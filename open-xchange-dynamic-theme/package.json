{
<<<<<<< HEAD:open-xchange-dynamic-theme/package.json
  "name": "open-xchange-dynamic-theme",
<<<<<<< HEAD
  "version": "7.6.3-0",
=======
  "name": "open-xchange-appsuite-help-drive",
  "version": "7.6.1-21",
>>>>>>> origin/hotfix-2473:help-drive/package.json
=======
  "version": "7.6.2-13",
>>>>>>> c45ebd3d
  "dependencies": {
    "less": "1.7.3",
    "assemble": "^0.4.41"
  },
  "optionalDependencies": {
    "jshint": "Open-Xchange-Frontend/jshint#0ffee4a9ae",
    "shared-grunt-config": "Open-Xchange-Frontend/shared-grunt-config#v0.5.1"
  },
  "devDependencies": {
    "grunt-contrib-watch": "^0.6.1",
    "grunt-karma": "^0.8.2",
    "grunt-contrib-connect": "^0.7.1"
  }
}<|MERGE_RESOLUTION|>--- conflicted
+++ resolved
@@ -1,15 +1,6 @@
 {
-<<<<<<< HEAD:open-xchange-dynamic-theme/package.json
   "name": "open-xchange-dynamic-theme",
-<<<<<<< HEAD
   "version": "7.6.3-0",
-=======
-  "name": "open-xchange-appsuite-help-drive",
-  "version": "7.6.1-21",
->>>>>>> origin/hotfix-2473:help-drive/package.json
-=======
-  "version": "7.6.2-13",
->>>>>>> c45ebd3d
   "dependencies": {
     "less": "1.7.3",
     "assemble": "^0.4.41"
