--- conflicted
+++ resolved
@@ -200,23 +200,6 @@
                     $('<div class="scroll-spacer">').css({ height: '50px', clear: 'both' })
                 );
 
-<<<<<<< HEAD
-                loadFiles(app)
-                    .done(function (ids) {
-                        iconview.idle();
-                        displayedRows = layout.iconRows;
-                        start = 0;
-                        end = displayedRows * layout.iconCols;
-                        allIds = ids;
-                        redraw(allIds.slice(start, end));
-                    })
-                    .fail(function (response) {
-                        iconview.idle();
-                        iconContainer.prepend(
-                            $('<div class="alert alert-info">').text(response.error)
-                        );
-                    });
-=======
                 loadFiles(app).done(function (ids) {
                     iconview.idle();
 
@@ -226,7 +209,6 @@
                     allIds = filterFiles(ids, options);
                     redraw(allIds.slice(start, end));
                 });
->>>>>>> 70b45ed3
             };
 
             recalculateLayout = function () {
