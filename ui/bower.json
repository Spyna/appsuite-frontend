--- conflicted
+++ resolved
@@ -31,14 +31,8 @@
     "typeahead.js": "0.10.5",
     "mobiscroll": "2.15.0",
     "marked": "0.3.3",
-<<<<<<< HEAD
-    "tinymce-dist": "4.1.3",
-    "swiper": "~3.0.3",
-    "velocity": "1.2.1",
-=======
     "tinymce-dist": "4.1.9",
     "velocity": "1.2.2",
->>>>>>> eeab74f1
     "moment": "2.9.0",
     "moment-timezone": "0.3.1"
   },
