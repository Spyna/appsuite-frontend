#!/bin/bash

if command -v nodejs > /dev/null; then NODEJS=nodejs; else NODEJS=node; fi

export BASEDIR=$(dirname $0)

if [ -f local.conf ]; then source ./local.conf; fi
<<<<<<< HEAD
echo $BASEDIR
=======

>>>>>>> fd7b14fa
$NODEJS $nodeopts "$BASEDIR/lib/jake/bin/cli.js" -f "$BASEDIR/Jakefile" $*

# echo -e "\033[0;35m"
# echo "Copy this to your .vimrc for auto-build on save:"
# echo ":au BufWritePost $(pwd)/* !$(pwd)/build.sh"
# echo -e "\033[0m"
<|MERGE_RESOLUTION|>--- conflicted
+++ resolved
@@ -5,11 +5,8 @@
 export BASEDIR=$(dirname $0)
 
 if [ -f local.conf ]; then source ./local.conf; fi
-<<<<<<< HEAD
 echo $BASEDIR
-=======
 
->>>>>>> fd7b14fa
 $NODEJS $nodeopts "$BASEDIR/lib/jake/bin/cli.js" -f "$BASEDIR/Jakefile" $*
 
 # echo -e "\033[0;35m"
