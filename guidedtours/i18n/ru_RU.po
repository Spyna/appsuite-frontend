# Antje Faber, 2013, 2014, 2015, 2016.
msgid ""
msgstr ""
"Project-Id-Version: Open-Xchange 7\n"
"POT-Creation-Date: \n"
"PO-Revision-Date: 2016-03-07 20:02+1100\n"
"Last-Translator: \n"
"Language-Team: Russian <>\n"
"Language: ru_RU\n"
"MIME-Version: 1.0\n"
"Content-Type: text/plain; charset=UTF-8\n"
"Content-Transfer-Encoding: 8bit\n"
"Plural-Forms: nplurals=3; plural=(n%10==1 && n%100!=11 ? 0 : n%10>=2 && n"
"%10<=4 && (n%100<10 || n%100>=20) ? 1 : 2);\n"
"X-Generator: Lokalize 1.5\n"

<<<<<<< HEAD
#: apps/io.ox/tours/files.js:221 module:io.ox/tours
#, fuzzy
#| msgid "Add new account"
msgid "Add another account"
msgstr "Добавить учетную запись"
=======
#: apps/io.ox/tours/calendar.js:34 module:io.ox/tours
msgid "Creating a new appointment"
msgstr "Создание встречи"
>>>>>>> 3f16b9e5

#: apps/io.ox/tours/calendar.js:35 module:io.ox/tours
msgid "To create a new appointment, click on New in the toolbar."
msgstr ""
"Чтобы создать новую встречу, выберите значок «Создать» на панели инструментов."

#: apps/io.ox/tours/calendar.js:51 module:io.ox/tours
msgid "Entering the appointment's data"
msgstr "Заполнение информации о встрече"

<<<<<<< HEAD
#: apps/io.ox/tours/files.js:104 module:io.ox/tours
=======
#: apps/io.ox/tours/calendar.js:52 module:io.ox/tours
>>>>>>> 3f16b9e5
msgid ""
"Enter the subject, the start and the end date of the appointment. Other "
"details are optional."
msgstr "Как минимум заполните тему, дату начала и окончания встречи. "

<<<<<<< HEAD
#: apps/io.ox/tours/files.js:169 module:io.ox/tours
msgid ""
"Choose from two alternatives to share your files and folders. Use Invite "
"people if you want to manage access rights and allow recipients to create "
"and edit files. Or just get a link to let others view and download your "
"files. You can use an expiration date and password protection if you like."
msgstr ""
=======
#: apps/io.ox/tours/calendar.js:57 module:io.ox/tours
msgid "Creating recurring appointments"
msgstr "Повтор встречи"
>>>>>>> 3f16b9e5

#: apps/io.ox/tours/calendar.js:58 module:io.ox/tours
msgid ""
"To create recurring appointments, enable Repeat. Functions for setting the "
"recurrence parameters are shown."
msgstr ""
"Чтобы создать повторяющуюся встречу, нажмите «Повторить» и определите "
"параметры."

<<<<<<< HEAD
#: apps/io.ox/tours/files.js:81 module:io.ox/tours
msgid ""
"Clicking on a folder displays all the subfolders, documents, media and other "
"files that it contains."
msgstr ""

#: apps/io.ox/tours/files.js:132 module:io.ox/tours
msgid "Clicking on the view icon leads you to a preview of the selected file."
msgstr ""
=======
#: apps/io.ox/tours/calendar.js:62 module:io.ox/tours
#: apps/io.ox/tours/tasks.js:67
msgid "Using the reminder function"
msgstr "Напоминание"

#: apps/io.ox/tours/calendar.js:63 module:io.ox/tours
msgid "To not miss the appointment, use the reminder function."
msgstr "Чтобы не пропустить событие, настройте напоминание."
>>>>>>> 3f16b9e5

#: apps/io.ox/tours/calendar.js:67 module:io.ox/tours
#: apps/io.ox/tours/tasks.js:77
msgid "Inviting other participants"
msgstr "Приглашение"

<<<<<<< HEAD
#: apps/io.ox/tours/files.js:182 module:io.ox/tours
msgid "Collaborating"
=======
#: apps/io.ox/tours/calendar.js:68 module:io.ox/tours
msgid ""
"To invite other participants, enter their names in the field below "
"Participants. To avoid appointment conflicts, click on Find a free time at "
"the upper right side."
>>>>>>> 3f16b9e5
msgstr ""
"Чтобы пригласить других пользователей, введите их имена в поле «Участники». "
"Во избежание конфликтов расписания нажмите «Найти свободное время»."

#: apps/io.ox/tours/calendar.js:72 module:io.ox/tours
msgid "Adding attachments"
msgstr "Добавление вложений"

#: apps/io.ox/tours/calendar.js:73 module:io.ox/tours
msgid "Further down you can add documents as attachments to the appointment."
msgstr "Вложения можно добавить ниже."

#: apps/io.ox/tours/calendar.js:77 module:io.ox/tours
msgid "Creating the appointment"
msgstr "Создание встречи"

#: apps/io.ox/tours/calendar.js:78 module:io.ox/tours
msgid "To create the appointment, click on Create at the upper right side."
msgstr "Чтобы создать встречу, выберите значок создания в панели инструментов."

#: apps/io.ox/tours/calendar.js:83 module:io.ox/tours
#: apps/io.ox/tours/mail.js:86
msgid "Selecting a view"
msgstr "Выбор режима просмотра"

#: apps/io.ox/tours/calendar.js:84 module:io.ox/tours
msgid ""
"To select one of the views like Day, Month or List, click on View in the "
"toolbar. Select a menu entry from the Layout section."
msgstr ""
"Чтобы изменить режим просмотра (день, месяц, список), в панели инструментов "
"щелкните «Вид» и выберите формат."

#: apps/io.ox/tours/calendar.js:95 module:io.ox/tours
msgid "The List view"
msgstr "Список"

#: apps/io.ox/tours/calendar.js:96 module:io.ox/tours
msgid ""
"The List view shows a list of the appointments in the current folder. If "
"clicking on an appointment, the appointment's data and some functions are "
"displayed in the Detail view."
msgstr ""
"Встречи будут показаны в виде списка. Выберите встречу, чтобы открыть ее "
"параметры."

#: apps/io.ox/tours/calendar.js:105 module:io.ox/tours
msgid "The calendar views"
msgstr "Календарь"

<<<<<<< HEAD
#: apps/io.ox/tours/files.js:198 module:io.ox/tours
=======
#: apps/io.ox/tours/calendar.js:106 module:io.ox/tours
>>>>>>> 3f16b9e5
msgid ""
"The calendar views display a calendar sheet with the appointments for the "
"selected time range."
msgstr ""
"В режиме календаря можно просмотреть календарную сетку встреч и событий."

<<<<<<< HEAD
#: apps/io.ox/tours/files.js:89 module:io.ox/tours
msgid "Different views are available. Just select the one you like best."
msgstr ""
=======
#: apps/io.ox/tours/contacts.js:30 module:io.ox/tours
msgid "Creating a new contact"
msgstr "Создание контакта"
>>>>>>> 3f16b9e5

#: apps/io.ox/tours/contacts.js:31 module:io.ox/tours
msgid "To create a new contact, click on New > Add contact in the toolbar."
msgstr "Чтобы создать новый контакт, выберите «Создать > Добавить контакт»."

#: apps/io.ox/tours/contacts.js:35 module:io.ox/tours
msgid "Navigation bar"
msgstr "Панель навигации"

<<<<<<< HEAD
#: apps/io.ox/tours/files.js:222 module:io.ox/tours
=======
#: apps/io.ox/tours/contacts.js:36 module:io.ox/tours
>>>>>>> 3f16b9e5
msgid ""
"Click on a letter on the left side of the navigation bar in order to display "
"the corresponding contacts from the selected address book."
msgstr ""
"Выберите букву в панели навигации для просмотра контактов, имена которых "
"начинаются с этой буквы."

#: apps/io.ox/tours/contacts.js:40 module:io.ox/tours
msgid "Sending an E-Mail to a contact"
msgstr "Отправка сообщения на заданный адрес"

#: apps/io.ox/tours/contacts.js:41 module:io.ox/tours
msgid ""
"To send an E-Mail to the contact, click on an E-Mail address or on Send "
"email in the toolbar."
msgstr ""
<<<<<<< HEAD
"Настройки можно изменить в правой части. Изменения вступают в силу сразу."

#: apps/io.ox/tours/files.js:197 module:io.ox/tours
#, fuzzy
#| msgid "Edit document"
msgid "Edit documents"
msgstr "Изменить документ\t"

#: apps/io.ox/tours/mail.js:106 module:io.ox/tours
msgid "Editing multiple E-Mails"
msgstr "Одновременное редактирование"
=======
"Чтобы отправить сообщение, выберите адрес получателя или нажмите «Отправить "
"почту»."
>>>>>>> 3f16b9e5

#: apps/io.ox/tours/contacts.js:46 module:io.ox/tours
msgid "Editing multiple contacts"
msgstr "Правка нескольких контактов"

#: apps/io.ox/tours/contacts.js:47 module:io.ox/tours
msgid ""
"To edit multiple contacts at once, enable the checkboxes on the left side of "
"the contacts. If the checkboxes are not displayed, click on View > "
"Checkboxes on the right side of the toolbar."
msgstr ""
"Чтобы отредактировать сразу несколько контактов, выберите их, установив "
"флажки. Если флажки недоступны, в правой части панели выберите «Вид > "
"Флажки»."

#: apps/io.ox/tours/files.js:53 module:io.ox/tours
msgid "The Drive app tour.txt"
msgstr "Обзор приложения Drive"

#: apps/io.ox/tours/files.js:59 module:io.ox/tours
msgid "The Drive app"
msgstr "Приложение Drive"

#: apps/io.ox/tours/files.js:60 module:io.ox/tours
msgid ""
"Welcome to your cloud storage app. This Guided Tour will introduce you to "
"your new online storage solution - your one point to access online stored "
"files from all your accounts. This is where you can upload and save your "
"files, share them and synchronize them with different devices.  "
msgstr ""
"Добро пожаловать в приложение для доступа к облачному хранилищу. Этот обзор "
"познакомит вас с новым сервисом для размещения данных в облаке — вашей единой "
"точкой доступа к файлам с разных аккаунтов. Добавив файлы в централизованное "
"хранилище, вы сможете их синхронизировать с другими устройствами."

#: apps/io.ox/tours/files.js:66 module:io.ox/tours
msgid "Folder tree"
msgstr "Структура папок"

#: apps/io.ox/tours/files.js:67 module:io.ox/tours
msgid ""
"On the left you can see the folder tree. It displays your folder structure "
"and allows you to navigate to specific folders and subfolders. To make your "
"life easier, we have already included folders for your Documents, Music, "
"Pictures and Videos."
msgstr ""
"Слева показана иерархическая структура, позволяющая переключаться между "
"папками и открывать вложенные папки. Мы хотели вам помочь и поэтому сразу "
"включили папки Documents, Music, Pictures и Videos."

#: apps/io.ox/tours/files.js:80 module:io.ox/tours
msgid "Folder content"
msgstr "Содержимое папок"

#: apps/io.ox/tours/files.js:81 module:io.ox/tours
msgid ""
"Clicking on a folder displays all the subfolders, documents, media and other "
"files that it contains."
msgstr ""
"Выберите папку для просмотра ее содержимого: вложенных папок, документов, "
"мультимедиа и других типов файлов."

#: apps/io.ox/tours/files.js:88 module:io.ox/tours
msgid "Select a view"
msgstr "Режим просмотра"

#: apps/io.ox/tours/files.js:89 module:io.ox/tours
msgid "Different views are available. Just select the one you like best."
msgstr "Выберите режим просмотра, который вам больше всего подходит."

#: apps/io.ox/tours/files.js:103 module:io.ox/tours
msgid "Toolbar"
msgstr "Панель инструментов"

#: apps/io.ox/tours/files.js:104 module:io.ox/tours
msgid ""
"At the top you can find the toolbar with many functions and additional "
"options. You can easily create new folders, new files and much more."
msgstr ""
"Сверху расположена панель инструментов для доступа к дополнительным функциям "
"и параметрам."

#: apps/io.ox/tours/files.js:116 module:io.ox/tours
msgid "Upload a new file"
msgstr "Добавление файлов"

#: apps/io.ox/tours/files.js:117 module:io.ox/tours
msgid ""
"To upload a new file from your local device, simply click on Add local file "
"and select the file you would like to upload. It is even easier if you just "
"drag and drop files from your local device into Drive. The uploaded file is "
"now available in Drive on all your devices."
msgstr ""
"Чтобы загрузить файл в хранилище, нажмите кнопку «Добавить файл» и выберите "
"локальный файл или, еще проще, перетащите значки файлов с локального "
"устройства в Drive. Файлы в Drive будут доступны с любых устройств."

<<<<<<< HEAD
#: apps/io.ox/tours/files.js:205 module:io.ox/tours
#, fuzzy
#| msgid "File Details"
msgid "File details"
msgstr "Свойства файла"

#: apps/io.ox/tours/files.js:80 module:io.ox/tours
#, fuzzy
#| msgid "Folder tree"
msgid "Folder content"
msgstr "Структура папок"

#: apps/io.ox/tours/files.js:66 module:io.ox/tours
msgid "Folder tree"
msgstr "Структура папок"
=======
#: apps/io.ox/tours/files.js:131 module:io.ox/tours
msgid "Preview files"
msgstr "Предварительный просмотр"

#: apps/io.ox/tours/files.js:132 module:io.ox/tours
msgid "Clicking on the view icon leads you to a preview of the selected file."
msgstr ""
"Быстрый просмотр содержимого выбранного файла с помощью значка "
"предварительного просмотра."

#: apps/io.ox/tours/files.js:142 module:io.ox/tours
msgid "Preview mode"
msgstr "Режим предварительного просмотра"
>>>>>>> 3f16b9e5

#: apps/io.ox/tours/files.js:143 module:io.ox/tours
msgid ""
"From preview you can also select other options to help you manage and work "
"on your files."
msgstr ""
"Дополнительные опции в режиме предварительного просмотра облегчают управление "
"и работу над файлами."

#: apps/io.ox/tours/files.js:156 module:io.ox/tours
msgid "Share files"
msgstr "Поделитесь файлами"

#: apps/io.ox/tours/files.js:157 module:io.ox/tours
msgid ""
"Here you can share files with your colleagues and external contacts. You can "
"also collaborate on a document and set different access rights."
msgstr ""
"Здесь вы можете поделиться файлами с коллегами и внешними пользователями. "
"Организуйте совместную работу над документами и настройте разные уровни "
"доступа."

#: apps/io.ox/tours/files.js:168 module:io.ox/tours
msgid "Sharing options"
msgstr "Общий доступ"

#: apps/io.ox/tours/files.js:169 module:io.ox/tours
msgid ""
"Choose from two alternatives to share your files and folders. Use Invite "
"people if you want to manage access rights and allow recipients to create "
"and edit files. Or just get a link to let others view and download your "
"files. You can use an expiration date and password protection if you like."
msgstr ""
"Делитесь файлами и папками, приглашая людей, которым вы хотите разрешить "
"создавать и редактировать их, или просто поделившись ссылкой для просмотра и "
"загрузки файлов. Дополнительно можно установить пароль доступа и срок "
"действия ссылки."

#: apps/io.ox/tours/files.js:182 module:io.ox/tours
msgid "Collaborating"
msgstr "Совместная работа"

<<<<<<< HEAD
#: apps/io.ox/tours/files.js:157 module:io.ox/tours
=======
#: apps/io.ox/tours/files.js:183 module:io.ox/tours
>>>>>>> 3f16b9e5
msgid ""
"Sharing files by inviting people does not only offer your recipients the "
"option to create and edit files. Internal and external participants are also "
"able to collaborate with you on text documents and spreadsheets at the same "
"time."
msgstr ""
"Вы можете приглашать пользователей не только для создания и редактирования "
"файлов, но и для совместной работы над документами и электронными таблицами."

#: apps/io.ox/tours/files.js:197 module:io.ox/tours
msgid "Edit documents"
msgstr "Редактирование документов"

<<<<<<< HEAD
#: apps/io.ox/tours/files.js:232 module:io.ox/tours
=======
#: apps/io.ox/tours/files.js:198 module:io.ox/tours
>>>>>>> 3f16b9e5
msgid ""
"Did you know that you can edit text documents and spreadsheets online? Drive "
"will automatically update your edited file, but thanks to versioning the "
"original file stays available."
msgstr ""
"Знаете ли вы, что вы можете редактировать документы и таблицы в режиме "
"онлайн? Drive автоматически обновляет измененные файлы, но благодаря "
"возможностям управления версиями вы всегда сможете восстановить исходный "
"документ."

#: apps/io.ox/tours/files.js:205 module:io.ox/tours
msgid "File details"
msgstr "Сведения о файлах"

#: apps/io.ox/tours/files.js:206 module:io.ox/tours
msgid ""
"The file details side bar offers additional information about your files. "
"Just enable the File details option from the View drop down menu and select "
"a file to see the details."
msgstr ""
"На боковой панели можно показать дополнительные сведения о файлах. Чтобы "
"ее открыть, выберите опцию «Свойства файла» из выпадающего списка «Вид»."

#: apps/io.ox/tours/files.js:221 module:io.ox/tours
msgid "Add another account"
msgstr "Добавление аккаунтов"

#: apps/io.ox/tours/files.js:222 module:io.ox/tours
msgid ""
"Drive allows you to connect to other storage solutions if you already have a "
"cloud storage account you use to save and sync your files. Simply click on "
"the appropriate logo to access your existing data."
msgstr ""
"Drive позволяет подключаться к другим сервисам хранения данных. Если у вас "
"уже есть учетная запись, просто выберите логотип сервиса для "
"подключения и синхронизации данных."

#: apps/io.ox/tours/files.js:231 module:io.ox/tours
msgid "Restart Guided Tour"
msgstr "Начать снова"

#: apps/io.ox/tours/files.js:232 module:io.ox/tours
msgid ""
"Hint: you can always restart guided tours, any time you need them, from the "
"system menu."
msgstr ""
"Подсказка. Вы можете вернуться к обзору в любое удобное для вас время, "
"запустив его из системного меню."

#: apps/io.ox/tours/intro.js:34 module:io.ox/tours
msgid "Welcome to %s"
msgstr "Добро пожаловать в %s"

#: apps/io.ox/tours/intro.js:35 module:io.ox/tours
msgid ""
"This guided tour will briefly introduce you to the product. Get more "
"detailed information in the tours for the single apps or in the online help."
msgstr ""
"Этот обзор познакомит вас с основными функциями программы. За подробной "
"информацией обратитесь к онлайн-справке и обзорам отдельных приложений."

#: apps/io.ox/tours/intro.js:38 module:io.ox/tours
msgid "Launching an app"
msgstr "Запуск приложения"

<<<<<<< HEAD
#: apps/io.ox/tours/contacts.js:35 module:io.ox/tours
msgid "Navigation bar"
msgstr "Панель навигации"

#: apps/io.ox/tours/files.js:67 module:io.ox/tours
=======
#: apps/io.ox/tours/intro.js:39 module:io.ox/tours
msgid "To launch an app, click on an entry on the left side of the menu bar."
msgstr "Чтобы запустить приложение, выберите его имя в левой части меню."

#: apps/io.ox/tours/intro.js:44 module:io.ox/tours
msgid "Displaying the help or the settings"
msgstr "Просмотр параметров и справки"

#: apps/io.ox/tours/intro.js:45 module:io.ox/tours
>>>>>>> 3f16b9e5
msgid ""
"To display the help or the settings, click the System menu icon in the menu "
"bar."
msgstr ""
"Для доступа к параметрам и справке откройте системное меню в правой части "
"окна."

#: apps/io.ox/tours/intro.js:58 module:io.ox/tours
msgid "The New objects icon"
msgstr "Значок новых сообщений"

#: apps/io.ox/tours/intro.js:59 module:io.ox/tours
msgid ""
"The New objects icon shows the number of unread E-Mails or other "
"notifications. If clicking the icon, the info area opens."
msgstr ""
"Значок новых сообщений показывает число непрочитанных сообщений и "
"уведомлений."

#: apps/io.ox/tours/intro.js:65 module:io.ox/tours
msgid "The info area"
msgstr "Область уведомлений"

<<<<<<< HEAD
#: apps/io.ox/tours/files.js:131 module:io.ox/tours
#, fuzzy
msgid "Preview files"
msgstr "Предварительный просмотр"

#: apps/io.ox/tours/files.js:142 module:io.ox/tours
#, fuzzy
msgid "Preview mode"
msgstr "Предварительный просмотр"
=======
#: apps/io.ox/tours/intro.js:66 module:io.ox/tours
msgid ""
"In case of new notifications, e.g. appointment invitations, the info area is "
"opened."
msgstr ""
"Область уведомлений открывается при появлении новых уведомлений (приглашений "
"на встречи и пр.)"

#: apps/io.ox/tours/intro.js:72 module:io.ox/tours
msgid "Creating new items"
msgstr "Создание новых сообщений"
>>>>>>> 3f16b9e5

#: apps/io.ox/tours/intro.js:73 module:io.ox/tours
msgid "To create a new E-Mail, click the Compose new E-Mail in the toolbar."
msgstr ""
"Чтобы создать новое письмо, нажмите значок создания сообщения в верхней "
"части."

#: apps/io.ox/tours/intro.js:81 module:io.ox/tours
msgid "Opening or closing the folder tree"
msgstr "Просмотр структуры папок"

<<<<<<< HEAD
#: apps/io.ox/tours/files.js:231 module:io.ox/tours
msgid "Restart Guided Tour"
=======
#: apps/io.ox/tours/intro.js:82 module:io.ox/tours
msgid ""
"To open or close the folder tree, click on View >  Folder view on the right "
"side of the toolbar."
>>>>>>> 3f16b9e5
msgstr ""
"Чтобы открыть или закрыть структуру папок, в правой части панели выберите "
"«Вид > Папка»."

#: apps/io.ox/tours/intro.js:94 module:io.ox/tours
msgid "Searching for objects"
msgstr "Поиск объектов"

<<<<<<< HEAD
#: apps/io.ox/tours/files.js:88 module:io.ox/tours
#, fuzzy
#| msgid "Selecting a view"
msgid "Select a view"
msgstr "Выбор режима просмотра"

#: apps/io.ox/tours/calendar.js:83 module:io.ox/tours
#: apps/io.ox/tours/mail.js:86
msgid "Selecting a view"
msgstr "Выбор режима просмотра"

#: apps/io.ox/tours/contacts.js:40 module:io.ox/tours
msgid "Sending an E-Mail to a contact"
msgstr "Отправка сообщения на заданный адрес"

#: apps/io.ox/tours/mail.js:74 module:io.ox/tours
msgid "Sending the E-Mail"
msgstr "Отправка сообщения"

#: apps/io.ox/tours/files.js:156 module:io.ox/tours
#, fuzzy
#| msgid "Share this file"
msgid "Share files"
msgstr "Открыть доступ к файлу"

#: apps/io.ox/tours/files.js:183 module:io.ox/tours
=======
#: apps/io.ox/tours/intro.js:95 module:io.ox/tours
msgid "To search for objects, click the Search icon in the menu bar."
msgstr "Выберите «Поиск» для поиска объектов."

#: apps/io.ox/tours/intro.js:99 module:io.ox/tours
msgid "The toolbar"
msgstr "Панель инструментов"

#: apps/io.ox/tours/intro.js:100 module:io.ox/tours
>>>>>>> 3f16b9e5
msgid ""
"Depending on the app, the toolbar contains various functions for creating, "
"editing and organizing objects."
msgstr ""
"Панель инструментов содержит элементы для создания, изменения и организации "
"объектов. Вид панели в разных приложениях может отличаться."

<<<<<<< HEAD
#: apps/io.ox/tours/files.js:168 module:io.ox/tours
#, fuzzy
#| msgid "Sort options"
msgid "Sharing options"
msgstr "Параметры сортировки"
=======
#: apps/io.ox/tours/intro.js:104 module:io.ox/tours
msgid "The folder tree"
msgstr "Структура папок"
>>>>>>> 3f16b9e5

#: apps/io.ox/tours/intro.js:105 module:io.ox/tours
msgid ""
"Use the folder tree to open the folder containing the objects that you want "
"to view in the list."
msgstr "Для просмотра содержимого папки выберите ее в структуре папок."

#: apps/io.ox/tours/intro.js:109 module:io.ox/tours
msgid "The list"
msgstr "Список"

#: apps/io.ox/tours/intro.js:110 module:io.ox/tours
msgid ""
"Use the list to select an object, show its contents or activate functions."
msgstr ""
"Выберите объект из списка для просмотра его содержимого и выполнения "
"операций."

#: apps/io.ox/tours/intro.js:114 module:io.ox/tours
msgid "The Detail view"
msgstr "Сведения"

#: apps/io.ox/tours/intro.js:115 module:io.ox/tours
msgid ""
"The Detail view displays an object's content. Depending on the app, further "
"functions for organizing objects can be found in the Detail view."
msgstr ""
"В окне сведений открывается содержимое объекта. Здесь могут быть доступны "
"дополнительные функции организации объектов."

<<<<<<< HEAD
#: apps/io.ox/tours/files.js:59 module:io.ox/tours
#, fuzzy
#| msgctxt "help"
#| msgid "The Drive App"
msgid "The Drive app"
msgstr "Приложение Drive"

#: apps/io.ox/tours/files.js:53 module:io.ox/tours
#, fuzzy
#| msgctxt "help"
#| msgid "The Drive App"
msgid "The Drive app tour.txt"
msgstr "Приложение Drive"

#: apps/io.ox/tours/calendar.js:95 module:io.ox/tours
msgid "The List view"
msgstr "Список"
=======
#: apps/io.ox/tours/intro.js:119 module:io.ox/tours
msgid "Further information"
msgstr "Дополнительная информация"
>>>>>>> 3f16b9e5

#: apps/io.ox/tours/intro.js:120 module:io.ox/tours
msgid ""
"Detailed instructions for the single apps are located in System menu > Help."
msgstr ""
"Для просмотра инструкций по работе с приложениями в системном меню выберите "
"«Справка»."

#: apps/io.ox/tours/mail.js:33 module:io.ox/tours
msgid "Composing a new E-Mail"
msgstr "Создание почтового сообщения"

#: apps/io.ox/tours/mail.js:34 module:io.ox/tours
msgid "To compose a new E-Mail, click on Compose in the toolbar."
msgstr "Чтобы создать новое письмо, выберите «Создать» в панели инструментов."

#: apps/io.ox/tours/mail.js:47 module:io.ox/tours
msgid "Entering the recipient's name"
msgstr "Ввод получателя"

#: apps/io.ox/tours/mail.js:48 module:io.ox/tours
msgid ""
"Enter the recipient's name into the recipients field. As soon as you typed "
"the first letters, suggestions from the address books are displayed. To "
"accept a recipient suggestion, click on it."
msgstr ""
"В поле получателя начните вводить имя адресата. По мере ввода вам будут "
"автоматически предлагаться подходящие варианты из адресной книги."

#: apps/io.ox/tours/mail.js:58 module:io.ox/tours
msgid "Entering the subject"
msgstr "Ввод темы"

#: apps/io.ox/tours/mail.js:59 module:io.ox/tours
msgid "Enter the subject into the subject field."
msgstr "Введите тему сообщения в одноименном поле."

#: apps/io.ox/tours/mail.js:63 module:io.ox/tours
msgid "Further functions"
msgstr "Другие функции"

#: apps/io.ox/tours/mail.js:64 module:io.ox/tours
msgid ""
"In this area you can find further functions, e.g. for adding attachments."
msgstr ""
"В этой области вы найдете дополнительные функции, например для добавления "
"вложений."

<<<<<<< HEAD
#: apps/io.ox/tours/files.js:206 module:io.ox/tours
=======
#: apps/io.ox/tours/mail.js:68 module:io.ox/tours
msgid "Entering the E-Mail text"
msgstr "Ввод текста сообщения"

#: apps/io.ox/tours/mail.js:69 module:io.ox/tours
>>>>>>> 3f16b9e5
msgid ""
"Enter the E-Mail text into the main area. If the text format was set to HTMl "
"in the options, you can format the E-Mail text. To do so select a text part "
"and then click an icon in the formatting bar."
msgstr ""
"В главной области введите текст письма. Если выбран формат HTML, текст может "
"быть отформатирован: выделите фрагмент и выберите функцию в панели "
"форматирования."

#: apps/io.ox/tours/mail.js:74 module:io.ox/tours
msgid "Sending the E-Mail"
msgstr "Отправка сообщения"

#: apps/io.ox/tours/mail.js:75 module:io.ox/tours
msgid "To send the E-Mail, click on Send"
msgstr "Чтобы отправить письмо, нажмите «Отправить»"

#: apps/io.ox/tours/mail.js:79 module:io.ox/tours
msgid "Sorting your E-Mails"
msgstr "Сортировка почты"

#: apps/io.ox/tours/mail.js:80 module:io.ox/tours
msgid "To sort the E-Mails, click on Sort by. Select a sort criteria."
msgstr ""
"Чтобы отсортировать сообщения, нажмите «Упорядочить» и выберите критерий "
"сортировки."

#: apps/io.ox/tours/mail.js:87 module:io.ox/tours
msgid ""
"To choose between the different views. click on View in the toolbar. Select "
"a menu entry in the layout."
msgstr ""
"Чтобы изменить формат просмотра, в панели инструментов нажмите «Вид» и "
"выберите формат."

#: apps/io.ox/tours/mail.js:91 module:io.ox/tours
msgid "Opening an E-Mail in a separate window"
msgstr "Открытие письма в новом окне"

#: apps/io.ox/tours/mail.js:92 module:io.ox/tours
msgid ""
"If double-clicking on an E-Mail in the list, the E-Mail is opened in a "
"separate window."
msgstr ""
"Чтобы открыть почтовое сообщение в новом окне, дважды щелкните на его имени "
"в списке."

#: apps/io.ox/tours/mail.js:96 module:io.ox/tours
msgid "Reading E-Mail conversations"
msgstr "Чтение обсуждений"

#: apps/io.ox/tours/mail.js:97 module:io.ox/tours
msgid ""
"To open or close an E-Mail in a conversation, click on a free area in the "
"header."
msgstr ""
"Чтобы открыть или закрыть сообщение в обсуждении, щелкните свободную область "
"в заголовке."

#: apps/io.ox/tours/mail.js:101 module:io.ox/tours
msgid "Halo view"
msgstr "Просмотр информации об отправителе"

#: apps/io.ox/tours/mail.js:102 module:io.ox/tours
msgid ""
"To receive information about the sender or other recipients, open the Halo "
"view by clicking on a name."
msgstr ""
"Чтобы просмотреть информацию об отправителе и других получателях, щелкните "
"его имя."

#: apps/io.ox/tours/mail.js:106 module:io.ox/tours
msgid "Editing multiple E-Mails"
msgstr "Одновременное редактирование"

#: apps/io.ox/tours/mail.js:107 module:io.ox/tours
msgid ""
"In order to edit multiple E-Mails at once, enable the checkboxes on the left "
"side of the E-Mails. If the checkboxes are not displayed, click on View > "
"Checkboxes on the right side of the toolbar."
msgstr ""
"Чтобы отредактировать несколько сообщений сразу, выберите их с помощью "
"флажков. Если флажки недоступны, в правой части панели выберите «Вид > "
"Флажки»."

#: apps/io.ox/tours/mail.js:112 module:io.ox/tours
msgid "Opening the E-Mail settings"
msgstr "Доступ к почтовым настройкам"

#: apps/io.ox/tours/mail.js:113 module:io.ox/tours
msgid ""
"To open the E-Mail settings, click the System menu icon on the upper right "
"side of the menu bar. Select Settings. Click on E-Mail on the left side."
msgstr ""
"Для доступа к настройкам электронной почты в системном меню выберите пункт "
"«Параметры», затем в левой части окна выберите «Почта»."

#. Tour name; general introduction
#: apps/io.ox/tours/main.js:71 module:io.ox/tours
msgid "Getting started"
msgstr "Начало работы"

#: apps/io.ox/tours/portal.js:30 module:io.ox/tours
msgid "The Portal"
msgstr "Портал"

#: apps/io.ox/tours/portal.js:31 module:io.ox/tours
msgid ""
"The Portal informs you about current E-Mails, appointments or social network "
"news."
msgstr "Портал содержит секции сообщений, встреч и новости социальных сетей."

#: apps/io.ox/tours/portal.js:35 module:io.ox/tours
msgid "Reading the details"
msgstr "Подробности"

#: apps/io.ox/tours/portal.js:36 module:io.ox/tours
msgid "To read the details, click on an entry in a square."
msgstr "Для получения подробной информации выберите запись в секции."

#: apps/io.ox/tours/portal.js:40 module:io.ox/tours
msgid "Drag and drop"
msgstr "Перетаскивание"

#: apps/io.ox/tours/portal.js:41 module:io.ox/tours
msgid ""
"To change the layout, drag a square's title to another position and drop it "
"there."
msgstr ""
"Чтобы изменить порядок, выделите заголовок секции и перетащите ее в другое "
"место."

#: apps/io.ox/tours/portal.js:45 module:io.ox/tours
msgid "Closing a square"
msgstr "Удаление секции"

#: apps/io.ox/tours/portal.js:46 module:io.ox/tours
msgid "If you no longer want to display a square, click the cross."
msgstr "Чтобы закрыть секцию, нажмите крестик."

#: apps/io.ox/tours/portal.js:51 module:io.ox/tours
msgid "Customizing the Portal"
msgstr "Настройка портала"

#: apps/io.ox/tours/portal.js:52 module:io.ox/tours
msgid ""
"To display a square again or to display further information sources, click "
"on Customize this page."
msgstr ""
"Чтобы добавить секцию и просмотреть другие источники информации, нажмите "
"«Настроить страницу»."

#: apps/io.ox/tours/settings.js:30 module:io.ox/tours
msgid "Opening the settings"
msgstr "Доступ к параметрам"

#: apps/io.ox/tours/settings.js:31 module:io.ox/tours
msgid ""
"To open the settings, click the System menu icon on the upper right side of "
"the menu bar. Select Settings."
msgstr ""
"Для доступа к параметрам откройте системное меню в правой части панели "
"навигации и выберите «Параметры»."

#: apps/io.ox/tours/settings.js:36 module:io.ox/tours
msgid "How the settings are organized"
msgstr "Категории настроек"

#: apps/io.ox/tours/settings.js:37 module:io.ox/tours
msgid ""
"The settings are organized in topics. Select the topic on the left side, e.g "
"Basic settings or E-Mail."
msgstr ""
"Параметры сгруппированы по категориям. В левой части окна выберите "
"категорию, например «Основные параметры» и «Почта»."

#: apps/io.ox/tours/settings.js:43 module:io.ox/tours
msgid "Editing settings"
msgstr "Изменение настроек"

#: apps/io.ox/tours/settings.js:44 module:io.ox/tours
msgid ""
"Edit a setting on the right side. In most of the cases, the changes are "
"activated immediately."
msgstr ""
"Настройки можно изменить в правой части. Изменения вступают в силу сразу."

#: apps/io.ox/tours/settings.js:48 module:io.ox/tours
msgid "Opening the help"
msgstr "Справка"

#: apps/io.ox/tours/settings.js:49 module:io.ox/tours
msgid ""
"To open the help, click the System menu icon on the upper right side of the "
"menu bar. Select Help. The help for the currently selected app is displayed. "
"To browse the complete help, click on Start Page or Table Of Contents at the "
"upper part of the window."
msgstr ""
"Чтобы открыть справку текущего приложения, откройте системное меню в правом "
"верхнем углу и выберите пункт «Справка». Чтобы открыть общую справку, в "
"верхней части окна выберите «Начальная страница» или «Содержание»."

#: apps/io.ox/tours/settings.js:54 module:io.ox/tours
msgid "Signing out"
msgstr "Выход"

#: apps/io.ox/tours/settings.js:55 module:io.ox/tours
msgid ""
"To sign out, click the System menu icon on the upper right side of the menu "
"bar. Select Sign out."
msgstr ""
"Чтобы завершить сеанс, откройте системное меню в правом верхнем углу и "
"выберите «Выход»."

#: apps/io.ox/tours/tasks.js:32 module:io.ox/tours
msgid "Creating a new task"
msgstr "Создание задачи"

#: apps/io.ox/tours/tasks.js:33 module:io.ox/tours
msgid "To create a new task, click on New in the toolbar."
msgstr ""
"Чтобы создать новую задачу, щелкните значок создания в панели инструментов."

#: apps/io.ox/tours/tasks.js:48 module:io.ox/tours
msgid "Entering the task's data"
msgstr "Ввод данных"

#: apps/io.ox/tours/tasks.js:49 module:io.ox/tours
msgid "Enter the subject, the start date, and a description."
msgstr "Заполните тему, дату начала и описание."

#: apps/io.ox/tours/tasks.js:54 module:io.ox/tours
msgid "Adding further details"
msgstr "Дополнительно"

#: apps/io.ox/tours/tasks.js:55 module:io.ox/tours
msgid "To add further details, click on Expand form."
msgstr "Разверните форму, чтобы добавить дополнительные данные."

#: apps/io.ox/tours/tasks.js:62 module:io.ox/tours
msgid "Creating recurring tasks"
msgstr "Повтор задач"

#: apps/io.ox/tours/tasks.js:63 module:io.ox/tours
msgid ""
"To create recurring tasks, enable Repeat. Functions for setting the "
"recurrence parameters are shown."
msgstr "Чтобы повторить событие, нажмите «Повторить» и заполните параметры."

#: apps/io.ox/tours/tasks.js:68 module:io.ox/tours
msgid "To not miss the task, use the reminder function."
msgstr "Чтобы не пропустить событие, настройте напоминание."

#: apps/io.ox/tours/tasks.js:72 module:io.ox/tours
msgid "Tracking the editing status"
msgstr "Отслеживание состояния"

#: apps/io.ox/tours/tasks.js:73 module:io.ox/tours
msgid "To track the editing status, enter the current progress."
msgstr "Определите значение хода выполнения."

<<<<<<< HEAD
#: apps/io.ox/tours/files.js:117 module:io.ox/tours
=======
#: apps/io.ox/tours/tasks.js:78 module:io.ox/tours
>>>>>>> 3f16b9e5
msgid ""
"To invite other participants, enter their names in the field below "
"Participants. You can add documents as attachment to the task."
msgstr ""
"Чтобы пригласить других пользователей, введите их имена в поле «Участники». "
"Дополнительно можно вложить документы."

<<<<<<< HEAD
#: apps/io.ox/tours/files.js:103 module:io.ox/tours
#, fuzzy
#| msgid "The toolbar"
msgid "Toolbar"
msgstr "Панель инструментов"
=======
#: apps/io.ox/tours/tasks.js:82 module:io.ox/tours
msgid "Entering billing information"
msgstr "Сведения об оплате"
>>>>>>> 3f16b9e5

#: apps/io.ox/tours/tasks.js:83 module:io.ox/tours
msgid "To enter billing information, click on Show details."
msgstr "На вкладке подробностей можно заполнить сведения об оплате."

<<<<<<< HEAD
#: apps/io.ox/tours/files.js:116 module:io.ox/tours
#, fuzzy
#| msgid "Upload new file"
msgid "Upload a new file"
msgstr "Отправить новый файл"
=======
#: apps/io.ox/tours/tasks.js:87 module:io.ox/tours
msgid "Creating the task"
msgstr "Создание задачи"
>>>>>>> 3f16b9e5

#: apps/io.ox/tours/tasks.js:88 module:io.ox/tours
msgid "To create the task, click on Create."
msgstr "Чтобы создать новую задачу, нажмите «Создать»."

#: apps/io.ox/tours/tasks.js:92 module:io.ox/tours
msgid "Sorting tasks"
msgstr "Сортировка задач"

#: apps/io.ox/tours/tasks.js:93 module:io.ox/tours
msgid "To sort the tasks, click on Sort by. Select a sort criteria."
msgstr ""
"Чтобы отсортировать задачи, нажмите «Упорядочить» и выберите критерий "
"сортировки."

#: apps/io.ox/tours/tasks.js:99 module:io.ox/tours
msgid "Editing multiple tasks"
msgstr "Одновременное редактирование"

<<<<<<< HEAD
#: apps/io.ox/tours/files.js:60 module:io.ox/tours
=======
#: apps/io.ox/tours/tasks.js:100 module:io.ox/tours
>>>>>>> 3f16b9e5
msgid ""
"To edit multiple tasks at once, enable the checkboxes at the left side of "
"the tasks. If the checkboxes are not displayed, click on View > Checkboxes "
"on the right side of the toolbar."
msgstr ""
"Чтобы отредактировать несколько задач сразу, выберите их с помощью флажков. "
"Если флажки недоступны, в правой части панели выберите «Вид > Флажки»."

#~ msgid "!!!This file has not been added"
#~ msgstr "Файл не был добавлен!"

#~ msgid "%1$d %2$s"
#~ msgstr "%1$d %2$s"

#~ msgid "%1$d Day"
#~ msgid_plural "%1$d Days"
#~ msgstr[0] "%1$d день"
#~ msgstr[1] "%1$d дня"
#~ msgstr[2] "%1$d дней"

#~ msgid "%1$d Hour"
#~ msgid_plural "%1$d Hours"
#~ msgstr[0] "%1$d час"
#~ msgstr[1] "%1$d часа"
#~ msgstr[2] "%1$d часов"

#~ msgid "%1$d Minute"
#~ msgid_plural "%1$d Minutes"
#~ msgstr[0] "%1$d минута"
#~ msgstr[1] "%1$d минуты"
#~ msgstr[2] "%1$d минут"

#~ msgid "%1$d Week"
#~ msgid_plural "%1$d Weeks"
#~ msgstr[0] "%1$d неделя"
#~ msgstr[1] "%1$d недели"
#~ msgstr[2] "%1$d недель"

#~ msgid "%1$d day, %2$s"
#~ msgid_plural "%1$d days, %2$s"
#~ msgstr[0] "%1$d день, %2$s"
#~ msgstr[1] "%1$d дня, %2$s"
#~ msgstr[2] "%1$d дней, %2$s"

#~ msgctxt "in"
#~ msgid "%1$d day, %2$s"
#~ msgid_plural "%1$d days, %2$s"
#~ msgstr[0] "%1$d день, %2$s"
#~ msgstr[1] "%1$d дня, %2$s"
#~ msgstr[2] "%1$d дней, %2$s"

#~ msgid "%1$d files has been changed recently"
#~ msgstr "В последнее время было изменено %1$d файлов"

#~ msgid "%1$d hour and %2$s"
#~ msgid_plural "%1$d hours and %2$s"
#~ msgstr[0] "%1$d час %2$s"
#~ msgstr[1] "%1$d часа %2$s"
#~ msgstr[2] "%1$d часов %2$s"

#~ msgctxt "in"
#~ msgid "%1$d hour and %2$s"
#~ msgid_plural "%1$d hours and %2$s"
#~ msgstr[0] "%1$d час %2$s"
#~ msgstr[1] "%1$d часа %2$s"
#~ msgstr[2] "%1$d часов %2$s"

#~ msgid "%1$d mail"
#~ msgid_plural "%1$d mails"
#~ msgstr[0] "%1$d сообщение"
#~ msgstr[1] "%1$d сообщения"
#~ msgstr[2] "%1$d сообщений"

#, fuzzy
#~ msgid "%1$d messages in this conversation"
#~ msgstr "Последние обсуждения"

#, fuzzy
#~ msgid "%1$d messages selected"
#~ msgstr "<b>%1$d</b> выбран(о)"

#~ msgctxt "mail address"
#~ msgid "%1$s %2$s"
#~ msgstr "%1$s %2$s"

#~ msgctxt "window title"
#~ msgid "%1$s %2$s"
#~ msgstr "%1$s %2$s"

#, fuzzy
#~ msgid "%1$s (Tentative)"
#~ msgstr "%1$s (под вопросом)"

#~ msgid "%1$s is a new contact"
#~ msgstr "%1$s является новым контактом"

#~ msgid "%1$s is now connected with %2$s"
#~ msgstr "%1$s теперь связан с %2$s"

#~ msgid "%1$s mail"
#~ msgid_plural "%1$s mails"
#~ msgstr[0] "%1$s сообщение"
#~ msgstr[1] "%1$s сообщения"
#~ msgstr[2] "%1$s сообщений"

#~ msgid "%1$s mail, %2$s unread"
#~ msgid_plural "%1$s mails, %2$s unread"
#~ msgstr[0] "%1$s сообщение, не прочитано: %2$s"
#~ msgstr[1] "%1$s сообщения, не прочитано: %2$s"
#~ msgstr[2] "%1$s сообщений, не прочитано: %2$s"

#~ msgid "%1$s of %2$s"
#~ msgstr "%1$s из %2$s"

#, fuzzy
#~ msgid "%1$s%2$s %3$s%4$s%5$s"
#~ msgstr ""
#~ "%1$s\n"
#~ "%3$s %2$s\n"
#~ "%4$s\n"
#~ "%5$s"

#~ msgid "%2$s, %1$s"
#~ msgstr "%2$s %1$s"

#~ msgid "%3$s %2$s, %1$s"
#~ msgstr "%3$s %2$s %1$s"

#~ msgid "%d day"
#~ msgid_plural "%d days"
#~ msgstr[0] "%d день"
#~ msgstr[1] "%d дня"
#~ msgstr[2] "%d дней"

#~ msgctxt "in"
#~ msgid "%d day"
#~ msgid_plural "%d days"
#~ msgstr[0] "%d день"
#~ msgstr[1] "%d дня"
#~ msgstr[2] "%d дней"

#~ msgid "%d hour"
#~ msgid_plural "%d hours"
#~ msgstr[0] "%d час"
#~ msgstr[1] "%d часа"
#~ msgstr[2] "%d часов"

#~ msgctxt "in"
#~ msgid "%d hour"
#~ msgid_plural "%d hours"
#~ msgstr[0] "%d час"
#~ msgstr[1] "%d часа"
#~ msgstr[2] "%d часов"

#~ msgid "%d minute"
#~ msgid_plural "%d minutes"
#~ msgstr[0] "%d минута"
#~ msgstr[1] "%d минуты"
#~ msgstr[2] "%d минут"

#~ msgctxt "in"
#~ msgid "%d minute"
#~ msgid_plural "%d minutes"
#~ msgstr[0] "%d минуту"
#~ msgstr[1] "%d минуты"
#~ msgstr[2] "%d минут"

#~ msgid "%d week"
#~ msgid_plural "%d weeks"
#~ msgstr[0] "%d неделя"
#~ msgstr[1] "%d недели"
#~ msgstr[2] "%d недель"

#~ msgctxt "in"
#~ msgid "%d week"
#~ msgid_plural "%d weeks"
#~ msgstr[0] "%d неделю"
#~ msgstr[1] "%d недели"
#~ msgstr[2] "%d недель"

#~ msgid "(%1$s) Attachments"
#~ msgstr "Вложения (%1$s)"

#~ msgid "(Default)"
#~ msgstr "(по умолчанию)"

#~ msgid "0 minutes"
#~ msgstr "0 минут"

#~ msgid "1 day"
#~ msgstr "1 день"

#~ msgid "1 file has been changed recently"
#~ msgstr "В последнее время был изменен один файл."

#~ msgid "1 hour"
#~ msgstr "1 час"

#~ msgid "1 item"
#~ msgid_plural "%1$d items"
#~ msgstr[0] "1 элемент"
#~ msgstr[1] "%1$d элемента"
#~ msgstr[2] "%1$d элементов"

#~ msgid "1 minute"
#~ msgstr "1 минута"

#~ msgid "1 week"
#~ msgstr "1 неделя"

#~ msgid "10"
#~ msgstr "10"

#~ msgid "10 minutes"
#~ msgstr "10 минут"

#~ msgid "100%"
#~ msgstr "100%"

#~ msgid "12 hour"
#~ msgstr "12 часов"

#~ msgid "15"
#~ msgstr "15"

#~ msgid "15 minutes"
#~ msgstr "15 минут"

#~ msgid "150%"
#~ msgstr "150%"

#~ msgid "2 days"
#~ msgstr "2 дня"

#~ msgid "2 hour"
#~ msgstr "2 часа"

#~ msgid "2 weeks"
#~ msgstr "2 недели"

#~ msgid "20"
#~ msgstr "20"

#~ msgid "200%"
#~ msgstr "200%"

#~ msgid "3 days"
#~ msgstr "3 дня"

#~ msgid "3 minutes"
#~ msgstr "3 минуты"

#~ msgid "3 weeks"
#~ msgstr "3 недели"

#~ msgid "30"
#~ msgstr "30"

#~ msgid "30 minutes"
#~ msgstr "30 минут"

#~ msgid "4 days"
#~ msgstr "4 дня"

#~ msgid "4 hour"
#~ msgstr "4 часа"

#~ msgid "4 weeks"
#~ msgstr "4 недели"

#~ msgid "45 minutes"
#~ msgstr "45 минут"

#~ msgid "5"
#~ msgstr "5"

#~ msgid "5 days"
#~ msgstr "5 дней"

#~ msgid "5 minutes"
#~ msgstr "5 минут"

#~ msgid "50%"
#~ msgstr "50%"

#~ msgid "6 days"
#~ msgstr "6 дней"

#~ msgid "6 hour"
#~ msgstr "6 часов"

#~ msgid "60"
#~ msgstr "60"

#~ msgid "75%"
#~ msgstr "75%"

#~ msgid "8 hour"
#~ msgstr "8 часов"

#~ msgid "<b>%1$d</b> elements selected"
#~ msgstr "<b>%1$d</b> выбран(о)"

#~ msgid "A B C D E F G H I J K L M N O P Q R S T U V W X Y Z"
#~ msgstr "A B C D E F G H I J K L M N O P Q R S T U V W X Y Z"

#~ msgid ""
#~ "A refresh takes some time, so please be patient, while the refresh runs "
#~ "in the background. Only one refresh per subscription and per session is "
#~ "allowed."
#~ msgstr ""
#~ "Обновление может занять некоторое время. За один раз может быть выполнено "
#~ "одно обновление для одной подписки и сеанса."

#, fuzzy
#~ msgid "A return receipt has been sent"
#~ msgstr "Уведомление о доставке отправлен"

#~ msgid "A severe error occurred!"
#~ msgstr "Произошла критическая ошибка."

#~ msgid "About"
#~ msgstr "О программе"

#~ msgid "Above quoted text"
#~ msgstr "Над цитируемым текстом"

#~ msgid "Absent"
#~ msgstr "Отсутствие"

#~ msgid "Accept"
#~ msgstr "Принять"

#~ msgid "Accept / Decline"
#~ msgstr "Принять/Отклонить"

#~ msgid "Accept changes"
#~ msgstr "Применить изменения"

#~ msgid "Accept invitation"
#~ msgstr "Принять приглашение"

#~ msgid "Accept/Decline"
#~ msgstr "Принять/Отклонить"

#~ msgid "Accepted"
#~ msgstr "Принято"

#~ msgctxt "help"
#~ msgid "Accessing Files with WebDAV"
#~ msgstr "Доступ к файлам через WebDAV"

#~ msgid "Accessing global address book is not permitted"
#~ msgstr "Доступ к глобальной адресной книге не разрешен."

#~ msgid "Account"
#~ msgstr "Аккаунт"

#~ msgid "Account Settings"
#~ msgstr "Параметры учетной записи"

#~ msgid "Account added successfully"
#~ msgstr "Учетная запись добавлена"

#~ msgid "Account name"
#~ msgstr "Имя учетной записи"

#~ msgid "Account settings"
#~ msgstr "Параметры учетной записи"

#~ msgid "Account settings could not be saved."
#~ msgstr "Не удалось сохранить настройки учетной записи."

#~ msgid "Account updated"
#~ msgstr "Учетная запись обновлена"

#~ msgid "Actions"
#~ msgstr "Действия"

#~ msgid "Actual costs"
#~ msgstr "Действительная стоимость"

#~ msgid "Actual duration in minutes"
#~ msgstr "Действительная продолжительность (мин.)"

#~ msgid "Add"
#~ msgstr "Добавить"

#~ msgid "Add Attachment"
#~ msgstr "Добавить вложение"

#~ msgid "Add account"
#~ msgstr "Добавить учетную запись"

#~ msgid "Add action"
#~ msgstr "Добавить действие"

#~ msgid "Add cipher code"
#~ msgstr "Добавить код шифра"

#~ msgid "Add condition"
#~ msgstr "Добавить условие"

#~ msgid "Add contact"
#~ msgstr "Добавить участника"

#~ msgid "Add distribution list"
#~ msgstr "Добавить список рассылки"

#~ msgid "Add files"
#~ msgstr "Добавить файлы"

#~ msgid "Add folder"
#~ msgstr "Добавить папку"

#~ msgid "Add folder menu"
#~ msgstr "Добавить папку меню"

#~ msgid "Add mail account"
#~ msgstr "Добавить учетную запись почты"

#~ msgid "Add new folder"
#~ msgstr "Добавить новую папку"

#~ msgid "Add new folder for this subscription"
#~ msgstr "Добавить новую папку для подписки"

#~ msgid "Add new participant"
#~ msgstr "Добавить участника"

#~ msgid "Add new rule"
#~ msgstr "Добавить новое правило"

#~ msgid "Add new signature"
#~ msgstr "Добавить новую подпись"

#~ msgid "Add new subfolder"
#~ msgstr "Добавить новую вложенную папку"

#~ msgid "Add note"
#~ msgstr "Добавить примечание"

#~ msgid "Add participant"
#~ msgstr "Добавить участника"

#~ msgid "Add participant/resource"
#~ msgstr "Добавить участника или ресурс"

#~ msgid "Add signature"
#~ msgstr "Добавить подпись"

#~ msgid "Add subfolder"
#~ msgstr "Добавить вложенную папку"

#~ msgid "Add subject"
#~ msgstr "Добавить тему"

#~ msgid "Add to address book"
#~ msgstr "Добавить в адресную книгу"

#~ msgid "Add to calendar"
#~ msgstr "Добавить в календарь"

#~ msgid "Add to portal"
#~ msgstr "Добавить в портал"

#~ msgid "Add widget"
#~ msgstr "Добавить модуль"

#~ msgid "Add your account"
#~ msgstr "Добавить учетную запись"

#~ msgid "Added the new participant"
#~ msgstr "Участник добавлен"

#~ msgid "Adding subscription. This may take some seconds..."
#~ msgstr "Добавление подписки. Это может занять несколько секунд..."

#~ msgid "Address Book"
#~ msgstr "Адресная книга"

#~ msgctxt "app"
#~ msgid "Address Book"
#~ msgstr "Адресная книга"

#~ msgid "Address Business"
#~ msgstr "Адрес (рабочий)"

#~ msgid "Address Home"
#~ msgstr "Адрес (домашний)"

#~ msgid "Address Other"
#~ msgstr "Адрес (другой)"

#~ msgid "Addresses"
#~ msgstr "Адреса"

#~ msgid "Adjust"
#~ msgstr "Изменить"

#~ msgid "Adjust start date"
#~ msgstr "Изменить дату начала"

#~ msgid "Administrator"
#~ msgstr "Администратор"

#, fuzzy
#~ msgid "Advanced Settings"
#~ msgstr "Параметры Drive"

#~ msgid "All Emoji"
#~ msgstr "Все Emoji"

#~ msgid "All attachments"
#~ msgstr "Все вложения"

#~ msgid "All day"
#~ msgstr "Весь день"

#, fuzzy
#~| msgid "Add folder"
#~ msgid "All folders"
#~ msgstr "Добавить папку"

#~ msgid "Allow html formatted emails"
#~ msgstr "Разрешить HTML в сообщениях"

#~ msgid "Allow pre-loading of externally linked images"
#~ msgstr "Разрешить загрузку изображений из сети"

#~ msgid "Alternative Email"
#~ msgstr "Email (доп.)"

#~ msgid "An error occurred"
#~ msgstr "Произошла ошибка"

#~ msgid "An error occurred while loading page %1$d."
#~ msgstr "Произошла ошибка при загрузке страницы %1$d."

#~ msgid "An error occurred while loading the document."
#~ msgstr "Произошла ошибка при загрузке документа."

#~ msgid "An error occurred."
#~ msgstr "Произошла ошибка."

#~ msgid "An error occurred. Please try again later"
#~ msgstr "Произошла ошибка. Повторите попытку позже."

#~ msgid "An error occurred. Please try again."
#~ msgstr "Произошла ошибка. Повторите попытку."

#~ msgid "An error occurred. The message was:"
#~ msgstr "Произошла ошибка: "

#~ msgid "An internal error occurred"
#~ msgstr "Внутренняя ошибка"

#~ msgid "An unknown error occurred"
#~ msgstr "Произошла неизвестная ошибка"

#~ msgid "Anniversary"
#~ msgstr "Годовщина"

#~ msgid "Any recipient"
#~ msgstr "Любой получатель"

#~ msgid "Append vCard"
#~ msgstr "Добавить vCard"

#~ msgid "Application Toolbar"
#~ msgstr "Панель приложений"

#~ msgid "Application may not work as expected until this problem is solved."
#~ msgstr ""
#~ "Ошибку следует исправить, иначе работа приложения может быть нарушена."

#~ msgid "Applications"
#~ msgstr "Приложения"

#~ msgid "Apply role"
#~ msgstr "Назначить роль"

#~ msgid "Apply rule if all conditions are met"
#~ msgstr "Применить правило, если все условия удовлетворены"

#~ msgid "Apply rule if any condition is met."
#~ msgstr "Применить правило, если удовлетворено любое условие"

#~ msgid "Appointment"
#~ msgstr "Встреча"

#~ msgid "Appointment Details"
#~ msgstr "Свойства встречи"

#~ msgid "Appointment has been copied"
#~ msgid_plural "Appointments have been copied"
#~ msgstr[0] "Встреча скопирована"
#~ msgstr[1] "Встречи скопированы"
#~ msgstr[2] "Встречи скопированы"

#~ msgid "Appointment has been moved"
#~ msgid_plural "Appointments have been moved"
#~ msgstr[0] "Встреча перенесена"
#~ msgstr[1] "Встречи перенесены"
#~ msgstr[2] "Встречи перенесены"

#~ msgid ""
#~ "Appointment invitation. %1$s %2$s %3$s %4$s %5$s. Press [enter] to open"
#~ msgstr ""
#~ "Приглашение на встречу. %1$s %2$s %3$s %4$s %5$s. Чтобы открыть, нажмите "
#~ "[Enter]"

#~ msgid "Appointment invitations"
#~ msgstr "Приглашения на встречи"

#~ msgid "Appointment reminder. %1$s %2$s %3$s %4$s. Press [enter] to open"
#~ msgstr ""
#~ "Напоминание о встрече. %1$s %2$s %3$s %4$s. Чтобы открыть, нажмите "
#~ "[Enter]."

#~ msgid "Appointment reminders"
#~ msgstr "Напоминания о встречах"

#~ msgid "Appointments"
#~ msgstr "Встречи"

#~ msgid "Approximate Duration for Subscriptions"
#~ msgstr "Примерная продолжительность подписки"

#~ msgid "April"
#~ msgstr "Апрель"

#~ msgid "Are you sure you want to delete this Tweet?"
#~ msgstr "Вы действительно хотите удалить твит?"

#~ msgid "Are you sure?"
#~ msgstr "Вы уверены?"

#~ msgid "Ascending"
#~ msgstr "По возрастанию"

#, fuzzy
#~ msgid "Ask for return receipt"
#~ msgstr "Запросить уведомление о доставке"

#~ msgid "Assistant"
#~ msgstr "Ассистент"

#~ msgid ""
#~ "At the top of the display area the path to the selected folder is shown. "
#~ "Click on the path to switch to another folder."
#~ msgstr ""
#~ "Путь к папке показан в верхней части области просмотра. Щелкните, чтобы "
#~ "изменить."

#~ msgid "Attach my vCard"
#~ msgstr "Вложить vCard"

#~ msgid "Attachment"
#~ msgstr "Вложение"

#~ msgctxt "plural"
#~ msgid "Attachment"
#~ msgid_plural "Attachments"
#~ msgstr[0] "Вложение"
#~ msgstr[1] "Вложения"
#~ msgstr[2] "Вложения"

#~ msgid "Attachment has been saved"
#~ msgid_plural "Attachments have been saved"
#~ msgstr[0] "Вложение сохранено"
#~ msgstr[1] "Вложения сохранены"
#~ msgstr[2] "Вложения сохранены"

#~ msgid "Attachments"
#~ msgstr "Вложения"

#~ msgid "Attachments (%1$s)"
#~ msgstr "Вложения (%1$s)"

#~ msgid "Attachments have been saved!"
#~ msgstr "Вложения сохранены."

#~ msgid "Attachments will be saved"
#~ msgstr "Вложения будут сохранены"

#~ msgid "Attention"
#~ msgstr "Внимание"

#~ msgid "Audio enabled"
#~ msgstr "Аудио включено"

#~ msgid "August"
#~ msgstr "Август"

#~ msgid "Author"
#~ msgstr "Автор"

#~ msgid "Auto Forward"
#~ msgstr "Автопересылка"

#~ msgid "Auto Logout"
#~ msgstr "Автоматическое завершение сеанса"

#~ msgid "Auto-save email drafts"
#~ msgstr "Автосохранение черновиков"

#~ msgid "Auto-save email drafts?"
#~ msgstr "Сохранять черновики автоматически?"

#~ msgid "Automatic opening of notification area"
#~ msgstr "Автоматически открывать область уведомлений"

#~ msgid "Automatic sign out"
#~ msgstr "Автоматический выход"

#~ msgid ""
#~ "Automatically collect contacts in the folder \"Collected addresses\" "
#~ "while reading"
#~ msgstr ""
#~ "Автоматически добавлять контакты в коллекцию адресов при чтении сообщений"

#~ msgid ""
#~ "Automatically collect contacts in the folder \"Collected addresses\" "
#~ "while reading?"
#~ msgstr ""
#~ "Автоматически добавлять контакты в коллекцию адресов при чтении сообщений"

#~ msgid ""
#~ "Automatically collect contacts in the folder \"Collected addresses\" "
#~ "while sending"
#~ msgstr ""
#~ "Автоматически добавлять контакты в коллекцию адресов при отправлении "
#~ "сообщений"

#~ msgid ""
#~ "Automatically collect contacts in the folder \"Collected addresses\" "
#~ "while sending?"
#~ msgstr ""
#~ "Автоматически добавлять контакты в коллекцию адресов при отправлении "
#~ "сообщений"

#~ msgid ""
#~ "Automatically delete a notification mail after it has been accepted or "
#~ "declined?"
#~ msgstr "Автоматически удалять уведомление после его принятия или отказа."

#~ msgid "Automatically select first E-Mail"
#~ msgstr "Автоматически выбирать первое сообщение"

#~ msgid "Average time: %1$s ms"
#~ msgstr "Среднее время: %1$s мс."

#~ msgid "B"
#~ msgstr "Б"

#~ msgid "Back"
#~ msgstr "Назад"

#~ msgid "Back to appointment"
#~ msgstr "Назад к встрече"

#~ msgid "Basic settings"
#~ msgstr "Основные параметры"

#~ msgid "Bcc"
#~ msgstr "Скрытая копия"

#~ msgid "Below quoted text"
#~ msgstr "Под цитируемым текстом"

#~ msgid ""
#~ "Below the recipient you will find further functions, e.g. for sending "
#~ "copies to other recipients or for adding attachments."
#~ msgstr ""
#~ "Под полем получателя перечислены дополнительные функции (отправка копии "
#~ "другим получателям, добавление вложений и т.п.)"

#~ msgid "Billing information"
#~ msgstr "Сведения об оплате"

#~ msgid "Birthdays"
#~ msgstr "Дни рождения"

#~ msgid "Black"
#~ msgstr "Черный"

#~ msgid "Blind copy (BCC) to"
#~ msgstr "Скрытая копия (BCC):"

#~ msgid "Block pre-loading of externally linked images"
#~ msgstr "Не загружать изображения из сети"

#~ msgid "Blue"
#~ msgstr "Синий"

#~ msgid "Branches"
#~ msgstr "Филиалы"

#~ msgid "Browser"
#~ msgstr "Браузер"

#~ msgid "Business Address"
#~ msgstr "Рабочий адрес"

#~ msgid "Business address"
#~ msgstr "Рабочий адрес"

#~ msgid "Business category"
#~ msgstr "Бизнес-категория"

#~ msgid "Buy a gift"
#~ msgstr "Купить подарок"

#~ msgid "Buy now!"
#~ msgstr "Купить"

#~ msgid ""
#~ "By changing the date of this appointment you are creating an appointment "
#~ "exception to the series. Do you want to continue?"
#~ msgstr ""
#~ "Изменение даты встречи создаст исключение в группе встреч. Продолжить?"

#~ msgid "CC"
#~ msgstr "Копия"

#~ msgid "CSV"
#~ msgstr "CSV"

#~ msgid "CW"
#~ msgstr "CW"

#~ msgid "CW %1$d"
#~ msgstr "%1$d неделя"

#~ msgid "CalDAV URL"
#~ msgstr "URL CalDAV"

#~ msgid "Calendar"
#~ msgstr "Календарь"

#~ msgctxt "app"
#~ msgid "Calendar"
#~ msgstr "Календарь"

#~ msgid "Cancel"
#~ msgstr "Отмена"

#~ msgid "Cancel search"
#~ msgstr "Остановить поиск"

#~ msgid "Canceled"
#~ msgstr "Отменено"

#~ msgid "Cannot find any messages this contact sent to you."
#~ msgstr "Нет сообщений от этого контакта."

#~ msgid "Cannot find any messages you sent to this contact."
#~ msgstr "Нет сообщений, отправленных этому контакту."

#~ msgid "Cannot find user with given name."
#~ msgstr "Пользователь не найден."

#~ msgid "Cannot print this item"
#~ msgid_plural "Cannot print these items"
#~ msgstr[0] "Не удалось вывести на печать этот объект"
#~ msgstr[1] "Не удалось вывести на печать эти объекты"
#~ msgstr[2] "Не удалось вывести на печать эти объекты"

#~ msgid "Capacity"
#~ msgstr "Объем"

#~ msgid "Cart is empty."
#~ msgstr "Корзина пуста."

#~ msgid "Cell phone"
#~ msgstr "Мобильный"

#~ msgid "Cell phone (alt)"
#~ msgstr "Мобильный (доп.)"

#~ msgid "Change"
#~ msgstr "Изменить"

#~ msgid "Change View"
#~ msgstr "Изменить вид"

#~ msgid "Change confirmation status"
#~ msgstr "Изменить статус подтверждения"

#~ msgid "Change due date"
#~ msgstr "Изменить срок"

#~ msgid "Change folder"
#~ msgstr "Изменить папку"

#~ msgid "Change password"
#~ msgstr "Изменить пароль"

#~ msgid "Change password and sign out"
#~ msgstr "Изменить пароль и выйти"

#~ msgid "Change state"
#~ msgstr "Изменить статус"

#~ msgid "Change status"
#~ msgstr "Изменить статус"

#~ msgid "Change subscription"
#~ msgstr "Изменить подписку"

#~ msgid "Change view"
#~ msgstr "Изменить вид"

#~ msgid "Changed due date"
#~ msgstr "Срок выполнения изменен"

#~ msgid "Changes have been saved"
#~ msgstr "Изменения сохранены."

#~ msgid "Changes have been saved."
#~ msgstr "Изменения сохранены."

#~ msgid "Character"
#~ msgstr "Знаки"

#, fuzzy
#~ msgid "Checkboxes"
#~ msgstr "Переключить флажки"

#~ msgid "Checking credentials... This may take a few seconds."
#~ msgstr "Проверка данных авторизации... Это может занять несколько секунд."

#~ msgid "Children"
#~ msgstr "Дети"

#~ msgid "City"
#~ msgstr "Город"

#~ msgid "Clean up"
#~ msgstr "Очистить"

#~ msgid "Cleaning up... This may take a few seconds."
#~ msgstr "Очистка... Это может занять несколько секунд."

#~ msgid "Clear cache"
#~ msgstr "Очистить кэш"

#~ msgid "Click for whole day appointment"
#~ msgstr "Щелкните для создания встречи на весь день"

#~ msgid "Click here for free trial."
#~ msgstr "Нажмите для доступа к пробной версии."

#~ msgid "Click here to add your account"
#~ msgstr "Нажмите здесь для добавления учетной записи"

#~ msgid "Click here to quit the help center"
#~ msgstr "Нажмите для выхода из справочного центра"

#~ msgid "Click on a sentence to choose when to repeat the appointment."
#~ msgstr "Выберите, чтобы определить цикл повтора встречи."

#~ msgid "Click on the links to change the values."
#~ msgstr "Нажмите ссылки, чтобы изменить значения."

#~ msgid "Click to authorize your account again"
#~ msgstr "Нажмите для повторной авторизации учетной записи"

#~ msgid "Click to open."
#~ msgstr "Нажмите, чтобы открыть."

#~ msgid "Click to open. Drag to your desktop to download."
#~ msgstr ""
#~ "Нажмите, чтобы открыть. Чтобы загрузить, перетащите на рабочий стол."

#~ msgid "Click to retry"
#~ msgstr "Нажмите, чтобы повторить попытку"

#~ msgid "Click to retry later."
#~ msgstr "Нажмите, чтобы повторить позднее."

#~ msgid "Click to try again."
#~ msgstr "Нажмите, чтобы повторить попытку."

#~ msgid "Click to upload image"
#~ msgstr "Нажмите, чтобы отправить изображение."

#~ msgid "Close"
#~ msgstr "Закрыть"

#~ msgid "Close all"
#~ msgstr "Закрыть все"

#~ msgid "Close document"
#~ msgstr "Закрыть документ"

#, fuzzy
#~| msgid "Folder view"
#~ msgid "Close folder view"
#~ msgstr "Вид папок"

#~ msgid "Close this reminder"
#~ msgstr "Закрыть напоминание"

#~ msgid "Collapse form"
#~ msgstr "Свернуть"

#~ msgid "Color"
#~ msgstr "Цвет"

#~ msgid "Color quoted lines"
#~ msgstr "Выделить цитаты"

#~ msgid "Comment"
#~ msgstr "Комментарий"

#~ msgid "Comments"
#~ msgstr "Комментарии"

#~ msgid "Commercial Register"
#~ msgstr "Реестр компаний"

#~ msgid "Common"
#~ msgstr "Общие"

#~ msgid "Common Emoji"
#~ msgstr "Общие Emoji"

#, fuzzy
#~| msgid "Compact view"
#~ msgid "Compact"
#~ msgstr "Компактный вид"

#~ msgid "Compact view"
#~ msgstr "Компактный вид"

#~ msgid "Companies"
#~ msgstr "Компании"

#~ msgid "Company"
#~ msgstr "Компания"

#~ msgid "Compose"
#~ msgstr "Составить"

#, fuzzy
#~ msgid "Compose new email"
#~ msgstr "Создать новое сообщение"

#~ msgid "Compose new mail"
#~ msgstr "Создать новое сообщение"

#~ msgid "Conditions"
#~ msgstr "Условия"

#~ msgid "Confirm"
#~ msgstr "Подтвердить"

#~ msgid "Confirmation"
#~ msgstr "Подтверждение"

#~ msgid "Confirmation message"
#~ msgstr "Сообщение о подтверждении"

#~ msgid "Confirmation status"
#~ msgstr "Статус подтверждения"

#~ msgid "Confirmed"
#~ msgstr "Подтверждено"

#~ msgid "Conflicts detected"
#~ msgstr "Обнаружены конфликты"

#~ msgid "Conflicts with resources cannot be ignored"
#~ msgstr "Конфликты ресурсов не могут быть проигнорированы."

#~ msgid "Conflicts:"
#~ msgstr "Конфликты:"

#~ msgid "Contact"
#~ msgstr "Контакт"

#~ msgid "Contact Details"
#~ msgstr "Контактные данные"

#, fuzzy
#~ msgid "Contact pictures"
#~ msgstr "Участники"

#~ msgid "Contact: %1$s"
#~ msgstr "Контакт: %1$s"

#~ msgid "Contacts"
#~ msgstr "Участники"

#~ msgid "Contacts have been copied"
#~ msgstr "Контакты скопированы"

#~ msgid "Contacts have been moved"
#~ msgstr "Контакты перенесены"

#~ msgid "Contains"
#~ msgstr "содержит"

#~ msgid "Continue"
#~ msgstr "Продолжить"

#~ msgid "Conversations"
#~ msgstr "Обсуждения"

#~ msgctxt "app"
#~ msgid "Conversations"
#~ msgstr "Обсуждения"

#~ msgid "Copy"
#~ msgstr "Копировать"

#~ msgctxt "CC"
#~ msgid "Copy"
#~ msgid_plural "Copy"
#~ msgstr[0] "Копия"
#~ msgstr[1] "Копии"
#~ msgstr[2] "Копии"

#~ msgid "Copy (CC) to"
#~ msgstr "Копия (СС):"

#~ msgid "Copy to"
#~ msgstr "Копировать в "

#~ msgid "Copy to description"
#~ msgstr "Копировать в описание"

#~ msgid "Costs must be between -%1$d and %1$d."
#~ msgstr "Стоимость должна быть в диапазоне от -%1$d до %1$d."

#~ msgid "Could not get a default folder for this application."
#~ msgstr "Не удалось получить стандартную папку для этого приложения."

#~ msgid "Could not load all participants for this task."
#~ msgstr "Не удалось загрузить список участников для этой задачи."

#~ msgid "Could not load attachments for this contact."
#~ msgstr "Не удалось загрузить вложения для этого контакта."

#~ msgid "Could not load attachments for this task."
#~ msgstr "Не удалось загрузить вложения для этой задачи."

#~ msgid "Could not load data"
#~ msgstr "Не удалось загрузить данные"

#~ msgid "Could not load new Tweets."
#~ msgstr "Не удалось загрузить новые твиты."

#~ msgid "Could not load this list"
#~ msgstr "Не удалось загрузить список."

#~ msgid "Could not save auto forward"
#~ msgstr "Не удалось сохранить автоперенаправление."

#~ msgid "Could not save settings"
#~ msgstr "Не удалось сохранить параметры"

#~ msgid "Could not save settings."
#~ msgstr "Не удалось сохранить настройки."

#~ msgid ""
#~ "Could not save settings. There have to be at least one user with "
#~ "administration rights."
#~ msgstr ""
#~ "Не удалось сохранить настройки. Как минимум один пользователь должен "
#~ "обладать правами администратора."

#~ msgid "Could not save vacation notice"
#~ msgstr "Не удалось сохранить сообщение автоответчика"

#~ msgid "Couldn't load all contact images."
#~ msgstr "Не удалось загрузить изображения контактов."

#~ msgid "Couldn't load appointment data."
#~ msgstr "Не удалось загрузить информацию о встрече."

#~ msgid "Couldn't load contact data."
#~ msgstr "Не удалось загрузить контактные данные."

#~ msgid "Couldn't load file data."
#~ msgstr "Не удалось загрузить данные файлов."

#~ msgid "Couldn't load folders."
#~ msgstr "Не удалось загрузить папки."

#~ msgid "Couldn't load subfolders."
#~ msgstr "Не удалось загрузить вложенные папки."

#~ msgid "Couldn't load that email."
#~ msgstr "Не удалось загрузить сообщение."

#~ msgid "Couldn't load that task."
#~ msgstr "Не удалось загрузить задачу."

#~ msgid "Couldn't load your auto forward."
#~ msgstr "Не удалось загрузить автопересылку."

#~ msgid "Couldn't load your contact data."
#~ msgstr "Не удалось загрузить контактные данные."

#~ msgid "Couldn't load your mail filters."
#~ msgstr "Не удалось загрузить фильтры."

#~ msgid "Couldn't load your vacation notice."
#~ msgstr "Не удалось загрузить сообщение автоответчика."

#~ msgid "Country"
#~ msgstr "Страна"

#~ msgid "Create"
#~ msgstr "Создать"

#~ msgid "Create appointment"
#~ msgstr "Создать встречу"

#~ msgid "Create contact"
#~ msgstr "Создать контакт"

#~ msgid "Create distribution list"
#~ msgstr "Создать список рассылки"

#~ msgid "Create list"
#~ msgstr "Создать список"

#~ msgid "Create new rule"
#~ msgstr "Создать правило"

#~ msgid "Create new task"
#~ msgstr "Создать задачу"

#~ msgid "Create reminder"
#~ msgstr "Создать напоминание"

#~ msgid "Create task"
#~ msgstr "Создать задачу"

#~ msgid "Created"
#~ msgstr "Создано"

#~ msgid ""
#~ "Created private folder '%1$s' in %2$s and subscribed successfully to "
#~ "shared folder"
#~ msgstr "Личная папка «%1$s» создана в %2$s и подписана на общую папку"

#~ msgctxt "help"
#~ msgid "Creating Files"
#~ msgstr "Создание файлов"

#~ msgid "Creating a note"
#~ msgstr "Создание заметки"

#~ msgid "Currency"
#~ msgstr "Денежная единица"

#~ msgid "Current page and total page count"
#~ msgstr "Текущая страница и общее число страниц"

#~ msgid "Current zoom factor"
#~ msgstr "Масштаб"

#~ msgid "Custom"
#~ msgstr "Дополнительно"

#~ msgid "Customize this page"
#~ msgstr "Настроить эту страницу"

#~ msgid "Data imported successfully"
#~ msgstr "Импорт данных завершен."

#~ msgid "Data only partially imported ( %1$s of %2$s records)"
#~ msgstr "Импорт выполнен частично (%1$s из %2$s записей)"

#~ msgid "Date"
#~ msgstr "Дата"

#~ msgid "Date completed"
#~ msgstr "Дата завершения"

#~ msgid "Date of birth"
#~ msgstr "Дата рождения"

#~ msgid "Day"
#~ msgstr "День"

#~ msgid "Day View"
#~ msgstr "День"

#~ msgid "Days"
#~ msgstr "Дни"

#~ msgid "December"
#~ msgstr "Декабрь"

#~ msgid "Decline"
#~ msgstr "Отклонить"

#~ msgid "Declined"
#~ msgstr "Отклонено"

#~ msgid "Default Theme"
#~ msgstr "Тема по умолчанию"

#~ msgid "Default address"
#~ msgstr "Адрес по умолчанию"

#~ msgid "Default app after sign in"
#~ msgstr "Приложение после авторизации"

#~ msgid "Default calendar view"
#~ msgstr "Режим календаря по умолчанию"

#~ msgid "Default reminder"
#~ msgstr "Стандартное напоминание"

#~ msgid "Default sender address"
#~ msgstr "Адрес отправителя по умолчанию"

#~ msgid "Default sender address:"
#~ msgstr "Адрес отправителя по умолчанию:"

#~ msgid "Default view"
#~ msgstr "Вид по умолчанию"

#~ msgid "Deferred"
#~ msgstr "Отложено"

#~ msgid "Delete"
#~ msgstr "Удалить"

#~ msgid "Delete account"
#~ msgstr "Удалить учетную запись"

#~ msgid "Delete all accounts"
#~ msgstr "Удалить все учетные записи"

#~ msgid "Delete appointment"
#~ msgstr "Удалить встречу"

#~ msgid "Delete the draft after sending."
#~ msgstr "Удалить черновик после отправки."

#~ msgid "Delete version"
#~ msgstr "Удалить версию"

#~ msgid "Delete whole series"
#~ msgstr "Удалить всю серию"

#~ msgid "Delete widget"
#~ msgstr "Удалить модуль"

#~ msgid "Deleting messages on local storage also deletes them on server"
#~ msgstr "При удалении сообщения удалять его с сервера"

#~ msgid "Department"
#~ msgstr "Отдел"

#~ msgid "Descending"
#~ msgstr "По убыванию"

#~ msgid "Description"
#~ msgstr "Описание"

#~ msgid "Description has been copied"
#~ msgstr "Описание скопировано"

#~ msgid ""
#~ "Detailed guides for all modules are located in the help section of the "
#~ "settings."
#~ msgstr "Подробную информацию о модулях можно найти в секции справки."

#~ msgid "Details"
#~ msgstr "Подробности"

#~ msgid "Direct link: %1$s"
#~ msgstr "Прямая ссылка: %1$s"

#~ msgid "Disable"
#~ msgstr "Отключить"

#~ msgid "Disable widget"
#~ msgstr "Отключить модуль"

#~ msgid "Disabled"
#~ msgstr "Отключено"

#~ msgid "Discard"
#~ msgstr "Отклонить"

#~ msgid "Discard changes"
#~ msgstr "Отклонить изменения"

#~ msgid "Display"
#~ msgstr "Вид"

#~ msgid "Display Name"
#~ msgstr "Краткое имя"

#~ msgid "Display area"
#~ msgstr "Область просмотра"

#~ msgid "Display emoticons as graphics in text emails"
#~ msgstr "Показывать значки настроения в текстовых сообщениях"

#~ msgid "Display name"
#~ msgstr "Краткое имя"

#~ msgid "Display of names"
#~ msgstr "Просмотр имен"

#~ msgid "Displaying information"
#~ msgstr "Просмотр информации о файле"

#~ msgid "Distance"
#~ msgstr "Расстояние"

#~ msgid "Distribution List"
#~ msgstr "Список рассылки"

#~ msgid "Distribution list"
#~ msgstr "Список рассылки"

#~ msgid "Distribution list has been saved"
#~ msgstr "Список рассылки сохранен"

#~ msgid ""
#~ "Do you really want to change the file extension from  \".%1$s\" to \".%2$s"
#~ "\" ?"
#~ msgstr "Вы действительно хотите изменить расширение «.%1$s» на «.%2$s»?"

#~ msgid "Do you really want to delete folder \"%s\"?"
#~ msgstr "Удалить папку «%s»?"

#~ msgid "Do you really want to delete these items?"
#~ msgstr "Удалить эти элементы?"

#~ msgid "Do you really want to delete this account?"
#~ msgstr "Вы действительно хотите удалить учетную запись?"

#~ msgid "Do you really want to delete this contact?"
#~ msgstr "Удалить контакт?"

#~ msgid "Do you really want to delete this distribution list?"
#~ msgstr "Удалить список рассылки?"

#~ msgid "Do you really want to delete this file?"
#~ msgid_plural "Do you really want to delete these files?"
#~ msgstr[0] "Удалить файл?"
#~ msgstr[1] "Удалить файлы?"
#~ msgstr[2] "Удалить файлы?"

#~ msgid "Do you really want to delete this task?"
#~ msgid_plural "Do you really want to delete this tasks?"
#~ msgstr[0] "Удалить эту задачу?"
#~ msgstr[1] "Удалить задачи?"
#~ msgstr[2] "Удалить задачи?"

#~ msgid "Do you really want to delete this widget?"
#~ msgstr "Удалить модуль?"

#~ msgid "Do you really want to discard this mail?"
#~ msgstr "Удалить сообщение?"

#~ msgid "Do you really want to discard your changes?"
#~ msgstr "Отменить изменения?"

#~ msgid "Do you really want to empty folder \"%s\"?"
#~ msgstr "Удалить пустую папку «%s»?"

#~ msgid ""
#~ "Do you really want to remove the extension \".%1$s\" from your filename?"
#~ msgstr "Вы действительно хотите удалить расширение «.%1$s» из имени файла?"

#, fuzzy
#~| msgid ""
#~| "Do you want to edit the whole series or just one appointment within the "
#~| "series?"
#~ msgid ""
#~ "Do you want to confirm the whole series or just one appointment within "
#~ "the series?"
#~ msgstr "Изменить всю группу или отдельную встречу?"

#~ msgid ""
#~ "Do you want to delete the whole series or just one appointment within the "
#~ "series?"
#~ msgstr "Удалить всю серию или отдельную встречу?"

#~ msgid "Do you want to delete this appointment?"
#~ msgstr "Удалить встречу?"

#~ msgid ""
#~ "Do you want to edit the whole series or just one appointment within the "
#~ "series?"
#~ msgstr "Изменить всю группу или отдельную встречу?"

#~ msgid "Do you want to keep the draft after sending this mail?"
#~ msgstr "Хранить черновик после отправки сообщения?"

#~ msgid "Do you want to permanently delete this mail?"
#~ msgid_plural "Do you want to permanently delete these mails?"
#~ msgstr[0] "Удалить сообщение безвозвратно?"
#~ msgstr[1] "Удалить сообщения безвозвратно?"
#~ msgstr[2] "Удалить сообщения безвозвратно?"

#~ msgid "Document"
#~ msgstr "Документ"

#~ msgid "Document saved in folder \"%1$s\"."
#~ msgstr "Документ сохранен в «%1$s»."

#~ msgctxt "app"
#~ msgid "Documents"
#~ msgstr "Документы"

#~ msgid "Done"
#~ msgstr "Готово"

#, fuzzy
#~ msgid "Doubleclick in this row for whole day appointment"
#~ msgstr "Щелкните для создания встречи на весь день"

#~ msgid "Download"
#~ msgstr "Загрузить"

#~ msgid "Download install file (for Windows)"
#~ msgstr "Загрузить установочный файл (Windows)"

#~ msgid "Downloads"
#~ msgstr "Загрузки"

#~ msgid "Drafts folder"
#~ msgstr "Папка черновиков"

#~ msgid "Drag to reorder widget"
#~ msgstr "Перетащите, чтобы изменить порядок."

#~ msgctxt "app"
#~ msgid "Drive"
#~ msgstr "Drive"

#~ msgctxt "help"
#~ msgid "Drive Settings"
#~ msgstr "Параметры Drive"

#, fuzzy
#~ msgid "Drop EML file here for import"
#~ msgstr "Перетащите сюда для импорта сообщения"

#~ msgid "Drop here to import this mail"
#~ msgstr "Перетащите сюда для импорта сообщения"

#~ msgid "Drop here to upload a <b class=\"dndignore\">new attachment</b>"
#~ msgstr "Перетащите сюда для добавления <b class=\"dndignore\">вложения</b>."

#~ msgid "Drop here to upload a <b class=\"dndignore\">new file</b>"
#~ msgstr ""
#~ "Перетащите сюда для добавления <b class=\"dndignore\">нового файла</b>."

#~ msgid "Drop here to upload a <b class=\"dndignore\">new version</b>"
#~ msgstr ""
#~ "Перетащите сюда для добавления <b class=\"dndignore\">новой версии</b>."

#~ msgid ""
#~ "Drop here to upload a <b class=\"dndignore\">new version</b> of \"%1$s\""
#~ msgstr ""
#~ "Перетащите сюда для добавления <b class=\"dndignore\">новой версии</b> "
#~ "«%1$s»."

#~ msgid "Drop here to upload a <b class='dndignore'>new attachment</b>"
#~ msgstr "Перетащите сюда для добавления <b class='dndignore'>вложения</b>."

#~ msgid "Drop the file anywhere to add attachment"
#~ msgstr "Чтобы добавить вложение, перетащите сюда файл"

#~ msgid "Due"
#~ msgstr "Срок"

#~ msgid "Due %1$s"
#~ msgstr "Заканчивается %1$s"

#~ msgid "Due date"
#~ msgstr "Срок:"

#~ msgid "Due on %1$s"
#~ msgstr "Заканчивается %1$s"

#~ msgid "E-Mail"
#~ msgstr "Email"

#~ msgctxt "help"
#~ msgid "E-Mail Settings"
#~ msgstr "Параметры почты"

#~ msgid "EB"
#~ msgstr "ЭБ"

#~ msgid "Each %s Day"
#~ msgstr "Каждый %s день"

#~ msgid "Each %s weeks on %s"
#~ msgstr "Каждые %s нед. в %s"

#~ msgid "Each %s. %s"
#~ msgstr "Кажд.  %s. %s"

#~ msgid "Edit"
#~ msgstr "Изменить"

#~ msgid "Edit Contact"
#~ msgstr "Изменить контакт"

#~ msgid "Edit Flickr photo stream"
#~ msgstr "Изменить фотоленту Flickr"

#~ msgid "Edit Tumblr feed"
#~ msgstr "Изменить ленту Tumblr"

#~ msgid "Edit appointment"
#~ msgstr "Изменить встречу"

#~ msgid "Edit description"
#~ msgstr "Изменить описание"

#, fuzzy
#~ msgid "Edit draft"
#~ msgstr "Изменить контакт"

#~ msgid "Edit rule"
#~ msgstr "Изменить правило"

#~ msgid "Edit signature"
#~ msgstr "Изменить подпись"

#~ msgid "Edit task"
#~ msgstr "Изменить задачу"

#~ msgid "Edit to set a name."
#~ msgstr "Отредактируйте, чтобы определить имя."

#~ msgid "Editor"
#~ msgstr "Редактор"

#~ msgid "Email"
#~ msgstr "Email"

#~ msgid "Email 1"
#~ msgstr "Эл. почта 1"

#~ msgid "Email 1 / Phone number"
#~ msgstr "Эл.адрес 1/ Телефон"

#~ msgid "Email 2"
#~ msgstr "Эл. почта 2"

#~ msgid "Email 3"
#~ msgstr "Эл. почта 3"

#~ msgid "Email Address:"
#~ msgstr "Email: "

#~ msgid "Email address"
#~ msgstr "Email"

#~ msgid "Email addresses"
#~ msgstr "Электронные адреса"

#, fuzzy
#~ msgid "Email from %1$s: %2$s"
#~ msgstr "Каждый год %1$s %2$d"

#~ msgid "Email notification for Accept/Declined"
#~ msgstr "Уведомления о принятых и отклоненных"

#~ msgid "Email notification for New, Changed, Deleted?"
#~ msgstr "Отправлять уведомления для новых, измененных и удаленных?"

#~ msgid "Email notification for appointment"
#~ msgstr "Почтовое уведомление о встрече"

#~ msgid "Email notification for appointment creator?"
#~ msgstr "Уведомлять организатора встречи?"

#~ msgid "Email notification for appointment participant?"
#~ msgstr "Уведомлять участников встречи?"

#~ msgid "Email notification for task"
#~ msgstr "Почтовое уведомление для задачи"

#~ msgid "Email notification for task creator?"
#~ msgstr "Уведомлять создателя задачи?"

#~ msgid "Email notification for task participant?"
#~ msgstr "Уведомлять участника задачи?"

#~ msgid ""
#~ "Emails cannot be put into trash folder while your mail quota is exceeded."
#~ msgstr "Если квота превышена, сообщения не могут перемещаться в корзину."

#~ msgid "Employee ID"
#~ msgstr "Идентификатор сотрудника"

#~ msgid "Employee type"
#~ msgstr "Тип сотрудника"

#~ msgctxt "vgrid"
#~ msgid "Empty"
#~ msgstr "Пусто"

#~ msgid "Empty folder"
#~ msgstr "Пустая папка"

#~ msgid "Empty name and description found."
#~ msgstr "Пустое имя и описание."

#~ msgid "Emptying folder... This may take a few seconds."
#~ msgstr "Освобождение папки... Это может занять несколько секунд."

#~ msgid "Enable"
#~ msgstr "Включить"

#~ msgid "Enabled"
#~ msgstr "Включено"

#~ msgid "Enabled for all mail folders"
#~ msgstr "Включено для всех папок"

#~ msgid "Enabled for inbox only"
#~ msgstr "Включено только для входящих"

#~ msgid "Enabled for the following addresses"
#~ msgstr "Включено для следующих адресов"

#~ msgid "End"
#~ msgstr "Конец"

#~ msgid "End of working time"
#~ msgstr "Конец рабочего дня"

#~ msgid "Ends on"
#~ msgstr "Конец:"

#~ msgid "Enter document title here"
#~ msgstr "Введите название документа"

#~ msgid "Enter the E-Mail text below the subject."
#~ msgstr "После темы введите текст сообщения."

#~ msgid ""
#~ "Enter the E-Mail text below the subject. If the text format was set to "
#~ "HTMl in the options, you can format the E-Mail text. To do so select a "
#~ "text part and then click an icon in the formatting bar."
#~ msgstr ""
#~ "Под темой введите текст сообщения. Если в настройках выбран формат HTML, "
#~ "текст можно форматировать. Для этого выделите фрагмент и нажмите значок "
#~ "форматирования."

#~ msgid ""
#~ "Enter the recipient's name on the top left side. As soon as you typed the "
#~ "first letters, suggestions from the address books are displayed. To "
#~ "accept a recipient suggestion, click on it."
#~ msgstr ""
#~ "Введите имя получателя. Функция автозаполнения предложит варианты из "
#~ "адресной книги. Выберите имя, чтобы принять предложенный вариант."

#~ msgid "Enter the subject on the right side of the recipient."
#~ msgstr "Введите тему сообщения."

#~ msgid "Entire thread"
#~ msgstr "Все обсуждение"

#~ msgid "Envelope"
#~ msgstr "Конверт"

#~ msgid "Error"
#~ msgstr "Ошибка"

#~ msgid "Error log"
#~ msgstr "Журнал ошибок"

#~ msgid "Error:"
#~ msgstr "Ошибка:"

#~ msgid "Errors"
#~ msgstr "Ошибки"

#~ msgid "Estimated costs"
#~ msgstr "Ориентировочная стоимость"

#~ msgid "Estimated duration in minutes"
#~ msgstr "Ориентировочная продолжительность (мин.)"

#~ msgid "Every %1$d days"
#~ msgstr "Каждые %1$d дн."

#~ msgid "Every %1$d months on day %2$d"
#~ msgstr "%2$d числа каждые %1$d мес. "

#~ msgid "Every %1$d months on the %2$s %3$s"
#~ msgstr "%2$s %3$s каждые %1$d мес."

#~ msgid "Every %1$d weeks on %2$s"
#~ msgstr "Каждые %1$d нед. в %2$s"

#~ msgid "Every %1$d weeks on all days"
#~ msgstr "Каждые %1$d нед. ежедневно"

#~ msgid "Every %1$d weeks on work days"
#~ msgstr "Каждые %1$d нед. в рабочие дни"

#~ msgid "Every %1$d years on %2$s %3$d"
#~ msgstr "%2$s %3$d каждые %1$d года"

#~ msgid "Every %1$d years on the %2$s %3$s of %4$d"
#~ msgstr "Каждые %1$d года в %2$s %3$s, месяц: %4$d"

#~ msgid "Every day"
#~ msgstr "Каждый день"

#~ msgid "Exit Fullscreen"
#~ msgstr "Закрыть полноэкранный режим"

#~ msgid "Expand form"
#~ msgstr "Развернуть"

#~ msgid "Expand timeframe by one month"
#~ msgstr "Добавить один месяц на шкалу времени"

#~ msgid "Expert mode"
#~ msgstr "Экспертный режим"

#~ msgid "Export"
#~ msgstr "Экспорт"

#~ msgid "Export folder"
#~ msgstr "Экспорт папки"

#~ msgid "Extended view"
#~ msgstr "Расширенный вид"

#~ msgid "External"
#~ msgstr "Внешний"

#~ msgctxt "help"
#~ msgid "External E-Mail Accounts"
#~ msgstr "Внешние учетные записи"

#~ msgid "External contact"
#~ msgstr "Внешний контакт"

#~ msgid ""
#~ "External images have been blocked to protect you against potential spam!"
#~ msgstr "Внешние изображения были заблокированы с целью защиты от спама."

#~ msgid "External link"
#~ msgstr "Внешняя ссылка"

#~ msgid "External participants"
#~ msgstr "Внешние участники"

#~ msgid "Face"
#~ msgstr "Улыбки"

#~ msgid "Facebook"
#~ msgstr "Facebook"

#~ msgid "Facebook reported an error:"
#~ msgstr "Ошибка Facebook:"

#~ msgid "Failed to add. Maybe the vCard attachment is invalid."
#~ msgstr "Не удалось добавить vCard. Возможно, недопустимое вложение vCard."

#~ msgid "Failed to connect."
#~ msgstr "Ошибка подключения."

#~ msgid "Failed to recover accounts"
#~ msgstr "Не удалось восстановить учетные записи."

#~ msgid "Failed to save distribution list."
#~ msgstr "Не удалось сохранить список рассылки"

#~ msgid "Failed to sign in"
#~ msgstr "Ошибка входа"

#~ msgid ""
#~ "Failed to start application. Maybe you have connection problems. Please "
#~ "try again."
#~ msgstr ""
#~ "Не удалось запустить приложение. Возможно, ошибка подключения. Повторите "
#~ "попытку позже."

#~ msgid ""
#~ "Failed to update confirmation status; most probably the appointment has "
#~ "been deleted."
#~ msgstr ""
#~ "Не удалось обновить статус подтверждения Возможно, встреча была удалена."

#~ msgid ""
#~ "Failed to update confirmation status; most probably the task has been "
#~ "deleted."
#~ msgstr ""
#~ "Не удалось обновить статус подтверждения Возможно, задача была удалена."

#~ msgid "Favorite"
#~ msgstr "Избранное"

#~ msgid "Favorited"
#~ msgstr "В избранном"

#~ msgid "Fax"
#~ msgstr "Факс"

#~ msgid "Fax (Home)"
#~ msgstr "Факс (дом.)"

#~ msgid "Fax (alt)"
#~ msgstr "Факс (доп.)"

#~ msgid "Fax (business)"
#~ msgstr "Факс (рабочий)"

#~ msgid "Fax (other)"
#~ msgstr "Факс (другой)"

#~ msgid "Fax (private)"
#~ msgstr "Факс (личный)"

#~ msgid "February"
#~ msgstr "Февраль"

#~ msgid "Feed URL"
#~ msgstr "URL ленты"

#~ msgid "Feeling • Decoration"
#~ msgstr "Настроение • Оформление"

#~ msgid "File"
#~ msgstr "Файл"

#~ msgid "File name"
#~ msgstr "Файл"

#~ msgid "File names must not be empty"
#~ msgstr "Имя файла не может быть пустым."

#~ msgid "File names must not contain slashes"
#~ msgstr "Имя файла не может содержать «/»"

#~ msgid "File quota"
#~ msgstr "Квота файлов"

#~ msgid "File: %1$s"
#~ msgstr "Файл: %1$s"

#~ msgid "Files"
#~ msgstr "Файлы"

#~ msgctxt "app"
#~ msgid "Files"
#~ msgstr "Файлы"

#~ msgid "Files View"
#~ msgstr "Файлы"

#~ msgid "Files have been copied"
#~ msgstr "Файлы скопированы"

#~ msgid "Files have been moved"
#~ msgstr "Файлы перенесены"

#~ msgid "Find a free time"
#~ msgstr "Найти свободное время"

#~ msgid "Finish tour"
#~ msgstr "Завершить обзор"

#~ msgid "First name"
#~ msgstr "Имя"

#~ msgid "First name Last name"
#~ msgstr "Имя фамилия"

#~ msgid "Fit to screen size"
#~ msgstr "По размеру экрана"

#~ msgid "Fit to screen width"
#~ msgstr "По ширине экрана"

#~ msgid "Flag mail with"
#~ msgstr "Флаг: "

#~ msgid "Flickr"
#~ msgstr "Flickr"

#~ msgid "Folder"
#~ msgstr "Папка"

#~ msgid "Folder actions"
#~ msgstr "Действия папки"

#~ msgid "Folder name"
#~ msgstr "Имя папки"

#~ msgid "Folder names must not be empty"
#~ msgstr "Имя каталога не может быть пустым."

#~ msgid "Folder names must not contain slashes"
#~ msgstr "Имя папки не может содержать «/»"

#~ msgid "Folder permissions"
#~ msgstr "Разрешения папок"

#~ msgid "Folder type"
#~ msgstr "Тип папки"

#~ msgid "Folder view"
#~ msgstr "Вид папок"

#~ msgid ""
#~ "Folder with name \"%1$s\" will be hidden. Enable setting \"Show hidden "
#~ "files and folders\" to access this folder again."
#~ msgstr ""
#~ "Папка «%1$s» будет скрыта. Для ее просмотра включите «Показать скрытые "
#~ "файлы и папки»."

#~ msgid "Folder-specific actions"
#~ msgstr "Действия папки"

#~ msgid "Folders"
#~ msgstr "Папки"

#~ msgid "Follow"
#~ msgstr "Подписаться"

#~ msgid "Following"
#~ msgstr "Подписки"

#~ msgid "Food"
#~ msgstr "Еда"

#, fuzzy
#~ msgid "For best results, please use"
#~ msgstr "Для оптимальных результатов используйте"

#~ msgid ""
#~ "For security reasons, all account passwords are encrypted with your "
#~ "primary account password. If you change your primary password, your "
#~ "external accounts might stop working. In this case, you can use your old "
#~ "password to recover all account passwords:"
#~ msgstr ""
#~ "Из соображений безопасности пароли всех учетных записей зашифрованы с "
#~ "помощью пароля основной учетной записи. При изменении этого пароля другие "
#~ "учетные записи станут недоступны. Для их восстановления используйте "
#~ "старый пароль:"

#~ msgid "Forgot your password?"
#~ msgstr "Забыли пароль?"

#~ msgid "Format"
#~ msgstr "Формат"

#~ msgid "Format emails as"
#~ msgstr "Форматировать как"

#~ msgid "Format emails as:"
#~ msgstr "Формат сообщений:"

#~ msgid "Forward"
#~ msgstr "Переслать"

#~ msgid "Forward all incoming emails to this address"
#~ msgstr "Пересылать все входящие"

#~ msgid "Forward emails as"
#~ msgstr "Переслать как"

#~ msgid "Forward emails as:"
#~ msgstr "Переслать как:"

#~ msgid "Free"
#~ msgstr "Свободно"

#~ msgid "Friday"
#~ msgstr "Пятница"

#~ msgid "From"
#~ msgstr "От"

#~ msgid "Fullscreen"
#~ msgstr "Полноэкранный режим"

#~ msgid "Furigana for company"
#~ msgstr "Фуригана для компании"

#~ msgid "Furigana for first name"
#~ msgstr "Фуригана для имени"

#~ msgid "Furigana for last name"
#~ msgstr "Фуригана для фамилии"

#~ msgid "GB"
#~ msgstr "ГБ"

#~ msgid "Get free upgrade"
#~ msgstr "Получить бесплатное обновление"

#~ msgid "Go to page"
#~ msgstr "Перейти к странице"

#~ msgid "Good evening"
#~ msgstr "Добрый вечер"

#~ msgid "Good evening, %s"
#~ msgstr "Добрый вечер, %s"

#~ msgid "Good morning"
#~ msgstr "Доброе утро"

#~ msgid "Good morning, %s"
#~ msgstr "Доброе утро, %s"

#~ msgid "Gray"
#~ msgstr "Серый"

#~ msgid "Green"
#~ msgstr "Зеленый"

#~ msgid "Grey"
#~ msgstr "Серый"

#~ msgid "Group"
#~ msgstr "Группа"

#~ msgid "Guest"
#~ msgstr "Гость"

#~ msgid "Guidance"
#~ msgstr "Правила"

#~ msgid "Guided tour for this app"
#~ msgstr "Знакомство с приложением"

#~ msgid "HTML"
#~ msgstr "HTML"

#~ msgid "HTML and plain text"
#~ msgstr "HTML и текст"

#~ msgid "Header"
#~ msgstr "Заголовок"

#~ msgid "Hello"
#~ msgstr "Здравствуйте"

#~ msgid "Hello %s"
#~ msgstr "Здравствуйте, %s"

#~ msgid "Hello World"
#~ msgstr "Здравствуй, мир!"

#~ msgid "Help"
#~ msgstr "Справка"

#~ msgid "Hi!<br><br>%1$s shares a publication with you:<br>%2$s"
#~ msgstr "<br><br>%1$s предоставляет вам доступ к публикации: <br>%2$s"

#, fuzzy
#~ msgid "Hidden folders"
#~ msgstr "Добавить папку"

#~ msgid "Hide"
#~ msgstr "Скрыть"

#~ msgid "Hide QR code"
#~ msgstr "Скрыть код QR"

#~ msgctxt "plural"
#~ msgid "Hide attachment"
#~ msgid_plural "Hide attachments"
#~ msgstr[0] "Скрыть вложение"
#~ msgstr[1] "Скрыть вложения"
#~ msgstr[2] "Скрыть вложения"

#~ msgid "Hide comments"
#~ msgstr "Скрыть комментарии"

#~ msgid "Hide conflicts"
#~ msgstr "Скрыть конфликты"

#~ msgid "Hide details"
#~ msgstr "Скрыть подробности"

#~ msgid "Hide request body"
#~ msgstr "Скрыть тело запроса"

#~ msgid "Hide side panel"
#~ msgstr "Скрыть боковую панель"

#~ msgid "Hide stack trace"
#~ msgstr "Скрыть трассировку стека"

#~ msgid "High"
#~ msgstr "Высокий"

#~ msgid "High priority"
#~ msgstr "Высокий приоритет"

#~ msgid "Hobby"
#~ msgstr "Хобби"

#~ msgctxt "address"
#~ msgid "Home"
#~ msgstr "Домашний"

#~ msgid "Home Address"
#~ msgstr "Домашний адрес"

#~ msgid "Home address"
#~ msgstr "Домашний адрес"

#~ msgid "Host"
#~ msgstr "Хост"

#~ msgid "Hours"
#~ msgstr "Часы"

#~ msgid "How does this work?"
#~ msgstr "Как это работает?"

#~ msgid "IMAP folder subscription"
#~ msgstr "Подписка папки IMAP"

#~ msgid "IP phone"
#~ msgstr "IP-телефон"

#~ msgid "Icon view"
#~ msgstr "Значки"

#~ msgid "Icons"
#~ msgstr "Значки"

#~ msgid ""
#~ "If a folder contains images, you can display a slideshow. To do so click "
#~ "the View slideshow icon in the toolbar."
#~ msgstr ""
#~ "Изображения в папке можно просмотреть в виде слайд-шоу. Для этого в "
#~ "панели инструментов выберите «Просмотр слайд-шоу»."

#~ msgid ""
#~ "If you change the password, you will be signed out. Please ensure that "
#~ "everything is closed and saved."
#~ msgstr ""
#~ "После изменения пароля сеанс будет завершен. Прежде чем изменить пароль, "
#~ "сохраните данные."

#~ msgid ""
#~ "If you no longer want to display a square, click the cross on the upper "
#~ "right side."
#~ msgstr "Чтобы удалить секцию, нажмите крестик в правом верхнем углу."

#~ msgid ""
#~ "If you spot a free time, just select this area. To do this, move the "
#~ "cursor to the start time, hold the mouse button, and <b>drag the mouse</"
#~ "b> to the end time."
#~ msgstr ""
#~ "Выберите свободную секцию. Наведите курсор на время начала, нажмите "
#~ "кнопку мыши и  <b>перетащите курсор </b> на время окончания."

#~ msgid "Ignore"
#~ msgstr "Игнорировать"

#~ msgid "Ignore conflicts"
#~ msgstr "Игнорировать конфликты"

#~ msgid ""
#~ "Ignore existing events. Helpful to import public holiday calendars, for "
#~ "example."
#~ msgstr ""
#~ "Игнорировать существующие события. Подходит для импорта календаря "
#~ "праздничных дней и т.п."

#~ msgid "Image 1"
#~ msgstr "Изображение 1"

#~ msgid "Import"
#~ msgstr "Импорт"

#~ msgid "Import into"
#~ msgstr "Импорт в"

#~ msgid "Import signatures"
#~ msgstr "Импорт подписей"

#~ msgid "In %1$d days"
#~ msgstr "Через %1$d д."

#~ msgid ""
#~ "In case of new notifications, e.g. appointment invitations, the info area "
#~ "is opened on the right side."
#~ msgstr ""
#~ "Приглашения на встречи и другие уведомления будут показаны в правой части."

#~ msgid "In progress"
#~ msgstr "Выполняется"

#~ msgid ""
#~ "In the Details section at the bottom right side you can enter billing "
#~ "information."
#~ msgstr "Информацию об оплате можно ввести в секции подробностей."

#~ msgid ""
#~ "In the Icons view you can see the files of the selected folder in the "
#~ "display area."
#~ msgstr ""
#~ "В режиме значков содержимое выбранной папки будет показано в области "
#~ "просмотра."

#~ msgid "Inbox"
#~ msgstr "Входящие"

#~ msgid "Include distribution lists"
#~ msgstr "Включить списки рассылок"

#~ msgid "Incoming Notification Mails"
#~ msgstr "Входящие уведомления"

#~ msgid "Inconsistent dates"
#~ msgstr "Недопустимые даты"

#~ msgid "Info"
#~ msgstr "Информация"

#~ msgid "Inline"
#~ msgstr "Встроенное"

#, fuzzy
#~ msgid "Inline menu %1$s"
#~ msgstr "Вошел как  %1$s"

#~ msgid "Insert"
#~ msgstr "Вставить"

#~ msgid "Insert inline image"
#~ msgstr "Вставить изображение"

#~ msgid "Insert the original email text to a reply"
#~ msgstr "Вставить исходное сообщение в ответ"

#~ msgid ""
#~ "Install this web app on your %1$s: Tap %2$s and then %3$s'Add to Home "
#~ "Screen'%4$s"
#~ msgstr ""
#~ "Установите это приложение в %1$s. Нажмите %2$s и  %3$s«Добавить на "
#~ "домашний экран»%4$s"

#~ msgid "Instant Messenger 1"
#~ msgstr "Программа обмена сообщениями 1"

#~ msgid "Instant Messenger 2"
#~ msgstr "Программа обмена сообщениями 2"

#~ msgid "Interval of the reminder in minutes"
#~ msgstr "Интервал напоминаний в минутах"

#~ msgid "Invalid data"
#~ msgstr "Недопустимые данные"

#~ msgid "Invitations"
#~ msgstr "Приглашения"

#~ msgid "Invite to appointment"
#~ msgstr "Пригласить на встречу"

#~ msgid "Invite to new appointment"
#~ msgstr "Пригласить на новую встречу"

#~ msgid "Is bigger than"
#~ msgstr "больше чем"

#~ msgid "Is exactly"
#~ msgstr "равно"

#~ msgid "Is smaller than"
#~ msgstr "меньше чем"

#~ msgid "Items"
#~ msgstr "Объекты"

#~ msgid "Items without a file can not be downloaded."
#~ msgstr "Объекты без файла не могут быть загружены."

#~ msgid "Items without a file can not be opened."
#~ msgstr "Объекты без файла не могут быть открыты."

#~ msgid "January"
#~ msgstr "Январь"

#~ msgid "Japanese Carrier"
#~ msgstr "Японский оператор"

#~ msgid "Job"
#~ msgstr "Должность"

#~ msgid "Job description"
#~ msgstr "Описание должности"

#~ msgid "July"
#~ msgstr "Июль"

#~ msgid "June"
#~ msgstr "Июнь"

#~ msgid "Just disable widget"
#~ msgstr "Отключить модуль"

#~ msgid "KB"
#~ msgstr "КБ"

#~ msgid "Keep"
#~ msgstr "Оставить"

#~ msgid "Keep the draft."
#~ msgstr "Оставить черновик."

#~ msgid "Label"
#~ msgstr "Метка"

#~ msgid "Language"
#~ msgstr "Язык"

#~ msgid "Language-specific default"
#~ msgstr "Значение для выбранного языка"

#~ msgid "Languages"
#~ msgstr "Языки"

#~ msgid "Last Week"
#~ msgstr "На прошлой неделе"

#~ msgid "Last modified"
#~ msgstr "Последнее изменение"

#~ msgid "Last name"
#~ msgstr "Фамилия"

#~ msgid "Last name, First name"
#~ msgstr "Фамилия, имя"

#~ msgid "Launcher dropdown. Press [enter] to jump to the dropdown."
#~ msgstr "Меню запуска. Чтобы перейти к списку, нажмите [Enter]."

#~ msgid "Leave messages on server"
#~ msgstr "Оставлять сообщения на сервере"

#~ msgid "Letters • Symbols"
#~ msgstr "Буквы • Знаки"

#~ msgid "Life"
#~ msgstr "Образ жизни"

#~ msgid "Light blue"
#~ msgstr "Голубой"

#~ msgid "Light green"
#~ msgstr "Светло-зеленый"

#~ msgid "Liked a link: %s"
#~ msgstr "Понравилось: %s"

#, fuzzy
#~ msgid "Line wrap when sending text mails after"
#~ msgstr "Перенос строк после"

#, fuzzy
#~ msgid "Line wrap when sending text mails after how much characters"
#~ msgstr "Перенос строк после"

#~ msgid "Line wrap when sending text mails after: "
#~ msgstr "Перенос строк после:"

#~ msgid "Link"
#~ msgstr "Ссылка"

#~ msgid "LinkedIn"
#~ msgstr "LinkedIn"

#~ msgid "LinkedIn Network Updates"
#~ msgstr "Обновления контактов LinkedIn"

#~ msgid "LinkedIn reported an error:"
#~ msgstr "Ошибка LinkedIn:"

#~ msgid "Links"
#~ msgstr "Ссылки"

#~ msgid "List"
#~ msgstr "Список"

#~ msgid "List name"
#~ msgstr "Название списка"

#~ msgid "List view"
#~ msgstr "Список"

#~ msgid "Load Error"
#~ msgstr "Ошибка загрузки"

#~ msgid "Load all mails. This might take some time."
#~ msgstr "Загрузить все сообщения. Это может занять некоторое время."

#~ msgid "Location"
#~ msgstr "Место"

#~ msgid "Lock"
#~ msgstr "Заблокировать"

#~ msgid "Login"
#~ msgstr "Имя пользователя"

#~ msgid "Login must not be empty."
#~ msgstr "Имя пользователя не может быть пустым."

#~ msgid "Logout now"
#~ msgstr "Выйти"

#~ msgid "Loss"
#~ msgstr "Потери"

#~ msgid "Loss: %1$s %"
#~ msgstr "Потери: %1$s %"

#~ msgid "Low"
#~ msgstr "Низкий"

#~ msgid "Low priority"
#~ msgstr "Низкий приоритет"

#~ msgid "MB"
#~ msgstr "МБ"

#~ msgid "Mail"
#~ msgstr "Почта"

#~ msgctxt "app"
#~ msgid "Mail"
#~ msgstr "Почта"

#~ msgid "Mail Details"
#~ msgstr "Свойства почты"

#~ msgid "Mail Filter"
#~ msgstr "Фильтр почты"

#~ msgid "Mail Thread Details"
#~ msgstr "Свойства обсуждения"

#~ msgid "Mail account"
#~ msgstr "Учетная запись"

#~ msgid "Mail and Messaging"
#~ msgstr "Почта и обмен сообщениями"

#~ msgid "Mail and Social Accounts"
#~ msgstr "Учетные записи в социальных сетях и почта"

#~ msgid "Mail count quota"
#~ msgstr "Квота числа сообщений"

#~ msgid "Mail has been copied"
#~ msgstr "Почта скопирована"

#~ msgid "Mail has been imported"
#~ msgstr "Импорт почты выполнен"

#~ msgid "Mail has been moved"
#~ msgstr "Сообщение перенесено"

#~ msgid "Mail has empty subject. Send it anyway?"
#~ msgstr "Пустая тема сообщения. Отправить?"

#~ msgid "Mail has no recipient."
#~ msgstr "Не указан получатель."

#~ msgid "Mail quota"
#~ msgstr "Квота сообщений"

#~ msgid "Mail quota exceeded"
#~ msgstr "Превышена почтовая квота"

#~ msgid "Mail reminder"
#~ msgstr "Напоминание по почте"

#~ msgid "Mail reminder for"
#~ msgstr "Напоминание для "

#~ msgid "Mail saved as draft"
#~ msgstr "Черновик сохранен"

#~ msgid "Mail source"
#~ msgstr "Источник сообщений"

#~ msgid "Mail text"
#~ msgstr "Текст сообщения"

#~ msgid "Mail was not imported, only .eml files are supported."
#~ msgstr "Импорт почты не выполнен. Поддерживаются только файлы .eml"

#, fuzzy
#~ msgid "Mail was not imported. Only .eml files are supported."
#~ msgstr "Импорт почты не выполнен. Поддерживаются только файлы .eml"

#~ msgid "Mailfilter created"
#~ msgstr "Фильтр создан"

#~ msgid "Mailfilter updated"
#~ msgstr "Фильтр обновлен"

#~ msgid "Mailing list"
#~ msgstr "Список рассылки"

#~ msgid "Mails have been copied"
#~ msgstr "Сообщения скопированы"

#~ msgid "Mails have been moved"
#~ msgstr "Сообщения перенесены"

#~ msgid "Mails per hour (%)"
#~ msgstr "Процент сообщений в час"

#~ msgid "Mails per week-day (%)"
#~ msgstr "Процент сообщений в день"

#~ msgid "Make this the current version"
#~ msgstr "Выбрать в качестве текущей версии"

#~ msgid "Manage applications"
#~ msgstr "Управление приложениями"

#~ msgid "Manager"
#~ msgstr "Менеджер"

#~ msgctxt "help"
#~ msgid "Managing E-Mail messages"
#~ msgstr "Управление сообщениями"

#~ msgctxt "help"
#~ msgid "Managing Files"
#~ msgstr "Управление файлами"

#~ msgid "Manual"
#~ msgstr "Вручную"

#~ msgid "March"
#~ msgstr "Март"

#~ msgid "Marital status"
#~ msgstr "Семейное положение"

#~ msgid "Mark all day appointments as free"
#~ msgstr "Отметить назначенные на день встречи как незанятые"

#~ msgid "Mark all mails as read"
#~ msgstr "Отметить все как прочитанные"

#~ msgid "Mark as distributionlist"
#~ msgstr "Отметить как список рассылки"

#, fuzzy
#~ msgid "Mark as done"
#~ msgstr "Отметить как спам"

#, fuzzy
#~ msgid "Mark as read"
#~ msgstr "Прочитано"

#~ msgid "Mark as spam"
#~ msgstr "Отметить как спам"

#, fuzzy
#~ msgid "Mark as unread"
#~ msgstr "Непрочитанное"

#~ msgid "Mark mail as"
#~ msgstr "Отметить как"

#~ msgid "Mark read"
#~ msgstr "Прочитано"

#~ msgid "Mark unread"
#~ msgstr "Непрочитанное"

#~ msgid "Matches"
#~ msgstr "совпадает с"

#~ msgid "May"
#~ msgstr "Май"

#~ msgid "Mediaplayer"
#~ msgstr "Проигрыватель"

#~ msgid "Medium"
#~ msgstr "Средний"

#, fuzzy
#~ msgid "Medium priority"
#~ msgstr "Высокий приоритет"

#~ msgid "Messaging"
#~ msgstr "Обмен сообщениями"

#~ msgid "Messenger"
#~ msgstr "Обмен сообщениями"

#~ msgid "Middle name"
#~ msgstr "Отчество"

#~ msgid "Minimize"
#~ msgstr "Свернуть"

#~ msgid "Minutes"
#~ msgstr "Минуты"

#~ msgid "Miscellaneous"
#~ msgstr "Другое"

#~ msgid "Mobile"
#~ msgstr "Телефон (мобильный)"

#, fuzzy
#~ msgid "Mobile device settings:"
#~ msgstr "Параметры папки"

#~ msgid "Model is incomplete."
#~ msgstr "Модель не завершена."

#~ msgid "Modified"
#~ msgstr "Изменено"

#~ msgid "Monday"
#~ msgstr "Понедельник"

#~ msgid "Month"
#~ msgstr "Месяц"

#~ msgid "Month View"
#~ msgstr "Месяц"

#~ msgid "Monthly on day %1$d"
#~ msgstr "%1$d числа месяца"

#~ msgid "Monthly on the %1$s %2$s"
#~ msgstr "%1$s %2$s месяца"

#~ msgid "Months"
#~ msgstr "Месяцы"

#~ msgid "More"
#~ msgstr "Больше"

#~ msgid "More zoom settings"
#~ msgstr "Доп. параметры масштабирования"

#~ msgid "Move"
#~ msgstr "Переместить"

#~ msgid "Move folder"
#~ msgstr "Переместить папку"

#~ msgid "Move to folder"
#~ msgstr "Переместить в папку"

#~ msgid "Moving mails ... This may take a few seconds."
#~ msgstr "Перемещение сообщений... Это может занять несколько секунд."

#~ msgid "My contact data"
#~ msgstr "Мои контактные данные"

#~ msgid "My latest files"
#~ msgstr "Последние файлы"

#~ msgid "My password"
#~ msgstr "Мой пароль"

#~ msgid "Name"
#~ msgstr "Имя"

#~ msgid "Name already taken"
#~ msgstr "Имя уже используется"

#~ msgid "Names and email addresses"
#~ msgstr "Имена и электронные адреса"

#~ msgid "Nature"
#~ msgstr "Природа"

#~ msgid "Never"
#~ msgstr "Никогда"

#~ msgid "New Folder"
#~ msgstr "Создать папку"

#~ msgid "New Mail"
#~ msgstr "Новые"

#~ msgid "New Mail from %1$s %2$s. Press [enter] to open"
#~ msgstr "Новое сообщение от %1$s %2$s. Чтобы открыть, нажмите [Enter]"

#~ msgid "New Mails"
#~ msgstr "Новые"

#~ msgid "New appointment"
#~ msgstr "Новая встреча"

#~ msgid "New contact"
#~ msgstr "Новый контакт"

#~ msgid "New folder"
#~ msgstr "Новая папка"

#~ msgid "New password"
#~ msgstr "Новый пароль"

#~ msgid "New private folder"
#~ msgstr "Создать личную папку"

#~ msgid "New public folder"
#~ msgstr "Создать общую папку"

#~ msgid "New rule"
#~ msgstr "Новое правило"

#~ msgid "New subfolder"
#~ msgstr "Новая вложенная папка"

#~ msgid "New subscription"
#~ msgstr "Новая подписка"

#~ msgid "Next"
#~ msgstr "Вперед"

#~ msgid "Next Day"
#~ msgstr "Следующий день"

#~ msgid "Next Week"
#~ msgstr "Следующая неделя"

#~ msgid "Next birthdays"
#~ msgstr "Дни рождения"

#~ msgid "Next step"
#~ msgstr "Дальше"

#~ msgid "Nickname"
#~ msgstr "Псевдоним"

#~ msgid "No"
#~ msgstr "Нет"

#~ msgid "No RSS feeds found."
#~ msgstr "RSS-каналы не найдены."

#~ msgid "No Tweets yet."
#~ msgstr "Нет твитов."

#, fuzzy
#~ msgid "No appointments found for \"%s\""
#~ msgstr "Нет сообщений для «%s»."

#, fuzzy
#~ msgid "No appointments found until %s"
#~ msgstr "Свойства встречи"

#~ msgid "No birthdays within the next %1$d weeks"
#~ msgstr "Нет дней рождения на протяжении %1$d нед."

#~ msgid ""
#~ "No connection to server. Please check your internet connection and retry."
#~ msgstr ""
#~ "Нет соединения с сервером. Проверьте подключение к Интернету и повторите "
#~ "попытку."

#~ msgid "No downloads available"
#~ msgstr "Нет загрузок."

#~ msgid "No elements selected"
#~ msgstr "Элементы не выбраны."

#~ msgid "No errors"
#~ msgstr "Нет ошибок"

#~ msgid "No file selected for upload."
#~ msgstr "Файл не выбран."

#~ msgid "No files have been changed recently"
#~ msgstr "В последнее время файлы не изменялись"

#, fuzzy
#~| msgid "No RSS feeds found."
#~ msgid "No items found"
#~ msgstr "RSS-каналы не найдены."

#~ msgid "No lost requests"
#~ msgstr "Нет потерянных запросов"

#~ msgid "No mails"
#~ msgstr "Нет писем"

#~ msgid "No mails at all!"
#~ msgstr "Нет сообщений."

#~ msgid "No mails found for \"%s\""
#~ msgstr "Нет сообщений для «%s»."

#~ msgid "No mails in this folder"
#~ msgstr "Нет сообщений в папке"

#~ msgid "No mails in your inbox"
#~ msgstr "Нет входящих сообщений."

#~ msgid "No matching templates on this Server"
#~ msgstr "Нет подходящих шаблонов на сервере"

#, fuzzy
#~ msgid "No message selected"
#~ msgstr "Элементы не выбраны."

#~ msgid "No notifications"
#~ msgstr "Нет уведомлений"

#~ msgid "No preview available"
#~ msgstr "Предварительный просмотр недоступен."

#, fuzzy
#~ msgid "No priority"
#~ msgstr "Низкий приоритет"

#~ msgid "No recipients"
#~ msgstr "Нет получателей"

#~ msgid "No reminder"
#~ msgstr "Без напоминания"

#~ msgid "No signature"
#~ msgstr "Нет подписи"

#~ msgid "No slow requests"
#~ msgstr "Нет медленных запросов"

#~ msgid "No subject"
#~ msgstr "Без темы"

#~ msgid "No title."
#~ msgstr "Нет заголовка."

#~ msgid "No wall posts yet."
#~ msgstr "Нет сообщений."

#~ msgid "None"
#~ msgstr "Нет"

#~ msgid "Normal"
#~ msgstr "Средний"

#~ msgid "Not spam"
#~ msgstr "Не спам"

#~ msgid "Not started"
#~ msgstr "Не началось"

#~ msgid "Not yet confirmed"
#~ msgstr "Не подтверждено"

#~ msgid "Note"
#~ msgstr "Примечание"

#~ msgid "Note: One contact is not shown due to missing phone numbers"
#~ msgid_plural ""
#~ "Note: %1$d contacts are not shown due to missing phone numbers"
#~ msgstr[0] ""
#~ "Примечание. Номера телефонов одного контакта не определены, поэтому он не "
#~ "показан."
#~ msgstr[1] ""
#~ "Примечание. Номера телефонов %1$d контактов не определены, поэтому они не "
#~ "показаны."
#~ msgstr[2] ""
#~ "Примечание. Номера телефонов %1$d контактов не определены, поэтому они не "
#~ "показаны."

#~ msgid ""
#~ "Note: Refreshing this subscription will replace the calendar content with "
#~ "the external content. Changes you have made inside appsuite will be "
#~ "overwritten"
#~ msgstr ""
#~ "Примечание. Обновление подписки заменит содержимое календаря. "
#~ "Существующие настройки будут переопределены."

#~ msgid "Note: The vCard format cannot contain distribution lists"
#~ msgstr "Примечание. Формат vCard не может содержать списки рассылок."

#~ msgid ""
#~ "Note: This subscription will replace the calendar content with the "
#~ "external content. Therefore you must create a new folder for this "
#~ "subscription."
#~ msgstr ""
#~ "Примечание. Подписка заменит содержимое календаря. Необходимо создать "
#~ "новую папку для этой подписки."

#~ msgid "Notify all participants by email."
#~ msgstr "Уведомить всех участников по почте."

#~ msgid "November"
#~ msgstr "Ноябрь"

#~ msgid "Number of days between vacation notices to the same sender"
#~ msgstr "Интервал повтора сообщений автоответчика (в днях)"

#~ msgid "OK"
#~ msgstr "OK"

#~ msgid "Object permissions"
#~ msgstr "Разрешения объектов"

#~ msgid "Objects"
#~ msgstr "Объекты"

#~ msgid "October"
#~ msgstr "Октябрь"

#~ msgid "Off"
#~ msgstr "Откл."

#~ msgid "Offline"
#~ msgstr "Автономно"

#~ msgid "Offline mode"
#~ msgstr "Автономный режим"

#~ msgid "Ok"
#~ msgstr "ОК"

#~ msgid "On %s %s each %s. months"
#~ msgstr "%s %s каждые %s мес."

#~ msgid "On %s %s every month"
#~ msgstr "%s %s месяца"

#~ msgid "On %s %s in %s"
#~ msgstr "В %s %s в %s"

#~ msgid "On %s. day every %s. month"
#~ msgstr "Каждый %s день каждого %s. месяца"

#~ msgid "On %s. day every month"
#~ msgstr "Каждый %s день месяца"

#~ msgid "On every new notification"
#~ msgstr "При новых уведомлениях"

#~ msgid "On new notifications except mails"
#~ msgstr "При новых уведомлениях за исключением почтовых"

#~ msgid "On work days"
#~ msgstr "В рабочие дни"

#~ msgid ""
#~ "One or more attached files exceed the size limit per email. Therefore, "
#~ "the files are not sent as attachments but kept on the server. The email "
#~ "you have sent just contains links to download these files."
#~ msgstr ""
#~ "Размер вложенных файлов превышает допустимый. Файлы были сохранены на "
#~ "сервере, а отправленное сообщение содержит ссылки для их загрузки."

#~ msgid "Only showing items related to folder \"%1$s\""
#~ msgstr "Показаны только объекты для папки «%1$s»."

#~ msgid "Open"
#~ msgstr "Открыть"

#~ msgid "Open external link"
#~ msgstr "Открыть внешнюю ссылку"

#, fuzzy
#~| msgid "Folder view"
#~ msgid "Open folder view"
#~ msgstr "Вид папок"

#~ msgid "Open in browser"
#~ msgstr "Открыть в браузере"

#~ msgid "Open in new tab"
#~ msgstr "Открыть в новой вкладке"

#, fuzzy
#~ msgid "Open on LinkedIn"
#~ msgstr "LinkedIn"

#, fuzzy
#~| msgid "All messages"
#~ msgid "Open/close all messages"
#~ msgstr "Все сообщения"

#~ msgid "Opening E-Mail threads"
#~ msgstr "Обсуждения"

#~ msgid "Optional 01"
#~ msgstr "Дополнительно 01"

#~ msgid "Optional 02"
#~ msgstr "Дополнительно 02"

#~ msgid "Optional 03"
#~ msgstr "Дополнительно 03"

#~ msgid "Optional 04"
#~ msgstr "Дополнительно 04"

#~ msgid "Optional 05"
#~ msgstr "Дополнительно 05"

#~ msgid "Optional 06"
#~ msgstr "Дополнительно 06"

#~ msgid "Optional 07"
#~ msgstr "Дополнительно 07"

#~ msgid "Optional 08"
#~ msgstr "Дополнительно 08"

#~ msgid "Optional 09"
#~ msgstr "Дополнительно 09"

#~ msgid "Optional 10"
#~ msgstr "Дополнительно 10"

#~ msgid "Optional 11"
#~ msgstr "Дополнительно 11"

#~ msgid "Optional 12"
#~ msgstr "Дополнительно 12"

#~ msgid "Optional 13"
#~ msgstr "Дополнительно 13"

#~ msgid "Optional 14"
#~ msgstr "Дополнительно 14"

#~ msgid "Optional 15"
#~ msgstr "Дополнительно 15"

#~ msgid "Optional 16"
#~ msgstr "Дополнительно 16"

#~ msgid "Optional 17"
#~ msgstr "Дополнительно 17"

#~ msgid "Optional 18"
#~ msgstr "Дополнительно 18"

#~ msgid "Optional 19"
#~ msgstr "Дополнительно 19"

#~ msgid "Optional 20"
#~ msgstr "Дополнительно 20"

#~ msgid "Options"
#~ msgstr "Параметры"

#~ msgid "Orange"
#~ msgstr "Оранжевый"

#~ msgid "Organizer"
#~ msgstr "Организатор"

#~ msgid "Originally Published"
#~ msgstr "Изначально опубликовано"

#~ msgid "Other Address"
#~ msgstr "Другие адреса"

#~ msgid "Other address"
#~ msgstr "Другие адреса"

#~ msgid "Outgoing server settings (SMTP)"
#~ msgstr "Параметры сервера исходящей почты  (SMTP)"

#~ msgid "Overdue"
#~ msgstr "Просрочено"

#~ msgid "Overdue Task. %1$s %2$s. Press [enter] to open"
#~ msgstr "Просроченная задача. %1$s %2$s. Чтобы открыть, нажмите [Enter]"

#~ msgid "Overdue Tasks"
#~ msgstr "Просроченные задачи"

#~ msgid "Owner"
#~ msgstr "Владелец"

#~ msgid "PB"
#~ msgstr "ПБ"

#~ msgid "Page %1$d of %2$d"
#~ msgstr "%1$d из %2$d"

#~ msgid "Page number"
#~ msgstr "Номер страницы"

#~ msgid "Pager"
#~ msgstr "Пейджер"

#~ msgid "Participants"
#~ msgstr "Участники"

#~ msgid "Password"
#~ msgstr "Пароль"

#, fuzzy
#~ msgid "Password length must be between %1$d and %2$d characters."
#~ msgstr "Стоимость должна быть в диапазоне от -%1$d до %1$d."

#~ msgid "People"
#~ msgstr "Люди"

#~ msgid "Permanently remove deleted emails"
#~ msgstr "Уничтожить удаленные сообщения"

#~ msgid "Permanently remove deleted emails?"
#~ msgstr "Уничтожить удаленные сообщения?"

#~ msgid "Permissions"
#~ msgstr "Права"

#~ msgid "Personal"
#~ msgstr "Личное"

#~ msgid "Personal information"
#~ msgstr "Личная информация"

#~ msgid "Phone"
#~ msgstr "Телефон"

#~ msgid "Phone & fax numbers"
#~ msgstr "Телефоны и факс"

#~ msgid "Phone (assistant)"
#~ msgstr "Телефон (ассистент)"

#~ msgid "Phone (business alt)"
#~ msgstr "Телефон (доп. рабочий)"

#~ msgid "Phone (business)"
#~ msgstr "Телефон (рабочий)"

#~ msgid "Phone (car)"
#~ msgstr "Телефон (авто)"

#~ msgid "Phone (company)"
#~ msgstr "Телефон (служебный)"

#~ msgid "Phone (home alt)"
#~ msgstr "Телефон (доп. домашний)"

#~ msgid "Phone (home)"
#~ msgstr "Телефон (домашний)"

#~ msgid "Phone (other)"
#~ msgstr "Телефон (другой)"

#~ msgid "Phone (private)"
#~ msgstr "Телефон (личный)"

#~ msgid "Phone alt"
#~ msgstr "Телефон (доп.)"

#~ msgid "Phone numbers"
#~ msgstr "Телефоны"

#~ msgid "Pick a time here"
#~ msgstr "Выберите время"

#~ msgid "Pink"
#~ msgstr "Розовый"

#~ msgid "Places"
#~ msgstr "Места"

#~ msgid "Plain text"
#~ msgstr "Текст"

#~ msgid "Play audio files"
#~ msgstr "Проигрывать аудиофайлы"

#~ msgid "Play video files"
#~ msgstr "Проигрывать видеофайлы"

#~ msgid "Please choose a sentence below."
#~ msgstr "Выберите предложение."

#~ msgid "Please enter a correct number."
#~ msgstr "Введите действительный номер."

#~ msgid "Please enter a date in the past"
#~ msgstr "Введите прошедшую дату."

#~ msgid "Please enter a description"
#~ msgstr "Заполните описание"

#~ msgid "Please enter a description."
#~ msgstr "Заполните описание."

#~ msgid "Please enter a feed URL."
#~ msgstr "Введите адрес ленты."

#~ msgid "Please enter a search query"
#~ msgstr "Введите запрос поиска"

#~ msgid "Please enter a valid date"
#~ msgstr "Введите действительную дату"

#~ msgid "Please enter a valid date."
#~ msgstr "Необходимо ввести действительную дату."

#~ msgid "Please enter a valid email address"
#~ msgstr "Введите действительный электронный адрес"

#~ msgid "Please enter a valid email address or phone number"
#~ msgstr "Введите действительный электронный адрес или номер телефона"

#~ msgid "Please enter a valid name"
#~ msgstr "Введите действительное имя"

#, fuzzy
#~ msgid "Please enter a valid number"
#~ msgstr "Введите действительное имя"

#~ msgid "Please enter a valid object"
#~ msgstr "Укажите действительный объект"

#~ msgid "Please enter a valid phone number. Allowed characters are: %1$s"
#~ msgstr "Введите действительный номер телефона. Допустимые знаки: %1$s"

#~ msgid "Please enter a value"
#~ msgstr "Введите значение"

#~ msgid "Please enter an blog url."
#~ msgstr "Введите адрес блога."

#~ msgid "Please enter correct password"
#~ msgstr "Введите действительный пароль"

#~ msgid "Please enter the following data: %1$s"
#~ msgstr "Заполните данные: %1$s"

#~ msgid "Please enter value between 0 and 100."
#~ msgstr "Введите значение от 0 до 100."

#~ msgid "Please enter your credentials."
#~ msgstr "Введите реквизиты доступа."

#~ msgid "Please enter your password."
#~ msgstr "Введите пароль."

#~ msgid ""
#~ "Please note, changing or removing the file extension will cause problems "
#~ "when viewing or editing."
#~ msgstr ""
#~ "Изменение и удаление расширения может помешать дальнейшему просмотру и "
#~ "редактированию файла."

#~ msgid ""
#~ "Please provide the old password so the account passwords can be recovered."
#~ msgstr "Для восстановления паролей введите старый пароль."

#~ msgid "Please select a file to import"
#~ msgstr "Выберите файл для импорта"

#~ msgid "Please select a file to insert"
#~ msgstr "Выберите файл для вставки"

#~ msgid "Please select a valid iCal File to import"
#~ msgstr "Выберите файл iCal для импорта"

#~ msgid "Please select a valid image File to insert"
#~ msgstr "Выберите файл изображения для вставки"

#~ msgid "Please sign in again to continue"
#~ msgstr "Авторизуйтесь для продолжения"

#, fuzzy
#~ msgid "Please specify these missing variables:"
#~ msgstr "Определите недостающие переменные: "

#~ msgid "Please update your browser."
#~ msgstr "Обновите браузер."

#~ msgctxt "app"
#~ msgid "Portal"
#~ msgstr "Портал"

#~ msgid "Portal Widgets"
#~ msgstr "Виджеты портала"

#~ msgid "Portal settings"
#~ msgstr "Параметры портала"

#~ msgid "Position"
#~ msgstr "Должность"

#~ msgid "Postcode"
#~ msgstr "Индекс"

#~ msgid "Press [enter] to close this alertbox."
#~ msgstr "Чтобы закрыть, нажмите [Enter]."

#, fuzzy
#~ msgid "Press [enter] to jump to"
#~ msgstr "Нажмите [Enter] для перехода к "

#~ msgid "Press [enter] to jump to complete list of Birthdays."
#~ msgstr "Нажмите [Enter] для перехода к списку дней рождения."

#~ msgid "Press [enter] to jump to the facebook stream."
#~ msgstr "Нажмите [Enter] для перехода к ленте Facebook."

#~ msgid "Press [enter] to jump to the flicker stream."
#~ msgstr "Нажмите [Enter] для перехода к ленте flicker."

#~ msgid "Press [enter] to jump to the linkedin stream."
#~ msgstr "Нажмите [Enter] для перехода к ленте LinkedIn."

#~ msgid "Press [enter] to jump to the rss stream."
#~ msgstr "Нажмите [Enter] для перехода к ленте rss."

#~ msgid "Press [enter] to jump to the tumblr feed."
#~ msgstr "Нажмите [Enter] для перехода к ленте tumblr."

#~ msgid "Press [enter] to jump to the twitter feed."
#~ msgstr "Нажмите [Enter] для перехода к ленте твиттера."

#~ msgid "Press [enter] to select a time when you want to be reminded again"
#~ msgstr "Нажмите [Enter], чтобы выбрать время напоминания."

#~ msgid "Press to hide all appointment invitations."
#~ msgstr "Нажмите, чтобы скрыть все приглашения на встречи."

#~ msgid "Press to hide all appointment reminders."
#~ msgstr "Нажмите, чтобы скрыть напоминания о встречах."

#~ msgid "Press to hide all notifications for new mails."
#~ msgstr "Нажмите, чтобы скрыть уведомления о новых сообщениях."

#~ msgid "Press to hide all notifications for overdue tasks."
#~ msgstr "Нажмите, чтобы скрыть уведомления о прошедших задачах."

#~ msgid "Press to hide all task invitations."
#~ msgstr "Нажмите, чтобы скрыть все приглашения задач."

#~ msgid "Press to hide all task reminders."
#~ msgstr "Нажмите, чтобы скрыть напоминания задач."

#~ msgid "Preview"
#~ msgstr "Предварительный просмотр"

#~ msgid "Previous"
#~ msgstr "Назад"

#~ msgid "Previous Day"
#~ msgstr "Предыдущий день"

#~ msgid "Previous Week"
#~ msgstr "Предыдущая неделя"

#~ msgid "Primary Email"
#~ msgstr "Email (основной)"

#~ msgid "Primary account"
#~ msgstr "Основная учетная запись"

#~ msgid "Print"
#~ msgstr "Печать"

#~ msgid "Print tasks"
#~ msgstr "Печать задач"

#~ msgid "Printout"
#~ msgstr "Распечатка"

#~ msgid "Priority"
#~ msgstr "Приоритет"

#~ msgid "Privacy Notice"
#~ msgstr "Заявление о конфиденциальности"

#~ msgid "Private"
#~ msgstr "Личное"

#~ msgid "Process subsequent rules"
#~ msgstr "Обработать последующие правила"

#~ msgid "Profession"
#~ msgstr "Профессия"

#~ msgid "Progress"
#~ msgstr "Индикатор выполнения"

#~ msgid "Progress %1$s %"
#~ msgstr "Выполнено %1$s %"

#~ msgid "Progress in %"
#~ msgstr "Индикатор выполнения в %"

#~ msgid "Progress in percent"
#~ msgstr "Индикатор выполнения в процентах"

#~ msgid "Progress must be a valid number between 0 and 100"
#~ msgstr "Процент выполнения может принимать значения от 0 до 100."

#~ msgid "Properties"
#~ msgstr "Свойства"

#~ msgid "Public"
#~ msgstr "Общие"

#~ msgid "Publication"
#~ msgstr "Публикация"

#~ msgid "Publication has been added"
#~ msgstr "Публикация добавлена"

#~ msgid "Publication must have a site."
#~ msgstr "Необходимо выбрать сайт публикации."

#~ msgid "Publication must have a target."
#~ msgstr "Необходимо определить получателя публикации."

#~ msgid "Publications"
#~ msgstr "Публикации"

#~ msgid "Publications and Subscriptions"
#~ msgstr "Публикации и подписки"

#~ msgid "Publications must have a name"
#~ msgstr "Публикации должны иметь имя"

#~ msgid "Publish"
#~ msgstr "Опубликовать"

#~ msgid "Publish folder"
#~ msgstr "Опубликовать папку"

#~ msgid "Publish item"
#~ msgstr "Опубликовать объект"

#~ msgid "Purchase confirmation"
#~ msgstr "Подтверждение покупки"

#~ msgid "Purple"
#~ msgstr "Сиреневый"

#~ msgid "Quit"
#~ msgstr "Выход"

#~ msgid "Quota"
#~ msgstr "Квота"

#~ msgid "RSS Feed"
#~ msgstr "RSS-канал"

#~ msgid "RSS Feeds"
#~ msgstr "RSS-каналы"

#~ msgid "Read article on tumblr.com"
#~ msgstr "Прочитать статью на tumblr.com"

#~ msgid "Reauthorize"
#~ msgstr "Авторизовать повторно"

#~ msgid "Received mails"
#~ msgstr "Полученные сообщения"

#~ msgid "Recent activities"
#~ msgstr "Последние действия"

#~ msgid "Recently changed files"
#~ msgstr "Недавно измененные файлы"

#~ msgid "Recently used"
#~ msgstr "Последние"

#~ msgid "Recipient"
#~ msgstr "Получатель"

#~ msgid "Recover"
#~ msgstr "Восстановить"

#~ msgid "Recover passwords"
#~ msgstr "Восстановить пароли"

#, fuzzy
#~ msgid "Recurring tasks need a valid due date."
#~ msgstr "Необходимо указать дату окончания повторяющихся задач."

#~ msgid "Recurring tasks need a valid end date."
#~ msgstr "Необходимо указать дату окончания повторяющихся задач."

#~ msgid "Recurring tasks need a valid start date."
#~ msgstr "Необходимо указать дату начала повторяющихся задач."

#~ msgid "Red"
#~ msgstr "Красный"

#~ msgid "Redirect to"
#~ msgstr "Переслать"

#~ msgid "Refresh"
#~ msgstr "Обновить"

#~ msgid "Refresh interval"
#~ msgstr "Обновить интервал"

#~ msgid "Refresh rate in minutes:"
#~ msgstr "Частота обновления (мин.):"

#~ msgid "Regex"
#~ msgstr "Регулярное выражение"

#~ msgid "Reject changes"
#~ msgstr "Отклонить изменения"

#~ msgid "Reject with reason"
#~ msgstr "Отклонить, указав причину"

#~ msgid "Related articles"
#~ msgstr "Связанные статьи"

#~ msgid "Reload statistics"
#~ msgstr "Обновить статистику"

#~ msgid "Relogin"
#~ msgstr "Войти повторно"

#~ msgid "Remind me"
#~ msgstr "Напомнить"

#~ msgid "Remind me again"
#~ msgstr "Напомнить еще раз"

#~ msgid "Remind me again "
#~ msgstr "Напомнить еще раз"

#~ msgid "Reminder"
#~ msgstr "Напоминание"

#~ msgid "Reminder date"
#~ msgstr "Дата напоминания"

#~ msgid "Reminder date %1$s"
#~ msgstr "Дата напоминания %1$s"

#~ msgid "Reminder has been created"
#~ msgstr "Напоминание создано"

#~ msgid "Remove attachment"
#~ msgstr "Удалить вложение"

#~ msgid "Remove copy from server after retrieving a message"
#~ msgstr "Удалить копию с сервера после получения сообщения"

#~ msgid "Remove from recipient list"
#~ msgstr "Удалить из списка получателей"

#~ msgid "Rename"
#~ msgstr "Переименовать"

#~ msgid "Rename folder"
#~ msgstr "Переименовать папку"

#~ msgid "Repeat"
#~ msgstr "Повтор"

#~ msgid "Repeat new password"
#~ msgstr "Повторите пароль"

#~ msgid "Reply"
#~ msgstr "Ответить"

#~ msgid "Reply All"
#~ msgstr "Ответить всем"

#~ msgid "Reply all"
#~ msgstr "Ответить всем"

#~ msgid "Reply to"
#~ msgstr "Ответить"

#, fuzzy
#~ msgid "Reply to all recipients"
#~ msgstr "Все получатели"

#, fuzzy
#~ msgid "Reply to sender"
#~ msgstr "Ответить"

#~ msgid "Reserved"
#~ msgstr "Зарезервировано"

#~ msgid "Reset this list"
#~ msgstr "Сбросить список"

#~ msgid "Resource"
#~ msgstr "Ресурс"

#~ msgid "Resource group"
#~ msgstr "Группы ресурсов"

#~ msgid "Resources"
#~ msgstr "Ресурсы"

#~ msgid "Restore applications"
#~ msgstr "Восстановить приложения"

#~ msgid "Retry"
#~ msgstr "Повторить"

#, fuzzy
#~ msgid "Return Receipt"
#~ msgstr "Уведомление о доставке"

#~ msgid "Retweet"
#~ msgstr "Ретвит"

#~ msgid "Retweet this to your followers?"
#~ msgstr "Ретвит подписчикам"

#~ msgid "Retweeted"
#~ msgstr "Ретвит отправлен"

#~ msgid "Retweeted by %s"
#~ msgstr "Ретвит сделал: %s"

#~ msgid "Review your purchases"
#~ msgstr "Просмотр покупок"

#, fuzzy
#~ msgid "Right"
#~ msgstr "сегодня вечером"

#~ msgid "Room number"
#~ msgstr "Кабинет"

#~ msgid "Rule name"
#~ msgstr "Имя правила"

#~ msgid "Running applications"
#~ msgstr "Работающие приложения"

#~ msgid "Sales Volume"
#~ msgstr "Объем продаж"

#~ msgid "Saturday"
#~ msgstr "Суббота"

#~ msgid "Save"
#~ msgstr "Сохранить"

#~ msgid "Save as distribution list"
#~ msgstr "Сохранить как список рассылки"

#~ msgid "Save as draft"
#~ msgstr "Сохранить черновик"

#~ msgid "Save as file"
#~ msgstr "Сохранить как файл"

#, fuzzy
#~ msgid "Save attachment"
#~ msgstr "Удалить вложение"

#~ msgid "Save changes"
#~ msgstr "Сохранить изменения"

#~ msgid "Save in file store"
#~ msgstr "Сохранить в хранилище файлов"

#, fuzzy
#~ msgid "Save to Drive"
#~ msgstr "Сохранить в Drive"

#~ msgid "Saved in"
#~ msgstr "Сохранено в"

#, fuzzy
#~ msgid "Saved mail attachment"
#~ msgstr "Удалить вложение"

#, fuzzy
#~ msgid "Saving attachment to Drive"
#~ msgid_plural "Saving attachments to Drive"
#~ msgstr[0] "Сохранение вложения в Drive"
#~ msgstr[1] "Сохранение вложений в Drive"
#~ msgstr[2] "Сохранение вложений в Drive"

#~ msgid "Saving latest changes ..."
#~ msgstr "Сохранение изменений..."

#~ msgid "Scheduling"
#~ msgstr "Планирование"

#~ msgctxt "app"
#~ msgid "Scheduling"
#~ msgstr "Планирование"

#~ msgid "Search"
#~ msgstr "Поиск"

#~ msgid "Search for items"
#~ msgstr "Поиск объектов"

#~ msgid "Search here"
#~ msgstr "Искать здесь"

#, fuzzy
#~ msgid "Search in"
#~ msgstr "Поиск выполнен в"

#~ msgid "Searched for: %1$s"
#~ msgstr "Поиск: %1$s"

#~ msgid "Searched in"
#~ msgstr "Поиск выполнен в"

#~ msgid "Searched in all folders"
#~ msgstr "Поиск выполнен во всех папках"

#~ msgid "Select"
#~ msgstr "Выбрать"

#~ msgid "Select all"
#~ msgstr "Выбрать все"

#~ msgid "Select file"
#~ msgstr "Выбрать файл"

#~ msgid "Select folder"
#~ msgstr "Выбор папки"

#~ msgid "Select none"
#~ msgstr "Отменить выбор"

#~ msgid "Select page"
#~ msgstr "Выберите страницу"

#~ msgid "Selection Details"
#~ msgstr "Свойства выбора"

#~ msgid "Send"
#~ msgstr "Отправить"

#, fuzzy
#~ msgid "Send a return receipt"
#~ msgstr "Отправить уведомление о доставке"

#~ msgid "Send as internal link"
#~ msgstr "Отправить как внутреннюю ссылку"

#~ msgid "Send as mail"
#~ msgstr "Отправить по почте"

#~ msgid "Send as vCard"
#~ msgstr "Отправить vCard"

#~ msgid "Send by mail"
#~ msgstr "Отправить по почте"

#, fuzzy
#~ msgid "Send feedback"
#~ msgstr "Отправить почту"

#~ msgid "Send mail"
#~ msgstr "Отправить почту"

#~ msgid "Send mail to all participants"
#~ msgstr "Отправить сообщение участникам"

#~ msgid "Send new mail"
#~ msgstr "Отправить новое сообщение"

#~ msgid "Send vacation notice during this time only"
#~ msgstr "Автоматически отправлять ответ в указанное время"

#~ msgid "Sender"
#~ msgstr "Отправитель"

#~ msgid "Sender/From"
#~ msgstr "Отправитель/от кого"

#~ msgid "Sent folder"
#~ msgstr "Папка отправленных"

#~ msgid "Sent from %s via mobile"
#~ msgstr "Отправлено с мобильного из %s"

#~ msgid "Sent mails"
#~ msgstr "Отправленные"

#~ msgid "September"
#~ msgstr "Сентябрь"

#~ msgid "Series"
#~ msgstr "Серия"

#~ msgid "Server name"
#~ msgstr "Имя сервера"

#~ msgid "Server port"
#~ msgstr "Порт"

#~ msgid "Server settings"
#~ msgstr "Параметры сервера"

#~ msgid "Server type"
#~ msgstr "Тип сервера"

#~ msgid "Server unreachable"
#~ msgstr "Сервер недоступен."

#~ msgid "Server version"
#~ msgstr "Версия сервера"

#~ msgid "Set as default"
#~ msgstr "Использовать по умолчанию"

#~ msgid "Settings"
#~ msgstr "Параметры"

#~ msgctxt "app"
#~ msgid "Settings"
#~ msgstr "Параметры"

#~ msgid "Share"
#~ msgstr "Открыть общий доступ"

#~ msgid "Share link by email"
#~ msgstr "Отправить ссылку по почте"

#~ msgid "Share this folder"
#~ msgstr "Открыть доступ к папке"

#~ msgid "Shared"
#~ msgstr "Общий доступ"

#~ msgid "Shared Appointments"
#~ msgstr "Общие встречи"

#~ msgid "Shopping cart"
#~ msgstr "Корзина"

#, fuzzy
#~ msgid "Show"
#~ msgstr " Показать"

#~ msgid "Show QR code"
#~ msgstr "Показать код QR"

#~ msgid "Show all %1$d messages in inbox"
#~ msgstr "Показать все сообщения (%1$d) во входящих"

#~ msgid "Show all items"
#~ msgstr "Показать все"

#~ msgid "Show all mails. Note: Mails are no longer grouped by conversation."
#~ msgstr "Показать все сообщения. Они не будут сгруппированы по обсуждениям."

#~ msgid "Show all my appointments from all calendars"
#~ msgstr "Показать встречи из всех календарей"

#, fuzzy
#~ msgid "Show appointment details"
#~ msgstr "Показать встречу"

#~ msgid "Show as"
#~ msgstr "Показать как"

#~ msgctxt "plural"
#~ msgid "Show attachment"
#~ msgid_plural "Show attachments"
#~ msgstr[0] "Показать вложение"
#~ msgstr[1] "Показать вложения"
#~ msgstr[2] "Показать вложения"

#~ msgid "Show comments"
#~ msgstr "Показать комментарии"

#~ msgid "Show conflicts"
#~ msgstr "Показать конфликты"

#~ msgid "Show contacts from administrator group"
#~ msgstr "Показать контакты из группы администратора"

#~ msgid "Show declined appointments"
#~ msgstr "Показать отклоненные встречи"

#~ msgid "Show details"
#~ msgstr "Показать подробности"

#~ msgid "Show done tasks"
#~ msgstr "Показать выполненные задачи"

#~ msgid "Show file"
#~ msgstr "Показать файл"

#~ msgid "Show first page"
#~ msgstr "Первая страница"

#~ msgid "Show hidden files and folders"
#~ msgstr "Показать скрытые файлы и папки"

#~ msgid "Show images"
#~ msgstr "Показать изображения"

#~ msgid "Show inbox"
#~ msgstr "Показать входящие"

#~ msgid "Show internal link"
#~ msgstr "Показать внутреннюю ссылку"

#~ msgid "Show last page"
#~ msgstr "Последняя страница"

#~ msgid "Show legal information"
#~ msgstr "Показать юридическое уведомление"

#~ msgid "Show less"
#~ msgstr "Показать меньше"

#~ msgid "Show more"
#~ msgstr "Больше..."

#~ msgid "Show next page"
#~ msgstr "Следующая страница"

#~ msgid "Show original message"
#~ msgstr "Показать исходное сообщение"

#~ msgid "Show original publication"
#~ msgstr "Показать исходную публикацию"

#~ msgid "Show previous page"
#~ msgstr "Предыдущая страница"

#, fuzzy
#~ msgid "Show quoted text"
#~ msgstr "Под цитируемым текстом"

#~ msgid "Show request body"
#~ msgstr "Показать тело запроса"

#~ msgid "Show side panel"
#~ msgstr "Показать боковую панель"

#~ msgid "Show stack trace"
#~ msgstr "Показать трассировку стека"

#~ msgid "Show task"
#~ msgstr "Показать задачу"

#, fuzzy
#~ msgid "Show task details"
#~ msgstr "Показать подробности"

#~ msgid "Show version history"
#~ msgstr "Показать журнал версий"

#, fuzzy
#~ msgid "Show/hide folder"
#~ msgstr "Переместить папку"

#~ msgid "Shown as"
#~ msgstr "Статус в календаре:"

#~ msgid "Sidebar"
#~ msgstr "Боковая панель"

#~ msgid "Sign in"
#~ msgstr "Вход"

#~ msgid "Sign out"
#~ msgstr "Выход"

#~ msgid "Sign out now"
#~ msgstr "Выход"

#~ msgid "Signature"
#~ msgstr "Подпись"

#~ msgid "Signature name"
#~ msgstr "Название подписи"

#~ msgid "Signature position"
#~ msgstr "Расположение подписи"

#~ msgid "Signature text"
#~ msgstr "Текст подписи"

#~ msgid "Signatures"
#~ msgstr "Подписи"

#~ msgid "Signed in as %1$s"
#~ msgstr "Вошел как  %1$s"

#~ msgid "Size"
#~ msgstr "Размер"

#~ msgid "Size (bytes)"
#~ msgstr "Размер (в байтах)"

#~ msgid "Skip this step"
#~ msgstr "Пропустить"

#~ msgid "Slideshow"
#~ msgstr "Слайд-шоу"

#~ msgid "Slow requests"
#~ msgstr "Медленные запросы"

#~ msgid ""
#~ "Social accounts are only used to download contact and/or calendar data"
#~ msgstr ""
#~ "Учетные записи социальных сетей могут использоваться только для загрузки "
#~ "контактов и календаря"

#~ msgid "SoftBank"
#~ msgstr "SoftBank"

#~ msgid "Some fields contain invalid data"
#~ msgstr "Поля содержат недопустимые данные"

#~ msgid "Someone shared a file with you"
#~ msgstr "Вам предоставлен общий доступ к файлу"

#~ msgid ""
#~ "Someone shared a folder with you. Would you like to subscribe those %1$s?"
#~ msgstr "Вам предоставлен общий доступ к папке. Хотите подписать %1$s?"

#~ msgid "Something went wrong reauthorizing the %s account."
#~ msgstr "Не удалось повторно авторизовать %s."

#~ msgid "Something went wrong reauthorizing the account."
#~ msgstr "Не удалось повторно авторизовать учетную запись."

#~ msgid "Something went wrong saving your changes."
#~ msgstr "Не удалось сохранить изменения."

#~ msgid "Sorry, this page is not available at the moment."
#~ msgstr "Извините, страница недоступна."

#~ msgid ""
#~ "Sorry, we cannot help you here. Your provider needs to obtain a key from "
#~ "LinkedIn with the permission to do read messages."
#~ msgstr "Для чтения сообщений ваш провайдер должен получить ключ с LinkedIn."

#~ msgid "Source"
#~ msgstr "Источник"

#~ msgid "Spam folder"
#~ msgstr "Папка спама"

#~ msgid "Spouse's name"
#~ msgstr "Супруг(а)"

#~ msgid "Start"
#~ msgstr "Начало"

#~ msgid "Start date"
#~ msgstr "Дата начала"

#~ msgid "Start of working time"
#~ msgstr "Начало рабочего дня"

#~ msgid "Starts on"
#~ msgstr "Начало:"

#~ msgid "State"
#~ msgstr "Штат"

#~ msgid "Status"
#~ msgstr "Статус"

#~ msgid "Stay signed in"
#~ msgstr "Не выходить"

#~ msgid "Street"
#~ msgstr "Адрес"

#~ msgid "Subject"
#~ msgstr "Тема"

#~ msgid "Subscribe"
#~ msgstr "Подписаться"

#~ msgid "Subscribe IMAP folders"
#~ msgstr "Подписаться на папки IMAP"

#~ msgid ""
#~ "Subscribing to items that are not delivered by another Open-Xchange "
#~ "Server (i.e. OXMF) may take some time. Example: Importing 100 contacts "
#~ "from Xing takes about 5 minutes. We are continually improving this "
#~ "functionality. Future releases will work significantly faster."
#~ msgstr ""
#~ "Подписка на объекты, не предоставляемые другим сервером Open-Xchange "
#~ "Server (OXMF), может занять некоторое время. Например, импорт 100 "
#~ "контактов из Xing займет примерно 5 минут. Мы делаем все необходимое для "
#~ "оптимизации производительности в будущих выпусках."

#~ msgid "Subscription refresh"
#~ msgstr "Обновление подписки"

#~ msgid "Subscription successfully created."
#~ msgstr "Подписка создана."

#~ msgid "Subscriptions"
#~ msgstr "Подписки"

#~ msgid "Such data will never be uploaded"
#~ msgstr "Эти данные не могут быть отправлены."

#~ msgid "Suffix"
#~ msgstr "Суффикс"

#~ msgid "Sunday"
#~ msgstr "Воскресенье"

#~ msgid "Symbols"
#~ msgstr "Символы"

#~ msgid "TAX ID"
#~ msgstr "Налоговый идентификатор"

#~ msgid "TB"
#~ msgstr "ТБ"

#~ msgid "TTY/TDD"
#~ msgstr "TTY/TDD"

#~ msgid "Tag mail with"
#~ msgstr "Метка: "

#~ msgid "Task"
#~ msgstr "Задача"

#~ msgid "Task Details"
#~ msgstr "Описание задачи"

#~ msgid "Task has been deleted!"
#~ msgid_plural "Tasks have been deleted!"
#~ msgstr[0] "Задача удалена."
#~ msgstr[1] "Задачи удалены."
#~ msgstr[2] "Задачи удалены."

#~ msgid "Task invitation. %1$s %2$s %3$s. Press [enter] to open"
#~ msgstr "Приглашение задачи. %1$s %2$s %3$s. Чтобы открыть, нажмите [Enter]"

#~ msgid "Task invitations"
#~ msgstr "Приглашения задач"

#~ msgid "Task moved."
#~ msgid_plural "Tasks moved."
#~ msgstr[0] "Задача перенесена."
#~ msgstr[1] "Задачи перенесены."
#~ msgstr[2] "Задачи перенесены."

#~ msgid "Task reminder. %1$s %2$s %3$s. Press [enter] to open"
#~ msgstr ""
#~ "Напоминание о задаче. %1$s %2$s %3$s. Чтобы открыть, нажмите [Enter]"

#~ msgid "Task reminders"
#~ msgstr "Напоминания задач"

#~ msgid "Task was already deleted!"
#~ msgstr "Задача уже удалена."

#~ msgid "Task was modified before, please reload"
#~ msgstr "Задача была изменена. Обновите страницу"

#~ msgid "Tasks"
#~ msgstr "Задачи"

#~ msgctxt "app"
#~ msgid "Tasks"
#~ msgstr "Задачи"

#~ msgid "Tasks have been moved"
#~ msgstr "Задачи перенесены"

#~ msgid "Telephone (ISDN)"
#~ msgstr "Телефон (ISDN)"

#~ msgid "Telephone callback"
#~ msgstr "Телефон (обратный вызов)"

#~ msgid "Telephone primary"
#~ msgstr "Телефон (основной)"

#~ msgid "Telephone radio"
#~ msgstr "Телефон (радио)"

#~ msgid "Telex"
#~ msgstr "Телекс"

#~ msgid "Template"
#~ msgstr "Шаблон"

#~ msgid "Temporary"
#~ msgstr "Временно"

#~ msgid "Tentative"
#~ msgstr "Под вопросом"

#~ msgid "Tentatively accepted"
#~ msgstr "Принято под вопросом"

#~ msgid "Text"
#~ msgstr "Текст"

#~ msgid "Text format"
#~ msgstr "Текстовый формат"

#~ msgctxt "help"
#~ msgid "The E-Mail Components"
#~ msgstr "Компоненты почты"

#~ msgctxt "help"
#~ msgid "The Files Components"
#~ msgstr "Компоненты файлов"

#~ msgid "The Icons view"
#~ msgstr "Значки"

#~ msgid ""
#~ "The Icons view displays an icon and the file name for each file. Click on "
#~ "an icon to view further details and functions in the pop-up."
#~ msgstr ""
#~ "Файлы представлены в виде значков. Выберите значок для просмотра "
#~ "подробной информации."

#~ msgid "The Icons view displays an icon for each file."
#~ msgstr "Представление файлов в виде значков."

#~ msgid ""
#~ "The List view shows a sidebar with appointments and a display area with "
#~ "the data of the selected appointment. This view corresponds to the view "
#~ "in E-Mail and Contacts."
#~ msgstr ""
#~ "В режиме списка будет показана панель встреч и область просмотра "
#~ "информации о встречах. Такое представление используется при просмотре "
#~ "контактов и сообщений."

#~ msgid ""
#~ "The List view shows a sidebar with files and a display area with the data "
#~ "of the selected file. This view corresponds to the views in E-Mail and "
#~ "Contacts."
#~ msgstr ""
#~ "В режиме списка будет показана панель файлов и область просмотра их "
#~ "данных. Такое представление используется при просмотре контактов и "
#~ "сообщений."

#~ msgid ""
#~ "The List view shows details like the size and date of change. Use the "
#~ "checkboxes to select files. Click on a file to view further details and "
#~ "functions in the pop-up."
#~ msgstr ""
#~ "Список содержит имена файлов, их размер и дату создания. Чтобы выбрать "
#~ "файл, установите флажок напротив его имени. Выберите файл для просмотра "
#~ "подробной информации."

#~ msgid "The Tiles view"
#~ msgstr "Крупные значки"

#~ msgid ""
#~ "The Tiles view shows a big icon for each file. Click on an icon to view "
#~ "further details and functions in the pop-up."
#~ msgstr ""
#~ "Файлы представлены в виде крупных значков. Выберите значок для просмотра "
#~ "подробной информации."

#~ msgid "The account must be named"
#~ msgstr "Необходимо выбрать имя учетной записи"

#~ msgid "The allowed quota is reached."
#~ msgstr "Квота достигнута."

#~ msgid "The appointment has been added to your calendar"
#~ msgstr "Встреча добавлена в календарь"

#~ msgid "The appointment has been deleted"
#~ msgstr "Встреча удалена"

#~ msgid "The appointment has been updated"
#~ msgstr "Встреча обновлена"

#, fuzzy
#~ msgid ""
#~ "The appointment is repeated <a href=\"#\"  data-widget=\"number\" data-"
#~ "attribute=\"interval\">every <span class=\"number-control\">2</span> "
#~ "days</a>."
#~ msgstr ""
#~ "Встреча повторяется <a href=\"#\"  data-widget=\"number\" data-attribute="
#~ "\"interval\">каждые <span class=\"number-control\">2</span> дня</a>. "

#, fuzzy
#~ msgid ""
#~ "The appointment is repeated <a href=\"#\"  data-widget=\"number\" data-"
#~ "attribute=\"interval\">every <span class=\"number-control\">2</span> "
#~ "weeks</a> on <a href=\"#\"  data-widget=\"custom\" data-attribute=\"days"
#~ "\">monday</a>."
#~ msgstr ""
#~ "Встреча повторяется <a href=\"#\"  data-widget=\"number\" data-attribute="
#~ "\"interval\">каждые <span class=\"number-control\">2</span> недели</a> в "
#~ "<a href=\"#\"  data-widget=\"custom\" data-attribute=\"days"
#~ "\">понедельник</a>. "

#~ msgid ""
#~ "The appointment is repeated <a href=\"#\" data-attribute=\"recurrenceType"
#~ "\" data-widget=\"options\">weekly</a>."
#~ msgstr ""
#~ "Встреча повторяется <a href=\"#\" data-attribute=\"recurrenceType\" data-"
#~ "widget=\"options\">каждую неделю</a>."

#, fuzzy
#~ msgid ""
#~ "The appointment is repeated every <a href=\"#\" data-widget=\"options\" "
#~ "data-attribute=\"ordinal\">first</a> <a href=\"#\" data-widget=\"options"
#~ "\" data-attribute=\"day\">Wednesday</a> in <a href=\"#\" data-widget="
#~ "\"options\" data-attribute=\"month\">October</a>."
#~ msgstr ""
#~ "Встреча повторяется в <a href=\"#\" data-widget=\"options\" data-"
#~ "attribute=\"ordinal\">первую</a> <a href=\"#\" data-widget=\"options\" "
#~ "data-attribute=\"day\">среду</a> <a href=\"#\" data-widget=\"options\" "
#~ "data-attribute=\"month\">октября</a>. "

#, fuzzy
#~ msgid ""
#~ "The appointment is repeated every year on day <a href=\"#\" data-widget="
#~ "\"number\" data-attribute=\"dayInMonth\"><span class=\"number-control"
#~ "\">10</span></a> of <a href=\"#\" data-widget=\"options\" data-attribute="
#~ "\"month\">October</a>."
#~ msgstr ""
#~ "Встреча повторяется ежегодно <a href=\"#\" data-widget=\"number\" data-"
#~ "attribute=\"dayInMonth\"><span class=\"number-control\">10</span></a> <a "
#~ "href=\"#\" data-widget=\"options\" data-attribute=\"month\">октября</a>. "

#, fuzzy
#~ msgid ""
#~ "The appointment is repeated on day <a href=\"#\" data-widget=\"number\" "
#~ "data-attribute=\"dayInMonth\"><span class=\"number-control\">10</span></"
#~ "a> <a href=\"#\" data-widget=\"number\" data-attribute=\"interval\">every "
#~ "<span class=\"number-control\">2</span> months</a>."
#~ msgstr ""
#~ "Встреча повторяется <a href=\"#\" data-widget=\"number\" data-attribute="
#~ "\"dayInMonth\"><span class=\"number-control\">10</span></a> числа <a href="
#~ "\"#\" data-widget=\"number\" data-attribute=\"interval\">каждые <span "
#~ "class=\"number-control\">2</span> месяца</a>. "

#, fuzzy
#~ msgid ""
#~ "The appointment is repeated the <a href=\"#\" data-widget=\"options\" "
#~ "data-attribute=\"ordinal\">second</a> <a href=\"#\" data-widget=\"options"
#~ "\" data-attribute=\"day\">Wednesday</a> <a href=\"#\" data-widget=\"number"
#~ "\" data-attribute=\"interval\">every <span class=\"number-control\">2</"
#~ "span> months</a>."
#~ msgstr ""
#~ "Встреча повторяется  <a href=\"#\" data-widget=\"options\" data-attribute="
#~ "\"ordinal\">каждую вторую</a> <a href=\"#\" data-widget=\"options\" data-"
#~ "attribute=\"day\">среду</a> <a href=\"#\" data-widget=\"number\" data-"
#~ "attribute=\"interval\">каждые <span class=\"number-control\">2</span> "
#~ "месяца</a>. "

#~ msgid ""
#~ "The blue graph shows the distribution of request durations in percent. "
#~ "The gray graph shows a trivial network ping to recognize slow connections."
#~ msgstr ""
#~ "Синий график иллюстрирует продолжительность обработки запросов в "
#~ "процентах, а серый — время ответа сети для медленных подключений."

#~ msgid "The changes have been rejected"
#~ msgstr "Изменения отклонены."

#~ msgid "The character \" \" is not allowed."
#~ msgstr "Использование пробелов не допускается"

#~ msgid ""
#~ "The display area shows an object's content. At the top of the display "
#~ "area you will find functions for e.g. moving or deleting objects."
#~ msgstr ""
#~ "В области просмотра показано содержимое выбранного объекта. В верхней "
#~ "части окна приведены дополнительные операции (перемещение, удаление)."

#~ msgid "The document is protected by a password."
#~ msgstr "Документ защищен паролем."

#~ msgid "The due date cannot be before start date. Adjust start date?"
#~ msgstr ""
#~ "Срок выполнения не может быть раньше даты начала. Сдвинуть дату начала?"

#~ msgid "The email has been sent"
#~ msgstr "Сообщение отправлено"

#~ msgid ""
#~ "The file \"%1$s\" cannot be uploaded because it exceeds the maximum file "
#~ "size of %2$s"
#~ msgstr "Размер файла «%1$s» превышает максимально допустимый размер %2$s"

#~ msgid ""
#~ "The file \"%1$s\" cannot be uploaded because it exceeds the quota limit "
#~ "of %2$s"
#~ msgstr "Размер файла «%1$s» превышает квоту %2$s"

#~ msgid "The file is available at %1$s"
#~ msgstr "Файл доступен в %1$s"

#~ msgid "The first 90 days are free."
#~ msgstr "90 дней бесплатно."

#~ msgid "The folder has been cleaned up."
#~ msgstr "Папка освобождена."

#~ msgid "The folder has been emptied."
#~ msgstr "Папка освобождена."

#~ msgid "The folder is available at %1$s"
#~ msgstr "Папка доступна в %1$s"

#~ msgid ""
#~ "The following applications can be restored. Just remove the restore point "
#~ "if you don't want it to be restored."
#~ msgstr ""
#~ "Приложения могут быть восстановлены. Чтобы отменить их восстановление, "
#~ "удалите точку восстановления."

#~ msgid "The following products will be activated now:"
#~ msgstr "Будут активированы перечисленные продукты:"

#~ msgid ""
#~ "The graph shows performance frequencies in percent. Grey line shows ideal "
#~ "performance, blue line is measured performance."
#~ msgstr ""
#~ "Диаграмма демонстрирует изменение производительности (в %). Ожидаемый "
#~ "уровень представлен серой линией, действительный — синей."

#~ msgid ""
#~ "The icon at the bottom right side helps you sort your tasks. Click the "
#~ "icon to get a list of sort criteria."
#~ msgstr ""
#~ "Нажмите значок в правом нижнем углу для просмотра критериев сортировки."

#~ msgid ""
#~ "The icon on the bottom right side helps you sort your E-Mails. Click the "
#~ "icon to get a list of sort criteria."
#~ msgstr ""
#~ "Нажмите значок в правом нижнем углу для просмотра критериев сортировки."

#~ msgid "The number of recipients is limited to %1$s recipients per field"
#~ msgstr "Максимальное число получателей в поле: %1$s"

#~ msgid ""
#~ "The number on the right side of the E-Mail subject corresponds to the "
#~ "number of E-Mails in a thread. To open the thread, click on the number."
#~ msgstr ""
#~ "Справа от темы письма показано число сообщений в ветке обсуждения. "
#~ "Нажмите, чтобы раскрыть обсуждение."

#~ msgid "The provided filename exceeds the allowed length."
#~ msgstr "Предоставленное имя файла превышает допустимую длину."

#~ msgid "The publication has been made available as %s"
#~ msgstr "Публикация доступна как %s"

#~ msgid "The requested email no longer exists"
#~ msgstr "Сообщение не существует"

#, fuzzy
#~ msgid "The sender wants to get notified when you have read this email"
#~ msgstr "Отправитель запрашивает уведомление о прочтении сообщения"

#~ msgid ""
#~ "The series <a href=\"#\" data-attribute=\"ending\" data-widget=\"options"
#~ "\">ends</a> <a href=\"#\" data-attribute=\"occurrences\" data-widget="
#~ "\"number\">after <span class=\"number-control\">2</span> appointments</a>."
#~ msgstr ""
#~ "Серия <a href=\"#\" data-attribute=\"ending\" data-widget=\"options"
#~ "\">будет завершена</a> <a href=\"#\" data-attribute=\"occurrences\" data-"
#~ "widget=\"number\">после <span class=\"number-control\">2</span> встреч</"
#~ "a>."

#~ msgid ""
#~ "The series <a href=\"#\" data-attribute=\"ending\" data-widget=\"options"
#~ "\">ends</a> on <a href=\"#\" data-attribute=\"until\" data-widget=\"custom"
#~ "\">11/03/2013</a>."
#~ msgstr ""
#~ "Серия <a href=\"#\" data-attribute=\"ending\" data-widget=\"options"
#~ "\">заканчивается</a> <a href=\"#\" data-attribute=\"until\" data-widget="
#~ "\"custom\">11.03.2013</a>."

#~ msgid ""
#~ "The series <a href=\"#\" data-attribute=\"ending\" data-widget=\"options"
#~ "\">never ends</a>."
#~ msgstr ""
#~ "Серия <a href=\"#\" data-attribute=\"ending\" data-widget=\"options\">не "
#~ "заканчивается</a>."

#~ msgid ""
#~ "The setting has been saved and will become active when you enter the "
#~ "application the next time."
#~ msgstr ""
#~ "Параметр сохранен и вступит в силу при следующем запуске приложения."

#~ msgid "The setting has been saved."
#~ msgstr "Параметр сохранен."

#~ msgid ""
#~ "The settings are organized in topics. Select the topic on the left side, "
#~ "e.g Basic settings or E-Mail. To view all settings, enable Advanced "
#~ "settings at the bottom."
#~ msgstr ""
#~ "Настройки сгруппированы по категориям (общие, почта, контакты). Для "
#~ "просмотра всех характеристик в левом нижнем углу выберите "
#~ "«Дополнительные»."

#~ msgid ""
#~ "The settings for collecting contacts in this folder will become disabled "
#~ "when you enter the application the next time."
#~ msgstr ""
#~ "Параметры сбора контактов в этой папке будут отключены при следующем "
#~ "запуске приложения."

#~ msgid ""
#~ "The shared data will be accessible to everyone on the Internet. Please "
#~ "consider, which data you want to share."
#~ msgstr ""
#~ "Стоит помнить, что данные с общим доступом будут открыто доступны через "
#~ "Интернет."

#, fuzzy
#~ msgid "The start date must be before the due date."
#~ msgstr "Дата начала не может быть позднее даты окончания."

#~ msgid "The start date must be before the end date."
#~ msgstr "Дата начала не может быть позднее даты окончания."

#~ msgid "The subscription could not be created."
#~ msgstr "Не удалось создать подписку."

#~ msgid "The task could not be deleted."
#~ msgid_plural "The tasks could not be deleted."
#~ msgstr[0] "Не удалось удалить задачу."
#~ msgstr[1] "Не удалось удалить задачи."
#~ msgstr[2] "Не удалось удалить задачи."

#~ msgid "The two newly entered passwords do not match."
#~ msgstr "Введенные пароли не совпадают."

#~ msgid ""
#~ "The unrecoverable items have been cleaned up successfully. Please refresh "
#~ "this page to see the changes."
#~ msgstr ""
#~ "Неисправные объекты успешно удалены. Для просмотра результатов обновите "
#~ "страницу."

#~ msgid ""
#~ "The updater provides a simple installation wizard. Follow the "
#~ "instructions to install the application. The updater will inform you of "
#~ "any updates for the Connector for Microsoft Outlook, Notifier and Drive. "
#~ "You can download the updates from within the updater."
#~ msgstr ""
#~ "Модуль обновлений предоставляет функции помощника установки приложений, "
#~ "проверяет наличие обновлений Microsoft Outlook Connector, Notifier и "
#~ "Drive, и позволяет их загрузить."

#~ msgid "The user has administrative rights"
#~ msgstr "Пользователь обладает правами администратора"

#~ msgid "Theme"
#~ msgstr "Тема"

#~ msgid "There are unsaved changes."
#~ msgstr "Есть несохраненные изменения."

#~ msgid "There is already %1$d appointment in this timeframe."
#~ msgid_plural "There are already %1$d appointments in this timeframe."
#~ msgstr[0] "В это время уже назначена %1$d встреча."
#~ msgstr[1] "В это время уже назначено %1$d встречи."
#~ msgstr[2] "В это время уже назначено %1$d встреч."

#~ msgid "There is no rule defined"
#~ msgstr "Нет правил."

#~ msgid ""
#~ "There was no suitable server found for this mail/password combination"
#~ msgstr "Не найден сервер для заданной комбинации почты и пароля."

#~ msgid "There were not activities in your network"
#~ msgstr "Нет действий в сети."

#~ msgid ""
#~ "These statistics only include folders, which have a depth less than four "
#~ "in the folder structure from the folder \"%1$s\"."
#~ msgstr ""
#~ "Эта статистика включает папки с глубиной не более 4, начиная с папки "
#~ "«%1$s»."

#~ msgid "This account cannot be validated"
#~ msgstr "Учетная запись не может быть проверена"

#~ msgid "This contact is private and cannot be shared"
#~ msgstr "Доступ к личному контакту не может быть предоставлен"

#~ msgid "This distribution list has been added to the portal"
#~ msgstr "Список рассылки добавлен в портал"

#~ msgid "This email address cannot be used for appointments"
#~ msgstr "Этот адрес не может использоваться для встреч"

#~ msgid ""
#~ "This email contains a subscription invitation for a shared %1$s folder"
#~ msgstr "Это сообщение содержит приглашение подписки к общей папке %1$s"

#~ msgid "This email contains a task"
#~ msgstr "Это сообщение содержит сведения о задаче"

#~ msgid "This email contains an appointment"
#~ msgstr "Это сообщение содержит сведения о встрече"

#~ msgid "This feature is deactivated"
#~ msgstr "Эта функция отключена."

#~ msgid ""
#~ "This feature is not available. In order to use it, you need to upgrade "
#~ "your account now."
#~ msgstr ""
#~ "Для доступа к этой функции необходимо обновить уровень учетной записи."

#~ msgid "This field has to be filled"
#~ msgstr "Заполните поле"

#~ msgid "This file has been added"
#~ msgstr "Файл добавлен"

#~ msgid "This file has been added to the portal"
#~ msgstr "Файл добавлен в портал"

#~ msgid "This file has been deleted"
#~ msgid_plural "These files have been deleted"
#~ msgstr[0] "Файл удален."
#~ msgstr[1] "Файлы удалены."
#~ msgstr[2] "Файлы удалены."

#~ msgid "This file has been locked"
#~ msgid_plural "These files have been locked"
#~ msgstr[0] "Файл заблокирован"
#~ msgstr[1] "Файлы заблокированы"
#~ msgstr[2] "Файлы заблокированы"

#~ msgid "This file has been unlocked"
#~ msgid_plural "These files have been unlocked"
#~ msgstr[0] "Файл разблокирован"
#~ msgstr[1] "Файлы разблокированы"
#~ msgstr[2] "Файлы разблокированы"

#~ msgid "This file has not been added"
#~ msgstr "Файл не был добавлен"

#~ msgid "This file has not been deleted"
#~ msgid_plural "These files have not been deleted"
#~ msgstr[0] "Файл не удален"
#~ msgstr[1] "Файлы не удалены"
#~ msgstr[2] "Файлы не удалены"

#~ msgid "This file has not been deleted, as it is locked by its owner."
#~ msgid_plural ""
#~ "These files have not been deleted, as they are locked by their owner."
#~ msgstr[0] "Файл заблокирован другим пользователем и не может быть удален."
#~ msgstr[1] ""
#~ "Файлы заблокированы другим пользователем и не могут быть удалены."
#~ msgstr[2] ""
#~ "Файлы заблокированы другим пользователем и не могут быть удалены."

#~ msgid "This file has not been locked"
#~ msgid_plural "These files have not been locked"
#~ msgstr[0] "Файл не заблокирован"
#~ msgstr[1] "Файлы не заблокированы"
#~ msgstr[2] "Файлы не заблокированы"

#~ msgid "This file has not been unlocked"
#~ msgid_plural "These files have not been unlocked"
#~ msgstr[0] "Файл не разблокирован"
#~ msgstr[1] "Файлы не разблокированы"
#~ msgstr[2] "Файлы не разблокированы"

#~ msgid "This file is locked by %1$s"
#~ msgstr "Файл заблокирован пользователем %1$s."

#~ msgid "This file is locked by you"
#~ msgstr "Файл заблокирован вами."

#~ msgid "This file will be written in your default folder to allow editing"
#~ msgstr "Файл будет помещен в исходную папку, чтобы разрешить редактирование"

#~ msgid "This folder has no publications"
#~ msgstr "Папка не содержит публикации"

#~ msgid "This folder has no subscriptions"
#~ msgstr "Папка не содержит подписки"

#~ msgid "This folder has publications and/or subscriptions"
#~ msgstr "Папка содержит публикации и подписки"

#~ msgid ""
#~ "This folder has publications but you are not allowed to view or edit them"
#~ msgstr ""
#~ "Эта папка содержит публикации, но у вас недостаточно прав для их "
#~ "просмотра и изменения"

#~ msgid ""
#~ "This folder has subscriptions but you are not allowed to view or edit them"
#~ msgstr ""
#~ "Эта папка содержит подписки, но у вас недостаточно прав для их просмотра "
#~ "и изменения"

#~ msgid "This is a standard folder, which can't be renamed."
#~ msgstr "Эту папка не может быть переименована."

#~ msgid "This is not a valid email address"
#~ msgstr "Недопустимый электронный адрес"

#~ msgid "This is not a valid mail address"
#~ msgstr "Недопустимый электронный адрес"

#~ msgid "This is not a valid user or group."
#~ msgstr "Недопустимый пользователь или группа."

#~ msgid "This list has no contacts yet"
#~ msgstr "В списке нет участников"

#~ msgid "This mail has been added to the portal"
#~ msgstr "Это сообщение добавлено в портал"

#~ msgid "This mail has no content"
#~ msgstr "Пустое сообщение"

#~ msgid "This note will not be printed"
#~ msgstr "Не удалось вывести на печать эту заметку"

#~ msgid ""
#~ "This rule applies to all messages. Please add a condition to restrict "
#~ "this rule to specific messages."
#~ msgstr ""
#~ "Это правило применяется ко всем сообщениям. Чтобы ограничить область "
#~ "действия, добавьте условие."

#~ msgid "This task recurs"
#~ msgstr "Эта задача повторяется"

#~ msgid ""
#~ "This widget is currently offline because the twitter rate limit exceeded."
#~ msgstr ""
#~ "Превышена допустимая скорость отправки твитов, поэтому этот компонент был "
#~ "отключен."

#, fuzzy
#~| msgid "Thread view"
#~ msgid "Thread"
#~ msgstr "Просмотр обсуждений"

#~ msgid "Thursday"
#~ msgstr "Четверг"

#~ msgid "Tile"
#~ msgstr "Плитка"

#~ msgid "Tiles"
#~ msgstr "Плитки"

#~ msgid "Time"
#~ msgstr "Время"

#~ msgid "Time range for the calender view"
#~ msgstr "Диапазон времени для календаря"

#~ msgid "Time range for the list view"
#~ msgstr "Диапазон времени для списка"

#~ msgid "Time range for the team view"
#~ msgstr "Диапазон времени для команды"

#~ msgid "Time scale in minutes"
#~ msgstr "Масштаб времени в минутах"

#~ msgid "Time zone"
#~ msgstr "Часовой пояс"

#~ msgid "Timezone"
#~ msgstr "Часовой пояс"

#~ msgid "Title"
#~ msgstr "Обращение"

#~ msgctxt "salutation"
#~ msgid "Title"
#~ msgstr "Обращение"

#~ msgctxt "title"
#~ msgid "Title"
#~ msgstr "Заголовок"

#~ msgid "To"
#~ msgstr "Кому"

#~ msgid ""
#~ "To add contacts manually, just provide a valid email address (e.g john."
#~ "doe@example.com or \"John Doe\" <jd@example.com>)"
#~ msgstr ""
#~ "Чтобы добавить участника, введите его электронный адрес (например, john."
#~ "doe@example.com или \"John Doe\" <jd@example.com>)."

#~ msgid "To create a note, click on New > Add note in the toolbar."
#~ msgstr "Чтобы создать заметку,  выберите «Создать > Добавить примечание»."

#~ msgid "To create a note, click the icon at the top. Select Add note."
#~ msgstr "Чтобы создать новую заметку, нажмите «Добавить заметку»."

#~ msgid "To create the task, click on Create on the upper right side."
#~ msgstr "Нажмите «Создать», чтобы создать задачу."

#~ msgid "To launch an app, click on a tile's headline."
#~ msgstr "Чтобы запустить приложение, щелкните на заголовке плитки."

#~ msgid ""
#~ "To open the E-Mail settings, click the System menu icon on the upper "
#~ "right side of the menu bar. Select Settings. Click on E-Mail on the left "
#~ "side. To display all settings, enable Advanced settings in the bottom "
#~ "left side"
#~ msgstr ""
#~ "Чтобы открыть настройки, откройте системное меню в правом верхнем углу и "
#~ "выберите пункт «Параметры». В левой части окна выберите «Почта» . Для "
#~ "просмотра всех характеристик выберите «Дополнительные» в левом нижнем "
#~ "углу."

#, fuzzy
#~ msgid ""
#~ "To open the help, click the System menu icon on the upper right side of "
#~ "the menu bar. Select Help."
#~ msgstr ""
#~ "Чтобы открыть справку, нажмите значок системы в правом верхнем углу и "
#~ "выберите «Справка». "

#~ msgid ""
#~ "To select one of the views List, Icons or Squares, click on View on the "
#~ "right side of the toolbar."
#~ msgstr ""
#~ "Для переключения между списком, значками и секциями выберите «Вид» в "
#~ "правой части панели инструментов."

#~ msgid "To send the E-Mail, click on Send on the upper right side."
#~ msgstr "Чтобы отправить письмо, нажмите «Отправить»."

#~ msgid "To upload a file, click on New > Upload new file in the toolbar."
#~ msgstr "Чтобы отправить файл, нажмите «Создать > Отправить новый файл»."

#~ msgid ""
#~ "To view further information, click on a file. A pop-up window displays "
#~ "further details and functions."
#~ msgstr ""
#~ "Щелкните файл для просмотра дополнительной информации (откроется в новом "
#~ "окне)."

#~ msgid "Today"
#~ msgstr "Сегодня"

#~ msgid "Toggle checkboxes"
#~ msgstr "Переключить флажки"

#~ msgid "Toggle folder"
#~ msgstr "Перейти в папку"

#~ msgid "Toggle search"
#~ msgstr "Включить режим поиска"

#~ msgid "Tomorrow"
#~ msgstr "Завтра"

#~ msgid "Tool"
#~ msgstr "Инструменты"

#~ msgid "Top 10 file types"
#~ msgstr "Топ 10 типов файлов"

#~ msgid "Top 10 folder size"
#~ msgstr "Топ 10 размеров папок"

#~ msgid "Top 10 you got mail from"
#~ msgstr "10 популярных отправителей"

#~ msgid "Top 10 you sent mail to"
#~ msgstr "10 популярных получателей"

#~ msgid "Total cost"
#~ msgstr "Общая стоимость"

#~ msgid "Total: %1$s requests"
#~ msgstr "Всего запросов: %1$s"

#~ msgid "Touchselect on/off"
#~ msgstr "Сенсорный выбор вкл/выкл"

#~ msgid "Tour: Coming from OX6"
#~ msgstr "Обзор: переход с OX6"

#~ msgid "Town"
#~ msgstr "Город"

#~ msgid "Trash folder"
#~ msgstr "Папка корзины"

#~ msgid "Trying to auto-configure your mail account"
#~ msgstr "Автоматическая конфигурация вашей учетной записи..."

#~ msgid "Tuesday"
#~ msgstr "Вторник"

#~ msgid "Tumblr"
#~ msgstr "Tumblr"

#~ msgid "Tweet"
#~ msgstr "Твит"

#~ msgid "Twitter"
#~ msgstr "Твиттер"

#~ msgid "Twitter reported the following errors:"
#~ msgstr "Ошибка Твиттера:"

#~ msgid "Type"
#~ msgstr "Тип"

#~ msgid "UI version"
#~ msgstr "Версия интерфейса"

#~ msgid "URL"
#~ msgstr "URL"

#~ msgid "Unable to load mail filter settings."
#~ msgstr "Не удалось загрузить параметры почтового фильтра."

#~ msgid "Unconfirmed"
#~ msgstr "Не подтверждено"

#~ msgid "Under construction"
#~ msgstr "В разработке"

#~ msgid "Undone"
#~ msgstr "Отменено"

#~ msgid "Unfollow"
#~ msgstr "Отменить подписку"

#~ msgid "Unified"
#~ msgstr "Стандартные"

#~ msgid "Unknown error while checking tumblr-blog."
#~ msgstr "Неизвестная ошибка при проверке tumblr-blog."

#, fuzzy
#~ msgid "Unknown sender"
#~ msgstr "Без отправителя"

#~ msgid "Unlock"
#~ msgstr "Разблокировать"

#~ msgid "Unread"
#~ msgstr "Непрочитанное"

#~ msgid "Unread only"
#~ msgstr "Непрочитанные"

#~ msgid "Unselect all"
#~ msgstr "Снять выделение"

#, fuzzy
#~ msgid "Unset default signature"
#~ msgstr "Изменить подпись"

#~ msgid ""
#~ "Unsupported Preview - Certain functions disabled and stability not "
#~ "assured until general release later this year"
#~ msgstr ""
#~ "Предварительный просмотр не поддерживается. Некоторые функции отключены и "
#~ "стабильность не гарантируется до следующего выпуска."

#~ msgid "Updater"
#~ msgstr "Модуль обновлений"

#~ msgid "Updating account data. This might take a few seconds."
#~ msgstr "Обновление учетной записи... Это может занять несколько секунд."

#~ msgid ""
#~ "Updating subscribed data takes time. Importing 100 contacts for example, "
#~ "may take up to 5 minutes. Please have some patience."
#~ msgstr ""
#~ "Обновление данных подписки может занять некоторое время. Например, импорт "
#~ "100 контактов занимает до 5 минут. Пожалуйста, подождите."

#~ msgid "Upgrade required"
#~ msgstr "Требуется обновление"

#~ msgid "Upgrade to premium"
#~ msgstr "Повысить до уровня Premium"

#~ msgid "Upgrade to premium edition"
#~ msgstr "Повысить до Premium"

#~ msgid "Upload"
#~ msgstr "Отправить"

#~ msgid "Upload a new version"
#~ msgstr "Отправить новую версию"

#~ msgid "Upload file"
#~ msgstr "Отправить файл"

#~ msgid "Upload new files"
#~ msgstr "Отправить новые файлы"

#~ msgid "Upload new version"
#~ msgstr "Отправить новую версию"

#~ msgid "Uploading a file"
#~ msgstr "Отправка файла"

#~ msgid "Uploading folders is not supported."
#~ msgstr "Передача папок не поддерживается."

#~ msgid "Uploading..."
#~ msgstr "Отправляется..."

#~ msgid "Uptime: %1$s minutes"
#~ msgstr "Время выполнения: %1$s мин."

#~ msgid "Use SSL connection"
#~ msgstr "SSL-подключение"

#~ msgid ""
#~ "Use cursor keys to change the date. Press ctrl-key at the same time to "
#~ "change year or shift-key to change month. Close date-picker by pressing "
#~ "ESC key."
#~ msgstr ""
#~ "Для изменения даты используйте стрелки. Удерживайте CTRL, чтобы изменить "
#~ "год, и SHIFT, чтобы изменить месяц. Завершив, нажмите ESC."

#~ msgid "Use cursor keys to change the item position"
#~ msgstr "Чтобы изменить позицию элемента, используйте клавиши стрелок."

#~ msgid "Use fixed-width font for text mails"
#~ msgstr "Фиксированный шрифт для текстовых сообщений"

#~ msgid ""
#~ "Use the folder tree to access own, public or shared files. If the folder "
#~ "tree is hidden, click on View > Folder view on the right side of the "
#~ "toolbar."
#~ msgstr ""
#~ "Файловая структура представлена в виде дерева. Здесь можно обращаться к "
#~ "своим и общим файлам. Если дерево скрыто, в панели инструментов выберите "
#~ "«Вид > Папки»."

#~ msgid "Use unified mail for this account"
#~ msgstr "Использовать Unified Mail"

#~ msgid "Use username and password"
#~ msgstr "Использовать имя и пароль"

#~ msgid "User data"
#~ msgstr "Данные пользователя"

#~ msgid "User fields"
#~ msgstr "Поля пользователя"

#~ msgid "User name"
#~ msgstr "Имя пользователя"

#~ msgid "Username"
#~ msgstr "Пользователь"

#~ msgid "Username must not be empty."
#~ msgstr "Имя пользователя не может быть пустым."

#~ msgid "Using the reminder functions"
#~ msgstr "Напоминания"

#~ msgid "Vacation Notice"
#~ msgstr "Сообщение автоответчика"

#~ msgid "Version Comment"
#~ msgstr "Комментарий к версии"

#~ msgid "Version history"
#~ msgstr "Журнал версий"

#~ msgid "Video enabled"
#~ msgstr "Видео включено"

#, fuzzy
#~ msgid "View"
#~ msgstr "День"

#~ msgid "View Slideshow"
#~ msgstr "Просмотр слайд-шоу"

#~ msgid "View source"
#~ msgstr "Показать код"

#~ msgid "Waiting"
#~ msgstr "Ожидание"

#~ msgid "Warning: This message might be a phishing or scam mail"
#~ msgstr ""
#~ "Предупреждение. Возможно, это поддельное или мошенническое сообщение."

#~ msgid "Weather • Season"
#~ msgstr "Погода • Времена года"

#~ msgid "Wednesday"
#~ msgstr "Среда"

#~ msgid "Week"
#~ msgstr "Неделя"

#~ msgid "Week View"
#~ msgstr "Неделя"

#~ msgid "Weekend Day"
#~ msgstr "Выходной"

#~ msgid "Weekly on %1$s"
#~ msgstr "Каждую неделю в %1$s"

#~ msgid ""
#~ "When using this feature, you as the current owner of the data are "
#~ "responsible for being careful with privacy rules and for complying with "
#~ "legal obligations (Copyright, Privacy Laws). Especially when sharing "
#~ "personal data you are the responsible party according to the Federal Data "
#~ "Protection Act (BDSG, Germany) or other Privacy Acts of your country. "
#~ "According to European and other national regulations you as the "
#~ "responsible party are in charge of data economy, and must not publish or "
#~ "forward personal data without the person's consent. Beyond legal "
#~ "obligations, we would like to encourage extreme care when dealing with "
#~ "personal data. Please consider carefully where you store and to whom you "
#~ "forward personal data. Please ensure appropriate access protection, e.g. "
#~ "by proper password protection."
#~ msgstr ""
#~ "Вы, как владелец данных, несете ответственность за соблюдение юридических "
#~ "обязательств при их опубликовании, в том числе  требований прав на "
#~ "копирование и конфиденциальности. При публикации персональных данных вы "
#~ "несете ответственность согласно федеральному акту о защите данных (BDSG, "
#~ "Германия) и законам вашей страны. В соответствии с европейскими законами "
#~ "и законами других государств публикация личных данных без согласия "
#~ "субъекта персональных данных запрещено. Настоятельно рекомендуется "
#~ "обеспечить защиту персональных данных при их хранении и распространении "
#~ "(защитить их паролем и соблюдать осторожность при выборе адресатов)."

#~ msgid "Whole day"
#~ msgstr "Весь день"

#~ msgctxt "address"
#~ msgid "Work"
#~ msgstr "Рабочий"

#~ msgid "Workweek"
#~ msgstr "Рабочая неделя"

#~ msgid "Workweek View"
#~ msgstr "Рабочие дни"

#~ msgid "YB"
#~ msgstr "ЙБ"

#~ msgid "Year"
#~ msgstr "Год"

#~ msgid "Yearly on %1$s %2$d"
#~ msgstr "Каждый год %1$s %2$d"

#~ msgid "Yearly on the %1$s %2$s of %3$d"
#~ msgstr "Каждый год в %1$s %2$s, месяца: %3$d"

#~ msgid "Years"
#~ msgstr "Годы"

#~ msgid "Yellow"
#~ msgstr "Желтый"

#~ msgid "Yes"
#~ msgstr "Да"

#~ msgid "Yes, send without subject"
#~ msgstr "Да, отправить без темы"

#~ msgid "Yesterday"
#~ msgstr "Вчера"

#~ msgid ""
#~ "You are about to change your confirmation status. Please leave a comment "
#~ "for other participants."
#~ msgstr ""
#~ "Вы собираетесь изменить статус подтверждения. Оставьте комментарий для "
#~ "других участников."

#, fuzzy
#~ msgid ""
#~ "You are currently using %1$s of your %2$s available disk space. You have "
#~ "%3$s left."
#~ msgstr "Вы используете %1$s из %2$s пространства (свободно %3$s)."

#~ msgid ""
#~ "You are not allowed to create appointments in \"%1$s\" owned by %2$s. "
#~ "Appointments will therefore be created in your private calendar."
#~ msgstr ""
#~ "Недостаточно разрешений для создания встречи в «%1$s», владельцем "
#~ "которой  является %2$s. Встречи будут создаваться в вашем личном "
#~ "календаре."

#~ msgid ""
#~ "You are not allowed to create appointments in \"%1$s\". Appointments will "
#~ "therefore be created in your private calendar."
#~ msgstr ""
#~ "Недостаточно разрешений для создания встречи в «%1$s». Встречи будут "
#~ "создаваться в вашем личном календаре."

#~ msgid "You are the organizer"
#~ msgstr "Вы являетесь организатором"

#~ msgid ""
#~ "You can drag and drop files from your computer here to add as attachment."
#~ msgstr "Чтобы добавить вложение, можно перетащить файлы напрямую."

#~ msgid ""
#~ "You can drag and drop files from your computer to upload either a new "
#~ "file or another version of a file."
#~ msgstr ""
#~ "Чтобы отправить другую версию или новый файл, выберите и перетащите файлы."

#~ msgid "You can quick-save your changes via Ctrl+Enter."
#~ msgstr "Для быстрого сохранения нажмите Ctrl+Enter."

#~ msgid "You declined this appointment"
#~ msgstr "Вы отказались от встречи"

#~ msgid "You declined this task"
#~ msgstr "Вы отказались от задачи"

#~ msgid "You don't have any appointments in the near future."
#~ msgstr "В ближайшее время встреч нет."

#~ msgid "You don't have any publications yet"
#~ msgstr "У вас нет публикаций"

#~ msgid "You don't have any subscriptions yet"
#~ msgstr "У вас нет подписок"

#~ msgid "You don't have any tasks that are either due soon or overdue."
#~ msgstr "Нет просроченных и задач с приближающимся сроком выполнения."

#, fuzzy
#~| msgid "You have %1$d notification"
#~| msgid_plural "You have %1$d notifications"
#~ msgid "You have %1$d notification."
#~ msgid_plural "You have %1$d notifications."
#~ msgstr[0] "Получено %1$d уведомление."
#~ msgstr[1] "Получено %1$d уведомления."
#~ msgstr[2] "Получено %1$d уведомлений."

#~ msgid ""
#~ "You have %1$d notifications. Press [enter] to jump to the notification "
#~ "area and [escape] to close it again."
#~ msgid_plural ""
#~ "You have %1$d notifications. Press [enter] to jump to the notification "
#~ "area and [escape] to close it again."
#~ msgstr[0] ""
#~ "Получено %1$d уведомление. Нажмите [Enter] для перехода к секции "
#~ "уведомлений или [Escape], чтобы закрыть окно."
#~ msgstr[1] ""
#~ "Получено %1$d уведомления. Нажмите [Enter] для перехода к секции "
#~ "уведомлений или [Escape], чтобы закрыть окно."
#~ msgstr[2] ""
#~ "Получено %1$d уведомлений. Нажмите [Enter] для перехода к секции "
#~ "уведомлений или [Escape], чтобы закрыть окно."

#~ msgid "You have %1$d unread messages"
#~ msgstr "%1$d непрочитанных сообщений"

#~ msgid "You have 1 unread message"
#~ msgstr "У вас есть одно непрочитанное сообщение."

#~ msgid "You have accepted the appointment"
#~ msgstr "Вы приняли приглашение на встречу"

#~ msgid "You have accepted this appointment"
#~ msgstr "Вы приняли приглашение на встречу"

#~ msgid "You have accepted this task"
#~ msgstr "Вы приняли эту задачу"

#~ msgid "You have been automatically signed out"
#~ msgstr "Сеанс был автоматически завершен"

#~ msgid "You have declined the appointment"
#~ msgstr "Вы отказались от встречи"

#~ msgid "You have no new messages"
#~ msgstr "Нет новых сообщений"

#~ msgid "You have no unread messages"
#~ msgstr "У вас есть непрочитанные сообщения."

#~ msgid "You have reauthorized this %s account."
#~ msgstr "Учетная запись %s повторно авторизована."

#~ msgid "You have reauthorized this account."
#~ msgstr "Учетная запись повторно авторизована."

#~ msgid "You have tentatively accepted the appointment"
#~ msgstr "Приглашение принято под вопросом"

#~ msgid "You have to enter a username and password to subscribe."
#~ msgstr "Чтобы подписаться, необходимо ввести имя пользователя и пароль."

#~ msgid "You need to use Android %n or higher."
#~ msgstr "Необходимо использовать Android %n или более позднюю версию."

#~ msgid "You need to use iOS %n or higher."
#~ msgstr "Необходимо использовать iOS %n или более позднюю версию."

#~ msgid "You share this folder with other users"
#~ msgstr "Вы открыли общий доступ к этой папке"

#~ msgid "You tentatively accepted this invitation"
#~ msgstr "Вы приняли приглашение под вопросом"

#~ msgid "You tentatively accepted this task"
#~ msgstr "Вы приняли задачу под вопросом"

#~ msgid ""
#~ "You will automatically return to the appointment dialog. The selected "
#~ "start and end time as well as the current participant list will be "
#~ "applied."
#~ msgstr ""
#~ "Вы автоматически вернетесь к диалогу встречи. Время начала и окончания, а "
#~ "также текущий участник будут сохранены."

#~ msgid "You will be automatically signed out in %1$d second"
#~ msgid_plural "You will be automatically signed out in %1$d seconds"
#~ msgstr[0] "Сеанс будет завершен через %1$d секунду"
#~ msgstr[1] "Сеанс будет завершен через %1$d секунды"
#~ msgstr[2] "Сеанс будет завершен через %1$d секунд"

#~ msgid "Your Applications"
#~ msgstr "Ваши приложения"

#~ msgid "Your IP address has changed"
#~ msgstr "Ваш IP-адрес был изменен"

#~ msgid "Your answer"
#~ msgstr "Ваш ответ"

#~ msgid "Your applications"
#~ msgstr "Ваши программы"

#~ msgid "Your auto forward has been saved"
#~ msgstr "Автоперенаправление сохранено"

#~ msgid "Your browser is not supported!"
#~ msgstr "Ваш браузер не поддерживается."

#~ msgid "Your browser is slow and outdated!"
#~ msgstr "Ваш браузер устарел и его скорость замедлена."

#~ msgid "Your browser version is not supported!"
#~ msgstr "Эта версия браузера не поддерживается."

#~ msgid "Your browser's cookie functionality is disabled. Please turn it on."
#~ msgstr "В браузере отключена функциональность cookie. Следует ее включить."

#, fuzzy
#~ msgid ""
#~ "Your capacity is shared with all members of your group. Your group is "
#~ "currently using %1$s of its %2$s available disk space. The amount of free "
#~ "space is %3$s."
#~ msgstr ""
#~ "Пользователи группы совместно используют доступное пространство. Ваша "
#~ "группа использует %1$s из %2$s (свободно %3$s)."

#~ msgid "Your current password"
#~ msgstr "Текущий пароль"

#~ msgid "Your data has been saved"
#~ msgstr "Данные сохранены"

#~ msgid "Your mail address"
#~ msgstr "Почтовый адрес"

#~ msgid "Your messages"
#~ msgstr "Ваши сообщения"

#~ msgid "Your name"
#~ msgstr "Ваше имя"

#~ msgid "Your old password"
#~ msgstr "Старый пароль"

#~ msgid "Your operating system is not supported."
#~ msgstr "Эта операционная система не поддерживается."

#~ msgid "Your password"
#~ msgstr "Ваш пароль"

#~ msgid "Your password has been changed"
#~ msgstr "Ваш пароль был изменен"

#~ msgid "Your primary mail account can not be deleted."
#~ msgstr "Основная учетная запись не может быть удалена."

#~ msgid "Your selected picture will be displayed after saving"
#~ msgstr "Изображение будет показано после сохранения."

#~ msgid "Your session is expired"
#~ msgstr "Время сеанса истекло"

#~ msgid "Your timezone"
#~ msgstr "Ваш часовой пояс"

#~ msgid "Your vacation notice has been saved"
#~ msgstr "Сообщение автоответчика сохранено"

#~ msgid "ZB"
#~ msgstr "ЗБ"

#~ msgid "Zoom in"
#~ msgstr "Увеличить масштаб"

#~ msgid "Zoom out"
#~ msgstr "Уменьшить масштаб"

#~ msgid "Zoom: %1$d%"
#~ msgstr "Масштаб: %1$d%"

#~ msgid "after %1$d appointment"
#~ msgid_plural "after %1$d appointments"
#~ msgstr[0] "после %1$d встречи"
#~ msgstr[1] "после %1$d встреч"
#~ msgstr[2] "после %1$d встреч"

#~ msgid "all"
#~ msgstr "все"

#~ msgid "and"
#~ msgstr "и"

#~ msgid "april"
#~ msgstr "апрель"

#~ msgid "august"
#~ msgstr "август"

#~ msgid "by noon"
#~ msgstr "до полудня"

#, fuzzy
#~ msgid "characters"
#~ msgstr " знаков"

#~ msgid "clear"
#~ msgstr "очистить"

#~ msgid "close"
#~ msgstr "закрыть"

#~ msgid "close for %1$s"
#~ msgstr "закрыть для %1$s"

#~ msgid "copy to clipboard"
#~ msgstr "копировать в буфер"

#~ msgid "create objects"
#~ msgstr "создать объекты"

#~ msgid "create objects and subfolders"
#~ msgstr "создать объекты и вложенные папки"

#~ msgid "daily"
#~ msgstr "каждый день"

#~ msgid "day of the week"
#~ msgstr "день недели"

#~ msgid "day of the weekend"
#~ msgstr "выходной день"

#~ msgid "delete all objects"
#~ msgstr "удалять все объекты"

#~ msgid "delete only own objects"
#~ msgstr "удалять только свои объекты"

#~ msgid "deleted"
#~ msgstr "удалено"

#~ msgid "disabled"
#~ msgstr "отключено"

#~ msgid "edit all objects"
#~ msgstr "изменять все объекты"

#~ msgid "edit own objects"
#~ msgstr "изменять свои объекты"

#, fuzzy
#~ msgid "end date"
#~ msgstr "дата завершения "

#~ msgid "ends"
#~ msgstr "заканчивается"

#~ msgid "ends after a certain number of appointments"
#~ msgstr "завершается после заданного числа встреч"

#~ msgid "ends on a specific date"
#~ msgstr "заканчивается в заданный день"

#~ msgid "every %1$d day"
#~ msgid_plural "every %1$d days"
#~ msgstr[0] "каждый %1$d день"
#~ msgstr[1] "каждые %1$d дня"
#~ msgstr[2] "каждые %1$d дней"

#~ msgid "every %1$d month"
#~ msgid_plural "every %1$d months"
#~ msgstr[0] "каждый %1$d месяц"
#~ msgstr[1] "каждые %1$d месяца"
#~ msgstr[2] "каждые %1$d месяцев"

#~ msgid "every %1$d week"
#~ msgid_plural "every %1$d weeks"
#~ msgstr[0] "через %1$d неделю"
#~ msgstr[1] "каждые %1$d недели"
#~ msgstr[2] "каждые %1$d недель"

#~ msgid "every day"
#~ msgstr "каждый день"

#~ msgid "every month"
#~ msgstr "каждый месяц"

#~ msgid "every week"
#~ msgstr "каждую неделю"

#~ msgid "february"
#~ msgstr "февраль"

#~ msgid "files"
#~ msgstr "файлы"

#~ msgid "first"
#~ msgstr "перв."

#~ msgid "flickr.people.getPublicPhotos"
#~ msgstr "flickr.people.getPublicPhotos"

#~ msgid "flickr.photos.search"
#~ msgstr "flickr.photos.search"

#~ msgid "fourth"
#~ msgstr "четв."

#~ msgid "hCard Export"
#~ msgstr "Экспорт hCard"

#~ msgid "iCal"
#~ msgstr "iCal"

#~ msgctxt "in"
#~ msgid "in %d minute"
#~ msgid_plural "in %d minutes"
#~ msgstr[0] "через %d минуту"
#~ msgstr[1] "через %d минуты"
#~ msgstr[2] "через %d минут"

#~ msgid "in 15 minutes"
#~ msgstr "через 15 минут"

#~ msgid "in 30 minutes"
#~ msgstr "через 30 минут"

#~ msgid "in 5 minutes"
#~ msgstr "через 5 минут"

#~ msgid "in blind copy"
#~ msgstr "в скрытой копии"

#~ msgid "in copy"
#~ msgstr "в копии"

#~ msgid "in one hour"
#~ msgstr "через час"

#~ msgid "in one week"
#~ msgstr "через неделю"

#, fuzzy
#~ msgid "is not a valid user or group."
#~ msgstr "не является допустимым пользователем или группой."

#~ msgid "isMailAddress"
#~ msgstr "isMailAddress"

#~ msgid "january"
#~ msgstr "январь"

#~ msgid "july"
#~ msgstr "июль"

#~ msgid "june"
#~ msgstr "июнь"

#~ msgid "last"
#~ msgstr "прошл."

#~ msgid "late in the evening"
#~ msgstr "поздно вечером"

#~ msgid "march"
#~ msgstr "март"

#~ msgid "may"
#~ msgstr "май"

#~ msgid "monthly"
#~ msgstr "каждый месяц"

#~ msgid "more"
#~ msgstr "больше"

#~ msgid "never ends"
#~ msgstr "не заканчивается"

#~ msgid "next Friday"
#~ msgstr "в следующую пятницу"

#~ msgid "next Monday"
#~ msgstr "в следующий понедельник"

#~ msgid "next Saturday"
#~ msgstr "в следующую субботу"

#~ msgid "next Sunday"
#~ msgstr "в следующее воскресенье"

#~ msgid "next Thursday"
#~ msgstr "в следующий четверг"

#~ msgid "next Tuesday"
#~ msgstr "в следующий вторник"

#~ msgid "next Wednesday"
#~ msgstr "в следующую среду"

#~ msgid "next week"
#~ msgstr "следующая неделя"

#~ msgid "no delete permissions"
#~ msgstr "нет разрешений удаления"

#~ msgid "no edit permissions"
#~ msgstr "нет разрешений изменения"

#~ msgid "no read permissions"
#~ msgstr "нет разрешений чтения"

#~ msgid "november"
#~ msgstr "ноябрь"

#~ msgid "october"
#~ msgstr "октябрь"

#~ msgid "on behalf of"
#~ msgstr "от имени"

#~ msgid "previous week"
#~ msgstr "предыдущая неделя"

#~ msgid "read all objects"
#~ msgstr "читать все объекты"

#~ msgid "read own objects"
#~ msgstr "читать свои объекты"

#~ msgid "remove"
#~ msgstr "удалить"

#~ msgid "second"
#~ msgstr "втор."

#~ msgid "seen"
#~ msgstr "прочитано"

#~ msgid "select format"
#~ msgstr "выберите формат"

#~ msgid "september"
#~ msgstr "сентябрь"

#~ msgid "show all"
#~ msgstr "показать все"

#~ msgid "show image"
#~ msgstr "показать изображение"

#, fuzzy
#~ msgid "status"
#~ msgstr "статус "

#, fuzzy
#~ msgid "subfolders of %s"
#~ msgstr "Новая вложенная папка"

#~ msgid "third"
#~ msgstr "трет."

#~ msgid "this afternoon"
#~ msgstr "сегодня днем"

#~ msgid "this morning"
#~ msgstr "сегодня утром"

#~ msgid "tomorrow"
#~ msgstr "завтра"

#~ msgid "tonight"
#~ msgstr "сегодня вечером"

#~ msgid "unknown"
#~ msgstr "неизвестно"

#~ msgid "unlimited"
#~ msgstr "не ограничено"

#~ msgid "unnamed"
#~ msgstr "без названия"

#~ msgid "vCard"
#~ msgstr "vCard"

#~ msgid "vacation notice"
#~ msgstr "сообщение автоответчика"

#~ msgid "via"
#~ msgstr "через"

#~ msgid "view the folder"
#~ msgstr "просмотр папки"

#~ msgid "weekly"
#~ msgstr "каждую неделю"

#~ msgid "work days"
#~ msgstr "рабочие дни"

#~ msgid "yearly"
#~ msgstr "каждый год"<|MERGE_RESOLUTION|>--- conflicted
+++ resolved
@@ -14,17 +14,9 @@
 "%10<=4 && (n%100<10 || n%100>=20) ? 1 : 2);\n"
 "X-Generator: Lokalize 1.5\n"
 
-<<<<<<< HEAD
-#: apps/io.ox/tours/files.js:221 module:io.ox/tours
-#, fuzzy
-#| msgid "Add new account"
-msgid "Add another account"
-msgstr "Добавить учетную запись"
-=======
 #: apps/io.ox/tours/calendar.js:34 module:io.ox/tours
 msgid "Creating a new appointment"
 msgstr "Создание встречи"
->>>>>>> 3f16b9e5
 
 #: apps/io.ox/tours/calendar.js:35 module:io.ox/tours
 msgid "To create a new appointment, click on New in the toolbar."
@@ -35,29 +27,15 @@
 msgid "Entering the appointment's data"
 msgstr "Заполнение информации о встрече"
 
-<<<<<<< HEAD
-#: apps/io.ox/tours/files.js:104 module:io.ox/tours
-=======
 #: apps/io.ox/tours/calendar.js:52 module:io.ox/tours
->>>>>>> 3f16b9e5
 msgid ""
 "Enter the subject, the start and the end date of the appointment. Other "
 "details are optional."
 msgstr "Как минимум заполните тему, дату начала и окончания встречи. "
 
-<<<<<<< HEAD
-#: apps/io.ox/tours/files.js:169 module:io.ox/tours
-msgid ""
-"Choose from two alternatives to share your files and folders. Use Invite "
-"people if you want to manage access rights and allow recipients to create "
-"and edit files. Or just get a link to let others view and download your "
-"files. You can use an expiration date and password protection if you like."
-msgstr ""
-=======
 #: apps/io.ox/tours/calendar.js:57 module:io.ox/tours
 msgid "Creating recurring appointments"
 msgstr "Повтор встречи"
->>>>>>> 3f16b9e5
 
 #: apps/io.ox/tours/calendar.js:58 module:io.ox/tours
 msgid ""
@@ -67,17 +45,6 @@
 "Чтобы создать повторяющуюся встречу, нажмите «Повторить» и определите "
 "параметры."
 
-<<<<<<< HEAD
-#: apps/io.ox/tours/files.js:81 module:io.ox/tours
-msgid ""
-"Clicking on a folder displays all the subfolders, documents, media and other "
-"files that it contains."
-msgstr ""
-
-#: apps/io.ox/tours/files.js:132 module:io.ox/tours
-msgid "Clicking on the view icon leads you to a preview of the selected file."
-msgstr ""
-=======
 #: apps/io.ox/tours/calendar.js:62 module:io.ox/tours
 #: apps/io.ox/tours/tasks.js:67
 msgid "Using the reminder function"
@@ -86,23 +53,17 @@
 #: apps/io.ox/tours/calendar.js:63 module:io.ox/tours
 msgid "To not miss the appointment, use the reminder function."
 msgstr "Чтобы не пропустить событие, настройте напоминание."
->>>>>>> 3f16b9e5
 
 #: apps/io.ox/tours/calendar.js:67 module:io.ox/tours
 #: apps/io.ox/tours/tasks.js:77
 msgid "Inviting other participants"
 msgstr "Приглашение"
 
-<<<<<<< HEAD
-#: apps/io.ox/tours/files.js:182 module:io.ox/tours
-msgid "Collaborating"
-=======
 #: apps/io.ox/tours/calendar.js:68 module:io.ox/tours
 msgid ""
 "To invite other participants, enter their names in the field below "
 "Participants. To avoid appointment conflicts, click on Find a free time at "
 "the upper right side."
->>>>>>> 3f16b9e5
 msgstr ""
 "Чтобы пригласить других пользователей, введите их имена в поле «Участники». "
 "Во избежание конфликтов расписания нажмите «Найти свободное время»."
@@ -153,26 +114,16 @@
 msgid "The calendar views"
 msgstr "Календарь"
 
-<<<<<<< HEAD
-#: apps/io.ox/tours/files.js:198 module:io.ox/tours
-=======
 #: apps/io.ox/tours/calendar.js:106 module:io.ox/tours
->>>>>>> 3f16b9e5
 msgid ""
 "The calendar views display a calendar sheet with the appointments for the "
 "selected time range."
 msgstr ""
 "В режиме календаря можно просмотреть календарную сетку встреч и событий."
 
-<<<<<<< HEAD
-#: apps/io.ox/tours/files.js:89 module:io.ox/tours
-msgid "Different views are available. Just select the one you like best."
-msgstr ""
-=======
 #: apps/io.ox/tours/contacts.js:30 module:io.ox/tours
 msgid "Creating a new contact"
 msgstr "Создание контакта"
->>>>>>> 3f16b9e5
 
 #: apps/io.ox/tours/contacts.js:31 module:io.ox/tours
 msgid "To create a new contact, click on New > Add contact in the toolbar."
@@ -182,11 +133,7 @@
 msgid "Navigation bar"
 msgstr "Панель навигации"
 
-<<<<<<< HEAD
-#: apps/io.ox/tours/files.js:222 module:io.ox/tours
-=======
 #: apps/io.ox/tours/contacts.js:36 module:io.ox/tours
->>>>>>> 3f16b9e5
 msgid ""
 "Click on a letter on the left side of the navigation bar in order to display "
 "the corresponding contacts from the selected address book."
@@ -203,22 +150,8 @@
 "To send an E-Mail to the contact, click on an E-Mail address or on Send "
 "email in the toolbar."
 msgstr ""
-<<<<<<< HEAD
-"Настройки можно изменить в правой части. Изменения вступают в силу сразу."
-
-#: apps/io.ox/tours/files.js:197 module:io.ox/tours
-#, fuzzy
-#| msgid "Edit document"
-msgid "Edit documents"
-msgstr "Изменить документ\t"
-
-#: apps/io.ox/tours/mail.js:106 module:io.ox/tours
-msgid "Editing multiple E-Mails"
-msgstr "Одновременное редактирование"
-=======
 "Чтобы отправить сообщение, выберите адрес получателя или нажмите «Отправить "
 "почту»."
->>>>>>> 3f16b9e5
 
 #: apps/io.ox/tours/contacts.js:46 module:io.ox/tours
 msgid "Editing multiple contacts"
@@ -316,23 +249,6 @@
 "локальный файл или, еще проще, перетащите значки файлов с локального "
 "устройства в Drive. Файлы в Drive будут доступны с любых устройств."
 
-<<<<<<< HEAD
-#: apps/io.ox/tours/files.js:205 module:io.ox/tours
-#, fuzzy
-#| msgid "File Details"
-msgid "File details"
-msgstr "Свойства файла"
-
-#: apps/io.ox/tours/files.js:80 module:io.ox/tours
-#, fuzzy
-#| msgid "Folder tree"
-msgid "Folder content"
-msgstr "Структура папок"
-
-#: apps/io.ox/tours/files.js:66 module:io.ox/tours
-msgid "Folder tree"
-msgstr "Структура папок"
-=======
 #: apps/io.ox/tours/files.js:131 module:io.ox/tours
 msgid "Preview files"
 msgstr "Предварительный просмотр"
@@ -346,7 +262,6 @@
 #: apps/io.ox/tours/files.js:142 module:io.ox/tours
 msgid "Preview mode"
 msgstr "Режим предварительного просмотра"
->>>>>>> 3f16b9e5
 
 #: apps/io.ox/tours/files.js:143 module:io.ox/tours
 msgid ""
@@ -389,11 +304,7 @@
 msgid "Collaborating"
 msgstr "Совместная работа"
 
-<<<<<<< HEAD
-#: apps/io.ox/tours/files.js:157 module:io.ox/tours
-=======
 #: apps/io.ox/tours/files.js:183 module:io.ox/tours
->>>>>>> 3f16b9e5
 msgid ""
 "Sharing files by inviting people does not only offer your recipients the "
 "option to create and edit files. Internal and external participants are also "
@@ -407,11 +318,7 @@
 msgid "Edit documents"
 msgstr "Редактирование документов"
 
-<<<<<<< HEAD
-#: apps/io.ox/tours/files.js:232 module:io.ox/tours
-=======
 #: apps/io.ox/tours/files.js:198 module:io.ox/tours
->>>>>>> 3f16b9e5
 msgid ""
 "Did you know that you can edit text documents and spreadsheets online? Drive "
 "will automatically update your edited file, but thanks to versioning the "
@@ -477,13 +384,6 @@
 msgid "Launching an app"
 msgstr "Запуск приложения"
 
-<<<<<<< HEAD
-#: apps/io.ox/tours/contacts.js:35 module:io.ox/tours
-msgid "Navigation bar"
-msgstr "Панель навигации"
-
-#: apps/io.ox/tours/files.js:67 module:io.ox/tours
-=======
 #: apps/io.ox/tours/intro.js:39 module:io.ox/tours
 msgid "To launch an app, click on an entry on the left side of the menu bar."
 msgstr "Чтобы запустить приложение, выберите его имя в левой части меню."
@@ -493,7 +393,6 @@
 msgstr "Просмотр параметров и справки"
 
 #: apps/io.ox/tours/intro.js:45 module:io.ox/tours
->>>>>>> 3f16b9e5
 msgid ""
 "To display the help or the settings, click the System menu icon in the menu "
 "bar."
@@ -517,17 +416,6 @@
 msgid "The info area"
 msgstr "Область уведомлений"
 
-<<<<<<< HEAD
-#: apps/io.ox/tours/files.js:131 module:io.ox/tours
-#, fuzzy
-msgid "Preview files"
-msgstr "Предварительный просмотр"
-
-#: apps/io.ox/tours/files.js:142 module:io.ox/tours
-#, fuzzy
-msgid "Preview mode"
-msgstr "Предварительный просмотр"
-=======
 #: apps/io.ox/tours/intro.js:66 module:io.ox/tours
 msgid ""
 "In case of new notifications, e.g. appointment invitations, the info area is "
@@ -539,7 +427,6 @@
 #: apps/io.ox/tours/intro.js:72 module:io.ox/tours
 msgid "Creating new items"
 msgstr "Создание новых сообщений"
->>>>>>> 3f16b9e5
 
 #: apps/io.ox/tours/intro.js:73 module:io.ox/tours
 msgid "To create a new E-Mail, click the Compose new E-Mail in the toolbar."
@@ -551,15 +438,10 @@
 msgid "Opening or closing the folder tree"
 msgstr "Просмотр структуры папок"
 
-<<<<<<< HEAD
-#: apps/io.ox/tours/files.js:231 module:io.ox/tours
-msgid "Restart Guided Tour"
-=======
 #: apps/io.ox/tours/intro.js:82 module:io.ox/tours
 msgid ""
 "To open or close the folder tree, click on View >  Folder view on the right "
 "side of the toolbar."
->>>>>>> 3f16b9e5
 msgstr ""
 "Чтобы открыть или закрыть структуру папок, в правой части панели выберите "
 "«Вид > Папка»."
@@ -568,34 +450,6 @@
 msgid "Searching for objects"
 msgstr "Поиск объектов"
 
-<<<<<<< HEAD
-#: apps/io.ox/tours/files.js:88 module:io.ox/tours
-#, fuzzy
-#| msgid "Selecting a view"
-msgid "Select a view"
-msgstr "Выбор режима просмотра"
-
-#: apps/io.ox/tours/calendar.js:83 module:io.ox/tours
-#: apps/io.ox/tours/mail.js:86
-msgid "Selecting a view"
-msgstr "Выбор режима просмотра"
-
-#: apps/io.ox/tours/contacts.js:40 module:io.ox/tours
-msgid "Sending an E-Mail to a contact"
-msgstr "Отправка сообщения на заданный адрес"
-
-#: apps/io.ox/tours/mail.js:74 module:io.ox/tours
-msgid "Sending the E-Mail"
-msgstr "Отправка сообщения"
-
-#: apps/io.ox/tours/files.js:156 module:io.ox/tours
-#, fuzzy
-#| msgid "Share this file"
-msgid "Share files"
-msgstr "Открыть доступ к файлу"
-
-#: apps/io.ox/tours/files.js:183 module:io.ox/tours
-=======
 #: apps/io.ox/tours/intro.js:95 module:io.ox/tours
 msgid "To search for objects, click the Search icon in the menu bar."
 msgstr "Выберите «Поиск» для поиска объектов."
@@ -605,7 +459,6 @@
 msgstr "Панель инструментов"
 
 #: apps/io.ox/tours/intro.js:100 module:io.ox/tours
->>>>>>> 3f16b9e5
 msgid ""
 "Depending on the app, the toolbar contains various functions for creating, "
 "editing and organizing objects."
@@ -613,17 +466,9 @@
 "Панель инструментов содержит элементы для создания, изменения и организации "
 "объектов. Вид панели в разных приложениях может отличаться."
 
-<<<<<<< HEAD
-#: apps/io.ox/tours/files.js:168 module:io.ox/tours
-#, fuzzy
-#| msgid "Sort options"
-msgid "Sharing options"
-msgstr "Параметры сортировки"
-=======
 #: apps/io.ox/tours/intro.js:104 module:io.ox/tours
 msgid "The folder tree"
 msgstr "Структура папок"
->>>>>>> 3f16b9e5
 
 #: apps/io.ox/tours/intro.js:105 module:io.ox/tours
 msgid ""
@@ -654,29 +499,9 @@
 "В окне сведений открывается содержимое объекта. Здесь могут быть доступны "
 "дополнительные функции организации объектов."
 
-<<<<<<< HEAD
-#: apps/io.ox/tours/files.js:59 module:io.ox/tours
-#, fuzzy
-#| msgctxt "help"
-#| msgid "The Drive App"
-msgid "The Drive app"
-msgstr "Приложение Drive"
-
-#: apps/io.ox/tours/files.js:53 module:io.ox/tours
-#, fuzzy
-#| msgctxt "help"
-#| msgid "The Drive App"
-msgid "The Drive app tour.txt"
-msgstr "Приложение Drive"
-
-#: apps/io.ox/tours/calendar.js:95 module:io.ox/tours
-msgid "The List view"
-msgstr "Список"
-=======
 #: apps/io.ox/tours/intro.js:119 module:io.ox/tours
 msgid "Further information"
 msgstr "Дополнительная информация"
->>>>>>> 3f16b9e5
 
 #: apps/io.ox/tours/intro.js:120 module:io.ox/tours
 msgid ""
@@ -725,15 +550,11 @@
 "В этой области вы найдете дополнительные функции, например для добавления "
 "вложений."
 
-<<<<<<< HEAD
-#: apps/io.ox/tours/files.js:206 module:io.ox/tours
-=======
 #: apps/io.ox/tours/mail.js:68 module:io.ox/tours
 msgid "Entering the E-Mail text"
 msgstr "Ввод текста сообщения"
 
 #: apps/io.ox/tours/mail.js:69 module:io.ox/tours
->>>>>>> 3f16b9e5
 msgid ""
 "Enter the E-Mail text into the main area. If the text format was set to HTMl "
 "in the options, you can format the E-Mail text. To do so select a text part "
@@ -995,11 +816,7 @@
 msgid "To track the editing status, enter the current progress."
 msgstr "Определите значение хода выполнения."
 
-<<<<<<< HEAD
-#: apps/io.ox/tours/files.js:117 module:io.ox/tours
-=======
 #: apps/io.ox/tours/tasks.js:78 module:io.ox/tours
->>>>>>> 3f16b9e5
 msgid ""
 "To invite other participants, enter their names in the field below "
 "Participants. You can add documents as attachment to the task."
@@ -1007,33 +824,17 @@
 "Чтобы пригласить других пользователей, введите их имена в поле «Участники». "
 "Дополнительно можно вложить документы."
 
-<<<<<<< HEAD
-#: apps/io.ox/tours/files.js:103 module:io.ox/tours
-#, fuzzy
-#| msgid "The toolbar"
-msgid "Toolbar"
-msgstr "Панель инструментов"
-=======
 #: apps/io.ox/tours/tasks.js:82 module:io.ox/tours
 msgid "Entering billing information"
 msgstr "Сведения об оплате"
->>>>>>> 3f16b9e5
 
 #: apps/io.ox/tours/tasks.js:83 module:io.ox/tours
 msgid "To enter billing information, click on Show details."
 msgstr "На вкладке подробностей можно заполнить сведения об оплате."
 
-<<<<<<< HEAD
-#: apps/io.ox/tours/files.js:116 module:io.ox/tours
-#, fuzzy
-#| msgid "Upload new file"
-msgid "Upload a new file"
-msgstr "Отправить новый файл"
-=======
 #: apps/io.ox/tours/tasks.js:87 module:io.ox/tours
 msgid "Creating the task"
 msgstr "Создание задачи"
->>>>>>> 3f16b9e5
 
 #: apps/io.ox/tours/tasks.js:88 module:io.ox/tours
 msgid "To create the task, click on Create."
@@ -1053,11 +854,7 @@
 msgid "Editing multiple tasks"
 msgstr "Одновременное редактирование"
 
-<<<<<<< HEAD
-#: apps/io.ox/tours/files.js:60 module:io.ox/tours
-=======
 #: apps/io.ox/tours/tasks.js:100 module:io.ox/tours
->>>>>>> 3f16b9e5
 msgid ""
 "To edit multiple tasks at once, enable the checkboxes at the left side of "
 "the tasks. If the checkboxes are not displayed, click on View > Checkboxes "
