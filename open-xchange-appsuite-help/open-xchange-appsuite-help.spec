--- conflicted
+++ resolved
@@ -8,11 +8,7 @@
 BuildRequires:  java-devel >= 1.6.0
 BuildRequires:  nodejs >= 0.10.0
 Version:        @OXVERSION@
-<<<<<<< HEAD
 %define         ox_release 0
-=======
-%define         ox_release 9
->>>>>>> b5dec274
 Release:        %{ox_release}_<CI_CNT>.<B_CNT>
 Group:          Applications/Productivity
 Vendor:         Open-Xchange
@@ -231,15 +227,12 @@
 %{docroot}/appsuite/help/l10n/zh_TW
 
 %changelog
-<<<<<<< HEAD
+* Fri Nov 06 2015 Marcus Klein <marcus.klein@open-xchange.com>
+Build for patch 2015-11-09 (2840)
 * Tue Nov 03 2015 Marcus Klein <marcus.klein@open-xchange.com>
 Build for patch 2015-11-09 (2841)
 * Thu Oct 29 2015 Marcus Klein <marcus.klein@open-xchange.com>
 Build for patch 2015-11-11 (2844)
-=======
-* Fri Nov 06 2015 Marcus Klein <marcus.klein@open-xchange.com>
-Build for patch 2015-11-09 (2840)
->>>>>>> b5dec274
 * Tue Oct 20 2015 Marcus Klein <marcus.klein@open-xchange.com>
 Build for patch 2015-10-26 (2816)
 * Mon Oct 19 2015 Marcus Klein <marcus.klein@open-xchange.com>
