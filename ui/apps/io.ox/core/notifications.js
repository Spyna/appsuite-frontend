/**
 * This work is provided under the terms of the CREATIVE COMMONS PUBLIC
 * LICENSE. This work is protected by copyright and/or other applicable
 * law. Any use of the work other than as authorized under this license
 * or copyright law is prohibited.
 *
 * http://creativecommons.org/licenses/by-nc-sa/2.5/
 *
 * © 2015 Open-Xchange Inc., Tarrytown, NY, USA. info@open-xchange.com
 *
 * @author Mario Scheliga <mario.scheliga@open-xchange.com>
 * @author Matthias Biggeleben <matthias.biggeleben@open-xchange.com>
 * @author Daniel Dickhaus <daniel.dickhaus@open-xchange.com>
 */

define('io.ox/core/notifications', [
    'io.ox/core/extensions',
    'io.ox/core/notifications/badgeview',
    'io.ox/core/yell',
    'io.ox/core/desktopNotifications',
    'settings!io.ox/core',
    'gettext!io.ox/core'
], function (ext, badgeview, yell, desktopNotifications, settings, gt) {

    'use strict';

    var NotificationsModel = Backbone.Model.extend({
        defaults: {
            subviews: {},
            status: 'closed', //possible states 'closed', 'open', 'sidepopup'
            sidepopup: null,
            markedForRedraw: {}
        }
    });
    var NotificationsView = Backbone.View.extend({
        tagName: 'div',
        id: 'io-ox-notifications-display',
        events: {
            'click .clear-area-button': 'hideAll'
        },
        initialize: function () {
            var self = this;
            self.bannerHeight = 0;
<<<<<<< HEAD
=======
            self.handledNotificationInfo = false;
>>>>>>> 74174fc6
            this.badgeview = new badgeview.view({ model: new badgeview.model() });
            //close when clicked outside, since we don't have the overlay anymore
            //does not work with some dropdowns though (they prevent event bubbling), but the notification popup is in the background then
            $(document.body).on('click', function (e) {
<<<<<<< HEAD
                var isInside = $( e.target )
                    .closest('#io-ox-notifications, #io-ox-notifications-sidepopup, #io-ox-notifications-icon, .io-ox-dialog-underlay, .io-ox-dialog-popup, .modal-footer, .custom-dropdown').length > 0;

                if (!isInside ) {
                    if (self.getStatus() !== 'closed') {
                        self.hide();
=======
                // don't check if notification area is closed
                if (self.getStatus() !== 'closed') {
                    var isInside = $( e.target )
                        .closest('#io-ox-notifications, #io-ox-notifications-sidepopup, #io-ox-notifications-icon, .io-ox-dialog-underlay, .io-ox-dialog-popup, .modal-footer, .custom-dropdown').length > 0;

                    if (!isInside ) {
                        self.hide({ refocus: document.body === document.activeElement });
>>>>>>> 74174fc6
                    }
                }
            });
        },
        registerSubview: function (subview) {
            var subviews = this.model.get('subviews'),
                self = this;
            //prevent overwriting of existing subviews
            if (!subviews[subview.model.get('id')]) {
                subviews[subview.model.get('id')] = subview;

                //always draw at least one time (to keep the order )
                self.model.get('markedForRedraw')[subview.model.get('id')] = true;

                subview.collection.on('add reset remove', function (collection) {
                    if (!collection.subviewId) {
                        //sometimes the first parameter is a model and not a collection (add event)
                        collection = collection.collection;
                    }
                    self.model.get('markedForRedraw')[collection.subviewId] = true;
                    self.delayedUpdate.call(self);
                });

                subview.on('autoopen', _.bind(self.show, self));
                subview.on('responsive-remove', _.bind(function () {
                    if (self.$el.children('.notifications').length === 0) {
                        self.render();
                    }
                }, self));

                this.badgeview.registerView(subview);
            }
            return subview;
        },
        render: function () {
            var self = this,
                subviews = this.model.get('subviews'),
                markedForRedraw = this.model.get('markedForRedraw');

            this.model.set('markedForRedraw', {});

            self.$el.find('.no-news-message,.notification-area-header,.desktop-notification-info').remove();
            _(markedForRedraw).each(function (value, id) {
                if (value) {
                    subviews[id].render(self.$el);
                }
            });

            if (self.$el.children('.notifications').length === 0) {
                self.$el.prepend($('<h1 class="section-title no-news-message">').text(gt('No notifications')));
            } else {
                //draw headline
                self.$el.prepend(
                    $('<div class=notification-area-header>').append(
                        $('<h1 class="notification-area-title">').text(gt('Notifications')),
                        $('<button class="btn btn-link clear-area-button fa fa-times">')
                            .attr({
                                tabindex: 1,
                                'aria-label': gt('Hide all notifications')
                            })
                        )
                    );
            }
            // add show desktopNotifications info
            self.drawNotificationInfo();

            return self;
        },
        drawNotificationInfo: function () {
<<<<<<< HEAD
            // only show if there was no decision yet
            if (desktopNotifications.getPermissionStatus() === 'default') {
                var self = this,
                    textNode = $('<div>').text(gt('Would you like to enable desktop notifications?')),
                    laterButton = $('<button class="later-button btn btn-danger">').text(gt('later')).on('click', function (e) {
=======

            // only show if there was no decision yet
            if (desktopNotifications.getPermissionStatus() === 'default' && !this.handledNotificationInfo) {
                var self = this,
                    textNode = $('<div>').text(gt('Would you like to enable desktop notifications?')),
                    laterButton = $('<button class="later-button btn btn-danger">').text(gt('Later')).on('click', function (e) {
>>>>>>> 74174fc6
                        e.stopPropagation();
                        cleanup();
                    }),
                    enableButton = $('<button class="enable-button btn btn-success">').text(gt('Enable')).on('click', function (e) {
                        e.stopPropagation();
                        desktopNotifications.requestPermission(function (result) {
                            if (result === 'granted') {
                                settings.set('showDesktopNotifications', true).save();
                            } else if (result === 'denied') {
                                settings.set('showDesktopNotifications', false).save();
                            }
                        });
                        cleanup();
                    }),
                    cleanup = function () {
                        textNode.text(gt('You can manage desktop notifications at any time, by vitising your settings'))
                            .on('click', function () {
                                var options = { id: 'io.ox/core' };
                                ox.launch('io.ox/settings/main', options).done(function () {
                                    this.setSettingsPane(options);
                                });
                            });
                        containerNode.addClass('clickable');
                        laterButton.remove();
                        enableButton.remove();
                        self.hideNotificationInfo = true;
                    },
                    containerNode = $('<div class="desktop-notification-info clearfix">').append( textNode, enableButton, laterButton );

<<<<<<< HEAD
                this.$el.prepend(containerNode);
            }
        },

        //opens a Sidepopup using the given renderer using the provided data
        //a renderer can be an object with a draw function or an object that contains a View constructor
        //data may be an object or a deferred object returning valid data (for example our api.get() functions)
        openSidepopup: function (cid, renderer, data) {
            var self = this,
                cont = function () {
                    // open dialog first to be visually responsive
                    require(['io.ox/core/tk/dialogs'], function (dialogs) {
                        self.nodes.sidepopup.attr('data-cid', cid).appendTo('#io-ox-windowmanager-pane');
                        // open SidePopup without arrow
                        var popup = new dialogs.SidePopup({ arrow: false, side: 'left' })
                            .setTarget(self.nodes.sidepopup.empty())
                            .show({ target: self.nodes.sidepopup.empty() }, function (popup) {
                                var node = popup.closest('.io-ox-sidepopup');
                                if (!_.device('smartphone')) {
                                    node.css({
                                        right: '400px'
                                    });
                                }
                                node.addClass('io-ox-notifications-sidepopup first');
                                var cont = function (data) {
                                        //work with real model view or just draw method with baton
                                        if (renderer.View) {
                                            var view = new renderer.View({ data: data });
                                            popup.idle().append(view.render().expand().$el.addClass('no-padding'));
                                        } else {
                                            popup.idle().append(renderer.draw({ data: data }).addClass('no-padding'));
                                        }

                                        if (_.device('smartphone')) {
                                            self.nodes.main.removeClass('active');
                                        }
                                        return data;
                                    };
                                //check if data is deferred
                                if (data.then) {
                                    // fetch proper item now
                                    popup.busy();
                                    data.then(cont);
                                } else {
                                    cont(data);
                                }
                            });
                        self.model.set('status', 'sidepopup');
                        self.model.set('sidepopup', popup);
                        popup.on('close', $.proxy(self.onCloseSidepopup, self));
                    });
                };
            //if there is a sidepopup that is about to close we wait for this to avoid sideeffects
            if (self.model.get('sidepopup') && self.sidepopupIsClosing) {
                self.model.get('sidepopup').one('close', cont);
            } else {
                cont();
            }

        },

        onCloseSidepopup: function () {
            this.sidepopupIsClosing = false;
            this.model.set('status', 'open');
            if (_.device('smartphone')) {
                this.nodes.main.addClass('active');
            }

            //focus first for now
            this.nodes.main.find('.item').first().focus();
            var self = this,
                popup = this.model.get('sidepopup');
            if (popup) {
                popup.off('close');
                self.nodes.sidepopup.attr('data-cid', null).detach();
            }
            this.model.set('sidepopup', null);
        },

        hideAll: function () {
            _(this.model.get('subviews')).each(function (view) {
                view.hideAll();
            });
        },

        closeSidepopup: function () {
            if (this.model.get('sidepopup')) {
                //popups close with a delay of 100ms, causes strange behavior if we open a new one during that time
                this.sidepopupIsClosing = true;
                this.model.get('sidepopup').close();
            }
        },

        getSidepopup: function () {
            return this.model.get('sidepopup');
        },

=======
                if (self.hideNotificationInfo) {
                    cleanup();
                }

                this.$el.prepend(containerNode);
            }
        },

        //opens a Sidepopup using the given renderer using the provided data
        //a renderer can be an object with a draw function or an object that contains a View constructor
        //data may be an object or a deferred object returning valid data (for example our api.get() functions)
        openSidepopup: function (cid, renderer, data) {
            var self = this,
                cont = function () {
                    // open dialog first to be visually responsive
                    require(['io.ox/core/tk/dialogs'], function (dialogs) {
                        self.nodes.sidepopup.attr('data-cid', cid).appendTo('#io-ox-windowmanager-pane');
                        // open SidePopup without arrow
                        var popup = new dialogs.SidePopup({ arrow: false, side: 'left' })
                            .setTarget(self.nodes.sidepopup.empty())
                            .show({ target: self.nodes.sidepopup.empty() }, function (popup) {
                                var node = popup.closest('.io-ox-sidepopup');
                                if (!_.device('smartphone')) {
                                    node.css({
                                        right: '400px'
                                    });
                                }
                                node.addClass('io-ox-notifications-sidepopup first');
                                var cont = function (data) {
                                        //work with real model view or just draw method with baton
                                        if (renderer.View) {
                                            var view = new renderer.View({ data: data });
                                            popup.idle().append(view.render().expand().$el.addClass('no-padding'));
                                        } else {
                                            popup.idle().append(renderer.draw({ data: data }).addClass('no-padding'));
                                        }

                                        if (_.device('smartphone')) {
                                            self.nodes.main.removeClass('active');
                                        }
                                        return data;
                                    };
                                //check if data is deferred
                                if (data.then) {
                                    // fetch proper item now
                                    popup.busy();
                                    data.then(cont);
                                } else {
                                    cont(data);
                                }
                            });
                        self.model.set('status', 'sidepopup');
                        self.model.set('sidepopup', popup);
                        popup.on('close', $.proxy(self.onCloseSidepopup, self));
                    });
                };
            //if there is a sidepopup that is about to close we wait for this to avoid sideeffects
            if (self.model.get('sidepopup') && self.sidepopupIsClosing) {
                self.model.get('sidepopup').one('close', cont);
            } else {
                cont();
            }

        },

        onCloseSidepopup: function () {
            this.sidepopupIsClosing = false;
            // if the notification area is closed already we don't set the status back to open etc
            if (this.model.get('status') !== 'closed') {
                this.model.set('status', 'open');
                if (_.device('smartphone')) {
                    this.nodes.main.addClass('active');
                }
                //focus first for now
                this.nodes.main.find('.item').first().focus();
            }

            var self = this,
                popup = this.model.get('sidepopup');
            if (popup) {
                popup.off('close');
                self.nodes.sidepopup.attr('data-cid', null).detach();
            }
            this.model.set('sidepopup', null);
        },

        hideAll: function () {
            _(this.model.get('subviews')).each(function (view) {
                view.hideAll();
            });
        },

        closeSidepopup: function () {
            if (this.model.get('sidepopup')) {
                //popups close with a delay of 100ms, causes strange behavior if we open a new one during that time
                this.sidepopupIsClosing = true;
                this.model.get('sidepopup').close();
            }
        },

        getSidepopup: function () {
            return this.model.get('sidepopup');
        },

>>>>>>> 74174fc6
        getStatus: function () {
            return this.model.get('status');
        },

        isOpen: function () {
            return this.model.get('status') !== 'closed';
        },

        toggle: function () {
            if (this.isOpen()) this.hide(); else this.show();
        },

        show: function () {
            // if it's open already we're done
            if (this.isOpen()) return;

            if (_.device('smartphone')) {
                $('[data-app-name="io.ox/portal"]:visible').addClass('notifications-open');
            }

            this.nodes.main.addClass('active');
            this.badgeview.onToggle(true);

            $(document).on('keydown.notification', $.proxy(function (e) {
                if (e.which === 27 && !(this.model.get('sidepopup'))) {
                    // escapekey and no open sidepopup (escapekey closes the sidepopup then)
                    this.hide();
                }
            }, this));

            // try to focus first item; focus badge otherwise
            var firstItem = this.nodes.main.find('[tabindex="1"]').first();
            if (firstItem.length > 0) firstItem.focus(); else this.badgeview.$el.focus();

            this.model.set('status', 'open');
            this.trigger('show');
        },

<<<<<<< HEAD
        hide: function () {
=======
        hide: function (opt) {
            var opt = _.extend({ refocus: true }, opt || {});
>>>>>>> 74174fc6
            $(document).off('keydown.notification');
            var badgeview = this.badgeview;
            // if it's closed already we're done
            if (!this.isOpen()) return;

            badgeview.setNotifier(false);

            this.closeSidepopup();
            this.nodes.main.removeClass('active');
            badgeview.onToggle(false);

            if (_.device('smartphone')) {
                $('[data-app-name="io.ox/portal"]').removeClass('notifications-open');
            }
            // disable refocus f.e. when triggerd by click on searchbox
            if (opt.refocus) badgeview.$el.focus();

<<<<<<< HEAD
            badgeview.$el.focus();
            if (this.hideNotificationInfo) {
                this.$el.find('.desktop-notification-info').remove();
                this.hideNotificationInfo = false;
=======
            if (this.hideNotificationInfo) {
                this.$el.find('.desktop-notification-info').remove();
                this.hideNotificationInfo = false;
                this.handledNotificationInfo = true;
>>>>>>> 74174fc6
            }
            this.model.set('status', 'closed');
            this.trigger('hide');
        },

        nodes: {
            main: $('<div>').attr({
                tabindex: -1,
                id: 'io-ox-notifications'
            }),
            sidepopup: $('<div>').attr({
                id: 'io-ox-notifications-sidepopup'
            })
        },

        //delay only affects requests, not the drawing of the badge
        attach: function (addLauncher, delay) {

            //view
            var self = this,
                badgeview = this.badgeview;

            $('#io-ox-core').prepend(
                self.nodes.main.append(this.el)
            );

            //adjust top if theres a banner (cannot be done before because its not attached when the banner is drawn)
            var bannerHeight = $('#io-ox-banner:visible').css('height'),
                nodeHeight = parseInt(self.nodes.main.css('top').replace('px',''), 10);
<<<<<<< HEAD

            if (bannerHeight) {

=======

            if (bannerHeight) {

>>>>>>> 74174fc6
                bannerHeight = parseInt(bannerHeight.replace('px',''), 10);
                self.bannerHeight = bannerHeight;
                var newHeight = nodeHeight + bannerHeight;
                self.nodes.main.css('top', newHeight + 'px');
            }

            //close if count set to 0
            badgeview.on('auto-close', function () {
                //if there is an open popup, wait till this is closed
                if (self.getStatus() === 'sidepopup') {
                    self.model.get('sidepopup').one('close', _.bind(self.hide, self));
                } else {
                    self.hide();
                }
            });

            //add initial no notifications message
            self.$el.prepend($('<h1 class="section-title no-news-message">').text(gt('No notifications')));
            self.drawNotificationInfo();

            // load and invoke plugins with delay
            setTimeout(function () {
                ox.manifests.loadPluginsFor('io.ox/core/notifications').done(function () {
                    ext.point('io.ox/core/notifications/register').invoke('register', self, self);
                });
<<<<<<< HEAD
            }, delay || 2000);
=======
            }, delay || 5000);
>>>>>>> 74174fc6

            return addLauncher(
                'right',
                badgeview.render().$el,
                $.proxy(this.toggle, this)
            ).attr('id', 'io-ox-notifications-icon');
        },
        delayedUpdate: function () {
            //delays updating by 100ms (prevents updating the view multiple times in a row)
            var self = this;
            if (!this.updateTimer) {
                this.updateTimer = setTimeout(function () {
                    self.update();
                    self.updateTimer = undefined;
                }, 100);
            }
        },
        updateNotification: function () {
            this.badgeview.setNotifier(true);
            this.delayedUpdate();
        },
        update: function () {

            this.render();
        },

        yell: yell
    });

    var view = new NotificationsView({ model: new NotificationsModel() });

    // auto-close if other apps are started or app is changed see bug #32768
    // users might open mails from notification area, open a contact halo, clicking edit
    ox.on('app:start app:resume', function () {
        if (view.badgeview) {
            //don't trigger to early
            view.hide();
        }
    });

    return view;
});<|MERGE_RESOLUTION|>--- conflicted
+++ resolved
@@ -41,22 +41,11 @@
         initialize: function () {
             var self = this;
             self.bannerHeight = 0;
-<<<<<<< HEAD
-=======
             self.handledNotificationInfo = false;
->>>>>>> 74174fc6
             this.badgeview = new badgeview.view({ model: new badgeview.model() });
             //close when clicked outside, since we don't have the overlay anymore
             //does not work with some dropdowns though (they prevent event bubbling), but the notification popup is in the background then
             $(document.body).on('click', function (e) {
-<<<<<<< HEAD
-                var isInside = $( e.target )
-                    .closest('#io-ox-notifications, #io-ox-notifications-sidepopup, #io-ox-notifications-icon, .io-ox-dialog-underlay, .io-ox-dialog-popup, .modal-footer, .custom-dropdown').length > 0;
-
-                if (!isInside ) {
-                    if (self.getStatus() !== 'closed') {
-                        self.hide();
-=======
                 // don't check if notification area is closed
                 if (self.getStatus() !== 'closed') {
                     var isInside = $( e.target )
@@ -64,7 +53,6 @@
 
                     if (!isInside ) {
                         self.hide({ refocus: document.body === document.activeElement });
->>>>>>> 74174fc6
                     }
                 }
             });
@@ -134,20 +122,12 @@
             return self;
         },
         drawNotificationInfo: function () {
-<<<<<<< HEAD
-            // only show if there was no decision yet
-            if (desktopNotifications.getPermissionStatus() === 'default') {
-                var self = this,
-                    textNode = $('<div>').text(gt('Would you like to enable desktop notifications?')),
-                    laterButton = $('<button class="later-button btn btn-danger">').text(gt('later')).on('click', function (e) {
-=======
 
             // only show if there was no decision yet
             if (desktopNotifications.getPermissionStatus() === 'default' && !this.handledNotificationInfo) {
                 var self = this,
                     textNode = $('<div>').text(gt('Would you like to enable desktop notifications?')),
                     laterButton = $('<button class="later-button btn btn-danger">').text(gt('Later')).on('click', function (e) {
->>>>>>> 74174fc6
                         e.stopPropagation();
                         cleanup();
                     }),
@@ -177,7 +157,10 @@
                     },
                     containerNode = $('<div class="desktop-notification-info clearfix">').append( textNode, enableButton, laterButton );
 
-<<<<<<< HEAD
+                if (self.hideNotificationInfo) {
+                    cleanup();
+                }
+
                 this.$el.prepend(containerNode);
             }
         },
@@ -241,13 +224,16 @@
 
         onCloseSidepopup: function () {
             this.sidepopupIsClosing = false;
-            this.model.set('status', 'open');
-            if (_.device('smartphone')) {
-                this.nodes.main.addClass('active');
-            }
-
-            //focus first for now
-            this.nodes.main.find('.item').first().focus();
+            // if the notification area is closed already we don't set the status back to open etc
+            if (this.model.get('status') !== 'closed') {
+                this.model.set('status', 'open');
+                if (_.device('smartphone')) {
+                    this.nodes.main.addClass('active');
+                }
+                //focus first for now
+                this.nodes.main.find('.item').first().focus();
+            }
+
             var self = this,
                 popup = this.model.get('sidepopup');
             if (popup) {
@@ -275,112 +261,6 @@
             return this.model.get('sidepopup');
         },
 
-=======
-                if (self.hideNotificationInfo) {
-                    cleanup();
-                }
-
-                this.$el.prepend(containerNode);
-            }
-        },
-
-        //opens a Sidepopup using the given renderer using the provided data
-        //a renderer can be an object with a draw function or an object that contains a View constructor
-        //data may be an object or a deferred object returning valid data (for example our api.get() functions)
-        openSidepopup: function (cid, renderer, data) {
-            var self = this,
-                cont = function () {
-                    // open dialog first to be visually responsive
-                    require(['io.ox/core/tk/dialogs'], function (dialogs) {
-                        self.nodes.sidepopup.attr('data-cid', cid).appendTo('#io-ox-windowmanager-pane');
-                        // open SidePopup without arrow
-                        var popup = new dialogs.SidePopup({ arrow: false, side: 'left' })
-                            .setTarget(self.nodes.sidepopup.empty())
-                            .show({ target: self.nodes.sidepopup.empty() }, function (popup) {
-                                var node = popup.closest('.io-ox-sidepopup');
-                                if (!_.device('smartphone')) {
-                                    node.css({
-                                        right: '400px'
-                                    });
-                                }
-                                node.addClass('io-ox-notifications-sidepopup first');
-                                var cont = function (data) {
-                                        //work with real model view or just draw method with baton
-                                        if (renderer.View) {
-                                            var view = new renderer.View({ data: data });
-                                            popup.idle().append(view.render().expand().$el.addClass('no-padding'));
-                                        } else {
-                                            popup.idle().append(renderer.draw({ data: data }).addClass('no-padding'));
-                                        }
-
-                                        if (_.device('smartphone')) {
-                                            self.nodes.main.removeClass('active');
-                                        }
-                                        return data;
-                                    };
-                                //check if data is deferred
-                                if (data.then) {
-                                    // fetch proper item now
-                                    popup.busy();
-                                    data.then(cont);
-                                } else {
-                                    cont(data);
-                                }
-                            });
-                        self.model.set('status', 'sidepopup');
-                        self.model.set('sidepopup', popup);
-                        popup.on('close', $.proxy(self.onCloseSidepopup, self));
-                    });
-                };
-            //if there is a sidepopup that is about to close we wait for this to avoid sideeffects
-            if (self.model.get('sidepopup') && self.sidepopupIsClosing) {
-                self.model.get('sidepopup').one('close', cont);
-            } else {
-                cont();
-            }
-
-        },
-
-        onCloseSidepopup: function () {
-            this.sidepopupIsClosing = false;
-            // if the notification area is closed already we don't set the status back to open etc
-            if (this.model.get('status') !== 'closed') {
-                this.model.set('status', 'open');
-                if (_.device('smartphone')) {
-                    this.nodes.main.addClass('active');
-                }
-                //focus first for now
-                this.nodes.main.find('.item').first().focus();
-            }
-
-            var self = this,
-                popup = this.model.get('sidepopup');
-            if (popup) {
-                popup.off('close');
-                self.nodes.sidepopup.attr('data-cid', null).detach();
-            }
-            this.model.set('sidepopup', null);
-        },
-
-        hideAll: function () {
-            _(this.model.get('subviews')).each(function (view) {
-                view.hideAll();
-            });
-        },
-
-        closeSidepopup: function () {
-            if (this.model.get('sidepopup')) {
-                //popups close with a delay of 100ms, causes strange behavior if we open a new one during that time
-                this.sidepopupIsClosing = true;
-                this.model.get('sidepopup').close();
-            }
-        },
-
-        getSidepopup: function () {
-            return this.model.get('sidepopup');
-        },
-
->>>>>>> 74174fc6
         getStatus: function () {
             return this.model.get('status');
         },
@@ -419,12 +299,8 @@
             this.trigger('show');
         },
 
-<<<<<<< HEAD
-        hide: function () {
-=======
         hide: function (opt) {
             var opt = _.extend({ refocus: true }, opt || {});
->>>>>>> 74174fc6
             $(document).off('keydown.notification');
             var badgeview = this.badgeview;
             // if it's closed already we're done
@@ -442,17 +318,10 @@
             // disable refocus f.e. when triggerd by click on searchbox
             if (opt.refocus) badgeview.$el.focus();
 
-<<<<<<< HEAD
-            badgeview.$el.focus();
-            if (this.hideNotificationInfo) {
-                this.$el.find('.desktop-notification-info').remove();
-                this.hideNotificationInfo = false;
-=======
             if (this.hideNotificationInfo) {
                 this.$el.find('.desktop-notification-info').remove();
                 this.hideNotificationInfo = false;
                 this.handledNotificationInfo = true;
->>>>>>> 74174fc6
             }
             this.model.set('status', 'closed');
             this.trigger('hide');
@@ -482,15 +351,9 @@
             //adjust top if theres a banner (cannot be done before because its not attached when the banner is drawn)
             var bannerHeight = $('#io-ox-banner:visible').css('height'),
                 nodeHeight = parseInt(self.nodes.main.css('top').replace('px',''), 10);
-<<<<<<< HEAD
 
             if (bannerHeight) {
 
-=======
-
-            if (bannerHeight) {
-
->>>>>>> 74174fc6
                 bannerHeight = parseInt(bannerHeight.replace('px',''), 10);
                 self.bannerHeight = bannerHeight;
                 var newHeight = nodeHeight + bannerHeight;
@@ -516,11 +379,7 @@
                 ox.manifests.loadPluginsFor('io.ox/core/notifications').done(function () {
                     ext.point('io.ox/core/notifications/register').invoke('register', self, self);
                 });
-<<<<<<< HEAD
-            }, delay || 2000);
-=======
             }, delay || 5000);
->>>>>>> 74174fc6
 
             return addLauncher(
                 'right',
