--- conflicted
+++ resolved
@@ -28,15 +28,12 @@
 
  -- Viktor Pracht <viktor.pracht@open-xchange.com>  Fri, 05 Sep 2014 11:50:06 +0200
 
-<<<<<<< HEAD
-=======
 open-xchange-appsuite-spamexperts (0.0.1-11) stable; urgency=medium
 
   * Build for patch 2014-10-06
 
  -- Viktor Pracht <viktor.pracht@open-xchange.com>  Tue, 30 Sep 2014 11:28:08 +0000
 
->>>>>>> d45a4f58
 open-xchange-appsuite-spamexperts (0.0.1-10) stable; urgency=medium
 
   * Build for patch 2014-10-02
