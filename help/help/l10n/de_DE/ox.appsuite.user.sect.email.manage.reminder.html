--- conflicted
+++ resolved
@@ -37,13 +37,8 @@
   </h1>
 <h2 class="sr-only">E-Mails organisieren</h2>
 <div class="sect2" id="ox.appsuite.user.sect.email.manage.reminder">
-<<<<<<< HEAD
-<div class="titlepage"><div><div><h3 class="title">5.5.9. E-Mail Erinnerung anlegen</h3></div></div></div>
-<a class="indexterm" name="id-1.6.12.15.2"></a><a class="indexterm" name="id-1.6.12.15.3"></a><div class="concept">
-=======
 <div class="titlepage"><div><div><h3 class="title">5.6.9. E-Mail Erinnerung anlegen</h3></div></div></div>
 <a class="indexterm" name="id-1.6.13.15.2"></a><a class="indexterm" name="id-1.6.13.15.3"></a><div class="concept">
->>>>>>> 1c74fb5d
 <a name="ox.appsuite.user.concept.email.manage.reminder"></a><p id="ox.appsuite.user.concept.email.manage.reminder">Sie können zu einer empfangenen E-Mail eine Erinnerung
         einrichten. Diese Funktion legt eine Aufgabe an und erinnert Sie an die Fälligkeit.</p>
 </div>
@@ -52,17 +47,6 @@
 <div class="procedure"><ol class="procedure" type="1">
 <li class="step"><p role="presentation">Wählen Sie eine E-Mail.</p></li>
 <li class="step">
-<<<<<<< HEAD
-<p role="presentation">Klicken Sie in der Werkzeugleiste auf das Symbol <span class="guibutton"><strong>Aktionen</strong></span>
-            <span aria-hidden="true" class="inlinemediaobject" id="ox.appsuite.user.fig.email.manage.reminder"><img src="../../images/appsuite_user_icon_actions.png"></span> . Klicken Sie im Menü auf
-                <span class="guibutton"><strong>Erinnerung</strong></span>.</p>
-<p role="presentation">Alternativ verwenden Sie in der Detailansicht das Symbol <span class="guibutton"><strong>Aktionen</strong></span>
-              <span aria-hidden="true" class="inlinemediaobject" id="ox.appsuite.user.fig.email.manage.reminder.actions"><img src="../../images/appsuite_user_icon_actions.png"></span> .</p>
-<p role="presentation"><span class="phrase"><strong>Hinweis:</strong></span> Wenn Sie eine E-Mail-Konversation gewählt haben, ist
-              diese Funktion nur in der Detailansicht verfügbar, nicht in der Werkzeugleiste.</p>
-</li>
-<li class="step"><p role="presentation">Vervollständigen Sie im Fenster <span class="guilabel"><strong>Mich erinnern</strong></span> die Angaben. Wählen Sie in
-=======
 <p role="presentation">Klicken Sie in der Werkzeugleiste auf das Symbol <span class="guibutton"><strong>Weitere Aktionen</strong></span>
             <span aria-hidden="true" class="inlinemediaobject" id="ox.appsuite.user.fig.email.manage.reminder"><img src="../../images/appsuite_user_icon_actions.png"></span>. Klicken Sie im Menü auf
                 <span class="guibutton"><strong>Erinnerung</strong></span>.</p>
@@ -72,7 +56,6 @@
               diese Funktion nur in der Detailansicht verfügbar, nicht in der Werkzeugleiste.</p>
 </li>
 <li class="step"><p role="presentation">Vervollständigen Sie im Fenster <span class="guilabel"><strong>Mich erinnern</strong></span> die Angaben. Wählen Sie in 
->>>>>>> 1c74fb5d
               <span class="guibutton"><strong>Mich erinnern</strong></span> eine Zeit. Klicken Sie auf <span class="guibutton"><strong>Erinnerung erstellen</strong></span>.</p></li>
 </ol></div>
 <div class="taskrelated">
