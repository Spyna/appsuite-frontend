# Antje Faber <antje.faber@open-xchange.com>, 2010, 2011, 2013.
# Joëlle Cornavin <joelle@bureau-cornavin.com>, 2010, 2011, 2012.
# Éric Bischoff <eric@bureau-cornavin.com>, 2010, 2012, 2013, 2014.
# Nicolas Ternisien <nicolas@bureau-cornavin.com>, 2014, 2015, 2016.
# Sandrine Burriel <sandrine@bureau-cornavin.com>, 2014, 2015, 2016.
msgid ""
msgstr ""
"Project-Id-Version: oxappsuite\n"
"POT-Creation-Date: \n"
"PO-Revision-Date: 2016-11-08 20:42+0100\n"
"Last-Translator: nicolas <nicolas@bureau-cornavin.com>\n"
"Language-Team: French <kde-i18n-doc@kde.org>\n"
"Language: fr_FR\n"
"MIME-Version: 1.0\n"
"Content-Type: text/plain; charset=UTF-8\n"
"Content-Transfer-Encoding: 8bit\n"
"Plural-Forms: nplurals=2; plural=(n > 1);\n"
"X-Generator: Lokalize 2.0\n"

#. text of a presentation zoom level caption
#. Example result: "100 %"
#. %1$d is the zoom level
#: apps/io.ox/presenter/views/presentationview.js module:io.ox/presenter
msgid "%1$d %"
msgstr "%1$d %"

#. File size
#. %1$d is the number
#. %2$s is the unit (B, KB, MB etc.)
#: apps/io.ox/core/strings.js module:io.ox/core
msgid "%1$d %2$s"
msgstr "%1$d %2$s"

#: apps/io.ox/calendar/util.js module:io.ox/calendar
msgid "%1$d Day"
msgid_plural "%1$d Days"
msgstr[0] "%1$d jour"
msgstr[1] "%1$d jours"

#: apps/io.ox/calendar/util.js module:io.ox/calendar
msgid "%1$d Hour"
msgid_plural "%1$d Hours"
msgstr[0] "%1$d heure"
msgstr[1] "%1$d heures"

#: apps/io.ox/calendar/util.js module:io.ox/calendar
msgid "%1$d Minute"
msgid_plural "%1$d Minutes"
msgstr[0] "%1$d minute"
msgstr[1] "%1$d minutes"

#: apps/io.ox/calendar/util.js module:io.ox/calendar
msgid "%1$d Week"
msgid_plural "%1$d Weeks"
msgstr[0] "%1$d semaine"
msgstr[1] "%1$d semaines"

#. %1$d is number of selected addresses
#: apps/io.ox/contacts/addressbook/popup.js module:io.ox/contacts
msgid "%1$d address selected"
msgid_plural "%1$d addresses selected"
msgstr[0] "%1$d adresse sélectionnée"
msgstr[1] "%1$d adresses sélectionnées"

#: apps/io.ox/core/attachments/view.js module:io.ox/core
msgid "%1$d attachment"
msgid_plural "%1$d attachments"
msgstr[0] "Pièce jointe (%1$s)"
msgstr[1] "Pièces jointes (%1$s)"

#. estimated upload duration
#: apps/io.ox/files/upload/main.js module:io.ox/files
msgid "%1$d day"
msgid_plural "%1$d days"
msgstr[0] "%1$d jour"
msgstr[1] "%1$d jours"

#. General duration (nominative case): X days, Y hours and Z minutes
#. %1$d is the number of days
#. %2$s is the text for the remainder of the last day
#: apps/io.ox/core/date.js module:io.ox/core
#, c-format
<<<<<<< HEAD
msgid "%1$d day, %2$s"
msgid_plural "%1$d days, %2$s"
msgstr[0] "%1$d jour, %2$s"
msgstr[1] "%1$d jours, %2$s"
=======
msgid "%1$s of %2$s"
msgstr "%1$s sur %2$s"

#. Quota maxed out; 100%
#: apps/io.ox/backbone/mini-views/quota.js module:io.ox/core
msgid "100%"
msgstr "100 %"

#: apps/io.ox/backbone/mini-views/settings-list-view.js module:io.ox/core
msgid "Use cursor keys to reorder items"
msgstr "Utilisez les touches fléchées du clavier pour réorganiser les éléments"

#: apps/io.ox/backbone/mini-views/settings-list-view.js module:io.ox/core
msgid "%1$s moved to position %2$s of %3$s"
msgstr "%1$s est déplacé à la position %2$s sur %3$s"

#: apps/io.ox/backbone/mini-views/timezonepicker.js module:io.ox/core
#: apps/io.ox/calendar/week/view.js module:io.ox/calendar
msgid "Standard timezone"
msgstr "Fuseaux horaires standard"

#: apps/io.ox/backbone/mini-views/timezonepicker.js module:io.ox/core
#: apps/io.ox/calendar/week/view.js module:io.ox/calendar
#: apps/io.ox/core/folder/favorites.js
msgid "Favorites"
msgstr "Favoris"

#: apps/io.ox/backbone/mini-views/timezonepicker.js module:io.ox/core
msgid "All timezones"
msgstr "Tous les fuseaux horaires"

#. screenreader label for main toolbar
#: apps/io.ox/backbone/mini-views/toolbar.js module:io.ox/core
msgid "%1$s Toolbar"
msgstr "Barre d'outils %1$s"

#. screenreader label for main toolbar
#: apps/io.ox/backbone/mini-views/toolbar.js module:io.ox/core
msgid "Actions. Use cursor keys to navigate."
msgstr "Actions. Utilisez les flèches du clavier pour naviguer."

#. Tooltip for main toolbar
#: apps/io.ox/backbone/mini-views/toolbar.js module:io.ox/core
msgid "Use cursor keys to navigate"
msgstr "Utilisez les flèches du clavier pour naviguer."

#: apps/io.ox/backbone/validation.js module:io.ox/core
msgid "Please enter a valid number"
msgstr "Veuillez saisir un nombre valable"

#: apps/io.ox/backbone/validation.js module:io.ox/core
msgid "Please enter a date in the past"
msgstr "Veuillez saisir une date passée"

#: apps/io.ox/backbone/validation.js module:io.ox/core
msgid "Please enter a valid email address"
msgstr "Veuillez saisir une adresse de courrier électronique valide"

#: apps/io.ox/backbone/validation.js module:io.ox/core
msgid "Please enter a valid phone number. Allowed characters are: %1$s"
msgstr ""
"Veuillez saisir un numéro de téléphone valide. Les caractères autorisés "
"sont : %1$s"

#: apps/io.ox/backbone/validation.js module:io.ox/core
msgid "Please enter a valid email address or phone number"
msgstr ""
"Veuillez saisir une adresse de courrier électronique ou un numéro de "
"téléphone valide"

#: apps/io.ox/backbone/validation.js module:io.ox/core
msgid "Please enter a valid object"
msgstr "Veuillez saisir un objet valide"

#: apps/io.ox/backbone/validation.js module:io.ox/core
msgid "Please enter a value"
msgstr "Veuillez saisir une valeur"

#: apps/io.ox/backbone/views/datepicker.js module:io.ox/core
msgid "Use cursor keys to navigate, press enter to select a date"
msgstr ""
"Utilisez les flèches du clavier pour naviguer, appuyez sur Entrée pour "
"choisir une date."
>>>>>>> 3878e903

#. Reminder (objective case): in X days, Y hours and Z minutes
#. %1$d is the number of days
#. %2$s is the text for the remainder of the last day
#: apps/io.ox/core/date.js module:io.ox/core
#, c-format
msgctxt "in"
msgid "%1$d day, %2$s"
msgid_plural "%1$d days, %2$s"
msgstr[0] "%1$d jour, %2$s"
msgstr[1] "%1$d jours, %2$s"

#: apps/plugins/portal/recentfiles/register.js module:plugins/portal
msgid "%1$d files has been changed recently"
msgstr "%1$d fichiers ont été modifiés récemment"

#. estimated upload duration
#: apps/io.ox/files/upload/main.js module:io.ox/files
msgid "%1$d hour"
msgid_plural "%1$d hours"
msgstr[0] "%1$d heure"
msgstr[1] "%1$d heures"

#. General duration (nominative case): X hours and Y minutes
#. %1$d is the number of hours
#. %2$s is the text for the remainder of the last hour
#: apps/io.ox/core/date.js module:io.ox/core
#, c-format
msgid "%1$d hour and %2$s"
msgid_plural "%1$d hours and %2$s"
msgstr[0] "%1$d heure et %2$s"
msgstr[1] "%1$d heures et %2$s"

#. Reminder (objective case): in X hours and Y minutes
#. %1$d is the number of hours
#. %2$s is the text for the remainder of the last hour
#: apps/io.ox/core/date.js module:io.ox/core
#, c-format
msgctxt "in"
msgid "%1$d hour and %2$s"
msgid_plural "%1$d hours and %2$s"
msgstr[0] "%1$d heure et %2$s"
msgstr[1] "%1$d heures et %2$s"

#. %1$d is number of selected items (addresses/groups) in the list
#: apps/io.ox/contacts/addressbook/popup.js module:io.ox/contacts
msgid "%1$d item selected"
msgid_plural "%1$d items selected"
msgstr[0] "%1$d élément sélectionné"
msgstr[1] "%1$d éléments sélectionnés"

#. %1$d is the number of members
#: apps/plugins/administration/groups/settings/pane.js module:io.ox/core
msgid "%1$d member"
msgid_plural "%1$d members"
msgstr[0] "%1$d membre"
msgstr[1] "%1$d membres"

#. %1$d is the number of selected messages
#: apps/io.ox/mail/main.js module:io.ox/mail
msgid "%1$d message selected"
msgid_plural "%1$d messages selected"
msgstr[0] "%1$d message sélectionné"
msgstr[1] "%1$d messages sélectionnés"

#: apps/io.ox/mail/threadview.js module:io.ox/mail
msgid "%1$d messages in this conversation"
msgstr "%1$d messages dans cette conversation"

<<<<<<< HEAD
#. estimated upload duration
#: apps/io.ox/files/upload/main.js module:io.ox/files
msgid "%1$d minute"
msgid_plural "%1$d minutes"
msgstr[0] "%1$d minute"
msgstr[1] "%1$d minutes"
=======
#. button label for closing the Presenter app.
#. button tooltip for closing the Presenter app.
#: apps/io.ox/backbone/views/modal.js module:io.ox/core
#: apps/io.ox/calendar/freetime/main.js module:io.ox/calendar
#: apps/io.ox/core/about/about.js apps/io.ox/core/folder/actions/properties.js
#: apps/io.ox/core/folder/tree.js apps/io.ox/core/main.js
#: apps/io.ox/core/permissions/permissions.js apps/io.ox/core/tk/dialogs.js
#: apps/io.ox/core/tk/wizard.js apps/io.ox/core/viewer/views/toolbarview.js
#: apps/io.ox/core/wizard/registry.js module:io.ox/core/wizard
#: apps/io.ox/editor/main.js module:io.ox/editor
#: apps/io.ox/files/actions/add-storage-account.js module:io.ox/files
#: apps/io.ox/files/actions/share.js apps/io.ox/files/actions/showlink.js
#: apps/io.ox/files/mediaplayer.js apps/io.ox/files/share/permissions.js
#: apps/io.ox/files/upload/view.js apps/io.ox/mail/accounts/settings.js
#: module:io.ox/mail/accounts/settings apps/io.ox/mail/actions/source.js
#: module:io.ox/mail apps/io.ox/mail/main.js apps/io.ox/mail/statistics.js
#: apps/io.ox/presenter/views/toolbarview.js module:io.ox/presenter
#: apps/plugins/upsell/simple-wizard/register.js
#: module:plugins/upsell/simple-wizard
msgid "Close"
msgstr "Fermer"
>>>>>>> 3878e903

#. %1$d number of notifications in notification area
#: apps/io.ox/core/notifications/badgeview.js module:io.ox/core
#, c-format
msgid "%1$d notification."
msgid_plural "%1$d notifications."
msgstr[0] "%1$d notification."
msgstr[1] "%1$d notifications."

#. text of a presentation slide caption
#. Example result: "1 of 10"
#. %1$d is the slide index of the current
#. %2$d is the total slide count
#: apps/io.ox/presenter/views/presentationview.js module:io.ox/presenter
msgid "%1$d of %2$d"
msgstr "%1$s sur %2$s"

#. information about position of the current item in viewer
#. this will only be shown for more than one item
#. %1$d - position of current item
#. %2$d - total amount of items
#. %2$d - total amount of item
#: apps/io.ox/core/viewer/views/displayerview.js module:io.ox/core
msgid "%1$d of %2$d item"
msgid_plural "%1$d of %2$d items"
msgstr[0] "%1$d sur %2$d élément"
msgstr[1] "%1$d sur %2$d éléments"

#: apps/plugins/core/feedback/register.js module:io.ox/core
msgid "%1$d of 5 stars"
msgstr "%1$d sur 5 étoiles"

#. estimated upload duration
#: apps/io.ox/files/upload/main.js module:io.ox/files
msgid "%1$d second"
msgid_plural "%1$d seconds"
msgstr[0] "%1$d seconde"
msgstr[1] "%1$d secondes"

#. This is a short version of "x messages selected", will be used in mobile mail list view
#: apps/io.ox/mail/main.js module:io.ox/mail
msgid "%1$d selected"
msgstr "%1$d sélectionnés"

#. %1$d number of notifications
#: apps/plugins/notifications/mail/register.js module:plugins/notifications
msgid "%1$d unread mails"
msgstr "%1$d messages non lus"

#. estimated upload duration
#: apps/io.ox/files/upload/main.js module:io.ox/files
msgid "%1$d week"
msgid_plural "%1$d weeks"
msgstr[0] "%1$d semaine"
msgstr[1] "%1$d semaines"

#. Format of addresses
#. %1$s is the street
#. %2$s is the postal code
#. %3$s is the city
#. %4$s is the state
#. %5$s is the country
#: apps/io.ox/contacts/edit/view-form.js module:io.ox/contacts
#: apps/io.ox/contacts/view-detail.js apps/plugins/halo/xing/register.js
#: module:plugins/portal
msgid ""
"%1$s\n"
"%2$s %3$s\n"
"%4$s\n"
"%5$s"
msgstr ""
"%1$s\n"
"%2$s %3$s\n"
"%4$s\n"
"%5$s"

#: apps/io.ox/settings/main.js module:io.ox/core
msgid "%1$s %2$s"
msgstr "%1$s %2$s"

#. Name in mail addresses
#. %1$s is the first name
#. %2$s is the last name
#: apps/io.ox/contacts/util.js module:io.ox/contacts
msgctxt "mail address"
msgid "%1$s %2$s"
msgstr "%1$s %2$s"

#. Title of the browser window
#. %1$s is the name of the page, e.g. OX App Suite
#. %2$s is the title of the active app, e.g. Calendar
#: apps/io.ox/core/desktop.js module:io.ox/core
msgctxt "window title"
msgid "%1$s %2$s"
msgstr "%2$s %1$s"

#. add confirmation status behind appointment title
#. %1$s = apppintment title
#: apps/io.ox/calendar/month/view.js module:io.ox/calendar
#: apps/io.ox/calendar/week/view.js
#, c-format
msgid "%1$s (Tentative)"
msgstr "%1$s (Provisoire)"

#. screenreader label for main toolbar
#: apps/io.ox/backbone/mini-views/toolbar.js module:io.ox/core
msgid "%1$s Toolbar"
msgstr "Barre d'outils %1$s"

#. %1$s is the employee position or status, e.g. student
#. %2$s is the employer name, e.g. University of Meinerzhagen-Valbert
#: apps/plugins/halo/xing/register.js module:plugins/portal
msgid "%1$s at %2$s"
msgstr "%1$s à %2$s"

#. %1$s is the name of the inputfield (To, CC, BCC)
#: apps/io.ox/mail/compose/extensions.js module:io.ox/mail
msgid ""
"%1$s autocomplete token field. Use left and right Arrowkeys to navigate "
"between the tokens"
msgstr ""
"Champ avec jeton d'autocomplétion %1$s. Utilisez les flèches gauche et "
"droite pour naviguer entre les jetons"

#. We do not know the gender of the user and therefore, it is impossible to write e.g. '%1$s changed her status'.
#. But you could use '%1$s changes his/her status' depending on the language.
#. %1$s the name of the user which changed his/her status
#: apps/plugins/portal/xing/activities.js module:plugins/portal
msgid "%1$s changed the status:"
msgstr "%1$s a modifié son état :"

#. %1$s progress of currently uploaded files in percent
#: apps/io.ox/files/upload/main.js module:io.ox/files
#: apps/io.ox/files/upload/view.js
msgid "%1$s completed"
msgstr "%1$s transférés"

#: apps/plugins/portal/xing/activities.js module:plugins/portal
msgid "%1$s has a new contact:"
msgstr "%1$s a un nouveau contact :"

#. message text of a presentation end alert
#. %1$d is the presenter name
#: apps/io.ox/presenter/views/notification.js module:io.ox/presenter
msgid "%1$s has ended the presentation."
msgstr "%1$s a terminé la présentation."

#: apps/plugins/portal/xing/activities.js module:plugins/portal
msgid "%1$s has new contacts:"
msgstr "%1$s a de nouveaux contacts :"

#. message text of of a presentation start alert
#. %1$d is the presenter name
#: apps/io.ox/presenter/views/notification.js module:io.ox/presenter
msgid "%1$s has started the presentation."
msgstr "%1$s a démarré la présentation."

#: apps/plugins/portal/linkedIn/register.js module:plugins/portal
msgid "%1$s is a new contact"
msgstr "%1$s est un nouveau contact"

#: apps/plugins/portal/linkedIn/register.js module:plugins/portal
msgid "%1$s is now connected with %2$s"
msgstr "%1$s est à présent en contact avec %2$s"

#. number of selected item
#. %1$s is the number surrounded by a tag
#: apps/io.ox/core/commons.js module:io.ox/core
msgid "%1$s item selected"
msgid_plural "%1$s items selected"
msgstr[0] "%1$s élément sélectionné"
msgstr[1] "%1$s éléments sélectionnés"

#: apps/io.ox/backbone/mini-views/settings-list-view.js module:io.ox/core
msgid "%1$s moved to position %2$s of %3$s"
msgstr "%1$s est déplacé à la position %2$s sur %3$s"

#. %1$s is the storagespace in use
#. %2$s is the max storagespace
#: apps/io.ox/backbone/mini-views/quota.js module:io.ox/core
#, c-format
msgid "%1$s of %2$s"
msgstr "%1$s sur %2$s"

#: apps/plugins/portal/xing/activities.js module:plugins/portal
msgid "%1$s posted a link:"
msgstr "%1$s a publié un lien :"

#: apps/plugins/portal/xing/activities.js module:plugins/portal
msgid "%1$s posted a new activity:"
msgstr "%1$s a publié une nouvelle activité :"

#: apps/plugins/portal/xing/activities.js module:plugins/portal
msgid "%1$s recommends this link:"
msgstr "%1$s recommande ce lien :"

#. date intervals for screenreaders
#. please keep the 'to' do not use dashes here because this text will be spoken by the screenreaders
#. %1$s is the start date
#. %2$s is the end date
#: apps/io.ox/calendar/util.js module:io.ox/calendar
#, c-format
msgid "%1$s to %2$s"
msgstr "%1$s à %2$s"

#. We do not know the gender of the user and therefore, it is impossible to write e.g. '%1$s changed her profile:'.
#. But you could use '%1$s changes his/her profile:' depending on the language.
#. %1$s the name of the user which changed his/her profile
#: apps/plugins/portal/xing/activities.js module:plugins/portal
msgid "%1$s updated the profile:"
msgstr "%1$s a mis à jour son profil :"

#: apps/plugins/portal/xing/activities.js module:plugins/portal
msgid "%1$s updated their profile:"
msgstr "%1$s a mis à jour son profil :"

#. %1$s is the folder owner
#. %2$s is the folder title
#: apps/io.ox/core/folder/api.js module:io.ox/core
msgid "%1$s: %2$s"
msgstr "%1$s : %2$s"

#. Name without title
#. %1$s is the first name
#. %2$s is the last name
#: apps/io.ox/contacts/util.js module:io.ox/contacts
msgid "%2$s, %1$s"
msgstr "%2$s, %1$s"

#. Name with title
#. %1$s is the first name
#. %2$s is the last name
#. %3$s is the title
#: apps/io.ox/contacts/util.js module:io.ox/contacts
msgid "%3$s %2$s, %1$s"
msgstr "%3$s %1$s %2$s"

#. General duration (nominative case): X days
#. %d is the number of days
#: apps/io.ox/calendar/util.js module:io.ox/calendar apps/io.ox/core/date.js
#: module:io.ox/core
#, c-format
msgid "%d day"
msgid_plural "%d days"
msgstr[0] "%d jour"
msgstr[1] "%d jours"

#. Reminder (objective case): in X days
#. %d is the number of days
#: apps/io.ox/core/date.js module:io.ox/core
#, c-format
msgctxt "in"
msgid "%d day"
msgid_plural "%d days"
msgstr[0] "%d jour"
msgstr[1] "%d jours"

#. General duration (nominative case): X hours
#. %d is the number of hours
#: apps/io.ox/core/date.js module:io.ox/core
#, c-format
msgid "%d hour"
msgid_plural "%d hours"
msgstr[0] "%d heure"
msgstr[1] "%d heures"

#. Reminder (objective case): in X hours
#. %d is the number of hours
#: apps/io.ox/core/date.js module:io.ox/core
#, c-format
msgctxt "in"
msgid "%d hour"
msgid_plural "%d hours"
msgstr[0] "%d heure"
msgstr[1] "%d heures"

#. General duration (nominative case): X minutes
#. %d is the number of minutes
#: apps/io.ox/calendar/settings/pane.js module:io.ox/calendar
#: apps/io.ox/core/date.js module:io.ox/core
#, c-format
msgid "%d minute"
msgid_plural "%d minutes"
msgstr[0] "%d minute"
msgstr[1] "%d minutes"

#. Reminder (objective case): in X minutes
#. %d is the number of minutes
#: apps/io.ox/core/date.js module:io.ox/core
#, c-format
msgctxt "in"
msgid "%d minute"
msgid_plural "%d minutes"
msgstr[0] "%d minute"
msgstr[1] "%d minutes"

#. General duration (nominative case): X weeks
#. %d is the number of weeks
#: apps/io.ox/core/date.js module:io.ox/core
#, c-format
msgid "%d week"
msgid_plural "%d weeks"
msgstr[0] "%d semaine"
msgstr[1] "%d semaines"

#. Reminder (objective case): in X weeks
#. %d is the number of weeks
#: apps/io.ox/core/date.js module:io.ox/core
#, c-format
msgctxt "in"
msgid "%d week"
msgid_plural "%d weeks"
msgstr[0] "%d semaine"
msgstr[1] "%d semaines"

#: apps/io.ox/core/settings/downloads/pane.js module:io.ox/core
msgid "%s client for Android"
msgstr "Client %s pour Android"

#: apps/io.ox/core/settings/downloads/pane.js module:io.ox/core
msgid "%s client for Mac OS"
msgstr "Client %s pour Mac OS"

#: apps/io.ox/core/settings/downloads/pane.js module:io.ox/core
msgid "%s client for Windows"
msgstr "Client %s pour Windows"

#: apps/io.ox/core/settings/downloads/pane.js module:io.ox/core
msgid "%s client for Windows (Installation via the OX Updater)"
msgstr ""
"Client %s pour Windows (installation à travers le Programme de mise à jour "
"OX)"

#: apps/io.ox/core/settings/downloads/pane.js module:io.ox/core
msgid "%s client for iOS"
msgstr "Client %s pour iOS"

#: apps/plugins/portal/oxdriveclients/register.js module:plugins/portal
msgid "%s is also available for other platforms:"
msgstr "%s est également disponible pour d'autres plates-formes :"

#: apps/io.ox/files/share/permissions.js module:io.ox/core
msgid "(Read and write)"
msgstr "(Lecture et écriture)"

#: apps/io.ox/files/share/permissions.js module:io.ox/core
msgid "(Read only)"
msgstr "(Lecture seule)"

#: apps/io.ox/files/share/permissions.js module:io.ox/core
msgid "(Read, write, and delete)"
msgstr "(Lecture, écriture et suppression)"

#: apps/io.ox/core/main.js module:io.ox/core
msgid "(current app)"
msgstr "(app actuelle)"

#: apps/io.ox/mail/compose/extensions.js module:io.ox/mail
msgid "1 day"
msgstr "1 jour"

#: apps/plugins/portal/recentfiles/register.js module:plugins/portal
msgid "1 file has been changed recently"
msgstr "1 fichier a été modifié récemment"

#: apps/io.ox/core/tk/list-dnd.js module:io.ox/core
#: apps/io.ox/core/tk/selection.js
msgid "1 item"
msgid_plural "%1$d items"
msgstr[0] "1 élément"
msgstr[1] "%1$d éléments"

#: apps/io.ox/mail/settings/pane.js module:io.ox/mail
msgid "1 minute"
msgstr "1 minute"

#: apps/io.ox/mail/compose/extensions.js module:io.ox/mail
msgid "1 month"
msgstr "1 mois"

#: apps/io.ox/mail/compose/extensions.js module:io.ox/mail
msgid "1 week"
msgstr "1 semaine"

#: apps/io.ox/mail/compose/extensions.js module:io.ox/mail
msgid "1 year"
msgstr "1 an"

#: apps/io.ox/core/settings/pane.js module:io.ox/core
#: apps/io.ox/mail/settings/pane.js module:io.ox/mail
msgid "10 minutes"
msgstr "10 minutes"

#. Quota maxed out; 100%
#: apps/io.ox/backbone/mini-views/quota.js module:io.ox/core
msgid "100%"
msgstr "100 %"

#: apps/io.ox/core/settings/pane.js module:io.ox/core
msgid "15 minutes"
msgstr "15 minutes"

#: apps/io.ox/mail/settings/pane.js module:io.ox/mail
msgid "3 minutes"
msgstr "3 minutes"

#: apps/io.ox/mail/compose/extensions.js module:io.ox/mail
msgid "3 months"
msgstr "3 mois"

#: apps/io.ox/core/settings/pane.js module:io.ox/core
msgid "30 minutes"
msgstr "30 minutes"

#: apps/io.ox/core/settings/pane.js module:io.ox/core
#: apps/io.ox/mail/settings/pane.js module:io.ox/mail
msgid "5 minutes"
msgstr "5 minutes"

#: apps/io.ox/mail/compose/extensions.js module:io.ox/mail
msgid "6 months"
msgstr "6 mois"

#: apps/io.ox/presenter/errormessages.js module:io.ox/presenter
msgid ""
"A general error occurred. Please try to reload the document. In case this "
"does not help, please contact your system administrator."
msgstr ""
"Erreur générale. Veuillez essayer de recharger le document. Dans le cas où "
"cela ne résout pas votre problème, veuillez contacter votre administrateur "
"système."

#: apps/io.ox/presenter/errormessages.js module:io.ox/presenter
msgid ""
"A general file storage error occurred. Please try to reload the document. In "
"case this does not help, please contact your system administrator."
msgstr ""
"Erreur générale de stockage de fichier. Veuillez essayer de recharger le "
"document. Dans le cas où cela ne résout pas votre problème, veuillez "
"contacter votre administrateur système."

#: apps/io.ox/presenter/errormessages.js module:io.ox/presenter
msgid ""
"A general network error occurred. Please contact your system administrator."
msgstr ""
"Erreur générale de réseau. Veuillez contacter votre administrateur système."

#: apps/io.ox/presenter/errormessages.js module:io.ox/presenter
msgid ""
"A general network error occurred. Please try to reload the document. In case "
"this does not help, please contact your system administrator."
msgstr ""
"Erreur générale de réseau. Veuillez essayer de recharger le document. Dans "
"le cas où cela ne résout pas votre problème, veuillez contacter votre "
"administrateur système."

#: apps/io.ox/files/upload/main.js module:io.ox/files
msgid "A new version for \"%1$s\" has been added."
msgstr "Une nouvelle version de \"%1$s\" a été ajoutée."

#: apps/io.ox/core/folder/actions/add.js module:io.ox/core
msgid ""
"A public folder is used for content that is of common interest for all "
"users. To allow other users to read or edit the contents, you have to set "
"the respective permissions for the public folder."
msgstr ""
"Un dossier public sert à stocker des contenus d'intérêt commun à tous les "
"utilisateurs. Pour autoriser d'autres utilisateurs à lire ou modifier les "
"contenus, vous devez définir des droits appropriés sur le dossier public."

#. read receipt; German "Lesebestätigung"
#: apps/io.ox/mail/common-extensions.js module:io.ox/mail
msgid "A read receipt has been sent"
msgstr "Un accusé de réception a été envoyé"

#: apps/io.ox/core/sub/settings/pane.js module:io.ox/core/sub
msgid ""
"A refresh takes some time, so please be patient, while the refresh runs in "
"the background. Only one refresh per subscription and per session is allowed."
msgstr ""
"Actualiser prend du temps, veuillez prendre patience pendant que "
"l'actualisation se fait en arrière-plan. On n'autorise qu'une seule "
"actualisation par abonnement et par session."

#: apps/io.ox/tasks/actions/doneUndone.js module:io.ox/tasks
msgid "A severe error occurred!"
msgstr "Une erreur grave s'est produite."

#: apps/io.ox/core/main.js module:io.ox/core
msgid "About"
msgstr "À propos"

#: apps/io.ox/calendar/edit/extensions.js module:io.ox/calendar/edit/main
#: apps/io.ox/calendar/freetime/timeView.js module:io.ox/calendar
#: apps/io.ox/calendar/util.js
msgid "Absent"
msgstr "Absent"

#: apps/io.ox/calendar/actions/acceptdeny.js module:io.ox/calendar
#: apps/io.ox/calendar/invitations/register.js module:io.ox/calendar/main
#: apps/plugins/portal/xing/register.js module:plugins/portal
msgid "Accept"
msgstr "Accepter"

#: apps/plugins/notifications/calendar/register.js
#: module:plugins/notifications
msgid "Accept / Decline"
msgstr "Accepter / Décliner"

#: apps/io.ox/calendar/invitations/register.js module:io.ox/calendar/main
msgid "Accept changes"
msgstr "Accepter les modifications"

#: apps/plugins/notifications/calendar/register.js
#: module:plugins/notifications apps/plugins/notifications/tasks/register.js
msgid "Accept invitation"
msgstr "Accepter l'invitation"

#: apps/plugins/notifications/calendar/register.js
#: module:plugins/notifications apps/plugins/notifications/tasks/register.js
msgid "Accept/Decline"
msgstr "Accepter / Décliner"

#: apps/io.ox/calendar/print.js module:io.ox/calendar
#: apps/io.ox/tasks/print.js module:io.ox/tasks
msgid "Accepted"
msgstr "Accepté"

#: apps/io.ox/files/guidance/main.js module:io.ox/files
msgctxt "help"
msgid "Accessing Files with WebDAV"
msgstr "Accéder à des fichiers avec WebDAV"

#: apps/io.ox/core/folder/api.js module:io.ox/core
msgid "Accessing global address book is not permitted"
msgstr "Il n'est pas permis d'accéder au carnet d'adresses global"

#: apps/io.ox/core/sub/subscriptions.js module:io.ox/core/sub
#: apps/plugins/portal/mail/register.js module:plugins/portal
msgid "Account"
msgstr "Compte"

#: apps/io.ox/oauth/settings.js module:io.ox/settings
msgid "Account Settings"
msgstr "Réglages du compte"

#: apps/io.ox/files/actions/add-storage-account.js module:io.ox/files
#: apps/io.ox/mail/accounts/settings.js module:io.ox/mail/accounts/settings
#: apps/io.ox/oauth/keychain.js module:io.ox/core
msgid "Account added successfully"
msgstr "Compte ajouté avec succès"

#: apps/io.ox/oauth/keychain.js module:io.ox/core
msgid "Account could not be added"
msgstr "Le compte n'a pas pu être ajouté"

#: apps/io.ox/mail/accounts/view-form.js module:io.ox/settings
msgid "Account name"
msgstr "Nom du compte"

#: apps/io.ox/mail/accounts/view-form.js module:io.ox/settings
msgid "Account settings"
msgstr "Réglages du compte"

#: apps/io.ox/mail/accounts/settings.js module:io.ox/mail/accounts/settings
msgid ""
"Account settings could not be saved. Please take a look at the annotations "
"in the form. "
msgstr ""
"Impossible d'enregistrer les réglages du compte. Veuillez vérifier les "
"annotations dans le formulaire."

#: apps/io.ox/mail/accounts/view-form.js module:io.ox/settings
msgid "Account updated"
msgstr "Compte mis à jour"

#: apps/io.ox/find/extensions-api.js module:io.ox/core
#: apps/io.ox/settings/accounts/settings/pane.js
#: module:io.ox/settings/accounts apps/io.ox/settings/main.js
msgid "Accounts"
msgstr "Comptes"

#: apps/io.ox/calendar/mobile-toolbar-actions.js module:io.ox/calendar
#: apps/io.ox/contacts/mobile-toolbar-actions.js module:io.ox/mail
#: apps/io.ox/core/extPatterns/links.js module:io.ox/core
#: apps/io.ox/core/main.js apps/io.ox/files/mobile-toolbar-actions.js
#: apps/io.ox/files/share/permissions.js apps/io.ox/mail/detail/view.js
#: apps/io.ox/mail/mailfilter/settings/filter/view-form.js
#: module:io.ox/settings apps/io.ox/mail/mobile-toolbar-actions.js
#: apps/io.ox/tasks/mobile-toolbar-actions.js module:io.ox/tasks
msgid "Actions"
msgstr "Actions"

#. screenreader label for main toolbar
#: apps/io.ox/backbone/mini-views/toolbar.js module:io.ox/core
msgid "Actions. Use cursor keys to navigate."
msgstr "Actions. Utilisez les flèches du clavier pour naviguer."

#: apps/io.ox/tasks/edit/view-template.js module:io.ox/tasks/edit
#: apps/io.ox/tasks/print.js module:io.ox/tasks
#: apps/io.ox/tasks/view-detail.js
msgid "Actual costs"
msgstr "Coûts réels"

#: apps/io.ox/tasks/edit/view-template.js module:io.ox/tasks/edit
#: apps/io.ox/tasks/print.js module:io.ox/tasks
#: apps/io.ox/tasks/view-detail.js
msgid "Actual duration in minutes"
msgstr "Durée réelle en minutes"

#: apps/io.ox/calendar/settings/timezones/favorite-view.js
#: module:io.ox/calendar apps/io.ox/core/folder/actions/add.js
#: module:io.ox/core apps/io.ox/mail/accounts/settings.js
#: module:io.ox/mail/accounts/settings apps/io.ox/mail/compose/extensions.js
#: module:io.ox/mail
msgid "Add"
msgstr "Ajouter"

#. %1$s is the account name like Dropbox, Google Drive, or OneDrive
#: apps/io.ox/files/actions/add-storage-account.js module:io.ox/files
msgid "Add %1$s account"
msgstr "Ajouter un compte %1$s"

#: apps/io.ox/core/viewer/views/sidebar/filedescriptionview.js
#: module:io.ox/core/viewer
msgid "Add a description"
msgstr "Ajouter une description"

#: apps/io.ox/settings/accounts/settings/pane.js
#: module:io.ox/settings/accounts
msgid "Add account"
msgstr "Ajouter un compte"

#: apps/io.ox/mail/mailfilter/settings/filter/view-form.js
#: module:io.ox/settings
msgid "Add action"
msgstr "Ajouter une action"

#: apps/io.ox/core/folder/actions/add.js module:io.ox/core
msgid "Add as public calendar"
msgstr "Ajouter en tant qu'agenda public"

#: apps/io.ox/core/folder/actions/add.js module:io.ox/core
msgid "Add as public folder"
msgstr "Ajouter en tant que dossier public"

#: apps/io.ox/core/tk/attachments.js module:io.ox/core
#: apps/io.ox/mail/compose/extensions.js module:io.ox/mail
msgid "Add attachments"
msgstr "Joindre des pièces"

#: apps/io.ox/mail/mailfilter/settings/filter/view-form.js
#: module:io.ox/settings
msgid "Add condition"
msgstr "Ajouter une condition"

#: apps/io.ox/contacts/actions.js module:io.ox/contacts
#: apps/io.ox/contacts/distrib/create-dist-view.js
msgid "Add contact"
msgstr "Ajouter un contact"

#: apps/io.ox/contacts/actions.js module:io.ox/contacts
msgid "Add distribution list"
msgstr "Ajouter une liste de diffusion"

#: apps/io.ox/files/filepicker.js module:io.ox/files
msgid "Add files"
msgstr "Ajouter des fichiers"

#: apps/io.ox/core/tk/attachments.js module:io.ox/core
#: apps/io.ox/mail/compose/extensions.js module:io.ox/mail
msgid "Add from Drive"
msgstr "Ajouter depuis Drive"

#: apps/io.ox/files/actions.js module:io.ox/files
#: apps/io.ox/mail/compose/extensions.js module:io.ox/mail
msgid "Add local file"
msgstr "Ajouter un fichier local"

#: apps/io.ox/core/folder/extensions.js module:io.ox/core
#: apps/io.ox/mail/accounts/settings.js module:io.ox/mail/accounts/settings
#: apps/io.ox/mail/folderview-extensions.js module:io.ox/mail
msgid "Add mail account"
msgstr "Ajouter un compte de courrier électronique"

#: apps/io.ox/core/sub/subscriptions.js module:io.ox/core/sub
msgid "Add new account"
msgstr "Ajouter un nouveau compte"

#: apps/io.ox/core/folder/actions/add.js module:io.ox/core
#: apps/io.ox/core/folder/extensions.js
msgid "Add new calendar"
msgstr "Ajouter un nouvel agenda"

#: apps/io.ox/core/folder/actions/add.js module:io.ox/core
#: apps/io.ox/core/folder/contextmenu.js apps/io.ox/core/folder/extensions.js
#: apps/io.ox/files/actions.js module:io.ox/files
msgid "Add new folder"
msgstr "Ajouter un nouveau dossier"

#: apps/io.ox/core/sub/subscriptions.js module:io.ox/core/sub
msgid "Add new folder for this subscription"
msgstr "Ajouter un nouveau dossier pour cet abonnement"

#: apps/io.ox/calendar/invitations/register.js module:io.ox/calendar/main
msgid "Add new participant"
msgstr "Ajouter un nouveau participant"

#: apps/io.ox/mail/mailfilter/settings/filter.js module:io.ox/mail
msgid "Add new rule"
msgstr "Ajouter une nouvelle règle"

#: apps/io.ox/mail/settings/signatures/settings/pane.js module:io.ox/mail
msgid "Add new signature"
msgstr "Ajouter une nouvelle signature"

#: apps/io.ox/files/settings/pane.js module:io.ox/files
msgid "Add new version"
msgstr "Ajouter une nouvelle version"

#: apps/io.ox/files/settings/pane.js module:io.ox/files
msgid "Add new version and show notification"
msgstr "Ajouter une nouvelle version et afficher la notification"

#. Please translate like "take a note", "Notiz" in German, for example.
#. more like "to notice" than "to notify".
#: apps/io.ox/files/actions.js module:io.ox/files
msgid "Add note"
msgstr "Ajouter une note"

#: apps/plugins/xing/main.js module:plugins/portal
msgid "Add on %s"
msgstr "Ajouter à %s"

#: apps/io.ox/mail/compose/view.js module:io.ox/mail
msgid "Add original message as attachment"
msgstr "Ajouter le message d'origine en tant que pièce jointe"

#: apps/io.ox/calendar/freetime/participantsView.js module:io.ox/calendar
msgid "Add participant"
msgstr "Ajouter un participant"

#: apps/io.ox/participants/add.js module:io.ox/core
msgid "Add participant/resource"
msgstr "Ajouter un participant ou une ressource"

#: apps/io.ox/files/share/permissions.js module:io.ox/core
msgid "Add people"
msgstr "Ajouter des personnes"

#: apps/io.ox/files/share/wizard.js module:io.ox/files
msgid "Add recipients ..."
msgstr "Ajouter des destinataires..."

#: apps/io.ox/files/settings/pane.js module:io.ox/files
msgid "Add separate file"
msgstr "Ajouter un fichier distinct"

#: apps/io.ox/mail/settings/signatures/settings/pane.js module:io.ox/mail
msgid "Add signature"
msgstr "Ajouter une signature"

#: apps/io.ox/mail/settings/signatures/settings/pane.js module:io.ox/mail
msgid "Add signature above quoted text"
msgstr "Ajouter la signature au-dessus du contenu cité"

#: apps/io.ox/mail/settings/signatures/settings/pane.js module:io.ox/mail
msgid "Add signature below quoted text"
msgstr "Ajouter la signature en dessous du contenu cité"

#: apps/io.ox/core/folder/extensions.js module:io.ox/core
#: apps/io.ox/files/actions/add-storage-account.js module:io.ox/files
msgid "Add storage account"
msgstr "Ajouter un compte de stockage"

#: apps/io.ox/mail/compose/actions/send.js module:io.ox/mail
msgid "Add subject"
msgstr "Ajouter un sujet"

#: apps/io.ox/calendar/settings/timezones/favorite-view.js
#: module:io.ox/calendar
msgid "Add timezone"
msgstr "Ajouter un fuseau horaire"

#: apps/io.ox/contacts/actions.js module:io.ox/contacts
#: apps/io.ox/mail/actions.js module:io.ox/mail
msgid "Add to address book"
msgstr "Ajouter au carnet d'adresses"

#: apps/io.ox/mail/actions.js module:io.ox/mail
msgid "Add to calendar"
msgstr "Ajouter à l'agenda"

#: apps/io.ox/core/folder/favorites.js module:io.ox/core
msgid "Add to favorites"
msgstr "Ajouter aux favoris"

#: apps/io.ox/contacts/actions.js module:io.ox/contacts
#: apps/io.ox/contacts/toolbar.js apps/io.ox/core/viewer/views/toolbarview.js
#: module:io.ox/core apps/io.ox/files/actions.js module:io.ox/files
#: apps/io.ox/files/toolbar.js apps/io.ox/mail/actions.js module:io.ox/mail
#: apps/io.ox/mail/toolbar.js
msgid "Add to portal"
msgstr "Ajouter au portail"

#: apps/io.ox/core/permissions/permissions.js module:io.ox/core
msgid "Add user/group"
msgstr "Ajouter un utilisateur / groupe"

#: apps/io.ox/portal/settings/pane.js module:io.ox/portal
msgid "Add widget"
msgstr "Ajouter un composant graphique"

#. %1$s is social media name, e.g. Facebook
#: apps/io.ox/portal/main.js module:io.ox/portal
msgid "Add your %1$s account"
msgstr "Ajouter votre compte %1$s"

<<<<<<< HEAD
#: apps/plugins/portal/linkedIn/register.js module:plugins/portal
#: apps/plugins/portal/twitter/register.js
msgid "Add your account"
msgstr "Ajouter un compte"
=======
#: apps/io.ox/calendar/freebusy/templates.js module:io.ox/calendar/freebusy
#: apps/io.ox/editor/main.js module:io.ox/editor
#: apps/io.ox/mail/actions/reminder.js module:io.ox/mail
msgid "Note"
msgstr "Remarque"
>>>>>>> 3878e903

#. %1$s is the display name of an added user or mail recipient
#. %2$s is the email address of the user or mail recipient
#: apps/io.ox/core/tk/tokenfield.js module:io.ox/core
msgid "Added %1$s, %2$s."
msgstr "Ajout de %1$s, %2$s."

#. %s is a list of filenames separeted by commas
#. it is used by screenreaders to indicate which files are currently added to the list of attachments
#: apps/io.ox/mail/compose/extensions.js module:io.ox/mail
msgid "Added %s to attachments."
msgstr "Ajout de %s aux pièces jointes."

#: apps/io.ox/core/tk/tokenfield.js module:io.ox/core
msgid ""
"Added distribution list %s with %s member. The only member of the "
"distribution list is %s."
msgstr ""
"Ajout de la liste de distribution %s composée de %s membre. Le seul membre "
"de la liste de distribution est %s."

#: apps/io.ox/core/tk/tokenfield.js module:io.ox/core
msgid ""
"Added distribution list %s with %s members. Members of the distribution list "
"are %s."
msgstr ""
"Ajout de la liste de distribution %s composée de %s membres. Les membres de "
"la liste de distribution sont %s."

#: apps/io.ox/calendar/invitations/register.js module:io.ox/calendar/main
msgid "Added the new participant"
msgstr "Ajouté le nouveau participant"

#: apps/io.ox/files/settings/pane.js module:io.ox/files
msgid "Adding files with identical names"
msgstr "Ajouter des fichiers portant le même nom"

#: apps/io.ox/mail/settings/pane.js module:io.ox/mail
msgid "Additional settings"
msgstr "Réglages supplémentaires"

#: apps/io.ox/contacts/settings/pane.js module:io.ox/contacts
#: apps/io.ox/mail/detail/links.js module:io.ox/mail
msgid "Address Book"
msgstr "Carnet d'adresses"

#: apps/io.ox/core/main.js module:io.ox/core
#: apps/io.ox/search/view-template.js
msgctxt "app"
msgid "Address Book"
msgstr "Carnet d'adresses"

#: apps/io.ox/contacts/model.js module:io.ox/contacts
msgid "Address Business"
msgstr "Adresse professionnelle"

#: apps/io.ox/contacts/model.js module:io.ox/contacts
msgid "Address Home"
msgstr "Adresse privée"

#: apps/io.ox/contacts/model.js module:io.ox/contacts
msgid "Address Other"
msgstr "Adresse autre"

#: apps/io.ox/files/util.js module:io.ox/files
msgid "Adjust"
msgstr "Ajuster"

#: apps/io.ox/tasks/common-extensions.js module:io.ox/tasks
msgid "Adjust start date"
msgstr "Ajuster la date de début"

#: apps/io.ox/files/share/permissions.js module:io.ox/core
msgid "Administrative role"
msgstr "Rôle administratif"

#. Role: all permissions
#. object permissions - admin role
#: apps/io.ox/core/permissions/permissions.js module:io.ox/core
#: apps/io.ox/files/share/permissions.js
msgid "Administrator"
msgstr "Administrateur"

#: apps/io.ox/files/view-options.js module:io.ox/files
#: apps/io.ox/find/extensions-api.js module:io.ox/core
#: apps/io.ox/find/manager/value-model.js
msgid "All"
msgstr "Tous"

#. Emojis of SoftBank set.
#. Japanese: 全絵文字
#: apps/io.ox/emoji/categories.js module:io.ox/mail/emoji
msgid "All Emoji"
msgstr "Tous les emoji"

#: apps/io.ox/find/extensions-api.js module:io.ox/core
msgid "All Folders"
msgstr "Tous les dossiers"

#: apps/io.ox/contacts/view-detail.js module:io.ox/contacts
#: apps/io.ox/core/tk/attachments.js module:io.ox/core
#: apps/io.ox/mail/toolbar.js module:io.ox/mail
#: apps/io.ox/tasks/view-detail.js module:io.ox/tasks
msgid "All attachments"
msgstr "Toutes les pièces jointes"

#: apps/io.ox/calendar/edit/extensions.js module:io.ox/calendar/edit/main
#: apps/io.ox/tasks/edit/view-template.js module:io.ox/tasks/edit
msgid "All day"
msgstr "Journée entière"

#: apps/io.ox/contacts/addressbook/popup.js module:io.ox/contacts
msgid "All distribution lists"
msgstr "Toutes les listes de diffusion"

#: apps/io.ox/files/view-options.js module:io.ox/files
msgid "All files"
msgstr "Tous les fichiers"

#: apps/io.ox/core/folder/actions/common.js module:io.ox/core
msgid "All files have been deleted"
msgstr "Tous les fichiers ont été supprimés"

#: apps/io.ox/contacts/addressbook/popup.js module:io.ox/contacts
#: apps/io.ox/search/facets/extensions.js module:io.ox/core
msgid "All folders"
msgstr "Tous les dossiers"

#: apps/io.ox/mail/actions/copyMove.js module:io.ox/mail
msgid "All future messages from %1$s will be moved to the selected folder."
msgstr ""
"Tous les futurs messages de %1$s seront déplacés dans le dossier sélectionné."

#: apps/io.ox/mail/actions/copyMove.js module:io.ox/mail
msgid ""
"All future messages from the senders of the selected mails will be moved to "
"the selected folder."
msgstr ""
"Tous les futurs messages des expéditeurs des courriels sélectionnés seront "
"déplacés dans le dossier sélectionné."

#: apps/io.ox/contacts/addressbook/popup.js module:io.ox/contacts
msgid "All groups"
msgstr "Tous les groupes"

#: apps/io.ox/core/folder/actions/common.js module:io.ox/core
msgid "All messages have been deleted"
msgstr "Tous les messages ont été supprimés"

#: apps/io.ox/core/folder/actions/archive.js module:io.ox/core
msgid "All messages older than %1$d days will be moved to the archive folder"
msgstr ""
"Tous les messages plus anciens de %1$d jours seront déplacés dans le dossier "
"d'archive"

#: apps/io.ox/core/folder/api.js module:io.ox/core
msgid "All my appointments"
msgstr "Tous mes rendez-vous"

#: apps/io.ox/backbone/mini-views/timezonepicker.js module:io.ox/core
msgid "All timezones"
msgstr "Tous les fuseaux horaires"

#: apps/io.ox/settings/accounts/settings/pane.js
#: module:io.ox/settings/accounts
msgid "Allow connections with untrusted certificates"
msgstr "Autoriser les connexions avec des certificats non vérifiés"

#: apps/io.ox/mail/settings/pane.js module:io.ox/mail
msgid "Allow html formatted emails"
msgstr "Autoriser les courriels mis en forme avec HTML"

#: apps/io.ox/mail/settings/pane.js module:io.ox/mail
msgid "Allow pre-loading of externally linked images"
msgstr "Autoriser le préchargement des images externes liées"

#: apps/io.ox/mail/settings/pane.js module:io.ox/mail
msgid "Always add the following recipient to blind carbon copy (BCC)"
msgstr "Toujours ajouter le destinataire suivant en copie cachée (BCC)"

#: apps/io.ox/core/viewer/views/types/documentview.js module:io.ox/core
#: apps/io.ox/presenter/errormessages.js module:io.ox/presenter
msgid "An error occurred converting the document so it cannot be displayed."
msgstr ""
"Une erreur s'est produite pendant la conversion du document, il n'est pas "
"possible de l'afficher."

#: apps/io.ox/presenter/errormessages.js module:io.ox/presenter
msgid "An error occurred loading the document so it cannot be displayed."
msgstr ""
"Une erreur s'est produite lors du chargement du document, il n'est pas "
"possible de l'afficher."

#: apps/io.ox/portal/main.js module:io.ox/portal
msgid "An error occurred."
msgstr "Une erreur s'est produite."

#: apps/io.ox/calendar/detail/main.js module:io.ox/calendar
#: apps/io.ox/calendar/week/perspective.js
msgid "An error occurred. Please try again."
msgstr "Une erreur s'est produite. Veuillez réessayer."

#: apps/io.ox/core/tk/iframe.js module:io.ox/core/tk/iframe
msgid "An error occurred. There is no valid token available."
msgstr "Une erreur s'est produite. Il n'y a pas de jeton valide disponible."

#: apps/plugins/portal/twitter/register.js module:plugins/portal
#: apps/plugins/portal/twitter/util.js
msgid "An internal error occurred"
msgstr "Une erreur interne s'est produite"

#. generic error message
#: apps/io.ox/core/http_errors.js module:io.ox/core
msgid "An unknown error occurred"
msgstr "Une erreur inconnue s'est produite"

#: apps/io.ox/contacts/model.js module:io.ox/contacts
msgid "Anniversary"
msgstr "Anniversaire"

#: apps/io.ox/mail/mailfilter/settings/filter/view-form.js
#: module:io.ox/settings
msgid "Any recipient"
msgstr "N'importe quel destinataire"

#: apps/io.ox/onboarding/clients/extensions.js module:io.ox/core/onboarding
msgid "App Store"
msgstr "App Store"

#: apps/io.ox/mail/settings/pane.js module:io.ox/mail
msgid "Append vCard"
msgstr "Ajouter une carte de visite au format vCard"

#: apps/io.ox/contacts/settings/pane.js module:io.ox/contacts
#: apps/io.ox/contacts/view-detail.js
msgid "Apple Maps"
msgstr "Apple Maps"

#: apps/io.ox/core/desktop.js module:io.ox/core
msgid "Application Toolbar"
msgstr "Barre d'outils de l'application"

#: apps/io.ox/mail/main.js module:io.ox/mail apps/io.ox/settings/main.js
#: module:io.ox/core
msgid "Application may not work as expected until this problem is solved."
msgstr ""
"Il se peut que l'application ne fonctionne pas correctement tant que ce "
"problème n'est pas réglé."

#. Applies changes to an existing appointment, used in scheduling view
#: apps/io.ox/calendar/edit/extensions.js module:io.ox/calendar/edit/main
msgid "Apply changes"
msgstr "Appliquer les modifications"

#: apps/io.ox/core/permissions/permissions.js module:io.ox/core
msgid "Apply role"
msgstr "Appliquer le rôle"

#: apps/io.ox/mail/mailfilter/settings/filter/view-form.js
#: module:io.ox/settings
msgid "Apply rule if all conditions are met"
msgstr "Appliquer la règle si toutes les conditions sont respectées"

#: apps/io.ox/mail/mailfilter/settings/filter/view-form.js
#: module:io.ox/settings
msgid "Apply rule if any condition is met."
msgstr "Appliquer la règle si au moins une condition est respectée"

#: apps/io.ox/core/permissions/permissions.js module:io.ox/core
#: apps/io.ox/files/share/permissions.js
msgid "Apply to all subfolders"
msgstr "Appliquer à tous les sous-dossiers"

#: apps/io.ox/calendar/actions/acceptdeny.js module:io.ox/calendar
#: apps/io.ox/calendar/actions/edit.js apps/io.ox/calendar/edit/main.js
#: module:io.ox/calendar/edit/main apps/io.ox/calendar/list/perspective.js
#: apps/io.ox/calendar/view-detail.js apps/io.ox/calendar/week/perspective.js
#: apps/io.ox/mail/detail/links.js module:io.ox/mail
msgid "Appointment"
msgstr "Rendez-vous"

#: apps/io.ox/calendar/detail/main.js module:io.ox/calendar
#: apps/io.ox/calendar/month/perspective.js
#: apps/io.ox/calendar/week/perspective.js
msgid "Appointment Details"
msgstr "Détails du rendez-vous"

#. Invitations (notifications) about appointments
#: apps/plugins/notifications/calendar/register.js
#: module:plugins/notifications
msgid "Appointment invitations"
msgstr "Invitations à des rendez-vous"

#: apps/io.ox/calendar/week/perspective.js module:io.ox/calendar
msgid "Appointment list"
msgstr "Liste des rendez-vous"

#. Reminders (notifications) about appointments
#: apps/plugins/notifications/calendar/register.js
#: module:plugins/notifications
msgid "Appointment reminders"
msgstr "Rappels de rendez-vous"

#: apps/io.ox/calendar/freetime/timeView.js module:io.ox/calendar
msgid "Appointment types"
msgstr "Types de rendez-vous"

#: apps/plugins/portal/calendar/register.js module:plugins/portal
msgid "Appointments"
msgstr "Rendez-vous"

#: apps/io.ox/calendar/actions/create.js module:io.ox/calendar
msgid "Appointments in shared calendars"
msgstr "Rendez-vous dans les agendas partagés"

#: apps/io.ox/settings/apps/settings/pane.js module:io.ox/core
msgid "Approved:"
msgstr "Approuvé :"

#: apps/io.ox/core/sub/subscriptions.js module:io.ox/core/sub
msgid "Approximate Duration for Subscriptions"
msgstr "Durée approximative pour les abonnements"

#: apps/io.ox/core/main.js module:io.ox/core
msgid "Apps"
msgstr "Apps"

#: apps/io.ox/calendar/edit/recurrence-view.js module:io.ox/calendar/edit/main
msgid "April"
msgstr "Avril"

#. Archive folder
#: apps/io.ox/mail/accounts/view-form.js module:io.ox/settings
msgctxt "folder"
msgid "Archive"
msgstr "Archives"

#. Verb: (to) archive messages
#: apps/io.ox/core/folder/actions/archive.js module:io.ox/core
#: apps/io.ox/core/folder/contextmenu.js apps/io.ox/mail/actions.js
#: module:io.ox/mail apps/io.ox/mail/mobile-toolbar-actions.js
#: apps/io.ox/mail/toolbar.js
msgctxt "verb"
msgid "Archive"
msgstr "Archiver"

#: apps/io.ox/core/folder/actions/archive.js module:io.ox/core
msgid "Archive messages"
msgstr "Archiver les messages"

#. notification while archiving messages
#: apps/io.ox/core/folder/actions/archive.js module:io.ox/core
msgid "Archiving messages ..."
msgstr "Archivage des messages..."

#: apps/plugins/portal/twitter/util.js module:plugins/portal
msgid "Are you sure you want to delete this Tweet?"
msgstr "Êtes-vous sûr de vouloir supprimer ce tweet ?"

#. Auth type. Short for "Use same credentials as incoming mail server"
#: apps/io.ox/mail/accounts/view-form.js module:io.ox/settings
msgid "As incoming mail server"
msgstr "En tant que serveur de courrier entrant"

#: apps/io.ox/files/share/view-options.js module:io.ox/files
#: apps/io.ox/files/view-options.js apps/io.ox/mail/view-options.js
#: module:io.ox/mail apps/io.ox/tasks/main.js module:io.ox/tasks
msgid "Ascending"
msgstr "Croissant"

#: apps/io.ox/mail/settings/pane.js module:io.ox/mail
msgid "Ask for mailto link registration"
msgstr "Demander l'enregistrement par lien mailto"

#: apps/io.ox/contacts/model.js module:io.ox/contacts
msgid "Assistant"
msgstr "Assistant"

#: apps/io.ox/mail/compose/view.js module:io.ox/mail
msgid "Attach Vcard"
msgstr "Joindre ma vCard"

#: apps/io.ox/mail/settings/pane.js module:io.ox/mail
msgid "Attachment"
msgstr "en pièce jointe"

#: apps/io.ox/mail/actions/attachmentSave.js module:io.ox/mail
msgid "Attachment has been saved"
msgid_plural "Attachments have been saved"
msgstr[0] "La pièce jointe a été enregistrée"
msgstr[1] "Les pièces jointes ont été enregistrées"

#: apps/io.ox/calendar/edit/extensions.js module:io.ox/calendar/edit/main
#: apps/io.ox/calendar/view-detail.js module:io.ox/calendar
#: apps/io.ox/contacts/edit/view-form.js module:io.ox/contacts
#: apps/io.ox/mail/compose/extensions.js module:io.ox/mail
#: apps/io.ox/tasks/edit/view-template.js module:io.ox/tasks/edit
#: apps/io.ox/tasks/view-detail.js module:io.ox/tasks
msgid "Attachments"
msgstr "Pièces jointes"

#: apps/io.ox/core/pim/actions.js module:io.ox/core
msgid "Attachments have been saved!"
msgstr "Les pièces jointes ont été enregistrées."

#: apps/io.ox/calendar/edit/recurrence-view.js module:io.ox/calendar/edit/main
msgid "August"
msgstr "Août"

#: apps/io.ox/mail/accounts/view-form.js module:io.ox/settings
msgid "Authentication"
msgstr "Authentification"

#. Role: create folder + read/write/delete all
#: apps/io.ox/core/permissions/permissions.js module:io.ox/core
#: apps/io.ox/files/share/permissions.js
msgid "Author"
msgstr "Auteur"

#: apps/io.ox/mail/autoforward/settings/model.js module:io.ox/mail
#: apps/io.ox/mail/autoforward/settings/register.js
msgid "Auto Forward"
msgstr "Transfert automatique"

#: apps/io.ox/mail/accounts/settings.js module:io.ox/mail/accounts/settings
msgid ""
"Auto-configuration failed. Do you want to configure your account manually?"
msgstr ""
"La configuration automatique a échoué. Souhaitez-vous configurer votre "
"compte manuellement ?"

#: apps/io.ox/mail/settings/pane.js module:io.ox/mail
msgid "Auto-save email drafts"
msgstr "Enregistrer automatiquement les brouillons des messages"

#: apps/io.ox/onboarding/clients/extensions.js module:io.ox/core/onboarding
msgid "Automatic Configuration"
msgstr "Configuration automatique"

#: apps/io.ox/onboarding/clients/extensions.js module:io.ox/core/onboarding
msgid "Automatic Configuration (via SMS)"
msgstr "Configuration automatique (par SMS)"

#: apps/io.ox/core/settings/pane.js module:io.ox/core
msgid "Automatic opening of notification area"
msgstr "Ouvrir automatiquement la zone de notification"

#: apps/io.ox/core/main.js module:io.ox/core apps/io.ox/core/settings/pane.js
msgid "Automatic sign out"
msgstr "Déconnexion automatique"

#: apps/io.ox/mail/settings/pane.js module:io.ox/mail
msgid ""
"Automatically collect contacts in the folder \"Collected addresses\" while "
"reading"
msgstr ""
"Collecter automatiquement les contacts dans le dossier « Adresses "
"collectées » lors de la lecture"

#: apps/io.ox/mail/settings/pane.js module:io.ox/mail
msgid ""
"Automatically collect contacts in the folder \"Collected addresses\" while "
"sending"
msgstr ""
"Collecter automatiquement les contacts dans le dossier « Adresses "
"collectées » lors de l'envoi"

#: apps/io.ox/calendar/settings/pane.js module:io.ox/calendar
msgid ""
"Automatically delete the invitation email after the appointment has been "
"accepted or declined"
msgstr ""
"Supprimer automatiquement le courriel d'invitation une fois que le rendez-"
"vous a été accepté ou décliné"

#: apps/io.ox/core/settings/errorlog/settings/pane.js module:io.ox/core
msgid "Average time: %1$s ms"
msgstr "Durée moyenne : %1$s ms"

#. Bytes
#: apps/io.ox/core/strings.js module:io.ox/core
msgid "B"
msgstr "o"

#. %1$s is the name of the inputfield (To, CC, BCC)
#: apps/io.ox/mail/compose/extensions.js module:io.ox/mail
msgid "BCC"
msgstr "BCC"

#. Used as button label for a navigation action, like the browser back button
#: apps/io.ox/calendar/main.js module:io.ox/calendar
#: apps/io.ox/contacts/main.js module:io.ox/contacts
#: apps/io.ox/core/commons.js module:io.ox/core apps/io.ox/core/tk/wizard.js
#: apps/io.ox/mail/main.js module:io.ox/mail apps/io.ox/mail/threadview.js
#: apps/io.ox/tasks/main.js module:io.ox/tasks
msgid "Back"
msgstr "Précédent"

#: apps/io.ox/calendar/freebusy/templates.js module:io.ox/calendar/freebusy
msgid "Back to appointment"
msgstr "Revenir au rendez-vous"

#: apps/io.ox/mail/threadview.js module:io.ox/mail
msgid "Back to list"
msgstr "Retour à la liste"

#: apps/plugins/wizards/mandatory/main.js module:io.ox/wizards/firstStart
msgid "Back to sign in"
msgstr "Retourner à la connexion"

#: apps/io.ox/core/settings/pane.js module:io.ox/core
#: apps/io.ox/settings/main.js
msgid "Basic settings"
msgstr "Réglages de base"

#: apps/plugins/wizards/mandatory/main.js module:io.ox/wizards/firstStart
msgid ""
"Before you can continue using the product, you have to enter some basic "
"information. It will take less than a minute."
msgstr ""
"Avant de pouvoir continuer à utiliser ce produit, vous devez fournir "
"quelques informations de base. Cela prendra moins d'une minute."

#: apps/plugins/notifications/mail/register.js module:plugins/notifications
msgid "Bell"
msgstr "Cloche"

#: apps/io.ox/tasks/edit/view-template.js module:io.ox/tasks/edit
#: apps/io.ox/tasks/print.js module:io.ox/tasks
#: apps/io.ox/tasks/view-detail.js
msgid "Billing information"
msgstr "Informations de facturation"

#: apps/plugins/portal/birthdays/register.js module:plugins/portal
msgid "Birthdays"
msgstr "Anniversaires"

#: apps/io.ox/portal/settings/pane.js module:io.ox/portal
msgid "Black"
msgstr "Noir"

#: apps/io.ox/mail/common-extensions.js module:io.ox/mail
msgid "Blind copy"
msgstr "Copie invisible"

#: apps/io.ox/mail/print.js module:io.ox/mail
msgctxt "BCC"
msgid "Blind copy"
msgstr "Copie invisible"

#: apps/io.ox/core/tk/flag-picker.js module:io.ox/mail
#: apps/io.ox/mail/mailfilter/settings/filter/view-form.js
#: module:io.ox/settings apps/io.ox/portal/settings/pane.js
#: module:io.ox/portal
msgid "Blue"
msgstr "Bleu"

#: apps/io.ox/files/actions/add-storage-account.js module:io.ox/files
msgid "Box"
msgstr "Box"

#: apps/io.ox/contacts/model.js module:io.ox/contacts
msgid "Branches"
msgstr "Filiales"

#: apps/io.ox/presenter/actions.js module:io.ox/presenter
msgid "Broadcast your presentation over the Web."
msgstr "Diffuser une présentation sur le Web."

#: apps/io.ox/core/settings/errorlog/settings/pane.js module:io.ox/core
msgid "Browser"
msgstr "Navigateur"

#: apps/io.ox/contacts/view-detail.js module:io.ox/contacts
msgid "Business Address"
msgstr "Adresse professionnelle"

#: apps/io.ox/contacts/edit/view-form.js module:io.ox/contacts
#: apps/plugins/halo/xing/register.js module:plugins/portal
msgid "Business address"
msgstr "Adresse professionnelle"

#: apps/io.ox/contacts/model.js module:io.ox/contacts
msgid "Business category"
msgstr "Catégorie d'entreprises"

#: apps/plugins/portal/birthdays/register.js module:plugins/portal
msgid "Buy a gift"
msgstr "Acheter un cadeau"

#: apps/io.ox/wizards/upsell.js module:io.ox/wizards
msgid "Buy now!"
msgstr "Acheter maintenant !"

#: apps/io.ox/calendar/month/perspective.js module:io.ox/calendar
#: apps/io.ox/calendar/week/perspective.js
msgid ""
"By changing the date of this appointment you are creating an appointment "
"exception to the series. Do you want to continue?"
msgstr ""
"En modifiant la date de ce rendez-vous, vous créez une exception de rendez-"
"vous dans la série. Voulez-vous continuer ?"

#. %1$s is the name of the inputfield (To, CC, BCC)
#: apps/io.ox/mail/compose/extensions.js module:io.ox/mail
#: apps/io.ox/mail/mailfilter/settings/filter/view-form.js
#: module:io.ox/settings
msgid "CC"
msgstr "CC"

#: apps/io.ox/core/import/import.js module:io.ox/core
msgid "CSV"
msgstr "CSV"

#: apps/io.ox/backbone/views/datepicker.js module:io.ox/core
msgid "CW"
msgstr "Sem."

#. CW is calender week and %1$d is the week number
#. %1$d = Calendar week
#: apps/io.ox/backbone/views/datepicker.js module:io.ox/core
#: apps/io.ox/calendar/freetime/timeView.js module:io.ox/calendar
#: apps/io.ox/calendar/month/view.js apps/io.ox/calendar/week/view.js
msgid "CW %1$d"
msgstr "JO %1$d"

#: apps/io.ox/onboarding/clients/extensions.js module:io.ox/core/onboarding
msgid "CalDAV Login"
msgstr "Authentification CalDAV"

#: apps/io.ox/core/folder/actions/properties.js module:io.ox/core
#: apps/io.ox/onboarding/clients/extensions.js module:io.ox/core/onboarding
msgid "CalDAV URL"
msgstr "URL CalDAV"

#: apps/io.ox/core/folder/api.js module:io.ox/core
#: apps/io.ox/mail/detail/links.js module:io.ox/mail
msgid "Calendar"
msgstr "Agenda"

#: apps/io.ox/calendar/settings/pane.js module:io.ox/calendar
#: apps/io.ox/core/main.js module:io.ox/core
#: apps/io.ox/search/view-template.js
msgctxt "app"
msgid "Calendar"
msgstr "Agenda"

#: apps/io.ox/calendar/week/perspective.js module:io.ox/calendar
msgid "Calendar Day View"
msgstr "Agenda en vue journalière"

#: apps/io.ox/calendar/month/perspective.js module:io.ox/calendar
msgid "Calendar Month View"
msgstr "Agenda en vue mensuelle"

#: apps/io.ox/calendar/week/perspective.js module:io.ox/calendar
msgid "Calendar Week View"
msgstr "Agenda en vue hebdomadaire"

#: apps/io.ox/calendar/week/perspective.js module:io.ox/calendar
msgid "Calendar Workweek View"
msgstr "Agenda en vue semaine ouvrée"

#: apps/io.ox/calendar/mobile-toolbar-actions.js module:io.ox/calendar
msgid "Calendar view"
msgstr "Vue en calendrier"

#: apps/io.ox/calendar/edit/extensions.js module:io.ox/calendar/edit/main
msgid "Calendar:"
msgstr "Agenda :"

#: apps/io.ox/calendar/main.js module:io.ox/calendar
msgid "Calendars"
msgstr "Agendas"

#: apps/io.ox/backbone/views/modal.js module:io.ox/core
#: apps/io.ox/calendar/actions.js module:io.ox/calendar
#: apps/io.ox/calendar/actions/acceptdeny.js
#: apps/io.ox/calendar/actions/create.js apps/io.ox/calendar/actions/delete.js
#: apps/io.ox/calendar/actions/edit.js apps/io.ox/calendar/edit/main.js
#: module:io.ox/calendar/edit/main apps/io.ox/calendar/edit/timezone-dialog.js
#: apps/io.ox/calendar/main.js apps/io.ox/calendar/month/perspective.js
#: apps/io.ox/calendar/settings/timezones/favorite-view.js
#: apps/io.ox/calendar/week/perspective.js
#: apps/io.ox/contacts/actions/delete.js module:io.ox/contacts
#: apps/io.ox/contacts/distrib/main.js apps/io.ox/contacts/edit/main.js
#: apps/io.ox/contacts/main.js apps/io.ox/core/desktop.js
#: apps/io.ox/core/export/export.js apps/io.ox/core/folder/actions/archive.js
#: apps/io.ox/core/folder/actions/common.js
#: apps/io.ox/core/folder/actions/remove.js
#: apps/io.ox/core/folder/actions/rename.js apps/io.ox/core/folder/picker.js
#: apps/io.ox/core/import/import.js apps/io.ox/core/main.js
#: apps/io.ox/core/permissions/permissions.js apps/io.ox/core/print.js
#: apps/io.ox/core/relogin.js apps/io.ox/core/sub/subscriptions.js
#: module:io.ox/core/sub apps/io.ox/core/tk/filestorageUtil.js
#: apps/io.ox/core/tk/mobiscroll.js apps/io.ox/core/upsell.js
#: apps/io.ox/core/viewer/views/sidebar/uploadnewversionview.js
#: module:io.ox/core/viewer apps/io.ox/editor/main.js module:io.ox/editor
#: apps/io.ox/files/actions/delete.js module:io.ox/files
#: apps/io.ox/files/actions/edit-description.js
#: apps/io.ox/files/actions/rename.js apps/io.ox/files/actions/save-as-pdf.js
#: apps/io.ox/files/actions/share.js
#: apps/io.ox/files/actions/upload-new-version.js
#: apps/io.ox/files/actions/versions-delete.js apps/io.ox/files/main.js
#: apps/io.ox/files/share/permissions.js apps/io.ox/files/upload/main.js
#: apps/io.ox/keychain/secretRecoveryDialog.js module:io.ox/keychain
#: apps/io.ox/mail/accounts/settings.js module:io.ox/mail/accounts/settings
#: apps/io.ox/mail/accounts/view-form.js module:io.ox/settings
#: apps/io.ox/mail/actions/attachmentEmpty.js module:io.ox/mail
#: apps/io.ox/mail/actions/delete.js apps/io.ox/mail/actions/reminder.js
#: apps/io.ox/mail/categories/edit.js apps/io.ox/mail/compose/extensions.js
#: apps/io.ox/mail/compose/inline-images.js apps/io.ox/mail/compose/names.js
#: apps/io.ox/mail/compose/view.js apps/io.ox/mail/inplace-reply.js
#: apps/io.ox/mail/mailfilter/settings/filter.js apps/io.ox/mail/main.js
#: apps/io.ox/mail/settings/signatures/settings/pane.js
#: apps/io.ox/oauth/settings.js apps/io.ox/portal/main.js module:io.ox/portal
#: apps/io.ox/portal/settings/widgetview.js
#: apps/io.ox/settings/accounts/settings/pane.js
#: module:io.ox/settings/accounts apps/io.ox/settings/apps/settings/pane.js
#: apps/io.ox/tasks/actions/delete.js module:io.ox/tasks
#: apps/io.ox/tasks/common-extensions.js apps/io.ox/tasks/edit/main.js
#: apps/io.ox/tasks/main.js
#: apps/plugins/administration/groups/settings/edit.js
#: apps/plugins/administration/groups/settings/toolbar.js
#: apps/plugins/administration/resources/settings/edit.js
#: apps/plugins/administration/resources/settings/toolbar.js
#: apps/plugins/notifications/calendar/register.js
#: module:plugins/notifications apps/plugins/portal/flickr/register.js
#: module:plugins/portal apps/plugins/portal/mail/register.js
#: apps/plugins/portal/rss/register.js apps/plugins/portal/tumblr/register.js
#: apps/plugins/portal/twitter/util.js
#: apps/plugins/portal/userSettings/register.js
#: apps/plugins/portal/xing/register.js
msgid "Cancel"
msgstr "Annuler"

#: apps/io.ox/core/desktop.js module:io.ox/core
msgid "Cancel search"
msgstr "Annuler la recherche"

#: apps/io.ox/core/tk/filestorageUtil.js module:io.ox/core
#: apps/io.ox/tasks/common-extensions.js module:io.ox/tasks
msgid "Canceled"
msgstr "Annulé"

#. %1$s is an email address
#: apps/io.ox/participants/add.js module:io.ox/core
msgid "Cannot add participant/member with an invalid mail address: %1$s"
msgstr ""
"Impossible d'ajouter un participant / membre avec une adresse électronique "
"non valide : %1$s"

#. error message when offline
#: apps/io.ox/core/http_errors.js module:io.ox/core
msgid "Cannot connect to server. Please check your connection."
msgstr ""
"Impossible de se connecter au serveur. Veuillez vérifier votre connexion."

#: apps/io.ox/mail/accounts/settings.js module:io.ox/mail/accounts/settings
msgid "Cannot establish secure connection. Do you want to proceed anyway?"
msgstr ""
"Impossible d'établir une connexion sécurisée. Voulez-vous tout de même "
"effectuer cette action ?"

#: apps/plugins/halo/mail/register.js module:plugins/halo
msgid "Cannot find any messages this contact sent to you."
msgstr "Impossible de trouver des messages que ce contact vous aurait envoyés."

#: apps/plugins/halo/mail/register.js module:plugins/halo
msgid "Cannot find any messages you sent to this contact."
msgstr ""
"Impossible de trouver des messages que vous auriez envoyés à ce contact."

#: apps/plugins/portal/flickr/register.js module:plugins/portal
msgid "Cannot find user with given name."
msgstr "Impossible de trouver un utilisateur de ce nom."

#: apps/io.ox/core/print.js module:io.ox/core
msgid "Cannot print this item"
msgid_plural "Cannot print these items"
msgstr[0] "Impossible d'imprimer cet élément"
msgstr[1] "Impossible d'imprimer ces éléments"

#: apps/io.ox/core/viewer/views/displayerview.js module:io.ox/core
msgid "Cannot require a view type for %1$s"
msgstr "Impossible de choisir un type de vue pour %1$s"

#: apps/io.ox/files/guidance/statistics.js module:io.ox/files
msgid "Capacity"
msgstr "Capacité"

#: apps/io.ox/onboarding/clients/extensions.js module:io.ox/core/onboarding
msgid "CardDAV Login"
msgstr "Authentification CardDAV"

#: apps/io.ox/onboarding/clients/extensions.js module:io.ox/core/onboarding
msgid "CardDAV URL"
msgstr "URL CardDAV"

#: apps/io.ox/wizards/upsell.js module:io.ox/wizards
msgid "Cart is empty."
msgstr "Le panier est vide."

#: apps/io.ox/contacts/model.js module:io.ox/contacts
#: apps/io.ox/contacts/print.js apps/io.ox/onboarding/clients/extensions.js
#: module:io.ox/core/onboarding
msgid "Cell phone"
msgstr "Téléphone portable"

#: apps/io.ox/contacts/model.js module:io.ox/contacts
msgid "Cell phone (alt)"
msgstr "Tél. portable (autre)"

#: apps/io.ox/calendar/edit/timezone-dialog.js module:io.ox/calendar/edit/main
msgid "Change"
msgstr "Modifier"

#: apps/io.ox/mail/settings/pane.js module:io.ox/mail
msgid "Change IMAP subscriptions"
msgstr "Modifier les abonnements IMAP"

#: apps/io.ox/calendar/actions/acceptdeny.js module:io.ox/calendar
#: apps/io.ox/tasks/actions.js module:io.ox/tasks
#: apps/io.ox/tasks/mobile-toolbar-actions.js apps/io.ox/tasks/toolbar.js
#: module:io.ox/mail
msgid "Change confirmation status"
msgstr "Modifier l'état de confirmation"

#: apps/io.ox/tasks/actions.js module:io.ox/tasks apps/io.ox/tasks/toolbar.js
#: module:io.ox/mail
msgid "Change due date"
msgstr "Modifier la date d'échéance"

#: apps/io.ox/core/main.js module:io.ox/core apps/io.ox/core/settings/pane.js
#: apps/plugins/portal/userSettings/register.js
msgid "Change password"
msgstr "Changer le mot de passe"

#: apps/plugins/portal/userSettings/register.js module:io.ox/core
msgid "Change password and sign out"
msgstr "Changer le mot de passe et se déconnecter"

#: apps/io.ox/calendar/actions.js module:io.ox/calendar
#: apps/io.ox/calendar/toolbar.js
msgid "Change status"
msgstr "Modifier l'état"

#: apps/io.ox/calendar/edit/timezone-dialog.js module:io.ox/calendar/edit/main
msgid "Change timezone"
msgstr "Changer le fuseau horaire"

#: apps/io.ox/calendar/freebusy/templates.js module:io.ox/calendar/freebusy
msgid "Change view"
msgstr "Changer de vue"

#: apps/io.ox/tasks/common-extensions.js module:io.ox/tasks
msgid "Changed due date"
msgstr "Date d'échéance modifiée"

#: apps/io.ox/calendar/invitations/register.js module:io.ox/calendar/main
msgid "Changes have been saved"
msgstr "Les modifications ont été enregistrées"

#: apps/io.ox/oauth/settings.js module:io.ox/settings
msgid "Changes have been saved."
msgstr "Les modifications ont été enregistrées."

#. Emoji category
#. Japanese: キャラクター
#. Contains: Cartoon characters, animals
#: apps/io.ox/emoji/categories.js module:io.ox/mail/emoji
msgid "Character"
msgstr "Caractère"

#: apps/io.ox/calendar/toolbar.js module:io.ox/calendar
#: apps/io.ox/contacts/toolbar.js module:io.ox/contacts
#: apps/io.ox/files/toolbar.js module:io.ox/files apps/io.ox/mail/toolbar.js
#: module:io.ox/mail apps/io.ox/tasks/toolbar.js
msgid "Checkboxes"
msgstr "Cases à cocher"

#: apps/io.ox/core/sub/subscriptions.js module:io.ox/core/sub
msgid "Checking credentials ..."
msgstr "Vérification de l'identité en cours… "

#: apps/io.ox/contacts/model.js module:io.ox/contacts
msgid "Children"
msgstr "Enfants"

#: apps/plugins/notifications/mail/register.js module:plugins/notifications
msgid "Chimes"
msgstr "Carillon"

#: apps/io.ox/contacts/print.js module:io.ox/contacts
msgid "City"
msgstr "Ville"

#: apps/io.ox/calendar/toolbar.js module:io.ox/calendar
msgid "Classic colors"
msgstr "Couleurs classiques"

#: apps/io.ox/core/folder/contextmenu.js module:io.ox/core
msgid "Clean up"
msgstr "Nettoyer"

#: apps/io.ox/core/folder/actions/common.js module:io.ox/core
msgid "Cleaning up ..."
msgstr "Nettoyage..."

#: apps/io.ox/core/tk/datepicker.js module:io.ox/core
#: apps/io.ox/core/tk/mobiscroll.js
msgid "Clear"
msgstr "Réinitialiser"

#: apps/io.ox/search/view-template.js module:io.ox/core
msgid "Clear field"
msgstr "Réinitialiser le champ"

#: apps/io.ox/contacts/addressbook/popup.js module:io.ox/contacts
msgid "Clear selection"
msgstr "Réinitialiser la sélection"

#: apps/io.ox/help/center.js module:io.ox/help
msgid "Click here to quit the help center"
msgstr "Cliquez ici pour quitter le centre d'aide"

#: apps/plugins/portal/xing/register.js module:plugins/portal
msgid "Click here to reconnect to your xing account to see activities."
msgstr ""
"Cliquez ici pour vous reconnecter à votre compte Xing et voir les activités."

#: apps/io.ox/calendar/edit/recurrence-view.js module:io.ox/calendar/edit/main
msgid "Click on a sentence to choose when to repeat the appointment."
msgstr "Cliquer sur une phrase pour choisir quand répéter le rendez-vous."

#: apps/io.ox/calendar/edit/recurrence-view.js module:io.ox/calendar/edit/main
msgid "Click on the links to change the values."
msgstr "Cliquer sur les liens pour modifier les valeurs."

#: apps/plugins/portal/linkedIn/register.js module:plugins/portal
#: apps/plugins/portal/twitter/register.js
msgid "Click to authorize your account again"
msgstr "Cliquez ici pour autoriser à nouveau votre compte"

#: apps/io.ox/calendar/edit/recurrence-view.js module:io.ox/calendar/edit/main
msgid "Click to close the recurrence view"
msgstr "Cliquez pour fermer la vue des répétitions"

#: apps/io.ox/core/yell.js module:io.ox/core
msgid "Click to close this notification"
msgstr "Cliquez pour fermer cette notification"

#: apps/io.ox/preview/main.js module:io.ox/core
msgid "Click to open."
msgstr "Cliquez pour ouvrir."

#: apps/io.ox/preview/main.js module:io.ox/core
msgid "Click to open. Drag to your desktop to download."
msgstr "Cliquez pour ouvrir. Déposez sur votre bureau pour télécharger."

#: apps/io.ox/core/viewer/views/types/audioview.js module:io.ox/core
msgid "Click to play audio file"
msgstr "Cliquez pour lire le fichier audio"

#: apps/plugins/portal/twitter/register.js module:plugins/portal
msgid "Click to retry"
msgstr "Cliquez pour réessayer"

#: apps/plugins/portal/twitter/register.js module:plugins/portal
msgid "Click to retry later."
msgstr "Cliquez pour réessayer ultérieurement."

#: apps/io.ox/mail/compose/extensions.js module:io.ox/mail
msgid "Click to select contacts"
msgstr "Cliquez pour sélectionner des contacts"

#: apps/io.ox/onboarding/clients/extensions.js module:io.ox/core/onboarding
msgid "Click to show or hide actions for advanced users."
msgstr "Cliquez pour afficher ou masquer les actions des utilisateurs avancés."

<<<<<<< HEAD
#: apps/io.ox/core/viewer/views/types/videoview.js module:io.ox/core
msgid "Click to start video"
msgstr "Cliquez pour démarrer la vidéo"
=======
#: apps/io.ox/contacts/addressbook/popup.js module:io.ox/contacts
msgid "Departments"
msgstr "Départements"

#: apps/io.ox/contacts/addressbook/popup.js module:io.ox/contacts
#: apps/io.ox/core/desktop.js module:io.ox/core apps/io.ox/core/main.js
#: apps/io.ox/find/extensions-facets.js apps/io.ox/find/main.js
#: apps/io.ox/find/view-tokenfield.js
#: apps/io.ox/search/autocomplete/extensions.js apps/io.ox/search/main.js
#: module:io.ox/search apps/plugins/portal/flickr/register.js
#: module:plugins/portal
msgid "Search"
msgstr "Chercher"
>>>>>>> 3878e903

#: apps/io.ox/portal/main.js module:io.ox/portal
msgid "Click to try again."
msgstr "Cliquez pour réessayer."

#: apps/io.ox/contacts/widgets/pictureUpload.js module:io.ox/contacts
msgid "Click to upload image"
msgstr "Cliquez pour télécharger l'image."

#: apps/io.ox/onboarding/clients/wizard.js module:io.ox/core/onboarding
msgid "Client onboarding"
msgstr "Intégration du client "

#. button label for closing the Presenter app.
#. button tooltip for closing the Presenter app.
#: apps/io.ox/backbone/views/modal.js module:io.ox/core
#: apps/io.ox/calendar/freetime/main.js module:io.ox/calendar
#: apps/io.ox/core/about/about.js apps/io.ox/core/folder/actions/properties.js
#: apps/io.ox/core/folder/tree.js apps/io.ox/core/main.js
#: apps/io.ox/core/permissions/permissions.js apps/io.ox/core/tk/dialogs.js
#: apps/io.ox/core/tk/wizard.js apps/io.ox/core/viewer/views/toolbarview.js
#: apps/io.ox/core/wizard/registry.js module:io.ox/core/wizard
#: apps/io.ox/editor/main.js module:io.ox/editor
#: apps/io.ox/files/actions/add-storage-account.js module:io.ox/files
#: apps/io.ox/files/actions/share.js apps/io.ox/files/actions/showlink.js
#: apps/io.ox/files/mediaplayer.js apps/io.ox/files/share/permissions.js
#: apps/io.ox/files/upload/view.js apps/io.ox/mail/accounts/settings.js
#: module:io.ox/mail/accounts/settings apps/io.ox/mail/actions/source.js
#: module:io.ox/mail apps/io.ox/mail/main.js apps/io.ox/mail/statistics.js
#: apps/io.ox/presenter/views/toolbarview.js module:io.ox/presenter
#: apps/plugins/upsell/simple-wizard/register.js
#: module:plugins/upsell/simple-wizard
msgid "Close"
msgstr "Fermer"

#: apps/io.ox/mail/threadview.js module:io.ox/mail
msgid "Close all messages"
msgstr "Fermer tous les messages"

#: apps/io.ox/core/viewer/views/sidebar/panelbaseview.js
#: module:io.ox/core/viewer
msgid "Close description panel"
msgstr "Fermer le panneau de description"

#: apps/io.ox/core/commons.js module:io.ox/core apps/io.ox/files/main.js
#: module:io.ox/files apps/io.ox/files/view-options.js
#: apps/io.ox/mail/view-options.js module:io.ox/mail
msgid "Close folder view"
msgstr "Fermer la vue des dossiers"

#: apps/io.ox/core/notifications.js module:io.ox/core
msgid "Close notification area"
msgstr "Fermer la zone de notification"

#: apps/io.ox/core/commons.js module:io.ox/core
msgid "Close premium features"
msgstr "Fermer les fonctions Premium"

#. %1$s appointment or task title
#: apps/io.ox/core/tk/reminder-util.js module:io.ox/core
msgid "Close reminder for %1$s"
msgstr "Fermer le rappel de %1$s"

#: apps/io.ox/core/viewer/views/toolbarview.js module:io.ox/core
msgid "Close viewer"
msgstr "Fermer l'affichage"

#: apps/io.ox/calendar/edit/extensions.js module:io.ox/calendar/edit/main
#: apps/io.ox/tasks/edit/view-template.js module:io.ox/tasks/edit
msgid "Collapse form"
msgstr "Enrouler le formulaire"

#: apps/io.ox/calendar/edit/extensions.js module:io.ox/calendar/edit/main
#: apps/io.ox/mail/view-options.js module:io.ox/mail
#: apps/io.ox/portal/settings/pane.js module:io.ox/portal
msgid "Color"
msgstr "En couleur"

#. %1$s is the title of the item, which should be colored
#: apps/io.ox/portal/settings/pane.js module:io.ox/portal
msgid "Color %1$s"
msgstr "Couleur %1$s"

#: apps/io.ox/mail/settings/pane.js module:io.ox/mail
msgid "Color quoted lines"
msgstr "Colorer les lignes citées"

#: apps/io.ox/calendar/toolbar.js module:io.ox/calendar
msgid "Color scheme"
msgstr "Jeu de couleurs"

#: apps/io.ox/calendar/actions/acceptdeny.js module:io.ox/calendar
#: apps/io.ox/calendar/invitations/register.js module:io.ox/calendar/main
#: apps/io.ox/contacts/edit/view-form.js module:io.ox/contacts
#: apps/io.ox/contacts/model.js apps/io.ox/contacts/view-detail.js
#: apps/plugins/portal/xing/actions.js module:plugins/portal
msgid "Comment"
msgstr "Commentaire"

#: apps/plugins/portal/xing/actions.js module:plugins/portal
msgid "Comment has been successfully posted on XING"
msgstr "Le commentaire a été publié sur XING"

#: apps/plugins/portal/reddit/register.js module:io.ox/portal
msgid "Comments"
msgstr "Commentaires"

#: apps/plugins/core/feedback/register.js module:io.ox/core
msgid "Comments and suggestions"
msgstr "Commentaires et suggestions"

#: apps/io.ox/contacts/model.js module:io.ox/contacts
msgid "Commercial Register"
msgstr "Registre du commerce"

#: apps/io.ox/mail/settings/pane.js module:io.ox/mail
msgid "Common"
msgstr "Commun"

#. Emojis that work across all Japanese carriers.
#. Japanese: 他社共通絵文字
#: apps/io.ox/emoji/categories.js module:io.ox/mail/emoji
msgid "Common Emoji"
msgstr "Emoji courants"

#. answer Button to 'Do you want the appointments printed in detail or as a compact list?'
#: apps/io.ox/calendar/actions.js module:io.ox/calendar
#: apps/io.ox/calendar/freetime/timeView.js apps/io.ox/mail/toolbar.js
#: module:io.ox/mail
msgid "Compact"
msgstr "Compacte"

#: apps/io.ox/tasks/edit/view-template.js module:io.ox/tasks/edit
#: apps/io.ox/tasks/print.js module:io.ox/tasks
#: apps/io.ox/tasks/view-detail.js
msgid "Companies"
msgstr "Sociétés"

#: apps/io.ox/contacts/model.js module:io.ox/contacts
msgid "Company"
msgstr "Société"

#: apps/io.ox/mail/compose/main.js module:io.ox/mail
#: apps/io.ox/mail/compose/view.js apps/io.ox/mail/mobile-toolbar-actions.js
#: apps/io.ox/mail/settings/pane.js apps/io.ox/mail/toolbar.js
msgid "Compose"
msgstr "Rédiger"

#: apps/io.ox/mail/toolbar.js module:io.ox/mail
msgid "Compose new email"
msgstr "Rédiger un nouveau courriel"

#: apps/io.ox/mail/compose/extensions.js module:io.ox/mail
msgid "Compose new mail"
msgstr "Rédiger un nouveau courriel"

#: apps/io.ox/mail/mailfilter/settings/filter/view-form.js
#: module:io.ox/settings
msgid "Conditions"
msgstr "Conditions"

#: apps/io.ox/onboarding/clients/extensions.js module:io.ox/core/onboarding
msgid "Configuration Email"
msgstr "Courriel de configuration"

#. term is followed by a space and three dots (' …')
#. the dots refer to the term 'Categories' right above this dropdown entry
#. so user reads it as 'Configure Categories'
#: apps/io.ox/mail/toolbar.js module:io.ox/mail
msgid "Configure"
msgstr "Configurer"

#: apps/io.ox/mail/categories/edit.js module:io.ox/mail
msgid "Configure categories"
msgstr "Configurer les catégories"

#: apps/io.ox/onboarding/clients/extensions.js module:io.ox/core/onboarding
msgid "Configure now"
msgstr "Configurer maintenant"

#: apps/io.ox/files/util.js module:io.ox/files
msgid "Confirmation"
msgstr "Confirmation"

#: apps/io.ox/core/tk/filestorageUtil.js module:io.ox/core
msgid "Conflicts"
msgstr "Conflits"

#: apps/io.ox/calendar/conflicts/conflictList.js
#: module:io.ox/calendar/conflicts/conflicts
msgid "Conflicts detected"
msgstr "Conflits détectés"

#: apps/io.ox/calendar/edit/main.js module:io.ox/calendar/edit/main
msgid "Conflicts with resources cannot be ignored"
msgstr "Le conflit avec certaines ressources ne peut pas être ignoré"

#: apps/io.ox/calendar/view-grid-template.js module:io.ox/calendar
msgid "Conflicts:"
msgstr "Entre en conflit avec :"

#. button label within the client-onboarding widget
#. button opens the wizard to configure your device
#: apps/plugins/portal/client-onboarding/register.js module:plugins/portal
msgid "Connect"
msgstr "Se connecter"

#. starts the client onboarding wizard that helps users
#. to configure their devices to access/sync appsuites
#. data (f.e. install ox mail app)
#: apps/io.ox/core/main.js module:io.ox/core
#: apps/plugins/portal/client-onboarding/register.js module:plugins/portal
msgid "Connect your Device"
msgstr "Connecter votre appareil"

#: apps/io.ox/mail/accounts/view-form.js module:io.ox/settings
msgid "Connection security"
msgstr "Sécurité de la connexion"

#: apps/io.ox/core/settings/downloads/pane.js module:io.ox/core
msgid "Connector for Microsoft Outlook®"
msgstr "Connecteur pour Microsoft Outlook®"

#: apps/io.ox/contacts/edit/main.js module:io.ox/contacts
#: apps/io.ox/mail/detail/links.js module:io.ox/mail
msgid "Contact"
msgstr "Contact"

#: apps/io.ox/contacts/detail/main.js module:io.ox/contacts
#: apps/io.ox/contacts/main.js apps/io.ox/contacts/view-detail.js
msgid "Contact Details"
msgstr "Détails sur le contact"

#: apps/io.ox/contacts/actions.js module:io.ox/contacts
msgid "Contact has been copied"
msgstr "Le contact a été copié"

#: apps/io.ox/contacts/actions.js module:io.ox/contacts
msgid "Contact has been moved"
msgstr "Le contact a été déplacé"

#: apps/io.ox/mail/toolbar.js module:io.ox/mail
msgid "Contact pictures"
msgstr "Images du contact"

#: apps/plugins/xing/main.js module:plugins/portal
msgid "Contact request sent"
msgstr "Demande de mise en contact envoyée"

#: apps/io.ox/contacts/main.js module:io.ox/contacts
msgid "Contacts"
msgstr "Contacts"

#: apps/io.ox/contacts/actions.js module:io.ox/contacts
msgid "Contacts have been copied"
msgstr "Les contacts ont été copiés"

#: apps/io.ox/contacts/actions.js module:io.ox/contacts
msgid "Contacts have been moved"
msgstr "Les contacts ont été déplacés"

#: apps/io.ox/contacts/main.js module:io.ox/contacts
msgid "Contacts toolbar"
msgstr "Barre d'outils des contacts"

#: apps/io.ox/mail/mailfilter/settings/filter/view-form.js
#: module:io.ox/settings
msgid "Contains"
msgstr "Contient"

#: apps/io.ox/mail/mailfilter/settings/filter/view-form.js
#: module:io.ox/settings
msgid "Content"
msgstr "Contenu"

#. button label for continuing the presentation
#: apps/io.ox/core/main.js module:io.ox/core apps/io.ox/mail/compose/view.js
#: module:io.ox/mail apps/io.ox/presenter/views/navigationview.js
#: module:io.ox/presenter apps/io.ox/presenter/views/toolbarview.js
msgid "Continue"
msgstr "Continuer"

#. button label for continuing the presentation
#. tooltip for the continue presentation button
#: apps/io.ox/presenter/views/navigationview.js module:io.ox/presenter
#: apps/io.ox/presenter/views/presentationview.js
#: apps/io.ox/presenter/views/toolbarview.js
msgid "Continue presentation"
msgstr "Poursuivre la présentation"

#. button tooltip for continuing the presentation
#: apps/io.ox/presenter/views/navigationview.js module:io.ox/presenter
#: apps/io.ox/presenter/views/toolbarview.js
msgid "Continue the presentation"
msgstr "Poursuivre la présentation"

#: apps/io.ox/mail/threadview.js module:io.ox/mail
msgid "Conversation"
msgstr "Discussion"

#: apps/io.ox/mail/view-options.js module:io.ox/mail
msgid "Conversations"
msgstr "Conversations"

#: apps/io.ox/core/main.js module:io.ox/core
#: apps/io.ox/search/view-template.js
msgctxt "app"
msgid "Conversations"
msgstr "Conversations"

#: apps/io.ox/calendar/edit/timezone-dialog.js module:io.ox/calendar/edit/main
msgid "Convert the entered start and end dates to match the modified timezones"
msgstr ""
"Convertir les dates saisies pour le début et la fin pour faire correspondre "
"les fuseaux horaires"

#: apps/io.ox/files/share/wizard.js module:io.ox/files
msgid "Copied"
msgstr "Copié"

#: apps/io.ox/contacts/actions.js module:io.ox/contacts
#: apps/io.ox/contacts/mobile-toolbar-actions.js module:io.ox/mail
#: apps/io.ox/contacts/toolbar.js apps/io.ox/files/actions.js
#: module:io.ox/files apps/io.ox/files/toolbar.js apps/io.ox/mail/actions.js
#: apps/io.ox/mail/mobile-toolbar-actions.js apps/io.ox/mail/toolbar.js
msgid "Copy"
msgstr "Copier"

#: apps/io.ox/mail/common-extensions.js module:io.ox/mail
#: apps/io.ox/mail/print.js
msgctxt "CC"
msgid "Copy"
msgstr "Copie"

#: apps/io.ox/files/share/wizard.js module:io.ox/files
msgid "Copy to clipboard"
msgstr "Copier vers le presse-papiers"

#: apps/io.ox/contacts/view-detail.js module:io.ox/contacts
msgid "Copy to description"
msgstr "Copier dans la description"

#: apps/io.ox/tasks/model.js module:io.ox/tasks
msgid "Costs must be between -%1$d and %1$d."
msgstr "Les coûts doivent se situer entre -%1$d et %1$d."

#: apps/io.ox/tasks/model.js module:io.ox/tasks
msgid "Costs must only have two decimal places."
msgstr "Les coûts ne doivent avoir que deux décimales."

#: apps/io.ox/core/desktop.js module:io.ox/core
msgid "Could not get a default folder for this application."
msgstr "Impossible d'obtenir un dossier par défaut pour cette application."

#: apps/io.ox/contacts/view-detail.js module:io.ox/contacts
msgid "Could not load attachments for this contact."
msgstr "Impossible de charger les pièces jointes pour ce contact."

#: apps/io.ox/tasks/view-detail.js module:io.ox/tasks
msgid "Could not load attachments for this task."
msgstr "Impossible de charger les pièces jointes à cette tâche."

#: apps/plugins/portal/flickr/register.js module:plugins/portal
msgid "Could not load data"
msgstr "Impossible de charger les données"

#: apps/plugins/portal/twitter/register.js module:plugins/portal
msgid "Could not load new Tweets."
msgstr "Impossible de charger de nouveaux tweets."

#: apps/io.ox/core/tk/vgrid.js module:io.ox/core
msgid "Could not load this list"
msgstr "Impossible de charger cette liste"

#: apps/io.ox/mail/settings/pane.js module:io.ox/mail
#: apps/io.ox/mail/settings/signatures/settings/pane.js
msgid "Could not save settings"
msgstr "Impossible d'enregistrer les réglages"

#: apps/io.ox/portal/widgets.js module:io.ox/portal
msgid "Could not save settings."
msgstr "Impossible d'enregistrer les réglages."

#: apps/io.ox/core/folder/api.js module:io.ox/core
msgid ""
"Could not save settings. There have to be at least one user with "
"administration rights."
msgstr ""
"Impossible d'enregistrer les réglages. Il faut qu'au moins un utilisateur "
"ait des droits administratifs."

#: apps/io.ox/calendar/list/perspective.js module:io.ox/calendar
msgid "Couldn't load appointment data."
msgstr "Impossible de charger les données de rendez-vous."

#: apps/io.ox/contacts/main.js module:io.ox/contacts
msgid "Couldn't load contact data."
msgstr "Impossible de charger les données de contact."

#: apps/io.ox/tasks/main.js module:io.ox/tasks
msgid "Couldn't load that task."
msgstr "Impossible de charger cette tâche."

#: apps/io.ox/mail/autoforward/settings/register.js module:io.ox/mail
msgid "Couldn't load your auto forward."
msgstr "Impossible de charger votre transfert automatique."

#: apps/io.ox/core/settings/user.js module:io.ox/contacts
msgid "Couldn't load your contact data."
msgstr "Impossible de charger vos données de contact."

#: apps/io.ox/mail/mailfilter/settings/register.js module:io.ox/mail
msgid "Couldn't load your mail filter rules."
msgstr "Impossible de charger vos règles de filtrage du courrier."

#: apps/io.ox/mail/vacationnotice/settings/register.js module:io.ox/mail
msgid "Couldn't load your vacation notice."
msgstr "Impossible de charger votre message d'absence."

#: apps/io.ox/contacts/model.js module:io.ox/contacts
msgid "Country"
msgstr "Pays"

#: apps/io.ox/calendar/edit/extensions.js module:io.ox/calendar/edit/main
#: apps/io.ox/calendar/mobile-toolbar-actions.js module:io.ox/calendar
#: apps/io.ox/tasks/edit/view-template.js module:io.ox/tasks/edit
#: apps/plugins/administration/groups/settings/edit.js module:io.ox/core
#: apps/plugins/administration/resources/settings/edit.js
msgid "Create"
msgstr "Créer"

#: apps/io.ox/calendar/week/view.js module:io.ox/calendar
msgid "Create all-day appointment"
msgstr "Créer un rendez-vous sur la journée entière"

#: apps/io.ox/calendar/edit/extensions.js module:io.ox/calendar/edit/main
#: apps/io.ox/calendar/edit/main.js apps/io.ox/calendar/freetime/main.js
#: module:io.ox/calendar
msgid "Create appointment"
msgstr "Créer un rendez-vous"

#: apps/io.ox/contacts/edit/main.js module:io.ox/contacts
msgid "Create contact"
msgstr "Créer un contact"

#: apps/io.ox/calendar/freetime/distributionListPopup.js module:io.ox/calendar
msgid "Create distibution list"
msgstr "Créer une liste de diffusion"

#: apps/io.ox/calendar/freetime/distributionListPopup.js module:io.ox/calendar
#: apps/io.ox/contacts/distrib/create-dist-view.js module:io.ox/contacts
#: apps/io.ox/contacts/distrib/main.js
msgid "Create distribution list"
msgstr "Créer une liste de diffusion"

#: apps/io.ox/mail/actions.js module:io.ox/mail
#: apps/io.ox/mail/actions/copyMove.js
msgid "Create filter rule"
msgstr "Créer une règle de filtrage"

#: apps/io.ox/contacts/distrib/create-dist-view.js module:io.ox/contacts
msgid "Create list"
msgstr "Créer une liste"

#. %1$s is social media name, e.g. Facebook
#: apps/plugins/portal/xing/register.js module:plugins/portal
msgid "Create new %1$s account"
msgstr "Créer un nouveau compte %1$s"

#: apps/plugins/administration/groups/settings/edit.js module:io.ox/core
#: apps/plugins/administration/groups/settings/toolbar.js
msgid "Create new group"
msgstr "Créer un nouveau groupe"

#: apps/plugins/administration/resources/settings/edit.js module:io.ox/core
#: apps/plugins/administration/resources/settings/toolbar.js
msgid "Create new resource"
msgstr "Créer une nouvelle ressource"

#: apps/io.ox/mail/mailfilter/settings/filter.js module:io.ox/mail
msgid "Create new rule"
msgstr "Créer une nouvelle règle"

#. folder permissions
#: apps/io.ox/files/share/permissions.js module:io.ox/core
msgid "Create objects"
msgstr "Créer des objets"

#. folder permissions
#: apps/io.ox/files/share/permissions.js module:io.ox/core
msgid "Create objects and subfolders"
msgstr "Créer des objets et sous-dossiers"

#: apps/io.ox/mail/actions/reminder.js module:io.ox/mail
msgid "Create reminder"
msgstr "Créer un rappel"

#: apps/io.ox/tasks/edit/main.js module:io.ox/tasks
#: apps/io.ox/tasks/edit/view-template.js module:io.ox/tasks/edit
#: apps/io.ox/tasks/edit/view.js
msgid "Create task"
msgstr "Créer une tâche"

#: apps/io.ox/calendar/view-detail.js module:io.ox/calendar
msgid "Created"
msgstr "Date de création"

#: apps/io.ox/files/guidance/main.js module:io.ox/files
msgctxt "help"
msgid "Creating Files"
msgstr "Créer des fichiers"

#: apps/io.ox/tasks/edit/view-template.js module:io.ox/tasks/edit
msgid "Currency"
msgstr "Devise"

#: apps/io.ox/mail/mailfilter/settings/filter/view-form.js
#: module:io.ox/settings
msgid "Current Date"
msgstr "Date actuelle"

#: apps/io.ox/files/share/permissions.js module:io.ox/core
msgid "Current role"
msgstr "Rôle actuel"

#: apps/io.ox/core/main.js module:io.ox/core
msgid "Currently refreshing"
msgstr "Rafraîchissement en cours"

#: apps/io.ox/calendar/toolbar.js module:io.ox/calendar
msgid "Custom colors"
msgstr "Couleurs personnalisées"

#: apps/io.ox/mail/compose/names.js module:io.ox/mail
msgid "Custom name"
msgstr "Nom personnalisé"

#: apps/io.ox/portal/main.js module:io.ox/portal
msgid "Customize this page"
msgstr "Personnaliser cette page"

#: apps/io.ox/calendar/toolbar.js module:io.ox/calendar
msgid "Dark colors"
msgstr "Couleurs sombres"

#: apps/io.ox/core/import/import.js module:io.ox/core
msgid "Data imported successfully"
msgstr "Données importées avec succès"

#: apps/io.ox/core/import/import.js module:io.ox/core
msgid "Data only partially imported (%1$s of %2$s records)"
msgstr ""
"Les données n'ont été importées qu'en partie (%1$s enregistrements parmi "
"%2$s)"

#: apps/io.ox/backbone/mini-views/datepicker.js module:io.ox/core
#: apps/io.ox/core/settings/errorlog/settings/pane.js
#: apps/io.ox/files/share/view-options.js module:io.ox/files
#: apps/io.ox/files/view-options.js apps/io.ox/mail/view-options.js
#: module:io.ox/mail
msgid "Date"
msgstr "Date"

#: apps/io.ox/tasks/print.js module:io.ox/tasks
#: apps/io.ox/tasks/view-detail.js
msgid "Date completed"
msgstr "Date d'achèvement"

#: apps/io.ox/contacts/model.js module:io.ox/contacts
#: apps/plugins/halo/xing/register.js module:plugins/portal
msgid "Date of birth"
msgstr "Date de naissance"

#: apps/io.ox/backbone/mini-views/date.js module:io.ox/core
#: apps/io.ox/calendar/freebusy/templates.js module:io.ox/calendar/freebusy
#: apps/io.ox/calendar/toolbar.js module:io.ox/calendar
msgid "Day"
msgstr "Jour"

#: apps/io.ox/core/tk/mobiscroll.js module:io.ox/core
msgid "Days"
msgstr "Jours"

#: apps/io.ox/calendar/edit/recurrence-view.js module:io.ox/calendar/edit/main
msgid "December"
msgstr "Décembre"

#. Opens popup to decide if desktop notifications should be shown
#: apps/io.ox/core/notifications.js module:io.ox/core
msgid "Decide now"
msgstr "Décider maintenant"

#: apps/io.ox/calendar/actions/acceptdeny.js module:io.ox/calendar
#: apps/io.ox/calendar/invitations/register.js module:io.ox/calendar/main
msgid "Decline"
msgstr "Décliner"

#: apps/io.ox/calendar/print.js module:io.ox/calendar
#: apps/io.ox/tasks/print.js module:io.ox/tasks
msgid "Declined"
msgstr "Décliné"

#: apps/io.ox/core/settings/pane.js module:io.ox/core
msgid "Default Theme"
msgstr "Thème par défaut"

#: apps/io.ox/contacts/model.js module:io.ox/contacts
msgid "Default address"
msgstr "Adresse par défaut"

#: apps/io.ox/core/settings/pane.js module:io.ox/core
msgid "Default app after sign in"
msgstr "App par défaut après la connexion"

#: apps/io.ox/core/folder/api.js module:io.ox/core
msgid "Default calendar"
msgstr "Agenda par défaut"

#: apps/io.ox/calendar/settings/pane.js module:io.ox/calendar
msgid "Default reminder"
msgstr "Rappel par défaut"

#: apps/io.ox/mail/settings/pane.js module:io.ox/mail
msgid "Default sender address"
msgstr "Adresse d'expéditeur par défaut"

#: apps/io.ox/mail/vacationnotice/settings/model.js module:io.ox/mail
msgid "Default sender for vacation notice"
msgstr "Expéditeur par défaut pour le message d'absence"

#: apps/io.ox/mail/settings/signatures/settings/pane.js module:io.ox/mail
msgid "Default signature for new messages"
msgstr "Signature par défaut pour les nouveaux messages"

#: apps/io.ox/mail/settings/signatures/settings/pane.js module:io.ox/mail
msgid "Default signature for replies or forwardings"
msgstr "Signature par défaut pour les réponses ou les messages transférés"

#: apps/io.ox/tasks/edit/view-template.js module:io.ox/tasks/edit
#: apps/io.ox/tasks/print.js module:io.ox/tasks apps/io.ox/tasks/util.js
msgid "Deferred"
msgstr "Reporté"

#. Really delete portal widget - in contrast to "just disable"
#: apps/io.ox/backbone/mini-views/listutils.js module:io.ox/core
#: apps/io.ox/calendar/actions.js module:io.ox/calendar
#: apps/io.ox/calendar/actions/delete.js
#: apps/io.ox/calendar/invitations/register.js module:io.ox/calendar/main
#: apps/io.ox/calendar/mobile-toolbar-actions.js
#: apps/io.ox/calendar/toolbar.js apps/io.ox/contacts/actions.js
#: module:io.ox/contacts apps/io.ox/contacts/actions/delete.js
#: apps/io.ox/contacts/mobile-toolbar-actions.js module:io.ox/mail
#: apps/io.ox/contacts/toolbar.js apps/io.ox/core/folder/actions/remove.js
#: apps/io.ox/core/folder/contextmenu.js apps/io.ox/core/sub/settings/pane.js
#: module:io.ox/core/sub apps/io.ox/core/viewer/views/toolbarview.js
#: apps/io.ox/files/actions.js module:io.ox/files
#: apps/io.ox/files/actions/delete.js apps/io.ox/files/toolbar.js
#: apps/io.ox/mail/actions.js apps/io.ox/mail/actions/delete.js
#: apps/io.ox/mail/mailfilter/settings/filter.js
#: apps/io.ox/mail/mobile-toolbar-actions.js apps/io.ox/mail/toolbar.js
#: apps/io.ox/notes/toolbar.js module:io.ox/notes apps/io.ox/portal/main.js
#: module:io.ox/portal apps/io.ox/portal/settings/widgetview.js
#: apps/io.ox/settings/apps/settings/pane.js apps/io.ox/tasks/actions.js
#: module:io.ox/tasks apps/io.ox/tasks/actions/delete.js
#: apps/io.ox/tasks/mobile-toolbar-actions.js apps/io.ox/tasks/toolbar.js
#: apps/plugins/administration/groups/settings/toolbar.js
#: apps/plugins/administration/resources/settings/toolbar.js
#: apps/plugins/portal/twitter/util.js module:plugins/portal
#: apps/plugins/portal/xing/actions.js
msgid "Delete"
msgstr "Supprimer"

#: apps/io.ox/settings/accounts/settings/pane.js
#: module:io.ox/settings/accounts
msgid "Delete %1$s"
msgstr "Supprimer %1$s"

#: apps/io.ox/settings/accounts/settings/pane.js
#: module:io.ox/settings/accounts
msgid "Delete account"
msgstr "Supprimer le compte"

#: apps/io.ox/core/folder/contextmenu.js module:io.ox/core
msgid "Delete all messages"
msgstr "Supprimer tous les messages"

#. object permissions - delete
#: apps/io.ox/files/share/permissions.js module:io.ox/core
msgid "Delete all objects"
msgstr "Supprimer tous les objets"

#: apps/io.ox/calendar/actions/delete.js module:io.ox/calendar
#: apps/io.ox/calendar/toolbar.js
msgid "Delete appointment"
msgstr "Supprimer le rendez-vous"

#: apps/io.ox/contacts/toolbar.js module:io.ox/contacts
msgid "Delete contact"
msgstr "Supprimer le contact"

#: apps/plugins/administration/groups/settings/toolbar.js module:io.ox/core
msgid "Delete group"
msgstr "Supprimer le groupe"

#: apps/io.ox/mail/settings/signatures/settings/pane.js module:io.ox/mail
msgid "Delete old signatures after import"
msgstr "Supprimer les anciennes signatures après importation"

#. object permissions - delete
#: apps/io.ox/files/share/permissions.js module:io.ox/core
msgid "Delete own objects"
msgstr "Supprimer ses propres objets"

#: apps/io.ox/files/share/permissions.js module:io.ox/core
msgid "Delete permissions"
msgstr "Droits de suppression"

#: apps/plugins/administration/resources/settings/toolbar.js module:io.ox/core
msgid "Delete resource"
msgstr "Supprimer la ressource"

#: apps/io.ox/tasks/toolbar.js module:io.ox/mail
msgid "Delete task"
msgstr "Supprimer la tâche"

#: apps/io.ox/files/actions.js module:io.ox/files
#: apps/io.ox/files/actions/versions-delete.js
msgid "Delete version"
msgstr "Supprimer la version"

#: apps/io.ox/calendar/actions/delete.js module:io.ox/calendar
msgid "Delete whole series"
msgstr "Supprimer toute la série"

#: apps/io.ox/portal/main.js module:io.ox/portal
#: apps/io.ox/portal/settings/widgetview.js
msgid "Delete widget"
msgstr "Supprimer le composant graphique"

#. Trash folder
#: apps/io.ox/mail/accounts/view-form.js module:io.ox/settings
msgctxt "folder"
msgid "Deleted messages"
msgstr "Messages supprimés"

#: apps/io.ox/mail/accounts/view-form.js module:io.ox/settings
msgid "Deleting messages on local storage also deletes them on server"
msgstr ""
"Supprimer des messages sur un stockage local les supprime également sur le "
"serveur"

#: apps/io.ox/contacts/model.js module:io.ox/contacts
#: apps/io.ox/contacts/print.js
msgid "Department"
msgstr "Service"

#: apps/io.ox/contacts/addressbook/popup.js module:io.ox/contacts
#, fuzzy
#| msgid "Department"
msgid "Departments"
msgstr "Service"

#: apps/io.ox/files/share/view-options.js module:io.ox/files
#: apps/io.ox/files/view-options.js apps/io.ox/mail/view-options.js
#: module:io.ox/mail apps/io.ox/tasks/main.js module:io.ox/tasks
msgid "Descending"
msgstr "Décroissant"

#: apps/io.ox/calendar/edit/extensions.js module:io.ox/calendar/edit/main
#: apps/io.ox/calendar/util.js module:io.ox/calendar
#: apps/io.ox/core/viewer/views/sidebar/filedescriptionview.js
#: module:io.ox/core/viewer apps/io.ox/files/actions/edit-description.js
#: module:io.ox/files apps/io.ox/tasks/edit/view-template.js
#: module:io.ox/tasks/edit
#: apps/plugins/administration/resources/settings/edit.js module:io.ox/core
#: apps/plugins/portal/flickr/register.js module:plugins/portal
#: apps/plugins/portal/mail/register.js apps/plugins/portal/rss/register.js
#: module:io.ox/portal apps/plugins/portal/tumblr/register.js
msgid "Description"
msgstr "Description"

#: apps/io.ox/calendar/edit/main.js module:io.ox/calendar/edit/main
msgid "Description has been copied"
msgstr "La description a été copiée"

#: apps/io.ox/core/viewer/views/sidebar/filedescriptionview.js
#: module:io.ox/core/viewer
msgid "Description text"
msgstr "Texte de la description"

#. answer Button to 'Do you want the appointments printed in detail or as a compact list?'
#: apps/io.ox/calendar/actions.js module:io.ox/calendar
msgid "Detailed"
msgstr "Détails"

#: apps/io.ox/files/share/permissions.js module:io.ox/core
msgid "Detailed access rights"
msgstr "Droits d'accès détaillés"

#. File and folder details
#: apps/io.ox/calendar/view-detail.js module:io.ox/calendar
#: apps/io.ox/core/viewer/views/sidebar/fileinfoview.js
#: module:io.ox/core/viewer apps/io.ox/core/viewer/views/sidebarview.js
#: apps/io.ox/files/share/permissions.js module:io.ox/core
#: apps/io.ox/files/upload/main.js module:io.ox/files
msgid "Details"
msgstr "Détails"

#: apps/io.ox/calendar/view-detail.js module:io.ox/calendar
#: apps/io.ox/files/actions/showlink.js module:io.ox/files
msgid "Direct link"
msgstr "Lien direct"

#: apps/io.ox/files/actions/sendlink.js module:io.ox/files
msgid "Direct link: %1$s"
msgstr "Lien direct : %1$s"

#: apps/io.ox/core/sub/settings/pane.js module:io.ox/core/sub
#: apps/io.ox/mail/mailfilter/settings/filter.js module:io.ox/mail
#: apps/io.ox/portal/settings/pane.js module:io.ox/portal
msgid "Disable"
msgstr "Désactiver"

#: apps/io.ox/portal/settings/pane.js module:io.ox/portal
msgid "Disable %1$s"
msgstr "Désactiver %1$s"

#: apps/io.ox/mail/categories/edit.js module:io.ox/mail
msgid "Disable categories"
msgstr "Désactiver les catégories"

#: apps/io.ox/portal/main.js module:io.ox/portal
msgid "Disable widget"
msgstr "Désactiver le composant graphique"

#: apps/io.ox/calendar/edit/extensions.js module:io.ox/calendar/edit/main
#: apps/io.ox/contacts/distrib/create-dist-view.js module:io.ox/contacts
#: apps/io.ox/contacts/edit/view-form.js apps/io.ox/core/settings/user.js
#: apps/io.ox/mail/compose/extensions.js module:io.ox/mail
#: apps/io.ox/mail/mailfilter/settings/filter/view-form.js
#: module:io.ox/settings apps/io.ox/tasks/edit/view-template.js
#: module:io.ox/tasks/edit
msgid "Discard"
msgstr "Abandonner"

#. "Discard changes" appears in combination with "Cancel" (this action)
#. Translation should be distinguishable for the user
#: apps/io.ox/calendar/edit/main.js module:io.ox/calendar/edit/main
#: apps/io.ox/contacts/distrib/main.js module:io.ox/contacts
#: apps/io.ox/contacts/edit/main.js apps/io.ox/editor/main.js
#: module:io.ox/editor apps/io.ox/tasks/edit/main.js module:io.ox/tasks
msgctxt "dialog"
msgid "Discard changes"
msgstr "Abandonner les modifications"

#. "Discard message" appears in combination with "Cancel" (this action)
#. Translation should be distinguishable for the user
#: apps/io.ox/mail/compose/view.js module:io.ox/mail
msgctxt "dialog"
msgid "Discard message"
msgstr "Abandonner le message"

#: apps/io.ox/mail/settings/pane.js module:io.ox/mail
msgid "Display"
msgstr "Affichage"

#: apps/io.ox/oauth/settings.js module:io.ox/settings
msgid "Display Name"
msgstr "Nom affiché"

#: apps/io.ox/mail/settings/pane.js module:io.ox/mail
msgid "Display emoticons as graphics in text emails"
msgstr ""
"Afficher les émoticônes sous forme graphique dans les messages de texte"

#: apps/io.ox/contacts/model.js module:io.ox/contacts
msgid "Display name"
msgstr "Nom affiché"

#: apps/io.ox/contacts/settings/pane.js module:io.ox/contacts
msgid "Display of names"
msgstr "Affichage des noms"

#: apps/io.ox/tasks/edit/view-template.js module:io.ox/tasks/edit
#: apps/io.ox/tasks/print.js module:io.ox/tasks
#: apps/io.ox/tasks/view-detail.js
msgid "Distance"
msgstr "Distance"

#: apps/io.ox/contacts/distrib/main.js module:io.ox/contacts
msgid "Distribution List"
msgstr "Liste de diffusion"

#: apps/io.ox/contacts/detail/main.js module:io.ox/contacts
msgid "Distribution List Details"
msgstr "Détails de la liste de diffusion"

#: apps/io.ox/contacts/addressbook/popup.js module:io.ox/contacts
#: apps/io.ox/contacts/common-extensions.js apps/io.ox/contacts/main.js
#: apps/io.ox/contacts/model.js apps/io.ox/contacts/view-detail.js
#: apps/io.ox/participants/model.js module:io.ox/core
msgid "Distribution list"
msgstr "Liste de diffusion"

#: apps/io.ox/calendar/freetime/distributionListPopup.js module:io.ox/calendar
#: apps/io.ox/contacts/distrib/main.js module:io.ox/contacts
msgid "Distribution list has been saved"
msgstr "La liste de diffusion a été enregistrée"

#: apps/io.ox/contacts/view-detail.js module:io.ox/contacts
msgid "Distribution list with 1 entry"
msgid_plural "Distribution list with %1$d entries"
msgstr[0] "Liste de diffusion comportant 1 élément"
msgstr[1] "Liste de diffusion comportant %1$d éléments"

#: apps/io.ox/files/util.js module:io.ox/files
msgid ""
"Do you really want to change the file extension from  \".%1$s\" to \".%2$s"
"\" ?"
msgstr "Voulez-vous vraiment changer l'extension « %1$s » en « %2$s » ?"

#: apps/io.ox/calendar/actions/create.js module:io.ox/calendar
msgid ""
"Do you really want to create an appointment <b>on behalf of the folder "
"owner</b> or do you want to create an appointment <b>with the folder owner</"
"b> in your own calendar?"
msgstr ""
"Souhaitez-vous vraiment créer un rendez-vous <b>au nom du propriétaire du "
"dossier</b> ou souhaitez-vous créer un rendez-vous <b>avec le propriétaire "
"du dossier</b> dans votre propre agenda ?"

#: apps/io.ox/core/folder/actions/remove.js module:io.ox/core
msgid "Do you really want to delete folder \"%s\"?"
msgstr "Voulez-vous vraiment supprimer le dossier « %s » ?"

#. %1$s is the group name
#: apps/plugins/administration/groups/settings/toolbar.js module:io.ox/core
msgid ""
"Do you really want to delete the group \"%1$s\"? This action cannot be "
"undone!"
msgstr ""
"Voulez-vous vraiment supprimer le groupe \"%1$s\" ? Cette action ne peut "
"être annulée !"

#. %1$s is the resource name
#: apps/plugins/administration/resources/settings/toolbar.js module:io.ox/core
msgid ""
"Do you really want to delete the resource \"%1$s\"? This action cannot be "
"undone!"
msgstr ""
"Voulez-vous vraiment supprimer la ressource \"%1$s\" ? Cette action ne peut "
"être annulée !"

#: apps/io.ox/contacts/actions/delete.js module:io.ox/contacts
msgid "Do you really want to delete these items?"
msgstr "Voulez-vous vraiment supprimer ces éléments ?"

#: apps/io.ox/settings/accounts/settings/pane.js
#: module:io.ox/settings/accounts
msgid "Do you really want to delete this account?"
msgstr "Voulez-vous vraiment supprimer ce compte ?"

#: apps/io.ox/contacts/actions/delete.js module:io.ox/contacts
msgid "Do you really want to delete this contact?"
msgstr "Voulez-vous vraiment supprimer ce contact ?"

#: apps/io.ox/contacts/actions/delete.js module:io.ox/contacts
msgid "Do you really want to delete this distribution list?"
msgstr "Voulez-vous vraiment supprimer cette liste de diffusion ?"

#: apps/io.ox/mail/mailfilter/settings/filter.js module:io.ox/mail
msgid "Do you really want to delete this filter rule?"
msgstr "Voulez-vous vraiment supprimer cette règle de filtrage ?"

#: apps/io.ox/files/actions/delete.js module:io.ox/files
msgid "Do you really want to delete this item?"
msgid_plural "Do you really want to delete these items?"
msgstr[0] "Voulez-vous vraiment supprimer cet élément ?"
msgstr[1] "Voulez-vous vraiment supprimer ces éléments ?"

#: apps/io.ox/tasks/actions/delete.js module:io.ox/tasks
msgid "Do you really want to delete this task?"
msgid_plural "Do you really want to delete these tasks?"
msgstr[0] "Voulez-vous vraiment supprimer cette tâche ?"
msgstr[1] "Voulez-vous vraiment supprimer ces tâches ?"

#: apps/io.ox/files/actions/versions-delete.js module:io.ox/files
msgctxt "One file only"
msgid "Do you really want to delete this version?"
msgstr "Souhaitez-vous vraiment supprimer cette version ?"

#: apps/io.ox/portal/main.js module:io.ox/portal
#: apps/io.ox/portal/settings/widgetview.js
msgid "Do you really want to delete this widget?"
msgstr "Voulez-vous vraiment supprimer ce composant ?"

#: apps/io.ox/calendar/edit/main.js module:io.ox/calendar/edit/main
#: apps/io.ox/contacts/distrib/main.js module:io.ox/contacts
#: apps/io.ox/contacts/edit/main.js apps/io.ox/editor/main.js
#: module:io.ox/editor apps/io.ox/tasks/edit/main.js module:io.ox/tasks
msgid "Do you really want to discard your changes?"
msgstr "Voulez-vous vraiment perdre toutes vos modifications ?"

#: apps/io.ox/mail/compose/view.js module:io.ox/mail
msgid "Do you really want to discard your message?"
msgstr "Voulez-vous vraiment supprimer votre message ?"

#: apps/io.ox/core/folder/actions/common.js module:io.ox/core
msgid "Do you really want to empty folder \"%s\"?"
msgstr "Voulez-vous vraiment vider le dossier « %s » ?"

#: apps/io.ox/files/util.js module:io.ox/files
msgid ""
"Do you really want to remove the extension \".%1$s\" from your filename?"
msgstr ""
"Voulez-vous vraiment supprimer l'extension « %1$s » de votre nom de fichier ?"

#: apps/io.ox/calendar/actions.js module:io.ox/calendar
msgid "Do you want the appointments printed in detail or as a compact list?"
msgstr ""
"Souhaitez-vous imprimer les rendez-vous en détail ou sous forme de liste "
"compacte ?"

#: apps/io.ox/calendar/actions/acceptdeny.js module:io.ox/calendar
msgid ""
"Do you want to confirm the whole series or just one appointment within the "
"series?"
msgstr ""
"Voulez-vous confirmer la série complète ou uniquement un seul rendez-vous de "
"la série ?"

#: apps/io.ox/calendar/actions/delete.js module:io.ox/calendar
msgid ""
"Do you want to delete the whole series or just one appointment within the "
"series?"
msgstr ""
"Souhaitez-vous supprimer la série complète ou un seul rendez-vous de la "
"série ?"

#: apps/io.ox/calendar/actions/delete.js module:io.ox/calendar
msgid "Do you want to delete this appointment?"
msgstr "Voulez-vous vraiment supprimer le rendez-vous ?"

#: apps/io.ox/calendar/actions/edit.js module:io.ox/calendar
#: apps/io.ox/calendar/week/perspective.js
msgid ""
"Do you want to edit the whole series or just one appointment within the "
"series?"
msgstr ""
"Souhaitez-vous modifier la série complète ou un seul rendez-vous de la "
"série ?"

#. ask user to move all messages from the same sender to the mail category (tab)
#. %1$s represents a email address
#: apps/io.ox/mail/categories/train.js module:io.ox/mail
msgid "Do you want to move all messages from %1$s to that category?"
msgid_plural ""
"Do you want to move all messages from selected senders to that category?"
msgstr[0] ""
"Souhaitez-vous déplacer tous les messages de %1$s vers cette catégorie ?"
msgstr[1] ""
"Souhaitez-vous déplacer tous les messages des expéditeurs sélectionnés vers "
"cette catégorie ?"

#: apps/io.ox/mail/actions/delete.js module:io.ox/mail
msgid "Do you want to permanently delete this mail?"
msgid_plural "Do you want to permanently delete these mails?"
msgstr[0] "Voulez-vous vraiment supprimer ce courriel de façon irrévocable ?"
msgstr[1] "Voulez-vous vraiment supprimer ces courriels de façon irrévocable ?"

#: apps/io.ox/settings/apps/settings/pane.js module:io.ox/core
msgid "Do you want to revoke the access of this application?"
msgstr "Voulez-vous vraiment révoquer l'accès de cette application ?"

#: apps/io.ox/mail/detail/links.js module:io.ox/mail
msgid "Document"
msgstr "Document"

#: apps/io.ox/files/view-options.js module:io.ox/files
msgid "Documents"
msgstr "Documents"

#: apps/io.ox/search/view-template.js module:io.ox/core
msgctxt "app"
msgid "Documents"
msgstr "Documents"

#. Task: Done like in "Mark as done"
#: apps/io.ox/core/wizard/registry.js module:io.ox/core/wizard
#: apps/io.ox/core/yell.js module:io.ox/core
#: apps/io.ox/tasks/edit/view-template.js module:io.ox/tasks/edit
#: apps/io.ox/tasks/print.js module:io.ox/tasks apps/io.ox/tasks/toolbar.js
#: module:io.ox/mail apps/io.ox/tasks/util.js
#: apps/plugins/notifications/tasks/register.js module:plugins/notifications
msgid "Done"
msgstr "Terminé"

#: apps/io.ox/calendar/week/view.js module:io.ox/calendar
msgid "Doubleclick in this row for whole day appointment"
msgstr ""
"Double-cliquez sur cette ligne pour un rendez-vous sur toute la journée"

#: apps/io.ox/core/pim/actions.js module:io.ox/core
#: apps/io.ox/core/viewer/views/toolbarview.js apps/io.ox/files/actions.js
#: module:io.ox/files apps/io.ox/files/toolbar.js apps/io.ox/mail/actions.js
#: module:io.ox/mail apps/io.ox/notes/toolbar.js module:io.ox/notes
#: apps/io.ox/onboarding/clients/extensions.js module:io.ox/core/onboarding
#: apps/plugins/portal/updater/register.js module:plugins/portal
msgid "Download"
msgstr "Télécharger"

#: apps/plugins/portal/oxdriveclients/register.js module:plugins/portal
msgid "Download %s"
msgstr "Télécharger %s"

#: apps/plugins/portal/oxdriveclients/register.js module:plugins/portal
msgid "Download %s for %s now"
msgstr "Télécharger maintenant %s pour %s"

#: apps/plugins/portal/oxdriveclients/register.js module:plugins/portal
msgid "Download %s via the OX Updater"
msgstr "Télécharger %s à travers le Programme de mise à jour OX"

#: apps/io.ox/core/folder/contextmenu.js module:io.ox/core
msgid "Download entire folder"
msgstr "Télécharger le dossier complet"

#: apps/io.ox/core/settings/downloads/pane.js module:io.ox/core
msgid "Download installation file"
msgstr "Télécharger le fichier d'installation"

#: apps/io.ox/core/settings/downloads/pane.js module:io.ox/core
msgid "Download installation file (for Windows)"
msgstr "Télécharger le fichier d'installation (pour Windows)"

#: apps/io.ox/core/settings/downloads/pane.js module:io.ox/core
#: apps/plugins/portal/oxdriveclients/register.js module:plugins/portal
msgid "Download the %s client for %s"
msgstr "Télécharger le client %s pour %s"

#. %1$s: app store name
#: apps/io.ox/onboarding/clients/extensions.js module:io.ox/core/onboarding
msgid "Download the application."
msgstr "Télécharger l'application."

#: apps/io.ox/core/settings/downloads/pane.js module:io.ox/core
msgid "Downloads"
msgstr "Téléchargements"

#. Drafts folder
#: apps/io.ox/mail/accounts/view-form.js module:io.ox/settings
msgctxt "folder"
msgid "Drafts"
msgstr "Brouillons"

#: apps/io.ox/mail/mailfilter/settings/filter.js module:io.ox/mail
msgid "Drag to reorder filter rules"
msgstr "Faites glisser pour réorganiser les règles de filtrage"

#: apps/io.ox/portal/settings/pane.js module:io.ox/portal
msgid "Drag to reorder widget"
msgstr "Faites glisser pour réordonner le composant graphique"

#. %1$s is usually "Drive" (product name; might be customized)
#: apps/io.ox/core/main.js module:io.ox/core apps/io.ox/core/pim/actions.js
#: apps/io.ox/core/viewer/views/toolbarview.js
#: apps/io.ox/files/settings/pane.js module:io.ox/files
#: apps/io.ox/mail/actions.js module:io.ox/mail
#: apps/io.ox/search/view-template.js
msgctxt "app"
msgid "Drive"
msgstr "Drive"

#: apps/io.ox/files/guidance/main.js module:io.ox/files
msgctxt "help"
msgid "Drive Settings"
msgstr "Réglages de Drive"

#: apps/io.ox/mail/import.js module:io.ox/mail
msgid "Drop EML file here for import"
msgstr "Déposer le fichier EML ici pour une importation"

#: apps/io.ox/mail/compose/extensions.js module:io.ox/mail
msgid "Drop attachments here"
msgstr "Déposez les pièces jointes ici"

#: apps/io.ox/files/upload/dropzone.js module:io.ox/files
msgid "Drop files here to upload"
msgstr "Déposer les fichiers ici pour les télécharger"

#: apps/io.ox/mail/actions.js module:io.ox/mail
msgid "Drop here to import this mail"
msgstr "Déposer ici pour importer ce courriel"

#: apps/io.ox/calendar/edit/extensions.js module:io.ox/calendar/edit/main
#: apps/io.ox/contacts/edit/view-form.js module:io.ox/contacts
#: apps/io.ox/tasks/edit/view-template.js module:io.ox/tasks/edit
msgid "Drop here to upload a <b class=\"dndignore\">new attachment</b>"
msgstr ""
"Déposer ici pour télécharger une <b class=\"dndignore\">nouvelle pièce "
"jointe</b>"

#: apps/io.ox/files/actions.js module:io.ox/files
msgid "Drop here to upload a <b class=\"dndignore\">new file</b>"
msgstr ""
"Déposer ici pour télécharger un <b class=\"dndignore\">nouveau fichier</b>"

#: apps/io.ox/files/actions.js module:io.ox/files
msgid "Drop here to upload a <b class=\"dndignore\">new version</b>"
msgstr ""
"Déposer ici pour télécharger une <b class=\"dndignore\">nouvelle version</b>"

#: apps/io.ox/files/actions.js module:io.ox/files
msgid ""
"Drop here to upload a <b class=\"dndignore\">new version</b> of \"%1$s\""
msgstr ""
"Déposer ici pour télécharger une <b class=\"dndignore\">nouvelle version</b> "
"de « %1$s »"

#: apps/io.ox/mail/categories/tabs.js module:io.ox/mail
msgid "Drop here!"
msgstr "Déposez ici !"

#. %1$s is the filename of the current file
#: apps/io.ox/core/viewer/views/sidebarview.js module:io.ox/core/viewer
msgid "Drop new version of \"%1$s\" here"
msgstr "Déposez ici la nouvelle version de \"%1$s\""

#: apps/io.ox/core/viewer/views/sidebarview.js module:io.ox/core/viewer
msgid "Drop only a single file as new version."
msgstr "Ne déposez qu'un seul fichier comme nouvelle version."

#: apps/io.ox/files/actions/add-storage-account.js module:io.ox/files
msgid "Dropbox"
msgstr "Dropbox"

#. Task: "Due" like in "Change due date"
#: apps/io.ox/tasks/print.js module:io.ox/tasks apps/io.ox/tasks/toolbar.js
#: module:io.ox/mail
msgid "Due"
msgstr "Échéance"

#. %1$s due date of a task
#: apps/io.ox/tasks/view-detail.js module:io.ox/tasks
#, c-format
msgid "Due %1$s"
msgstr "Échéance au %1$s"

#: apps/io.ox/tasks/edit/view-template.js module:io.ox/tasks/edit
#: apps/io.ox/tasks/main.js module:io.ox/tasks
msgid "Due date"
msgstr "Date d'échéance"

#. Due on date
#: apps/plugins/portal/tasks/register.js module:plugins/portal
msgid "Due on %1$s"
msgstr "Arrive à échéance le %1$s"

#: apps/io.ox/onboarding/clients/extensions.js module:io.ox/core/onboarding
msgid "EAS Login"
msgstr "Authentification EAS"

#: apps/io.ox/onboarding/clients/extensions.js module:io.ox/core/onboarding
msgid "EAS URL"
msgstr "URL EAS"

#. Exabytes
#: apps/io.ox/core/strings.js module:io.ox/core
msgid "EB"
msgstr "Eo"

#. Used as a button label to enter the "edit mode"
#: apps/io.ox/backbone/mini-views/listutils.js module:io.ox/core
#: apps/io.ox/calendar/actions.js module:io.ox/calendar
#: apps/io.ox/calendar/main.js apps/io.ox/calendar/toolbar.js
#: apps/io.ox/contacts/actions.js module:io.ox/contacts
#: apps/io.ox/contacts/main.js apps/io.ox/contacts/mobile-toolbar-actions.js
#: module:io.ox/mail apps/io.ox/contacts/toolbar.js
#: apps/io.ox/core/viewer/views/toolbarview.js apps/io.ox/files/actions.js
#: module:io.ox/files apps/io.ox/files/main.js
#: apps/io.ox/files/share/permissions.js apps/io.ox/files/toolbar.js
#: apps/io.ox/mail/actions.js apps/io.ox/mail/main.js
#: apps/io.ox/portal/settings/pane.js module:io.ox/portal
#: apps/io.ox/settings/accounts/settings/pane.js
#: module:io.ox/settings/accounts apps/io.ox/tasks/actions.js
#: module:io.ox/tasks apps/io.ox/tasks/main.js
#: apps/io.ox/tasks/mobile-toolbar-actions.js apps/io.ox/tasks/toolbar.js
#: apps/plugins/administration/groups/settings/toolbar.js
#: apps/plugins/administration/resources/settings/toolbar.js
msgid "Edit"
msgstr "Modifier"

#: apps/io.ox/mail/mailfilter/settings/filter.js module:io.ox/mail
#: apps/io.ox/portal/settings/pane.js module:io.ox/portal
#: apps/io.ox/settings/accounts/settings/pane.js
#: module:io.ox/settings/accounts
msgid "Edit %1$s"
msgstr "Modifier %1$s"

#: apps/io.ox/contacts/edit/main.js module:io.ox/contacts
msgid "Edit Contact"
msgstr "Modifier le contact"

#: apps/plugins/portal/flickr/register.js module:plugins/portal
msgid "Edit Flickr photo stream"
msgstr "Modifier un flux de photos Flickr"

#: apps/plugins/portal/tumblr/register.js module:io.ox/portal
msgid "Edit Tumblr feed"
msgstr "Modifier un abonnement Tumblr"

#. object permissions - edit/modify
#: apps/io.ox/files/share/permissions.js module:io.ox/core
msgid "Edit all objects"
msgstr "Modifier tous les objets"

#: apps/io.ox/calendar/edit/extensions.js module:io.ox/calendar/edit/main
#: apps/io.ox/calendar/edit/main.js apps/io.ox/calendar/toolbar.js
#: module:io.ox/calendar
msgid "Edit appointment"
msgstr "Modifier le rendez-vous"

#: apps/io.ox/contacts/edit/main.js module:io.ox/contacts
#: apps/io.ox/contacts/toolbar.js
msgid "Edit contact"
msgstr "Modifier le contact"

#: apps/io.ox/core/viewer/views/sidebar/filedescriptionview.js
#: module:io.ox/core/viewer apps/io.ox/core/viewer/views/toolbarview.js
#: module:io.ox/core apps/io.ox/files/actions.js module:io.ox/files
#: apps/io.ox/files/toolbar.js
msgid "Edit description"
msgstr "Modifier la description"

#: apps/io.ox/contacts/distrib/create-dist-view.js module:io.ox/contacts
#: apps/io.ox/contacts/distrib/main.js
msgid "Edit distribution list"
msgstr "Modifier une liste de diffusion"

#: apps/io.ox/mail/mobile-toolbar-actions.js module:io.ox/mail
#: apps/io.ox/mail/toolbar.js
msgid "Edit draft"
msgstr "Modifier le brouillon"

#: apps/plugins/administration/groups/settings/edit.js module:io.ox/core
msgid "Edit group"
msgstr "Modifier le groupe"

#: apps/io.ox/mail/accounts/settings.js module:io.ox/mail/accounts/settings
msgid "Edit mail account"
msgstr "Modifier le compte de courrier électronique"

#: apps/io.ox/mail/compose/extensions.js module:io.ox/mail
msgid "Edit names"
msgstr "Modifier les noms"

#. object permissions - edit/modify
#: apps/io.ox/files/share/permissions.js module:io.ox/core
msgid "Edit own objects"
msgstr "Modifier ses propres objets"

#: apps/io.ox/mail/compose/names.js module:io.ox/mail
msgid "Edit real names"
msgstr "Modifier les noms réels"

#: apps/plugins/administration/resources/settings/edit.js module:io.ox/core
msgid "Edit resource"
msgstr "Modifier la ressource"

#: apps/io.ox/mail/mailfilter/settings/filter.js module:io.ox/mail
msgid "Edit rule"
msgstr "Modifier la règle"

#: apps/io.ox/files/share/toolbar.js module:io.ox/files
msgid "Edit share"
msgstr "Modifier le partage"

#: apps/io.ox/mail/settings/signatures/settings/pane.js module:io.ox/mail
msgid "Edit signature"
msgstr "Modifier la signature"

#: apps/io.ox/tasks/edit/main.js module:io.ox/tasks
#: apps/io.ox/tasks/edit/view-template.js module:io.ox/tasks/edit
#: apps/io.ox/tasks/edit/view.js apps/io.ox/tasks/toolbar.js module:io.ox/mail
msgid "Edit task"
msgstr "Modifier la tâche"

#: apps/io.ox/contacts/main.js module:io.ox/contacts
msgid "Edit to set a name."
msgstr "Modifier pour donner un nom."

#: apps/io.ox/editor/main.js module:io.ox/editor
#: apps/io.ox/mail/compose/view.js module:io.ox/mail
msgid "Editor"
msgstr "Éditeur"

#: apps/io.ox/contacts/print.js module:io.ox/contacts
msgid "Email"
msgstr "Courriel"

#: apps/io.ox/contacts/model.js module:io.ox/contacts
msgid "Email 1"
msgstr "Adresse électronique 1"

#: apps/io.ox/contacts/model.js module:io.ox/contacts
msgid "Email 1 / Phone number"
msgstr "Adresse électronique 1 / Numéro de téléphone"

#: apps/io.ox/contacts/model.js module:io.ox/contacts
msgid "Email 2"
msgstr "Adresse électronique 2"

#: apps/io.ox/contacts/model.js module:io.ox/contacts
msgid "Email 3"
msgstr "Adresse électronique 3"

#: apps/io.ox/mail/accounts/view-form.js module:io.ox/settings
msgid "Email address"
msgstr "Adresse de courrier électronique"

#: apps/io.ox/mail/vacationnotice/settings/model.js module:io.ox/mail
msgid "Email addresses"
msgstr "Adresses de courrier électronique"

#. %1$s: Mail sender
#. %2$s: Mail subject
#: apps/io.ox/mail/detail/mobileView.js module:io.ox/mail
#: apps/io.ox/mail/detail/view.js
msgid "Email from %1$s: %2$s"
msgstr "Courriel de %1$s : %2$s"

#: apps/io.ox/calendar/settings/pane.js module:io.ox/calendar
#: apps/io.ox/tasks/settings/pane.js module:io.ox/tasks
msgid "Email notifications"
msgstr "Notifications par courriel"

#: apps/io.ox/mail/actions/delete.js module:io.ox/mail
msgid ""
"Emails cannot be put into trash folder while your mail quota is exceeded."
msgstr ""
"Les messages électroniques ne peuvent pas être mis à la corbeille tant que "
"votre quota de courriel est dépassé."

#: apps/plugins/halo/xing/register.js module:plugins/portal
msgid "Employee"
msgstr "Employé"

#: apps/io.ox/contacts/model.js module:io.ox/contacts
msgid "Employee ID"
msgstr "Numéro d'employé"

#: apps/io.ox/contacts/model.js module:io.ox/contacts
msgid "Employee type"
msgstr "Type d'employé"

#: apps/plugins/halo/xing/register.js module:plugins/portal
msgid "Employment"
msgstr "Emploi"

#. empty message for list view
#: apps/io.ox/contacts/addressbook/popup.js module:io.ox/contacts
#: apps/io.ox/mail/common-extensions.js module:io.ox/mail
msgid "Empty"
msgstr "Vide"

#. list is empty / no items
#: apps/io.ox/core/tk/vgrid.js module:io.ox/core
msgctxt "vgrid"
msgid "Empty"
msgstr "Vide"

#: apps/io.ox/core/folder/actions/common.js module:io.ox/core
#: apps/io.ox/core/folder/contextmenu.js
msgid "Empty folder"
msgstr "Vider le dossier"

#: apps/io.ox/contacts/main.js module:io.ox/contacts
msgid "Empty name and description found."
msgstr "Un nom et une description vides ont été trouvés."

#: apps/io.ox/core/folder/contextmenu.js module:io.ox/core
msgid "Empty trash"
msgstr "Vider la corbeille"

#: apps/io.ox/core/sub/settings/pane.js module:io.ox/core/sub
#: apps/io.ox/mail/autoforward/settings/model.js module:io.ox/mail
#: apps/io.ox/mail/mailfilter/settings/filter.js
#: apps/io.ox/portal/settings/pane.js module:io.ox/portal
msgid "Enable"
msgstr "Activer"

#: apps/io.ox/portal/settings/pane.js module:io.ox/portal
msgid "Enable %1$s"
msgstr "Activer %1$s"

#: apps/io.ox/mail/vacationnotice/settings/model.js module:io.ox/mail
msgid "Enable for the following addresses"
msgstr "Activer pour les adresses suivantes"

#. button label for ending the presentation
#: apps/io.ox/mail/vacationnotice/settings/model.js module:io.ox/mail
#: apps/io.ox/presenter/views/toolbarview.js module:io.ox/presenter
msgid "End"
msgstr "Fin"

#: apps/io.ox/calendar/edit/timezone-dialog.js module:io.ox/calendar/edit/main
msgid "End date timezone"
msgstr "Fuseau horaire pour la date de fin"

#. info text on the next slide preview, which means the presenting user reached the last slide.
#: apps/io.ox/presenter/views/sidebar/slidepeekview.js module:io.ox/presenter
msgid "End of Slides"
msgstr "Fin du diaporama"

#: apps/io.ox/calendar/settings/pane.js module:io.ox/calendar
msgid "End of working time"
msgstr "Heure de fin de travail"

#. button label for ending the presentation
#: apps/io.ox/presenter/views/toolbarview.js module:io.ox/presenter
msgid "End presentation"
msgstr "Terminer la présentation"

#. button tooltip for ending the presentation
#: apps/io.ox/presenter/views/toolbarview.js module:io.ox/presenter
msgid "End the presentation"
msgstr "Terminer la présentation"

#: apps/io.ox/calendar/edit/extensions.js module:io.ox/calendar/edit/main
msgid "Ends on"
msgstr "Se termine le"

#: apps/io.ox/files/share/wizard.js module:io.ox/files
msgid "Enter Password"
msgstr "Saisissez le mot de passe"

#: apps/io.ox/files/share/permissions.js module:io.ox/core
msgid "Enter a Message to inform users"
msgstr "Saisissez un message d'information à destination des utilisateurs"

#: apps/io.ox/editor/main.js module:io.ox/editor
msgid "Enter document title here"
msgstr "Saisissez ici le titre du document"

#. what follows is a set of job/status descriptions used by XING
#: apps/plugins/halo/xing/register.js module:plugins/portal
msgid "Entrepreneur"
msgstr "Entrepreneur"

#: apps/io.ox/mail/mailfilter/settings/filter/view-form.js
#: module:io.ox/settings
msgid "Envelope - To"
msgstr "Enveloppe - À"

#: apps/io.ox/core/print.js module:io.ox/core
#: apps/io.ox/core/sub/subscriptions.js module:io.ox/core/sub
#: apps/io.ox/core/yell.js apps/io.ox/oauth/keychain.js
msgid "Error"
msgstr "Erreur"

#: apps/io.ox/core/settings/errorlog/settings/pane.js module:io.ox/core
msgid "Error log"
msgstr "Journal d'erreurs"

#: apps/io.ox/mail/detail/view.js module:io.ox/mail
msgid "Error while loading message content"
msgstr "Une erreur s'est produite pendant le chargement du contenu du message."

#: apps/io.ox/core/viewer/views/types/videoview.js module:io.ox/core
msgid ""
"Error while playing the video. Either your browser does not support the "
"format or you have connection problems."
msgstr ""
"Erreur lors de la lecture de la vidéo. Votre navigateur ne gère pas le "
"format ou vous avez des problèmes de connexion."

#: apps/io.ox/mail/actions/invite.js module:io.ox/core
msgid "Error while resolving mail addresses. Please try again."
msgstr ""
"Erreur lors de la résolution des adresses électroniques. Veuillez vous "
"reconnecter."

#: apps/io.ox/core/sub/subscriptions.js module:io.ox/core/sub
msgid "Error:"
msgstr "Erreur :"

#: apps/io.ox/core/settings/errorlog/settings/pane.js module:io.ox/core
msgid "Errors"
msgstr "Erreurs"

#: apps/io.ox/tasks/edit/view-template.js module:io.ox/tasks/edit
#: apps/io.ox/tasks/print.js module:io.ox/tasks
#: apps/io.ox/tasks/view-detail.js
msgid "Estimated costs"
msgstr "Coûts estimés"

#: apps/io.ox/tasks/edit/view-template.js module:io.ox/tasks/edit
#: apps/io.ox/tasks/print.js module:io.ox/tasks
#: apps/io.ox/tasks/view-detail.js
msgid "Estimated duration in minutes"
msgstr "Durée estimée en minutes"

#. recurrence string
#. %1$d: numeric
#: apps/io.ox/calendar/util.js module:io.ox/calendar
msgid "Every %1$d days"
msgstr "Tous les %1$d jours"

#. recurrence string
#. %1$d: numeric, interval
#. %1$d: numeric, day in month
#: apps/io.ox/calendar/util.js module:io.ox/calendar
msgid "Every %1$d months on day %2$d"
msgstr "Tous les %1$d mois le %2$d du mois"

#. recurrence string
#. %1$d: numeric, interval
#. %2$s: count string, e.g. first, second, or last
#. %3$s: day string, e.g. Monday
#: apps/io.ox/calendar/util.js module:io.ox/calendar
msgid "Every %1$d months on the %2$s %3$s"
msgstr "Le %2$s %3$s un mois sur %1$d"

#. recurrence string
#. %1$d: numeric
#. %2$s: day string, e.g. "Friday" or "Monday, Tuesday, Wednesday"
#: apps/io.ox/calendar/util.js module:io.ox/calendar
msgid "Every %1$d weeks on %2$s"
msgstr "Toutes les %1$d semaines le %2$s"

#. recurrence string
#. %1$d: numeric
#: apps/io.ox/calendar/util.js module:io.ox/calendar
msgid "Every %1$d weeks on all days"
msgstr "Toutes les %1$d semaine chaque jour"

#. recurrence string
#. %1$d: numeric
#: apps/io.ox/calendar/util.js module:io.ox/calendar
msgid "Every %1$d weeks on work days"
msgstr "Toutes les %1$d semaines les jours ouvrés"

#. recurrence string
#. %1$d: interval, numeric
#. %2$s: Month nane, e.g. January
#. %3$d: Date, numeric, e.g. 29
#: apps/io.ox/calendar/util.js module:io.ox/calendar
msgid "Every %1$d years on %2$s %3$d"
msgstr "Tous les %1$d ans le %3$d %2$s"

#. recurrence string
#. %1$d: interval, numeric
#. %2$s: count string, e.g. first, second, or last
#. %3$s: day string, e.g. Monday
#. %4$s: month nane, e.g. January
#: apps/io.ox/calendar/util.js module:io.ox/calendar
msgid "Every %1$d years on the %2$s %3$s of %4$d"
msgstr "Tous les %1$d ans le %2$s %3$s de %4$d"

#: apps/io.ox/calendar/util.js module:io.ox/calendar
msgid "Every day"
msgstr "Chaque jour"

#. sharing: a guest user will be created for the owner of that email address
#: apps/io.ox/files/actions.js module:io.ox/files
msgid ""
"Every recipient gets an individual link. Guests can also create and change "
"files."
msgstr ""
"Chaque destinataire obtient un lien personnel. Les invités peuvent également "
"créer et modifier les fichiers."

#. sharing: a link will be created
#: apps/io.ox/files/actions.js module:io.ox/files
msgid ""
"Everybody gets the same link. The link just allows to view the file or "
"folder."
msgstr ""
"Tout le monde obtient le même lien. Le lien permet simplement de consulter "
"le fichier ou le dossier."

#: apps/io.ox/mail/toolbar.js module:io.ox/mail
msgid "Exact dates"
msgstr "Dates exactes"

<<<<<<< HEAD
#: apps/plugins/halo/xing/register.js module:plugins/portal
msgid "Executive"
msgstr "Dirigeant"
=======
#: apps/io.ox/core/folder/tree.js module:io.ox/core
msgid "Folder options"
msgstr "Options du dossier"

#. generic error message
#: apps/io.ox/core/http_errors.js module:io.ox/core
msgid "An unknown error occurred"
msgstr "Une erreur inconnue s'est produite"
>>>>>>> 3878e903

#: apps/io.ox/calendar/edit/extensions.js module:io.ox/calendar/edit/main
#: apps/io.ox/tasks/edit/view-template.js module:io.ox/tasks/edit
msgid "Expand form"
msgstr "Déployer le formulaire"

#. Label for a button which shows more upcoming
#. appointments in a listview by extending the search
#. by one month in the future
#: apps/io.ox/calendar/main.js module:io.ox/calendar
msgid "Expand timeframe by one month"
msgstr "Élargir l'intervalle de temps d'un mois"

#: apps/io.ox/onboarding/clients/extensions.js module:io.ox/core/onboarding
msgid "Expert user?"
msgstr "Utilisateur expert ?"

#: apps/io.ox/mail/compose/extensions.js module:io.ox/mail
msgid "Expiration"
msgstr "Expiration"

#: apps/io.ox/files/share/wizard.js module:io.ox/files
msgid "Expires in"
msgstr "Expire dans"

#: apps/io.ox/files/share/wizard.js module:io.ox/files
msgid "Expires on"
msgstr "Expire le"

#: apps/io.ox/core/export/export.js module:io.ox/core
#: apps/io.ox/core/folder/contextmenu.js
msgid "Export"
msgstr "Exporter"

#: apps/io.ox/core/export/export.js module:io.ox/core
msgid "Export folder"
msgstr "Exporter le dossier"

#: apps/io.ox/settings/apps/settings/pane.js module:io.ox/core
msgid "External Apps"
msgstr "Applications externes"

#: apps/io.ox/participants/model.js module:io.ox/core
msgid "External contact"
msgstr "Contact externe"

#: apps/io.ox/files/share/listview.js module:io.ox/files
msgid "External guests"
msgstr "Invités externes"

#: apps/io.ox/mail/common-extensions.js module:io.ox/mail
msgid ""
"External images have been blocked to protect you against potential spam!"
msgstr ""
"Le préchargement d'images externes a été bloqué pour vous protéger "
"d'éventuels spams."

#: apps/plugins/portal/birthdays/register.js module:plugins/portal
msgid "External link"
msgstr "Lien externe"

#: apps/io.ox/participants/detail.js module:io.ox/core
msgid "External participants"
msgstr "Participants externes"

#. Emoji category
#. Japanese: 顔
#. Contains: All kinds of smilies
#: apps/io.ox/emoji/categories.js module:io.ox/mail/emoji
msgid "Face"
msgstr "Visage"

#: apps/io.ox/mail/actions/vcard.js module:io.ox/mail
msgid "Failed to add. Maybe the vCard attachment is invalid."
msgstr ""
"L'ajout a échoué. Il se peut que la pièce jointe au format vCard soit "
"invalide."

#: apps/io.ox/core/desktop.js module:io.ox/core
msgid ""
"Failed to automatically save current stage of work. Please save your work to "
"avoid data loss in case the browser closes unexpectedly."
msgstr ""
"L'enregistrement automatique de l'état courant de votre travail a échoué. "
"Veuillez enregistrer votre travail pour éviter de perdre vos données si "
"votre navigateur se ferme de manière inattendue."

#: apps/io.ox/mail/accounts/settings.js module:io.ox/mail/accounts/settings
msgid "Failed to connect."
msgstr "Impossible de se connecter."

#. Failure message if no data (e.g. appointments) could be imported
#: apps/io.ox/core/import/import.js module:io.ox/core
msgid "Failed to import any data"
msgstr "Impossible d'importer les données"

#: apps/io.ox/keychain/secretRecoveryDialog.js module:io.ox/keychain
msgid "Failed to recover accounts"
msgstr "Impossible de se récupérer les comptes"

#: apps/io.ox/contacts/distrib/main.js module:io.ox/contacts
msgid "Failed to save distribution list."
msgstr "L'enregistrement de la liste de diffusion a échoué."

#: apps/io.ox/core/relogin.js module:io.ox/core
msgid "Failed to sign in"
msgstr "La connexion a échoué"

#: apps/io.ox/core/desktop.js module:io.ox/core
msgid ""
"Failed to start application. Maybe you have connection problems. Please try "
"again."
msgstr ""
"L'application n'a pas pu être lancée. Vous avez peut-être des problèmes de "
"connexion. Veuillez réessayer."

#: apps/io.ox/calendar/invitations/register.js module:io.ox/calendar/main
msgid ""
"Failed to update confirmation status; most probably the appointment has been "
"deleted."
msgstr ""
"Impossible de mettre à jour l'état de confirmation ; il est probable que le "
"rendez-vous a été supprimé."

#: apps/io.ox/calendar/invitations/register.js module:io.ox/calendar/main
msgid ""
"Failed to update confirmation status; most probably the task has been "
"deleted."
msgstr ""
"Impossible de mettre à jour l'état de confirmation ; il est probable que la "
"tâche a été supprimée."

#: apps/plugins/portal/twitter/util.js module:plugins/portal
msgid "Favorite"
msgstr "Favori"

#: apps/io.ox/calendar/settings/timezones/pane.js module:io.ox/calendar
msgid "Favorite timezones"
msgstr "Fuseaux horaires favoris"

#: apps/io.ox/calendar/settings/timezones/pane.js module:io.ox/calendar
msgctxt "app"
msgid "Favorite timezones"
msgstr "Fuseaux horaires favoris"

#: apps/plugins/portal/twitter/util.js module:plugins/portal
msgid "Favorited"
msgstr "Favorisé"

#: apps/io.ox/backbone/mini-views/timezonepicker.js module:io.ox/core
#: apps/io.ox/calendar/week/view.js module:io.ox/calendar
#: apps/io.ox/core/folder/favorites.js
msgid "Favorites"
msgstr "Favoris"

#: apps/io.ox/contacts/model.js module:io.ox/contacts
msgid "Fax"
msgstr "Télécopie"

#: apps/io.ox/contacts/model.js module:io.ox/contacts
msgid "Fax (Home)"
msgstr "Télécopie (privé)"

#: apps/io.ox/contacts/model.js module:io.ox/contacts
msgid "Fax (alt)"
msgstr "Télécopie (autre)"

#: apps/io.ox/calendar/edit/recurrence-view.js module:io.ox/calendar/edit/main
msgid "February"
msgstr "Février"

#: apps/plugins/portal/tumblr/register.js module:io.ox/portal
msgid "Feed URL"
msgstr "URL de l'abonnement"

#: apps/plugins/core/feedback/register.js module:io.ox/core
msgid "Feedback"
msgstr "Impressions"

#. Emoji category
#. Japanese should include "Katakana Middle Dot". Unicode: 30FB
#. Japanese: 気持ち・装飾
#. Other languages can use simple bullet. Unicode: 2022
#. Contains: Hearts, Gestures like thumbs up
#: apps/io.ox/emoji/categories.js module:io.ox/mail/emoji
msgid "Feeling • Decoration"
msgstr "Sentiment • Décoration"

#: apps/io.ox/core/viewer/views/sidebar/fileversionsview.js
#: module:io.ox/core/viewer apps/io.ox/editor/main.js module:io.ox/editor
#: apps/io.ox/mail/detail/links.js module:io.ox/mail
msgid "File"
msgstr "Fichier"

#: apps/io.ox/files/detail/main.js module:io.ox/files
msgid "File Details"
msgstr "Détails sur le fichier"

#: apps/io.ox/files/toolbar.js module:io.ox/files
msgid "File details"
msgstr "Détails du fichier"

#: apps/io.ox/files/actions.js module:io.ox/files
msgid "File has been copied"
msgstr "Le fichier a été copié"

#: apps/io.ox/files/actions.js module:io.ox/files
msgid "File has been moved"
msgstr "Le fichier a été déplacé"

#: apps/io.ox/core/viewer/views/toolbarview.js module:io.ox/core
msgid "File name"
msgstr "Nom de fichier"

#: apps/io.ox/core/viewer/views/toolbarview.js module:io.ox/core
msgid "File name, click to rename"
msgstr "Nom de fichier, cliquer pour renommer"

#: apps/io.ox/files/main.js module:io.ox/files
#: apps/plugins/portal/quota/register.js module:plugins/portal
msgid "File quota"
msgstr "Quota de fichiers"

#: apps/io.ox/core/viewer/views/sidebar/fileversionsview.js
#: module:io.ox/core/viewer
msgid "File version table, the first row represents the current version."
msgstr ""
"Tableau des versions du fichier ; la première ligne représente la version "
"actuelle."

#: apps/io.ox/files/actions/sendlink.js module:io.ox/files
msgid "File: %1$s"
msgstr "Fichier : %1$s"

#: apps/io.ox/files/filepicker.js module:io.ox/files apps/io.ox/files/main.js
msgid "Files"
msgstr "Fichiers"

#: apps/io.ox/contacts/model.js module:io.ox/contacts
msgid "Files can not be uploaded, because quota exceeded."
msgstr "Le fichier ne peut pas être téléchargé car le quota est dépassé."

#. %1$s is an upload limit like for example 10mb
#: apps/io.ox/calendar/model.js module:io.ox/calendar
#: apps/io.ox/tasks/model.js module:io.ox/tasks
msgid "Files can not be uploaded, because upload limit of %1$s is exceeded."
msgstr ""
"Les fichiers ne peuvent pas être envoyés, car la limite d'envoi de %1$s a "
"été atteinte."

#: apps/io.ox/files/actions.js module:io.ox/files
msgid "Files have been copied"
msgstr "Les fichiers ont été copiés"

#: apps/io.ox/files/actions.js module:io.ox/files
msgid "Files have been moved"
msgstr "Les fichiers ont été déplacés"

#. toolbar with 'select all' and 'sort by'
#: apps/io.ox/files/main.js module:io.ox/files
msgid "Files options"
msgstr "Options des fichiers"

#. Verb: (to) filter documents by file type
#: apps/io.ox/files/view-options.js module:io.ox/files
msgctxt "verb"
msgid "Filter"
msgstr "Filtrer"

#: apps/io.ox/mail/mailfilter/settings/register.js module:io.ox/mail
msgid "Filter Rules"
msgstr "Règles de filtrage"

#: apps/io.ox/calendar/edit/extensions.js module:io.ox/calendar/edit/main
#: apps/io.ox/calendar/freebusy/templates.js module:io.ox/calendar/freebusy
#: apps/io.ox/calendar/toolbar.js module:io.ox/calendar
msgid "Find a free time"
msgstr "Trouver un horaire libre"

#. finish the tour
#: apps/io.ox/core/tk/wizard.js module:io.ox/core
msgctxt "tour"
msgid "Finish"
msgstr "Terminer"

#: apps/io.ox/contacts/model.js module:io.ox/contacts
#: apps/plugins/portal/xing/register.js module:plugins/portal
#: apps/plugins/wizards/mandatory/main.js module:io.ox/wizards/firstStart
msgid "First name"
msgstr "Prénom"

<<<<<<< HEAD
#: apps/io.ox/contacts/settings/pane.js module:io.ox/contacts
msgid "First name Last name"
msgstr "Prénom Nom"
=======
#: apps/io.ox/core/notifications.js module:io.ox/core
msgid ""
"You can manage desktop notifications at any time, by visiting your settings"
msgstr ""
"Vous pouvez gérer à tout moment les notifications de bureau en consultant "
"vos réglages"
>>>>>>> 3878e903

#: apps/io.ox/core/viewer/views/toolbarview.js module:io.ox/core
msgid "Fit to screen size"
msgstr "Adapter à la taille de l'écran"

#: apps/io.ox/core/viewer/views/toolbarview.js module:io.ox/core
msgid "Fit to screen width"
msgstr "Adapter à la largeur de l'écran"

#: apps/io.ox/mail/mailfilter/settings/filter/view-form.js
#: module:io.ox/settings
msgid "Flag mail with"
msgstr "Associer au message le drapeau"

#: apps/plugins/portal/flickr/register.js module:plugins/portal
msgid "Flickr"
msgstr "Flickr"

#: apps/io.ox/calendar/view-detail.js module:io.ox/calendar
#: apps/io.ox/core/viewer/views/sidebar/fileinfoview.js
#: module:io.ox/core/viewer apps/io.ox/files/common-extensions.js
#: module:io.ox/files apps/io.ox/files/share/permissions.js module:io.ox/core
#: apps/io.ox/files/share/toolbar.js apps/io.ox/find/extensions-api.js
#: apps/io.ox/mail/detail/links.js module:io.ox/mail apps/io.ox/search/main.js
#: module:io.ox/search
msgid "Folder"
msgstr "Dossier"

#: apps/io.ox/core/folder/actions/add.js module:io.ox/core
#: apps/io.ox/core/folder/actions/rename.js
msgid "Folder name"
msgstr "Nom du dossier"

#: apps/io.ox/core/folder/tree.js module:io.ox/core
#, fuzzy
#| msgid "Files options"
msgid "Folder options"
msgstr "Options des fichiers"

#: apps/io.ox/core/permissions/permissions.js module:io.ox/core
msgid "Folder permissions"
msgstr "Droits sur les dossiers"

#: apps/io.ox/core/folder/actions/properties.js module:io.ox/core
msgid "Folder type"
msgstr "Type de dossier"

#: apps/io.ox/calendar/toolbar.js module:io.ox/calendar
#: apps/io.ox/contacts/toolbar.js module:io.ox/contacts
#: apps/io.ox/files/toolbar.js module:io.ox/files apps/io.ox/mail/toolbar.js
#: module:io.ox/mail apps/io.ox/tasks/toolbar.js
msgid "Folder view"
msgstr "Vue des dossiers"

#. %1$s is the filename
#: apps/io.ox/core/main.js module:io.ox/core
msgid ""
"Folder with name \"%1$s\" will be hidden. Enable setting \"Show hidden files "
"and folders\" to access this folder again."
msgstr ""
"Le dossier nommé « %1$s » sera caché. Activez le réglage « Afficher les "
"dossiers et fichiers cachés » pour accéder à nouveau à ce dossier."

#: apps/io.ox/core/folder/node.js module:io.ox/core
msgid "Folder-specific actions"
msgstr "Actions sur le dossier"

#. %1$s is the name of the folder
#: apps/io.ox/core/folder/node.js module:io.ox/core
msgid "Folder-specific actions for %1$s"
msgstr "Actions spécifiques au dossier pour %1$s"

#: apps/io.ox/calendar/main.js module:io.ox/calendar
#: apps/io.ox/contacts/main.js module:io.ox/contacts
#: apps/io.ox/core/folder/tree.js module:io.ox/core
#: apps/io.ox/core/folder/view.js apps/io.ox/files/filepicker.js
#: module:io.ox/files apps/io.ox/files/main.js apps/io.ox/mail/main.js
#: module:io.ox/mail apps/io.ox/tasks/main.js module:io.ox/tasks
msgid "Folders"
msgstr "Dossiers"

#. twitter: Follow this person
#: apps/plugins/portal/twitter/util.js module:plugins/portal
msgid "Follow"
msgstr "Suivre"

#. Calendar: Create follow-up appointment. Maybe "Folgetermin" in German.
#: apps/io.ox/calendar/actions.js module:io.ox/calendar
msgid "Follow-up"
msgstr "Suivre"

#. twitter: already following this person
#: apps/plugins/portal/twitter/util.js module:plugins/portal
msgid "Following"
msgstr "En train de suivre"

#. Emoji category
#. Japanese: 食べ物
#. Contains: Cup of coffee, cake, fruits
#: apps/io.ox/emoji/categories.js module:io.ox/mail/emoji
msgid "Food"
msgstr "Nourriture"

#. browser recommendation: sentence ends with 'Google Chrome' (wrappend in a clickable link)
#: apps/io.ox/core/boot/i18n.js module:io.ox/core/boot
msgid "For best results, please use "
msgstr "Pour des résultats optimaux, veuillez utiliser"

#: apps/io.ox/settings/accounts/settings/pane.js
#: module:io.ox/settings/accounts
msgid ""
"For security reasons, all credentials are encrypted with your primary "
"account password. If you change your primary password, your external "
"accounts might stop working. In this case, you can use your old password to "
"recover all account passwords:"
msgstr ""
"Pour des raisons de sécurité, les informations de connexion sont chiffrées "
"avec votre mot de passe de compte principal. Si vous modifiez ce mot de "
"passe principal, vos comptes externes risquent de ne plus fonctionner. Dans "
"ce cas, vous pouvez simplement utiliser votre ancien mot de passe pour "
"récupérer tous vos mots de passe de compte :"

#: apps/io.ox/core/boot/i18n.js module:io.ox/core/boot
msgid "Forgot your password?"
msgstr "Mot de passe oublié ?"

#: apps/io.ox/core/export/export.js module:io.ox/core
#: apps/io.ox/core/import/import.js
msgid "Format"
msgstr "Mise en forme"

#: apps/io.ox/mail/settings/pane.js module:io.ox/mail
msgid "Format emails as"
msgstr "Mettre en forme les messages :"

#: apps/io.ox/mail/actions.js module:io.ox/mail
#: apps/io.ox/mail/mobile-toolbar-actions.js apps/io.ox/mail/toolbar.js
msgid "Forward"
msgstr "Transférer"

#: apps/io.ox/mail/autoforward/settings/model.js module:io.ox/mail
msgid "Forward all incoming emails to this address"
msgstr "Faire suivre tous les messages entrants à cette adresse"

#: apps/io.ox/mail/settings/pane.js module:io.ox/mail
msgid "Forward emails as"
msgstr "Transférer les messages :"

#: apps/io.ox/calendar/edit/extensions.js module:io.ox/calendar/edit/main
#: apps/io.ox/calendar/freetime/timeView.js module:io.ox/calendar
#: apps/io.ox/calendar/util.js
msgid "Free"
msgstr "Disponible"

#: apps/plugins/halo/xing/register.js module:plugins/portal
msgid "Freelancer"
msgstr "Travailleur indépendant"

#: apps/io.ox/core/viewer/views/sidebar/fileinfoview.js
#: module:io.ox/core/viewer apps/io.ox/mail/actions/reminder.js
#: module:io.ox/mail apps/io.ox/mail/compose/extensions.js
#: apps/io.ox/mail/main.js apps/io.ox/mail/view-options.js
msgid "From"
msgstr "De"

#. Placeholder in furigana field
#: apps/l10n/ja_JP/io.ox/register.js module:l10n/ja_JP
msgid "Furigana for company"
msgstr "Furigana pour la société"

#. Placeholder in furigana field
#: apps/l10n/ja_JP/io.ox/register.js module:l10n/ja_JP
msgid "Furigana for first name"
msgstr "Furigana pour le prénom"

#. Placeholder in furigana field
#: apps/l10n/ja_JP/io.ox/register.js module:l10n/ja_JP
msgid "Furigana for last name"
msgstr "Furigana pour le nom"

#. Gigabytes
#: apps/io.ox/core/strings.js module:io.ox/core
msgid "GB"
msgstr "Go"

#: apps/plugins/portal/oxdriveclients/register.js module:plugins/portal
msgid "Get %s"
msgstr "Obtenir %s"

#: apps/io.ox/core/upsell.js module:io.ox/core
msgid "Get free upgrade"
msgstr "Obtenir une mise à jour gratuite"

#: apps/io.ox/core/folder/contextmenu.js module:io.ox/core
#: apps/io.ox/files/actions.js module:io.ox/files
msgid "Get link"
msgstr "Obtenir le lien"

#: apps/plugins/portal/xing/register.js module:plugins/portal
msgid ""
"Get news from your XING network delivered to you. Stay in touch and find out "
"about new business opportunities."
msgstr ""
"Recevez directement les nouvelles de votre réseau XING. Restez en contact "
"soyez informé de nouvelles opportunités commerciales."

#: apps/io.ox/portal/main.js module:io.ox/portal
msgid "Get started here"
msgstr "Premiers pas"

#. %1$s: app store name
#: apps/io.ox/onboarding/clients/extensions.js module:io.ox/core/onboarding
msgid "Get the App from %1$s"
msgstr "Obtenir l'App depuis %1$s"

#: apps/io.ox/onboarding/clients/extensions.js module:io.ox/core/onboarding
msgid "Get your device configured by email."
msgstr "Faites configurer votre appareil par courriel."

#: apps/plugins/core/feedback/register.js module:io.ox/core
msgid "Give feedback"
msgstr "Donner vos impressions"

#: apps/io.ox/backbone/views/datepicker.js module:io.ox/core
msgid "Go to next decade"
msgstr "Aller à la décennie suivante"

#: apps/io.ox/backbone/views/datepicker.js module:io.ox/core
msgid "Go to next month"
msgstr "Aller au mois suivant"

#: apps/io.ox/backbone/views/datepicker.js module:io.ox/core
msgid "Go to next year"
msgstr "Aller à l'année suivante"

#: apps/io.ox/backbone/views/datepicker.js module:io.ox/core
msgid "Go to previous decade"
msgstr "Aller à la décennie précédente"

#: apps/io.ox/backbone/views/datepicker.js module:io.ox/core
msgid "Go to previous month"
msgstr "Aller au mois précédent"

#: apps/io.ox/backbone/views/datepicker.js module:io.ox/core
msgid "Go to previous year"
msgstr "Aller à l'année précédente"

#: apps/io.ox/portal/main.js module:io.ox/portal
msgid "Good evening, %s"
msgstr "Bonsoir, %s"

#: apps/io.ox/portal/main.js module:io.ox/portal
msgid "Good morning, %s"
msgstr "Bonjour, %s"

#: apps/io.ox/files/actions/add-storage-account.js module:io.ox/files
msgid "Google Drive"
msgstr "Google Drive"

#: apps/io.ox/contacts/settings/pane.js module:io.ox/contacts
#: apps/io.ox/contacts/view-detail.js
msgid "Google Maps"
msgstr "Google Maps"

#: apps/io.ox/onboarding/clients/extensions.js module:io.ox/core/onboarding
msgid "Google Play"
msgstr "Google Play"

#: apps/io.ox/core/tk/flag-picker.js module:io.ox/mail
#: apps/io.ox/mail/mailfilter/settings/filter/view-form.js
#: module:io.ox/settings apps/io.ox/portal/settings/pane.js
#: module:io.ox/portal
msgid "Gray"
msgstr "Gris"

#: apps/io.ox/core/tk/flag-picker.js module:io.ox/mail
#: apps/io.ox/mail/mailfilter/settings/filter/view-form.js
#: module:io.ox/settings apps/io.ox/portal/settings/pane.js
#: module:io.ox/portal
msgid "Green"
msgstr "Vert"

#
#: apps/io.ox/files/share/permissions.js module:io.ox/core
#: apps/io.ox/participants/model.js
msgid "Group"
msgstr "Groupe"

#: apps/plugins/administration/groups/settings/edit.js module:io.ox/core
msgid "Group name"
msgstr "Nom du groupe"

#: apps/plugins/administration/groups/register.js module:io.ox/core
#: apps/plugins/administration/groups/settings/pane.js
msgid "Groups"
msgstr "Groupes"

#: apps/io.ox/core/permissions/permissions.js module:io.ox/core
#: apps/io.ox/files/share/permissions.js
msgid "Guest"
msgstr "Invité"

#: apps/io.ox/tours/get-started.js module:io.ox/core
msgid "Guided tour for this app"
msgstr "Visite guidée pour cette app"

#: apps/io.ox/mail/compose/view.js module:io.ox/mail
#: apps/io.ox/mail/settings/pane.js
msgid "HTML"
msgstr "en HTML"

#: apps/io.ox/mail/settings/pane.js module:io.ox/mail
msgid "HTML and plain text"
msgstr "HTML et texte pur"

#: apps/io.ox/mail/mailfilter/settings/filter/view-form.js
#: module:io.ox/settings
msgid "Header"
msgstr "En-tête"

#: apps/io.ox/portal/main.js module:io.ox/portal
msgid "Hello %s"
msgstr "Bonjour, %s"

#: apps/plugins/portal/helloworld/register.js module:plugins/portal
msgid "Hello World"
msgstr "Bonjour à tous"

#: apps/io.ox/calendar/freebusy/templates.js module:io.ox/calendar/freebusy
#: apps/io.ox/core/main.js module:io.ox/core apps/io.ox/help/center.js
#: module:io.ox/help
msgid "Help"
msgstr "Aide"

#: apps/io.ox/core/folder/extensions.js module:io.ox/core
msgid "Hidden address books"
msgstr "Carnets d'adresses cachés"

#: apps/io.ox/core/folder/extensions.js module:io.ox/core
msgid "Hidden calendars"
msgstr "Agendas cachés"

#: apps/io.ox/core/folder/extensions.js module:io.ox/core
msgid "Hidden tasks"
msgstr "Tâches cachées"

#: apps/io.ox/core/folder/contextmenu.js module:io.ox/core
msgid "Hide"
msgstr "Masquer"

#. Invitations (notifications) about appointments
#: apps/plugins/notifications/calendar/register.js
#: module:plugins/notifications
msgid "Hide all appointment invitations."
msgstr "Masquer toutes les invitations à des rendez-vous."

#. Reminders (notifications) about appointments
#: apps/plugins/notifications/calendar/register.js
#: module:plugins/notifications
msgid "Hide all appointment reminders."
msgstr "Masquer tous les rappels de rendez-vous."

#: apps/plugins/notifications/tasks/register.js module:plugins/notifications
msgid "Hide all notifications for overdue tasks."
msgstr ""
"Masquer toutes les notifications de date d'échéance dépassée pour les tâches."

#. Inviations (notifications) to tasks
#: apps/plugins/notifications/tasks/register.js module:plugins/notifications
msgid "Hide all task invitations."
msgstr "Masquer toutes les invitations à des tâches."

#. Reminders (notifications) about tasks
#: apps/plugins/notifications/tasks/register.js module:plugins/notifications
msgid "Hide all task reminders."
msgstr "Masquer tous les rappels de tâches."

#: apps/io.ox/core/viewer/views/sidebar/fileinfoview.js
#: module:io.ox/core/viewer apps/io.ox/tasks/edit/view-template.js
#: module:io.ox/tasks/edit
msgid "Hide details"
msgstr "Masquer les détails"

#: apps/io.ox/mail/compose/extensions.js module:io.ox/mail
msgid "Hide names"
msgstr "Masquer les noms"

#: apps/io.ox/calendar/freetime/timeView.js module:io.ox/calendar
msgid "Hide non-working time"
msgstr "Masquer les heures non ouvrées"

#: apps/io.ox/onboarding/clients/extensions.js module:io.ox/core/onboarding
msgid "Hide options for expert users."
msgstr "Cacher les options réservées aux utilisateurs experts."

#: apps/io.ox/core/settings/errorlog/settings/pane.js module:io.ox/core
msgid "Hide request body"
msgstr "Masquer le corps de la requête"

#: apps/io.ox/core/settings/errorlog/settings/pane.js module:io.ox/core
msgid "Hide stack trace"
msgstr "Masquer la trace d'erreurs"

#: apps/io.ox/core/notifications/subview.js module:io.ox/core
msgid "Hide this notification"
msgstr "Masquer cette notification"

#: apps/io.ox/tasks/print.js module:io.ox/tasks
msgid "High"
msgstr "Haute"

#. E-Mail priority
#: apps/io.ox/mail/compose/view.js module:io.ox/mail
msgctxt "E-Mail priority"
msgid "High"
msgstr "Élevée"

#: apps/io.ox/tasks/edit/view-template.js module:io.ox/tasks/edit
msgctxt "Tasks priority"
msgid "High"
msgstr "Élevée"

#: apps/io.ox/core/settings/pane.js module:io.ox/core
msgid "High contrast theme"
msgstr "Thème à haut contraste"

#: apps/io.ox/tasks/util.js module:io.ox/tasks
msgid "High priority"
msgstr "Haute priorité"

#: apps/io.ox/mail/util.js module:io.ox/core
msgctxt "E-Mail"
msgid "High priority"
msgstr "Priorité élevée"

#. Emoji category
#. Japanese: 趣味
#. Contains: Tennis, golf, football, pool
#: apps/io.ox/emoji/categories.js module:io.ox/mail/emoji
msgid "Hobby"
msgstr "Loisir"

#: apps/io.ox/contacts/view-detail.js module:io.ox/contacts
msgid "Home Address"
msgstr "Adresse privée"

#: apps/io.ox/contacts/edit/view-form.js module:io.ox/contacts
msgid "Home address"
msgstr "Adresse privée"

#: apps/io.ox/mail/toolbar.js module:io.ox/mail
msgid "Horizontal"
msgstr "Horizontale"

#: apps/io.ox/core/settings/errorlog/settings/pane.js module:io.ox/core
msgid "Host"
msgstr "Hôte"

#: apps/io.ox/core/tk/mobiscroll.js module:io.ox/core
msgid "Hours"
msgstr "Heures"

#: apps/io.ox/calendar/freebusy/templates.js module:io.ox/calendar/freebusy
msgid "How does this work?"
msgstr "Comment cela fonctionne-t-il ?"

#. 2 of 5 star rating
#: apps/plugins/core/feedback/register.js module:io.ox/core
msgctxt "rating"
msgid "I don't like it"
msgstr "Médiocre"

#. 4 of 5 star rating
#: apps/plugins/core/feedback/register.js module:io.ox/core
msgctxt "rating"
msgid "I like it"
msgstr "Bon"

#: apps/io.ox/onboarding/clients/extensions.js module:io.ox/core/onboarding
msgid "IMAP Login"
msgstr "Authentification IMAP"

#: apps/io.ox/onboarding/clients/extensions.js module:io.ox/core/onboarding
msgid "IMAP Port"
msgstr "Port IMAP"

#: apps/io.ox/onboarding/clients/extensions.js module:io.ox/core/onboarding
msgid "IMAP Secure"
msgstr "IMAP sécurisé"

#: apps/io.ox/onboarding/clients/extensions.js module:io.ox/core/onboarding
msgid "IMAP Server"
msgstr "Serveur IMAP"

#: apps/io.ox/contacts/model.js module:io.ox/contacts
msgid "IP phone"
msgstr "Téléphone IP"

#: apps/io.ox/files/toolbar.js module:io.ox/files
msgid "Icons"
msgstr "Icônes"

#: apps/plugins/portal/userSettings/register.js module:io.ox/core
msgid ""
"If you change the password, you will be signed out. Please ensure that "
"everything is closed and saved."
msgstr ""
"Si vous changez le mot de passe, vous serez déconnecté. Veuillez vous "
"assurer que tout est fermé et enregistré."

#: apps/io.ox/onboarding/clients/extensions.js module:io.ox/core/onboarding
msgid "If you know what you are doing...just setup your account manually!"
msgstr ""
"Si vous savez ce que vous faites... configurez votre compte manuellement !"

#: apps/io.ox/calendar/edit/timezone-dialog.js module:io.ox/calendar/edit/main
msgid ""
"If you select different timezones, the appointment's start and end dates are "
"saved in the timezone of the appointment's start date. A different end date "
"timezone only allows a convenient conversion."
msgstr ""
"Si vous choisissez des fuseaux horaires différents, les dates de début et de "
"fin du rendez-vous sont enregistrées dans le fuseau horaire de la date de "
"début du rendez-vous. Un fuseau horaire différent pour la date de fin ne "
"sert qu'à faciliter la conversion."

#: apps/io.ox/calendar/freebusy/templates.js module:io.ox/calendar/freebusy
msgid ""
"If you spot a free time, just select this area. To do this, move the cursor "
"to the start time, hold the mouse button, and <b>drag the mouse</b> to the "
"end time."
msgstr ""
"Si vous identifiez un horaire libre, sélectionnez simplement la zone "
"correspondante. Pour cela, <b>faites glisser la souris</b> en gardant le "
"bouton de la souris enfoncé entre l'heure de début et l'heure de fin."

#: apps/io.ox/calendar/invitations/register.js module:io.ox/calendar/main
msgid "Ignore"
msgstr "Ignorer"

#: apps/io.ox/mail/accounts/view-form.js module:io.ox/settings
msgid "Ignore Warnings"
msgstr "Ignorer les avertissements"

#: apps/io.ox/calendar/actions/acceptdeny.js module:io.ox/calendar
#: apps/io.ox/calendar/edit/main.js module:io.ox/calendar/edit/main
#: apps/io.ox/calendar/month/perspective.js
#: apps/io.ox/calendar/week/perspective.js
#: apps/plugins/notifications/calendar/register.js
#: module:plugins/notifications
msgid "Ignore conflicts"
msgstr "Ignorer les conflits"

#: apps/io.ox/core/import/import.js module:io.ox/core
msgid "Ignore existing events"
msgstr "Ignorer les événements existants"

#: apps/io.ox/core/import/import.js module:io.ox/core
msgid ""
"Ignore existing events. Helpful to import public holiday calendars, for "
"example."
msgstr ""
"Ignorer les évènements qui existent déjà. Cette option est utile par exemple "
"quand on importe des calendriers de jours fériés."

#: apps/io.ox/core/tk/filestorageUtil.js module:io.ox/core
msgid "Ignore warnings"
msgstr "Ignorer les avertissements"

#: apps/io.ox/contacts/model.js module:io.ox/contacts
msgid "Image 1"
msgstr "Image 1"

#: apps/io.ox/files/view-options.js module:io.ox/files
msgid "Images"
msgstr "Images"

#: apps/io.ox/core/folder/contextmenu.js module:io.ox/core
#: apps/io.ox/core/import/import.js
#: apps/io.ox/mail/settings/signatures/settings/pane.js module:io.ox/mail
msgid "Import"
msgstr "Importer"

#: apps/io.ox/core/import/import.js module:io.ox/core
msgid "Import from file"
msgstr "Importer depuis un fichier"

#: apps/io.ox/mail/settings/signatures/settings/pane.js module:io.ox/mail
msgid "Import signatures"
msgstr "Importer des signatures"

#: apps/plugins/portal/birthdays/register.js module:plugins/portal
msgid "In %1$d days"
msgstr "Dans %1$d jours"

#: apps/io.ox/tasks/edit/view-template.js module:io.ox/tasks/edit
#: apps/io.ox/tasks/print.js module:io.ox/tasks apps/io.ox/tasks/util.js
msgid "In progress"
msgstr "En cours"

#: apps/io.ox/mail/toolbar.js module:io.ox/mail apps/io.ox/portal/widgets.js
#: module:io.ox/portal apps/plugins/portal/mail/register.js
#: module:plugins/portal
msgid "Inbox"
msgstr "Boîte de réception"

#: apps/io.ox/mail/categories/tabs.js module:io.ox/mail
msgid "Inbox categories"
msgstr "Catégories de la boîte de réception"

#: apps/io.ox/core/export/export.js module:io.ox/core
msgid "Include distribution lists"
msgstr "Y compris les listes de diffusion"

#: apps/io.ox/mail/accounts/view-form.js module:io.ox/settings
msgid "Incoming server"
msgstr "Serveur entrant"

#. error message when server returns incomplete
#. configuration for client onboarding
#: apps/io.ox/onboarding/clients/wizard.js module:io.ox/core/onboarding
msgid "Incomplete configuration."
msgstr "Configuration incomplète."

#: apps/io.ox/tasks/common-extensions.js module:io.ox/tasks
msgid "Inconsistent dates"
msgstr "Dates incohérentes"

#: apps/io.ox/contacts/model.js module:io.ox/contacts apps/io.ox/core/yell.js
#: module:io.ox/core
msgid "Info"
msgstr "Info"

#: apps/io.ox/core/settings/downloads/pane.js module:io.ox/core
msgid ""
"Informs about the current status of Emails and appointments without having "
"to display the user interface or another Windows® client."
msgstr ""
"Informe de l'état actuel des courriels et rendez-vous sans avoir à afficher "
"l'interface utilisateur ou un autre client Windows®."

#: apps/io.ox/contacts/settings/pane.js module:io.ox/contacts
msgid "Initial folder"
msgstr "Dossier initial"

#: apps/io.ox/mail/settings/pane.js module:io.ox/mail
msgid "Inline"
msgstr "dans le corps du message"

#. %1$s inline menu title for better accessibility
#: apps/io.ox/core/extPatterns/links.js module:io.ox/core
msgid "Inline menu %1$s"
msgstr "Menu intégré %1$s"

#: apps/io.ox/mail/compose/inline-images.js module:io.ox/mail
#: apps/io.ox/notes/detail-view.js module:io.ox/notes
msgid "Insert"
msgstr "Insérer"

#: apps/io.ox/mail/compose/inline-images.js module:io.ox/mail
msgid "Insert inline image"
msgstr "Insérer une image dans le corps du texte"

#: apps/io.ox/mail/settings/pane.js module:io.ox/mail
msgid "Insert the original email text to a reply"
msgstr "Reprendre le texte du message original dans la réponse"

#. %1$s is the name of the platform
#. %2$s is an the "add to home" icon
#. %3$s and %4$s are markers for bold text.
#. The words "Home Screen" may not be translated or should match the
#. string used on an iPhone using the "add to homescreen" function for weblinks
#: apps/plugins/mobile/addToHomescreen/register.js
#: module:plugins/mobile/addToHomescreen/i18n
msgid ""
"Install this web app on your %1$s: Tap %2$s and then %3$s'Add to Home "
"Screen'%4$s"
msgstr ""
"Installez cette app web sur votre %1$s : tapez sur %2$s puis sur "
"%3$s'Ajouter à l'écran d'accueil'%4$s"

#: apps/io.ox/onboarding/clients/extensions.js module:io.ox/core/onboarding
msgid "Installation"
msgstr "Installation"

#: apps/io.ox/contacts/model.js module:io.ox/contacts
msgid "Instant Messenger 1"
msgstr "Messagerie instantanée 1"

#: apps/io.ox/contacts/model.js module:io.ox/contacts
msgid "Instant Messenger 2"
msgstr "Messagerie instantanée 2"

#: apps/io.ox/files/share/permissions.js module:io.ox/core
msgid "Internal user"
msgstr "Utilisateur interne"

#: apps/io.ox/files/share/listview.js module:io.ox/files
msgid "Internal users"
msgstr "Utilisateurs internes"

#. %1$s Appointment title
#. %1$s task title
#: apps/plugins/notifications/calendar/register.js
#: module:plugins/notifications apps/plugins/notifications/tasks/register.js
#, c-format
msgid "Invitation for %1$s."
msgstr "Invitation à %1$s."

#: apps/plugins/xing/main.js module:plugins/portal
msgid "Invitation sent"
msgstr "Invitation envoyée"

#: apps/io.ox/contacts/toolbar.js module:io.ox/contacts
msgid "Invite"
msgstr "Inviter"

#: apps/io.ox/calendar/actions/create.js module:io.ox/calendar
msgid "Invite owner"
msgstr "Inviter le propriétaire"

#: apps/io.ox/core/folder/contextmenu.js module:io.ox/core
#: apps/io.ox/files/actions.js module:io.ox/files
msgid "Invite people"
msgstr "Inviter des personnes"

#: apps/plugins/xing/main.js module:plugins/portal
msgid "Invite to %s"
msgstr "Inviter à %s"

#: apps/io.ox/contacts/actions.js module:io.ox/contacts
#: apps/io.ox/contacts/mobile-toolbar-actions.js module:io.ox/mail
#: apps/io.ox/contacts/toolbar.js apps/io.ox/mail/actions.js
msgid "Invite to appointment"
msgstr "Inviter à un rendez-vous"

#: apps/io.ox/calendar/actions.js module:io.ox/calendar
msgid "Invite to new appointment"
msgstr "Inviter à un nouveau rendez-vous"

#: apps/io.ox/mail/mailfilter/settings/filter/view-form.js
#: module:io.ox/settings
msgid "Is bigger than"
msgstr "Est plus grand que"

#: apps/io.ox/mail/mailfilter/settings/filter/view-form.js
#: module:io.ox/settings
msgid "Is exactly"
msgstr "Vaut exactement"

#: apps/io.ox/mail/mailfilter/settings/filter/view-form.js
#: module:io.ox/settings
msgid "Is smaller than"
msgstr "Est plus petit que"

#. mail categories feature: the update job is running that assigns
#. some common mails (e.g. from twitter.com) to predefined categories
#: apps/io.ox/mail/categories/mediator.js module:io.ox/mail
msgid ""
"It may take some time until mails are assigned to the default categories."
msgstr ""
"Un certain temps peut être nécessaire pour affecter les courriels aux "
"catégories par défaut."

#. 5 of 5 star rating
#: apps/plugins/core/feedback/register.js module:io.ox/core
msgctxt "rating"
msgid "It's awesome"
msgstr "Excellent"

#. 3 of 5 star rating
#: apps/plugins/core/feedback/register.js module:io.ox/core
msgctxt "rating"
msgid "It's ok"
msgstr "Moyen"

#. 1 of 5 star rating
#: apps/plugins/core/feedback/register.js module:io.ox/core
msgctxt "rating"
msgid "It's really bad"
msgstr "Très mauvais"

#: apps/io.ox/core/commons.js module:io.ox/core
msgid "Item list"
msgstr "Liste des éléments"

#. toolbar with 'select all' and 'sort by'
#: apps/io.ox/core/tk/vgrid.js module:io.ox/core
msgid "Item list options"
msgstr "Options de la liste d'éléments"

#: apps/io.ox/files/actions/download.js module:io.ox/files
msgid "Items without a file can not be downloaded."
msgstr "Les éléments sans fichier associé ne peuvent pas être téléchargés."

#: apps/io.ox/calendar/edit/recurrence-view.js module:io.ox/calendar/edit/main
msgid "January"
msgstr "Janvier"

#. Emoji collection. Emoji icons that work across Japanese (telecom) carriers.
#: apps/io.ox/emoji/categories.js module:io.ox/mail/emoji
msgid "Japanese Carrier"
msgstr "Japanese Carrier"

#: apps/io.ox/contacts/view-detail.js module:io.ox/contacts
msgid "Job"
msgstr "Professionnel"

#: apps/io.ox/contacts/edit/view-form.js module:io.ox/contacts
msgid "Job description"
msgstr "Description du poste"

#. button label for joining the presentation
#: apps/io.ox/presenter/views/toolbarview.js module:io.ox/presenter
msgid "Join"
msgstr "Joindre"

#. link button to join the currently running presentation
#: apps/io.ox/presenter/views/notification.js module:io.ox/presenter
msgid "Join Presentation"
msgstr "Joindre la présentation"

#. button label for joining the presentation
#: apps/io.ox/presenter/views/toolbarview.js module:io.ox/presenter
msgid "Join presentation"
msgstr "Joindre la présentation"

#. button tooltip for joining the presentation
#: apps/io.ox/presenter/views/toolbarview.js module:io.ox/presenter
msgid "Join the presentation"
msgstr "Joindre la présentation"

#. message text of a presentation join alert
#. %1$d is the presenter name
#: apps/io.ox/presenter/views/notification.js module:io.ox/presenter
msgid "Joining the presentation of %1$s."
msgstr "Joindre la présentation de %1$s."

#: apps/io.ox/calendar/edit/recurrence-view.js module:io.ox/calendar/edit/main
msgid "July"
msgstr "Juillet"

#. button tooltip for 'jump to presentation slide' action
#: apps/io.ox/presenter/views/navigationview.js module:io.ox/presenter
msgid "Jump to slide"
msgstr "Aller à la diapositive"

#: apps/io.ox/calendar/edit/recurrence-view.js module:io.ox/calendar/edit/main
msgid "June"
msgstr "Juin"

#. Just disable portal widget - in contrast to delete
#: apps/io.ox/portal/main.js module:io.ox/portal
#: apps/io.ox/portal/settings/widgetview.js
msgid "Just disable widget"
msgstr "Uniquement le désactiver"

#. Kilobytes
#: apps/io.ox/core/strings.js module:io.ox/core
msgid "KB"
msgstr "Ko"

#: apps/io.ox/mail/mailfilter/settings/filter/view-form.js
#: module:io.ox/settings
msgid "Keep"
msgstr "Conserver"

#: apps/io.ox/mail/autoforward/settings/model.js module:io.ox/mail
msgid "Keep a copy of the message"
msgstr "Conserver une copie du message"

#: apps/io.ox/core/settings/pane.js module:io.ox/core
#: apps/plugins/portal/xing/register.js module:plugins/portal
msgid "Language"
msgstr "Langue"

#: apps/io.ox/contacts/settings/pane.js module:io.ox/contacts
msgid "Language-specific default"
msgstr "Valeur par défaut pour la langue"

#: apps/io.ox/core/boot/i18n.js module:io.ox/core/boot
msgid "Languages"
msgstr "Langues"

#: apps/io.ox/find/date/patterns.js module:io.ox/core
msgid "Last 30 days"
msgstr "Les 30 derniers jours"

#: apps/io.ox/find/date/patterns.js module:io.ox/core
msgid "Last 365 days"
msgstr "Les 365 derniers jours"

#: apps/io.ox/find/date/patterns.js module:io.ox/core
msgid "Last 7 days"
msgstr "Les 7 derniers jours"

#: apps/io.ox/find/date/patterns.js module:io.ox/core
msgid "Last day"
msgstr "Jour passé"

#: apps/io.ox/find/date/patterns.js module:io.ox/core
msgid "Last month"
msgstr "Mois dernier"

#: apps/io.ox/contacts/model.js module:io.ox/contacts
#: apps/plugins/portal/xing/register.js module:plugins/portal
#: apps/plugins/wizards/mandatory/main.js module:io.ox/wizards/firstStart
msgid "Last name"
msgstr "Nom de famille"

#: apps/io.ox/contacts/settings/pane.js module:io.ox/contacts
msgid "Last name, First name"
msgstr "Nom Prénom"

#: apps/io.ox/find/date/patterns.js module:io.ox/core
msgid "Last week"
msgstr "Semaine dernière"

#: apps/io.ox/find/date/patterns.js module:io.ox/core
msgid "Last year"
msgstr "Année dernière"

#: apps/io.ox/core/notifications.js module:io.ox/core
msgid "Later"
msgstr "Plus tard"

#: apps/io.ox/core/main.js module:io.ox/core
msgid "Launcher dropdown. Press [enter] to jump to the dropdown."
msgstr ""
"Boîte déroulante de lancement. Appuyez sur [Entr] pour passer à la boîte "
"déroulante."

#: apps/io.ox/calendar/toolbar.js module:io.ox/calendar
#: apps/io.ox/files/toolbar.js module:io.ox/files apps/io.ox/mail/toolbar.js
#: module:io.ox/mail
msgid "Layout"
msgstr "Disposition"

#: apps/io.ox/core/import/import.js module:io.ox/core
msgid "Learn more"
msgstr "En savoir plus"

#. label for the leave presentation button
#. button label for leaving the presentation
#: apps/io.ox/presenter/views/presentationview.js module:io.ox/presenter
#: apps/io.ox/presenter/views/toolbarview.js
msgid "Leave"
msgstr "Quitter"

#. tooltip for the leave presentation button
#. button label for leaving the presentation
#: apps/io.ox/presenter/views/presentationview.js module:io.ox/presenter
#: apps/io.ox/presenter/views/toolbarview.js
msgid "Leave presentation"
msgstr "Quitter la présentation"

#. button tooltip for leaving the presentation
#: apps/io.ox/presenter/views/toolbarview.js module:io.ox/presenter
msgid "Leave the presentation"
msgstr "Quitter la présentation"

#. Emoji category
#. Japanese should include "Katakana Middle Dot". Unicode: 30FB
#. Japanese: 文字・記号
#. Other languages can use simple bullet. Unicode: 2022
#. Contains: Arrows, numbers, symbols like play and fast-forward, copyright symbol
#: apps/io.ox/emoji/categories.js module:io.ox/mail/emoji
msgid "Letters • Symbols"
msgstr "Lettres • Symboles"

#: apps/io.ox/onboarding/clients/extensions.js module:io.ox/core/onboarding
msgid ""
"Let´s automatically configure your device, by clicking the button below. It"
"´s that simple!"
msgstr ""
"Configurez automatiquement votre appareil en cliquant sur le bouton ci-"
"dessous. C'est aussi simple que cela !"

#. Emoji category
#. Japanese: 日常
#. Rather "everyday life". Contains: Cars, trucks, plane, buildings, flags
#: apps/io.ox/emoji/categories.js module:io.ox/mail/emoji
msgid "Life"
msgstr "Vie"

#: apps/io.ox/core/tk/flag-picker.js module:io.ox/mail
#: apps/io.ox/mail/mailfilter/settings/filter/view-form.js
#: module:io.ox/settings apps/io.ox/portal/settings/pane.js
#: module:io.ox/portal
msgid "Light blue"
msgstr "Bleu clair"

#: apps/io.ox/core/tk/flag-picker.js module:io.ox/mail
#: apps/io.ox/mail/mailfilter/settings/filter/view-form.js
#: module:io.ox/settings apps/io.ox/portal/settings/pane.js
#: module:io.ox/portal
msgid "Light green"
msgstr "Vert clair"

#: apps/plugins/portal/xing/actions.js module:plugins/portal
msgid "Like"
msgstr "J'aime"

#. As on Facebook, XING allows a user to point out that they like a comment
#: apps/plugins/portal/xing/actions.js module:plugins/portal
msgid "Liked comment"
msgstr "Commentaire passé en « J'aime ça »"

#. %1$d is line number, %2$s is an error message
#: apps/io.ox/core/import/import.js module:io.ox/core
msgid "Line %1$d: %2$s"
msgstr "Ligne %1$d : %2$s"

#: apps/io.ox/core/viewer/views/sidebar/fileinfoview.js
#: module:io.ox/core/viewer apps/io.ox/mail/detail/links.js module:io.ox/mail
msgid "Link"
msgstr "Lien"

#: apps/io.ox/contacts/settings/pane.js module:io.ox/contacts
msgid "Link postal addresses with map service"
msgstr "Lier les adresses postales à un système de cartographie"

#: apps/plugins/portal/linkedIn/register.js module:plugins/portal
msgid "LinkedIn"
msgstr "LinkedIn"

#: apps/plugins/portal/linkedIn/register.js module:plugins/portal
msgid "LinkedIn Network Updates"
msgstr "Informations du réseau LinkedIn"

#: apps/plugins/portal/linkedIn/register.js module:plugins/portal
msgid "LinkedIn reported an error:"
msgstr "LinkedIn a signalé une erreur :"

#: apps/io.ox/contacts/model.js module:io.ox/contacts
msgid "Links"
msgstr "Liens"

#: apps/io.ox/calendar/toolbar.js module:io.ox/calendar
#: apps/io.ox/files/toolbar.js module:io.ox/files apps/io.ox/mail/toolbar.js
#: module:io.ox/mail
msgid "List"
msgstr "Liste"

#: apps/io.ox/calendar/mobile-toolbar-actions.js module:io.ox/calendar
msgid "Listview"
msgstr "Vue en liste"

#: apps/io.ox/mail/compose/view.js module:io.ox/mail
msgid "Load full mail"
msgstr "Charger le courriel complet"

#: apps/io.ox/mail/compose/view.js module:io.ox/mail
msgid "Loading the full mail might lead to performance problems."
msgstr "Le chargement du courriel entier peut ralentir les performances."

#: apps/io.ox/calendar/edit/extensions.js module:io.ox/calendar/edit/main
#: apps/io.ox/calendar/print-compact.js module:io.ox/calendar
#: apps/io.ox/calendar/util.js
msgid "Location"
msgstr "Lieu"

#: apps/io.ox/files/actions.js module:io.ox/files apps/io.ox/files/toolbar.js
msgid "Lock"
msgstr "Verrouiller"

#: apps/io.ox/files/common-extensions.js module:io.ox/files
msgid "Locked"
msgstr "Verrouillé"

#: apps/io.ox/core/settings/errorlog/settings/pane.js module:io.ox/core
msgid "Loss"
msgstr "Pertes"

#: apps/io.ox/core/settings/errorlog/settings/pane.js module:io.ox/core
msgid "Loss: %1$s %"
msgstr "Perte : %1$s %"

#: apps/io.ox/tasks/print.js module:io.ox/tasks
msgid "Low"
msgstr "Basse"

#. E-Mail priority
#: apps/io.ox/mail/compose/view.js module:io.ox/mail
msgctxt "E-Mail priority"
msgid "Low"
msgstr "Basse"

#: apps/io.ox/tasks/edit/view-template.js module:io.ox/tasks/edit
msgctxt "Tasks priority"
msgid "Low"
msgstr "Basse"

#: apps/io.ox/tasks/util.js module:io.ox/tasks
msgid "Low priority"
msgstr "Basse priorité"

#: apps/io.ox/mail/util.js module:io.ox/core
msgctxt "E-Mail"
msgid "Low priority"
msgstr "Basse priorité"

#. Megabytes
#: apps/io.ox/core/strings.js module:io.ox/core
msgid "MB"
msgstr "Mo"

#: apps/io.ox/core/date.js module:io.ox/core
msgid "MM"
msgstr "MM"

#: apps/io.ox/onboarding/clients/extensions.js module:io.ox/core/onboarding
msgid "Mac App Store"
msgstr "App Store de Mac"

#: apps/io.ox/mail/compose/model.js module:io.ox/mail
msgid "Mail"
msgstr "Courrier"

#: apps/io.ox/core/main.js module:io.ox/core apps/io.ox/mail/settings/pane.js
#: module:io.ox/mail apps/io.ox/search/view-template.js
msgctxt "app"
msgid "Mail"
msgstr "Courrier"

#: apps/io.ox/mail/mailfilter/settings/filter.js module:io.ox/mail
msgid "Mail Filter Rules"
msgstr "Règles de filtrage du courrier"

#: apps/io.ox/mail/accounts/keychain.js module:io.ox/keychain
msgid "Mail account"
msgstr "Compte de courrier électronique"

#: apps/plugins/portal/xing/register.js module:plugins/portal
msgid "Mail address"
msgstr "Adresse de courrier"

#: apps/plugins/administration/resources/settings/edit.js module:io.ox/core
msgid "Mail address (mandatory)"
msgstr "Adresse de courrier (obligatoire)"

#: apps/io.ox/contacts/view-detail.js module:io.ox/contacts
msgid "Mail and Messaging"
msgstr "Courrier et messagerie"

#: apps/plugins/portal/quota/register.js module:plugins/portal
msgid "Mail count quota"
msgstr "Quota de nombre de courriels"

#. %1$s mail sender
#. %2$s mail subject
#: apps/plugins/notifications/mail/register.js module:plugins/notifications
#, c-format
msgid "Mail from %1$s, %2$s"
msgstr "Courriel de %1$s, %2$s"

#: apps/io.ox/mail/actions.js module:io.ox/mail
msgid "Mail has been copied"
msgstr "Le courriel a été copié"

#: apps/io.ox/mail/import.js module:io.ox/mail
msgid "Mail has been imported"
msgstr "Le courrier électronique a été importé"

#: apps/io.ox/mail/actions.js module:io.ox/mail
msgid "Mail has been moved"
msgstr "Le courriel a été déplacé"

#: apps/io.ox/mail/compose/actions/send.js module:io.ox/mail
msgid "Mail has empty subject. Send it anyway?"
msgstr "Le message a un sujet vide. L'envoyer quand même ?"

#: apps/io.ox/mail/compose/actions/send.js module:io.ox/mail
msgid "Mail has no recipient."
msgstr "Le message n'a pas de destinataire."

#: apps/io.ox/mail/main.js module:io.ox/mail
#: apps/plugins/portal/quota/register.js module:plugins/portal
msgid "Mail quota"
msgstr "Quota de courriel"

#: apps/io.ox/mail/actions/delete.js module:io.ox/mail
msgid "Mail quota exceeded"
msgstr "Quota de courrier électronique dépassé"

#: apps/io.ox/mail/actions/reminder.js module:io.ox/mail
msgid "Mail reminder"
msgstr "Rappel par courriel"

#: apps/io.ox/mail/actions/reminder.js module:io.ox/mail
msgid "Mail reminder for"
msgstr "Rappel par courriel de"

#: apps/io.ox/mail/compose/view.js module:io.ox/mail
msgid "Mail saved as draft"
msgstr "Message enregistré en tant que brouillon"

#: apps/io.ox/mail/actions/source.js module:io.ox/mail
msgid "Mail source"
msgstr "Source du courriel"

#: apps/io.ox/core/tk/upload.js module:io.ox/core apps/io.ox/mail/import.js
#: module:io.ox/mail
msgid "Mail was not imported. Only .eml files are supported."
msgstr ""
"Le courrier n'a pas été importé. Seuls les fichiers .eml sont reconnus."

#: apps/io.ox/mail/mailfilter/settings/filter/view-form.js
#: module:io.ox/settings
msgid "Mailing list"
msgstr "Liste de discussion"

#: apps/io.ox/mail/actions.js module:io.ox/mail
msgid "Mails have been copied"
msgstr "Les courriels ont été copiés"

#: apps/io.ox/mail/actions.js module:io.ox/mail
msgid "Mails have been moved"
msgstr "Les courriels ont été déplacés"

#: apps/io.ox/mail/statistics.js module:io.ox/mail
msgid "Mails per hour (%)"
msgstr "Messages par heure (%)"

#: apps/io.ox/mail/statistics.js module:io.ox/mail
msgid "Mails per week-day (%)"
msgstr "Messages par jour ouvré (%)"

#: apps/io.ox/files/actions.js module:io.ox/files
msgid "Make this the current version"
msgstr "Faire de cette version la version actuelle"

#: apps/io.ox/calendar/week/view.js module:io.ox/calendar
msgid "Manage favorites"
msgstr "Gérer les favoris"

#. Opens popup to decide if desktop notifications should be shown
#: apps/io.ox/core/settings/pane.js module:io.ox/core
msgid "Manage permission now"
msgstr "Gérer les droits maintenant"

#: apps/io.ox/mail/compose/extensions.js module:io.ox/mail
msgid "Manage signatures"
msgstr "Gérer les signatures"

#: apps/io.ox/contacts/model.js module:io.ox/contacts
msgid "Manager"
msgstr "Directeur"

#: apps/io.ox/files/guidance/main.js module:io.ox/files
msgctxt "help"
msgid "Managing Files"
msgstr "Gérer des fichiers"

#: apps/io.ox/mail/accounts/settings.js module:io.ox/mail/accounts/settings
msgid "Manual"
msgstr "Manuel"

#. Text that is displayed in a select box for task reminders, when the user does not use a predefined time, like in 15minutes
#: apps/io.ox/tasks/edit/view-template.js module:io.ox/tasks/edit
msgid "Manual input"
msgstr "Saisie au clavier"

#: apps/io.ox/calendar/edit/recurrence-view.js module:io.ox/calendar/edit/main
msgid "March"
msgstr "Mars"

#: apps/plugins/notifications/mail/register.js module:plugins/notifications
msgid "Marimba"
msgstr "Marimba"

#: apps/io.ox/contacts/model.js module:io.ox/contacts
msgid "Marital status"
msgstr "Situation de famille"

#: apps/io.ox/calendar/settings/pane.js module:io.ox/calendar
msgid "Mark all day appointments as free"
msgstr "Libérer les rendez-vous sur la journée"

#: apps/io.ox/core/folder/contextmenu.js module:io.ox/core
msgid "Mark all messages as read"
msgstr "Marquer tous les messages comme lus"

#: apps/io.ox/contacts/model.js module:io.ox/contacts
msgid "Mark as distributionlist"
msgstr "Marquer comme liste de diffusion"

#: apps/io.ox/tasks/actions.js module:io.ox/tasks
#: apps/io.ox/tasks/mobile-toolbar-actions.js apps/io.ox/tasks/toolbar.js
#: module:io.ox/mail apps/plugins/notifications/tasks/register.js
#: module:plugins/notifications
msgid "Mark as done"
msgstr "Marquer comme effectué"

#: apps/io.ox/mail/mobile-toolbar-actions.js module:io.ox/mail
#: apps/io.ox/mail/toolbar.js
msgid "Mark as read"
msgstr "Marquer comme lu"

#: apps/io.ox/mail/actions.js module:io.ox/mail apps/io.ox/mail/toolbar.js
msgid "Mark as spam"
msgstr "Marquer comme spam"

#: apps/io.ox/tasks/actions.js module:io.ox/tasks
#: apps/io.ox/tasks/mobile-toolbar-actions.js apps/io.ox/tasks/toolbar.js
#: module:io.ox/mail
msgid "Mark as undone"
msgstr "Marquer comme défait"

#: apps/io.ox/mail/mobile-toolbar-actions.js module:io.ox/mail
#: apps/io.ox/mail/toolbar.js
msgid "Mark as unread"
msgstr "Marquer comme non lu"

#: apps/io.ox/mail/mailfilter/settings/filter/view-form.js
#: module:io.ox/settings
msgid "Mark mail as"
msgstr "Marquer le message comme"

#: apps/io.ox/mail/mailfilter/settings/filter/view-form.js
#: module:io.ox/settings
msgid "Matches"
msgstr "Correspond à"

#: apps/io.ox/calendar/edit/recurrence-view.js module:io.ox/calendar/edit/main
msgid "May"
msgstr "Mai"

<<<<<<< HEAD
#: apps/io.ox/tasks/print.js module:io.ox/tasks
msgid "Medium"
msgstr "Moyenne"
=======
#: apps/io.ox/editor/main.js module:io.ox/editor
msgid "Title"
msgstr "Titre"

#: apps/io.ox/editor/main.js module:io.ox/editor
msgid "Enter document title here"
msgstr "Saisissez ici le titre du document"
>>>>>>> 3878e903

#: apps/io.ox/tasks/edit/view-template.js module:io.ox/tasks/edit
msgctxt "Tasks priority"
msgid "Medium"
msgstr "Moyenne"

#: apps/io.ox/tasks/util.js module:io.ox/tasks
msgid "Medium priority"
msgstr "Priorité moyenne"

#: apps/plugins/administration/groups/settings/edit.js module:io.ox/core
msgid "Members"
msgstr "Membres"

#. placeholder text in share dialog
#: apps/io.ox/files/share/wizard.js module:io.ox/files
msgid "Message (optional)"
msgstr "Message (facultatif)"

#. successfully moved a message via drag&drop to another mail category (tab)
#. %1$s represents the name if the target category
#: apps/io.ox/mail/categories/train.js module:io.ox/mail
msgid "Message moved to category \"%1$s\"."
msgid_plural "Messages moved to category \"%1$s\"."
msgstr[0] "Message déplacé vers la catégorie \"%1$s\"."
msgstr[1] "Messages déplacés vers la catégorie \"%1$s\"."

#: apps/io.ox/mail/toolbar.js module:io.ox/mail
msgid "Message size"
msgstr "Taille des messages"

#: apps/io.ox/mail/main.js module:io.ox/mail
msgid "Messages"
msgstr "Messages"

#. toolbar with 'select all' and 'sort by'
#: apps/io.ox/mail/main.js module:io.ox/mail
msgid "Messages options"
msgstr "Options des messages"

#: apps/io.ox/contacts/edit/view-form.js module:io.ox/contacts
msgid "Messaging"
msgstr "Messagerie"

#: apps/io.ox/contacts/view-detail.js module:io.ox/contacts
msgid "Messenger"
msgstr "Messenger"

#: apps/io.ox/contacts/model.js module:io.ox/contacts
msgid "Middle name"
msgstr "Second prénom"

#: apps/io.ox/files/mediaplayer.js module:io.ox/files
msgid "Minimize"
msgstr "Réduire"

#. %1$s is the minimum password length
#: apps/plugins/portal/userSettings/register.js module:io.ox/core
#, c-format
msgid "Minimum password length is %1$d."
msgstr "La longueur minimale du mot de passe est %1$d."

#: apps/io.ox/tasks/edit/util.js module:io.ox/tasks
msgid "Minus"
msgstr "Moins"

#: apps/io.ox/core/tk/mobiscroll.js module:io.ox/core
msgid "Minutes"
msgstr "Minutes"

#. section name for contact fields in detail view
#: apps/io.ox/contacts/view-detail.js module:io.ox/contacts
msgid "Miscellaneous"
msgstr "Divers"

#: apps/io.ox/core/sub/model.js module:io.ox/core/sub
msgid "Model is incomplete."
msgstr "Le modèle est incomplet."

#: apps/io.ox/calendar/view-detail.js module:io.ox/calendar
#: apps/io.ox/core/viewer/views/sidebar/fileinfoview.js
#: module:io.ox/core/viewer apps/io.ox/notes/detail-view.js module:io.ox/notes
msgid "Modified"
msgstr "Date de modification"

#: apps/io.ox/backbone/mini-views/date.js module:io.ox/core
#: apps/io.ox/calendar/toolbar.js module:io.ox/calendar
msgid "Month"
msgstr "Mois"

#. recurrence string
#. %1$d: numeric, day in month
#: apps/io.ox/calendar/util.js module:io.ox/calendar
msgid "Monthly on day %1$d"
msgstr "Mensuel le %1$d du mois"

#. recurrence string
#. %1$s: count string, e.g. first, second, or last
#. %2$s: day string, e.g. Monday
#: apps/io.ox/calendar/util.js module:io.ox/calendar
msgid "Monthly on the %1$s %2$s"
msgstr "Le %1$s %2$s de chaque mois"

#: apps/io.ox/core/tk/mobiscroll.js module:io.ox/core
msgid "Months"
msgstr "Mois"

#: apps/io.ox/core/extPatterns/links.js module:io.ox/core
#: apps/io.ox/find/extensions-api.js apps/io.ox/search/facets/extensions.js
msgid "More"
msgstr "Plus"

#: apps/io.ox/core/extPatterns/links.js module:io.ox/core
msgid "More actions"
msgstr "Actions supplémentaires"

#: apps/io.ox/search/view-template.js module:io.ox/core
msgid "More than the currently displayed %1$s items were found"
msgstr ""
"D'autres éléments que les %1$s objets actuellement affichés ont été trouvés"

#: apps/io.ox/calendar/actions.js module:io.ox/calendar
#: apps/io.ox/calendar/mobile-toolbar-actions.js
#: apps/io.ox/calendar/toolbar.js apps/io.ox/contacts/actions.js
#: module:io.ox/contacts apps/io.ox/contacts/mobile-toolbar-actions.js
#: module:io.ox/mail apps/io.ox/contacts/toolbar.js
#: apps/io.ox/core/folder/contextmenu.js module:io.ox/core
#: apps/io.ox/files/actions.js module:io.ox/files apps/io.ox/files/toolbar.js
#: apps/io.ox/mail/actions.js apps/io.ox/mail/mobile-toolbar-actions.js
#: apps/io.ox/mail/toolbar.js apps/io.ox/tasks/actions.js module:io.ox/tasks
#: apps/io.ox/tasks/actions/move.js apps/io.ox/tasks/mobile-toolbar-actions.js
#: apps/io.ox/tasks/toolbar.js
msgid "Move"
msgstr "Déplacer"

#: apps/io.ox/core/folder/actions/common.js module:io.ox/core
msgid "Move all"
msgstr "Tout déplacer"

#: apps/io.ox/core/folder/actions/move.js module:io.ox/core
#: apps/io.ox/core/folder/contextmenu.js apps/io.ox/mail/categories/train.js
#: module:io.ox/mail
msgid "Move all messages"
msgstr "Déplacer tous les messages"

#: apps/io.ox/core/folder/actions/move.js module:io.ox/core
msgid "Move folder"
msgstr "Déplacer le dossier"

#: apps/io.ox/mail/categories/picker.js module:io.ox/mail
msgid "Move to category"
msgstr "Déplacer vers la catégorie"

#: apps/io.ox/mail/categories/picker.js module:io.ox/mail
#: apps/io.ox/mail/mailfilter/settings/filter/view-form.js
#: module:io.ox/settings
msgid "Move to folder"
msgstr "Déplacer vers le dossier"

#: apps/io.ox/core/tk/vgrid.js module:io.ox/core
msgid "Multiselect"
msgstr "Sélection multiple"

#: apps/io.ox/files/view-options.js module:io.ox/files
msgid "Music"
msgstr "Musique"

#: apps/io.ox/contacts/addressbook/popup.js module:io.ox/contacts
#: apps/io.ox/core/folder/extensions.js module:io.ox/core
msgid "My address books"
msgstr "Mes carnets d'adresses"

#: apps/io.ox/core/folder/extensions.js module:io.ox/core
msgid "My calendars"
msgstr "Mes agendas"

#: apps/io.ox/core/main.js module:io.ox/core apps/io.ox/core/settings/pane.js
#: apps/plugins/portal/userSettings/register.js
msgid "My contact data"
msgstr "Mes données de contact"

#: apps/io.ox/core/folder/extensions.js module:io.ox/core
msgid "My folders"
msgstr "Mes dossiers"

#: apps/plugins/portal/recentfiles/register.js module:plugins/portal
msgid "My latest files"
msgstr "Mes fichiers récents"

#: apps/plugins/portal/userSettings/register.js module:io.ox/core
msgid "My password"
msgstr "Mon mot de passe"

#: apps/io.ox/core/folder/extensions.js module:io.ox/core
#: apps/io.ox/files/main.js module:io.ox/files
#: apps/io.ox/files/share/view-options.js
msgid "My shares"
msgstr "Mes partages"

#: apps/io.ox/core/folder/extensions.js module:io.ox/core
#: apps/plugins/portal/tasks/register.js module:plugins/portal
msgid "My tasks"
msgstr "Mes tâches"

#. Name of distribution list
#: apps/io.ox/calendar/freetime/distributionListPopup.js module:io.ox/calendar
#: apps/io.ox/contacts/distrib/create-dist-view.js module:io.ox/contacts
#: apps/io.ox/contacts/print.js apps/io.ox/contacts/view-detail.js
#: apps/io.ox/core/viewer/views/sidebar/fileinfoview.js
#: module:io.ox/core/viewer apps/io.ox/files/share/view-options.js
#: module:io.ox/files apps/io.ox/files/view-options.js
#: apps/io.ox/mail/categories/edit.js module:io.ox/mail
#: apps/io.ox/mail/mailfilter/settings/filter/view-form.js
#: module:io.ox/settings
msgid "Name"
msgstr "Nom"

#. Emoji category
#: apps/io.ox/emoji/categories.js module:io.ox/mail/emoji
msgid "Nature"
msgstr "Nature"

#: apps/io.ox/files/main.js module:io.ox/files apps/io.ox/mail/main.js
#: module:io.ox/mail
msgid "Need more space?"
msgstr "Besoin de davantage d'espace ?"

#. declines the use of desktop notifications
#: apps/io.ox/core/notifications.js module:io.ox/core
msgid "Never"
msgstr "Jamais"

#: apps/io.ox/calendar/toolbar.js module:io.ox/calendar
#: apps/io.ox/contacts/mobile-toolbar-actions.js module:io.ox/mail
#: apps/io.ox/contacts/toolbar.js module:io.ox/contacts
#: apps/io.ox/files/toolbar.js module:io.ox/files
#: apps/io.ox/tasks/mobile-toolbar-actions.js module:io.ox/tasks
#: apps/io.ox/tasks/toolbar.js
msgid "New"
msgstr "Nouveau"

#: apps/io.ox/core/folder/api.js module:io.ox/core
#: apps/io.ox/core/sub/subscriptions.js module:io.ox/core/sub
msgid "New Folder"
msgstr "Nouveau dossier"

<<<<<<< HEAD
#: apps/io.ox/mail/api.js module:io.ox/mail
msgid "New Mail"
msgstr "Nouveau message"
=======
#: apps/io.ox/files/actions/add-storage-account.js module:io.ox/files
#: apps/io.ox/mail/accounts/settings.js module:io.ox/mail/accounts/settings
#: apps/io.ox/oauth/keychain.js module:io.ox/core
msgid "Account added successfully"
msgstr "Compte ajouté avec succès"

#. %1$s is the account name like Dropbox, Google Drive, or OneDrive
#: apps/io.ox/files/actions/add-storage-account.js module:io.ox/files
msgid "Add %1$s account"
msgstr "Ajouter un compte %1$s"
>>>>>>> 3878e903

#: apps/io.ox/calendar/settings/pane.js module:io.ox/calendar
#: apps/io.ox/calendar/toolbar.js
msgid "New appointment"
msgstr "Nouveau rendez-vous"

#. Title of generic desktop notification about new invitations to appointments
#. Title of the desktop notification about new invitation to a specific appointment
#: apps/plugins/notifications/calendar/register.js
#: module:plugins/notifications
msgid "New appointment invitation"
msgstr "Nouvelle invitation à un rendez-vous"

#. Title of the desktop notification about new reminder for a specific appointment
#: apps/plugins/notifications/calendar/register.js
#: module:plugins/notifications
msgid "New appointment reminder"
msgstr "Nouveau rappel de rendez-vous"

#. Title of generic desktop notification about new reminders for appointments
#: apps/plugins/notifications/calendar/register.js
#: module:plugins/notifications
msgid "New appointment reminders"
msgstr "Nouveaux rappels de rendez-vous"

#: apps/io.ox/core/folder/actions/add.js module:io.ox/core
msgid "New calendar"
msgstr "Nouvel agenda"

#: apps/io.ox/contacts/edit/main.js module:io.ox/contacts
msgid "New contact"
msgstr "Nouveau contact"

#: apps/io.ox/files/toolbar.js module:io.ox/files
msgid "New file"
msgstr "Nouveau fichier"

#: apps/io.ox/core/folder/actions/add.js module:io.ox/core
msgid "New folder"
msgstr "Nouveau dossier"

#: apps/plugins/notifications/mail/register.js module:plugins/notifications
msgid "New mail"
msgstr "Nouveau message"

#: apps/plugins/notifications/mail/register.js module:plugins/notifications
msgid "New mails"
msgstr "Nouveaux messages"

#: apps/io.ox/notes/toolbar.js module:io.ox/notes
msgid "New note"
msgstr "Nouvelle note"

#: apps/io.ox/core/notifications/subview.js module:io.ox/core
msgid "New notifications"
msgstr "Nouvelles notifications"

#: apps/plugins/notifications/tasks/register.js module:plugins/notifications
msgid "New overdue task"
msgstr "Nouvelle tâche en retard"

#: apps/plugins/notifications/tasks/register.js module:plugins/notifications
msgid "New overdue tasks"
msgstr "Nouvelles tâches en retard"

#: apps/plugins/portal/userSettings/register.js module:io.ox/core
msgid "New password"
msgstr "Nouveau mot de passe"

#
#: apps/io.ox/mail/mailfilter/settings/model.js module:io.ox/mail
msgid "New rule"
msgstr "Nouvelle règle"

#: apps/io.ox/core/folder/contextmenu.js module:io.ox/core
msgid "New subscription"
msgstr "Nouvel abonnement"

#: apps/io.ox/tasks/toolbar.js module:io.ox/mail
msgid "New task"
msgstr "Nouvelle tâche"

#. Title for a desktop notification about a new invitation to a specific task
#: apps/plugins/notifications/tasks/register.js module:plugins/notifications
msgid "New task invitation"
msgstr "Nouvelle invitation à une tâche"

#. Title for a generic desktop notification about new invitations to tasks
#: apps/plugins/notifications/tasks/register.js module:plugins/notifications
msgid "New task invitations"
msgstr "Nouvelles invitations à des tâches"

#. Title for a desktop notification about a new reminder for a specific task
#: apps/plugins/notifications/tasks/register.js module:plugins/notifications
msgid "New task reminder"
msgstr "Nouveau rappel de tâche"

#. Title for a generic desktop notification about new reminders for tasks
#: apps/plugins/notifications/tasks/register.js module:plugins/notifications
msgid "New task reminders"
msgstr "Nouveaux rappels de tâches"

#: apps/io.ox/calendar/month/perspective.js module:io.ox/calendar
#: apps/io.ox/core/tk/wizard.js module:io.ox/core
#: apps/io.ox/core/viewer/views/displayerview.js
#: apps/io.ox/core/wizard/registry.js module:io.ox/core/wizard
#: apps/io.ox/wizards/upsell.js module:io.ox/wizards
msgid "Next"
msgstr "Suivant"

#: apps/io.ox/calendar/freetime/timeView.js module:io.ox/calendar
#: apps/io.ox/calendar/week/view.js
msgid "Next Day"
msgstr "Jour suivant"

#: apps/io.ox/calendar/week/view.js module:io.ox/calendar
msgid "Next Week"
msgstr "Semaine suivante"

#: apps/io.ox/mail/threadview.js module:io.ox/mail
msgid "Next message"
msgstr "Message suivant"

#: apps/io.ox/core/viewer/views/toolbarview.js module:io.ox/core
msgid "Next page"
msgstr "Page suivante"

#. button tooltip for 'go to next presentation slide' action
#: apps/io.ox/presenter/views/navigationview.js module:io.ox/presenter
#: apps/io.ox/presenter/views/presentationview.js
msgid "Next slide"
msgstr "Diapositive suivante"

#: apps/io.ox/contacts/model.js module:io.ox/contacts
msgid "Nickname"
msgstr "Pseudonyme"

#. folder permissions - Is Admin? NO
#: apps/io.ox/calendar/month/perspective.js module:io.ox/calendar
#: apps/io.ox/calendar/week/perspective.js apps/io.ox/core/main.js
#: module:io.ox/core apps/io.ox/core/permissions/permissions.js
#: apps/io.ox/mail/accounts/settings.js module:io.ox/mail/accounts/settings
msgid "No"
msgstr "Non"

#: apps/plugins/portal/rss/register.js module:io.ox/portal
msgid "No RSS feeds found."
msgstr "Pas trouvé de flux RSS."

#: apps/plugins/portal/twitter/register.js module:plugins/portal
msgid "No Tweets yet."
msgstr "Pas de tweets pour le moment."

#: apps/io.ox/calendar/list/perspective.js module:io.ox/calendar
msgid "No appointments found until %s"
msgstr "Aucun rendez-vous trouvé jusqu'à %s"

#: apps/io.ox/core/tk/tokenfield.js module:io.ox/core
msgid "No autocomplete entries found"
msgstr "Aucun élément trouvé en autocomplétion"

#: apps/plugins/portal/birthdays/register.js module:plugins/portal
msgid "No birthdays within the next %1$d weeks"
msgstr "Pas d'anniversaires dans les %1$d prochaines semaines"

#: apps/io.ox/core/boot/i18n.js module:io.ox/core/boot
msgid ""
"No connection to server. Please check your internet connection and retry."
msgstr ""
"La connexion au serveur a échoué. Veuillez vérifier votre connexion à "
"Internet et réessayer."

#: apps/io.ox/core/commons.js module:io.ox/core apps/io.ox/files/main.js
#: module:io.ox/files
msgid "No elements selected"
msgstr "Pas d'éléments sélectionnés"

#: apps/io.ox/core/settings/errorlog/settings/pane.js module:io.ox/core
msgid "No errors"
msgstr "Pas d'erreurs"

#: apps/plugins/portal/recentfiles/register.js module:plugins/portal
msgid "No files have been changed recently"
msgstr "Aucun fichier n'a été modifié récemment"

#: apps/io.ox/search/items/view-template.js module:io.ox/core
msgid "No items found"
msgstr "Aucun élément trouvé"

#: apps/io.ox/contacts/settings/pane.js module:io.ox/contacts
msgid "No link"
msgstr "Aucun lien"

#: apps/io.ox/core/settings/errorlog/settings/pane.js module:io.ox/core
msgid "No lost requests"
msgstr "Pas de requêtes perdues"

#: apps/plugins/portal/mail/register.js module:plugins/portal
msgid "No mails in your inbox"
msgstr "Il n'y a pas de messages dans votre boîte de réception"

#. search feature returns an empty result
#: apps/io.ox/contacts/addressbook/popup.js module:io.ox/contacts
#: apps/io.ox/find/main.js module:io.ox/core
msgid "No matching items found."
msgstr "Aucun élément correspondant trouvé."

#: apps/io.ox/mail/main.js module:io.ox/mail
msgid "No message selected"
msgstr "Aucun message sélectionné"

#: apps/io.ox/core/notifications.js module:io.ox/core
msgid "No notifications"
msgstr "Pas de notifications"

#: apps/io.ox/tasks/util.js module:io.ox/tasks
msgid "No priority"
msgstr "Aucune priorité"

#: apps/io.ox/mail/util.js module:io.ox/core
msgid "No recipients"
msgstr "Pas de destinataires"

#: apps/io.ox/calendar/settings/pane.js module:io.ox/calendar
#: apps/io.ox/calendar/util.js apps/io.ox/tasks/edit/view-template.js
#: module:io.ox/tasks/edit
msgid "No reminder"
msgstr "Pas de rappel"

#: apps/io.ox/mail/compose/extensions.js module:io.ox/mail
#: apps/io.ox/mail/settings/signatures/settings/pane.js
msgid "No signature"
msgstr "Pas de signature"

#: apps/io.ox/core/settings/errorlog/settings/pane.js module:io.ox/core
msgid "No slow requests"
msgstr "Pas de requêtes lentes"

#. %1$s mail sender
#. %2$s mail subject
#: apps/io.ox/mail/compose/model.js module:io.ox/mail apps/io.ox/mail/util.js
#: module:io.ox/core apps/plugins/notifications/mail/register.js
#: module:plugins/notifications
#, c-format
msgid "No subject"
msgstr "Pas de sujet"

#: apps/io.ox/core/sub/subscriptions.js module:io.ox/core/sub
msgid "No subscription services available for this module"
msgstr "Aucun service d'abonnement disponible pour ce module"

#: apps/plugins/portal/reddit/register.js module:io.ox/portal
msgid "No title."
msgstr "Pas de titre."

#. object permissions - read
#. object permissions - edit/modify
#. object permissions - delete
#. Auth type. None. No authentication
#. Connection security. None.
#: apps/io.ox/core/settings/pane.js module:io.ox/core
#: apps/io.ox/core/tk/attachments.js apps/io.ox/core/tk/flag-picker.js
#: module:io.ox/mail apps/io.ox/files/share/permissions.js
#: apps/io.ox/files/view-options.js module:io.ox/files
#: apps/io.ox/mail/accounts/view-form.js module:io.ox/settings
#: apps/io.ox/mail/mailfilter/settings/filter/view-form.js
msgid "None"
msgstr "Aucun"

#: apps/io.ox/tasks/edit/view-template.js module:io.ox/tasks/edit
msgctxt "Tasks priority"
msgid "None"
msgstr "Aucune"

#. E-Mail priority
#: apps/io.ox/mail/compose/view.js module:io.ox/mail
msgctxt "E-Mail priority"
msgid "Normal"
msgstr "Normale"

#: apps/io.ox/mail/actions.js module:io.ox/mail apps/io.ox/mail/toolbar.js
msgid "Not spam"
msgstr "Pas du spam"

#: apps/io.ox/tasks/edit/view-template.js module:io.ox/tasks/edit
#: apps/io.ox/tasks/print.js module:io.ox/tasks apps/io.ox/tasks/util.js
msgid "Not started"
msgstr "Non démarré"

#: apps/io.ox/calendar/freebusy/templates.js module:io.ox/calendar/freebusy
#: apps/io.ox/editor/main.js module:io.ox/editor
#: apps/io.ox/mail/actions/reminder.js module:io.ox/mail
msgid "Note"
msgstr "Remarque"

#: apps/io.ox/core/import/import.js module:io.ox/core
msgid "Note on CSV files:"
msgstr "Remarque sur les fichiers CSV :"

#: apps/io.ox/contacts/print.js module:io.ox/contacts
msgid "Note: One contact is not shown due to missing phone numbers"
msgid_plural "Note: %1$d contacts are not shown due to missing phone numbers"
msgstr[0] ""
"Remarque : un contact n'est pas affiché car il n'a pas de numéro de téléphone"
msgstr[1] ""
"Remarque : %1$d contacts ne sont pas affichés car ils n'ont pas de numéro de "
"téléphone"

#: apps/io.ox/core/sub/settings/pane.js module:io.ox/core/sub
msgid ""
"Note: Refreshing this subscription will replace the calendar content with "
"the external content. Changes you have made inside appsuite will be "
"overwritten"
msgstr ""
"Remarque : si vous rafraîchissez cet abonnement, le contenu de l'agenda sera "
"remplacé par le contenu externe. Les modifications que vous avez effectuées "
"dans appsuite seront perdues."

#: apps/io.ox/core/sub/subscriptions.js module:io.ox/core/sub
msgid ""
"Note: This subscription will replace the calendar content with the external "
"content. Therefore you must create a new folder for this subscription."
msgstr ""
"Attention, cet abonnement va remplacer le contenu de l'agenda par le contenu "
"externe. Vous devez par conséquent créer un nouveau dossier pour cet "
"abonnement."

#: apps/io.ox/mail/compose/extensions.js module:io.ox/mail
msgid "Notification"
msgstr "Notification"

#. Should be "töne" in german, used for notification sounds. Not "geräusch"
#: apps/plugins/notifications/mail/register.js module:plugins/notifications
msgid "Notification sounds"
msgstr "Sons des notifications"

#: apps/io.ox/core/notifications.js module:io.ox/core
msgid "Notifications"
msgstr "Notifications"

#: apps/io.ox/core/settings/downloads/pane.js module:io.ox/core
msgid "Notifier"
msgstr "Programme de notification"

#: apps/io.ox/calendar/edit/extensions.js module:io.ox/calendar/edit/main
msgid "Notify all participants by email."
msgstr "Informer tous les participants par courriel."

#: apps/io.ox/core/notifications.js module:io.ox/core
msgid "Notify me again later"
msgstr "Me le rappeler ultérieurement"

#: apps/io.ox/calendar/edit/recurrence-view.js module:io.ox/calendar/edit/main
msgid "November"
msgstr "Novembre"

#: apps/io.ox/mail/vacationnotice/settings/model.js module:io.ox/mail
msgid "Number of days between vacation notices to the same sender"
msgstr "Nombre de jours entre les messages d'absence au même expéditeur"

#. number of items in a folder
#: apps/io.ox/core/folder/actions/properties.js module:io.ox/core
msgid "Number of items"
msgstr "Nombre d'éléments"

#. number of messages in a folder (mail only)
#: apps/io.ox/core/folder/actions/properties.js module:io.ox/core
msgid "Number of messages"
msgstr "Nombre de messages"

#: apps/io.ox/core/tk/reminder-util.js module:io.ox/core
msgid "OK"
msgstr "OK"

#: apps/io.ox/core/permissions/permissions.js module:io.ox/core
msgid "Object permissions"
msgstr "Droits sur les objets"

#. Emoji category
#: apps/io.ox/emoji/categories.js module:io.ox/mail/emoji
msgid "Objects"
msgstr "Objets"

#: apps/io.ox/calendar/edit/recurrence-view.js module:io.ox/calendar/edit/main
msgid "October"
msgstr "Octobre"

#: apps/io.ox/core/main.js module:io.ox/core
msgid "Offline"
msgstr "Non connecté"

#: apps/io.ox/core/boot/i18n.js module:io.ox/core/boot
msgid "Offline mode"
msgstr "Mode hors connexion"

#: apps/io.ox/core/folder/picker.js module:io.ox/core
#: apps/io.ox/core/relogin.js apps/io.ox/core/tk/filestorageUtil.js
#: apps/io.ox/core/tk/mobiscroll.js
msgid "Ok"
msgstr "OK"

<<<<<<< HEAD
#: apps/io.ox/calendar/actions/create.js module:io.ox/calendar
msgid "On behalf of the owner"
msgstr "Au nom du propriétaire"
=======
#. object permissions - user role
#: apps/io.ox/files/share/permissions.js module:io.ox/core
#: apps/io.ox/mail/mailfilter/settings/filter/view-form.js
#: module:io.ox/settings
msgid "User"
msgstr "Utilisateur"
>>>>>>> 3878e903

#. recurrence string
#: apps/io.ox/calendar/util.js module:io.ox/calendar
msgid "On work days"
msgstr "Les jours ouvrés"

#. %1$d is the number of search results in the autocomplete field
#: apps/io.ox/core/tk/tokenfield.js module:io.ox/core
#, c-format
msgid "One autocomplete entry found"
msgid_plural "%1$d autocomplete entries found"
msgstr[0] "Un élément trouvé en autocomplétion"
msgstr[1] "%1$d éléments trouvés en autocomplétion"

#: apps/io.ox/mail/actions/attachmentQuota.js module:io.ox/mail
msgid ""
"One or more attached files exceed the size limit per email. Therefore, the "
"files are not sent as attachments but kept on the server. The email you have "
"sent just contains links to download these files."
msgstr ""
"Un ou plusieurs fichiers en pièces jointes dépassent la taille maximale pour "
"un courrier électronique. Par conséquent, les fichiers ne sont pas envoyés "
"en pièces jointes, mais conservés sur le serveur. Le message que vous avez "
"envoyé ne contient que des liens permettant de télécharger ces fichiers."

#: apps/io.ox/files/actions/add-storage-account.js module:io.ox/files
msgid "OneDrive"
msgstr "OneDrive"

#: apps/io.ox/backbone/mini-views/help.js module:io.ox/core
msgid "Online help"
msgstr "Aide en ligne"

#: apps/io.ox/core/sub/settings/pane.js module:io.ox/core/sub
msgid "Only showing items related to folder \"%1$s\""
msgstr "Seuls les éléments relatifs au dossier « %1$s » sont affichés"

#: apps/io.ox/files/actions.js module:io.ox/files
msgid "Open"
msgstr "Ouvrir"

#: apps/io.ox/contacts/settings/pane.js module:io.ox/contacts
#: apps/io.ox/contacts/view-detail.js
msgid "Open Street Map"
msgstr "Open Street Map"

#: apps/io.ox/mail/threadview.js module:io.ox/mail
msgid "Open all messages"
msgstr "Ouvrir tous les messages"

#: apps/io.ox/core/viewer/views/toolbarview.js module:io.ox/core
msgid "Open attachment"
msgstr "Ouvrir la pièce jointe"

#: apps/io.ox/core/viewer/views/sidebar/panelbaseview.js
#: module:io.ox/core/viewer
msgid "Open description panel"
msgstr "Ouvrir le panneau de description"

#: apps/plugins/portal/tumblr/register.js module:io.ox/portal
msgid "Open external link"
msgstr "Ouvrir le lien externe"

#: apps/io.ox/core/commons.js module:io.ox/core
#: apps/io.ox/files/share/view-options.js module:io.ox/files
#: apps/io.ox/files/view-options.js apps/io.ox/mail/view-options.js
#: module:io.ox/mail
msgid "Open folder view"
msgstr "Ouvrir la vue des dossiers"

#. %1$s is a map service, like "Google Maps"
#: apps/io.ox/contacts/view-detail.js module:io.ox/contacts
msgid "Open in %1$s"
msgstr "Ouvrir dans %1$s"

#: apps/io.ox/core/pim/actions.js module:io.ox/core
#: apps/io.ox/files/actions.js module:io.ox/files apps/io.ox/mail/actions.js
#: module:io.ox/mail
msgid "Open in browser"
msgstr "Ouvrir dans le navigateur"

#: apps/io.ox/core/viewer/views/toolbarview.js module:io.ox/core
msgid "Open in browser tab"
msgstr "Ouvrir dans un onglet du navigateur"

#: apps/io.ox/linkedIn/view-detail.js module:io.ox/portal
msgid "Open on LinkedIn"
msgstr "Ouvrir sur LinkedIn"

#: apps/io.ox/mail/threadview.js module:io.ox/mail
msgid "Open/close all messages"
msgstr "Ouvrir / Fermer tous les messages"

#: apps/io.ox/contacts/model.js module:io.ox/contacts
msgid "Optional 01"
msgstr "Optionnel 01"

#: apps/io.ox/contacts/model.js module:io.ox/contacts
msgid "Optional 02"
msgstr "Optionnel 02"

#: apps/io.ox/contacts/model.js module:io.ox/contacts
msgid "Optional 03"
msgstr "Optionnel 03"

#: apps/io.ox/contacts/model.js module:io.ox/contacts
msgid "Optional 04"
msgstr "Optionnel 04"

#: apps/io.ox/contacts/model.js module:io.ox/contacts
msgid "Optional 05"
msgstr "Optionnel 05"

#: apps/io.ox/contacts/model.js module:io.ox/contacts
msgid "Optional 06"
msgstr "Optionnel 06"

#: apps/io.ox/contacts/model.js module:io.ox/contacts
msgid "Optional 07"
msgstr "Optionnel 07"

#: apps/io.ox/contacts/model.js module:io.ox/contacts
msgid "Optional 08"
msgstr "Optionnel 08"

#: apps/io.ox/contacts/model.js module:io.ox/contacts
msgid "Optional 09"
msgstr "Optionnel 09"

#: apps/io.ox/contacts/model.js module:io.ox/contacts
msgid "Optional 10"
msgstr "Optionnel 10"

#: apps/io.ox/contacts/model.js module:io.ox/contacts
msgid "Optional 11"
msgstr "Optionnel 11"

#: apps/io.ox/contacts/model.js module:io.ox/contacts
msgid "Optional 12"
msgstr "Optionnel 12"

#: apps/io.ox/contacts/model.js module:io.ox/contacts
msgid "Optional 13"
msgstr "Optionnel 13"

#: apps/io.ox/contacts/model.js module:io.ox/contacts
msgid "Optional 14"
msgstr "Optionnel 14"

#: apps/io.ox/contacts/model.js module:io.ox/contacts
msgid "Optional 15"
msgstr "Optionnel 15"

#: apps/io.ox/contacts/model.js module:io.ox/contacts
msgid "Optional 16"
msgstr "Optionnel 16"

#: apps/io.ox/contacts/model.js module:io.ox/contacts
msgid "Optional 17"
msgstr "Optionnel 17"

#: apps/io.ox/contacts/model.js module:io.ox/contacts
msgid "Optional 18"
msgstr "Optionnel 18"

#: apps/io.ox/contacts/model.js module:io.ox/contacts
msgid "Optional 19"
msgstr "Optionnel 19"

#: apps/io.ox/contacts/model.js module:io.ox/contacts
msgid "Optional 20"
msgstr "Optionnel 20"

#: apps/io.ox/calendar/freetime/timeView.js module:io.ox/calendar
#: apps/io.ox/calendar/toolbar.js apps/io.ox/contacts/toolbar.js
#: module:io.ox/contacts apps/io.ox/core/emoji/view.js module:io.ox/mail/emoji
#: apps/io.ox/files/toolbar.js module:io.ox/files
#: apps/io.ox/find/extensions-facets.js module:io.ox/core
#: apps/io.ox/mail/compose/extensions.js module:io.ox/mail
#: apps/io.ox/mail/compose/view.js apps/io.ox/mail/toolbar.js
#: apps/io.ox/tasks/toolbar.js
msgid "Options"
msgstr "Options"

#: apps/io.ox/core/tk/flag-picker.js module:io.ox/mail
#: apps/io.ox/mail/mailfilter/settings/filter/view-form.js
#: module:io.ox/settings apps/io.ox/portal/settings/pane.js
#: module:io.ox/portal
msgid "Orange"
msgstr "Orange"

#: apps/io.ox/tasks/main.js module:io.ox/tasks
msgid "Order"
msgstr "Ordre"

#: apps/io.ox/calendar/view-detail.js module:io.ox/calendar
#: apps/io.ox/participants/views.js module:io.ox/core
msgid "Organizer"
msgstr "Organisateur"

#: apps/io.ox/tasks/util.js module:io.ox/tasks
msgid "Original mail"
msgstr "Courrier d'origine"

#: apps/io.ox/mail/accounts/settings.js module:io.ox/mail/accounts/settings
msgid "Other"
msgstr "Autre"

#: apps/io.ox/contacts/view-detail.js module:io.ox/contacts
msgid "Other Address"
msgstr "Autre adresse"

#: apps/io.ox/contacts/edit/view-form.js module:io.ox/contacts
msgid "Other address"
msgstr "Autre adresse"

#: apps/io.ox/mail/accounts/view-form.js module:io.ox/settings
msgid "Outgoing server (SMTP)"
msgstr "Serveur sortant (SMTP)"

#: apps/io.ox/tasks/util.js module:io.ox/tasks
msgid "Overdue"
msgstr "Échu"

#: apps/plugins/notifications/tasks/register.js module:plugins/notifications
msgid "Overdue Tasks"
msgstr "Tâches en retard"

#. Role: Owner (same as admin)
#: apps/io.ox/core/permissions/permissions.js module:io.ox/core
#: apps/io.ox/files/share/permissions.js
msgid "Owner"
msgstr "Propriétaire"

#. Petabytes
#: apps/io.ox/core/strings.js module:io.ox/core
msgid "PB"
msgstr "Po"

#: apps/io.ox/files/view-options.js module:io.ox/files
msgid "PDFs"
msgstr "PDFs"

#. text of a viewer document page caption
#. Example result: "Page 5 of 10"
#. %1$d is the current page index
#. %2$d is the total number of pages
#: apps/io.ox/core/viewer/views/types/documentview.js module:io.ox/core
msgid "Page %1$d of %2$d"
msgstr "Page %1$d sur %2$d"

#: apps/io.ox/contacts/model.js module:io.ox/contacts
msgid "Pager"
msgstr "Afficheur portable"

#. text of a user list that shows the names of presenting user and participants.
#. the dropdown button label for the participants dropdown.
#. the participants section label.
#: apps/io.ox/calendar/print-compact.js module:io.ox/calendar
#: apps/io.ox/participants/detail.js module:io.ox/core
#: apps/io.ox/presenter/views/navigationview.js module:io.ox/presenter
msgid "Participants"
msgstr "Participants"

#: apps/io.ox/participants/views.js module:io.ox/core
msgid "Participants (%1$d)"
msgstr "Participants (%1$d)"

#: apps/io.ox/core/boot/i18n.js module:io.ox/core/boot
#: apps/io.ox/core/relogin.js module:io.ox/core
#: apps/io.ox/files/share/wizard.js module:io.ox/files
#: apps/io.ox/mail/accounts/view-form.js module:io.ox/settings
#: apps/io.ox/mail/compose/extensions.js module:io.ox/mail
msgid "Password"
msgstr "Mot de passe"

#. %1$s is the minimum password length
#. %2$s is the maximum password length
#: apps/plugins/portal/userSettings/register.js module:io.ox/core
#, c-format
msgid "Password length must be between %1$d and %2$d characters."
msgstr ""
"La longueur du mot de passe doit être comprise entre %1$d and %2$d "
"caractères."

<<<<<<< HEAD
#: apps/io.ox/settings/accounts/settings/pane.js
#: module:io.ox/settings/accounts
msgid "Password recovery"
msgstr "Récupération du mot de passe"
=======
#: apps/io.ox/files/view-options.js module:io.ox/files
#: apps/io.ox/find/extensions-api.js module:io.ox/core
#: apps/io.ox/find/manager/value-model.js
#: apps/io.ox/mail/mailfilter/settings/filter/view-form.js
#: module:io.ox/settings
msgid "All"
msgstr "Tous"
>>>>>>> 3878e903

#: apps/io.ox/files/share/wizard.js module:io.ox/files
msgid "Password required"
msgstr "Mot de passe requis"

#: apps/plugins/portal/userSettings/register.js module:io.ox/core
msgid "Password strength: Good"
msgstr "Robustesse du mot de passe : bonne"

#: apps/plugins/portal/userSettings/register.js module:io.ox/core
msgid "Password strength: Legendary!"
msgstr "Robustesse du mot de passe : légendaire !"

#: apps/plugins/portal/userSettings/register.js module:io.ox/core
msgid "Password strength: Strong"
msgstr "Robustesse du mot de passe : forte"

#: apps/plugins/portal/userSettings/register.js module:io.ox/core
msgid "Password strength: Too short"
msgstr "Robustesse du mot de passe : trop court"

#: apps/plugins/portal/userSettings/register.js module:io.ox/core
msgid "Password strength: Very strong"
msgstr "Robustesse du mot de passe : très forte"

#: apps/plugins/portal/userSettings/register.js module:io.ox/core
msgid "Password strength: Very weak"
msgstr "Robustesse du mot de passe : très faible"

#: apps/plugins/portal/userSettings/register.js module:io.ox/core
msgid "Password strength: Weak"
msgstr "Robustesse du mot de passe : faible"

#: apps/plugins/portal/userSettings/register.js module:io.ox/core
msgid "Password strength: Wrong length"
msgstr "Robustesse du mot de passe : mauvaise longueur"

#. button label for pausing the presentation
#: apps/io.ox/presenter/views/navigationview.js module:io.ox/presenter
#: apps/io.ox/presenter/views/toolbarview.js
msgid "Pause"
msgstr "Pause"

#. button label for pausing the presentation
#: apps/io.ox/presenter/views/navigationview.js module:io.ox/presenter
#: apps/io.ox/presenter/views/toolbarview.js
msgid "Pause presentation"
msgstr "Mettre la présentation en pause"

#. button tooltip for pausing the presentation
#: apps/io.ox/presenter/views/navigationview.js module:io.ox/presenter
#: apps/io.ox/presenter/views/toolbarview.js
msgid "Pause the presentation"
msgstr "Mettre la présentation en pause"

#. Emoji category
#: apps/io.ox/emoji/categories.js module:io.ox/mail/emoji
msgid "People"
msgstr "Personnes"

#: apps/io.ox/mail/settings/pane.js module:io.ox/mail
msgid "Permanently remove deleted emails"
msgstr "Effacer définitivement les messages supprimés"

#: apps/io.ox/core/folder/contextmenu.js module:io.ox/core
msgid "Permissions"
msgstr "Droits"

#: apps/io.ox/files/share/permissions.js module:io.ox/core
msgid "Permissions for \"%1$s\""
msgstr "Droits sur \"%1$s\""

#: apps/io.ox/settings/apps/settings/pane.js module:io.ox/core
msgid "Permissions:"
msgstr "Droits :"

#: apps/io.ox/contacts/view-detail.js module:io.ox/contacts
msgid "Personal"
msgstr "Personnel"

#: apps/io.ox/contacts/edit/view-form.js module:io.ox/contacts
msgid "Personal information"
msgstr "Informations personnelles"

#. placeholder text in share dialog
#: apps/io.ox/files/share/permissions.js module:io.ox/core
msgid ""
"Personal message (optional). This message is sent to all newly invited "
"people."
msgstr ""
"Message personnel (optionnel). Ce message est envoyé à toutes les personnes "
"nouvellement invitées."

#: apps/io.ox/contacts/print.js module:io.ox/contacts
msgid "Phone"
msgstr "Téléphone"

#: apps/io.ox/contacts/edit/view-form.js module:io.ox/contacts
msgid "Phone & fax numbers"
msgstr "Numéros de téléphone et de télécopie"

#: apps/io.ox/contacts/model.js module:io.ox/contacts
msgid "Phone (assistant)"
msgstr "Tél. (assistant)"

#: apps/io.ox/contacts/model.js module:io.ox/contacts
msgid "Phone (business alt)"
msgstr "Tél. (professionnel autre)"

#: apps/io.ox/contacts/model.js module:io.ox/contacts
msgid "Phone (business)"
msgstr "Tél. (professionnel)"

#: apps/io.ox/contacts/model.js module:io.ox/contacts
msgid "Phone (car)"
msgstr "Tél. (voiture)"

#: apps/io.ox/contacts/model.js module:io.ox/contacts
msgid "Phone (company)"
msgstr "Tél. (de la société)"

#: apps/io.ox/contacts/model.js module:io.ox/contacts
msgid "Phone (home alt)"
msgstr "Tél. (privé autre)"

#: apps/io.ox/contacts/model.js module:io.ox/contacts
msgid "Phone (home)"
msgstr "Tél. (privé)"

#: apps/io.ox/contacts/model.js module:io.ox/contacts
msgid "Phone (other)"
msgstr "Tél. (autre)"

#: apps/io.ox/contacts/print.js module:io.ox/contacts
msgid "Phone list"
msgstr "Répertoire téléphonique"

#: apps/io.ox/contacts/view-detail.js module:io.ox/contacts
msgid "Phone numbers"
msgstr "Numéros de téléphone"

#: apps/io.ox/core/tk/reminder-util.js module:io.ox/core
msgid "Pick a time here"
msgstr "Choisissez une heure ici"

#: apps/io.ox/core/tk/flag-picker.js module:io.ox/mail
#: apps/io.ox/mail/mailfilter/settings/filter/view-form.js
#: module:io.ox/settings apps/io.ox/portal/settings/pane.js
#: module:io.ox/portal
msgid "Pink"
msgstr "Rose"

#. Emoji category
#: apps/io.ox/emoji/categories.js module:io.ox/mail/emoji
msgid "Places"
msgstr "Lieux"

#: apps/io.ox/mail/compose/view.js module:io.ox/mail
msgid "Plain Text"
msgstr "Texte pur"

#: apps/io.ox/mail/settings/pane.js module:io.ox/mail
msgid "Plain text"
msgstr "en texte pur"

#: apps/io.ox/files/toolbar.js module:io.ox/files
msgid "Play audio files"
msgstr "Jouer les fichiers audio"

#: apps/plugins/notifications/mail/register.js module:plugins/notifications
msgid "Play sound on incoming mail"
msgstr "Jouer un son à l'arrivée d'un nouveau courriel"

#: apps/io.ox/files/toolbar.js module:io.ox/files
msgid "Play video files"
msgstr "Jouer les fichiers vidéo"

#: apps/plugins/portal/xing/register.js module:plugins/portal
msgid ""
"Please check your inbox for a confirmation email.\n"
"\n"
"Follow the instructions in the email and then return to the widget to "
"complete account setup."
msgstr ""
"Veuillez consulter votre boîte de réception : vous devriez avoir reçu un "
"courriel de confirmation.\n"
"\n"
"Suivez les instructions données dans ce courriel et revenez au composant "
"pour terminer la configuration du compte."

#: apps/io.ox/calendar/edit/recurrence-view.js module:io.ox/calendar/edit/main
msgid "Please choose a sentence below."
msgstr "Veuillez choisir une phrase ci-dessous."

#: apps/io.ox/calendar/actions/acceptdeny.js module:io.ox/calendar
msgid "Please comment your confirmation status."
msgstr "Veuillez commenter l'état de confirmation."

#: apps/io.ox/mail/mailfilter/settings/filter/view-form.js
#: module:io.ox/settings
msgid "Please define at least one action."
msgstr "Veuillez définir au moins une action."

#: apps/io.ox/backbone/validation.js module:io.ox/core
msgid "Please enter a date in the past"
msgstr "Veuillez saisir une date passée"

#: apps/plugins/portal/flickr/register.js module:plugins/portal
msgid "Please enter a description"
msgstr "Veuillez saisir une description"

#: apps/plugins/portal/tumblr/register.js module:io.ox/portal
msgid "Please enter a description."
msgstr "Veuillez saisir une description."

#: apps/plugins/portal/rss/register.js module:io.ox/portal
msgid "Please enter a feed URL."
msgstr "Veuillez saisir l'URL d'un flux."

#: apps/io.ox/calendar/freetime/distributionListPopup.js module:io.ox/calendar
msgid "Please enter a name for the distribution list"
msgstr "Veuillez saisir un nom pour la liste de diffusion"

#: apps/plugins/portal/flickr/register.js module:plugins/portal
msgid "Please enter a search query"
msgstr "Veuillez formuler la recherche"

#: apps/io.ox/backbone/mini-views/datepicker.js module:io.ox/core
#: apps/io.ox/backbone/validation.js
#: apps/io.ox/mail/mailfilter/settings/filter/view-form.js
#: module:io.ox/settings
msgid "Please enter a valid date"
msgstr "Veuillez saisir une date valide"

#: apps/io.ox/backbone/validation.js module:io.ox/core
msgid "Please enter a valid email address"
msgstr "Veuillez saisir une adresse de courrier électronique valide"

<<<<<<< HEAD
#: apps/io.ox/backbone/validation.js module:io.ox/core
msgid "Please enter a valid email address or phone number"
msgstr ""
"Veuillez saisir une adresse de courrier électronique ou un numéro de "
"téléphone valide"

#: apps/io.ox/mail/settings/signatures/settings/pane.js module:io.ox/mail
msgid "Please enter a valid name"
msgstr "Veuillez saisir un nom valide"
=======
#. Auth type. Short for "Use same credentials as incoming mail server"
#: apps/io.ox/mail/accounts/view-form.js module:io.ox/settings
msgid "As incoming mail server"
msgstr "En tant que serveur de courrier entrant"
>>>>>>> 3878e903

#: apps/io.ox/backbone/validation.js module:io.ox/core
msgid "Please enter a valid number"
msgstr "Veuillez saisir un nombre valable"

#: apps/io.ox/backbone/validation.js module:io.ox/core
msgid "Please enter a valid object"
msgstr "Veuillez saisir un objet valide"

#: apps/io.ox/backbone/validation.js module:io.ox/core
msgid "Please enter a valid phone number. Allowed characters are: %1$s"
msgstr ""
"Veuillez saisir un numéro de téléphone valide. Les caractères autorisés "
"sont : %1$s"

#: apps/io.ox/backbone/validation.js module:io.ox/core
msgid "Please enter a value"
msgstr "Veuillez saisir une valeur"

#: apps/plugins/portal/tumblr/register.js module:io.ox/portal
msgid "Please enter an blog url."
msgstr "Veuillez saisir une URL de blog."

#: apps/io.ox/core/relogin.js module:io.ox/core
msgid "Please enter correct password"
msgstr "Veuillez saisir le mot de passe correct"

#. %1$s the missing request parameter
#: apps/io.ox/mail/accounts/view-form.js module:io.ox/settings
#, c-format
msgid "Please enter the following data: %1$s"
msgstr "Veuillez saisir les données suivantes : %1$s"

#: apps/io.ox/tasks/edit/view-template.js module:io.ox/tasks/edit
msgid "Please enter value between 0 and 100."
msgstr "Veuillez saisir une valeur entre 0 et 100."

#: apps/io.ox/core/boot/i18n.js module:io.ox/core/boot
msgid "Please enter your credentials."
msgstr "Veuillez saisir vos données d'authentification."

#: apps/io.ox/onboarding/clients/extensions.js module:io.ox/core/onboarding
msgid ""
"Please enter your mobile phone number, and we´ll send you a link to "
"automatically configure your iOS device! It´s that simple!"
msgstr ""
"Veuillez saisir votre numéro de téléphone mobile et nous vous enverrons un "
"lien permettant de configurer automatiquement votre appareil iOS ! C'est "
"aussi simple que cela !"

#: apps/io.ox/core/boot/i18n.js module:io.ox/core/boot
msgid "Please enter your password."
msgstr "Veuillez saisir votre mot de passe."

#: apps/io.ox/calendar/freetime/distributionListPopup.js module:io.ox/calendar
msgid "Please note that distribution lists cannot contain ressources."
msgstr ""
"Veuillez noter que les listes de diffusion ne peuvent pas contenir de "
"ressources."

#: apps/io.ox/mail/categories/edit.js module:io.ox/mail
msgid ""
"Please note that some categories are predefined and you might not be able to "
"rename or disable them."
msgstr ""
"Veuillez noter que certaines catégories sont pré-définies et que vous ne "
"pourrez pas nécessairement les renommer ou les désactiver."

#: apps/plugins/core/feedback/register.js module:io.ox/core
msgid ""
"Please note that support requests cannot be handled via the feedback form. "
"If you have questions or problems please contact our support directly."
msgstr ""
"Veuillez noter que les demandes d'assistance ne peuvent être gérées par le "
"biais du formulaire d'impressions. Si vous avez des questions ou des "
"problèmes, veuillez les soumettre directement à l'assistance."

#: apps/io.ox/files/util.js module:io.ox/files
msgid ""
"Please note, changing or removing the file extension will cause problems "
"when viewing or editing."
msgstr ""
"Veuillez remarquer que le fait de modifier ou de supprimer l'extension du "
"fichier provoquera des problèmes lorsqu'on l'affiche ou lorsqu'on le modifie."

#: apps/io.ox/keychain/secretRecoveryDialog.js module:io.ox/keychain
msgid ""
"Please provide the old password so the account passwords can be recovered."
msgstr ""
"Veuillez saisir l'ancien mot de passe afin de pouvoir récupérer les mots de "
"passe du compte."

#: apps/plugins/core/feedback/register.js module:io.ox/core
msgid "Please rate this product"
msgstr "Veuillez noter ce produit"

#: apps/io.ox/core/import/import.js module:io.ox/core
msgid "Please select a file to import"
msgstr "Veuillez sélectionner un fichier à importer"

#: apps/io.ox/calendar/edit/extensions.js module:io.ox/calendar/edit/main
#: apps/io.ox/calendar/freetime/main.js module:io.ox/calendar
msgid "Please select a time for the appointment"
msgstr "Veuillez sélectionner une heure pour le rendez-vous"

#: apps/io.ox/core/import/import.js module:io.ox/core
msgid "Please select a valid iCal File to import"
msgstr "Veuillez sélectionner un fichier iCal valide à importer"

#: apps/io.ox/mail/compose/inline-images.js module:io.ox/mail
msgid "Please select a valid image File to insert"
msgstr "Veuillez sélectionner un fichier image valide à importer"

#: apps/io.ox/calendar/freetime/distributionListPopup.js module:io.ox/calendar
msgid "Please select at least one participant"
msgstr "Veuillez sélectionner au moins un participant"

#. user can choose between windows, android, apple (usually)
#: apps/io.ox/onboarding/clients/wizard.js module:io.ox/core/onboarding
msgid "Please select the platform of your device."
msgstr "Veuillez choisir la plate-forme de votre appareil."

#: apps/plugins/portal/xing/register.js module:plugins/portal
msgid ""
"Please select which of the following data we may use to create your %s "
"account:"
msgstr ""
"Veuillez choisir parmi les informations ci-dessous lesquelles utiliser pour "
"créer votre compte %s :"

#: apps/io.ox/mail/accounts/settings.js module:io.ox/mail/accounts/settings
msgid "Please select your mail account provider"
msgstr "Veuillez sélectionner votre fournisseur de compte de courrier"

#: apps/io.ox/contacts/model.js module:io.ox/contacts
msgid "Please set day and month properly"
msgstr "Veuillez saisir le jour et le mois convenablement"

#: apps/io.ox/core/main.js module:io.ox/core apps/io.ox/core/relogin.js
msgid "Please sign in again to continue"
msgstr "Veuillez vous reconnecter pour continuer"

#: apps/io.ox/files/legacy_api.js module:io.ox/files
msgid "Please specify these missing variables: "
msgstr "Veuillez définir les variables manquantes suivantes :"

#: apps/io.ox/core/boot/i18n.js module:io.ox/core/boot
msgid "Please update your browser."
msgstr "Veuillez mettre à jour votre navigateur."

#: apps/io.ox/core/folder/actions/move.js module:io.ox/core
msgid "Please wait for the previous operation to finish"
msgstr "Veuillez attendre la fin de l'opération précédente"

#: apps/io.ox/tasks/edit/util.js module:io.ox/tasks
msgid "Plus"
msgstr "Plus"

#: apps/io.ox/core/viewer/views/toolbarview.js module:io.ox/core
msgid "Pop out"
msgstr "Nouvelle fenêtre"

#: apps/io.ox/core/viewer/views/toolbarview.js module:io.ox/core
msgid "Pop out standalone viewer"
msgstr "Ouvrir l'afficheur dans une nouvelle fenêtre"

#: apps/io.ox/portal/main.js module:io.ox/portal
msgid "Portal"
msgstr "Portail"

#: apps/io.ox/core/main.js module:io.ox/core
#: apps/io.ox/search/view-template.js
msgctxt "app"
msgid "Portal"
msgstr "Portail"

#: apps/io.ox/portal/settings/pane.js module:io.ox/portal
msgid "Portal settings"
msgstr "Réglages du portail"

#: apps/io.ox/portal/main.js module:io.ox/portal
msgid "Portal widgets"
msgstr "Composants graphiques du portail"

#: apps/io.ox/contacts/model.js module:io.ox/contacts
msgid "Position"
msgstr "Poste"

#: apps/plugins/portal/xing/register.js module:plugins/portal
msgid "Post a status update"
msgstr "Publier une mise à jour d'état"

#: apps/io.ox/contacts/model.js module:io.ox/contacts
msgid "Postcode"
msgstr "Code postal"

#: apps/io.ox/onboarding/clients/wizard.js module:io.ox/core/onboarding
msgid "Premium"
msgstr "Premium"

#: apps/io.ox/core/commons.js module:io.ox/core
msgid "Premium features"
msgstr "Fonctions Premium"

#: apps/io.ox/files/toolbar.js module:io.ox/files
msgid "Present"
msgstr "Présenter"

#. launch the presenter app
#: apps/io.ox/core/viewer/views/toolbarview.js module:io.ox/core
msgctxt "presenter"
msgid "Present"
msgstr "Présenter"

#. headline of a presentation end alert
#: apps/io.ox/presenter/views/notification.js module:io.ox/presenter
msgid "Presentation end"
msgstr "Fin de la présentation"

#. Info text that says the presentation is paused.
#: apps/io.ox/presenter/views/presentationview.js module:io.ox/presenter
msgid "Presentation is paused."
msgstr "La présentation est en pause."

#. headline of a presentation join alert
#: apps/io.ox/presenter/views/notification.js module:io.ox/presenter
msgid "Presentation join"
msgstr "Joindre la présentation"

<<<<<<< HEAD
#. headline of a presentation start alert
#: apps/io.ox/presenter/views/notification.js module:io.ox/presenter
msgid "Presentation start"
msgstr "Début de la présentation"

#: apps/io.ox/files/view-options.js module:io.ox/files
msgid "Presentations"
msgstr "Présentations"
=======
#: apps/io.ox/mail/actions.js module:io.ox/mail
msgid "Drop here to import this mail"
msgstr "Déposer ici pour importer ce courriel"
>>>>>>> 3878e903

#. text of a user list that shows the names of presenting user and participants.
#. the presenter section label.
#. tooltip for the icon that identifies the presenting user
#: apps/io.ox/presenter/views/navigationview.js module:io.ox/presenter
#: apps/io.ox/presenter/views/sidebar/userbadgeview.js
msgid "Presenter"
msgstr "Présentateur"

#. aria label for the presenter navigation bar, for screen reader only.
#: apps/io.ox/presenter/views/navigationview.js module:io.ox/presenter
msgid "Presenter navigation bar"
msgstr "Barre de navigation du présentateur"

#. aria label for the toolbar, for screen reader only.
#: apps/io.ox/presenter/views/toolbarview.js module:io.ox/presenter
msgid "Presenter toolbar"
msgstr "Barre d'outils du présentateur"

#: apps/plugins/portal/birthdays/register.js module:plugins/portal
msgid "Press [enter] to jump to complete list of Birthdays."
msgstr "Appuyez sur [Entr] pour passer à la liste complète d'anniversaires."

#: apps/plugins/portal/flickr/register.js module:plugins/portal
msgid "Press [enter] to jump to the flicker stream."
msgstr "Appuyez sur [Entr] pour passer au flux Flicker."

#: apps/plugins/portal/linkedIn/register.js module:plugins/portal
msgid "Press [enter] to jump to the linkedin stream."
msgstr "Appuyez sur [Entr] pour passer au flux LinkedIn."

#: apps/plugins/portal/rss/register.js module:io.ox/portal
msgid "Press [enter] to jump to the rss stream."
msgstr "Appuyez sur [Entr] pour passer au flux RSS."

#: apps/plugins/portal/tumblr/register.js module:io.ox/portal
msgid "Press [enter] to jump to the tumblr feed."
msgstr "Appuyez sur [Entr] pour passer au flux Tumblr."

#: apps/plugins/portal/twitter/register.js module:plugins/portal
msgid "Press [enter] to jump to the twitter feed."
msgstr "Appuyez sur [Entr] pour passer au flux Twitter."

#: apps/io.ox/core/tk/reminder-util.js module:io.ox/core
#: apps/plugins/notifications/calendar/register.js
#: module:plugins/notifications apps/plugins/notifications/tasks/register.js
msgid "Press to open Details"
msgstr "Appuyez pour ouvrir les détails"

#: apps/io.ox/core/tk/attachmentsUtil.js module:io.ox/core
#: apps/io.ox/preview/main.js
msgid "Preview"
msgstr "Vue d'ensemble"

#: apps/io.ox/notes/mediator.js module:io.ox/notes
msgid "Preview not available"
msgstr "Pas d'aperçu disponible"

#: apps/io.ox/calendar/month/perspective.js module:io.ox/calendar
#: apps/io.ox/core/viewer/views/displayerview.js module:io.ox/core
#: apps/io.ox/core/wizard/registry.js module:io.ox/core/wizard
msgid "Previous"
msgstr "Précédent"

#: apps/io.ox/calendar/freetime/timeView.js module:io.ox/calendar
#: apps/io.ox/calendar/week/view.js
msgid "Previous Day"
msgstr "Jour précédent"

#: apps/io.ox/calendar/week/view.js module:io.ox/calendar
msgid "Previous Week"
msgstr "Semaine précédente"

#: apps/io.ox/mail/threadview.js module:io.ox/mail
msgid "Previous message"
msgstr "Message précédent"

#: apps/io.ox/find/date/patterns.js module:io.ox/core
msgid "Previous month"
msgstr "Mois précédent"

#: apps/io.ox/core/viewer/views/toolbarview.js module:io.ox/core
msgid "Previous page"
msgstr "Page précédente"

#. button tooltip for 'go to previous presentation slide' action
#: apps/io.ox/presenter/views/navigationview.js module:io.ox/presenter
#: apps/io.ox/presenter/views/presentationview.js
msgid "Previous slide"
msgstr "Diapositive précédente"

#: apps/io.ox/find/date/patterns.js module:io.ox/core
msgid "Previous week"
msgstr "Semaine précédente"

#: apps/io.ox/find/date/patterns.js module:io.ox/core
msgid "Previous year"
msgstr "Année précédente"

#: apps/io.ox/mail/util.js module:io.ox/core
msgid "Primary account"
msgstr "Compte principal"

#: apps/io.ox/calendar/actions.js module:io.ox/calendar
#: apps/io.ox/calendar/toolbar.js apps/io.ox/contacts/actions.js
#: module:io.ox/contacts apps/io.ox/contacts/toolbar.js
#: apps/io.ox/core/print.js module:io.ox/core apps/io.ox/mail/actions.js
#: module:io.ox/mail apps/io.ox/mail/toolbar.js apps/io.ox/tasks/actions.js
#: module:io.ox/tasks apps/io.ox/tasks/toolbar.js
msgid "Print"
msgstr "Imprimer"

#: apps/io.ox/core/viewer/views/toolbarview.js module:io.ox/core
msgid "Print as PDF"
msgstr "Imprimer au format PDF"

#: apps/io.ox/tasks/actions/printDisabled.js module:io.ox/tasks
msgid "Print tasks"
msgstr "Imprimer les tâches"

#: apps/io.ox/core/print.js module:io.ox/core
msgid "Printout"
msgstr "Impression"

#: apps/io.ox/tasks/main.js module:io.ox/tasks apps/io.ox/tasks/print.js
msgid "Priority"
msgstr "Priorité"

#. E-Mail priority
#: apps/io.ox/mail/compose/view.js module:io.ox/mail
msgctxt "E-Mail"
msgid "Priority"
msgstr "Priorité"

#: apps/io.ox/tasks/edit/view-template.js module:io.ox/tasks/edit
msgctxt "Tasks"
msgid "Priority"
msgstr "Priorité"

#: apps/io.ox/calendar/edit/extensions.js module:io.ox/calendar/edit/main
#: apps/io.ox/calendar/list/view-grid-template.js module:io.ox/calendar
#: apps/io.ox/calendar/month/view.js apps/io.ox/calendar/view-detail.js
#: apps/io.ox/calendar/view-grid-template.js apps/io.ox/calendar/week/view.js
#: apps/io.ox/contacts/view-detail.js module:io.ox/contacts
#: apps/io.ox/tasks/edit/view-template.js module:io.ox/tasks/edit
#: apps/io.ox/tasks/view-detail.js module:io.ox/tasks
msgid "Private"
msgstr "Privé"

#: apps/plugins/halo/xing/register.js module:plugins/portal
msgid "Private address"
msgstr "Adresse privée"

#: apps/io.ox/backbone/mini-views/listutils.js module:io.ox/core
#: apps/io.ox/mail/mailfilter/settings/filter/view-form.js
#: module:io.ox/settings
msgid "Process subsequent rules"
msgstr "Traiter les règles suivantes"

#: apps/io.ox/mail/mailfilter/settings/filter.js module:io.ox/mail
msgid "Process subsequent rules of %1$s"
msgstr "Traiter les règles suivantes de %1$s"

#: apps/io.ox/contacts/model.js module:io.ox/contacts
msgid "Profession"
msgstr "Profession"

#: apps/io.ox/tasks/common-extensions.js module:io.ox/tasks
#: apps/io.ox/tasks/print.js
msgid "Progress"
msgstr "Avancement"

<<<<<<< HEAD
#. %1$s how much of a task is completed in percent, values from 0-100
#: apps/io.ox/tasks/view-detail.js module:io.ox/tasks
#: apps/io.ox/tasks/view-grid-template.js
#, c-format
msgid "Progress %1$s %"
msgstr "Avancement %1$s %"
=======
#: apps/io.ox/mail/categories/edit.js module:io.ox/mail
msgid ""
"Please note that some categories are predefined and you might not be able to "
"rename or disable them."
msgstr ""
"Veuillez noter que certaines catégories sont pré-définies et que vous ne "
"pourrez pas nécessairement les renommer ou les désactiver."
>>>>>>> 3878e903

#: apps/io.ox/tasks/edit/view-template.js module:io.ox/tasks/edit
msgid "Progress in %"
msgstr "Avancement en %"

#: apps/io.ox/tasks/model.js module:io.ox/tasks
msgid "Progress must be a valid number between 0 and 100"
msgstr "L'avancement doit être un nombre valide entre 0 et 100"

#: apps/io.ox/core/folder/actions/properties.js module:io.ox/core
#: apps/io.ox/core/folder/contextmenu.js
msgid "Properties"
msgstr "Propriétés"

#: apps/io.ox/contacts/addressbook/popup.js module:io.ox/contacts
#: apps/io.ox/core/folder/extensions.js module:io.ox/core
msgid "Public address books"
msgstr "Carnets d'adresses publics"

#: apps/io.ox/core/folder/extensions.js module:io.ox/core
msgid "Public calendars"
msgstr "Agendas publics"

#: apps/io.ox/files/share/listview.js module:io.ox/files
#: apps/io.ox/files/share/permissions.js module:io.ox/core
msgid "Public link"
msgstr "Lien public"

#: apps/plugins/halo/xing/register.js module:plugins/portal
msgid "Public servant"
msgstr "Fonctionnaire"

#: apps/io.ox/core/folder/extensions.js module:io.ox/core
msgid "Public tasks"
msgstr "Tâches publiques"

#: apps/io.ox/core/sub/model.js module:io.ox/core/sub
msgid "Publication must have a site."
msgstr "La publication doit comporter un site."

#: apps/io.ox/core/sub/model.js module:io.ox/core/sub
msgid "Publication must have a target."
msgstr "La publication doit comporter une cible."

#: apps/io.ox/core/sub/settings/pane.js module:io.ox/core/sub
#: apps/io.ox/core/sub/settings/register.js
msgid "Publications"
msgstr "Publications"

#: apps/io.ox/core/sub/settings/register.js module:io.ox/core/sub
msgid "Publications and Subscriptions"
msgstr "Publications et abonnements"

#: apps/io.ox/wizards/upsell.js module:io.ox/wizards
msgid "Purchase confirmation"
msgstr "Confirmer l'achat"

#: apps/io.ox/core/tk/flag-picker.js module:io.ox/mail
#: apps/io.ox/mail/mailfilter/settings/filter/view-form.js
#: module:io.ox/settings apps/io.ox/portal/settings/pane.js
#: module:io.ox/portal
msgid "Purple"
msgstr "Pourpre"

#. Quick reply to a message; maybe "Direkt antworten" or "Schnell antworten" in German
#: apps/io.ox/mail/actions.js module:io.ox/mail
msgid "Quick reply"
msgstr "Réponse rapide"

#: apps/io.ox/calendar/freebusy/templates.js module:io.ox/calendar/freebusy
msgid "Quit"
msgstr "Quitter"

#: apps/plugins/portal/quota/register.js module:plugins/portal
msgid "Quota"
msgstr "Quotas"

#: apps/plugins/portal/rss/register.js module:io.ox/portal
msgid "RSS Feed"
msgstr "Flux RSS"

#: apps/plugins/portal/rss/register.js module:io.ox/portal
msgid "RSS Feeds"
msgstr "Flux RSS"

#: apps/io.ox/mail/common-extensions.js module:io.ox/mail
msgid "Read"
msgstr "Lu"

#. object permissions - read
#: apps/io.ox/files/share/permissions.js module:io.ox/core
msgid "Read all objects"
msgstr "Lire tous les objets"

#: apps/plugins/portal/tumblr/register.js module:io.ox/portal
msgid "Read article on tumblr.com"
msgstr "Lire l'article sur tumblr.com"

#. object permissions - read
#: apps/io.ox/files/share/permissions.js module:io.ox/core
msgid "Read own objects"
msgstr "Lire ses propres objets"

#: apps/io.ox/files/share/permissions.js module:io.ox/core
msgid "Read permissions"
msgstr "Droits de lecture"

#: apps/io.ox/oauth/keychain.js module:io.ox/core apps/io.ox/oauth/settings.js
#: module:io.ox/settings
msgid "Reauthorize"
msgstr "Autoriser à nouveau"

#: apps/io.ox/calendar/settings/pane.js module:io.ox/calendar
msgid ""
"Receive notification as appointment creator when participants accept or "
"decline"
msgstr ""
"Recevoir des notifications en tant que créateur du rendez-vous lorsque des "
"participants acceptent ou déclinent"

#: apps/io.ox/calendar/settings/pane.js module:io.ox/calendar
msgid ""
"Receive notification as appointment participant when other participants "
"accept or decline"
msgstr ""
"Recevoir des notifications en tant que participant au rendez-vous lorsque "
"d'autres participants acceptent ou déclinent"

#: apps/io.ox/calendar/settings/pane.js module:io.ox/calendar
msgid "Receive notification for appointment changes"
msgstr "Recevoir des notifications pour toute modification du rendez-vous"

#: apps/io.ox/tasks/settings/pane.js module:io.ox/tasks
msgid ""
"Receive notifications when a participant accepted or declined a task created "
"by you"
msgstr ""
"Recevoir des notifications lorsqu'un participant a accepté ou décliné une "
"tâche que vous avez créée"

#: apps/io.ox/tasks/settings/pane.js module:io.ox/tasks
msgid ""
"Receive notifications when a participant accepted or declined a task in "
"which you participate"
msgstr ""
"Recevoir des notifications lorsqu'un participant a accepté ou décliné une "
"tâche à laquelle vous participez"

#: apps/io.ox/tasks/settings/pane.js module:io.ox/tasks
msgid ""
"Receive notifications when a task in which you participate is created, "
"modified or deleted"
msgstr ""
"Recevoir des notifications lorsqu'une tâche à laquelle vous participez est "
"créée, modifiée ou supprimée"

#: apps/io.ox/core/viewer/views/sidebar/fileinfoview.js
#: module:io.ox/core/viewer
msgid "Received"
msgstr "Reçu"

#: apps/plugins/halo/mail/register.js module:plugins/halo
msgid "Received mails"
msgstr "Messages reçus"

#: apps/plugins/portal/linkedIn/register.js module:plugins/portal
msgid "Recent activities"
msgstr "Activités récentes"

#: apps/plugins/halo/mail/register.js module:plugins/halo
msgid "Recent conversations"
msgstr "Conversations récentes"

#: apps/plugins/portal/recentfiles/register.js module:plugins/portal
msgid "Recently changed files"
msgstr "Fichiers changés récemment"

#: apps/io.ox/emoji/categories.js module:io.ox/mail/emoji
msgid "Recently used"
msgstr "Utilisés récemment"

#: apps/io.ox/files/share/wizard.js module:io.ox/files
msgid "Recipients can edit"
msgstr "Les destinataires peuvent modifier"

#: apps/io.ox/keychain/secretRecoveryDialog.js module:io.ox/keychain
msgid "Recover"
msgstr "Récupérer"

#: apps/io.ox/keychain/secretRecoveryDialog.js module:io.ox/keychain
#: apps/io.ox/settings/accounts/settings/pane.js
#: module:io.ox/settings/accounts
msgid "Recover passwords"
msgstr "Récupérer les mots de passe"

#: apps/plugins/halo/xing/register.js module:plugins/portal
msgid "Recruiter"
msgstr "Recruteur"

#: apps/io.ox/tasks/model.js module:io.ox/tasks
msgid "Recurring tasks need a valid due date."
msgstr "Les tâches répétitives ont besoin d'une date d'échéance valable."

#: apps/io.ox/tasks/model.js module:io.ox/tasks
msgid "Recurring tasks need a valid start date."
msgstr "Les tâches répétitives ont besoin d'une date de début valide."

<<<<<<< HEAD
#: apps/io.ox/core/tk/flag-picker.js module:io.ox/mail
#: apps/io.ox/mail/mailfilter/settings/filter/view-form.js
#: module:io.ox/settings apps/io.ox/portal/settings/pane.js
#: module:io.ox/portal
msgid "Red"
msgstr "Rouge"
=======
#. %1$s is usually "Drive Mail" (product name; might be customized)
#: apps/io.ox/mail/compose/extensions.js module:io.ox/mail
msgid "Use %1$s"
msgstr "Utiliser %1$s"

#: apps/io.ox/mail/compose/extensions.js module:io.ox/mail
msgid "Expiration"
msgstr "Expiration"
>>>>>>> 3878e903

#: apps/io.ox/mail/mailfilter/settings/filter/view-form.js
#: module:io.ox/settings
msgid "Redirect to"
msgstr "Transmettre à"

#: apps/io.ox/portal/settings/pane.js module:io.ox/portal
msgid "Reduce to widget summary"
msgstr "Réduire au résumé du composant"

#: apps/io.ox/core/main.js module:io.ox/core
#: apps/io.ox/core/sub/settings/pane.js module:io.ox/core/sub
msgid "Refresh"
msgstr "Actualiser"

#: apps/io.ox/core/settings/pane.js module:io.ox/core
msgid "Refresh interval"
msgstr "Intervalle d'actualisation"

#: apps/io.ox/mail/accounts/view-form.js module:io.ox/settings
msgid "Refresh rate in minutes"
msgstr "Intervalle d'actualisation en minutes"

#: apps/io.ox/mail/mailfilter/settings/filter/view-form.js
#: module:io.ox/settings
msgid "Regex"
msgstr "Expression rationnelle"

#: apps/io.ox/mail/settings/pane.js module:io.ox/mail
msgid "Register now"
msgstr "S'enregistrer maintenant"

#: apps/io.ox/calendar/invitations/register.js module:io.ox/calendar/main
msgid "Reject changes"
msgstr "Rejeter les modifications"

#: apps/io.ox/mail/mailfilter/settings/filter/view-form.js
#: module:io.ox/settings
msgid "Reject with reason"
msgstr "Rejeter avec une explication"

#: apps/io.ox/files/guidance/main.js module:io.ox/files
msgid "Related articles"
msgstr "Articles à ce sujet"

#: apps/io.ox/core/settings/pane.js module:io.ox/core
msgid "Reload page"
msgstr "Recharger la page"

#: apps/io.ox/core/settings/errorlog/settings/pane.js module:io.ox/core
#: apps/io.ox/files/guidance/main.js module:io.ox/files
msgid "Reload statistics"
msgstr "Actualiser les statistiques"

#. %1$s remaining upload time
#: apps/io.ox/files/upload/main.js module:io.ox/files
msgid "Remaining time: %1$s"
msgstr "Durée restante : %1$s"

#: apps/io.ox/mail/actions/reminder.js module:io.ox/mail
msgid "Remind me"
msgstr "Me le rappeler"

<<<<<<< HEAD
#: apps/io.ox/core/tk/reminder-util.js module:io.ox/core
msgid "Remind me again"
msgstr "Me le rappeler à nouveau"
=======
#. generic erromessage if inserting an image into a mail failed.
#: apps/io.ox/mail/compose/inline-images.js module:io.ox/mail
msgid "Error while uploading your image"
msgstr "Erreur lors de l'envoi de votre image"

#: apps/io.ox/mail/compose/inline-images.js module:io.ox/mail
msgid "Insert inline image"
msgstr "Insérer une image dans le corps du texte"
>>>>>>> 3878e903

#. %1$s is something like "in 5 minutes"
#. don't know if that works for all languages but it has been
#. a string concatenation before; at least now it's documented
#: apps/io.ox/core/tk/reminder-util.js module:io.ox/core
msgid "Remind me again %1$s"
msgstr "Me rappeler à nouveau %1$s"

#: apps/io.ox/calendar/actions/acceptdeny.js module:io.ox/calendar
#: apps/io.ox/calendar/edit/extensions.js module:io.ox/calendar/edit/main
#: apps/io.ox/calendar/invitations/register.js module:io.ox/calendar/main
#: apps/io.ox/mail/actions.js module:io.ox/mail apps/io.ox/mail/toolbar.js
#: apps/io.ox/tasks/edit/view-template.js module:io.ox/tasks/edit
msgid "Reminder"
msgstr "Rappel"

#: apps/io.ox/tasks/edit/view-template.js module:io.ox/tasks/edit
#: apps/io.ox/tasks/print.js module:io.ox/tasks
msgid "Reminder date"
msgstr "Date de rappel"

#. %1$s reminder date of a task
#: apps/io.ox/tasks/view-detail.js module:io.ox/tasks
#, c-format
msgid "Reminder date %1$s"
msgstr "Date de rappel %1$s"

#. %1$s appointment title
#: apps/io.ox/core/tk/reminder-util.js module:io.ox/core
#, c-format
msgid "Reminder for appointment %1$s."
msgstr "Rappel pour le rendez-vous %1$s."

#. %1$s task title
#: apps/io.ox/core/tk/reminder-util.js module:io.ox/core
#, c-format
msgid "Reminder for task %1$s."
msgstr "Rappel pour la tâche %1$s."

#: apps/io.ox/mail/actions/reminder.js module:io.ox/mail
msgid "Reminder has been created"
msgstr "Le rappel a été créé"

#: apps/io.ox/files/share/permissions.js module:io.ox/core
msgid "Remove"
msgstr "Supprimer"

#. %1$s is the user name of the group member
#: apps/io.ox/mail/mailfilter/settings/filter.js module:io.ox/mail
#: apps/io.ox/portal/settings/pane.js module:io.ox/portal
#: apps/plugins/administration/groups/settings/members.js module:io.ox/core
msgid "Remove %1$s"
msgstr "Supprimer %1$s"

#: apps/io.ox/backbone/mini-views/attachments.js module:io.ox/core
#: apps/io.ox/core/attachments/view.js apps/io.ox/core/tk/attachments.js
#: apps/io.ox/core/tk/attachmentsUtil.js
msgid "Remove attachment"
msgstr "Supprimer la pièce jointe"

#: apps/io.ox/participants/views.js module:io.ox/core
msgid "Remove contact"
msgstr "Supprimer le contact"

#: apps/io.ox/mail/accounts/view-form.js module:io.ox/settings
msgid "Remove copy from server after retrieving a message"
msgstr "Après avoir récupéré un message, supprimer sa copie sur le serveur"

#: apps/io.ox/core/folder/favorites.js module:io.ox/core
msgid "Remove from favorites"
msgstr "Retirer des favoris"

#: apps/io.ox/files/actions/share.js module:io.ox/files
msgid "Remove link"
msgstr "Supprimer le lien"

#: apps/plugins/administration/groups/settings/members.js module:io.ox/core
msgid "Remove member"
msgstr "Supprimer le membre"

#. %1$s is the display name of a removed user or mail recipient
#. %2$s is the email address of the user or mail recipient
#: apps/io.ox/core/tk/tokenfield.js module:io.ox/core
msgid "Removed %1$s, %2$s."
msgstr "Suppression de %1$s, %2$s."

#: apps/io.ox/core/folder/actions/rename.js module:io.ox/core
#: apps/io.ox/core/folder/contextmenu.js
#: apps/io.ox/core/viewer/views/toolbarview.js apps/io.ox/files/actions.js
#: module:io.ox/files apps/io.ox/files/actions/rename.js
#: apps/io.ox/files/toolbar.js
msgid "Rename"
msgstr "Renommer"

#: apps/io.ox/core/folder/actions/rename.js module:io.ox/core
msgid "Rename folder"
msgstr "Renommer le dossier"

#: apps/io.ox/calendar/edit/recurrence-view.js module:io.ox/calendar/edit/main
msgid "Repeat"
msgstr "Répéter"

#: apps/plugins/portal/userSettings/register.js module:io.ox/core
msgid "Repeat new password"
msgstr "Répétez le nouveau mot de passe"

#. Used as a verb to reply to one recipient
#: apps/io.ox/mail/actions.js module:io.ox/mail
#: apps/io.ox/mail/inplace-reply.js apps/plugins/portal/twitter/util.js
#: module:plugins/portal
msgid "Reply"
msgstr "Répondre"

#: apps/io.ox/mail/actions.js module:io.ox/mail
msgid "Reply All"
msgstr "Répondre à tous"

#. Must not exceed 8 characters. e.g. German would be: "Antworten an", needs to be abbreviated like "Antw. an" as space is very limited
#: apps/io.ox/mail/compose/extensions.js module:io.ox/mail
msgctxt "compose"
msgid "Reply to"
msgstr "Rép. à"

#. Used as a verb to reply to all recipients
#: apps/io.ox/mail/inplace-reply.js module:io.ox/mail
msgid "Reply to all"
msgstr "Répondre à tous"

#: apps/io.ox/mail/mobile-toolbar-actions.js module:io.ox/mail
#: apps/io.ox/mail/toolbar.js
msgid "Reply to all recipients"
msgstr "Répondre à tous les destinataires"

#: apps/io.ox/mail/mobile-toolbar-actions.js module:io.ox/mail
#: apps/io.ox/mail/toolbar.js
msgid "Reply to sender"
msgstr "Répondre à l'expéditeur"

#: apps/io.ox/mail/compose/view.js module:io.ox/mail
msgid "Request read receipt"
msgstr "Demander un accusé de réception"

#: apps/io.ox/files/share/permissions.js module:io.ox/core
msgid "Resend invitation"
msgstr "Renvoyer l'invitation"

#: apps/io.ox/calendar/edit/extensions.js module:io.ox/calendar/edit/main
#: apps/io.ox/calendar/freetime/timeView.js module:io.ox/calendar
#: apps/io.ox/calendar/util.js
msgid "Reserved"
msgstr "Réservé"

#: apps/io.ox/core/emoji/view.js module:io.ox/mail/emoji
msgid "Reset this list"
msgstr "Réinitialiser cette liste"

#: apps/io.ox/contacts/view-detail.js module:io.ox/contacts
#: apps/io.ox/participants/model.js module:io.ox/core
msgid "Resource"
msgstr "Ressource"

#: apps/io.ox/participants/model.js module:io.ox/core
msgid "Resource group"
msgstr "Groupe de ressources"

#: apps/plugins/administration/resources/settings/edit.js module:io.ox/core
msgid "Resource name (mandatory)"
msgstr "Nom de la ressource (obligatoire)"

#: apps/io.ox/participants/detail.js module:io.ox/core
#: apps/plugins/administration/resources/register.js
#: apps/plugins/administration/resources/settings/pane.js
msgid "Resources"
msgstr "Ressources"

#: apps/io.ox/core/main.js module:io.ox/core
msgid "Restore applications"
msgstr "Restaurer les applications"

#: apps/io.ox/core/commons.js module:io.ox/core
msgid "Results"
msgstr "Résultats"

#: apps/plugins/halo/xing/register.js module:plugins/portal
msgid "Retired"
msgstr "Retraité"

#: apps/io.ox/core/commons.js module:io.ox/core
msgid "Retry"
msgstr "Réessayer"

#: apps/plugins/portal/twitter/util.js module:plugins/portal
msgid "Retweet"
msgstr "Renvoyer un tweet"

#: apps/plugins/portal/twitter/util.js module:plugins/portal
msgid "Retweet this to your followers?"
msgstr "Retweeter à vos suiveurs ?"

#: apps/plugins/portal/twitter/util.js module:plugins/portal
msgid "Retweeted"
msgstr "Renvoyé un tweet"

#: apps/plugins/portal/twitter/util.js module:plugins/portal
msgid "Retweeted by %s"
msgstr "Tweet renvoyé par %s"

#: apps/io.ox/wizards/upsell.js module:io.ox/wizards
msgid "Review your purchases"
msgstr "Passer en revue vos achats"

#. Role: view folder + read/write all
#: apps/io.ox/files/share/permissions.js module:io.ox/core
msgid "Reviewer"
msgstr "Réviseur"

#: apps/io.ox/settings/apps/settings/pane.js module:io.ox/core
msgid "Revoke"
msgstr "Révoquer"

#: apps/io.ox/files/share/permissions.js module:io.ox/core
#: apps/io.ox/files/share/toolbar.js module:io.ox/files
msgid "Revoke access"
msgstr "Révoquer l'accès"

#: apps/io.ox/files/share/toolbar.js module:io.ox/files
msgid "Revoked access."
msgstr "Accès révoqué."

#: apps/io.ox/core/tk/contenteditable-editor.js module:io.ox/core
msgid "Rich Text Area. Press ALT-F10 for toolbar"
msgstr "Zone de texte enrichi. Appuyez sur « Alt+F10 » pour la barre d'outils"

#: apps/io.ox/contacts/model.js module:io.ox/contacts
msgid "Room number"
msgstr "Numéro de salle"

#: apps/io.ox/calendar/freetime/timeView.js module:io.ox/calendar
msgid "Rows"
msgstr "Lignes"

#: apps/io.ox/mail/mailfilter/settings/filter/view-form.js
#: module:io.ox/settings
msgid "Rule name"
msgstr "Nom de la règle"

#: apps/io.ox/onboarding/clients/extensions.js module:io.ox/core/onboarding
msgid "SMTP Login"
msgstr "Authentification SMTP"

#: apps/io.ox/onboarding/clients/extensions.js module:io.ox/core/onboarding
msgid "SMTP Port"
msgstr "Port SMTP"

#: apps/io.ox/onboarding/clients/extensions.js module:io.ox/core/onboarding
msgid "SMTP Secure"
msgstr "SMTP sécurisé"

#: apps/io.ox/onboarding/clients/extensions.js module:io.ox/core/onboarding
msgid "SMTP Server"
msgstr "Serveur SMTP"

#. Connection security. SSL/TLS.
#: apps/io.ox/mail/accounts/view-form.js module:io.ox/settings
msgid "SSL/TLS"
msgstr "SSL/TLS"

#: apps/io.ox/contacts/model.js module:io.ox/contacts
msgid "Sales Volume"
msgstr "Chiffre d'affaires"

#: apps/io.ox/calendar/edit/extensions.js module:io.ox/calendar/edit/main
#: apps/io.ox/contacts/distrib/create-dist-view.js module:io.ox/contacts
#: apps/io.ox/contacts/edit/view-form.js
#: apps/io.ox/core/folder/actions/imap-subscription.js module:io.ox/core
#: apps/io.ox/core/permissions/permissions.js apps/io.ox/core/settings/user.js
#: apps/io.ox/editor/main.js module:io.ox/editor
#: apps/io.ox/files/actions/edit-description.js module:io.ox/files
#: apps/io.ox/files/actions/save-as-pdf.js apps/io.ox/files/filepicker.js
#: apps/io.ox/files/share/permissions.js apps/io.ox/mail/accounts/settings.js
#: module:io.ox/mail/accounts/settings
#: apps/io.ox/mail/actions/attachmentSave.js module:io.ox/mail
#: apps/io.ox/mail/categories/edit.js apps/io.ox/mail/compose/extensions.js
#: apps/io.ox/mail/compose/names.js
#: apps/io.ox/mail/mailfilter/settings/filter.js
#: apps/io.ox/mail/settings/signatures/settings/pane.js
#: apps/io.ox/oauth/settings.js module:io.ox/settings
#: apps/io.ox/tasks/edit/view-template.js module:io.ox/tasks/edit
#: apps/plugins/administration/groups/settings/edit.js
#: apps/plugins/administration/resources/settings/edit.js
#: apps/plugins/portal/flickr/register.js module:plugins/portal
#: apps/plugins/portal/mail/register.js apps/plugins/portal/rss/register.js
#: module:io.ox/portal apps/plugins/portal/tumblr/register.js
msgid "Save"
msgstr "Enregistrer"

#: apps/io.ox/files/actions/save-as-pdf.js module:io.ox/files
#: apps/io.ox/files/toolbar.js
msgid "Save as PDF"
msgstr "Enregistrer comme PDF"

<<<<<<< HEAD
#: apps/io.ox/calendar/actions.js module:io.ox/calendar
#: apps/io.ox/calendar/freetime/main.js apps/io.ox/mail/actions.js
#: module:io.ox/mail
msgid "Save as distribution list"
msgstr "Enregistrer comme liste de diffusion"
=======
#: apps/io.ox/mail/mailfilter/settings/filter/view-form.js
#: module:io.ox/settings
msgid "Detail"
msgstr "Détails"

#: apps/io.ox/mail/mailfilter/settings/filter/view-form.js
#: module:io.ox/settings
msgid "Localpart"
msgstr "Partie locale"

#: apps/io.ox/mail/mailfilter/settings/filter/view-form.js
#: module:io.ox/settings
msgid "Domain"
msgstr "Domaine"

#: apps/io.ox/mail/mailfilter/settings/filter/view-form.js
#: module:io.ox/settings
msgid "starts on"
msgstr "commence le"
>>>>>>> 3878e903

#: apps/io.ox/mail/compose/view.js module:io.ox/mail
msgid "Save as draft"
msgstr "Enregistrer en tant que brouillon"

#: apps/io.ox/mail/actions.js module:io.ox/mail apps/io.ox/mail/toolbar.js
msgid "Save as file"
msgstr "Enregistrer dans un fichier"

#: apps/io.ox/mail/actions/attachmentSave.js module:io.ox/mail
msgid "Save attachment"
msgstr "Enregistrer la pièce jointe"

#. %1$s is usually "Drive" (product name; might be customized)
#: apps/io.ox/core/pim/actions.js module:io.ox/core
#: apps/io.ox/core/viewer/views/toolbarview.js apps/io.ox/mail/actions.js
#: module:io.ox/mail
msgid "Save to %1$s"
msgstr "Enregistrer vers %1$s"

#: apps/io.ox/core/api/attachment.js module:io.ox/core
msgid "Saved appointment attachment"
msgstr "Pièce jointe au rendez-vous enregistrée"

#: apps/io.ox/core/api/attachment.js module:io.ox/core
msgid "Saved attachment"
msgstr "Pièce jointe enregistrée"

#: apps/io.ox/core/api/attachment.js module:io.ox/core
msgid "Saved contact attachment"
msgstr "Pièce jointe au contact enregistrée"

#: apps/io.ox/contacts/view-detail.js module:io.ox/contacts
msgid "Saved in:"
msgstr "Enregistré dans :"

#: apps/io.ox/mail/api.js module:io.ox/mail
msgid "Saved mail attachment"
msgstr "Pièce jointe au courrier enregistrée"

#: apps/io.ox/core/api/attachment.js module:io.ox/core
msgid "Saved task attachment"
msgstr "Pièce jointe à la tâche enregistrée"

<<<<<<< HEAD
#: apps/io.ox/mail/actions/attachmentSave.js module:io.ox/mail
msgid "Saving attachment ..."
msgid_plural "Saving attachments ..."
msgstr[0] "Pièce jointe en cours d'enregistrement..."
msgstr[1] "Pièces jointes en cours d'enregistrement..."
=======
#: apps/io.ox/mail/mailfilter/settings/filter/view-form.js
#: module:io.ox/settings
msgid "Sender address"
msgstr "Adresse de l'expéditeur"

#: apps/io.ox/mail/mailfilter/settings/filter/view-form.js
#: module:io.ox/settings
msgid "Keep"
msgstr "Conserver"
>>>>>>> 3878e903

#: apps/io.ox/calendar/freebusy/templates.js module:io.ox/calendar/freebusy
#: apps/io.ox/calendar/freetime/main.js module:io.ox/calendar
#: apps/io.ox/calendar/toolbar.js
msgid "Scheduling"
msgstr "Planification"

#: apps/io.ox/core/main.js module:io.ox/core
#: apps/io.ox/search/view-template.js
msgctxt "app"
msgid "Scheduling"
msgstr "Planification"

#: apps/io.ox/contacts/addressbook/popup.js module:io.ox/contacts
#: apps/io.ox/core/desktop.js module:io.ox/core apps/io.ox/core/main.js
#: apps/io.ox/find/extensions-facets.js apps/io.ox/find/main.js
#: apps/io.ox/find/view-tokenfield.js
#: apps/io.ox/search/autocomplete/extensions.js apps/io.ox/search/main.js
#: module:io.ox/search apps/plugins/portal/flickr/register.js
#: module:plugins/portal
msgid "Search"
msgstr "Chercher"

#: apps/io.ox/find/view-facets.js module:io.ox/core
msgid "Search facets"
msgstr "Facettes de recherche"

#: apps/io.ox/files/view-options.js module:io.ox/files
msgid "Search results"
msgstr "Résultats de recherche"

#. search feature help text for screenreaders
#: apps/io.ox/core/desktop.js module:io.ox/core
msgid ""
"Search results page lists all active facets to allow them to be easly "
"adjustable/removable. Below theses common facets additonal advanced facets "
"are listed. To narrow down search result please adjust active facets or add "
"new ones"
msgstr ""
"La page de résultats de recherche dresse la liste de toutes les facettes "
"actives pour permettre de les ajuster ou supprimer facilement. En dessous de "
"ces facettes communes figurent des facettes supplémentaires avancées. Pour "
"affiner la recherche, veuillez ajuster les facettes actives ou en ajouter de "
"nouvelles."

#: apps/io.ox/calendar/edit/extensions.js module:io.ox/calendar/edit/main
#: apps/io.ox/files/view-options.js module:io.ox/files
#: apps/io.ox/mail/accounts/view-form.js module:io.ox/settings
msgid "Select"
msgstr "Sélectionner"

#. Sort options drop-down
#: apps/io.ox/files/view-options.js module:io.ox/files
msgctxt "dropdown"
msgid "Select"
msgstr "Sélectionner"

#. Context: Add selected contacts; German "Auswählen", for example
#: apps/io.ox/contacts/addressbook/popup.js module:io.ox/contacts
msgctxt "select-contacts"
msgid "Select"
msgstr "Sélectionner"

#: apps/io.ox/mail/compose/names.js module:io.ox/mail
msgid ""
"Select a checkbox to define a custom name for that address; otherwise the "
"mail account's default name will be used. If you want to use an address "
"anonymously, select the checkbox and leave the field empty."
msgstr ""
"Cochez la case pour définir un nom personnalisé pour cette adresse ; sinon, "
"c'est le nom par défaut du compte de courriel qui sera utilisé. Si vous "
"souhaitez utiliser une adresse de manière anonyme, cochez la case et laissez "
"le champ vide."

#: apps/io.ox/core/tk/vgrid.js module:io.ox/core
#: apps/io.ox/mail/view-options.js module:io.ox/mail
msgid "Select all"
msgstr "Tout sélectionner"

#: apps/io.ox/contacts/addressbook/popup.js module:io.ox/contacts
msgid "Select contacts"
msgstr "Sélectionner les contacts"

#: apps/io.ox/calendar/settings/timezones/favorite-view.js
#: module:io.ox/calendar
msgid "Select favorite timezone"
msgstr "Sélectionner le fuseau horaire favori"

#: apps/io.ox/files/actions/upload-new-version.js module:io.ox/files
msgid "Select file"
msgstr "Choisir un fichier"

#: apps/io.ox/calendar/edit/extensions.js module:io.ox/calendar/edit/main
#: apps/io.ox/core/folder/picker.js module:io.ox/core
#: apps/io.ox/mail/mailfilter/settings/filter/view-form.js
#: module:io.ox/settings
msgid "Select folder"
msgstr "Choisir un dossier"

#: apps/io.ox/core/commons.js module:io.ox/core
msgid "Selection Details"
msgstr "Détails sur la sélection"

#: apps/io.ox/mail/compose/extensions.js module:io.ox/mail
#: apps/io.ox/onboarding/clients/extensions.js module:io.ox/core/onboarding
#: apps/plugins/core/feedback/register.js module:io.ox/core
msgid "Send"
msgstr "Envoyer"

#. Respond to a read receipt request; German "Lesebestätigung senden"
#: apps/io.ox/mail/common-extensions.js module:io.ox/mail
msgid "Send a read receipt"
msgstr "Envoyer un accusé de réception"

#: apps/io.ox/files/actions.js module:io.ox/files apps/io.ox/files/toolbar.js
msgid "Send as internal link"
msgstr "Envoyer en tant que lien interne"

#: apps/io.ox/contacts/actions.js module:io.ox/contacts
#: apps/io.ox/contacts/mobile-toolbar-actions.js module:io.ox/mail
#: apps/io.ox/contacts/toolbar.js
msgid "Send as vCard"
msgstr "Envoyer en tant que vCard"

#: apps/io.ox/core/viewer/views/toolbarview.js module:io.ox/core
#: apps/io.ox/files/actions.js module:io.ox/files apps/io.ox/files/toolbar.js
#: apps/io.ox/notes/toolbar.js module:io.ox/notes
msgid "Send by mail"
msgstr "Envoyer par courriel"

#: apps/io.ox/files/actions/share.js module:io.ox/files
msgid "Send link"
msgstr "Envoyer le lien"

#: apps/io.ox/contacts/actions.js module:io.ox/contacts
#: apps/io.ox/contacts/mobile-toolbar-actions.js module:io.ox/mail
#: apps/io.ox/contacts/toolbar.js
msgid "Send mail"
msgstr "Envoyer un courriel"

#: apps/io.ox/calendar/actions.js module:io.ox/calendar
msgid "Send mail to all participants"
msgstr "Envoyer un courriel à tous les participants"

#: apps/io.ox/mail/actions.js module:io.ox/mail
msgid "Send new mail"
msgstr "Envoyer un nouveau courriel"

#: apps/io.ox/files/share/permissions.js module:io.ox/core
msgid "Send notification"
msgstr "Envoyer une notification"

#: apps/io.ox/mail/vacationnotice/settings/model.js module:io.ox/mail
msgid "Send vacation notice during this time only"
msgstr "N'envoyer le message d'absence que pendant cette période"

#: apps/io.ox/mail/mailfilter/settings/filter/view-form.js
#: module:io.ox/settings
msgid "Sender/From"
msgstr "Expéditeur / De"

#. %1$d is number of messages; %2$d is progress in percent
#: apps/io.ox/mail/main.js module:io.ox/mail
msgid "Sending 1 message ... %2$d%"
msgid_plural "Sending %1$d messages ... %2$d%"
msgstr[0] "Envoi d'un message ... %2$d%"
msgstr[1] "Envoi de %1$d messages ... %2$d%"

#: apps/io.ox/core/viewer/views/sidebar/fileinfoview.js
#: module:io.ox/core/viewer
msgid "Sent"
msgstr "Envoyé"

#. %s is the product name
#: apps/io.ox/mail/compose/signatures.js module:io.ox/mail
msgid "Sent from %s via mobile"
msgstr "Envoyé depuis %s sur un portable"

#: apps/plugins/halo/mail/register.js module:plugins/halo
msgid "Sent mails"
msgstr "Messages envoyés"

#. Sent folder
#: apps/io.ox/mail/accounts/view-form.js module:io.ox/settings
msgctxt "folder"
msgid "Sent messages"
msgstr "Messages envoyés"

#: apps/io.ox/calendar/edit/recurrence-view.js module:io.ox/calendar/edit/main
msgid "September"
msgstr "Septembre"

#. Use singular in this context
#: apps/io.ox/calendar/actions/acceptdeny.js module:io.ox/calendar
#: apps/io.ox/calendar/actions/edit.js apps/io.ox/calendar/week/perspective.js
msgid "Series"
msgstr "Série"

#: apps/io.ox/mail/accounts/view-form.js module:io.ox/settings
msgid "Server name"
msgstr "Nom du serveur"

#: apps/io.ox/mail/accounts/view-form.js module:io.ox/settings
msgid "Server port"
msgstr "Port du serveur"

#: apps/io.ox/mail/accounts/view-form.js module:io.ox/settings
msgid "Server type"
msgstr "Type du serveur"

#: apps/io.ox/backbone/basicModel.js module:io.ox/core
#: apps/io.ox/backbone/extendedModel.js apps/io.ox/core/main.js
msgid "Server unreachable"
msgstr "Serveur injoignable"

#: apps/io.ox/core/about/about.js module:io.ox/core
#: apps/io.ox/core/settings/errorlog/settings/pane.js
msgid "Server version"
msgstr "Version du serveur"

#: apps/io.ox/mail/toolbar.js module:io.ox/mail
msgid "Set category"
msgstr "Définir la catégorie"

#: apps/io.ox/core/tk/flag-picker.js module:io.ox/mail
#: apps/io.ox/mail/toolbar.js
msgid "Set color"
msgstr "Définir la couleur"

#: apps/io.ox/core/main.js module:io.ox/core apps/io.ox/settings/main.js
msgid "Settings"
msgstr "Réglages"

#: apps/io.ox/search/view-template.js module:io.ox/core
msgctxt "app"
msgid "Settings"
msgstr "Réglages"

#: apps/io.ox/onboarding/clients/extensions.js module:io.ox/core/onboarding
msgid "Settings for advanced users"
msgstr "Réglages pour les utilisateurs avancés"

#: apps/io.ox/core/viewer/views/toolbarview.js module:io.ox/core
#: apps/io.ox/files/share/permissions.js apps/io.ox/files/toolbar.js
#: module:io.ox/files apps/plugins/portal/xing/actions.js
#: module:plugins/portal
msgid "Share"
msgstr "Partager"

#: apps/io.ox/files/share/permissions.js module:io.ox/core
msgid "Share \"%1$s\""
msgstr "Partager « %1$s »"

#: apps/io.ox/files/toolbar.js module:io.ox/files
msgid "Share current folder"
msgstr "Partager le dossier courant"

#: apps/io.ox/files/toolbar.js module:io.ox/files
msgid "Share selected file"
msgid_plural "Share selected files"
msgstr[0] "Partager le fichier sélectionné"
msgstr[1] "Partager les fichiers sélectionnés"

#: apps/io.ox/files/toolbar.js module:io.ox/files
msgid "Share selected folder"
msgid_plural "Share selected folders"
msgstr[0] "Partager le dossier sélectionné"
msgstr[1] "Partager les dossiers sélectionnés"

#: apps/io.ox/files/toolbar.js module:io.ox/files
msgid "Share selected objects"
msgstr "Partager les objets sélectionnés"

#. if only one item -> insert filename / on more than one item -> item count
#: apps/io.ox/files/actions/share.js module:io.ox/files
msgid "Share the file \"%1$d\""
msgid_plural "Share %1$d items"
msgstr[0] "Partager le fichier \"%1$d\""
msgstr[1] "Partager %1$d fichiers"

#: apps/io.ox/files/actions/share.js module:io.ox/files
msgid "Share the folder \"%1$d\""
msgid_plural "Share %1$d items"
msgstr[0] "Partager le dossier \"%1$d\""
msgstr[1] "Partager %1$d dossiers"

#: apps/io.ox/core/viewer/views/toolbarview.js module:io.ox/core
msgid "Share this file"
msgstr "Partager ce fichier"

#: apps/io.ox/contacts/actions.js module:io.ox/contacts
msgid "Share your contacts"
msgstr "Partager vos contacts"

#: apps/io.ox/files/actions.js module:io.ox/files
msgid "Share your folders"
msgstr "Partager vos dossiers"

#: apps/plugins/halo/appointments/register.js module:plugins/halo
msgid "Shared Appointments"
msgstr "Rendez-vous partagés"

#: apps/plugins/portal/xing/actions.js module:plugins/portal
msgid "Shared activity"
msgstr "Activité partagée"

#: apps/io.ox/contacts/addressbook/popup.js module:io.ox/contacts
#: apps/io.ox/core/folder/extensions.js module:io.ox/core
msgid "Shared address books"
msgstr "Carnets d'adresses partagés"

#: apps/io.ox/core/folder/extensions.js module:io.ox/core
msgid "Shared by other users"
msgstr "Partagé par d'autres utilisateurs"

#: apps/io.ox/core/folder/extensions.js module:io.ox/core
msgid "Shared calendars"
msgstr "Agendas partagés"

#: apps/io.ox/core/folder/extensions.js module:io.ox/core
msgid "Shared tasks"
msgstr "Tâches partagées"

#. "Shares" in terms of "shared with others" ("Freigaben")
#: apps/io.ox/core/viewer/views/sidebar/fileinfoview.js
#: module:io.ox/core/viewer
msgid "Shares"
msgstr "Partages"

#: apps/io.ox/core/folder/contextmenu.js module:io.ox/core
msgid "Sharing"
msgstr "Partager"

#: apps/io.ox/wizards/upsell.js module:io.ox/wizards
msgid "Shopping cart"
msgstr "Panier"

#: apps/io.ox/core/folder/contextmenu.js module:io.ox/core
msgid "Show"
msgstr "Afficher"

#: apps/io.ox/contacts/edit/view-form.js module:io.ox/contacts
#: apps/io.ox/core/settings/user.js
msgid "Show all fields"
msgstr "Afficher tous les champs"

#: apps/io.ox/core/sub/settings/pane.js module:io.ox/core/sub
msgid "Show all items"
msgstr "Afficher tous les éléments"

#: apps/io.ox/calendar/invitations/register.js module:io.ox/calendar/main
msgid "Show appointment details"
msgstr "Afficher le détail du rendez-vous"

#: apps/io.ox/mail/compose/extensions.js module:io.ox/mail
msgid "Show blind carbon copy input field"
msgstr "Afficher le champ de saisie des adresses en copie carbone cachée"

#: apps/io.ox/mail/compose/extensions.js module:io.ox/mail
msgid "Show carbon copy input field"
msgstr "Afficher le champ de saisie des adresses en copie carbone"

#: apps/io.ox/calendar/invitations/register.js module:io.ox/calendar/main
msgid "Show conflicts"
msgstr "Afficher les conflits"

#: apps/io.ox/calendar/settings/pane.js module:io.ox/calendar
msgid "Show declined appointments"
msgstr "Afficher les rendez-vous déclinés"

#: apps/io.ox/core/settings/pane.js module:io.ox/core
msgid "Show desktop notifications"
msgstr "Afficher les notifications de bureau"

#: apps/io.ox/tasks/edit/view-template.js module:io.ox/tasks/edit
msgid "Show details"
msgstr "Afficher les détails"

#: apps/io.ox/tasks/main.js module:io.ox/tasks
msgid "Show done tasks"
msgstr "Afficher les tâches achevées"

#: apps/io.ox/mail/detail/mobileView.js module:io.ox/mail
#: apps/io.ox/mail/detail/view.js
msgid "Show entire message"
msgstr "Afficher le message complet"

#: apps/io.ox/files/settings/pane.js module:io.ox/files
msgid "Show hidden files and folders"
msgstr "Afficher les fichiers et les dossiers cachés"

#: apps/io.ox/files/mobile-toolbar-actions.js module:io.ox/mail
msgid "Show icons"
msgstr "Afficher les icônes"

#: apps/io.ox/mail/common-extensions.js module:io.ox/mail
msgid "Show images"
msgstr "Afficher les images"

#: apps/io.ox/files/actions.js module:io.ox/files apps/io.ox/files/toolbar.js
msgid "Show internal link"
msgstr "Afficher le lien interne"

#: apps/io.ox/files/mobile-toolbar-actions.js module:io.ox/mail
msgid "Show list"
msgstr "Afficher la liste"

#: apps/io.ox/mail/compose/extensions.js module:io.ox/mail
msgid "Show names"
msgstr "Afficher les noms"

#: apps/io.ox/calendar/mobile-toolbar-actions.js module:io.ox/calendar
msgid "Show next day"
msgstr "Afficher la journée suivante"

#: apps/io.ox/calendar/mobile-toolbar-actions.js module:io.ox/calendar
msgid "Show previous day"
msgstr "Afficher la journée précédente"

#: apps/io.ox/mail/detail/content.js module:io.ox/mail
msgid "Show quoted text"
msgstr "Afficher le texte cité"

#: apps/io.ox/core/settings/errorlog/settings/pane.js module:io.ox/core
msgid "Show request body"
msgstr "Afficher le corps de la requête"

#: apps/io.ox/mail/settings/pane.js module:io.ox/mail
msgid "Show requests for read receipts"
msgstr "Afficher les demandes d'accusé de réception"

#: apps/io.ox/core/settings/errorlog/settings/pane.js module:io.ox/core
msgid "Show stack trace"
msgstr "Afficher la trace d'erreurs"

#: apps/io.ox/calendar/invitations/register.js module:io.ox/calendar/main
msgid "Show task details"
msgstr "Afficher les détails de la tâche"

<<<<<<< HEAD
#: apps/io.ox/files/mobile-toolbar-actions.js module:io.ox/mail
msgid "Show tiles"
msgstr "Afficher les pavés"

#: apps/io.ox/calendar/edit/extensions.js module:io.ox/calendar/edit/main
#: apps/io.ox/calendar/view-detail.js module:io.ox/calendar
msgid "Shown as"
msgstr "Affiché comme"
=======
#: apps/io.ox/mail/threadview.js module:io.ox/mail
msgid "Open all messages"
msgstr "Ouvrir tous les messages"
>>>>>>> 3878e903

#: apps/io.ox/core/boot/i18n.js module:io.ox/core/boot
#: apps/io.ox/core/relogin.js module:io.ox/core
msgid "Sign in"
msgstr "Se connecter"

<<<<<<< HEAD
#. the noun not the verb
#: apps/io.ox/core/boot/i18n.js module:io.ox/core/boot
msgctxt "word"
msgid "Sign in"
msgstr "Se connecter"
=======
#: apps/io.ox/mail/threadview.js module:io.ox/mail
msgid "%1$d messages in this conversation"
msgstr "%1$d messages dans cette conversation"

#: apps/io.ox/mail/threadview.js module:io.ox/mail
msgid "Toggle viewport size"
msgstr "Basculer la taille de la vue"

#: apps/io.ox/mail/threadview.js module:io.ox/mail
msgid "Close all messages"
msgstr "Fermer tous les messages"
>>>>>>> 3878e903

#: apps/io.ox/core/main.js module:io.ox/core
msgid "Sign out"
msgstr "Se déconnecter"

#: apps/io.ox/core/main.js module:io.ox/core
msgid "Sign out now"
msgstr "Se déconnecter maintenant"

#: apps/io.ox/mail/settings/signatures/settings/pane.js module:io.ox/mail
msgid "Signature name"
msgstr "Nom de la signature"

#: apps/io.ox/mail/compose/extensions.js module:io.ox/mail
#: apps/io.ox/mail/settings/signatures/register.js
#: apps/io.ox/mail/settings/signatures/settings/pane.js
msgid "Signatures"
msgstr "Signatures"

#. Portal. Logged in as user
#: apps/io.ox/portal/main.js module:io.ox/portal
msgid "Signed in as %1$s"
msgstr "Connecté en tant que %1$s"

#: apps/io.ox/core/main.js module:io.ox/core
msgid "Signed in as:"
msgstr "Connecté en tant que :"

#: apps/io.ox/core/viewer/views/sidebar/fileinfoview.js
#: module:io.ox/core/viewer apps/io.ox/files/view-options.js
#: module:io.ox/files apps/io.ox/mail/view-options.js module:io.ox/mail
msgid "Size"
msgstr "Taille"

#: apps/io.ox/mail/mailfilter/settings/filter/view-form.js
#: module:io.ox/settings
msgid "Size (bytes)"
msgstr "Taille (octets)"

#: apps/io.ox/core/settings/errorlog/settings/pane.js module:io.ox/core
msgid "Slow requests"
msgstr "Requêtes lentes"

#: apps/io.ox/portal/settings/pane.js module:io.ox/portal
msgid "Smartphone settings:"
msgstr "Réglages pour téléphone mobile :"

#. Emoji collection. SoftBank-specific icons. "SoftBank" in other languages, too.
#: apps/io.ox/emoji/categories.js module:io.ox/mail/emoji
msgid "SoftBank"
msgstr "SoftBank"

#: apps/io.ox/contacts/edit/main.js module:io.ox/contacts
msgid "Some fields contain invalid data"
msgstr "Certains champs contiennent des données invalides"

#. %1$s the maximum file size
#: apps/io.ox/core/tk/upload.js module:io.ox/core
msgid ""
"Some files cannot be uploaded because they exceed the maximum file size of "
"%1$s"
msgstr ""
"Certains fichiers ne peuvent pas être téléchargés car leur taille excède la "
"taille maximale d'un fichier %1$s"

#: apps/io.ox/core/settings/pane.js module:io.ox/core
msgid ""
"Some settings (language, timezone, theme) require a page reload or relogin "
"to take effect."
msgstr ""
"Certains réglages (langue, fuseau horaire, thème) requiert le rechargement "
"de la page, ou même la réauthentification pour prendre effets."

#: apps/plugins/portal/linkedIn/register.js module:plugins/portal
#: apps/plugins/portal/twitter/register.js
msgid "Something went wrong reauthorizing the %s account."
msgstr "Quelque chose s'est mal passé en autorisant à nouveau le compte %s."

#: apps/io.ox/oauth/settings.js module:io.ox/settings
msgid "Something went wrong reauthorizing the account."
msgstr "Quelque chose s'est mal passé en autorisant à nouveau le compte."

#: apps/io.ox/oauth/settings.js module:io.ox/settings
msgid "Something went wrong saving your changes."
msgstr ""
"Quelque chose s'est mal passé pendant l'enregistrement de vos modifications."

#: apps/plugins/halo/xing/register.js module:plugins/portal
msgid "Sorry, could not connect to %s right now."
msgstr "Désolés, impossible de se connecter à %s pour le moment."

#: apps/plugins/halo/xing/register.js module:plugins/portal
msgid "Sorry, there is no data available for you on %s."
msgstr "Désolés, il n'y a pas de données mises à votre disposition sur %s."

#: apps/io.ox/core/viewer/views/types/imageview.js module:io.ox/core
msgid "Sorry, there is no preview available for this image."
msgstr "Désolés, il n'y a pas de prévisualisation disponible pour cette image."

#: apps/io.ox/core/viewer/views/types/documentview.js module:io.ox/core
#: apps/io.ox/presenter/views/presentationview.js module:io.ox/presenter
msgid "Sorry, this page is not available at the moment."
msgstr "Désolé, cette page est indisponible pour le moment."

#: apps/plugins/portal/linkedIn/register.js module:plugins/portal
msgid ""
"Sorry, we cannot help you here. Your provider needs to obtain a key from "
"LinkedIn with the permission to do read messages."
msgstr ""
"Désolés, nous ne pouvons pas vous aider ici. Votre fournisseur doit obtenir "
"une clé de la part de LinkedIn avec le droit de lire les messages."

#. Sort options drop-down
#: apps/io.ox/files/share/view-options.js module:io.ox/files
#: apps/io.ox/files/view-options.js apps/io.ox/mail/view-options.js
#: module:io.ox/mail
msgctxt "dropdown"
msgid "Sort by"
msgstr "Trier par"

#: apps/io.ox/tasks/main.js module:io.ox/tasks
msgid "Sort options"
msgstr "Options de tri"

#: apps/plugins/notifications/mail/register.js module:plugins/notifications
msgid "Sound"
msgstr "Son"

#: apps/io.ox/core/sub/subscriptions.js module:io.ox/core/sub
msgid "Source"
msgstr "Source"

#. Spam folder
#: apps/io.ox/mail/accounts/view-form.js module:io.ox/settings
msgctxt "folder"
msgid "Spam"
msgstr "Spam"

#: apps/io.ox/contacts/model.js module:io.ox/contacts
msgid "Spouse's name"
msgstr "Nom du conjoint"

#: apps/io.ox/mail/detail/links.js module:io.ox/mail
msgid "Spreadsheet"
msgstr "Feuille de calcul"

#: apps/io.ox/files/view-options.js module:io.ox/files
msgid "Spreadsheets"
msgstr "Feuilles de calcul"

#: apps/io.ox/mail/accounts/view-form.js module:io.ox/settings
msgid "Standard folders"
msgstr "Dossiers standard"

#: apps/io.ox/backbone/mini-views/timezonepicker.js module:io.ox/core
#: apps/io.ox/calendar/week/view.js module:io.ox/calendar
msgid "Standard timezone"
msgstr "Fuseaux horaires standard"

#. button label for the 'start presentation' dropdown
#: apps/io.ox/mail/vacationnotice/settings/model.js module:io.ox/mail
#: apps/io.ox/presenter/views/toolbarview.js module:io.ox/presenter
#: apps/io.ox/tasks/print.js module:io.ox/tasks
msgid "Start"
msgstr "Démarrer"

#: apps/io.ox/tasks/edit/view-template.js module:io.ox/tasks/edit
#: apps/io.ox/tasks/view-detail.js module:io.ox/tasks
msgid "Start date"
msgstr "Date de début"

#: apps/io.ox/calendar/edit/timezone-dialog.js module:io.ox/calendar/edit/main
msgid "Start date timezone"
msgstr "Fuseau horaire pour la date de début"

#: apps/io.ox/contacts/settings/pane.js module:io.ox/contacts
msgid "Start in global address book"
msgstr "Démarrer dans le carnet d'adresses global"

#. 'start presentation' dropdown menu entry to start a local only presentation where no remote participants would be able to join.
#: apps/io.ox/presenter/actions.js module:io.ox/presenter
msgid "Start local presentation"
msgstr "Démarrer une présentation locale"

#: apps/io.ox/calendar/settings/pane.js module:io.ox/calendar
msgid "Start of working time"
msgstr "Heure de début de travail"

#. button label for the 'start presentation' dropdown
#: apps/io.ox/presenter/views/toolbarview.js module:io.ox/presenter
msgid "Start presentation"
msgstr "Démarrer la présentation"

#. 'start presentation' dropdown menu entry to start a remote presentation where remote participants would be able to join.
#: apps/io.ox/presenter/actions.js module:io.ox/presenter
msgid "Start remote presentation"
msgstr "Démarrer une présentation à distance"

#: apps/io.ox/core/desktop.js module:io.ox/core
msgid "Start search"
msgstr "Démarrer la recherche"

#. button tooltip for 'start presentation' dropdown
#: apps/io.ox/presenter/views/toolbarview.js module:io.ox/presenter
msgid "Start the presentation"
msgstr "Démarrer la présentation"

#: apps/io.ox/core/tk/wizard.js module:io.ox/core
msgid "Start tour"
msgstr "Démarrer la visite"

#: apps/io.ox/core/permissions/permissions.js module:io.ox/core
#: apps/io.ox/files/share/permissions.js
#: apps/plugins/administration/groups/settings/edit.js
msgid "Start typing to search for user names"
msgstr "Saisissez du texte pour chercher des noms d'utilisateur"

#. Connection security. StartTLS.
#: apps/io.ox/mail/accounts/view-form.js module:io.ox/settings
msgid "StartTLS"
msgstr "StartTLS"

#: apps/io.ox/calendar/edit/extensions.js module:io.ox/calendar/edit/main
msgid "Starts on"
msgstr "Commence le"

#: apps/io.ox/contacts/model.js module:io.ox/contacts
msgid "State"
msgstr "État/région/département"

#: apps/io.ox/mail/toolbar.js module:io.ox/mail
msgid "Statistics"
msgstr "Statistiques"

#: apps/io.ox/calendar/toolbar.js module:io.ox/calendar
#: apps/io.ox/tasks/edit/view-template.js module:io.ox/tasks/edit
#: apps/io.ox/tasks/main.js module:io.ox/tasks
msgid "Status"
msgstr "État"

#: apps/io.ox/core/boot/i18n.js module:io.ox/core/boot
msgid "Stay signed in"
msgstr "Rester connecté"

#: apps/io.ox/contacts/model.js module:io.ox/contacts
msgid "Street"
msgstr "Rue"

#: apps/plugins/halo/xing/register.js module:plugins/portal
msgid "Student"
msgstr "Étudiant"

#: apps/io.ox/calendar/edit/extensions.js module:io.ox/calendar/edit/main
#: apps/io.ox/calendar/util.js module:io.ox/calendar
#: apps/io.ox/core/viewer/views/sidebar/fileinfoview.js
#: module:io.ox/core/viewer apps/io.ox/mail/actions/reminder.js
#: module:io.ox/mail apps/io.ox/mail/compose/extensions.js
#: apps/io.ox/mail/detail/view.js
#: apps/io.ox/mail/mailfilter/settings/filter/view-form.js
#: module:io.ox/settings apps/io.ox/mail/vacationnotice/settings/model.js
#: apps/io.ox/mail/view-options.js apps/io.ox/tasks/edit/view-template.js
#: module:io.ox/tasks/edit apps/io.ox/tasks/main.js module:io.ox/tasks
msgid "Subject"
msgstr "Sujet"

#: apps/plugins/portal/xing/actions.js module:plugins/portal
msgid "Submit comment"
msgstr "Envoyer le commentaire"

#: apps/io.ox/core/sub/subscriptions.js module:io.ox/core/sub
msgid "Subscribe"
msgstr "S'abonner"

#: apps/io.ox/core/folder/actions/imap-subscription.js module:io.ox/core
msgid "Subscribe IMAP folders"
msgstr "S'abonner à des dossiers IMAP"

#: apps/io.ox/core/sub/settings/pane.js module:io.ox/core/sub
msgid "Subscription refresh"
msgstr "Actualiser l'abonnement"

#: apps/io.ox/core/sub/subscriptions.js module:io.ox/core/sub
msgid "Subscription successfully created."
msgstr "Abonnement créé avec succès"

#: apps/io.ox/core/sub/settings/pane.js module:io.ox/core/sub
#: apps/io.ox/core/sub/settings/register.js
msgid "Subscriptions"
msgstr "Abonnements"

#: apps/io.ox/core/yell.js module:io.ox/core
msgid "Success"
msgstr "Succès"

#: apps/plugins/portal/xing/register.js module:plugins/portal
msgid "Successfully reauthorized your %s account"
msgstr "Vous avez autorisé à nouveau ce compte %s."

#: apps/io.ox/contacts/model.js module:io.ox/contacts
msgid "Suffix"
msgstr "Suffixe"

#: apps/io.ox/participants/detail.js module:io.ox/core
msgid "Summary"
msgstr "Résumé"

#: apps/io.ox/files/view-options.js module:io.ox/files
msgid "Switch to parent folder"
msgstr "Basculer vers le dossier parent"

#. Emoji category
#: apps/io.ox/emoji/categories.js module:io.ox/mail/emoji
msgid "Symbols"
msgstr "Symboles"

#: apps/io.ox/core/settings/downloads/pane.js module:io.ox/core
msgid ""
"Synchronization of Emails, Calendar, Contacts and Tasks, along with Public, "
"Shared and System Folders to Microsoft Outlook® clients."
msgstr ""
"Synchronisation des courriers, agendas, contacts et tâches, ainsi que des "
"dossiers publics, partagés et système, avec les clients Microsoft Outlook®."

#: apps/io.ox/calendar/actions.js module:io.ox/calendar
msgid "Synchronize calendar"
msgstr "Synchroniser l'agenda"

#: apps/io.ox/mail/actions.js module:io.ox/mail
msgid "Synchronize with Outlook"
msgstr "Synchroniser avec Outlook"

#: apps/io.ox/core/folder/extensions.js module:io.ox/core
msgid "Synchronize with your tablet or smartphone"
msgstr "Synchroniser avec votre tablette ou votre téléphone mobile"

#: apps/io.ox/contacts/model.js module:io.ox/contacts
msgid "TAX ID"
msgstr "Code fiscal"

#. Terabytes
#: apps/io.ox/core/strings.js module:io.ox/core
msgid "TB"
msgstr "To"

#: apps/io.ox/contacts/model.js module:io.ox/contacts
msgid "TTY/TDD"
msgstr "Téléscripteur / tél. malentendants"

#: apps/io.ox/mail/mailfilter/settings/filter/view-form.js
#: module:io.ox/settings
msgid "Tag mail with"
msgstr "Associer au message la marque"

#. title for 1st and snd step of the client onboarding wizard
#. users can configure their devices to access/sync appsuites data (f.e. install ox mail app)
#. %1$s the product name
#: apps/io.ox/onboarding/clients/wizard.js module:io.ox/core/onboarding
#: apps/plugins/portal/client-onboarding/register.js module:plugins/portal
#, c-format
msgid "Take %1$s with you! Stay up-to-date on your favorite devices."
msgstr "Emportez %1$s avec vous ! Restez à jour sur vos appareils favoris."

#: apps/io.ox/mail/detail/links.js module:io.ox/mail
#: apps/io.ox/tasks/edit/main.js module:io.ox/tasks
msgid "Task"
msgstr "Tâche"

#: apps/io.ox/tasks/detail/main.js module:io.ox/tasks apps/io.ox/tasks/main.js
msgid "Task Details"
msgstr "Détails de la tâche"

#: apps/io.ox/tasks/actions/delete.js module:io.ox/tasks
msgid "Task has been deleted!"
msgid_plural "Tasks have been deleted!"
msgstr[0] "La tâche a été supprimée."
msgstr[1] "Les tâches ont été supprimées."

#. Inviations (notifications) to tasks
#: apps/plugins/notifications/tasks/register.js module:plugins/notifications
msgid "Task invitations"
msgstr "Invitations à des tâches"

#: apps/io.ox/tasks/actions/doneUndone.js module:io.ox/tasks
msgid "Task marked as done"
msgid_plural "Tasks marked as done"
msgstr[0] "Tâche marquée comme effectuée"
msgstr[1] "Tâches marquées comme effectuées"

#: apps/io.ox/tasks/actions/doneUndone.js module:io.ox/tasks
msgid "Task marked as undone"
msgid_plural "Tasks marked as undone"
msgstr[0] "Tâche marquée comme défaite"
msgstr[1] "Tâches marquées comme défaites"

#. Reminders (notifications) about tasks
#: apps/plugins/notifications/tasks/register.js module:plugins/notifications
msgid "Task reminders"
msgstr "Rappels de tâches"

#: apps/io.ox/tasks/actions/delete.js module:io.ox/tasks
msgid "Task was already deleted!"
msgstr "La tâche était déjà supprimée."

#: apps/io.ox/tasks/actions/doneUndone.js module:io.ox/tasks
msgid "Task was modified before, please reload"
msgstr "La tâche a été modifiée entre-temps, veuillez réactualiser"

#: apps/io.ox/mail/detail/links.js module:io.ox/mail
msgid "Tasks"
msgstr "Tâches"

#: apps/io.ox/core/main.js module:io.ox/core
#: apps/io.ox/search/view-template.js apps/io.ox/tasks/settings/pane.js
#: module:io.ox/tasks
msgctxt "app"
msgid "Tasks"
msgstr "Tâches"

#: apps/io.ox/tasks/actions/move.js module:io.ox/tasks
msgid "Tasks can not be moved to or out of shared folders"
msgstr "Impossible de déplacer des tâches depuis ou vers un dossier partagé."

#: apps/io.ox/tasks/main.js module:io.ox/tasks
msgid "Tasks toolbar"
msgstr "Barre d'outils des tâches"

<<<<<<< HEAD
#: apps/io.ox/contacts/model.js module:io.ox/contacts
msgid "Telephone (ISDN)"
msgstr "Téléphone (RNIS)"
=======
#. %1$s is an email address
#: apps/io.ox/participants/add.js module:io.ox/core
msgid "Cannot add participant/member with an invalid mail address: %1$s"
msgstr ""
"Impossible d'ajouter un participant / membre avec une adresse électronique "
"non valide : %1$s"
>>>>>>> 3878e903

#: apps/io.ox/contacts/model.js module:io.ox/contacts
msgid "Telephone callback"
msgstr "Rappel téléphonique"

#: apps/io.ox/contacts/model.js module:io.ox/contacts
msgid "Telephone primary"
msgstr "Téléphone principal"

#: apps/io.ox/contacts/model.js module:io.ox/contacts
msgid "Telephone radio"
msgstr "Radiotéléphone"

#: apps/io.ox/contacts/model.js module:io.ox/contacts
msgid "Telex"
msgstr "Télex"

#: apps/io.ox/calendar/edit/extensions.js module:io.ox/calendar/edit/main
#: apps/io.ox/calendar/freetime/timeView.js module:io.ox/calendar
#: apps/io.ox/calendar/util.js
msgid "Temporary"
msgstr "Temporaire"

#: apps/io.ox/calendar/actions/acceptdeny.js module:io.ox/calendar
#: apps/io.ox/calendar/invitations/register.js module:io.ox/calendar/main
msgid "Tentative"
msgstr "Provisoire"

#: apps/io.ox/calendar/print.js module:io.ox/calendar
#: apps/io.ox/tasks/print.js module:io.ox/tasks
msgid "Tentatively accepted"
msgstr "Accepté provisoirement"

#: apps/io.ox/mail/vacationnotice/settings/model.js module:io.ox/mail
msgid "Text"
msgstr "Texte"

#: apps/plugins/core/feedback/register.js module:io.ox/core
msgid "Thank you for your feedback"
msgstr "Merci pour vos impressions"

#: apps/plugins/portal/oxdriveclients/register.js module:plugins/portal
msgid ""
"The %s client lets you store and share your photos, files, documents and "
"videos, anytime, anywhere. Access any file you save to %s from all your "
"computers, iPhone, iPad or from within %s itself."
msgstr ""
"Le client %s vous permet de stocker et de partager vos photos, fichiers, "
"documents et vidéos à tout moment et n'importe où. Accédez à tout fichier "
"enregistré dans %s depuis votre ordinateur, votre iPhone, iPad ou "
"directement depuis %s."

#: apps/io.ox/files/guidance/main.js module:io.ox/files
msgctxt "help"
msgid "The Drive App"
msgstr "L'app Drive"

#: apps/io.ox/mail/accounts/model.js module:io.ox/keychain
msgid "The account must be named"
msgstr "Le compte doit avoir un nom"

#: apps/plugins/portal/xing/actions.js module:plugins/portal
msgid "The activity has been deleted successfully"
msgstr "L'activité a été supprimée"

#: apps/io.ox/files/api.js module:io.ox/files apps/io.ox/files/legacy_api.js
msgid "The allowed quota is reached."
msgstr "Le quota autorisé a été atteint."

#: apps/io.ox/mail/actions/ical.js module:io.ox/mail
msgid "The appointment has been added to your calendar"
msgstr "Ce rendez-vous a été ajouté à votre agenda"

#: apps/io.ox/calendar/invitations/register.js module:io.ox/calendar/main
msgid "The appointment has been deleted"
msgstr "Le rendez-vous a été supprimé"

#: apps/io.ox/calendar/invitations/register.js module:io.ox/calendar/main
msgid "The appointment has been updated"
msgstr "Le rendez-vous a été mis à jour"

#: apps/io.ox/calendar/edit/recurrence-view.js module:io.ox/calendar/edit/main
msgid ""
"The appointment is repeated <a href=\"#\"  data-widget=\"number\" data-"
"attribute=\"interval\">every <span class=\"number-control\">2</span> days</"
"a>."
msgstr ""
"Le rendez-vous se répète <a href=\"#\"  data-widget=\"number\" data-"
"attribute=\"interval\">tous les <span class=\"number-control\">2</span> "
"jours</a>."

#: apps/io.ox/calendar/edit/recurrence-view.js module:io.ox/calendar/edit/main
msgid ""
"The appointment is repeated <a href=\"#\"  data-widget=\"number\" data-"
"attribute=\"interval\">every <span class=\"number-control\">2</span> weeks</"
"a> on <a href=\"#\"  data-widget=\"days\" data-attribute=\"days\">monday</a>."
msgstr ""
"Le rendez-vous se répète <a href=\"#\" data-widget=\"number\" data-attribute="
"\"interval\">toutes les <span class=\"number-control\">2</span> semaines</a> "
"le <a href=\"#\" data-widget=\"days\" data-attribute=\"days\">lundi</a>. "

#: apps/io.ox/calendar/edit/recurrence-view.js module:io.ox/calendar/edit/main
msgid ""
"The appointment is repeated <a href=\"#\" data-attribute=\"recurrenceType\" "
"data-widget=\"options\">weekly</a>."
msgstr ""
"Le rendez-vous se répète de façon <a href=\"#\" data-attribute="
"\"recurrenceType\" data-widget=\"options\">hebdomadaire</a>."

#: apps/io.ox/calendar/edit/recurrence-view.js module:io.ox/calendar/edit/main
msgid ""
"The appointment is repeated every <a href=\"#\" data-widget=\"options\" data-"
"attribute=\"ordinal\">first</a> <a href=\"#\" data-widget=\"options\" data-"
"attribute=\"day\">Wednesday</a> in <a href=\"#\" data-widget=\"options\" "
"data-attribute=\"month\">October</a>."
msgstr ""
"Le rendez-vous se répète chaque <a href=\"#\" data-widget=\"options\" data-"
"attribute=\"ordinal\">premier</a> <a href=\"#\" data-widget=\"options\" data-"
"attribute=\"day\">mercredi</a> d'<a href=\"#\" data-widget=\"options\" data-"
"attribute=\"month\">octobre</a>. "

#: apps/io.ox/calendar/edit/recurrence-view.js module:io.ox/calendar/edit/main
msgid ""
"The appointment is repeated every year on day <a href=\"#\" data-widget="
"\"number\" data-attribute=\"dayInMonth\"><span class=\"number-control\">10</"
"span></a> of <a href=\"#\" data-widget=\"options\" data-attribute=\"month"
"\">October</a>."
msgstr ""
"Le rendez-vous se répète chaque année le <a href=\"#\" data-widget=\"number"
"\" data-attribute=\"dayInMonth\"><span class=\"number-control\">10</span></"
"a> d'<a href=\"#\" data-widget=\"options\" data-attribute=\"month\">octobre</"
"a>."

#: apps/io.ox/calendar/edit/recurrence-view.js module:io.ox/calendar/edit/main
msgid ""
"The appointment is repeated on day <a href=\"#\" data-widget=\"number\" data-"
"attribute=\"dayInMonth\"><span class=\"number-control\">10</span></a> <a "
"href=\"#\" data-widget=\"number\" data-attribute=\"interval\">every <span "
"class=\"number-control\">2</span> months</a>."
msgstr ""
"Le rendez-vous se répète tous les <a href=\"#\" data-widget=\"number\" data-"
"attribute=\"dayInMonth\"><span class=\"number-control\">10</span></a> du "
"mois <a href=\"#\" data-widget=\"number\" data-attribute=\"interval\">tous "
"les <span class=\"number-control\">2</span> mois</a>. "

#: apps/io.ox/calendar/edit/recurrence-view.js module:io.ox/calendar/edit/main
msgid ""
"The appointment is repeated the <a href=\"#\" data-widget=\"options\" data-"
"attribute=\"ordinal\">second</a> <a href=\"#\" data-widget=\"options\" data-"
"attribute=\"day\">Wednesday</a> <a href=\"#\" data-widget=\"number\" data-"
"attribute=\"interval\">every <span class=\"number-control\">2</span> months</"
"a>."
msgstr ""
"Le rendez-vous se répète toutes les <a href=\"#\" data-widget=\"options\" "
"data-attribute=\"ordinal\">secondes</a> <a href=\"#\" data-widget=\"options"
"\" data-attribute=\"day\">mercredi</a> <a href=\"#\" data-widget=\"number\" "
"data-attribute=\"interval\">tous les <span class=\"number-control\">2</span> "
"mois</a>. "

#: apps/io.ox/core/settings/errorlog/settings/pane.js module:io.ox/core
msgid ""
"The blue graph shows the distribution of request durations in percent. The "
"gray graph shows a trivial network ping to recognize slow connections."
msgstr ""
"Le graphique bleu montre la distribution de la durée des requêtes en "
"pourcentage. Le graphique gris montre le résultat d'un simple « ping » "
"réseau afin d'identifier les connexions lentes."

#: apps/io.ox/calendar/invitations/register.js module:io.ox/calendar/main
msgid "The changes have been rejected"
msgstr "Les modifications ont été rejetées"

#: apps/plugins/portal/xing/actions.js module:plugins/portal
msgid "The comment has been deleted successfully"
msgstr "Le commentaire a été supprimé"

#: apps/io.ox/backbone/basicModel.js module:io.ox/core
#: apps/io.ox/backbone/extendedModel.js
msgid "The dialog contains invalid data"
msgstr "La fenêtre contient des données non valables"

#. If the user changes the duedate of a task, it may be before the start date, which is not allowed
#. If this happens the user gets the option to change the start date so it matches the due date
#: apps/io.ox/tasks/common-extensions.js module:io.ox/tasks
msgid "The due date cannot be before start date. Adjust start date?"
msgstr ""
"La date d'échéance ne peut pas précéder la date de début. Ajuster la date de "
"début ?"

#: apps/io.ox/tasks/model.js module:io.ox/tasks
msgid "The due date must not be before the start date."
msgstr "La date d'échéance ne peut pas précéder la date de début."

#: apps/io.ox/mail/compose/actions/send.js module:io.ox/mail
msgid "The email has been sent"
msgstr "Le courriel a été envoyé"

#: apps/io.ox/calendar/model.js module:io.ox/calendar
msgid "The end date must be after the start date."
msgstr "La date de fin doit se trouver après la date de départ."

#: apps/io.ox/calendar/edit/main.js module:io.ox/calendar/edit/main
msgid "The field \"%1$s\" exceeds its maximum size of %2$d characters."
msgstr "Le champ « %1$s » dépasse sa taille maximale de %2$d caractères."

#: apps/io.ox/mail/actions/attachmentQuota.js module:io.ox/mail
msgid ""
"The file \"%1$s\" cannot be uploaded because it exceeds the attachment "
"publication maximum file size of %2$s"
msgstr ""
"Le fichier « %1$s » ne peut pas être téléchargé car sa taille excède la "
"taille maximale de publication d'une pièce jointe %2$s"

#: apps/io.ox/mail/actions/attachmentQuota.js module:io.ox/mail
msgid ""
"The file \"%1$s\" cannot be uploaded because it exceeds the infostore quota "
"limit of %2$s"
msgstr ""
"Le fichier « %1$s » ne peut pas être téléchargé car il excède le quota de "
"%2$s du dépôt de données"

#. %1$s the filename
#. %2$s the maximum file size
#: apps/io.ox/core/tk/upload.js module:io.ox/core
#: apps/io.ox/mail/actions/attachmentQuota.js module:io.ox/mail
msgid ""
"The file \"%1$s\" cannot be uploaded because it exceeds the maximum file "
"size of %2$s"
msgstr ""
"Le fichier « %1$s » ne peut pas être téléchargé car sa taille excède la "
"taille maximale d'un fichier %2$s"

#. %1$s quota limit
#: apps/io.ox/core/tk/upload.js module:io.ox/core
msgid "The file cannot be uploaded because it exceeds the quota limit of %1$s"
msgid_plural ""
"The files cannot be uploaded because they exceed the quota limit of %1$s"
msgstr[0] ""
"Le fichier ne peut pas être téléchargé car il dépasse le quota de %1$s"
msgstr[1] ""
"Les fichiers ne peuvent pas être téléchargés car ils dépassent le quota de "
"%1$s"

#. %1$s the maximum file size
#: apps/io.ox/core/tk/upload.js module:io.ox/core
msgid ""
"The files cannot be uploaded because each file exceeds the maximum file size "
"of %1$s"
msgstr ""
"Les fichiers ne peuvent pas être téléchargés car la taille de chaque fichier "
"dépasse la taille maximale d'un fichier %1$s"

#: apps/io.ox/core/upsell.js module:io.ox/core
msgid "The first 90 days are free."
msgstr "Les 90 premiers jours sont gratuits."

#: apps/io.ox/core/import/import.js module:io.ox/core
msgid ""
"The first record of a valid CSV file must define proper column names. "
"Supported separators are comma and semi-colon."
msgstr ""
"Le premier enregistrement d'un fichier CSV valide doit définir des noms de "
"colonnes valides. Les séparateurs pris en charge sont les virgules et points-"
"virgules."

#: apps/io.ox/core/folder/actions/common.js module:io.ox/core
msgid "The folder has been cleaned up."
msgstr "Le dossier a été nettoyé."

#: apps/io.ox/core/folder/actions/common.js module:io.ox/core
msgid "The folder has been emptied"
msgstr "Le dossier a été vidé."

#: apps/io.ox/core/main.js module:io.ox/core
msgid ""
"The following applications can be restored. Just remove the restore point if "
"you don't want it to be restored."
msgstr ""
"Les applications suivantes peuvent être restaurées. Supprimez simplement le "
"point de restauration si vous ne voulez pas qu'il soit restauré."

#: apps/io.ox/settings/apps/settings/pane.js module:io.ox/core
msgid "The following external applications/services can access your data:"
msgstr ""
"Les applications/services externes suivants peuvent accéder à vos données :"

#: apps/io.ox/wizards/upsell.js module:io.ox/wizards
msgid "The following products will be activated now:"
msgstr "Les produits suivants seront à présent activés :"

#. message text of an alert box if joining a presentation fails
#. %1$d is the name of the user who started the presentation
#: apps/io.ox/presenter/views/notification.js module:io.ox/presenter
#, c-format
msgid ""
"The limit of participants has been reached. Please contact the presenter "
"%1$s."
msgstr ""
"La limite de participants a été atteinte. Veuillez contacter le présentateur "
"%1$s."

#: apps/io.ox/files/actions/share.js module:io.ox/files
msgid "The link has been removed"
msgstr "Le lien a été supprimé"

#: apps/io.ox/calendar/conflicts/conflictList.js
#: module:io.ox/calendar/conflicts/conflicts
msgid "The new appointment conflicts with existing appointments."
msgstr ""
"Le nouveau rendez-vous entre en conflit avec des rendez-vous existants."

#: apps/io.ox/files/share/permissions.js module:io.ox/core
msgid "The notification has been resent"
msgstr "La notification a été envoyée à nouveau"

#: apps/io.ox/presenter/errormessages.js module:io.ox/presenter
msgid ""
"The presentation cannot be started. Please check the URL or contact the "
"presenter."
msgstr ""
"La présentation ne peut être démarrée. Veuillez vérifier l'adresse ou "
"contacter le présentateur."

#. message text of an alert indicating that the presentation file was deleted while presenting it
#. %1$d is the file name
#: apps/io.ox/presenter/views/notification.js module:io.ox/presenter
msgid "The presentation document %1$s was deleted."
msgstr "Le document de présentation « %1$s » a été supprimé."

#: apps/io.ox/files/api.js module:io.ox/files apps/io.ox/files/legacy_api.js
msgid "The provided filename exceeds the allowed length."
msgstr "Le nom de fichier indiqué dépasse la longueur autorisée."

#. message text of a Realtime connection online info
#: apps/io.ox/presenter/views/notification.js module:io.ox/presenter
msgid "The realtime connection is established."
msgstr "La connexion en temps réel a été établie."

#. message text of a Realtime connection offline alert.
#: apps/io.ox/presenter/views/notification.js module:io.ox/presenter
msgid "The realtime connection is lost."
msgstr "La connexion en temps réel a été perdue."

#: apps/io.ox/presenter/errormessages.js module:io.ox/presenter
msgid "The requested document does not exist."
msgstr "Le document demandé n'existe pas."

#: apps/io.ox/calendar/actions/create.js module:io.ox/calendar
msgid ""
"The selected calendar is shared by %1$s. Appointments in shared calendars "
"will generally be created on behalf of the owner."
msgstr ""
"L'agenda sélectionné est partagé par %1$s. Les rendez-vous dans les agendas "
"partagés sont généralement créés au nom du propriétaire."

#: apps/io.ox/search/model.js module:io.ox/search
msgid ""
"The selected folder is virtual and can not be searched. Please select "
"another folder."
msgstr ""
"Le dossier sélectionné est virtuel et ne peut pas faire l'objet d'une "
"recherche. Veuillez choisir un autre dossier."

#: apps/io.ox/calendar/settings/timezones/favorite-view.js
#: module:io.ox/calendar
msgid "The selected timezone is already a favorite."
msgstr "Le fuseau horaire sélectionné est déjà dans les favoris."

#: apps/io.ox/mail/common-extensions.js module:io.ox/mail
msgid "The sender wants to get notified when you have read this email"
msgstr "L'émetteur souhaite être prévenu quand vous aurez lu ce message"

#: apps/io.ox/mail/compose/actions/send.js module:io.ox/mail
msgid "The sending of the message has been canceled."
msgstr "L'envoi du message a été annulé."

#: apps/io.ox/calendar/edit/recurrence-view.js module:io.ox/calendar/edit/main
msgid ""
"The series <a href=\"#\" data-attribute=\"ending\" data-widget=\"options"
"\">ends</a> <a href=\"#\" data-attribute=\"occurrences\" data-widget=\"number"
"\">after <span class=\"number-control\">2</span> appointments</a>."
msgstr ""
"La série <a href=\"#\" data-attribute=\"ending\" data-widget=\"options"
"\">s'arrête</a> <a href=\"#\" data-attribute=\"occurrences\" data-widget="
"\"number\">après <span class=\"number-control\">2</span> rendez-vous</a>."

#: apps/io.ox/calendar/edit/recurrence-view.js module:io.ox/calendar/edit/main
msgid ""
"The series <a href=\"#\" data-attribute=\"ending\" data-widget=\"options"
"\">ends</a> on <a href=\"#\" data-attribute=\"until\" data-widget="
"\"datePicker\">11/03/2013</a>."
msgstr ""
"La série <a href=\"#\" data-attribute=\"ending\" data-widget=\"options"
"\">s'arrête</a> le <a href=\"#\" data-attribute=\"until\" data-widget="
"\"datePicker\">11/03/2013</a>."

#: apps/io.ox/calendar/edit/recurrence-view.js module:io.ox/calendar/edit/main
msgid ""
"The series <a href=\"#\" data-attribute=\"ending\" data-widget=\"options"
"\">never ends</a>."
msgstr ""
"La série <a href=\"#\" data-attribute=\"ending\" data-widget=\"options\">ne "
"s'arrête jamais</a>."

#: apps/io.ox/calendar/util.js module:io.ox/calendar
msgid "The series ends after %1$d appointment"
msgid_plural "The series ends after %1$d appointments"
msgstr[0] "La série se termine après %1$d rendez-vous"
msgstr[1] "La série se termine après %1$d rendez-vous"

#: apps/io.ox/calendar/util.js module:io.ox/calendar
msgid "The series ends on %1$s"
msgstr "La série se termine le %1$s"

#: apps/io.ox/calendar/settings/model.js module:io.ox/calendar
#: apps/io.ox/calendar/settings/pane.js apps/io.ox/contacts/settings/pane.js
#: module:io.ox/contacts
msgid ""
"The setting has been saved and will become active when you enter the "
"application the next time."
msgstr ""
"Le réglage a été enregistré et sera activé la prochaine fois que vous "
"entrerez dans l'application."

#: apps/io.ox/core/settings/pane.js module:io.ox/core
msgid "The setting requires a reload or relogin to take effect."
msgstr ""
"Ce réglage nécessite de recharger la page ou de se connecter à nouveau pour "
"prendre effet."

#: apps/io.ox/tasks/model.js module:io.ox/tasks
msgid "The start date must be before the due date."
msgstr "La date de début doit précéder la date d'échéance."

#: apps/io.ox/mail/vacationnotice/settings/filter.js module:io.ox/mail
msgid "The start date must be before the end date."
msgstr "La date de début doit précéder la date de fin."

#: apps/io.ox/core/sub/subscriptions.js module:io.ox/core/sub
msgid "The subscription could not be created."
msgstr "L'abonnement n'a pas pu être créé."

#: apps/io.ox/tasks/actions/delete.js module:io.ox/tasks
msgid "The task could not be deleted."
msgid_plural "The tasks could not be deleted."
msgstr[0] "La tâche n'a pas pu être supprimée."
msgstr[1] "Les tâches n'ont pas pu être supprimées."

#. %1$s timezone abbreviation of the appointment
#. %2$s default user timezone
#: apps/io.ox/calendar/edit/extensions.js module:io.ox/calendar/edit/main
msgid ""
"The timezone of this appointment (%1$s) differs from your default timezone "
"(%2$s)."
msgstr ""
"Le fuseau horaire de ce rendez-vous (%1$s) est différent de votre fuseau "
"horaire par défaut (%2$s)."

#: apps/plugins/portal/userSettings/register.js module:io.ox/core
msgid "The two newly entered passwords do not match."
msgstr ""
"Les deux mots de passe qui viennent d'être saisis ne correspondent pas."

#: apps/io.ox/keychain/api.js module:io.ox/keychain
msgid ""
"The unrecoverable items have been cleaned up successfully. Please refresh "
"this page to see the changes."
msgstr ""
"Les éléments non récupérables ont été nettoyés avec succès. Veuillez "
"actualiser cette page pour qu'elle reflète les changements."

#: apps/io.ox/files/filepicker.js module:io.ox/files
msgid "The uploaded file does not match the requested file type."
msgid_plural "None of the uploaded files matches the requested file type."
msgstr[0] "Le fichier téléchargé ne correspond pas au type de fichier demandé."
msgstr[1] ""
"Aucun des fichiers téléchargés ne correspond au type de fichier demandé."

#: apps/io.ox/core/permissions/permissions.js module:io.ox/core
msgid "The user has administrative rights"
msgstr "L'utilisateur a des droits administratifs"

#: apps/io.ox/core/settings/pane.js module:io.ox/core
msgid "Theme"
msgstr "Thème"

#: apps/io.ox/mail/main.js module:io.ox/mail
msgid ""
"There are %1$d messages in this folder; not all messages are displayed in "
"the list. If you want to move or delete all messages, you find corresponding "
"actions in the folder context menu."
msgstr ""
"Il y a %1$d messages dans ce dossier ; les messages ne sont pas tous "
"affichés dans la liste. Si vous souhaitez déplacer ou supprimer tous les "
"messages, vous pouvez trouver les actions correspondantes dans le menu "
"contextuel du dossier."

#. info text in the participants list.
#: apps/io.ox/presenter/views/sidebar/participantsview.js
#: module:io.ox/presenter
msgid "There are currently no participants."
msgstr "Il n'y a actuellement aucun participant."

#: apps/io.ox/settings/apps/settings/pane.js module:io.ox/core
msgid ""
"There are no external applications/services which can access your account."
msgstr "Aucun service ou application externe ne peut accéder à votre compte."

#: apps/io.ox/core/desktop.js module:io.ox/core
msgid "There are unsaved changes."
msgstr "Certaines modifications n'ont pas été enregistrées."

#: apps/io.ox/calendar/invitations/register.js module:io.ox/calendar/main
msgid "There is already %1$d appointment in this timeframe."
msgid_plural "There are already %1$d appointments in this timeframe."
msgstr[0] "Il y a déjà %1$d rendez-vous dans cette plage horaire."
msgstr[1] "Il y a déjà %1$d rendez-vous dans cette plage horaire."

#: apps/io.ox/core/viewer/views/types/defaultview.js module:io.ox/core
msgid "There is no preview for this file type"
msgstr "Il n'y a pas de prévisualisation pour ce type de fichier."

#: apps/plugins/portal/xing/register.js module:plugins/portal
msgid "There is no recent activity in your Xing network."
msgstr "Il n'y a pas eu d'activité récente dans votre réseau Xing."

#: apps/io.ox/mail/mailfilter/settings/filter.js module:io.ox/mail
msgid "There is no rule defined"
msgstr "Pas de règle définie"

#: apps/plugins/portal/xing/register.js module:plugins/portal
#: apps/plugins/xing/main.js
msgid "There was a problem with %s. The error message was: \"%s\""
msgstr ""
"Un problème est survenu avec %s. Le message d'erreur est le suivant : « %s »"

#: apps/plugins/portal/xing/actions.js module:plugins/portal
msgid "There was a problem with XING, the error message was: \"%s\""
msgstr ""
"Un problème est survenu avec XING, le message d'erreur est le suivant : « %s "
"»"

#: apps/plugins/portal/xing/actions.js module:plugins/portal
msgid "There was a problem with XING. The error message was: \"%s\""
msgstr ""
"Un problème est survenu avec XING. Le message d'erreur est le suivant : « %s "
"»"

#. Error message if calendar import failed
#: apps/io.ox/core/import/import.js module:io.ox/core
msgid "There was no appointment data to import"
msgstr "Pas de données de rendez-vous à importer"

#. Error message if contact import failed
#: apps/io.ox/core/import/import.js module:io.ox/core
msgid "There was no contact data to import"
msgstr "Pas de données de contacts à importer"

#: apps/io.ox/mail/accounts/settings.js module:io.ox/mail/accounts/settings
msgid "There was no suitable server found for this mail/password combination"
msgstr ""
"Il n'a pas été trouvé de serveur adéquat pour cette combinaison d'adresse "
"électronique et de mot de passe"

#. Error message if task import failed
#: apps/io.ox/core/import/import.js module:io.ox/core
msgid "There was no task data to import"
msgstr "Pas de données de tâches à importer"

#: apps/plugins/portal/linkedIn/register.js module:plugins/portal
msgid "There were not activities in your network"
msgstr "Il n'y a pas eu d'activité dans votre réseau"

#. %1$s name of the current folder
#: apps/io.ox/files/guidance/statistics.js module:io.ox/files
msgid ""
"These statistics only include folders, which have a depth less than four in "
"the folder structure from the folder \"%1$s\"."
msgstr ""
"Ces statistiques ne comprennent que les dossiers qui sont à moins de quatre "
"dossiers de profondeur dans la structure des dossiers du dossier « %1$s »."

#: apps/io.ox/core/boot/i18n.js module:io.ox/core/boot
msgid "This browser is not supported on your current platform."
msgstr "Ce navigateur n'est pas compatible avec votre plate-forme actuelle."

#: apps/io.ox/contacts/model.js module:io.ox/contacts
msgid "This contact is private and cannot be shared"
msgstr "Ce contact est privé et ne peut pas être partagé"

#: apps/io.ox/contacts/actions/addToPortal.js module:io.ox/mail
msgid "This distribution list has been added to the portal"
msgstr "La liste de diffusion a été ajoutée au portail"

#: apps/io.ox/presenter/errormessages.js module:io.ox/presenter
msgid "This document does not have any content."
msgstr "Ce document ne contient aucune donnée."

#: apps/io.ox/core/viewer/views/types/documentview.js module:io.ox/core
#: apps/io.ox/presenter/errormessages.js module:io.ox/presenter
msgid "This document is password protected and cannot be displayed."
msgstr ""
"Ce document est protégé par un mot de passe et ne peut donc être affiché."

#. %1$d a list of email addresses
#: apps/io.ox/participants/add.js module:io.ox/core
#, c-format
msgid "This email address cannot be used"
msgid_plural "The following email addresses cannot be used: %1$d"
msgstr[0] "Cette adresse de courrier électronique ne peut pas être utilisée"
msgstr[1] ""
"Ces adresses de courrier électronique ne peuvent pas être utilisées : %1$d"

#: apps/io.ox/calendar/invitations/register.js module:io.ox/calendar/main
msgid "This email contains a task"
msgstr "Ce message contient une tâche"

#: apps/io.ox/calendar/invitations/register.js module:io.ox/calendar/main
msgid "This email contains an appointment"
msgstr "Ce message contient un rendez-vous"

#: apps/io.ox/core/upsell.js module:io.ox/core
msgid ""
"This feature is not available. In order to use it, you need to upgrade your "
"account now."
msgstr ""
"Cette fonctionnalité n'est pas disponible. Pour l'utiliser, il vous faut "
"mettre à jour votre compte maintenant."

#: apps/io.ox/mail/accounts/model.js module:io.ox/keychain
msgid "This field has to be filled"
msgstr "Ce champ doit être rempli"

#: apps/io.ox/files/actions/delete.js module:io.ox/files
msgid ""
"This file (or folder) is shared with others. It won't be available for them "
"any more."
msgid_plural ""
"Some files/folder are shared with others. They won't be available for them "
"any more."
msgstr[0] ""
"Ce fichier (ou dossier) est partagé avec d'autres utilisateurs. Il ne leur "
"sera plus accessible."
msgstr[1] ""
"Certains fichiers/dossiers sont partagés avec d'autres utilisateurs. Ils ne "
"leur seront plus accessibles."

#: apps/io.ox/files/api.js module:io.ox/files apps/io.ox/files/legacy_api.js
msgid "This file could not be uploaded."
msgstr "Le fichier n'a pas pu être téléchargé."

#: apps/io.ox/files/actions/add-to-portal.js module:io.ox/files
msgid "This file has been added to the portal"
msgstr "Ce fichier a été ajouté au portail"

#: apps/io.ox/files/actions/delete.js module:io.ox/files
msgid "This file has not been deleted"
msgid_plural "These files have not been deleted"
msgstr[0] "Ce fichier n'a pas été supprimé"
msgstr[1] "Ces fichiers n'ont pas été supprimés"

#: apps/io.ox/files/actions/delete.js module:io.ox/files
msgid "This file has not been deleted, as it is locked by its owner."
msgid_plural ""
"These files have not been deleted, as they are locked by their owner."
msgstr[0] ""
"Ce fichier n'a pas été supprimé, car il est verrouillé par son propriétaire."
msgstr[1] ""
"Ces fichiers n'ont pas été supprimés, car ils sont verrouillés par leur "
"propriétaire."

#: apps/io.ox/core/viewer/views/sidebar/fileinfoview.js
#: module:io.ox/core/viewer
msgid "This file is shared with others"
msgstr "Ce fichier est partagé avec d'autres utilisateurs"

#: apps/io.ox/editor/main.js module:io.ox/editor
msgid "This file will be written in your default folder to allow editing"
msgstr ""
"Ce fichier sera écrit dans votre dossier par défaut pour permettre de le "
"modifier"

#: apps/io.ox/core/sub/settings/pane.js module:io.ox/core/sub
msgid "This folder has no publications"
msgstr "Ce dossier ne comporte pas de publications"

#: apps/io.ox/core/sub/settings/pane.js module:io.ox/core/sub
msgid "This folder has no subscriptions"
msgstr "Ce dossier ne comporte pas d'abonnements"

#: apps/io.ox/core/folder/extensions.js module:io.ox/core
msgid "This folder has publications and/or subscriptions"
msgstr "Ce dossier comporte des publications ou des abonnements"

#: apps/io.ox/core/sub/settings/pane.js module:io.ox/core/sub
msgid ""
"This folder has publications but you are not allowed to view or edit them"
msgstr ""
"Ce dossier comporte des publications, mais vous n'avez pas le droit de les "
"voir ni de les modifier."

#: apps/io.ox/core/folder/extensions.js module:io.ox/core
msgid "This folder has subscriptions"
msgstr "Ce dossier comporte des abonnements"

#: apps/io.ox/core/sub/settings/pane.js module:io.ox/core/sub
msgid ""
"This folder has subscriptions but you are not allowed to view or edit them"
msgstr ""
"Ce dossier comporte des abonnements, mais vous n'avez pas le droit de les "
"voir ni de les modifier."

#: apps/io.ox/core/viewer/views/sidebar/fileinfoview.js
#: module:io.ox/core/viewer
msgid "This folder is shared with others"
msgstr "Ce dossier est partagé avec d'autres utilisateurs"

#: apps/io.ox/core/folder/actions/remove.js module:io.ox/core
msgid ""
"This folder is shared with others. It won't be available for them any more."
msgstr ""
"Ce dossier est partagé avec d'autres utilisateurs. Il ne leur sera plus "
"accessible."

#: apps/io.ox/core/folder/actions/rename.js module:io.ox/core
msgid "This is a standard folder, which can't be renamed."
msgstr "Ceci est un dossier standard qui ne peut pas être renommé."

#: apps/io.ox/mail/accounts/model.js module:io.ox/keychain
msgid "This is not a valid email address"
msgstr "Ce n'est pas une adresse électronique valide"

#: apps/io.ox/mail/accounts/settings.js module:io.ox/mail/accounts/settings
msgid "This is not a valid mail address"
msgstr "Ce n'est pas une adresse électronique valide"

#. permissions dialog
#. error message when selected user or group can not be used
#: apps/io.ox/core/permissions/permissions.js module:io.ox/core
msgid "This is not a valid user or group."
msgstr "Ce n'est pas un utilisateur ou un groupe valide."

#: apps/io.ox/contacts/view-detail.js module:io.ox/contacts
#: apps/io.ox/participants/views.js module:io.ox/core
msgid "This list has no contacts yet"
msgstr "Cette liste ne comporte pas encore de contacts"

#: apps/io.ox/mail/actions/addToPortal.js module:io.ox/mail
msgid "This mail has been added to the portal"
msgstr "Ce message a été ajouté au portail"

#: apps/io.ox/mail/detail/content.js module:io.ox/mail
msgid "This mail has no content"
msgstr "Ce message n'a pas de contenu"

#: apps/io.ox/mail/compose/view.js module:io.ox/mail
#: apps/io.ox/mail/detail/mobileView.js apps/io.ox/mail/detail/view.js
msgid "This message has been truncated due to size limitations."
msgstr "Ce message a été tronqué du fait des limites de taille."

#: apps/io.ox/contacts/print.js module:io.ox/contacts
msgid "This note will not be printed"
msgstr "Cette remarque ne sera pas imprimée"

#: apps/io.ox/mail/mailfilter/settings/filter/view-form.js
#: module:io.ox/settings
msgid ""
"This rule applies to all messages. Please add a condition to restrict this "
"rule to specific messages."
msgstr ""
"Cette règle s'applique à tous les messages. Veuillez ajouter une condition "
"pour restreindre cette règle à des messages précis."

#: apps/io.ox/tasks/print.js module:io.ox/tasks
#: apps/io.ox/tasks/view-detail.js
msgid "This task recurs"
msgstr "Cette tâche est répétitive"

#: apps/plugins/portal/twitter/register.js module:plugins/portal
msgid ""
"This widget is currently offline because the twitter rate limit exceeded."
msgstr ""
"Ce composant graphique est actuellement indisponible parce que la limite de "
"rythme de Twitter a été dépassée."

#: apps/io.ox/mail/main.js module:io.ox/mail
msgid "Thread"
msgstr "Fil de discussion"

#: apps/io.ox/core/viewer/views/sidebarview.js module:io.ox/core/viewer
msgid "Thumbnails"
msgstr "Miniature"

#: apps/io.ox/files/toolbar.js module:io.ox/files
msgid "Tiles"
msgstr "Pavés"

#: apps/io.ox/backbone/mini-views/datepicker.js module:io.ox/core
msgid "Time"
msgstr "Heure"

#: apps/io.ox/calendar/settings/pane.js module:io.ox/calendar
msgid "Time scale in minutes"
msgstr "Échelle de temps en minutes"

#: apps/io.ox/core/settings/pane.js module:io.ox/core
msgid "Time zone"
msgstr "Fuseau horaire"

#: apps/io.ox/editor/main.js module:io.ox/editor
msgid "Title"
msgstr "Titre"

#: apps/io.ox/contacts/model.js module:io.ox/contacts
msgctxt "salutation"
msgid "Title"
msgstr "Titre"

#. %1$s is the name of the inputfield (To, CC, BCC)
#: apps/io.ox/core/viewer/views/sidebar/fileinfoview.js
#: module:io.ox/core/viewer apps/io.ox/mail/common-extensions.js
#: module:io.ox/mail apps/io.ox/mail/compose/extensions.js
#: apps/io.ox/mail/mailfilter/settings/filter/view-form.js
#: module:io.ox/settings apps/io.ox/mail/main.js apps/io.ox/mail/print.js
#: apps/io.ox/mail/view-options.js
msgid "To"
msgstr "À"

#: apps/io.ox/contacts/distrib/create-dist-view.js module:io.ox/contacts
msgid ""
"To add contacts manually, just provide a valid email address (e.g john."
"doe@example.com or \"John Doe\" <jd@example.com>)"
msgstr ""
"Pour ajouter des contacts manuellement, indiquez simplement une adresse de "
"courriel valide (p. ex. jean.dupont@example.com ou \"Jean Dupont\" "
"<jd@example.com>)"

#: apps/io.ox/calendar/mobile-toolbar-actions.js module:io.ox/calendar
#: apps/io.ox/calendar/toolbar.js apps/io.ox/calendar/util.js
#: apps/io.ox/calendar/week/view.js apps/io.ox/core/tk/datepicker.js
#: module:io.ox/core apps/io.ox/find/date/patterns.js apps/io.ox/tasks/util.js
#: module:io.ox/tasks apps/plugins/portal/birthdays/register.js
#: module:plugins/portal
msgid "Today"
msgstr "Aujourd'hui"

#: apps/io.ox/backbone/views/datepicker.js module:io.ox/core
msgid "Today: %1$s"
msgstr "Aujourd'hui : %1$d"

#. button label for toggling fullscreen mode
#. button tooltip for toggling fullscreen mode
#: apps/io.ox/presenter/views/navigationview.js module:io.ox/presenter
#: apps/io.ox/presenter/views/toolbarview.js
msgid "Toggle fullscreen"
msgstr "Passer en plein écran"

#: apps/io.ox/core/viewer/views/sidebar/panelbaseview.js
#: module:io.ox/core/viewer
msgid "Toggle panel"
msgstr "Afficher/cacher le panneau"

#: apps/io.ox/mail/threadview.js module:io.ox/mail
msgid "Toggle viewport size"
msgstr ""

#: apps/io.ox/calendar/util.js module:io.ox/calendar apps/io.ox/tasks/util.js
#: module:io.ox/tasks apps/plugins/portal/birthdays/register.js
#: module:plugins/portal
msgid "Tomorrow"
msgstr "Demain"

#. Emoji category
#. Japanese: ツール
#. Contains: Phones, tv, clocks
#: apps/io.ox/emoji/categories.js module:io.ox/mail/emoji
msgid "Tool"
msgstr "Outil"

#: apps/io.ox/files/guidance/statistics.js module:io.ox/files
msgid "Top 10 file types"
msgstr "10 types de fichiers les plus fréquents"

#: apps/io.ox/files/guidance/statistics.js module:io.ox/files
msgid "Top 10 folder size"
msgstr "Taille des 10 plus gros dossiers"

#: apps/io.ox/mail/statistics.js module:io.ox/mail
msgid "Top 10 you got mail from"
msgstr "10 principaux émetteurs"

#: apps/io.ox/mail/statistics.js module:io.ox/mail
msgid "Top 10 you sent mail to"
msgstr "10 principaux destinataires"

#: apps/io.ox/notes/mediator.js module:io.ox/notes
msgid "Topics"
msgstr "Sujets"

#: apps/io.ox/wizards/upsell.js module:io.ox/wizards
msgid "Total cost"
msgstr "Prix total"

#: apps/io.ox/core/folder/node.js module:io.ox/core
msgid "Total: %1$d"
msgstr "Total : %1$d"

#: apps/io.ox/core/settings/errorlog/settings/pane.js module:io.ox/core
msgid "Total: %1$s requests"
msgstr "Total : %1$s requêtes"

#: apps/io.ox/contacts/model.js module:io.ox/contacts
msgid "Town"
msgstr "Ville"

#: apps/io.ox/core/commons.js module:io.ox/core
msgid "Try now!"
msgstr "Essayer maintenant !"

#: apps/io.ox/mail/accounts/settings.js module:io.ox/mail/accounts/settings
msgid "Trying to auto-configure your mail account"
msgstr "Essai de configuration automatique de votre compte de courriel"

#: apps/plugins/portal/tumblr/register.js module:io.ox/portal
msgid "Tumblr"
msgstr "Tumblr"

#: apps/plugins/portal/twitter/register.js module:plugins/portal
msgid "Twitter"
msgstr "Twitter"

#: apps/plugins/portal/twitter/register.js module:plugins/portal
msgid "Twitter reported the following errors:"
msgstr "Twitter a signalé les erreurs suivantes :"

#: apps/io.ox/calendar/edit/extensions.js module:io.ox/calendar/edit/main
#: apps/io.ox/tasks/edit/view-template.js module:io.ox/tasks/edit
#: apps/plugins/portal/flickr/register.js module:plugins/portal
msgid "Type"
msgstr "Type"

#: apps/io.ox/core/about/about.js module:io.ox/core
#: apps/io.ox/core/settings/errorlog/settings/pane.js
msgid "UI version"
msgstr "Version de l'interface utilisateur"

#: apps/io.ox/contacts/model.js module:io.ox/contacts
#: apps/plugins/portal/rss/register.js module:io.ox/portal
msgid "URL"
msgstr "URL"

#: apps/plugins/portal/xing/actions.js module:plugins/portal
msgid "Un-like"
msgstr "Je n'aime plus"

#. As on Facebook, XING allows a stop pointing out they liked a comment. An 'undo' for the like action, if you will.
#: apps/plugins/portal/xing/actions.js module:plugins/portal
msgid "Un-liked comment"
msgstr "Commentaire passé en « Je n'aime plus »"

#: apps/io.ox/mail/api.js module:io.ox/mail
msgid ""
"Unable to connect to mail server. Possible reasons: The mail server is "
"(temporarily) down or there are network connection problems. Please try "
"again in a few minutes."
msgstr ""
"Impossible de se connecter au serveur de messagerie. Les raisons possibles "
"sont : le serveur de messagerie est (temporairement) arrêté ou il existe des "
"problèmes de connexion réseau. Veuillez réessayer dans quelques minutes."

#: apps/io.ox/mail/mailfilter/settings/register.js module:io.ox/mail
msgid "Unable to load mail filter rules settings."
msgstr "Impossible de charger les réglages des règles de filtrage du courrier."

#: apps/io.ox/mail/autoforward/settings/register.js module:io.ox/mail
#: apps/io.ox/mail/vacationnotice/settings/register.js
#: apps/io.ox/settings/util.js module:io.ox/core
msgid "Unable to load mail filter settings."
msgstr "Impossible de charger les réglages des filtres de courrier."

#: apps/io.ox/calendar/print.js module:io.ox/calendar
#: apps/io.ox/tasks/print.js module:io.ox/tasks
msgid "Unconfirmed"
msgstr "Non confirmé"

#. Task: Undone like in "Mark as undone"
#: apps/io.ox/tasks/toolbar.js module:io.ox/mail
msgid "Undone"
msgstr "Défait"

#: apps/plugins/halo/xing/register.js module:plugins/portal
msgid "Unemployed"
msgstr "Sans emploi"

#. twitter: Stop following this person
#: apps/plugins/portal/twitter/util.js module:plugins/portal
msgid "Unfollow"
msgstr "Ne plus suivre"

#. Emoji collection. Unified/standard icons. "Standard" might work for other languages.
#: apps/io.ox/emoji/categories.js module:io.ox/mail/emoji
msgid "Unified"
msgstr "Unified"

#: apps/io.ox/participants/model.js module:io.ox/core
msgid "Unknown"
msgstr "Inconnu"

#: apps/plugins/portal/tumblr/register.js module:io.ox/portal
msgid "Unknown error while checking tumblr-blog."
msgstr "Erreur inconnue en consultant le blog tumblr."

#: apps/io.ox/mail/util.js module:io.ox/core
msgid "Unknown sender"
msgstr "Expéditeur inconnu"

#: apps/io.ox/files/actions.js module:io.ox/files apps/io.ox/files/toolbar.js
msgid "Unlock"
msgstr "Déverrouiller"

#: apps/io.ox/core/sub/settings/pane.js module:io.ox/core/sub
msgid "Unnamed subscription"
msgstr "Abonnement sans nom"

#: apps/io.ox/mail/common-extensions.js module:io.ox/mail
#: apps/io.ox/mail/view-options.js
msgid "Unread"
msgstr "Non lu"

#: apps/io.ox/core/folder/api.js module:io.ox/core
msgid "Unread messages"
msgstr "Messages non lus"

#: apps/io.ox/core/folder/node.js module:io.ox/core
msgid "Unread: %1$d"
msgstr "Non lu : %1$d"

#: apps/io.ox/core/main.js module:io.ox/core
msgid "Unsaved documents will be lost. Do you want to sign out now?"
msgstr ""
"Les documents non enregistrés seront perdus. Voulez-vous vous déconnecter "
"maintenant ?"

#: apps/io.ox/core/boot/i18n.js module:io.ox/core/boot
msgid ""
"Unsupported Preview - Certain functions disabled and stability not assured "
"until general release later this year"
msgstr ""
"Version préliminaire sans assistance aux utilisateurs ; certaines "
"fonctionnalités sont désactivées et la stabilité n'est pas assurée en "
"attendant la version officielle qui viendra plus tard cette année."

#: apps/io.ox/core/settings/downloads/pane.js module:io.ox/core
#: apps/plugins/portal/updater/register.js module:plugins/portal
msgid "Updater"
msgstr "Programme de mise à jour"

#: apps/io.ox/core/sub/subscriptions.js module:io.ox/core/sub
msgid ""
"Updating subscribed data takes time. Importing 100 contacts for example, may "
"take up to 5 minutes. Please have some patience."
msgstr ""
"La mise à jour des données auxquelles vous êtes abonné prend un certain "
"temps. L'importation d'une centaine de contacts, par exemple, peut prendre "
"jusqu'à 5 minutes. Veuillez patienter."

#: apps/io.ox/core/upsell.js module:io.ox/core
msgid "Upgrade required"
msgstr "Une mise à jour est nécessaire"

#: apps/io.ox/wizards/upsell.js module:io.ox/wizards
msgid "Upgrade to premium edition"
msgstr "Monter en gamme vers la version Premium"

#: apps/plugins/portal/upsell/register.js module:plugins/portal
msgid "Upgrade your account"
msgstr "Monter en gamme pour votre compte"

#: apps/io.ox/core/viewer/views/sidebar/uploadnewversionview.js
#: module:io.ox/core/viewer apps/io.ox/files/actions/upload-new-version.js
#: module:io.ox/files
msgid "Upload"
msgstr "Télécharger"

#: apps/io.ox/core/import/import.js module:io.ox/core
msgid "Upload file"
msgstr "Télécharger un fichier"

#: apps/io.ox/files/filepicker.js module:io.ox/files
msgid "Upload local file"
msgstr "Télécharger un fichier local"

#: apps/io.ox/core/viewer/views/sidebar/uploadnewversionview.js
#: module:io.ox/core/viewer apps/io.ox/core/viewer/views/toolbarview.js
#: module:io.ox/core apps/io.ox/files/actions/upload-new-version.js
#: module:io.ox/files
msgid "Upload new version"
msgstr "Télécharger une nouvelle version"

#: apps/io.ox/files/upload/view.js module:io.ox/files
msgid "Upload progress"
msgstr "Avancement du téléchargement"

#. the name of the file, which is currently uploaded (might be shortended by '...' on missing screen space )
#: apps/io.ox/files/upload/main.js module:io.ox/files
msgid "Uploading \"%1$s\""
msgstr "Téléchargement de \"%1$s\""

#. headline for a progress bar
#: apps/io.ox/core/tk/attachments.js module:io.ox/core
msgid "Uploading attachments"
msgstr "Téléchargement des pièces jointes"

#: apps/io.ox/core/tk/upload.js module:io.ox/core
msgid "Uploading folders is not supported."
msgstr "Le téléchargement de dossiers n'est pas pris en charge."

#: apps/io.ox/core/settings/errorlog/settings/pane.js module:io.ox/core
msgid "Uptime: %1$s minutes"
msgstr "Fonctionne depuis : $1$s minutes"

#: apps/io.ox/tasks/main.js module:io.ox/tasks
msgid "Urgency"
msgstr "Urgence"

#. %1$s is usually "Drive Mail" (product name; might be customized)
#: apps/io.ox/mail/compose/extensions.js module:io.ox/mail
msgid "Use %1$s"
msgstr "Utiliser %1$s"

#: apps/io.ox/mail/toolbar.js module:io.ox/mail
msgid "Use categories"
msgstr "Utiliser les catégories"

#: apps/io.ox/backbone/mini-views/datepicker.js module:io.ox/core
#: apps/io.ox/calendar/freetime/timeView.js module:io.ox/calendar
#: apps/io.ox/calendar/week/view.js
msgid ""
"Use cursor keys to change the date. Press ctrl-key at the same time to "
"change year or shift-key to change month. Close date-picker by pressing ESC "
"key."
msgstr ""
"Utilisez les touches fléchées pour modifier la date. Appuyez sur la touche "
"Ctrl en même temps pour changer l'année ou la touche Maj pour changer le "
"mois. Fermez le sélecteur de date en appuyant sur Échap."

#. Tooltip for main toolbar
#: apps/io.ox/backbone/mini-views/toolbar.js module:io.ox/core
msgid "Use cursor keys to navigate"
msgstr "Utilisez les flèches du clavier pour naviguer."

#: apps/io.ox/backbone/views/datepicker.js module:io.ox/core
msgid "Use cursor keys to navigate, press enter to select a date"
msgstr ""
"Utilisez les flèches du clavier pour naviguer, appuyez sur Entrée pour "
"choisir une date."

#: apps/io.ox/backbone/mini-views/settings-list-view.js module:io.ox/core
msgid "Use cursor keys to reorder items"
msgstr "Utilisez les touches fléchées du clavier pour réorganiser les éléments"

#: apps/io.ox/mail/compose/names.js module:io.ox/mail
msgid "Use custom name"
msgstr "Utiliser le nom personnalisé"

#: apps/io.ox/mail/settings/pane.js module:io.ox/mail
msgid "Use fixed-width font for text mails"
msgstr "Utiliser une police à chasse fixe pour les courriels de texte"

#: apps/io.ox/core/viewer/views/displayerview.js module:io.ox/core
msgid ""
"Use left/right arrow keys to navigate and escape key to exit the viewer."
msgstr ""
"Utilisez les flèches droite/gauche pour naviguer et la touche Échap pour "
"quitter l'affichage."

#. Auth type. Use separate username and password
#: apps/io.ox/mail/accounts/view-form.js module:io.ox/settings
msgid "Use separate username and password"
msgstr "Utiliser des nom d'utilisateur et mot de passe séparés"

#: apps/io.ox/mail/accounts/view-form.js module:io.ox/settings
msgid "Use unified mail for this account"
msgstr "Utiliser la messagerie unifiée pour ce compte"

#: apps/io.ox/backbone/mini-views/datepicker.js module:io.ox/core
msgid ""
"Use up and down keys to change the time. Close selection by pressing ESC key."
msgstr ""
"Utilisez les flèches haut et bas pour modifier l'heure. Fermez la sélection "
"en appuyant sur Échap."

#. object permissions - user role
#: apps/io.ox/files/share/permissions.js module:io.ox/core
msgid "User"
msgstr "Utilisateur"

#: apps/plugins/portal/userSettings/register.js module:io.ox/core
msgid "User data"
msgstr "Données utilisateur"

#: apps/io.ox/contacts/edit/view-form.js module:io.ox/contacts
msgid "User fields"
msgstr "Champs définis par l'utilisateur"

#: apps/io.ox/core/boot/i18n.js module:io.ox/core/boot
#: apps/plugins/administration/groups/settings/edit.js module:io.ox/core
msgid "User name"
msgstr "Nom d'utilisateur"

#: apps/io.ox/mail/accounts/view-form.js module:io.ox/settings
msgid "Username"
msgstr "Nom d'utilisateur"

#: apps/io.ox/mail/accounts/view-form.js module:io.ox/settings
msgid "Username must not be empty."
msgstr "Le nom d'utilisateur ne doit pas être vide."

#: apps/io.ox/mail/vacationnotice/settings/model.js module:io.ox/mail
#: apps/io.ox/mail/vacationnotice/settings/register.js
msgid "Vacation Notice"
msgstr "Message d'absence"

#: apps/io.ox/core/viewer/views/sidebar/uploadnewversionview.js
#: module:io.ox/core/viewer
msgid "Version Comment"
msgstr "Commentaire de version"

#. information about the currently displayed file version in viewer
#. %1$d - version date
#: apps/io.ox/core/viewer/views/displayerview.js module:io.ox/core
msgid "Version of %1$s"
msgstr "Version de %1$s"

#: apps/io.ox/core/viewer/views/sidebar/fileversionsview.js
#: module:io.ox/core/viewer
msgid "Versions (%1$d)"
msgstr "Versions (%1$d)"

#: apps/io.ox/mail/toolbar.js module:io.ox/mail
msgid "Vertical"
msgstr "Verticale"

#: apps/io.ox/files/view-options.js module:io.ox/files
msgid "Videos"
msgstr "Vidéos"

#. View is used as a noun in the toolbar. Clicking the button opens a popup with options related to the View
#: apps/io.ox/calendar/toolbar.js module:io.ox/calendar
#: apps/io.ox/contacts/toolbar.js module:io.ox/contacts
#: apps/io.ox/core/pim/actions.js module:io.ox/core
#: apps/io.ox/core/viewer/views/sidebar/fileversionsview.js
#: module:io.ox/core/viewer apps/io.ox/files/actions.js module:io.ox/files
#: apps/io.ox/files/toolbar.js apps/io.ox/mail/actions.js module:io.ox/mail
#: apps/io.ox/mail/toolbar.js apps/io.ox/tasks/toolbar.js
msgid "View"
msgstr "Vue"

#: apps/io.ox/core/folder/extensions.js module:io.ox/core
msgid "View all attachments"
msgstr "Afficher toutes les pièces jointes"

#: apps/io.ox/mail/actions.js module:io.ox/mail
msgid "View attachment"
msgstr "Afficher la pièce jointe"

#: apps/io.ox/core/viewer/views/toolbarview.js module:io.ox/core
msgid "View details"
msgstr "Voir les détails"

#: apps/io.ox/core/viewer/views/sidebar/fileinfoview.js
#: module:io.ox/core/viewer
msgid "View message"
msgstr "Afficher le message"

#. the dropdown button tooltip for the participants dropdown.
#. button label for toggling participants view
#. button tooltip for toggling participants view
#: apps/io.ox/presenter/views/navigationview.js module:io.ox/presenter
#: apps/io.ox/presenter/views/toolbarview.js
msgid "View participants"
msgstr "Afficher les participants"

#. source in terms of source code
#: apps/io.ox/mail/actions.js module:io.ox/mail apps/io.ox/mail/toolbar.js
msgid "View source"
msgstr "Afficher le code source"

#. folder permissions
#: apps/io.ox/files/share/permissions.js module:io.ox/core
msgid "View the folder"
msgstr "Voir le dossier"

#: apps/io.ox/presenter/actions.js module:io.ox/presenter
msgid "View the presentation in fullscreen on your device."
msgstr "Afficher la présentation en plein écran sur votre périphérique."

#. Role: view folder + read all
#: apps/io.ox/files/share/permissions.js module:io.ox/core
msgid "Viewer"
msgstr "Lecteur"

#: apps/io.ox/core/viewer/views/toolbarview.js module:io.ox/core
msgid "Viewer Toolbar"
msgstr "Barre d'outils de l'afficheur"

#: apps/io.ox/tasks/edit/view-template.js module:io.ox/tasks/edit
#: apps/io.ox/tasks/print.js module:io.ox/tasks apps/io.ox/tasks/util.js
msgid "Waiting"
msgstr "En attente"

#: apps/io.ox/core/yell.js module:io.ox/core
msgid "Warning"
msgstr "Avertissement"

#: apps/io.ox/mail/common-extensions.js module:io.ox/mail
msgid "Warning: This message might be a phishing or scam mail"
msgstr ""
"Avertissement : ce message pourrait être une tentative d'escroquerie par "
"courriel"

#: apps/io.ox/mail/accounts/view-form.js module:io.ox/settings
msgid "Warnings"
msgstr "Avertissements"

#: apps/io.ox/core/tk/filestorageUtil.js module:io.ox/core
msgid "Warnings:"
msgstr "Avertissements :"

#. Emoji category
#. Japanese should include "Katakana Middle Dot". Unicode: 30FB
#. Japanese: 天気・季節
#. Other languages can use simple bullet. Unicode: 2022
#. Contains: Sun, rain, flowers
#: apps/io.ox/emoji/categories.js module:io.ox/mail/emoji
msgid "Weather • Season"
msgstr "Temps • Saison"

#: apps/io.ox/calendar/freebusy/templates.js module:io.ox/calendar/freebusy
#: apps/io.ox/calendar/toolbar.js module:io.ox/calendar
msgid "Week"
msgstr "Semaine"

#. recurrence string
#. %1$s day string, e.g. "work days" or "Friday" or "Monday, Tuesday, Wednesday"
#: apps/io.ox/calendar/util.js module:io.ox/calendar
msgid "Weekly on %1$s"
msgstr "Hebdomadaire les %1$s"

#: apps/io.ox/core/tk/wizard.js module:io.ox/core
msgid "Welcome"
msgstr "Bienvenue"

#. %1$s is social media name, e.g. Facebook
#: apps/io.ox/portal/main.js module:io.ox/portal
msgid "Welcome to %1$s"
msgstr "Bienvenue sur %1$s"

#: apps/plugins/wizards/mandatory/main.js module:io.ox/wizards/firstStart
msgid "Welcome to %s"
msgstr "Bienvenue sur %s"

#. Default greeting for portal widget
#: apps/io.ox/portal/main.js module:io.ox/portal
msgid "Welcome to your calendar"
msgstr "Bienvenue dans votre agenda"

#. Default greeting for portal widget
#: apps/io.ox/portal/main.js module:io.ox/portal
msgid "Welcome to your files"
msgstr "Bienvenue dans vos fichiers"

<<<<<<< HEAD
#. Default greeting for portal widget
#: apps/io.ox/portal/main.js module:io.ox/portal
msgid "Welcome to your inbox"
msgstr "Bienvenue dans votre boîte de réception"
=======
#: apps/plugins/core/feedback/register.js module:io.ox/core
msgid ""
"Please note that support requests cannot be handled via the feedback form. "
"If you have questions or problems please contact our support directly."
msgstr ""
"Veuillez noter que les demandes d'assistance ne peuvent être gérées par le "
"biais du formulaire d'impressions. Si vous avez des questions ou des "
"problèmes, veuillez les soumettre directement à l'assistance."
>>>>>>> 3878e903

#. Default greeting for portal widget
#: apps/io.ox/portal/main.js module:io.ox/portal
msgid "Welcome to your tasks"
msgstr "Bienvenue dans vos tâches"

#. title for 3rd step of the client onboarding wizard
#. user can choose between different scenarios (usually identical with our apps)
#: apps/io.ox/onboarding/clients/wizard.js module:io.ox/core/onboarding
msgid "What do you want to use?"
msgstr "Que souhaitez-vous utiliser ?"

#. user can choose between smartphone, tablet and laptop/desktop (usually)
#: apps/io.ox/onboarding/clients/wizard.js module:io.ox/core/onboarding
msgid "What type of device do you want to configure?"
msgstr "Quel type d'appareil souhaitez-vous configurer ?"

#: apps/io.ox/core/settings/downloads/pane.js module:io.ox/core
#: apps/plugins/portal/updater/register.js module:plugins/portal
msgid ""
"When executing the downloaded file, an installation wizard will be launched. "
"Follow the instructions and install the updater. Installs latest versions of "
"Windows® client software. The Updater automatically informs about new "
"updates. You can download the updates from within the Updater."
msgstr ""
"Lorsque vous exécutez le fichier téléchargé, un assistant d'installation se "
"lance. Suivez les instructions et installez le programme de mise à jour. "
"Installez les dernières versions du logiciel client pour Windows®. Le "
"programme de mise à jour vous informe automatiquement de toute nouvelle mise "
"à jour. Vous pouvez télécharger les mises à jour depuis le programme de mise "
"à jour."

#: apps/io.ox/calendar/util.js module:io.ox/calendar
msgid "Whole day"
msgstr "Journée entière"

#: apps/plugins/notifications/mail/register.js module:plugins/notifications
msgid "Wood"
msgstr "Bois"

#: apps/io.ox/calendar/freebusy/templates.js module:io.ox/calendar/freebusy
#: apps/io.ox/calendar/toolbar.js module:io.ox/calendar
msgid "Workweek"
msgstr "Semaine ouvrée"

#: apps/io.ox/core/notifications.js module:io.ox/core
msgid "Would you like to enable desktop notifications?"
msgstr "Souhaitez-vous activer les notifications de bureau ?"

#: apps/io.ox/files/share/permissions.js module:io.ox/core
msgid "Write permissions"
msgstr "Droits d'écriture"

#: apps/plugins/halo/xing/register.js module:plugins/portal
#: apps/plugins/portal/xing/register.js apps/plugins/xing/main.js
msgid "XING"
msgstr "XING"

#. Yottabytes
#: apps/io.ox/core/strings.js module:io.ox/core
msgid "YB"
msgstr "Yo"

#: apps/io.ox/backbone/mini-views/date.js module:io.ox/core
msgid "Year"
msgstr "Année"

#. recurrence string
#. %1$s: Month nane, e.g. January
#. %2$d: Date, numeric, e.g. 29
#: apps/io.ox/calendar/util.js module:io.ox/calendar
msgid "Yearly on %1$s %2$d"
msgstr "Annuel le %2$d %1$s"

#. recurrence string
#. %1$s: count string, e.g. first, second, or last
#. %2$s: day string, e.g. Monday
#. %3$s: month nane, e.g. January
#: apps/io.ox/calendar/util.js module:io.ox/calendar
msgid "Yearly on the %1$s %2$s of %3$d"
msgstr "Annuel le %1$s %2$s de %3$d"

#: apps/io.ox/core/tk/mobiscroll.js module:io.ox/core
msgid "Years"
msgstr "Années"

#: apps/io.ox/core/tk/flag-picker.js module:io.ox/mail
#: apps/io.ox/mail/mailfilter/settings/filter/view-form.js
#: module:io.ox/settings
msgid "Yellow"
msgstr "Jaune"

#. folder permissions - Is Admin? YES
#: apps/io.ox/calendar/month/perspective.js module:io.ox/calendar
#: apps/io.ox/calendar/week/perspective.js apps/io.ox/core/main.js
#: module:io.ox/core apps/io.ox/core/permissions/permissions.js
#: apps/io.ox/files/util.js module:io.ox/files
#: apps/io.ox/mail/accounts/settings.js module:io.ox/mail/accounts/settings
msgid "Yes"
msgstr "Oui"

#: apps/io.ox/mail/compose/actions/send.js module:io.ox/mail
msgid "Yes, send without subject"
msgstr "Oui, envoyer sans sujet"

#: apps/io.ox/mail/actions/attachmentEmpty.js module:io.ox/mail
msgid "Yes, with empty attachment"
msgstr "Oui, avec une pièce jointe vide"

#: apps/io.ox/calendar/util.js module:io.ox/calendar
#: apps/io.ox/find/date/patterns.js module:io.ox/core apps/io.ox/mail/util.js
#: apps/io.ox/tasks/util.js module:io.ox/tasks
#: apps/plugins/portal/birthdays/register.js module:plugins/portal
msgid "Yesterday"
msgstr "Hier"

#: apps/io.ox/calendar/actions/acceptdeny.js module:io.ox/calendar
msgid ""
"You are about to change your confirmation status. Please leave a comment for "
"other participants."
msgstr ""
"Vous allez modifier l'état de confirmation vous concernant. Veuillez laisser "
"un commentaire pour les autres participants."

#. %1$s used disk space
#. %2$s total disk space
#. %3$s free disk space
#: apps/io.ox/files/guidance/statistics.js module:io.ox/files
msgid ""
"You are currently using %1$s of your %2$s available disk space. You have "
"%3$s left. "
msgstr ""
"Vous utilisez actuellement %1$s sur les %2$s de votre espace disque "
"disponible. Il vous reste %3$s."

#. Warning dialog
#. %1$s is a folder/calendar name
#. %2$s is the folder owner
#: apps/io.ox/calendar/freebusy/templates.js module:io.ox/calendar/freebusy
msgid ""
"You are not allowed to create appointments in \"%1$s\" owned by %2$s. "
"Appointments will therefore be created in your private calendar."
msgstr ""
"Vous n'avez pas le droit de créer des rendez-vous dans « %1$s » qui "
"appartient à %2$s. Les rendez-vous seront donc créés dans votre agenda "
"personnel."

#. Warning dialog
#. %1$s is a folder/calendar name
#: apps/io.ox/calendar/freebusy/templates.js module:io.ox/calendar/freebusy
msgid ""
"You are not allowed to create appointments in \"%1$s\". Appointments will "
"therefore be created in your private calendar."
msgstr ""
"Vous n'avez pas le droit de créer des rendez-vous dans « %1$s ». Les rendez-"
"vous seront donc créés dans votre agenda personnel."

#: apps/plugins/halo/xing/register.js module:plugins/portal
msgid ""
"You are not directly linked to %s. Here are people who are linked to %s:"
msgstr ""
"Vous n'êtes pas en contact direct avec %s. Voici des personnes qui sont en "
"contact direct avec %s :"

#: apps/io.ox/calendar/invitations/register.js module:io.ox/calendar/main
msgid "You are the organizer"
msgstr "Vous êtes l'organisateur"

#: apps/io.ox/mail/actions/attachmentEmpty.js module:io.ox/mail
msgid ""
"You attached an empty file. It could be, that this file has been deleted on "
"your hard drive. Send it anyway?"
msgstr ""
"Vous avez joint un fichier vide. Il se peut que ce fichier ait été supprimé "
"sur votre disque dur. Envoyer tout de même le message ?"

#: apps/io.ox/files/share/wizard.js module:io.ox/files
msgid ""
"You can copy and paste this link in an email, instant messenger or social "
"network. Please note that anyone with this link can access the share."
msgstr ""
"Vous pouvez copier-coller ce lien dans un courriel, dans un client de "
"messagerie instantanée ou dans un réseau social. Notez que toute personne "
"connaissant ce lien peut accéder au partage."

#: apps/io.ox/mail/categories/edit.js module:io.ox/mail
msgid "You can enable categories again via the view dropdown on the right"
msgstr ""
"Vous pouvez réactiver les catégories au moyen du menu déroulant de vue, à "
"droite"

#: apps/io.ox/mail/settings/signatures/settings/pane.js module:io.ox/mail
msgid ""
"You can import existing signatures from the previous product generation."
msgstr ""
"Vous pouvez importer des signatures existantes depuis des versions "
"antérieures du logiciel."

#: apps/io.ox/core/notifications.js module:io.ox/core
msgid ""
"You can manage desktop notifications at any time, by visiting your settings"
msgstr ""
"Vous pouvez gérer à tout moment les notifications de bureau en consultant "
"vos réglages"

#: apps/io.ox/editor/main.js module:io.ox/editor
msgid "You can quick-save your changes via Ctrl+Enter."
msgstr "Vous pouvez enregistrer rapidement vos modifications avec Ctrl+Entrée."

#: apps/io.ox/presenter/errormessages.js module:io.ox/presenter
msgid "You can't present the same document more than once."
msgstr "Vous ne pouvez pas présenter le même document plus d'une fois."

#: apps/io.ox/core/folder/actions/move.js module:io.ox/core
msgid "You cannot move items to this folder"
msgstr "Vous ne pouvez pas déplacer d'objets vers ce dossier"

#: apps/io.ox/core/folder/actions/move.js module:io.ox/core
msgid "You cannot move items to virtual folders"
msgstr "Impossible de déplacer des objets vers des dossiers virtuels"

#: apps/io.ox/calendar/invitations/register.js module:io.ox/calendar/main
msgid "You declined this appointment"
msgstr "Vous avez décliné ce rendez-vous"

#: apps/io.ox/calendar/invitations/register.js module:io.ox/calendar/main
msgid "You declined this task"
msgstr "Vous avez décliné cette tâche"

#: apps/io.ox/presenter/errormessages.js module:io.ox/presenter
msgid "You do not have the appropriate permissions to read the document."
msgstr "Vous n'avez pas les droits nécessaires pour lire ce document."

#: apps/plugins/portal/calendar/register.js module:plugins/portal
msgid "You don't have any appointments in the near future."
msgstr "Vous n'avez pas de rendez-vous dans le futur immédiat."

#: apps/io.ox/core/sub/settings/pane.js module:io.ox/core/sub
msgid "You don't have any publications yet"
msgstr "Vous n'avez pas encore de publications"

#: apps/io.ox/core/sub/settings/pane.js module:io.ox/core/sub
msgid "You don't have any subscriptions yet"
msgstr "Vous n'avez pas encore d'abonnements"

#: apps/plugins/portal/tasks/register.js module:plugins/portal
msgid "You don't have any tasks that are either due soon or overdue."
msgstr ""
"Vous n'avez pas de tâches qui arriveront bientôt à échéance ou sont déjà "
"échues."

#: apps/plugins/portal/mail/register.js module:plugins/portal
msgid "You have %1$d unread messages"
msgstr "Vous avez %1$d messages non lus"

#: apps/plugins/portal/mail/register.js module:plugins/portal
msgid "You have 1 unread message"
msgstr "Vous avez 1 message non lu"

#: apps/io.ox/calendar/invitations/register.js module:io.ox/calendar/main
msgid "You have accepted the appointment"
msgstr "Vous avez accepté le rendez-vous"

#: apps/io.ox/calendar/invitations/register.js module:io.ox/calendar/main
msgid "You have accepted this appointment"
msgstr "Vous avez accepté ce rendez-vous"

#: apps/io.ox/calendar/invitations/register.js module:io.ox/calendar/main
msgid "You have accepted this task"
msgstr "Vous avez accepté cette tâche"

#: apps/io.ox/core/boot/i18n.js module:io.ox/core/boot
msgid "You have been automatically signed out"
msgstr "Vous avez été déconnecté automatiquement"

#: apps/io.ox/calendar/invitations/register.js module:io.ox/calendar/main
msgid "You have declined the appointment"
msgstr "Vous avez décliné le rendez-vous"

#. Body text of generic desktop notification about new invitations to appointments
#: apps/plugins/notifications/calendar/register.js
#: module:plugins/notifications
msgid "You have new appointment invitations"
msgstr "Vous avez de nouvelles invitations à des rendez-vous"

#. Body text of generic desktop notification about new reminders for appointments
#: apps/plugins/notifications/calendar/register.js
#: module:plugins/notifications
msgid "You have new appointment reminders"
msgstr "Vous avez de nouveaux rappels de rendez-vous"

#: apps/plugins/notifications/mail/register.js module:plugins/notifications
msgid "You have new mail"
msgstr "Vous avez de nouveaux messages"

#: apps/io.ox/core/notifications/subview.js module:io.ox/core
msgid "You have new notifications"
msgstr "Vous avez de nouvelles notifications"

#. Content for a generic desktop notification about new invitations to tasks
#: apps/plugins/notifications/tasks/register.js module:plugins/notifications
msgid "You have new task invitations"
msgstr "Vous avez de nouvelles invitations à des tâches"

#. Content for a generic desktop notification about new reminders for tasks
#: apps/plugins/notifications/tasks/register.js module:plugins/notifications
msgid "You have new task reminders"
msgstr "Vous avez de nouveaux rappels de tâches"

#: apps/plugins/portal/linkedIn/register.js module:plugins/portal
msgid "You have no new messages"
msgstr "Vous n'avez pas de nouveaux messages"

#: apps/plugins/portal/mail/register.js module:plugins/portal
msgid "You have no unread messages"
msgstr "Vous n'avez pas de messages non lus"

#: apps/plugins/notifications/tasks/register.js module:plugins/notifications
msgid "You have overdue tasks"
msgstr "Vous avez des tâches en retard"

#: apps/plugins/portal/linkedIn/register.js module:plugins/portal
#: apps/plugins/portal/twitter/register.js
msgid "You have reauthorized this %s account."
msgstr "Vous avez autorisé à nouveau ce compte %s."

#: apps/io.ox/oauth/settings.js module:io.ox/settings
msgid "You have reauthorized this account."
msgstr "Vous avez autorisé à nouveau ce compte."

#: apps/io.ox/calendar/invitations/register.js module:io.ox/calendar/main
msgid "You have tentatively accepted the appointment"
msgstr "Vous avez accepté le rendez-vous à titre provisoire"

#: apps/io.ox/core/sub/model.js module:io.ox/core/sub
msgid "You have to enter a username and password to subscribe."
msgstr ""
"Vous devez indiquer un nom d'utilisateur et un mot de passe pour vous "
"abonner."

#: apps/io.ox/files/actions/upload-new-version.js module:io.ox/files
msgid "You have to select a file to upload."
msgstr "Vous devez sélectionner un fichier à transférer."

#: apps/io.ox/core/relogin.js module:io.ox/core
msgid "You have to sign in again"
msgstr "Vous devez vous authentifier à nouveau"

#. %n in the lowest version of Android
#: apps/io.ox/core/boot/i18n.js module:io.ox/core/boot
msgid "You need to use Android %n or higher."
msgstr "Vous devez utiliser la version %n d'Android ou une version supérieure."

#. %n is the lowest version of iOS
#: apps/io.ox/core/boot/i18n.js module:io.ox/core/boot
msgid "You need to use iOS %n or higher."
msgstr "Vous devez utiliser la version %n d'iOS ou une version supérieure."

#: apps/io.ox/core/folder/extensions.js module:io.ox/core
msgid "You share this folder with other users"
msgstr "Vous partagez ce dossier avec d'autres utilisateurs"

#: apps/io.ox/calendar/invitations/register.js module:io.ox/calendar/main
msgid "You tentatively accepted this invitation"
msgstr "Vous avez accepté cette invitation à titre provisoire"

#: apps/io.ox/calendar/invitations/register.js module:io.ox/calendar/main
msgid "You tentatively accepted this task"
msgstr "Vous avez accepté cette tâche à titre provisoire"

#: apps/io.ox/calendar/freebusy/templates.js module:io.ox/calendar/freebusy
msgid ""
"You will automatically return to the appointment dialog. The selected start "
"and end time as well as the current participant list will be applied."
msgstr ""
"Vous reviendrez automatiquement à la boîte de dialogue de rendez-vous. Les "
"heures de début et de fin choisies ainsi que la liste actuelle des "
"participants seront appliquées."

#: apps/io.ox/core/main.js module:io.ox/core
msgid "You will be automatically signed out in %1$d second"
msgid_plural "You will be automatically signed out in %1$d seconds"
msgstr[0] "Vous serez déconnecté automatiquement dans %1$d seconde"
msgstr[1] "Vous serez déconnecté automatiquement dans %1$d secondes"

#: apps/plugins/portal/xing/register.js module:plugins/portal
msgid "Your %s newsfeed"
msgstr "Votre flux d'actualités %s"

#: apps/io.ox/core/relogin.js module:io.ox/core
msgid "Your IP address has changed"
msgstr "Votre adresse IP a changé"

#: apps/io.ox/core/viewer/views/types/audioview.js module:io.ox/core
msgid "Your browser does not support the audio format of this file."
msgstr "Votre navigateur ne prend pas en charge le format audio de ce fichier."

#: apps/io.ox/core/viewer/views/types/videoview.js module:io.ox/core
msgid "Your browser does not support the video format of this file."
msgstr "Votre navigateur ne prend pas en charge le format vidéo de ce fichier."

#: apps/io.ox/core/boot/i18n.js module:io.ox/core/boot
msgid "Your browser is not supported!"
msgstr "Votre navigateur n'est pas pris en charge."

#: apps/io.ox/core/boot/i18n.js module:io.ox/core/boot
msgid "Your browser version is not supported!"
msgstr "Cette version de votre navigateur n'est pas prise en charge."

#: apps/io.ox/core/boot/i18n.js module:io.ox/core/boot
msgid "Your browser's cookie functionality is disabled. Please turn it on."
msgstr ""
"Les cookies ont été désactivés dans votre navigateur. Veuillez réactiver "
"cette fonctionnalité."

#. %1$s used disk space
#. %2$s total disk space
#. %3$s free disk space
#: apps/io.ox/files/guidance/statistics.js module:io.ox/files
msgid ""
"Your capacity is shared with all members of your group. Your group is "
"currently using %1$s of its %2$s available disk space. The amount of free "
"space is %3$s. "
msgstr ""
"Votre capacité est partagée avec l'ensemble des membres de votre groupe. "
"Votre groupe utilise actuellement %1$s sur les %2$s d'espace disque "
"disponible. La quantité d'espace libre est de %3$s. "

#: apps/io.ox/mail/accounts/settings.js module:io.ox/mail/accounts/settings
msgid "Your credentials will be sent over a secure connection only"
msgstr ""
"Vos identifiants seront envoyés uniquement à travers une connexion sécurisée"

#: apps/plugins/portal/userSettings/register.js module:io.ox/core
msgid "Your current password"
msgstr "Votre mot de passe actuel"

#: apps/plugins/core/feedback/register.js module:io.ox/core
msgid "Your feedback"
msgstr "Vos impressions"

#: apps/io.ox/mail/accounts/settings.js module:io.ox/mail/accounts/settings
msgid "Your mail address"
msgstr "Votre adresse de courrier électronique"

#: apps/plugins/portal/linkedIn/register.js module:plugins/portal
msgid "Your messages"
msgstr "Vos messages"

#: apps/io.ox/mail/accounts/view-form.js module:io.ox/settings
#: apps/plugins/wizards/mandatory/main.js module:io.ox/wizards/firstStart
msgid "Your name"
msgstr "Votre nom"

#: apps/plugins/portal/userSettings/register.js module:io.ox/core
msgid "Your new password may not be empty."
msgstr "Votre nouveau mot de passe ne peut être vide."

#: apps/io.ox/keychain/secretRecoveryDialog.js module:io.ox/keychain
msgid "Your old password"
msgstr "Votre ancien mot de passe"

#: apps/io.ox/core/boot/i18n.js module:io.ox/core/boot
msgid "Your operating system is not supported."
msgstr "Votre système d'exploitation n'est pas pris en charge."

#: apps/io.ox/mail/accounts/settings.js module:io.ox/mail/accounts/settings
msgid "Your password"
msgstr "Votre mot de passe"

#: apps/io.ox/core/boot/i18n.js module:io.ox/core/boot
msgid "Your password is expired. Please change your password to continue."
msgstr "Votre mot de passe a expiré. Veuillez le modifier pour poursuivre."

#. %1$s are some example characters
#: apps/plugins/portal/userSettings/register.js module:io.ox/core
#, c-format
msgid ""
"Your password is more secure if it also contains capital letters, numbers, "
"and special characters like %1$s"
msgstr ""
"Votre mot de passe est plus sécurisé s'il contient également des lettres "
"majuscules, des nombres, ainsi que des caractères spéciaux comme %1$s"

#: apps/io.ox/mail/inplace-reply.js module:io.ox/mail
msgid "Your reply has been sent"
msgstr "Votre réponse a été envoyée"

#. %1$s maximum file size
#: apps/io.ox/contacts/widgets/pictureUpload.js module:io.ox/contacts
msgid "Your selected picture exceeds the maximum allowed file size of %1$s"
msgstr ""
"La photo que vous avez sélectionnée dépasse la taille maximale de %1$s "
"autorisée pour un fichier"

#: apps/io.ox/contacts/widgets/pictureUpload.js module:io.ox/contacts
msgid "Your selected picture will be displayed after saving"
msgstr "La photo que vous avez sélectionnée sera affichée après enregistrement"

#: apps/io.ox/core/main.js module:io.ox/core apps/io.ox/core/relogin.js
msgid "Your session is expired"
msgstr "Votre session a expiré"

#: apps/plugins/halo/xing/register.js module:plugins/portal
msgid "Your shared contacts:"
msgstr "Vos contacts partagés :"

#: apps/plugins/portal/xing/register.js module:plugins/portal
msgid ""
"Your status update could not be posted on %s. The error message was: \"%s\""
msgstr ""
"Votre mise à jour d'état n'a pas pu être publiée sur %s. Le message d'erreur "
"est le suivant : « %s »"

#: apps/plugins/portal/xing/register.js module:plugins/portal
msgid "Your status update has been successfully posted on %s"
msgstr "Votre mise à jour d'état a été publiée sur %s"

#: apps/plugins/wizards/mandatory/main.js module:io.ox/wizards/firstStart
msgid "Your timezone"
msgstr "Votre fuseau horaire"

#. Zettabytes
#: apps/io.ox/core/strings.js module:io.ox/core
msgid "ZB"
msgstr "Zo"

#: apps/io.ox/calendar/freetime/timeView.js module:io.ox/calendar
#: apps/io.ox/core/viewer/views/toolbarview.js module:io.ox/core
msgid "Zoom"
msgstr "Agrandir"

#. button label for zooming in the presentation
#. button tooltip for zooming in the presentation
#: apps/io.ox/core/viewer/views/toolbarview.js module:io.ox/core
#: apps/io.ox/presenter/views/toolbarview.js module:io.ox/presenter
msgid "Zoom in"
msgstr "Agrandir"

#. button label for zooming out the presentation
#. button tooltip for zooming out the presentation
#: apps/io.ox/core/viewer/views/toolbarview.js module:io.ox/core
#: apps/io.ox/presenter/views/toolbarview.js module:io.ox/presenter
msgid "Zoom out"
msgstr "Réduire"

#: apps/io.ox/calendar/util.js module:io.ox/calendar
msgid "accepted"
msgstr "accepté"

#: apps/io.ox/calendar/edit/recurrence-view.js module:io.ox/calendar/edit/main
msgid "after %1$d appointment"
msgid_plural "after %1$d appointments"
msgstr[0] "après %1$d rendez-vous"
msgstr[1] "après %1$d rendez-vous"

#. recurrence string
#. used to concatenate two weekdays, like Monday and Tuesday
#: apps/io.ox/calendar/util.js module:io.ox/calendar
msgid "and"
msgstr "et"

#. %1$d - number of other recipients (names will be shown if string is clicked)
#: apps/io.ox/mail/common-extensions.js module:io.ox/mail
msgid "and %1$d others"
msgstr "et les %1$d autres"

#: apps/io.ox/find/extensions-api.js module:io.ox/core
msgid "as date"
msgstr "comme date"

#: apps/io.ox/find/date/patterns.js module:io.ox/core
msgid "as daterange"
msgstr "comme intervalle de dates"

#. %1$s is an appointment location (e.g. a room, a telco line, a company, a city)
#. This fragment appears within a long string for screen readers.
#. Some languages (e.g. German) might need to translate "location:".
#: apps/io.ox/calendar/view-grid-template.js module:io.ox/calendar
msgctxt "a11y"
msgid "at %1$s"
msgstr "à %1$s"

#: apps/io.ox/onboarding/clients/wizard.js module:io.ox/core/onboarding
msgid "back"
msgstr "retour"

#: apps/io.ox/tasks/util.js module:io.ox/tasks
msgid "by noon"
msgstr "à midi"

#: apps/io.ox/onboarding/clients/wizard.js module:io.ox/core/onboarding
msgid "choose a different platform"
msgstr "sélectionnez une plate-forme différente"

#: apps/io.ox/onboarding/clients/wizard.js module:io.ox/core/onboarding
msgid "choose a different scenario"
msgstr "sélectionnez un autre scénario"

#: apps/io.ox/core/tk/dropdown-options.js module:io.ox/core
msgid "close"
msgstr "fermer"

#. %1$s is app title/name
#: apps/io.ox/core/main.js module:io.ox/core
msgid "close for %1$s"
msgstr "fermer dans %1$s"

#. open closed state of the notification area, used in aria label
#: apps/io.ox/core/notifications/badgeview.js module:io.ox/core
msgid "collapsed"
msgstr "réduite"

#. folder permissions
#: apps/io.ox/core/permissions/permissions.js module:io.ox/core
msgid "create objects"
msgstr "créer des objets"

#. folder permissions
#: apps/io.ox/core/permissions/permissions.js module:io.ox/core
msgid "create objects and subfolders"
msgstr "créer des objets et des sous-dossiers"

#. recurring appointment: the appointment is repeated daily
#: apps/io.ox/calendar/edit/recurrence-view.js module:io.ox/calendar/edit/main
msgid "daily"
msgstr "quotidienne"

#: apps/io.ox/calendar/util.js module:io.ox/calendar
msgid "dark blue"
msgstr "bleu foncé"

#: apps/io.ox/calendar/util.js module:io.ox/calendar
msgid "dark green"
msgstr "vert foncé"

#: apps/io.ox/mail/mailfilter/settings/filter/view-form.js
#: module:io.ox/settings
msgid "datepicker"
msgstr "datepicker"

#: apps/io.ox/calendar/edit/recurrence-view.js module:io.ox/calendar/edit/main
msgid "day of the week"
msgstr "jour en semaine"

#: apps/io.ox/calendar/edit/recurrence-view.js module:io.ox/calendar/edit/main
msgid "day of the weekend"
msgstr "jour du weekend"

#: apps/io.ox/core/date.js module:io.ox/core
msgid "dd"
msgstr "jj"

#: apps/io.ox/calendar/util.js module:io.ox/calendar
msgid "declined"
msgstr "décliné"

#. object permissions - delete
#: apps/io.ox/core/permissions/permissions.js module:io.ox/core
msgid "delete all objects"
msgstr "supprimer tous les objets"

#: apps/io.ox/mail/compose/extensions.js module:io.ox/mail
msgid "delete if expired"
msgstr "supprimer si expiré"

#. object permissions - delete
#: apps/io.ox/core/permissions/permissions.js module:io.ox/core
msgid "delete only own objects"
msgstr "supprimer ses propres objets"

#: apps/io.ox/mail/mailfilter/settings/filter/view-form.js
#: module:io.ox/settings
msgid "deleted"
msgstr "supprimé"

#: apps/io.ox/core/settings/pane.js module:io.ox/core
msgid "disable"
msgstr "désactiver"

#: apps/io.ox/mail/settings/pane.js module:io.ox/mail
msgid "disabled"
msgstr "désactivé"

#. object permissions - edit/modify
#: apps/io.ox/core/permissions/permissions.js module:io.ox/core
msgid "edit all objects"
msgstr "modifier tous les objets"

#. object permissions - edit/modify
#: apps/io.ox/core/permissions/permissions.js module:io.ox/core
msgid "edit own objects"
msgstr "modifier ses propres objets"

#: apps/io.ox/calendar/edit/recurrence-view.js module:io.ox/calendar/edit/main
msgid "ends"
msgstr "se termine"

#: apps/io.ox/calendar/edit/recurrence-view.js module:io.ox/calendar/edit/main
msgid "ends after a certain number of appointments"
msgstr "s'arrête après un certain nombre de rendez-vous"

#: apps/io.ox/mail/mailfilter/settings/filter/view-form.js
#: module:io.ox/settings
msgid "ends on"
msgstr "se termine le"

#: apps/io.ox/calendar/edit/recurrence-view.js module:io.ox/calendar/edit/main
msgid "ends on a specific date"
msgstr "se termine à une date donnée"

#. followed by date or time to mark the enddate of a task
#: apps/io.ox/tasks/view-grid-template.js module:io.ox/tasks
msgid "ends:"
msgstr "termine à :"

#. as in: The appointment is repeated every day, or The appointment is repeated every %1$d days.
#. This is inserted into an HTML construct.
#: apps/io.ox/calendar/edit/recurrence-view.js module:io.ox/calendar/edit/main
msgid "every %1$d day"
msgid_plural "every %1$d days"
msgstr[0] "chaque %1$d jour"
msgstr[1] "tous les %1$d jours"

#. as in: The appointment is repeated on day 12 every month, or The appointment is repeated on day 12 every %1$d months.
#. This is inserted into an HTML construct.
#: apps/io.ox/calendar/edit/recurrence-view.js module:io.ox/calendar/edit/main
msgid "every %1$d month"
msgid_plural "every %1$d months"
msgstr[0] "chaque %1$d mois"
msgstr[1] "tous les %1$d mois"

#. as in: The appointment is repeated every week, or The appointment is repeated every %1$d weeks.
#. This is inserted into an HTML construct.
#: apps/io.ox/calendar/edit/recurrence-view.js module:io.ox/calendar/edit/main
msgid "every %1$d week"
msgid_plural "every %1$d weeks"
msgstr[0] "chaque %1$d semaine"
msgstr[1] "toutes les %1$d semaines"

#. as in: The appointment is repeated every day
#. This is inserted into an HTML construct and is the form without the number
#: apps/io.ox/calendar/edit/recurrence-view.js module:io.ox/calendar/edit/main
msgid "every day"
msgstr "chaque jour"

#. as in: The appointment is repeated every month
#. This is inserted into an HTML construct and is the form without the number
#: apps/io.ox/calendar/edit/recurrence-view.js module:io.ox/calendar/edit/main
msgid "every month"
msgstr "chaque mois"

#. as in: The appointment is repeated every week
#. This is inserted into an HTML construct and is the form without the number
#: apps/io.ox/calendar/edit/recurrence-view.js module:io.ox/calendar/edit/main
msgid "every week"
msgstr "chaque semaine"

#. open closed state of the notification area, used in aria label
#: apps/io.ox/core/notifications/badgeview.js module:io.ox/core
msgid "expanded"
msgstr "étendue"

#. As in first monday, tuesday, wednesday ... , day of the week, day of the weekend
#. as in: first week or first Monday
#: apps/io.ox/calendar/edit/recurrence-view.js module:io.ox/calendar/edit/main
#: apps/io.ox/calendar/util.js module:io.ox/calendar
msgid "first"
msgstr "premier"

#: apps/plugins/portal/flickr/register.js module:plugins/portal
msgid "flickr.people.getPublicPhotos"
msgstr "flickr.people.getPublicPhotos"

#: apps/plugins/portal/flickr/register.js module:plugins/portal
msgid "flickr.photos.search"
msgstr "flickr.photos.search"

#. As in fourth monday, tuesday, wednesday ... , day of the week, day of the weekend
#. as in: fourth week or fourth Monday
#: apps/io.ox/calendar/edit/recurrence-view.js module:io.ox/calendar/edit/main
#: apps/io.ox/calendar/util.js module:io.ox/calendar
msgid "fourth"
msgstr "quatrième"

#: apps/io.ox/calendar/util.js module:io.ox/calendar
msgid "gray"
msgstr "gris"

#: apps/io.ox/mail/common-extensions.js module:io.ox/mail
msgid "has attachments"
msgstr "présente des pièces jointes"

#. message for screenreaders in case selected task has participants
#: apps/io.ox/tasks/view-grid-template.js module:io.ox/tasks
msgid "has participants"
msgstr "possède des participants"

#: apps/io.ox/core/import/import.js module:io.ox/core
msgid "iCal"
msgstr "iCal"

#: apps/io.ox/search/view-template.js module:io.ox/core
msgid "in"
msgstr "dans"

#: apps/plugins/notifications/calendar/register.js
#: module:plugins/notifications
msgctxt "in"
msgid "in %d minute"
msgid_plural "in %d minutes"
msgstr[0] "dans %d minute"
msgstr[1] "dans %d minutes"

#: apps/io.ox/tasks/util.js module:io.ox/tasks
msgid "in 15 minutes"
msgstr "dans 15 minutes"

#: apps/io.ox/tasks/util.js module:io.ox/tasks
msgid "in 30 minutes"
msgstr "dans 30 minutes"

#: apps/io.ox/tasks/util.js module:io.ox/tasks
msgid "in 5 minutes"
msgstr "dans 5 minutes"

#: apps/io.ox/tasks/util.js module:io.ox/tasks
msgid "in one hour"
msgstr "dans une heure"

#: apps/io.ox/tasks/util.js module:io.ox/tasks
msgid "in one week"
msgstr "dans une semaine"

#: apps/io.ox/mail/mailfilter/settings/filter/view-form.js
#: module:io.ox/settings
msgid "is on"
msgstr "a lieu le"

#. As in last monday, tuesday, wednesday ... , day of the week, day of the weekend
#. as in: last week or last Monday
#: apps/io.ox/calendar/edit/recurrence-view.js module:io.ox/calendar/edit/main
#: apps/io.ox/calendar/util.js module:io.ox/calendar
msgid "last"
msgstr "dernier"

#: apps/io.ox/tasks/util.js module:io.ox/tasks
msgid "late in the evening"
msgstr "tard dans la soirée"

#: apps/io.ox/calendar/util.js module:io.ox/calendar
msgid "light blue"
msgstr "bleu clair"

#: apps/io.ox/calendar/util.js module:io.ox/calendar
msgid "light green"
msgstr "vert clair"

#: apps/io.ox/onboarding/clients/wizard.js module:io.ox/core/onboarding
msgid "list of available actions"
msgstr "liste des actions disponibles"

#: apps/io.ox/onboarding/clients/wizard.js module:io.ox/core/onboarding
msgid "list of available devices"
msgstr "liste des périphériques disponibles"

#: apps/io.ox/onboarding/clients/wizard.js module:io.ox/core/onboarding
msgid "list of available platforms"
msgstr "liste des plates-formes disponibles"

#. %1$s is an appointment location (e.g. a room, a telco line, a company, a city)
#. This fragment appears within a long string for screen readers
#: apps/io.ox/calendar/list/view-grid-template.js module:io.ox/calendar
msgctxt "a11y"
msgid "location %1$s"
msgstr "emplacement %1$s"

#: apps/io.ox/files/common-extensions.js module:io.ox/files
msgid "modified"
msgstr "modifié"

#. recurring appointment: the appointment is repeated monthly
#: apps/io.ox/calendar/edit/recurrence-view.js module:io.ox/calendar/edit/main
msgid "monthly"
msgstr "mensuelle"

#: apps/io.ox/calendar/edit/recurrence-view.js module:io.ox/calendar/edit/main
msgid "never ends"
msgstr "ne se termine jamais"

#: apps/io.ox/calendar/util.js module:io.ox/calendar
msgid "no color"
msgstr "pas de couleur"

#. object permissions - delete
#: apps/io.ox/core/permissions/permissions.js module:io.ox/core
msgid "no delete permissions"
msgstr "pas de droits de suppression"

#. object permissions - edit/modify
#: apps/io.ox/core/permissions/permissions.js module:io.ox/core
msgid "no edit permissions"
msgstr "pas de droits de modification"

#. object permissions - read
#: apps/io.ox/core/permissions/permissions.js module:io.ox/core
msgid "no read permissions"
msgstr "pas de droits de lecture"

#. text of a user list that shows the names of presenting user and participants.
#. the text to display as presenter name if no user is presenting yet.
#. the text to display as participants names if no users are listening yet.
#: apps/io.ox/mail/compose/extensions.js module:io.ox/mail
#: apps/io.ox/presenter/views/navigationview.js module:io.ox/presenter
msgid "none"
msgstr "aucun"

#. text of a presentation slide count display
#. Example result: "of 10"
#. %1$d is the total slide count
#: apps/io.ox/core/viewer/views/toolbarview.js module:io.ox/core
#: apps/io.ox/presenter/views/navigationview.js module:io.ox/presenter
msgid "of %1$d"
msgstr "sur %1$d"

#: apps/io.ox/files/share/wizard.js module:io.ox/files
msgid "one day"
msgstr "une journée"

#: apps/io.ox/files/share/wizard.js module:io.ox/files
msgid "one month"
msgstr "un mois"

#: apps/io.ox/files/share/wizard.js module:io.ox/files
msgid "one week"
msgstr "une semaine"

#: apps/io.ox/files/share/wizard.js module:io.ox/files
msgid "one year"
msgstr "un an"

#: apps/io.ox/calendar/util.js module:io.ox/calendar
msgid "orange"
msgstr "orange"

#: apps/io.ox/calendar/util.js module:io.ox/calendar
msgid "pink"
msgstr "rose"

#: apps/io.ox/tasks/view-grid-template.js module:io.ox/tasks
msgid "private"
msgstr "privé"

#: apps/io.ox/calendar/util.js module:io.ox/calendar
msgid "purple"
msgstr "violet"

#. object permissions - read
#: apps/io.ox/core/permissions/permissions.js module:io.ox/core
msgid "read all objects"
msgstr "lire tous les objets"

#. object permissions - read
#: apps/io.ox/core/permissions/permissions.js module:io.ox/core
msgid "read own objects"
msgstr "lire ses propres objets"

#: apps/io.ox/calendar/util.js module:io.ox/calendar
msgid "red"
msgstr "rouge"

#. As in second monday, tuesday, wednesday ... , day of the week, day of the weekend
#. as in: second week or second Monday
#: apps/io.ox/calendar/edit/recurrence-view.js module:io.ox/calendar/edit/main
#: apps/io.ox/calendar/util.js module:io.ox/calendar
msgid "second"
msgstr "deuxième"

#: apps/io.ox/mail/mailfilter/settings/filter/view-form.js
#: module:io.ox/settings
msgid "seen"
msgstr "vu"

#: apps/io.ox/core/export/export.js module:io.ox/core
#: apps/io.ox/core/import/import.js
msgid "select format"
msgstr "choisir la mise en forme"

#: apps/io.ox/files/share/wizard.js module:io.ox/files
msgid "six months"
msgstr "six mois"

#: apps/io.ox/files/common-extensions.js module:io.ox/files
msgid "size"
msgstr "taille"

#: apps/io.ox/mail/mailfilter/settings/filter/view-form.js
#: module:io.ox/settings
msgid "starts on"
msgstr "commence le"

#: apps/io.ox/calendar/util.js module:io.ox/calendar
msgid "tentative"
msgstr "provisoire"

#. As in third monday, tuesday, wednesday ... , day of the week, day of the weekend
#. as in: third week or third Monday
#: apps/io.ox/calendar/edit/recurrence-view.js module:io.ox/calendar/edit/main
#: apps/io.ox/calendar/util.js module:io.ox/calendar
msgid "third"
msgstr "troisième"

#: apps/io.ox/tasks/util.js module:io.ox/tasks
msgid "this afternoon"
msgstr "cet après-midi"

#: apps/io.ox/tasks/util.js module:io.ox/tasks
msgid "this morning"
msgstr "ce matin"

#: apps/io.ox/files/share/wizard.js module:io.ox/files
msgid "three months"
msgstr "trois mois"

#: apps/io.ox/files/main.js module:io.ox/files
msgid "thumbnail"
msgstr "miniature"

#: apps/io.ox/tasks/util.js module:io.ox/tasks
msgid "tomorrow"
msgstr "demain"

#: apps/io.ox/tasks/util.js module:io.ox/tasks
msgid "tonight"
msgstr "ce soir"

#: apps/io.ox/calendar/util.js module:io.ox/calendar
msgid "unconfirmed"
msgstr "non confirmé"

#: apps/io.ox/backbone/mini-views/quota.js module:io.ox/core
#: apps/io.ox/core/viewer/views/sidebar/fileversionsview.js
#: module:io.ox/core/viewer apps/io.ox/mail/util.js
msgid "unknown"
msgstr "inconnu"

#: apps/io.ox/mail/actions/copyMove.js module:io.ox/mail
msgid "unknown sender"
msgstr "expéditeur inconnu"

#: apps/io.ox/backbone/mini-views/quota.js module:io.ox/core
msgid "unlimited"
msgstr "illimité"

#: apps/io.ox/core/import/import.js module:io.ox/core
msgid "vCard"
msgstr "vCard"

#: apps/io.ox/mail/vacationnotice/settings/model.js module:io.ox/mail
msgid "vacation notice"
msgstr "message d'absence"

#. (From) email1 via email2. Appears in email detail view.
#: apps/io.ox/mail/util.js module:io.ox/core
msgid "via"
msgstr "réexpédié par"

#. folder permissions
#: apps/io.ox/core/permissions/permissions.js module:io.ox/core
msgid "view the folder"
msgstr "afficher le dossier"

#. recurring appointment: the appointment is repeated weekly
#: apps/io.ox/calendar/edit/recurrence-view.js module:io.ox/calendar/edit/main
msgid "weekly"
msgstr "hebdomadaire"

#: apps/io.ox/mail/compose/extensions.js module:io.ox/mail
msgid "when the link is expired"
msgstr "quand le lien a expiré"

#: apps/io.ox/mail/compose/extensions.js module:io.ox/mail
msgid "when the receivers have accessed the files"
msgstr "quand les receveurs ont accédé les fichiers"

#: apps/io.ox/mail/compose/extensions.js module:io.ox/mail
msgid "when the receivers have finished downloading the files"
msgstr "quand les receveurs ont fini de télécharger les fichiers"

#. recurrence string
#: apps/io.ox/calendar/util.js module:io.ox/calendar
msgid "work days"
msgstr "jours ouvrés"

#. recurring appointment: the appointment is repeated yearly
#: apps/io.ox/calendar/edit/recurrence-view.js module:io.ox/calendar/edit/main
msgid "yearly"
msgstr "annuelle"

#: apps/io.ox/calendar/util.js module:io.ox/calendar
msgid "yellow"
msgstr "jaune"

#: apps/plugins/portal/oxdriveclients/register.js module:plugins/portal
msgid "your platform"
msgstr "votre plate-forme"

#. Strings to build input formats to be more accessible
#. yyyy: 4-digit year | MM: 2-digit month | dd: 2-digit day
#. Sample for de_DE: TT.MM.JJJJ
#: apps/io.ox/core/date.js module:io.ox/core
msgid "yyyy"
msgstr "aaaa"

#~ msgid " is currently editing this document."
#~ msgstr " est en train de modifier ce document."

#, fuzzy
#~| msgid "is not a valid user or group."
#~ msgid " is not a valid user or group."
#~ msgstr "n'est pas un utilisateur ou un groupe valide."

#~ msgid "!!!This file has not been added"
#~ msgstr "!!! Ce fichier n'a pas été ajouté"

#~ msgid "%1$d column"
#~ msgid_plural "%1$d columns"
#~ msgstr[0] "%1$d colonne"
#~ msgstr[1] "%1$d colonnes"

#~ msgid "%1$d contacts found. This list is limited to %2$d items."
#~ msgstr ""
#~ "%1$d contacts trouvés. Cette liste est limitée aux %2$d premiers éléments."

#~ msgid "%1$d row"
#~ msgid_plural "%1$d rows"
#~ msgstr[0] "%1$d ligne"
#~ msgstr[1] "%1$d lignes"

#~ msgid "%1$s %2$s %3$s %4$s %5$s."
#~ msgstr "%1$s %2$s %3$s %4$s %5$s."

#~ msgid "%1$s %2$s %3$s %4$s."
#~ msgstr "%1$s %2$s %3$s %4$s."

#~ msgid "%1$s %2$s %3$s."
#~ msgstr "%1$s %2$s %3$s."

#~ msgid "%1$s %2$s."
#~ msgstr "%1$s %2$s."

#~ msgid "%1$s mail"
#~ msgid_plural "%1$s mails"
#~ msgstr[0] "%1$s message"
#~ msgstr[1] "%1$s messages"

#~ msgid "%1$s mail, %2$s unread"
#~ msgid_plural "%1$s mails, %2$s unread"
#~ msgstr[0] "%1$s message, %2$s non lu"
#~ msgstr[1] "%1$s messages, %2$s non lus"

#~ msgid "%1$s, %2$s"
#~ msgstr "%1$s, %2$s"

#~ msgid "(Default)"
#~ msgstr "(Par défaut)"

#~ msgid "0 minutes"
#~ msgstr "0 minute"

#~ msgid "1 hour"
#~ msgstr "1 heure"

#~ msgid "10"
#~ msgstr "10"

#~ msgid "12 hour"
#~ msgstr "12 heures"

#~ msgid "15"
#~ msgstr "15"

#~ msgid "150%"
#~ msgstr "150 %"

#~ msgid "2 days"
#~ msgstr "2 jours"

#~ msgid "2 hour"
#~ msgstr "2 heures"

#~ msgid "2 weeks"
#~ msgstr "2 semaines"

#~ msgid "20"
#~ msgstr "20"

#~ msgid "200%"
#~ msgstr "200 %"

#~ msgid "3 weeks"
#~ msgstr "3 semaines"

#~ msgid "30"
#~ msgstr "30"

#~ msgid "4 days"
#~ msgstr "4 jours"

#~ msgid "4 hour"
#~ msgstr "4 heures"

#~ msgid "4 weeks"
#~ msgstr "4 semaines"

#~ msgid "45 minutes"
#~ msgstr "45 minutes"

#~ msgid "5"
#~ msgstr "5"

#~ msgid "50%"
#~ msgstr "50 %"

#~ msgid "6 days"
#~ msgstr "6 jours"

#~ msgid "6 hour"
#~ msgstr "6 heures"

#~ msgid "60"
#~ msgstr "60"

#~ msgid "75%"
#~ msgstr "75 %"

#~ msgid "8 hour"
#~ msgstr "8 heures"

#~ msgid "<b>%1$d</b> elements selected"
#~ msgstr "<b>%1$d</b> éléments sélectionnés"

#~ msgid "A B C D E F G H I J K L M N O P Q R S T U V W X Y Z"
#~ msgstr "A B C D E F G H I J K L M N O P Q R S T U V W X Y Z"

#~ msgid "AJAX Error"
#~ msgstr "Erreur AJAX"

#~ msgid "Accent 1"
#~ msgstr "Mis en avant 1"

#~ msgid "Accent 2"
#~ msgstr "Mis en avant 2"

#~ msgid "Accent 3"
#~ msgstr "Mis en avant 3"

#~ msgid "Accent 4"
#~ msgstr "Mis en avant 4"

#~ msgid "Accent 5"
#~ msgstr "Mis en avant 5"

#~ msgid "Accent 6"
#~ msgstr "Mis en avant 6"

#~ msgid "Acquire Edit Rights"
#~ msgstr "Acquérir les droits de modification"

#~ msgid "Add Attachment"
#~ msgstr "Joindre une pièce"

#~ msgid "Add Box account"
#~ msgstr "Ajouter un compte Box"

#~ msgid "Add Dropbox account"
#~ msgstr "Ajouter un compte Dropbox"

#~ msgid "Add OneDrive account"
#~ msgstr "Ajouter un compte OneDrive"

#~ msgid "Add a Subreddit"
#~ msgstr "Ajouter un sous-forum Reddit"

#~ msgid "Add a blog"
#~ msgstr "Ajouter un blog"

#~ msgid "Add a feed"
#~ msgstr "Ajouter un flux"

#~ msgid "Add a stream"
#~ msgstr "Ajouter un flux"

#~ msgid "Add cipher code"
#~ msgstr "Ajouter un code de chiffrement"

#~ msgid "Add feed"
#~ msgstr "Ajouter un flux"

#~ msgid "Add folder menu"
#~ msgstr "Ajouter le menu des dossiers"

#~ msgid "Add member"
#~ msgstr "Ajouter un membre"

#~ msgid "Add new contact"
#~ msgstr "Ajouter un nouveau contact"

#~ msgid "Add new guest"
#~ msgstr "Ajouter un nouvel invité"

#~ msgid "Adding subscription. This may take some seconds …"
#~ msgstr "Abonnement en cours d'ajout. Cela peut prendre quelques secondes…"

#~ msgid "Addresses"
#~ msgstr "Adresses"

#~ msgid "Advanced facets block was closed."
#~ msgstr "Le bloc des facettes avancées a été fermé."

#~ msgid "Advanced facets block was opened."
#~ msgstr "Le bloc des facettes avancées a été ouvert."

#, fuzzy
#~ msgid "Advanced options"
#~ msgstr "Réglages avancés"

#, fuzzy
#~| msgid "Advanced Facets"
#~ msgid "Advanced user?"
#~ msgstr "Facettes avancées"

#, fuzzy
#~| msgid "Assistant"
#~ msgid "Afghanistan"
#~ msgstr "Assistant"

#, fuzzy
#~| msgid "Add contact"
#~ msgid "All contacts"
#~ msgstr "Ajouter un contact"

#~ msgid "Allow us to use your %s account here"
#~ msgstr "Autorisez-nous à utiliser ici votre compte %s"

#~ msgid "Alternative Email"
#~ msgstr "Adresse de courriel 2"

#~ msgid "An error occurred"
#~ msgstr "Une erreur s'est produite"

#~ msgid "An error occurred while loading page %1$d."
#~ msgstr "Une erreur s'est produite pendant le chargement de la page %1$d."

#~ msgid "An error occurred. Click to try again"
#~ msgstr "Une erreur s'est produite. Cliquez pour essayer à nouveau"

#~ msgid "An error occurred. The message was:"
#~ msgstr "Une erreur s'est produite. Le message était :"

#~ msgid "Another user"
#~ msgstr "Un autre utilisateur"

#~ msgid "Applications"
#~ msgstr "Applications"

#, fuzzy
#~| msgid "Apply role"
#~ msgid "Apply"
#~ msgstr "Appliquer le rôle"

#, fuzzy
#~| msgid "Email from %1$s: %2$s"
#~ msgid "Apply for mails from %1$s"
#~ msgstr "Courriel de %1$s : %2$s"

#~ msgid "Apply to all messages?"
#~ msgstr "Appliquer à tous les messages ?"

#~ msgid "Appointment has been copied"
#~ msgid_plural "Appointments have been copied"
#~ msgstr[0] "Le rendez-vous a été copié"
#~ msgstr[1] "Les rendez-vous ont été copiés"

#~ msgid "Appointment has been moved"
#~ msgid_plural "Appointments have been moved"
#~ msgstr[0] "Le rendez-vous a été déplacé"
#~ msgstr[1] "Les rendez-vous ont été déplacés"

#~ msgid ""
#~ "Appointment invitation. %1$s %2$s %3$s %4$s %5$s. Press [enter] to open"
#~ msgstr ""
#~ "Invitation à un rendez-vous. %1$s %2$s %3$s %4$s %5$s. Appuyez sur [Entr] "
#~ "pour l'ouvrir"

#~ msgid "Appointment reminder. %1$s %2$s %3$s %4$s. Press [enter] to open"
#~ msgstr ""
#~ "Rappel de rendez-vous. %1$s %2$s %3$s %4$s. Appuyez sur [Entr] pour "
#~ "l'ouvrir"

#~ msgid "Appointment scheduling"
#~ msgstr "Planification du rendez-vous"

#~ msgid "Are you sure?"
#~ msgstr "En êtes-vous sûr ?"

#, fuzzy
#~| msgid "Attention"
#~ msgid "Argentina"
#~ msgstr "Attention"

#~ msgid "Ask for return receipt"
#~ msgstr "Demander un accusé de réception"

#~ msgid ""
#~ "At the top of the display area the path to the selected folder is shown. "
#~ "Click on the path to switch to another folder."
#~ msgstr ""
#~ "Le chemin menant au dossier courant est affiché en haut de la zone "
#~ "d'affichage. Cliquez sur le chemin pour passer dans un autre dossier."

#~ msgid "Attach my vCard"
#~ msgstr "Joindre ma vCard"

#~ msgctxt "plural"
#~ msgid "Attachment"
#~ msgid_plural "Attachments"
#~ msgstr[0] "Pièce jointe"
#~ msgstr[1] "Pièces jointes"

#~ msgid ""
#~ "Attachment uploads are not supported in Internet Explorer 9. Please "
#~ "upgrade to Internet Explorer 10."
#~ msgstr ""
#~ "Internet Explorer 9 ne prend pas en charge les téléchargements de pièces "
#~ "jointes. Veuillez le mettre à jour en Internet Explorer 10."

#~ msgid "Attachments (%1$s)"
#~ msgstr "Pièces jointes (%1$s)"

#~ msgid "Attachments will be saved"
#~ msgstr "Les pièces jointes vont être enregistrées"

#~ msgid "Attachments   "
#~ msgstr "Pièces jointes   "

#~ msgid "Audio enabled"
#~ msgstr "Audio activée"

#~ msgid "Auto Logout"
#~ msgstr "Déconnexion automatique"

#~ msgid "Auto-save email drafts?"
#~ msgstr "Enregistrer automatiquement les brouillons des messages ?"

#~ msgid ""
#~ "Automatically collect contacts in the folder \"Collected addresses\" "
#~ "while reading?"
#~ msgstr ""
#~ "Collecter automatiquement les contacts dans le dossier « Adresses "
#~ "collectées » lors de la lecture ?"

#~ msgid ""
#~ "Automatically collect contacts in the folder \"Collected addresses\" "
#~ "while sending?"
#~ msgstr ""
#~ "Collecter automatiquement les contacts dans le dossier « Adresses "
#~ "collectées » lors de l'envoi ?"

#~ msgid "Automatically select first E-Mail"
#~ msgstr "Sélectionner automatiquement le premier courriel"

#~ msgid "Automatically wrap plain text after character:"
#~ msgstr "Envelopper automatiquement le texte pur après le caractère :"

#, fuzzy
#~| msgid "Back to sign in"
#~ msgid "Back to devices"
#~ msgstr "Retourner à la connexion"

#, fuzzy
#~| msgid "Back to sign in"
#~ msgid "Back to modules"
#~ msgstr "Retourner à la connexion"

#, fuzzy
#~| msgid "your platform"
#~ msgid "Back to platforms"
#~ msgstr "votre plate-forme"

#~ msgid "Background 1"
#~ msgstr "Fond 1"

#~ msgid "Background 2"
#~ msgstr "Fond 2"

#~ msgid "Bcc"
#~ msgstr "BCC"

#~ msgid ""
#~ "Below the recipient you will find further functions, e.g. for sending "
#~ "copies to other recipients or for adding attachments."
#~ msgstr ""
#~ "Sous le destinataire vous sont offertes d'autres possibilités, comme "
#~ "d'envoyer des copies à d'autres destinataires ou de joindre des pièces au "
#~ "message."

#~ msgid "Blind copy (BCC) to"
#~ msgstr "Copie carbone invisible (BCC) à"

#~ msgid "Block pre-loading of externally linked images"
#~ msgstr "Bloquer le préchargement des images externes liées"

#~ msgid "Cannot move folder into itself."
#~ msgstr "Impossible de déplacer un dossier dans lui-même."

#~ msgid "Cannot move system folder."
#~ msgstr "Impossible de déplacer un dossier système."

#, fuzzy
#~| msgid "Mail address"
#~ msgid "Categories"
#~ msgstr "Adresse de courrier"

#~ msgid "Change View"
#~ msgstr "Changer de vue"

#~ msgid "Change folder"
#~ msgstr "Changer de dossier"

#~ msgid "Change state"
#~ msgstr "Modifier l'état"

#~ msgid "Change subscription"
#~ msgstr "Modifier l'abonnement"

#, fuzzy
#~| msgid "Children"
#~ msgid "Chile"
#~ msgstr "Enfants"

#~ msgid "Cleaning up... This may take a few seconds."
#~ msgstr "Nettoyage en cours… Cela peut prendre quelques secondes."

#~ msgid "Clear cache"
#~ msgstr "Vider le cache"

#~ msgid "Click for whole day appointment"
#~ msgstr "Cliquez pour un rendez-vous sur toute la journée"

#~ msgid "Click here for free trial."
#~ msgstr "Cliquez ici pour un essai gratuit."

#~ msgid "Click here to add your account"
#~ msgstr "Cliquez ici pour ajouter votre compte"

#~ msgid ""
#~ "Click on a letter on the left side of the navigation bar in order to "
#~ "display the corresponding contacts from the selected address book."
#~ msgstr ""
#~ "Cliquez sur une lettre à gauche de la barre de navigation pour afficher "
#~ "les contacts du carnet d'adresse dont le nom commence par cette lettre."

#~ msgid "Close document"
#~ msgstr "Fermer le document"

#~ msgid "Close search"
#~ msgstr "Fermer la recherche"

#~ msgid "Close this reminder"
#~ msgstr "Fermer ce rappel"

#~ msgid "Closing a tile"
#~ msgstr "Fermer un pavé"

#, fuzzy
#~| msgid "Color"
#~ msgid "Colombia"
#~ msgstr "En couleur"

#~ msgid "Comment:"
#~ msgstr "Commentaire :"

#~ msgid "Common Facets"
#~ msgstr "Facettes communes"

#, fuzzy
#~| msgid "Tomorrow"
#~ msgid "Comoros"
#~ msgstr "Demain"

#, fuzzy
#~| msgid "Compact view"
#~ msgid "Compact rows"
#~ msgstr "Vue compacte"

#~ msgid "Composing a new E-Mail"
#~ msgstr "Rédiger un nouveau message"

#~ msgid "Configure your inbox tabs"
#~ msgstr "Configurer vos onglets de boîte de réception"

#~ msgid "Confirm"
#~ msgstr "Confirmer"

#~ msgid "Confirmation status"
#~ msgstr "État de confirmation"

#, fuzzy
#~ msgid "Continue Presentation"
#~ msgstr "Invitations à des tâches"

#~ msgid "Copy (CC) to"
#~ msgstr "Copie carbone (CC) à"

#~ msgid "Copy to"
#~ msgstr "Copie à"

#~ msgid "Could not load all participants for this task."
#~ msgstr "Certains participants à cette tâche n'ont pas pu être chargés."

#~ msgid "Could not save auto forward"
#~ msgstr "Impossible d'enregistrer le transfert automatique"

#~ msgid "Could not save vacation notice"
#~ msgstr "Impossible d'enregistrer le message d'absence"

#~ msgid "Couldn't load all contact images."
#~ msgstr "Certaines images de contact n'ont pas pu être chargées."

#~ msgid "Couldn't load file data."
#~ msgstr "Impossible de charger les données du fichier."

#~ msgid "Couldn't load folders."
#~ msgstr "Impossible de charger les dossiers."

#~ msgid "Couldn't load subfolders."
#~ msgstr "Impossible de charger les sous-dossiers."

#~ msgid "Couldn't load that email."
#~ msgstr "Impossible de charger ce courriel."

#~ msgid "Create Appointment"
#~ msgstr "Créer un rendez-vous"

#~ msgid "Create a %s account using the data stored here"
#~ msgstr "Créer un compte %s au moyen des données enregistrées ici"

#~ msgid "Create new task"
#~ msgstr "Créer une nouvelle tâche"

#~ msgid ""
#~ "Created private folder '%1$s' in %2$s and subscribed successfully to "
#~ "shared folder"
#~ msgstr ""
#~ "Le dossier privé « %1$s » a été créé dans %2$s et abonné avec succès au "
#~ "dossier partagé"

#~ msgid "Creating a new appointment"
#~ msgstr "Créer un nouveau rendez-vous"

#~ msgid "Creating a new contact"
#~ msgstr "Créer un nouveau contact"

#~ msgid "Creating a new task"
#~ msgstr "Créer une nouvelle tâche"

#~ msgid "Creating a note"
#~ msgstr "Créer une note"

#~ msgid "Creating new items"
#~ msgstr "Créer de nouveaux éléments"

#~ msgid "Creating recurring appointments"
#~ msgstr "Créer des séries de rendez-vous"

#~ msgid "Creating recurring tasks"
#~ msgstr "Créer des tâches répétitives"

#~ msgid "Creating the appointment"
#~ msgstr "Créer le rendez-vous"

#~ msgid "Creating the task"
#~ msgstr "Créer la tâche"

#~ msgid "Current page and total page count"
#~ msgstr "Page actuelle et nombre total de pages"

#~ msgid "Customizing"
#~ msgstr "Personnaliser"

#~ msgid "Czech"
#~ msgstr "Tchèque"

#~ msgid "Danish"
#~ msgstr "Danois"

#~ msgid ""
#~ "Data synchronization with your local (Windows) machine. Drive Client lets "
#~ "you configure the folders to be synchronized."
#~ msgstr ""
#~ "Synchronisation des données avec votre ordinateur (Windows) local. Le "
#~ "client Drive vous permet de configurer les dossiers à synchroniser."

#~ msgid "Day View"
#~ msgstr "Vue de la journée"

#~ msgid "Default sender address:"
#~ msgstr "Adresse d'expéditeur par défaut :"

#~ msgid "Default view"
#~ msgstr "Vue par défaut"

#~ msgid "Delete a Subreddit"
#~ msgstr "Supprimer un sous-forum Reddit"

#~ msgid "Delete a blog"
#~ msgstr "Supprimer un blog"

#~ msgid "Delete a feed"
#~ msgstr "Supprimer un flux"

#~ msgid "Delete a group of feeds"
#~ msgstr "Supprimer un groupe de flux"

#~ msgid "Delete a stream"
#~ msgstr "Supprimer un flux"

#, fuzzy
#~| msgctxt "folder"
#~| msgid "Deleted messages"
#~ msgid "Delete all %1$d messages"
#~ msgstr "Messages supprimés"

#~ msgid "Delete all accounts"
#~ msgstr "Supprimer tous les comptes"

#~ msgid "Delete all messages in this folder"
#~ msgstr "Supprimer tous les messages contenus dans ce dossier"

#~ msgid "Delete the draft after sending."
#~ msgstr "Supprimer le brouillon après avoir envoyé."

#, fuzzy
#~| msgid "Return Receipt"
#~ msgid "Delivery Receipt"
#~ msgstr "Accusé de réception"

#~ msgid ""
#~ "Detailed guides for all modules are located in the help section of the "
#~ "settings."
#~ msgstr ""
#~ "Vous trouverez des guides détaillés de tous les modules dans la section "
#~ "d'aide des réglages."

#~ msgid "Disabled"
#~ msgstr "Désactivé"

#~ msgid "Display area"
#~ msgstr "Zone d'affichage"

#~ msgid "Displaying information"
#~ msgstr "Afficher des informations"

#~ msgid "Displaying the help or the settings"
#~ msgstr "Accéder à l'aide ou aux réglages"

#, fuzzy
#~| msgid "About"
#~ msgid "Djibouti"
#~ msgstr "À propos"

#~ msgid "Do you already have a %s account?"
#~ msgstr "Possédez-vous déjà un compte %s ?"

#~ msgid "Do you really want to delete the following blog?"
#~ msgstr "Êtes-vous sûr de vouloir supprimer le blog suivant ?"

#~ msgid "Do you really want to delete the following feed?"
#~ msgstr "Êtes-vous sûr de vouloir supprimer le flux suivant ?"

#~ msgid "Do you really want to delete the following group of feeds?"
#~ msgstr "Êtes-vous sûr de vouloir supprimer le groupe de flux suivant?"

#~ msgid "Do you really want to delete the following stream?"
#~ msgstr "Êtes-vous sûr de vouloir supprimer le flux suivant ?"

#~ msgid "Do you really want to delete the following subreddit?"
#~ msgstr "Êtes-vous sûr de vouloir supprimer le sous-forum Reddit suivant ?"

#~ msgctxt "One file only"
#~ msgid "Do you really want to delete this file?"
#~ msgstr "Voulez-vous vraiment supprimer ce fichier ?"

#~ msgid "Do you really want to discard this mail?"
#~ msgstr "Voulez-vous vraiment jeter ce courriel ?"

#~ msgid "Do you want to create a %s account?"
#~ msgstr "Souhaitez-vous créer un compte %s ?"

#~ msgid "Do you want to keep the draft after sending this mail?"
#~ msgstr ""
#~ "Souhaitez-vous conserver le brouillon après avoir envoyé ce courriel ?"

#~ msgid "Document saved in folder \"%1$s\"."
#~ msgstr "Document enregistré dans le dossier « %1$s »."

#~ msgid "Double click to rename"
#~ msgstr "Faites un double clic pour le renommer"

#~ msgid "Drag and drop"
#~ msgstr "Glisser-déposer"

#~ msgid "Drive Client"
#~ msgstr "Client Drive"

#~ msgid "Drop here to upload a <b class='dndignore'>new attachment</b>"
#~ msgstr ""
#~ "Déposer ici pour télécharger une <b class='dndignore'>nouvelle pièce "
#~ "jointe</b>"

#~ msgid "Drop the file anywhere to add attachment"
#~ msgstr "Déposez le fichier n'importe où pour joindre la pièce"

#~ msgctxt "help"
#~ msgid "E-Mail Settings"
#~ msgstr "Réglages de courriel"

#, fuzzy
#~| msgid "E-Mail"
#~ msgid "EMail"
#~ msgstr "Courrier électronique"

#~ msgid "Each %s Day"
#~ msgstr "Tous les %s jours"

#~ msgid "Each %s weeks on %s"
#~ msgstr "Toutes les %s semaines le %s"

#~ msgid "Each %s. %s"
#~ msgstr "Chaque %sème %s"

#, fuzzy
#~| msgid "Last month"
#~ msgid "East Timor"
#~ msgstr "Mois dernier"

#~ msgid "Edit Appointment"
#~ msgstr "Modifier le rendez-vous"

#~ msgid "Edit Mode"
#~ msgstr "Mode modification"

#~ msgid "Edit Tabs"
#~ msgstr "Modifier les onglets"

#~ msgid "Edit a Subreddit"
#~ msgstr "Modifier un sous-forum Reddit"

#~ msgid "Edit a blog"
#~ msgstr "Modifier un blog"

#~ msgid "Edit a group of feeds"
#~ msgstr "Modifier un groupe de flux"

#~ msgid ""
#~ "Edit a setting on the right side. In most of the cases, the changes are "
#~ "activated immediately."
#~ msgstr ""
#~ "Modifiez un réglage dans la partie droite. Dans la plupart des cas, les "
#~ "changements sont appliqués immédiatement."

#~ msgid "Edit as new"
#~ msgstr "Modifier en tant que nouveau"

#, fuzzy
#~| msgid "Mail address"
#~ msgid "Edit categories"
#~ msgstr "Adresse de courrier"

#~ msgid "Edit document"
#~ msgstr "Modifier le document"

#~ msgid "Edit feed"
#~ msgstr "Modifier le flux"

#~ msgid "Editing multiple E-Mails"
#~ msgstr "Modifier plusieurs messages"

#~ msgid "Editing multiple contacts"
#~ msgstr "Modifier plusieurs contacts"

#~ msgid "Editing multiple tasks"
#~ msgstr "Modifier plusieurs tâches"

#~ msgid "Email Address:"
#~ msgstr "Adresse électronique :"

#~ msgid "Email notification for Accept/Declined"
#~ msgstr "Notification par courriel en cas de Accepté, Décliné"

#~ msgid "Email notification for New, Changed, Deleted?"
#~ msgstr "Notification par courriel en cas de Nouveau, Modifié, Supprimé ?"

#~ msgid "Email notification for appointment creator?"
#~ msgstr "Notification par courriel au créateur du rendez-vous ?"

#~ msgid "Email notification for task"
#~ msgstr "Notification par courriel pour la tâche"

#~ msgid "Email notification for task creator?"
#~ msgstr "Notification par courriel au créateur de la tâche ?"

#~ msgid "Email notification for task participant?"
#~ msgstr "Notification par courriel au participant à la tâche ?"

#~ msgid "Emptying folder... This may take a few seconds."
#~ msgstr "Vidage du dossier en cours… Cela peut prendre quelques secondes."

#, fuzzy
#~| msgid "Disable"
#~ msgid "Enable / Disable"
#~ msgstr "Désactiver"

#, fuzzy
#~| msgid "Mail address"
#~ msgid "Enable categories"
#~ msgstr "Adresse de courrier"

#~ msgid "Enabled"
#~ msgstr "Activé"

#~ msgid "Enabled for all mail folders"
#~ msgstr "Activé pour tous les dossiers de courriel"

#~ msgid "Enabled for inbox only"
#~ msgstr "Activé uniquement pour la boîte de réception"

#, fuzzy
#~ msgid "End Presentation"
#~ msgstr "Invitations à des tâches"

#~ msgid "English (US)"
#~ msgstr "Anglais (É.-U.)"

#~ msgid "Enter Image URL"
#~ msgstr "Saisissez l'URL de l'image"

#~ msgid "Enter URL"
#~ msgstr "Saisir l'URL"

#~ msgid "Enter the E-Mail text below the subject."
#~ msgstr "Saisissez le texte du courriel sous le sujet."

#~ msgid ""
#~ "Enter the E-Mail text below the subject. If the text format was set to "
#~ "HTMl in the options, you can format the E-Mail text. To do so select a "
#~ "text part and then click an icon in the formatting bar."
#~ msgstr ""
#~ "Saisissez le texte du courrier électronique sous le sujet. Si les "
#~ "réglages ont prévu que le texte sera mis en forme en HTML, vous pouvez "
#~ "enrichir sa présentation. Pour cela, sélectionnez un bloc de texte et "
#~ "cliquez sur une des icônes de la barre de mise en forme."

#~ msgid ""
#~ "Enter the recipient's name on the top left side. As soon as you typed the "
#~ "first letters, suggestions from the address books are displayed. To "
#~ "accept a recipient suggestion, click on it."
#~ msgstr ""
#~ "Saisissez le nom du destinataire en haut à gauche. À peine vous avez tapé "
#~ "quelques lettres, des suggestions tirées des carnets d'adresses vous sont "
#~ "faites. Pour accepter une suggestion de destinataire, cliquez dessus."

#~ msgid "Enter the subject on the right side of the recipient."
#~ msgstr "Saisissez le sujet à droite du destinataire."

#~ msgid ""
#~ "Enter the subject, the start and the end date of the appointment. Other "
#~ "details are optional."
#~ msgstr ""
#~ "Saisissez le sujet ainsi que la de début et de fin du rendez-vous. Les "
#~ "autres détails sont facultatifs."

#~ msgid "Enter the subject, the start date, and a description."
#~ msgstr "Saisissez le sujet, la date de début et une description."

#~ msgid "Enter visible text"
#~ msgstr "Saisir le texte qui sera affiché"

#~ msgid "Entering billing information"
#~ msgstr "Saisir des informations de facturation"

#~ msgid "Entering the E-Mail text"
#~ msgstr "Saisir le texte du message"

#~ msgid "Entering the data"
#~ msgstr "Saisir les données"

#~ msgid "Entering the recipient's name"
#~ msgstr "Saisir le nom du destinataire"

#~ msgid "Entering the subject"
#~ msgstr "Saisir le sujet"

#~ msgid "Entire thread"
#~ msgstr "Fil de discussion entier"

#~ msgid "Envelope"
#~ msgstr "Enveloppe"

#~ msgid "Exception caught: "
#~ msgstr "Exception reçue : "

#~ msgid "Existing shares"
#~ msgstr "Partages existants"

#~ msgid "Exit Fullscreen"
#~ msgstr "Sortir du mode plein écran"

#~ msgid "Extended view"
#~ msgstr "Vue étendue"

#~ msgctxt "help"
#~ msgid "External E-Mail Accounts"
#~ msgstr "Comptes de courriel externes"

#~ msgid "Facebook"
#~ msgstr "Facebook"

#~ msgid "Facebook reported an error:"
#~ msgstr "Facebook a signalé une erreur :"

#~ msgid "Failure! Please refresh."
#~ msgstr "Échec : veuillez actualiser l'affichage."

#~ msgctxt "app"
#~ msgid "Favorite timezone"
#~ msgstr "Fuseau horaire favori"

#~ msgid "Fax (business)"
#~ msgstr "Fax (professionnel)"

#~ msgid "Fax (other)"
#~ msgstr "Fax (autre)"

#~ msgid "Fax (private)"
#~ msgstr "Fax (privé)"

#~ msgid "File name:"
#~ msgstr "Nom de fichier :"

#~ msgid "File names must not be empty"
#~ msgstr "Les noms de fichiers ne doivent pas être vides"

#~ msgid "File names must not contain slashes"
#~ msgstr "Les noms de fichiers ne doivent pas contenir de barres obliques"

#~ msgid "File versions"
#~ msgstr "Versions de fichier"

#~ msgid "Filename"
#~ msgstr "Nom de fichier"

#~ msgid "Filename, double click to rename"
#~ msgstr "Nom de fichier, faites un double clic pour le renommer"

#~ msgctxt "app"
#~ msgid "Files"
#~ msgstr "Fichiers"

#~ msgid "Files View"
#~ msgstr "Vue sur les fichiers"

#~ msgid "Finish tour"
#~ msgstr "Terminer la visite guidée"

#, fuzzy
#~| msgid "Fit to screen width"
#~ msgid "Fit to screen height"
#~ msgstr "Adapter à la largeur de l'écran"

#~ msgid "Folder names must not contain slashes"
#~ msgstr "Les noms de dossiers ne doivent pas contenir de barres obliques"

#~ msgid "Folder settings"
#~ msgstr "Réglages du dossier"

#~ msgid "Folder tree"
#~ msgstr "Arborescence des dossiers"

#~ msgid ""
#~ "For security reasons, all account passwords are encrypted with your "
#~ "primary account password. If you change your primary password, your "
#~ "external accounts might stop working. In this case, you can use your old "
#~ "password to recover all account passwords:"
#~ msgstr ""
#~ "Pour des raisons de sécurité, tous les mots de passe des comptes sont "
#~ "chiffrés à l'aide de votre mot de passe principal. Si vous changez votre "
#~ "mot de passe principal, vos comptes externes pourraient cesser de "
#~ "fonctionner. Dans ce cas, vous pouvez utiliser votre ancien mot de passe "
#~ "pour récupérer tous les mots de passe des comptes :"

#~ msgid "Format emails as:"
#~ msgstr "Mettre en forme les messages :"

#~ msgid "Forward emails as:"
#~ msgstr "Transférer les messages :"

#, fuzzy
#~| msgid "Freelancer"
#~ msgid "France"
#~ msgstr "Travailleur indépendant"

#, fuzzy
#~| msgid "French"
#~ msgid "French Guiana"
#~ msgstr "Français"

#~ msgid "Friday"
#~ msgstr "Vendredi"

#~ msgid "Fullscreen"
#~ msgstr "Plein écran"

#~ msgid "Further down you can add attachments to the appointment."
#~ msgstr "Plus bas, vous pouvez joindre des pièces au rendez-vous."

#~ msgid "Further functions"
#~ msgstr "Autres fonctionnalités"

#~ msgid "Further information"
#~ msgstr "Pour plus d'informations"

#, fuzzy
#~| msgid "German"
#~ msgid "Germany"
#~ msgstr "Allemand"

#~ msgid "Get started here!"
#~ msgstr "Faites vos premiers pas ici !"

#~ msgid "Go to page"
#~ msgstr "Aller en page"

#~ msgid "Good evening"
#~ msgstr "Bonsoir"

#~ msgid "Good morning"
#~ msgstr "Bonjour"

#, fuzzy
#~| msgid "Green"
#~ msgid "Greece"
#~ msgstr "Vert"

#, fuzzy
#~| msgid "Green"
#~ msgid "Greenland"
#~ msgstr "Vert"

#~ msgid "Grey"
#~ msgstr "Gris"

#~ msgid "Guidance"
#~ msgstr "Guide"

#~ msgid "H-split view"
#~ msgstr "Vue divisée horizontalement"

#, fuzzy
#~| msgid "Waiting"
#~ msgid "Haiti"
#~ msgstr "En attente"

#~ msgid "Halo view"
#~ msgstr "Vue en halo"

#~ msgid "Heading"
#~ msgstr "En-tête"

#~ msgid "Hello"
#~ msgstr "Bonjour"

#~ msgid "Here is what %s knows about %s:"
#~ msgstr "Voici ce que %s sait au sujet de %s :"

#~ msgid "Hi!<br><br>%1$s shares a publication with you:<br>%2$s"
#~ msgstr "Bonjour !<br><br>%1$s partage une publication avec vous :<br>%2$s"

#~ msgid "Hide QR code"
#~ msgstr "Masquer le code QR"

#~ msgid "Hide advanced filters"
#~ msgstr "Masquer les filtres avancés"

#~ msgid "Hide all notifications"
#~ msgstr "Masquer toutes les notifications"

#~ msgid "Hide all notifications for new mails."
#~ msgstr "Masquer toutes les notifications de nouveaux courriels."

#~ msgid "Hide comments"
#~ msgstr "Masquer les commentaires"

#~ msgid "Hide conflicts"
#~ msgstr "Masquer les conflits"

#~ msgid "Hide side panel"
#~ msgstr "Masquer le panneau latéral"

#~ msgctxt "address"
#~ msgid "Home"
#~ msgstr "Privé"

#~ msgid "How the settings are organized"
#~ msgstr "Comment les réglages sont organisés"

#~ msgid "IMAP folder subscription"
#~ msgstr "Abonnement à un dossier IMAP"

#~ msgid "IMAP login"
#~ msgstr "Identifiant IMAP"

#~ msgid "IMAP port"
#~ msgstr "Port IMAP"

#~ msgid "IMAP secure"
#~ msgstr "IMAP sécurisé"

#~ msgid "IMAP server"
#~ msgstr "Serveur IMAP"

#~ msgid "Icon view"
#~ msgstr "Vue sous forme d'icônes"

#~ msgid ""
#~ "If a folder contains images, you can display a slideshow. To do so click "
#~ "on Slideshow on the upper right side."
#~ msgstr ""
#~ "Si un dossier contient des images, vous pouvez afficher un diaporama. "
#~ "Pour cela, cliquez en haut à droite."

#~ msgid ""
#~ "If you no longer want to display a tile, click the cross on the upper "
#~ "right side."
#~ msgstr ""
#~ "Si vous ne souhaitez plus continuer à afficher un pavé, cliquez sur la "
#~ "croix en haut à droite."

#~ msgid "Import into"
#~ msgstr "Importer dans"

#~ msgid "In %s hours:"
#~ msgstr "Dans %s heures :"

#~ msgid "In %s milliseconds:"
#~ msgstr "Dans %s millisecondes :"

#~ msgid "In %s minutes:"
#~ msgstr "Dans %s minutes :"

#~ msgid "In %s seconds:"
#~ msgstr "Dans %s secondes :"

#~ msgid "In %s weeks:"
#~ msgstr "Dans %s semaines :"

#~ msgid ""
#~ "In case of new notifications, e.g. appointment invitations, the info area "
#~ "is opened on the right side."
#~ msgstr ""
#~ "Lorsqu'il y a de nouvelles notifications, par exemple des invitations à "
#~ "des rendez-vous, la zone d'informations s'ouvre sur la droite."

#~ msgid ""
#~ "In order to edit multiple E-Mails at once, enable the checkboxes on the "
#~ "left side of the E-Mails. If the checkboxes are not displayed, click the "
#~ "icon on the bottom left side."
#~ msgstr ""
#~ "Pour modifier plusieurs courriels à la fois, cochez les cases à gauche de "
#~ "ceux-ci. Si jamais les cases à cocher ne sont pas affichées, cliquez sur "
#~ "l'icône en bas à gauche."

#~ msgid ""
#~ "In the Details section at the bottom right side you can enter billing "
#~ "information."
#~ msgstr ""
#~ "Dans la section « Détails » en bas à droite, vous pouvez saisir des "
#~ "informations de facturation."

#~ msgid ""
#~ "In the Icons view you can see the files of the selected folder in the "
#~ "display area."
#~ msgstr ""
#~ "Dans la vue en icônes, vous pouvez voir les fichiers du dossier "
#~ "sélectionné dans la zone d'affichage."

#~ msgid "Inbox Tabs"
#~ msgstr "Onglets de boîte de réception"

#~ msgid "Inbox tabs"
#~ msgstr "Onglets boîte de réception"

#~ msgid "Incoming Notification Mails"
#~ msgstr "Messages de notification entrants"

#, fuzzy
#~| msgid "Undone"
#~ msgid "Indonesia"
#~ msgstr "Défait"

#~ msgid "Info area"
#~ msgstr "Zone d'informations"

#~ msgid "Insert/Edit Hyperlink"
#~ msgstr "Insérer ou modifier un lien hypertexte"

#~ msgid "Internal Error"
#~ msgstr "Erreur interne"

#~ msgid ""
#~ "Internet Explorer 9 does not support attachment uploads. Please upgrade "
#~ "to Internet Explorer 10."
#~ msgstr ""
#~ "Internet Explorer 9 ne prend pas en charge les téléchargements de pièces "
#~ "jointes. Veuillez le mettre à jour en Internet Explorer 10."

#~ msgid ""
#~ "Internet Explorer 9 does not support file uploads. Please upgrade to "
#~ "Internet Explorer 10."
#~ msgstr ""
#~ "Internet Explorer 9 ne prend pas en charge les téléchargements de "
#~ "fichiers. Veuillez le mettre à jour en Internet Explorer 10."

#~ msgid "Interval of the reminder in minutes"
#~ msgstr "Intervalle entre deux rappels en minutes"

#~ msgid "Invalid data"
#~ msgstr "Données invalides"

#~ msgid ""
#~ "Invite people via email. Every recipient will get an individual link to "
#~ "access the shared files."
#~ msgstr ""
#~ "Inviter des personnes par courriel. Chaque destinataire recevra un lien "
#~ "individuel lui permettant d'accéder aux fichiers partagés."

#~ msgid "Inviting other participants"
#~ msgstr "Inviter d'autres participants"

#~ msgid "Item List"
#~ msgstr "Liste des éléments"

#~ msgid "Items without a file can not be opened."
#~ msgstr "Les éléments sans fichier associé ne peuvent pas être ouverts."

#, fuzzy
#~| msgid "Due on %1$s"
#~ msgid "Just open %1$s"
#~ msgstr "Arrive à échéance le %1$s"

#~ msgid "Keep the draft."
#~ msgstr "Conserver le brouillon."

#~ msgid "Label"
#~ msgstr "Étiquette"

#~ msgid "Last Modified:"
#~ msgstr "Dernière modification :"

#~ msgid "Last modified"
#~ msgstr "Dernière modification"

#~ msgid "Launching an app"
#~ msgstr "Lancer une application"

#, fuzzy
#~ msgid "Leave Presentation"
#~ msgstr "Invitations à des tâches"

#~ msgid "Leave messages on server"
#~ msgstr "Laisser les messages sur le serveur"

#~ msgid "Liked a link: %s"
#~ msgstr "Lien passé en « J'aime ça » : %1$s"

#, fuzzy
#~ msgid "Line wrap when sending text mails after"
#~ msgstr "Lors de l'envoi de courriels de texte, aller à la ligne après "

#, fuzzy
#~ msgid "Line wrap when sending text mails after how much characters"
#~ msgstr "Lors de l'envoi de courriels de texte, aller à la ligne après "

#~ msgid "Line wrap when sending text mails after: "
#~ msgstr "Lors de l'envoi de courriels de texte, aller à la ligne après : "

#~ msgid "Load Error"
#~ msgstr "Erreur de chargement"

#~ msgid "Load all mails. This might take some time."
#~ msgstr "Charger tous les messages. Cela peut prendre du temps."

#~ msgid "Login"
#~ msgstr "Connexion"

#~ msgid "Login must not be empty."
#~ msgstr "Le nom d'utilisateur ne doit pas être vide."

#~ msgid "Logout now"
#~ msgstr "Déconnexion maintenant"

#, fuzzy
#~| msgid "March"
#~ msgid "Mac"
#~ msgstr "Mars"

#~ msgid "Mail Details"
#~ msgstr "Détails du message"

#~ msgid "Mail Thread Details"
#~ msgstr "Détails du fil de discussion"

#~ msgid "Mail and Social Accounts"
#~ msgstr "Comptes de courrier et sur les réseaux sociaux"

#~ msgid "Mail text"
#~ msgstr "Texte du message"

#~ msgid "Mail was not imported, only .eml files are supported."
#~ msgstr ""
#~ "Le courrier n'a pas été importé, seuls les fichiers .eml sont reconnus."

#~ msgid "Mailfilter created"
#~ msgstr "Filtre de courrier créé"

#~ msgid "Mailfilter updated"
#~ msgstr "Filtre de courrier mis à jour"

#~ msgid "Main window"
#~ msgstr "Fenêtre principale"

#~ msgid "Manage applications"
#~ msgstr "Gérer les applications"

#~ msgctxt "help"
#~ msgid "Managing E-Mail messages"
#~ msgstr "Gérer les messages électroniques"

#~ msgid "Mark as"
#~ msgstr "Marquer comme"

#~ msgid "Mark read"
#~ msgstr "Marquer comme lu"

#~ msgid "Mark unread"
#~ msgstr "Marquer comme non lu"

#~ msgid "Mediaplayer"
#~ msgstr "Lecteur multimédia"

#~| msgid "Mark as read"
#~ msgid "Message is read"
#~ msgstr "Le message est lu"

#~ msgid "Mobile"
#~ msgstr "Tél. portable"

#~ msgid "Mobile device settings:"
#~ msgstr "Réglages du périphérique portable :"

#~ msgid "Modified by"
#~ msgstr "Modifié par"

#~ msgid "Monday"
#~ msgstr "Lundi"

#~ msgid "Month View"
#~ msgstr "Vue du mois"

#, fuzzy
#~| msgid "Months"
#~ msgid "Montserrat"
#~ msgstr "Mois"

#~ msgid "More zoom settings"
#~ msgstr "Plus de réglages de zoom"

#, fuzzy
#~| msgid "Apply to all subfolders"
#~ msgid "Move all mails from a sender"
#~ msgstr "Appliquer à tous les sous-dossiers"

#~ msgid "Moving mails ... This may take a few seconds."
#~ msgstr ""
#~ "Déplacement des messages en cours. Cela peut prendre quelques secondes."

#~ msgid "N/A"
#~ msgstr "N/D"

#~ msgid "Name already taken"
#~ msgstr "Ce nom est déjà pris"

#~ msgid "Name for group of feeds"
#~ msgstr "Nom du groupe de flux"

#~ msgid "Name of feed"
#~ msgstr "Nom du flux"

#~ msgid "Names and email addresses"
#~ msgstr "Noms et adresses de courrier électronique"

#~ msgid "Navigation bar"
#~ msgstr "Barre de navigation"

#~ msgid "Network Problems"
#~ msgstr "Problèmes réseau"

#, fuzzy
#~| msgid "New calendar"
#~ msgid "New Caledonia"
#~ msgstr "Nouvel agenda"

#~ msgid "New Mail from %1$s %2$s. Press [enter] to open"
#~ msgstr "Nouveau courriel de %1$s %2$s. Appuyez sur [Entr] pour l'ouvrir"

#, fuzzy
#~| msgid "New calendar"
#~ msgid "New Zealand"
#~ msgstr "Nouvel agenda"

#~ msgid "New objects icon"
#~ msgstr "L'indicateur de nouveaux objets"

#~ msgid "New office document"
#~ msgstr "Nouveau document bureautique"

#~ msgid "New private calendar"
#~ msgstr "Nouvel agenda privé"

#~ msgid "New private folder"
#~ msgstr "Nouveau dossier privé"

#~ msgid "New public folder"
#~ msgstr "Nouveau dossier public"

#~ msgid "New publication"
#~ msgstr "Nouvelle publication"

#~ msgid "New subfolder"
#~ msgstr "Nouveau sous-dossier"

#~ msgid "Next birthdays"
#~ msgstr "Prochains anniversaires"

#~ msgid "No appointments found for \"%s\""
#~ msgstr "Aucun rendez-vous trouvé pour « %s »"

#~ msgid "No downloads available"
#~ msgstr "Pas de téléchargements disponibles"

#~ msgid "No file selected for upload."
#~ msgstr "Pas de fichier à télécharger sélectionné."

#~ msgid "No items were found. Please adjust currently used facets."
#~ msgstr ""
#~ "Aucun élément trouvé. Veuillez ajuster les facettes en cours "
#~ "d'utilisation."

#~ msgid "No mails"
#~ msgstr "Pas de messages"

#~ msgid "No mails at all!"
#~ msgstr "Pas de courrier."

#~ msgid "No mails found for \"%s\""
#~ msgstr "Pas de courriels trouvés pour « %s »"

#~ msgid "No mails in this folder"
#~ msgstr "Pas de messages dans ce dossier"

#~ msgid "No matching templates on this Server"
#~ msgstr "Pas de modèles correspondants sur ce serveur"

#~ msgid "No wall posts yet."
#~ msgstr "Pas de messages sur le mur pour le moment."

#~ msgid "No, only move selected message(s)"
#~ msgstr "Non, ne déplacer que les messages sélectionnés"

#~ msgid "Normal"
#~ msgstr "Normale"

#, fuzzy
#~| msgid "Forward"
#~ msgid "Norway"
#~ msgstr "Transférer"

#~ msgid "Not yet confirmed"
#~ msgstr "Pas encore confirmé"

#~ msgid "Note that some of the tabs can not be disabled."
#~ msgstr "Remarquez que certains des onglets ne peuvent être désactivés."

#~ msgid "Note: The vCard format cannot contain distribution lists"
#~ msgstr ""
#~ "Remarque : le format vCard ne peut pas contenir de listes de diffusion"

#~ msgid "Nothing in your newsfeed."
#~ msgstr "Rien dans votre flux d'actualité."

#~ msgid "Off"
#~ msgstr "Désactivé"

#~ msgid "On %s %s each %s. months"
#~ msgstr "Chaque %sème %s tous les %s mois"

#~ msgid "On %s %s every month"
#~ msgstr "Chaque %sème %s du mois"

#~ msgid "On %s %s in %s"
#~ msgstr "Le %s %s de %s"

#~ msgid "On %s. day every %s. month"
#~ msgstr "Chaque %sème jour tous les %s mois"

#~ msgid "On %s. day every month"
#~ msgstr "Chaque %sème jour du mois"

#~ msgid "On new notifications except mails"
#~ msgstr "Lors de nouvelles notifications, sauf celles des courriels"

#~ msgid "One item was found."
#~ msgid_plural "%1$s items were found."
#~ msgstr[0] "Un élément trouvé."
#~ msgstr[1] "%1$s éléments trouvés."

#~ msgid "Only show widget summary on mobile devices"
#~ msgstr ""
#~ "Afficher uniquement le résumé des composants graphiques sur les "
#~ "périphériques portables"

#, fuzzy
#~| msgid "Open"
#~ msgid "Open "
#~ msgstr "Ouvrir"

#~ msgid "Open in new tab"
#~ msgstr "Ouvrir dans un nouvel onglet"

#~ msgid "Opening E-Mail threads"
#~ msgstr "Ouvrir des fils de discussion"

#~ msgid "Opening or closing the folder tree"
#~ msgstr "Ouvrir ou fermer l'arborescence des dossiers"

#~ msgid "Opening the E-Mail settings"
#~ msgstr "Accéder aux réglages du courriel"

#~ msgid "Opening the settings"
#~ msgstr "Accéder aux réglages"

#~ msgid "Overdue Task. %1$s %2$s. Press [enter] to open"
#~ msgstr "Tâche en retard. %1$s %2$s. Appuyez sur [Entr] pour l'ouvrir"

#~ msgid "Page number"
#~ msgstr "Numéro de la page"

#, fuzzy
#~| msgid "Distance"
#~ msgid "Pakistan"
#~ msgstr "Distance"

#, fuzzy
#~ msgid "Pause Presentation"
#~ msgstr "Invitations à des tâches"

#~ msgid "Permanently remove deleted emails?"
#~ msgstr "Effacer définitivement les messages supprimés ?"

#, fuzzy
#~| msgid "Permissions"
#~ msgid "Permissions for"
#~ msgstr "Droits"

#, fuzzy
#~| msgid "Permissions"
#~ msgid "Permissions: %1$s"
#~ msgstr "Droits"

#~ msgid "Phone (private)"
#~ msgstr "Tél. (privé)"

#~ msgid "Phone alt"
#~ msgstr "Téléphone 2"

#~ msgid "Please ask me every time"
#~ msgstr "Veuillez me demander à chaque fois"

#~ msgid "Please enter a correct number."
#~ msgstr "Veuillez saisir un nombre valide."

#~ msgid "Please enter a valid date."
#~ msgstr "Veuillez saisir une date valide."

#~ msgid "Please enter an feed-url."
#~ msgstr "Veuillez saisir une URL de flux."

#~ msgid ""
#~ "Please feel free to rename tabs to better match your needs. Use "
#~ "checkboxes to enable or disable specific tabs."
#~ msgstr ""
#~ "N'hésitez pas à renommer les onglets afin qu'ils satisfassent vos "
#~ "besoins. Utilisez les cases à cocher pour activer ou désactiver certains "
#~ "onglets."

#, fuzzy
#~| msgid "Portal"
#~ msgid "Portugal"
#~ msgstr "Portail"

#, fuzzy
#~ msgid "Presenter Navigation"
#~ msgstr "Invitations à des tâches"

#~ msgid "Press [enter] to close this alertbox."
#~ msgstr "Appuyez sur [Entr] pour fermer cette boîte d'alerte."

#~ msgid "Press [enter] to jump to the facebook stream."
#~ msgstr "Appuyez sur [Entr] pour passer au flux Facebook."

#~ msgid "Press [enter] to open"
#~ msgstr "Appuyez sur [Entrée] pour passer à "

#~ msgid "Press [enter] to select a time when you want to be reminded again"
#~ msgstr ""
#~ "Appuyez sur [Entr] pour choisir l'heure à laquelle vous souhaitez qu'on "
#~ "vous le rappelle à nouveau."

#~ msgid "Prev"
#~ msgstr "Préc"

#, fuzzy
#~ msgid "Preview pane"
#~ msgstr "Vue d'ensemble"

#~ msgid "Privacy Notice"
#~ msgstr "Mention de confidentialité"

#~ msgid "Publication"
#~ msgstr "Publication"

#~ msgid "Publication created"
#~ msgstr "Publication créée"

#~ msgid "Publication has been added"
#~ msgstr "La publication a été ajoutée"

#~ msgid "Publications must have a name"
#~ msgstr "Les publications doivent comporter un nom"

#~ msgid "Publish"
#~ msgstr "Publier"

#~ msgid "Publish folder"
#~ msgstr "Publier le dossier"

#~ msgid "Publish item"
#~ msgstr "Publier l'élément"

#~ msgid ""
#~ "Rating %1$d of %2$d. Press Enter to confirm or use the left and right "
#~ "arrowkeys to adjust your rating."
#~ msgstr ""
#~ "Note de %1$d sur %2$d. Appuyez sur Entrée pour confirmer, ou utilisez les "
#~ "flèches gauche et droite pour ajuster votre notation."

#, fuzzy
#~| msgid "Page %1$d of %2$d"
#~ msgid "Rating %1$d of 5"
#~ msgstr "Page %1$d sur %2$d"

#~ msgid "Read Only Mode"
#~ msgstr "Mode lecture seulement"

#~ msgid "Read-only mode"
#~ msgstr "Mode lecture seulement"

#~ msgid "Reading the details"
#~ msgstr "Lire les détails"

#~ msgid "Recurring tasks need a valid end date."
#~ msgstr "Les tâches répétitives ont besoin d'une date de fin valable."

#~ msgid "Remove facet"
#~ msgstr "Supprimer la facette"

#~ msgid "Remove from recipient list"
#~ msgstr "Supprimer de la liste des destinataires"

#~ msgid "Reply to"
#~ msgstr "Répondre à"

#~ msgid "Reset"
#~ msgstr "Réinitialiser"

#~ msgid "Resource name"
#~ msgstr "Nom de la ressource"

#, fuzzy
#~| msgid "Never"
#~ msgid "Revert"
#~ msgstr "Jamais"

#, fuzzy
#~| msgid "Text"
#~ msgid "Rich Text"
#~ msgstr "Texte"

#, fuzzy
#~ msgid "Right"
#~ msgstr "ce soir"

#~ msgid "Running applications"
#~ msgstr "Applications en cours d'exécution"

#, fuzzy
#~| msgid "RSS"
#~ msgid "SMS"
#~ msgstr "RSS"

#~ msgid "SMTP login"
#~ msgstr "Identifiant SMTP"

#~ msgid "SMTP port"
#~ msgstr "Port SMTP"

#~ msgid "SMTP secure"
#~ msgstr "SMTP sécurisé"

#~ msgid "SMTP server"
#~ msgstr "Serveur SMTP"

#~ msgid "Saturday"
#~ msgstr "Samedi"

#~ msgid "Save in file store"
#~ msgstr "Enregistrer dans le dépôt de fichiers"

#~ msgid "Save to Drive"
#~ msgstr "Enregistrer dans Drive"

#~ msgid "Saved in"
#~ msgstr "Enregistré dans"

#~ msgid "Saving attachment to Drive"
#~ msgid_plural "Saving attachments to Drive"
#~ msgstr[0] "Enregistrement en cours de la pièce jointe dans Drive"
#~ msgstr[1] "Enregistrement en cours des pièces jointes dans Drive"

#~ msgid "Saving latest changes ..."
#~ msgstr "Enregistrement des dernières modifications en cours…"

#~ msgid "Search Options"
#~ msgstr "Options de recherche"

#~ msgid "Search here"
#~ msgstr "Chercher ici"

#~ msgid "Search within application"
#~ msgstr "Chercher dans l'application"

#~ msgid "Searched in"
#~ msgstr "Cherché dans"

#~ msgid "Searched in all folders"
#~ msgstr "Cherché dans tous les dossiers"

#~ msgid "Searching for objects"
#~ msgstr "Chercher des objets"

#~ msgid "Select Folder"
#~ msgstr "Choisir un dossier"

#~ msgid "Select Image File"
#~ msgstr "Choisissez le fichier image"

#~ msgid "Select none"
#~ msgstr "Ne rien sélectionner"

#~ msgid "Select page"
#~ msgstr "Sélectionner la page"

#~ msgid "Selected message was moved successfully."
#~ msgid_plural "Selected messages has been moved successfully."
#~ msgstr[0] "Le message sélectionné a été convenablement déplacé."
#~ msgstr[1] "Les messages sélectionnés ont été convenablement déplacés."

#~ msgid "Send as mail"
#~ msgstr "Envoyer en tant que courriel"

#~ msgid "Send feedback"
#~ msgstr "Envoyer mes impressions"

#~ msgid "Sender"
#~ msgstr "Expéditeur"

#~ msgid "Sending an E-Mail to a contact"
#~ msgstr "Envoyer un courriel à un contact"

#~ msgid "Sending the E-Mail"
#~ msgstr "Envoyer le message"

#~ msgid "Server Error"
#~ msgstr "Erreur de serveur"

#~ msgid "Set as default"
#~ msgstr "Utiliser comme valeur par défaut"

#~ msgid "Share link by email"
#~ msgstr "Partager le lien par courriel"

#, fuzzy
#~ msgctxt "owner"
#~ msgid "Shared by: %1$s"
#~ msgstr "Cherché : %1$d"

#~ msgid ""
#~ "Should all other past and future messages from %1$s also be moved to %2$s?"
#~ msgstr ""
#~ "Les autres messages passés et futurs de %1$s devront-ils également être "
#~ "déplacés vers %2$s?"

#~ msgid ""
#~ "Should only the current message or all messages of the sender be moved"
#~ msgstr ""
#~ "Ne déplacer que le message actuel ou l'ensemble des messages de "
#~ "l'expéditeur"

#~ msgid "Show QR code"
#~ msgstr "Afficher le code QR"

#~ msgid "Show Tabs for inbox"
#~ msgstr "Afficher les onglets de boîte de réception"

#~ msgid "Show all mails. Note: Mails are no longer grouped by conversation."
#~ msgstr ""
#~ "Afficher tous les messages. Remarque : les messages ne sont plus "
#~ "regroupés par conversation."

#~ msgid "Show all my appointments from all calendars"
#~ msgstr "Afficher tous mes rendez-vous provenant de tous les agendas"

#~ msgctxt "plural"
#~ msgid "Show attachment"
#~ msgid_plural "Show attachments"
#~ msgstr[0] "Afficher la pièce jointe"
#~ msgstr[1] "Afficher les pièces jointes"

#, fuzzy
#~| msgid "Show comments"
#~ msgid "Show chevron day"
#~ msgstr "Afficher les commentaires"

#~ msgid "Show comments"
#~ msgstr "Afficher les commentaires"

#~ msgid "Show contacts from administrator group"
#~ msgstr "Afficher les contacts du groupe administrateur"

#~ msgid "Show file"
#~ msgstr "Afficher le fichier"

#~ msgid "Show first page"
#~ msgstr "Afficher la première page"

#~ msgid "Show last page"
#~ msgstr "Afficher la dernière page"

#~ msgid "Show legal information"
#~ msgstr "Afficher les informations légales"

#~ msgid "Show message size"
#~ msgstr "Afficher la taille du message"

#~ msgid "Show more"
#~ msgstr "Afficher plus"

#~ msgid "Show more comments"
#~ msgstr "Afficher plus de commentaires"

#~ msgid "Show more..."
#~ msgstr "Afficher plus…"

#~ msgid "Show original publication"
#~ msgstr "Afficher la publication d'origine"

#~ msgid "Show side panel"
#~ msgstr "Afficher le panneau latéral"

#~ msgid "Show strack trace"
#~ msgstr "Afficher la trace d'erreurs"

#~ msgid "Show version history"
#~ msgstr "Afficher l'historique des versions"

#, fuzzy
#~ msgid "Show/hide folder"
#~ msgstr "Déplacer le dossier"

#~ msgid "Sidebar"
#~ msgstr "Barre latérale"

#~ msgid "Signature"
#~ msgstr "Signature"

#~ msgid "Signature position"
#~ msgstr "Emplacement de la signature"

#~ msgid "Signature text"
#~ msgstr "Texte de la signature"

#~ msgid "Signing out"
#~ msgstr "Vous déconnecter"

#~ msgid "Simple Pad"
#~ msgstr "Bloc-notes simple"

#~ msgid "Skip this step"
#~ msgstr "Sauter cette étape"

#~ msgid "Slideshow"
#~ msgstr "Diaporama"

#, fuzzy
#~| msgid "Smartphone settings:"
#~ msgid "Smartphone"
#~ msgstr "Réglages pour téléphone mobile :"

#~ msgid ""
#~ "Social accounts are only used to download contact and/or calendar data"
#~ msgstr ""
#~ "Les comptes sociaux ne sont utilisés que pour télécharger des données de "
#~ "contact ou d'agenda depuis le serveur."

#~ msgid "Someone shared a file with you"
#~ msgstr "Quelqu'un a partagé un fichier avec vous"

#~ msgid ""
#~ "Someone shared a folder with you. Would you like to subscribe those %1$s?"
#~ msgstr ""
#~ "Quelqu'un a partagé un dossier avec vous. Souhaitez-vous vous abonner à "
#~ "ces %1$s ?"

#~ msgid "Sorry, common mails couldn't be assigned automatically."
#~ msgstr ""
#~ "Navré, mais les courriels communs ne peuvent pas être assignés "
#~ "automatiquement."

#~ msgid "Sorry, failed to load the document successfully."
#~ msgstr "Désolé, le document n'a pas pu être chargé avec succès."

#, fuzzy
#~ msgid "Sorry, the audio file could not be played."
#~ msgstr "Le fichier n'a pas pu être téléchargé."

#, fuzzy
#~ msgid "Sorry, the video could not be played."
#~ msgstr "Le fichier n'a pas pu être téléchargé."

#~ msgid "Sorry, there is no preview available for this file."
#~ msgstr ""
#~ "Désolés, il n'y a pas de prévisualisation disponible pour ce fichier."

#~ msgid "Sorting your E-Mails"
#~ msgstr "Trier vos messages"

#~ msgid "Sorting your tasks"
#~ msgstr "Trier vos tâches"

#~ msgid "Spam folder"
#~ msgstr "Dossier Pourriel"

#~ msgid "Spanish"
#~ msgstr "Espagnol"

#, fuzzy
#~ msgid "Start Presentation"
#~ msgstr "Invitations à des tâches"

#~ msgid "Started %s days ago:"
#~ msgstr "Commencé il y a %s jours :"

#~ msgid "Started %s hours ago:"
#~ msgstr "Commencé il y a %s heures :"

#~ msgid "Started %s milliseconds ago:"
#~ msgstr "Commencé il y a %s millisecondes :"

#~ msgid "Started %s minutes ago:"
#~ msgstr "Commencé il y a %s minutes :"

#~ msgid "Started %s seconds ago:"
#~ msgstr "Commencé il y a %s secondes :"

#~ msgid "Started %s weeks ago:"
#~ msgstr "Commencé il y a %s semaines :"

#~ msgid "Streams"
#~ msgstr "Flux"

#~ msgid "Subreddits"
#~ msgstr "Sous-forums Reddit"

#~ msgid ""
#~ "Subscribing to items that are not delivered by another Open-Xchange "
#~ "Server (i.e. OXMF) may take some time. Example: Importing 100 contacts "
#~ "from Xing takes about 5 minutes. We are continually improving this "
#~ "functionality. Future releases will work significantly faster."
#~ msgstr ""
#~ "S'abonner à des éléments qui ne sont pas fournis par un autre serveur "
#~ "Open-Xchange (c.à.d. OXMF) peut prendre un certain temps. Par exemple, "
#~ "importer 100 contacts depuis Xing prend environ 5 minutes. Nous "
#~ "améliorons en permanence cette fonctionnalité. Les versions futures "
#~ "fonctionneront de façon sensiblement plus rapide."

#~ msgid "Such data will never be uploaded"
#~ msgstr "De telles données ne seront jamais envoyées au serveur"

#~ msgid "Sunday"
#~ msgstr "Dimanche"

#, fuzzy
#~| msgid "Your name"
#~ msgid "Suriname"
#~ msgstr "Votre nom"

#~ msgid "Synchronization to the server has been lost."
#~ msgstr "Perte de synchronisation avec le serveur."

#, fuzzy
#~| msgid "Enable"
#~ msgid "Tablet"
#~ msgstr "Activer"

#~ msgid "Task invitation. %1$s %2$s %3$s. Press [enter] to open"
#~ msgstr ""
#~ "Invitation à une tâche. %1$s %2$s %3$s. Appuyez sur [Entr] pour l'ouvrir"

#~ msgid "Task moved."
#~ msgid_plural "Tasks moved."
#~ msgstr[0] "Tâche déplacée."
#~ msgstr[1] "Tâches déplacées."

#~ msgid "Task reminder. %1$s %2$s %3$s. Press [enter] to open"
#~ msgstr "Rappel de tâche. %1$s %2$s %3$s. Appuyez sur [Entr] pour l'ouvrir"

#~ msgid "Tasks have been moved"
#~ msgstr "Les tâches ont été déplacées"

#~ msgid "Template"
#~ msgstr "Modèle"

#~ msgid "Text 1"
#~ msgstr "Texte 1"

#~ msgid "Text 2"
#~ msgstr "Texte 2"

#~ msgid "Text format"
#~ msgstr "Format du texte"

#~ msgid "Text:"
#~ msgstr "Texte :"

#~ msgctxt "help"
#~ msgid "The E-Mail Components"
#~ msgstr "Les composants du message"

#~ msgctxt "help"
#~ msgid "The Files Components"
#~ msgstr "Les composants des fichiers"

#~ msgid "The Icons view"
#~ msgstr "La vue sous forme d'icônes"

#~ msgid "The Icons view displays an icon for each file."
#~ msgstr "La vue sous forme d'icônes affiche une icône pour chaque fichier."

#~ msgid "The List view"
#~ msgstr "La vue en liste"

#~ msgid ""
#~ "The List view shows a sidebar with appointments and a display area with "
#~ "the data of the selected appointment. This view corresponds to the view "
#~ "in E-Mail and Contacts."
#~ msgstr ""
#~ "La vue en liste montre les rendez-vous dans la barre latérale et les "
#~ "données du rendez-vous sélectionné dans la zone d'affichage. Cette vue "
#~ "correspond aux vues semblables dans le courrier et dans le carnet "
#~ "d'adresses."

#~ msgid ""
#~ "The List view shows a sidebar with files and a display area with the data "
#~ "of the selected file. This view corresponds to the views in E-Mail and "
#~ "Contacts."
#~ msgstr ""
#~ "La vue en liste présente des fichiers dans la barre latérale et les "
#~ "données du fichier sélectionné dans la zone d'affichage. Cette vue "
#~ "correspond aux vues semblables dans le courriel et le carnet d'adresses."

#~ msgid ""
#~ "The New objects icon shows the number of unread E-Mails or other "
#~ "notifications. If clicking the icon, the info area opens."
#~ msgstr ""
#~ "L'indicateur de nouveaux objets affiche le nombre de courriels non lus ou "
#~ "d'autres notifications. Si l'on clique dessus, la zone d'informations "
#~ "apparaît."

#~ msgid "The Portal"
#~ msgstr "Le portail"

#~ msgid ""
#~ "The Portal informs you about current E-Mails, appointments or social "
#~ "network news."
#~ msgstr ""
#~ "Le portail vous informe des courriels récents, des rendez-vous ou de ce "
#~ "qui se passe sur les réseaux sociaux."

#~ msgid "The calendar views display a calendar sheet with the appointments."
#~ msgstr ""
#~ "Les vues en calendrier affichent une page de calendrier avec les rendez-"
#~ "vous."

#~ msgid "The character \" \" is not allowed."
#~ msgstr "Le caractère « » n'est pas autorisé."

#~ msgid ""
#~ "The display area shows an object's content. At the top of the display "
#~ "area you will find functions for e.g. moving or deleting objects."
#~ msgstr ""
#~ "La zone d'affichage affiche le contenu d'un objet. En haut de la zone "
#~ "d'affichage, vous trouverez des fonctionnalités permettant par exemple de "
#~ "déplacer ou de supprimer des objets."

#~ msgid "The document is protected by a password."
#~ msgstr "Le document est protégé par un mot de passe."

#~ msgid "The email address %1$s is already in the list"
#~ msgstr "L'adresse de courrier électronique %1$s figure déjà dans la liste"

#~ msgid ""
#~ "The file \"%1$s\" cannot be uploaded because it exceeds the quota limit "
#~ "of %2$s"
#~ msgstr ""
#~ "Le fichier « %1$s » ne peut pas être téléchargé car il excède le quota de "
#~ "%2$s"

#~ msgid "The file is available at %1$s"
#~ msgstr "Le fichier est disponible à l'adresse %1$s"

#~ msgid "The folder is available at %1$s"
#~ msgstr "Le dossier est disponible à l'adresse %1$s"

#~ msgid "The folder path"
#~ msgstr "Le chemin du dossier"

#~ msgid "The following actions apply to all messages (%1$d) in this folder:"
#~ msgstr ""
#~ "Les actions suivantes s'appliquent à tous les messages (%1$d) contenus "
#~ "dans ce dossier :"

#~ msgid ""
#~ "The graph shows performance frequencies in percent. Grey line shows ideal "
#~ "performance, blue line is measured performance."
#~ msgstr ""
#~ "Le graphique montre les fréquences de performances en pourcentages. La "
#~ "ligne grise montre les performances idéales, la ligne bleue les "
#~ "performances mesurées."

#~ msgid ""
#~ "The icon at the bottom right side helps you sort your tasks. Click the "
#~ "icon to get a list of sort criteria."
#~ msgstr ""
#~ "L'icône en bas à droite vous aide à trier vos tâches. Cliquez dessus pour "
#~ "obtenir une liste de critères de tri."

#~ msgid ""
#~ "The icon on the bottom right side helps you sort your E-Mails. Click the "
#~ "icon to get a list of sort criteria."
#~ msgstr ""
#~ "L'icône en bas à droite vous permet de trier vos courriels. Cliquez "
#~ "dessus pour faire apparaître une liste des critères de tri."

#~ msgid ""
#~ "The next step is allowing this system to access your %s account for you."
#~ msgstr ""
#~ "L'étape suivante consiste à autoriser ce système à accéder à votre compte "
#~ "%s."

#~ msgid "The notification area is closed"
#~ msgstr "La zone de notification est fermée"

#~ msgid "The number of recipients is limited to %1$s recipients per field"
#~ msgstr ""
#~ "Le nombre de destinataires est limité à %1$s destinataires par champ."

#~ msgid ""
#~ "The number on the right side of the E-Mail subject corresponds to the "
#~ "number of E-Mails in a thread. To open the thread, click on the number."
#~ msgstr ""
#~ "Le nombre à droite du sujet d'un courriel correspond au nombre de "
#~ "messages dans son fil de discussion. Pour ouvrir ce fil de discussion, "
#~ "cliquez sur le nombre."

#~ msgid "The person %1$s is already in the list"
#~ msgstr "La personne %1$s figure déjà dans la liste"

#~ msgid "The positions of vacation notice and auto forward cannot be changed"
#~ msgstr ""
#~ "Impossible de modifier les positions des messages d'absence et du "
#~ "transfert automatique."

#~ msgid "The publication has been made available as %s"
#~ msgstr "La publication a été rendue disponible sous le nom %s"

#~ msgid "The requested email no longer exists"
#~ msgstr "Le message demandé n'existe plus"

#~ msgid ""
#~ "The settings are organized in topics. Select the topic on the left side, "
#~ "e.g Basic settings, E-Mail or My contact data."
#~ msgstr ""
#~ "Les réglages sont organisés par rubriques. Choisissez-en une sur la "
#~ "gauche, par exemple « Réglages de base », « Courrier » ou « Mes données "
#~ "de contact »."

#~ msgid ""
#~ "The settings for collecting contacts in this folder will become disabled "
#~ "when you enter the application the next time."
#~ msgstr ""
#~ "Les réglages de collecte de contacts dans ce dossier seront désactivés la "
#~ "prochaine fois que vous entrerez dans l'application."

#~ msgid ""
#~ "The shared data will be accessible to everyone on the Internet. Please "
#~ "consider, which data you want to share."
#~ msgstr ""
#~ "Tout le monde sur Internet pourra accéder aux données partagées. Veuillez "
#~ "réfléchir aux données que vous voulez partager."

#~ msgid "The tabbed inbox can be completely disabled in the mail settings."
#~ msgstr ""
#~ "L'onglet de la boîte de réception peut être complètement désactivé dans "
#~ "les réglages des courriels."

#~ msgid "This account cannot be validated"
#~ msgstr "Ce compte ne peut pas être validé"

#~ msgid "This document contains unsaved changes. Do you really want to close?"
#~ msgstr ""
#~ "Ce document comporte des modifications non enregistrées. Êtes-vous sûr de "
#~ "vouloir le refermer ?"

#~ msgid ""
#~ "This document is password protected and cannot be displayed. Please open "
#~ "it with your local PDF viewer."
#~ msgstr ""
#~ "Ce document est protégé par un mot de passe et ne peut pas être affiché. "
#~ "Veuillez l'ouvrir dans votre lecteur PDF local."

#~ msgid "This feature is deactivated"
#~ msgstr "Cette fonctionnalité est désactivée"

#~ msgid ""
#~ "This file (or folder) is shared with others. It won't be available for "
#~ "the invited guests any more."
#~ msgid_plural ""
#~ "Some files/folder are shared with others. They won't be available for the "
#~ "invited guests any more."
#~ msgstr[0] ""
#~ "Ce fichier (ou dossier) est partagé avec d'autres. Il ne sera plus "
#~ "disponible pour les personnes invitées."
#~ msgstr[1] ""
#~ "Ces fichiers / dossiers sont partagés avec d'autres. Ils ne seront plus "
#~ "disponibles pour les personnes invitées."

#~ msgid "This file has been added"
#~ msgstr "Ce fichier a été ajouté"

#~ msgid "This file has been locked"
#~ msgid_plural "These files have been locked"
#~ msgstr[0] "Ce fichier a été verrouillé"
#~ msgstr[1] "Ces fichiers ont été verrouillés"

#~ msgid "This file has been unlocked"
#~ msgid_plural "These files have been unlocked"
#~ msgstr[0] "Ce fichier a été déverrouillé"
#~ msgstr[1] "Ces fichiers ont été déverrouillés"

#~ msgid "This file has not been added"
#~ msgstr "Ce fichier n'a pas été ajouté"

#~ msgid "This file has not been locked"
#~ msgid_plural "These files have not been locked"
#~ msgstr[0] "Ce fichier n'a pas été verrouillé"
#~ msgstr[1] "Ces fichiers n'ont pas été verrouillés"

#~ msgid "This file has not been unlocked"
#~ msgid_plural "These files have not been unlocked"
#~ msgstr[0] "Ce fichier n'a pas été déverrouillé"
#~ msgstr[1] "Ces fichiers n'ont pas été déverrouillés"

#~ msgid "This file is locked by you"
#~ msgstr "Ce fichier est verrouillé par vous"

#~ msgid ""
#~ "This folder is shared with others. It won't be available for the invited "
#~ "guests any more."
#~ msgstr ""
#~ "Ce dossier est partagé est d'autres. Il ne sera plus disponible pour les "
#~ "personnes invitées."

#, fuzzy
#~| msgid "This mail has no content"
#~ msgid "This mail was moved to %1$s."
#~ msgstr "Ce message n'a pas de contenu"

#~ msgid "This may take some seconds"
#~ msgstr "Cela peut prendre quelques secondes"

#~ msgid "This message is read, press this button to mark it as unread."
#~ msgstr ""
#~ "Ce courriel est lu, appuyez sur ce bouton pour le marquer comme non lu."

#~ msgid "This message is unread, press this button to mark it as read."
#~ msgstr ""
#~ "Ce courriel est non lu, appuyez sur ce bouton pour le marquer comme lu."

#~ msgid "Thursday"
#~ msgstr "Jeudi"

#~ msgid "Tile"
#~ msgstr "Pavé"

#~ msgid "Time range for the calender view"
#~ msgstr "Intervalle de temps pour la vue en agenda"

#~ msgid "Time range for the list view"
#~ msgstr "Intervalle de temps pour la vue en liste"

#~ msgid "Time range for the team view"
#~ msgstr "Intervalle de temps pour la vue d'équipe"

#~ msgid "Timezone"
#~ msgstr "Fuseau horaire"

#~ msgctxt "title"
#~ msgid "Title"
#~ msgstr "Titre"

#~ msgid "To add further details, click on Expand form."
#~ msgstr ""
#~ "Pour ajouter d'autres détails, cliquez sur « Déployer le formulaire »."

#~ msgid ""
#~ "To change the layout, drag a tile's background to another position and "
#~ "drop it there."
#~ msgstr ""
#~ "Pour changer la disposition, faites glisser le fond d'un pavé vers un "
#~ "autre emplacement et déposez-le là."

#~ msgid ""
#~ "To compose a new E-Mail, click on the Compose new E-Mail icon at the top."
#~ msgstr ""
#~ "Pour rédiger un courrier électronique, cliquez sur l'icône « Rédiger un "
#~ "nouveau message » en haut."

#~ msgid ""
#~ "To create a new E-Mail, click the Compose new E-Mail icon at the top."
#~ msgstr ""
#~ "Pour créer un nouveau message électronique, cliquez sur l'icône « Rédiger "
#~ "un nouveau courriel » en haut."

#~ msgid ""
#~ "To create a new appointment, click the New appointment icon at the top."
#~ msgstr ""
#~ "Pour créer un nouveau rendez-vous, cliquez sur l'icône « Nouveau rendez-"
#~ "vous  » en haut."

#~ msgid "To create a new contact, click the Add contact icon on top."
#~ msgstr ""
#~ "Pour créer un nouveau contact, cliquez sur l'icône « Ajouter un contact » "
#~ "en haut."

#~ msgid "To create a new task, click the Create new task icon at the top."
#~ msgstr ""
#~ "Pour créer une nouvelle tâche, cliquez sur l'icône « Créer une nouvelle "
#~ "tâche » en haut."

#~ msgid "To create a note, click the icon at the top. Select Add note."
#~ msgstr ""
#~ "Pour créer une note, cliquez sur le bouton en haut et choisissez "
#~ "« Ajouter une note »."

#~ msgid ""
#~ "To create recurring appointments, enable Repeat. Functions for setting "
#~ "the recurrence parameters are shown."
#~ msgstr ""
#~ "Pour créer des rendez-vous qui se répètent, cochez « Répéter ». Des "
#~ "réglages s'affichent afin de permettre de régler la façon dont le rendez-"
#~ "vous se répète."

#~ msgid ""
#~ "To create recurring tasks, enable Repeat. Functions for setting the "
#~ "recurrence parameters are shown."
#~ msgstr ""
#~ "Pour créer des tâches périodiques, cochez « Répéter ». Des réglages "
#~ "s'affichent afin de permettre de régler la façon dont le tâche se répète."

#~ msgid "To create the appointment, click on Create at the upper right side."
#~ msgstr "Pour créer le rendez-vous, cliquez sur « Créer » en haut à droite."

#~ msgid "To create the task, click on Create on the upper right side."
#~ msgstr "Pour créer la tâche, cliquez sur « Créer » en haut en droite."

#~ msgid ""
#~ "To display a tile again or to display further information sources, click "
#~ "on Customize this page."
#~ msgstr ""
#~ "Pour afficher à nouveau un pavé ou pour afficher plus de sources "
#~ "d'information, cliquez sur « Personnaliser cette page »."

#~ msgid ""
#~ "To display the help or the settings, use the icons on the right side of "
#~ "the menu bar."
#~ msgstr ""
#~ "Pour afficher l'aide ou les réglages, utilisez les icônes sur la droite "
#~ "de la barre de menus."

#~ msgid ""
#~ "To edit multiple contacts at once, enable the checkboxes on the left side "
#~ "of the contacts. If the checkboxes are not displayed, click the icon on "
#~ "the bottom left side."
#~ msgstr ""
#~ "Pour modifier plusieurs contacts à la fois, cochez les cases à gauche de "
#~ "ceux-ci. Si jamais les cases à cocher ne sont pas affichées, cliquez sur "
#~ "l'icône en bas à gauche."

#~ msgid ""
#~ "To edit multiple tasks at once, enable the checkboxes at the left side of "
#~ "the tasks. If the checkboxes are not displayed, click the icon at the "
#~ "bottom left side."
#~ msgstr ""
#~ "Pour modifier plusieurs tâches à la fois, cochez les cases à gauche de "
#~ "celles-ci. Si jamais les cases à cocher ne sont pas affichées, cliquez "
#~ "sur l'icône en bas à gauche."

#~ msgid ""
#~ "To fill this area please drag and drop mails to the title of this tab."
#~ msgstr ""
#~ "Afin de remplir cette zone, veuillez glisser et déposer des courriels "
#~ "vers le titre de cet onglet."

#~ msgid ""
#~ "To invite other participants, enter their names in the field below "
#~ "Participants. To avoid appointment conflicts, click on Find a free time "
#~ "at the upper right side."
#~ msgstr ""
#~ "Pour inviter d'autres participants, saisissez leurs noms dans le champ "
#~ "sous « Participants ». Pour éviter que des rendez-vous ne se chevauchent, "
#~ "cliquez sur « Trouver un horaire libre » en haut à droite."

#~ msgid ""
#~ "To invite other participants, enter their names in the field below "
#~ "Participants. You can add documents as attachment to the task."
#~ msgstr ""
#~ "Pour inviter d'autres participants, saisissez leurs nom dans le champ en-"
#~ "dessous de « Participants ». Vous pouvez mettre des documents en pièces "
#~ "jointes à la tâche."

#~ msgid "To launch an app, click on a tile's headline."
#~ msgstr "Pour lancer une app, cliquez sur la ligne de titre du pavé."

#~ msgid ""
#~ "To launch an app, click on an entry on the top-left side of the menu bar."
#~ msgstr ""
#~ "Pour lancer une application (app), cliquez sur un des choix en haut à "
#~ "gauche, dans la barre de menus."

#~ msgid "To not miss the appointment, use the reminder functions."
#~ msgstr "Pour ne pas manquer un rendez-vous, faites-vous le rappeler."

#~ msgid "To not miss the task, use the reminder function."
#~ msgstr "Pour ne pas oublier la tâche, utilisez la fonctionnalité de rappel."

#~ msgid "To open or close the folder tree, click the Toggle folder icon."
#~ msgstr ""
#~ "Pour ouvrir ou fermer l'arborescence des dossiers, cliquez sur l'icône "
#~ "« Dossier oui/non »."

#~ msgid ""
#~ "To open the E-Mail settings, click the Gearwheel icon on the upper right "
#~ "side of the menu bar. Select Settings. Click on E-Mail on the left side."
#~ msgstr ""
#~ "Pour accéder aux réglages du courriel, cliquez sur l'icône en forme de "
#~ "roue dentée en haut à droite de la barre de menus. Choisissez "
#~ "« Réglages ». Cliquez sur « Courrier » à gauche."

#~ msgid ""
#~ "To open the help, click the System menu icon on the upper right side of "
#~ "the menu bar. Select Help."
#~ msgstr ""
#~ "Pour accéder à l'aide, cliquez sur l'icône « Menu système » en haut à "
#~ "droite de la barre de menus. Choisissez « Aide »."

#~ msgid ""
#~ "To open the settings, click the System menu icon on the upper right side "
#~ "of the menu bar. Select Settings."
#~ msgstr ""
#~ "Pour accéder aux réglages, cliquez sur l'icône « Menu système » en haut à "
#~ "droite de la barre de menus. Choisissez « Réglages »."

#~ msgid "To read the details, click on an entry in a tile."
#~ msgstr "Pour lire les détails, cliquez sur un choix dans un des pavés."

#~ msgid ""
#~ "To receive information about the sender or other recipients, open the "
#~ "Halo view by clicking on a name."
#~ msgstr ""
#~ "Pour obtenir des informations sur l'expéditeur ou sur d'autres "
#~ "destinataires, ouvrez la vue en halo en cliquant sur un nom."

#~ msgid "To search for objects, click the Toggle search icon."
#~ msgstr ""
#~ "Pour chercher des objets, cliquez sur l'icône « Recherche oui/non »."

#~ msgid ""
#~ "To select one of the views Icon or List, click the icon at the bottom of "
#~ "the toolbar."
#~ msgstr ""
#~ "Pour choisir une des vues sous forme d'icônes ou en liste, cliquez sur "
#~ "l'icône en bas de la barre d'outils."

#~ msgid ""
#~ "To select one of the views like Day, Month or List, click the Eye icon in "
#~ "the toolbar."
#~ msgstr ""
#~ "Pour choisir une des vues disponibles, comme la vue du mois, de la "
#~ "journée ou la vue en liste, cliquez sur l'icône « Œil » dans la barre "
#~ "d'outils."

#~ msgid ""
#~ "To send an E-Mail to the contact, click on an E-Mail address or on Send E-"
#~ "Mail at the top of the display area."
#~ msgstr ""
#~ "Pour envoyer un courriel à un contact, cliquez sur une adresse de "
#~ "courriel ou sur « Envoyer un courriel » en haut de la zone d'affichage."

#~ msgid "To send the E-Mail, click on Send on the upper right side."
#~ msgstr "Pour envoyer le courriel, cliquez sur « Envoyer » en haut à droite."

#~ msgid ""
#~ "To sign out, click the System menu icon on the upper right side of the "
#~ "menu bar. Select Sign out."
#~ msgstr ""
#~ "Pour  vous déconnecter, cliquez sur l'icône « Menu système » en haut à "
#~ "droite de la barre de menus. Choisissez « Se déconnecter »."

#~ msgid "To track the editing status, enter the current progress."
#~ msgstr "Pour suivre l'état d'avancement, saisissez l'avancement actuel."

#~ msgid "To upload a file, click the icon at the top. Select Upload new file."
#~ msgstr ""
#~ "Pour envoyer un fichier au serveur, cliquez sur l'icône en haut et "
#~ "choisissez « Télécharger un nouveau fichier »."

#~ msgid ""
#~ "To view further information, click on a file. The information are "
#~ "displayed in a pop-up window."
#~ msgstr ""
#~ "Pour afficher plus d'informations, cliquez sur un fichier. Les "
#~ "informations le concernant s'affichent dans une nouvelle fenêtre."

#~ msgid "Toggle checkboxes"
#~ msgstr "Inverser les cases à cocher"

#~ msgid "Toggle folder"
#~ msgstr "Dossier oui/non"

#~ msgid "Toggle options"
#~ msgstr "Afficher/cacher les options"

#~ msgid "Toggle search"
#~ msgstr "Recherche oui/non"

#~ msgid "Too many contacts in your address book."
#~ msgstr "Trop de contacts dans votre carnet d'adresses."

#~ msgid "Touchselect on/off"
#~ msgstr "Sélection par toucher activée/désactivée"

#~ msgid "Tour: Coming from OX6"
#~ msgstr "Visite guidée : si vous venez d'OX6"

#~ msgid "Tracking the editing status"
#~ msgstr "Suivre l'état d'avancement"

#~ msgid "Trash folder"
#~ msgstr "Dossier Corbeille"

#~ msgid "Tuesday"
#~ msgstr "Mardi"

#~ msgid "Tweet"
#~ msgstr "Tweet"

#~ msgid "URL:"
#~ msgstr "URL :"

#~ msgid "Under construction"
#~ msgstr "En construction"

#~ msgid "Unknown error while checking subreddit."
#~ msgstr "Erreur inconnue en consultant le sous-forum Reddit."

#~ msgid "Unnamed"
#~ msgstr "Sans nom"

#~ msgid "Unread only"
#~ msgstr "Seulement les non lus"

#~ msgid "Unselect all"
#~ msgstr "Tout désélectionner"

#~ msgid "Unset default signature"
#~ msgstr "Enlever la signature par défaut"

#~ msgid "Updating account data. This might take a few seconds."
#~ msgstr ""
#~ "Mise à jour des données du compte en cours. Cela peut prendre quelques "
#~ "secondes."

#~ msgid "Upgrade to premium"
#~ msgstr "Monter en gamme vers la version Premium"

#, fuzzy
#~| msgid "Upload local file"
#~ msgid "Upload handling"
#~ msgstr "Télécharger un fichier local"

#~ msgid "Upload new file"
#~ msgstr "Télécharger un nouveau fichier"

#~ msgid "Upload new files"
#~ msgstr "Télécharger de nouveaux fichiers"

#~ msgid "Use"
#~ msgstr "Utiliser"

#~ msgid "Use SSL connection"
#~ msgstr "Utiliser la connexion SSL"

#~ msgid ""
#~ "Use cursor keys to change the item position. Virtual cursor mode has to "
#~ "be disabled."
#~ msgstr ""
#~ "Utilisez les touches fléchées pour changer la position de l'élément. Le "
#~ "mode de curseur virtuel doit être désactivé."

#, fuzzy
#~| msgid ""
#~| "Rating %1$d of %2$d confirmed. Use the left and right arrowkeys to "
#~| "adjust your rating."
#~ msgid "Use left and right cursor keys to adjust your rating."
#~ msgstr ""
#~ "Note de %1$d sur %2$d confirmée. Utilisez les flèches gauche et droite "
#~ "pour ajuster votre notation."

#~ msgid ""
#~ "Use the folder tree to open the folder containing the objects that you "
#~ "want to view in the sidebar."
#~ msgstr ""
#~ "Utilisez l'arborescence des dossiers pour ouvrir le dossier contenant les "
#~ "objets que vous souhaitez afficher dans la barre latérale."

#~ msgid ""
#~ "Use the sidebar to select an object in order to view its contents or to "
#~ "apply functions."
#~ msgstr ""
#~ "Utilisez la barre latérale pour choisir un objet afin d'afficher son "
#~ "contenu ou de lui appliquer certains traitements."

#~ msgid "Using the reminder function"
#~ msgstr "Utiliser les rappels"

#~ msgid "Using the reminder functions"
#~ msgstr "Utiliser la fonctionnalité de rappel"

#, fuzzy
#~| msgid "Manual"
#~ msgid "Vanuatu"
#~ msgstr "Manuel"

#, fuzzy
#~| msgid "Vertical"
#~ msgid "Vatican"
#~ msgstr "Verticale"

#~ msgid "Version history"
#~ msgstr "Historique des versions"

#~ msgid "Video enabled"
#~ msgstr "Vidéo activée"

#~ msgid "View Slideshow"
#~ msgstr "Afficher le diaporama"

#~ msgid "Wednesday"
#~ msgstr "Mercredi"

#~ msgid "Week View"
#~ msgstr "Vue de la semaine"

#~ msgid "Weekend Day"
#~ msgstr "Jour du weekend"

#~ msgid "Welcome. Please provide your feedback about this product"
#~ msgstr "Bienvenue. N'hésitez pas à donner vos impressions sur ce produit"

#, fuzzy
#~| msgid "Do you really want to discard your changes?"
#~ msgid "What do you want to use on your iPhone?"
#~ msgstr "Voulez-vous vraiment perdre toutes vos modifications ?"

#~ msgid ""
#~ "When using this feature, you as the current owner of the data are "
#~ "responsible for being careful with privacy rules and for complying with "
#~ "legal obligations (Copyright, Privacy Laws). Especially when sharing "
#~ "personal data you are the responsible party according to the Federal Data "
#~ "Protection Act (BDSG, Germany) or other Privacy Acts of your country. "
#~ "According to European and other national regulations you as the "
#~ "responsible party are in charge of data economy, and must not publish or "
#~ "forward personal data without the person's consent. Beyond legal "
#~ "obligations, we would like to encourage extreme care when dealing with "
#~ "personal data. Please consider carefully where you store and to whom you "
#~ "forward personal data. Please ensure appropriate access protection, e.g. "
#~ "by proper password protection."
#~ msgstr ""
#~ "Lorsque vous utilisez cette fonctionnalité, vous devez, en tant que "
#~ "propriétaire actuel des données, faire preuve de prudence quant aux "
#~ "règles relatives au respect de la vie privée et observer les obligations "
#~ "légales (propriété intellectuelle, lois sur le respect de la vie privée). "
#~ "En particulier, lorsque vous partagez des données nominatives, vous êtes "
#~ "la partie responsable, dans le cadre de la loi « Informatique et "
#~ "libertés » ou d'autres lois sur le respect de la vie privée de votre "
#~ "pays. Selon la réglementation européenne et d'autres réglementations "
#~ "nationales, vous, en tant que partie responsable, êtes en charge du cycle "
#~ "de vie des données et ne devez pas publier ou transmettre des données "
#~ "nominatives sans le consentement de la personne. Au-delà des obligations "
#~ "légales, nous souhaiterions vous inciter à apporter un soin extrême lors "
#~ "du traitement de données personnelles. Veuillez réfléchir soigneusement à "
#~ "l'endroit où vous enregistrez des données personnelles et à qui vous les "
#~ "transmettez. Veuillez garantir une protection d'accès appropriée, par "
#~ "exemple en protégeant ces données par un mot de passe convenable."

#, fuzzy
#~| msgid "Do you really want to discard your changes?"
#~ msgid "Which app do you want to use on your device?"
#~ msgstr "Voulez-vous vraiment perdre toutes vos modifications ?"

#~ msgid "Which device do you want to configure?"
#~ msgstr "Quel appareil souhaitez-vous configurer ?"

#~ msgctxt "address"
#~ msgid "Work"
#~ msgstr "Professionnel"

#~ msgid "Yes, always move them all"
#~ msgstr "Oui, toujours les déplacer"

#~ msgid "You already accepted this invitation"
#~ msgstr "Vous avez déjà accepté cette invitation"

#~ msgid ""
#~ "You can drag and drop files from your computer here to add as attachment."
#~ msgstr ""
#~ "Vous pouvez glisser-déposer des fichiers depuis votre ordinateur ici pour "
#~ "les ajouter en tant que pièces jointes."

#~ msgid ""
#~ "You can drag and drop files from your computer to upload either a new "
#~ "file or another version of a file."
#~ msgstr ""
#~ "Vous pouvez glisser-déposer des fichiers depuis votre ordinateur pour "
#~ "télécharger soit un nouveau fichier, soit une nouvelle version d'un "
#~ "fichier existant."

#~ msgid ""
#~ "You can manage desktop notifications at any time, by vitising your "
#~ "settings"
#~ msgstr ""
#~ "Vous pouvez à tout moment gérer vos notifications de bureau en consultant "
#~ "vos réglages"

#~ msgid "You don't have permissions to change this document"
#~ msgstr "Vous n'avez pas le droit de modifier ce document"

#~ msgid ""
#~ "You have %1$d notifications. Press [enter] to jump to the notification "
#~ "area and [escape] to close it again."
#~ msgid_plural ""
#~ "You have %1$d notifications. Press [enter] to jump to the notification "
#~ "area and [escape] to close it again."
#~ msgstr[0] ""
#~ "Vous avez %1$d notification. Appuyez sur [Entr] pour passer dans la zone "
#~ "de notification et sur [Échap] pour la refermer."
#~ msgstr[1] ""
#~ "Vous avez %1$d notifications. Appuyez sur [Entr] pour passer dans la zone "
#~ "de notification et sur [Échap] pour la refermer."

#~ msgid "You have edit rights."
#~ msgstr "Vous avez les droits de modification."

#~ msgid ""
#~ "Your %s account has been created. Expect a confirmation mail from %s soon."
#~ msgstr ""
#~ "Votre compte %s a été créé. Un courriel de confirmation émanant de %s "
#~ "devrait vous parvenir d'ici peu."

#~ msgid "Your Applications"
#~ msgstr "Vos applications"

#~ msgid "Your answer"
#~ msgstr "Votre réponse"

#~ msgid "Your applications"
#~ msgstr "Vos applications"

#~ msgid "Your auto forward has been saved"
#~ msgstr "Votre transfert automatique a été enregistré"

#~ msgid "Your browser is slow and outdated!"
#~ msgstr "Votre navigateur est lent et trop ancien."

#~ msgid "Your data has been saved"
#~ msgstr "Vos données ont été enregistrées."

#~ msgid "Your email address will be included when sending this feedback"
#~ msgstr ""
#~ "Votre adresse de courrier électronique sera ajoutée lorsque vos "
#~ "impressions seront envoyées"

#~ msgid "Your password has been changed"
#~ msgstr "Votre mot de passe a été changé"

#~ msgid "Your primary mail account can not be deleted."
#~ msgstr "Votre compte de courrier principal ne peut être supprimé."

#, fuzzy
#~ msgid "Your selected picture exceeds the maximum allowed filesize of %1$s"
#~ msgstr ""
#~ "Le fichier « %1$s » ne peut pas être téléchargé car sa taille excède la "
#~ "taille maximale d'un fichier %2$s"

#~ msgid "Your vacation notice has been saved"
#~ msgstr "Votre message d'absence a été enregistré"

#~ msgid "Zoom: %1$d%"
#~ msgstr "Zoom : %1$d %"

#~ msgid "and %1$d others ..."
#~ msgstr "et les %1$d autres..."

#~ msgid "april"
#~ msgstr "Avril"

#~ msgid "august"
#~ msgstr "Août"

#, fuzzy
#~ msgid "characters"
#~ msgstr " caractères"

#~ msgid "date range"
#~ msgstr "intervalle de dates"

#~ msgid "december"
#~ msgstr "Décembre"

#, fuzzy
#~| msgid "Edit signature"
#~ msgid "edit share"
#~ msgstr "Modifier la signature"

#~ msgid "end date "
#~ msgstr "date de fin"

#~ msgid "february"
#~ msgstr "Février"

#~ msgid "files"
#~ msgstr "fichiers"

#~ msgid "hCard Export"
#~ msgstr "Exportation au format hCard"

#~ msgid "hostname"
#~ msgstr "Nom d'hôte"

#~ msgid "hot"
#~ msgstr "d'actualité"

#~ msgid "http://"
#~ msgstr "http://"

#~ msgid "i18n test string - do not translate this"
#~ msgstr "i18n test string - do not translate this"

#, fuzzy
#~| msgid "Phone"
#~ msgid "iPhone"
#~ msgstr "Téléphone"

#~ msgid "in blind copy"
#~ msgstr "en copie invisible"

#~ msgid "isMailAddress"
#~ msgstr "isMailAddress"

#~ msgid "january"
#~ msgstr "Janvier"

#~ msgid "july"
#~ msgstr "Juillet"

#~ msgid "june"
#~ msgstr "Juin"

#~ msgid "later"
#~ msgstr "ultérieurement"

#~ msgid "login"
#~ msgstr "Identifiant de connexion"

#~ msgid "march"
#~ msgstr "Mars"

#~ msgid "may"
#~ msgstr "Mai"

#~ msgid "more"
#~ msgstr "suite"

#~ msgid "next %1$s"
#~ msgstr "%1$s prochain"

#~ msgid "next Friday"
#~ msgstr "vendredi prochain"

#~ msgid "next Monday"
#~ msgstr "lundi prochain"

#~ msgid "next Saturday"
#~ msgstr "samedi prochain"

#~ msgid "next Sunday"
#~ msgstr "dimanche prochain"

#~ msgid "next Thursday"
#~ msgstr "jeudi prochain"

#~ msgid "next Tuesday"
#~ msgstr "mardi prochain"

#~ msgid "next Wednesday"
#~ msgstr "mercredi prochain"

#~ msgid "next week"
#~ msgstr "semaine suivante"

#~ msgid "november"
#~ msgstr "Novembre"

#~ msgid "october"
#~ msgstr "Octobre"

#~ msgid "open"
#~ msgstr "ouvert"

#~ msgid "optional password"
#~ msgstr "mot de passe optionnel"

#~ msgid "process subsequent rules"
#~ msgstr "traiter les règles suivantes"

#~ msgid "remove"
#~ msgstr "supprimer"

#, fuzzy
#~| msgid "Folder permissions"
#~ msgid "remove permission"
#~ msgstr "Droits sur les dossiers"

#, fuzzy
#~| msgid "remove"
#~ msgid "remove share"
#~ msgstr "supprimer"

#~ msgid "september"
#~ msgstr "Septembre"

#, fuzzy
#~| msgid "show image"
#~ msgid "show mail"
#~ msgstr "afficher l'image"

#~ msgid "status "
#~ msgstr "état"

#~ msgid "subfolders of %s"
#~ msgstr "sous-dossiers de %s"

#~ msgid "the item has been moved"
#~ msgstr "l'élément a été déplacé"

#~ msgid "the line length must be a number"
#~ msgstr "la longueur de la ligne doit être un nombre"

#~ msgid "total"
#~ msgstr "total"

#~ msgid "unread"
#~ msgstr "non lu"<|MERGE_RESOLUTION|>--- conflicted
+++ resolved
@@ -17,75 +17,148 @@
 "Plural-Forms: nplurals=2; plural=(n > 1);\n"
 "X-Generator: Lokalize 2.0\n"
 
-#. text of a presentation zoom level caption
-#. Example result: "100 %"
-#. %1$d is the zoom level
-#: apps/io.ox/presenter/views/presentationview.js module:io.ox/presenter
-msgid "%1$d %"
-msgstr "%1$d %"
-
-#. File size
-#. %1$d is the number
-#. %2$s is the unit (B, KB, MB etc.)
-#: apps/io.ox/core/strings.js module:io.ox/core
-msgid "%1$d %2$s"
-msgstr "%1$d %2$s"
-
-#: apps/io.ox/calendar/util.js module:io.ox/calendar
-msgid "%1$d Day"
-msgid_plural "%1$d Days"
-msgstr[0] "%1$d jour"
-msgstr[1] "%1$d jours"
-
-#: apps/io.ox/calendar/util.js module:io.ox/calendar
-msgid "%1$d Hour"
-msgid_plural "%1$d Hours"
-msgstr[0] "%1$d heure"
-msgstr[1] "%1$d heures"
-
-#: apps/io.ox/calendar/util.js module:io.ox/calendar
-msgid "%1$d Minute"
-msgid_plural "%1$d Minutes"
-msgstr[0] "%1$d minute"
-msgstr[1] "%1$d minutes"
-
-#: apps/io.ox/calendar/util.js module:io.ox/calendar
-msgid "%1$d Week"
-msgid_plural "%1$d Weeks"
-msgstr[0] "%1$d semaine"
-msgstr[1] "%1$d semaines"
-
-#. %1$d is number of selected addresses
-#: apps/io.ox/contacts/addressbook/popup.js module:io.ox/contacts
-msgid "%1$d address selected"
-msgid_plural "%1$d addresses selected"
-msgstr[0] "%1$d adresse sélectionnée"
-msgstr[1] "%1$d adresses sélectionnées"
-
-#: apps/io.ox/core/attachments/view.js module:io.ox/core
-msgid "%1$d attachment"
-msgid_plural "%1$d attachments"
-msgstr[0] "Pièce jointe (%1$s)"
-msgstr[1] "Pièces jointes (%1$s)"
-
-#. estimated upload duration
-#: apps/io.ox/files/upload/main.js module:io.ox/files
-msgid "%1$d day"
-msgid_plural "%1$d days"
-msgstr[0] "%1$d jour"
-msgstr[1] "%1$d jours"
-
-#. General duration (nominative case): X days, Y hours and Z minutes
-#. %1$d is the number of days
-#. %2$s is the text for the remainder of the last day
-#: apps/io.ox/core/date.js module:io.ox/core
+#: apps/io.ox/backbone/basicModel.js module:io.ox/core
+#: apps/io.ox/backbone/extendedModel.js
+msgid "The dialog contains invalid data"
+msgstr "La fenêtre contient des données non valables"
+
+#: apps/io.ox/backbone/basicModel.js module:io.ox/core
+#: apps/io.ox/backbone/extendedModel.js apps/io.ox/core/main.js
+msgid "Server unreachable"
+msgstr "Serveur injoignable"
+
+#: apps/io.ox/backbone/mini-views/attachments.js module:io.ox/core
+#: apps/io.ox/core/attachments/view.js apps/io.ox/core/tk/attachments.js
+#: apps/io.ox/core/tk/attachmentsUtil.js
+msgid "Remove attachment"
+msgstr "Supprimer la pièce jointe"
+
+#: apps/io.ox/backbone/mini-views/date.js module:io.ox/core
+msgid "Year"
+msgstr "Année"
+
+#: apps/io.ox/backbone/mini-views/date.js module:io.ox/core
+#: apps/io.ox/calendar/toolbar.js module:io.ox/calendar
+msgid "Month"
+msgstr "Mois"
+
+#: apps/io.ox/backbone/mini-views/date.js module:io.ox/core
+#: apps/io.ox/calendar/freebusy/templates.js module:io.ox/calendar/freebusy
+#: apps/io.ox/calendar/toolbar.js module:io.ox/calendar
+msgid "Day"
+msgstr "Jour"
+
+#: apps/io.ox/backbone/mini-views/datepicker.js module:io.ox/core
+#: apps/io.ox/core/settings/errorlog/settings/pane.js
+#: apps/io.ox/files/share/view-options.js module:io.ox/files
+#: apps/io.ox/files/view-options.js apps/io.ox/mail/view-options.js
+#: module:io.ox/mail
+msgid "Date"
+msgstr "Date"
+
+#: apps/io.ox/backbone/mini-views/datepicker.js module:io.ox/core
+#: apps/io.ox/calendar/freetime/timeView.js module:io.ox/calendar
+#: apps/io.ox/calendar/week/view.js
+msgid ""
+"Use cursor keys to change the date. Press ctrl-key at the same time to "
+"change year or shift-key to change month. Close date-picker by pressing ESC "
+"key."
+msgstr ""
+"Utilisez les touches fléchées pour modifier la date. Appuyez sur la touche "
+"Ctrl en même temps pour changer l'année ou la touche Maj pour changer le "
+"mois. Fermez le sélecteur de date en appuyant sur Échap."
+
+#: apps/io.ox/backbone/mini-views/datepicker.js module:io.ox/core
+msgid ""
+"Use up and down keys to change the time. Close selection by pressing ESC key."
+msgstr ""
+"Utilisez les flèches haut et bas pour modifier l'heure. Fermez la sélection "
+"en appuyant sur Échap."
+
+#: apps/io.ox/backbone/mini-views/datepicker.js module:io.ox/core
+msgid "Time"
+msgstr "Heure"
+
+#: apps/io.ox/backbone/mini-views/datepicker.js module:io.ox/core
+#: apps/io.ox/backbone/validation.js
+#: apps/io.ox/mail/mailfilter/settings/filter/view-form.js
+#: module:io.ox/settings
+msgid "Please enter a valid date"
+msgstr "Veuillez saisir une date valide"
+
+#: apps/io.ox/backbone/mini-views/help.js module:io.ox/core
+msgid "Online help"
+msgstr "Aide en ligne"
+
+#. Really delete portal widget - in contrast to "just disable"
+#: apps/io.ox/backbone/mini-views/listutils.js module:io.ox/core
+#: apps/io.ox/calendar/actions.js module:io.ox/calendar
+#: apps/io.ox/calendar/actions/delete.js
+#: apps/io.ox/calendar/invitations/register.js module:io.ox/calendar/main
+#: apps/io.ox/calendar/mobile-toolbar-actions.js apps/io.ox/calendar/toolbar.js
+#: apps/io.ox/contacts/actions.js module:io.ox/contacts
+#: apps/io.ox/contacts/actions/delete.js
+#: apps/io.ox/contacts/mobile-toolbar-actions.js module:io.ox/mail
+#: apps/io.ox/contacts/toolbar.js apps/io.ox/core/folder/actions/remove.js
+#: apps/io.ox/core/folder/contextmenu.js apps/io.ox/core/sub/settings/pane.js
+#: module:io.ox/core/sub apps/io.ox/core/viewer/views/toolbarview.js
+#: apps/io.ox/files/actions.js module:io.ox/files
+#: apps/io.ox/files/actions/delete.js apps/io.ox/files/toolbar.js
+#: apps/io.ox/mail/actions.js apps/io.ox/mail/actions/delete.js
+#: apps/io.ox/mail/mailfilter/settings/filter.js
+#: apps/io.ox/mail/mobile-toolbar-actions.js apps/io.ox/mail/toolbar.js
+#: apps/io.ox/notes/toolbar.js module:io.ox/notes apps/io.ox/portal/main.js
+#: module:io.ox/portal apps/io.ox/portal/settings/widgetview.js
+#: apps/io.ox/settings/apps/settings/pane.js apps/io.ox/tasks/actions.js
+#: module:io.ox/tasks apps/io.ox/tasks/actions/delete.js
+#: apps/io.ox/tasks/mobile-toolbar-actions.js apps/io.ox/tasks/toolbar.js
+#: apps/plugins/administration/groups/settings/toolbar.js
+#: apps/plugins/administration/resources/settings/toolbar.js
+#: apps/plugins/portal/twitter/util.js module:plugins/portal
+#: apps/plugins/portal/xing/actions.js
+msgid "Delete"
+msgstr "Supprimer"
+
+#. Used as a button label to enter the "edit mode"
+#: apps/io.ox/backbone/mini-views/listutils.js module:io.ox/core
+#: apps/io.ox/calendar/actions.js module:io.ox/calendar
+#: apps/io.ox/calendar/main.js apps/io.ox/calendar/toolbar.js
+#: apps/io.ox/contacts/actions.js module:io.ox/contacts
+#: apps/io.ox/contacts/main.js apps/io.ox/contacts/mobile-toolbar-actions.js
+#: module:io.ox/mail apps/io.ox/contacts/toolbar.js
+#: apps/io.ox/core/viewer/views/toolbarview.js apps/io.ox/files/actions.js
+#: module:io.ox/files apps/io.ox/files/main.js
+#: apps/io.ox/files/share/permissions.js apps/io.ox/files/toolbar.js
+#: apps/io.ox/mail/actions.js apps/io.ox/mail/main.js
+#: apps/io.ox/portal/settings/pane.js module:io.ox/portal
+#: apps/io.ox/settings/accounts/settings/pane.js module:io.ox/settings/accounts
+#: apps/io.ox/tasks/actions.js module:io.ox/tasks apps/io.ox/tasks/main.js
+#: apps/io.ox/tasks/mobile-toolbar-actions.js apps/io.ox/tasks/toolbar.js
+#: apps/plugins/administration/groups/settings/toolbar.js
+#: apps/plugins/administration/resources/settings/toolbar.js
+msgid "Edit"
+msgstr "Modifier"
+
+#: apps/io.ox/backbone/mini-views/listutils.js module:io.ox/core
+#: apps/io.ox/mail/mailfilter/settings/filter/view-form.js
+#: module:io.ox/settings
+msgid "Process subsequent rules"
+msgstr "Traiter les règles suivantes"
+
+#: apps/io.ox/backbone/mini-views/quota.js module:io.ox/core
+msgid "unlimited"
+msgstr "illimité"
+
+#: apps/io.ox/backbone/mini-views/quota.js module:io.ox/core
+#: apps/io.ox/core/viewer/views/sidebar/fileversionsview.js
+#: module:io.ox/core/viewer apps/io.ox/mail/util.js
+msgid "unknown"
+msgstr "inconnu"
+
+#. %1$s is the storagespace in use
+#. %2$s is the max storagespace
+#: apps/io.ox/backbone/mini-views/quota.js module:io.ox/core
 #, c-format
-<<<<<<< HEAD
-msgid "%1$d day, %2$s"
-msgid_plural "%1$d days, %2$s"
-msgstr[0] "%1$d jour, %2$s"
-msgstr[1] "%1$d jours, %2$s"
-=======
 msgid "%1$s of %2$s"
 msgstr "%1$s sur %2$s"
 
@@ -169,84 +242,47 @@
 msgstr ""
 "Utilisez les flèches du clavier pour naviguer, appuyez sur Entrée pour "
 "choisir une date."
->>>>>>> 3878e903
-
-#. Reminder (objective case): in X days, Y hours and Z minutes
-#. %1$d is the number of days
-#. %2$s is the text for the remainder of the last day
-#: apps/io.ox/core/date.js module:io.ox/core
-#, c-format
-msgctxt "in"
-msgid "%1$d day, %2$s"
-msgid_plural "%1$d days, %2$s"
-msgstr[0] "%1$d jour, %2$s"
-msgstr[1] "%1$d jours, %2$s"
-
-#: apps/plugins/portal/recentfiles/register.js module:plugins/portal
-msgid "%1$d files has been changed recently"
-msgstr "%1$d fichiers ont été modifiés récemment"
-
-#. estimated upload duration
-#: apps/io.ox/files/upload/main.js module:io.ox/files
-msgid "%1$d hour"
-msgid_plural "%1$d hours"
-msgstr[0] "%1$d heure"
-msgstr[1] "%1$d heures"
-
-#. General duration (nominative case): X hours and Y minutes
-#. %1$d is the number of hours
-#. %2$s is the text for the remainder of the last hour
-#: apps/io.ox/core/date.js module:io.ox/core
-#, c-format
-msgid "%1$d hour and %2$s"
-msgid_plural "%1$d hours and %2$s"
-msgstr[0] "%1$d heure et %2$s"
-msgstr[1] "%1$d heures et %2$s"
-
-#. Reminder (objective case): in X hours and Y minutes
-#. %1$d is the number of hours
-#. %2$s is the text for the remainder of the last hour
-#: apps/io.ox/core/date.js module:io.ox/core
-#, c-format
-msgctxt "in"
-msgid "%1$d hour and %2$s"
-msgid_plural "%1$d hours and %2$s"
-msgstr[0] "%1$d heure et %2$s"
-msgstr[1] "%1$d heures et %2$s"
-
-#. %1$d is number of selected items (addresses/groups) in the list
-#: apps/io.ox/contacts/addressbook/popup.js module:io.ox/contacts
-msgid "%1$d item selected"
-msgid_plural "%1$d items selected"
-msgstr[0] "%1$d élément sélectionné"
-msgstr[1] "%1$d éléments sélectionnés"
-
-#. %1$d is the number of members
-#: apps/plugins/administration/groups/settings/pane.js module:io.ox/core
-msgid "%1$d member"
-msgid_plural "%1$d members"
-msgstr[0] "%1$d membre"
-msgstr[1] "%1$d membres"
-
-#. %1$d is the number of selected messages
-#: apps/io.ox/mail/main.js module:io.ox/mail
-msgid "%1$d message selected"
-msgid_plural "%1$d messages selected"
-msgstr[0] "%1$d message sélectionné"
-msgstr[1] "%1$d messages sélectionnés"
-
-#: apps/io.ox/mail/threadview.js module:io.ox/mail
-msgid "%1$d messages in this conversation"
-msgstr "%1$d messages dans cette conversation"
-
-<<<<<<< HEAD
-#. estimated upload duration
-#: apps/io.ox/files/upload/main.js module:io.ox/files
-msgid "%1$d minute"
-msgid_plural "%1$d minutes"
-msgstr[0] "%1$d minute"
-msgstr[1] "%1$d minutes"
-=======
+
+#: apps/io.ox/backbone/views/datepicker.js module:io.ox/core
+msgid "Today: %1$s"
+msgstr "Aujourd'hui : %1$d"
+
+#: apps/io.ox/backbone/views/datepicker.js module:io.ox/core
+msgid "Go to previous month"
+msgstr "Aller au mois précédent"
+
+#: apps/io.ox/backbone/views/datepicker.js module:io.ox/core
+msgid "Go to next month"
+msgstr "Aller au mois suivant"
+
+#: apps/io.ox/backbone/views/datepicker.js module:io.ox/core
+msgid "CW"
+msgstr "Sem."
+
+#. CW is calender week and %1$d is the week number
+#. %1$d = Calendar week
+#: apps/io.ox/backbone/views/datepicker.js module:io.ox/core
+#: apps/io.ox/calendar/freetime/timeView.js module:io.ox/calendar
+#: apps/io.ox/calendar/month/view.js apps/io.ox/calendar/week/view.js
+msgid "CW %1$d"
+msgstr "JO %1$d"
+
+#: apps/io.ox/backbone/views/datepicker.js module:io.ox/core
+msgid "Go to previous year"
+msgstr "Aller à l'année précédente"
+
+#: apps/io.ox/backbone/views/datepicker.js module:io.ox/core
+msgid "Go to next year"
+msgstr "Aller à l'année suivante"
+
+#: apps/io.ox/backbone/views/datepicker.js module:io.ox/core
+msgid "Go to previous decade"
+msgstr "Aller à la décennie précédente"
+
+#: apps/io.ox/backbone/views/datepicker.js module:io.ox/core
+msgid "Go to next decade"
+msgstr "Aller à la décennie suivante"
+
 #. button label for closing the Presenter app.
 #. button tooltip for closing the Presenter app.
 #: apps/io.ox/backbone/views/modal.js module:io.ox/core
@@ -268,1511 +304,6 @@
 #: module:plugins/upsell/simple-wizard
 msgid "Close"
 msgstr "Fermer"
->>>>>>> 3878e903
-
-#. %1$d number of notifications in notification area
-#: apps/io.ox/core/notifications/badgeview.js module:io.ox/core
-#, c-format
-msgid "%1$d notification."
-msgid_plural "%1$d notifications."
-msgstr[0] "%1$d notification."
-msgstr[1] "%1$d notifications."
-
-#. text of a presentation slide caption
-#. Example result: "1 of 10"
-#. %1$d is the slide index of the current
-#. %2$d is the total slide count
-#: apps/io.ox/presenter/views/presentationview.js module:io.ox/presenter
-msgid "%1$d of %2$d"
-msgstr "%1$s sur %2$s"
-
-#. information about position of the current item in viewer
-#. this will only be shown for more than one item
-#. %1$d - position of current item
-#. %2$d - total amount of items
-#. %2$d - total amount of item
-#: apps/io.ox/core/viewer/views/displayerview.js module:io.ox/core
-msgid "%1$d of %2$d item"
-msgid_plural "%1$d of %2$d items"
-msgstr[0] "%1$d sur %2$d élément"
-msgstr[1] "%1$d sur %2$d éléments"
-
-#: apps/plugins/core/feedback/register.js module:io.ox/core
-msgid "%1$d of 5 stars"
-msgstr "%1$d sur 5 étoiles"
-
-#. estimated upload duration
-#: apps/io.ox/files/upload/main.js module:io.ox/files
-msgid "%1$d second"
-msgid_plural "%1$d seconds"
-msgstr[0] "%1$d seconde"
-msgstr[1] "%1$d secondes"
-
-#. This is a short version of "x messages selected", will be used in mobile mail list view
-#: apps/io.ox/mail/main.js module:io.ox/mail
-msgid "%1$d selected"
-msgstr "%1$d sélectionnés"
-
-#. %1$d number of notifications
-#: apps/plugins/notifications/mail/register.js module:plugins/notifications
-msgid "%1$d unread mails"
-msgstr "%1$d messages non lus"
-
-#. estimated upload duration
-#: apps/io.ox/files/upload/main.js module:io.ox/files
-msgid "%1$d week"
-msgid_plural "%1$d weeks"
-msgstr[0] "%1$d semaine"
-msgstr[1] "%1$d semaines"
-
-#. Format of addresses
-#. %1$s is the street
-#. %2$s is the postal code
-#. %3$s is the city
-#. %4$s is the state
-#. %5$s is the country
-#: apps/io.ox/contacts/edit/view-form.js module:io.ox/contacts
-#: apps/io.ox/contacts/view-detail.js apps/plugins/halo/xing/register.js
-#: module:plugins/portal
-msgid ""
-"%1$s\n"
-"%2$s %3$s\n"
-"%4$s\n"
-"%5$s"
-msgstr ""
-"%1$s\n"
-"%2$s %3$s\n"
-"%4$s\n"
-"%5$s"
-
-#: apps/io.ox/settings/main.js module:io.ox/core
-msgid "%1$s %2$s"
-msgstr "%1$s %2$s"
-
-#. Name in mail addresses
-#. %1$s is the first name
-#. %2$s is the last name
-#: apps/io.ox/contacts/util.js module:io.ox/contacts
-msgctxt "mail address"
-msgid "%1$s %2$s"
-msgstr "%1$s %2$s"
-
-#. Title of the browser window
-#. %1$s is the name of the page, e.g. OX App Suite
-#. %2$s is the title of the active app, e.g. Calendar
-#: apps/io.ox/core/desktop.js module:io.ox/core
-msgctxt "window title"
-msgid "%1$s %2$s"
-msgstr "%2$s %1$s"
-
-#. add confirmation status behind appointment title
-#. %1$s = apppintment title
-#: apps/io.ox/calendar/month/view.js module:io.ox/calendar
-#: apps/io.ox/calendar/week/view.js
-#, c-format
-msgid "%1$s (Tentative)"
-msgstr "%1$s (Provisoire)"
-
-#. screenreader label for main toolbar
-#: apps/io.ox/backbone/mini-views/toolbar.js module:io.ox/core
-msgid "%1$s Toolbar"
-msgstr "Barre d'outils %1$s"
-
-#. %1$s is the employee position or status, e.g. student
-#. %2$s is the employer name, e.g. University of Meinerzhagen-Valbert
-#: apps/plugins/halo/xing/register.js module:plugins/portal
-msgid "%1$s at %2$s"
-msgstr "%1$s à %2$s"
-
-#. %1$s is the name of the inputfield (To, CC, BCC)
-#: apps/io.ox/mail/compose/extensions.js module:io.ox/mail
-msgid ""
-"%1$s autocomplete token field. Use left and right Arrowkeys to navigate "
-"between the tokens"
-msgstr ""
-"Champ avec jeton d'autocomplétion %1$s. Utilisez les flèches gauche et "
-"droite pour naviguer entre les jetons"
-
-#. We do not know the gender of the user and therefore, it is impossible to write e.g. '%1$s changed her status'.
-#. But you could use '%1$s changes his/her status' depending on the language.
-#. %1$s the name of the user which changed his/her status
-#: apps/plugins/portal/xing/activities.js module:plugins/portal
-msgid "%1$s changed the status:"
-msgstr "%1$s a modifié son état :"
-
-#. %1$s progress of currently uploaded files in percent
-#: apps/io.ox/files/upload/main.js module:io.ox/files
-#: apps/io.ox/files/upload/view.js
-msgid "%1$s completed"
-msgstr "%1$s transférés"
-
-#: apps/plugins/portal/xing/activities.js module:plugins/portal
-msgid "%1$s has a new contact:"
-msgstr "%1$s a un nouveau contact :"
-
-#. message text of a presentation end alert
-#. %1$d is the presenter name
-#: apps/io.ox/presenter/views/notification.js module:io.ox/presenter
-msgid "%1$s has ended the presentation."
-msgstr "%1$s a terminé la présentation."
-
-#: apps/plugins/portal/xing/activities.js module:plugins/portal
-msgid "%1$s has new contacts:"
-msgstr "%1$s a de nouveaux contacts :"
-
-#. message text of of a presentation start alert
-#. %1$d is the presenter name
-#: apps/io.ox/presenter/views/notification.js module:io.ox/presenter
-msgid "%1$s has started the presentation."
-msgstr "%1$s a démarré la présentation."
-
-#: apps/plugins/portal/linkedIn/register.js module:plugins/portal
-msgid "%1$s is a new contact"
-msgstr "%1$s est un nouveau contact"
-
-#: apps/plugins/portal/linkedIn/register.js module:plugins/portal
-msgid "%1$s is now connected with %2$s"
-msgstr "%1$s est à présent en contact avec %2$s"
-
-#. number of selected item
-#. %1$s is the number surrounded by a tag
-#: apps/io.ox/core/commons.js module:io.ox/core
-msgid "%1$s item selected"
-msgid_plural "%1$s items selected"
-msgstr[0] "%1$s élément sélectionné"
-msgstr[1] "%1$s éléments sélectionnés"
-
-#: apps/io.ox/backbone/mini-views/settings-list-view.js module:io.ox/core
-msgid "%1$s moved to position %2$s of %3$s"
-msgstr "%1$s est déplacé à la position %2$s sur %3$s"
-
-#. %1$s is the storagespace in use
-#. %2$s is the max storagespace
-#: apps/io.ox/backbone/mini-views/quota.js module:io.ox/core
-#, c-format
-msgid "%1$s of %2$s"
-msgstr "%1$s sur %2$s"
-
-#: apps/plugins/portal/xing/activities.js module:plugins/portal
-msgid "%1$s posted a link:"
-msgstr "%1$s a publié un lien :"
-
-#: apps/plugins/portal/xing/activities.js module:plugins/portal
-msgid "%1$s posted a new activity:"
-msgstr "%1$s a publié une nouvelle activité :"
-
-#: apps/plugins/portal/xing/activities.js module:plugins/portal
-msgid "%1$s recommends this link:"
-msgstr "%1$s recommande ce lien :"
-
-#. date intervals for screenreaders
-#. please keep the 'to' do not use dashes here because this text will be spoken by the screenreaders
-#. %1$s is the start date
-#. %2$s is the end date
-#: apps/io.ox/calendar/util.js module:io.ox/calendar
-#, c-format
-msgid "%1$s to %2$s"
-msgstr "%1$s à %2$s"
-
-#. We do not know the gender of the user and therefore, it is impossible to write e.g. '%1$s changed her profile:'.
-#. But you could use '%1$s changes his/her profile:' depending on the language.
-#. %1$s the name of the user which changed his/her profile
-#: apps/plugins/portal/xing/activities.js module:plugins/portal
-msgid "%1$s updated the profile:"
-msgstr "%1$s a mis à jour son profil :"
-
-#: apps/plugins/portal/xing/activities.js module:plugins/portal
-msgid "%1$s updated their profile:"
-msgstr "%1$s a mis à jour son profil :"
-
-#. %1$s is the folder owner
-#. %2$s is the folder title
-#: apps/io.ox/core/folder/api.js module:io.ox/core
-msgid "%1$s: %2$s"
-msgstr "%1$s : %2$s"
-
-#. Name without title
-#. %1$s is the first name
-#. %2$s is the last name
-#: apps/io.ox/contacts/util.js module:io.ox/contacts
-msgid "%2$s, %1$s"
-msgstr "%2$s, %1$s"
-
-#. Name with title
-#. %1$s is the first name
-#. %2$s is the last name
-#. %3$s is the title
-#: apps/io.ox/contacts/util.js module:io.ox/contacts
-msgid "%3$s %2$s, %1$s"
-msgstr "%3$s %1$s %2$s"
-
-#. General duration (nominative case): X days
-#. %d is the number of days
-#: apps/io.ox/calendar/util.js module:io.ox/calendar apps/io.ox/core/date.js
-#: module:io.ox/core
-#, c-format
-msgid "%d day"
-msgid_plural "%d days"
-msgstr[0] "%d jour"
-msgstr[1] "%d jours"
-
-#. Reminder (objective case): in X days
-#. %d is the number of days
-#: apps/io.ox/core/date.js module:io.ox/core
-#, c-format
-msgctxt "in"
-msgid "%d day"
-msgid_plural "%d days"
-msgstr[0] "%d jour"
-msgstr[1] "%d jours"
-
-#. General duration (nominative case): X hours
-#. %d is the number of hours
-#: apps/io.ox/core/date.js module:io.ox/core
-#, c-format
-msgid "%d hour"
-msgid_plural "%d hours"
-msgstr[0] "%d heure"
-msgstr[1] "%d heures"
-
-#. Reminder (objective case): in X hours
-#. %d is the number of hours
-#: apps/io.ox/core/date.js module:io.ox/core
-#, c-format
-msgctxt "in"
-msgid "%d hour"
-msgid_plural "%d hours"
-msgstr[0] "%d heure"
-msgstr[1] "%d heures"
-
-#. General duration (nominative case): X minutes
-#. %d is the number of minutes
-#: apps/io.ox/calendar/settings/pane.js module:io.ox/calendar
-#: apps/io.ox/core/date.js module:io.ox/core
-#, c-format
-msgid "%d minute"
-msgid_plural "%d minutes"
-msgstr[0] "%d minute"
-msgstr[1] "%d minutes"
-
-#. Reminder (objective case): in X minutes
-#. %d is the number of minutes
-#: apps/io.ox/core/date.js module:io.ox/core
-#, c-format
-msgctxt "in"
-msgid "%d minute"
-msgid_plural "%d minutes"
-msgstr[0] "%d minute"
-msgstr[1] "%d minutes"
-
-#. General duration (nominative case): X weeks
-#. %d is the number of weeks
-#: apps/io.ox/core/date.js module:io.ox/core
-#, c-format
-msgid "%d week"
-msgid_plural "%d weeks"
-msgstr[0] "%d semaine"
-msgstr[1] "%d semaines"
-
-#. Reminder (objective case): in X weeks
-#. %d is the number of weeks
-#: apps/io.ox/core/date.js module:io.ox/core
-#, c-format
-msgctxt "in"
-msgid "%d week"
-msgid_plural "%d weeks"
-msgstr[0] "%d semaine"
-msgstr[1] "%d semaines"
-
-#: apps/io.ox/core/settings/downloads/pane.js module:io.ox/core
-msgid "%s client for Android"
-msgstr "Client %s pour Android"
-
-#: apps/io.ox/core/settings/downloads/pane.js module:io.ox/core
-msgid "%s client for Mac OS"
-msgstr "Client %s pour Mac OS"
-
-#: apps/io.ox/core/settings/downloads/pane.js module:io.ox/core
-msgid "%s client for Windows"
-msgstr "Client %s pour Windows"
-
-#: apps/io.ox/core/settings/downloads/pane.js module:io.ox/core
-msgid "%s client for Windows (Installation via the OX Updater)"
-msgstr ""
-"Client %s pour Windows (installation à travers le Programme de mise à jour "
-"OX)"
-
-#: apps/io.ox/core/settings/downloads/pane.js module:io.ox/core
-msgid "%s client for iOS"
-msgstr "Client %s pour iOS"
-
-#: apps/plugins/portal/oxdriveclients/register.js module:plugins/portal
-msgid "%s is also available for other platforms:"
-msgstr "%s est également disponible pour d'autres plates-formes :"
-
-#: apps/io.ox/files/share/permissions.js module:io.ox/core
-msgid "(Read and write)"
-msgstr "(Lecture et écriture)"
-
-#: apps/io.ox/files/share/permissions.js module:io.ox/core
-msgid "(Read only)"
-msgstr "(Lecture seule)"
-
-#: apps/io.ox/files/share/permissions.js module:io.ox/core
-msgid "(Read, write, and delete)"
-msgstr "(Lecture, écriture et suppression)"
-
-#: apps/io.ox/core/main.js module:io.ox/core
-msgid "(current app)"
-msgstr "(app actuelle)"
-
-#: apps/io.ox/mail/compose/extensions.js module:io.ox/mail
-msgid "1 day"
-msgstr "1 jour"
-
-#: apps/plugins/portal/recentfiles/register.js module:plugins/portal
-msgid "1 file has been changed recently"
-msgstr "1 fichier a été modifié récemment"
-
-#: apps/io.ox/core/tk/list-dnd.js module:io.ox/core
-#: apps/io.ox/core/tk/selection.js
-msgid "1 item"
-msgid_plural "%1$d items"
-msgstr[0] "1 élément"
-msgstr[1] "%1$d éléments"
-
-#: apps/io.ox/mail/settings/pane.js module:io.ox/mail
-msgid "1 minute"
-msgstr "1 minute"
-
-#: apps/io.ox/mail/compose/extensions.js module:io.ox/mail
-msgid "1 month"
-msgstr "1 mois"
-
-#: apps/io.ox/mail/compose/extensions.js module:io.ox/mail
-msgid "1 week"
-msgstr "1 semaine"
-
-#: apps/io.ox/mail/compose/extensions.js module:io.ox/mail
-msgid "1 year"
-msgstr "1 an"
-
-#: apps/io.ox/core/settings/pane.js module:io.ox/core
-#: apps/io.ox/mail/settings/pane.js module:io.ox/mail
-msgid "10 minutes"
-msgstr "10 minutes"
-
-#. Quota maxed out; 100%
-#: apps/io.ox/backbone/mini-views/quota.js module:io.ox/core
-msgid "100%"
-msgstr "100 %"
-
-#: apps/io.ox/core/settings/pane.js module:io.ox/core
-msgid "15 minutes"
-msgstr "15 minutes"
-
-#: apps/io.ox/mail/settings/pane.js module:io.ox/mail
-msgid "3 minutes"
-msgstr "3 minutes"
-
-#: apps/io.ox/mail/compose/extensions.js module:io.ox/mail
-msgid "3 months"
-msgstr "3 mois"
-
-#: apps/io.ox/core/settings/pane.js module:io.ox/core
-msgid "30 minutes"
-msgstr "30 minutes"
-
-#: apps/io.ox/core/settings/pane.js module:io.ox/core
-#: apps/io.ox/mail/settings/pane.js module:io.ox/mail
-msgid "5 minutes"
-msgstr "5 minutes"
-
-#: apps/io.ox/mail/compose/extensions.js module:io.ox/mail
-msgid "6 months"
-msgstr "6 mois"
-
-#: apps/io.ox/presenter/errormessages.js module:io.ox/presenter
-msgid ""
-"A general error occurred. Please try to reload the document. In case this "
-"does not help, please contact your system administrator."
-msgstr ""
-"Erreur générale. Veuillez essayer de recharger le document. Dans le cas où "
-"cela ne résout pas votre problème, veuillez contacter votre administrateur "
-"système."
-
-#: apps/io.ox/presenter/errormessages.js module:io.ox/presenter
-msgid ""
-"A general file storage error occurred. Please try to reload the document. In "
-"case this does not help, please contact your system administrator."
-msgstr ""
-"Erreur générale de stockage de fichier. Veuillez essayer de recharger le "
-"document. Dans le cas où cela ne résout pas votre problème, veuillez "
-"contacter votre administrateur système."
-
-#: apps/io.ox/presenter/errormessages.js module:io.ox/presenter
-msgid ""
-"A general network error occurred. Please contact your system administrator."
-msgstr ""
-"Erreur générale de réseau. Veuillez contacter votre administrateur système."
-
-#: apps/io.ox/presenter/errormessages.js module:io.ox/presenter
-msgid ""
-"A general network error occurred. Please try to reload the document. In case "
-"this does not help, please contact your system administrator."
-msgstr ""
-"Erreur générale de réseau. Veuillez essayer de recharger le document. Dans "
-"le cas où cela ne résout pas votre problème, veuillez contacter votre "
-"administrateur système."
-
-#: apps/io.ox/files/upload/main.js module:io.ox/files
-msgid "A new version for \"%1$s\" has been added."
-msgstr "Une nouvelle version de \"%1$s\" a été ajoutée."
-
-#: apps/io.ox/core/folder/actions/add.js module:io.ox/core
-msgid ""
-"A public folder is used for content that is of common interest for all "
-"users. To allow other users to read or edit the contents, you have to set "
-"the respective permissions for the public folder."
-msgstr ""
-"Un dossier public sert à stocker des contenus d'intérêt commun à tous les "
-"utilisateurs. Pour autoriser d'autres utilisateurs à lire ou modifier les "
-"contenus, vous devez définir des droits appropriés sur le dossier public."
-
-#. read receipt; German "Lesebestätigung"
-#: apps/io.ox/mail/common-extensions.js module:io.ox/mail
-msgid "A read receipt has been sent"
-msgstr "Un accusé de réception a été envoyé"
-
-#: apps/io.ox/core/sub/settings/pane.js module:io.ox/core/sub
-msgid ""
-"A refresh takes some time, so please be patient, while the refresh runs in "
-"the background. Only one refresh per subscription and per session is allowed."
-msgstr ""
-"Actualiser prend du temps, veuillez prendre patience pendant que "
-"l'actualisation se fait en arrière-plan. On n'autorise qu'une seule "
-"actualisation par abonnement et par session."
-
-#: apps/io.ox/tasks/actions/doneUndone.js module:io.ox/tasks
-msgid "A severe error occurred!"
-msgstr "Une erreur grave s'est produite."
-
-#: apps/io.ox/core/main.js module:io.ox/core
-msgid "About"
-msgstr "À propos"
-
-#: apps/io.ox/calendar/edit/extensions.js module:io.ox/calendar/edit/main
-#: apps/io.ox/calendar/freetime/timeView.js module:io.ox/calendar
-#: apps/io.ox/calendar/util.js
-msgid "Absent"
-msgstr "Absent"
-
-#: apps/io.ox/calendar/actions/acceptdeny.js module:io.ox/calendar
-#: apps/io.ox/calendar/invitations/register.js module:io.ox/calendar/main
-#: apps/plugins/portal/xing/register.js module:plugins/portal
-msgid "Accept"
-msgstr "Accepter"
-
-#: apps/plugins/notifications/calendar/register.js
-#: module:plugins/notifications
-msgid "Accept / Decline"
-msgstr "Accepter / Décliner"
-
-#: apps/io.ox/calendar/invitations/register.js module:io.ox/calendar/main
-msgid "Accept changes"
-msgstr "Accepter les modifications"
-
-#: apps/plugins/notifications/calendar/register.js
-#: module:plugins/notifications apps/plugins/notifications/tasks/register.js
-msgid "Accept invitation"
-msgstr "Accepter l'invitation"
-
-#: apps/plugins/notifications/calendar/register.js
-#: module:plugins/notifications apps/plugins/notifications/tasks/register.js
-msgid "Accept/Decline"
-msgstr "Accepter / Décliner"
-
-#: apps/io.ox/calendar/print.js module:io.ox/calendar
-#: apps/io.ox/tasks/print.js module:io.ox/tasks
-msgid "Accepted"
-msgstr "Accepté"
-
-#: apps/io.ox/files/guidance/main.js module:io.ox/files
-msgctxt "help"
-msgid "Accessing Files with WebDAV"
-msgstr "Accéder à des fichiers avec WebDAV"
-
-#: apps/io.ox/core/folder/api.js module:io.ox/core
-msgid "Accessing global address book is not permitted"
-msgstr "Il n'est pas permis d'accéder au carnet d'adresses global"
-
-#: apps/io.ox/core/sub/subscriptions.js module:io.ox/core/sub
-#: apps/plugins/portal/mail/register.js module:plugins/portal
-msgid "Account"
-msgstr "Compte"
-
-#: apps/io.ox/oauth/settings.js module:io.ox/settings
-msgid "Account Settings"
-msgstr "Réglages du compte"
-
-#: apps/io.ox/files/actions/add-storage-account.js module:io.ox/files
-#: apps/io.ox/mail/accounts/settings.js module:io.ox/mail/accounts/settings
-#: apps/io.ox/oauth/keychain.js module:io.ox/core
-msgid "Account added successfully"
-msgstr "Compte ajouté avec succès"
-
-#: apps/io.ox/oauth/keychain.js module:io.ox/core
-msgid "Account could not be added"
-msgstr "Le compte n'a pas pu être ajouté"
-
-#: apps/io.ox/mail/accounts/view-form.js module:io.ox/settings
-msgid "Account name"
-msgstr "Nom du compte"
-
-#: apps/io.ox/mail/accounts/view-form.js module:io.ox/settings
-msgid "Account settings"
-msgstr "Réglages du compte"
-
-#: apps/io.ox/mail/accounts/settings.js module:io.ox/mail/accounts/settings
-msgid ""
-"Account settings could not be saved. Please take a look at the annotations "
-"in the form. "
-msgstr ""
-"Impossible d'enregistrer les réglages du compte. Veuillez vérifier les "
-"annotations dans le formulaire."
-
-#: apps/io.ox/mail/accounts/view-form.js module:io.ox/settings
-msgid "Account updated"
-msgstr "Compte mis à jour"
-
-#: apps/io.ox/find/extensions-api.js module:io.ox/core
-#: apps/io.ox/settings/accounts/settings/pane.js
-#: module:io.ox/settings/accounts apps/io.ox/settings/main.js
-msgid "Accounts"
-msgstr "Comptes"
-
-#: apps/io.ox/calendar/mobile-toolbar-actions.js module:io.ox/calendar
-#: apps/io.ox/contacts/mobile-toolbar-actions.js module:io.ox/mail
-#: apps/io.ox/core/extPatterns/links.js module:io.ox/core
-#: apps/io.ox/core/main.js apps/io.ox/files/mobile-toolbar-actions.js
-#: apps/io.ox/files/share/permissions.js apps/io.ox/mail/detail/view.js
-#: apps/io.ox/mail/mailfilter/settings/filter/view-form.js
-#: module:io.ox/settings apps/io.ox/mail/mobile-toolbar-actions.js
-#: apps/io.ox/tasks/mobile-toolbar-actions.js module:io.ox/tasks
-msgid "Actions"
-msgstr "Actions"
-
-#. screenreader label for main toolbar
-#: apps/io.ox/backbone/mini-views/toolbar.js module:io.ox/core
-msgid "Actions. Use cursor keys to navigate."
-msgstr "Actions. Utilisez les flèches du clavier pour naviguer."
-
-#: apps/io.ox/tasks/edit/view-template.js module:io.ox/tasks/edit
-#: apps/io.ox/tasks/print.js module:io.ox/tasks
-#: apps/io.ox/tasks/view-detail.js
-msgid "Actual costs"
-msgstr "Coûts réels"
-
-#: apps/io.ox/tasks/edit/view-template.js module:io.ox/tasks/edit
-#: apps/io.ox/tasks/print.js module:io.ox/tasks
-#: apps/io.ox/tasks/view-detail.js
-msgid "Actual duration in minutes"
-msgstr "Durée réelle en minutes"
-
-#: apps/io.ox/calendar/settings/timezones/favorite-view.js
-#: module:io.ox/calendar apps/io.ox/core/folder/actions/add.js
-#: module:io.ox/core apps/io.ox/mail/accounts/settings.js
-#: module:io.ox/mail/accounts/settings apps/io.ox/mail/compose/extensions.js
-#: module:io.ox/mail
-msgid "Add"
-msgstr "Ajouter"
-
-#. %1$s is the account name like Dropbox, Google Drive, or OneDrive
-#: apps/io.ox/files/actions/add-storage-account.js module:io.ox/files
-msgid "Add %1$s account"
-msgstr "Ajouter un compte %1$s"
-
-#: apps/io.ox/core/viewer/views/sidebar/filedescriptionview.js
-#: module:io.ox/core/viewer
-msgid "Add a description"
-msgstr "Ajouter une description"
-
-#: apps/io.ox/settings/accounts/settings/pane.js
-#: module:io.ox/settings/accounts
-msgid "Add account"
-msgstr "Ajouter un compte"
-
-#: apps/io.ox/mail/mailfilter/settings/filter/view-form.js
-#: module:io.ox/settings
-msgid "Add action"
-msgstr "Ajouter une action"
-
-#: apps/io.ox/core/folder/actions/add.js module:io.ox/core
-msgid "Add as public calendar"
-msgstr "Ajouter en tant qu'agenda public"
-
-#: apps/io.ox/core/folder/actions/add.js module:io.ox/core
-msgid "Add as public folder"
-msgstr "Ajouter en tant que dossier public"
-
-#: apps/io.ox/core/tk/attachments.js module:io.ox/core
-#: apps/io.ox/mail/compose/extensions.js module:io.ox/mail
-msgid "Add attachments"
-msgstr "Joindre des pièces"
-
-#: apps/io.ox/mail/mailfilter/settings/filter/view-form.js
-#: module:io.ox/settings
-msgid "Add condition"
-msgstr "Ajouter une condition"
-
-#: apps/io.ox/contacts/actions.js module:io.ox/contacts
-#: apps/io.ox/contacts/distrib/create-dist-view.js
-msgid "Add contact"
-msgstr "Ajouter un contact"
-
-#: apps/io.ox/contacts/actions.js module:io.ox/contacts
-msgid "Add distribution list"
-msgstr "Ajouter une liste de diffusion"
-
-#: apps/io.ox/files/filepicker.js module:io.ox/files
-msgid "Add files"
-msgstr "Ajouter des fichiers"
-
-#: apps/io.ox/core/tk/attachments.js module:io.ox/core
-#: apps/io.ox/mail/compose/extensions.js module:io.ox/mail
-msgid "Add from Drive"
-msgstr "Ajouter depuis Drive"
-
-#: apps/io.ox/files/actions.js module:io.ox/files
-#: apps/io.ox/mail/compose/extensions.js module:io.ox/mail
-msgid "Add local file"
-msgstr "Ajouter un fichier local"
-
-#: apps/io.ox/core/folder/extensions.js module:io.ox/core
-#: apps/io.ox/mail/accounts/settings.js module:io.ox/mail/accounts/settings
-#: apps/io.ox/mail/folderview-extensions.js module:io.ox/mail
-msgid "Add mail account"
-msgstr "Ajouter un compte de courrier électronique"
-
-#: apps/io.ox/core/sub/subscriptions.js module:io.ox/core/sub
-msgid "Add new account"
-msgstr "Ajouter un nouveau compte"
-
-#: apps/io.ox/core/folder/actions/add.js module:io.ox/core
-#: apps/io.ox/core/folder/extensions.js
-msgid "Add new calendar"
-msgstr "Ajouter un nouvel agenda"
-
-#: apps/io.ox/core/folder/actions/add.js module:io.ox/core
-#: apps/io.ox/core/folder/contextmenu.js apps/io.ox/core/folder/extensions.js
-#: apps/io.ox/files/actions.js module:io.ox/files
-msgid "Add new folder"
-msgstr "Ajouter un nouveau dossier"
-
-#: apps/io.ox/core/sub/subscriptions.js module:io.ox/core/sub
-msgid "Add new folder for this subscription"
-msgstr "Ajouter un nouveau dossier pour cet abonnement"
-
-#: apps/io.ox/calendar/invitations/register.js module:io.ox/calendar/main
-msgid "Add new participant"
-msgstr "Ajouter un nouveau participant"
-
-#: apps/io.ox/mail/mailfilter/settings/filter.js module:io.ox/mail
-msgid "Add new rule"
-msgstr "Ajouter une nouvelle règle"
-
-#: apps/io.ox/mail/settings/signatures/settings/pane.js module:io.ox/mail
-msgid "Add new signature"
-msgstr "Ajouter une nouvelle signature"
-
-#: apps/io.ox/files/settings/pane.js module:io.ox/files
-msgid "Add new version"
-msgstr "Ajouter une nouvelle version"
-
-#: apps/io.ox/files/settings/pane.js module:io.ox/files
-msgid "Add new version and show notification"
-msgstr "Ajouter une nouvelle version et afficher la notification"
-
-#. Please translate like "take a note", "Notiz" in German, for example.
-#. more like "to notice" than "to notify".
-#: apps/io.ox/files/actions.js module:io.ox/files
-msgid "Add note"
-msgstr "Ajouter une note"
-
-#: apps/plugins/xing/main.js module:plugins/portal
-msgid "Add on %s"
-msgstr "Ajouter à %s"
-
-#: apps/io.ox/mail/compose/view.js module:io.ox/mail
-msgid "Add original message as attachment"
-msgstr "Ajouter le message d'origine en tant que pièce jointe"
-
-#: apps/io.ox/calendar/freetime/participantsView.js module:io.ox/calendar
-msgid "Add participant"
-msgstr "Ajouter un participant"
-
-#: apps/io.ox/participants/add.js module:io.ox/core
-msgid "Add participant/resource"
-msgstr "Ajouter un participant ou une ressource"
-
-#: apps/io.ox/files/share/permissions.js module:io.ox/core
-msgid "Add people"
-msgstr "Ajouter des personnes"
-
-#: apps/io.ox/files/share/wizard.js module:io.ox/files
-msgid "Add recipients ..."
-msgstr "Ajouter des destinataires..."
-
-#: apps/io.ox/files/settings/pane.js module:io.ox/files
-msgid "Add separate file"
-msgstr "Ajouter un fichier distinct"
-
-#: apps/io.ox/mail/settings/signatures/settings/pane.js module:io.ox/mail
-msgid "Add signature"
-msgstr "Ajouter une signature"
-
-#: apps/io.ox/mail/settings/signatures/settings/pane.js module:io.ox/mail
-msgid "Add signature above quoted text"
-msgstr "Ajouter la signature au-dessus du contenu cité"
-
-#: apps/io.ox/mail/settings/signatures/settings/pane.js module:io.ox/mail
-msgid "Add signature below quoted text"
-msgstr "Ajouter la signature en dessous du contenu cité"
-
-#: apps/io.ox/core/folder/extensions.js module:io.ox/core
-#: apps/io.ox/files/actions/add-storage-account.js module:io.ox/files
-msgid "Add storage account"
-msgstr "Ajouter un compte de stockage"
-
-#: apps/io.ox/mail/compose/actions/send.js module:io.ox/mail
-msgid "Add subject"
-msgstr "Ajouter un sujet"
-
-#: apps/io.ox/calendar/settings/timezones/favorite-view.js
-#: module:io.ox/calendar
-msgid "Add timezone"
-msgstr "Ajouter un fuseau horaire"
-
-#: apps/io.ox/contacts/actions.js module:io.ox/contacts
-#: apps/io.ox/mail/actions.js module:io.ox/mail
-msgid "Add to address book"
-msgstr "Ajouter au carnet d'adresses"
-
-#: apps/io.ox/mail/actions.js module:io.ox/mail
-msgid "Add to calendar"
-msgstr "Ajouter à l'agenda"
-
-#: apps/io.ox/core/folder/favorites.js module:io.ox/core
-msgid "Add to favorites"
-msgstr "Ajouter aux favoris"
-
-#: apps/io.ox/contacts/actions.js module:io.ox/contacts
-#: apps/io.ox/contacts/toolbar.js apps/io.ox/core/viewer/views/toolbarview.js
-#: module:io.ox/core apps/io.ox/files/actions.js module:io.ox/files
-#: apps/io.ox/files/toolbar.js apps/io.ox/mail/actions.js module:io.ox/mail
-#: apps/io.ox/mail/toolbar.js
-msgid "Add to portal"
-msgstr "Ajouter au portail"
-
-#: apps/io.ox/core/permissions/permissions.js module:io.ox/core
-msgid "Add user/group"
-msgstr "Ajouter un utilisateur / groupe"
-
-#: apps/io.ox/portal/settings/pane.js module:io.ox/portal
-msgid "Add widget"
-msgstr "Ajouter un composant graphique"
-
-#. %1$s is social media name, e.g. Facebook
-#: apps/io.ox/portal/main.js module:io.ox/portal
-msgid "Add your %1$s account"
-msgstr "Ajouter votre compte %1$s"
-
-<<<<<<< HEAD
-#: apps/plugins/portal/linkedIn/register.js module:plugins/portal
-#: apps/plugins/portal/twitter/register.js
-msgid "Add your account"
-msgstr "Ajouter un compte"
-=======
-#: apps/io.ox/calendar/freebusy/templates.js module:io.ox/calendar/freebusy
-#: apps/io.ox/editor/main.js module:io.ox/editor
-#: apps/io.ox/mail/actions/reminder.js module:io.ox/mail
-msgid "Note"
-msgstr "Remarque"
->>>>>>> 3878e903
-
-#. %1$s is the display name of an added user or mail recipient
-#. %2$s is the email address of the user or mail recipient
-#: apps/io.ox/core/tk/tokenfield.js module:io.ox/core
-msgid "Added %1$s, %2$s."
-msgstr "Ajout de %1$s, %2$s."
-
-#. %s is a list of filenames separeted by commas
-#. it is used by screenreaders to indicate which files are currently added to the list of attachments
-#: apps/io.ox/mail/compose/extensions.js module:io.ox/mail
-msgid "Added %s to attachments."
-msgstr "Ajout de %s aux pièces jointes."
-
-#: apps/io.ox/core/tk/tokenfield.js module:io.ox/core
-msgid ""
-"Added distribution list %s with %s member. The only member of the "
-"distribution list is %s."
-msgstr ""
-"Ajout de la liste de distribution %s composée de %s membre. Le seul membre "
-"de la liste de distribution est %s."
-
-#: apps/io.ox/core/tk/tokenfield.js module:io.ox/core
-msgid ""
-"Added distribution list %s with %s members. Members of the distribution list "
-"are %s."
-msgstr ""
-"Ajout de la liste de distribution %s composée de %s membres. Les membres de "
-"la liste de distribution sont %s."
-
-#: apps/io.ox/calendar/invitations/register.js module:io.ox/calendar/main
-msgid "Added the new participant"
-msgstr "Ajouté le nouveau participant"
-
-#: apps/io.ox/files/settings/pane.js module:io.ox/files
-msgid "Adding files with identical names"
-msgstr "Ajouter des fichiers portant le même nom"
-
-#: apps/io.ox/mail/settings/pane.js module:io.ox/mail
-msgid "Additional settings"
-msgstr "Réglages supplémentaires"
-
-#: apps/io.ox/contacts/settings/pane.js module:io.ox/contacts
-#: apps/io.ox/mail/detail/links.js module:io.ox/mail
-msgid "Address Book"
-msgstr "Carnet d'adresses"
-
-#: apps/io.ox/core/main.js module:io.ox/core
-#: apps/io.ox/search/view-template.js
-msgctxt "app"
-msgid "Address Book"
-msgstr "Carnet d'adresses"
-
-#: apps/io.ox/contacts/model.js module:io.ox/contacts
-msgid "Address Business"
-msgstr "Adresse professionnelle"
-
-#: apps/io.ox/contacts/model.js module:io.ox/contacts
-msgid "Address Home"
-msgstr "Adresse privée"
-
-#: apps/io.ox/contacts/model.js module:io.ox/contacts
-msgid "Address Other"
-msgstr "Adresse autre"
-
-#: apps/io.ox/files/util.js module:io.ox/files
-msgid "Adjust"
-msgstr "Ajuster"
-
-#: apps/io.ox/tasks/common-extensions.js module:io.ox/tasks
-msgid "Adjust start date"
-msgstr "Ajuster la date de début"
-
-#: apps/io.ox/files/share/permissions.js module:io.ox/core
-msgid "Administrative role"
-msgstr "Rôle administratif"
-
-#. Role: all permissions
-#. object permissions - admin role
-#: apps/io.ox/core/permissions/permissions.js module:io.ox/core
-#: apps/io.ox/files/share/permissions.js
-msgid "Administrator"
-msgstr "Administrateur"
-
-#: apps/io.ox/files/view-options.js module:io.ox/files
-#: apps/io.ox/find/extensions-api.js module:io.ox/core
-#: apps/io.ox/find/manager/value-model.js
-msgid "All"
-msgstr "Tous"
-
-#. Emojis of SoftBank set.
-#. Japanese: 全絵文字
-#: apps/io.ox/emoji/categories.js module:io.ox/mail/emoji
-msgid "All Emoji"
-msgstr "Tous les emoji"
-
-#: apps/io.ox/find/extensions-api.js module:io.ox/core
-msgid "All Folders"
-msgstr "Tous les dossiers"
-
-#: apps/io.ox/contacts/view-detail.js module:io.ox/contacts
-#: apps/io.ox/core/tk/attachments.js module:io.ox/core
-#: apps/io.ox/mail/toolbar.js module:io.ox/mail
-#: apps/io.ox/tasks/view-detail.js module:io.ox/tasks
-msgid "All attachments"
-msgstr "Toutes les pièces jointes"
-
-#: apps/io.ox/calendar/edit/extensions.js module:io.ox/calendar/edit/main
-#: apps/io.ox/tasks/edit/view-template.js module:io.ox/tasks/edit
-msgid "All day"
-msgstr "Journée entière"
-
-#: apps/io.ox/contacts/addressbook/popup.js module:io.ox/contacts
-msgid "All distribution lists"
-msgstr "Toutes les listes de diffusion"
-
-#: apps/io.ox/files/view-options.js module:io.ox/files
-msgid "All files"
-msgstr "Tous les fichiers"
-
-#: apps/io.ox/core/folder/actions/common.js module:io.ox/core
-msgid "All files have been deleted"
-msgstr "Tous les fichiers ont été supprimés"
-
-#: apps/io.ox/contacts/addressbook/popup.js module:io.ox/contacts
-#: apps/io.ox/search/facets/extensions.js module:io.ox/core
-msgid "All folders"
-msgstr "Tous les dossiers"
-
-#: apps/io.ox/mail/actions/copyMove.js module:io.ox/mail
-msgid "All future messages from %1$s will be moved to the selected folder."
-msgstr ""
-"Tous les futurs messages de %1$s seront déplacés dans le dossier sélectionné."
-
-#: apps/io.ox/mail/actions/copyMove.js module:io.ox/mail
-msgid ""
-"All future messages from the senders of the selected mails will be moved to "
-"the selected folder."
-msgstr ""
-"Tous les futurs messages des expéditeurs des courriels sélectionnés seront "
-"déplacés dans le dossier sélectionné."
-
-#: apps/io.ox/contacts/addressbook/popup.js module:io.ox/contacts
-msgid "All groups"
-msgstr "Tous les groupes"
-
-#: apps/io.ox/core/folder/actions/common.js module:io.ox/core
-msgid "All messages have been deleted"
-msgstr "Tous les messages ont été supprimés"
-
-#: apps/io.ox/core/folder/actions/archive.js module:io.ox/core
-msgid "All messages older than %1$d days will be moved to the archive folder"
-msgstr ""
-"Tous les messages plus anciens de %1$d jours seront déplacés dans le dossier "
-"d'archive"
-
-#: apps/io.ox/core/folder/api.js module:io.ox/core
-msgid "All my appointments"
-msgstr "Tous mes rendez-vous"
-
-#: apps/io.ox/backbone/mini-views/timezonepicker.js module:io.ox/core
-msgid "All timezones"
-msgstr "Tous les fuseaux horaires"
-
-#: apps/io.ox/settings/accounts/settings/pane.js
-#: module:io.ox/settings/accounts
-msgid "Allow connections with untrusted certificates"
-msgstr "Autoriser les connexions avec des certificats non vérifiés"
-
-#: apps/io.ox/mail/settings/pane.js module:io.ox/mail
-msgid "Allow html formatted emails"
-msgstr "Autoriser les courriels mis en forme avec HTML"
-
-#: apps/io.ox/mail/settings/pane.js module:io.ox/mail
-msgid "Allow pre-loading of externally linked images"
-msgstr "Autoriser le préchargement des images externes liées"
-
-#: apps/io.ox/mail/settings/pane.js module:io.ox/mail
-msgid "Always add the following recipient to blind carbon copy (BCC)"
-msgstr "Toujours ajouter le destinataire suivant en copie cachée (BCC)"
-
-#: apps/io.ox/core/viewer/views/types/documentview.js module:io.ox/core
-#: apps/io.ox/presenter/errormessages.js module:io.ox/presenter
-msgid "An error occurred converting the document so it cannot be displayed."
-msgstr ""
-"Une erreur s'est produite pendant la conversion du document, il n'est pas "
-"possible de l'afficher."
-
-#: apps/io.ox/presenter/errormessages.js module:io.ox/presenter
-msgid "An error occurred loading the document so it cannot be displayed."
-msgstr ""
-"Une erreur s'est produite lors du chargement du document, il n'est pas "
-"possible de l'afficher."
-
-#: apps/io.ox/portal/main.js module:io.ox/portal
-msgid "An error occurred."
-msgstr "Une erreur s'est produite."
-
-#: apps/io.ox/calendar/detail/main.js module:io.ox/calendar
-#: apps/io.ox/calendar/week/perspective.js
-msgid "An error occurred. Please try again."
-msgstr "Une erreur s'est produite. Veuillez réessayer."
-
-#: apps/io.ox/core/tk/iframe.js module:io.ox/core/tk/iframe
-msgid "An error occurred. There is no valid token available."
-msgstr "Une erreur s'est produite. Il n'y a pas de jeton valide disponible."
-
-#: apps/plugins/portal/twitter/register.js module:plugins/portal
-#: apps/plugins/portal/twitter/util.js
-msgid "An internal error occurred"
-msgstr "Une erreur interne s'est produite"
-
-#. generic error message
-#: apps/io.ox/core/http_errors.js module:io.ox/core
-msgid "An unknown error occurred"
-msgstr "Une erreur inconnue s'est produite"
-
-#: apps/io.ox/contacts/model.js module:io.ox/contacts
-msgid "Anniversary"
-msgstr "Anniversaire"
-
-#: apps/io.ox/mail/mailfilter/settings/filter/view-form.js
-#: module:io.ox/settings
-msgid "Any recipient"
-msgstr "N'importe quel destinataire"
-
-#: apps/io.ox/onboarding/clients/extensions.js module:io.ox/core/onboarding
-msgid "App Store"
-msgstr "App Store"
-
-#: apps/io.ox/mail/settings/pane.js module:io.ox/mail
-msgid "Append vCard"
-msgstr "Ajouter une carte de visite au format vCard"
-
-#: apps/io.ox/contacts/settings/pane.js module:io.ox/contacts
-#: apps/io.ox/contacts/view-detail.js
-msgid "Apple Maps"
-msgstr "Apple Maps"
-
-#: apps/io.ox/core/desktop.js module:io.ox/core
-msgid "Application Toolbar"
-msgstr "Barre d'outils de l'application"
-
-#: apps/io.ox/mail/main.js module:io.ox/mail apps/io.ox/settings/main.js
-#: module:io.ox/core
-msgid "Application may not work as expected until this problem is solved."
-msgstr ""
-"Il se peut que l'application ne fonctionne pas correctement tant que ce "
-"problème n'est pas réglé."
-
-#. Applies changes to an existing appointment, used in scheduling view
-#: apps/io.ox/calendar/edit/extensions.js module:io.ox/calendar/edit/main
-msgid "Apply changes"
-msgstr "Appliquer les modifications"
-
-#: apps/io.ox/core/permissions/permissions.js module:io.ox/core
-msgid "Apply role"
-msgstr "Appliquer le rôle"
-
-#: apps/io.ox/mail/mailfilter/settings/filter/view-form.js
-#: module:io.ox/settings
-msgid "Apply rule if all conditions are met"
-msgstr "Appliquer la règle si toutes les conditions sont respectées"
-
-#: apps/io.ox/mail/mailfilter/settings/filter/view-form.js
-#: module:io.ox/settings
-msgid "Apply rule if any condition is met."
-msgstr "Appliquer la règle si au moins une condition est respectée"
-
-#: apps/io.ox/core/permissions/permissions.js module:io.ox/core
-#: apps/io.ox/files/share/permissions.js
-msgid "Apply to all subfolders"
-msgstr "Appliquer à tous les sous-dossiers"
-
-#: apps/io.ox/calendar/actions/acceptdeny.js module:io.ox/calendar
-#: apps/io.ox/calendar/actions/edit.js apps/io.ox/calendar/edit/main.js
-#: module:io.ox/calendar/edit/main apps/io.ox/calendar/list/perspective.js
-#: apps/io.ox/calendar/view-detail.js apps/io.ox/calendar/week/perspective.js
-#: apps/io.ox/mail/detail/links.js module:io.ox/mail
-msgid "Appointment"
-msgstr "Rendez-vous"
-
-#: apps/io.ox/calendar/detail/main.js module:io.ox/calendar
-#: apps/io.ox/calendar/month/perspective.js
-#: apps/io.ox/calendar/week/perspective.js
-msgid "Appointment Details"
-msgstr "Détails du rendez-vous"
-
-#. Invitations (notifications) about appointments
-#: apps/plugins/notifications/calendar/register.js
-#: module:plugins/notifications
-msgid "Appointment invitations"
-msgstr "Invitations à des rendez-vous"
-
-#: apps/io.ox/calendar/week/perspective.js module:io.ox/calendar
-msgid "Appointment list"
-msgstr "Liste des rendez-vous"
-
-#. Reminders (notifications) about appointments
-#: apps/plugins/notifications/calendar/register.js
-#: module:plugins/notifications
-msgid "Appointment reminders"
-msgstr "Rappels de rendez-vous"
-
-#: apps/io.ox/calendar/freetime/timeView.js module:io.ox/calendar
-msgid "Appointment types"
-msgstr "Types de rendez-vous"
-
-#: apps/plugins/portal/calendar/register.js module:plugins/portal
-msgid "Appointments"
-msgstr "Rendez-vous"
-
-#: apps/io.ox/calendar/actions/create.js module:io.ox/calendar
-msgid "Appointments in shared calendars"
-msgstr "Rendez-vous dans les agendas partagés"
-
-#: apps/io.ox/settings/apps/settings/pane.js module:io.ox/core
-msgid "Approved:"
-msgstr "Approuvé :"
-
-#: apps/io.ox/core/sub/subscriptions.js module:io.ox/core/sub
-msgid "Approximate Duration for Subscriptions"
-msgstr "Durée approximative pour les abonnements"
-
-#: apps/io.ox/core/main.js module:io.ox/core
-msgid "Apps"
-msgstr "Apps"
-
-#: apps/io.ox/calendar/edit/recurrence-view.js module:io.ox/calendar/edit/main
-msgid "April"
-msgstr "Avril"
-
-#. Archive folder
-#: apps/io.ox/mail/accounts/view-form.js module:io.ox/settings
-msgctxt "folder"
-msgid "Archive"
-msgstr "Archives"
-
-#. Verb: (to) archive messages
-#: apps/io.ox/core/folder/actions/archive.js module:io.ox/core
-#: apps/io.ox/core/folder/contextmenu.js apps/io.ox/mail/actions.js
-#: module:io.ox/mail apps/io.ox/mail/mobile-toolbar-actions.js
-#: apps/io.ox/mail/toolbar.js
-msgctxt "verb"
-msgid "Archive"
-msgstr "Archiver"
-
-#: apps/io.ox/core/folder/actions/archive.js module:io.ox/core
-msgid "Archive messages"
-msgstr "Archiver les messages"
-
-#. notification while archiving messages
-#: apps/io.ox/core/folder/actions/archive.js module:io.ox/core
-msgid "Archiving messages ..."
-msgstr "Archivage des messages..."
-
-#: apps/plugins/portal/twitter/util.js module:plugins/portal
-msgid "Are you sure you want to delete this Tweet?"
-msgstr "Êtes-vous sûr de vouloir supprimer ce tweet ?"
-
-#. Auth type. Short for "Use same credentials as incoming mail server"
-#: apps/io.ox/mail/accounts/view-form.js module:io.ox/settings
-msgid "As incoming mail server"
-msgstr "En tant que serveur de courrier entrant"
-
-#: apps/io.ox/files/share/view-options.js module:io.ox/files
-#: apps/io.ox/files/view-options.js apps/io.ox/mail/view-options.js
-#: module:io.ox/mail apps/io.ox/tasks/main.js module:io.ox/tasks
-msgid "Ascending"
-msgstr "Croissant"
-
-#: apps/io.ox/mail/settings/pane.js module:io.ox/mail
-msgid "Ask for mailto link registration"
-msgstr "Demander l'enregistrement par lien mailto"
-
-#: apps/io.ox/contacts/model.js module:io.ox/contacts
-msgid "Assistant"
-msgstr "Assistant"
-
-#: apps/io.ox/mail/compose/view.js module:io.ox/mail
-msgid "Attach Vcard"
-msgstr "Joindre ma vCard"
-
-#: apps/io.ox/mail/settings/pane.js module:io.ox/mail
-msgid "Attachment"
-msgstr "en pièce jointe"
-
-#: apps/io.ox/mail/actions/attachmentSave.js module:io.ox/mail
-msgid "Attachment has been saved"
-msgid_plural "Attachments have been saved"
-msgstr[0] "La pièce jointe a été enregistrée"
-msgstr[1] "Les pièces jointes ont été enregistrées"
-
-#: apps/io.ox/calendar/edit/extensions.js module:io.ox/calendar/edit/main
-#: apps/io.ox/calendar/view-detail.js module:io.ox/calendar
-#: apps/io.ox/contacts/edit/view-form.js module:io.ox/contacts
-#: apps/io.ox/mail/compose/extensions.js module:io.ox/mail
-#: apps/io.ox/tasks/edit/view-template.js module:io.ox/tasks/edit
-#: apps/io.ox/tasks/view-detail.js module:io.ox/tasks
-msgid "Attachments"
-msgstr "Pièces jointes"
-
-#: apps/io.ox/core/pim/actions.js module:io.ox/core
-msgid "Attachments have been saved!"
-msgstr "Les pièces jointes ont été enregistrées."
-
-#: apps/io.ox/calendar/edit/recurrence-view.js module:io.ox/calendar/edit/main
-msgid "August"
-msgstr "Août"
-
-#: apps/io.ox/mail/accounts/view-form.js module:io.ox/settings
-msgid "Authentication"
-msgstr "Authentification"
-
-#. Role: create folder + read/write/delete all
-#: apps/io.ox/core/permissions/permissions.js module:io.ox/core
-#: apps/io.ox/files/share/permissions.js
-msgid "Author"
-msgstr "Auteur"
-
-#: apps/io.ox/mail/autoforward/settings/model.js module:io.ox/mail
-#: apps/io.ox/mail/autoforward/settings/register.js
-msgid "Auto Forward"
-msgstr "Transfert automatique"
-
-#: apps/io.ox/mail/accounts/settings.js module:io.ox/mail/accounts/settings
-msgid ""
-"Auto-configuration failed. Do you want to configure your account manually?"
-msgstr ""
-"La configuration automatique a échoué. Souhaitez-vous configurer votre "
-"compte manuellement ?"
-
-#: apps/io.ox/mail/settings/pane.js module:io.ox/mail
-msgid "Auto-save email drafts"
-msgstr "Enregistrer automatiquement les brouillons des messages"
-
-#: apps/io.ox/onboarding/clients/extensions.js module:io.ox/core/onboarding
-msgid "Automatic Configuration"
-msgstr "Configuration automatique"
-
-#: apps/io.ox/onboarding/clients/extensions.js module:io.ox/core/onboarding
-msgid "Automatic Configuration (via SMS)"
-msgstr "Configuration automatique (par SMS)"
-
-#: apps/io.ox/core/settings/pane.js module:io.ox/core
-msgid "Automatic opening of notification area"
-msgstr "Ouvrir automatiquement la zone de notification"
-
-#: apps/io.ox/core/main.js module:io.ox/core apps/io.ox/core/settings/pane.js
-msgid "Automatic sign out"
-msgstr "Déconnexion automatique"
-
-#: apps/io.ox/mail/settings/pane.js module:io.ox/mail
-msgid ""
-"Automatically collect contacts in the folder \"Collected addresses\" while "
-"reading"
-msgstr ""
-"Collecter automatiquement les contacts dans le dossier « Adresses "
-"collectées » lors de la lecture"
-
-#: apps/io.ox/mail/settings/pane.js module:io.ox/mail
-msgid ""
-"Automatically collect contacts in the folder \"Collected addresses\" while "
-"sending"
-msgstr ""
-"Collecter automatiquement les contacts dans le dossier « Adresses "
-"collectées » lors de l'envoi"
-
-#: apps/io.ox/calendar/settings/pane.js module:io.ox/calendar
-msgid ""
-"Automatically delete the invitation email after the appointment has been "
-"accepted or declined"
-msgstr ""
-"Supprimer automatiquement le courriel d'invitation une fois que le rendez-"
-"vous a été accepté ou décliné"
-
-#: apps/io.ox/core/settings/errorlog/settings/pane.js module:io.ox/core
-msgid "Average time: %1$s ms"
-msgstr "Durée moyenne : %1$s ms"
-
-#. Bytes
-#: apps/io.ox/core/strings.js module:io.ox/core
-msgid "B"
-msgstr "o"
-
-#. %1$s is the name of the inputfield (To, CC, BCC)
-#: apps/io.ox/mail/compose/extensions.js module:io.ox/mail
-msgid "BCC"
-msgstr "BCC"
-
-#. Used as button label for a navigation action, like the browser back button
-#: apps/io.ox/calendar/main.js module:io.ox/calendar
-#: apps/io.ox/contacts/main.js module:io.ox/contacts
-#: apps/io.ox/core/commons.js module:io.ox/core apps/io.ox/core/tk/wizard.js
-#: apps/io.ox/mail/main.js module:io.ox/mail apps/io.ox/mail/threadview.js
-#: apps/io.ox/tasks/main.js module:io.ox/tasks
-msgid "Back"
-msgstr "Précédent"
-
-#: apps/io.ox/calendar/freebusy/templates.js module:io.ox/calendar/freebusy
-msgid "Back to appointment"
-msgstr "Revenir au rendez-vous"
-
-#: apps/io.ox/mail/threadview.js module:io.ox/mail
-msgid "Back to list"
-msgstr "Retour à la liste"
-
-#: apps/plugins/wizards/mandatory/main.js module:io.ox/wizards/firstStart
-msgid "Back to sign in"
-msgstr "Retourner à la connexion"
-
-#: apps/io.ox/core/settings/pane.js module:io.ox/core
-#: apps/io.ox/settings/main.js
-msgid "Basic settings"
-msgstr "Réglages de base"
-
-#: apps/plugins/wizards/mandatory/main.js module:io.ox/wizards/firstStart
-msgid ""
-"Before you can continue using the product, you have to enter some basic "
-"information. It will take less than a minute."
-msgstr ""
-"Avant de pouvoir continuer à utiliser ce produit, vous devez fournir "
-"quelques informations de base. Cela prendra moins d'une minute."
-
-#: apps/plugins/notifications/mail/register.js module:plugins/notifications
-msgid "Bell"
-msgstr "Cloche"
-
-#: apps/io.ox/tasks/edit/view-template.js module:io.ox/tasks/edit
-#: apps/io.ox/tasks/print.js module:io.ox/tasks
-#: apps/io.ox/tasks/view-detail.js
-msgid "Billing information"
-msgstr "Informations de facturation"
-
-#: apps/plugins/portal/birthdays/register.js module:plugins/portal
-msgid "Birthdays"
-msgstr "Anniversaires"
-
-#: apps/io.ox/portal/settings/pane.js module:io.ox/portal
-msgid "Black"
-msgstr "Noir"
-
-#: apps/io.ox/mail/common-extensions.js module:io.ox/mail
-msgid "Blind copy"
-msgstr "Copie invisible"
-
-#: apps/io.ox/mail/print.js module:io.ox/mail
-msgctxt "BCC"
-msgid "Blind copy"
-msgstr "Copie invisible"
-
-#: apps/io.ox/core/tk/flag-picker.js module:io.ox/mail
-#: apps/io.ox/mail/mailfilter/settings/filter/view-form.js
-#: module:io.ox/settings apps/io.ox/portal/settings/pane.js
-#: module:io.ox/portal
-msgid "Blue"
-msgstr "Bleu"
-
-#: apps/io.ox/files/actions/add-storage-account.js module:io.ox/files
-msgid "Box"
-msgstr "Box"
-
-#: apps/io.ox/contacts/model.js module:io.ox/contacts
-msgid "Branches"
-msgstr "Filiales"
-
-#: apps/io.ox/presenter/actions.js module:io.ox/presenter
-msgid "Broadcast your presentation over the Web."
-msgstr "Diffuser une présentation sur le Web."
-
-#: apps/io.ox/core/settings/errorlog/settings/pane.js module:io.ox/core
-msgid "Browser"
-msgstr "Navigateur"
-
-#: apps/io.ox/contacts/view-detail.js module:io.ox/contacts
-msgid "Business Address"
-msgstr "Adresse professionnelle"
-
-#: apps/io.ox/contacts/edit/view-form.js module:io.ox/contacts
-#: apps/plugins/halo/xing/register.js module:plugins/portal
-msgid "Business address"
-msgstr "Adresse professionnelle"
-
-#: apps/io.ox/contacts/model.js module:io.ox/contacts
-msgid "Business category"
-msgstr "Catégorie d'entreprises"
-
-#: apps/plugins/portal/birthdays/register.js module:plugins/portal
-msgid "Buy a gift"
-msgstr "Acheter un cadeau"
-
-#: apps/io.ox/wizards/upsell.js module:io.ox/wizards
-msgid "Buy now!"
-msgstr "Acheter maintenant !"
-
-#: apps/io.ox/calendar/month/perspective.js module:io.ox/calendar
-#: apps/io.ox/calendar/week/perspective.js
-msgid ""
-"By changing the date of this appointment you are creating an appointment "
-"exception to the series. Do you want to continue?"
-msgstr ""
-"En modifiant la date de ce rendez-vous, vous créez une exception de rendez-"
-"vous dans la série. Voulez-vous continuer ?"
-
-#. %1$s is the name of the inputfield (To, CC, BCC)
-#: apps/io.ox/mail/compose/extensions.js module:io.ox/mail
-#: apps/io.ox/mail/mailfilter/settings/filter/view-form.js
-#: module:io.ox/settings
-msgid "CC"
-msgstr "CC"
-
-#: apps/io.ox/core/import/import.js module:io.ox/core
-msgid "CSV"
-msgstr "CSV"
-
-#: apps/io.ox/backbone/views/datepicker.js module:io.ox/core
-msgid "CW"
-msgstr "Sem."
-
-#. CW is calender week and %1$d is the week number
-#. %1$d = Calendar week
-#: apps/io.ox/backbone/views/datepicker.js module:io.ox/core
-#: apps/io.ox/calendar/freetime/timeView.js module:io.ox/calendar
-#: apps/io.ox/calendar/month/view.js apps/io.ox/calendar/week/view.js
-msgid "CW %1$d"
-msgstr "JO %1$d"
-
-#: apps/io.ox/onboarding/clients/extensions.js module:io.ox/core/onboarding
-msgid "CalDAV Login"
-msgstr "Authentification CalDAV"
-
-#: apps/io.ox/core/folder/actions/properties.js module:io.ox/core
-#: apps/io.ox/onboarding/clients/extensions.js module:io.ox/core/onboarding
-msgid "CalDAV URL"
-msgstr "URL CalDAV"
-
-#: apps/io.ox/core/folder/api.js module:io.ox/core
-#: apps/io.ox/mail/detail/links.js module:io.ox/mail
-msgid "Calendar"
-msgstr "Agenda"
-
-#: apps/io.ox/calendar/settings/pane.js module:io.ox/calendar
-#: apps/io.ox/core/main.js module:io.ox/core
-#: apps/io.ox/search/view-template.js
-msgctxt "app"
-msgid "Calendar"
-msgstr "Agenda"
-
-#: apps/io.ox/calendar/week/perspective.js module:io.ox/calendar
-msgid "Calendar Day View"
-msgstr "Agenda en vue journalière"
-
-#: apps/io.ox/calendar/month/perspective.js module:io.ox/calendar
-msgid "Calendar Month View"
-msgstr "Agenda en vue mensuelle"
-
-#: apps/io.ox/calendar/week/perspective.js module:io.ox/calendar
-msgid "Calendar Week View"
-msgstr "Agenda en vue hebdomadaire"
-
-#: apps/io.ox/calendar/week/perspective.js module:io.ox/calendar
-msgid "Calendar Workweek View"
-msgstr "Agenda en vue semaine ouvrée"
-
-#: apps/io.ox/calendar/mobile-toolbar-actions.js module:io.ox/calendar
-msgid "Calendar view"
-msgstr "Vue en calendrier"
-
-#: apps/io.ox/calendar/edit/extensions.js module:io.ox/calendar/edit/main
-msgid "Calendar:"
-msgstr "Agenda :"
-
-#: apps/io.ox/calendar/main.js module:io.ox/calendar
-msgid "Calendars"
-msgstr "Agendas"
 
 #: apps/io.ox/backbone/views/modal.js module:io.ox/core
 #: apps/io.ox/calendar/actions.js module:io.ox/calendar
@@ -1816,412 +347,33 @@
 #: apps/io.ox/mail/settings/signatures/settings/pane.js
 #: apps/io.ox/oauth/settings.js apps/io.ox/portal/main.js module:io.ox/portal
 #: apps/io.ox/portal/settings/widgetview.js
-#: apps/io.ox/settings/accounts/settings/pane.js
-#: module:io.ox/settings/accounts apps/io.ox/settings/apps/settings/pane.js
-#: apps/io.ox/tasks/actions/delete.js module:io.ox/tasks
-#: apps/io.ox/tasks/common-extensions.js apps/io.ox/tasks/edit/main.js
-#: apps/io.ox/tasks/main.js
+#: apps/io.ox/settings/accounts/settings/pane.js module:io.ox/settings/accounts
+#: apps/io.ox/settings/apps/settings/pane.js apps/io.ox/tasks/actions/delete.js
+#: module:io.ox/tasks apps/io.ox/tasks/common-extensions.js
+#: apps/io.ox/tasks/edit/main.js apps/io.ox/tasks/main.js
 #: apps/plugins/administration/groups/settings/edit.js
 #: apps/plugins/administration/groups/settings/toolbar.js
 #: apps/plugins/administration/resources/settings/edit.js
 #: apps/plugins/administration/resources/settings/toolbar.js
-#: apps/plugins/notifications/calendar/register.js
-#: module:plugins/notifications apps/plugins/portal/flickr/register.js
-#: module:plugins/portal apps/plugins/portal/mail/register.js
-#: apps/plugins/portal/rss/register.js apps/plugins/portal/tumblr/register.js
-#: apps/plugins/portal/twitter/util.js
+#: apps/plugins/notifications/calendar/register.js module:plugins/notifications
+#: apps/plugins/portal/flickr/register.js module:plugins/portal
+#: apps/plugins/portal/mail/register.js apps/plugins/portal/rss/register.js
+#: apps/plugins/portal/tumblr/register.js apps/plugins/portal/twitter/util.js
 #: apps/plugins/portal/userSettings/register.js
 #: apps/plugins/portal/xing/register.js
 msgid "Cancel"
 msgstr "Annuler"
 
-#: apps/io.ox/core/desktop.js module:io.ox/core
-msgid "Cancel search"
-msgstr "Annuler la recherche"
-
-#: apps/io.ox/core/tk/filestorageUtil.js module:io.ox/core
-#: apps/io.ox/tasks/common-extensions.js module:io.ox/tasks
-msgid "Canceled"
-msgstr "Annulé"
-
-#. %1$s is an email address
-#: apps/io.ox/participants/add.js module:io.ox/core
-msgid "Cannot add participant/member with an invalid mail address: %1$s"
-msgstr ""
-"Impossible d'ajouter un participant / membre avec une adresse électronique "
-"non valide : %1$s"
-
-#. error message when offline
-#: apps/io.ox/core/http_errors.js module:io.ox/core
-msgid "Cannot connect to server. Please check your connection."
-msgstr ""
-"Impossible de se connecter au serveur. Veuillez vérifier votre connexion."
-
-#: apps/io.ox/mail/accounts/settings.js module:io.ox/mail/accounts/settings
-msgid "Cannot establish secure connection. Do you want to proceed anyway?"
-msgstr ""
-"Impossible d'établir une connexion sécurisée. Voulez-vous tout de même "
-"effectuer cette action ?"
-
-#: apps/plugins/halo/mail/register.js module:plugins/halo
-msgid "Cannot find any messages this contact sent to you."
-msgstr "Impossible de trouver des messages que ce contact vous aurait envoyés."
-
-#: apps/plugins/halo/mail/register.js module:plugins/halo
-msgid "Cannot find any messages you sent to this contact."
-msgstr ""
-"Impossible de trouver des messages que vous auriez envoyés à ce contact."
-
-#: apps/plugins/portal/flickr/register.js module:plugins/portal
-msgid "Cannot find user with given name."
-msgstr "Impossible de trouver un utilisateur de ce nom."
-
-#: apps/io.ox/core/print.js module:io.ox/core
-msgid "Cannot print this item"
-msgid_plural "Cannot print these items"
-msgstr[0] "Impossible d'imprimer cet élément"
-msgstr[1] "Impossible d'imprimer ces éléments"
-
-#: apps/io.ox/core/viewer/views/displayerview.js module:io.ox/core
-msgid "Cannot require a view type for %1$s"
-msgstr "Impossible de choisir un type de vue pour %1$s"
-
-#: apps/io.ox/files/guidance/statistics.js module:io.ox/files
-msgid "Capacity"
-msgstr "Capacité"
-
-#: apps/io.ox/onboarding/clients/extensions.js module:io.ox/core/onboarding
-msgid "CardDAV Login"
-msgstr "Authentification CardDAV"
-
-#: apps/io.ox/onboarding/clients/extensions.js module:io.ox/core/onboarding
-msgid "CardDAV URL"
-msgstr "URL CardDAV"
-
-#: apps/io.ox/wizards/upsell.js module:io.ox/wizards
-msgid "Cart is empty."
-msgstr "Le panier est vide."
-
-#: apps/io.ox/contacts/model.js module:io.ox/contacts
-#: apps/io.ox/contacts/print.js apps/io.ox/onboarding/clients/extensions.js
-#: module:io.ox/core/onboarding
-msgid "Cell phone"
-msgstr "Téléphone portable"
-
-#: apps/io.ox/contacts/model.js module:io.ox/contacts
-msgid "Cell phone (alt)"
-msgstr "Tél. portable (autre)"
-
-#: apps/io.ox/calendar/edit/timezone-dialog.js module:io.ox/calendar/edit/main
-msgid "Change"
-msgstr "Modifier"
-
-#: apps/io.ox/mail/settings/pane.js module:io.ox/mail
-msgid "Change IMAP subscriptions"
-msgstr "Modifier les abonnements IMAP"
-
-#: apps/io.ox/calendar/actions/acceptdeny.js module:io.ox/calendar
-#: apps/io.ox/tasks/actions.js module:io.ox/tasks
-#: apps/io.ox/tasks/mobile-toolbar-actions.js apps/io.ox/tasks/toolbar.js
-#: module:io.ox/mail
-msgid "Change confirmation status"
-msgstr "Modifier l'état de confirmation"
-
-#: apps/io.ox/tasks/actions.js module:io.ox/tasks apps/io.ox/tasks/toolbar.js
-#: module:io.ox/mail
-msgid "Change due date"
-msgstr "Modifier la date d'échéance"
-
-#: apps/io.ox/core/main.js module:io.ox/core apps/io.ox/core/settings/pane.js
-#: apps/plugins/portal/userSettings/register.js
-msgid "Change password"
-msgstr "Changer le mot de passe"
-
-#: apps/plugins/portal/userSettings/register.js module:io.ox/core
-msgid "Change password and sign out"
-msgstr "Changer le mot de passe et se déconnecter"
-
 #: apps/io.ox/calendar/actions.js module:io.ox/calendar
-#: apps/io.ox/calendar/toolbar.js
-msgid "Change status"
-msgstr "Modifier l'état"
-
-#: apps/io.ox/calendar/edit/timezone-dialog.js module:io.ox/calendar/edit/main
-msgid "Change timezone"
-msgstr "Changer le fuseau horaire"
-
-#: apps/io.ox/calendar/freebusy/templates.js module:io.ox/calendar/freebusy
-msgid "Change view"
-msgstr "Changer de vue"
-
-#: apps/io.ox/tasks/common-extensions.js module:io.ox/tasks
-msgid "Changed due date"
-msgstr "Date d'échéance modifiée"
-
-#: apps/io.ox/calendar/invitations/register.js module:io.ox/calendar/main
-msgid "Changes have been saved"
-msgstr "Les modifications ont été enregistrées"
-
-#: apps/io.ox/oauth/settings.js module:io.ox/settings
-msgid "Changes have been saved."
-msgstr "Les modifications ont été enregistrées."
-
-#. Emoji category
-#. Japanese: キャラクター
-#. Contains: Cartoon characters, animals
-#: apps/io.ox/emoji/categories.js module:io.ox/mail/emoji
-msgid "Character"
-msgstr "Caractère"
-
-#: apps/io.ox/calendar/toolbar.js module:io.ox/calendar
-#: apps/io.ox/contacts/toolbar.js module:io.ox/contacts
-#: apps/io.ox/files/toolbar.js module:io.ox/files apps/io.ox/mail/toolbar.js
-#: module:io.ox/mail apps/io.ox/tasks/toolbar.js
-msgid "Checkboxes"
-msgstr "Cases à cocher"
-
-#: apps/io.ox/core/sub/subscriptions.js module:io.ox/core/sub
-msgid "Checking credentials ..."
-msgstr "Vérification de l'identité en cours… "
-
-#: apps/io.ox/contacts/model.js module:io.ox/contacts
-msgid "Children"
-msgstr "Enfants"
-
-#: apps/plugins/notifications/mail/register.js module:plugins/notifications
-msgid "Chimes"
-msgstr "Carillon"
-
-#: apps/io.ox/contacts/print.js module:io.ox/contacts
-msgid "City"
-msgstr "Ville"
-
-#: apps/io.ox/calendar/toolbar.js module:io.ox/calendar
-msgid "Classic colors"
-msgstr "Couleurs classiques"
-
-#: apps/io.ox/core/folder/contextmenu.js module:io.ox/core
-msgid "Clean up"
-msgstr "Nettoyer"
-
-#: apps/io.ox/core/folder/actions/common.js module:io.ox/core
-msgid "Cleaning up ..."
-msgstr "Nettoyage..."
-
-#: apps/io.ox/core/tk/datepicker.js module:io.ox/core
-#: apps/io.ox/core/tk/mobiscroll.js
-msgid "Clear"
-msgstr "Réinitialiser"
-
-#: apps/io.ox/search/view-template.js module:io.ox/core
-msgid "Clear field"
-msgstr "Réinitialiser le champ"
-
-#: apps/io.ox/contacts/addressbook/popup.js module:io.ox/contacts
-msgid "Clear selection"
-msgstr "Réinitialiser la sélection"
-
-#: apps/io.ox/help/center.js module:io.ox/help
-msgid "Click here to quit the help center"
-msgstr "Cliquez ici pour quitter le centre d'aide"
-
-#: apps/plugins/portal/xing/register.js module:plugins/portal
-msgid "Click here to reconnect to your xing account to see activities."
-msgstr ""
-"Cliquez ici pour vous reconnecter à votre compte Xing et voir les activités."
-
-#: apps/io.ox/calendar/edit/recurrence-view.js module:io.ox/calendar/edit/main
-msgid "Click on a sentence to choose when to repeat the appointment."
-msgstr "Cliquer sur une phrase pour choisir quand répéter le rendez-vous."
-
-#: apps/io.ox/calendar/edit/recurrence-view.js module:io.ox/calendar/edit/main
-msgid "Click on the links to change the values."
-msgstr "Cliquer sur les liens pour modifier les valeurs."
-
-#: apps/plugins/portal/linkedIn/register.js module:plugins/portal
-#: apps/plugins/portal/twitter/register.js
-msgid "Click to authorize your account again"
-msgstr "Cliquez ici pour autoriser à nouveau votre compte"
-
-#: apps/io.ox/calendar/edit/recurrence-view.js module:io.ox/calendar/edit/main
-msgid "Click to close the recurrence view"
-msgstr "Cliquez pour fermer la vue des répétitions"
-
-#: apps/io.ox/core/yell.js module:io.ox/core
-msgid "Click to close this notification"
-msgstr "Cliquez pour fermer cette notification"
-
-#: apps/io.ox/preview/main.js module:io.ox/core
-msgid "Click to open."
-msgstr "Cliquez pour ouvrir."
-
-#: apps/io.ox/preview/main.js module:io.ox/core
-msgid "Click to open. Drag to your desktop to download."
-msgstr "Cliquez pour ouvrir. Déposez sur votre bureau pour télécharger."
-
-#: apps/io.ox/core/viewer/views/types/audioview.js module:io.ox/core
-msgid "Click to play audio file"
-msgstr "Cliquez pour lire le fichier audio"
-
-#: apps/plugins/portal/twitter/register.js module:plugins/portal
-msgid "Click to retry"
-msgstr "Cliquez pour réessayer"
-
-#: apps/plugins/portal/twitter/register.js module:plugins/portal
-msgid "Click to retry later."
-msgstr "Cliquez pour réessayer ultérieurement."
-
-#: apps/io.ox/mail/compose/extensions.js module:io.ox/mail
-msgid "Click to select contacts"
-msgstr "Cliquez pour sélectionner des contacts"
-
-#: apps/io.ox/onboarding/clients/extensions.js module:io.ox/core/onboarding
-msgid "Click to show or hide actions for advanced users."
-msgstr "Cliquez pour afficher ou masquer les actions des utilisateurs avancés."
-
-<<<<<<< HEAD
-#: apps/io.ox/core/viewer/views/types/videoview.js module:io.ox/core
-msgid "Click to start video"
-msgstr "Cliquez pour démarrer la vidéo"
-=======
-#: apps/io.ox/contacts/addressbook/popup.js module:io.ox/contacts
-msgid "Departments"
-msgstr "Départements"
-
-#: apps/io.ox/contacts/addressbook/popup.js module:io.ox/contacts
-#: apps/io.ox/core/desktop.js module:io.ox/core apps/io.ox/core/main.js
-#: apps/io.ox/find/extensions-facets.js apps/io.ox/find/main.js
-#: apps/io.ox/find/view-tokenfield.js
-#: apps/io.ox/search/autocomplete/extensions.js apps/io.ox/search/main.js
-#: module:io.ox/search apps/plugins/portal/flickr/register.js
-#: module:plugins/portal
-msgid "Search"
-msgstr "Chercher"
->>>>>>> 3878e903
-
-#: apps/io.ox/portal/main.js module:io.ox/portal
-msgid "Click to try again."
-msgstr "Cliquez pour réessayer."
-
-#: apps/io.ox/contacts/widgets/pictureUpload.js module:io.ox/contacts
-msgid "Click to upload image"
-msgstr "Cliquez pour télécharger l'image."
-
-#: apps/io.ox/onboarding/clients/wizard.js module:io.ox/core/onboarding
-msgid "Client onboarding"
-msgstr "Intégration du client "
-
-#. button label for closing the Presenter app.
-#. button tooltip for closing the Presenter app.
-#: apps/io.ox/backbone/views/modal.js module:io.ox/core
-#: apps/io.ox/calendar/freetime/main.js module:io.ox/calendar
-#: apps/io.ox/core/about/about.js apps/io.ox/core/folder/actions/properties.js
-#: apps/io.ox/core/folder/tree.js apps/io.ox/core/main.js
-#: apps/io.ox/core/permissions/permissions.js apps/io.ox/core/tk/dialogs.js
-#: apps/io.ox/core/tk/wizard.js apps/io.ox/core/viewer/views/toolbarview.js
-#: apps/io.ox/core/wizard/registry.js module:io.ox/core/wizard
-#: apps/io.ox/editor/main.js module:io.ox/editor
-#: apps/io.ox/files/actions/add-storage-account.js module:io.ox/files
-#: apps/io.ox/files/actions/share.js apps/io.ox/files/actions/showlink.js
-#: apps/io.ox/files/mediaplayer.js apps/io.ox/files/share/permissions.js
-#: apps/io.ox/files/upload/view.js apps/io.ox/mail/accounts/settings.js
-#: module:io.ox/mail/accounts/settings apps/io.ox/mail/actions/source.js
-#: module:io.ox/mail apps/io.ox/mail/main.js apps/io.ox/mail/statistics.js
-#: apps/io.ox/presenter/views/toolbarview.js module:io.ox/presenter
-#: apps/plugins/upsell/simple-wizard/register.js
-#: module:plugins/upsell/simple-wizard
-msgid "Close"
-msgstr "Fermer"
-
-#: apps/io.ox/mail/threadview.js module:io.ox/mail
-msgid "Close all messages"
-msgstr "Fermer tous les messages"
-
-#: apps/io.ox/core/viewer/views/sidebar/panelbaseview.js
-#: module:io.ox/core/viewer
-msgid "Close description panel"
-msgstr "Fermer le panneau de description"
-
-#: apps/io.ox/core/commons.js module:io.ox/core apps/io.ox/files/main.js
-#: module:io.ox/files apps/io.ox/files/view-options.js
-#: apps/io.ox/mail/view-options.js module:io.ox/mail
-msgid "Close folder view"
-msgstr "Fermer la vue des dossiers"
-
-#: apps/io.ox/core/notifications.js module:io.ox/core
-msgid "Close notification area"
-msgstr "Fermer la zone de notification"
-
-#: apps/io.ox/core/commons.js module:io.ox/core
-msgid "Close premium features"
-msgstr "Fermer les fonctions Premium"
-
-#. %1$s appointment or task title
-#: apps/io.ox/core/tk/reminder-util.js module:io.ox/core
-msgid "Close reminder for %1$s"
-msgstr "Fermer le rappel de %1$s"
-
-#: apps/io.ox/core/viewer/views/toolbarview.js module:io.ox/core
-msgid "Close viewer"
-msgstr "Fermer l'affichage"
-
-#: apps/io.ox/calendar/edit/extensions.js module:io.ox/calendar/edit/main
-#: apps/io.ox/tasks/edit/view-template.js module:io.ox/tasks/edit
-msgid "Collapse form"
-msgstr "Enrouler le formulaire"
-
-#: apps/io.ox/calendar/edit/extensions.js module:io.ox/calendar/edit/main
-#: apps/io.ox/mail/view-options.js module:io.ox/mail
-#: apps/io.ox/portal/settings/pane.js module:io.ox/portal
-msgid "Color"
-msgstr "En couleur"
-
-#. %1$s is the title of the item, which should be colored
-#: apps/io.ox/portal/settings/pane.js module:io.ox/portal
-msgid "Color %1$s"
-msgstr "Couleur %1$s"
-
-#: apps/io.ox/mail/settings/pane.js module:io.ox/mail
-msgid "Color quoted lines"
-msgstr "Colorer les lignes citées"
-
-#: apps/io.ox/calendar/toolbar.js module:io.ox/calendar
-msgid "Color scheme"
-msgstr "Jeu de couleurs"
-
-#: apps/io.ox/calendar/actions/acceptdeny.js module:io.ox/calendar
-#: apps/io.ox/calendar/invitations/register.js module:io.ox/calendar/main
-#: apps/io.ox/contacts/edit/view-form.js module:io.ox/contacts
-#: apps/io.ox/contacts/model.js apps/io.ox/contacts/view-detail.js
-#: apps/plugins/portal/xing/actions.js module:plugins/portal
-msgid "Comment"
-msgstr "Commentaire"
-
-#: apps/plugins/portal/xing/actions.js module:plugins/portal
-msgid "Comment has been successfully posted on XING"
-msgstr "Le commentaire a été publié sur XING"
-
-#: apps/plugins/portal/reddit/register.js module:io.ox/portal
-msgid "Comments"
-msgstr "Commentaires"
-
-#: apps/plugins/core/feedback/register.js module:io.ox/core
-msgid "Comments and suggestions"
-msgstr "Commentaires et suggestions"
-
-#: apps/io.ox/contacts/model.js module:io.ox/contacts
-msgid "Commercial Register"
-msgstr "Registre du commerce"
-
-#: apps/io.ox/mail/settings/pane.js module:io.ox/mail
-msgid "Common"
-msgstr "Commun"
-
-#. Emojis that work across all Japanese carriers.
-#. Japanese: 他社共通絵文字
-#: apps/io.ox/emoji/categories.js module:io.ox/mail/emoji
-msgid "Common Emoji"
-msgstr "Emoji courants"
+msgid "Do you want the appointments printed in detail or as a compact list?"
+msgstr ""
+"Souhaitez-vous imprimer les rendez-vous en détail ou sous forme de liste "
+"compacte ?"
+
+#. answer Button to 'Do you want the appointments printed in detail or as a compact list?'
+#: apps/io.ox/calendar/actions.js module:io.ox/calendar
+msgid "Detailed"
+msgstr "Détails"
 
 #. answer Button to 'Do you want the appointments printed in detail or as a compact list?'
 #: apps/io.ox/calendar/actions.js module:io.ox/calendar
@@ -2230,4790 +382,29 @@
 msgid "Compact"
 msgstr "Compacte"
 
-#: apps/io.ox/tasks/edit/view-template.js module:io.ox/tasks/edit
-#: apps/io.ox/tasks/print.js module:io.ox/tasks
-#: apps/io.ox/tasks/view-detail.js
-msgid "Companies"
-msgstr "Sociétés"
-
-#: apps/io.ox/contacts/model.js module:io.ox/contacts
-msgid "Company"
-msgstr "Société"
-
-#: apps/io.ox/mail/compose/main.js module:io.ox/mail
-#: apps/io.ox/mail/compose/view.js apps/io.ox/mail/mobile-toolbar-actions.js
-#: apps/io.ox/mail/settings/pane.js apps/io.ox/mail/toolbar.js
-msgid "Compose"
-msgstr "Rédiger"
-
-#: apps/io.ox/mail/toolbar.js module:io.ox/mail
-msgid "Compose new email"
-msgstr "Rédiger un nouveau courriel"
-
-#: apps/io.ox/mail/compose/extensions.js module:io.ox/mail
-msgid "Compose new mail"
-msgstr "Rédiger un nouveau courriel"
-
-#: apps/io.ox/mail/mailfilter/settings/filter/view-form.js
-#: module:io.ox/settings
-msgid "Conditions"
-msgstr "Conditions"
-
-#: apps/io.ox/onboarding/clients/extensions.js module:io.ox/core/onboarding
-msgid "Configuration Email"
-msgstr "Courriel de configuration"
-
-#. term is followed by a space and three dots (' …')
-#. the dots refer to the term 'Categories' right above this dropdown entry
-#. so user reads it as 'Configure Categories'
-#: apps/io.ox/mail/toolbar.js module:io.ox/mail
-msgid "Configure"
-msgstr "Configurer"
-
-#: apps/io.ox/mail/categories/edit.js module:io.ox/mail
-msgid "Configure categories"
-msgstr "Configurer les catégories"
-
-#: apps/io.ox/onboarding/clients/extensions.js module:io.ox/core/onboarding
-msgid "Configure now"
-msgstr "Configurer maintenant"
-
-#: apps/io.ox/files/util.js module:io.ox/files
-msgid "Confirmation"
-msgstr "Confirmation"
-
-#: apps/io.ox/core/tk/filestorageUtil.js module:io.ox/core
-msgid "Conflicts"
-msgstr "Conflits"
-
-#: apps/io.ox/calendar/conflicts/conflictList.js
-#: module:io.ox/calendar/conflicts/conflicts
-msgid "Conflicts detected"
-msgstr "Conflits détectés"
-
-#: apps/io.ox/calendar/edit/main.js module:io.ox/calendar/edit/main
-msgid "Conflicts with resources cannot be ignored"
-msgstr "Le conflit avec certaines ressources ne peut pas être ignoré"
-
-#: apps/io.ox/calendar/view-grid-template.js module:io.ox/calendar
-msgid "Conflicts:"
-msgstr "Entre en conflit avec :"
-
-#. button label within the client-onboarding widget
-#. button opens the wizard to configure your device
-#: apps/plugins/portal/client-onboarding/register.js module:plugins/portal
-msgid "Connect"
-msgstr "Se connecter"
-
-#. starts the client onboarding wizard that helps users
-#. to configure their devices to access/sync appsuites
-#. data (f.e. install ox mail app)
-#: apps/io.ox/core/main.js module:io.ox/core
-#: apps/plugins/portal/client-onboarding/register.js module:plugins/portal
-msgid "Connect your Device"
-msgstr "Connecter votre appareil"
-
-#: apps/io.ox/mail/accounts/view-form.js module:io.ox/settings
-msgid "Connection security"
-msgstr "Sécurité de la connexion"
-
-#: apps/io.ox/core/settings/downloads/pane.js module:io.ox/core
-msgid "Connector for Microsoft Outlook®"
-msgstr "Connecteur pour Microsoft Outlook®"
-
-#: apps/io.ox/contacts/edit/main.js module:io.ox/contacts
-#: apps/io.ox/mail/detail/links.js module:io.ox/mail
-msgid "Contact"
-msgstr "Contact"
-
-#: apps/io.ox/contacts/detail/main.js module:io.ox/contacts
-#: apps/io.ox/contacts/main.js apps/io.ox/contacts/view-detail.js
-msgid "Contact Details"
-msgstr "Détails sur le contact"
-
-#: apps/io.ox/contacts/actions.js module:io.ox/contacts
-msgid "Contact has been copied"
-msgstr "Le contact a été copié"
-
-#: apps/io.ox/contacts/actions.js module:io.ox/contacts
-msgid "Contact has been moved"
-msgstr "Le contact a été déplacé"
-
-#: apps/io.ox/mail/toolbar.js module:io.ox/mail
-msgid "Contact pictures"
-msgstr "Images du contact"
-
-#: apps/plugins/xing/main.js module:plugins/portal
-msgid "Contact request sent"
-msgstr "Demande de mise en contact envoyée"
-
-#: apps/io.ox/contacts/main.js module:io.ox/contacts
-msgid "Contacts"
-msgstr "Contacts"
-
-#: apps/io.ox/contacts/actions.js module:io.ox/contacts
-msgid "Contacts have been copied"
-msgstr "Les contacts ont été copiés"
-
-#: apps/io.ox/contacts/actions.js module:io.ox/contacts
-msgid "Contacts have been moved"
-msgstr "Les contacts ont été déplacés"
-
-#: apps/io.ox/contacts/main.js module:io.ox/contacts
-msgid "Contacts toolbar"
-msgstr "Barre d'outils des contacts"
-
-#: apps/io.ox/mail/mailfilter/settings/filter/view-form.js
-#: module:io.ox/settings
-msgid "Contains"
-msgstr "Contient"
-
-#: apps/io.ox/mail/mailfilter/settings/filter/view-form.js
-#: module:io.ox/settings
-msgid "Content"
-msgstr "Contenu"
-
-#. button label for continuing the presentation
-#: apps/io.ox/core/main.js module:io.ox/core apps/io.ox/mail/compose/view.js
-#: module:io.ox/mail apps/io.ox/presenter/views/navigationview.js
-#: module:io.ox/presenter apps/io.ox/presenter/views/toolbarview.js
-msgid "Continue"
-msgstr "Continuer"
-
-#. button label for continuing the presentation
-#. tooltip for the continue presentation button
-#: apps/io.ox/presenter/views/navigationview.js module:io.ox/presenter
-#: apps/io.ox/presenter/views/presentationview.js
-#: apps/io.ox/presenter/views/toolbarview.js
-msgid "Continue presentation"
-msgstr "Poursuivre la présentation"
-
-#. button tooltip for continuing the presentation
-#: apps/io.ox/presenter/views/navigationview.js module:io.ox/presenter
-#: apps/io.ox/presenter/views/toolbarview.js
-msgid "Continue the presentation"
-msgstr "Poursuivre la présentation"
-
-#: apps/io.ox/mail/threadview.js module:io.ox/mail
-msgid "Conversation"
-msgstr "Discussion"
-
-#: apps/io.ox/mail/view-options.js module:io.ox/mail
-msgid "Conversations"
-msgstr "Conversations"
-
-#: apps/io.ox/core/main.js module:io.ox/core
-#: apps/io.ox/search/view-template.js
-msgctxt "app"
-msgid "Conversations"
-msgstr "Conversations"
-
-#: apps/io.ox/calendar/edit/timezone-dialog.js module:io.ox/calendar/edit/main
-msgid "Convert the entered start and end dates to match the modified timezones"
-msgstr ""
-"Convertir les dates saisies pour le début et la fin pour faire correspondre "
-"les fuseaux horaires"
-
-#: apps/io.ox/files/share/wizard.js module:io.ox/files
-msgid "Copied"
-msgstr "Copié"
-
+#: apps/io.ox/calendar/actions.js module:io.ox/calendar
+#: apps/io.ox/calendar/mobile-toolbar-actions.js apps/io.ox/calendar/toolbar.js
 #: apps/io.ox/contacts/actions.js module:io.ox/contacts
 #: apps/io.ox/contacts/mobile-toolbar-actions.js module:io.ox/mail
-#: apps/io.ox/contacts/toolbar.js apps/io.ox/files/actions.js
-#: module:io.ox/files apps/io.ox/files/toolbar.js apps/io.ox/mail/actions.js
+#: apps/io.ox/contacts/toolbar.js apps/io.ox/core/folder/contextmenu.js
+#: module:io.ox/core apps/io.ox/files/actions.js module:io.ox/files
+#: apps/io.ox/files/toolbar.js apps/io.ox/mail/actions.js
 #: apps/io.ox/mail/mobile-toolbar-actions.js apps/io.ox/mail/toolbar.js
-msgid "Copy"
-msgstr "Copier"
-
-#: apps/io.ox/mail/common-extensions.js module:io.ox/mail
-#: apps/io.ox/mail/print.js
-msgctxt "CC"
-msgid "Copy"
-msgstr "Copie"
-
-#: apps/io.ox/files/share/wizard.js module:io.ox/files
-msgid "Copy to clipboard"
-msgstr "Copier vers le presse-papiers"
-
-#: apps/io.ox/contacts/view-detail.js module:io.ox/contacts
-msgid "Copy to description"
-msgstr "Copier dans la description"
-
-#: apps/io.ox/tasks/model.js module:io.ox/tasks
-msgid "Costs must be between -%1$d and %1$d."
-msgstr "Les coûts doivent se situer entre -%1$d et %1$d."
-
-#: apps/io.ox/tasks/model.js module:io.ox/tasks
-msgid "Costs must only have two decimal places."
-msgstr "Les coûts ne doivent avoir que deux décimales."
-
-#: apps/io.ox/core/desktop.js module:io.ox/core
-msgid "Could not get a default folder for this application."
-msgstr "Impossible d'obtenir un dossier par défaut pour cette application."
-
-#: apps/io.ox/contacts/view-detail.js module:io.ox/contacts
-msgid "Could not load attachments for this contact."
-msgstr "Impossible de charger les pièces jointes pour ce contact."
-
-#: apps/io.ox/tasks/view-detail.js module:io.ox/tasks
-msgid "Could not load attachments for this task."
-msgstr "Impossible de charger les pièces jointes à cette tâche."
-
-#: apps/plugins/portal/flickr/register.js module:plugins/portal
-msgid "Could not load data"
-msgstr "Impossible de charger les données"
-
-#: apps/plugins/portal/twitter/register.js module:plugins/portal
-msgid "Could not load new Tweets."
-msgstr "Impossible de charger de nouveaux tweets."
-
-#: apps/io.ox/core/tk/vgrid.js module:io.ox/core
-msgid "Could not load this list"
-msgstr "Impossible de charger cette liste"
-
-#: apps/io.ox/mail/settings/pane.js module:io.ox/mail
-#: apps/io.ox/mail/settings/signatures/settings/pane.js
-msgid "Could not save settings"
-msgstr "Impossible d'enregistrer les réglages"
-
-#: apps/io.ox/portal/widgets.js module:io.ox/portal
-msgid "Could not save settings."
-msgstr "Impossible d'enregistrer les réglages."
-
-#: apps/io.ox/core/folder/api.js module:io.ox/core
-msgid ""
-"Could not save settings. There have to be at least one user with "
-"administration rights."
-msgstr ""
-"Impossible d'enregistrer les réglages. Il faut qu'au moins un utilisateur "
-"ait des droits administratifs."
-
-#: apps/io.ox/calendar/list/perspective.js module:io.ox/calendar
-msgid "Couldn't load appointment data."
-msgstr "Impossible de charger les données de rendez-vous."
-
-#: apps/io.ox/contacts/main.js module:io.ox/contacts
-msgid "Couldn't load contact data."
-msgstr "Impossible de charger les données de contact."
-
-#: apps/io.ox/tasks/main.js module:io.ox/tasks
-msgid "Couldn't load that task."
-msgstr "Impossible de charger cette tâche."
-
-#: apps/io.ox/mail/autoforward/settings/register.js module:io.ox/mail
-msgid "Couldn't load your auto forward."
-msgstr "Impossible de charger votre transfert automatique."
-
-#: apps/io.ox/core/settings/user.js module:io.ox/contacts
-msgid "Couldn't load your contact data."
-msgstr "Impossible de charger vos données de contact."
-
-#: apps/io.ox/mail/mailfilter/settings/register.js module:io.ox/mail
-msgid "Couldn't load your mail filter rules."
-msgstr "Impossible de charger vos règles de filtrage du courrier."
-
-#: apps/io.ox/mail/vacationnotice/settings/register.js module:io.ox/mail
-msgid "Couldn't load your vacation notice."
-msgstr "Impossible de charger votre message d'absence."
-
-#: apps/io.ox/contacts/model.js module:io.ox/contacts
-msgid "Country"
-msgstr "Pays"
-
-#: apps/io.ox/calendar/edit/extensions.js module:io.ox/calendar/edit/main
-#: apps/io.ox/calendar/mobile-toolbar-actions.js module:io.ox/calendar
-#: apps/io.ox/tasks/edit/view-template.js module:io.ox/tasks/edit
-#: apps/plugins/administration/groups/settings/edit.js module:io.ox/core
-#: apps/plugins/administration/resources/settings/edit.js
-msgid "Create"
-msgstr "Créer"
-
-#: apps/io.ox/calendar/week/view.js module:io.ox/calendar
-msgid "Create all-day appointment"
-msgstr "Créer un rendez-vous sur la journée entière"
-
-#: apps/io.ox/calendar/edit/extensions.js module:io.ox/calendar/edit/main
-#: apps/io.ox/calendar/edit/main.js apps/io.ox/calendar/freetime/main.js
-#: module:io.ox/calendar
-msgid "Create appointment"
-msgstr "Créer un rendez-vous"
-
-#: apps/io.ox/contacts/edit/main.js module:io.ox/contacts
-msgid "Create contact"
-msgstr "Créer un contact"
-
-#: apps/io.ox/calendar/freetime/distributionListPopup.js module:io.ox/calendar
-msgid "Create distibution list"
-msgstr "Créer une liste de diffusion"
-
-#: apps/io.ox/calendar/freetime/distributionListPopup.js module:io.ox/calendar
-#: apps/io.ox/contacts/distrib/create-dist-view.js module:io.ox/contacts
-#: apps/io.ox/contacts/distrib/main.js
-msgid "Create distribution list"
-msgstr "Créer une liste de diffusion"
-
-#: apps/io.ox/mail/actions.js module:io.ox/mail
-#: apps/io.ox/mail/actions/copyMove.js
-msgid "Create filter rule"
-msgstr "Créer une règle de filtrage"
-
-#: apps/io.ox/contacts/distrib/create-dist-view.js module:io.ox/contacts
-msgid "Create list"
-msgstr "Créer une liste"
-
-#. %1$s is social media name, e.g. Facebook
-#: apps/plugins/portal/xing/register.js module:plugins/portal
-msgid "Create new %1$s account"
-msgstr "Créer un nouveau compte %1$s"
-
-#: apps/plugins/administration/groups/settings/edit.js module:io.ox/core
-#: apps/plugins/administration/groups/settings/toolbar.js
-msgid "Create new group"
-msgstr "Créer un nouveau groupe"
-
-#: apps/plugins/administration/resources/settings/edit.js module:io.ox/core
-#: apps/plugins/administration/resources/settings/toolbar.js
-msgid "Create new resource"
-msgstr "Créer une nouvelle ressource"
-
-#: apps/io.ox/mail/mailfilter/settings/filter.js module:io.ox/mail
-msgid "Create new rule"
-msgstr "Créer une nouvelle règle"
-
-#. folder permissions
-#: apps/io.ox/files/share/permissions.js module:io.ox/core
-msgid "Create objects"
-msgstr "Créer des objets"
-
-#. folder permissions
-#: apps/io.ox/files/share/permissions.js module:io.ox/core
-msgid "Create objects and subfolders"
-msgstr "Créer des objets et sous-dossiers"
-
-#: apps/io.ox/mail/actions/reminder.js module:io.ox/mail
-msgid "Create reminder"
-msgstr "Créer un rappel"
-
-#: apps/io.ox/tasks/edit/main.js module:io.ox/tasks
-#: apps/io.ox/tasks/edit/view-template.js module:io.ox/tasks/edit
-#: apps/io.ox/tasks/edit/view.js
-msgid "Create task"
-msgstr "Créer une tâche"
-
-#: apps/io.ox/calendar/view-detail.js module:io.ox/calendar
-msgid "Created"
-msgstr "Date de création"
-
-#: apps/io.ox/files/guidance/main.js module:io.ox/files
-msgctxt "help"
-msgid "Creating Files"
-msgstr "Créer des fichiers"
-
-#: apps/io.ox/tasks/edit/view-template.js module:io.ox/tasks/edit
-msgid "Currency"
-msgstr "Devise"
-
-#: apps/io.ox/mail/mailfilter/settings/filter/view-form.js
-#: module:io.ox/settings
-msgid "Current Date"
-msgstr "Date actuelle"
-
-#: apps/io.ox/files/share/permissions.js module:io.ox/core
-msgid "Current role"
-msgstr "Rôle actuel"
-
-#: apps/io.ox/core/main.js module:io.ox/core
-msgid "Currently refreshing"
-msgstr "Rafraîchissement en cours"
-
-#: apps/io.ox/calendar/toolbar.js module:io.ox/calendar
-msgid "Custom colors"
-msgstr "Couleurs personnalisées"
-
-#: apps/io.ox/mail/compose/names.js module:io.ox/mail
-msgid "Custom name"
-msgstr "Nom personnalisé"
-
-#: apps/io.ox/portal/main.js module:io.ox/portal
-msgid "Customize this page"
-msgstr "Personnaliser cette page"
-
-#: apps/io.ox/calendar/toolbar.js module:io.ox/calendar
-msgid "Dark colors"
-msgstr "Couleurs sombres"
-
-#: apps/io.ox/core/import/import.js module:io.ox/core
-msgid "Data imported successfully"
-msgstr "Données importées avec succès"
-
-#: apps/io.ox/core/import/import.js module:io.ox/core
-msgid "Data only partially imported (%1$s of %2$s records)"
-msgstr ""
-"Les données n'ont été importées qu'en partie (%1$s enregistrements parmi "
-"%2$s)"
-
-#: apps/io.ox/backbone/mini-views/datepicker.js module:io.ox/core
-#: apps/io.ox/core/settings/errorlog/settings/pane.js
-#: apps/io.ox/files/share/view-options.js module:io.ox/files
-#: apps/io.ox/files/view-options.js apps/io.ox/mail/view-options.js
-#: module:io.ox/mail
-msgid "Date"
-msgstr "Date"
-
-#: apps/io.ox/tasks/print.js module:io.ox/tasks
-#: apps/io.ox/tasks/view-detail.js
-msgid "Date completed"
-msgstr "Date d'achèvement"
-
-#: apps/io.ox/contacts/model.js module:io.ox/contacts
-#: apps/plugins/halo/xing/register.js module:plugins/portal
-msgid "Date of birth"
-msgstr "Date de naissance"
-
-#: apps/io.ox/backbone/mini-views/date.js module:io.ox/core
-#: apps/io.ox/calendar/freebusy/templates.js module:io.ox/calendar/freebusy
-#: apps/io.ox/calendar/toolbar.js module:io.ox/calendar
-msgid "Day"
-msgstr "Jour"
-
-#: apps/io.ox/core/tk/mobiscroll.js module:io.ox/core
-msgid "Days"
-msgstr "Jours"
-
-#: apps/io.ox/calendar/edit/recurrence-view.js module:io.ox/calendar/edit/main
-msgid "December"
-msgstr "Décembre"
-
-#. Opens popup to decide if desktop notifications should be shown
-#: apps/io.ox/core/notifications.js module:io.ox/core
-msgid "Decide now"
-msgstr "Décider maintenant"
-
-#: apps/io.ox/calendar/actions/acceptdeny.js module:io.ox/calendar
-#: apps/io.ox/calendar/invitations/register.js module:io.ox/calendar/main
-msgid "Decline"
-msgstr "Décliner"
-
-#: apps/io.ox/calendar/print.js module:io.ox/calendar
-#: apps/io.ox/tasks/print.js module:io.ox/tasks
-msgid "Declined"
-msgstr "Décliné"
-
-#: apps/io.ox/core/settings/pane.js module:io.ox/core
-msgid "Default Theme"
-msgstr "Thème par défaut"
-
-#: apps/io.ox/contacts/model.js module:io.ox/contacts
-msgid "Default address"
-msgstr "Adresse par défaut"
-
-#: apps/io.ox/core/settings/pane.js module:io.ox/core
-msgid "Default app after sign in"
-msgstr "App par défaut après la connexion"
-
-#: apps/io.ox/core/folder/api.js module:io.ox/core
-msgid "Default calendar"
-msgstr "Agenda par défaut"
-
-#: apps/io.ox/calendar/settings/pane.js module:io.ox/calendar
-msgid "Default reminder"
-msgstr "Rappel par défaut"
-
-#: apps/io.ox/mail/settings/pane.js module:io.ox/mail
-msgid "Default sender address"
-msgstr "Adresse d'expéditeur par défaut"
-
-#: apps/io.ox/mail/vacationnotice/settings/model.js module:io.ox/mail
-msgid "Default sender for vacation notice"
-msgstr "Expéditeur par défaut pour le message d'absence"
-
-#: apps/io.ox/mail/settings/signatures/settings/pane.js module:io.ox/mail
-msgid "Default signature for new messages"
-msgstr "Signature par défaut pour les nouveaux messages"
-
-#: apps/io.ox/mail/settings/signatures/settings/pane.js module:io.ox/mail
-msgid "Default signature for replies or forwardings"
-msgstr "Signature par défaut pour les réponses ou les messages transférés"
-
-#: apps/io.ox/tasks/edit/view-template.js module:io.ox/tasks/edit
-#: apps/io.ox/tasks/print.js module:io.ox/tasks apps/io.ox/tasks/util.js
-msgid "Deferred"
-msgstr "Reporté"
-
-#. Really delete portal widget - in contrast to "just disable"
-#: apps/io.ox/backbone/mini-views/listutils.js module:io.ox/core
+#: apps/io.ox/tasks/actions.js module:io.ox/tasks
+#: apps/io.ox/tasks/actions/move.js apps/io.ox/tasks/mobile-toolbar-actions.js
+#: apps/io.ox/tasks/toolbar.js
+msgid "Move"
+msgstr "Déplacer"
+
 #: apps/io.ox/calendar/actions.js module:io.ox/calendar
-#: apps/io.ox/calendar/actions/delete.js
-#: apps/io.ox/calendar/invitations/register.js module:io.ox/calendar/main
-#: apps/io.ox/calendar/mobile-toolbar-actions.js
-#: apps/io.ox/calendar/toolbar.js apps/io.ox/contacts/actions.js
-#: module:io.ox/contacts apps/io.ox/contacts/actions/delete.js
-#: apps/io.ox/contacts/mobile-toolbar-actions.js module:io.ox/mail
-#: apps/io.ox/contacts/toolbar.js apps/io.ox/core/folder/actions/remove.js
-#: apps/io.ox/core/folder/contextmenu.js apps/io.ox/core/sub/settings/pane.js
-#: module:io.ox/core/sub apps/io.ox/core/viewer/views/toolbarview.js
-#: apps/io.ox/files/actions.js module:io.ox/files
-#: apps/io.ox/files/actions/delete.js apps/io.ox/files/toolbar.js
-#: apps/io.ox/mail/actions.js apps/io.ox/mail/actions/delete.js
-#: apps/io.ox/mail/mailfilter/settings/filter.js
-#: apps/io.ox/mail/mobile-toolbar-actions.js apps/io.ox/mail/toolbar.js
-#: apps/io.ox/notes/toolbar.js module:io.ox/notes apps/io.ox/portal/main.js
-#: module:io.ox/portal apps/io.ox/portal/settings/widgetview.js
-#: apps/io.ox/settings/apps/settings/pane.js apps/io.ox/tasks/actions.js
-#: module:io.ox/tasks apps/io.ox/tasks/actions/delete.js
-#: apps/io.ox/tasks/mobile-toolbar-actions.js apps/io.ox/tasks/toolbar.js
-#: apps/plugins/administration/groups/settings/toolbar.js
-#: apps/plugins/administration/resources/settings/toolbar.js
-#: apps/plugins/portal/twitter/util.js module:plugins/portal
-#: apps/plugins/portal/xing/actions.js
-msgid "Delete"
-msgstr "Supprimer"
-
-#: apps/io.ox/settings/accounts/settings/pane.js
-#: module:io.ox/settings/accounts
-msgid "Delete %1$s"
-msgstr "Supprimer %1$s"
-
-#: apps/io.ox/settings/accounts/settings/pane.js
-#: module:io.ox/settings/accounts
-msgid "Delete account"
-msgstr "Supprimer le compte"
-
-#: apps/io.ox/core/folder/contextmenu.js module:io.ox/core
-msgid "Delete all messages"
-msgstr "Supprimer tous les messages"
-
-#. object permissions - delete
-#: apps/io.ox/files/share/permissions.js module:io.ox/core
-msgid "Delete all objects"
-msgstr "Supprimer tous les objets"
-
-#: apps/io.ox/calendar/actions/delete.js module:io.ox/calendar
 #: apps/io.ox/calendar/toolbar.js
-msgid "Delete appointment"
-msgstr "Supprimer le rendez-vous"
-
-#: apps/io.ox/contacts/toolbar.js module:io.ox/contacts
-msgid "Delete contact"
-msgstr "Supprimer le contact"
-
-#: apps/plugins/administration/groups/settings/toolbar.js module:io.ox/core
-msgid "Delete group"
-msgstr "Supprimer le groupe"
-
-#: apps/io.ox/mail/settings/signatures/settings/pane.js module:io.ox/mail
-msgid "Delete old signatures after import"
-msgstr "Supprimer les anciennes signatures après importation"
-
-#. object permissions - delete
-#: apps/io.ox/files/share/permissions.js module:io.ox/core
-msgid "Delete own objects"
-msgstr "Supprimer ses propres objets"
-
-#: apps/io.ox/files/share/permissions.js module:io.ox/core
-msgid "Delete permissions"
-msgstr "Droits de suppression"
-
-#: apps/plugins/administration/resources/settings/toolbar.js module:io.ox/core
-msgid "Delete resource"
-msgstr "Supprimer la ressource"
-
-#: apps/io.ox/tasks/toolbar.js module:io.ox/mail
-msgid "Delete task"
-msgstr "Supprimer la tâche"
-
-#: apps/io.ox/files/actions.js module:io.ox/files
-#: apps/io.ox/files/actions/versions-delete.js
-msgid "Delete version"
-msgstr "Supprimer la version"
-
-#: apps/io.ox/calendar/actions/delete.js module:io.ox/calendar
-msgid "Delete whole series"
-msgstr "Supprimer toute la série"
-
-#: apps/io.ox/portal/main.js module:io.ox/portal
-#: apps/io.ox/portal/settings/widgetview.js
-msgid "Delete widget"
-msgstr "Supprimer le composant graphique"
-
-#. Trash folder
-#: apps/io.ox/mail/accounts/view-form.js module:io.ox/settings
-msgctxt "folder"
-msgid "Deleted messages"
-msgstr "Messages supprimés"
-
-#: apps/io.ox/mail/accounts/view-form.js module:io.ox/settings
-msgid "Deleting messages on local storage also deletes them on server"
-msgstr ""
-"Supprimer des messages sur un stockage local les supprime également sur le "
-"serveur"
-
-#: apps/io.ox/contacts/model.js module:io.ox/contacts
-#: apps/io.ox/contacts/print.js
-msgid "Department"
-msgstr "Service"
-
-#: apps/io.ox/contacts/addressbook/popup.js module:io.ox/contacts
-#, fuzzy
-#| msgid "Department"
-msgid "Departments"
-msgstr "Service"
-
-#: apps/io.ox/files/share/view-options.js module:io.ox/files
-#: apps/io.ox/files/view-options.js apps/io.ox/mail/view-options.js
-#: module:io.ox/mail apps/io.ox/tasks/main.js module:io.ox/tasks
-msgid "Descending"
-msgstr "Décroissant"
-
-#: apps/io.ox/calendar/edit/extensions.js module:io.ox/calendar/edit/main
-#: apps/io.ox/calendar/util.js module:io.ox/calendar
-#: apps/io.ox/core/viewer/views/sidebar/filedescriptionview.js
-#: module:io.ox/core/viewer apps/io.ox/files/actions/edit-description.js
-#: module:io.ox/files apps/io.ox/tasks/edit/view-template.js
-#: module:io.ox/tasks/edit
-#: apps/plugins/administration/resources/settings/edit.js module:io.ox/core
-#: apps/plugins/portal/flickr/register.js module:plugins/portal
-#: apps/plugins/portal/mail/register.js apps/plugins/portal/rss/register.js
-#: module:io.ox/portal apps/plugins/portal/tumblr/register.js
-msgid "Description"
-msgstr "Description"
-
-#: apps/io.ox/calendar/edit/main.js module:io.ox/calendar/edit/main
-msgid "Description has been copied"
-msgstr "La description a été copiée"
-
-#: apps/io.ox/core/viewer/views/sidebar/filedescriptionview.js
-#: module:io.ox/core/viewer
-msgid "Description text"
-msgstr "Texte de la description"
-
-#. answer Button to 'Do you want the appointments printed in detail or as a compact list?'
-#: apps/io.ox/calendar/actions.js module:io.ox/calendar
-msgid "Detailed"
-msgstr "Détails"
-
-#: apps/io.ox/files/share/permissions.js module:io.ox/core
-msgid "Detailed access rights"
-msgstr "Droits d'accès détaillés"
-
-#. File and folder details
-#: apps/io.ox/calendar/view-detail.js module:io.ox/calendar
-#: apps/io.ox/core/viewer/views/sidebar/fileinfoview.js
-#: module:io.ox/core/viewer apps/io.ox/core/viewer/views/sidebarview.js
-#: apps/io.ox/files/share/permissions.js module:io.ox/core
-#: apps/io.ox/files/upload/main.js module:io.ox/files
-msgid "Details"
-msgstr "Détails"
-
-#: apps/io.ox/calendar/view-detail.js module:io.ox/calendar
-#: apps/io.ox/files/actions/showlink.js module:io.ox/files
-msgid "Direct link"
-msgstr "Lien direct"
-
-#: apps/io.ox/files/actions/sendlink.js module:io.ox/files
-msgid "Direct link: %1$s"
-msgstr "Lien direct : %1$s"
-
-#: apps/io.ox/core/sub/settings/pane.js module:io.ox/core/sub
-#: apps/io.ox/mail/mailfilter/settings/filter.js module:io.ox/mail
-#: apps/io.ox/portal/settings/pane.js module:io.ox/portal
-msgid "Disable"
-msgstr "Désactiver"
-
-#: apps/io.ox/portal/settings/pane.js module:io.ox/portal
-msgid "Disable %1$s"
-msgstr "Désactiver %1$s"
-
-#: apps/io.ox/mail/categories/edit.js module:io.ox/mail
-msgid "Disable categories"
-msgstr "Désactiver les catégories"
-
-#: apps/io.ox/portal/main.js module:io.ox/portal
-msgid "Disable widget"
-msgstr "Désactiver le composant graphique"
-
-#: apps/io.ox/calendar/edit/extensions.js module:io.ox/calendar/edit/main
-#: apps/io.ox/contacts/distrib/create-dist-view.js module:io.ox/contacts
-#: apps/io.ox/contacts/edit/view-form.js apps/io.ox/core/settings/user.js
-#: apps/io.ox/mail/compose/extensions.js module:io.ox/mail
-#: apps/io.ox/mail/mailfilter/settings/filter/view-form.js
-#: module:io.ox/settings apps/io.ox/tasks/edit/view-template.js
-#: module:io.ox/tasks/edit
-msgid "Discard"
-msgstr "Abandonner"
-
-#. "Discard changes" appears in combination with "Cancel" (this action)
-#. Translation should be distinguishable for the user
-#: apps/io.ox/calendar/edit/main.js module:io.ox/calendar/edit/main
-#: apps/io.ox/contacts/distrib/main.js module:io.ox/contacts
-#: apps/io.ox/contacts/edit/main.js apps/io.ox/editor/main.js
-#: module:io.ox/editor apps/io.ox/tasks/edit/main.js module:io.ox/tasks
-msgctxt "dialog"
-msgid "Discard changes"
-msgstr "Abandonner les modifications"
-
-#. "Discard message" appears in combination with "Cancel" (this action)
-#. Translation should be distinguishable for the user
-#: apps/io.ox/mail/compose/view.js module:io.ox/mail
-msgctxt "dialog"
-msgid "Discard message"
-msgstr "Abandonner le message"
-
-#: apps/io.ox/mail/settings/pane.js module:io.ox/mail
-msgid "Display"
-msgstr "Affichage"
-
-#: apps/io.ox/oauth/settings.js module:io.ox/settings
-msgid "Display Name"
-msgstr "Nom affiché"
-
-#: apps/io.ox/mail/settings/pane.js module:io.ox/mail
-msgid "Display emoticons as graphics in text emails"
-msgstr ""
-"Afficher les émoticônes sous forme graphique dans les messages de texte"
-
-#: apps/io.ox/contacts/model.js module:io.ox/contacts
-msgid "Display name"
-msgstr "Nom affiché"
-
-#: apps/io.ox/contacts/settings/pane.js module:io.ox/contacts
-msgid "Display of names"
-msgstr "Affichage des noms"
-
-#: apps/io.ox/tasks/edit/view-template.js module:io.ox/tasks/edit
-#: apps/io.ox/tasks/print.js module:io.ox/tasks
-#: apps/io.ox/tasks/view-detail.js
-msgid "Distance"
-msgstr "Distance"
-
-#: apps/io.ox/contacts/distrib/main.js module:io.ox/contacts
-msgid "Distribution List"
-msgstr "Liste de diffusion"
-
-#: apps/io.ox/contacts/detail/main.js module:io.ox/contacts
-msgid "Distribution List Details"
-msgstr "Détails de la liste de diffusion"
-
-#: apps/io.ox/contacts/addressbook/popup.js module:io.ox/contacts
-#: apps/io.ox/contacts/common-extensions.js apps/io.ox/contacts/main.js
-#: apps/io.ox/contacts/model.js apps/io.ox/contacts/view-detail.js
-#: apps/io.ox/participants/model.js module:io.ox/core
-msgid "Distribution list"
-msgstr "Liste de diffusion"
-
-#: apps/io.ox/calendar/freetime/distributionListPopup.js module:io.ox/calendar
-#: apps/io.ox/contacts/distrib/main.js module:io.ox/contacts
-msgid "Distribution list has been saved"
-msgstr "La liste de diffusion a été enregistrée"
-
-#: apps/io.ox/contacts/view-detail.js module:io.ox/contacts
-msgid "Distribution list with 1 entry"
-msgid_plural "Distribution list with %1$d entries"
-msgstr[0] "Liste de diffusion comportant 1 élément"
-msgstr[1] "Liste de diffusion comportant %1$d éléments"
-
-#: apps/io.ox/files/util.js module:io.ox/files
-msgid ""
-"Do you really want to change the file extension from  \".%1$s\" to \".%2$s"
-"\" ?"
-msgstr "Voulez-vous vraiment changer l'extension « %1$s » en « %2$s » ?"
-
-#: apps/io.ox/calendar/actions/create.js module:io.ox/calendar
-msgid ""
-"Do you really want to create an appointment <b>on behalf of the folder "
-"owner</b> or do you want to create an appointment <b>with the folder owner</"
-"b> in your own calendar?"
-msgstr ""
-"Souhaitez-vous vraiment créer un rendez-vous <b>au nom du propriétaire du "
-"dossier</b> ou souhaitez-vous créer un rendez-vous <b>avec le propriétaire "
-"du dossier</b> dans votre propre agenda ?"
-
-#: apps/io.ox/core/folder/actions/remove.js module:io.ox/core
-msgid "Do you really want to delete folder \"%s\"?"
-msgstr "Voulez-vous vraiment supprimer le dossier « %s » ?"
-
-#. %1$s is the group name
-#: apps/plugins/administration/groups/settings/toolbar.js module:io.ox/core
-msgid ""
-"Do you really want to delete the group \"%1$s\"? This action cannot be "
-"undone!"
-msgstr ""
-"Voulez-vous vraiment supprimer le groupe \"%1$s\" ? Cette action ne peut "
-"être annulée !"
-
-#. %1$s is the resource name
-#: apps/plugins/administration/resources/settings/toolbar.js module:io.ox/core
-msgid ""
-"Do you really want to delete the resource \"%1$s\"? This action cannot be "
-"undone!"
-msgstr ""
-"Voulez-vous vraiment supprimer la ressource \"%1$s\" ? Cette action ne peut "
-"être annulée !"
-
-#: apps/io.ox/contacts/actions/delete.js module:io.ox/contacts
-msgid "Do you really want to delete these items?"
-msgstr "Voulez-vous vraiment supprimer ces éléments ?"
-
-#: apps/io.ox/settings/accounts/settings/pane.js
-#: module:io.ox/settings/accounts
-msgid "Do you really want to delete this account?"
-msgstr "Voulez-vous vraiment supprimer ce compte ?"
-
-#: apps/io.ox/contacts/actions/delete.js module:io.ox/contacts
-msgid "Do you really want to delete this contact?"
-msgstr "Voulez-vous vraiment supprimer ce contact ?"
-
-#: apps/io.ox/contacts/actions/delete.js module:io.ox/contacts
-msgid "Do you really want to delete this distribution list?"
-msgstr "Voulez-vous vraiment supprimer cette liste de diffusion ?"
-
-#: apps/io.ox/mail/mailfilter/settings/filter.js module:io.ox/mail
-msgid "Do you really want to delete this filter rule?"
-msgstr "Voulez-vous vraiment supprimer cette règle de filtrage ?"
-
-#: apps/io.ox/files/actions/delete.js module:io.ox/files
-msgid "Do you really want to delete this item?"
-msgid_plural "Do you really want to delete these items?"
-msgstr[0] "Voulez-vous vraiment supprimer cet élément ?"
-msgstr[1] "Voulez-vous vraiment supprimer ces éléments ?"
-
-#: apps/io.ox/tasks/actions/delete.js module:io.ox/tasks
-msgid "Do you really want to delete this task?"
-msgid_plural "Do you really want to delete these tasks?"
-msgstr[0] "Voulez-vous vraiment supprimer cette tâche ?"
-msgstr[1] "Voulez-vous vraiment supprimer ces tâches ?"
-
-#: apps/io.ox/files/actions/versions-delete.js module:io.ox/files
-msgctxt "One file only"
-msgid "Do you really want to delete this version?"
-msgstr "Souhaitez-vous vraiment supprimer cette version ?"
-
-#: apps/io.ox/portal/main.js module:io.ox/portal
-#: apps/io.ox/portal/settings/widgetview.js
-msgid "Do you really want to delete this widget?"
-msgstr "Voulez-vous vraiment supprimer ce composant ?"
-
-#: apps/io.ox/calendar/edit/main.js module:io.ox/calendar/edit/main
-#: apps/io.ox/contacts/distrib/main.js module:io.ox/contacts
-#: apps/io.ox/contacts/edit/main.js apps/io.ox/editor/main.js
-#: module:io.ox/editor apps/io.ox/tasks/edit/main.js module:io.ox/tasks
-msgid "Do you really want to discard your changes?"
-msgstr "Voulez-vous vraiment perdre toutes vos modifications ?"
-
-#: apps/io.ox/mail/compose/view.js module:io.ox/mail
-msgid "Do you really want to discard your message?"
-msgstr "Voulez-vous vraiment supprimer votre message ?"
-
-#: apps/io.ox/core/folder/actions/common.js module:io.ox/core
-msgid "Do you really want to empty folder \"%s\"?"
-msgstr "Voulez-vous vraiment vider le dossier « %s » ?"
-
-#: apps/io.ox/files/util.js module:io.ox/files
-msgid ""
-"Do you really want to remove the extension \".%1$s\" from your filename?"
-msgstr ""
-"Voulez-vous vraiment supprimer l'extension « %1$s » de votre nom de fichier ?"
-
-#: apps/io.ox/calendar/actions.js module:io.ox/calendar
-msgid "Do you want the appointments printed in detail or as a compact list?"
-msgstr ""
-"Souhaitez-vous imprimer les rendez-vous en détail ou sous forme de liste "
-"compacte ?"
-
-#: apps/io.ox/calendar/actions/acceptdeny.js module:io.ox/calendar
-msgid ""
-"Do you want to confirm the whole series or just one appointment within the "
-"series?"
-msgstr ""
-"Voulez-vous confirmer la série complète ou uniquement un seul rendez-vous de "
-"la série ?"
-
-#: apps/io.ox/calendar/actions/delete.js module:io.ox/calendar
-msgid ""
-"Do you want to delete the whole series or just one appointment within the "
-"series?"
-msgstr ""
-"Souhaitez-vous supprimer la série complète ou un seul rendez-vous de la "
-"série ?"
-
-#: apps/io.ox/calendar/actions/delete.js module:io.ox/calendar
-msgid "Do you want to delete this appointment?"
-msgstr "Voulez-vous vraiment supprimer le rendez-vous ?"
-
-#: apps/io.ox/calendar/actions/edit.js module:io.ox/calendar
-#: apps/io.ox/calendar/week/perspective.js
-msgid ""
-"Do you want to edit the whole series or just one appointment within the "
-"series?"
-msgstr ""
-"Souhaitez-vous modifier la série complète ou un seul rendez-vous de la "
-"série ?"
-
-#. ask user to move all messages from the same sender to the mail category (tab)
-#. %1$s represents a email address
-#: apps/io.ox/mail/categories/train.js module:io.ox/mail
-msgid "Do you want to move all messages from %1$s to that category?"
-msgid_plural ""
-"Do you want to move all messages from selected senders to that category?"
-msgstr[0] ""
-"Souhaitez-vous déplacer tous les messages de %1$s vers cette catégorie ?"
-msgstr[1] ""
-"Souhaitez-vous déplacer tous les messages des expéditeurs sélectionnés vers "
-"cette catégorie ?"
-
-#: apps/io.ox/mail/actions/delete.js module:io.ox/mail
-msgid "Do you want to permanently delete this mail?"
-msgid_plural "Do you want to permanently delete these mails?"
-msgstr[0] "Voulez-vous vraiment supprimer ce courriel de façon irrévocable ?"
-msgstr[1] "Voulez-vous vraiment supprimer ces courriels de façon irrévocable ?"
-
-#: apps/io.ox/settings/apps/settings/pane.js module:io.ox/core
-msgid "Do you want to revoke the access of this application?"
-msgstr "Voulez-vous vraiment révoquer l'accès de cette application ?"
-
-#: apps/io.ox/mail/detail/links.js module:io.ox/mail
-msgid "Document"
-msgstr "Document"
-
-#: apps/io.ox/files/view-options.js module:io.ox/files
-msgid "Documents"
-msgstr "Documents"
-
-#: apps/io.ox/search/view-template.js module:io.ox/core
-msgctxt "app"
-msgid "Documents"
-msgstr "Documents"
-
-#. Task: Done like in "Mark as done"
-#: apps/io.ox/core/wizard/registry.js module:io.ox/core/wizard
-#: apps/io.ox/core/yell.js module:io.ox/core
-#: apps/io.ox/tasks/edit/view-template.js module:io.ox/tasks/edit
-#: apps/io.ox/tasks/print.js module:io.ox/tasks apps/io.ox/tasks/toolbar.js
-#: module:io.ox/mail apps/io.ox/tasks/util.js
-#: apps/plugins/notifications/tasks/register.js module:plugins/notifications
-msgid "Done"
-msgstr "Terminé"
-
-#: apps/io.ox/calendar/week/view.js module:io.ox/calendar
-msgid "Doubleclick in this row for whole day appointment"
-msgstr ""
-"Double-cliquez sur cette ligne pour un rendez-vous sur toute la journée"
-
-#: apps/io.ox/core/pim/actions.js module:io.ox/core
-#: apps/io.ox/core/viewer/views/toolbarview.js apps/io.ox/files/actions.js
-#: module:io.ox/files apps/io.ox/files/toolbar.js apps/io.ox/mail/actions.js
-#: module:io.ox/mail apps/io.ox/notes/toolbar.js module:io.ox/notes
-#: apps/io.ox/onboarding/clients/extensions.js module:io.ox/core/onboarding
-#: apps/plugins/portal/updater/register.js module:plugins/portal
-msgid "Download"
-msgstr "Télécharger"
-
-#: apps/plugins/portal/oxdriveclients/register.js module:plugins/portal
-msgid "Download %s"
-msgstr "Télécharger %s"
-
-#: apps/plugins/portal/oxdriveclients/register.js module:plugins/portal
-msgid "Download %s for %s now"
-msgstr "Télécharger maintenant %s pour %s"
-
-#: apps/plugins/portal/oxdriveclients/register.js module:plugins/portal
-msgid "Download %s via the OX Updater"
-msgstr "Télécharger %s à travers le Programme de mise à jour OX"
-
-#: apps/io.ox/core/folder/contextmenu.js module:io.ox/core
-msgid "Download entire folder"
-msgstr "Télécharger le dossier complet"
-
-#: apps/io.ox/core/settings/downloads/pane.js module:io.ox/core
-msgid "Download installation file"
-msgstr "Télécharger le fichier d'installation"
-
-#: apps/io.ox/core/settings/downloads/pane.js module:io.ox/core
-msgid "Download installation file (for Windows)"
-msgstr "Télécharger le fichier d'installation (pour Windows)"
-
-#: apps/io.ox/core/settings/downloads/pane.js module:io.ox/core
-#: apps/plugins/portal/oxdriveclients/register.js module:plugins/portal
-msgid "Download the %s client for %s"
-msgstr "Télécharger le client %s pour %s"
-
-#. %1$s: app store name
-#: apps/io.ox/onboarding/clients/extensions.js module:io.ox/core/onboarding
-msgid "Download the application."
-msgstr "Télécharger l'application."
-
-#: apps/io.ox/core/settings/downloads/pane.js module:io.ox/core
-msgid "Downloads"
-msgstr "Téléchargements"
-
-#. Drafts folder
-#: apps/io.ox/mail/accounts/view-form.js module:io.ox/settings
-msgctxt "folder"
-msgid "Drafts"
-msgstr "Brouillons"
-
-#: apps/io.ox/mail/mailfilter/settings/filter.js module:io.ox/mail
-msgid "Drag to reorder filter rules"
-msgstr "Faites glisser pour réorganiser les règles de filtrage"
-
-#: apps/io.ox/portal/settings/pane.js module:io.ox/portal
-msgid "Drag to reorder widget"
-msgstr "Faites glisser pour réordonner le composant graphique"
-
-#. %1$s is usually "Drive" (product name; might be customized)
-#: apps/io.ox/core/main.js module:io.ox/core apps/io.ox/core/pim/actions.js
-#: apps/io.ox/core/viewer/views/toolbarview.js
-#: apps/io.ox/files/settings/pane.js module:io.ox/files
-#: apps/io.ox/mail/actions.js module:io.ox/mail
-#: apps/io.ox/search/view-template.js
-msgctxt "app"
-msgid "Drive"
-msgstr "Drive"
-
-#: apps/io.ox/files/guidance/main.js module:io.ox/files
-msgctxt "help"
-msgid "Drive Settings"
-msgstr "Réglages de Drive"
-
-#: apps/io.ox/mail/import.js module:io.ox/mail
-msgid "Drop EML file here for import"
-msgstr "Déposer le fichier EML ici pour une importation"
-
-#: apps/io.ox/mail/compose/extensions.js module:io.ox/mail
-msgid "Drop attachments here"
-msgstr "Déposez les pièces jointes ici"
-
-#: apps/io.ox/files/upload/dropzone.js module:io.ox/files
-msgid "Drop files here to upload"
-msgstr "Déposer les fichiers ici pour les télécharger"
-
-#: apps/io.ox/mail/actions.js module:io.ox/mail
-msgid "Drop here to import this mail"
-msgstr "Déposer ici pour importer ce courriel"
-
-#: apps/io.ox/calendar/edit/extensions.js module:io.ox/calendar/edit/main
-#: apps/io.ox/contacts/edit/view-form.js module:io.ox/contacts
-#: apps/io.ox/tasks/edit/view-template.js module:io.ox/tasks/edit
-msgid "Drop here to upload a <b class=\"dndignore\">new attachment</b>"
-msgstr ""
-"Déposer ici pour télécharger une <b class=\"dndignore\">nouvelle pièce "
-"jointe</b>"
-
-#: apps/io.ox/files/actions.js module:io.ox/files
-msgid "Drop here to upload a <b class=\"dndignore\">new file</b>"
-msgstr ""
-"Déposer ici pour télécharger un <b class=\"dndignore\">nouveau fichier</b>"
-
-#: apps/io.ox/files/actions.js module:io.ox/files
-msgid "Drop here to upload a <b class=\"dndignore\">new version</b>"
-msgstr ""
-"Déposer ici pour télécharger une <b class=\"dndignore\">nouvelle version</b>"
-
-#: apps/io.ox/files/actions.js module:io.ox/files
-msgid ""
-"Drop here to upload a <b class=\"dndignore\">new version</b> of \"%1$s\""
-msgstr ""
-"Déposer ici pour télécharger une <b class=\"dndignore\">nouvelle version</b> "
-"de « %1$s »"
-
-#: apps/io.ox/mail/categories/tabs.js module:io.ox/mail
-msgid "Drop here!"
-msgstr "Déposez ici !"
-
-#. %1$s is the filename of the current file
-#: apps/io.ox/core/viewer/views/sidebarview.js module:io.ox/core/viewer
-msgid "Drop new version of \"%1$s\" here"
-msgstr "Déposez ici la nouvelle version de \"%1$s\""
-
-#: apps/io.ox/core/viewer/views/sidebarview.js module:io.ox/core/viewer
-msgid "Drop only a single file as new version."
-msgstr "Ne déposez qu'un seul fichier comme nouvelle version."
-
-#: apps/io.ox/files/actions/add-storage-account.js module:io.ox/files
-msgid "Dropbox"
-msgstr "Dropbox"
-
-#. Task: "Due" like in "Change due date"
-#: apps/io.ox/tasks/print.js module:io.ox/tasks apps/io.ox/tasks/toolbar.js
-#: module:io.ox/mail
-msgid "Due"
-msgstr "Échéance"
-
-#. %1$s due date of a task
-#: apps/io.ox/tasks/view-detail.js module:io.ox/tasks
-#, c-format
-msgid "Due %1$s"
-msgstr "Échéance au %1$s"
-
-#: apps/io.ox/tasks/edit/view-template.js module:io.ox/tasks/edit
-#: apps/io.ox/tasks/main.js module:io.ox/tasks
-msgid "Due date"
-msgstr "Date d'échéance"
-
-#. Due on date
-#: apps/plugins/portal/tasks/register.js module:plugins/portal
-msgid "Due on %1$s"
-msgstr "Arrive à échéance le %1$s"
-
-#: apps/io.ox/onboarding/clients/extensions.js module:io.ox/core/onboarding
-msgid "EAS Login"
-msgstr "Authentification EAS"
-
-#: apps/io.ox/onboarding/clients/extensions.js module:io.ox/core/onboarding
-msgid "EAS URL"
-msgstr "URL EAS"
-
-#. Exabytes
-#: apps/io.ox/core/strings.js module:io.ox/core
-msgid "EB"
-msgstr "Eo"
-
-#. Used as a button label to enter the "edit mode"
-#: apps/io.ox/backbone/mini-views/listutils.js module:io.ox/core
-#: apps/io.ox/calendar/actions.js module:io.ox/calendar
-#: apps/io.ox/calendar/main.js apps/io.ox/calendar/toolbar.js
-#: apps/io.ox/contacts/actions.js module:io.ox/contacts
-#: apps/io.ox/contacts/main.js apps/io.ox/contacts/mobile-toolbar-actions.js
-#: module:io.ox/mail apps/io.ox/contacts/toolbar.js
-#: apps/io.ox/core/viewer/views/toolbarview.js apps/io.ox/files/actions.js
-#: module:io.ox/files apps/io.ox/files/main.js
-#: apps/io.ox/files/share/permissions.js apps/io.ox/files/toolbar.js
-#: apps/io.ox/mail/actions.js apps/io.ox/mail/main.js
-#: apps/io.ox/portal/settings/pane.js module:io.ox/portal
-#: apps/io.ox/settings/accounts/settings/pane.js
-#: module:io.ox/settings/accounts apps/io.ox/tasks/actions.js
-#: module:io.ox/tasks apps/io.ox/tasks/main.js
-#: apps/io.ox/tasks/mobile-toolbar-actions.js apps/io.ox/tasks/toolbar.js
-#: apps/plugins/administration/groups/settings/toolbar.js
-#: apps/plugins/administration/resources/settings/toolbar.js
-msgid "Edit"
-msgstr "Modifier"
-
-#: apps/io.ox/mail/mailfilter/settings/filter.js module:io.ox/mail
-#: apps/io.ox/portal/settings/pane.js module:io.ox/portal
-#: apps/io.ox/settings/accounts/settings/pane.js
-#: module:io.ox/settings/accounts
-msgid "Edit %1$s"
-msgstr "Modifier %1$s"
-
-#: apps/io.ox/contacts/edit/main.js module:io.ox/contacts
-msgid "Edit Contact"
-msgstr "Modifier le contact"
-
-#: apps/plugins/portal/flickr/register.js module:plugins/portal
-msgid "Edit Flickr photo stream"
-msgstr "Modifier un flux de photos Flickr"
-
-#: apps/plugins/portal/tumblr/register.js module:io.ox/portal
-msgid "Edit Tumblr feed"
-msgstr "Modifier un abonnement Tumblr"
-
-#. object permissions - edit/modify
-#: apps/io.ox/files/share/permissions.js module:io.ox/core
-msgid "Edit all objects"
-msgstr "Modifier tous les objets"
-
-#: apps/io.ox/calendar/edit/extensions.js module:io.ox/calendar/edit/main
-#: apps/io.ox/calendar/edit/main.js apps/io.ox/calendar/toolbar.js
-#: module:io.ox/calendar
-msgid "Edit appointment"
-msgstr "Modifier le rendez-vous"
-
-#: apps/io.ox/contacts/edit/main.js module:io.ox/contacts
-#: apps/io.ox/contacts/toolbar.js
-msgid "Edit contact"
-msgstr "Modifier le contact"
-
-#: apps/io.ox/core/viewer/views/sidebar/filedescriptionview.js
-#: module:io.ox/core/viewer apps/io.ox/core/viewer/views/toolbarview.js
-#: module:io.ox/core apps/io.ox/files/actions.js module:io.ox/files
-#: apps/io.ox/files/toolbar.js
-msgid "Edit description"
-msgstr "Modifier la description"
-
-#: apps/io.ox/contacts/distrib/create-dist-view.js module:io.ox/contacts
-#: apps/io.ox/contacts/distrib/main.js
-msgid "Edit distribution list"
-msgstr "Modifier une liste de diffusion"
-
-#: apps/io.ox/mail/mobile-toolbar-actions.js module:io.ox/mail
-#: apps/io.ox/mail/toolbar.js
-msgid "Edit draft"
-msgstr "Modifier le brouillon"
-
-#: apps/plugins/administration/groups/settings/edit.js module:io.ox/core
-msgid "Edit group"
-msgstr "Modifier le groupe"
-
-#: apps/io.ox/mail/accounts/settings.js module:io.ox/mail/accounts/settings
-msgid "Edit mail account"
-msgstr "Modifier le compte de courrier électronique"
-
-#: apps/io.ox/mail/compose/extensions.js module:io.ox/mail
-msgid "Edit names"
-msgstr "Modifier les noms"
-
-#. object permissions - edit/modify
-#: apps/io.ox/files/share/permissions.js module:io.ox/core
-msgid "Edit own objects"
-msgstr "Modifier ses propres objets"
-
-#: apps/io.ox/mail/compose/names.js module:io.ox/mail
-msgid "Edit real names"
-msgstr "Modifier les noms réels"
-
-#: apps/plugins/administration/resources/settings/edit.js module:io.ox/core
-msgid "Edit resource"
-msgstr "Modifier la ressource"
-
-#: apps/io.ox/mail/mailfilter/settings/filter.js module:io.ox/mail
-msgid "Edit rule"
-msgstr "Modifier la règle"
-
-#: apps/io.ox/files/share/toolbar.js module:io.ox/files
-msgid "Edit share"
-msgstr "Modifier le partage"
-
-#: apps/io.ox/mail/settings/signatures/settings/pane.js module:io.ox/mail
-msgid "Edit signature"
-msgstr "Modifier la signature"
-
-#: apps/io.ox/tasks/edit/main.js module:io.ox/tasks
-#: apps/io.ox/tasks/edit/view-template.js module:io.ox/tasks/edit
-#: apps/io.ox/tasks/edit/view.js apps/io.ox/tasks/toolbar.js module:io.ox/mail
-msgid "Edit task"
-msgstr "Modifier la tâche"
-
-#: apps/io.ox/contacts/main.js module:io.ox/contacts
-msgid "Edit to set a name."
-msgstr "Modifier pour donner un nom."
-
-#: apps/io.ox/editor/main.js module:io.ox/editor
-#: apps/io.ox/mail/compose/view.js module:io.ox/mail
-msgid "Editor"
-msgstr "Éditeur"
-
-#: apps/io.ox/contacts/print.js module:io.ox/contacts
-msgid "Email"
-msgstr "Courriel"
-
-#: apps/io.ox/contacts/model.js module:io.ox/contacts
-msgid "Email 1"
-msgstr "Adresse électronique 1"
-
-#: apps/io.ox/contacts/model.js module:io.ox/contacts
-msgid "Email 1 / Phone number"
-msgstr "Adresse électronique 1 / Numéro de téléphone"
-
-#: apps/io.ox/contacts/model.js module:io.ox/contacts
-msgid "Email 2"
-msgstr "Adresse électronique 2"
-
-#: apps/io.ox/contacts/model.js module:io.ox/contacts
-msgid "Email 3"
-msgstr "Adresse électronique 3"
-
-#: apps/io.ox/mail/accounts/view-form.js module:io.ox/settings
-msgid "Email address"
-msgstr "Adresse de courrier électronique"
-
-#: apps/io.ox/mail/vacationnotice/settings/model.js module:io.ox/mail
-msgid "Email addresses"
-msgstr "Adresses de courrier électronique"
-
-#. %1$s: Mail sender
-#. %2$s: Mail subject
-#: apps/io.ox/mail/detail/mobileView.js module:io.ox/mail
-#: apps/io.ox/mail/detail/view.js
-msgid "Email from %1$s: %2$s"
-msgstr "Courriel de %1$s : %2$s"
-
-#: apps/io.ox/calendar/settings/pane.js module:io.ox/calendar
-#: apps/io.ox/tasks/settings/pane.js module:io.ox/tasks
-msgid "Email notifications"
-msgstr "Notifications par courriel"
-
-#: apps/io.ox/mail/actions/delete.js module:io.ox/mail
-msgid ""
-"Emails cannot be put into trash folder while your mail quota is exceeded."
-msgstr ""
-"Les messages électroniques ne peuvent pas être mis à la corbeille tant que "
-"votre quota de courriel est dépassé."
-
-#: apps/plugins/halo/xing/register.js module:plugins/portal
-msgid "Employee"
-msgstr "Employé"
-
-#: apps/io.ox/contacts/model.js module:io.ox/contacts
-msgid "Employee ID"
-msgstr "Numéro d'employé"
-
-#: apps/io.ox/contacts/model.js module:io.ox/contacts
-msgid "Employee type"
-msgstr "Type d'employé"
-
-#: apps/plugins/halo/xing/register.js module:plugins/portal
-msgid "Employment"
-msgstr "Emploi"
-
-#. empty message for list view
-#: apps/io.ox/contacts/addressbook/popup.js module:io.ox/contacts
-#: apps/io.ox/mail/common-extensions.js module:io.ox/mail
-msgid "Empty"
-msgstr "Vide"
-
-#. list is empty / no items
-#: apps/io.ox/core/tk/vgrid.js module:io.ox/core
-msgctxt "vgrid"
-msgid "Empty"
-msgstr "Vide"
-
-#: apps/io.ox/core/folder/actions/common.js module:io.ox/core
-#: apps/io.ox/core/folder/contextmenu.js
-msgid "Empty folder"
-msgstr "Vider le dossier"
-
-#: apps/io.ox/contacts/main.js module:io.ox/contacts
-msgid "Empty name and description found."
-msgstr "Un nom et une description vides ont été trouvés."
-
-#: apps/io.ox/core/folder/contextmenu.js module:io.ox/core
-msgid "Empty trash"
-msgstr "Vider la corbeille"
-
-#: apps/io.ox/core/sub/settings/pane.js module:io.ox/core/sub
-#: apps/io.ox/mail/autoforward/settings/model.js module:io.ox/mail
-#: apps/io.ox/mail/mailfilter/settings/filter.js
-#: apps/io.ox/portal/settings/pane.js module:io.ox/portal
-msgid "Enable"
-msgstr "Activer"
-
-#: apps/io.ox/portal/settings/pane.js module:io.ox/portal
-msgid "Enable %1$s"
-msgstr "Activer %1$s"
-
-#: apps/io.ox/mail/vacationnotice/settings/model.js module:io.ox/mail
-msgid "Enable for the following addresses"
-msgstr "Activer pour les adresses suivantes"
-
-#. button label for ending the presentation
-#: apps/io.ox/mail/vacationnotice/settings/model.js module:io.ox/mail
-#: apps/io.ox/presenter/views/toolbarview.js module:io.ox/presenter
-msgid "End"
-msgstr "Fin"
-
-#: apps/io.ox/calendar/edit/timezone-dialog.js module:io.ox/calendar/edit/main
-msgid "End date timezone"
-msgstr "Fuseau horaire pour la date de fin"
-
-#. info text on the next slide preview, which means the presenting user reached the last slide.
-#: apps/io.ox/presenter/views/sidebar/slidepeekview.js module:io.ox/presenter
-msgid "End of Slides"
-msgstr "Fin du diaporama"
-
-#: apps/io.ox/calendar/settings/pane.js module:io.ox/calendar
-msgid "End of working time"
-msgstr "Heure de fin de travail"
-
-#. button label for ending the presentation
-#: apps/io.ox/presenter/views/toolbarview.js module:io.ox/presenter
-msgid "End presentation"
-msgstr "Terminer la présentation"
-
-#. button tooltip for ending the presentation
-#: apps/io.ox/presenter/views/toolbarview.js module:io.ox/presenter
-msgid "End the presentation"
-msgstr "Terminer la présentation"
-
-#: apps/io.ox/calendar/edit/extensions.js module:io.ox/calendar/edit/main
-msgid "Ends on"
-msgstr "Se termine le"
-
-#: apps/io.ox/files/share/wizard.js module:io.ox/files
-msgid "Enter Password"
-msgstr "Saisissez le mot de passe"
-
-#: apps/io.ox/files/share/permissions.js module:io.ox/core
-msgid "Enter a Message to inform users"
-msgstr "Saisissez un message d'information à destination des utilisateurs"
-
-#: apps/io.ox/editor/main.js module:io.ox/editor
-msgid "Enter document title here"
-msgstr "Saisissez ici le titre du document"
-
-#. what follows is a set of job/status descriptions used by XING
-#: apps/plugins/halo/xing/register.js module:plugins/portal
-msgid "Entrepreneur"
-msgstr "Entrepreneur"
-
-#: apps/io.ox/mail/mailfilter/settings/filter/view-form.js
-#: module:io.ox/settings
-msgid "Envelope - To"
-msgstr "Enveloppe - À"
-
-#: apps/io.ox/core/print.js module:io.ox/core
-#: apps/io.ox/core/sub/subscriptions.js module:io.ox/core/sub
-#: apps/io.ox/core/yell.js apps/io.ox/oauth/keychain.js
-msgid "Error"
-msgstr "Erreur"
-
-#: apps/io.ox/core/settings/errorlog/settings/pane.js module:io.ox/core
-msgid "Error log"
-msgstr "Journal d'erreurs"
-
-#: apps/io.ox/mail/detail/view.js module:io.ox/mail
-msgid "Error while loading message content"
-msgstr "Une erreur s'est produite pendant le chargement du contenu du message."
-
-#: apps/io.ox/core/viewer/views/types/videoview.js module:io.ox/core
-msgid ""
-"Error while playing the video. Either your browser does not support the "
-"format or you have connection problems."
-msgstr ""
-"Erreur lors de la lecture de la vidéo. Votre navigateur ne gère pas le "
-"format ou vous avez des problèmes de connexion."
-
-#: apps/io.ox/mail/actions/invite.js module:io.ox/core
-msgid "Error while resolving mail addresses. Please try again."
-msgstr ""
-"Erreur lors de la résolution des adresses électroniques. Veuillez vous "
-"reconnecter."
-
-#: apps/io.ox/core/sub/subscriptions.js module:io.ox/core/sub
-msgid "Error:"
-msgstr "Erreur :"
-
-#: apps/io.ox/core/settings/errorlog/settings/pane.js module:io.ox/core
-msgid "Errors"
-msgstr "Erreurs"
-
-#: apps/io.ox/tasks/edit/view-template.js module:io.ox/tasks/edit
-#: apps/io.ox/tasks/print.js module:io.ox/tasks
-#: apps/io.ox/tasks/view-detail.js
-msgid "Estimated costs"
-msgstr "Coûts estimés"
-
-#: apps/io.ox/tasks/edit/view-template.js module:io.ox/tasks/edit
-#: apps/io.ox/tasks/print.js module:io.ox/tasks
-#: apps/io.ox/tasks/view-detail.js
-msgid "Estimated duration in minutes"
-msgstr "Durée estimée en minutes"
-
-#. recurrence string
-#. %1$d: numeric
-#: apps/io.ox/calendar/util.js module:io.ox/calendar
-msgid "Every %1$d days"
-msgstr "Tous les %1$d jours"
-
-#. recurrence string
-#. %1$d: numeric, interval
-#. %1$d: numeric, day in month
-#: apps/io.ox/calendar/util.js module:io.ox/calendar
-msgid "Every %1$d months on day %2$d"
-msgstr "Tous les %1$d mois le %2$d du mois"
-
-#. recurrence string
-#. %1$d: numeric, interval
-#. %2$s: count string, e.g. first, second, or last
-#. %3$s: day string, e.g. Monday
-#: apps/io.ox/calendar/util.js module:io.ox/calendar
-msgid "Every %1$d months on the %2$s %3$s"
-msgstr "Le %2$s %3$s un mois sur %1$d"
-
-#. recurrence string
-#. %1$d: numeric
-#. %2$s: day string, e.g. "Friday" or "Monday, Tuesday, Wednesday"
-#: apps/io.ox/calendar/util.js module:io.ox/calendar
-msgid "Every %1$d weeks on %2$s"
-msgstr "Toutes les %1$d semaines le %2$s"
-
-#. recurrence string
-#. %1$d: numeric
-#: apps/io.ox/calendar/util.js module:io.ox/calendar
-msgid "Every %1$d weeks on all days"
-msgstr "Toutes les %1$d semaine chaque jour"
-
-#. recurrence string
-#. %1$d: numeric
-#: apps/io.ox/calendar/util.js module:io.ox/calendar
-msgid "Every %1$d weeks on work days"
-msgstr "Toutes les %1$d semaines les jours ouvrés"
-
-#. recurrence string
-#. %1$d: interval, numeric
-#. %2$s: Month nane, e.g. January
-#. %3$d: Date, numeric, e.g. 29
-#: apps/io.ox/calendar/util.js module:io.ox/calendar
-msgid "Every %1$d years on %2$s %3$d"
-msgstr "Tous les %1$d ans le %3$d %2$s"
-
-#. recurrence string
-#. %1$d: interval, numeric
-#. %2$s: count string, e.g. first, second, or last
-#. %3$s: day string, e.g. Monday
-#. %4$s: month nane, e.g. January
-#: apps/io.ox/calendar/util.js module:io.ox/calendar
-msgid "Every %1$d years on the %2$s %3$s of %4$d"
-msgstr "Tous les %1$d ans le %2$s %3$s de %4$d"
-
-#: apps/io.ox/calendar/util.js module:io.ox/calendar
-msgid "Every day"
-msgstr "Chaque jour"
-
-#. sharing: a guest user will be created for the owner of that email address
-#: apps/io.ox/files/actions.js module:io.ox/files
-msgid ""
-"Every recipient gets an individual link. Guests can also create and change "
-"files."
-msgstr ""
-"Chaque destinataire obtient un lien personnel. Les invités peuvent également "
-"créer et modifier les fichiers."
-
-#. sharing: a link will be created
-#: apps/io.ox/files/actions.js module:io.ox/files
-msgid ""
-"Everybody gets the same link. The link just allows to view the file or "
-"folder."
-msgstr ""
-"Tout le monde obtient le même lien. Le lien permet simplement de consulter "
-"le fichier ou le dossier."
-
-#: apps/io.ox/mail/toolbar.js module:io.ox/mail
-msgid "Exact dates"
-msgstr "Dates exactes"
-
-<<<<<<< HEAD
-#: apps/plugins/halo/xing/register.js module:plugins/portal
-msgid "Executive"
-msgstr "Dirigeant"
-=======
-#: apps/io.ox/core/folder/tree.js module:io.ox/core
-msgid "Folder options"
-msgstr "Options du dossier"
-
-#. generic error message
-#: apps/io.ox/core/http_errors.js module:io.ox/core
-msgid "An unknown error occurred"
-msgstr "Une erreur inconnue s'est produite"
->>>>>>> 3878e903
-
-#: apps/io.ox/calendar/edit/extensions.js module:io.ox/calendar/edit/main
-#: apps/io.ox/tasks/edit/view-template.js module:io.ox/tasks/edit
-msgid "Expand form"
-msgstr "Déployer le formulaire"
-
-#. Label for a button which shows more upcoming
-#. appointments in a listview by extending the search
-#. by one month in the future
-#: apps/io.ox/calendar/main.js module:io.ox/calendar
-msgid "Expand timeframe by one month"
-msgstr "Élargir l'intervalle de temps d'un mois"
-
-#: apps/io.ox/onboarding/clients/extensions.js module:io.ox/core/onboarding
-msgid "Expert user?"
-msgstr "Utilisateur expert ?"
-
-#: apps/io.ox/mail/compose/extensions.js module:io.ox/mail
-msgid "Expiration"
-msgstr "Expiration"
-
-#: apps/io.ox/files/share/wizard.js module:io.ox/files
-msgid "Expires in"
-msgstr "Expire dans"
-
-#: apps/io.ox/files/share/wizard.js module:io.ox/files
-msgid "Expires on"
-msgstr "Expire le"
-
-#: apps/io.ox/core/export/export.js module:io.ox/core
-#: apps/io.ox/core/folder/contextmenu.js
-msgid "Export"
-msgstr "Exporter"
-
-#: apps/io.ox/core/export/export.js module:io.ox/core
-msgid "Export folder"
-msgstr "Exporter le dossier"
-
-#: apps/io.ox/settings/apps/settings/pane.js module:io.ox/core
-msgid "External Apps"
-msgstr "Applications externes"
-
-#: apps/io.ox/participants/model.js module:io.ox/core
-msgid "External contact"
-msgstr "Contact externe"
-
-#: apps/io.ox/files/share/listview.js module:io.ox/files
-msgid "External guests"
-msgstr "Invités externes"
-
-#: apps/io.ox/mail/common-extensions.js module:io.ox/mail
-msgid ""
-"External images have been blocked to protect you against potential spam!"
-msgstr ""
-"Le préchargement d'images externes a été bloqué pour vous protéger "
-"d'éventuels spams."
-
-#: apps/plugins/portal/birthdays/register.js module:plugins/portal
-msgid "External link"
-msgstr "Lien externe"
-
-#: apps/io.ox/participants/detail.js module:io.ox/core
-msgid "External participants"
-msgstr "Participants externes"
-
-#. Emoji category
-#. Japanese: 顔
-#. Contains: All kinds of smilies
-#: apps/io.ox/emoji/categories.js module:io.ox/mail/emoji
-msgid "Face"
-msgstr "Visage"
-
-#: apps/io.ox/mail/actions/vcard.js module:io.ox/mail
-msgid "Failed to add. Maybe the vCard attachment is invalid."
-msgstr ""
-"L'ajout a échoué. Il se peut que la pièce jointe au format vCard soit "
-"invalide."
-
-#: apps/io.ox/core/desktop.js module:io.ox/core
-msgid ""
-"Failed to automatically save current stage of work. Please save your work to "
-"avoid data loss in case the browser closes unexpectedly."
-msgstr ""
-"L'enregistrement automatique de l'état courant de votre travail a échoué. "
-"Veuillez enregistrer votre travail pour éviter de perdre vos données si "
-"votre navigateur se ferme de manière inattendue."
-
-#: apps/io.ox/mail/accounts/settings.js module:io.ox/mail/accounts/settings
-msgid "Failed to connect."
-msgstr "Impossible de se connecter."
-
-#. Failure message if no data (e.g. appointments) could be imported
-#: apps/io.ox/core/import/import.js module:io.ox/core
-msgid "Failed to import any data"
-msgstr "Impossible d'importer les données"
-
-#: apps/io.ox/keychain/secretRecoveryDialog.js module:io.ox/keychain
-msgid "Failed to recover accounts"
-msgstr "Impossible de se récupérer les comptes"
-
-#: apps/io.ox/contacts/distrib/main.js module:io.ox/contacts
-msgid "Failed to save distribution list."
-msgstr "L'enregistrement de la liste de diffusion a échoué."
-
-#: apps/io.ox/core/relogin.js module:io.ox/core
-msgid "Failed to sign in"
-msgstr "La connexion a échoué"
-
-#: apps/io.ox/core/desktop.js module:io.ox/core
-msgid ""
-"Failed to start application. Maybe you have connection problems. Please try "
-"again."
-msgstr ""
-"L'application n'a pas pu être lancée. Vous avez peut-être des problèmes de "
-"connexion. Veuillez réessayer."
-
-#: apps/io.ox/calendar/invitations/register.js module:io.ox/calendar/main
-msgid ""
-"Failed to update confirmation status; most probably the appointment has been "
-"deleted."
-msgstr ""
-"Impossible de mettre à jour l'état de confirmation ; il est probable que le "
-"rendez-vous a été supprimé."
-
-#: apps/io.ox/calendar/invitations/register.js module:io.ox/calendar/main
-msgid ""
-"Failed to update confirmation status; most probably the task has been "
-"deleted."
-msgstr ""
-"Impossible de mettre à jour l'état de confirmation ; il est probable que la "
-"tâche a été supprimée."
-
-#: apps/plugins/portal/twitter/util.js module:plugins/portal
-msgid "Favorite"
-msgstr "Favori"
-
-#: apps/io.ox/calendar/settings/timezones/pane.js module:io.ox/calendar
-msgid "Favorite timezones"
-msgstr "Fuseaux horaires favoris"
-
-#: apps/io.ox/calendar/settings/timezones/pane.js module:io.ox/calendar
-msgctxt "app"
-msgid "Favorite timezones"
-msgstr "Fuseaux horaires favoris"
-
-#: apps/plugins/portal/twitter/util.js module:plugins/portal
-msgid "Favorited"
-msgstr "Favorisé"
-
-#: apps/io.ox/backbone/mini-views/timezonepicker.js module:io.ox/core
-#: apps/io.ox/calendar/week/view.js module:io.ox/calendar
-#: apps/io.ox/core/folder/favorites.js
-msgid "Favorites"
-msgstr "Favoris"
-
-#: apps/io.ox/contacts/model.js module:io.ox/contacts
-msgid "Fax"
-msgstr "Télécopie"
-
-#: apps/io.ox/contacts/model.js module:io.ox/contacts
-msgid "Fax (Home)"
-msgstr "Télécopie (privé)"
-
-#: apps/io.ox/contacts/model.js module:io.ox/contacts
-msgid "Fax (alt)"
-msgstr "Télécopie (autre)"
-
-#: apps/io.ox/calendar/edit/recurrence-view.js module:io.ox/calendar/edit/main
-msgid "February"
-msgstr "Février"
-
-#: apps/plugins/portal/tumblr/register.js module:io.ox/portal
-msgid "Feed URL"
-msgstr "URL de l'abonnement"
-
-#: apps/plugins/core/feedback/register.js module:io.ox/core
-msgid "Feedback"
-msgstr "Impressions"
-
-#. Emoji category
-#. Japanese should include "Katakana Middle Dot". Unicode: 30FB
-#. Japanese: 気持ち・装飾
-#. Other languages can use simple bullet. Unicode: 2022
-#. Contains: Hearts, Gestures like thumbs up
-#: apps/io.ox/emoji/categories.js module:io.ox/mail/emoji
-msgid "Feeling • Decoration"
-msgstr "Sentiment • Décoration"
-
-#: apps/io.ox/core/viewer/views/sidebar/fileversionsview.js
-#: module:io.ox/core/viewer apps/io.ox/editor/main.js module:io.ox/editor
-#: apps/io.ox/mail/detail/links.js module:io.ox/mail
-msgid "File"
-msgstr "Fichier"
-
-#: apps/io.ox/files/detail/main.js module:io.ox/files
-msgid "File Details"
-msgstr "Détails sur le fichier"
-
-#: apps/io.ox/files/toolbar.js module:io.ox/files
-msgid "File details"
-msgstr "Détails du fichier"
-
-#: apps/io.ox/files/actions.js module:io.ox/files
-msgid "File has been copied"
-msgstr "Le fichier a été copié"
-
-#: apps/io.ox/files/actions.js module:io.ox/files
-msgid "File has been moved"
-msgstr "Le fichier a été déplacé"
-
-#: apps/io.ox/core/viewer/views/toolbarview.js module:io.ox/core
-msgid "File name"
-msgstr "Nom de fichier"
-
-#: apps/io.ox/core/viewer/views/toolbarview.js module:io.ox/core
-msgid "File name, click to rename"
-msgstr "Nom de fichier, cliquer pour renommer"
-
-#: apps/io.ox/files/main.js module:io.ox/files
-#: apps/plugins/portal/quota/register.js module:plugins/portal
-msgid "File quota"
-msgstr "Quota de fichiers"
-
-#: apps/io.ox/core/viewer/views/sidebar/fileversionsview.js
-#: module:io.ox/core/viewer
-msgid "File version table, the first row represents the current version."
-msgstr ""
-"Tableau des versions du fichier ; la première ligne représente la version "
-"actuelle."
-
-#: apps/io.ox/files/actions/sendlink.js module:io.ox/files
-msgid "File: %1$s"
-msgstr "Fichier : %1$s"
-
-#: apps/io.ox/files/filepicker.js module:io.ox/files apps/io.ox/files/main.js
-msgid "Files"
-msgstr "Fichiers"
-
-#: apps/io.ox/contacts/model.js module:io.ox/contacts
-msgid "Files can not be uploaded, because quota exceeded."
-msgstr "Le fichier ne peut pas être téléchargé car le quota est dépassé."
-
-#. %1$s is an upload limit like for example 10mb
-#: apps/io.ox/calendar/model.js module:io.ox/calendar
-#: apps/io.ox/tasks/model.js module:io.ox/tasks
-msgid "Files can not be uploaded, because upload limit of %1$s is exceeded."
-msgstr ""
-"Les fichiers ne peuvent pas être envoyés, car la limite d'envoi de %1$s a "
-"été atteinte."
-
-#: apps/io.ox/files/actions.js module:io.ox/files
-msgid "Files have been copied"
-msgstr "Les fichiers ont été copiés"
-
-#: apps/io.ox/files/actions.js module:io.ox/files
-msgid "Files have been moved"
-msgstr "Les fichiers ont été déplacés"
-
-#. toolbar with 'select all' and 'sort by'
-#: apps/io.ox/files/main.js module:io.ox/files
-msgid "Files options"
-msgstr "Options des fichiers"
-
-#. Verb: (to) filter documents by file type
-#: apps/io.ox/files/view-options.js module:io.ox/files
-msgctxt "verb"
-msgid "Filter"
-msgstr "Filtrer"
-
-#: apps/io.ox/mail/mailfilter/settings/register.js module:io.ox/mail
-msgid "Filter Rules"
-msgstr "Règles de filtrage"
-
-#: apps/io.ox/calendar/edit/extensions.js module:io.ox/calendar/edit/main
-#: apps/io.ox/calendar/freebusy/templates.js module:io.ox/calendar/freebusy
-#: apps/io.ox/calendar/toolbar.js module:io.ox/calendar
-msgid "Find a free time"
-msgstr "Trouver un horaire libre"
-
-#. finish the tour
-#: apps/io.ox/core/tk/wizard.js module:io.ox/core
-msgctxt "tour"
-msgid "Finish"
-msgstr "Terminer"
-
-#: apps/io.ox/contacts/model.js module:io.ox/contacts
-#: apps/plugins/portal/xing/register.js module:plugins/portal
-#: apps/plugins/wizards/mandatory/main.js module:io.ox/wizards/firstStart
-msgid "First name"
-msgstr "Prénom"
-
-<<<<<<< HEAD
-#: apps/io.ox/contacts/settings/pane.js module:io.ox/contacts
-msgid "First name Last name"
-msgstr "Prénom Nom"
-=======
-#: apps/io.ox/core/notifications.js module:io.ox/core
-msgid ""
-"You can manage desktop notifications at any time, by visiting your settings"
-msgstr ""
-"Vous pouvez gérer à tout moment les notifications de bureau en consultant "
-"vos réglages"
->>>>>>> 3878e903
-
-#: apps/io.ox/core/viewer/views/toolbarview.js module:io.ox/core
-msgid "Fit to screen size"
-msgstr "Adapter à la taille de l'écran"
-
-#: apps/io.ox/core/viewer/views/toolbarview.js module:io.ox/core
-msgid "Fit to screen width"
-msgstr "Adapter à la largeur de l'écran"
-
-#: apps/io.ox/mail/mailfilter/settings/filter/view-form.js
-#: module:io.ox/settings
-msgid "Flag mail with"
-msgstr "Associer au message le drapeau"
-
-#: apps/plugins/portal/flickr/register.js module:plugins/portal
-msgid "Flickr"
-msgstr "Flickr"
-
-#: apps/io.ox/calendar/view-detail.js module:io.ox/calendar
-#: apps/io.ox/core/viewer/views/sidebar/fileinfoview.js
-#: module:io.ox/core/viewer apps/io.ox/files/common-extensions.js
-#: module:io.ox/files apps/io.ox/files/share/permissions.js module:io.ox/core
-#: apps/io.ox/files/share/toolbar.js apps/io.ox/find/extensions-api.js
-#: apps/io.ox/mail/detail/links.js module:io.ox/mail apps/io.ox/search/main.js
-#: module:io.ox/search
-msgid "Folder"
-msgstr "Dossier"
-
-#: apps/io.ox/core/folder/actions/add.js module:io.ox/core
-#: apps/io.ox/core/folder/actions/rename.js
-msgid "Folder name"
-msgstr "Nom du dossier"
-
-#: apps/io.ox/core/folder/tree.js module:io.ox/core
-#, fuzzy
-#| msgid "Files options"
-msgid "Folder options"
-msgstr "Options des fichiers"
-
-#: apps/io.ox/core/permissions/permissions.js module:io.ox/core
-msgid "Folder permissions"
-msgstr "Droits sur les dossiers"
-
-#: apps/io.ox/core/folder/actions/properties.js module:io.ox/core
-msgid "Folder type"
-msgstr "Type de dossier"
-
-#: apps/io.ox/calendar/toolbar.js module:io.ox/calendar
-#: apps/io.ox/contacts/toolbar.js module:io.ox/contacts
-#: apps/io.ox/files/toolbar.js module:io.ox/files apps/io.ox/mail/toolbar.js
-#: module:io.ox/mail apps/io.ox/tasks/toolbar.js
-msgid "Folder view"
-msgstr "Vue des dossiers"
-
-#. %1$s is the filename
-#: apps/io.ox/core/main.js module:io.ox/core
-msgid ""
-"Folder with name \"%1$s\" will be hidden. Enable setting \"Show hidden files "
-"and folders\" to access this folder again."
-msgstr ""
-"Le dossier nommé « %1$s » sera caché. Activez le réglage « Afficher les "
-"dossiers et fichiers cachés » pour accéder à nouveau à ce dossier."
-
-#: apps/io.ox/core/folder/node.js module:io.ox/core
-msgid "Folder-specific actions"
-msgstr "Actions sur le dossier"
-
-#. %1$s is the name of the folder
-#: apps/io.ox/core/folder/node.js module:io.ox/core
-msgid "Folder-specific actions for %1$s"
-msgstr "Actions spécifiques au dossier pour %1$s"
-
-#: apps/io.ox/calendar/main.js module:io.ox/calendar
-#: apps/io.ox/contacts/main.js module:io.ox/contacts
-#: apps/io.ox/core/folder/tree.js module:io.ox/core
-#: apps/io.ox/core/folder/view.js apps/io.ox/files/filepicker.js
-#: module:io.ox/files apps/io.ox/files/main.js apps/io.ox/mail/main.js
-#: module:io.ox/mail apps/io.ox/tasks/main.js module:io.ox/tasks
-msgid "Folders"
-msgstr "Dossiers"
-
-#. twitter: Follow this person
-#: apps/plugins/portal/twitter/util.js module:plugins/portal
-msgid "Follow"
-msgstr "Suivre"
+msgid "Change status"
+msgstr "Modifier l'état"
 
 #. Calendar: Create follow-up appointment. Maybe "Folgetermin" in German.
 #: apps/io.ox/calendar/actions.js module:io.ox/calendar
 msgid "Follow-up"
 msgstr "Suivre"
-
-#. twitter: already following this person
-#: apps/plugins/portal/twitter/util.js module:plugins/portal
-msgid "Following"
-msgstr "En train de suivre"
-
-#. Emoji category
-#. Japanese: 食べ物
-#. Contains: Cup of coffee, cake, fruits
-#: apps/io.ox/emoji/categories.js module:io.ox/mail/emoji
-msgid "Food"
-msgstr "Nourriture"
-
-#. browser recommendation: sentence ends with 'Google Chrome' (wrappend in a clickable link)
-#: apps/io.ox/core/boot/i18n.js module:io.ox/core/boot
-msgid "For best results, please use "
-msgstr "Pour des résultats optimaux, veuillez utiliser"
-
-#: apps/io.ox/settings/accounts/settings/pane.js
-#: module:io.ox/settings/accounts
-msgid ""
-"For security reasons, all credentials are encrypted with your primary "
-"account password. If you change your primary password, your external "
-"accounts might stop working. In this case, you can use your old password to "
-"recover all account passwords:"
-msgstr ""
-"Pour des raisons de sécurité, les informations de connexion sont chiffrées "
-"avec votre mot de passe de compte principal. Si vous modifiez ce mot de "
-"passe principal, vos comptes externes risquent de ne plus fonctionner. Dans "
-"ce cas, vous pouvez simplement utiliser votre ancien mot de passe pour "
-"récupérer tous vos mots de passe de compte :"
-
-#: apps/io.ox/core/boot/i18n.js module:io.ox/core/boot
-msgid "Forgot your password?"
-msgstr "Mot de passe oublié ?"
-
-#: apps/io.ox/core/export/export.js module:io.ox/core
-#: apps/io.ox/core/import/import.js
-msgid "Format"
-msgstr "Mise en forme"
-
-#: apps/io.ox/mail/settings/pane.js module:io.ox/mail
-msgid "Format emails as"
-msgstr "Mettre en forme les messages :"
-
-#: apps/io.ox/mail/actions.js module:io.ox/mail
-#: apps/io.ox/mail/mobile-toolbar-actions.js apps/io.ox/mail/toolbar.js
-msgid "Forward"
-msgstr "Transférer"
-
-#: apps/io.ox/mail/autoforward/settings/model.js module:io.ox/mail
-msgid "Forward all incoming emails to this address"
-msgstr "Faire suivre tous les messages entrants à cette adresse"
-
-#: apps/io.ox/mail/settings/pane.js module:io.ox/mail
-msgid "Forward emails as"
-msgstr "Transférer les messages :"
-
-#: apps/io.ox/calendar/edit/extensions.js module:io.ox/calendar/edit/main
-#: apps/io.ox/calendar/freetime/timeView.js module:io.ox/calendar
-#: apps/io.ox/calendar/util.js
-msgid "Free"
-msgstr "Disponible"
-
-#: apps/plugins/halo/xing/register.js module:plugins/portal
-msgid "Freelancer"
-msgstr "Travailleur indépendant"
-
-#: apps/io.ox/core/viewer/views/sidebar/fileinfoview.js
-#: module:io.ox/core/viewer apps/io.ox/mail/actions/reminder.js
-#: module:io.ox/mail apps/io.ox/mail/compose/extensions.js
-#: apps/io.ox/mail/main.js apps/io.ox/mail/view-options.js
-msgid "From"
-msgstr "De"
-
-#. Placeholder in furigana field
-#: apps/l10n/ja_JP/io.ox/register.js module:l10n/ja_JP
-msgid "Furigana for company"
-msgstr "Furigana pour la société"
-
-#. Placeholder in furigana field
-#: apps/l10n/ja_JP/io.ox/register.js module:l10n/ja_JP
-msgid "Furigana for first name"
-msgstr "Furigana pour le prénom"
-
-#. Placeholder in furigana field
-#: apps/l10n/ja_JP/io.ox/register.js module:l10n/ja_JP
-msgid "Furigana for last name"
-msgstr "Furigana pour le nom"
-
-#. Gigabytes
-#: apps/io.ox/core/strings.js module:io.ox/core
-msgid "GB"
-msgstr "Go"
-
-#: apps/plugins/portal/oxdriveclients/register.js module:plugins/portal
-msgid "Get %s"
-msgstr "Obtenir %s"
-
-#: apps/io.ox/core/upsell.js module:io.ox/core
-msgid "Get free upgrade"
-msgstr "Obtenir une mise à jour gratuite"
-
-#: apps/io.ox/core/folder/contextmenu.js module:io.ox/core
-#: apps/io.ox/files/actions.js module:io.ox/files
-msgid "Get link"
-msgstr "Obtenir le lien"
-
-#: apps/plugins/portal/xing/register.js module:plugins/portal
-msgid ""
-"Get news from your XING network delivered to you. Stay in touch and find out "
-"about new business opportunities."
-msgstr ""
-"Recevez directement les nouvelles de votre réseau XING. Restez en contact "
-"soyez informé de nouvelles opportunités commerciales."
-
-#: apps/io.ox/portal/main.js module:io.ox/portal
-msgid "Get started here"
-msgstr "Premiers pas"
-
-#. %1$s: app store name
-#: apps/io.ox/onboarding/clients/extensions.js module:io.ox/core/onboarding
-msgid "Get the App from %1$s"
-msgstr "Obtenir l'App depuis %1$s"
-
-#: apps/io.ox/onboarding/clients/extensions.js module:io.ox/core/onboarding
-msgid "Get your device configured by email."
-msgstr "Faites configurer votre appareil par courriel."
-
-#: apps/plugins/core/feedback/register.js module:io.ox/core
-msgid "Give feedback"
-msgstr "Donner vos impressions"
-
-#: apps/io.ox/backbone/views/datepicker.js module:io.ox/core
-msgid "Go to next decade"
-msgstr "Aller à la décennie suivante"
-
-#: apps/io.ox/backbone/views/datepicker.js module:io.ox/core
-msgid "Go to next month"
-msgstr "Aller au mois suivant"
-
-#: apps/io.ox/backbone/views/datepicker.js module:io.ox/core
-msgid "Go to next year"
-msgstr "Aller à l'année suivante"
-
-#: apps/io.ox/backbone/views/datepicker.js module:io.ox/core
-msgid "Go to previous decade"
-msgstr "Aller à la décennie précédente"
-
-#: apps/io.ox/backbone/views/datepicker.js module:io.ox/core
-msgid "Go to previous month"
-msgstr "Aller au mois précédent"
-
-#: apps/io.ox/backbone/views/datepicker.js module:io.ox/core
-msgid "Go to previous year"
-msgstr "Aller à l'année précédente"
-
-#: apps/io.ox/portal/main.js module:io.ox/portal
-msgid "Good evening, %s"
-msgstr "Bonsoir, %s"
-
-#: apps/io.ox/portal/main.js module:io.ox/portal
-msgid "Good morning, %s"
-msgstr "Bonjour, %s"
-
-#: apps/io.ox/files/actions/add-storage-account.js module:io.ox/files
-msgid "Google Drive"
-msgstr "Google Drive"
-
-#: apps/io.ox/contacts/settings/pane.js module:io.ox/contacts
-#: apps/io.ox/contacts/view-detail.js
-msgid "Google Maps"
-msgstr "Google Maps"
-
-#: apps/io.ox/onboarding/clients/extensions.js module:io.ox/core/onboarding
-msgid "Google Play"
-msgstr "Google Play"
-
-#: apps/io.ox/core/tk/flag-picker.js module:io.ox/mail
-#: apps/io.ox/mail/mailfilter/settings/filter/view-form.js
-#: module:io.ox/settings apps/io.ox/portal/settings/pane.js
-#: module:io.ox/portal
-msgid "Gray"
-msgstr "Gris"
-
-#: apps/io.ox/core/tk/flag-picker.js module:io.ox/mail
-#: apps/io.ox/mail/mailfilter/settings/filter/view-form.js
-#: module:io.ox/settings apps/io.ox/portal/settings/pane.js
-#: module:io.ox/portal
-msgid "Green"
-msgstr "Vert"
-
-#
-#: apps/io.ox/files/share/permissions.js module:io.ox/core
-#: apps/io.ox/participants/model.js
-msgid "Group"
-msgstr "Groupe"
-
-#: apps/plugins/administration/groups/settings/edit.js module:io.ox/core
-msgid "Group name"
-msgstr "Nom du groupe"
-
-#: apps/plugins/administration/groups/register.js module:io.ox/core
-#: apps/plugins/administration/groups/settings/pane.js
-msgid "Groups"
-msgstr "Groupes"
-
-#: apps/io.ox/core/permissions/permissions.js module:io.ox/core
-#: apps/io.ox/files/share/permissions.js
-msgid "Guest"
-msgstr "Invité"
-
-#: apps/io.ox/tours/get-started.js module:io.ox/core
-msgid "Guided tour for this app"
-msgstr "Visite guidée pour cette app"
-
-#: apps/io.ox/mail/compose/view.js module:io.ox/mail
-#: apps/io.ox/mail/settings/pane.js
-msgid "HTML"
-msgstr "en HTML"
-
-#: apps/io.ox/mail/settings/pane.js module:io.ox/mail
-msgid "HTML and plain text"
-msgstr "HTML et texte pur"
-
-#: apps/io.ox/mail/mailfilter/settings/filter/view-form.js
-#: module:io.ox/settings
-msgid "Header"
-msgstr "En-tête"
-
-#: apps/io.ox/portal/main.js module:io.ox/portal
-msgid "Hello %s"
-msgstr "Bonjour, %s"
-
-#: apps/plugins/portal/helloworld/register.js module:plugins/portal
-msgid "Hello World"
-msgstr "Bonjour à tous"
-
-#: apps/io.ox/calendar/freebusy/templates.js module:io.ox/calendar/freebusy
-#: apps/io.ox/core/main.js module:io.ox/core apps/io.ox/help/center.js
-#: module:io.ox/help
-msgid "Help"
-msgstr "Aide"
-
-#: apps/io.ox/core/folder/extensions.js module:io.ox/core
-msgid "Hidden address books"
-msgstr "Carnets d'adresses cachés"
-
-#: apps/io.ox/core/folder/extensions.js module:io.ox/core
-msgid "Hidden calendars"
-msgstr "Agendas cachés"
-
-#: apps/io.ox/core/folder/extensions.js module:io.ox/core
-msgid "Hidden tasks"
-msgstr "Tâches cachées"
-
-#: apps/io.ox/core/folder/contextmenu.js module:io.ox/core
-msgid "Hide"
-msgstr "Masquer"
-
-#. Invitations (notifications) about appointments
-#: apps/plugins/notifications/calendar/register.js
-#: module:plugins/notifications
-msgid "Hide all appointment invitations."
-msgstr "Masquer toutes les invitations à des rendez-vous."
-
-#. Reminders (notifications) about appointments
-#: apps/plugins/notifications/calendar/register.js
-#: module:plugins/notifications
-msgid "Hide all appointment reminders."
-msgstr "Masquer tous les rappels de rendez-vous."
-
-#: apps/plugins/notifications/tasks/register.js module:plugins/notifications
-msgid "Hide all notifications for overdue tasks."
-msgstr ""
-"Masquer toutes les notifications de date d'échéance dépassée pour les tâches."
-
-#. Inviations (notifications) to tasks
-#: apps/plugins/notifications/tasks/register.js module:plugins/notifications
-msgid "Hide all task invitations."
-msgstr "Masquer toutes les invitations à des tâches."
-
-#. Reminders (notifications) about tasks
-#: apps/plugins/notifications/tasks/register.js module:plugins/notifications
-msgid "Hide all task reminders."
-msgstr "Masquer tous les rappels de tâches."
-
-#: apps/io.ox/core/viewer/views/sidebar/fileinfoview.js
-#: module:io.ox/core/viewer apps/io.ox/tasks/edit/view-template.js
-#: module:io.ox/tasks/edit
-msgid "Hide details"
-msgstr "Masquer les détails"
-
-#: apps/io.ox/mail/compose/extensions.js module:io.ox/mail
-msgid "Hide names"
-msgstr "Masquer les noms"
-
-#: apps/io.ox/calendar/freetime/timeView.js module:io.ox/calendar
-msgid "Hide non-working time"
-msgstr "Masquer les heures non ouvrées"
-
-#: apps/io.ox/onboarding/clients/extensions.js module:io.ox/core/onboarding
-msgid "Hide options for expert users."
-msgstr "Cacher les options réservées aux utilisateurs experts."
-
-#: apps/io.ox/core/settings/errorlog/settings/pane.js module:io.ox/core
-msgid "Hide request body"
-msgstr "Masquer le corps de la requête"
-
-#: apps/io.ox/core/settings/errorlog/settings/pane.js module:io.ox/core
-msgid "Hide stack trace"
-msgstr "Masquer la trace d'erreurs"
-
-#: apps/io.ox/core/notifications/subview.js module:io.ox/core
-msgid "Hide this notification"
-msgstr "Masquer cette notification"
-
-#: apps/io.ox/tasks/print.js module:io.ox/tasks
-msgid "High"
-msgstr "Haute"
-
-#. E-Mail priority
-#: apps/io.ox/mail/compose/view.js module:io.ox/mail
-msgctxt "E-Mail priority"
-msgid "High"
-msgstr "Élevée"
-
-#: apps/io.ox/tasks/edit/view-template.js module:io.ox/tasks/edit
-msgctxt "Tasks priority"
-msgid "High"
-msgstr "Élevée"
-
-#: apps/io.ox/core/settings/pane.js module:io.ox/core
-msgid "High contrast theme"
-msgstr "Thème à haut contraste"
-
-#: apps/io.ox/tasks/util.js module:io.ox/tasks
-msgid "High priority"
-msgstr "Haute priorité"
-
-#: apps/io.ox/mail/util.js module:io.ox/core
-msgctxt "E-Mail"
-msgid "High priority"
-msgstr "Priorité élevée"
-
-#. Emoji category
-#. Japanese: 趣味
-#. Contains: Tennis, golf, football, pool
-#: apps/io.ox/emoji/categories.js module:io.ox/mail/emoji
-msgid "Hobby"
-msgstr "Loisir"
-
-#: apps/io.ox/contacts/view-detail.js module:io.ox/contacts
-msgid "Home Address"
-msgstr "Adresse privée"
-
-#: apps/io.ox/contacts/edit/view-form.js module:io.ox/contacts
-msgid "Home address"
-msgstr "Adresse privée"
-
-#: apps/io.ox/mail/toolbar.js module:io.ox/mail
-msgid "Horizontal"
-msgstr "Horizontale"
-
-#: apps/io.ox/core/settings/errorlog/settings/pane.js module:io.ox/core
-msgid "Host"
-msgstr "Hôte"
-
-#: apps/io.ox/core/tk/mobiscroll.js module:io.ox/core
-msgid "Hours"
-msgstr "Heures"
-
-#: apps/io.ox/calendar/freebusy/templates.js module:io.ox/calendar/freebusy
-msgid "How does this work?"
-msgstr "Comment cela fonctionne-t-il ?"
-
-#. 2 of 5 star rating
-#: apps/plugins/core/feedback/register.js module:io.ox/core
-msgctxt "rating"
-msgid "I don't like it"
-msgstr "Médiocre"
-
-#. 4 of 5 star rating
-#: apps/plugins/core/feedback/register.js module:io.ox/core
-msgctxt "rating"
-msgid "I like it"
-msgstr "Bon"
-
-#: apps/io.ox/onboarding/clients/extensions.js module:io.ox/core/onboarding
-msgid "IMAP Login"
-msgstr "Authentification IMAP"
-
-#: apps/io.ox/onboarding/clients/extensions.js module:io.ox/core/onboarding
-msgid "IMAP Port"
-msgstr "Port IMAP"
-
-#: apps/io.ox/onboarding/clients/extensions.js module:io.ox/core/onboarding
-msgid "IMAP Secure"
-msgstr "IMAP sécurisé"
-
-#: apps/io.ox/onboarding/clients/extensions.js module:io.ox/core/onboarding
-msgid "IMAP Server"
-msgstr "Serveur IMAP"
-
-#: apps/io.ox/contacts/model.js module:io.ox/contacts
-msgid "IP phone"
-msgstr "Téléphone IP"
-
-#: apps/io.ox/files/toolbar.js module:io.ox/files
-msgid "Icons"
-msgstr "Icônes"
-
-#: apps/plugins/portal/userSettings/register.js module:io.ox/core
-msgid ""
-"If you change the password, you will be signed out. Please ensure that "
-"everything is closed and saved."
-msgstr ""
-"Si vous changez le mot de passe, vous serez déconnecté. Veuillez vous "
-"assurer que tout est fermé et enregistré."
-
-#: apps/io.ox/onboarding/clients/extensions.js module:io.ox/core/onboarding
-msgid "If you know what you are doing...just setup your account manually!"
-msgstr ""
-"Si vous savez ce que vous faites... configurez votre compte manuellement !"
-
-#: apps/io.ox/calendar/edit/timezone-dialog.js module:io.ox/calendar/edit/main
-msgid ""
-"If you select different timezones, the appointment's start and end dates are "
-"saved in the timezone of the appointment's start date. A different end date "
-"timezone only allows a convenient conversion."
-msgstr ""
-"Si vous choisissez des fuseaux horaires différents, les dates de début et de "
-"fin du rendez-vous sont enregistrées dans le fuseau horaire de la date de "
-"début du rendez-vous. Un fuseau horaire différent pour la date de fin ne "
-"sert qu'à faciliter la conversion."
-
-#: apps/io.ox/calendar/freebusy/templates.js module:io.ox/calendar/freebusy
-msgid ""
-"If you spot a free time, just select this area. To do this, move the cursor "
-"to the start time, hold the mouse button, and <b>drag the mouse</b> to the "
-"end time."
-msgstr ""
-"Si vous identifiez un horaire libre, sélectionnez simplement la zone "
-"correspondante. Pour cela, <b>faites glisser la souris</b> en gardant le "
-"bouton de la souris enfoncé entre l'heure de début et l'heure de fin."
-
-#: apps/io.ox/calendar/invitations/register.js module:io.ox/calendar/main
-msgid "Ignore"
-msgstr "Ignorer"
-
-#: apps/io.ox/mail/accounts/view-form.js module:io.ox/settings
-msgid "Ignore Warnings"
-msgstr "Ignorer les avertissements"
-
-#: apps/io.ox/calendar/actions/acceptdeny.js module:io.ox/calendar
-#: apps/io.ox/calendar/edit/main.js module:io.ox/calendar/edit/main
-#: apps/io.ox/calendar/month/perspective.js
-#: apps/io.ox/calendar/week/perspective.js
-#: apps/plugins/notifications/calendar/register.js
-#: module:plugins/notifications
-msgid "Ignore conflicts"
-msgstr "Ignorer les conflits"
-
-#: apps/io.ox/core/import/import.js module:io.ox/core
-msgid "Ignore existing events"
-msgstr "Ignorer les événements existants"
-
-#: apps/io.ox/core/import/import.js module:io.ox/core
-msgid ""
-"Ignore existing events. Helpful to import public holiday calendars, for "
-"example."
-msgstr ""
-"Ignorer les évènements qui existent déjà. Cette option est utile par exemple "
-"quand on importe des calendriers de jours fériés."
-
-#: apps/io.ox/core/tk/filestorageUtil.js module:io.ox/core
-msgid "Ignore warnings"
-msgstr "Ignorer les avertissements"
-
-#: apps/io.ox/contacts/model.js module:io.ox/contacts
-msgid "Image 1"
-msgstr "Image 1"
-
-#: apps/io.ox/files/view-options.js module:io.ox/files
-msgid "Images"
-msgstr "Images"
-
-#: apps/io.ox/core/folder/contextmenu.js module:io.ox/core
-#: apps/io.ox/core/import/import.js
-#: apps/io.ox/mail/settings/signatures/settings/pane.js module:io.ox/mail
-msgid "Import"
-msgstr "Importer"
-
-#: apps/io.ox/core/import/import.js module:io.ox/core
-msgid "Import from file"
-msgstr "Importer depuis un fichier"
-
-#: apps/io.ox/mail/settings/signatures/settings/pane.js module:io.ox/mail
-msgid "Import signatures"
-msgstr "Importer des signatures"
-
-#: apps/plugins/portal/birthdays/register.js module:plugins/portal
-msgid "In %1$d days"
-msgstr "Dans %1$d jours"
-
-#: apps/io.ox/tasks/edit/view-template.js module:io.ox/tasks/edit
-#: apps/io.ox/tasks/print.js module:io.ox/tasks apps/io.ox/tasks/util.js
-msgid "In progress"
-msgstr "En cours"
-
-#: apps/io.ox/mail/toolbar.js module:io.ox/mail apps/io.ox/portal/widgets.js
-#: module:io.ox/portal apps/plugins/portal/mail/register.js
-#: module:plugins/portal
-msgid "Inbox"
-msgstr "Boîte de réception"
-
-#: apps/io.ox/mail/categories/tabs.js module:io.ox/mail
-msgid "Inbox categories"
-msgstr "Catégories de la boîte de réception"
-
-#: apps/io.ox/core/export/export.js module:io.ox/core
-msgid "Include distribution lists"
-msgstr "Y compris les listes de diffusion"
-
-#: apps/io.ox/mail/accounts/view-form.js module:io.ox/settings
-msgid "Incoming server"
-msgstr "Serveur entrant"
-
-#. error message when server returns incomplete
-#. configuration for client onboarding
-#: apps/io.ox/onboarding/clients/wizard.js module:io.ox/core/onboarding
-msgid "Incomplete configuration."
-msgstr "Configuration incomplète."
-
-#: apps/io.ox/tasks/common-extensions.js module:io.ox/tasks
-msgid "Inconsistent dates"
-msgstr "Dates incohérentes"
-
-#: apps/io.ox/contacts/model.js module:io.ox/contacts apps/io.ox/core/yell.js
-#: module:io.ox/core
-msgid "Info"
-msgstr "Info"
-
-#: apps/io.ox/core/settings/downloads/pane.js module:io.ox/core
-msgid ""
-"Informs about the current status of Emails and appointments without having "
-"to display the user interface or another Windows® client."
-msgstr ""
-"Informe de l'état actuel des courriels et rendez-vous sans avoir à afficher "
-"l'interface utilisateur ou un autre client Windows®."
-
-#: apps/io.ox/contacts/settings/pane.js module:io.ox/contacts
-msgid "Initial folder"
-msgstr "Dossier initial"
-
-#: apps/io.ox/mail/settings/pane.js module:io.ox/mail
-msgid "Inline"
-msgstr "dans le corps du message"
-
-#. %1$s inline menu title for better accessibility
-#: apps/io.ox/core/extPatterns/links.js module:io.ox/core
-msgid "Inline menu %1$s"
-msgstr "Menu intégré %1$s"
-
-#: apps/io.ox/mail/compose/inline-images.js module:io.ox/mail
-#: apps/io.ox/notes/detail-view.js module:io.ox/notes
-msgid "Insert"
-msgstr "Insérer"
-
-#: apps/io.ox/mail/compose/inline-images.js module:io.ox/mail
-msgid "Insert inline image"
-msgstr "Insérer une image dans le corps du texte"
-
-#: apps/io.ox/mail/settings/pane.js module:io.ox/mail
-msgid "Insert the original email text to a reply"
-msgstr "Reprendre le texte du message original dans la réponse"
-
-#. %1$s is the name of the platform
-#. %2$s is an the "add to home" icon
-#. %3$s and %4$s are markers for bold text.
-#. The words "Home Screen" may not be translated or should match the
-#. string used on an iPhone using the "add to homescreen" function for weblinks
-#: apps/plugins/mobile/addToHomescreen/register.js
-#: module:plugins/mobile/addToHomescreen/i18n
-msgid ""
-"Install this web app on your %1$s: Tap %2$s and then %3$s'Add to Home "
-"Screen'%4$s"
-msgstr ""
-"Installez cette app web sur votre %1$s : tapez sur %2$s puis sur "
-"%3$s'Ajouter à l'écran d'accueil'%4$s"
-
-#: apps/io.ox/onboarding/clients/extensions.js module:io.ox/core/onboarding
-msgid "Installation"
-msgstr "Installation"
-
-#: apps/io.ox/contacts/model.js module:io.ox/contacts
-msgid "Instant Messenger 1"
-msgstr "Messagerie instantanée 1"
-
-#: apps/io.ox/contacts/model.js module:io.ox/contacts
-msgid "Instant Messenger 2"
-msgstr "Messagerie instantanée 2"
-
-#: apps/io.ox/files/share/permissions.js module:io.ox/core
-msgid "Internal user"
-msgstr "Utilisateur interne"
-
-#: apps/io.ox/files/share/listview.js module:io.ox/files
-msgid "Internal users"
-msgstr "Utilisateurs internes"
-
-#. %1$s Appointment title
-#. %1$s task title
-#: apps/plugins/notifications/calendar/register.js
-#: module:plugins/notifications apps/plugins/notifications/tasks/register.js
-#, c-format
-msgid "Invitation for %1$s."
-msgstr "Invitation à %1$s."
-
-#: apps/plugins/xing/main.js module:plugins/portal
-msgid "Invitation sent"
-msgstr "Invitation envoyée"
-
-#: apps/io.ox/contacts/toolbar.js module:io.ox/contacts
-msgid "Invite"
-msgstr "Inviter"
-
-#: apps/io.ox/calendar/actions/create.js module:io.ox/calendar
-msgid "Invite owner"
-msgstr "Inviter le propriétaire"
-
-#: apps/io.ox/core/folder/contextmenu.js module:io.ox/core
-#: apps/io.ox/files/actions.js module:io.ox/files
-msgid "Invite people"
-msgstr "Inviter des personnes"
-
-#: apps/plugins/xing/main.js module:plugins/portal
-msgid "Invite to %s"
-msgstr "Inviter à %s"
-
-#: apps/io.ox/contacts/actions.js module:io.ox/contacts
-#: apps/io.ox/contacts/mobile-toolbar-actions.js module:io.ox/mail
-#: apps/io.ox/contacts/toolbar.js apps/io.ox/mail/actions.js
-msgid "Invite to appointment"
-msgstr "Inviter à un rendez-vous"
-
-#: apps/io.ox/calendar/actions.js module:io.ox/calendar
-msgid "Invite to new appointment"
-msgstr "Inviter à un nouveau rendez-vous"
-
-#: apps/io.ox/mail/mailfilter/settings/filter/view-form.js
-#: module:io.ox/settings
-msgid "Is bigger than"
-msgstr "Est plus grand que"
-
-#: apps/io.ox/mail/mailfilter/settings/filter/view-form.js
-#: module:io.ox/settings
-msgid "Is exactly"
-msgstr "Vaut exactement"
-
-#: apps/io.ox/mail/mailfilter/settings/filter/view-form.js
-#: module:io.ox/settings
-msgid "Is smaller than"
-msgstr "Est plus petit que"
-
-#. mail categories feature: the update job is running that assigns
-#. some common mails (e.g. from twitter.com) to predefined categories
-#: apps/io.ox/mail/categories/mediator.js module:io.ox/mail
-msgid ""
-"It may take some time until mails are assigned to the default categories."
-msgstr ""
-"Un certain temps peut être nécessaire pour affecter les courriels aux "
-"catégories par défaut."
-
-#. 5 of 5 star rating
-#: apps/plugins/core/feedback/register.js module:io.ox/core
-msgctxt "rating"
-msgid "It's awesome"
-msgstr "Excellent"
-
-#. 3 of 5 star rating
-#: apps/plugins/core/feedback/register.js module:io.ox/core
-msgctxt "rating"
-msgid "It's ok"
-msgstr "Moyen"
-
-#. 1 of 5 star rating
-#: apps/plugins/core/feedback/register.js module:io.ox/core
-msgctxt "rating"
-msgid "It's really bad"
-msgstr "Très mauvais"
-
-#: apps/io.ox/core/commons.js module:io.ox/core
-msgid "Item list"
-msgstr "Liste des éléments"
-
-#. toolbar with 'select all' and 'sort by'
-#: apps/io.ox/core/tk/vgrid.js module:io.ox/core
-msgid "Item list options"
-msgstr "Options de la liste d'éléments"
-
-#: apps/io.ox/files/actions/download.js module:io.ox/files
-msgid "Items without a file can not be downloaded."
-msgstr "Les éléments sans fichier associé ne peuvent pas être téléchargés."
-
-#: apps/io.ox/calendar/edit/recurrence-view.js module:io.ox/calendar/edit/main
-msgid "January"
-msgstr "Janvier"
-
-#. Emoji collection. Emoji icons that work across Japanese (telecom) carriers.
-#: apps/io.ox/emoji/categories.js module:io.ox/mail/emoji
-msgid "Japanese Carrier"
-msgstr "Japanese Carrier"
-
-#: apps/io.ox/contacts/view-detail.js module:io.ox/contacts
-msgid "Job"
-msgstr "Professionnel"
-
-#: apps/io.ox/contacts/edit/view-form.js module:io.ox/contacts
-msgid "Job description"
-msgstr "Description du poste"
-
-#. button label for joining the presentation
-#: apps/io.ox/presenter/views/toolbarview.js module:io.ox/presenter
-msgid "Join"
-msgstr "Joindre"
-
-#. link button to join the currently running presentation
-#: apps/io.ox/presenter/views/notification.js module:io.ox/presenter
-msgid "Join Presentation"
-msgstr "Joindre la présentation"
-
-#. button label for joining the presentation
-#: apps/io.ox/presenter/views/toolbarview.js module:io.ox/presenter
-msgid "Join presentation"
-msgstr "Joindre la présentation"
-
-#. button tooltip for joining the presentation
-#: apps/io.ox/presenter/views/toolbarview.js module:io.ox/presenter
-msgid "Join the presentation"
-msgstr "Joindre la présentation"
-
-#. message text of a presentation join alert
-#. %1$d is the presenter name
-#: apps/io.ox/presenter/views/notification.js module:io.ox/presenter
-msgid "Joining the presentation of %1$s."
-msgstr "Joindre la présentation de %1$s."
-
-#: apps/io.ox/calendar/edit/recurrence-view.js module:io.ox/calendar/edit/main
-msgid "July"
-msgstr "Juillet"
-
-#. button tooltip for 'jump to presentation slide' action
-#: apps/io.ox/presenter/views/navigationview.js module:io.ox/presenter
-msgid "Jump to slide"
-msgstr "Aller à la diapositive"
-
-#: apps/io.ox/calendar/edit/recurrence-view.js module:io.ox/calendar/edit/main
-msgid "June"
-msgstr "Juin"
-
-#. Just disable portal widget - in contrast to delete
-#: apps/io.ox/portal/main.js module:io.ox/portal
-#: apps/io.ox/portal/settings/widgetview.js
-msgid "Just disable widget"
-msgstr "Uniquement le désactiver"
-
-#. Kilobytes
-#: apps/io.ox/core/strings.js module:io.ox/core
-msgid "KB"
-msgstr "Ko"
-
-#: apps/io.ox/mail/mailfilter/settings/filter/view-form.js
-#: module:io.ox/settings
-msgid "Keep"
-msgstr "Conserver"
-
-#: apps/io.ox/mail/autoforward/settings/model.js module:io.ox/mail
-msgid "Keep a copy of the message"
-msgstr "Conserver une copie du message"
-
-#: apps/io.ox/core/settings/pane.js module:io.ox/core
-#: apps/plugins/portal/xing/register.js module:plugins/portal
-msgid "Language"
-msgstr "Langue"
-
-#: apps/io.ox/contacts/settings/pane.js module:io.ox/contacts
-msgid "Language-specific default"
-msgstr "Valeur par défaut pour la langue"
-
-#: apps/io.ox/core/boot/i18n.js module:io.ox/core/boot
-msgid "Languages"
-msgstr "Langues"
-
-#: apps/io.ox/find/date/patterns.js module:io.ox/core
-msgid "Last 30 days"
-msgstr "Les 30 derniers jours"
-
-#: apps/io.ox/find/date/patterns.js module:io.ox/core
-msgid "Last 365 days"
-msgstr "Les 365 derniers jours"
-
-#: apps/io.ox/find/date/patterns.js module:io.ox/core
-msgid "Last 7 days"
-msgstr "Les 7 derniers jours"
-
-#: apps/io.ox/find/date/patterns.js module:io.ox/core
-msgid "Last day"
-msgstr "Jour passé"
-
-#: apps/io.ox/find/date/patterns.js module:io.ox/core
-msgid "Last month"
-msgstr "Mois dernier"
-
-#: apps/io.ox/contacts/model.js module:io.ox/contacts
-#: apps/plugins/portal/xing/register.js module:plugins/portal
-#: apps/plugins/wizards/mandatory/main.js module:io.ox/wizards/firstStart
-msgid "Last name"
-msgstr "Nom de famille"
-
-#: apps/io.ox/contacts/settings/pane.js module:io.ox/contacts
-msgid "Last name, First name"
-msgstr "Nom Prénom"
-
-#: apps/io.ox/find/date/patterns.js module:io.ox/core
-msgid "Last week"
-msgstr "Semaine dernière"
-
-#: apps/io.ox/find/date/patterns.js module:io.ox/core
-msgid "Last year"
-msgstr "Année dernière"
-
-#: apps/io.ox/core/notifications.js module:io.ox/core
-msgid "Later"
-msgstr "Plus tard"
-
-#: apps/io.ox/core/main.js module:io.ox/core
-msgid "Launcher dropdown. Press [enter] to jump to the dropdown."
-msgstr ""
-"Boîte déroulante de lancement. Appuyez sur [Entr] pour passer à la boîte "
-"déroulante."
-
-#: apps/io.ox/calendar/toolbar.js module:io.ox/calendar
-#: apps/io.ox/files/toolbar.js module:io.ox/files apps/io.ox/mail/toolbar.js
-#: module:io.ox/mail
-msgid "Layout"
-msgstr "Disposition"
-
-#: apps/io.ox/core/import/import.js module:io.ox/core
-msgid "Learn more"
-msgstr "En savoir plus"
-
-#. label for the leave presentation button
-#. button label for leaving the presentation
-#: apps/io.ox/presenter/views/presentationview.js module:io.ox/presenter
-#: apps/io.ox/presenter/views/toolbarview.js
-msgid "Leave"
-msgstr "Quitter"
-
-#. tooltip for the leave presentation button
-#. button label for leaving the presentation
-#: apps/io.ox/presenter/views/presentationview.js module:io.ox/presenter
-#: apps/io.ox/presenter/views/toolbarview.js
-msgid "Leave presentation"
-msgstr "Quitter la présentation"
-
-#. button tooltip for leaving the presentation
-#: apps/io.ox/presenter/views/toolbarview.js module:io.ox/presenter
-msgid "Leave the presentation"
-msgstr "Quitter la présentation"
-
-#. Emoji category
-#. Japanese should include "Katakana Middle Dot". Unicode: 30FB
-#. Japanese: 文字・記号
-#. Other languages can use simple bullet. Unicode: 2022
-#. Contains: Arrows, numbers, symbols like play and fast-forward, copyright symbol
-#: apps/io.ox/emoji/categories.js module:io.ox/mail/emoji
-msgid "Letters • Symbols"
-msgstr "Lettres • Symboles"
-
-#: apps/io.ox/onboarding/clients/extensions.js module:io.ox/core/onboarding
-msgid ""
-"Let´s automatically configure your device, by clicking the button below. It"
-"´s that simple!"
-msgstr ""
-"Configurez automatiquement votre appareil en cliquant sur le bouton ci-"
-"dessous. C'est aussi simple que cela !"
-
-#. Emoji category
-#. Japanese: 日常
-#. Rather "everyday life". Contains: Cars, trucks, plane, buildings, flags
-#: apps/io.ox/emoji/categories.js module:io.ox/mail/emoji
-msgid "Life"
-msgstr "Vie"
-
-#: apps/io.ox/core/tk/flag-picker.js module:io.ox/mail
-#: apps/io.ox/mail/mailfilter/settings/filter/view-form.js
-#: module:io.ox/settings apps/io.ox/portal/settings/pane.js
-#: module:io.ox/portal
-msgid "Light blue"
-msgstr "Bleu clair"
-
-#: apps/io.ox/core/tk/flag-picker.js module:io.ox/mail
-#: apps/io.ox/mail/mailfilter/settings/filter/view-form.js
-#: module:io.ox/settings apps/io.ox/portal/settings/pane.js
-#: module:io.ox/portal
-msgid "Light green"
-msgstr "Vert clair"
-
-#: apps/plugins/portal/xing/actions.js module:plugins/portal
-msgid "Like"
-msgstr "J'aime"
-
-#. As on Facebook, XING allows a user to point out that they like a comment
-#: apps/plugins/portal/xing/actions.js module:plugins/portal
-msgid "Liked comment"
-msgstr "Commentaire passé en « J'aime ça »"
-
-#. %1$d is line number, %2$s is an error message
-#: apps/io.ox/core/import/import.js module:io.ox/core
-msgid "Line %1$d: %2$s"
-msgstr "Ligne %1$d : %2$s"
-
-#: apps/io.ox/core/viewer/views/sidebar/fileinfoview.js
-#: module:io.ox/core/viewer apps/io.ox/mail/detail/links.js module:io.ox/mail
-msgid "Link"
-msgstr "Lien"
-
-#: apps/io.ox/contacts/settings/pane.js module:io.ox/contacts
-msgid "Link postal addresses with map service"
-msgstr "Lier les adresses postales à un système de cartographie"
-
-#: apps/plugins/portal/linkedIn/register.js module:plugins/portal
-msgid "LinkedIn"
-msgstr "LinkedIn"
-
-#: apps/plugins/portal/linkedIn/register.js module:plugins/portal
-msgid "LinkedIn Network Updates"
-msgstr "Informations du réseau LinkedIn"
-
-#: apps/plugins/portal/linkedIn/register.js module:plugins/portal
-msgid "LinkedIn reported an error:"
-msgstr "LinkedIn a signalé une erreur :"
-
-#: apps/io.ox/contacts/model.js module:io.ox/contacts
-msgid "Links"
-msgstr "Liens"
-
-#: apps/io.ox/calendar/toolbar.js module:io.ox/calendar
-#: apps/io.ox/files/toolbar.js module:io.ox/files apps/io.ox/mail/toolbar.js
-#: module:io.ox/mail
-msgid "List"
-msgstr "Liste"
-
-#: apps/io.ox/calendar/mobile-toolbar-actions.js module:io.ox/calendar
-msgid "Listview"
-msgstr "Vue en liste"
-
-#: apps/io.ox/mail/compose/view.js module:io.ox/mail
-msgid "Load full mail"
-msgstr "Charger le courriel complet"
-
-#: apps/io.ox/mail/compose/view.js module:io.ox/mail
-msgid "Loading the full mail might lead to performance problems."
-msgstr "Le chargement du courriel entier peut ralentir les performances."
-
-#: apps/io.ox/calendar/edit/extensions.js module:io.ox/calendar/edit/main
-#: apps/io.ox/calendar/print-compact.js module:io.ox/calendar
-#: apps/io.ox/calendar/util.js
-msgid "Location"
-msgstr "Lieu"
-
-#: apps/io.ox/files/actions.js module:io.ox/files apps/io.ox/files/toolbar.js
-msgid "Lock"
-msgstr "Verrouiller"
-
-#: apps/io.ox/files/common-extensions.js module:io.ox/files
-msgid "Locked"
-msgstr "Verrouillé"
-
-#: apps/io.ox/core/settings/errorlog/settings/pane.js module:io.ox/core
-msgid "Loss"
-msgstr "Pertes"
-
-#: apps/io.ox/core/settings/errorlog/settings/pane.js module:io.ox/core
-msgid "Loss: %1$s %"
-msgstr "Perte : %1$s %"
-
-#: apps/io.ox/tasks/print.js module:io.ox/tasks
-msgid "Low"
-msgstr "Basse"
-
-#. E-Mail priority
-#: apps/io.ox/mail/compose/view.js module:io.ox/mail
-msgctxt "E-Mail priority"
-msgid "Low"
-msgstr "Basse"
-
-#: apps/io.ox/tasks/edit/view-template.js module:io.ox/tasks/edit
-msgctxt "Tasks priority"
-msgid "Low"
-msgstr "Basse"
-
-#: apps/io.ox/tasks/util.js module:io.ox/tasks
-msgid "Low priority"
-msgstr "Basse priorité"
-
-#: apps/io.ox/mail/util.js module:io.ox/core
-msgctxt "E-Mail"
-msgid "Low priority"
-msgstr "Basse priorité"
-
-#. Megabytes
-#: apps/io.ox/core/strings.js module:io.ox/core
-msgid "MB"
-msgstr "Mo"
-
-#: apps/io.ox/core/date.js module:io.ox/core
-msgid "MM"
-msgstr "MM"
-
-#: apps/io.ox/onboarding/clients/extensions.js module:io.ox/core/onboarding
-msgid "Mac App Store"
-msgstr "App Store de Mac"
-
-#: apps/io.ox/mail/compose/model.js module:io.ox/mail
-msgid "Mail"
-msgstr "Courrier"
-
-#: apps/io.ox/core/main.js module:io.ox/core apps/io.ox/mail/settings/pane.js
-#: module:io.ox/mail apps/io.ox/search/view-template.js
-msgctxt "app"
-msgid "Mail"
-msgstr "Courrier"
-
-#: apps/io.ox/mail/mailfilter/settings/filter.js module:io.ox/mail
-msgid "Mail Filter Rules"
-msgstr "Règles de filtrage du courrier"
-
-#: apps/io.ox/mail/accounts/keychain.js module:io.ox/keychain
-msgid "Mail account"
-msgstr "Compte de courrier électronique"
-
-#: apps/plugins/portal/xing/register.js module:plugins/portal
-msgid "Mail address"
-msgstr "Adresse de courrier"
-
-#: apps/plugins/administration/resources/settings/edit.js module:io.ox/core
-msgid "Mail address (mandatory)"
-msgstr "Adresse de courrier (obligatoire)"
-
-#: apps/io.ox/contacts/view-detail.js module:io.ox/contacts
-msgid "Mail and Messaging"
-msgstr "Courrier et messagerie"
-
-#: apps/plugins/portal/quota/register.js module:plugins/portal
-msgid "Mail count quota"
-msgstr "Quota de nombre de courriels"
-
-#. %1$s mail sender
-#. %2$s mail subject
-#: apps/plugins/notifications/mail/register.js module:plugins/notifications
-#, c-format
-msgid "Mail from %1$s, %2$s"
-msgstr "Courriel de %1$s, %2$s"
-
-#: apps/io.ox/mail/actions.js module:io.ox/mail
-msgid "Mail has been copied"
-msgstr "Le courriel a été copié"
-
-#: apps/io.ox/mail/import.js module:io.ox/mail
-msgid "Mail has been imported"
-msgstr "Le courrier électronique a été importé"
-
-#: apps/io.ox/mail/actions.js module:io.ox/mail
-msgid "Mail has been moved"
-msgstr "Le courriel a été déplacé"
-
-#: apps/io.ox/mail/compose/actions/send.js module:io.ox/mail
-msgid "Mail has empty subject. Send it anyway?"
-msgstr "Le message a un sujet vide. L'envoyer quand même ?"
-
-#: apps/io.ox/mail/compose/actions/send.js module:io.ox/mail
-msgid "Mail has no recipient."
-msgstr "Le message n'a pas de destinataire."
-
-#: apps/io.ox/mail/main.js module:io.ox/mail
-#: apps/plugins/portal/quota/register.js module:plugins/portal
-msgid "Mail quota"
-msgstr "Quota de courriel"
-
-#: apps/io.ox/mail/actions/delete.js module:io.ox/mail
-msgid "Mail quota exceeded"
-msgstr "Quota de courrier électronique dépassé"
-
-#: apps/io.ox/mail/actions/reminder.js module:io.ox/mail
-msgid "Mail reminder"
-msgstr "Rappel par courriel"
-
-#: apps/io.ox/mail/actions/reminder.js module:io.ox/mail
-msgid "Mail reminder for"
-msgstr "Rappel par courriel de"
-
-#: apps/io.ox/mail/compose/view.js module:io.ox/mail
-msgid "Mail saved as draft"
-msgstr "Message enregistré en tant que brouillon"
-
-#: apps/io.ox/mail/actions/source.js module:io.ox/mail
-msgid "Mail source"
-msgstr "Source du courriel"
-
-#: apps/io.ox/core/tk/upload.js module:io.ox/core apps/io.ox/mail/import.js
-#: module:io.ox/mail
-msgid "Mail was not imported. Only .eml files are supported."
-msgstr ""
-"Le courrier n'a pas été importé. Seuls les fichiers .eml sont reconnus."
-
-#: apps/io.ox/mail/mailfilter/settings/filter/view-form.js
-#: module:io.ox/settings
-msgid "Mailing list"
-msgstr "Liste de discussion"
-
-#: apps/io.ox/mail/actions.js module:io.ox/mail
-msgid "Mails have been copied"
-msgstr "Les courriels ont été copiés"
-
-#: apps/io.ox/mail/actions.js module:io.ox/mail
-msgid "Mails have been moved"
-msgstr "Les courriels ont été déplacés"
-
-#: apps/io.ox/mail/statistics.js module:io.ox/mail
-msgid "Mails per hour (%)"
-msgstr "Messages par heure (%)"
-
-#: apps/io.ox/mail/statistics.js module:io.ox/mail
-msgid "Mails per week-day (%)"
-msgstr "Messages par jour ouvré (%)"
-
-#: apps/io.ox/files/actions.js module:io.ox/files
-msgid "Make this the current version"
-msgstr "Faire de cette version la version actuelle"
-
-#: apps/io.ox/calendar/week/view.js module:io.ox/calendar
-msgid "Manage favorites"
-msgstr "Gérer les favoris"
-
-#. Opens popup to decide if desktop notifications should be shown
-#: apps/io.ox/core/settings/pane.js module:io.ox/core
-msgid "Manage permission now"
-msgstr "Gérer les droits maintenant"
-
-#: apps/io.ox/mail/compose/extensions.js module:io.ox/mail
-msgid "Manage signatures"
-msgstr "Gérer les signatures"
-
-#: apps/io.ox/contacts/model.js module:io.ox/contacts
-msgid "Manager"
-msgstr "Directeur"
-
-#: apps/io.ox/files/guidance/main.js module:io.ox/files
-msgctxt "help"
-msgid "Managing Files"
-msgstr "Gérer des fichiers"
-
-#: apps/io.ox/mail/accounts/settings.js module:io.ox/mail/accounts/settings
-msgid "Manual"
-msgstr "Manuel"
-
-#. Text that is displayed in a select box for task reminders, when the user does not use a predefined time, like in 15minutes
-#: apps/io.ox/tasks/edit/view-template.js module:io.ox/tasks/edit
-msgid "Manual input"
-msgstr "Saisie au clavier"
-
-#: apps/io.ox/calendar/edit/recurrence-view.js module:io.ox/calendar/edit/main
-msgid "March"
-msgstr "Mars"
-
-#: apps/plugins/notifications/mail/register.js module:plugins/notifications
-msgid "Marimba"
-msgstr "Marimba"
-
-#: apps/io.ox/contacts/model.js module:io.ox/contacts
-msgid "Marital status"
-msgstr "Situation de famille"
-
-#: apps/io.ox/calendar/settings/pane.js module:io.ox/calendar
-msgid "Mark all day appointments as free"
-msgstr "Libérer les rendez-vous sur la journée"
-
-#: apps/io.ox/core/folder/contextmenu.js module:io.ox/core
-msgid "Mark all messages as read"
-msgstr "Marquer tous les messages comme lus"
-
-#: apps/io.ox/contacts/model.js module:io.ox/contacts
-msgid "Mark as distributionlist"
-msgstr "Marquer comme liste de diffusion"
-
-#: apps/io.ox/tasks/actions.js module:io.ox/tasks
-#: apps/io.ox/tasks/mobile-toolbar-actions.js apps/io.ox/tasks/toolbar.js
-#: module:io.ox/mail apps/plugins/notifications/tasks/register.js
-#: module:plugins/notifications
-msgid "Mark as done"
-msgstr "Marquer comme effectué"
-
-#: apps/io.ox/mail/mobile-toolbar-actions.js module:io.ox/mail
-#: apps/io.ox/mail/toolbar.js
-msgid "Mark as read"
-msgstr "Marquer comme lu"
-
-#: apps/io.ox/mail/actions.js module:io.ox/mail apps/io.ox/mail/toolbar.js
-msgid "Mark as spam"
-msgstr "Marquer comme spam"
-
-#: apps/io.ox/tasks/actions.js module:io.ox/tasks
-#: apps/io.ox/tasks/mobile-toolbar-actions.js apps/io.ox/tasks/toolbar.js
-#: module:io.ox/mail
-msgid "Mark as undone"
-msgstr "Marquer comme défait"
-
-#: apps/io.ox/mail/mobile-toolbar-actions.js module:io.ox/mail
-#: apps/io.ox/mail/toolbar.js
-msgid "Mark as unread"
-msgstr "Marquer comme non lu"
-
-#: apps/io.ox/mail/mailfilter/settings/filter/view-form.js
-#: module:io.ox/settings
-msgid "Mark mail as"
-msgstr "Marquer le message comme"
-
-#: apps/io.ox/mail/mailfilter/settings/filter/view-form.js
-#: module:io.ox/settings
-msgid "Matches"
-msgstr "Correspond à"
-
-#: apps/io.ox/calendar/edit/recurrence-view.js module:io.ox/calendar/edit/main
-msgid "May"
-msgstr "Mai"
-
-<<<<<<< HEAD
-#: apps/io.ox/tasks/print.js module:io.ox/tasks
-msgid "Medium"
-msgstr "Moyenne"
-=======
-#: apps/io.ox/editor/main.js module:io.ox/editor
-msgid "Title"
-msgstr "Titre"
-
-#: apps/io.ox/editor/main.js module:io.ox/editor
-msgid "Enter document title here"
-msgstr "Saisissez ici le titre du document"
->>>>>>> 3878e903
-
-#: apps/io.ox/tasks/edit/view-template.js module:io.ox/tasks/edit
-msgctxt "Tasks priority"
-msgid "Medium"
-msgstr "Moyenne"
-
-#: apps/io.ox/tasks/util.js module:io.ox/tasks
-msgid "Medium priority"
-msgstr "Priorité moyenne"
-
-#: apps/plugins/administration/groups/settings/edit.js module:io.ox/core
-msgid "Members"
-msgstr "Membres"
-
-#. placeholder text in share dialog
-#: apps/io.ox/files/share/wizard.js module:io.ox/files
-msgid "Message (optional)"
-msgstr "Message (facultatif)"
-
-#. successfully moved a message via drag&drop to another mail category (tab)
-#. %1$s represents the name if the target category
-#: apps/io.ox/mail/categories/train.js module:io.ox/mail
-msgid "Message moved to category \"%1$s\"."
-msgid_plural "Messages moved to category \"%1$s\"."
-msgstr[0] "Message déplacé vers la catégorie \"%1$s\"."
-msgstr[1] "Messages déplacés vers la catégorie \"%1$s\"."
-
-#: apps/io.ox/mail/toolbar.js module:io.ox/mail
-msgid "Message size"
-msgstr "Taille des messages"
-
-#: apps/io.ox/mail/main.js module:io.ox/mail
-msgid "Messages"
-msgstr "Messages"
-
-#. toolbar with 'select all' and 'sort by'
-#: apps/io.ox/mail/main.js module:io.ox/mail
-msgid "Messages options"
-msgstr "Options des messages"
-
-#: apps/io.ox/contacts/edit/view-form.js module:io.ox/contacts
-msgid "Messaging"
-msgstr "Messagerie"
-
-#: apps/io.ox/contacts/view-detail.js module:io.ox/contacts
-msgid "Messenger"
-msgstr "Messenger"
-
-#: apps/io.ox/contacts/model.js module:io.ox/contacts
-msgid "Middle name"
-msgstr "Second prénom"
-
-#: apps/io.ox/files/mediaplayer.js module:io.ox/files
-msgid "Minimize"
-msgstr "Réduire"
-
-#. %1$s is the minimum password length
-#: apps/plugins/portal/userSettings/register.js module:io.ox/core
-#, c-format
-msgid "Minimum password length is %1$d."
-msgstr "La longueur minimale du mot de passe est %1$d."
-
-#: apps/io.ox/tasks/edit/util.js module:io.ox/tasks
-msgid "Minus"
-msgstr "Moins"
-
-#: apps/io.ox/core/tk/mobiscroll.js module:io.ox/core
-msgid "Minutes"
-msgstr "Minutes"
-
-#. section name for contact fields in detail view
-#: apps/io.ox/contacts/view-detail.js module:io.ox/contacts
-msgid "Miscellaneous"
-msgstr "Divers"
-
-#: apps/io.ox/core/sub/model.js module:io.ox/core/sub
-msgid "Model is incomplete."
-msgstr "Le modèle est incomplet."
-
-#: apps/io.ox/calendar/view-detail.js module:io.ox/calendar
-#: apps/io.ox/core/viewer/views/sidebar/fileinfoview.js
-#: module:io.ox/core/viewer apps/io.ox/notes/detail-view.js module:io.ox/notes
-msgid "Modified"
-msgstr "Date de modification"
-
-#: apps/io.ox/backbone/mini-views/date.js module:io.ox/core
-#: apps/io.ox/calendar/toolbar.js module:io.ox/calendar
-msgid "Month"
-msgstr "Mois"
-
-#. recurrence string
-#. %1$d: numeric, day in month
-#: apps/io.ox/calendar/util.js module:io.ox/calendar
-msgid "Monthly on day %1$d"
-msgstr "Mensuel le %1$d du mois"
-
-#. recurrence string
-#. %1$s: count string, e.g. first, second, or last
-#. %2$s: day string, e.g. Monday
-#: apps/io.ox/calendar/util.js module:io.ox/calendar
-msgid "Monthly on the %1$s %2$s"
-msgstr "Le %1$s %2$s de chaque mois"
-
-#: apps/io.ox/core/tk/mobiscroll.js module:io.ox/core
-msgid "Months"
-msgstr "Mois"
-
-#: apps/io.ox/core/extPatterns/links.js module:io.ox/core
-#: apps/io.ox/find/extensions-api.js apps/io.ox/search/facets/extensions.js
-msgid "More"
-msgstr "Plus"
-
-#: apps/io.ox/core/extPatterns/links.js module:io.ox/core
-msgid "More actions"
-msgstr "Actions supplémentaires"
-
-#: apps/io.ox/search/view-template.js module:io.ox/core
-msgid "More than the currently displayed %1$s items were found"
-msgstr ""
-"D'autres éléments que les %1$s objets actuellement affichés ont été trouvés"
-
-#: apps/io.ox/calendar/actions.js module:io.ox/calendar
-#: apps/io.ox/calendar/mobile-toolbar-actions.js
-#: apps/io.ox/calendar/toolbar.js apps/io.ox/contacts/actions.js
-#: module:io.ox/contacts apps/io.ox/contacts/mobile-toolbar-actions.js
-#: module:io.ox/mail apps/io.ox/contacts/toolbar.js
-#: apps/io.ox/core/folder/contextmenu.js module:io.ox/core
-#: apps/io.ox/files/actions.js module:io.ox/files apps/io.ox/files/toolbar.js
-#: apps/io.ox/mail/actions.js apps/io.ox/mail/mobile-toolbar-actions.js
-#: apps/io.ox/mail/toolbar.js apps/io.ox/tasks/actions.js module:io.ox/tasks
-#: apps/io.ox/tasks/actions/move.js apps/io.ox/tasks/mobile-toolbar-actions.js
-#: apps/io.ox/tasks/toolbar.js
-msgid "Move"
-msgstr "Déplacer"
-
-#: apps/io.ox/core/folder/actions/common.js module:io.ox/core
-msgid "Move all"
-msgstr "Tout déplacer"
-
-#: apps/io.ox/core/folder/actions/move.js module:io.ox/core
-#: apps/io.ox/core/folder/contextmenu.js apps/io.ox/mail/categories/train.js
-#: module:io.ox/mail
-msgid "Move all messages"
-msgstr "Déplacer tous les messages"
-
-#: apps/io.ox/core/folder/actions/move.js module:io.ox/core
-msgid "Move folder"
-msgstr "Déplacer le dossier"
-
-#: apps/io.ox/mail/categories/picker.js module:io.ox/mail
-msgid "Move to category"
-msgstr "Déplacer vers la catégorie"
-
-#: apps/io.ox/mail/categories/picker.js module:io.ox/mail
-#: apps/io.ox/mail/mailfilter/settings/filter/view-form.js
-#: module:io.ox/settings
-msgid "Move to folder"
-msgstr "Déplacer vers le dossier"
-
-#: apps/io.ox/core/tk/vgrid.js module:io.ox/core
-msgid "Multiselect"
-msgstr "Sélection multiple"
-
-#: apps/io.ox/files/view-options.js module:io.ox/files
-msgid "Music"
-msgstr "Musique"
-
-#: apps/io.ox/contacts/addressbook/popup.js module:io.ox/contacts
-#: apps/io.ox/core/folder/extensions.js module:io.ox/core
-msgid "My address books"
-msgstr "Mes carnets d'adresses"
-
-#: apps/io.ox/core/folder/extensions.js module:io.ox/core
-msgid "My calendars"
-msgstr "Mes agendas"
-
-#: apps/io.ox/core/main.js module:io.ox/core apps/io.ox/core/settings/pane.js
-#: apps/plugins/portal/userSettings/register.js
-msgid "My contact data"
-msgstr "Mes données de contact"
-
-#: apps/io.ox/core/folder/extensions.js module:io.ox/core
-msgid "My folders"
-msgstr "Mes dossiers"
-
-#: apps/plugins/portal/recentfiles/register.js module:plugins/portal
-msgid "My latest files"
-msgstr "Mes fichiers récents"
-
-#: apps/plugins/portal/userSettings/register.js module:io.ox/core
-msgid "My password"
-msgstr "Mon mot de passe"
-
-#: apps/io.ox/core/folder/extensions.js module:io.ox/core
-#: apps/io.ox/files/main.js module:io.ox/files
-#: apps/io.ox/files/share/view-options.js
-msgid "My shares"
-msgstr "Mes partages"
-
-#: apps/io.ox/core/folder/extensions.js module:io.ox/core
-#: apps/plugins/portal/tasks/register.js module:plugins/portal
-msgid "My tasks"
-msgstr "Mes tâches"
-
-#. Name of distribution list
-#: apps/io.ox/calendar/freetime/distributionListPopup.js module:io.ox/calendar
-#: apps/io.ox/contacts/distrib/create-dist-view.js module:io.ox/contacts
-#: apps/io.ox/contacts/print.js apps/io.ox/contacts/view-detail.js
-#: apps/io.ox/core/viewer/views/sidebar/fileinfoview.js
-#: module:io.ox/core/viewer apps/io.ox/files/share/view-options.js
-#: module:io.ox/files apps/io.ox/files/view-options.js
-#: apps/io.ox/mail/categories/edit.js module:io.ox/mail
-#: apps/io.ox/mail/mailfilter/settings/filter/view-form.js
-#: module:io.ox/settings
-msgid "Name"
-msgstr "Nom"
-
-#. Emoji category
-#: apps/io.ox/emoji/categories.js module:io.ox/mail/emoji
-msgid "Nature"
-msgstr "Nature"
-
-#: apps/io.ox/files/main.js module:io.ox/files apps/io.ox/mail/main.js
-#: module:io.ox/mail
-msgid "Need more space?"
-msgstr "Besoin de davantage d'espace ?"
-
-#. declines the use of desktop notifications
-#: apps/io.ox/core/notifications.js module:io.ox/core
-msgid "Never"
-msgstr "Jamais"
-
-#: apps/io.ox/calendar/toolbar.js module:io.ox/calendar
-#: apps/io.ox/contacts/mobile-toolbar-actions.js module:io.ox/mail
-#: apps/io.ox/contacts/toolbar.js module:io.ox/contacts
-#: apps/io.ox/files/toolbar.js module:io.ox/files
-#: apps/io.ox/tasks/mobile-toolbar-actions.js module:io.ox/tasks
-#: apps/io.ox/tasks/toolbar.js
-msgid "New"
-msgstr "Nouveau"
-
-#: apps/io.ox/core/folder/api.js module:io.ox/core
-#: apps/io.ox/core/sub/subscriptions.js module:io.ox/core/sub
-msgid "New Folder"
-msgstr "Nouveau dossier"
-
-<<<<<<< HEAD
-#: apps/io.ox/mail/api.js module:io.ox/mail
-msgid "New Mail"
-msgstr "Nouveau message"
-=======
-#: apps/io.ox/files/actions/add-storage-account.js module:io.ox/files
-#: apps/io.ox/mail/accounts/settings.js module:io.ox/mail/accounts/settings
-#: apps/io.ox/oauth/keychain.js module:io.ox/core
-msgid "Account added successfully"
-msgstr "Compte ajouté avec succès"
-
-#. %1$s is the account name like Dropbox, Google Drive, or OneDrive
-#: apps/io.ox/files/actions/add-storage-account.js module:io.ox/files
-msgid "Add %1$s account"
-msgstr "Ajouter un compte %1$s"
->>>>>>> 3878e903
-
-#: apps/io.ox/calendar/settings/pane.js module:io.ox/calendar
-#: apps/io.ox/calendar/toolbar.js
-msgid "New appointment"
-msgstr "Nouveau rendez-vous"
-
-#. Title of generic desktop notification about new invitations to appointments
-#. Title of the desktop notification about new invitation to a specific appointment
-#: apps/plugins/notifications/calendar/register.js
-#: module:plugins/notifications
-msgid "New appointment invitation"
-msgstr "Nouvelle invitation à un rendez-vous"
-
-#. Title of the desktop notification about new reminder for a specific appointment
-#: apps/plugins/notifications/calendar/register.js
-#: module:plugins/notifications
-msgid "New appointment reminder"
-msgstr "Nouveau rappel de rendez-vous"
-
-#. Title of generic desktop notification about new reminders for appointments
-#: apps/plugins/notifications/calendar/register.js
-#: module:plugins/notifications
-msgid "New appointment reminders"
-msgstr "Nouveaux rappels de rendez-vous"
-
-#: apps/io.ox/core/folder/actions/add.js module:io.ox/core
-msgid "New calendar"
-msgstr "Nouvel agenda"
-
-#: apps/io.ox/contacts/edit/main.js module:io.ox/contacts
-msgid "New contact"
-msgstr "Nouveau contact"
-
-#: apps/io.ox/files/toolbar.js module:io.ox/files
-msgid "New file"
-msgstr "Nouveau fichier"
-
-#: apps/io.ox/core/folder/actions/add.js module:io.ox/core
-msgid "New folder"
-msgstr "Nouveau dossier"
-
-#: apps/plugins/notifications/mail/register.js module:plugins/notifications
-msgid "New mail"
-msgstr "Nouveau message"
-
-#: apps/plugins/notifications/mail/register.js module:plugins/notifications
-msgid "New mails"
-msgstr "Nouveaux messages"
-
-#: apps/io.ox/notes/toolbar.js module:io.ox/notes
-msgid "New note"
-msgstr "Nouvelle note"
-
-#: apps/io.ox/core/notifications/subview.js module:io.ox/core
-msgid "New notifications"
-msgstr "Nouvelles notifications"
-
-#: apps/plugins/notifications/tasks/register.js module:plugins/notifications
-msgid "New overdue task"
-msgstr "Nouvelle tâche en retard"
-
-#: apps/plugins/notifications/tasks/register.js module:plugins/notifications
-msgid "New overdue tasks"
-msgstr "Nouvelles tâches en retard"
-
-#: apps/plugins/portal/userSettings/register.js module:io.ox/core
-msgid "New password"
-msgstr "Nouveau mot de passe"
-
-#
-#: apps/io.ox/mail/mailfilter/settings/model.js module:io.ox/mail
-msgid "New rule"
-msgstr "Nouvelle règle"
-
-#: apps/io.ox/core/folder/contextmenu.js module:io.ox/core
-msgid "New subscription"
-msgstr "Nouvel abonnement"
-
-#: apps/io.ox/tasks/toolbar.js module:io.ox/mail
-msgid "New task"
-msgstr "Nouvelle tâche"
-
-#. Title for a desktop notification about a new invitation to a specific task
-#: apps/plugins/notifications/tasks/register.js module:plugins/notifications
-msgid "New task invitation"
-msgstr "Nouvelle invitation à une tâche"
-
-#. Title for a generic desktop notification about new invitations to tasks
-#: apps/plugins/notifications/tasks/register.js module:plugins/notifications
-msgid "New task invitations"
-msgstr "Nouvelles invitations à des tâches"
-
-#. Title for a desktop notification about a new reminder for a specific task
-#: apps/plugins/notifications/tasks/register.js module:plugins/notifications
-msgid "New task reminder"
-msgstr "Nouveau rappel de tâche"
-
-#. Title for a generic desktop notification about new reminders for tasks
-#: apps/plugins/notifications/tasks/register.js module:plugins/notifications
-msgid "New task reminders"
-msgstr "Nouveaux rappels de tâches"
-
-#: apps/io.ox/calendar/month/perspective.js module:io.ox/calendar
-#: apps/io.ox/core/tk/wizard.js module:io.ox/core
-#: apps/io.ox/core/viewer/views/displayerview.js
-#: apps/io.ox/core/wizard/registry.js module:io.ox/core/wizard
-#: apps/io.ox/wizards/upsell.js module:io.ox/wizards
-msgid "Next"
-msgstr "Suivant"
-
-#: apps/io.ox/calendar/freetime/timeView.js module:io.ox/calendar
-#: apps/io.ox/calendar/week/view.js
-msgid "Next Day"
-msgstr "Jour suivant"
-
-#: apps/io.ox/calendar/week/view.js module:io.ox/calendar
-msgid "Next Week"
-msgstr "Semaine suivante"
-
-#: apps/io.ox/mail/threadview.js module:io.ox/mail
-msgid "Next message"
-msgstr "Message suivant"
-
-#: apps/io.ox/core/viewer/views/toolbarview.js module:io.ox/core
-msgid "Next page"
-msgstr "Page suivante"
-
-#. button tooltip for 'go to next presentation slide' action
-#: apps/io.ox/presenter/views/navigationview.js module:io.ox/presenter
-#: apps/io.ox/presenter/views/presentationview.js
-msgid "Next slide"
-msgstr "Diapositive suivante"
-
-#: apps/io.ox/contacts/model.js module:io.ox/contacts
-msgid "Nickname"
-msgstr "Pseudonyme"
-
-#. folder permissions - Is Admin? NO
-#: apps/io.ox/calendar/month/perspective.js module:io.ox/calendar
-#: apps/io.ox/calendar/week/perspective.js apps/io.ox/core/main.js
-#: module:io.ox/core apps/io.ox/core/permissions/permissions.js
-#: apps/io.ox/mail/accounts/settings.js module:io.ox/mail/accounts/settings
-msgid "No"
-msgstr "Non"
-
-#: apps/plugins/portal/rss/register.js module:io.ox/portal
-msgid "No RSS feeds found."
-msgstr "Pas trouvé de flux RSS."
-
-#: apps/plugins/portal/twitter/register.js module:plugins/portal
-msgid "No Tweets yet."
-msgstr "Pas de tweets pour le moment."
-
-#: apps/io.ox/calendar/list/perspective.js module:io.ox/calendar
-msgid "No appointments found until %s"
-msgstr "Aucun rendez-vous trouvé jusqu'à %s"
-
-#: apps/io.ox/core/tk/tokenfield.js module:io.ox/core
-msgid "No autocomplete entries found"
-msgstr "Aucun élément trouvé en autocomplétion"
-
-#: apps/plugins/portal/birthdays/register.js module:plugins/portal
-msgid "No birthdays within the next %1$d weeks"
-msgstr "Pas d'anniversaires dans les %1$d prochaines semaines"
-
-#: apps/io.ox/core/boot/i18n.js module:io.ox/core/boot
-msgid ""
-"No connection to server. Please check your internet connection and retry."
-msgstr ""
-"La connexion au serveur a échoué. Veuillez vérifier votre connexion à "
-"Internet et réessayer."
-
-#: apps/io.ox/core/commons.js module:io.ox/core apps/io.ox/files/main.js
-#: module:io.ox/files
-msgid "No elements selected"
-msgstr "Pas d'éléments sélectionnés"
-
-#: apps/io.ox/core/settings/errorlog/settings/pane.js module:io.ox/core
-msgid "No errors"
-msgstr "Pas d'erreurs"
-
-#: apps/plugins/portal/recentfiles/register.js module:plugins/portal
-msgid "No files have been changed recently"
-msgstr "Aucun fichier n'a été modifié récemment"
-
-#: apps/io.ox/search/items/view-template.js module:io.ox/core
-msgid "No items found"
-msgstr "Aucun élément trouvé"
-
-#: apps/io.ox/contacts/settings/pane.js module:io.ox/contacts
-msgid "No link"
-msgstr "Aucun lien"
-
-#: apps/io.ox/core/settings/errorlog/settings/pane.js module:io.ox/core
-msgid "No lost requests"
-msgstr "Pas de requêtes perdues"
-
-#: apps/plugins/portal/mail/register.js module:plugins/portal
-msgid "No mails in your inbox"
-msgstr "Il n'y a pas de messages dans votre boîte de réception"
-
-#. search feature returns an empty result
-#: apps/io.ox/contacts/addressbook/popup.js module:io.ox/contacts
-#: apps/io.ox/find/main.js module:io.ox/core
-msgid "No matching items found."
-msgstr "Aucun élément correspondant trouvé."
-
-#: apps/io.ox/mail/main.js module:io.ox/mail
-msgid "No message selected"
-msgstr "Aucun message sélectionné"
-
-#: apps/io.ox/core/notifications.js module:io.ox/core
-msgid "No notifications"
-msgstr "Pas de notifications"
-
-#: apps/io.ox/tasks/util.js module:io.ox/tasks
-msgid "No priority"
-msgstr "Aucune priorité"
-
-#: apps/io.ox/mail/util.js module:io.ox/core
-msgid "No recipients"
-msgstr "Pas de destinataires"
-
-#: apps/io.ox/calendar/settings/pane.js module:io.ox/calendar
-#: apps/io.ox/calendar/util.js apps/io.ox/tasks/edit/view-template.js
-#: module:io.ox/tasks/edit
-msgid "No reminder"
-msgstr "Pas de rappel"
-
-#: apps/io.ox/mail/compose/extensions.js module:io.ox/mail
-#: apps/io.ox/mail/settings/signatures/settings/pane.js
-msgid "No signature"
-msgstr "Pas de signature"
-
-#: apps/io.ox/core/settings/errorlog/settings/pane.js module:io.ox/core
-msgid "No slow requests"
-msgstr "Pas de requêtes lentes"
-
-#. %1$s mail sender
-#. %2$s mail subject
-#: apps/io.ox/mail/compose/model.js module:io.ox/mail apps/io.ox/mail/util.js
-#: module:io.ox/core apps/plugins/notifications/mail/register.js
-#: module:plugins/notifications
-#, c-format
-msgid "No subject"
-msgstr "Pas de sujet"
-
-#: apps/io.ox/core/sub/subscriptions.js module:io.ox/core/sub
-msgid "No subscription services available for this module"
-msgstr "Aucun service d'abonnement disponible pour ce module"
-
-#: apps/plugins/portal/reddit/register.js module:io.ox/portal
-msgid "No title."
-msgstr "Pas de titre."
-
-#. object permissions - read
-#. object permissions - edit/modify
-#. object permissions - delete
-#. Auth type. None. No authentication
-#. Connection security. None.
-#: apps/io.ox/core/settings/pane.js module:io.ox/core
-#: apps/io.ox/core/tk/attachments.js apps/io.ox/core/tk/flag-picker.js
-#: module:io.ox/mail apps/io.ox/files/share/permissions.js
-#: apps/io.ox/files/view-options.js module:io.ox/files
-#: apps/io.ox/mail/accounts/view-form.js module:io.ox/settings
-#: apps/io.ox/mail/mailfilter/settings/filter/view-form.js
-msgid "None"
-msgstr "Aucun"
-
-#: apps/io.ox/tasks/edit/view-template.js module:io.ox/tasks/edit
-msgctxt "Tasks priority"
-msgid "None"
-msgstr "Aucune"
-
-#. E-Mail priority
-#: apps/io.ox/mail/compose/view.js module:io.ox/mail
-msgctxt "E-Mail priority"
-msgid "Normal"
-msgstr "Normale"
-
-#: apps/io.ox/mail/actions.js module:io.ox/mail apps/io.ox/mail/toolbar.js
-msgid "Not spam"
-msgstr "Pas du spam"
-
-#: apps/io.ox/tasks/edit/view-template.js module:io.ox/tasks/edit
-#: apps/io.ox/tasks/print.js module:io.ox/tasks apps/io.ox/tasks/util.js
-msgid "Not started"
-msgstr "Non démarré"
-
-#: apps/io.ox/calendar/freebusy/templates.js module:io.ox/calendar/freebusy
-#: apps/io.ox/editor/main.js module:io.ox/editor
-#: apps/io.ox/mail/actions/reminder.js module:io.ox/mail
-msgid "Note"
-msgstr "Remarque"
-
-#: apps/io.ox/core/import/import.js module:io.ox/core
-msgid "Note on CSV files:"
-msgstr "Remarque sur les fichiers CSV :"
-
-#: apps/io.ox/contacts/print.js module:io.ox/contacts
-msgid "Note: One contact is not shown due to missing phone numbers"
-msgid_plural "Note: %1$d contacts are not shown due to missing phone numbers"
-msgstr[0] ""
-"Remarque : un contact n'est pas affiché car il n'a pas de numéro de téléphone"
-msgstr[1] ""
-"Remarque : %1$d contacts ne sont pas affichés car ils n'ont pas de numéro de "
-"téléphone"
-
-#: apps/io.ox/core/sub/settings/pane.js module:io.ox/core/sub
-msgid ""
-"Note: Refreshing this subscription will replace the calendar content with "
-"the external content. Changes you have made inside appsuite will be "
-"overwritten"
-msgstr ""
-"Remarque : si vous rafraîchissez cet abonnement, le contenu de l'agenda sera "
-"remplacé par le contenu externe. Les modifications que vous avez effectuées "
-"dans appsuite seront perdues."
-
-#: apps/io.ox/core/sub/subscriptions.js module:io.ox/core/sub
-msgid ""
-"Note: This subscription will replace the calendar content with the external "
-"content. Therefore you must create a new folder for this subscription."
-msgstr ""
-"Attention, cet abonnement va remplacer le contenu de l'agenda par le contenu "
-"externe. Vous devez par conséquent créer un nouveau dossier pour cet "
-"abonnement."
-
-#: apps/io.ox/mail/compose/extensions.js module:io.ox/mail
-msgid "Notification"
-msgstr "Notification"
-
-#. Should be "töne" in german, used for notification sounds. Not "geräusch"
-#: apps/plugins/notifications/mail/register.js module:plugins/notifications
-msgid "Notification sounds"
-msgstr "Sons des notifications"
-
-#: apps/io.ox/core/notifications.js module:io.ox/core
-msgid "Notifications"
-msgstr "Notifications"
-
-#: apps/io.ox/core/settings/downloads/pane.js module:io.ox/core
-msgid "Notifier"
-msgstr "Programme de notification"
-
-#: apps/io.ox/calendar/edit/extensions.js module:io.ox/calendar/edit/main
-msgid "Notify all participants by email."
-msgstr "Informer tous les participants par courriel."
-
-#: apps/io.ox/core/notifications.js module:io.ox/core
-msgid "Notify me again later"
-msgstr "Me le rappeler ultérieurement"
-
-#: apps/io.ox/calendar/edit/recurrence-view.js module:io.ox/calendar/edit/main
-msgid "November"
-msgstr "Novembre"
-
-#: apps/io.ox/mail/vacationnotice/settings/model.js module:io.ox/mail
-msgid "Number of days between vacation notices to the same sender"
-msgstr "Nombre de jours entre les messages d'absence au même expéditeur"
-
-#. number of items in a folder
-#: apps/io.ox/core/folder/actions/properties.js module:io.ox/core
-msgid "Number of items"
-msgstr "Nombre d'éléments"
-
-#. number of messages in a folder (mail only)
-#: apps/io.ox/core/folder/actions/properties.js module:io.ox/core
-msgid "Number of messages"
-msgstr "Nombre de messages"
-
-#: apps/io.ox/core/tk/reminder-util.js module:io.ox/core
-msgid "OK"
-msgstr "OK"
-
-#: apps/io.ox/core/permissions/permissions.js module:io.ox/core
-msgid "Object permissions"
-msgstr "Droits sur les objets"
-
-#. Emoji category
-#: apps/io.ox/emoji/categories.js module:io.ox/mail/emoji
-msgid "Objects"
-msgstr "Objets"
-
-#: apps/io.ox/calendar/edit/recurrence-view.js module:io.ox/calendar/edit/main
-msgid "October"
-msgstr "Octobre"
-
-#: apps/io.ox/core/main.js module:io.ox/core
-msgid "Offline"
-msgstr "Non connecté"
-
-#: apps/io.ox/core/boot/i18n.js module:io.ox/core/boot
-msgid "Offline mode"
-msgstr "Mode hors connexion"
-
-#: apps/io.ox/core/folder/picker.js module:io.ox/core
-#: apps/io.ox/core/relogin.js apps/io.ox/core/tk/filestorageUtil.js
-#: apps/io.ox/core/tk/mobiscroll.js
-msgid "Ok"
-msgstr "OK"
-
-<<<<<<< HEAD
-#: apps/io.ox/calendar/actions/create.js module:io.ox/calendar
-msgid "On behalf of the owner"
-msgstr "Au nom du propriétaire"
-=======
-#. object permissions - user role
-#: apps/io.ox/files/share/permissions.js module:io.ox/core
-#: apps/io.ox/mail/mailfilter/settings/filter/view-form.js
-#: module:io.ox/settings
-msgid "User"
-msgstr "Utilisateur"
->>>>>>> 3878e903
-
-#. recurrence string
-#: apps/io.ox/calendar/util.js module:io.ox/calendar
-msgid "On work days"
-msgstr "Les jours ouvrés"
-
-#. %1$d is the number of search results in the autocomplete field
-#: apps/io.ox/core/tk/tokenfield.js module:io.ox/core
-#, c-format
-msgid "One autocomplete entry found"
-msgid_plural "%1$d autocomplete entries found"
-msgstr[0] "Un élément trouvé en autocomplétion"
-msgstr[1] "%1$d éléments trouvés en autocomplétion"
-
-#: apps/io.ox/mail/actions/attachmentQuota.js module:io.ox/mail
-msgid ""
-"One or more attached files exceed the size limit per email. Therefore, the "
-"files are not sent as attachments but kept on the server. The email you have "
-"sent just contains links to download these files."
-msgstr ""
-"Un ou plusieurs fichiers en pièces jointes dépassent la taille maximale pour "
-"un courrier électronique. Par conséquent, les fichiers ne sont pas envoyés "
-"en pièces jointes, mais conservés sur le serveur. Le message que vous avez "
-"envoyé ne contient que des liens permettant de télécharger ces fichiers."
-
-#: apps/io.ox/files/actions/add-storage-account.js module:io.ox/files
-msgid "OneDrive"
-msgstr "OneDrive"
-
-#: apps/io.ox/backbone/mini-views/help.js module:io.ox/core
-msgid "Online help"
-msgstr "Aide en ligne"
-
-#: apps/io.ox/core/sub/settings/pane.js module:io.ox/core/sub
-msgid "Only showing items related to folder \"%1$s\""
-msgstr "Seuls les éléments relatifs au dossier « %1$s » sont affichés"
-
-#: apps/io.ox/files/actions.js module:io.ox/files
-msgid "Open"
-msgstr "Ouvrir"
-
-#: apps/io.ox/contacts/settings/pane.js module:io.ox/contacts
-#: apps/io.ox/contacts/view-detail.js
-msgid "Open Street Map"
-msgstr "Open Street Map"
-
-#: apps/io.ox/mail/threadview.js module:io.ox/mail
-msgid "Open all messages"
-msgstr "Ouvrir tous les messages"
-
-#: apps/io.ox/core/viewer/views/toolbarview.js module:io.ox/core
-msgid "Open attachment"
-msgstr "Ouvrir la pièce jointe"
-
-#: apps/io.ox/core/viewer/views/sidebar/panelbaseview.js
-#: module:io.ox/core/viewer
-msgid "Open description panel"
-msgstr "Ouvrir le panneau de description"
-
-#: apps/plugins/portal/tumblr/register.js module:io.ox/portal
-msgid "Open external link"
-msgstr "Ouvrir le lien externe"
-
-#: apps/io.ox/core/commons.js module:io.ox/core
-#: apps/io.ox/files/share/view-options.js module:io.ox/files
-#: apps/io.ox/files/view-options.js apps/io.ox/mail/view-options.js
-#: module:io.ox/mail
-msgid "Open folder view"
-msgstr "Ouvrir la vue des dossiers"
-
-#. %1$s is a map service, like "Google Maps"
-#: apps/io.ox/contacts/view-detail.js module:io.ox/contacts
-msgid "Open in %1$s"
-msgstr "Ouvrir dans %1$s"
-
-#: apps/io.ox/core/pim/actions.js module:io.ox/core
-#: apps/io.ox/files/actions.js module:io.ox/files apps/io.ox/mail/actions.js
-#: module:io.ox/mail
-msgid "Open in browser"
-msgstr "Ouvrir dans le navigateur"
-
-#: apps/io.ox/core/viewer/views/toolbarview.js module:io.ox/core
-msgid "Open in browser tab"
-msgstr "Ouvrir dans un onglet du navigateur"
-
-#: apps/io.ox/linkedIn/view-detail.js module:io.ox/portal
-msgid "Open on LinkedIn"
-msgstr "Ouvrir sur LinkedIn"
-
-#: apps/io.ox/mail/threadview.js module:io.ox/mail
-msgid "Open/close all messages"
-msgstr "Ouvrir / Fermer tous les messages"
-
-#: apps/io.ox/contacts/model.js module:io.ox/contacts
-msgid "Optional 01"
-msgstr "Optionnel 01"
-
-#: apps/io.ox/contacts/model.js module:io.ox/contacts
-msgid "Optional 02"
-msgstr "Optionnel 02"
-
-#: apps/io.ox/contacts/model.js module:io.ox/contacts
-msgid "Optional 03"
-msgstr "Optionnel 03"
-
-#: apps/io.ox/contacts/model.js module:io.ox/contacts
-msgid "Optional 04"
-msgstr "Optionnel 04"
-
-#: apps/io.ox/contacts/model.js module:io.ox/contacts
-msgid "Optional 05"
-msgstr "Optionnel 05"
-
-#: apps/io.ox/contacts/model.js module:io.ox/contacts
-msgid "Optional 06"
-msgstr "Optionnel 06"
-
-#: apps/io.ox/contacts/model.js module:io.ox/contacts
-msgid "Optional 07"
-msgstr "Optionnel 07"
-
-#: apps/io.ox/contacts/model.js module:io.ox/contacts
-msgid "Optional 08"
-msgstr "Optionnel 08"
-
-#: apps/io.ox/contacts/model.js module:io.ox/contacts
-msgid "Optional 09"
-msgstr "Optionnel 09"
-
-#: apps/io.ox/contacts/model.js module:io.ox/contacts
-msgid "Optional 10"
-msgstr "Optionnel 10"
-
-#: apps/io.ox/contacts/model.js module:io.ox/contacts
-msgid "Optional 11"
-msgstr "Optionnel 11"
-
-#: apps/io.ox/contacts/model.js module:io.ox/contacts
-msgid "Optional 12"
-msgstr "Optionnel 12"
-
-#: apps/io.ox/contacts/model.js module:io.ox/contacts
-msgid "Optional 13"
-msgstr "Optionnel 13"
-
-#: apps/io.ox/contacts/model.js module:io.ox/contacts
-msgid "Optional 14"
-msgstr "Optionnel 14"
-
-#: apps/io.ox/contacts/model.js module:io.ox/contacts
-msgid "Optional 15"
-msgstr "Optionnel 15"
-
-#: apps/io.ox/contacts/model.js module:io.ox/contacts
-msgid "Optional 16"
-msgstr "Optionnel 16"
-
-#: apps/io.ox/contacts/model.js module:io.ox/contacts
-msgid "Optional 17"
-msgstr "Optionnel 17"
-
-#: apps/io.ox/contacts/model.js module:io.ox/contacts
-msgid "Optional 18"
-msgstr "Optionnel 18"
-
-#: apps/io.ox/contacts/model.js module:io.ox/contacts
-msgid "Optional 19"
-msgstr "Optionnel 19"
-
-#: apps/io.ox/contacts/model.js module:io.ox/contacts
-msgid "Optional 20"
-msgstr "Optionnel 20"
-
-#: apps/io.ox/calendar/freetime/timeView.js module:io.ox/calendar
-#: apps/io.ox/calendar/toolbar.js apps/io.ox/contacts/toolbar.js
-#: module:io.ox/contacts apps/io.ox/core/emoji/view.js module:io.ox/mail/emoji
-#: apps/io.ox/files/toolbar.js module:io.ox/files
-#: apps/io.ox/find/extensions-facets.js module:io.ox/core
-#: apps/io.ox/mail/compose/extensions.js module:io.ox/mail
-#: apps/io.ox/mail/compose/view.js apps/io.ox/mail/toolbar.js
-#: apps/io.ox/tasks/toolbar.js
-msgid "Options"
-msgstr "Options"
-
-#: apps/io.ox/core/tk/flag-picker.js module:io.ox/mail
-#: apps/io.ox/mail/mailfilter/settings/filter/view-form.js
-#: module:io.ox/settings apps/io.ox/portal/settings/pane.js
-#: module:io.ox/portal
-msgid "Orange"
-msgstr "Orange"
-
-#: apps/io.ox/tasks/main.js module:io.ox/tasks
-msgid "Order"
-msgstr "Ordre"
-
-#: apps/io.ox/calendar/view-detail.js module:io.ox/calendar
-#: apps/io.ox/participants/views.js module:io.ox/core
-msgid "Organizer"
-msgstr "Organisateur"
-
-#: apps/io.ox/tasks/util.js module:io.ox/tasks
-msgid "Original mail"
-msgstr "Courrier d'origine"
-
-#: apps/io.ox/mail/accounts/settings.js module:io.ox/mail/accounts/settings
-msgid "Other"
-msgstr "Autre"
-
-#: apps/io.ox/contacts/view-detail.js module:io.ox/contacts
-msgid "Other Address"
-msgstr "Autre adresse"
-
-#: apps/io.ox/contacts/edit/view-form.js module:io.ox/contacts
-msgid "Other address"
-msgstr "Autre adresse"
-
-#: apps/io.ox/mail/accounts/view-form.js module:io.ox/settings
-msgid "Outgoing server (SMTP)"
-msgstr "Serveur sortant (SMTP)"
-
-#: apps/io.ox/tasks/util.js module:io.ox/tasks
-msgid "Overdue"
-msgstr "Échu"
-
-#: apps/plugins/notifications/tasks/register.js module:plugins/notifications
-msgid "Overdue Tasks"
-msgstr "Tâches en retard"
-
-#. Role: Owner (same as admin)
-#: apps/io.ox/core/permissions/permissions.js module:io.ox/core
-#: apps/io.ox/files/share/permissions.js
-msgid "Owner"
-msgstr "Propriétaire"
-
-#. Petabytes
-#: apps/io.ox/core/strings.js module:io.ox/core
-msgid "PB"
-msgstr "Po"
-
-#: apps/io.ox/files/view-options.js module:io.ox/files
-msgid "PDFs"
-msgstr "PDFs"
-
-#. text of a viewer document page caption
-#. Example result: "Page 5 of 10"
-#. %1$d is the current page index
-#. %2$d is the total number of pages
-#: apps/io.ox/core/viewer/views/types/documentview.js module:io.ox/core
-msgid "Page %1$d of %2$d"
-msgstr "Page %1$d sur %2$d"
-
-#: apps/io.ox/contacts/model.js module:io.ox/contacts
-msgid "Pager"
-msgstr "Afficheur portable"
-
-#. text of a user list that shows the names of presenting user and participants.
-#. the dropdown button label for the participants dropdown.
-#. the participants section label.
-#: apps/io.ox/calendar/print-compact.js module:io.ox/calendar
-#: apps/io.ox/participants/detail.js module:io.ox/core
-#: apps/io.ox/presenter/views/navigationview.js module:io.ox/presenter
-msgid "Participants"
-msgstr "Participants"
-
-#: apps/io.ox/participants/views.js module:io.ox/core
-msgid "Participants (%1$d)"
-msgstr "Participants (%1$d)"
-
-#: apps/io.ox/core/boot/i18n.js module:io.ox/core/boot
-#: apps/io.ox/core/relogin.js module:io.ox/core
-#: apps/io.ox/files/share/wizard.js module:io.ox/files
-#: apps/io.ox/mail/accounts/view-form.js module:io.ox/settings
-#: apps/io.ox/mail/compose/extensions.js module:io.ox/mail
-msgid "Password"
-msgstr "Mot de passe"
-
-#. %1$s is the minimum password length
-#. %2$s is the maximum password length
-#: apps/plugins/portal/userSettings/register.js module:io.ox/core
-#, c-format
-msgid "Password length must be between %1$d and %2$d characters."
-msgstr ""
-"La longueur du mot de passe doit être comprise entre %1$d and %2$d "
-"caractères."
-
-<<<<<<< HEAD
-#: apps/io.ox/settings/accounts/settings/pane.js
-#: module:io.ox/settings/accounts
-msgid "Password recovery"
-msgstr "Récupération du mot de passe"
-=======
-#: apps/io.ox/files/view-options.js module:io.ox/files
-#: apps/io.ox/find/extensions-api.js module:io.ox/core
-#: apps/io.ox/find/manager/value-model.js
-#: apps/io.ox/mail/mailfilter/settings/filter/view-form.js
-#: module:io.ox/settings
-msgid "All"
-msgstr "Tous"
->>>>>>> 3878e903
-
-#: apps/io.ox/files/share/wizard.js module:io.ox/files
-msgid "Password required"
-msgstr "Mot de passe requis"
-
-#: apps/plugins/portal/userSettings/register.js module:io.ox/core
-msgid "Password strength: Good"
-msgstr "Robustesse du mot de passe : bonne"
-
-#: apps/plugins/portal/userSettings/register.js module:io.ox/core
-msgid "Password strength: Legendary!"
-msgstr "Robustesse du mot de passe : légendaire !"
-
-#: apps/plugins/portal/userSettings/register.js module:io.ox/core
-msgid "Password strength: Strong"
-msgstr "Robustesse du mot de passe : forte"
-
-#: apps/plugins/portal/userSettings/register.js module:io.ox/core
-msgid "Password strength: Too short"
-msgstr "Robustesse du mot de passe : trop court"
-
-#: apps/plugins/portal/userSettings/register.js module:io.ox/core
-msgid "Password strength: Very strong"
-msgstr "Robustesse du mot de passe : très forte"
-
-#: apps/plugins/portal/userSettings/register.js module:io.ox/core
-msgid "Password strength: Very weak"
-msgstr "Robustesse du mot de passe : très faible"
-
-#: apps/plugins/portal/userSettings/register.js module:io.ox/core
-msgid "Password strength: Weak"
-msgstr "Robustesse du mot de passe : faible"
-
-#: apps/plugins/portal/userSettings/register.js module:io.ox/core
-msgid "Password strength: Wrong length"
-msgstr "Robustesse du mot de passe : mauvaise longueur"
-
-#. button label for pausing the presentation
-#: apps/io.ox/presenter/views/navigationview.js module:io.ox/presenter
-#: apps/io.ox/presenter/views/toolbarview.js
-msgid "Pause"
-msgstr "Pause"
-
-#. button label for pausing the presentation
-#: apps/io.ox/presenter/views/navigationview.js module:io.ox/presenter
-#: apps/io.ox/presenter/views/toolbarview.js
-msgid "Pause presentation"
-msgstr "Mettre la présentation en pause"
-
-#. button tooltip for pausing the presentation
-#: apps/io.ox/presenter/views/navigationview.js module:io.ox/presenter
-#: apps/io.ox/presenter/views/toolbarview.js
-msgid "Pause the presentation"
-msgstr "Mettre la présentation en pause"
-
-#. Emoji category
-#: apps/io.ox/emoji/categories.js module:io.ox/mail/emoji
-msgid "People"
-msgstr "Personnes"
-
-#: apps/io.ox/mail/settings/pane.js module:io.ox/mail
-msgid "Permanently remove deleted emails"
-msgstr "Effacer définitivement les messages supprimés"
-
-#: apps/io.ox/core/folder/contextmenu.js module:io.ox/core
-msgid "Permissions"
-msgstr "Droits"
-
-#: apps/io.ox/files/share/permissions.js module:io.ox/core
-msgid "Permissions for \"%1$s\""
-msgstr "Droits sur \"%1$s\""
-
-#: apps/io.ox/settings/apps/settings/pane.js module:io.ox/core
-msgid "Permissions:"
-msgstr "Droits :"
-
-#: apps/io.ox/contacts/view-detail.js module:io.ox/contacts
-msgid "Personal"
-msgstr "Personnel"
-
-#: apps/io.ox/contacts/edit/view-form.js module:io.ox/contacts
-msgid "Personal information"
-msgstr "Informations personnelles"
-
-#. placeholder text in share dialog
-#: apps/io.ox/files/share/permissions.js module:io.ox/core
-msgid ""
-"Personal message (optional). This message is sent to all newly invited "
-"people."
-msgstr ""
-"Message personnel (optionnel). Ce message est envoyé à toutes les personnes "
-"nouvellement invitées."
-
-#: apps/io.ox/contacts/print.js module:io.ox/contacts
-msgid "Phone"
-msgstr "Téléphone"
-
-#: apps/io.ox/contacts/edit/view-form.js module:io.ox/contacts
-msgid "Phone & fax numbers"
-msgstr "Numéros de téléphone et de télécopie"
-
-#: apps/io.ox/contacts/model.js module:io.ox/contacts
-msgid "Phone (assistant)"
-msgstr "Tél. (assistant)"
-
-#: apps/io.ox/contacts/model.js module:io.ox/contacts
-msgid "Phone (business alt)"
-msgstr "Tél. (professionnel autre)"
-
-#: apps/io.ox/contacts/model.js module:io.ox/contacts
-msgid "Phone (business)"
-msgstr "Tél. (professionnel)"
-
-#: apps/io.ox/contacts/model.js module:io.ox/contacts
-msgid "Phone (car)"
-msgstr "Tél. (voiture)"
-
-#: apps/io.ox/contacts/model.js module:io.ox/contacts
-msgid "Phone (company)"
-msgstr "Tél. (de la société)"
-
-#: apps/io.ox/contacts/model.js module:io.ox/contacts
-msgid "Phone (home alt)"
-msgstr "Tél. (privé autre)"
-
-#: apps/io.ox/contacts/model.js module:io.ox/contacts
-msgid "Phone (home)"
-msgstr "Tél. (privé)"
-
-#: apps/io.ox/contacts/model.js module:io.ox/contacts
-msgid "Phone (other)"
-msgstr "Tél. (autre)"
-
-#: apps/io.ox/contacts/print.js module:io.ox/contacts
-msgid "Phone list"
-msgstr "Répertoire téléphonique"
-
-#: apps/io.ox/contacts/view-detail.js module:io.ox/contacts
-msgid "Phone numbers"
-msgstr "Numéros de téléphone"
-
-#: apps/io.ox/core/tk/reminder-util.js module:io.ox/core
-msgid "Pick a time here"
-msgstr "Choisissez une heure ici"
-
-#: apps/io.ox/core/tk/flag-picker.js module:io.ox/mail
-#: apps/io.ox/mail/mailfilter/settings/filter/view-form.js
-#: module:io.ox/settings apps/io.ox/portal/settings/pane.js
-#: module:io.ox/portal
-msgid "Pink"
-msgstr "Rose"
-
-#. Emoji category
-#: apps/io.ox/emoji/categories.js module:io.ox/mail/emoji
-msgid "Places"
-msgstr "Lieux"
-
-#: apps/io.ox/mail/compose/view.js module:io.ox/mail
-msgid "Plain Text"
-msgstr "Texte pur"
-
-#: apps/io.ox/mail/settings/pane.js module:io.ox/mail
-msgid "Plain text"
-msgstr "en texte pur"
-
-#: apps/io.ox/files/toolbar.js module:io.ox/files
-msgid "Play audio files"
-msgstr "Jouer les fichiers audio"
-
-#: apps/plugins/notifications/mail/register.js module:plugins/notifications
-msgid "Play sound on incoming mail"
-msgstr "Jouer un son à l'arrivée d'un nouveau courriel"
-
-#: apps/io.ox/files/toolbar.js module:io.ox/files
-msgid "Play video files"
-msgstr "Jouer les fichiers vidéo"
-
-#: apps/plugins/portal/xing/register.js module:plugins/portal
-msgid ""
-"Please check your inbox for a confirmation email.\n"
-"\n"
-"Follow the instructions in the email and then return to the widget to "
-"complete account setup."
-msgstr ""
-"Veuillez consulter votre boîte de réception : vous devriez avoir reçu un "
-"courriel de confirmation.\n"
-"\n"
-"Suivez les instructions données dans ce courriel et revenez au composant "
-"pour terminer la configuration du compte."
-
-#: apps/io.ox/calendar/edit/recurrence-view.js module:io.ox/calendar/edit/main
-msgid "Please choose a sentence below."
-msgstr "Veuillez choisir une phrase ci-dessous."
-
-#: apps/io.ox/calendar/actions/acceptdeny.js module:io.ox/calendar
-msgid "Please comment your confirmation status."
-msgstr "Veuillez commenter l'état de confirmation."
-
-#: apps/io.ox/mail/mailfilter/settings/filter/view-form.js
-#: module:io.ox/settings
-msgid "Please define at least one action."
-msgstr "Veuillez définir au moins une action."
-
-#: apps/io.ox/backbone/validation.js module:io.ox/core
-msgid "Please enter a date in the past"
-msgstr "Veuillez saisir une date passée"
-
-#: apps/plugins/portal/flickr/register.js module:plugins/portal
-msgid "Please enter a description"
-msgstr "Veuillez saisir une description"
-
-#: apps/plugins/portal/tumblr/register.js module:io.ox/portal
-msgid "Please enter a description."
-msgstr "Veuillez saisir une description."
-
-#: apps/plugins/portal/rss/register.js module:io.ox/portal
-msgid "Please enter a feed URL."
-msgstr "Veuillez saisir l'URL d'un flux."
-
-#: apps/io.ox/calendar/freetime/distributionListPopup.js module:io.ox/calendar
-msgid "Please enter a name for the distribution list"
-msgstr "Veuillez saisir un nom pour la liste de diffusion"
-
-#: apps/plugins/portal/flickr/register.js module:plugins/portal
-msgid "Please enter a search query"
-msgstr "Veuillez formuler la recherche"
-
-#: apps/io.ox/backbone/mini-views/datepicker.js module:io.ox/core
-#: apps/io.ox/backbone/validation.js
-#: apps/io.ox/mail/mailfilter/settings/filter/view-form.js
-#: module:io.ox/settings
-msgid "Please enter a valid date"
-msgstr "Veuillez saisir une date valide"
-
-#: apps/io.ox/backbone/validation.js module:io.ox/core
-msgid "Please enter a valid email address"
-msgstr "Veuillez saisir une adresse de courrier électronique valide"
-
-<<<<<<< HEAD
-#: apps/io.ox/backbone/validation.js module:io.ox/core
-msgid "Please enter a valid email address or phone number"
-msgstr ""
-"Veuillez saisir une adresse de courrier électronique ou un numéro de "
-"téléphone valide"
-
-#: apps/io.ox/mail/settings/signatures/settings/pane.js module:io.ox/mail
-msgid "Please enter a valid name"
-msgstr "Veuillez saisir un nom valide"
-=======
-#. Auth type. Short for "Use same credentials as incoming mail server"
-#: apps/io.ox/mail/accounts/view-form.js module:io.ox/settings
-msgid "As incoming mail server"
-msgstr "En tant que serveur de courrier entrant"
->>>>>>> 3878e903
-
-#: apps/io.ox/backbone/validation.js module:io.ox/core
-msgid "Please enter a valid number"
-msgstr "Veuillez saisir un nombre valable"
-
-#: apps/io.ox/backbone/validation.js module:io.ox/core
-msgid "Please enter a valid object"
-msgstr "Veuillez saisir un objet valide"
-
-#: apps/io.ox/backbone/validation.js module:io.ox/core
-msgid "Please enter a valid phone number. Allowed characters are: %1$s"
-msgstr ""
-"Veuillez saisir un numéro de téléphone valide. Les caractères autorisés "
-"sont : %1$s"
-
-#: apps/io.ox/backbone/validation.js module:io.ox/core
-msgid "Please enter a value"
-msgstr "Veuillez saisir une valeur"
-
-#: apps/plugins/portal/tumblr/register.js module:io.ox/portal
-msgid "Please enter an blog url."
-msgstr "Veuillez saisir une URL de blog."
-
-#: apps/io.ox/core/relogin.js module:io.ox/core
-msgid "Please enter correct password"
-msgstr "Veuillez saisir le mot de passe correct"
-
-#. %1$s the missing request parameter
-#: apps/io.ox/mail/accounts/view-form.js module:io.ox/settings
-#, c-format
-msgid "Please enter the following data: %1$s"
-msgstr "Veuillez saisir les données suivantes : %1$s"
-
-#: apps/io.ox/tasks/edit/view-template.js module:io.ox/tasks/edit
-msgid "Please enter value between 0 and 100."
-msgstr "Veuillez saisir une valeur entre 0 et 100."
-
-#: apps/io.ox/core/boot/i18n.js module:io.ox/core/boot
-msgid "Please enter your credentials."
-msgstr "Veuillez saisir vos données d'authentification."
-
-#: apps/io.ox/onboarding/clients/extensions.js module:io.ox/core/onboarding
-msgid ""
-"Please enter your mobile phone number, and we´ll send you a link to "
-"automatically configure your iOS device! It´s that simple!"
-msgstr ""
-"Veuillez saisir votre numéro de téléphone mobile et nous vous enverrons un "
-"lien permettant de configurer automatiquement votre appareil iOS ! C'est "
-"aussi simple que cela !"
-
-#: apps/io.ox/core/boot/i18n.js module:io.ox/core/boot
-msgid "Please enter your password."
-msgstr "Veuillez saisir votre mot de passe."
-
-#: apps/io.ox/calendar/freetime/distributionListPopup.js module:io.ox/calendar
-msgid "Please note that distribution lists cannot contain ressources."
-msgstr ""
-"Veuillez noter que les listes de diffusion ne peuvent pas contenir de "
-"ressources."
-
-#: apps/io.ox/mail/categories/edit.js module:io.ox/mail
-msgid ""
-"Please note that some categories are predefined and you might not be able to "
-"rename or disable them."
-msgstr ""
-"Veuillez noter que certaines catégories sont pré-définies et que vous ne "
-"pourrez pas nécessairement les renommer ou les désactiver."
-
-#: apps/plugins/core/feedback/register.js module:io.ox/core
-msgid ""
-"Please note that support requests cannot be handled via the feedback form. "
-"If you have questions or problems please contact our support directly."
-msgstr ""
-"Veuillez noter que les demandes d'assistance ne peuvent être gérées par le "
-"biais du formulaire d'impressions. Si vous avez des questions ou des "
-"problèmes, veuillez les soumettre directement à l'assistance."
-
-#: apps/io.ox/files/util.js module:io.ox/files
-msgid ""
-"Please note, changing or removing the file extension will cause problems "
-"when viewing or editing."
-msgstr ""
-"Veuillez remarquer que le fait de modifier ou de supprimer l'extension du "
-"fichier provoquera des problèmes lorsqu'on l'affiche ou lorsqu'on le modifie."
-
-#: apps/io.ox/keychain/secretRecoveryDialog.js module:io.ox/keychain
-msgid ""
-"Please provide the old password so the account passwords can be recovered."
-msgstr ""
-"Veuillez saisir l'ancien mot de passe afin de pouvoir récupérer les mots de "
-"passe du compte."
-
-#: apps/plugins/core/feedback/register.js module:io.ox/core
-msgid "Please rate this product"
-msgstr "Veuillez noter ce produit"
-
-#: apps/io.ox/core/import/import.js module:io.ox/core
-msgid "Please select a file to import"
-msgstr "Veuillez sélectionner un fichier à importer"
-
-#: apps/io.ox/calendar/edit/extensions.js module:io.ox/calendar/edit/main
-#: apps/io.ox/calendar/freetime/main.js module:io.ox/calendar
-msgid "Please select a time for the appointment"
-msgstr "Veuillez sélectionner une heure pour le rendez-vous"
-
-#: apps/io.ox/core/import/import.js module:io.ox/core
-msgid "Please select a valid iCal File to import"
-msgstr "Veuillez sélectionner un fichier iCal valide à importer"
-
-#: apps/io.ox/mail/compose/inline-images.js module:io.ox/mail
-msgid "Please select a valid image File to insert"
-msgstr "Veuillez sélectionner un fichier image valide à importer"
-
-#: apps/io.ox/calendar/freetime/distributionListPopup.js module:io.ox/calendar
-msgid "Please select at least one participant"
-msgstr "Veuillez sélectionner au moins un participant"
-
-#. user can choose between windows, android, apple (usually)
-#: apps/io.ox/onboarding/clients/wizard.js module:io.ox/core/onboarding
-msgid "Please select the platform of your device."
-msgstr "Veuillez choisir la plate-forme de votre appareil."
-
-#: apps/plugins/portal/xing/register.js module:plugins/portal
-msgid ""
-"Please select which of the following data we may use to create your %s "
-"account:"
-msgstr ""
-"Veuillez choisir parmi les informations ci-dessous lesquelles utiliser pour "
-"créer votre compte %s :"
-
-#: apps/io.ox/mail/accounts/settings.js module:io.ox/mail/accounts/settings
-msgid "Please select your mail account provider"
-msgstr "Veuillez sélectionner votre fournisseur de compte de courrier"
-
-#: apps/io.ox/contacts/model.js module:io.ox/contacts
-msgid "Please set day and month properly"
-msgstr "Veuillez saisir le jour et le mois convenablement"
-
-#: apps/io.ox/core/main.js module:io.ox/core apps/io.ox/core/relogin.js
-msgid "Please sign in again to continue"
-msgstr "Veuillez vous reconnecter pour continuer"
-
-#: apps/io.ox/files/legacy_api.js module:io.ox/files
-msgid "Please specify these missing variables: "
-msgstr "Veuillez définir les variables manquantes suivantes :"
-
-#: apps/io.ox/core/boot/i18n.js module:io.ox/core/boot
-msgid "Please update your browser."
-msgstr "Veuillez mettre à jour votre navigateur."
-
-#: apps/io.ox/core/folder/actions/move.js module:io.ox/core
-msgid "Please wait for the previous operation to finish"
-msgstr "Veuillez attendre la fin de l'opération précédente"
-
-#: apps/io.ox/tasks/edit/util.js module:io.ox/tasks
-msgid "Plus"
-msgstr "Plus"
-
-#: apps/io.ox/core/viewer/views/toolbarview.js module:io.ox/core
-msgid "Pop out"
-msgstr "Nouvelle fenêtre"
-
-#: apps/io.ox/core/viewer/views/toolbarview.js module:io.ox/core
-msgid "Pop out standalone viewer"
-msgstr "Ouvrir l'afficheur dans une nouvelle fenêtre"
-
-#: apps/io.ox/portal/main.js module:io.ox/portal
-msgid "Portal"
-msgstr "Portail"
-
-#: apps/io.ox/core/main.js module:io.ox/core
-#: apps/io.ox/search/view-template.js
-msgctxt "app"
-msgid "Portal"
-msgstr "Portail"
-
-#: apps/io.ox/portal/settings/pane.js module:io.ox/portal
-msgid "Portal settings"
-msgstr "Réglages du portail"
-
-#: apps/io.ox/portal/main.js module:io.ox/portal
-msgid "Portal widgets"
-msgstr "Composants graphiques du portail"
-
-#: apps/io.ox/contacts/model.js module:io.ox/contacts
-msgid "Position"
-msgstr "Poste"
-
-#: apps/plugins/portal/xing/register.js module:plugins/portal
-msgid "Post a status update"
-msgstr "Publier une mise à jour d'état"
-
-#: apps/io.ox/contacts/model.js module:io.ox/contacts
-msgid "Postcode"
-msgstr "Code postal"
-
-#: apps/io.ox/onboarding/clients/wizard.js module:io.ox/core/onboarding
-msgid "Premium"
-msgstr "Premium"
-
-#: apps/io.ox/core/commons.js module:io.ox/core
-msgid "Premium features"
-msgstr "Fonctions Premium"
-
-#: apps/io.ox/files/toolbar.js module:io.ox/files
-msgid "Present"
-msgstr "Présenter"
-
-#. launch the presenter app
-#: apps/io.ox/core/viewer/views/toolbarview.js module:io.ox/core
-msgctxt "presenter"
-msgid "Present"
-msgstr "Présenter"
-
-#. headline of a presentation end alert
-#: apps/io.ox/presenter/views/notification.js module:io.ox/presenter
-msgid "Presentation end"
-msgstr "Fin de la présentation"
-
-#. Info text that says the presentation is paused.
-#: apps/io.ox/presenter/views/presentationview.js module:io.ox/presenter
-msgid "Presentation is paused."
-msgstr "La présentation est en pause."
-
-#. headline of a presentation join alert
-#: apps/io.ox/presenter/views/notification.js module:io.ox/presenter
-msgid "Presentation join"
-msgstr "Joindre la présentation"
-
-<<<<<<< HEAD
-#. headline of a presentation start alert
-#: apps/io.ox/presenter/views/notification.js module:io.ox/presenter
-msgid "Presentation start"
-msgstr "Début de la présentation"
-
-#: apps/io.ox/files/view-options.js module:io.ox/files
-msgid "Presentations"
-msgstr "Présentations"
-=======
-#: apps/io.ox/mail/actions.js module:io.ox/mail
-msgid "Drop here to import this mail"
-msgstr "Déposer ici pour importer ce courriel"
->>>>>>> 3878e903
-
-#. text of a user list that shows the names of presenting user and participants.
-#. the presenter section label.
-#. tooltip for the icon that identifies the presenting user
-#: apps/io.ox/presenter/views/navigationview.js module:io.ox/presenter
-#: apps/io.ox/presenter/views/sidebar/userbadgeview.js
-msgid "Presenter"
-msgstr "Présentateur"
-
-#. aria label for the presenter navigation bar, for screen reader only.
-#: apps/io.ox/presenter/views/navigationview.js module:io.ox/presenter
-msgid "Presenter navigation bar"
-msgstr "Barre de navigation du présentateur"
-
-#. aria label for the toolbar, for screen reader only.
-#: apps/io.ox/presenter/views/toolbarview.js module:io.ox/presenter
-msgid "Presenter toolbar"
-msgstr "Barre d'outils du présentateur"
-
-#: apps/plugins/portal/birthdays/register.js module:plugins/portal
-msgid "Press [enter] to jump to complete list of Birthdays."
-msgstr "Appuyez sur [Entr] pour passer à la liste complète d'anniversaires."
-
-#: apps/plugins/portal/flickr/register.js module:plugins/portal
-msgid "Press [enter] to jump to the flicker stream."
-msgstr "Appuyez sur [Entr] pour passer au flux Flicker."
-
-#: apps/plugins/portal/linkedIn/register.js module:plugins/portal
-msgid "Press [enter] to jump to the linkedin stream."
-msgstr "Appuyez sur [Entr] pour passer au flux LinkedIn."
-
-#: apps/plugins/portal/rss/register.js module:io.ox/portal
-msgid "Press [enter] to jump to the rss stream."
-msgstr "Appuyez sur [Entr] pour passer au flux RSS."
-
-#: apps/plugins/portal/tumblr/register.js module:io.ox/portal
-msgid "Press [enter] to jump to the tumblr feed."
-msgstr "Appuyez sur [Entr] pour passer au flux Tumblr."
-
-#: apps/plugins/portal/twitter/register.js module:plugins/portal
-msgid "Press [enter] to jump to the twitter feed."
-msgstr "Appuyez sur [Entr] pour passer au flux Twitter."
-
-#: apps/io.ox/core/tk/reminder-util.js module:io.ox/core
-#: apps/plugins/notifications/calendar/register.js
-#: module:plugins/notifications apps/plugins/notifications/tasks/register.js
-msgid "Press to open Details"
-msgstr "Appuyez pour ouvrir les détails"
-
-#: apps/io.ox/core/tk/attachmentsUtil.js module:io.ox/core
-#: apps/io.ox/preview/main.js
-msgid "Preview"
-msgstr "Vue d'ensemble"
-
-#: apps/io.ox/notes/mediator.js module:io.ox/notes
-msgid "Preview not available"
-msgstr "Pas d'aperçu disponible"
-
-#: apps/io.ox/calendar/month/perspective.js module:io.ox/calendar
-#: apps/io.ox/core/viewer/views/displayerview.js module:io.ox/core
-#: apps/io.ox/core/wizard/registry.js module:io.ox/core/wizard
-msgid "Previous"
-msgstr "Précédent"
-
-#: apps/io.ox/calendar/freetime/timeView.js module:io.ox/calendar
-#: apps/io.ox/calendar/week/view.js
-msgid "Previous Day"
-msgstr "Jour précédent"
-
-#: apps/io.ox/calendar/week/view.js module:io.ox/calendar
-msgid "Previous Week"
-msgstr "Semaine précédente"
-
-#: apps/io.ox/mail/threadview.js module:io.ox/mail
-msgid "Previous message"
-msgstr "Message précédent"
-
-#: apps/io.ox/find/date/patterns.js module:io.ox/core
-msgid "Previous month"
-msgstr "Mois précédent"
-
-#: apps/io.ox/core/viewer/views/toolbarview.js module:io.ox/core
-msgid "Previous page"
-msgstr "Page précédente"
-
-#. button tooltip for 'go to previous presentation slide' action
-#: apps/io.ox/presenter/views/navigationview.js module:io.ox/presenter
-#: apps/io.ox/presenter/views/presentationview.js
-msgid "Previous slide"
-msgstr "Diapositive précédente"
-
-#: apps/io.ox/find/date/patterns.js module:io.ox/core
-msgid "Previous week"
-msgstr "Semaine précédente"
-
-#: apps/io.ox/find/date/patterns.js module:io.ox/core
-msgid "Previous year"
-msgstr "Année précédente"
-
-#: apps/io.ox/mail/util.js module:io.ox/core
-msgid "Primary account"
-msgstr "Compte principal"
 
 #: apps/io.ox/calendar/actions.js module:io.ox/calendar
 #: apps/io.ox/calendar/toolbar.js apps/io.ox/contacts/actions.js
@@ -7024,390 +415,23 @@
 msgid "Print"
 msgstr "Imprimer"
 
-#: apps/io.ox/core/viewer/views/toolbarview.js module:io.ox/core
-msgid "Print as PDF"
-msgstr "Imprimer au format PDF"
-
-#: apps/io.ox/tasks/actions/printDisabled.js module:io.ox/tasks
-msgid "Print tasks"
-msgstr "Imprimer les tâches"
-
-#: apps/io.ox/core/print.js module:io.ox/core
-msgid "Printout"
-msgstr "Impression"
-
-#: apps/io.ox/tasks/main.js module:io.ox/tasks apps/io.ox/tasks/print.js
-msgid "Priority"
-msgstr "Priorité"
-
-#. E-Mail priority
-#: apps/io.ox/mail/compose/view.js module:io.ox/mail
-msgctxt "E-Mail"
-msgid "Priority"
-msgstr "Priorité"
-
-#: apps/io.ox/tasks/edit/view-template.js module:io.ox/tasks/edit
-msgctxt "Tasks"
-msgid "Priority"
-msgstr "Priorité"
-
-#: apps/io.ox/calendar/edit/extensions.js module:io.ox/calendar/edit/main
-#: apps/io.ox/calendar/list/view-grid-template.js module:io.ox/calendar
-#: apps/io.ox/calendar/month/view.js apps/io.ox/calendar/view-detail.js
-#: apps/io.ox/calendar/view-grid-template.js apps/io.ox/calendar/week/view.js
-#: apps/io.ox/contacts/view-detail.js module:io.ox/contacts
-#: apps/io.ox/tasks/edit/view-template.js module:io.ox/tasks/edit
-#: apps/io.ox/tasks/view-detail.js module:io.ox/tasks
-msgid "Private"
-msgstr "Privé"
-
-#: apps/plugins/halo/xing/register.js module:plugins/portal
-msgid "Private address"
-msgstr "Adresse privée"
-
-#: apps/io.ox/backbone/mini-views/listutils.js module:io.ox/core
-#: apps/io.ox/mail/mailfilter/settings/filter/view-form.js
-#: module:io.ox/settings
-msgid "Process subsequent rules"
-msgstr "Traiter les règles suivantes"
-
-#: apps/io.ox/mail/mailfilter/settings/filter.js module:io.ox/mail
-msgid "Process subsequent rules of %1$s"
-msgstr "Traiter les règles suivantes de %1$s"
-
-#: apps/io.ox/contacts/model.js module:io.ox/contacts
-msgid "Profession"
-msgstr "Profession"
-
-#: apps/io.ox/tasks/common-extensions.js module:io.ox/tasks
-#: apps/io.ox/tasks/print.js
-msgid "Progress"
-msgstr "Avancement"
-
-<<<<<<< HEAD
-#. %1$s how much of a task is completed in percent, values from 0-100
-#: apps/io.ox/tasks/view-detail.js module:io.ox/tasks
-#: apps/io.ox/tasks/view-grid-template.js
-#, c-format
-msgid "Progress %1$s %"
-msgstr "Avancement %1$s %"
-=======
-#: apps/io.ox/mail/categories/edit.js module:io.ox/mail
-msgid ""
-"Please note that some categories are predefined and you might not be able to "
-"rename or disable them."
-msgstr ""
-"Veuillez noter que certaines catégories sont pré-définies et que vous ne "
-"pourrez pas nécessairement les renommer ou les désactiver."
->>>>>>> 3878e903
-
-#: apps/io.ox/tasks/edit/view-template.js module:io.ox/tasks/edit
-msgid "Progress in %"
-msgstr "Avancement en %"
-
-#: apps/io.ox/tasks/model.js module:io.ox/tasks
-msgid "Progress must be a valid number between 0 and 100"
-msgstr "L'avancement doit être un nombre valide entre 0 et 100"
-
-#: apps/io.ox/core/folder/actions/properties.js module:io.ox/core
-#: apps/io.ox/core/folder/contextmenu.js
-msgid "Properties"
-msgstr "Propriétés"
-
-#: apps/io.ox/contacts/addressbook/popup.js module:io.ox/contacts
-#: apps/io.ox/core/folder/extensions.js module:io.ox/core
-msgid "Public address books"
-msgstr "Carnets d'adresses publics"
-
-#: apps/io.ox/core/folder/extensions.js module:io.ox/core
-msgid "Public calendars"
-msgstr "Agendas publics"
-
-#: apps/io.ox/files/share/listview.js module:io.ox/files
-#: apps/io.ox/files/share/permissions.js module:io.ox/core
-msgid "Public link"
-msgstr "Lien public"
-
-#: apps/plugins/halo/xing/register.js module:plugins/portal
-msgid "Public servant"
-msgstr "Fonctionnaire"
-
-#: apps/io.ox/core/folder/extensions.js module:io.ox/core
-msgid "Public tasks"
-msgstr "Tâches publiques"
-
-#: apps/io.ox/core/sub/model.js module:io.ox/core/sub
-msgid "Publication must have a site."
-msgstr "La publication doit comporter un site."
-
-#: apps/io.ox/core/sub/model.js module:io.ox/core/sub
-msgid "Publication must have a target."
-msgstr "La publication doit comporter une cible."
-
-#: apps/io.ox/core/sub/settings/pane.js module:io.ox/core/sub
-#: apps/io.ox/core/sub/settings/register.js
-msgid "Publications"
-msgstr "Publications"
-
-#: apps/io.ox/core/sub/settings/register.js module:io.ox/core/sub
-msgid "Publications and Subscriptions"
-msgstr "Publications et abonnements"
-
-#: apps/io.ox/wizards/upsell.js module:io.ox/wizards
-msgid "Purchase confirmation"
-msgstr "Confirmer l'achat"
-
-#: apps/io.ox/core/tk/flag-picker.js module:io.ox/mail
-#: apps/io.ox/mail/mailfilter/settings/filter/view-form.js
-#: module:io.ox/settings apps/io.ox/portal/settings/pane.js
-#: module:io.ox/portal
-msgid "Purple"
-msgstr "Pourpre"
-
-#. Quick reply to a message; maybe "Direkt antworten" or "Schnell antworten" in German
-#: apps/io.ox/mail/actions.js module:io.ox/mail
-msgid "Quick reply"
-msgstr "Réponse rapide"
-
-#: apps/io.ox/calendar/freebusy/templates.js module:io.ox/calendar/freebusy
-msgid "Quit"
-msgstr "Quitter"
-
-#: apps/plugins/portal/quota/register.js module:plugins/portal
-msgid "Quota"
-msgstr "Quotas"
-
-#: apps/plugins/portal/rss/register.js module:io.ox/portal
-msgid "RSS Feed"
-msgstr "Flux RSS"
-
-#: apps/plugins/portal/rss/register.js module:io.ox/portal
-msgid "RSS Feeds"
-msgstr "Flux RSS"
-
-#: apps/io.ox/mail/common-extensions.js module:io.ox/mail
-msgid "Read"
-msgstr "Lu"
-
-#. object permissions - read
-#: apps/io.ox/files/share/permissions.js module:io.ox/core
-msgid "Read all objects"
-msgstr "Lire tous les objets"
-
-#: apps/plugins/portal/tumblr/register.js module:io.ox/portal
-msgid "Read article on tumblr.com"
-msgstr "Lire l'article sur tumblr.com"
-
-#. object permissions - read
-#: apps/io.ox/files/share/permissions.js module:io.ox/core
-msgid "Read own objects"
-msgstr "Lire ses propres objets"
-
-#: apps/io.ox/files/share/permissions.js module:io.ox/core
-msgid "Read permissions"
-msgstr "Droits de lecture"
-
-#: apps/io.ox/oauth/keychain.js module:io.ox/core apps/io.ox/oauth/settings.js
-#: module:io.ox/settings
-msgid "Reauthorize"
-msgstr "Autoriser à nouveau"
-
-#: apps/io.ox/calendar/settings/pane.js module:io.ox/calendar
-msgid ""
-"Receive notification as appointment creator when participants accept or "
-"decline"
-msgstr ""
-"Recevoir des notifications en tant que créateur du rendez-vous lorsque des "
-"participants acceptent ou déclinent"
-
-#: apps/io.ox/calendar/settings/pane.js module:io.ox/calendar
-msgid ""
-"Receive notification as appointment participant when other participants "
-"accept or decline"
-msgstr ""
-"Recevoir des notifications en tant que participant au rendez-vous lorsque "
-"d'autres participants acceptent ou déclinent"
-
-#: apps/io.ox/calendar/settings/pane.js module:io.ox/calendar
-msgid "Receive notification for appointment changes"
-msgstr "Recevoir des notifications pour toute modification du rendez-vous"
-
-#: apps/io.ox/tasks/settings/pane.js module:io.ox/tasks
-msgid ""
-"Receive notifications when a participant accepted or declined a task created "
-"by you"
-msgstr ""
-"Recevoir des notifications lorsqu'un participant a accepté ou décliné une "
-"tâche que vous avez créée"
-
-#: apps/io.ox/tasks/settings/pane.js module:io.ox/tasks
-msgid ""
-"Receive notifications when a participant accepted or declined a task in "
-"which you participate"
-msgstr ""
-"Recevoir des notifications lorsqu'un participant a accepté ou décliné une "
-"tâche à laquelle vous participez"
-
-#: apps/io.ox/tasks/settings/pane.js module:io.ox/tasks
-msgid ""
-"Receive notifications when a task in which you participate is created, "
-"modified or deleted"
-msgstr ""
-"Recevoir des notifications lorsqu'une tâche à laquelle vous participez est "
-"créée, modifiée ou supprimée"
-
-#: apps/io.ox/core/viewer/views/sidebar/fileinfoview.js
-#: module:io.ox/core/viewer
-msgid "Received"
-msgstr "Reçu"
-
-#: apps/plugins/halo/mail/register.js module:plugins/halo
-msgid "Received mails"
-msgstr "Messages reçus"
-
-#: apps/plugins/portal/linkedIn/register.js module:plugins/portal
-msgid "Recent activities"
-msgstr "Activités récentes"
-
-#: apps/plugins/halo/mail/register.js module:plugins/halo
-msgid "Recent conversations"
-msgstr "Conversations récentes"
-
-#: apps/plugins/portal/recentfiles/register.js module:plugins/portal
-msgid "Recently changed files"
-msgstr "Fichiers changés récemment"
-
-#: apps/io.ox/emoji/categories.js module:io.ox/mail/emoji
-msgid "Recently used"
-msgstr "Utilisés récemment"
-
-#: apps/io.ox/files/share/wizard.js module:io.ox/files
-msgid "Recipients can edit"
-msgstr "Les destinataires peuvent modifier"
-
-#: apps/io.ox/keychain/secretRecoveryDialog.js module:io.ox/keychain
-msgid "Recover"
-msgstr "Récupérer"
-
-#: apps/io.ox/keychain/secretRecoveryDialog.js module:io.ox/keychain
-#: apps/io.ox/settings/accounts/settings/pane.js
-#: module:io.ox/settings/accounts
-msgid "Recover passwords"
-msgstr "Récupérer les mots de passe"
-
-#: apps/plugins/halo/xing/register.js module:plugins/portal
-msgid "Recruiter"
-msgstr "Recruteur"
-
-#: apps/io.ox/tasks/model.js module:io.ox/tasks
-msgid "Recurring tasks need a valid due date."
-msgstr "Les tâches répétitives ont besoin d'une date d'échéance valable."
-
-#: apps/io.ox/tasks/model.js module:io.ox/tasks
-msgid "Recurring tasks need a valid start date."
-msgstr "Les tâches répétitives ont besoin d'une date de début valide."
-
-<<<<<<< HEAD
-#: apps/io.ox/core/tk/flag-picker.js module:io.ox/mail
-#: apps/io.ox/mail/mailfilter/settings/filter/view-form.js
-#: module:io.ox/settings apps/io.ox/portal/settings/pane.js
-#: module:io.ox/portal
-msgid "Red"
-msgstr "Rouge"
-=======
-#. %1$s is usually "Drive Mail" (product name; might be customized)
-#: apps/io.ox/mail/compose/extensions.js module:io.ox/mail
-msgid "Use %1$s"
-msgstr "Utiliser %1$s"
-
-#: apps/io.ox/mail/compose/extensions.js module:io.ox/mail
-msgid "Expiration"
-msgstr "Expiration"
->>>>>>> 3878e903
-
-#: apps/io.ox/mail/mailfilter/settings/filter/view-form.js
-#: module:io.ox/settings
-msgid "Redirect to"
-msgstr "Transmettre à"
-
-#: apps/io.ox/portal/settings/pane.js module:io.ox/portal
-msgid "Reduce to widget summary"
-msgstr "Réduire au résumé du composant"
-
-#: apps/io.ox/core/main.js module:io.ox/core
-#: apps/io.ox/core/sub/settings/pane.js module:io.ox/core/sub
-msgid "Refresh"
-msgstr "Actualiser"
-
-#: apps/io.ox/core/settings/pane.js module:io.ox/core
-msgid "Refresh interval"
-msgstr "Intervalle d'actualisation"
-
-#: apps/io.ox/mail/accounts/view-form.js module:io.ox/settings
-msgid "Refresh rate in minutes"
-msgstr "Intervalle d'actualisation en minutes"
-
-#: apps/io.ox/mail/mailfilter/settings/filter/view-form.js
-#: module:io.ox/settings
-msgid "Regex"
-msgstr "Expression rationnelle"
-
-#: apps/io.ox/mail/settings/pane.js module:io.ox/mail
-msgid "Register now"
-msgstr "S'enregistrer maintenant"
-
-#: apps/io.ox/calendar/invitations/register.js module:io.ox/calendar/main
-msgid "Reject changes"
-msgstr "Rejeter les modifications"
-
-#: apps/io.ox/mail/mailfilter/settings/filter/view-form.js
-#: module:io.ox/settings
-msgid "Reject with reason"
-msgstr "Rejeter avec une explication"
-
-#: apps/io.ox/files/guidance/main.js module:io.ox/files
-msgid "Related articles"
-msgstr "Articles à ce sujet"
-
-#: apps/io.ox/core/settings/pane.js module:io.ox/core
-msgid "Reload page"
-msgstr "Recharger la page"
-
-#: apps/io.ox/core/settings/errorlog/settings/pane.js module:io.ox/core
-#: apps/io.ox/files/guidance/main.js module:io.ox/files
-msgid "Reload statistics"
-msgstr "Actualiser les statistiques"
-
-#. %1$s remaining upload time
-#: apps/io.ox/files/upload/main.js module:io.ox/files
-msgid "Remaining time: %1$s"
-msgstr "Durée restante : %1$s"
-
-#: apps/io.ox/mail/actions/reminder.js module:io.ox/mail
-msgid "Remind me"
-msgstr "Me le rappeler"
-
-<<<<<<< HEAD
-#: apps/io.ox/core/tk/reminder-util.js module:io.ox/core
-msgid "Remind me again"
-msgstr "Me le rappeler à nouveau"
-=======
-#. generic erromessage if inserting an image into a mail failed.
-#: apps/io.ox/mail/compose/inline-images.js module:io.ox/mail
-msgid "Error while uploading your image"
-msgstr "Erreur lors de l'envoi de votre image"
-
-#: apps/io.ox/mail/compose/inline-images.js module:io.ox/mail
-msgid "Insert inline image"
-msgstr "Insérer une image dans le corps du texte"
->>>>>>> 3878e903
-
-#. %1$s is something like "in 5 minutes"
-#. don't know if that works for all languages but it has been
-#. a string concatenation before; at least now it's documented
-#: apps/io.ox/core/tk/reminder-util.js module:io.ox/core
-msgid "Remind me again %1$s"
-msgstr "Me rappeler à nouveau %1$s"
+#: apps/io.ox/calendar/actions.js module:io.ox/calendar
+msgid "Send mail to all participants"
+msgstr "Envoyer un courriel à tous les participants"
+
+#: apps/io.ox/calendar/actions.js module:io.ox/calendar
+msgid "Invite to new appointment"
+msgstr "Inviter à un nouveau rendez-vous"
+
+#: apps/io.ox/calendar/actions.js module:io.ox/calendar
+#: apps/io.ox/calendar/freetime/main.js apps/io.ox/mail/actions.js
+#: module:io.ox/mail
+msgid "Save as distribution list"
+msgstr "Enregistrer comme liste de diffusion"
+
+#: apps/io.ox/calendar/actions.js module:io.ox/calendar
+msgid "Synchronize calendar"
+msgstr "Synchroniser l'agenda"
 
 #: apps/io.ox/calendar/actions/acceptdeny.js module:io.ox/calendar
 #: apps/io.ox/calendar/edit/extensions.js module:io.ox/calendar/edit/main
@@ -7417,260 +441,172 @@
 msgid "Reminder"
 msgstr "Rappel"
 
-#: apps/io.ox/tasks/edit/view-template.js module:io.ox/tasks/edit
-#: apps/io.ox/tasks/print.js module:io.ox/tasks
-msgid "Reminder date"
-msgstr "Date de rappel"
-
-#. %1$s reminder date of a task
-#: apps/io.ox/tasks/view-detail.js module:io.ox/tasks
-#, c-format
-msgid "Reminder date %1$s"
-msgstr "Date de rappel %1$s"
-
-#. %1$s appointment title
-#: apps/io.ox/core/tk/reminder-util.js module:io.ox/core
-#, c-format
-msgid "Reminder for appointment %1$s."
-msgstr "Rappel pour le rendez-vous %1$s."
-
-#. %1$s task title
-#: apps/io.ox/core/tk/reminder-util.js module:io.ox/core
-#, c-format
-msgid "Reminder for task %1$s."
-msgstr "Rappel pour la tâche %1$s."
-
-#: apps/io.ox/mail/actions/reminder.js module:io.ox/mail
-msgid "Reminder has been created"
-msgstr "Le rappel a été créé"
-
-#: apps/io.ox/files/share/permissions.js module:io.ox/core
-msgid "Remove"
-msgstr "Supprimer"
-
-#. %1$s is the user name of the group member
-#: apps/io.ox/mail/mailfilter/settings/filter.js module:io.ox/mail
-#: apps/io.ox/portal/settings/pane.js module:io.ox/portal
-#: apps/plugins/administration/groups/settings/members.js module:io.ox/core
-msgid "Remove %1$s"
-msgstr "Supprimer %1$s"
-
-#: apps/io.ox/backbone/mini-views/attachments.js module:io.ox/core
-#: apps/io.ox/core/attachments/view.js apps/io.ox/core/tk/attachments.js
-#: apps/io.ox/core/tk/attachmentsUtil.js
-msgid "Remove attachment"
-msgstr "Supprimer la pièce jointe"
-
-#: apps/io.ox/participants/views.js module:io.ox/core
-msgid "Remove contact"
-msgstr "Supprimer le contact"
-
-#: apps/io.ox/mail/accounts/view-form.js module:io.ox/settings
-msgid "Remove copy from server after retrieving a message"
-msgstr "Après avoir récupéré un message, supprimer sa copie sur le serveur"
-
-#: apps/io.ox/core/folder/favorites.js module:io.ox/core
-msgid "Remove from favorites"
-msgstr "Retirer des favoris"
-
-#: apps/io.ox/files/actions/share.js module:io.ox/files
-msgid "Remove link"
-msgstr "Supprimer le lien"
-
-#: apps/plugins/administration/groups/settings/members.js module:io.ox/core
-msgid "Remove member"
-msgstr "Supprimer le membre"
-
-#. %1$s is the display name of a removed user or mail recipient
-#. %2$s is the email address of the user or mail recipient
-#: apps/io.ox/core/tk/tokenfield.js module:io.ox/core
-msgid "Removed %1$s, %2$s."
-msgstr "Suppression de %1$s, %2$s."
-
-#: apps/io.ox/core/folder/actions/rename.js module:io.ox/core
-#: apps/io.ox/core/folder/contextmenu.js
-#: apps/io.ox/core/viewer/views/toolbarview.js apps/io.ox/files/actions.js
-#: module:io.ox/files apps/io.ox/files/actions/rename.js
-#: apps/io.ox/files/toolbar.js
-msgid "Rename"
-msgstr "Renommer"
-
-#: apps/io.ox/core/folder/actions/rename.js module:io.ox/core
-msgid "Rename folder"
-msgstr "Renommer le dossier"
-
-#: apps/io.ox/calendar/edit/recurrence-view.js module:io.ox/calendar/edit/main
-msgid "Repeat"
-msgstr "Répéter"
-
-#: apps/plugins/portal/userSettings/register.js module:io.ox/core
-msgid "Repeat new password"
-msgstr "Répétez le nouveau mot de passe"
-
-#. Used as a verb to reply to one recipient
-#: apps/io.ox/mail/actions.js module:io.ox/mail
-#: apps/io.ox/mail/inplace-reply.js apps/plugins/portal/twitter/util.js
-#: module:plugins/portal
-msgid "Reply"
-msgstr "Répondre"
-
-#: apps/io.ox/mail/actions.js module:io.ox/mail
-msgid "Reply All"
-msgstr "Répondre à tous"
-
-#. Must not exceed 8 characters. e.g. German would be: "Antworten an", needs to be abbreviated like "Antw. an" as space is very limited
-#: apps/io.ox/mail/compose/extensions.js module:io.ox/mail
-msgctxt "compose"
-msgid "Reply to"
-msgstr "Rép. à"
-
-#. Used as a verb to reply to all recipients
-#: apps/io.ox/mail/inplace-reply.js module:io.ox/mail
-msgid "Reply to all"
-msgstr "Répondre à tous"
-
-#: apps/io.ox/mail/mobile-toolbar-actions.js module:io.ox/mail
-#: apps/io.ox/mail/toolbar.js
-msgid "Reply to all recipients"
-msgstr "Répondre à tous les destinataires"
-
-#: apps/io.ox/mail/mobile-toolbar-actions.js module:io.ox/mail
-#: apps/io.ox/mail/toolbar.js
-msgid "Reply to sender"
-msgstr "Répondre à l'expéditeur"
-
-#: apps/io.ox/mail/compose/view.js module:io.ox/mail
-msgid "Request read receipt"
-msgstr "Demander un accusé de réception"
-
-#: apps/io.ox/files/share/permissions.js module:io.ox/core
-msgid "Resend invitation"
-msgstr "Renvoyer l'invitation"
+#: apps/io.ox/calendar/actions/acceptdeny.js module:io.ox/calendar
+#: apps/io.ox/tasks/actions.js module:io.ox/tasks
+#: apps/io.ox/tasks/mobile-toolbar-actions.js apps/io.ox/tasks/toolbar.js
+#: module:io.ox/mail
+msgid "Change confirmation status"
+msgstr "Modifier l'état de confirmation"
+
+#: apps/io.ox/calendar/actions/acceptdeny.js module:io.ox/calendar
+msgid ""
+"You are about to change your confirmation status. Please leave a comment for "
+"other participants."
+msgstr ""
+"Vous allez modifier l'état de confirmation vous concernant. Veuillez laisser "
+"un commentaire pour les autres participants."
+
+#: apps/io.ox/calendar/actions/acceptdeny.js module:io.ox/calendar
+#: apps/io.ox/calendar/invitations/register.js module:io.ox/calendar/main
+#: apps/io.ox/contacts/edit/view-form.js module:io.ox/contacts
+#: apps/io.ox/contacts/model.js apps/io.ox/contacts/view-detail.js
+#: apps/plugins/portal/xing/actions.js module:plugins/portal
+msgid "Comment"
+msgstr "Commentaire"
+
+#: apps/io.ox/calendar/actions/acceptdeny.js module:io.ox/calendar
+msgid "Please comment your confirmation status."
+msgstr "Veuillez commenter l'état de confirmation."
+
+#: apps/io.ox/calendar/actions/acceptdeny.js module:io.ox/calendar
+#: apps/io.ox/calendar/invitations/register.js module:io.ox/calendar/main
+#: apps/plugins/portal/xing/register.js module:plugins/portal
+msgid "Accept"
+msgstr "Accepter"
+
+#: apps/io.ox/calendar/actions/acceptdeny.js module:io.ox/calendar
+#: apps/io.ox/calendar/invitations/register.js module:io.ox/calendar/main
+msgid "Tentative"
+msgstr "Provisoire"
+
+#: apps/io.ox/calendar/actions/acceptdeny.js module:io.ox/calendar
+#: apps/io.ox/calendar/invitations/register.js module:io.ox/calendar/main
+msgid "Decline"
+msgstr "Décliner"
+
+#: apps/io.ox/calendar/actions/acceptdeny.js module:io.ox/calendar
+#: apps/io.ox/calendar/edit/main.js module:io.ox/calendar/edit/main
+#: apps/io.ox/calendar/month/perspective.js
+#: apps/io.ox/calendar/week/perspective.js
+#: apps/plugins/notifications/calendar/register.js module:plugins/notifications
+msgid "Ignore conflicts"
+msgstr "Ignorer les conflits"
+
+#: apps/io.ox/calendar/actions/acceptdeny.js module:io.ox/calendar
+msgid ""
+"Do you want to confirm the whole series or just one appointment within the "
+"series?"
+msgstr ""
+"Voulez-vous confirmer la série complète ou uniquement un seul rendez-vous de "
+"la série ?"
+
+#. Use singular in this context
+#: apps/io.ox/calendar/actions/acceptdeny.js module:io.ox/calendar
+#: apps/io.ox/calendar/actions/edit.js apps/io.ox/calendar/week/perspective.js
+msgid "Series"
+msgstr "Série"
+
+#: apps/io.ox/calendar/actions/acceptdeny.js module:io.ox/calendar
+#: apps/io.ox/calendar/actions/edit.js apps/io.ox/calendar/edit/main.js
+#: module:io.ox/calendar/edit/main apps/io.ox/calendar/list/perspective.js
+#: apps/io.ox/calendar/view-detail.js apps/io.ox/calendar/week/perspective.js
+#: apps/io.ox/mail/detail/links.js module:io.ox/mail
+msgid "Appointment"
+msgstr "Rendez-vous"
+
+#: apps/io.ox/calendar/actions/create.js module:io.ox/calendar
+msgid "Appointments in shared calendars"
+msgstr "Rendez-vous dans les agendas partagés"
+
+#: apps/io.ox/calendar/actions/create.js module:io.ox/calendar
+msgid ""
+"The selected calendar is shared by %1$s. Appointments in shared calendars "
+"will generally be created on behalf of the owner."
+msgstr ""
+"L'agenda sélectionné est partagé par %1$s. Les rendez-vous dans les agendas "
+"partagés sont généralement créés au nom du propriétaire."
+
+#: apps/io.ox/calendar/actions/create.js module:io.ox/calendar
+msgid ""
+"Do you really want to create an appointment <b>on behalf of the folder "
+"owner</b> or do you want to create an appointment <b>with the folder owner</"
+"b> in your own calendar?"
+msgstr ""
+"Souhaitez-vous vraiment créer un rendez-vous <b>au nom du propriétaire du "
+"dossier</b> ou souhaitez-vous créer un rendez-vous <b>avec le propriétaire "
+"du dossier</b> dans votre propre agenda ?"
+
+#: apps/io.ox/calendar/actions/create.js module:io.ox/calendar
+msgid "On behalf of the owner"
+msgstr "Au nom du propriétaire"
+
+#: apps/io.ox/calendar/actions/create.js module:io.ox/calendar
+msgid "Invite owner"
+msgstr "Inviter le propriétaire"
+
+#: apps/io.ox/calendar/actions/delete.js module:io.ox/calendar
+msgid ""
+"Do you want to delete the whole series or just one appointment within the "
+"series?"
+msgstr ""
+"Souhaitez-vous supprimer la série complète ou un seul rendez-vous de la "
+"série ?"
+
+#: apps/io.ox/calendar/actions/delete.js module:io.ox/calendar
+#: apps/io.ox/calendar/toolbar.js
+msgid "Delete appointment"
+msgstr "Supprimer le rendez-vous"
+
+#: apps/io.ox/calendar/actions/delete.js module:io.ox/calendar
+msgid "Delete whole series"
+msgstr "Supprimer toute la série"
+
+#: apps/io.ox/calendar/actions/delete.js module:io.ox/calendar
+msgid "Do you want to delete this appointment?"
+msgstr "Voulez-vous vraiment supprimer le rendez-vous ?"
+
+#: apps/io.ox/calendar/actions/edit.js module:io.ox/calendar
+#: apps/io.ox/calendar/week/perspective.js
+msgid ""
+"Do you want to edit the whole series or just one appointment within the "
+"series?"
+msgstr ""
+"Souhaitez-vous modifier la série complète ou un seul rendez-vous de la "
+"série ?"
+
+#: apps/io.ox/calendar/conflicts/conflictList.js
+#: module:io.ox/calendar/conflicts/conflicts
+msgid "Conflicts detected"
+msgstr "Conflits détectés"
+
+#: apps/io.ox/calendar/conflicts/conflictList.js
+#: module:io.ox/calendar/conflicts/conflicts
+msgid "The new appointment conflicts with existing appointments."
+msgstr ""
+"Le nouveau rendez-vous entre en conflit avec des rendez-vous existants."
+
+#: apps/io.ox/calendar/detail/main.js module:io.ox/calendar
+#: apps/io.ox/calendar/month/perspective.js
+#: apps/io.ox/calendar/week/perspective.js
+msgid "Appointment Details"
+msgstr "Détails du rendez-vous"
+
+#: apps/io.ox/calendar/detail/main.js module:io.ox/calendar
+#: apps/io.ox/calendar/week/perspective.js
+msgid "An error occurred. Please try again."
+msgstr "Une erreur s'est produite. Veuillez réessayer."
 
 #: apps/io.ox/calendar/edit/extensions.js module:io.ox/calendar/edit/main
-#: apps/io.ox/calendar/freetime/timeView.js module:io.ox/calendar
-#: apps/io.ox/calendar/util.js
-msgid "Reserved"
-msgstr "Réservé"
-
-#: apps/io.ox/core/emoji/view.js module:io.ox/mail/emoji
-msgid "Reset this list"
-msgstr "Réinitialiser cette liste"
-
-#: apps/io.ox/contacts/view-detail.js module:io.ox/contacts
-#: apps/io.ox/participants/model.js module:io.ox/core
-msgid "Resource"
-msgstr "Ressource"
-
-#: apps/io.ox/participants/model.js module:io.ox/core
-msgid "Resource group"
-msgstr "Groupe de ressources"
-
-#: apps/plugins/administration/resources/settings/edit.js module:io.ox/core
-msgid "Resource name (mandatory)"
-msgstr "Nom de la ressource (obligatoire)"
-
-#: apps/io.ox/participants/detail.js module:io.ox/core
-#: apps/plugins/administration/resources/register.js
-#: apps/plugins/administration/resources/settings/pane.js
-msgid "Resources"
-msgstr "Ressources"
-
-#: apps/io.ox/core/main.js module:io.ox/core
-msgid "Restore applications"
-msgstr "Restaurer les applications"
-
-#: apps/io.ox/core/commons.js module:io.ox/core
-msgid "Results"
-msgstr "Résultats"
-
-#: apps/plugins/halo/xing/register.js module:plugins/portal
-msgid "Retired"
-msgstr "Retraité"
-
-#: apps/io.ox/core/commons.js module:io.ox/core
-msgid "Retry"
-msgstr "Réessayer"
-
-#: apps/plugins/portal/twitter/util.js module:plugins/portal
-msgid "Retweet"
-msgstr "Renvoyer un tweet"
-
-#: apps/plugins/portal/twitter/util.js module:plugins/portal
-msgid "Retweet this to your followers?"
-msgstr "Retweeter à vos suiveurs ?"
-
-#: apps/plugins/portal/twitter/util.js module:plugins/portal
-msgid "Retweeted"
-msgstr "Renvoyé un tweet"
-
-#: apps/plugins/portal/twitter/util.js module:plugins/portal
-msgid "Retweeted by %s"
-msgstr "Tweet renvoyé par %s"
-
-#: apps/io.ox/wizards/upsell.js module:io.ox/wizards
-msgid "Review your purchases"
-msgstr "Passer en revue vos achats"
-
-#. Role: view folder + read/write all
-#: apps/io.ox/files/share/permissions.js module:io.ox/core
-msgid "Reviewer"
-msgstr "Réviseur"
-
-#: apps/io.ox/settings/apps/settings/pane.js module:io.ox/core
-msgid "Revoke"
-msgstr "Révoquer"
-
-#: apps/io.ox/files/share/permissions.js module:io.ox/core
-#: apps/io.ox/files/share/toolbar.js module:io.ox/files
-msgid "Revoke access"
-msgstr "Révoquer l'accès"
-
-#: apps/io.ox/files/share/toolbar.js module:io.ox/files
-msgid "Revoked access."
-msgstr "Accès révoqué."
-
-#: apps/io.ox/core/tk/contenteditable-editor.js module:io.ox/core
-msgid "Rich Text Area. Press ALT-F10 for toolbar"
-msgstr "Zone de texte enrichi. Appuyez sur « Alt+F10 » pour la barre d'outils"
-
-#: apps/io.ox/contacts/model.js module:io.ox/contacts
-msgid "Room number"
-msgstr "Numéro de salle"
-
-#: apps/io.ox/calendar/freetime/timeView.js module:io.ox/calendar
-msgid "Rows"
-msgstr "Lignes"
-
-#: apps/io.ox/mail/mailfilter/settings/filter/view-form.js
-#: module:io.ox/settings
-msgid "Rule name"
-msgstr "Nom de la règle"
-
-#: apps/io.ox/onboarding/clients/extensions.js module:io.ox/core/onboarding
-msgid "SMTP Login"
-msgstr "Authentification SMTP"
-
-#: apps/io.ox/onboarding/clients/extensions.js module:io.ox/core/onboarding
-msgid "SMTP Port"
-msgstr "Port SMTP"
-
-#: apps/io.ox/onboarding/clients/extensions.js module:io.ox/core/onboarding
-msgid "SMTP Secure"
-msgstr "SMTP sécurisé"
-
-#: apps/io.ox/onboarding/clients/extensions.js module:io.ox/core/onboarding
-msgid "SMTP Server"
-msgstr "Serveur SMTP"
-
-#. Connection security. SSL/TLS.
-#: apps/io.ox/mail/accounts/view-form.js module:io.ox/settings
-msgid "SSL/TLS"
-msgstr "SSL/TLS"
-
-#: apps/io.ox/contacts/model.js module:io.ox/contacts
-msgid "Sales Volume"
-msgstr "Chiffre d'affaires"
+#: apps/io.ox/calendar/edit/main.js apps/io.ox/calendar/toolbar.js
+#: module:io.ox/calendar
+msgid "Edit appointment"
+msgstr "Modifier le rendez-vous"
+
+#: apps/io.ox/calendar/edit/extensions.js module:io.ox/calendar/edit/main
+#: apps/io.ox/calendar/edit/main.js apps/io.ox/calendar/freetime/main.js
+#: module:io.ox/calendar
+msgid "Create appointment"
+msgstr "Créer un rendez-vous"
 
 #: apps/io.ox/calendar/edit/extensions.js module:io.ox/calendar/edit/main
 #: apps/io.ox/contacts/distrib/create-dist-view.js module:io.ox/contacts
@@ -7697,190 +633,29 @@
 msgid "Save"
 msgstr "Enregistrer"
 
-#: apps/io.ox/files/actions/save-as-pdf.js module:io.ox/files
-#: apps/io.ox/files/toolbar.js
-msgid "Save as PDF"
-msgstr "Enregistrer comme PDF"
-
-<<<<<<< HEAD
-#: apps/io.ox/calendar/actions.js module:io.ox/calendar
-#: apps/io.ox/calendar/freetime/main.js apps/io.ox/mail/actions.js
-#: module:io.ox/mail
-msgid "Save as distribution list"
-msgstr "Enregistrer comme liste de diffusion"
-=======
+#: apps/io.ox/calendar/edit/extensions.js module:io.ox/calendar/edit/main
+#: apps/io.ox/calendar/mobile-toolbar-actions.js module:io.ox/calendar
+#: apps/io.ox/tasks/edit/view-template.js module:io.ox/tasks/edit
+#: apps/plugins/administration/groups/settings/edit.js module:io.ox/core
+#: apps/plugins/administration/resources/settings/edit.js
+msgid "Create"
+msgstr "Créer"
+
+#: apps/io.ox/calendar/edit/extensions.js module:io.ox/calendar/edit/main
+#: apps/io.ox/contacts/distrib/create-dist-view.js module:io.ox/contacts
+#: apps/io.ox/contacts/edit/view-form.js apps/io.ox/core/settings/user.js
+#: apps/io.ox/mail/compose/extensions.js module:io.ox/mail
 #: apps/io.ox/mail/mailfilter/settings/filter/view-form.js
-#: module:io.ox/settings
-msgid "Detail"
-msgstr "Détails"
-
-#: apps/io.ox/mail/mailfilter/settings/filter/view-form.js
-#: module:io.ox/settings
-msgid "Localpart"
-msgstr "Partie locale"
-
-#: apps/io.ox/mail/mailfilter/settings/filter/view-form.js
-#: module:io.ox/settings
-msgid "Domain"
-msgstr "Domaine"
-
-#: apps/io.ox/mail/mailfilter/settings/filter/view-form.js
-#: module:io.ox/settings
-msgid "starts on"
-msgstr "commence le"
->>>>>>> 3878e903
-
-#: apps/io.ox/mail/compose/view.js module:io.ox/mail
-msgid "Save as draft"
-msgstr "Enregistrer en tant que brouillon"
-
-#: apps/io.ox/mail/actions.js module:io.ox/mail apps/io.ox/mail/toolbar.js
-msgid "Save as file"
-msgstr "Enregistrer dans un fichier"
-
-#: apps/io.ox/mail/actions/attachmentSave.js module:io.ox/mail
-msgid "Save attachment"
-msgstr "Enregistrer la pièce jointe"
-
-#. %1$s is usually "Drive" (product name; might be customized)
-#: apps/io.ox/core/pim/actions.js module:io.ox/core
-#: apps/io.ox/core/viewer/views/toolbarview.js apps/io.ox/mail/actions.js
-#: module:io.ox/mail
-msgid "Save to %1$s"
-msgstr "Enregistrer vers %1$s"
-
-#: apps/io.ox/core/api/attachment.js module:io.ox/core
-msgid "Saved appointment attachment"
-msgstr "Pièce jointe au rendez-vous enregistrée"
-
-#: apps/io.ox/core/api/attachment.js module:io.ox/core
-msgid "Saved attachment"
-msgstr "Pièce jointe enregistrée"
-
-#: apps/io.ox/core/api/attachment.js module:io.ox/core
-msgid "Saved contact attachment"
-msgstr "Pièce jointe au contact enregistrée"
-
-#: apps/io.ox/contacts/view-detail.js module:io.ox/contacts
-msgid "Saved in:"
-msgstr "Enregistré dans :"
-
-#: apps/io.ox/mail/api.js module:io.ox/mail
-msgid "Saved mail attachment"
-msgstr "Pièce jointe au courrier enregistrée"
-
-#: apps/io.ox/core/api/attachment.js module:io.ox/core
-msgid "Saved task attachment"
-msgstr "Pièce jointe à la tâche enregistrée"
-
-<<<<<<< HEAD
-#: apps/io.ox/mail/actions/attachmentSave.js module:io.ox/mail
-msgid "Saving attachment ..."
-msgid_plural "Saving attachments ..."
-msgstr[0] "Pièce jointe en cours d'enregistrement..."
-msgstr[1] "Pièces jointes en cours d'enregistrement..."
-=======
-#: apps/io.ox/mail/mailfilter/settings/filter/view-form.js
-#: module:io.ox/settings
-msgid "Sender address"
-msgstr "Adresse de l'expéditeur"
-
-#: apps/io.ox/mail/mailfilter/settings/filter/view-form.js
-#: module:io.ox/settings
-msgid "Keep"
-msgstr "Conserver"
->>>>>>> 3878e903
-
-#: apps/io.ox/calendar/freebusy/templates.js module:io.ox/calendar/freebusy
-#: apps/io.ox/calendar/freetime/main.js module:io.ox/calendar
-#: apps/io.ox/calendar/toolbar.js
-msgid "Scheduling"
-msgstr "Planification"
-
-#: apps/io.ox/core/main.js module:io.ox/core
-#: apps/io.ox/search/view-template.js
-msgctxt "app"
-msgid "Scheduling"
-msgstr "Planification"
-
-#: apps/io.ox/contacts/addressbook/popup.js module:io.ox/contacts
-#: apps/io.ox/core/desktop.js module:io.ox/core apps/io.ox/core/main.js
-#: apps/io.ox/find/extensions-facets.js apps/io.ox/find/main.js
-#: apps/io.ox/find/view-tokenfield.js
-#: apps/io.ox/search/autocomplete/extensions.js apps/io.ox/search/main.js
-#: module:io.ox/search apps/plugins/portal/flickr/register.js
-#: module:plugins/portal
-msgid "Search"
-msgstr "Chercher"
-
-#: apps/io.ox/find/view-facets.js module:io.ox/core
-msgid "Search facets"
-msgstr "Facettes de recherche"
-
-#: apps/io.ox/files/view-options.js module:io.ox/files
-msgid "Search results"
-msgstr "Résultats de recherche"
-
-#. search feature help text for screenreaders
-#: apps/io.ox/core/desktop.js module:io.ox/core
-msgid ""
-"Search results page lists all active facets to allow them to be easly "
-"adjustable/removable. Below theses common facets additonal advanced facets "
-"are listed. To narrow down search result please adjust active facets or add "
-"new ones"
-msgstr ""
-"La page de résultats de recherche dresse la liste de toutes les facettes "
-"actives pour permettre de les ajuster ou supprimer facilement. En dessous de "
-"ces facettes communes figurent des facettes supplémentaires avancées. Pour "
-"affiner la recherche, veuillez ajuster les facettes actives ou en ajouter de "
-"nouvelles."
+#: module:io.ox/settings apps/io.ox/tasks/edit/view-template.js
+#: module:io.ox/tasks/edit
+msgid "Discard"
+msgstr "Abandonner"
 
 #: apps/io.ox/calendar/edit/extensions.js module:io.ox/calendar/edit/main
 #: apps/io.ox/files/view-options.js module:io.ox/files
 #: apps/io.ox/mail/accounts/view-form.js module:io.ox/settings
 msgid "Select"
 msgstr "Sélectionner"
-
-#. Sort options drop-down
-#: apps/io.ox/files/view-options.js module:io.ox/files
-msgctxt "dropdown"
-msgid "Select"
-msgstr "Sélectionner"
-
-#. Context: Add selected contacts; German "Auswählen", for example
-#: apps/io.ox/contacts/addressbook/popup.js module:io.ox/contacts
-msgctxt "select-contacts"
-msgid "Select"
-msgstr "Sélectionner"
-
-#: apps/io.ox/mail/compose/names.js module:io.ox/mail
-msgid ""
-"Select a checkbox to define a custom name for that address; otherwise the "
-"mail account's default name will be used. If you want to use an address "
-"anonymously, select the checkbox and leave the field empty."
-msgstr ""
-"Cochez la case pour définir un nom personnalisé pour cette adresse ; sinon, "
-"c'est le nom par défaut du compte de courriel qui sera utilisé. Si vous "
-"souhaitez utiliser une adresse de manière anonyme, cochez la case et laissez "
-"le champ vide."
-
-#: apps/io.ox/core/tk/vgrid.js module:io.ox/core
-#: apps/io.ox/mail/view-options.js module:io.ox/mail
-msgid "Select all"
-msgstr "Tout sélectionner"
-
-#: apps/io.ox/contacts/addressbook/popup.js module:io.ox/contacts
-msgid "Select contacts"
-msgstr "Sélectionner les contacts"
-
-#: apps/io.ox/calendar/settings/timezones/favorite-view.js
-#: module:io.ox/calendar
-msgid "Select favorite timezone"
-msgstr "Sélectionner le fuseau horaire favori"
-
-#: apps/io.ox/files/actions/upload-new-version.js module:io.ox/files
-msgid "Select file"
-msgstr "Choisir un fichier"
 
 #: apps/io.ox/calendar/edit/extensions.js module:io.ox/calendar/edit/main
 #: apps/io.ox/core/folder/picker.js module:io.ox/core
@@ -7889,636 +664,9 @@
 msgid "Select folder"
 msgstr "Choisir un dossier"
 
-#: apps/io.ox/core/commons.js module:io.ox/core
-msgid "Selection Details"
-msgstr "Détails sur la sélection"
-
-#: apps/io.ox/mail/compose/extensions.js module:io.ox/mail
-#: apps/io.ox/onboarding/clients/extensions.js module:io.ox/core/onboarding
-#: apps/plugins/core/feedback/register.js module:io.ox/core
-msgid "Send"
-msgstr "Envoyer"
-
-#. Respond to a read receipt request; German "Lesebestätigung senden"
-#: apps/io.ox/mail/common-extensions.js module:io.ox/mail
-msgid "Send a read receipt"
-msgstr "Envoyer un accusé de réception"
-
-#: apps/io.ox/files/actions.js module:io.ox/files apps/io.ox/files/toolbar.js
-msgid "Send as internal link"
-msgstr "Envoyer en tant que lien interne"
-
-#: apps/io.ox/contacts/actions.js module:io.ox/contacts
-#: apps/io.ox/contacts/mobile-toolbar-actions.js module:io.ox/mail
-#: apps/io.ox/contacts/toolbar.js
-msgid "Send as vCard"
-msgstr "Envoyer en tant que vCard"
-
-#: apps/io.ox/core/viewer/views/toolbarview.js module:io.ox/core
-#: apps/io.ox/files/actions.js module:io.ox/files apps/io.ox/files/toolbar.js
-#: apps/io.ox/notes/toolbar.js module:io.ox/notes
-msgid "Send by mail"
-msgstr "Envoyer par courriel"
-
-#: apps/io.ox/files/actions/share.js module:io.ox/files
-msgid "Send link"
-msgstr "Envoyer le lien"
-
-#: apps/io.ox/contacts/actions.js module:io.ox/contacts
-#: apps/io.ox/contacts/mobile-toolbar-actions.js module:io.ox/mail
-#: apps/io.ox/contacts/toolbar.js
-msgid "Send mail"
-msgstr "Envoyer un courriel"
-
-#: apps/io.ox/calendar/actions.js module:io.ox/calendar
-msgid "Send mail to all participants"
-msgstr "Envoyer un courriel à tous les participants"
-
-#: apps/io.ox/mail/actions.js module:io.ox/mail
-msgid "Send new mail"
-msgstr "Envoyer un nouveau courriel"
-
-#: apps/io.ox/files/share/permissions.js module:io.ox/core
-msgid "Send notification"
-msgstr "Envoyer une notification"
-
-#: apps/io.ox/mail/vacationnotice/settings/model.js module:io.ox/mail
-msgid "Send vacation notice during this time only"
-msgstr "N'envoyer le message d'absence que pendant cette période"
-
-#: apps/io.ox/mail/mailfilter/settings/filter/view-form.js
-#: module:io.ox/settings
-msgid "Sender/From"
-msgstr "Expéditeur / De"
-
-#. %1$d is number of messages; %2$d is progress in percent
-#: apps/io.ox/mail/main.js module:io.ox/mail
-msgid "Sending 1 message ... %2$d%"
-msgid_plural "Sending %1$d messages ... %2$d%"
-msgstr[0] "Envoi d'un message ... %2$d%"
-msgstr[1] "Envoi de %1$d messages ... %2$d%"
-
-#: apps/io.ox/core/viewer/views/sidebar/fileinfoview.js
-#: module:io.ox/core/viewer
-msgid "Sent"
-msgstr "Envoyé"
-
-#. %s is the product name
-#: apps/io.ox/mail/compose/signatures.js module:io.ox/mail
-msgid "Sent from %s via mobile"
-msgstr "Envoyé depuis %s sur un portable"
-
-#: apps/plugins/halo/mail/register.js module:plugins/halo
-msgid "Sent mails"
-msgstr "Messages envoyés"
-
-#. Sent folder
-#: apps/io.ox/mail/accounts/view-form.js module:io.ox/settings
-msgctxt "folder"
-msgid "Sent messages"
-msgstr "Messages envoyés"
-
-#: apps/io.ox/calendar/edit/recurrence-view.js module:io.ox/calendar/edit/main
-msgid "September"
-msgstr "Septembre"
-
-#. Use singular in this context
-#: apps/io.ox/calendar/actions/acceptdeny.js module:io.ox/calendar
-#: apps/io.ox/calendar/actions/edit.js apps/io.ox/calendar/week/perspective.js
-msgid "Series"
-msgstr "Série"
-
-#: apps/io.ox/mail/accounts/view-form.js module:io.ox/settings
-msgid "Server name"
-msgstr "Nom du serveur"
-
-#: apps/io.ox/mail/accounts/view-form.js module:io.ox/settings
-msgid "Server port"
-msgstr "Port du serveur"
-
-#: apps/io.ox/mail/accounts/view-form.js module:io.ox/settings
-msgid "Server type"
-msgstr "Type du serveur"
-
-#: apps/io.ox/backbone/basicModel.js module:io.ox/core
-#: apps/io.ox/backbone/extendedModel.js apps/io.ox/core/main.js
-msgid "Server unreachable"
-msgstr "Serveur injoignable"
-
-#: apps/io.ox/core/about/about.js module:io.ox/core
-#: apps/io.ox/core/settings/errorlog/settings/pane.js
-msgid "Server version"
-msgstr "Version du serveur"
-
-#: apps/io.ox/mail/toolbar.js module:io.ox/mail
-msgid "Set category"
-msgstr "Définir la catégorie"
-
-#: apps/io.ox/core/tk/flag-picker.js module:io.ox/mail
-#: apps/io.ox/mail/toolbar.js
-msgid "Set color"
-msgstr "Définir la couleur"
-
-#: apps/io.ox/core/main.js module:io.ox/core apps/io.ox/settings/main.js
-msgid "Settings"
-msgstr "Réglages"
-
-#: apps/io.ox/search/view-template.js module:io.ox/core
-msgctxt "app"
-msgid "Settings"
-msgstr "Réglages"
-
-#: apps/io.ox/onboarding/clients/extensions.js module:io.ox/core/onboarding
-msgid "Settings for advanced users"
-msgstr "Réglages pour les utilisateurs avancés"
-
-#: apps/io.ox/core/viewer/views/toolbarview.js module:io.ox/core
-#: apps/io.ox/files/share/permissions.js apps/io.ox/files/toolbar.js
-#: module:io.ox/files apps/plugins/portal/xing/actions.js
-#: module:plugins/portal
-msgid "Share"
-msgstr "Partager"
-
-#: apps/io.ox/files/share/permissions.js module:io.ox/core
-msgid "Share \"%1$s\""
-msgstr "Partager « %1$s »"
-
-#: apps/io.ox/files/toolbar.js module:io.ox/files
-msgid "Share current folder"
-msgstr "Partager le dossier courant"
-
-#: apps/io.ox/files/toolbar.js module:io.ox/files
-msgid "Share selected file"
-msgid_plural "Share selected files"
-msgstr[0] "Partager le fichier sélectionné"
-msgstr[1] "Partager les fichiers sélectionnés"
-
-#: apps/io.ox/files/toolbar.js module:io.ox/files
-msgid "Share selected folder"
-msgid_plural "Share selected folders"
-msgstr[0] "Partager le dossier sélectionné"
-msgstr[1] "Partager les dossiers sélectionnés"
-
-#: apps/io.ox/files/toolbar.js module:io.ox/files
-msgid "Share selected objects"
-msgstr "Partager les objets sélectionnés"
-
-#. if only one item -> insert filename / on more than one item -> item count
-#: apps/io.ox/files/actions/share.js module:io.ox/files
-msgid "Share the file \"%1$d\""
-msgid_plural "Share %1$d items"
-msgstr[0] "Partager le fichier \"%1$d\""
-msgstr[1] "Partager %1$d fichiers"
-
-#: apps/io.ox/files/actions/share.js module:io.ox/files
-msgid "Share the folder \"%1$d\""
-msgid_plural "Share %1$d items"
-msgstr[0] "Partager le dossier \"%1$d\""
-msgstr[1] "Partager %1$d dossiers"
-
-#: apps/io.ox/core/viewer/views/toolbarview.js module:io.ox/core
-msgid "Share this file"
-msgstr "Partager ce fichier"
-
-#: apps/io.ox/contacts/actions.js module:io.ox/contacts
-msgid "Share your contacts"
-msgstr "Partager vos contacts"
-
-#: apps/io.ox/files/actions.js module:io.ox/files
-msgid "Share your folders"
-msgstr "Partager vos dossiers"
-
-#: apps/plugins/halo/appointments/register.js module:plugins/halo
-msgid "Shared Appointments"
-msgstr "Rendez-vous partagés"
-
-#: apps/plugins/portal/xing/actions.js module:plugins/portal
-msgid "Shared activity"
-msgstr "Activité partagée"
-
-#: apps/io.ox/contacts/addressbook/popup.js module:io.ox/contacts
-#: apps/io.ox/core/folder/extensions.js module:io.ox/core
-msgid "Shared address books"
-msgstr "Carnets d'adresses partagés"
-
-#: apps/io.ox/core/folder/extensions.js module:io.ox/core
-msgid "Shared by other users"
-msgstr "Partagé par d'autres utilisateurs"
-
-#: apps/io.ox/core/folder/extensions.js module:io.ox/core
-msgid "Shared calendars"
-msgstr "Agendas partagés"
-
-#: apps/io.ox/core/folder/extensions.js module:io.ox/core
-msgid "Shared tasks"
-msgstr "Tâches partagées"
-
-#. "Shares" in terms of "shared with others" ("Freigaben")
-#: apps/io.ox/core/viewer/views/sidebar/fileinfoview.js
-#: module:io.ox/core/viewer
-msgid "Shares"
-msgstr "Partages"
-
-#: apps/io.ox/core/folder/contextmenu.js module:io.ox/core
-msgid "Sharing"
-msgstr "Partager"
-
-#: apps/io.ox/wizards/upsell.js module:io.ox/wizards
-msgid "Shopping cart"
-msgstr "Panier"
-
-#: apps/io.ox/core/folder/contextmenu.js module:io.ox/core
-msgid "Show"
-msgstr "Afficher"
-
-#: apps/io.ox/contacts/edit/view-form.js module:io.ox/contacts
-#: apps/io.ox/core/settings/user.js
-msgid "Show all fields"
-msgstr "Afficher tous les champs"
-
-#: apps/io.ox/core/sub/settings/pane.js module:io.ox/core/sub
-msgid "Show all items"
-msgstr "Afficher tous les éléments"
-
-#: apps/io.ox/calendar/invitations/register.js module:io.ox/calendar/main
-msgid "Show appointment details"
-msgstr "Afficher le détail du rendez-vous"
-
-#: apps/io.ox/mail/compose/extensions.js module:io.ox/mail
-msgid "Show blind carbon copy input field"
-msgstr "Afficher le champ de saisie des adresses en copie carbone cachée"
-
-#: apps/io.ox/mail/compose/extensions.js module:io.ox/mail
-msgid "Show carbon copy input field"
-msgstr "Afficher le champ de saisie des adresses en copie carbone"
-
-#: apps/io.ox/calendar/invitations/register.js module:io.ox/calendar/main
-msgid "Show conflicts"
-msgstr "Afficher les conflits"
-
-#: apps/io.ox/calendar/settings/pane.js module:io.ox/calendar
-msgid "Show declined appointments"
-msgstr "Afficher les rendez-vous déclinés"
-
-#: apps/io.ox/core/settings/pane.js module:io.ox/core
-msgid "Show desktop notifications"
-msgstr "Afficher les notifications de bureau"
-
-#: apps/io.ox/tasks/edit/view-template.js module:io.ox/tasks/edit
-msgid "Show details"
-msgstr "Afficher les détails"
-
-#: apps/io.ox/tasks/main.js module:io.ox/tasks
-msgid "Show done tasks"
-msgstr "Afficher les tâches achevées"
-
-#: apps/io.ox/mail/detail/mobileView.js module:io.ox/mail
-#: apps/io.ox/mail/detail/view.js
-msgid "Show entire message"
-msgstr "Afficher le message complet"
-
-#: apps/io.ox/files/settings/pane.js module:io.ox/files
-msgid "Show hidden files and folders"
-msgstr "Afficher les fichiers et les dossiers cachés"
-
-#: apps/io.ox/files/mobile-toolbar-actions.js module:io.ox/mail
-msgid "Show icons"
-msgstr "Afficher les icônes"
-
-#: apps/io.ox/mail/common-extensions.js module:io.ox/mail
-msgid "Show images"
-msgstr "Afficher les images"
-
-#: apps/io.ox/files/actions.js module:io.ox/files apps/io.ox/files/toolbar.js
-msgid "Show internal link"
-msgstr "Afficher le lien interne"
-
-#: apps/io.ox/files/mobile-toolbar-actions.js module:io.ox/mail
-msgid "Show list"
-msgstr "Afficher la liste"
-
-#: apps/io.ox/mail/compose/extensions.js module:io.ox/mail
-msgid "Show names"
-msgstr "Afficher les noms"
-
-#: apps/io.ox/calendar/mobile-toolbar-actions.js module:io.ox/calendar
-msgid "Show next day"
-msgstr "Afficher la journée suivante"
-
-#: apps/io.ox/calendar/mobile-toolbar-actions.js module:io.ox/calendar
-msgid "Show previous day"
-msgstr "Afficher la journée précédente"
-
-#: apps/io.ox/mail/detail/content.js module:io.ox/mail
-msgid "Show quoted text"
-msgstr "Afficher le texte cité"
-
-#: apps/io.ox/core/settings/errorlog/settings/pane.js module:io.ox/core
-msgid "Show request body"
-msgstr "Afficher le corps de la requête"
-
-#: apps/io.ox/mail/settings/pane.js module:io.ox/mail
-msgid "Show requests for read receipts"
-msgstr "Afficher les demandes d'accusé de réception"
-
-#: apps/io.ox/core/settings/errorlog/settings/pane.js module:io.ox/core
-msgid "Show stack trace"
-msgstr "Afficher la trace d'erreurs"
-
-#: apps/io.ox/calendar/invitations/register.js module:io.ox/calendar/main
-msgid "Show task details"
-msgstr "Afficher les détails de la tâche"
-
-<<<<<<< HEAD
-#: apps/io.ox/files/mobile-toolbar-actions.js module:io.ox/mail
-msgid "Show tiles"
-msgstr "Afficher les pavés"
-
 #: apps/io.ox/calendar/edit/extensions.js module:io.ox/calendar/edit/main
-#: apps/io.ox/calendar/view-detail.js module:io.ox/calendar
-msgid "Shown as"
-msgstr "Affiché comme"
-=======
-#: apps/io.ox/mail/threadview.js module:io.ox/mail
-msgid "Open all messages"
-msgstr "Ouvrir tous les messages"
->>>>>>> 3878e903
-
-#: apps/io.ox/core/boot/i18n.js module:io.ox/core/boot
-#: apps/io.ox/core/relogin.js module:io.ox/core
-msgid "Sign in"
-msgstr "Se connecter"
-
-<<<<<<< HEAD
-#. the noun not the verb
-#: apps/io.ox/core/boot/i18n.js module:io.ox/core/boot
-msgctxt "word"
-msgid "Sign in"
-msgstr "Se connecter"
-=======
-#: apps/io.ox/mail/threadview.js module:io.ox/mail
-msgid "%1$d messages in this conversation"
-msgstr "%1$d messages dans cette conversation"
-
-#: apps/io.ox/mail/threadview.js module:io.ox/mail
-msgid "Toggle viewport size"
-msgstr "Basculer la taille de la vue"
-
-#: apps/io.ox/mail/threadview.js module:io.ox/mail
-msgid "Close all messages"
-msgstr "Fermer tous les messages"
->>>>>>> 3878e903
-
-#: apps/io.ox/core/main.js module:io.ox/core
-msgid "Sign out"
-msgstr "Se déconnecter"
-
-#: apps/io.ox/core/main.js module:io.ox/core
-msgid "Sign out now"
-msgstr "Se déconnecter maintenant"
-
-#: apps/io.ox/mail/settings/signatures/settings/pane.js module:io.ox/mail
-msgid "Signature name"
-msgstr "Nom de la signature"
-
-#: apps/io.ox/mail/compose/extensions.js module:io.ox/mail
-#: apps/io.ox/mail/settings/signatures/register.js
-#: apps/io.ox/mail/settings/signatures/settings/pane.js
-msgid "Signatures"
-msgstr "Signatures"
-
-#. Portal. Logged in as user
-#: apps/io.ox/portal/main.js module:io.ox/portal
-msgid "Signed in as %1$s"
-msgstr "Connecté en tant que %1$s"
-
-#: apps/io.ox/core/main.js module:io.ox/core
-msgid "Signed in as:"
-msgstr "Connecté en tant que :"
-
-#: apps/io.ox/core/viewer/views/sidebar/fileinfoview.js
-#: module:io.ox/core/viewer apps/io.ox/files/view-options.js
-#: module:io.ox/files apps/io.ox/mail/view-options.js module:io.ox/mail
-msgid "Size"
-msgstr "Taille"
-
-#: apps/io.ox/mail/mailfilter/settings/filter/view-form.js
-#: module:io.ox/settings
-msgid "Size (bytes)"
-msgstr "Taille (octets)"
-
-#: apps/io.ox/core/settings/errorlog/settings/pane.js module:io.ox/core
-msgid "Slow requests"
-msgstr "Requêtes lentes"
-
-#: apps/io.ox/portal/settings/pane.js module:io.ox/portal
-msgid "Smartphone settings:"
-msgstr "Réglages pour téléphone mobile :"
-
-#. Emoji collection. SoftBank-specific icons. "SoftBank" in other languages, too.
-#: apps/io.ox/emoji/categories.js module:io.ox/mail/emoji
-msgid "SoftBank"
-msgstr "SoftBank"
-
-#: apps/io.ox/contacts/edit/main.js module:io.ox/contacts
-msgid "Some fields contain invalid data"
-msgstr "Certains champs contiennent des données invalides"
-
-#. %1$s the maximum file size
-#: apps/io.ox/core/tk/upload.js module:io.ox/core
-msgid ""
-"Some files cannot be uploaded because they exceed the maximum file size of "
-"%1$s"
-msgstr ""
-"Certains fichiers ne peuvent pas être téléchargés car leur taille excède la "
-"taille maximale d'un fichier %1$s"
-
-#: apps/io.ox/core/settings/pane.js module:io.ox/core
-msgid ""
-"Some settings (language, timezone, theme) require a page reload or relogin "
-"to take effect."
-msgstr ""
-"Certains réglages (langue, fuseau horaire, thème) requiert le rechargement "
-"de la page, ou même la réauthentification pour prendre effets."
-
-#: apps/plugins/portal/linkedIn/register.js module:plugins/portal
-#: apps/plugins/portal/twitter/register.js
-msgid "Something went wrong reauthorizing the %s account."
-msgstr "Quelque chose s'est mal passé en autorisant à nouveau le compte %s."
-
-#: apps/io.ox/oauth/settings.js module:io.ox/settings
-msgid "Something went wrong reauthorizing the account."
-msgstr "Quelque chose s'est mal passé en autorisant à nouveau le compte."
-
-#: apps/io.ox/oauth/settings.js module:io.ox/settings
-msgid "Something went wrong saving your changes."
-msgstr ""
-"Quelque chose s'est mal passé pendant l'enregistrement de vos modifications."
-
-#: apps/plugins/halo/xing/register.js module:plugins/portal
-msgid "Sorry, could not connect to %s right now."
-msgstr "Désolés, impossible de se connecter à %s pour le moment."
-
-#: apps/plugins/halo/xing/register.js module:plugins/portal
-msgid "Sorry, there is no data available for you on %s."
-msgstr "Désolés, il n'y a pas de données mises à votre disposition sur %s."
-
-#: apps/io.ox/core/viewer/views/types/imageview.js module:io.ox/core
-msgid "Sorry, there is no preview available for this image."
-msgstr "Désolés, il n'y a pas de prévisualisation disponible pour cette image."
-
-#: apps/io.ox/core/viewer/views/types/documentview.js module:io.ox/core
-#: apps/io.ox/presenter/views/presentationview.js module:io.ox/presenter
-msgid "Sorry, this page is not available at the moment."
-msgstr "Désolé, cette page est indisponible pour le moment."
-
-#: apps/plugins/portal/linkedIn/register.js module:plugins/portal
-msgid ""
-"Sorry, we cannot help you here. Your provider needs to obtain a key from "
-"LinkedIn with the permission to do read messages."
-msgstr ""
-"Désolés, nous ne pouvons pas vous aider ici. Votre fournisseur doit obtenir "
-"une clé de la part de LinkedIn avec le droit de lire les messages."
-
-#. Sort options drop-down
-#: apps/io.ox/files/share/view-options.js module:io.ox/files
-#: apps/io.ox/files/view-options.js apps/io.ox/mail/view-options.js
-#: module:io.ox/mail
-msgctxt "dropdown"
-msgid "Sort by"
-msgstr "Trier par"
-
-#: apps/io.ox/tasks/main.js module:io.ox/tasks
-msgid "Sort options"
-msgstr "Options de tri"
-
-#: apps/plugins/notifications/mail/register.js module:plugins/notifications
-msgid "Sound"
-msgstr "Son"
-
-#: apps/io.ox/core/sub/subscriptions.js module:io.ox/core/sub
-msgid "Source"
-msgstr "Source"
-
-#. Spam folder
-#: apps/io.ox/mail/accounts/view-form.js module:io.ox/settings
-msgctxt "folder"
-msgid "Spam"
-msgstr "Spam"
-
-#: apps/io.ox/contacts/model.js module:io.ox/contacts
-msgid "Spouse's name"
-msgstr "Nom du conjoint"
-
-#: apps/io.ox/mail/detail/links.js module:io.ox/mail
-msgid "Spreadsheet"
-msgstr "Feuille de calcul"
-
-#: apps/io.ox/files/view-options.js module:io.ox/files
-msgid "Spreadsheets"
-msgstr "Feuilles de calcul"
-
-#: apps/io.ox/mail/accounts/view-form.js module:io.ox/settings
-msgid "Standard folders"
-msgstr "Dossiers standard"
-
-#: apps/io.ox/backbone/mini-views/timezonepicker.js module:io.ox/core
-#: apps/io.ox/calendar/week/view.js module:io.ox/calendar
-msgid "Standard timezone"
-msgstr "Fuseaux horaires standard"
-
-#. button label for the 'start presentation' dropdown
-#: apps/io.ox/mail/vacationnotice/settings/model.js module:io.ox/mail
-#: apps/io.ox/presenter/views/toolbarview.js module:io.ox/presenter
-#: apps/io.ox/tasks/print.js module:io.ox/tasks
-msgid "Start"
-msgstr "Démarrer"
-
-#: apps/io.ox/tasks/edit/view-template.js module:io.ox/tasks/edit
-#: apps/io.ox/tasks/view-detail.js module:io.ox/tasks
-msgid "Start date"
-msgstr "Date de début"
-
-#: apps/io.ox/calendar/edit/timezone-dialog.js module:io.ox/calendar/edit/main
-msgid "Start date timezone"
-msgstr "Fuseau horaire pour la date de début"
-
-#: apps/io.ox/contacts/settings/pane.js module:io.ox/contacts
-msgid "Start in global address book"
-msgstr "Démarrer dans le carnet d'adresses global"
-
-#. 'start presentation' dropdown menu entry to start a local only presentation where no remote participants would be able to join.
-#: apps/io.ox/presenter/actions.js module:io.ox/presenter
-msgid "Start local presentation"
-msgstr "Démarrer une présentation locale"
-
-#: apps/io.ox/calendar/settings/pane.js module:io.ox/calendar
-msgid "Start of working time"
-msgstr "Heure de début de travail"
-
-#. button label for the 'start presentation' dropdown
-#: apps/io.ox/presenter/views/toolbarview.js module:io.ox/presenter
-msgid "Start presentation"
-msgstr "Démarrer la présentation"
-
-#. 'start presentation' dropdown menu entry to start a remote presentation where remote participants would be able to join.
-#: apps/io.ox/presenter/actions.js module:io.ox/presenter
-msgid "Start remote presentation"
-msgstr "Démarrer une présentation à distance"
-
-#: apps/io.ox/core/desktop.js module:io.ox/core
-msgid "Start search"
-msgstr "Démarrer la recherche"
-
-#. button tooltip for 'start presentation' dropdown
-#: apps/io.ox/presenter/views/toolbarview.js module:io.ox/presenter
-msgid "Start the presentation"
-msgstr "Démarrer la présentation"
-
-#: apps/io.ox/core/tk/wizard.js module:io.ox/core
-msgid "Start tour"
-msgstr "Démarrer la visite"
-
-#: apps/io.ox/core/permissions/permissions.js module:io.ox/core
-#: apps/io.ox/files/share/permissions.js
-#: apps/plugins/administration/groups/settings/edit.js
-msgid "Start typing to search for user names"
-msgstr "Saisissez du texte pour chercher des noms d'utilisateur"
-
-#. Connection security. StartTLS.
-#: apps/io.ox/mail/accounts/view-form.js module:io.ox/settings
-msgid "StartTLS"
-msgstr "StartTLS"
-
-#: apps/io.ox/calendar/edit/extensions.js module:io.ox/calendar/edit/main
-msgid "Starts on"
-msgstr "Commence le"
-
-#: apps/io.ox/contacts/model.js module:io.ox/contacts
-msgid "State"
-msgstr "État/région/département"
-
-#: apps/io.ox/mail/toolbar.js module:io.ox/mail
-msgid "Statistics"
-msgstr "Statistiques"
-
-#: apps/io.ox/calendar/toolbar.js module:io.ox/calendar
-#: apps/io.ox/tasks/edit/view-template.js module:io.ox/tasks/edit
-#: apps/io.ox/tasks/main.js module:io.ox/tasks
-msgid "Status"
-msgstr "État"
-
-#: apps/io.ox/core/boot/i18n.js module:io.ox/core/boot
-msgid "Stay signed in"
-msgstr "Rester connecté"
-
-#: apps/io.ox/contacts/model.js module:io.ox/contacts
-msgid "Street"
-msgstr "Rue"
-
-#: apps/plugins/halo/xing/register.js module:plugins/portal
-msgid "Student"
-msgstr "Étudiant"
+msgid "Calendar:"
+msgstr "Agenda :"
 
 #: apps/io.ox/calendar/edit/extensions.js module:io.ox/calendar/edit/main
 #: apps/io.ox/calendar/util.js module:io.ox/calendar
@@ -8533,195 +681,63 @@
 msgid "Subject"
 msgstr "Sujet"
 
-#: apps/plugins/portal/xing/actions.js module:plugins/portal
-msgid "Submit comment"
-msgstr "Envoyer le commentaire"
-
-#: apps/io.ox/core/sub/subscriptions.js module:io.ox/core/sub
-msgid "Subscribe"
-msgstr "S'abonner"
-
-#: apps/io.ox/core/folder/actions/imap-subscription.js module:io.ox/core
-msgid "Subscribe IMAP folders"
-msgstr "S'abonner à des dossiers IMAP"
-
-#: apps/io.ox/core/sub/settings/pane.js module:io.ox/core/sub
-msgid "Subscription refresh"
-msgstr "Actualiser l'abonnement"
-
-#: apps/io.ox/core/sub/subscriptions.js module:io.ox/core/sub
-msgid "Subscription successfully created."
-msgstr "Abonnement créé avec succès"
-
-#: apps/io.ox/core/sub/settings/pane.js module:io.ox/core/sub
-#: apps/io.ox/core/sub/settings/register.js
-msgid "Subscriptions"
-msgstr "Abonnements"
-
-#: apps/io.ox/core/yell.js module:io.ox/core
-msgid "Success"
-msgstr "Succès"
-
-#: apps/plugins/portal/xing/register.js module:plugins/portal
-msgid "Successfully reauthorized your %s account"
-msgstr "Vous avez autorisé à nouveau ce compte %s."
-
-#: apps/io.ox/contacts/model.js module:io.ox/contacts
-msgid "Suffix"
-msgstr "Suffixe"
-
-#: apps/io.ox/participants/detail.js module:io.ox/core
-msgid "Summary"
-msgstr "Résumé"
-
-#: apps/io.ox/files/view-options.js module:io.ox/files
-msgid "Switch to parent folder"
-msgstr "Basculer vers le dossier parent"
-
-#. Emoji category
-#: apps/io.ox/emoji/categories.js module:io.ox/mail/emoji
-msgid "Symbols"
-msgstr "Symboles"
-
-#: apps/io.ox/core/settings/downloads/pane.js module:io.ox/core
+#: apps/io.ox/calendar/edit/extensions.js module:io.ox/calendar/edit/main
+#: apps/io.ox/calendar/print-compact.js module:io.ox/calendar
+#: apps/io.ox/calendar/util.js
+msgid "Location"
+msgstr "Lieu"
+
+#: apps/io.ox/calendar/edit/extensions.js module:io.ox/calendar/edit/main
+msgid "Starts on"
+msgstr "Commence le"
+
+#: apps/io.ox/calendar/edit/extensions.js module:io.ox/calendar/edit/main
+msgid "Ends on"
+msgstr "Se termine le"
+
+#. %1$s timezone abbreviation of the appointment
+#. %2$s default user timezone
+#: apps/io.ox/calendar/edit/extensions.js module:io.ox/calendar/edit/main
 msgid ""
-"Synchronization of Emails, Calendar, Contacts and Tasks, along with Public, "
-"Shared and System Folders to Microsoft Outlook® clients."
-msgstr ""
-"Synchronisation des courriers, agendas, contacts et tâches, ainsi que des "
-"dossiers publics, partagés et système, avec les clients Microsoft Outlook®."
-
-#: apps/io.ox/calendar/actions.js module:io.ox/calendar
-msgid "Synchronize calendar"
-msgstr "Synchroniser l'agenda"
-
-#: apps/io.ox/mail/actions.js module:io.ox/mail
-msgid "Synchronize with Outlook"
-msgstr "Synchroniser avec Outlook"
-
-#: apps/io.ox/core/folder/extensions.js module:io.ox/core
-msgid "Synchronize with your tablet or smartphone"
-msgstr "Synchroniser avec votre tablette ou votre téléphone mobile"
-
-#: apps/io.ox/contacts/model.js module:io.ox/contacts
-msgid "TAX ID"
-msgstr "Code fiscal"
-
-#. Terabytes
-#: apps/io.ox/core/strings.js module:io.ox/core
-msgid "TB"
-msgstr "To"
-
-#: apps/io.ox/contacts/model.js module:io.ox/contacts
-msgid "TTY/TDD"
-msgstr "Téléscripteur / tél. malentendants"
-
-#: apps/io.ox/mail/mailfilter/settings/filter/view-form.js
-#: module:io.ox/settings
-msgid "Tag mail with"
-msgstr "Associer au message la marque"
-
-#. title for 1st and snd step of the client onboarding wizard
-#. users can configure their devices to access/sync appsuites data (f.e. install ox mail app)
-#. %1$s the product name
-#: apps/io.ox/onboarding/clients/wizard.js module:io.ox/core/onboarding
-#: apps/plugins/portal/client-onboarding/register.js module:plugins/portal
-#, c-format
-msgid "Take %1$s with you! Stay up-to-date on your favorite devices."
-msgstr "Emportez %1$s avec vous ! Restez à jour sur vos appareils favoris."
-
-#: apps/io.ox/mail/detail/links.js module:io.ox/mail
-#: apps/io.ox/tasks/edit/main.js module:io.ox/tasks
-msgid "Task"
-msgstr "Tâche"
-
-#: apps/io.ox/tasks/detail/main.js module:io.ox/tasks apps/io.ox/tasks/main.js
-msgid "Task Details"
-msgstr "Détails de la tâche"
-
-#: apps/io.ox/tasks/actions/delete.js module:io.ox/tasks
-msgid "Task has been deleted!"
-msgid_plural "Tasks have been deleted!"
-msgstr[0] "La tâche a été supprimée."
-msgstr[1] "Les tâches ont été supprimées."
-
-#. Inviations (notifications) to tasks
-#: apps/plugins/notifications/tasks/register.js module:plugins/notifications
-msgid "Task invitations"
-msgstr "Invitations à des tâches"
-
-#: apps/io.ox/tasks/actions/doneUndone.js module:io.ox/tasks
-msgid "Task marked as done"
-msgid_plural "Tasks marked as done"
-msgstr[0] "Tâche marquée comme effectuée"
-msgstr[1] "Tâches marquées comme effectuées"
-
-#: apps/io.ox/tasks/actions/doneUndone.js module:io.ox/tasks
-msgid "Task marked as undone"
-msgid_plural "Tasks marked as undone"
-msgstr[0] "Tâche marquée comme défaite"
-msgstr[1] "Tâches marquées comme défaites"
-
-#. Reminders (notifications) about tasks
-#: apps/plugins/notifications/tasks/register.js module:plugins/notifications
-msgid "Task reminders"
-msgstr "Rappels de tâches"
-
-#: apps/io.ox/tasks/actions/delete.js module:io.ox/tasks
-msgid "Task was already deleted!"
-msgstr "La tâche était déjà supprimée."
-
-#: apps/io.ox/tasks/actions/doneUndone.js module:io.ox/tasks
-msgid "Task was modified before, please reload"
-msgstr "La tâche a été modifiée entre-temps, veuillez réactualiser"
-
-#: apps/io.ox/mail/detail/links.js module:io.ox/mail
-msgid "Tasks"
-msgstr "Tâches"
-
-#: apps/io.ox/core/main.js module:io.ox/core
-#: apps/io.ox/search/view-template.js apps/io.ox/tasks/settings/pane.js
-#: module:io.ox/tasks
-msgctxt "app"
-msgid "Tasks"
-msgstr "Tâches"
-
-#: apps/io.ox/tasks/actions/move.js module:io.ox/tasks
-msgid "Tasks can not be moved to or out of shared folders"
-msgstr "Impossible de déplacer des tâches depuis ou vers un dossier partagé."
-
-#: apps/io.ox/tasks/main.js module:io.ox/tasks
-msgid "Tasks toolbar"
-msgstr "Barre d'outils des tâches"
-
-<<<<<<< HEAD
-#: apps/io.ox/contacts/model.js module:io.ox/contacts
-msgid "Telephone (ISDN)"
-msgstr "Téléphone (RNIS)"
-=======
-#. %1$s is an email address
-#: apps/io.ox/participants/add.js module:io.ox/core
-msgid "Cannot add participant/member with an invalid mail address: %1$s"
-msgstr ""
-"Impossible d'ajouter un participant / membre avec une adresse électronique "
-"non valide : %1$s"
->>>>>>> 3878e903
-
-#: apps/io.ox/contacts/model.js module:io.ox/contacts
-msgid "Telephone callback"
-msgstr "Rappel téléphonique"
-
-#: apps/io.ox/contacts/model.js module:io.ox/contacts
-msgid "Telephone primary"
-msgstr "Téléphone principal"
-
-#: apps/io.ox/contacts/model.js module:io.ox/contacts
-msgid "Telephone radio"
-msgstr "Radiotéléphone"
-
-#: apps/io.ox/contacts/model.js module:io.ox/contacts
-msgid "Telex"
-msgstr "Télex"
+"The timezone of this appointment (%1$s) differs from your default timezone "
+"(%2$s)."
+msgstr ""
+"Le fuseau horaire de ce rendez-vous (%1$s) est différent de votre fuseau "
+"horaire par défaut (%2$s)."
+
+#: apps/io.ox/calendar/edit/extensions.js module:io.ox/calendar/edit/main
+#: apps/io.ox/tasks/edit/view-template.js module:io.ox/tasks/edit
+msgid "All day"
+msgstr "Journée entière"
+
+#: apps/io.ox/calendar/edit/extensions.js module:io.ox/calendar/edit/main
+#: apps/io.ox/calendar/util.js module:io.ox/calendar
+#: apps/io.ox/core/viewer/views/sidebar/filedescriptionview.js
+#: module:io.ox/core/viewer apps/io.ox/files/actions/edit-description.js
+#: module:io.ox/files apps/io.ox/tasks/edit/view-template.js
+#: module:io.ox/tasks/edit
+#: apps/plugins/administration/resources/settings/edit.js module:io.ox/core
+#: apps/plugins/portal/flickr/register.js module:plugins/portal
+#: apps/plugins/portal/mail/register.js apps/plugins/portal/rss/register.js
+#: module:io.ox/portal apps/plugins/portal/tumblr/register.js
+msgid "Description"
+msgstr "Description"
+
+#: apps/io.ox/calendar/edit/extensions.js module:io.ox/calendar/edit/main
+#: apps/io.ox/tasks/edit/view-template.js module:io.ox/tasks/edit
+msgid "Expand form"
+msgstr "Déployer le formulaire"
+
+#: apps/io.ox/calendar/edit/extensions.js module:io.ox/calendar/edit/main
+#: apps/io.ox/tasks/edit/view-template.js module:io.ox/tasks/edit
+msgid "Collapse form"
+msgstr "Enrouler le formulaire"
+
+#: apps/io.ox/calendar/edit/extensions.js module:io.ox/calendar/edit/main
+#: apps/io.ox/calendar/freetime/timeView.js module:io.ox/calendar
+#: apps/io.ox/calendar/util.js
+msgid "Reserved"
+msgstr "Réservé"
 
 #: apps/io.ox/calendar/edit/extensions.js module:io.ox/calendar/edit/main
 #: apps/io.ox/calendar/freetime/timeView.js module:io.ox/calendar
@@ -8729,63 +745,180 @@
 msgid "Temporary"
 msgstr "Temporaire"
 
-#: apps/io.ox/calendar/actions/acceptdeny.js module:io.ox/calendar
-#: apps/io.ox/calendar/invitations/register.js module:io.ox/calendar/main
-msgid "Tentative"
-msgstr "Provisoire"
-
-#: apps/io.ox/calendar/print.js module:io.ox/calendar
-#: apps/io.ox/tasks/print.js module:io.ox/tasks
-msgid "Tentatively accepted"
-msgstr "Accepté provisoirement"
-
-#: apps/io.ox/mail/vacationnotice/settings/model.js module:io.ox/mail
-msgid "Text"
-msgstr "Texte"
-
-#: apps/plugins/core/feedback/register.js module:io.ox/core
-msgid "Thank you for your feedback"
-msgstr "Merci pour vos impressions"
-
-#: apps/plugins/portal/oxdriveclients/register.js module:plugins/portal
+#: apps/io.ox/calendar/edit/extensions.js module:io.ox/calendar/edit/main
+#: apps/io.ox/calendar/freetime/timeView.js module:io.ox/calendar
+#: apps/io.ox/calendar/util.js
+msgid "Absent"
+msgstr "Absent"
+
+#: apps/io.ox/calendar/edit/extensions.js module:io.ox/calendar/edit/main
+#: apps/io.ox/calendar/freetime/timeView.js module:io.ox/calendar
+#: apps/io.ox/calendar/util.js
+msgid "Free"
+msgstr "Disponible"
+
+#: apps/io.ox/calendar/edit/extensions.js module:io.ox/calendar/edit/main
+#: apps/io.ox/calendar/view-detail.js module:io.ox/calendar
+msgid "Shown as"
+msgstr "Affiché comme"
+
+#: apps/io.ox/calendar/edit/extensions.js module:io.ox/calendar/edit/main
+#: apps/io.ox/mail/view-options.js module:io.ox/mail
+#: apps/io.ox/portal/settings/pane.js module:io.ox/portal
+msgid "Color"
+msgstr "En couleur"
+
+#: apps/io.ox/calendar/edit/extensions.js module:io.ox/calendar/edit/main
+#: apps/io.ox/tasks/edit/view-template.js module:io.ox/tasks/edit
+#: apps/plugins/portal/flickr/register.js module:plugins/portal
+msgid "Type"
+msgstr "Type"
+
+#: apps/io.ox/calendar/edit/extensions.js module:io.ox/calendar/edit/main
+#: apps/io.ox/calendar/list/view-grid-template.js module:io.ox/calendar
+#: apps/io.ox/calendar/month/view.js apps/io.ox/calendar/view-detail.js
+#: apps/io.ox/calendar/view-grid-template.js apps/io.ox/calendar/week/view.js
+#: apps/io.ox/contacts/view-detail.js module:io.ox/contacts
+#: apps/io.ox/tasks/edit/view-template.js module:io.ox/tasks/edit
+#: apps/io.ox/tasks/view-detail.js module:io.ox/tasks
+msgid "Private"
+msgstr "Privé"
+
+#: apps/io.ox/calendar/edit/extensions.js module:io.ox/calendar/edit/main
+msgid "Notify all participants by email."
+msgstr "Informer tous les participants par courriel."
+
+#: apps/io.ox/calendar/edit/extensions.js module:io.ox/calendar/edit/main
+#: apps/io.ox/calendar/view-detail.js module:io.ox/calendar
+#: apps/io.ox/contacts/edit/view-form.js module:io.ox/contacts
+#: apps/io.ox/mail/compose/extensions.js module:io.ox/mail
+#: apps/io.ox/tasks/edit/view-template.js module:io.ox/tasks/edit
+#: apps/io.ox/tasks/view-detail.js module:io.ox/tasks
+msgid "Attachments"
+msgstr "Pièces jointes"
+
+#: apps/io.ox/calendar/edit/extensions.js module:io.ox/calendar/edit/main
+#: apps/io.ox/contacts/edit/view-form.js module:io.ox/contacts
+#: apps/io.ox/tasks/edit/view-template.js module:io.ox/tasks/edit
+msgid "Drop here to upload a <b class=\"dndignore\">new attachment</b>"
+msgstr ""
+"Déposer ici pour télécharger une <b class=\"dndignore\">nouvelle pièce "
+"jointe</b>"
+
+#. Applies changes to an existing appointment, used in scheduling view
+#: apps/io.ox/calendar/edit/extensions.js module:io.ox/calendar/edit/main
+msgid "Apply changes"
+msgstr "Appliquer les modifications"
+
+#: apps/io.ox/calendar/edit/extensions.js module:io.ox/calendar/edit/main
+#: apps/io.ox/calendar/freetime/main.js module:io.ox/calendar
+msgid "Please select a time for the appointment"
+msgstr "Veuillez sélectionner une heure pour le rendez-vous"
+
+#: apps/io.ox/calendar/edit/extensions.js module:io.ox/calendar/edit/main
+#: apps/io.ox/calendar/freebusy/templates.js module:io.ox/calendar/freebusy
+#: apps/io.ox/calendar/toolbar.js module:io.ox/calendar
+msgid "Find a free time"
+msgstr "Trouver un horaire libre"
+
+#: apps/io.ox/calendar/edit/main.js module:io.ox/calendar/edit/main
+msgid "Description has been copied"
+msgstr "La description a été copiée"
+
+#: apps/io.ox/calendar/edit/main.js module:io.ox/calendar/edit/main
+msgid "The field \"%1$s\" exceeds its maximum size of %2$d characters."
+msgstr "Le champ « %1$s » dépasse sa taille maximale de %2$d caractères."
+
+#: apps/io.ox/calendar/edit/main.js module:io.ox/calendar/edit/main
+msgid "Conflicts with resources cannot be ignored"
+msgstr "Le conflit avec certaines ressources ne peut pas être ignoré"
+
+#: apps/io.ox/calendar/edit/main.js module:io.ox/calendar/edit/main
+#: apps/io.ox/contacts/distrib/main.js module:io.ox/contacts
+#: apps/io.ox/contacts/edit/main.js apps/io.ox/editor/main.js
+#: module:io.ox/editor apps/io.ox/tasks/edit/main.js module:io.ox/tasks
+msgid "Do you really want to discard your changes?"
+msgstr "Voulez-vous vraiment perdre toutes vos modifications ?"
+
+#. "Discard changes" appears in combination with "Cancel" (this action)
+#. Translation should be distinguishable for the user
+#: apps/io.ox/calendar/edit/main.js module:io.ox/calendar/edit/main
+#: apps/io.ox/contacts/distrib/main.js module:io.ox/contacts
+#: apps/io.ox/contacts/edit/main.js apps/io.ox/editor/main.js
+#: module:io.ox/editor apps/io.ox/tasks/edit/main.js module:io.ox/tasks
+msgctxt "dialog"
+msgid "Discard changes"
+msgstr "Abandonner les modifications"
+
+#. as in: The appointment is repeated every day, or The appointment is repeated every %1$d days.
+#. This is inserted into an HTML construct.
+#: apps/io.ox/calendar/edit/recurrence-view.js module:io.ox/calendar/edit/main
+msgid "every %1$d day"
+msgid_plural "every %1$d days"
+msgstr[0] "chaque %1$d jour"
+msgstr[1] "tous les %1$d jours"
+
+#. as in: The appointment is repeated every week, or The appointment is repeated every %1$d weeks.
+#. This is inserted into an HTML construct.
+#: apps/io.ox/calendar/edit/recurrence-view.js module:io.ox/calendar/edit/main
+msgid "every %1$d week"
+msgid_plural "every %1$d weeks"
+msgstr[0] "chaque %1$d semaine"
+msgstr[1] "toutes les %1$d semaines"
+
+#. as in: The appointment is repeated on day 12 every month, or The appointment is repeated on day 12 every %1$d months.
+#. This is inserted into an HTML construct.
+#: apps/io.ox/calendar/edit/recurrence-view.js module:io.ox/calendar/edit/main
+msgid "every %1$d month"
+msgid_plural "every %1$d months"
+msgstr[0] "chaque %1$d mois"
+msgstr[1] "tous les %1$d mois"
+
+#: apps/io.ox/calendar/edit/recurrence-view.js module:io.ox/calendar/edit/main
+msgid "after %1$d appointment"
+msgid_plural "after %1$d appointments"
+msgstr[0] "après %1$d rendez-vous"
+msgstr[1] "après %1$d rendez-vous"
+
+#: apps/io.ox/calendar/edit/recurrence-view.js module:io.ox/calendar/edit/main
+msgid "Click to close the recurrence view"
+msgstr "Cliquez pour fermer la vue des répétitions"
+
+#: apps/io.ox/calendar/edit/recurrence-view.js module:io.ox/calendar/edit/main
+msgid "Click on the links to change the values."
+msgstr "Cliquer sur les liens pour modifier les valeurs."
+
+#: apps/io.ox/calendar/edit/recurrence-view.js module:io.ox/calendar/edit/main
+msgid "Click on a sentence to choose when to repeat the appointment."
+msgstr "Cliquer sur une phrase pour choisir quand répéter le rendez-vous."
+
+#: apps/io.ox/calendar/edit/recurrence-view.js module:io.ox/calendar/edit/main
 msgid ""
-"The %s client lets you store and share your photos, files, documents and "
-"videos, anytime, anywhere. Access any file you save to %s from all your "
-"computers, iPhone, iPad or from within %s itself."
-msgstr ""
-"Le client %s vous permet de stocker et de partager vos photos, fichiers, "
-"documents et vidéos à tout moment et n'importe où. Accédez à tout fichier "
-"enregistré dans %s depuis votre ordinateur, votre iPhone, iPad ou "
-"directement depuis %s."
-
-#: apps/io.ox/files/guidance/main.js module:io.ox/files
-msgctxt "help"
-msgid "The Drive App"
-msgstr "L'app Drive"
-
-#: apps/io.ox/mail/accounts/model.js module:io.ox/keychain
-msgid "The account must be named"
-msgstr "Le compte doit avoir un nom"
-
-#: apps/plugins/portal/xing/actions.js module:plugins/portal
-msgid "The activity has been deleted successfully"
-msgstr "L'activité a été supprimée"
-
-#: apps/io.ox/files/api.js module:io.ox/files apps/io.ox/files/legacy_api.js
-msgid "The allowed quota is reached."
-msgstr "Le quota autorisé a été atteint."
-
-#: apps/io.ox/mail/actions/ical.js module:io.ox/mail
-msgid "The appointment has been added to your calendar"
-msgstr "Ce rendez-vous a été ajouté à votre agenda"
-
-#: apps/io.ox/calendar/invitations/register.js module:io.ox/calendar/main
-msgid "The appointment has been deleted"
-msgstr "Le rendez-vous a été supprimé"
-
-#: apps/io.ox/calendar/invitations/register.js module:io.ox/calendar/main
-msgid "The appointment has been updated"
-msgstr "Le rendez-vous a été mis à jour"
+"The appointment is repeated <a href=\"#\" data-attribute=\"recurrenceType\" "
+"data-widget=\"options\">weekly</a>."
+msgstr ""
+"Le rendez-vous se répète de façon <a href=\"#\" data-attribute="
+"\"recurrenceType\" data-widget=\"options\">hebdomadaire</a>."
+
+#. recurring appointment: the appointment is repeated daily
+#: apps/io.ox/calendar/edit/recurrence-view.js module:io.ox/calendar/edit/main
+msgid "daily"
+msgstr "quotidienne"
+
+#. recurring appointment: the appointment is repeated weekly
+#: apps/io.ox/calendar/edit/recurrence-view.js module:io.ox/calendar/edit/main
+msgid "weekly"
+msgstr "hebdomadaire"
+
+#. recurring appointment: the appointment is repeated monthly
+#: apps/io.ox/calendar/edit/recurrence-view.js module:io.ox/calendar/edit/main
+msgid "monthly"
+msgstr "mensuelle"
+
+#. recurring appointment: the appointment is repeated yearly
+#: apps/io.ox/calendar/edit/recurrence-view.js module:io.ox/calendar/edit/main
+msgid "yearly"
+msgstr "annuelle"
 
 #: apps/io.ox/calendar/edit/recurrence-view.js module:io.ox/calendar/edit/main
 msgid ""
@@ -8797,6 +930,12 @@
 "attribute=\"interval\">tous les <span class=\"number-control\">2</span> "
 "jours</a>."
 
+#. as in: The appointment is repeated every day
+#. This is inserted into an HTML construct and is the form without the number
+#: apps/io.ox/calendar/edit/recurrence-view.js module:io.ox/calendar/edit/main
+msgid "every day"
+msgstr "chaque jour"
+
 #: apps/io.ox/calendar/edit/recurrence-view.js module:io.ox/calendar/edit/main
 msgid ""
 "The appointment is repeated <a href=\"#\"  data-widget=\"number\" data-"
@@ -8807,37 +946,11 @@
 "\"interval\">toutes les <span class=\"number-control\">2</span> semaines</a> "
 "le <a href=\"#\" data-widget=\"days\" data-attribute=\"days\">lundi</a>. "
 
+#. as in: The appointment is repeated every week
+#. This is inserted into an HTML construct and is the form without the number
 #: apps/io.ox/calendar/edit/recurrence-view.js module:io.ox/calendar/edit/main
-msgid ""
-"The appointment is repeated <a href=\"#\" data-attribute=\"recurrenceType\" "
-"data-widget=\"options\">weekly</a>."
-msgstr ""
-"Le rendez-vous se répète de façon <a href=\"#\" data-attribute="
-"\"recurrenceType\" data-widget=\"options\">hebdomadaire</a>."
-
-#: apps/io.ox/calendar/edit/recurrence-view.js module:io.ox/calendar/edit/main
-msgid ""
-"The appointment is repeated every <a href=\"#\" data-widget=\"options\" data-"
-"attribute=\"ordinal\">first</a> <a href=\"#\" data-widget=\"options\" data-"
-"attribute=\"day\">Wednesday</a> in <a href=\"#\" data-widget=\"options\" "
-"data-attribute=\"month\">October</a>."
-msgstr ""
-"Le rendez-vous se répète chaque <a href=\"#\" data-widget=\"options\" data-"
-"attribute=\"ordinal\">premier</a> <a href=\"#\" data-widget=\"options\" data-"
-"attribute=\"day\">mercredi</a> d'<a href=\"#\" data-widget=\"options\" data-"
-"attribute=\"month\">octobre</a>. "
-
-#: apps/io.ox/calendar/edit/recurrence-view.js module:io.ox/calendar/edit/main
-msgid ""
-"The appointment is repeated every year on day <a href=\"#\" data-widget="
-"\"number\" data-attribute=\"dayInMonth\"><span class=\"number-control\">10</"
-"span></a> of <a href=\"#\" data-widget=\"options\" data-attribute=\"month"
-"\">October</a>."
-msgstr ""
-"Le rendez-vous se répète chaque année le <a href=\"#\" data-widget=\"number"
-"\" data-attribute=\"dayInMonth\"><span class=\"number-control\">10</span></"
-"a> d'<a href=\"#\" data-widget=\"options\" data-attribute=\"month\">octobre</"
-"a>."
+msgid "every week"
+msgstr "chaque semaine"
 
 #: apps/io.ox/calendar/edit/recurrence-view.js module:io.ox/calendar/edit/main
 msgid ""
@@ -8850,6 +963,12 @@
 "attribute=\"dayInMonth\"><span class=\"number-control\">10</span></a> du "
 "mois <a href=\"#\" data-widget=\"number\" data-attribute=\"interval\">tous "
 "les <span class=\"number-control\">2</span> mois</a>. "
+
+#. as in: The appointment is repeated every month
+#. This is inserted into an HTML construct and is the form without the number
+#: apps/io.ox/calendar/edit/recurrence-view.js module:io.ox/calendar/edit/main
+msgid "every month"
+msgstr "chaque mois"
 
 #: apps/io.ox/calendar/edit/recurrence-view.js module:io.ox/calendar/edit/main
 msgid ""
@@ -8865,6 +984,3528 @@
 "data-attribute=\"interval\">tous les <span class=\"number-control\">2</span> "
 "mois</a>. "
 
+#. As in last monday, tuesday, wednesday ... , day of the week, day of the weekend
+#. as in: last week or last Monday
+#: apps/io.ox/calendar/edit/recurrence-view.js module:io.ox/calendar/edit/main
+#: apps/io.ox/calendar/util.js module:io.ox/calendar
+msgid "last"
+msgstr "dernier"
+
+#. As in first monday, tuesday, wednesday ... , day of the week, day of the weekend
+#. as in: first week or first Monday
+#: apps/io.ox/calendar/edit/recurrence-view.js module:io.ox/calendar/edit/main
+#: apps/io.ox/calendar/util.js module:io.ox/calendar
+msgid "first"
+msgstr "premier"
+
+#. As in second monday, tuesday, wednesday ... , day of the week, day of the weekend
+#. as in: second week or second Monday
+#: apps/io.ox/calendar/edit/recurrence-view.js module:io.ox/calendar/edit/main
+#: apps/io.ox/calendar/util.js module:io.ox/calendar
+msgid "second"
+msgstr "deuxième"
+
+#. As in third monday, tuesday, wednesday ... , day of the week, day of the weekend
+#. as in: third week or third Monday
+#: apps/io.ox/calendar/edit/recurrence-view.js module:io.ox/calendar/edit/main
+#: apps/io.ox/calendar/util.js module:io.ox/calendar
+msgid "third"
+msgstr "troisième"
+
+#. As in fourth monday, tuesday, wednesday ... , day of the week, day of the weekend
+#. as in: fourth week or fourth Monday
+#: apps/io.ox/calendar/edit/recurrence-view.js module:io.ox/calendar/edit/main
+#: apps/io.ox/calendar/util.js module:io.ox/calendar
+msgid "fourth"
+msgstr "quatrième"
+
+#: apps/io.ox/calendar/edit/recurrence-view.js module:io.ox/calendar/edit/main
+msgid "day of the week"
+msgstr "jour en semaine"
+
+#: apps/io.ox/calendar/edit/recurrence-view.js module:io.ox/calendar/edit/main
+msgid "day of the weekend"
+msgstr "jour du weekend"
+
+#: apps/io.ox/calendar/edit/recurrence-view.js module:io.ox/calendar/edit/main
+msgid ""
+"The appointment is repeated every year on day <a href=\"#\" data-widget="
+"\"number\" data-attribute=\"dayInMonth\"><span class=\"number-control\">10</"
+"span></a> of <a href=\"#\" data-widget=\"options\" data-attribute=\"month"
+"\">October</a>."
+msgstr ""
+"Le rendez-vous se répète chaque année le <a href=\"#\" data-widget=\"number"
+"\" data-attribute=\"dayInMonth\"><span class=\"number-control\">10</span></"
+"a> d'<a href=\"#\" data-widget=\"options\" data-attribute=\"month\">octobre</"
+"a>."
+
+#: apps/io.ox/calendar/edit/recurrence-view.js module:io.ox/calendar/edit/main
+msgid "January"
+msgstr "Janvier"
+
+#: apps/io.ox/calendar/edit/recurrence-view.js module:io.ox/calendar/edit/main
+msgid "February"
+msgstr "Février"
+
+#: apps/io.ox/calendar/edit/recurrence-view.js module:io.ox/calendar/edit/main
+msgid "March"
+msgstr "Mars"
+
+#: apps/io.ox/calendar/edit/recurrence-view.js module:io.ox/calendar/edit/main
+msgid "April"
+msgstr "Avril"
+
+#: apps/io.ox/calendar/edit/recurrence-view.js module:io.ox/calendar/edit/main
+msgid "May"
+msgstr "Mai"
+
+#: apps/io.ox/calendar/edit/recurrence-view.js module:io.ox/calendar/edit/main
+msgid "June"
+msgstr "Juin"
+
+#: apps/io.ox/calendar/edit/recurrence-view.js module:io.ox/calendar/edit/main
+msgid "July"
+msgstr "Juillet"
+
+#: apps/io.ox/calendar/edit/recurrence-view.js module:io.ox/calendar/edit/main
+msgid "August"
+msgstr "Août"
+
+#: apps/io.ox/calendar/edit/recurrence-view.js module:io.ox/calendar/edit/main
+msgid "September"
+msgstr "Septembre"
+
+#: apps/io.ox/calendar/edit/recurrence-view.js module:io.ox/calendar/edit/main
+msgid "October"
+msgstr "Octobre"
+
+#: apps/io.ox/calendar/edit/recurrence-view.js module:io.ox/calendar/edit/main
+msgid "November"
+msgstr "Novembre"
+
+#: apps/io.ox/calendar/edit/recurrence-view.js module:io.ox/calendar/edit/main
+msgid "December"
+msgstr "Décembre"
+
+#: apps/io.ox/calendar/edit/recurrence-view.js module:io.ox/calendar/edit/main
+msgid ""
+"The appointment is repeated every <a href=\"#\" data-widget=\"options\" data-"
+"attribute=\"ordinal\">first</a> <a href=\"#\" data-widget=\"options\" data-"
+"attribute=\"day\">Wednesday</a> in <a href=\"#\" data-widget=\"options\" "
+"data-attribute=\"month\">October</a>."
+msgstr ""
+"Le rendez-vous se répète chaque <a href=\"#\" data-widget=\"options\" data-"
+"attribute=\"ordinal\">premier</a> <a href=\"#\" data-widget=\"options\" data-"
+"attribute=\"day\">mercredi</a> d'<a href=\"#\" data-widget=\"options\" data-"
+"attribute=\"month\">octobre</a>. "
+
+#: apps/io.ox/calendar/edit/recurrence-view.js module:io.ox/calendar/edit/main
+msgid "never ends"
+msgstr "ne se termine jamais"
+
+#: apps/io.ox/calendar/edit/recurrence-view.js module:io.ox/calendar/edit/main
+msgid "ends on a specific date"
+msgstr "se termine à une date donnée"
+
+#: apps/io.ox/calendar/edit/recurrence-view.js module:io.ox/calendar/edit/main
+msgid "ends after a certain number of appointments"
+msgstr "s'arrête après un certain nombre de rendez-vous"
+
+#: apps/io.ox/calendar/edit/recurrence-view.js module:io.ox/calendar/edit/main
+msgid "ends"
+msgstr "se termine"
+
+#: apps/io.ox/calendar/edit/recurrence-view.js module:io.ox/calendar/edit/main
+msgid ""
+"The series <a href=\"#\" data-attribute=\"ending\" data-widget=\"options"
+"\">never ends</a>."
+msgstr ""
+"La série <a href=\"#\" data-attribute=\"ending\" data-widget=\"options\">ne "
+"s'arrête jamais</a>."
+
+#: apps/io.ox/calendar/edit/recurrence-view.js module:io.ox/calendar/edit/main
+msgid ""
+"The series <a href=\"#\" data-attribute=\"ending\" data-widget=\"options"
+"\">ends</a> on <a href=\"#\" data-attribute=\"until\" data-widget="
+"\"datePicker\">11/03/2013</a>."
+msgstr ""
+"La série <a href=\"#\" data-attribute=\"ending\" data-widget=\"options"
+"\">s'arrête</a> le <a href=\"#\" data-attribute=\"until\" data-widget="
+"\"datePicker\">11/03/2013</a>."
+
+#: apps/io.ox/calendar/edit/recurrence-view.js module:io.ox/calendar/edit/main
+msgid ""
+"The series <a href=\"#\" data-attribute=\"ending\" data-widget=\"options"
+"\">ends</a> <a href=\"#\" data-attribute=\"occurrences\" data-widget=\"number"
+"\">after <span class=\"number-control\">2</span> appointments</a>."
+msgstr ""
+"La série <a href=\"#\" data-attribute=\"ending\" data-widget=\"options"
+"\">s'arrête</a> <a href=\"#\" data-attribute=\"occurrences\" data-widget="
+"\"number\">après <span class=\"number-control\">2</span> rendez-vous</a>."
+
+#: apps/io.ox/calendar/edit/recurrence-view.js module:io.ox/calendar/edit/main
+msgid "Please choose a sentence below."
+msgstr "Veuillez choisir une phrase ci-dessous."
+
+#: apps/io.ox/calendar/edit/recurrence-view.js module:io.ox/calendar/edit/main
+msgid "Repeat"
+msgstr "Répéter"
+
+#: apps/io.ox/calendar/edit/timezone-dialog.js module:io.ox/calendar/edit/main
+msgid "Start date timezone"
+msgstr "Fuseau horaire pour la date de début"
+
+#: apps/io.ox/calendar/edit/timezone-dialog.js module:io.ox/calendar/edit/main
+msgid "End date timezone"
+msgstr "Fuseau horaire pour la date de fin"
+
+#: apps/io.ox/calendar/edit/timezone-dialog.js module:io.ox/calendar/edit/main
+msgid ""
+"If you select different timezones, the appointment's start and end dates are "
+"saved in the timezone of the appointment's start date. A different end date "
+"timezone only allows a convenient conversion."
+msgstr ""
+"Si vous choisissez des fuseaux horaires différents, les dates de début et de "
+"fin du rendez-vous sont enregistrées dans le fuseau horaire de la date de "
+"début du rendez-vous. Un fuseau horaire différent pour la date de fin ne "
+"sert qu'à faciliter la conversion."
+
+#: apps/io.ox/calendar/edit/timezone-dialog.js module:io.ox/calendar/edit/main
+msgid "Convert the entered start and end dates to match the modified timezones"
+msgstr ""
+"Convertir les dates saisies pour le début et la fin pour faire correspondre "
+"les fuseaux horaires"
+
+#: apps/io.ox/calendar/edit/timezone-dialog.js module:io.ox/calendar/edit/main
+msgid "Change timezone"
+msgstr "Changer le fuseau horaire"
+
+#: apps/io.ox/calendar/edit/timezone-dialog.js module:io.ox/calendar/edit/main
+msgid "Change"
+msgstr "Modifier"
+
+#: apps/io.ox/calendar/freebusy/templates.js module:io.ox/calendar/freebusy
+#: apps/io.ox/calendar/freetime/main.js module:io.ox/calendar
+#: apps/io.ox/calendar/toolbar.js
+msgid "Scheduling"
+msgstr "Planification"
+
+#: apps/io.ox/calendar/freebusy/templates.js module:io.ox/calendar/freebusy
+msgid "Change view"
+msgstr "Changer de vue"
+
+#: apps/io.ox/calendar/freebusy/templates.js module:io.ox/calendar/freebusy
+#: apps/io.ox/calendar/toolbar.js module:io.ox/calendar
+msgid "Workweek"
+msgstr "Semaine ouvrée"
+
+#: apps/io.ox/calendar/freebusy/templates.js module:io.ox/calendar/freebusy
+#: apps/io.ox/calendar/toolbar.js module:io.ox/calendar
+msgid "Week"
+msgstr "Semaine"
+
+#: apps/io.ox/calendar/freebusy/templates.js module:io.ox/calendar/freebusy
+msgid ""
+"If you spot a free time, just select this area. To do this, move the cursor "
+"to the start time, hold the mouse button, and <b>drag the mouse</b> to the "
+"end time."
+msgstr ""
+"Si vous identifiez un horaire libre, sélectionnez simplement la zone "
+"correspondante. Pour cela, <b>faites glisser la souris</b> en gardant le "
+"bouton de la souris enfoncé entre l'heure de début et l'heure de fin."
+
+#: apps/io.ox/calendar/freebusy/templates.js module:io.ox/calendar/freebusy
+msgid ""
+"You will automatically return to the appointment dialog. The selected start "
+"and end time as well as the current participant list will be applied."
+msgstr ""
+"Vous reviendrez automatiquement à la boîte de dialogue de rendez-vous. Les "
+"heures de début et de fin choisies ainsi que la liste actuelle des "
+"participants seront appliquées."
+
+#: apps/io.ox/calendar/freebusy/templates.js module:io.ox/calendar/freebusy
+msgid "How does this work?"
+msgstr "Comment cela fonctionne-t-il ?"
+
+#: apps/io.ox/calendar/freebusy/templates.js module:io.ox/calendar/freebusy
+#: apps/io.ox/core/main.js module:io.ox/core apps/io.ox/help/center.js
+#: module:io.ox/help
+msgid "Help"
+msgstr "Aide"
+
+#: apps/io.ox/calendar/freebusy/templates.js module:io.ox/calendar/freebusy
+msgid "Back to appointment"
+msgstr "Revenir au rendez-vous"
+
+#: apps/io.ox/calendar/freebusy/templates.js module:io.ox/calendar/freebusy
+msgid "Quit"
+msgstr "Quitter"
+
+#: apps/io.ox/calendar/freebusy/templates.js module:io.ox/calendar/freebusy
+#: apps/io.ox/editor/main.js module:io.ox/editor
+#: apps/io.ox/mail/actions/reminder.js module:io.ox/mail
+msgid "Note"
+msgstr "Remarque"
+
+#. Warning dialog
+#. %1$s is a folder/calendar name
+#. %2$s is the folder owner
+#: apps/io.ox/calendar/freebusy/templates.js module:io.ox/calendar/freebusy
+msgid ""
+"You are not allowed to create appointments in \"%1$s\" owned by %2$s. "
+"Appointments will therefore be created in your private calendar."
+msgstr ""
+"Vous n'avez pas le droit de créer des rendez-vous dans « %1$s » qui "
+"appartient à %2$s. Les rendez-vous seront donc créés dans votre agenda "
+"personnel."
+
+#. Warning dialog
+#. %1$s is a folder/calendar name
+#: apps/io.ox/calendar/freebusy/templates.js module:io.ox/calendar/freebusy
+msgid ""
+"You are not allowed to create appointments in \"%1$s\". Appointments will "
+"therefore be created in your private calendar."
+msgstr ""
+"Vous n'avez pas le droit de créer des rendez-vous dans « %1$s ». Les rendez-"
+"vous seront donc créés dans votre agenda personnel."
+
+#: apps/io.ox/calendar/freetime/distributionListPopup.js module:io.ox/calendar
+msgid "Please select at least one participant"
+msgstr "Veuillez sélectionner au moins un participant"
+
+#: apps/io.ox/calendar/freetime/distributionListPopup.js module:io.ox/calendar
+#: apps/io.ox/contacts/distrib/create-dist-view.js module:io.ox/contacts
+#: apps/io.ox/contacts/distrib/main.js
+msgid "Create distribution list"
+msgstr "Créer une liste de diffusion"
+
+#. Name of distribution list
+#: apps/io.ox/calendar/freetime/distributionListPopup.js module:io.ox/calendar
+#: apps/io.ox/contacts/distrib/create-dist-view.js module:io.ox/contacts
+#: apps/io.ox/contacts/print.js apps/io.ox/contacts/view-detail.js
+#: apps/io.ox/core/viewer/views/sidebar/fileinfoview.js
+#: module:io.ox/core/viewer apps/io.ox/files/share/view-options.js
+#: module:io.ox/files apps/io.ox/files/view-options.js
+#: apps/io.ox/mail/categories/edit.js module:io.ox/mail
+#: apps/io.ox/mail/mailfilter/settings/filter/view-form.js
+#: module:io.ox/settings
+msgid "Name"
+msgstr "Nom"
+
+#: apps/io.ox/calendar/freetime/distributionListPopup.js module:io.ox/calendar
+msgid "Please note that distribution lists cannot contain ressources."
+msgstr ""
+"Veuillez noter que les listes de diffusion ne peuvent pas contenir de "
+"ressources."
+
+#: apps/io.ox/calendar/freetime/distributionListPopup.js module:io.ox/calendar
+msgid "Create distibution list"
+msgstr "Créer une liste de diffusion"
+
+#: apps/io.ox/calendar/freetime/distributionListPopup.js module:io.ox/calendar
+#: apps/io.ox/contacts/distrib/main.js module:io.ox/contacts
+msgid "Distribution list has been saved"
+msgstr "La liste de diffusion a été enregistrée"
+
+#: apps/io.ox/calendar/freetime/distributionListPopup.js module:io.ox/calendar
+msgid "Please enter a name for the distribution list"
+msgstr "Veuillez saisir un nom pour la liste de diffusion"
+
+#: apps/io.ox/calendar/freetime/participantsView.js module:io.ox/calendar
+msgid "Add participant"
+msgstr "Ajouter un participant"
+
+#: apps/io.ox/calendar/freetime/timeView.js module:io.ox/calendar
+#: apps/io.ox/calendar/week/view.js
+msgid "Previous Day"
+msgstr "Jour précédent"
+
+#: apps/io.ox/calendar/freetime/timeView.js module:io.ox/calendar
+#: apps/io.ox/calendar/week/view.js
+msgid "Next Day"
+msgstr "Jour suivant"
+
+#: apps/io.ox/calendar/freetime/timeView.js module:io.ox/calendar
+#: apps/io.ox/calendar/toolbar.js apps/io.ox/contacts/toolbar.js
+#: module:io.ox/contacts apps/io.ox/core/emoji/view.js module:io.ox/mail/emoji
+#: apps/io.ox/files/toolbar.js module:io.ox/files
+#: apps/io.ox/find/extensions-facets.js module:io.ox/core
+#: apps/io.ox/mail/compose/extensions.js module:io.ox/mail
+#: apps/io.ox/mail/compose/view.js apps/io.ox/mail/toolbar.js
+#: apps/io.ox/tasks/toolbar.js
+msgid "Options"
+msgstr "Options"
+
+#: apps/io.ox/calendar/freetime/timeView.js module:io.ox/calendar
+#: apps/io.ox/core/viewer/views/toolbarview.js module:io.ox/core
+msgid "Zoom"
+msgstr "Agrandir"
+
+#: apps/io.ox/calendar/freetime/timeView.js module:io.ox/calendar
+msgid "Rows"
+msgstr "Lignes"
+
+#: apps/io.ox/calendar/freetime/timeView.js module:io.ox/calendar
+msgid "Appointment types"
+msgstr "Types de rendez-vous"
+
+#: apps/io.ox/calendar/freetime/timeView.js module:io.ox/calendar
+msgid "Hide non-working time"
+msgstr "Masquer les heures non ouvrées"
+
+#: apps/io.ox/calendar/invitations/register.js module:io.ox/calendar/main
+msgid "Accept changes"
+msgstr "Accepter les modifications"
+
+#: apps/io.ox/calendar/invitations/register.js module:io.ox/calendar/main
+msgid "Add new participant"
+msgstr "Ajouter un nouveau participant"
+
+#: apps/io.ox/calendar/invitations/register.js module:io.ox/calendar/main
+msgid "Reject changes"
+msgstr "Rejeter les modifications"
+
+#: apps/io.ox/calendar/invitations/register.js module:io.ox/calendar/main
+msgid "Ignore"
+msgstr "Ignorer"
+
+#: apps/io.ox/calendar/invitations/register.js module:io.ox/calendar/main
+msgid "You have accepted the appointment"
+msgstr "Vous avez accepté le rendez-vous"
+
+#: apps/io.ox/calendar/invitations/register.js module:io.ox/calendar/main
+msgid "Changes have been saved"
+msgstr "Les modifications ont été enregistrées"
+
+#: apps/io.ox/calendar/invitations/register.js module:io.ox/calendar/main
+msgid "Added the new participant"
+msgstr "Ajouté le nouveau participant"
+
+#: apps/io.ox/calendar/invitations/register.js module:io.ox/calendar/main
+msgid "The appointment has been updated"
+msgstr "Le rendez-vous a été mis à jour"
+
+#: apps/io.ox/calendar/invitations/register.js module:io.ox/calendar/main
+msgid "The appointment has been deleted"
+msgstr "Le rendez-vous a été supprimé"
+
+#: apps/io.ox/calendar/invitations/register.js module:io.ox/calendar/main
+msgid "The changes have been rejected"
+msgstr "Les modifications ont été rejetées"
+
+#: apps/io.ox/calendar/invitations/register.js module:io.ox/calendar/main
+msgid "You have tentatively accepted the appointment"
+msgstr "Vous avez accepté le rendez-vous à titre provisoire"
+
+#: apps/io.ox/calendar/invitations/register.js module:io.ox/calendar/main
+msgid "You have declined the appointment"
+msgstr "Vous avez décliné le rendez-vous"
+
+#: apps/io.ox/calendar/invitations/register.js module:io.ox/calendar/main
+msgid "This email contains an appointment"
+msgstr "Ce message contient un rendez-vous"
+
+#: apps/io.ox/calendar/invitations/register.js module:io.ox/calendar/main
+msgid "This email contains a task"
+msgstr "Ce message contient une tâche"
+
+#: apps/io.ox/calendar/invitations/register.js module:io.ox/calendar/main
+msgid "Show appointment details"
+msgstr "Afficher le détail du rendez-vous"
+
+#: apps/io.ox/calendar/invitations/register.js module:io.ox/calendar/main
+msgid "Show task details"
+msgstr "Afficher les détails de la tâche"
+
+#: apps/io.ox/calendar/invitations/register.js module:io.ox/calendar/main
+msgid "You are the organizer"
+msgstr "Vous êtes l'organisateur"
+
+#: apps/io.ox/calendar/invitations/register.js module:io.ox/calendar/main
+msgid "You have accepted this appointment"
+msgstr "Vous avez accepté ce rendez-vous"
+
+#: apps/io.ox/calendar/invitations/register.js module:io.ox/calendar/main
+msgid "You have accepted this task"
+msgstr "Vous avez accepté cette tâche"
+
+#: apps/io.ox/calendar/invitations/register.js module:io.ox/calendar/main
+msgid "You declined this appointment"
+msgstr "Vous avez décliné ce rendez-vous"
+
+#: apps/io.ox/calendar/invitations/register.js module:io.ox/calendar/main
+msgid "You declined this task"
+msgstr "Vous avez décliné cette tâche"
+
+#: apps/io.ox/calendar/invitations/register.js module:io.ox/calendar/main
+msgid "You tentatively accepted this invitation"
+msgstr "Vous avez accepté cette invitation à titre provisoire"
+
+#: apps/io.ox/calendar/invitations/register.js module:io.ox/calendar/main
+msgid "You tentatively accepted this task"
+msgstr "Vous avez accepté cette tâche à titre provisoire"
+
+#: apps/io.ox/calendar/invitations/register.js module:io.ox/calendar/main
+msgid "There is already %1$d appointment in this timeframe."
+msgid_plural "There are already %1$d appointments in this timeframe."
+msgstr[0] "Il y a déjà %1$d rendez-vous dans cette plage horaire."
+msgstr[1] "Il y a déjà %1$d rendez-vous dans cette plage horaire."
+
+#: apps/io.ox/calendar/invitations/register.js module:io.ox/calendar/main
+msgid "Show conflicts"
+msgstr "Afficher les conflits"
+
+#: apps/io.ox/calendar/invitations/register.js module:io.ox/calendar/main
+msgid ""
+"Failed to update confirmation status; most probably the appointment has been "
+"deleted."
+msgstr ""
+"Impossible de mettre à jour l'état de confirmation ; il est probable que le "
+"rendez-vous a été supprimé."
+
+#: apps/io.ox/calendar/invitations/register.js module:io.ox/calendar/main
+msgid ""
+"Failed to update confirmation status; most probably the task has been "
+"deleted."
+msgstr ""
+"Impossible de mettre à jour l'état de confirmation ; il est probable que la "
+"tâche a été supprimée."
+
+#: apps/io.ox/calendar/list/perspective.js module:io.ox/calendar
+msgid "Couldn't load appointment data."
+msgstr "Impossible de charger les données de rendez-vous."
+
+#: apps/io.ox/calendar/list/perspective.js module:io.ox/calendar
+msgid "No appointments found until %s"
+msgstr "Aucun rendez-vous trouvé jusqu'à %s"
+
+#. %1$s is an appointment location (e.g. a room, a telco line, a company, a city)
+#. This fragment appears within a long string for screen readers
+#: apps/io.ox/calendar/list/view-grid-template.js module:io.ox/calendar
+msgctxt "a11y"
+msgid "location %1$s"
+msgstr "emplacement %1$s"
+
+#: apps/io.ox/calendar/main.js module:io.ox/calendar
+#: apps/io.ox/contacts/main.js module:io.ox/contacts
+#: apps/io.ox/core/folder/tree.js module:io.ox/core
+#: apps/io.ox/core/folder/view.js apps/io.ox/files/filepicker.js
+#: module:io.ox/files apps/io.ox/files/main.js apps/io.ox/mail/main.js
+#: module:io.ox/mail apps/io.ox/tasks/main.js module:io.ox/tasks
+msgid "Folders"
+msgstr "Dossiers"
+
+#. Used as button label for a navigation action, like the browser back button
+#: apps/io.ox/calendar/main.js module:io.ox/calendar
+#: apps/io.ox/contacts/main.js module:io.ox/contacts apps/io.ox/core/commons.js
+#: module:io.ox/core apps/io.ox/core/tk/wizard.js apps/io.ox/mail/main.js
+#: module:io.ox/mail apps/io.ox/mail/threadview.js apps/io.ox/tasks/main.js
+#: module:io.ox/tasks
+msgid "Back"
+msgstr "Précédent"
+
+#. Label for a button which shows more upcoming
+#. appointments in a listview by extending the search
+#. by one month in the future
+#: apps/io.ox/calendar/main.js module:io.ox/calendar
+msgid "Expand timeframe by one month"
+msgstr "Élargir l'intervalle de temps d'un mois"
+
+#: apps/io.ox/calendar/main.js module:io.ox/calendar
+msgid "Calendars"
+msgstr "Agendas"
+
+#: apps/io.ox/calendar/mobile-toolbar-actions.js module:io.ox/calendar
+msgid "Listview"
+msgstr "Vue en liste"
+
+#: apps/io.ox/calendar/mobile-toolbar-actions.js module:io.ox/calendar
+msgid "Calendar view"
+msgstr "Vue en calendrier"
+
+#: apps/io.ox/calendar/mobile-toolbar-actions.js module:io.ox/calendar
+msgid "Show next day"
+msgstr "Afficher la journée suivante"
+
+#: apps/io.ox/calendar/mobile-toolbar-actions.js module:io.ox/calendar
+msgid "Show previous day"
+msgstr "Afficher la journée précédente"
+
+#: apps/io.ox/calendar/mobile-toolbar-actions.js module:io.ox/calendar
+#: apps/io.ox/calendar/toolbar.js apps/io.ox/calendar/util.js
+#: apps/io.ox/calendar/week/view.js apps/io.ox/core/tk/datepicker.js
+#: module:io.ox/core apps/io.ox/find/date/patterns.js apps/io.ox/tasks/util.js
+#: module:io.ox/tasks apps/plugins/portal/birthdays/register.js
+#: module:plugins/portal
+msgid "Today"
+msgstr "Aujourd'hui"
+
+#: apps/io.ox/calendar/mobile-toolbar-actions.js module:io.ox/calendar
+#: apps/io.ox/contacts/mobile-toolbar-actions.js module:io.ox/mail
+#: apps/io.ox/core/extPatterns/links.js module:io.ox/core
+#: apps/io.ox/core/main.js apps/io.ox/files/mobile-toolbar-actions.js
+#: apps/io.ox/files/share/permissions.js apps/io.ox/mail/detail/view.js
+#: apps/io.ox/mail/mailfilter/settings/filter/view-form.js
+#: module:io.ox/settings apps/io.ox/mail/mobile-toolbar-actions.js
+#: apps/io.ox/tasks/mobile-toolbar-actions.js module:io.ox/tasks
+msgid "Actions"
+msgstr "Actions"
+
+#: apps/io.ox/calendar/model.js module:io.ox/calendar
+msgid "The end date must be after the start date."
+msgstr "La date de fin doit se trouver après la date de départ."
+
+#. %1$s is an upload limit like for example 10mb
+#: apps/io.ox/calendar/model.js module:io.ox/calendar apps/io.ox/tasks/model.js
+#: module:io.ox/tasks
+msgid "Files can not be uploaded, because upload limit of %1$s is exceeded."
+msgstr ""
+"Les fichiers ne peuvent pas être envoyés, car la limite d'envoi de %1$s a "
+"été atteinte."
+
+#: apps/io.ox/calendar/month/perspective.js module:io.ox/calendar
+#: apps/io.ox/calendar/week/perspective.js
+msgid ""
+"By changing the date of this appointment you are creating an appointment "
+"exception to the series. Do you want to continue?"
+msgstr ""
+"En modifiant la date de ce rendez-vous, vous créez une exception de rendez-"
+"vous dans la série. Voulez-vous continuer ?"
+
+#. folder permissions - Is Admin? YES
+#: apps/io.ox/calendar/month/perspective.js module:io.ox/calendar
+#: apps/io.ox/calendar/week/perspective.js apps/io.ox/core/main.js
+#: module:io.ox/core apps/io.ox/core/permissions/permissions.js
+#: apps/io.ox/files/util.js module:io.ox/files
+#: apps/io.ox/mail/accounts/settings.js module:io.ox/mail/accounts/settings
+msgid "Yes"
+msgstr "Oui"
+
+#. folder permissions - Is Admin? NO
+#: apps/io.ox/calendar/month/perspective.js module:io.ox/calendar
+#: apps/io.ox/calendar/week/perspective.js apps/io.ox/core/main.js
+#: module:io.ox/core apps/io.ox/core/permissions/permissions.js
+#: apps/io.ox/mail/accounts/settings.js module:io.ox/mail/accounts/settings
+msgid "No"
+msgstr "Non"
+
+#: apps/io.ox/calendar/month/perspective.js module:io.ox/calendar
+msgid "Calendar Month View"
+msgstr "Agenda en vue mensuelle"
+
+#: apps/io.ox/calendar/month/perspective.js module:io.ox/calendar
+#: apps/io.ox/core/viewer/views/displayerview.js module:io.ox/core
+#: apps/io.ox/core/wizard/registry.js module:io.ox/core/wizard
+msgid "Previous"
+msgstr "Précédent"
+
+#: apps/io.ox/calendar/month/perspective.js module:io.ox/calendar
+#: apps/io.ox/core/tk/wizard.js module:io.ox/core
+#: apps/io.ox/core/viewer/views/displayerview.js
+#: apps/io.ox/core/wizard/registry.js module:io.ox/core/wizard
+#: apps/io.ox/wizards/upsell.js module:io.ox/wizards
+msgid "Next"
+msgstr "Suivant"
+
+#. add confirmation status behind appointment title
+#. %1$s = apppintment title
+#: apps/io.ox/calendar/month/view.js module:io.ox/calendar
+#: apps/io.ox/calendar/week/view.js
+#, c-format
+msgid "%1$s (Tentative)"
+msgstr "%1$s (Provisoire)"
+
+#. text of a user list that shows the names of presenting user and participants.
+#. the dropdown button label for the participants dropdown.
+#. the participants section label.
+#: apps/io.ox/calendar/print-compact.js module:io.ox/calendar
+#: apps/io.ox/participants/detail.js module:io.ox/core
+#: apps/io.ox/presenter/views/navigationview.js module:io.ox/presenter
+msgid "Participants"
+msgstr "Participants"
+
+#: apps/io.ox/calendar/print.js module:io.ox/calendar apps/io.ox/tasks/print.js
+#: module:io.ox/tasks
+msgid "Accepted"
+msgstr "Accepté"
+
+#: apps/io.ox/calendar/print.js module:io.ox/calendar apps/io.ox/tasks/print.js
+#: module:io.ox/tasks
+msgid "Declined"
+msgstr "Décliné"
+
+#: apps/io.ox/calendar/print.js module:io.ox/calendar apps/io.ox/tasks/print.js
+#: module:io.ox/tasks
+msgid "Tentatively accepted"
+msgstr "Accepté provisoirement"
+
+#: apps/io.ox/calendar/print.js module:io.ox/calendar apps/io.ox/tasks/print.js
+#: module:io.ox/tasks
+msgid "Unconfirmed"
+msgstr "Non confirmé"
+
+#: apps/io.ox/calendar/settings/model.js module:io.ox/calendar
+#: apps/io.ox/calendar/settings/pane.js apps/io.ox/contacts/settings/pane.js
+#: module:io.ox/contacts
+msgid ""
+"The setting has been saved and will become active when you enter the "
+"application the next time."
+msgstr ""
+"Le réglage a été enregistré et sera activé la prochaine fois que vous "
+"entrerez dans l'application."
+
+#: apps/io.ox/calendar/settings/pane.js module:io.ox/calendar
+#: apps/io.ox/calendar/util.js apps/io.ox/tasks/edit/view-template.js
+#: module:io.ox/tasks/edit
+msgid "No reminder"
+msgstr "Pas de rappel"
+
+#. General duration (nominative case): X minutes
+#. %d is the number of minutes
+#: apps/io.ox/calendar/settings/pane.js module:io.ox/calendar
+#: apps/io.ox/core/date.js module:io.ox/core
+#, c-format
+msgid "%d minute"
+msgid_plural "%d minutes"
+msgstr[0] "%d minute"
+msgstr[1] "%d minutes"
+
+#: apps/io.ox/calendar/settings/pane.js module:io.ox/calendar
+#: apps/io.ox/core/main.js module:io.ox/core apps/io.ox/search/view-template.js
+msgctxt "app"
+msgid "Calendar"
+msgstr "Agenda"
+
+#: apps/io.ox/calendar/settings/pane.js module:io.ox/calendar
+msgid "Time scale in minutes"
+msgstr "Échelle de temps en minutes"
+
+#: apps/io.ox/calendar/settings/pane.js module:io.ox/calendar
+msgid "Start of working time"
+msgstr "Heure de début de travail"
+
+#: apps/io.ox/calendar/settings/pane.js module:io.ox/calendar
+msgid "End of working time"
+msgstr "Heure de fin de travail"
+
+#: apps/io.ox/calendar/settings/pane.js module:io.ox/calendar
+msgid "Show declined appointments"
+msgstr "Afficher les rendez-vous déclinés"
+
+#: apps/io.ox/calendar/settings/pane.js module:io.ox/calendar
+#: apps/io.ox/calendar/toolbar.js
+msgid "New appointment"
+msgstr "Nouveau rendez-vous"
+
+#: apps/io.ox/calendar/settings/pane.js module:io.ox/calendar
+msgid "Default reminder"
+msgstr "Rappel par défaut"
+
+#: apps/io.ox/calendar/settings/pane.js module:io.ox/calendar
+msgid "Mark all day appointments as free"
+msgstr "Libérer les rendez-vous sur la journée"
+
+#: apps/io.ox/calendar/settings/pane.js module:io.ox/calendar
+#: apps/io.ox/tasks/settings/pane.js module:io.ox/tasks
+msgid "Email notifications"
+msgstr "Notifications par courriel"
+
+#: apps/io.ox/calendar/settings/pane.js module:io.ox/calendar
+msgid "Receive notification for appointment changes"
+msgstr "Recevoir des notifications pour toute modification du rendez-vous"
+
+#: apps/io.ox/calendar/settings/pane.js module:io.ox/calendar
+msgid ""
+"Receive notification as appointment creator when participants accept or "
+"decline"
+msgstr ""
+"Recevoir des notifications en tant que créateur du rendez-vous lorsque des "
+"participants acceptent ou déclinent"
+
+#: apps/io.ox/calendar/settings/pane.js module:io.ox/calendar
+msgid ""
+"Receive notification as appointment participant when other participants "
+"accept or decline"
+msgstr ""
+"Recevoir des notifications en tant que participant au rendez-vous lorsque "
+"d'autres participants acceptent ou déclinent"
+
+#: apps/io.ox/calendar/settings/pane.js module:io.ox/calendar
+msgid ""
+"Automatically delete the invitation email after the appointment has been "
+"accepted or declined"
+msgstr ""
+"Supprimer automatiquement le courriel d'invitation une fois que le rendez-"
+"vous a été accepté ou décliné"
+
+#: apps/io.ox/calendar/settings/timezones/favorite-view.js
+#: module:io.ox/calendar
+msgid "Add timezone"
+msgstr "Ajouter un fuseau horaire"
+
+#: apps/io.ox/calendar/settings/timezones/favorite-view.js
+#: module:io.ox/calendar
+msgid "Select favorite timezone"
+msgstr "Sélectionner le fuseau horaire favori"
+
+#: apps/io.ox/calendar/settings/timezones/favorite-view.js
+#: module:io.ox/calendar apps/io.ox/core/folder/actions/add.js
+#: module:io.ox/core apps/io.ox/mail/accounts/settings.js
+#: module:io.ox/mail/accounts/settings apps/io.ox/mail/compose/extensions.js
+#: module:io.ox/mail
+msgid "Add"
+msgstr "Ajouter"
+
+#: apps/io.ox/calendar/settings/timezones/favorite-view.js
+#: module:io.ox/calendar
+msgid "The selected timezone is already a favorite."
+msgstr "Le fuseau horaire sélectionné est déjà dans les favoris."
+
+#: apps/io.ox/calendar/settings/timezones/pane.js module:io.ox/calendar
+msgid "Favorite timezones"
+msgstr "Fuseaux horaires favoris"
+
+#: apps/io.ox/calendar/settings/timezones/pane.js module:io.ox/calendar
+msgctxt "app"
+msgid "Favorite timezones"
+msgstr "Fuseaux horaires favoris"
+
+#: apps/io.ox/calendar/toolbar.js module:io.ox/calendar
+#: apps/io.ox/contacts/mobile-toolbar-actions.js module:io.ox/mail
+#: apps/io.ox/contacts/toolbar.js module:io.ox/contacts
+#: apps/io.ox/files/toolbar.js module:io.ox/files
+#: apps/io.ox/tasks/mobile-toolbar-actions.js module:io.ox/tasks
+#: apps/io.ox/tasks/toolbar.js
+msgid "New"
+msgstr "Nouveau"
+
+#: apps/io.ox/calendar/toolbar.js module:io.ox/calendar
+#: apps/io.ox/tasks/edit/view-template.js module:io.ox/tasks/edit
+#: apps/io.ox/tasks/main.js module:io.ox/tasks
+msgid "Status"
+msgstr "État"
+
+#. View is used as a noun in the toolbar. Clicking the button opens a popup with options related to the View
+#: apps/io.ox/calendar/toolbar.js module:io.ox/calendar
+#: apps/io.ox/contacts/toolbar.js module:io.ox/contacts
+#: apps/io.ox/core/pim/actions.js module:io.ox/core
+#: apps/io.ox/core/viewer/views/sidebar/fileversionsview.js
+#: module:io.ox/core/viewer apps/io.ox/files/actions.js module:io.ox/files
+#: apps/io.ox/files/toolbar.js apps/io.ox/mail/actions.js module:io.ox/mail
+#: apps/io.ox/mail/toolbar.js apps/io.ox/tasks/toolbar.js
+msgid "View"
+msgstr "Vue"
+
+#: apps/io.ox/calendar/toolbar.js module:io.ox/calendar
+#: apps/io.ox/files/toolbar.js module:io.ox/files apps/io.ox/mail/toolbar.js
+#: module:io.ox/mail
+msgid "Layout"
+msgstr "Disposition"
+
+#: apps/io.ox/calendar/toolbar.js module:io.ox/calendar
+#: apps/io.ox/files/toolbar.js module:io.ox/files apps/io.ox/mail/toolbar.js
+#: module:io.ox/mail
+msgid "List"
+msgstr "Liste"
+
+#: apps/io.ox/calendar/toolbar.js module:io.ox/calendar
+#: apps/io.ox/contacts/toolbar.js module:io.ox/contacts
+#: apps/io.ox/files/toolbar.js module:io.ox/files apps/io.ox/mail/toolbar.js
+#: module:io.ox/mail apps/io.ox/tasks/toolbar.js
+msgid "Folder view"
+msgstr "Vue des dossiers"
+
+#: apps/io.ox/calendar/toolbar.js module:io.ox/calendar
+#: apps/io.ox/contacts/toolbar.js module:io.ox/contacts
+#: apps/io.ox/files/toolbar.js module:io.ox/files apps/io.ox/mail/toolbar.js
+#: module:io.ox/mail apps/io.ox/tasks/toolbar.js
+msgid "Checkboxes"
+msgstr "Cases à cocher"
+
+#: apps/io.ox/calendar/toolbar.js module:io.ox/calendar
+msgid "Color scheme"
+msgstr "Jeu de couleurs"
+
+#: apps/io.ox/calendar/toolbar.js module:io.ox/calendar
+msgid "Classic colors"
+msgstr "Couleurs classiques"
+
+#: apps/io.ox/calendar/toolbar.js module:io.ox/calendar
+msgid "Dark colors"
+msgstr "Couleurs sombres"
+
+#: apps/io.ox/calendar/toolbar.js module:io.ox/calendar
+msgid "Custom colors"
+msgstr "Couleurs personnalisées"
+
+#: apps/io.ox/calendar/util.js module:io.ox/calendar
+msgid "unconfirmed"
+msgstr "non confirmé"
+
+#: apps/io.ox/calendar/util.js module:io.ox/calendar
+msgid "accepted"
+msgstr "accepté"
+
+#: apps/io.ox/calendar/util.js module:io.ox/calendar
+msgid "declined"
+msgstr "décliné"
+
+#: apps/io.ox/calendar/util.js module:io.ox/calendar
+msgid "tentative"
+msgstr "provisoire"
+
+#: apps/io.ox/calendar/util.js module:io.ox/calendar
+msgid "no color"
+msgstr "pas de couleur"
+
+#: apps/io.ox/calendar/util.js module:io.ox/calendar
+msgid "light blue"
+msgstr "bleu clair"
+
+#: apps/io.ox/calendar/util.js module:io.ox/calendar
+msgid "dark blue"
+msgstr "bleu foncé"
+
+#: apps/io.ox/calendar/util.js module:io.ox/calendar
+msgid "purple"
+msgstr "violet"
+
+#: apps/io.ox/calendar/util.js module:io.ox/calendar
+msgid "pink"
+msgstr "rose"
+
+#: apps/io.ox/calendar/util.js module:io.ox/calendar
+msgid "red"
+msgstr "rouge"
+
+#: apps/io.ox/calendar/util.js module:io.ox/calendar
+msgid "orange"
+msgstr "orange"
+
+#: apps/io.ox/calendar/util.js module:io.ox/calendar
+msgid "yellow"
+msgstr "jaune"
+
+#: apps/io.ox/calendar/util.js module:io.ox/calendar
+msgid "light green"
+msgstr "vert clair"
+
+#: apps/io.ox/calendar/util.js module:io.ox/calendar
+msgid "dark green"
+msgstr "vert foncé"
+
+#: apps/io.ox/calendar/util.js module:io.ox/calendar
+msgid "gray"
+msgstr "gris"
+
+#: apps/io.ox/calendar/util.js module:io.ox/calendar
+#: apps/io.ox/find/date/patterns.js module:io.ox/core apps/io.ox/mail/util.js
+#: apps/io.ox/tasks/util.js module:io.ox/tasks
+#: apps/plugins/portal/birthdays/register.js module:plugins/portal
+msgid "Yesterday"
+msgstr "Hier"
+
+#: apps/io.ox/calendar/util.js module:io.ox/calendar apps/io.ox/tasks/util.js
+#: module:io.ox/tasks apps/plugins/portal/birthdays/register.js
+#: module:plugins/portal
+msgid "Tomorrow"
+msgstr "Demain"
+
+#. date intervals for screenreaders
+#. please keep the 'to' do not use dashes here because this text will be spoken by the screenreaders
+#. %1$s is the start date
+#. %2$s is the end date
+#: apps/io.ox/calendar/util.js module:io.ox/calendar
+#, c-format
+msgid "%1$s to %2$s"
+msgstr "%1$s à %2$s"
+
+#: apps/io.ox/calendar/util.js module:io.ox/calendar
+msgid "Whole day"
+msgstr "Journée entière"
+
+#. General duration (nominative case): X days
+#. %d is the number of days
+#: apps/io.ox/calendar/util.js module:io.ox/calendar apps/io.ox/core/date.js
+#: module:io.ox/core
+#, c-format
+msgid "%d day"
+msgid_plural "%d days"
+msgstr[0] "%d jour"
+msgstr[1] "%d jours"
+
+#: apps/io.ox/calendar/util.js module:io.ox/calendar
+msgid "%1$d Minute"
+msgid_plural "%1$d Minutes"
+msgstr[0] "%1$d minute"
+msgstr[1] "%1$d minutes"
+
+#: apps/io.ox/calendar/util.js module:io.ox/calendar
+msgid "%1$d Hour"
+msgid_plural "%1$d Hours"
+msgstr[0] "%1$d heure"
+msgstr[1] "%1$d heures"
+
+#: apps/io.ox/calendar/util.js module:io.ox/calendar
+msgid "%1$d Day"
+msgid_plural "%1$d Days"
+msgstr[0] "%1$d jour"
+msgstr[1] "%1$d jours"
+
+#: apps/io.ox/calendar/util.js module:io.ox/calendar
+msgid "%1$d Week"
+msgid_plural "%1$d Weeks"
+msgstr[0] "%1$d semaine"
+msgstr[1] "%1$d semaines"
+
+#. recurrence string
+#: apps/io.ox/calendar/util.js module:io.ox/calendar
+msgid "work days"
+msgstr "jours ouvrés"
+
+#. recurrence string
+#. used to concatenate two weekdays, like Monday and Tuesday
+#: apps/io.ox/calendar/util.js module:io.ox/calendar
+msgid "and"
+msgstr "et"
+
+#: apps/io.ox/calendar/util.js module:io.ox/calendar
+msgid "Every day"
+msgstr "Chaque jour"
+
+#. recurrence string
+#. %1$d: numeric
+#: apps/io.ox/calendar/util.js module:io.ox/calendar
+msgid "Every %1$d days"
+msgstr "Tous les %1$d jours"
+
+#. recurrence string
+#. %1$d: numeric
+#: apps/io.ox/calendar/util.js module:io.ox/calendar
+msgid "Every %1$d weeks on all days"
+msgstr "Toutes les %1$d semaine chaque jour"
+
+#. recurrence string
+#: apps/io.ox/calendar/util.js module:io.ox/calendar
+msgid "On work days"
+msgstr "Les jours ouvrés"
+
+#. recurrence string
+#. %1$d: numeric
+#: apps/io.ox/calendar/util.js module:io.ox/calendar
+msgid "Every %1$d weeks on work days"
+msgstr "Toutes les %1$d semaines les jours ouvrés"
+
+#. recurrence string
+#. %1$s day string, e.g. "work days" or "Friday" or "Monday, Tuesday, Wednesday"
+#: apps/io.ox/calendar/util.js module:io.ox/calendar
+msgid "Weekly on %1$s"
+msgstr "Hebdomadaire les %1$s"
+
+#. recurrence string
+#. %1$d: numeric
+#. %2$s: day string, e.g. "Friday" or "Monday, Tuesday, Wednesday"
+#: apps/io.ox/calendar/util.js module:io.ox/calendar
+msgid "Every %1$d weeks on %2$s"
+msgstr "Toutes les %1$d semaines le %2$s"
+
+#. recurrence string
+#. %1$d: numeric, day in month
+#: apps/io.ox/calendar/util.js module:io.ox/calendar
+msgid "Monthly on day %1$d"
+msgstr "Mensuel le %1$d du mois"
+
+#. recurrence string
+#. %1$d: numeric, interval
+#. %1$d: numeric, day in month
+#: apps/io.ox/calendar/util.js module:io.ox/calendar
+msgid "Every %1$d months on day %2$d"
+msgstr "Tous les %1$d mois le %2$d du mois"
+
+#. recurrence string
+#. %1$s: count string, e.g. first, second, or last
+#. %2$s: day string, e.g. Monday
+#: apps/io.ox/calendar/util.js module:io.ox/calendar
+msgid "Monthly on the %1$s %2$s"
+msgstr "Le %1$s %2$s de chaque mois"
+
+#. recurrence string
+#. %1$d: numeric, interval
+#. %2$s: count string, e.g. first, second, or last
+#. %3$s: day string, e.g. Monday
+#: apps/io.ox/calendar/util.js module:io.ox/calendar
+msgid "Every %1$d months on the %2$s %3$s"
+msgstr "Le %2$s %3$s un mois sur %1$d"
+
+#. recurrence string
+#. %1$s: Month nane, e.g. January
+#. %2$d: Date, numeric, e.g. 29
+#: apps/io.ox/calendar/util.js module:io.ox/calendar
+msgid "Yearly on %1$s %2$d"
+msgstr "Annuel le %2$d %1$s"
+
+#. recurrence string
+#. %1$d: interval, numeric
+#. %2$s: Month nane, e.g. January
+#. %3$d: Date, numeric, e.g. 29
+#: apps/io.ox/calendar/util.js module:io.ox/calendar
+msgid "Every %1$d years on %2$s %3$d"
+msgstr "Tous les %1$d ans le %3$d %2$s"
+
+#. recurrence string
+#. %1$s: count string, e.g. first, second, or last
+#. %2$s: day string, e.g. Monday
+#. %3$s: month nane, e.g. January
+#: apps/io.ox/calendar/util.js module:io.ox/calendar
+msgid "Yearly on the %1$s %2$s of %3$d"
+msgstr "Annuel le %1$s %2$s de %3$d"
+
+#. recurrence string
+#. %1$d: interval, numeric
+#. %2$s: count string, e.g. first, second, or last
+#. %3$s: day string, e.g. Monday
+#. %4$s: month nane, e.g. January
+#: apps/io.ox/calendar/util.js module:io.ox/calendar
+msgid "Every %1$d years on the %2$s %3$s of %4$d"
+msgstr "Tous les %1$d ans le %2$s %3$s de %4$d"
+
+#: apps/io.ox/calendar/util.js module:io.ox/calendar
+msgid "The series ends on %1$s"
+msgstr "La série se termine le %1$s"
+
+#: apps/io.ox/calendar/util.js module:io.ox/calendar
+msgid "The series ends after %1$d appointment"
+msgid_plural "The series ends after %1$d appointments"
+msgstr[0] "La série se termine après %1$d rendez-vous"
+msgstr[1] "La série se termine après %1$d rendez-vous"
+
+#. File and folder details
+#: apps/io.ox/calendar/view-detail.js module:io.ox/calendar
+#: apps/io.ox/core/viewer/views/sidebar/fileinfoview.js
+#: module:io.ox/core/viewer apps/io.ox/core/viewer/views/sidebarview.js
+#: apps/io.ox/files/share/permissions.js module:io.ox/core
+#: apps/io.ox/files/upload/main.js module:io.ox/files
+msgid "Details"
+msgstr "Détails"
+
+#: apps/io.ox/calendar/view-detail.js module:io.ox/calendar
+#: apps/io.ox/participants/views.js module:io.ox/core
+msgid "Organizer"
+msgstr "Organisateur"
+
+#: apps/io.ox/calendar/view-detail.js module:io.ox/calendar
+#: apps/io.ox/core/viewer/views/sidebar/fileinfoview.js
+#: module:io.ox/core/viewer apps/io.ox/files/common-extensions.js
+#: module:io.ox/files apps/io.ox/files/share/permissions.js module:io.ox/core
+#: apps/io.ox/files/share/toolbar.js apps/io.ox/find/extensions-api.js
+#: apps/io.ox/mail/detail/links.js module:io.ox/mail apps/io.ox/search/main.js
+#: module:io.ox/search
+msgid "Folder"
+msgstr "Dossier"
+
+#: apps/io.ox/calendar/view-detail.js module:io.ox/calendar
+#: apps/io.ox/files/actions/showlink.js module:io.ox/files
+msgid "Direct link"
+msgstr "Lien direct"
+
+#: apps/io.ox/calendar/view-detail.js module:io.ox/calendar
+msgid "Created"
+msgstr "Date de création"
+
+#: apps/io.ox/calendar/view-detail.js module:io.ox/calendar
+#: apps/io.ox/core/viewer/views/sidebar/fileinfoview.js
+#: module:io.ox/core/viewer apps/io.ox/notes/detail-view.js module:io.ox/notes
+msgid "Modified"
+msgstr "Date de modification"
+
+#. %1$s is an appointment location (e.g. a room, a telco line, a company, a city)
+#. This fragment appears within a long string for screen readers.
+#. Some languages (e.g. German) might need to translate "location:".
+#: apps/io.ox/calendar/view-grid-template.js module:io.ox/calendar
+msgctxt "a11y"
+msgid "at %1$s"
+msgstr "à %1$s"
+
+#: apps/io.ox/calendar/view-grid-template.js module:io.ox/calendar
+msgid "Conflicts:"
+msgstr "Entre en conflit avec :"
+
+#: apps/io.ox/calendar/week/perspective.js module:io.ox/calendar
+msgid "Calendar Day View"
+msgstr "Agenda en vue journalière"
+
+#: apps/io.ox/calendar/week/perspective.js module:io.ox/calendar
+msgid "Calendar Workweek View"
+msgstr "Agenda en vue semaine ouvrée"
+
+#: apps/io.ox/calendar/week/perspective.js module:io.ox/calendar
+msgid "Calendar Week View"
+msgstr "Agenda en vue hebdomadaire"
+
+#: apps/io.ox/calendar/week/perspective.js module:io.ox/calendar
+msgid "Appointment list"
+msgstr "Liste des rendez-vous"
+
+#: apps/io.ox/calendar/week/view.js module:io.ox/calendar
+msgid "Manage favorites"
+msgstr "Gérer les favoris"
+
+#: apps/io.ox/calendar/week/view.js module:io.ox/calendar
+msgid "Doubleclick in this row for whole day appointment"
+msgstr ""
+"Double-cliquez sur cette ligne pour un rendez-vous sur toute la journée"
+
+#: apps/io.ox/calendar/week/view.js module:io.ox/calendar
+msgid "Next Week"
+msgstr "Semaine suivante"
+
+#: apps/io.ox/calendar/week/view.js module:io.ox/calendar
+msgid "Previous Week"
+msgstr "Semaine précédente"
+
+#: apps/io.ox/calendar/week/view.js module:io.ox/calendar
+msgid "Create all-day appointment"
+msgstr "Créer un rendez-vous sur la journée entière"
+
+#: apps/io.ox/contacts/actions.js module:io.ox/contacts
+msgid "Contacts have been moved"
+msgstr "Les contacts ont été déplacés"
+
+#: apps/io.ox/contacts/actions.js module:io.ox/contacts
+msgid "Contact has been moved"
+msgstr "Le contact a été déplacé"
+
+#: apps/io.ox/contacts/actions.js module:io.ox/contacts
+#: apps/io.ox/contacts/mobile-toolbar-actions.js module:io.ox/mail
+#: apps/io.ox/contacts/toolbar.js apps/io.ox/files/actions.js
+#: module:io.ox/files apps/io.ox/files/toolbar.js apps/io.ox/mail/actions.js
+#: apps/io.ox/mail/mobile-toolbar-actions.js apps/io.ox/mail/toolbar.js
+msgid "Copy"
+msgstr "Copier"
+
+#: apps/io.ox/contacts/actions.js module:io.ox/contacts
+msgid "Contacts have been copied"
+msgstr "Les contacts ont été copiés"
+
+#: apps/io.ox/contacts/actions.js module:io.ox/contacts
+msgid "Contact has been copied"
+msgstr "Le contact a été copié"
+
+#: apps/io.ox/contacts/actions.js module:io.ox/contacts
+#: apps/io.ox/contacts/distrib/create-dist-view.js
+msgid "Add contact"
+msgstr "Ajouter un contact"
+
+#: apps/io.ox/contacts/actions.js module:io.ox/contacts
+msgid "Add distribution list"
+msgstr "Ajouter une liste de diffusion"
+
+#: apps/io.ox/contacts/actions.js module:io.ox/contacts
+#: apps/io.ox/mail/actions.js module:io.ox/mail
+msgid "Add to address book"
+msgstr "Ajouter au carnet d'adresses"
+
+#: apps/io.ox/contacts/actions.js module:io.ox/contacts
+#: apps/io.ox/contacts/mobile-toolbar-actions.js module:io.ox/mail
+#: apps/io.ox/contacts/toolbar.js
+msgid "Send mail"
+msgstr "Envoyer un courriel"
+
+#: apps/io.ox/contacts/actions.js module:io.ox/contacts
+#: apps/io.ox/contacts/mobile-toolbar-actions.js module:io.ox/mail
+#: apps/io.ox/contacts/toolbar.js
+msgid "Send as vCard"
+msgstr "Envoyer en tant que vCard"
+
+#: apps/io.ox/contacts/actions.js module:io.ox/contacts
+#: apps/io.ox/contacts/mobile-toolbar-actions.js module:io.ox/mail
+#: apps/io.ox/contacts/toolbar.js apps/io.ox/mail/actions.js
+msgid "Invite to appointment"
+msgstr "Inviter à un rendez-vous"
+
+#: apps/io.ox/contacts/actions.js module:io.ox/contacts
+#: apps/io.ox/contacts/toolbar.js apps/io.ox/core/viewer/views/toolbarview.js
+#: module:io.ox/core apps/io.ox/files/actions.js module:io.ox/files
+#: apps/io.ox/files/toolbar.js apps/io.ox/mail/actions.js module:io.ox/mail
+#: apps/io.ox/mail/toolbar.js
+msgid "Add to portal"
+msgstr "Ajouter au portail"
+
+#: apps/io.ox/contacts/actions.js module:io.ox/contacts
+msgid "Share your contacts"
+msgstr "Partager vos contacts"
+
+#: apps/io.ox/contacts/actions/addToPortal.js module:io.ox/mail
+msgid "This distribution list has been added to the portal"
+msgstr "La liste de diffusion a été ajoutée au portail"
+
+#: apps/io.ox/contacts/actions/delete.js module:io.ox/contacts
+msgid "Do you really want to delete these items?"
+msgstr "Voulez-vous vraiment supprimer ces éléments ?"
+
+#: apps/io.ox/contacts/actions/delete.js module:io.ox/contacts
+msgid "Do you really want to delete this distribution list?"
+msgstr "Voulez-vous vraiment supprimer cette liste de diffusion ?"
+
+#: apps/io.ox/contacts/actions/delete.js module:io.ox/contacts
+msgid "Do you really want to delete this contact?"
+msgstr "Voulez-vous vraiment supprimer ce contact ?"
+
+#: apps/io.ox/contacts/addressbook/popup.js module:io.ox/contacts
+#: apps/io.ox/contacts/common-extensions.js apps/io.ox/contacts/main.js
+#: apps/io.ox/contacts/model.js apps/io.ox/contacts/view-detail.js
+#: apps/io.ox/participants/model.js module:io.ox/core
+msgid "Distribution list"
+msgstr "Liste de diffusion"
+
+#: apps/io.ox/contacts/addressbook/popup.js module:io.ox/contacts
+#: apps/io.ox/core/folder/extensions.js module:io.ox/core
+msgid "My address books"
+msgstr "Mes carnets d'adresses"
+
+#: apps/io.ox/contacts/addressbook/popup.js module:io.ox/contacts
+#: apps/io.ox/core/folder/extensions.js module:io.ox/core
+msgid "Public address books"
+msgstr "Carnets d'adresses publics"
+
+#: apps/io.ox/contacts/addressbook/popup.js module:io.ox/contacts
+#: apps/io.ox/core/folder/extensions.js module:io.ox/core
+msgid "Shared address books"
+msgstr "Carnets d'adresses partagés"
+
+#: apps/io.ox/contacts/addressbook/popup.js module:io.ox/contacts
+msgid "Select contacts"
+msgstr "Sélectionner les contacts"
+
+#: apps/io.ox/contacts/addressbook/popup.js module:io.ox/contacts
+msgid "Departments"
+msgstr "Départements"
+
+#: apps/io.ox/contacts/addressbook/popup.js module:io.ox/contacts
+#: apps/io.ox/core/desktop.js module:io.ox/core apps/io.ox/core/main.js
+#: apps/io.ox/find/extensions-facets.js apps/io.ox/find/main.js
+#: apps/io.ox/find/view-tokenfield.js
+#: apps/io.ox/search/autocomplete/extensions.js apps/io.ox/search/main.js
+#: module:io.ox/search apps/plugins/portal/flickr/register.js
+#: module:plugins/portal
+msgid "Search"
+msgstr "Chercher"
+
+#: apps/io.ox/contacts/addressbook/popup.js module:io.ox/contacts
+#: apps/io.ox/search/facets/extensions.js module:io.ox/core
+msgid "All folders"
+msgstr "Tous les dossiers"
+
+#: apps/io.ox/contacts/addressbook/popup.js module:io.ox/contacts
+msgid "All distribution lists"
+msgstr "Toutes les listes de diffusion"
+
+#: apps/io.ox/contacts/addressbook/popup.js module:io.ox/contacts
+msgid "All groups"
+msgstr "Tous les groupes"
+
+#. %1$d is number of selected items (addresses/groups) in the list
+#: apps/io.ox/contacts/addressbook/popup.js module:io.ox/contacts
+msgid "%1$d item selected"
+msgid_plural "%1$d items selected"
+msgstr[0] "%1$d élément sélectionné"
+msgstr[1] "%1$d éléments sélectionnés"
+
+#. %1$d is number of selected addresses
+#: apps/io.ox/contacts/addressbook/popup.js module:io.ox/contacts
+msgid "%1$d address selected"
+msgid_plural "%1$d addresses selected"
+msgstr[0] "%1$d adresse sélectionnée"
+msgstr[1] "%1$d adresses sélectionnées"
+
+#: apps/io.ox/contacts/addressbook/popup.js module:io.ox/contacts
+msgid "Clear selection"
+msgstr "Réinitialiser la sélection"
+
+#. search feature returns an empty result
+#: apps/io.ox/contacts/addressbook/popup.js module:io.ox/contacts
+#: apps/io.ox/find/main.js module:io.ox/core
+msgid "No matching items found."
+msgstr "Aucun élément correspondant trouvé."
+
+#. empty message for list view
+#: apps/io.ox/contacts/addressbook/popup.js module:io.ox/contacts
+#: apps/io.ox/mail/common-extensions.js module:io.ox/mail
+msgid "Empty"
+msgstr "Vide"
+
+#. Context: Add selected contacts; German "Auswählen", for example
+#: apps/io.ox/contacts/addressbook/popup.js module:io.ox/contacts
+msgctxt "select-contacts"
+msgid "Select"
+msgstr "Sélectionner"
+
+#: apps/io.ox/contacts/detail/main.js module:io.ox/contacts
+msgid "Distribution List Details"
+msgstr "Détails de la liste de diffusion"
+
+#: apps/io.ox/contacts/detail/main.js module:io.ox/contacts
+#: apps/io.ox/contacts/main.js apps/io.ox/contacts/view-detail.js
+msgid "Contact Details"
+msgstr "Détails sur le contact"
+
+#: apps/io.ox/contacts/distrib/create-dist-view.js module:io.ox/contacts
+msgid "Create list"
+msgstr "Créer une liste"
+
+#: apps/io.ox/contacts/distrib/create-dist-view.js module:io.ox/contacts
+#: apps/io.ox/contacts/distrib/main.js
+msgid "Edit distribution list"
+msgstr "Modifier une liste de diffusion"
+
+#: apps/io.ox/contacts/distrib/create-dist-view.js module:io.ox/contacts
+msgid ""
+"To add contacts manually, just provide a valid email address (e.g john."
+"doe@example.com or \"John Doe\" <jd@example.com>)"
+msgstr ""
+"Pour ajouter des contacts manuellement, indiquez simplement une adresse de "
+"courriel valide (p. ex. jean.dupont@example.com ou \"Jean Dupont\" "
+"<jd@example.com>)"
+
+#: apps/io.ox/contacts/distrib/main.js module:io.ox/contacts
+msgid "Distribution List"
+msgstr "Liste de diffusion"
+
+#: apps/io.ox/contacts/distrib/main.js module:io.ox/contacts
+msgid "Failed to save distribution list."
+msgstr "L'enregistrement de la liste de diffusion a échoué."
+
+#: apps/io.ox/contacts/edit/main.js module:io.ox/contacts
+msgid "Create contact"
+msgstr "Créer un contact"
+
+#: apps/io.ox/contacts/edit/main.js module:io.ox/contacts
+#: apps/io.ox/contacts/toolbar.js
+msgid "Edit contact"
+msgstr "Modifier le contact"
+
+#: apps/io.ox/contacts/edit/main.js module:io.ox/contacts
+msgid "Some fields contain invalid data"
+msgstr "Certains champs contiennent des données invalides"
+
+#: apps/io.ox/contacts/edit/main.js module:io.ox/contacts
+msgid "Edit Contact"
+msgstr "Modifier le contact"
+
+#: apps/io.ox/contacts/edit/main.js module:io.ox/contacts
+msgid "New contact"
+msgstr "Nouveau contact"
+
+#: apps/io.ox/contacts/edit/main.js module:io.ox/contacts
+#: apps/io.ox/mail/detail/links.js module:io.ox/mail
+msgid "Contact"
+msgstr "Contact"
+
+#: apps/io.ox/contacts/edit/view-form.js module:io.ox/contacts
+msgid "Personal information"
+msgstr "Informations personnelles"
+
+#: apps/io.ox/contacts/edit/view-form.js module:io.ox/contacts
+msgid "Messaging"
+msgstr "Messagerie"
+
+#: apps/io.ox/contacts/edit/view-form.js module:io.ox/contacts
+msgid "Phone & fax numbers"
+msgstr "Numéros de téléphone et de télécopie"
+
+#: apps/io.ox/contacts/edit/view-form.js module:io.ox/contacts
+msgid "Home address"
+msgstr "Adresse privée"
+
+#: apps/io.ox/contacts/edit/view-form.js module:io.ox/contacts
+#: apps/plugins/halo/xing/register.js module:plugins/portal
+msgid "Business address"
+msgstr "Adresse professionnelle"
+
+#: apps/io.ox/contacts/edit/view-form.js module:io.ox/contacts
+msgid "Other address"
+msgstr "Autre adresse"
+
+#: apps/io.ox/contacts/edit/view-form.js module:io.ox/contacts
+msgid "Job description"
+msgstr "Description du poste"
+
+#: apps/io.ox/contacts/edit/view-form.js module:io.ox/contacts
+msgid "User fields"
+msgstr "Champs définis par l'utilisateur"
+
+#. Format of addresses
+#. %1$s is the street
+#. %2$s is the postal code
+#. %3$s is the city
+#. %4$s is the state
+#. %5$s is the country
+#: apps/io.ox/contacts/edit/view-form.js module:io.ox/contacts
+#: apps/io.ox/contacts/view-detail.js apps/plugins/halo/xing/register.js
+#: module:plugins/portal
+msgid ""
+"%1$s\n"
+"%2$s %3$s\n"
+"%4$s\n"
+"%5$s"
+msgstr ""
+"%1$s\n"
+"%2$s %3$s\n"
+"%4$s\n"
+"%5$s"
+
+#: apps/io.ox/contacts/edit/view-form.js module:io.ox/contacts
+#: apps/io.ox/core/settings/user.js
+msgid "Show all fields"
+msgstr "Afficher tous les champs"
+
+#: apps/io.ox/contacts/main.js module:io.ox/contacts
+msgid "Empty name and description found."
+msgstr "Un nom et une description vides ont été trouvés."
+
+#: apps/io.ox/contacts/main.js module:io.ox/contacts
+msgid "Edit to set a name."
+msgstr "Modifier pour donner un nom."
+
+#: apps/io.ox/contacts/main.js module:io.ox/contacts
+msgid "Couldn't load contact data."
+msgstr "Impossible de charger les données de contact."
+
+#: apps/io.ox/contacts/main.js module:io.ox/contacts
+msgid "Contacts"
+msgstr "Contacts"
+
+#: apps/io.ox/contacts/main.js module:io.ox/contacts
+msgid "Contacts toolbar"
+msgstr "Barre d'outils des contacts"
+
+#: apps/io.ox/contacts/model.js module:io.ox/contacts
+msgid "Files can not be uploaded, because quota exceeded."
+msgstr "Le fichier ne peut pas être téléchargé car le quota est dépassé."
+
+#: apps/io.ox/contacts/model.js module:io.ox/contacts
+msgid "Please set day and month properly"
+msgstr "Veuillez saisir le jour et le mois convenablement"
+
+#: apps/io.ox/contacts/model.js module:io.ox/contacts
+msgid "Display name"
+msgstr "Nom affiché"
+
+#: apps/io.ox/contacts/model.js module:io.ox/contacts
+#: apps/plugins/portal/xing/register.js module:plugins/portal
+#: apps/plugins/wizards/mandatory/main.js module:io.ox/wizards/firstStart
+msgid "First name"
+msgstr "Prénom"
+
+#: apps/io.ox/contacts/model.js module:io.ox/contacts
+#: apps/plugins/portal/xing/register.js module:plugins/portal
+#: apps/plugins/wizards/mandatory/main.js module:io.ox/wizards/firstStart
+msgid "Last name"
+msgstr "Nom de famille"
+
+#: apps/io.ox/contacts/model.js module:io.ox/contacts
+msgid "Middle name"
+msgstr "Second prénom"
+
+#: apps/io.ox/contacts/model.js module:io.ox/contacts
+msgid "Suffix"
+msgstr "Suffixe"
+
+#: apps/io.ox/contacts/model.js module:io.ox/contacts
+msgctxt "salutation"
+msgid "Title"
+msgstr "Titre"
+
+#: apps/io.ox/contacts/model.js module:io.ox/contacts
+msgid "Street"
+msgstr "Rue"
+
+#: apps/io.ox/contacts/model.js module:io.ox/contacts
+msgid "Postcode"
+msgstr "Code postal"
+
+#: apps/io.ox/contacts/model.js module:io.ox/contacts
+msgid "Town"
+msgstr "Ville"
+
+#: apps/io.ox/contacts/model.js module:io.ox/contacts
+msgid "State"
+msgstr "État/région/département"
+
+#: apps/io.ox/contacts/model.js module:io.ox/contacts
+msgid "Country"
+msgstr "Pays"
+
+#: apps/io.ox/contacts/model.js module:io.ox/contacts
+#: apps/plugins/halo/xing/register.js module:plugins/portal
+msgid "Date of birth"
+msgstr "Date de naissance"
+
+#: apps/io.ox/contacts/model.js module:io.ox/contacts
+msgid "Marital status"
+msgstr "Situation de famille"
+
+#: apps/io.ox/contacts/model.js module:io.ox/contacts
+msgid "Children"
+msgstr "Enfants"
+
+#: apps/io.ox/contacts/model.js module:io.ox/contacts
+msgid "Profession"
+msgstr "Profession"
+
+#: apps/io.ox/contacts/model.js module:io.ox/contacts
+msgid "Nickname"
+msgstr "Pseudonyme"
+
+#: apps/io.ox/contacts/model.js module:io.ox/contacts
+msgid "Spouse's name"
+msgstr "Nom du conjoint"
+
+#: apps/io.ox/contacts/model.js module:io.ox/contacts
+msgid "Anniversary"
+msgstr "Anniversaire"
+
+#: apps/io.ox/contacts/model.js module:io.ox/contacts
+#: apps/io.ox/contacts/print.js
+msgid "Department"
+msgstr "Service"
+
+#: apps/io.ox/contacts/model.js module:io.ox/contacts
+msgid "Position"
+msgstr "Poste"
+
+#: apps/io.ox/contacts/model.js module:io.ox/contacts
+msgid "Employee type"
+msgstr "Type d'employé"
+
+#: apps/io.ox/contacts/model.js module:io.ox/contacts
+msgid "Room number"
+msgstr "Numéro de salle"
+
+#: apps/io.ox/contacts/model.js module:io.ox/contacts
+msgid "Employee ID"
+msgstr "Numéro d'employé"
+
+#: apps/io.ox/contacts/model.js module:io.ox/contacts
+msgid "Sales Volume"
+msgstr "Chiffre d'affaires"
+
+#: apps/io.ox/contacts/model.js module:io.ox/contacts
+msgid "TAX ID"
+msgstr "Code fiscal"
+
+#: apps/io.ox/contacts/model.js module:io.ox/contacts
+msgid "Commercial Register"
+msgstr "Registre du commerce"
+
+#: apps/io.ox/contacts/model.js module:io.ox/contacts
+msgid "Branches"
+msgstr "Filiales"
+
+#: apps/io.ox/contacts/model.js module:io.ox/contacts
+msgid "Business category"
+msgstr "Catégorie d'entreprises"
+
+#: apps/io.ox/contacts/model.js module:io.ox/contacts apps/io.ox/core/yell.js
+#: module:io.ox/core
+msgid "Info"
+msgstr "Info"
+
+#: apps/io.ox/contacts/model.js module:io.ox/contacts
+msgid "Manager"
+msgstr "Directeur"
+
+#: apps/io.ox/contacts/model.js module:io.ox/contacts
+msgid "Assistant"
+msgstr "Assistant"
+
+#: apps/io.ox/contacts/model.js module:io.ox/contacts
+msgid "Phone (business)"
+msgstr "Tél. (professionnel)"
+
+#: apps/io.ox/contacts/model.js module:io.ox/contacts
+msgid "Phone (business alt)"
+msgstr "Tél. (professionnel autre)"
+
+#: apps/io.ox/contacts/model.js module:io.ox/contacts
+msgid "Fax"
+msgstr "Télécopie"
+
+#: apps/io.ox/contacts/model.js module:io.ox/contacts
+msgid "Telephone callback"
+msgstr "Rappel téléphonique"
+
+#: apps/io.ox/contacts/model.js module:io.ox/contacts
+msgid "Phone (car)"
+msgstr "Tél. (voiture)"
+
+#: apps/io.ox/contacts/model.js module:io.ox/contacts
+msgid "Phone (company)"
+msgstr "Tél. (de la société)"
+
+#: apps/io.ox/contacts/model.js module:io.ox/contacts
+msgid "Phone (home)"
+msgstr "Tél. (privé)"
+
+#: apps/io.ox/contacts/model.js module:io.ox/contacts
+msgid "Phone (home alt)"
+msgstr "Tél. (privé autre)"
+
+#: apps/io.ox/contacts/model.js module:io.ox/contacts
+msgid "Fax (Home)"
+msgstr "Télécopie (privé)"
+
+#: apps/io.ox/contacts/model.js module:io.ox/contacts
+#: apps/io.ox/contacts/print.js apps/io.ox/onboarding/clients/extensions.js
+#: module:io.ox/core/onboarding
+msgid "Cell phone"
+msgstr "Téléphone portable"
+
+#: apps/io.ox/contacts/model.js module:io.ox/contacts
+msgid "Cell phone (alt)"
+msgstr "Tél. portable (autre)"
+
+#: apps/io.ox/contacts/model.js module:io.ox/contacts
+msgid "Phone (other)"
+msgstr "Tél. (autre)"
+
+#: apps/io.ox/contacts/model.js module:io.ox/contacts
+msgid "Fax (alt)"
+msgstr "Télécopie (autre)"
+
+#: apps/io.ox/contacts/model.js module:io.ox/contacts
+msgid "Email 1 / Phone number"
+msgstr "Adresse électronique 1 / Numéro de téléphone"
+
+#: apps/io.ox/contacts/model.js module:io.ox/contacts
+msgid "Email 1"
+msgstr "Adresse électronique 1"
+
+#: apps/io.ox/contacts/model.js module:io.ox/contacts
+msgid "Email 2"
+msgstr "Adresse électronique 2"
+
+#: apps/io.ox/contacts/model.js module:io.ox/contacts
+msgid "Email 3"
+msgstr "Adresse électronique 3"
+
+#: apps/io.ox/contacts/model.js module:io.ox/contacts
+#: apps/plugins/portal/rss/register.js module:io.ox/portal
+msgid "URL"
+msgstr "URL"
+
+#: apps/io.ox/contacts/model.js module:io.ox/contacts
+msgid "Telephone (ISDN)"
+msgstr "Téléphone (RNIS)"
+
+#: apps/io.ox/contacts/model.js module:io.ox/contacts
+msgid "Pager"
+msgstr "Afficheur portable"
+
+#: apps/io.ox/contacts/model.js module:io.ox/contacts
+msgid "Telephone primary"
+msgstr "Téléphone principal"
+
+#: apps/io.ox/contacts/model.js module:io.ox/contacts
+msgid "Telephone radio"
+msgstr "Radiotéléphone"
+
+#: apps/io.ox/contacts/model.js module:io.ox/contacts
+msgid "Telex"
+msgstr "Télex"
+
+#: apps/io.ox/contacts/model.js module:io.ox/contacts
+msgid "TTY/TDD"
+msgstr "Téléscripteur / tél. malentendants"
+
+#: apps/io.ox/contacts/model.js module:io.ox/contacts
+msgid "Instant Messenger 1"
+msgstr "Messagerie instantanée 1"
+
+#: apps/io.ox/contacts/model.js module:io.ox/contacts
+msgid "Instant Messenger 2"
+msgstr "Messagerie instantanée 2"
+
+#: apps/io.ox/contacts/model.js module:io.ox/contacts
+msgid "IP phone"
+msgstr "Téléphone IP"
+
+#: apps/io.ox/contacts/model.js module:io.ox/contacts
+msgid "Phone (assistant)"
+msgstr "Tél. (assistant)"
+
+#: apps/io.ox/contacts/model.js module:io.ox/contacts
+msgid "Company"
+msgstr "Société"
+
+#: apps/io.ox/contacts/model.js module:io.ox/contacts
+msgid "Image 1"
+msgstr "Image 1"
+
+#: apps/io.ox/contacts/model.js module:io.ox/contacts
+msgid "Optional 01"
+msgstr "Optionnel 01"
+
+#: apps/io.ox/contacts/model.js module:io.ox/contacts
+msgid "Optional 02"
+msgstr "Optionnel 02"
+
+#: apps/io.ox/contacts/model.js module:io.ox/contacts
+msgid "Optional 03"
+msgstr "Optionnel 03"
+
+#: apps/io.ox/contacts/model.js module:io.ox/contacts
+msgid "Optional 04"
+msgstr "Optionnel 04"
+
+#: apps/io.ox/contacts/model.js module:io.ox/contacts
+msgid "Optional 05"
+msgstr "Optionnel 05"
+
+#: apps/io.ox/contacts/model.js module:io.ox/contacts
+msgid "Optional 06"
+msgstr "Optionnel 06"
+
+#: apps/io.ox/contacts/model.js module:io.ox/contacts
+msgid "Optional 07"
+msgstr "Optionnel 07"
+
+#: apps/io.ox/contacts/model.js module:io.ox/contacts
+msgid "Optional 08"
+msgstr "Optionnel 08"
+
+#: apps/io.ox/contacts/model.js module:io.ox/contacts
+msgid "Optional 09"
+msgstr "Optionnel 09"
+
+#: apps/io.ox/contacts/model.js module:io.ox/contacts
+msgid "Optional 10"
+msgstr "Optionnel 10"
+
+#: apps/io.ox/contacts/model.js module:io.ox/contacts
+msgid "Optional 11"
+msgstr "Optionnel 11"
+
+#: apps/io.ox/contacts/model.js module:io.ox/contacts
+msgid "Optional 12"
+msgstr "Optionnel 12"
+
+#: apps/io.ox/contacts/model.js module:io.ox/contacts
+msgid "Optional 13"
+msgstr "Optionnel 13"
+
+#: apps/io.ox/contacts/model.js module:io.ox/contacts
+msgid "Optional 14"
+msgstr "Optionnel 14"
+
+#: apps/io.ox/contacts/model.js module:io.ox/contacts
+msgid "Optional 15"
+msgstr "Optionnel 15"
+
+#: apps/io.ox/contacts/model.js module:io.ox/contacts
+msgid "Optional 16"
+msgstr "Optionnel 16"
+
+#: apps/io.ox/contacts/model.js module:io.ox/contacts
+msgid "Optional 17"
+msgstr "Optionnel 17"
+
+#: apps/io.ox/contacts/model.js module:io.ox/contacts
+msgid "Optional 18"
+msgstr "Optionnel 18"
+
+#: apps/io.ox/contacts/model.js module:io.ox/contacts
+msgid "Optional 19"
+msgstr "Optionnel 19"
+
+#: apps/io.ox/contacts/model.js module:io.ox/contacts
+msgid "Optional 20"
+msgstr "Optionnel 20"
+
+#: apps/io.ox/contacts/model.js module:io.ox/contacts
+msgid "Links"
+msgstr "Liens"
+
+#: apps/io.ox/contacts/model.js module:io.ox/contacts
+msgid "Mark as distributionlist"
+msgstr "Marquer comme liste de diffusion"
+
+#: apps/io.ox/contacts/model.js module:io.ox/contacts
+msgid "Default address"
+msgstr "Adresse par défaut"
+
+#: apps/io.ox/contacts/model.js module:io.ox/contacts
+msgid "Address Home"
+msgstr "Adresse privée"
+
+#: apps/io.ox/contacts/model.js module:io.ox/contacts
+msgid "Address Business"
+msgstr "Adresse professionnelle"
+
+#: apps/io.ox/contacts/model.js module:io.ox/contacts
+msgid "Address Other"
+msgstr "Adresse autre"
+
+#: apps/io.ox/contacts/model.js module:io.ox/contacts
+msgid "This contact is private and cannot be shared"
+msgstr "Ce contact est privé et ne peut pas être partagé"
+
+#: apps/io.ox/contacts/print.js module:io.ox/contacts
+msgid "Phone list"
+msgstr "Répertoire téléphonique"
+
+#: apps/io.ox/contacts/print.js module:io.ox/contacts
+msgid "City"
+msgstr "Ville"
+
+#: apps/io.ox/contacts/print.js module:io.ox/contacts
+msgid "Phone"
+msgstr "Téléphone"
+
+#: apps/io.ox/contacts/print.js module:io.ox/contacts
+msgid "Email"
+msgstr "Courriel"
+
+#: apps/io.ox/contacts/print.js module:io.ox/contacts
+msgid "Note: One contact is not shown due to missing phone numbers"
+msgid_plural "Note: %1$d contacts are not shown due to missing phone numbers"
+msgstr[0] ""
+"Remarque : un contact n'est pas affiché car il n'a pas de numéro de téléphone"
+msgstr[1] ""
+"Remarque : %1$d contacts ne sont pas affichés car ils n'ont pas de numéro de "
+"téléphone"
+
+#: apps/io.ox/contacts/print.js module:io.ox/contacts
+msgid "This note will not be printed"
+msgstr "Cette remarque ne sera pas imprimée"
+
+#: apps/io.ox/contacts/settings/pane.js module:io.ox/contacts
+#: apps/io.ox/mail/detail/links.js module:io.ox/mail
+msgid "Address Book"
+msgstr "Carnet d'adresses"
+
+#: apps/io.ox/contacts/settings/pane.js module:io.ox/contacts
+msgid "Initial folder"
+msgstr "Dossier initial"
+
+#: apps/io.ox/contacts/settings/pane.js module:io.ox/contacts
+msgid "Start in global address book"
+msgstr "Démarrer dans le carnet d'adresses global"
+
+#: apps/io.ox/contacts/settings/pane.js module:io.ox/contacts
+msgid "Language-specific default"
+msgstr "Valeur par défaut pour la langue"
+
+#: apps/io.ox/contacts/settings/pane.js module:io.ox/contacts
+msgid "First name Last name"
+msgstr "Prénom Nom"
+
+#: apps/io.ox/contacts/settings/pane.js module:io.ox/contacts
+msgid "Last name, First name"
+msgstr "Nom Prénom"
+
+#: apps/io.ox/contacts/settings/pane.js module:io.ox/contacts
+msgid "Display of names"
+msgstr "Affichage des noms"
+
+#: apps/io.ox/contacts/settings/pane.js module:io.ox/contacts
+#: apps/io.ox/contacts/view-detail.js
+msgid "Google Maps"
+msgstr "Google Maps"
+
+#: apps/io.ox/contacts/settings/pane.js module:io.ox/contacts
+#: apps/io.ox/contacts/view-detail.js
+msgid "Open Street Map"
+msgstr "Open Street Map"
+
+#: apps/io.ox/contacts/settings/pane.js module:io.ox/contacts
+msgid "No link"
+msgstr "Aucun lien"
+
+#: apps/io.ox/contacts/settings/pane.js module:io.ox/contacts
+#: apps/io.ox/contacts/view-detail.js
+msgid "Apple Maps"
+msgstr "Apple Maps"
+
+#: apps/io.ox/contacts/settings/pane.js module:io.ox/contacts
+msgid "Link postal addresses with map service"
+msgstr "Lier les adresses postales à un système de cartographie"
+
+#: apps/io.ox/contacts/toolbar.js module:io.ox/contacts
+#: apps/io.ox/files/actions/share.js module:io.ox/files
+msgid "Invite"
+msgstr "Inviter"
+
+#: apps/io.ox/contacts/toolbar.js module:io.ox/contacts
+msgid "Delete contact"
+msgstr "Supprimer le contact"
+
+#. Name with title
+#. %1$s is the first name
+#. %2$s is the last name
+#. %3$s is the title
+#: apps/io.ox/contacts/util.js module:io.ox/contacts
+msgid "%3$s %2$s, %1$s"
+msgstr "%3$s %1$s %2$s"
+
+#. Name without title
+#. %1$s is the first name
+#. %2$s is the last name
+#: apps/io.ox/contacts/util.js module:io.ox/contacts
+msgid "%2$s, %1$s"
+msgstr "%2$s, %1$s"
+
+#. Name in mail addresses
+#. %1$s is the first name
+#. %2$s is the last name
+#: apps/io.ox/contacts/util.js module:io.ox/contacts
+msgctxt "mail address"
+msgid "%1$s %2$s"
+msgstr "%1$s %2$s"
+
+#: apps/io.ox/contacts/view-detail.js module:io.ox/contacts
+msgid "Distribution list with 1 entry"
+msgid_plural "Distribution list with %1$d entries"
+msgstr[0] "Liste de diffusion comportant 1 élément"
+msgstr[1] "Liste de diffusion comportant %1$d éléments"
+
+#: apps/io.ox/contacts/view-detail.js module:io.ox/contacts
+#: apps/io.ox/participants/model.js module:io.ox/core
+msgid "Resource"
+msgstr "Ressource"
+
+#: apps/io.ox/contacts/view-detail.js module:io.ox/contacts
+#: apps/io.ox/core/tk/attachments.js module:io.ox/core
+#: apps/io.ox/mail/toolbar.js module:io.ox/mail apps/io.ox/tasks/view-detail.js
+#: module:io.ox/tasks
+msgid "All attachments"
+msgstr "Toutes les pièces jointes"
+
+#: apps/io.ox/contacts/view-detail.js module:io.ox/contacts
+msgid "Could not load attachments for this contact."
+msgstr "Impossible de charger les pièces jointes pour ce contact."
+
+#: apps/io.ox/contacts/view-detail.js module:io.ox/contacts
+#: apps/io.ox/participants/views.js module:io.ox/core
+msgid "This list has no contacts yet"
+msgstr "Cette liste ne comporte pas encore de contacts"
+
+#: apps/io.ox/contacts/view-detail.js module:io.ox/contacts
+msgid "Messenger"
+msgstr "Messenger"
+
+#. %1$s is a map service, like "Google Maps"
+#: apps/io.ox/contacts/view-detail.js module:io.ox/contacts
+msgid "Open in %1$s"
+msgstr "Ouvrir dans %1$s"
+
+#: apps/io.ox/contacts/view-detail.js module:io.ox/contacts
+msgid "Personal"
+msgstr "Personnel"
+
+#: apps/io.ox/contacts/view-detail.js module:io.ox/contacts
+msgid "Job"
+msgstr "Professionnel"
+
+#: apps/io.ox/contacts/view-detail.js module:io.ox/contacts
+msgid "Mail and Messaging"
+msgstr "Courrier et messagerie"
+
+#: apps/io.ox/contacts/view-detail.js module:io.ox/contacts
+msgid "Phone numbers"
+msgstr "Numéros de téléphone"
+
+#: apps/io.ox/contacts/view-detail.js module:io.ox/contacts
+msgid "Business Address"
+msgstr "Adresse professionnelle"
+
+#: apps/io.ox/contacts/view-detail.js module:io.ox/contacts
+msgid "Home Address"
+msgstr "Adresse privée"
+
+#: apps/io.ox/contacts/view-detail.js module:io.ox/contacts
+msgid "Other Address"
+msgstr "Autre adresse"
+
+#. section name for contact fields in detail view
+#: apps/io.ox/contacts/view-detail.js module:io.ox/contacts
+msgid "Miscellaneous"
+msgstr "Divers"
+
+#: apps/io.ox/contacts/view-detail.js module:io.ox/contacts
+msgid "Copy to description"
+msgstr "Copier dans la description"
+
+#: apps/io.ox/contacts/view-detail.js module:io.ox/contacts
+msgid "Saved in:"
+msgstr "Enregistré dans :"
+
+#: apps/io.ox/contacts/widgets/pictureUpload.js module:io.ox/contacts
+msgid "Your selected picture will be displayed after saving"
+msgstr "La photo que vous avez sélectionnée sera affichée après enregistrement"
+
+#. %1$s maximum file size
+#: apps/io.ox/contacts/widgets/pictureUpload.js module:io.ox/contacts
+msgid "Your selected picture exceeds the maximum allowed file size of %1$s"
+msgstr ""
+"La photo que vous avez sélectionnée dépasse la taille maximale de %1$s "
+"autorisée pour un fichier"
+
+#: apps/io.ox/contacts/widgets/pictureUpload.js module:io.ox/contacts
+msgid "Click to upload image"
+msgstr "Cliquez pour télécharger l'image."
+
+#: apps/io.ox/core/about/about.js module:io.ox/core
+#: apps/io.ox/core/settings/errorlog/settings/pane.js
+msgid "UI version"
+msgstr "Version de l'interface utilisateur"
+
+#: apps/io.ox/core/about/about.js module:io.ox/core
+#: apps/io.ox/core/settings/errorlog/settings/pane.js
+msgid "Server version"
+msgstr "Version du serveur"
+
+#: apps/io.ox/core/api/attachment.js module:io.ox/core
+msgid "Saved appointment attachment"
+msgstr "Pièce jointe au rendez-vous enregistrée"
+
+#: apps/io.ox/core/api/attachment.js module:io.ox/core
+msgid "Saved task attachment"
+msgstr "Pièce jointe à la tâche enregistrée"
+
+#: apps/io.ox/core/api/attachment.js module:io.ox/core
+msgid "Saved contact attachment"
+msgstr "Pièce jointe au contact enregistrée"
+
+#: apps/io.ox/core/api/attachment.js module:io.ox/core
+msgid "Saved attachment"
+msgstr "Pièce jointe enregistrée"
+
+#: apps/io.ox/core/attachments/view.js module:io.ox/core
+msgid "%1$d attachment"
+msgid_plural "%1$d attachments"
+msgstr[0] "Pièce jointe (%1$s)"
+msgstr[1] "Pièces jointes (%1$s)"
+
+#: apps/io.ox/core/boot/i18n.js module:io.ox/core/boot
+#: apps/plugins/administration/groups/settings/edit.js module:io.ox/core
+msgid "User name"
+msgstr "Nom d'utilisateur"
+
+#: apps/io.ox/core/boot/i18n.js module:io.ox/core/boot
+#: apps/io.ox/core/relogin.js module:io.ox/core
+#: apps/io.ox/files/share/wizard.js module:io.ox/files
+#: apps/io.ox/mail/accounts/view-form.js module:io.ox/settings
+#: apps/io.ox/mail/compose/extensions.js module:io.ox/mail
+msgid "Password"
+msgstr "Mot de passe"
+
+#: apps/io.ox/core/boot/i18n.js module:io.ox/core/boot
+#: apps/io.ox/core/relogin.js module:io.ox/core
+msgid "Sign in"
+msgstr "Se connecter"
+
+#. the noun not the verb
+#: apps/io.ox/core/boot/i18n.js module:io.ox/core/boot
+msgctxt "word"
+msgid "Sign in"
+msgstr "Se connecter"
+
+#: apps/io.ox/core/boot/i18n.js module:io.ox/core/boot
+msgid "Stay signed in"
+msgstr "Rester connecté"
+
+#: apps/io.ox/core/boot/i18n.js module:io.ox/core/boot
+msgid "Forgot your password?"
+msgstr "Mot de passe oublié ?"
+
+#: apps/io.ox/core/boot/i18n.js module:io.ox/core/boot
+msgid "Languages"
+msgstr "Langues"
+
+#: apps/io.ox/core/boot/i18n.js module:io.ox/core/boot
+msgid ""
+"No connection to server. Please check your internet connection and retry."
+msgstr ""
+"La connexion au serveur a échoué. Veuillez vérifier votre connexion à "
+"Internet et réessayer."
+
+#: apps/io.ox/core/boot/i18n.js module:io.ox/core/boot
+msgid "Please enter your credentials."
+msgstr "Veuillez saisir vos données d'authentification."
+
+#: apps/io.ox/core/boot/i18n.js module:io.ox/core/boot
+msgid "Please enter your password."
+msgstr "Veuillez saisir votre mot de passe."
+
+#: apps/io.ox/core/boot/i18n.js module:io.ox/core/boot
+msgid "Your browser version is not supported!"
+msgstr "Cette version de votre navigateur n'est pas prise en charge."
+
+#: apps/io.ox/core/boot/i18n.js module:io.ox/core/boot
+msgid "Your browser is not supported!"
+msgstr "Votre navigateur n'est pas pris en charge."
+
+#: apps/io.ox/core/boot/i18n.js module:io.ox/core/boot
+msgid "This browser is not supported on your current platform."
+msgstr "Ce navigateur n'est pas compatible avec votre plate-forme actuelle."
+
+#. %n in the lowest version of Android
+#: apps/io.ox/core/boot/i18n.js module:io.ox/core/boot
+msgid "You need to use Android %n or higher."
+msgstr "Vous devez utiliser la version %n d'Android ou une version supérieure."
+
+#. %n is the lowest version of iOS
+#: apps/io.ox/core/boot/i18n.js module:io.ox/core/boot
+msgid "You need to use iOS %n or higher."
+msgstr "Vous devez utiliser la version %n d'iOS ou une version supérieure."
+
+#: apps/io.ox/core/boot/i18n.js module:io.ox/core/boot
+msgid "Your operating system is not supported."
+msgstr "Votre système d'exploitation n'est pas pris en charge."
+
+#: apps/io.ox/core/boot/i18n.js module:io.ox/core/boot
+msgid "Your password is expired. Please change your password to continue."
+msgstr "Votre mot de passe a expiré. Veuillez le modifier pour poursuivre."
+
+#: apps/io.ox/core/boot/i18n.js module:io.ox/core/boot
+msgid "Please update your browser."
+msgstr "Veuillez mettre à jour votre navigateur."
+
+#. browser recommendation: sentence ends with 'Google Chrome' (wrappend in a clickable link)
+#: apps/io.ox/core/boot/i18n.js module:io.ox/core/boot
+msgid "For best results, please use "
+msgstr "Pour des résultats optimaux, veuillez utiliser"
+
+#: apps/io.ox/core/boot/i18n.js module:io.ox/core/boot
+msgid "You have been automatically signed out"
+msgstr "Vous avez été déconnecté automatiquement"
+
+#: apps/io.ox/core/boot/i18n.js module:io.ox/core/boot
+msgid ""
+"Unsupported Preview - Certain functions disabled and stability not assured "
+"until general release later this year"
+msgstr ""
+"Version préliminaire sans assistance aux utilisateurs ; certaines "
+"fonctionnalités sont désactivées et la stabilité n'est pas assurée en "
+"attendant la version officielle qui viendra plus tard cette année."
+
+#: apps/io.ox/core/boot/i18n.js module:io.ox/core/boot
+msgid "Offline mode"
+msgstr "Mode hors connexion"
+
+#: apps/io.ox/core/boot/i18n.js module:io.ox/core/boot
+msgid "Your browser's cookie functionality is disabled. Please turn it on."
+msgstr ""
+"Les cookies ont été désactivés dans votre navigateur. Veuillez réactiver "
+"cette fonctionnalité."
+
+#. number of selected item
+#. %1$s is the number surrounded by a tag
+#: apps/io.ox/core/commons.js module:io.ox/core
+msgid "%1$s item selected"
+msgid_plural "%1$s items selected"
+msgstr[0] "%1$s élément sélectionné"
+msgstr[1] "%1$s éléments sélectionnés"
+
+#: apps/io.ox/core/commons.js module:io.ox/core
+msgid "Selection Details"
+msgstr "Détails sur la sélection"
+
+#: apps/io.ox/core/commons.js module:io.ox/core apps/io.ox/files/main.js
+#: module:io.ox/files
+msgid "No elements selected"
+msgstr "Pas d'éléments sélectionnés"
+
+#: apps/io.ox/core/commons.js module:io.ox/core
+msgid "Results"
+msgstr "Résultats"
+
+#: apps/io.ox/core/commons.js module:io.ox/core
+msgid "Item list"
+msgstr "Liste des éléments"
+
+#: apps/io.ox/core/commons.js module:io.ox/core
+#: apps/io.ox/files/share/view-options.js module:io.ox/files
+#: apps/io.ox/files/view-options.js apps/io.ox/mail/view-options.js
+#: module:io.ox/mail
+msgid "Open folder view"
+msgstr "Ouvrir la vue des dossiers"
+
+#: apps/io.ox/core/commons.js module:io.ox/core apps/io.ox/files/main.js
+#: module:io.ox/files apps/io.ox/files/view-options.js
+#: apps/io.ox/mail/view-options.js module:io.ox/mail
+msgid "Close folder view"
+msgstr "Fermer la vue des dossiers"
+
+#: apps/io.ox/core/commons.js module:io.ox/core
+msgid "Premium features"
+msgstr "Fonctions Premium"
+
+#: apps/io.ox/core/commons.js module:io.ox/core
+msgid "Close premium features"
+msgstr "Fermer les fonctions Premium"
+
+#: apps/io.ox/core/commons.js module:io.ox/core
+msgid "Try now!"
+msgstr "Essayer maintenant !"
+
+#: apps/io.ox/core/commons.js module:io.ox/core
+msgid "Retry"
+msgstr "Réessayer"
+
+#. Strings to build input formats to be more accessible
+#. yyyy: 4-digit year | MM: 2-digit month | dd: 2-digit day
+#. Sample for de_DE: TT.MM.JJJJ
+#: apps/io.ox/core/date.js module:io.ox/core
+msgid "yyyy"
+msgstr "aaaa"
+
+#: apps/io.ox/core/date.js module:io.ox/core
+msgid "MM"
+msgstr "MM"
+
+#: apps/io.ox/core/date.js module:io.ox/core
+msgid "dd"
+msgstr "jj"
+
+#. Reminder (objective case): in X weeks
+#. %d is the number of weeks
+#: apps/io.ox/core/date.js module:io.ox/core
+#, c-format
+msgctxt "in"
+msgid "%d week"
+msgid_plural "%d weeks"
+msgstr[0] "%d semaine"
+msgstr[1] "%d semaines"
+
+#. General duration (nominative case): X weeks
+#. %d is the number of weeks
+#: apps/io.ox/core/date.js module:io.ox/core
+#, c-format
+msgid "%d week"
+msgid_plural "%d weeks"
+msgstr[0] "%d semaine"
+msgstr[1] "%d semaines"
+
+#. Reminder (objective case): in X days
+#. %d is the number of days
+#: apps/io.ox/core/date.js module:io.ox/core
+#, c-format
+msgctxt "in"
+msgid "%d day"
+msgid_plural "%d days"
+msgstr[0] "%d jour"
+msgstr[1] "%d jours"
+
+#. Reminder (objective case): in X days, Y hours and Z minutes
+#. %1$d is the number of days
+#. %2$s is the text for the remainder of the last day
+#: apps/io.ox/core/date.js module:io.ox/core
+#, c-format
+msgctxt "in"
+msgid "%1$d day, %2$s"
+msgid_plural "%1$d days, %2$s"
+msgstr[0] "%1$d jour, %2$s"
+msgstr[1] "%1$d jours, %2$s"
+
+#. General duration (nominative case): X days, Y hours and Z minutes
+#. %1$d is the number of days
+#. %2$s is the text for the remainder of the last day
+#: apps/io.ox/core/date.js module:io.ox/core
+#, c-format
+msgid "%1$d day, %2$s"
+msgid_plural "%1$d days, %2$s"
+msgstr[0] "%1$d jour, %2$s"
+msgstr[1] "%1$d jours, %2$s"
+
+#. Reminder (objective case): in X hours
+#. %d is the number of hours
+#: apps/io.ox/core/date.js module:io.ox/core
+#, c-format
+msgctxt "in"
+msgid "%d hour"
+msgid_plural "%d hours"
+msgstr[0] "%d heure"
+msgstr[1] "%d heures"
+
+#. General duration (nominative case): X hours
+#. %d is the number of hours
+#: apps/io.ox/core/date.js module:io.ox/core
+#, c-format
+msgid "%d hour"
+msgid_plural "%d hours"
+msgstr[0] "%d heure"
+msgstr[1] "%d heures"
+
+#. Reminder (objective case): in X hours and Y minutes
+#. %1$d is the number of hours
+#. %2$s is the text for the remainder of the last hour
+#: apps/io.ox/core/date.js module:io.ox/core
+#, c-format
+msgctxt "in"
+msgid "%1$d hour and %2$s"
+msgid_plural "%1$d hours and %2$s"
+msgstr[0] "%1$d heure et %2$s"
+msgstr[1] "%1$d heures et %2$s"
+
+#. General duration (nominative case): X hours and Y minutes
+#. %1$d is the number of hours
+#. %2$s is the text for the remainder of the last hour
+#: apps/io.ox/core/date.js module:io.ox/core
+#, c-format
+msgid "%1$d hour and %2$s"
+msgid_plural "%1$d hours and %2$s"
+msgstr[0] "%1$d heure et %2$s"
+msgstr[1] "%1$d heures et %2$s"
+
+#. Reminder (objective case): in X minutes
+#. %d is the number of minutes
+#: apps/io.ox/core/date.js module:io.ox/core
+#, c-format
+msgctxt "in"
+msgid "%d minute"
+msgid_plural "%d minutes"
+msgstr[0] "%d minute"
+msgstr[1] "%d minutes"
+
+#: apps/io.ox/core/desktop.js module:io.ox/core
+msgid ""
+"Failed to automatically save current stage of work. Please save your work to "
+"avoid data loss in case the browser closes unexpectedly."
+msgstr ""
+"L'enregistrement automatique de l'état courant de votre travail a échoué. "
+"Veuillez enregistrer votre travail pour éviter de perdre vos données si "
+"votre navigateur se ferme de manière inattendue."
+
+#: apps/io.ox/core/desktop.js module:io.ox/core
+msgid "Could not get a default folder for this application."
+msgstr "Impossible d'obtenir un dossier par défaut pour cette application."
+
+#: apps/io.ox/core/desktop.js module:io.ox/core
+msgid "There are unsaved changes."
+msgstr "Certaines modifications n'ont pas été enregistrées."
+
+#: apps/io.ox/core/desktop.js module:io.ox/core
+msgid "Application Toolbar"
+msgstr "Barre d'outils de l'application"
+
+#. Title of the browser window
+#. %1$s is the name of the page, e.g. OX App Suite
+#. %2$s is the title of the active app, e.g. Calendar
+#: apps/io.ox/core/desktop.js module:io.ox/core
+msgctxt "window title"
+msgid "%1$s %2$s"
+msgstr "%2$s %1$s"
+
+#: apps/io.ox/core/desktop.js module:io.ox/core
+msgid "Start search"
+msgstr "Démarrer la recherche"
+
+#: apps/io.ox/core/desktop.js module:io.ox/core
+msgid "Cancel search"
+msgstr "Annuler la recherche"
+
+#. search feature help text for screenreaders
+#: apps/io.ox/core/desktop.js module:io.ox/core
+msgid ""
+"Search results page lists all active facets to allow them to be easly "
+"adjustable/removable. Below theses common facets additonal advanced facets "
+"are listed. To narrow down search result please adjust active facets or add "
+"new ones"
+msgstr ""
+"La page de résultats de recherche dresse la liste de toutes les facettes "
+"actives pour permettre de les ajuster ou supprimer facilement. En dessous de "
+"ces facettes communes figurent des facettes supplémentaires avancées. Pour "
+"affiner la recherche, veuillez ajuster les facettes actives ou en ajouter de "
+"nouvelles."
+
+#: apps/io.ox/core/desktop.js module:io.ox/core
+msgid ""
+"Failed to start application. Maybe you have connection problems. Please try "
+"again."
+msgstr ""
+"L'application n'a pas pu être lancée. Vous avez peut-être des problèmes de "
+"connexion. Veuillez réessayer."
+
+#: apps/io.ox/core/emoji/view.js module:io.ox/mail/emoji
+msgid "Reset this list"
+msgstr "Réinitialiser cette liste"
+
+#: apps/io.ox/core/export/export.js module:io.ox/core
+msgid "Export folder"
+msgstr "Exporter le dossier"
+
+#: apps/io.ox/core/export/export.js module:io.ox/core
+#: apps/io.ox/core/import/import.js
+msgid "Format"
+msgstr "Mise en forme"
+
+#: apps/io.ox/core/export/export.js module:io.ox/core
+#: apps/io.ox/core/import/import.js
+msgid "select format"
+msgstr "choisir la mise en forme"
+
+#: apps/io.ox/core/export/export.js module:io.ox/core
+msgid "Include distribution lists"
+msgstr "Y compris les listes de diffusion"
+
+#: apps/io.ox/core/export/export.js module:io.ox/core
+#: apps/io.ox/core/folder/contextmenu.js
+msgid "Export"
+msgstr "Exporter"
+
+#. %1$s inline menu title for better accessibility
+#: apps/io.ox/core/extPatterns/links.js module:io.ox/core
+msgid "Inline menu %1$s"
+msgstr "Menu intégré %1$s"
+
+#: apps/io.ox/core/extPatterns/links.js module:io.ox/core
+msgid "More actions"
+msgstr "Actions supplémentaires"
+
+#: apps/io.ox/core/extPatterns/links.js module:io.ox/core
+#: apps/io.ox/find/extensions-api.js apps/io.ox/search/facets/extensions.js
+msgid "More"
+msgstr "Plus"
+
+#: apps/io.ox/core/folder/actions/add.js module:io.ox/core
+#: apps/io.ox/core/folder/extensions.js
+msgid "Add new calendar"
+msgstr "Ajouter un nouvel agenda"
+
+#: apps/io.ox/core/folder/actions/add.js module:io.ox/core
+#: apps/io.ox/core/folder/contextmenu.js apps/io.ox/core/folder/extensions.js
+#: apps/io.ox/files/actions.js module:io.ox/files
+msgid "Add new folder"
+msgstr "Ajouter un nouveau dossier"
+
+#: apps/io.ox/core/folder/actions/add.js module:io.ox/core
+msgid "New calendar"
+msgstr "Nouvel agenda"
+
+#: apps/io.ox/core/folder/actions/add.js module:io.ox/core
+msgid "New folder"
+msgstr "Nouveau dossier"
+
+#: apps/io.ox/core/folder/actions/add.js module:io.ox/core
+#: apps/io.ox/core/folder/actions/rename.js
+msgid "Folder name"
+msgstr "Nom du dossier"
+
+#: apps/io.ox/core/folder/actions/add.js module:io.ox/core
+msgid "Add as public calendar"
+msgstr "Ajouter en tant qu'agenda public"
+
+#: apps/io.ox/core/folder/actions/add.js module:io.ox/core
+msgid "Add as public folder"
+msgstr "Ajouter en tant que dossier public"
+
+#: apps/io.ox/core/folder/actions/add.js module:io.ox/core
+msgid ""
+"A public folder is used for content that is of common interest for all "
+"users. To allow other users to read or edit the contents, you have to set "
+"the respective permissions for the public folder."
+msgstr ""
+"Un dossier public sert à stocker des contenus d'intérêt commun à tous les "
+"utilisateurs. Pour autoriser d'autres utilisateurs à lire ou modifier les "
+"contenus, vous devez définir des droits appropriés sur le dossier public."
+
+#. notification while archiving messages
+#: apps/io.ox/core/folder/actions/archive.js module:io.ox/core
+msgid "Archiving messages ..."
+msgstr "Archivage des messages..."
+
+#: apps/io.ox/core/folder/actions/archive.js module:io.ox/core
+msgid "Archive messages"
+msgstr "Archiver les messages"
+
+#: apps/io.ox/core/folder/actions/archive.js module:io.ox/core
+msgid "All messages older than %1$d days will be moved to the archive folder"
+msgstr ""
+"Tous les messages plus anciens de %1$d jours seront déplacés dans le dossier "
+"d'archive"
+
+#. Verb: (to) archive messages
+#: apps/io.ox/core/folder/actions/archive.js module:io.ox/core
+#: apps/io.ox/core/folder/contextmenu.js apps/io.ox/mail/actions.js
+#: module:io.ox/mail apps/io.ox/mail/mobile-toolbar-actions.js
+#: apps/io.ox/mail/toolbar.js
+msgctxt "verb"
+msgid "Archive"
+msgstr "Archiver"
+
+#: apps/io.ox/core/folder/actions/common.js module:io.ox/core
+msgid "Move all"
+msgstr "Tout déplacer"
+
+#: apps/io.ox/core/folder/actions/common.js module:io.ox/core
+msgid "Cleaning up ..."
+msgstr "Nettoyage..."
+
+#: apps/io.ox/core/folder/actions/common.js module:io.ox/core
+msgid "The folder has been cleaned up."
+msgstr "Le dossier a été nettoyé."
+
+#: apps/io.ox/core/folder/actions/common.js module:io.ox/core
+msgid "All messages have been deleted"
+msgstr "Tous les messages ont été supprimés"
+
+#: apps/io.ox/core/folder/actions/common.js module:io.ox/core
+msgid "All files have been deleted"
+msgstr "Tous les fichiers ont été supprimés"
+
+#: apps/io.ox/core/folder/actions/common.js module:io.ox/core
+msgid "The folder has been emptied"
+msgstr "Le dossier a été vidé."
+
+#: apps/io.ox/core/folder/actions/common.js module:io.ox/core
+msgid "Do you really want to empty folder \"%s\"?"
+msgstr "Voulez-vous vraiment vider le dossier « %s » ?"
+
+#: apps/io.ox/core/folder/actions/common.js module:io.ox/core
+#: apps/io.ox/core/folder/contextmenu.js
+msgid "Empty folder"
+msgstr "Vider le dossier"
+
+#: apps/io.ox/core/folder/actions/imap-subscription.js module:io.ox/core
+msgid "Subscribe IMAP folders"
+msgstr "S'abonner à des dossiers IMAP"
+
+#: apps/io.ox/core/folder/actions/move.js module:io.ox/core
+msgid "You cannot move items to virtual folders"
+msgstr "Impossible de déplacer des objets vers des dossiers virtuels"
+
+#: apps/io.ox/core/folder/actions/move.js module:io.ox/core
+msgid "You cannot move items to this folder"
+msgstr "Vous ne pouvez pas déplacer d'objets vers ce dossier"
+
+#: apps/io.ox/core/folder/actions/move.js module:io.ox/core
+msgid "Please wait for the previous operation to finish"
+msgstr "Veuillez attendre la fin de l'opération précédente"
+
+#: apps/io.ox/core/folder/actions/move.js module:io.ox/core
+#: apps/io.ox/core/folder/contextmenu.js apps/io.ox/mail/categories/train.js
+#: module:io.ox/mail
+msgid "Move all messages"
+msgstr "Déplacer tous les messages"
+
+#: apps/io.ox/core/folder/actions/move.js module:io.ox/core
+msgid "Move folder"
+msgstr "Déplacer le dossier"
+
+#: apps/io.ox/core/folder/actions/properties.js module:io.ox/core
+#: apps/io.ox/core/folder/contextmenu.js
+msgid "Properties"
+msgstr "Propriétés"
+
+#: apps/io.ox/core/folder/actions/properties.js module:io.ox/core
+msgid "Folder type"
+msgstr "Type de dossier"
+
+#. number of messages in a folder (mail only)
+#: apps/io.ox/core/folder/actions/properties.js module:io.ox/core
+msgid "Number of messages"
+msgstr "Nombre de messages"
+
+#. number of items in a folder
+#: apps/io.ox/core/folder/actions/properties.js module:io.ox/core
+msgid "Number of items"
+msgstr "Nombre d'éléments"
+
+#: apps/io.ox/core/folder/actions/properties.js module:io.ox/core
+#: apps/io.ox/onboarding/clients/extensions.js module:io.ox/core/onboarding
+msgid "CalDAV URL"
+msgstr "URL CalDAV"
+
+#: apps/io.ox/core/folder/actions/remove.js module:io.ox/core
+msgid "Do you really want to delete folder \"%s\"?"
+msgstr "Voulez-vous vraiment supprimer le dossier « %s » ?"
+
+#: apps/io.ox/core/folder/actions/remove.js module:io.ox/core
+msgid ""
+"This folder is shared with others. It won't be available for them any more."
+msgstr ""
+"Ce dossier est partagé avec d'autres utilisateurs. Il ne leur sera plus "
+"accessible."
+
+#: apps/io.ox/core/folder/actions/rename.js module:io.ox/core
+msgid "This is a standard folder, which can't be renamed."
+msgstr "Ceci est un dossier standard qui ne peut pas être renommé."
+
+#: apps/io.ox/core/folder/actions/rename.js module:io.ox/core
+msgid "Rename folder"
+msgstr "Renommer le dossier"
+
+#: apps/io.ox/core/folder/actions/rename.js module:io.ox/core
+#: apps/io.ox/core/folder/contextmenu.js
+#: apps/io.ox/core/viewer/views/toolbarview.js apps/io.ox/files/actions.js
+#: module:io.ox/files apps/io.ox/files/actions/rename.js
+#: apps/io.ox/files/toolbar.js
+msgid "Rename"
+msgstr "Renommer"
+
+#: apps/io.ox/core/folder/api.js module:io.ox/core
+#: apps/io.ox/mail/detail/links.js module:io.ox/mail
+msgid "Calendar"
+msgstr "Agenda"
+
+#: apps/io.ox/core/folder/api.js module:io.ox/core
+msgid "Default calendar"
+msgstr "Agenda par défaut"
+
+#. %1$s is the folder owner
+#. %2$s is the folder title
+#: apps/io.ox/core/folder/api.js module:io.ox/core
+msgid "%1$s: %2$s"
+msgstr "%1$s : %2$s"
+
+#: apps/io.ox/core/folder/api.js module:io.ox/core
+msgid "All my appointments"
+msgstr "Tous mes rendez-vous"
+
+#: apps/io.ox/core/folder/api.js module:io.ox/core
+msgid "Unread messages"
+msgstr "Messages non lus"
+
+#: apps/io.ox/core/folder/api.js module:io.ox/core
+msgid "Accessing global address book is not permitted"
+msgstr "Il n'est pas permis d'accéder au carnet d'adresses global"
+
+#: apps/io.ox/core/folder/api.js module:io.ox/core
+msgid ""
+"Could not save settings. There have to be at least one user with "
+"administration rights."
+msgstr ""
+"Impossible d'enregistrer les réglages. Il faut qu'au moins un utilisateur "
+"ait des droits administratifs."
+
+#: apps/io.ox/core/folder/api.js module:io.ox/core
+#: apps/io.ox/core/sub/subscriptions.js module:io.ox/core/sub
+msgid "New Folder"
+msgstr "Nouveau dossier"
+
+#: apps/io.ox/core/folder/contextmenu.js module:io.ox/core
+msgid "Mark all messages as read"
+msgstr "Marquer tous les messages comme lus"
+
+#: apps/io.ox/core/folder/contextmenu.js module:io.ox/core
+msgid "Clean up"
+msgstr "Nettoyer"
+
+#: apps/io.ox/core/folder/contextmenu.js module:io.ox/core
+msgid "Empty trash"
+msgstr "Vider la corbeille"
+
+#: apps/io.ox/core/folder/contextmenu.js module:io.ox/core
+msgid "Delete all messages"
+msgstr "Supprimer tous les messages"
+
+#: apps/io.ox/core/folder/contextmenu.js module:io.ox/core
+msgid "Download entire folder"
+msgstr "Télécharger le dossier complet"
+
+#: apps/io.ox/core/folder/contextmenu.js module:io.ox/core
+#: apps/io.ox/core/import/import.js
+#: apps/io.ox/mail/settings/signatures/settings/pane.js module:io.ox/mail
+msgid "Import"
+msgstr "Importer"
+
+#: apps/io.ox/core/folder/contextmenu.js module:io.ox/core
+msgid "Sharing"
+msgstr "Partager"
+
+#: apps/io.ox/core/folder/contextmenu.js module:io.ox/core
+msgid "Permissions"
+msgstr "Droits"
+
+#: apps/io.ox/core/folder/contextmenu.js module:io.ox/core
+#: apps/io.ox/files/actions.js module:io.ox/files
+msgid "Invite people"
+msgstr "Inviter des personnes"
+
+#: apps/io.ox/core/folder/contextmenu.js module:io.ox/core
+#: apps/io.ox/files/actions.js module:io.ox/files
+msgid "Get link"
+msgstr "Obtenir le lien"
+
+#: apps/io.ox/core/folder/contextmenu.js module:io.ox/core
+msgid "New subscription"
+msgstr "Nouvel abonnement"
+
+#: apps/io.ox/core/folder/contextmenu.js module:io.ox/core
+msgid "Show"
+msgstr "Afficher"
+
+#: apps/io.ox/core/folder/contextmenu.js module:io.ox/core
+msgid "Hide"
+msgstr "Masquer"
+
+#: apps/io.ox/core/folder/extensions.js module:io.ox/core
+#: apps/io.ox/files/main.js module:io.ox/files
+#: apps/io.ox/files/share/view-options.js
+msgid "My shares"
+msgstr "Mes partages"
+
+#: apps/io.ox/core/folder/extensions.js module:io.ox/core
+msgid "My folders"
+msgstr "Mes dossiers"
+
+#: apps/io.ox/core/folder/extensions.js module:io.ox/core
+#: apps/io.ox/files/actions/add-storage-account.js module:io.ox/files
+msgid "Add storage account"
+msgstr "Ajouter un compte de stockage"
+
+#: apps/io.ox/core/folder/extensions.js module:io.ox/core
+#: apps/io.ox/mail/accounts/settings.js module:io.ox/mail/accounts/settings
+#: apps/io.ox/mail/folderview-extensions.js module:io.ox/mail
+msgid "Add mail account"
+msgstr "Ajouter un compte de courrier électronique"
+
+#: apps/io.ox/core/folder/extensions.js module:io.ox/core
+msgid "View all attachments"
+msgstr "Afficher toutes les pièces jointes"
+
+#: apps/io.ox/core/folder/extensions.js module:io.ox/core
+msgid "Synchronize with your tablet or smartphone"
+msgstr "Synchroniser avec votre tablette ou votre téléphone mobile"
+
+#: apps/io.ox/core/folder/extensions.js module:io.ox/core
+msgid "Hidden address books"
+msgstr "Carnets d'adresses cachés"
+
+#: apps/io.ox/core/folder/extensions.js module:io.ox/core
+msgid "My calendars"
+msgstr "Mes agendas"
+
+#: apps/io.ox/core/folder/extensions.js module:io.ox/core
+msgid "Public calendars"
+msgstr "Agendas publics"
+
+#: apps/io.ox/core/folder/extensions.js module:io.ox/core
+msgid "Shared calendars"
+msgstr "Agendas partagés"
+
+#: apps/io.ox/core/folder/extensions.js module:io.ox/core
+msgid "Hidden calendars"
+msgstr "Agendas cachés"
+
+#: apps/io.ox/core/folder/extensions.js module:io.ox/core
+#: apps/plugins/portal/tasks/register.js module:plugins/portal
+msgid "My tasks"
+msgstr "Mes tâches"
+
+#: apps/io.ox/core/folder/extensions.js module:io.ox/core
+msgid "Public tasks"
+msgstr "Tâches publiques"
+
+#: apps/io.ox/core/folder/extensions.js module:io.ox/core
+msgid "Shared tasks"
+msgstr "Tâches partagées"
+
+#: apps/io.ox/core/folder/extensions.js module:io.ox/core
+msgid "Hidden tasks"
+msgstr "Tâches cachées"
+
+#: apps/io.ox/core/folder/extensions.js module:io.ox/core
+msgid "Shared by other users"
+msgstr "Partagé par d'autres utilisateurs"
+
+#: apps/io.ox/core/folder/extensions.js module:io.ox/core
+msgid "You share this folder with other users"
+msgstr "Vous partagez ce dossier avec d'autres utilisateurs"
+
+#: apps/io.ox/core/folder/extensions.js module:io.ox/core
+msgid "This folder has subscriptions"
+msgstr "Ce dossier comporte des abonnements"
+
+#: apps/io.ox/core/folder/extensions.js module:io.ox/core
+msgid "This folder has publications and/or subscriptions"
+msgstr "Ce dossier comporte des publications ou des abonnements"
+
+#: apps/io.ox/core/folder/favorites.js module:io.ox/core
+msgid "Remove from favorites"
+msgstr "Retirer des favoris"
+
+#: apps/io.ox/core/folder/favorites.js module:io.ox/core
+msgid "Add to favorites"
+msgstr "Ajouter aux favoris"
+
+#: apps/io.ox/core/folder/node.js module:io.ox/core
+msgid "Total: %1$d"
+msgstr "Total : %1$d"
+
+#: apps/io.ox/core/folder/node.js module:io.ox/core
+msgid "Unread: %1$d"
+msgstr "Non lu : %1$d"
+
+#: apps/io.ox/core/folder/node.js module:io.ox/core
+msgid "Folder-specific actions"
+msgstr "Actions sur le dossier"
+
+#. %1$s is the name of the folder
+#: apps/io.ox/core/folder/node.js module:io.ox/core
+msgid "Folder-specific actions for %1$s"
+msgstr "Actions spécifiques au dossier pour %1$s"
+
+#: apps/io.ox/core/folder/picker.js module:io.ox/core
+#: apps/io.ox/core/relogin.js apps/io.ox/core/tk/filestorageUtil.js
+#: apps/io.ox/core/tk/mobiscroll.js
+msgid "Ok"
+msgstr "OK"
+
+#: apps/io.ox/core/folder/tree.js module:io.ox/core
+msgid "Folder options"
+msgstr "Options du dossier"
+
+#. generic error message
+#: apps/io.ox/core/http_errors.js module:io.ox/core
+msgid "An unknown error occurred"
+msgstr "Une erreur inconnue s'est produite"
+
+#. error message when offline
+#: apps/io.ox/core/http_errors.js module:io.ox/core
+msgid "Cannot connect to server. Please check your connection."
+msgstr ""
+"Impossible de se connecter au serveur. Veuillez vérifier votre connexion."
+
+#: apps/io.ox/core/import/import.js module:io.ox/core
+msgid "iCal"
+msgstr "iCal"
+
+#: apps/io.ox/core/import/import.js module:io.ox/core
+msgid "CSV"
+msgstr "CSV"
+
+#: apps/io.ox/core/import/import.js module:io.ox/core
+msgid "vCard"
+msgstr "vCard"
+
+#: apps/io.ox/core/import/import.js module:io.ox/core
+msgid "Upload file"
+msgstr "Télécharger un fichier"
+
+#: apps/io.ox/core/import/import.js module:io.ox/core
+msgid ""
+"Ignore existing events. Helpful to import public holiday calendars, for "
+"example."
+msgstr ""
+"Ignorer les évènements qui existent déjà. Cette option est utile par exemple "
+"quand on importe des calendriers de jours fériés."
+
+#: apps/io.ox/core/import/import.js module:io.ox/core
+msgid "Ignore existing events"
+msgstr "Ignorer les événements existants"
+
+#: apps/io.ox/core/import/import.js module:io.ox/core
+msgid "Note on CSV files:"
+msgstr "Remarque sur les fichiers CSV :"
+
+#: apps/io.ox/core/import/import.js module:io.ox/core
+msgid ""
+"The first record of a valid CSV file must define proper column names. "
+"Supported separators are comma and semi-colon."
+msgstr ""
+"Le premier enregistrement d'un fichier CSV valide doit définir des noms de "
+"colonnes valides. Les séparateurs pris en charge sont les virgules et points-"
+"virgules."
+
+#: apps/io.ox/core/import/import.js module:io.ox/core
+msgid "Learn more"
+msgstr "En savoir plus"
+
+#: apps/io.ox/core/import/import.js module:io.ox/core
+msgid "Import from file"
+msgstr "Importer depuis un fichier"
+
+#. Error message if contact import failed
+#: apps/io.ox/core/import/import.js module:io.ox/core
+msgid "There was no contact data to import"
+msgstr "Pas de données de contacts à importer"
+
+#. Error message if task import failed
+#: apps/io.ox/core/import/import.js module:io.ox/core
+msgid "There was no task data to import"
+msgstr "Pas de données de tâches à importer"
+
+#. Error message if calendar import failed
+#: apps/io.ox/core/import/import.js module:io.ox/core
+msgid "There was no appointment data to import"
+msgstr "Pas de données de rendez-vous à importer"
+
+#. %1$d is line number, %2$s is an error message
+#: apps/io.ox/core/import/import.js module:io.ox/core
+msgid "Line %1$d: %2$s"
+msgstr "Ligne %1$d : %2$s"
+
+#: apps/io.ox/core/import/import.js module:io.ox/core
+msgid "Please select a file to import"
+msgstr "Veuillez sélectionner un fichier à importer"
+
+#: apps/io.ox/core/import/import.js module:io.ox/core
+msgid "Please select a valid iCal File to import"
+msgstr "Veuillez sélectionner un fichier iCal valide à importer"
+
+#: apps/io.ox/core/import/import.js module:io.ox/core
+msgid "Data imported successfully"
+msgstr "Données importées avec succès"
+
+#. Failure message if no data (e.g. appointments) could be imported
+#: apps/io.ox/core/import/import.js module:io.ox/core
+msgid "Failed to import any data"
+msgstr "Impossible d'importer les données"
+
+#: apps/io.ox/core/import/import.js module:io.ox/core
+msgid "Data only partially imported (%1$s of %2$s records)"
+msgstr ""
+"Les données n'ont été importées qu'en partie (%1$s enregistrements parmi "
+"%2$s)"
+
+#: apps/io.ox/core/main.js module:io.ox/core
+msgid "Unsaved documents will be lost. Do you want to sign out now?"
+msgstr ""
+"Les documents non enregistrés seront perdus. Voulez-vous vous déconnecter "
+"maintenant ?"
+
+#: apps/io.ox/core/main.js module:io.ox/core
+msgid "Offline"
+msgstr "Non connecté"
+
+#: apps/io.ox/core/main.js module:io.ox/core
+msgid "Launcher dropdown. Press [enter] to jump to the dropdown."
+msgstr ""
+"Boîte déroulante de lancement. Appuyez sur [Entr] pour passer à la boîte "
+"déroulante."
+
+#: apps/io.ox/core/main.js module:io.ox/core
+msgid "Apps"
+msgstr "Apps"
+
+#: apps/io.ox/core/main.js module:io.ox/core apps/io.ox/search/view-template.js
+msgctxt "app"
+msgid "Portal"
+msgstr "Portail"
+
+#: apps/io.ox/core/main.js module:io.ox/core apps/io.ox/mail/settings/pane.js
+#: module:io.ox/mail apps/io.ox/search/view-template.js
+msgctxt "app"
+msgid "Mail"
+msgstr "Courrier"
+
+#: apps/io.ox/core/main.js module:io.ox/core apps/io.ox/search/view-template.js
+msgctxt "app"
+msgid "Address Book"
+msgstr "Carnet d'adresses"
+
+#: apps/io.ox/core/main.js module:io.ox/core apps/io.ox/search/view-template.js
+msgctxt "app"
+msgid "Scheduling"
+msgstr "Planification"
+
+#: apps/io.ox/core/main.js module:io.ox/core apps/io.ox/search/view-template.js
+#: apps/io.ox/tasks/settings/pane.js module:io.ox/tasks
+msgctxt "app"
+msgid "Tasks"
+msgstr "Tâches"
+
+#. %1$s is usually "Drive" (product name; might be customized)
+#: apps/io.ox/core/main.js module:io.ox/core apps/io.ox/core/pim/actions.js
+#: apps/io.ox/core/viewer/views/toolbarview.js
+#: apps/io.ox/files/settings/pane.js module:io.ox/files
+#: apps/io.ox/mail/actions.js module:io.ox/mail
+#: apps/io.ox/search/view-template.js
+msgctxt "app"
+msgid "Drive"
+msgstr "Drive"
+
+#: apps/io.ox/core/main.js module:io.ox/core apps/io.ox/search/view-template.js
+msgctxt "app"
+msgid "Conversations"
+msgstr "Conversations"
+
+#: apps/io.ox/core/main.js module:io.ox/core
+#: apps/io.ox/core/sub/settings/pane.js module:io.ox/core/sub
+msgid "Refresh"
+msgstr "Actualiser"
+
+#: apps/io.ox/core/main.js module:io.ox/core
+msgid "Currently refreshing"
+msgstr "Rafraîchissement en cours"
+
+#: apps/io.ox/core/main.js module:io.ox/core
+msgid "You will be automatically signed out in %1$d second"
+msgid_plural "You will be automatically signed out in %1$d seconds"
+msgstr[0] "Vous serez déconnecté automatiquement dans %1$d seconde"
+msgstr[1] "Vous serez déconnecté automatiquement dans %1$d secondes"
+
+#: apps/io.ox/core/main.js module:io.ox/core apps/io.ox/core/settings/pane.js
+msgid "Automatic sign out"
+msgstr "Déconnexion automatique"
+
+#: apps/io.ox/core/main.js module:io.ox/core
+msgid "Sign out now"
+msgstr "Se déconnecter maintenant"
+
+#. %1$s is app title/name
+#: apps/io.ox/core/main.js module:io.ox/core
+msgid "close for %1$s"
+msgstr "fermer dans %1$s"
+
+#: apps/io.ox/core/main.js module:io.ox/core
+msgid "(current app)"
+msgstr "(app actuelle)"
+
+#: apps/io.ox/core/main.js module:io.ox/core apps/io.ox/settings/main.js
+msgid "Settings"
+msgstr "Réglages"
+
+#. starts the client onboarding wizard that helps users
+#. to configure their devices to access/sync appsuites
+#. data (f.e. install ox mail app)
+#: apps/io.ox/core/main.js module:io.ox/core
+#: apps/plugins/portal/client-onboarding/register.js module:plugins/portal
+msgid "Connect your Device"
+msgstr "Connecter votre appareil"
+
+#: apps/io.ox/core/main.js module:io.ox/core apps/io.ox/core/settings/pane.js
+#: apps/plugins/portal/userSettings/register.js
+msgid "My contact data"
+msgstr "Mes données de contact"
+
+#: apps/io.ox/core/main.js module:io.ox/core apps/io.ox/core/settings/pane.js
+#: apps/plugins/portal/userSettings/register.js
+msgid "Change password"
+msgstr "Changer le mot de passe"
+
+#: apps/io.ox/core/main.js module:io.ox/core
+msgid "About"
+msgstr "À propos"
+
+#: apps/io.ox/core/main.js module:io.ox/core
+msgid "Sign out"
+msgstr "Se déconnecter"
+
+#: apps/io.ox/core/main.js module:io.ox/core
+msgid "Signed in as:"
+msgstr "Connecté en tant que :"
+
+#: apps/io.ox/core/main.js module:io.ox/core apps/io.ox/core/relogin.js
+msgid "Your session is expired"
+msgstr "Votre session a expiré"
+
+#: apps/io.ox/core/main.js module:io.ox/core apps/io.ox/core/relogin.js
+msgid "Please sign in again to continue"
+msgstr "Veuillez vous reconnecter pour continuer"
+
+#: apps/io.ox/core/main.js module:io.ox/core
+msgid "Restore applications"
+msgstr "Restaurer les applications"
+
+#: apps/io.ox/core/main.js module:io.ox/core
+msgid ""
+"The following applications can be restored. Just remove the restore point if "
+"you don't want it to be restored."
+msgstr ""
+"Les applications suivantes peuvent être restaurées. Supprimez simplement le "
+"point de restauration si vous ne voulez pas qu'il soit restauré."
+
+#. button label for continuing the presentation
+#: apps/io.ox/core/main.js module:io.ox/core apps/io.ox/mail/compose/view.js
+#: module:io.ox/mail apps/io.ox/presenter/views/navigationview.js
+#: module:io.ox/presenter apps/io.ox/presenter/views/toolbarview.js
+msgid "Continue"
+msgstr "Continuer"
+
+#. %1$s is the filename
+#: apps/io.ox/core/main.js module:io.ox/core
+msgid ""
+"Folder with name \"%1$s\" will be hidden. Enable setting \"Show hidden files "
+"and folders\" to access this folder again."
+msgstr ""
+"Le dossier nommé « %1$s » sera caché. Activez le réglage « Afficher les "
+"dossiers et fichiers cachés » pour accéder à nouveau à ce dossier."
+
+#: apps/io.ox/core/notifications.js module:io.ox/core
+msgid "No notifications"
+msgstr "Pas de notifications"
+
+#: apps/io.ox/core/notifications.js module:io.ox/core
+msgid "Notifications"
+msgstr "Notifications"
+
+#: apps/io.ox/core/notifications.js module:io.ox/core
+msgid "Close notification area"
+msgstr "Fermer la zone de notification"
+
+#: apps/io.ox/core/notifications.js module:io.ox/core
+msgid "Notify me again later"
+msgstr "Me le rappeler ultérieurement"
+
+#: apps/io.ox/core/notifications.js module:io.ox/core
+msgid "Would you like to enable desktop notifications?"
+msgstr "Souhaitez-vous activer les notifications de bureau ?"
+
+#: apps/io.ox/core/notifications.js module:io.ox/core
+msgid "Later"
+msgstr "Plus tard"
+
+#. declines the use of desktop notifications
+#: apps/io.ox/core/notifications.js module:io.ox/core
+msgid "Never"
+msgstr "Jamais"
+
+#. Opens popup to decide if desktop notifications should be shown
+#: apps/io.ox/core/notifications.js module:io.ox/core
+msgid "Decide now"
+msgstr "Décider maintenant"
+
+#: apps/io.ox/core/notifications.js module:io.ox/core
+msgid ""
+"You can manage desktop notifications at any time, by visiting your settings"
+msgstr ""
+"Vous pouvez gérer à tout moment les notifications de bureau en consultant "
+"vos réglages"
+
+#. %1$d number of notifications in notification area
+#: apps/io.ox/core/notifications/badgeview.js module:io.ox/core
+#, c-format
+msgid "%1$d notification."
+msgid_plural "%1$d notifications."
+msgstr[0] "%1$d notification."
+msgstr[1] "%1$d notifications."
+
+#. open closed state of the notification area, used in aria label
+#: apps/io.ox/core/notifications/badgeview.js module:io.ox/core
+msgid "expanded"
+msgstr "étendue"
+
+#. open closed state of the notification area, used in aria label
+#: apps/io.ox/core/notifications/badgeview.js module:io.ox/core
+msgid "collapsed"
+msgstr "réduite"
+
+#: apps/io.ox/core/notifications/subview.js module:io.ox/core
+msgid "Hide this notification"
+msgstr "Masquer cette notification"
+
+#: apps/io.ox/core/notifications/subview.js module:io.ox/core
+msgid "New notifications"
+msgstr "Nouvelles notifications"
+
+#: apps/io.ox/core/notifications/subview.js module:io.ox/core
+msgid "You have new notifications"
+msgstr "Vous avez de nouvelles notifications"
+
+#: apps/io.ox/core/permissions/permissions.js module:io.ox/core
+#: apps/io.ox/files/share/permissions.js
+msgid "Guest"
+msgstr "Invité"
+
+#. Role: create folder + read/write/delete all
+#: apps/io.ox/core/permissions/permissions.js module:io.ox/core
+#: apps/io.ox/files/share/permissions.js
+msgid "Author"
+msgstr "Auteur"
+
+#. Role: all permissions
+#. object permissions - admin role
+#: apps/io.ox/core/permissions/permissions.js module:io.ox/core
+#: apps/io.ox/files/share/permissions.js
+msgid "Administrator"
+msgstr "Administrateur"
+
+#: apps/io.ox/core/permissions/permissions.js module:io.ox/core
+msgid "Apply role"
+msgstr "Appliquer le rôle"
+
+#. folder permissions
+#: apps/io.ox/core/permissions/permissions.js module:io.ox/core
+msgid "view the folder"
+msgstr "afficher le dossier"
+
+#. folder permissions
+#: apps/io.ox/core/permissions/permissions.js module:io.ox/core
+msgid "create objects"
+msgstr "créer des objets"
+
+#. folder permissions
+#: apps/io.ox/core/permissions/permissions.js module:io.ox/core
+msgid "create objects and subfolders"
+msgstr "créer des objets et des sous-dossiers"
+
+#. object permissions - read
+#: apps/io.ox/core/permissions/permissions.js module:io.ox/core
+msgid "no read permissions"
+msgstr "pas de droits de lecture"
+
+#. object permissions - read
+#: apps/io.ox/core/permissions/permissions.js module:io.ox/core
+msgid "read own objects"
+msgstr "lire ses propres objets"
+
+#. object permissions - read
+#: apps/io.ox/core/permissions/permissions.js module:io.ox/core
+msgid "read all objects"
+msgstr "lire tous les objets"
+
+#. object permissions - edit/modify
+#: apps/io.ox/core/permissions/permissions.js module:io.ox/core
+msgid "no edit permissions"
+msgstr "pas de droits de modification"
+
+#. object permissions - edit/modify
+#: apps/io.ox/core/permissions/permissions.js module:io.ox/core
+msgid "edit own objects"
+msgstr "modifier ses propres objets"
+
+#. object permissions - edit/modify
+#: apps/io.ox/core/permissions/permissions.js module:io.ox/core
+msgid "edit all objects"
+msgstr "modifier tous les objets"
+
+#. object permissions - delete
+#: apps/io.ox/core/permissions/permissions.js module:io.ox/core
+msgid "no delete permissions"
+msgstr "pas de droits de suppression"
+
+#. object permissions - delete
+#: apps/io.ox/core/permissions/permissions.js module:io.ox/core
+msgid "delete only own objects"
+msgstr "supprimer ses propres objets"
+
+#. object permissions - delete
+#: apps/io.ox/core/permissions/permissions.js module:io.ox/core
+msgid "delete all objects"
+msgstr "supprimer tous les objets"
+
+#. Role: Owner (same as admin)
+#: apps/io.ox/core/permissions/permissions.js module:io.ox/core
+#: apps/io.ox/files/share/permissions.js
+msgid "Owner"
+msgstr "Propriétaire"
+
+#: apps/io.ox/core/permissions/permissions.js module:io.ox/core
+msgid "Folder permissions"
+msgstr "Droits sur les dossiers"
+
+#: apps/io.ox/core/permissions/permissions.js module:io.ox/core
+msgid "Object permissions"
+msgstr "Droits sur les objets"
+
+#: apps/io.ox/core/permissions/permissions.js module:io.ox/core
+msgid "The user has administrative rights"
+msgstr "L'utilisateur a des droits administratifs"
+
+#: apps/io.ox/core/permissions/permissions.js module:io.ox/core
+#: apps/io.ox/files/share/permissions.js
+msgid "Apply to all subfolders"
+msgstr "Appliquer à tous les sous-dossiers"
+
+#: apps/io.ox/core/permissions/permissions.js module:io.ox/core
+msgid "Add user/group"
+msgstr "Ajouter un utilisateur / groupe"
+
+#. permissions dialog
+#. error message when selected user or group can not be used
+#: apps/io.ox/core/permissions/permissions.js module:io.ox/core
+msgid "This is not a valid user or group."
+msgstr "Ce n'est pas un utilisateur ou un groupe valide."
+
+#: apps/io.ox/core/permissions/permissions.js module:io.ox/core
+#: apps/io.ox/files/share/permissions.js
+#: apps/plugins/administration/groups/settings/edit.js
+msgid "Start typing to search for user names"
+msgstr "Saisissez du texte pour chercher des noms d'utilisateur"
+
+#: apps/io.ox/core/pim/actions.js module:io.ox/core
+msgid "Attachments have been saved!"
+msgstr "Les pièces jointes ont été enregistrées."
+
+#: apps/io.ox/core/pim/actions.js module:io.ox/core apps/io.ox/files/actions.js
+#: module:io.ox/files apps/io.ox/mail/actions.js module:io.ox/mail
+msgid "Open in browser"
+msgstr "Ouvrir dans le navigateur"
+
+#: apps/io.ox/core/pim/actions.js module:io.ox/core
+#: apps/io.ox/core/viewer/views/toolbarview.js apps/io.ox/files/actions.js
+#: module:io.ox/files apps/io.ox/files/toolbar.js apps/io.ox/mail/actions.js
+#: module:io.ox/mail apps/io.ox/notes/toolbar.js module:io.ox/notes
+#: apps/io.ox/onboarding/clients/extensions.js module:io.ox/core/onboarding
+#: apps/plugins/portal/updater/register.js module:plugins/portal
+msgid "Download"
+msgstr "Télécharger"
+
+#. %1$s is usually "Drive" (product name; might be customized)
+#: apps/io.ox/core/pim/actions.js module:io.ox/core
+#: apps/io.ox/core/viewer/views/toolbarview.js apps/io.ox/mail/actions.js
+#: module:io.ox/mail
+msgid "Save to %1$s"
+msgstr "Enregistrer vers %1$s"
+
+#: apps/io.ox/core/print.js module:io.ox/core
+msgid "Printout"
+msgstr "Impression"
+
+#: apps/io.ox/core/print.js module:io.ox/core
+#: apps/io.ox/core/sub/subscriptions.js module:io.ox/core/sub
+#: apps/io.ox/core/yell.js apps/io.ox/oauth/keychain.js
+msgid "Error"
+msgstr "Erreur"
+
+#: apps/io.ox/core/print.js module:io.ox/core
+msgid "Cannot print this item"
+msgid_plural "Cannot print these items"
+msgstr[0] "Impossible d'imprimer cet élément"
+msgstr[1] "Impossible d'imprimer ces éléments"
+
+#: apps/io.ox/core/relogin.js module:io.ox/core
+msgid "Your IP address has changed"
+msgstr "Votre adresse IP a changé"
+
+#: apps/io.ox/core/relogin.js module:io.ox/core
+msgid "You have to sign in again"
+msgstr "Vous devez vous authentifier à nouveau"
+
+#: apps/io.ox/core/relogin.js module:io.ox/core
+msgid "Please enter correct password"
+msgstr "Veuillez saisir le mot de passe correct"
+
+#: apps/io.ox/core/relogin.js module:io.ox/core
+msgid "Failed to sign in"
+msgstr "La connexion a échoué"
+
+#: apps/io.ox/core/settings/downloads/pane.js module:io.ox/core
+#: apps/plugins/portal/updater/register.js module:plugins/portal
+msgid "Updater"
+msgstr "Programme de mise à jour"
+
+#: apps/io.ox/core/settings/downloads/pane.js module:io.ox/core
+msgid "Download installation file (for Windows)"
+msgstr "Télécharger le fichier d'installation (pour Windows)"
+
+#: apps/io.ox/core/settings/downloads/pane.js module:io.ox/core
+#: apps/plugins/portal/updater/register.js module:plugins/portal
+msgid ""
+"When executing the downloaded file, an installation wizard will be launched. "
+"Follow the instructions and install the updater. Installs latest versions of "
+"Windows® client software. The Updater automatically informs about new "
+"updates. You can download the updates from within the Updater."
+msgstr ""
+"Lorsque vous exécutez le fichier téléchargé, un assistant d'installation se "
+"lance. Suivez les instructions et installez le programme de mise à jour. "
+"Installez les dernières versions du logiciel client pour Windows®. Le "
+"programme de mise à jour vous informe automatiquement de toute nouvelle mise "
+"à jour. Vous pouvez télécharger les mises à jour depuis le programme de mise "
+"à jour."
+
+#: apps/io.ox/core/settings/downloads/pane.js module:io.ox/core
+msgid "Connector for Microsoft Outlook®"
+msgstr "Connecteur pour Microsoft Outlook®"
+
+#: apps/io.ox/core/settings/downloads/pane.js module:io.ox/core
+msgid ""
+"Synchronization of Emails, Calendar, Contacts and Tasks, along with Public, "
+"Shared and System Folders to Microsoft Outlook® clients."
+msgstr ""
+"Synchronisation des courriers, agendas, contacts et tâches, ainsi que des "
+"dossiers publics, partagés et système, avec les clients Microsoft Outlook®."
+
+#: apps/io.ox/core/settings/downloads/pane.js module:io.ox/core
+msgid "Notifier"
+msgstr "Programme de notification"
+
+#: apps/io.ox/core/settings/downloads/pane.js module:io.ox/core
+msgid ""
+"Informs about the current status of Emails and appointments without having "
+"to display the user interface or another Windows® client."
+msgstr ""
+"Informe de l'état actuel des courriels et rendez-vous sans avoir à afficher "
+"l'interface utilisateur ou un autre client Windows®."
+
+#: apps/io.ox/core/settings/downloads/pane.js module:io.ox/core
+#: apps/plugins/portal/oxdriveclients/register.js module:plugins/portal
+msgid "Download the %s client for %s"
+msgstr "Télécharger le client %s pour %s"
+
+#: apps/io.ox/core/settings/downloads/pane.js module:io.ox/core
+msgid "%s client for Windows"
+msgstr "Client %s pour Windows"
+
+#: apps/io.ox/core/settings/downloads/pane.js module:io.ox/core
+msgid "%s client for Windows (Installation via the OX Updater)"
+msgstr ""
+"Client %s pour Windows (installation à travers le Programme de mise à jour "
+"OX)"
+
+#: apps/io.ox/core/settings/downloads/pane.js module:io.ox/core
+msgid "Download installation file"
+msgstr "Télécharger le fichier d'installation"
+
+#: apps/io.ox/core/settings/downloads/pane.js module:io.ox/core
+msgid "%s client for Mac OS"
+msgstr "Client %s pour Mac OS"
+
+#: apps/io.ox/core/settings/downloads/pane.js module:io.ox/core
+msgid "%s client for iOS"
+msgstr "Client %s pour iOS"
+
+#: apps/io.ox/core/settings/downloads/pane.js module:io.ox/core
+msgid "%s client for Android"
+msgstr "Client %s pour Android"
+
+#: apps/io.ox/core/settings/downloads/pane.js module:io.ox/core
+msgid "Downloads"
+msgstr "Téléchargements"
+
+#: apps/io.ox/core/settings/errorlog/settings/pane.js module:io.ox/core
+msgid "Error log"
+msgstr "Journal d'erreurs"
+
+#: apps/io.ox/core/settings/errorlog/settings/pane.js module:io.ox/core
+msgid "Show request body"
+msgstr "Afficher le corps de la requête"
+
+#: apps/io.ox/core/settings/errorlog/settings/pane.js module:io.ox/core
+msgid "Hide request body"
+msgstr "Masquer le corps de la requête"
+
+#: apps/io.ox/core/settings/errorlog/settings/pane.js module:io.ox/core
+msgid "Show stack trace"
+msgstr "Afficher la trace d'erreurs"
+
+#: apps/io.ox/core/settings/errorlog/settings/pane.js module:io.ox/core
+msgid "Hide stack trace"
+msgstr "Masquer la trace d'erreurs"
+
+#: apps/io.ox/core/settings/errorlog/settings/pane.js module:io.ox/core
+msgid "Host"
+msgstr "Hôte"
+
+#: apps/io.ox/core/settings/errorlog/settings/pane.js module:io.ox/core
+msgid "Browser"
+msgstr "Navigateur"
+
+#: apps/io.ox/core/settings/errorlog/settings/pane.js module:io.ox/core
+msgid "Total: %1$s requests"
+msgstr "Total : %1$s requêtes"
+
+#: apps/io.ox/core/settings/errorlog/settings/pane.js module:io.ox/core
+msgid "Average time: %1$s ms"
+msgstr "Durée moyenne : %1$s ms"
+
+#: apps/io.ox/core/settings/errorlog/settings/pane.js module:io.ox/core
+msgid "Loss: %1$s %"
+msgstr "Perte : %1$s %"
+
+#: apps/io.ox/core/settings/errorlog/settings/pane.js module:io.ox/core
+msgid "Uptime: %1$s minutes"
+msgstr "Fonctionne depuis : $1$s minutes"
+
+#: apps/io.ox/core/settings/errorlog/settings/pane.js module:io.ox/core
+#: apps/io.ox/files/guidance/main.js module:io.ox/files
+msgid "Reload statistics"
+msgstr "Actualiser les statistiques"
+
 #: apps/io.ox/core/settings/errorlog/settings/pane.js module:io.ox/core
 msgid ""
 "The blue graph shows the distribution of request durations in percent. The "
@@ -8874,69 +4515,597 @@
 "pourcentage. Le graphique gris montre le résultat d'un simple « ping » "
 "réseau afin d'identifier les connexions lentes."
 
-#: apps/io.ox/calendar/invitations/register.js module:io.ox/calendar/main
-msgid "The changes have been rejected"
-msgstr "Les modifications ont été rejetées"
-
-#: apps/plugins/portal/xing/actions.js module:plugins/portal
-msgid "The comment has been deleted successfully"
-msgstr "Le commentaire a été supprimé"
-
-#: apps/io.ox/backbone/basicModel.js module:io.ox/core
-#: apps/io.ox/backbone/extendedModel.js
-msgid "The dialog contains invalid data"
-msgstr "La fenêtre contient des données non valables"
-
-#. If the user changes the duedate of a task, it may be before the start date, which is not allowed
-#. If this happens the user gets the option to change the start date so it matches the due date
+#: apps/io.ox/core/settings/errorlog/settings/pane.js module:io.ox/core
+msgid "Errors"
+msgstr "Erreurs"
+
+#: apps/io.ox/core/settings/errorlog/settings/pane.js module:io.ox/core
+msgid "Slow requests"
+msgstr "Requêtes lentes"
+
+#: apps/io.ox/core/settings/errorlog/settings/pane.js module:io.ox/core
+msgid "Loss"
+msgstr "Pertes"
+
+#: apps/io.ox/core/settings/errorlog/settings/pane.js module:io.ox/core
+msgid "No errors"
+msgstr "Pas d'erreurs"
+
+#: apps/io.ox/core/settings/errorlog/settings/pane.js module:io.ox/core
+msgid "No slow requests"
+msgstr "Pas de requêtes lentes"
+
+#: apps/io.ox/core/settings/errorlog/settings/pane.js module:io.ox/core
+msgid "No lost requests"
+msgstr "Pas de requêtes perdues"
+
+#: apps/io.ox/core/settings/pane.js module:io.ox/core
+msgid "The setting requires a reload or relogin to take effect."
+msgstr ""
+"Ce réglage nécessite de recharger la page ou de se connecter à nouveau pour "
+"prendre effet."
+
+#: apps/io.ox/core/settings/pane.js module:io.ox/core
+#: apps/io.ox/settings/main.js
+msgid "Basic settings"
+msgstr "Réglages de base"
+
+#: apps/io.ox/core/settings/pane.js module:io.ox/core
+msgid ""
+"Some settings (language, timezone, theme) require a page reload or relogin "
+"to take effect."
+msgstr ""
+"Certains réglages (langue, fuseau horaire, thème) requiert le rechargement "
+"de la page, ou même la réauthentification pour prendre effets."
+
+#: apps/io.ox/core/settings/pane.js module:io.ox/core
+msgid "Reload page"
+msgstr "Recharger la page"
+
+#: apps/io.ox/core/settings/pane.js module:io.ox/core
+#: apps/plugins/portal/xing/register.js module:plugins/portal
+msgid "Language"
+msgstr "Langue"
+
+#: apps/io.ox/core/settings/pane.js module:io.ox/core
+msgid "Time zone"
+msgstr "Fuseau horaire"
+
+#: apps/io.ox/core/settings/pane.js module:io.ox/core
+msgid "Default Theme"
+msgstr "Thème par défaut"
+
+#: apps/io.ox/core/settings/pane.js module:io.ox/core
+msgid "Theme"
+msgstr "Thème"
+
+#: apps/io.ox/core/settings/pane.js module:io.ox/core
+msgid "High contrast theme"
+msgstr "Thème à haut contraste"
+
+#: apps/io.ox/core/settings/pane.js module:io.ox/core
+#: apps/io.ox/mail/settings/pane.js module:io.ox/mail
+msgid "5 minutes"
+msgstr "5 minutes"
+
+#: apps/io.ox/core/settings/pane.js module:io.ox/core
+#: apps/io.ox/mail/settings/pane.js module:io.ox/mail
+msgid "10 minutes"
+msgstr "10 minutes"
+
+#: apps/io.ox/core/settings/pane.js module:io.ox/core
+msgid "15 minutes"
+msgstr "15 minutes"
+
+#: apps/io.ox/core/settings/pane.js module:io.ox/core
+msgid "30 minutes"
+msgstr "30 minutes"
+
+#: apps/io.ox/core/settings/pane.js module:io.ox/core
+msgid "Refresh interval"
+msgstr "Intervalle d'actualisation"
+
+#. object permissions - read
+#. object permissions - edit/modify
+#. object permissions - delete
+#. Auth type. None. No authentication
+#. Connection security. None.
+#: apps/io.ox/core/settings/pane.js module:io.ox/core
+#: apps/io.ox/core/tk/attachments.js apps/io.ox/core/tk/flag-picker.js
+#: module:io.ox/mail apps/io.ox/files/share/permissions.js
+#: apps/io.ox/files/view-options.js module:io.ox/files
+#: apps/io.ox/mail/accounts/view-form.js module:io.ox/settings
+#: apps/io.ox/mail/mailfilter/settings/filter/view-form.js
+msgid "None"
+msgstr "Aucun"
+
+#: apps/io.ox/core/settings/pane.js module:io.ox/core
+msgid "Default app after sign in"
+msgstr "App par défaut après la connexion"
+
+#: apps/io.ox/core/settings/pane.js module:io.ox/core
+msgid "disable"
+msgstr "désactiver"
+
+#: apps/io.ox/core/settings/pane.js module:io.ox/core
+msgid "Automatic opening of notification area"
+msgstr "Ouvrir automatiquement la zone de notification"
+
+#: apps/io.ox/core/settings/pane.js module:io.ox/core
+msgid "Show desktop notifications"
+msgstr "Afficher les notifications de bureau"
+
+#. Opens popup to decide if desktop notifications should be shown
+#: apps/io.ox/core/settings/pane.js module:io.ox/core
+msgid "Manage permission now"
+msgstr "Gérer les droits maintenant"
+
+#: apps/io.ox/core/settings/user.js module:io.ox/contacts
+msgid "Couldn't load your contact data."
+msgstr "Impossible de charger vos données de contact."
+
+#. Bytes
+#: apps/io.ox/core/strings.js module:io.ox/core
+msgid "B"
+msgstr "o"
+
+#. Kilobytes
+#: apps/io.ox/core/strings.js module:io.ox/core
+msgid "KB"
+msgstr "Ko"
+
+#. Megabytes
+#: apps/io.ox/core/strings.js module:io.ox/core
+msgid "MB"
+msgstr "Mo"
+
+#. Gigabytes
+#: apps/io.ox/core/strings.js module:io.ox/core
+msgid "GB"
+msgstr "Go"
+
+#. Terabytes
+#: apps/io.ox/core/strings.js module:io.ox/core
+msgid "TB"
+msgstr "To"
+
+#. Petabytes
+#: apps/io.ox/core/strings.js module:io.ox/core
+msgid "PB"
+msgstr "Po"
+
+#. Exabytes
+#: apps/io.ox/core/strings.js module:io.ox/core
+msgid "EB"
+msgstr "Eo"
+
+#. Zettabytes
+#: apps/io.ox/core/strings.js module:io.ox/core
+msgid "ZB"
+msgstr "Zo"
+
+#. Yottabytes
+#: apps/io.ox/core/strings.js module:io.ox/core
+msgid "YB"
+msgstr "Yo"
+
+#. File size
+#. %1$d is the number
+#. %2$s is the unit (B, KB, MB etc.)
+#: apps/io.ox/core/strings.js module:io.ox/core
+msgid "%1$d %2$s"
+msgstr "%1$d %2$s"
+
+#: apps/io.ox/core/sub/model.js module:io.ox/core/sub
+msgid "Publication must have a target."
+msgstr "La publication doit comporter une cible."
+
+#: apps/io.ox/core/sub/model.js module:io.ox/core/sub
+msgid "Publication must have a site."
+msgstr "La publication doit comporter un site."
+
+#: apps/io.ox/core/sub/model.js module:io.ox/core/sub
+msgid "Model is incomplete."
+msgstr "Le modèle est incomplet."
+
+#: apps/io.ox/core/sub/model.js module:io.ox/core/sub
+msgid "You have to enter a username and password to subscribe."
+msgstr ""
+"Vous devez indiquer un nom d'utilisateur et un mot de passe pour vous "
+"abonner."
+
+#: apps/io.ox/core/sub/settings/pane.js module:io.ox/core/sub
+msgid "Only showing items related to folder \"%1$s\""
+msgstr "Seuls les éléments relatifs au dossier « %1$s » sont affichés"
+
+#: apps/io.ox/core/sub/settings/pane.js module:io.ox/core/sub
+msgid "Show all items"
+msgstr "Afficher tous les éléments"
+
+#: apps/io.ox/core/sub/settings/pane.js module:io.ox/core/sub
+msgid "Unnamed subscription"
+msgstr "Abonnement sans nom"
+
+#: apps/io.ox/core/sub/settings/pane.js module:io.ox/core/sub
+msgid ""
+"Note: Refreshing this subscription will replace the calendar content with "
+"the external content. Changes you have made inside appsuite will be "
+"overwritten"
+msgstr ""
+"Remarque : si vous rafraîchissez cet abonnement, le contenu de l'agenda sera "
+"remplacé par le contenu externe. Les modifications que vous avez effectuées "
+"dans appsuite seront perdues."
+
+#: apps/io.ox/core/sub/settings/pane.js module:io.ox/core/sub
+#: apps/io.ox/mail/mailfilter/settings/filter.js module:io.ox/mail
+#: apps/io.ox/portal/settings/pane.js module:io.ox/portal
+msgid "Disable"
+msgstr "Désactiver"
+
+#: apps/io.ox/core/sub/settings/pane.js module:io.ox/core/sub
+#: apps/io.ox/mail/autoforward/settings/model.js module:io.ox/mail
+#: apps/io.ox/mail/mailfilter/settings/filter.js
+#: apps/io.ox/portal/settings/pane.js module:io.ox/portal
+msgid "Enable"
+msgstr "Activer"
+
+#: apps/io.ox/core/sub/settings/pane.js module:io.ox/core/sub
+msgid "Subscription refresh"
+msgstr "Actualiser l'abonnement"
+
+#: apps/io.ox/core/sub/settings/pane.js module:io.ox/core/sub
+msgid ""
+"A refresh takes some time, so please be patient, while the refresh runs in "
+"the background. Only one refresh per subscription and per session is allowed."
+msgstr ""
+"Actualiser prend du temps, veuillez prendre patience pendant que "
+"l'actualisation se fait en arrière-plan. On n'autorise qu'une seule "
+"actualisation par abonnement et par session."
+
+#: apps/io.ox/core/sub/settings/pane.js module:io.ox/core/sub
+msgid ""
+"This folder has publications but you are not allowed to view or edit them"
+msgstr ""
+"Ce dossier comporte des publications, mais vous n'avez pas le droit de les "
+"voir ni de les modifier."
+
+#: apps/io.ox/core/sub/settings/pane.js module:io.ox/core/sub
+msgid ""
+"This folder has subscriptions but you are not allowed to view or edit them"
+msgstr ""
+"Ce dossier comporte des abonnements, mais vous n'avez pas le droit de les "
+"voir ni de les modifier."
+
+#: apps/io.ox/core/sub/settings/pane.js module:io.ox/core/sub
+msgid "This folder has no publications"
+msgstr "Ce dossier ne comporte pas de publications"
+
+#: apps/io.ox/core/sub/settings/pane.js module:io.ox/core/sub
+msgid "This folder has no subscriptions"
+msgstr "Ce dossier ne comporte pas d'abonnements"
+
+#: apps/io.ox/core/sub/settings/pane.js module:io.ox/core/sub
+msgid "You don't have any publications yet"
+msgstr "Vous n'avez pas encore de publications"
+
+#: apps/io.ox/core/sub/settings/pane.js module:io.ox/core/sub
+msgid "You don't have any subscriptions yet"
+msgstr "Vous n'avez pas encore d'abonnements"
+
+#: apps/io.ox/core/sub/settings/pane.js module:io.ox/core/sub
+#: apps/io.ox/core/sub/settings/register.js
+msgid "Publications"
+msgstr "Publications"
+
+#: apps/io.ox/core/sub/settings/pane.js module:io.ox/core/sub
+#: apps/io.ox/core/sub/settings/register.js
+msgid "Subscriptions"
+msgstr "Abonnements"
+
+#: apps/io.ox/core/sub/settings/register.js module:io.ox/core/sub
+msgid "Publications and Subscriptions"
+msgstr "Publications et abonnements"
+
+#: apps/io.ox/core/sub/subscriptions.js module:io.ox/core/sub
+msgid "Subscribe"
+msgstr "S'abonner"
+
+#: apps/io.ox/core/sub/subscriptions.js module:io.ox/core/sub
+msgid "Checking credentials ..."
+msgstr "Vérification de l'identité en cours… "
+
+#: apps/io.ox/core/sub/subscriptions.js module:io.ox/core/sub
+msgid "Subscription successfully created."
+msgstr "Abonnement créé avec succès"
+
+#: apps/io.ox/core/sub/subscriptions.js module:io.ox/core/sub
+msgid "Error:"
+msgstr "Erreur :"
+
+#: apps/io.ox/core/sub/subscriptions.js module:io.ox/core/sub
+msgid "The subscription could not be created."
+msgstr "L'abonnement n'a pas pu être créé."
+
+#: apps/io.ox/core/sub/subscriptions.js module:io.ox/core/sub
+msgid "No subscription services available for this module"
+msgstr "Aucun service d'abonnement disponible pour ce module"
+
+#: apps/io.ox/core/sub/subscriptions.js module:io.ox/core/sub
+msgid "Add new account"
+msgstr "Ajouter un nouveau compte"
+
+#: apps/io.ox/core/sub/subscriptions.js module:io.ox/core/sub
+#: apps/plugins/portal/mail/register.js module:plugins/portal
+msgid "Account"
+msgstr "Compte"
+
+#: apps/io.ox/core/sub/subscriptions.js module:io.ox/core/sub
+msgid "Source"
+msgstr "Source"
+
+#: apps/io.ox/core/sub/subscriptions.js module:io.ox/core/sub
+msgid "Add new folder for this subscription"
+msgstr "Ajouter un nouveau dossier pour cet abonnement"
+
+#: apps/io.ox/core/sub/subscriptions.js module:io.ox/core/sub
+msgid ""
+"Note: This subscription will replace the calendar content with the external "
+"content. Therefore you must create a new folder for this subscription."
+msgstr ""
+"Attention, cet abonnement va remplacer le contenu de l'agenda par le contenu "
+"externe. Vous devez par conséquent créer un nouveau dossier pour cet "
+"abonnement."
+
+#: apps/io.ox/core/sub/subscriptions.js module:io.ox/core/sub
+msgid "Approximate Duration for Subscriptions"
+msgstr "Durée approximative pour les abonnements"
+
+#: apps/io.ox/core/sub/subscriptions.js module:io.ox/core/sub
+msgid ""
+"Updating subscribed data takes time. Importing 100 contacts for example, may "
+"take up to 5 minutes. Please have some patience."
+msgstr ""
+"La mise à jour des données auxquelles vous êtes abonné prend un certain "
+"temps. L'importation d'une centaine de contacts, par exemple, peut prendre "
+"jusqu'à 5 minutes. Veuillez patienter."
+
+#: apps/io.ox/core/tk/attachments.js module:io.ox/core
+#: apps/io.ox/mail/compose/extensions.js module:io.ox/mail
+msgid "Add attachments"
+msgstr "Joindre des pièces"
+
+#: apps/io.ox/core/tk/attachments.js module:io.ox/core
+#: apps/io.ox/mail/compose/extensions.js module:io.ox/mail
+msgid "Add from Drive"
+msgstr "Ajouter depuis Drive"
+
+#. headline for a progress bar
+#: apps/io.ox/core/tk/attachments.js module:io.ox/core
+msgid "Uploading attachments"
+msgstr "Téléchargement des pièces jointes"
+
+#: apps/io.ox/core/tk/attachmentsUtil.js module:io.ox/core
+#: apps/io.ox/preview/main.js
+msgid "Preview"
+msgstr "Vue d'ensemble"
+
+#: apps/io.ox/core/tk/contenteditable-editor.js module:io.ox/core
+msgid "Rich Text Area. Press ALT-F10 for toolbar"
+msgstr "Zone de texte enrichi. Appuyez sur « Alt+F10 » pour la barre d'outils"
+
+#: apps/io.ox/core/tk/datepicker.js module:io.ox/core
+#: apps/io.ox/core/tk/mobiscroll.js
+msgid "Clear"
+msgstr "Réinitialiser"
+
+#: apps/io.ox/core/tk/dropdown-options.js module:io.ox/core
+msgid "close"
+msgstr "fermer"
+
+#: apps/io.ox/core/tk/filestorageUtil.js module:io.ox/core
+msgid "Ignore warnings"
+msgstr "Ignorer les avertissements"
+
+#: apps/io.ox/core/tk/filestorageUtil.js module:io.ox/core
+msgid "Conflicts"
+msgstr "Conflits"
+
+#: apps/io.ox/core/tk/filestorageUtil.js module:io.ox/core
+msgid "Warnings:"
+msgstr "Avertissements :"
+
+#: apps/io.ox/core/tk/filestorageUtil.js module:io.ox/core
 #: apps/io.ox/tasks/common-extensions.js module:io.ox/tasks
-msgid "The due date cannot be before start date. Adjust start date?"
-msgstr ""
-"La date d'échéance ne peut pas précéder la date de début. Ajuster la date de "
-"début ?"
-
-#: apps/io.ox/tasks/model.js module:io.ox/tasks
-msgid "The due date must not be before the start date."
-msgstr "La date d'échéance ne peut pas précéder la date de début."
-
-#: apps/io.ox/mail/compose/actions/send.js module:io.ox/mail
-msgid "The email has been sent"
-msgstr "Le courriel a été envoyé"
-
-#: apps/io.ox/calendar/model.js module:io.ox/calendar
-msgid "The end date must be after the start date."
-msgstr "La date de fin doit se trouver après la date de départ."
-
-#: apps/io.ox/calendar/edit/main.js module:io.ox/calendar/edit/main
-msgid "The field \"%1$s\" exceeds its maximum size of %2$d characters."
-msgstr "Le champ « %1$s » dépasse sa taille maximale de %2$d caractères."
-
-#: apps/io.ox/mail/actions/attachmentQuota.js module:io.ox/mail
+msgid "Canceled"
+msgstr "Annulé"
+
+#: apps/io.ox/core/tk/flag-picker.js module:io.ox/mail
+#: apps/io.ox/mail/mailfilter/settings/filter/view-form.js
+#: module:io.ox/settings apps/io.ox/portal/settings/pane.js module:io.ox/portal
+msgid "Red"
+msgstr "Rouge"
+
+#: apps/io.ox/core/tk/flag-picker.js module:io.ox/mail
+#: apps/io.ox/mail/mailfilter/settings/filter/view-form.js
+#: module:io.ox/settings apps/io.ox/portal/settings/pane.js module:io.ox/portal
+msgid "Blue"
+msgstr "Bleu"
+
+#: apps/io.ox/core/tk/flag-picker.js module:io.ox/mail
+#: apps/io.ox/mail/mailfilter/settings/filter/view-form.js
+#: module:io.ox/settings apps/io.ox/portal/settings/pane.js module:io.ox/portal
+msgid "Green"
+msgstr "Vert"
+
+#: apps/io.ox/core/tk/flag-picker.js module:io.ox/mail
+#: apps/io.ox/mail/mailfilter/settings/filter/view-form.js
+#: module:io.ox/settings apps/io.ox/portal/settings/pane.js module:io.ox/portal
+msgid "Gray"
+msgstr "Gris"
+
+#: apps/io.ox/core/tk/flag-picker.js module:io.ox/mail
+#: apps/io.ox/mail/mailfilter/settings/filter/view-form.js
+#: module:io.ox/settings apps/io.ox/portal/settings/pane.js module:io.ox/portal
+msgid "Purple"
+msgstr "Pourpre"
+
+#: apps/io.ox/core/tk/flag-picker.js module:io.ox/mail
+#: apps/io.ox/mail/mailfilter/settings/filter/view-form.js
+#: module:io.ox/settings apps/io.ox/portal/settings/pane.js module:io.ox/portal
+msgid "Light green"
+msgstr "Vert clair"
+
+#: apps/io.ox/core/tk/flag-picker.js module:io.ox/mail
+#: apps/io.ox/mail/mailfilter/settings/filter/view-form.js
+#: module:io.ox/settings apps/io.ox/portal/settings/pane.js module:io.ox/portal
+msgid "Orange"
+msgstr "Orange"
+
+#: apps/io.ox/core/tk/flag-picker.js module:io.ox/mail
+#: apps/io.ox/mail/mailfilter/settings/filter/view-form.js
+#: module:io.ox/settings apps/io.ox/portal/settings/pane.js module:io.ox/portal
+msgid "Pink"
+msgstr "Rose"
+
+#: apps/io.ox/core/tk/flag-picker.js module:io.ox/mail
+#: apps/io.ox/mail/mailfilter/settings/filter/view-form.js
+#: module:io.ox/settings apps/io.ox/portal/settings/pane.js module:io.ox/portal
+msgid "Light blue"
+msgstr "Bleu clair"
+
+#: apps/io.ox/core/tk/flag-picker.js module:io.ox/mail
+#: apps/io.ox/mail/mailfilter/settings/filter/view-form.js
+#: module:io.ox/settings
+msgid "Yellow"
+msgstr "Jaune"
+
+#: apps/io.ox/core/tk/flag-picker.js module:io.ox/mail
+#: apps/io.ox/mail/toolbar.js
+msgid "Set color"
+msgstr "Définir la couleur"
+
+#: apps/io.ox/core/tk/iframe.js module:io.ox/core/tk/iframe
+msgid "An error occurred. There is no valid token available."
+msgstr "Une erreur s'est produite. Il n'y a pas de jeton valide disponible."
+
+#: apps/io.ox/core/tk/list-dnd.js module:io.ox/core
+#: apps/io.ox/core/tk/selection.js
+msgid "1 item"
+msgid_plural "%1$d items"
+msgstr[0] "1 élément"
+msgstr[1] "%1$d éléments"
+
+#: apps/io.ox/core/tk/mobiscroll.js module:io.ox/core
+msgid "Days"
+msgstr "Jours"
+
+#: apps/io.ox/core/tk/mobiscroll.js module:io.ox/core
+msgid "Hours"
+msgstr "Heures"
+
+#: apps/io.ox/core/tk/mobiscroll.js module:io.ox/core
+msgid "Minutes"
+msgstr "Minutes"
+
+#: apps/io.ox/core/tk/mobiscroll.js module:io.ox/core
+msgid "Months"
+msgstr "Mois"
+
+#: apps/io.ox/core/tk/mobiscroll.js module:io.ox/core
+msgid "Years"
+msgstr "Années"
+
+#: apps/io.ox/core/tk/reminder-util.js module:io.ox/core
+msgid "Remind me again"
+msgstr "Me le rappeler à nouveau"
+
+#: apps/io.ox/core/tk/reminder-util.js module:io.ox/core
+msgid "Pick a time here"
+msgstr "Choisissez une heure ici"
+
+#: apps/io.ox/core/tk/reminder-util.js module:io.ox/core
+msgid "OK"
+msgstr "OK"
+
+#. %1$s appointment or task title
+#: apps/io.ox/core/tk/reminder-util.js module:io.ox/core
+msgid "Close reminder for %1$s"
+msgstr "Fermer le rappel de %1$s"
+
+#. %1$s is something like "in 5 minutes"
+#. don't know if that works for all languages but it has been
+#. a string concatenation before; at least now it's documented
+#: apps/io.ox/core/tk/reminder-util.js module:io.ox/core
+msgid "Remind me again %1$s"
+msgstr "Me rappeler à nouveau %1$s"
+
+#: apps/io.ox/core/tk/reminder-util.js module:io.ox/core
+#: apps/plugins/notifications/calendar/register.js module:plugins/notifications
+#: apps/plugins/notifications/tasks/register.js
+msgid "Press to open Details"
+msgstr "Appuyez pour ouvrir les détails"
+
+#. %1$s task title
+#: apps/io.ox/core/tk/reminder-util.js module:io.ox/core
+#, c-format
+msgid "Reminder for task %1$s."
+msgstr "Rappel pour la tâche %1$s."
+
+#. %1$s appointment title
+#: apps/io.ox/core/tk/reminder-util.js module:io.ox/core
+#, c-format
+msgid "Reminder for appointment %1$s."
+msgstr "Rappel pour le rendez-vous %1$s."
+
+#: apps/io.ox/core/tk/tokenfield.js module:io.ox/core
+msgid "No autocomplete entries found"
+msgstr "Aucun élément trouvé en autocomplétion"
+
+#. %1$d is the number of search results in the autocomplete field
+#: apps/io.ox/core/tk/tokenfield.js module:io.ox/core
+#, c-format
+msgid "One autocomplete entry found"
+msgid_plural "%1$d autocomplete entries found"
+msgstr[0] "Un élément trouvé en autocomplétion"
+msgstr[1] "%1$d éléments trouvés en autocomplétion"
+
+#: apps/io.ox/core/tk/tokenfield.js module:io.ox/core
 msgid ""
-"The file \"%1$s\" cannot be uploaded because it exceeds the attachment "
-"publication maximum file size of %2$s"
-msgstr ""
-"Le fichier « %1$s » ne peut pas être téléchargé car sa taille excède la "
-"taille maximale de publication d'une pièce jointe %2$s"
-
-#: apps/io.ox/mail/actions/attachmentQuota.js module:io.ox/mail
+"Added distribution list %s with %s member. The only member of the "
+"distribution list is %s."
+msgstr ""
+"Ajout de la liste de distribution %s composée de %s membre. Le seul membre "
+"de la liste de distribution est %s."
+
+#: apps/io.ox/core/tk/tokenfield.js module:io.ox/core
 msgid ""
-"The file \"%1$s\" cannot be uploaded because it exceeds the infostore quota "
-"limit of %2$s"
-msgstr ""
-"Le fichier « %1$s » ne peut pas être téléchargé car il excède le quota de "
-"%2$s du dépôt de données"
-
-#. %1$s the filename
-#. %2$s the maximum file size
+"Added distribution list %s with %s members. Members of the distribution list "
+"are %s."
+msgstr ""
+"Ajout de la liste de distribution %s composée de %s membres. Les membres de "
+"la liste de distribution sont %s."
+
+#. %1$s is the display name of an added user or mail recipient
+#. %2$s is the email address of the user or mail recipient
+#: apps/io.ox/core/tk/tokenfield.js module:io.ox/core
+msgid "Added %1$s, %2$s."
+msgstr "Ajout de %1$s, %2$s."
+
+#. %1$s is the display name of a removed user or mail recipient
+#. %2$s is the email address of the user or mail recipient
+#: apps/io.ox/core/tk/tokenfield.js module:io.ox/core
+msgid "Removed %1$s, %2$s."
+msgstr "Suppression de %1$s, %2$s."
+
 #: apps/io.ox/core/tk/upload.js module:io.ox/core
-#: apps/io.ox/mail/actions/attachmentQuota.js module:io.ox/mail
-msgid ""
-"The file \"%1$s\" cannot be uploaded because it exceeds the maximum file "
-"size of %2$s"
-msgstr ""
-"Le fichier « %1$s » ne peut pas être téléchargé car sa taille excède la "
-"taille maximale d'un fichier %2$s"
+msgid "Uploading folders is not supported."
+msgstr "Le téléchargement de dossiers n'est pas pris en charge."
+
+#: apps/io.ox/core/tk/upload.js module:io.ox/core apps/io.ox/mail/import.js
+#: module:io.ox/mail
+msgid "Mail was not imported. Only .eml files are supported."
+msgstr ""
+"Le courrier n'a pas été importé. Seuls les fichiers .eml sont reconnus."
 
 #. %1$s quota limit
 #: apps/io.ox/core/tk/upload.js module:io.ox/core
@@ -8949,6 +5118,17 @@
 "Les fichiers ne peuvent pas être téléchargés car ils dépassent le quota de "
 "%1$s"
 
+#. %1$s the filename
+#. %2$s the maximum file size
+#: apps/io.ox/core/tk/upload.js module:io.ox/core
+#: apps/io.ox/mail/actions/attachmentQuota.js module:io.ox/mail
+msgid ""
+"The file \"%1$s\" cannot be uploaded because it exceeds the maximum file "
+"size of %2$s"
+msgstr ""
+"Le fichier « %1$s » ne peut pas être téléchargé car sa taille excède la "
+"taille maximale d'un fichier %2$s"
+
 #. %1$s the maximum file size
 #: apps/io.ox/core/tk/upload.js module:io.ox/core
 msgid ""
@@ -8958,374 +5138,56 @@
 "Les fichiers ne peuvent pas être téléchargés car la taille de chaque fichier "
 "dépasse la taille maximale d'un fichier %1$s"
 
+#. %1$s the maximum file size
+#: apps/io.ox/core/tk/upload.js module:io.ox/core
+msgid ""
+"Some files cannot be uploaded because they exceed the maximum file size of "
+"%1$s"
+msgstr ""
+"Certains fichiers ne peuvent pas être téléchargés car leur taille excède la "
+"taille maximale d'un fichier %1$s"
+
+#: apps/io.ox/core/tk/vgrid.js module:io.ox/core
+msgid "Multiselect"
+msgstr "Sélection multiple"
+
+#. toolbar with 'select all' and 'sort by'
+#: apps/io.ox/core/tk/vgrid.js module:io.ox/core
+msgid "Item list options"
+msgstr "Options de la liste d'éléments"
+
+#: apps/io.ox/core/tk/vgrid.js module:io.ox/core
+#: apps/io.ox/mail/view-options.js module:io.ox/mail
+msgid "Select all"
+msgstr "Tout sélectionner"
+
+#. list is empty / no items
+#: apps/io.ox/core/tk/vgrid.js module:io.ox/core
+msgctxt "vgrid"
+msgid "Empty"
+msgstr "Vide"
+
+#: apps/io.ox/core/tk/vgrid.js module:io.ox/core
+msgid "Could not load this list"
+msgstr "Impossible de charger cette liste"
+
+#. finish the tour
+#: apps/io.ox/core/tk/wizard.js module:io.ox/core
+msgctxt "tour"
+msgid "Finish"
+msgstr "Terminer"
+
+#: apps/io.ox/core/tk/wizard.js module:io.ox/core
+msgid "Start tour"
+msgstr "Démarrer la visite"
+
+#: apps/io.ox/core/tk/wizard.js module:io.ox/core
+msgid "Welcome"
+msgstr "Bienvenue"
+
 #: apps/io.ox/core/upsell.js module:io.ox/core
-msgid "The first 90 days are free."
-msgstr "Les 90 premiers jours sont gratuits."
-
-#: apps/io.ox/core/import/import.js module:io.ox/core
-msgid ""
-"The first record of a valid CSV file must define proper column names. "
-"Supported separators are comma and semi-colon."
-msgstr ""
-"Le premier enregistrement d'un fichier CSV valide doit définir des noms de "
-"colonnes valides. Les séparateurs pris en charge sont les virgules et points-"
-"virgules."
-
-#: apps/io.ox/core/folder/actions/common.js module:io.ox/core
-msgid "The folder has been cleaned up."
-msgstr "Le dossier a été nettoyé."
-
-#: apps/io.ox/core/folder/actions/common.js module:io.ox/core
-msgid "The folder has been emptied"
-msgstr "Le dossier a été vidé."
-
-#: apps/io.ox/core/main.js module:io.ox/core
-msgid ""
-"The following applications can be restored. Just remove the restore point if "
-"you don't want it to be restored."
-msgstr ""
-"Les applications suivantes peuvent être restaurées. Supprimez simplement le "
-"point de restauration si vous ne voulez pas qu'il soit restauré."
-
-#: apps/io.ox/settings/apps/settings/pane.js module:io.ox/core
-msgid "The following external applications/services can access your data:"
-msgstr ""
-"Les applications/services externes suivants peuvent accéder à vos données :"
-
-#: apps/io.ox/wizards/upsell.js module:io.ox/wizards
-msgid "The following products will be activated now:"
-msgstr "Les produits suivants seront à présent activés :"
-
-#. message text of an alert box if joining a presentation fails
-#. %1$d is the name of the user who started the presentation
-#: apps/io.ox/presenter/views/notification.js module:io.ox/presenter
-#, c-format
-msgid ""
-"The limit of participants has been reached. Please contact the presenter "
-"%1$s."
-msgstr ""
-"La limite de participants a été atteinte. Veuillez contacter le présentateur "
-"%1$s."
-
-#: apps/io.ox/files/actions/share.js module:io.ox/files
-msgid "The link has been removed"
-msgstr "Le lien a été supprimé"
-
-#: apps/io.ox/calendar/conflicts/conflictList.js
-#: module:io.ox/calendar/conflicts/conflicts
-msgid "The new appointment conflicts with existing appointments."
-msgstr ""
-"Le nouveau rendez-vous entre en conflit avec des rendez-vous existants."
-
-#: apps/io.ox/files/share/permissions.js module:io.ox/core
-msgid "The notification has been resent"
-msgstr "La notification a été envoyée à nouveau"
-
-#: apps/io.ox/presenter/errormessages.js module:io.ox/presenter
-msgid ""
-"The presentation cannot be started. Please check the URL or contact the "
-"presenter."
-msgstr ""
-"La présentation ne peut être démarrée. Veuillez vérifier l'adresse ou "
-"contacter le présentateur."
-
-#. message text of an alert indicating that the presentation file was deleted while presenting it
-#. %1$d is the file name
-#: apps/io.ox/presenter/views/notification.js module:io.ox/presenter
-msgid "The presentation document %1$s was deleted."
-msgstr "Le document de présentation « %1$s » a été supprimé."
-
-#: apps/io.ox/files/api.js module:io.ox/files apps/io.ox/files/legacy_api.js
-msgid "The provided filename exceeds the allowed length."
-msgstr "Le nom de fichier indiqué dépasse la longueur autorisée."
-
-#. message text of a Realtime connection online info
-#: apps/io.ox/presenter/views/notification.js module:io.ox/presenter
-msgid "The realtime connection is established."
-msgstr "La connexion en temps réel a été établie."
-
-#. message text of a Realtime connection offline alert.
-#: apps/io.ox/presenter/views/notification.js module:io.ox/presenter
-msgid "The realtime connection is lost."
-msgstr "La connexion en temps réel a été perdue."
-
-#: apps/io.ox/presenter/errormessages.js module:io.ox/presenter
-msgid "The requested document does not exist."
-msgstr "Le document demandé n'existe pas."
-
-#: apps/io.ox/calendar/actions/create.js module:io.ox/calendar
-msgid ""
-"The selected calendar is shared by %1$s. Appointments in shared calendars "
-"will generally be created on behalf of the owner."
-msgstr ""
-"L'agenda sélectionné est partagé par %1$s. Les rendez-vous dans les agendas "
-"partagés sont généralement créés au nom du propriétaire."
-
-#: apps/io.ox/search/model.js module:io.ox/search
-msgid ""
-"The selected folder is virtual and can not be searched. Please select "
-"another folder."
-msgstr ""
-"Le dossier sélectionné est virtuel et ne peut pas faire l'objet d'une "
-"recherche. Veuillez choisir un autre dossier."
-
-#: apps/io.ox/calendar/settings/timezones/favorite-view.js
-#: module:io.ox/calendar
-msgid "The selected timezone is already a favorite."
-msgstr "Le fuseau horaire sélectionné est déjà dans les favoris."
-
-#: apps/io.ox/mail/common-extensions.js module:io.ox/mail
-msgid "The sender wants to get notified when you have read this email"
-msgstr "L'émetteur souhaite être prévenu quand vous aurez lu ce message"
-
-#: apps/io.ox/mail/compose/actions/send.js module:io.ox/mail
-msgid "The sending of the message has been canceled."
-msgstr "L'envoi du message a été annulé."
-
-#: apps/io.ox/calendar/edit/recurrence-view.js module:io.ox/calendar/edit/main
-msgid ""
-"The series <a href=\"#\" data-attribute=\"ending\" data-widget=\"options"
-"\">ends</a> <a href=\"#\" data-attribute=\"occurrences\" data-widget=\"number"
-"\">after <span class=\"number-control\">2</span> appointments</a>."
-msgstr ""
-"La série <a href=\"#\" data-attribute=\"ending\" data-widget=\"options"
-"\">s'arrête</a> <a href=\"#\" data-attribute=\"occurrences\" data-widget="
-"\"number\">après <span class=\"number-control\">2</span> rendez-vous</a>."
-
-#: apps/io.ox/calendar/edit/recurrence-view.js module:io.ox/calendar/edit/main
-msgid ""
-"The series <a href=\"#\" data-attribute=\"ending\" data-widget=\"options"
-"\">ends</a> on <a href=\"#\" data-attribute=\"until\" data-widget="
-"\"datePicker\">11/03/2013</a>."
-msgstr ""
-"La série <a href=\"#\" data-attribute=\"ending\" data-widget=\"options"
-"\">s'arrête</a> le <a href=\"#\" data-attribute=\"until\" data-widget="
-"\"datePicker\">11/03/2013</a>."
-
-#: apps/io.ox/calendar/edit/recurrence-view.js module:io.ox/calendar/edit/main
-msgid ""
-"The series <a href=\"#\" data-attribute=\"ending\" data-widget=\"options"
-"\">never ends</a>."
-msgstr ""
-"La série <a href=\"#\" data-attribute=\"ending\" data-widget=\"options\">ne "
-"s'arrête jamais</a>."
-
-#: apps/io.ox/calendar/util.js module:io.ox/calendar
-msgid "The series ends after %1$d appointment"
-msgid_plural "The series ends after %1$d appointments"
-msgstr[0] "La série se termine après %1$d rendez-vous"
-msgstr[1] "La série se termine après %1$d rendez-vous"
-
-#: apps/io.ox/calendar/util.js module:io.ox/calendar
-msgid "The series ends on %1$s"
-msgstr "La série se termine le %1$s"
-
-#: apps/io.ox/calendar/settings/model.js module:io.ox/calendar
-#: apps/io.ox/calendar/settings/pane.js apps/io.ox/contacts/settings/pane.js
-#: module:io.ox/contacts
-msgid ""
-"The setting has been saved and will become active when you enter the "
-"application the next time."
-msgstr ""
-"Le réglage a été enregistré et sera activé la prochaine fois que vous "
-"entrerez dans l'application."
-
-#: apps/io.ox/core/settings/pane.js module:io.ox/core
-msgid "The setting requires a reload or relogin to take effect."
-msgstr ""
-"Ce réglage nécessite de recharger la page ou de se connecter à nouveau pour "
-"prendre effet."
-
-#: apps/io.ox/tasks/model.js module:io.ox/tasks
-msgid "The start date must be before the due date."
-msgstr "La date de début doit précéder la date d'échéance."
-
-#: apps/io.ox/mail/vacationnotice/settings/filter.js module:io.ox/mail
-msgid "The start date must be before the end date."
-msgstr "La date de début doit précéder la date de fin."
-
-#: apps/io.ox/core/sub/subscriptions.js module:io.ox/core/sub
-msgid "The subscription could not be created."
-msgstr "L'abonnement n'a pas pu être créé."
-
-#: apps/io.ox/tasks/actions/delete.js module:io.ox/tasks
-msgid "The task could not be deleted."
-msgid_plural "The tasks could not be deleted."
-msgstr[0] "La tâche n'a pas pu être supprimée."
-msgstr[1] "Les tâches n'ont pas pu être supprimées."
-
-#. %1$s timezone abbreviation of the appointment
-#. %2$s default user timezone
-#: apps/io.ox/calendar/edit/extensions.js module:io.ox/calendar/edit/main
-msgid ""
-"The timezone of this appointment (%1$s) differs from your default timezone "
-"(%2$s)."
-msgstr ""
-"Le fuseau horaire de ce rendez-vous (%1$s) est différent de votre fuseau "
-"horaire par défaut (%2$s)."
-
-#: apps/plugins/portal/userSettings/register.js module:io.ox/core
-msgid "The two newly entered passwords do not match."
-msgstr ""
-"Les deux mots de passe qui viennent d'être saisis ne correspondent pas."
-
-#: apps/io.ox/keychain/api.js module:io.ox/keychain
-msgid ""
-"The unrecoverable items have been cleaned up successfully. Please refresh "
-"this page to see the changes."
-msgstr ""
-"Les éléments non récupérables ont été nettoyés avec succès. Veuillez "
-"actualiser cette page pour qu'elle reflète les changements."
-
-#: apps/io.ox/files/filepicker.js module:io.ox/files
-msgid "The uploaded file does not match the requested file type."
-msgid_plural "None of the uploaded files matches the requested file type."
-msgstr[0] "Le fichier téléchargé ne correspond pas au type de fichier demandé."
-msgstr[1] ""
-"Aucun des fichiers téléchargés ne correspond au type de fichier demandé."
-
-#: apps/io.ox/core/permissions/permissions.js module:io.ox/core
-msgid "The user has administrative rights"
-msgstr "L'utilisateur a des droits administratifs"
-
-#: apps/io.ox/core/settings/pane.js module:io.ox/core
-msgid "Theme"
-msgstr "Thème"
-
-#: apps/io.ox/mail/main.js module:io.ox/mail
-msgid ""
-"There are %1$d messages in this folder; not all messages are displayed in "
-"the list. If you want to move or delete all messages, you find corresponding "
-"actions in the folder context menu."
-msgstr ""
-"Il y a %1$d messages dans ce dossier ; les messages ne sont pas tous "
-"affichés dans la liste. Si vous souhaitez déplacer ou supprimer tous les "
-"messages, vous pouvez trouver les actions correspondantes dans le menu "
-"contextuel du dossier."
-
-#. info text in the participants list.
-#: apps/io.ox/presenter/views/sidebar/participantsview.js
-#: module:io.ox/presenter
-msgid "There are currently no participants."
-msgstr "Il n'y a actuellement aucun participant."
-
-#: apps/io.ox/settings/apps/settings/pane.js module:io.ox/core
-msgid ""
-"There are no external applications/services which can access your account."
-msgstr "Aucun service ou application externe ne peut accéder à votre compte."
-
-#: apps/io.ox/core/desktop.js module:io.ox/core
-msgid "There are unsaved changes."
-msgstr "Certaines modifications n'ont pas été enregistrées."
-
-#: apps/io.ox/calendar/invitations/register.js module:io.ox/calendar/main
-msgid "There is already %1$d appointment in this timeframe."
-msgid_plural "There are already %1$d appointments in this timeframe."
-msgstr[0] "Il y a déjà %1$d rendez-vous dans cette plage horaire."
-msgstr[1] "Il y a déjà %1$d rendez-vous dans cette plage horaire."
-
-#: apps/io.ox/core/viewer/views/types/defaultview.js module:io.ox/core
-msgid "There is no preview for this file type"
-msgstr "Il n'y a pas de prévisualisation pour ce type de fichier."
-
-#: apps/plugins/portal/xing/register.js module:plugins/portal
-msgid "There is no recent activity in your Xing network."
-msgstr "Il n'y a pas eu d'activité récente dans votre réseau Xing."
-
-#: apps/io.ox/mail/mailfilter/settings/filter.js module:io.ox/mail
-msgid "There is no rule defined"
-msgstr "Pas de règle définie"
-
-#: apps/plugins/portal/xing/register.js module:plugins/portal
-#: apps/plugins/xing/main.js
-msgid "There was a problem with %s. The error message was: \"%s\""
-msgstr ""
-"Un problème est survenu avec %s. Le message d'erreur est le suivant : « %s »"
-
-#: apps/plugins/portal/xing/actions.js module:plugins/portal
-msgid "There was a problem with XING, the error message was: \"%s\""
-msgstr ""
-"Un problème est survenu avec XING, le message d'erreur est le suivant : « %s "
-"»"
-
-#: apps/plugins/portal/xing/actions.js module:plugins/portal
-msgid "There was a problem with XING. The error message was: \"%s\""
-msgstr ""
-"Un problème est survenu avec XING. Le message d'erreur est le suivant : « %s "
-"»"
-
-#. Error message if calendar import failed
-#: apps/io.ox/core/import/import.js module:io.ox/core
-msgid "There was no appointment data to import"
-msgstr "Pas de données de rendez-vous à importer"
-
-#. Error message if contact import failed
-#: apps/io.ox/core/import/import.js module:io.ox/core
-msgid "There was no contact data to import"
-msgstr "Pas de données de contacts à importer"
-
-#: apps/io.ox/mail/accounts/settings.js module:io.ox/mail/accounts/settings
-msgid "There was no suitable server found for this mail/password combination"
-msgstr ""
-"Il n'a pas été trouvé de serveur adéquat pour cette combinaison d'adresse "
-"électronique et de mot de passe"
-
-#. Error message if task import failed
-#: apps/io.ox/core/import/import.js module:io.ox/core
-msgid "There was no task data to import"
-msgstr "Pas de données de tâches à importer"
-
-#: apps/plugins/portal/linkedIn/register.js module:plugins/portal
-msgid "There were not activities in your network"
-msgstr "Il n'y a pas eu d'activité dans votre réseau"
-
-#. %1$s name of the current folder
-#: apps/io.ox/files/guidance/statistics.js module:io.ox/files
-msgid ""
-"These statistics only include folders, which have a depth less than four in "
-"the folder structure from the folder \"%1$s\"."
-msgstr ""
-"Ces statistiques ne comprennent que les dossiers qui sont à moins de quatre "
-"dossiers de profondeur dans la structure des dossiers du dossier « %1$s »."
-
-#: apps/io.ox/core/boot/i18n.js module:io.ox/core/boot
-msgid "This browser is not supported on your current platform."
-msgstr "Ce navigateur n'est pas compatible avec votre plate-forme actuelle."
-
-#: apps/io.ox/contacts/model.js module:io.ox/contacts
-msgid "This contact is private and cannot be shared"
-msgstr "Ce contact est privé et ne peut pas être partagé"
-
-#: apps/io.ox/contacts/actions/addToPortal.js module:io.ox/mail
-msgid "This distribution list has been added to the portal"
-msgstr "La liste de diffusion a été ajoutée au portail"
-
-#: apps/io.ox/presenter/errormessages.js module:io.ox/presenter
-msgid "This document does not have any content."
-msgstr "Ce document ne contient aucune donnée."
-
-#: apps/io.ox/core/viewer/views/types/documentview.js module:io.ox/core
-#: apps/io.ox/presenter/errormessages.js module:io.ox/presenter
-msgid "This document is password protected and cannot be displayed."
-msgstr ""
-"Ce document est protégé par un mot de passe et ne peut donc être affiché."
-
-#. %1$d a list of email addresses
-#: apps/io.ox/participants/add.js module:io.ox/core
-#, c-format
-msgid "This email address cannot be used"
-msgid_plural "The following email addresses cannot be used: %1$d"
-msgstr[0] "Cette adresse de courrier électronique ne peut pas être utilisée"
-msgstr[1] ""
-"Ces adresses de courrier électronique ne peuvent pas être utilisées : %1$d"
-
-#: apps/io.ox/calendar/invitations/register.js module:io.ox/calendar/main
-msgid "This email contains a task"
-msgstr "Ce message contient une tâche"
-
-#: apps/io.ox/calendar/invitations/register.js module:io.ox/calendar/main
-msgid "This email contains an appointment"
-msgstr "Ce message contient un rendez-vous"
+msgid "Upgrade required"
+msgstr "Une mise à jour est nécessaire"
 
 #: apps/io.ox/core/upsell.js module:io.ox/core
 msgid ""
@@ -9335,9 +5197,663 @@
 "Cette fonctionnalité n'est pas disponible. Pour l'utiliser, il vous faut "
 "mettre à jour votre compte maintenant."
 
-#: apps/io.ox/mail/accounts/model.js module:io.ox/keychain
-msgid "This field has to be filled"
-msgstr "Ce champ doit être rempli"
+#: apps/io.ox/core/upsell.js module:io.ox/core
+msgid "The first 90 days are free."
+msgstr "Les 90 premiers jours sont gratuits."
+
+#: apps/io.ox/core/upsell.js module:io.ox/core
+msgid "Get free upgrade"
+msgstr "Obtenir une mise à jour gratuite"
+
+#: apps/io.ox/core/viewer/views/displayerview.js module:io.ox/core
+msgid ""
+"Use left/right arrow keys to navigate and escape key to exit the viewer."
+msgstr ""
+"Utilisez les flèches droite/gauche pour naviguer et la touche Échap pour "
+"quitter l'affichage."
+
+#. information about position of the current item in viewer
+#. this will only be shown for more than one item
+#. %1$d - position of current item
+#. %2$d - total amount of items
+#. %2$d - total amount of item
+#: apps/io.ox/core/viewer/views/displayerview.js module:io.ox/core
+msgid "%1$d of %2$d item"
+msgid_plural "%1$d of %2$d items"
+msgstr[0] "%1$d sur %2$d élément"
+msgstr[1] "%1$d sur %2$d éléments"
+
+#: apps/io.ox/core/viewer/views/displayerview.js module:io.ox/core
+msgid "Cannot require a view type for %1$s"
+msgstr "Impossible de choisir un type de vue pour %1$s"
+
+#. information about the currently displayed file version in viewer
+#. %1$d - version date
+#: apps/io.ox/core/viewer/views/displayerview.js module:io.ox/core
+msgid "Version of %1$s"
+msgstr "Version de %1$s"
+
+#: apps/io.ox/core/viewer/views/sidebar/filedescriptionview.js
+#: module:io.ox/core/viewer
+msgid "Description text"
+msgstr "Texte de la description"
+
+#: apps/io.ox/core/viewer/views/sidebar/filedescriptionview.js
+#: module:io.ox/core/viewer apps/io.ox/core/viewer/views/toolbarview.js
+#: module:io.ox/core apps/io.ox/files/actions.js module:io.ox/files
+#: apps/io.ox/files/toolbar.js
+msgid "Edit description"
+msgstr "Modifier la description"
+
+#: apps/io.ox/core/viewer/views/sidebar/filedescriptionview.js
+#: module:io.ox/core/viewer
+msgid "Add a description"
+msgstr "Ajouter une description"
+
+#: apps/io.ox/core/viewer/views/sidebar/fileinfoview.js
+#: module:io.ox/core/viewer apps/io.ox/files/view-options.js module:io.ox/files
+#: apps/io.ox/mail/view-options.js module:io.ox/mail
+msgid "Size"
+msgstr "Taille"
+
+#: apps/io.ox/core/viewer/views/sidebar/fileinfoview.js
+#: module:io.ox/core/viewer apps/io.ox/mail/detail/links.js module:io.ox/mail
+msgid "Link"
+msgstr "Lien"
+
+#. "Shares" in terms of "shared with others" ("Freigaben")
+#: apps/io.ox/core/viewer/views/sidebar/fileinfoview.js
+#: module:io.ox/core/viewer
+msgid "Shares"
+msgstr "Partages"
+
+#: apps/io.ox/core/viewer/views/sidebar/fileinfoview.js
+#: module:io.ox/core/viewer
+msgid "This file is shared with others"
+msgstr "Ce fichier est partagé avec d'autres utilisateurs"
+
+#: apps/io.ox/core/viewer/views/sidebar/fileinfoview.js
+#: module:io.ox/core/viewer
+msgid "This folder is shared with others"
+msgstr "Ce dossier est partagé avec d'autres utilisateurs"
+
+#. %1$s is the name of the inputfield (To, CC, BCC)
+#: apps/io.ox/core/viewer/views/sidebar/fileinfoview.js
+#: module:io.ox/core/viewer apps/io.ox/mail/common-extensions.js
+#: module:io.ox/mail apps/io.ox/mail/compose/extensions.js
+#: apps/io.ox/mail/mailfilter/settings/filter/view-form.js
+#: module:io.ox/settings apps/io.ox/mail/main.js apps/io.ox/mail/print.js
+#: apps/io.ox/mail/view-options.js
+msgid "To"
+msgstr "À"
+
+#: apps/io.ox/core/viewer/views/sidebar/fileinfoview.js
+#: module:io.ox/core/viewer apps/io.ox/mail/actions/reminder.js
+#: module:io.ox/mail apps/io.ox/mail/compose/extensions.js
+#: apps/io.ox/mail/main.js apps/io.ox/mail/view-options.js
+msgid "From"
+msgstr "De"
+
+#: apps/io.ox/core/viewer/views/sidebar/fileinfoview.js
+#: module:io.ox/core/viewer
+msgid "Sent"
+msgstr "Envoyé"
+
+#: apps/io.ox/core/viewer/views/sidebar/fileinfoview.js
+#: module:io.ox/core/viewer
+msgid "Received"
+msgstr "Reçu"
+
+#: apps/io.ox/core/viewer/views/sidebar/fileinfoview.js
+#: module:io.ox/core/viewer
+msgid "View message"
+msgstr "Afficher le message"
+
+#: apps/io.ox/core/viewer/views/sidebar/fileinfoview.js
+#: module:io.ox/core/viewer apps/io.ox/tasks/edit/view-template.js
+#: module:io.ox/tasks/edit
+msgid "Hide details"
+msgstr "Masquer les détails"
+
+#: apps/io.ox/core/viewer/views/sidebar/fileversionsview.js
+#: module:io.ox/core/viewer
+msgid "File version table, the first row represents the current version."
+msgstr ""
+"Tableau des versions du fichier ; la première ligne représente la version "
+"actuelle."
+
+#: apps/io.ox/core/viewer/views/sidebar/fileversionsview.js
+#: module:io.ox/core/viewer apps/io.ox/editor/main.js module:io.ox/editor
+#: apps/io.ox/mail/detail/links.js module:io.ox/mail
+msgid "File"
+msgstr "Fichier"
+
+#: apps/io.ox/core/viewer/views/sidebar/fileversionsview.js
+#: module:io.ox/core/viewer
+msgid "Versions (%1$d)"
+msgstr "Versions (%1$d)"
+
+#: apps/io.ox/core/viewer/views/sidebar/panelbaseview.js
+#: module:io.ox/core/viewer
+msgid "Toggle panel"
+msgstr "Afficher/cacher le panneau"
+
+#: apps/io.ox/core/viewer/views/sidebar/panelbaseview.js
+#: module:io.ox/core/viewer
+msgid "Open description panel"
+msgstr "Ouvrir le panneau de description"
+
+#: apps/io.ox/core/viewer/views/sidebar/panelbaseview.js
+#: module:io.ox/core/viewer
+msgid "Close description panel"
+msgstr "Fermer le panneau de description"
+
+#: apps/io.ox/core/viewer/views/sidebar/uploadnewversionview.js
+#: module:io.ox/core/viewer
+msgid "Version Comment"
+msgstr "Commentaire de version"
+
+#: apps/io.ox/core/viewer/views/sidebar/uploadnewversionview.js
+#: module:io.ox/core/viewer apps/io.ox/files/actions/upload-new-version.js
+#: module:io.ox/files
+msgid "Upload"
+msgstr "Télécharger"
+
+#: apps/io.ox/core/viewer/views/sidebar/uploadnewversionview.js
+#: module:io.ox/core/viewer apps/io.ox/core/viewer/views/toolbarview.js
+#: module:io.ox/core apps/io.ox/files/actions/upload-new-version.js
+#: module:io.ox/files
+msgid "Upload new version"
+msgstr "Télécharger une nouvelle version"
+
+#: apps/io.ox/core/viewer/views/sidebarview.js module:io.ox/core/viewer
+msgid "Thumbnails"
+msgstr "Miniature"
+
+#. %1$s is the filename of the current file
+#: apps/io.ox/core/viewer/views/sidebarview.js module:io.ox/core/viewer
+msgid "Drop new version of \"%1$s\" here"
+msgstr "Déposez ici la nouvelle version de \"%1$s\""
+
+#: apps/io.ox/core/viewer/views/sidebarview.js module:io.ox/core/viewer
+msgid "Drop only a single file as new version."
+msgstr "Ne déposez qu'un seul fichier comme nouvelle version."
+
+#: apps/io.ox/core/viewer/views/toolbarview.js module:io.ox/core
+msgid "File name"
+msgstr "Nom de fichier"
+
+#: apps/io.ox/core/viewer/views/toolbarview.js module:io.ox/core
+msgid "File name, click to rename"
+msgstr "Nom de fichier, cliquer pour renommer"
+
+#. button label for zooming out the presentation
+#. button tooltip for zooming out the presentation
+#: apps/io.ox/core/viewer/views/toolbarview.js module:io.ox/core
+#: apps/io.ox/presenter/views/toolbarview.js module:io.ox/presenter
+msgid "Zoom out"
+msgstr "Réduire"
+
+#. button label for zooming in the presentation
+#. button tooltip for zooming in the presentation
+#: apps/io.ox/core/viewer/views/toolbarview.js module:io.ox/core
+#: apps/io.ox/presenter/views/toolbarview.js module:io.ox/presenter
+msgid "Zoom in"
+msgstr "Agrandir"
+
+#: apps/io.ox/core/viewer/views/toolbarview.js module:io.ox/core
+msgid "Fit to screen width"
+msgstr "Adapter à la largeur de l'écran"
+
+#: apps/io.ox/core/viewer/views/toolbarview.js module:io.ox/core
+msgid "Fit to screen size"
+msgstr "Adapter à la taille de l'écran"
+
+#. launch the presenter app
+#: apps/io.ox/core/viewer/views/toolbarview.js module:io.ox/core
+msgctxt "presenter"
+msgid "Present"
+msgstr "Présenter"
+
+#: apps/io.ox/core/viewer/views/toolbarview.js module:io.ox/core
+msgid "View details"
+msgstr "Voir les détails"
+
+#: apps/io.ox/core/viewer/views/toolbarview.js module:io.ox/core
+msgid "Pop out"
+msgstr "Nouvelle fenêtre"
+
+#: apps/io.ox/core/viewer/views/toolbarview.js module:io.ox/core
+msgid "Pop out standalone viewer"
+msgstr "Ouvrir l'afficheur dans une nouvelle fenêtre"
+
+#: apps/io.ox/core/viewer/views/toolbarview.js module:io.ox/core
+msgid "Close viewer"
+msgstr "Fermer l'affichage"
+
+#: apps/io.ox/core/viewer/views/toolbarview.js module:io.ox/core
+msgid "Open attachment"
+msgstr "Ouvrir la pièce jointe"
+
+#: apps/io.ox/core/viewer/views/toolbarview.js module:io.ox/core
+msgid "Print as PDF"
+msgstr "Imprimer au format PDF"
+
+#: apps/io.ox/core/viewer/views/toolbarview.js module:io.ox/core
+#: apps/io.ox/files/share/permissions.js apps/io.ox/files/toolbar.js
+#: module:io.ox/files apps/plugins/portal/xing/actions.js module:plugins/portal
+msgid "Share"
+msgstr "Partager"
+
+#: apps/io.ox/core/viewer/views/toolbarview.js module:io.ox/core
+msgid "Share this file"
+msgstr "Partager ce fichier"
+
+#: apps/io.ox/core/viewer/views/toolbarview.js module:io.ox/core
+#: apps/io.ox/files/actions.js module:io.ox/files apps/io.ox/files/toolbar.js
+#: apps/io.ox/notes/toolbar.js module:io.ox/notes
+msgid "Send by mail"
+msgstr "Envoyer par courriel"
+
+#: apps/io.ox/core/viewer/views/toolbarview.js module:io.ox/core
+msgid "Open in browser tab"
+msgstr "Ouvrir dans un onglet du navigateur"
+
+#. text of a presentation slide count display
+#. Example result: "of 10"
+#. %1$d is the total slide count
+#: apps/io.ox/core/viewer/views/toolbarview.js module:io.ox/core
+#: apps/io.ox/presenter/views/navigationview.js module:io.ox/presenter
+msgid "of %1$d"
+msgstr "sur %1$d"
+
+#: apps/io.ox/core/viewer/views/toolbarview.js module:io.ox/core
+msgid "Viewer Toolbar"
+msgstr "Barre d'outils de l'afficheur"
+
+#: apps/io.ox/core/viewer/views/toolbarview.js module:io.ox/core
+msgid "Previous page"
+msgstr "Page précédente"
+
+#: apps/io.ox/core/viewer/views/toolbarview.js module:io.ox/core
+msgid "Next page"
+msgstr "Page suivante"
+
+#: apps/io.ox/core/viewer/views/types/audioview.js module:io.ox/core
+msgid "Click to play audio file"
+msgstr "Cliquez pour lire le fichier audio"
+
+#: apps/io.ox/core/viewer/views/types/audioview.js module:io.ox/core
+msgid "Your browser does not support the audio format of this file."
+msgstr "Votre navigateur ne prend pas en charge le format audio de ce fichier."
+
+#: apps/io.ox/core/viewer/views/types/defaultview.js module:io.ox/core
+msgid "There is no preview for this file type"
+msgstr "Il n'y a pas de prévisualisation pour ce type de fichier."
+
+#: apps/io.ox/core/viewer/views/types/documentview.js module:io.ox/core
+#: apps/io.ox/presenter/errormessages.js module:io.ox/presenter
+msgid "An error occurred converting the document so it cannot be displayed."
+msgstr ""
+"Une erreur s'est produite pendant la conversion du document, il n'est pas "
+"possible de l'afficher."
+
+#: apps/io.ox/core/viewer/views/types/documentview.js module:io.ox/core
+#: apps/io.ox/presenter/errormessages.js module:io.ox/presenter
+msgid "This document is password protected and cannot be displayed."
+msgstr ""
+"Ce document est protégé par un mot de passe et ne peut donc être affiché."
+
+#. text of a viewer document page caption
+#. Example result: "Page 5 of 10"
+#. %1$d is the current page index
+#. %2$d is the total number of pages
+#: apps/io.ox/core/viewer/views/types/documentview.js module:io.ox/core
+msgid "Page %1$d of %2$d"
+msgstr "Page %1$d sur %2$d"
+
+#: apps/io.ox/core/viewer/views/types/documentview.js module:io.ox/core
+#: apps/io.ox/presenter/views/presentationview.js module:io.ox/presenter
+msgid "Sorry, this page is not available at the moment."
+msgstr "Désolé, cette page est indisponible pour le moment."
+
+#: apps/io.ox/core/viewer/views/types/imageview.js module:io.ox/core
+msgid "Sorry, there is no preview available for this image."
+msgstr "Désolés, il n'y a pas de prévisualisation disponible pour cette image."
+
+#: apps/io.ox/core/viewer/views/types/videoview.js module:io.ox/core
+msgid "Your browser does not support the video format of this file."
+msgstr "Votre navigateur ne prend pas en charge le format vidéo de ce fichier."
+
+#: apps/io.ox/core/viewer/views/types/videoview.js module:io.ox/core
+msgid ""
+"Error while playing the video. Either your browser does not support the "
+"format or you have connection problems."
+msgstr ""
+"Erreur lors de la lecture de la vidéo. Votre navigateur ne gère pas le "
+"format ou vous avez des problèmes de connexion."
+
+#: apps/io.ox/core/viewer/views/types/videoview.js module:io.ox/core
+msgid "Click to start video"
+msgstr "Cliquez pour démarrer la vidéo"
+
+#. Task: Done like in "Mark as done"
+#: apps/io.ox/core/wizard/registry.js module:io.ox/core/wizard
+#: apps/io.ox/core/yell.js module:io.ox/core
+#: apps/io.ox/tasks/edit/view-template.js module:io.ox/tasks/edit
+#: apps/io.ox/tasks/print.js module:io.ox/tasks apps/io.ox/tasks/toolbar.js
+#: module:io.ox/mail apps/io.ox/tasks/util.js
+#: apps/plugins/notifications/tasks/register.js module:plugins/notifications
+msgid "Done"
+msgstr "Terminé"
+
+#: apps/io.ox/core/yell.js module:io.ox/core
+msgid "Success"
+msgstr "Succès"
+
+#: apps/io.ox/core/yell.js module:io.ox/core
+msgid "Warning"
+msgstr "Avertissement"
+
+#: apps/io.ox/core/yell.js module:io.ox/core
+msgid "Click to close this notification"
+msgstr "Cliquez pour fermer cette notification"
+
+#: apps/io.ox/editor/main.js module:io.ox/editor
+msgid "Title"
+msgstr "Titre"
+
+#: apps/io.ox/editor/main.js module:io.ox/editor
+msgid "Enter document title here"
+msgstr "Saisissez ici le titre du document"
+
+#: apps/io.ox/editor/main.js module:io.ox/editor
+msgid "You can quick-save your changes via Ctrl+Enter."
+msgstr "Vous pouvez enregistrer rapidement vos modifications avec Ctrl+Entrée."
+
+#: apps/io.ox/editor/main.js module:io.ox/editor
+#: apps/io.ox/mail/compose/view.js module:io.ox/mail
+msgid "Editor"
+msgstr "Éditeur"
+
+#: apps/io.ox/editor/main.js module:io.ox/editor
+msgid "This file will be written in your default folder to allow editing"
+msgstr ""
+"Ce fichier sera écrit dans votre dossier par défaut pour permettre de le "
+"modifier"
+
+#. Emoji collection. Unified/standard icons. "Standard" might work for other languages.
+#: apps/io.ox/emoji/categories.js module:io.ox/mail/emoji
+msgid "Unified"
+msgstr "Unified"
+
+#. Emoji collection. SoftBank-specific icons. "SoftBank" in other languages, too.
+#: apps/io.ox/emoji/categories.js module:io.ox/mail/emoji
+msgid "SoftBank"
+msgstr "SoftBank"
+
+#. Emoji collection. Emoji icons that work across Japanese (telecom) carriers.
+#: apps/io.ox/emoji/categories.js module:io.ox/mail/emoji
+msgid "Japanese Carrier"
+msgstr "Japanese Carrier"
+
+#: apps/io.ox/emoji/categories.js module:io.ox/mail/emoji
+msgid "Recently used"
+msgstr "Utilisés récemment"
+
+#. Emoji category
+#. Japanese: 顔
+#. Contains: All kinds of smilies
+#: apps/io.ox/emoji/categories.js module:io.ox/mail/emoji
+msgid "Face"
+msgstr "Visage"
+
+#. Emoji category
+#. Japanese should include "Katakana Middle Dot". Unicode: 30FB
+#. Japanese: 気持ち・装飾
+#. Other languages can use simple bullet. Unicode: 2022
+#. Contains: Hearts, Gestures like thumbs up
+#: apps/io.ox/emoji/categories.js module:io.ox/mail/emoji
+msgid "Feeling • Decoration"
+msgstr "Sentiment • Décoration"
+
+#. Emoji category
+#. Japanese should include "Katakana Middle Dot". Unicode: 30FB
+#. Japanese: 天気・季節
+#. Other languages can use simple bullet. Unicode: 2022
+#. Contains: Sun, rain, flowers
+#: apps/io.ox/emoji/categories.js module:io.ox/mail/emoji
+msgid "Weather • Season"
+msgstr "Temps • Saison"
+
+#. Emoji category
+#. Japanese: キャラクター
+#. Contains: Cartoon characters, animals
+#: apps/io.ox/emoji/categories.js module:io.ox/mail/emoji
+msgid "Character"
+msgstr "Caractère"
+
+#. Emoji category
+#. Japanese: 食べ物
+#. Contains: Cup of coffee, cake, fruits
+#: apps/io.ox/emoji/categories.js module:io.ox/mail/emoji
+msgid "Food"
+msgstr "Nourriture"
+
+#. Emoji category
+#. Japanese: 日常
+#. Rather "everyday life". Contains: Cars, trucks, plane, buildings, flags
+#: apps/io.ox/emoji/categories.js module:io.ox/mail/emoji
+msgid "Life"
+msgstr "Vie"
+
+#. Emoji category
+#. Japanese: ツール
+#. Contains: Phones, tv, clocks
+#: apps/io.ox/emoji/categories.js module:io.ox/mail/emoji
+msgid "Tool"
+msgstr "Outil"
+
+#. Emoji category
+#. Japanese: 趣味
+#. Contains: Tennis, golf, football, pool
+#: apps/io.ox/emoji/categories.js module:io.ox/mail/emoji
+msgid "Hobby"
+msgstr "Loisir"
+
+#. Emoji category
+#. Japanese should include "Katakana Middle Dot". Unicode: 30FB
+#. Japanese: 文字・記号
+#. Other languages can use simple bullet. Unicode: 2022
+#. Contains: Arrows, numbers, symbols like play and fast-forward, copyright symbol
+#: apps/io.ox/emoji/categories.js module:io.ox/mail/emoji
+msgid "Letters • Symbols"
+msgstr "Lettres • Symboles"
+
+#. Emoji category
+#: apps/io.ox/emoji/categories.js module:io.ox/mail/emoji
+msgid "People"
+msgstr "Personnes"
+
+#. Emoji category
+#: apps/io.ox/emoji/categories.js module:io.ox/mail/emoji
+msgid "Symbols"
+msgstr "Symboles"
+
+#. Emoji category
+#: apps/io.ox/emoji/categories.js module:io.ox/mail/emoji
+msgid "Nature"
+msgstr "Nature"
+
+#. Emoji category
+#: apps/io.ox/emoji/categories.js module:io.ox/mail/emoji
+msgid "Objects"
+msgstr "Objets"
+
+#. Emoji category
+#: apps/io.ox/emoji/categories.js module:io.ox/mail/emoji
+msgid "Places"
+msgstr "Lieux"
+
+#. Emojis that work across all Japanese carriers.
+#. Japanese: 他社共通絵文字
+#: apps/io.ox/emoji/categories.js module:io.ox/mail/emoji
+msgid "Common Emoji"
+msgstr "Emoji courants"
+
+#. Emojis of SoftBank set.
+#. Japanese: 全絵文字
+#: apps/io.ox/emoji/categories.js module:io.ox/mail/emoji
+msgid "All Emoji"
+msgstr "Tous les emoji"
+
+#: apps/io.ox/files/actions.js module:io.ox/files
+msgid "File has been moved"
+msgstr "Le fichier a été déplacé"
+
+#: apps/io.ox/files/actions.js module:io.ox/files
+msgid "Files have been moved"
+msgstr "Les fichiers ont été déplacés"
+
+#: apps/io.ox/files/actions.js module:io.ox/files
+msgid "File has been copied"
+msgstr "Le fichier a été copié"
+
+#: apps/io.ox/files/actions.js module:io.ox/files
+msgid "Files have been copied"
+msgstr "Les fichiers ont été copiés"
+
+#: apps/io.ox/files/actions.js module:io.ox/files
+#: apps/io.ox/mail/compose/extensions.js module:io.ox/mail
+msgid "Add local file"
+msgstr "Ajouter un fichier local"
+
+#. Please translate like "take a note", "Notiz" in German, for example.
+#. more like "to notice" than "to notify".
+#: apps/io.ox/files/actions.js module:io.ox/files
+msgid "Add note"
+msgstr "Ajouter une note"
+
+#. sharing: a guest user will be created for the owner of that email address
+#: apps/io.ox/files/actions.js module:io.ox/files
+msgid ""
+"Every recipient gets an individual link. Guests can also create and change "
+"files."
+msgstr ""
+"Chaque destinataire obtient un lien personnel. Les invités peuvent également "
+"créer et modifier les fichiers."
+
+#. sharing: a link will be created
+#: apps/io.ox/files/actions.js module:io.ox/files
+msgid ""
+"Everybody gets the same link. The link just allows to view the file or "
+"folder."
+msgstr ""
+"Tout le monde obtient le même lien. Le lien permet simplement de consulter "
+"le fichier ou le dossier."
+
+#: apps/io.ox/files/actions.js module:io.ox/files apps/io.ox/files/toolbar.js
+msgid "Send as internal link"
+msgstr "Envoyer en tant que lien interne"
+
+#: apps/io.ox/files/actions.js module:io.ox/files apps/io.ox/files/toolbar.js
+msgid "Show internal link"
+msgstr "Afficher le lien interne"
+
+#: apps/io.ox/files/actions.js module:io.ox/files apps/io.ox/files/toolbar.js
+msgid "Lock"
+msgstr "Verrouiller"
+
+#: apps/io.ox/files/actions.js module:io.ox/files apps/io.ox/files/toolbar.js
+msgid "Unlock"
+msgstr "Déverrouiller"
+
+#: apps/io.ox/files/actions.js module:io.ox/files
+msgid "Open"
+msgstr "Ouvrir"
+
+#: apps/io.ox/files/actions.js module:io.ox/files
+msgid "Make this the current version"
+msgstr "Faire de cette version la version actuelle"
+
+#: apps/io.ox/files/actions.js module:io.ox/files
+#: apps/io.ox/files/actions/versions-delete.js
+msgid "Delete version"
+msgstr "Supprimer la version"
+
+#: apps/io.ox/files/actions.js module:io.ox/files
+msgid "Drop here to upload a <b class=\"dndignore\">new file</b>"
+msgstr ""
+"Déposer ici pour télécharger un <b class=\"dndignore\">nouveau fichier</b>"
+
+#: apps/io.ox/files/actions.js module:io.ox/files
+msgid ""
+"Drop here to upload a <b class=\"dndignore\">new version</b> of \"%1$s\""
+msgstr ""
+"Déposer ici pour télécharger une <b class=\"dndignore\">nouvelle version</b> "
+"de « %1$s »"
+
+#: apps/io.ox/files/actions.js module:io.ox/files
+msgid "Drop here to upload a <b class=\"dndignore\">new version</b>"
+msgstr ""
+"Déposer ici pour télécharger une <b class=\"dndignore\">nouvelle version</b>"
+
+#: apps/io.ox/files/actions.js module:io.ox/files
+msgid "Share your folders"
+msgstr "Partager vos dossiers"
+
+#: apps/io.ox/files/actions/add-storage-account.js module:io.ox/files
+msgid "Google Drive"
+msgstr "Google Drive"
+
+#: apps/io.ox/files/actions/add-storage-account.js module:io.ox/files
+msgid "Dropbox"
+msgstr "Dropbox"
+
+#: apps/io.ox/files/actions/add-storage-account.js module:io.ox/files
+msgid "Box"
+msgstr "Box"
+
+#: apps/io.ox/files/actions/add-storage-account.js module:io.ox/files
+msgid "OneDrive"
+msgstr "OneDrive"
+
+#: apps/io.ox/files/actions/add-storage-account.js module:io.ox/files
+#: apps/io.ox/mail/accounts/settings.js module:io.ox/mail/accounts/settings
+#: apps/io.ox/oauth/keychain.js module:io.ox/core
+msgid "Account added successfully"
+msgstr "Compte ajouté avec succès"
+
+#. %1$s is the account name like Dropbox, Google Drive, or OneDrive
+#: apps/io.ox/files/actions/add-storage-account.js module:io.ox/files
+msgid "Add %1$s account"
+msgstr "Ajouter un compte %1$s"
+
+#: apps/io.ox/files/actions/add-to-portal.js module:io.ox/files
+msgid "This file has been added to the portal"
+msgstr "Ce fichier a été ajouté au portail"
+
+#: apps/io.ox/files/actions/delete.js module:io.ox/files
+msgid "This file has not been deleted, as it is locked by its owner."
+msgid_plural ""
+"These files have not been deleted, as they are locked by their owner."
+msgstr[0] ""
+"Ce fichier n'a pas été supprimé, car il est verrouillé par son propriétaire."
+msgstr[1] ""
+"Ces fichiers n'ont pas été supprimés, car ils sont verrouillés par leur "
+"propriétaire."
+
+#: apps/io.ox/files/actions/delete.js module:io.ox/files
+msgid "This file has not been deleted"
+msgid_plural "These files have not been deleted"
+msgstr[0] "Ce fichier n'a pas été supprimé"
+msgstr[1] "Ces fichiers n'ont pas été supprimés"
+
+#: apps/io.ox/files/actions/delete.js module:io.ox/files
+msgid "Do you really want to delete this item?"
+msgid_plural "Do you really want to delete these items?"
+msgstr[0] "Voulez-vous vraiment supprimer cet élément ?"
+msgstr[1] "Voulez-vous vraiment supprimer ces éléments ?"
 
 #: apps/io.ox/files/actions/delete.js module:io.ox/files
 msgid ""
@@ -9353,1160 +5869,140 @@
 "Certains fichiers/dossiers sont partagés avec d'autres utilisateurs. Ils ne "
 "leur seront plus accessibles."
 
+#: apps/io.ox/files/actions/download.js module:io.ox/files
+msgid "Items without a file can not be downloaded."
+msgstr "Les éléments sans fichier associé ne peuvent pas être téléchargés."
+
+#: apps/io.ox/files/actions/save-as-pdf.js module:io.ox/files
+#: apps/io.ox/files/toolbar.js
+msgid "Save as PDF"
+msgstr "Enregistrer comme PDF"
+
+#: apps/io.ox/files/actions/sendlink.js module:io.ox/files
+msgid "Direct link: %1$s"
+msgstr "Lien direct : %1$s"
+
+#: apps/io.ox/files/actions/sendlink.js module:io.ox/files
+msgid "File: %1$s"
+msgstr "Fichier : %1$s"
+
+#. if only one item -> insert filename / on more than one item -> item count
+#: apps/io.ox/files/actions/share.js module:io.ox/files
+msgid "Share the file \"%1$d\""
+msgid_plural "Share %1$d items"
+msgstr[0] "Partager le fichier \"%1$d\""
+msgstr[1] "Partager %1$d fichiers"
+
+#: apps/io.ox/files/actions/share.js module:io.ox/files
+msgid "Share the folder \"%1$d\""
+msgid_plural "Share %1$d items"
+msgstr[0] "Partager le dossier \"%1$d\""
+msgstr[1] "Partager %1$d dossiers"
+
+#: apps/io.ox/files/actions/share.js module:io.ox/files
+msgid "Remove link"
+msgstr "Supprimer le lien"
+
+#: apps/io.ox/files/actions/share.js module:io.ox/files
+msgid "Send link"
+msgstr "Envoyer le lien"
+
+#: apps/io.ox/files/actions/share.js module:io.ox/files
+msgid "The link has been removed"
+msgstr "Le lien a été supprimé"
+
+#: apps/io.ox/files/actions/upload-new-version.js module:io.ox/files
+msgid "Select file"
+msgstr "Choisir un fichier"
+
+#: apps/io.ox/files/actions/upload-new-version.js module:io.ox/files
+msgid "You have to select a file to upload."
+msgstr "Vous devez sélectionner un fichier à transférer."
+
+#: apps/io.ox/files/actions/versions-delete.js module:io.ox/files
+msgctxt "One file only"
+msgid "Do you really want to delete this version?"
+msgstr "Souhaitez-vous vraiment supprimer cette version ?"
+
+#: apps/io.ox/files/api.js module:io.ox/files apps/io.ox/files/legacy_api.js
+msgid "The provided filename exceeds the allowed length."
+msgstr "Le nom de fichier indiqué dépasse la longueur autorisée."
+
+#: apps/io.ox/files/api.js module:io.ox/files apps/io.ox/files/legacy_api.js
+msgid "The allowed quota is reached."
+msgstr "Le quota autorisé a été atteint."
+
 #: apps/io.ox/files/api.js module:io.ox/files apps/io.ox/files/legacy_api.js
 msgid "This file could not be uploaded."
 msgstr "Le fichier n'a pas pu être téléchargé."
 
-#: apps/io.ox/files/actions/add-to-portal.js module:io.ox/files
-msgid "This file has been added to the portal"
-msgstr "Ce fichier a été ajouté au portail"
-
-#: apps/io.ox/files/actions/delete.js module:io.ox/files
-msgid "This file has not been deleted"
-msgid_plural "These files have not been deleted"
-msgstr[0] "Ce fichier n'a pas été supprimé"
-msgstr[1] "Ces fichiers n'ont pas été supprimés"
-
-#: apps/io.ox/files/actions/delete.js module:io.ox/files
-msgid "This file has not been deleted, as it is locked by its owner."
-msgid_plural ""
-"These files have not been deleted, as they are locked by their owner."
-msgstr[0] ""
-"Ce fichier n'a pas été supprimé, car il est verrouillé par son propriétaire."
+#: apps/io.ox/files/common-extensions.js module:io.ox/files
+msgid "modified"
+msgstr "modifié"
+
+#: apps/io.ox/files/common-extensions.js module:io.ox/files
+msgid "size"
+msgstr "taille"
+
+#: apps/io.ox/files/common-extensions.js module:io.ox/files
+msgid "Locked"
+msgstr "Verrouillé"
+
+#: apps/io.ox/files/detail/main.js module:io.ox/files
+msgid "File Details"
+msgstr "Détails sur le fichier"
+
+#: apps/io.ox/files/filepicker.js module:io.ox/files
+msgid "Add files"
+msgstr "Ajouter des fichiers"
+
+#: apps/io.ox/files/filepicker.js module:io.ox/files apps/io.ox/files/main.js
+msgid "Files"
+msgstr "Fichiers"
+
+#: apps/io.ox/files/filepicker.js module:io.ox/files
+msgid "The uploaded file does not match the requested file type."
+msgid_plural "None of the uploaded files matches the requested file type."
+msgstr[0] "Le fichier téléchargé ne correspond pas au type de fichier demandé."
 msgstr[1] ""
-"Ces fichiers n'ont pas été supprimés, car ils sont verrouillés par leur "
-"propriétaire."
-
-#: apps/io.ox/core/viewer/views/sidebar/fileinfoview.js
-#: module:io.ox/core/viewer
-msgid "This file is shared with others"
-msgstr "Ce fichier est partagé avec d'autres utilisateurs"
-
-#: apps/io.ox/editor/main.js module:io.ox/editor
-msgid "This file will be written in your default folder to allow editing"
-msgstr ""
-"Ce fichier sera écrit dans votre dossier par défaut pour permettre de le "
-"modifier"
-
-#: apps/io.ox/core/sub/settings/pane.js module:io.ox/core/sub
-msgid "This folder has no publications"
-msgstr "Ce dossier ne comporte pas de publications"
-
-#: apps/io.ox/core/sub/settings/pane.js module:io.ox/core/sub
-msgid "This folder has no subscriptions"
-msgstr "Ce dossier ne comporte pas d'abonnements"
-
-#: apps/io.ox/core/folder/extensions.js module:io.ox/core
-msgid "This folder has publications and/or subscriptions"
-msgstr "Ce dossier comporte des publications ou des abonnements"
-
-#: apps/io.ox/core/sub/settings/pane.js module:io.ox/core/sub
-msgid ""
-"This folder has publications but you are not allowed to view or edit them"
-msgstr ""
-"Ce dossier comporte des publications, mais vous n'avez pas le droit de les "
-"voir ni de les modifier."
-
-#: apps/io.ox/core/folder/extensions.js module:io.ox/core
-msgid "This folder has subscriptions"
-msgstr "Ce dossier comporte des abonnements"
-
-#: apps/io.ox/core/sub/settings/pane.js module:io.ox/core/sub
-msgid ""
-"This folder has subscriptions but you are not allowed to view or edit them"
-msgstr ""
-"Ce dossier comporte des abonnements, mais vous n'avez pas le droit de les "
-"voir ni de les modifier."
-
-#: apps/io.ox/core/viewer/views/sidebar/fileinfoview.js
-#: module:io.ox/core/viewer
-msgid "This folder is shared with others"
-msgstr "Ce dossier est partagé avec d'autres utilisateurs"
-
-#: apps/io.ox/core/folder/actions/remove.js module:io.ox/core
-msgid ""
-"This folder is shared with others. It won't be available for them any more."
-msgstr ""
-"Ce dossier est partagé avec d'autres utilisateurs. Il ne leur sera plus "
-"accessible."
-
-#: apps/io.ox/core/folder/actions/rename.js module:io.ox/core
-msgid "This is a standard folder, which can't be renamed."
-msgstr "Ceci est un dossier standard qui ne peut pas être renommé."
-
-#: apps/io.ox/mail/accounts/model.js module:io.ox/keychain
-msgid "This is not a valid email address"
-msgstr "Ce n'est pas une adresse électronique valide"
-
-#: apps/io.ox/mail/accounts/settings.js module:io.ox/mail/accounts/settings
-msgid "This is not a valid mail address"
-msgstr "Ce n'est pas une adresse électronique valide"
-
-#. permissions dialog
-#. error message when selected user or group can not be used
-#: apps/io.ox/core/permissions/permissions.js module:io.ox/core
-msgid "This is not a valid user or group."
-msgstr "Ce n'est pas un utilisateur ou un groupe valide."
-
-#: apps/io.ox/contacts/view-detail.js module:io.ox/contacts
-#: apps/io.ox/participants/views.js module:io.ox/core
-msgid "This list has no contacts yet"
-msgstr "Cette liste ne comporte pas encore de contacts"
-
-#: apps/io.ox/mail/actions/addToPortal.js module:io.ox/mail
-msgid "This mail has been added to the portal"
-msgstr "Ce message a été ajouté au portail"
-
-#: apps/io.ox/mail/detail/content.js module:io.ox/mail
-msgid "This mail has no content"
-msgstr "Ce message n'a pas de contenu"
-
-#: apps/io.ox/mail/compose/view.js module:io.ox/mail
-#: apps/io.ox/mail/detail/mobileView.js apps/io.ox/mail/detail/view.js
-msgid "This message has been truncated due to size limitations."
-msgstr "Ce message a été tronqué du fait des limites de taille."
-
-#: apps/io.ox/contacts/print.js module:io.ox/contacts
-msgid "This note will not be printed"
-msgstr "Cette remarque ne sera pas imprimée"
-
-#: apps/io.ox/mail/mailfilter/settings/filter/view-form.js
-#: module:io.ox/settings
-msgid ""
-"This rule applies to all messages. Please add a condition to restrict this "
-"rule to specific messages."
-msgstr ""
-"Cette règle s'applique à tous les messages. Veuillez ajouter une condition "
-"pour restreindre cette règle à des messages précis."
-
-#: apps/io.ox/tasks/print.js module:io.ox/tasks
-#: apps/io.ox/tasks/view-detail.js
-msgid "This task recurs"
-msgstr "Cette tâche est répétitive"
-
-#: apps/plugins/portal/twitter/register.js module:plugins/portal
-msgid ""
-"This widget is currently offline because the twitter rate limit exceeded."
-msgstr ""
-"Ce composant graphique est actuellement indisponible parce que la limite de "
-"rythme de Twitter a été dépassée."
-
-#: apps/io.ox/mail/main.js module:io.ox/mail
-msgid "Thread"
-msgstr "Fil de discussion"
-
-#: apps/io.ox/core/viewer/views/sidebarview.js module:io.ox/core/viewer
-msgid "Thumbnails"
-msgstr "Miniature"
-
-#: apps/io.ox/files/toolbar.js module:io.ox/files
-msgid "Tiles"
-msgstr "Pavés"
-
-#: apps/io.ox/backbone/mini-views/datepicker.js module:io.ox/core
-msgid "Time"
-msgstr "Heure"
-
-#: apps/io.ox/calendar/settings/pane.js module:io.ox/calendar
-msgid "Time scale in minutes"
-msgstr "Échelle de temps en minutes"
-
-#: apps/io.ox/core/settings/pane.js module:io.ox/core
-msgid "Time zone"
-msgstr "Fuseau horaire"
-
-#: apps/io.ox/editor/main.js module:io.ox/editor
-msgid "Title"
-msgstr "Titre"
-
-#: apps/io.ox/contacts/model.js module:io.ox/contacts
-msgctxt "salutation"
-msgid "Title"
-msgstr "Titre"
-
-#. %1$s is the name of the inputfield (To, CC, BCC)
-#: apps/io.ox/core/viewer/views/sidebar/fileinfoview.js
-#: module:io.ox/core/viewer apps/io.ox/mail/common-extensions.js
-#: module:io.ox/mail apps/io.ox/mail/compose/extensions.js
-#: apps/io.ox/mail/mailfilter/settings/filter/view-form.js
-#: module:io.ox/settings apps/io.ox/mail/main.js apps/io.ox/mail/print.js
-#: apps/io.ox/mail/view-options.js
-msgid "To"
-msgstr "À"
-
-#: apps/io.ox/contacts/distrib/create-dist-view.js module:io.ox/contacts
-msgid ""
-"To add contacts manually, just provide a valid email address (e.g john."
-"doe@example.com or \"John Doe\" <jd@example.com>)"
-msgstr ""
-"Pour ajouter des contacts manuellement, indiquez simplement une adresse de "
-"courriel valide (p. ex. jean.dupont@example.com ou \"Jean Dupont\" "
-"<jd@example.com>)"
-
-#: apps/io.ox/calendar/mobile-toolbar-actions.js module:io.ox/calendar
-#: apps/io.ox/calendar/toolbar.js apps/io.ox/calendar/util.js
-#: apps/io.ox/calendar/week/view.js apps/io.ox/core/tk/datepicker.js
-#: module:io.ox/core apps/io.ox/find/date/patterns.js apps/io.ox/tasks/util.js
-#: module:io.ox/tasks apps/plugins/portal/birthdays/register.js
-#: module:plugins/portal
-msgid "Today"
-msgstr "Aujourd'hui"
-
-#: apps/io.ox/backbone/views/datepicker.js module:io.ox/core
-msgid "Today: %1$s"
-msgstr "Aujourd'hui : %1$d"
-
-#. button label for toggling fullscreen mode
-#. button tooltip for toggling fullscreen mode
-#: apps/io.ox/presenter/views/navigationview.js module:io.ox/presenter
-#: apps/io.ox/presenter/views/toolbarview.js
-msgid "Toggle fullscreen"
-msgstr "Passer en plein écran"
-
-#: apps/io.ox/core/viewer/views/sidebar/panelbaseview.js
-#: module:io.ox/core/viewer
-msgid "Toggle panel"
-msgstr "Afficher/cacher le panneau"
-
-#: apps/io.ox/mail/threadview.js module:io.ox/mail
-msgid "Toggle viewport size"
-msgstr ""
-
-#: apps/io.ox/calendar/util.js module:io.ox/calendar apps/io.ox/tasks/util.js
-#: module:io.ox/tasks apps/plugins/portal/birthdays/register.js
-#: module:plugins/portal
-msgid "Tomorrow"
-msgstr "Demain"
-
-#. Emoji category
-#. Japanese: ツール
-#. Contains: Phones, tv, clocks
-#: apps/io.ox/emoji/categories.js module:io.ox/mail/emoji
-msgid "Tool"
-msgstr "Outil"
-
-#: apps/io.ox/files/guidance/statistics.js module:io.ox/files
-msgid "Top 10 file types"
-msgstr "10 types de fichiers les plus fréquents"
-
-#: apps/io.ox/files/guidance/statistics.js module:io.ox/files
-msgid "Top 10 folder size"
-msgstr "Taille des 10 plus gros dossiers"
-
-#: apps/io.ox/mail/statistics.js module:io.ox/mail
-msgid "Top 10 you got mail from"
-msgstr "10 principaux émetteurs"
-
-#: apps/io.ox/mail/statistics.js module:io.ox/mail
-msgid "Top 10 you sent mail to"
-msgstr "10 principaux destinataires"
-
-#: apps/io.ox/notes/mediator.js module:io.ox/notes
-msgid "Topics"
-msgstr "Sujets"
-
-#: apps/io.ox/wizards/upsell.js module:io.ox/wizards
-msgid "Total cost"
-msgstr "Prix total"
-
-#: apps/io.ox/core/folder/node.js module:io.ox/core
-msgid "Total: %1$d"
-msgstr "Total : %1$d"
-
-#: apps/io.ox/core/settings/errorlog/settings/pane.js module:io.ox/core
-msgid "Total: %1$s requests"
-msgstr "Total : %1$s requêtes"
-
-#: apps/io.ox/contacts/model.js module:io.ox/contacts
-msgid "Town"
-msgstr "Ville"
-
-#: apps/io.ox/core/commons.js module:io.ox/core
-msgid "Try now!"
-msgstr "Essayer maintenant !"
-
-#: apps/io.ox/mail/accounts/settings.js module:io.ox/mail/accounts/settings
-msgid "Trying to auto-configure your mail account"
-msgstr "Essai de configuration automatique de votre compte de courriel"
-
-#: apps/plugins/portal/tumblr/register.js module:io.ox/portal
-msgid "Tumblr"
-msgstr "Tumblr"
-
-#: apps/plugins/portal/twitter/register.js module:plugins/portal
-msgid "Twitter"
-msgstr "Twitter"
-
-#: apps/plugins/portal/twitter/register.js module:plugins/portal
-msgid "Twitter reported the following errors:"
-msgstr "Twitter a signalé les erreurs suivantes :"
-
-#: apps/io.ox/calendar/edit/extensions.js module:io.ox/calendar/edit/main
-#: apps/io.ox/tasks/edit/view-template.js module:io.ox/tasks/edit
-#: apps/plugins/portal/flickr/register.js module:plugins/portal
-msgid "Type"
-msgstr "Type"
-
-#: apps/io.ox/core/about/about.js module:io.ox/core
-#: apps/io.ox/core/settings/errorlog/settings/pane.js
-msgid "UI version"
-msgstr "Version de l'interface utilisateur"
-
-#: apps/io.ox/contacts/model.js module:io.ox/contacts
-#: apps/plugins/portal/rss/register.js module:io.ox/portal
-msgid "URL"
-msgstr "URL"
-
-#: apps/plugins/portal/xing/actions.js module:plugins/portal
-msgid "Un-like"
-msgstr "Je n'aime plus"
-
-#. As on Facebook, XING allows a stop pointing out they liked a comment. An 'undo' for the like action, if you will.
-#: apps/plugins/portal/xing/actions.js module:plugins/portal
-msgid "Un-liked comment"
-msgstr "Commentaire passé en « Je n'aime plus »"
-
-#: apps/io.ox/mail/api.js module:io.ox/mail
-msgid ""
-"Unable to connect to mail server. Possible reasons: The mail server is "
-"(temporarily) down or there are network connection problems. Please try "
-"again in a few minutes."
-msgstr ""
-"Impossible de se connecter au serveur de messagerie. Les raisons possibles "
-"sont : le serveur de messagerie est (temporairement) arrêté ou il existe des "
-"problèmes de connexion réseau. Veuillez réessayer dans quelques minutes."
-
-#: apps/io.ox/mail/mailfilter/settings/register.js module:io.ox/mail
-msgid "Unable to load mail filter rules settings."
-msgstr "Impossible de charger les réglages des règles de filtrage du courrier."
-
-#: apps/io.ox/mail/autoforward/settings/register.js module:io.ox/mail
-#: apps/io.ox/mail/vacationnotice/settings/register.js
-#: apps/io.ox/settings/util.js module:io.ox/core
-msgid "Unable to load mail filter settings."
-msgstr "Impossible de charger les réglages des filtres de courrier."
-
-#: apps/io.ox/calendar/print.js module:io.ox/calendar
-#: apps/io.ox/tasks/print.js module:io.ox/tasks
-msgid "Unconfirmed"
-msgstr "Non confirmé"
-
-#. Task: Undone like in "Mark as undone"
-#: apps/io.ox/tasks/toolbar.js module:io.ox/mail
-msgid "Undone"
-msgstr "Défait"
-
-#: apps/plugins/halo/xing/register.js module:plugins/portal
-msgid "Unemployed"
-msgstr "Sans emploi"
-
-#. twitter: Stop following this person
-#: apps/plugins/portal/twitter/util.js module:plugins/portal
-msgid "Unfollow"
-msgstr "Ne plus suivre"
-
-#. Emoji collection. Unified/standard icons. "Standard" might work for other languages.
-#: apps/io.ox/emoji/categories.js module:io.ox/mail/emoji
-msgid "Unified"
-msgstr "Unified"
-
-#: apps/io.ox/participants/model.js module:io.ox/core
-msgid "Unknown"
-msgstr "Inconnu"
-
-#: apps/plugins/portal/tumblr/register.js module:io.ox/portal
-msgid "Unknown error while checking tumblr-blog."
-msgstr "Erreur inconnue en consultant le blog tumblr."
-
-#: apps/io.ox/mail/util.js module:io.ox/core
-msgid "Unknown sender"
-msgstr "Expéditeur inconnu"
-
-#: apps/io.ox/files/actions.js module:io.ox/files apps/io.ox/files/toolbar.js
-msgid "Unlock"
-msgstr "Déverrouiller"
-
-#: apps/io.ox/core/sub/settings/pane.js module:io.ox/core/sub
-msgid "Unnamed subscription"
-msgstr "Abonnement sans nom"
-
-#: apps/io.ox/mail/common-extensions.js module:io.ox/mail
-#: apps/io.ox/mail/view-options.js
-msgid "Unread"
-msgstr "Non lu"
-
-#: apps/io.ox/core/folder/api.js module:io.ox/core
-msgid "Unread messages"
-msgstr "Messages non lus"
-
-#: apps/io.ox/core/folder/node.js module:io.ox/core
-msgid "Unread: %1$d"
-msgstr "Non lu : %1$d"
-
-#: apps/io.ox/core/main.js module:io.ox/core
-msgid "Unsaved documents will be lost. Do you want to sign out now?"
-msgstr ""
-"Les documents non enregistrés seront perdus. Voulez-vous vous déconnecter "
-"maintenant ?"
-
-#: apps/io.ox/core/boot/i18n.js module:io.ox/core/boot
-msgid ""
-"Unsupported Preview - Certain functions disabled and stability not assured "
-"until general release later this year"
-msgstr ""
-"Version préliminaire sans assistance aux utilisateurs ; certaines "
-"fonctionnalités sont désactivées et la stabilité n'est pas assurée en "
-"attendant la version officielle qui viendra plus tard cette année."
-
-#: apps/io.ox/core/settings/downloads/pane.js module:io.ox/core
-#: apps/plugins/portal/updater/register.js module:plugins/portal
-msgid "Updater"
-msgstr "Programme de mise à jour"
-
-#: apps/io.ox/core/sub/subscriptions.js module:io.ox/core/sub
-msgid ""
-"Updating subscribed data takes time. Importing 100 contacts for example, may "
-"take up to 5 minutes. Please have some patience."
-msgstr ""
-"La mise à jour des données auxquelles vous êtes abonné prend un certain "
-"temps. L'importation d'une centaine de contacts, par exemple, peut prendre "
-"jusqu'à 5 minutes. Veuillez patienter."
-
-#: apps/io.ox/core/upsell.js module:io.ox/core
-msgid "Upgrade required"
-msgstr "Une mise à jour est nécessaire"
-
-#: apps/io.ox/wizards/upsell.js module:io.ox/wizards
-msgid "Upgrade to premium edition"
-msgstr "Monter en gamme vers la version Premium"
-
-#: apps/plugins/portal/upsell/register.js module:plugins/portal
-msgid "Upgrade your account"
-msgstr "Monter en gamme pour votre compte"
-
-#: apps/io.ox/core/viewer/views/sidebar/uploadnewversionview.js
-#: module:io.ox/core/viewer apps/io.ox/files/actions/upload-new-version.js
-#: module:io.ox/files
-msgid "Upload"
-msgstr "Télécharger"
-
-#: apps/io.ox/core/import/import.js module:io.ox/core
-msgid "Upload file"
-msgstr "Télécharger un fichier"
+"Aucun des fichiers téléchargés ne correspond au type de fichier demandé."
 
 #: apps/io.ox/files/filepicker.js module:io.ox/files
 msgid "Upload local file"
 msgstr "Télécharger un fichier local"
 
-#: apps/io.ox/core/viewer/views/sidebar/uploadnewversionview.js
-#: module:io.ox/core/viewer apps/io.ox/core/viewer/views/toolbarview.js
-#: module:io.ox/core apps/io.ox/files/actions/upload-new-version.js
-#: module:io.ox/files
-msgid "Upload new version"
-msgstr "Télécharger une nouvelle version"
-
-#: apps/io.ox/files/upload/view.js module:io.ox/files
-msgid "Upload progress"
-msgstr "Avancement du téléchargement"
-
-#. the name of the file, which is currently uploaded (might be shortended by '...' on missing screen space )
-#: apps/io.ox/files/upload/main.js module:io.ox/files
-msgid "Uploading \"%1$s\""
-msgstr "Téléchargement de \"%1$s\""
-
-#. headline for a progress bar
-#: apps/io.ox/core/tk/attachments.js module:io.ox/core
-msgid "Uploading attachments"
-msgstr "Téléchargement des pièces jointes"
-
-#: apps/io.ox/core/tk/upload.js module:io.ox/core
-msgid "Uploading folders is not supported."
-msgstr "Le téléchargement de dossiers n'est pas pris en charge."
-
-#: apps/io.ox/core/settings/errorlog/settings/pane.js module:io.ox/core
-msgid "Uptime: %1$s minutes"
-msgstr "Fonctionne depuis : $1$s minutes"
-
-#: apps/io.ox/tasks/main.js module:io.ox/tasks
-msgid "Urgency"
-msgstr "Urgence"
-
-#. %1$s is usually "Drive Mail" (product name; might be customized)
-#: apps/io.ox/mail/compose/extensions.js module:io.ox/mail
-msgid "Use %1$s"
-msgstr "Utiliser %1$s"
-
-#: apps/io.ox/mail/toolbar.js module:io.ox/mail
-msgid "Use categories"
-msgstr "Utiliser les catégories"
-
-#: apps/io.ox/backbone/mini-views/datepicker.js module:io.ox/core
-#: apps/io.ox/calendar/freetime/timeView.js module:io.ox/calendar
-#: apps/io.ox/calendar/week/view.js
-msgid ""
-"Use cursor keys to change the date. Press ctrl-key at the same time to "
-"change year or shift-key to change month. Close date-picker by pressing ESC "
-"key."
-msgstr ""
-"Utilisez les touches fléchées pour modifier la date. Appuyez sur la touche "
-"Ctrl en même temps pour changer l'année ou la touche Maj pour changer le "
-"mois. Fermez le sélecteur de date en appuyant sur Échap."
-
-#. Tooltip for main toolbar
-#: apps/io.ox/backbone/mini-views/toolbar.js module:io.ox/core
-msgid "Use cursor keys to navigate"
-msgstr "Utilisez les flèches du clavier pour naviguer."
-
-#: apps/io.ox/backbone/views/datepicker.js module:io.ox/core
-msgid "Use cursor keys to navigate, press enter to select a date"
-msgstr ""
-"Utilisez les flèches du clavier pour naviguer, appuyez sur Entrée pour "
-"choisir une date."
-
-#: apps/io.ox/backbone/mini-views/settings-list-view.js module:io.ox/core
-msgid "Use cursor keys to reorder items"
-msgstr "Utilisez les touches fléchées du clavier pour réorganiser les éléments"
-
-#: apps/io.ox/mail/compose/names.js module:io.ox/mail
-msgid "Use custom name"
-msgstr "Utiliser le nom personnalisé"
-
-#: apps/io.ox/mail/settings/pane.js module:io.ox/mail
-msgid "Use fixed-width font for text mails"
-msgstr "Utiliser une police à chasse fixe pour les courriels de texte"
-
-#: apps/io.ox/core/viewer/views/displayerview.js module:io.ox/core
-msgid ""
-"Use left/right arrow keys to navigate and escape key to exit the viewer."
-msgstr ""
-"Utilisez les flèches droite/gauche pour naviguer et la touche Échap pour "
-"quitter l'affichage."
-
-#. Auth type. Use separate username and password
-#: apps/io.ox/mail/accounts/view-form.js module:io.ox/settings
-msgid "Use separate username and password"
-msgstr "Utiliser des nom d'utilisateur et mot de passe séparés"
-
-#: apps/io.ox/mail/accounts/view-form.js module:io.ox/settings
-msgid "Use unified mail for this account"
-msgstr "Utiliser la messagerie unifiée pour ce compte"
-
-#: apps/io.ox/backbone/mini-views/datepicker.js module:io.ox/core
-msgid ""
-"Use up and down keys to change the time. Close selection by pressing ESC key."
-msgstr ""
-"Utilisez les flèches haut et bas pour modifier l'heure. Fermez la sélection "
-"en appuyant sur Échap."
-
-#. object permissions - user role
-#: apps/io.ox/files/share/permissions.js module:io.ox/core
-msgid "User"
-msgstr "Utilisateur"
-
-#: apps/plugins/portal/userSettings/register.js module:io.ox/core
-msgid "User data"
-msgstr "Données utilisateur"
-
-#: apps/io.ox/contacts/edit/view-form.js module:io.ox/contacts
-msgid "User fields"
-msgstr "Champs définis par l'utilisateur"
-
-#: apps/io.ox/core/boot/i18n.js module:io.ox/core/boot
-#: apps/plugins/administration/groups/settings/edit.js module:io.ox/core
-msgid "User name"
-msgstr "Nom d'utilisateur"
-
-#: apps/io.ox/mail/accounts/view-form.js module:io.ox/settings
-msgid "Username"
-msgstr "Nom d'utilisateur"
-
-#: apps/io.ox/mail/accounts/view-form.js module:io.ox/settings
-msgid "Username must not be empty."
-msgstr "Le nom d'utilisateur ne doit pas être vide."
-
-#: apps/io.ox/mail/vacationnotice/settings/model.js module:io.ox/mail
-#: apps/io.ox/mail/vacationnotice/settings/register.js
-msgid "Vacation Notice"
-msgstr "Message d'absence"
-
-#: apps/io.ox/core/viewer/views/sidebar/uploadnewversionview.js
-#: module:io.ox/core/viewer
-msgid "Version Comment"
-msgstr "Commentaire de version"
-
-#. information about the currently displayed file version in viewer
-#. %1$d - version date
-#: apps/io.ox/core/viewer/views/displayerview.js module:io.ox/core
-msgid "Version of %1$s"
-msgstr "Version de %1$s"
-
-#: apps/io.ox/core/viewer/views/sidebar/fileversionsview.js
-#: module:io.ox/core/viewer
-msgid "Versions (%1$d)"
-msgstr "Versions (%1$d)"
-
-#: apps/io.ox/mail/toolbar.js module:io.ox/mail
-msgid "Vertical"
-msgstr "Verticale"
-
-#: apps/io.ox/files/view-options.js module:io.ox/files
-msgid "Videos"
-msgstr "Vidéos"
-
-#. View is used as a noun in the toolbar. Clicking the button opens a popup with options related to the View
-#: apps/io.ox/calendar/toolbar.js module:io.ox/calendar
-#: apps/io.ox/contacts/toolbar.js module:io.ox/contacts
-#: apps/io.ox/core/pim/actions.js module:io.ox/core
-#: apps/io.ox/core/viewer/views/sidebar/fileversionsview.js
-#: module:io.ox/core/viewer apps/io.ox/files/actions.js module:io.ox/files
-#: apps/io.ox/files/toolbar.js apps/io.ox/mail/actions.js module:io.ox/mail
-#: apps/io.ox/mail/toolbar.js apps/io.ox/tasks/toolbar.js
-msgid "View"
-msgstr "Vue"
-
-#: apps/io.ox/core/folder/extensions.js module:io.ox/core
-msgid "View all attachments"
-msgstr "Afficher toutes les pièces jointes"
-
-#: apps/io.ox/mail/actions.js module:io.ox/mail
-msgid "View attachment"
-msgstr "Afficher la pièce jointe"
-
-#: apps/io.ox/core/viewer/views/toolbarview.js module:io.ox/core
-msgid "View details"
-msgstr "Voir les détails"
-
-#: apps/io.ox/core/viewer/views/sidebar/fileinfoview.js
-#: module:io.ox/core/viewer
-msgid "View message"
-msgstr "Afficher le message"
-
-#. the dropdown button tooltip for the participants dropdown.
-#. button label for toggling participants view
-#. button tooltip for toggling participants view
-#: apps/io.ox/presenter/views/navigationview.js module:io.ox/presenter
-#: apps/io.ox/presenter/views/toolbarview.js
-msgid "View participants"
-msgstr "Afficher les participants"
-
-#. source in terms of source code
-#: apps/io.ox/mail/actions.js module:io.ox/mail apps/io.ox/mail/toolbar.js
-msgid "View source"
-msgstr "Afficher le code source"
-
-#. folder permissions
-#: apps/io.ox/files/share/permissions.js module:io.ox/core
-msgid "View the folder"
-msgstr "Voir le dossier"
-
-#: apps/io.ox/presenter/actions.js module:io.ox/presenter
-msgid "View the presentation in fullscreen on your device."
-msgstr "Afficher la présentation en plein écran sur votre périphérique."
-
-#. Role: view folder + read all
-#: apps/io.ox/files/share/permissions.js module:io.ox/core
-msgid "Viewer"
-msgstr "Lecteur"
-
-#: apps/io.ox/core/viewer/views/toolbarview.js module:io.ox/core
-msgid "Viewer Toolbar"
-msgstr "Barre d'outils de l'afficheur"
-
-#: apps/io.ox/tasks/edit/view-template.js module:io.ox/tasks/edit
-#: apps/io.ox/tasks/print.js module:io.ox/tasks apps/io.ox/tasks/util.js
-msgid "Waiting"
-msgstr "En attente"
-
-#: apps/io.ox/core/yell.js module:io.ox/core
-msgid "Warning"
-msgstr "Avertissement"
-
-#: apps/io.ox/mail/common-extensions.js module:io.ox/mail
-msgid "Warning: This message might be a phishing or scam mail"
-msgstr ""
-"Avertissement : ce message pourrait être une tentative d'escroquerie par "
-"courriel"
-
-#: apps/io.ox/mail/accounts/view-form.js module:io.ox/settings
-msgid "Warnings"
-msgstr "Avertissements"
-
-#: apps/io.ox/core/tk/filestorageUtil.js module:io.ox/core
-msgid "Warnings:"
-msgstr "Avertissements :"
-
-#. Emoji category
-#. Japanese should include "Katakana Middle Dot". Unicode: 30FB
-#. Japanese: 天気・季節
-#. Other languages can use simple bullet. Unicode: 2022
-#. Contains: Sun, rain, flowers
-#: apps/io.ox/emoji/categories.js module:io.ox/mail/emoji
-msgid "Weather • Season"
-msgstr "Temps • Saison"
-
-#: apps/io.ox/calendar/freebusy/templates.js module:io.ox/calendar/freebusy
-#: apps/io.ox/calendar/toolbar.js module:io.ox/calendar
-msgid "Week"
-msgstr "Semaine"
-
-#. recurrence string
-#. %1$s day string, e.g. "work days" or "Friday" or "Monday, Tuesday, Wednesday"
-#: apps/io.ox/calendar/util.js module:io.ox/calendar
-msgid "Weekly on %1$s"
-msgstr "Hebdomadaire les %1$s"
-
-#: apps/io.ox/core/tk/wizard.js module:io.ox/core
-msgid "Welcome"
-msgstr "Bienvenue"
-
-#. %1$s is social media name, e.g. Facebook
-#: apps/io.ox/portal/main.js module:io.ox/portal
-msgid "Welcome to %1$s"
-msgstr "Bienvenue sur %1$s"
-
-#: apps/plugins/wizards/mandatory/main.js module:io.ox/wizards/firstStart
-msgid "Welcome to %s"
-msgstr "Bienvenue sur %s"
-
-#. Default greeting for portal widget
-#: apps/io.ox/portal/main.js module:io.ox/portal
-msgid "Welcome to your calendar"
-msgstr "Bienvenue dans votre agenda"
-
-#. Default greeting for portal widget
-#: apps/io.ox/portal/main.js module:io.ox/portal
-msgid "Welcome to your files"
-msgstr "Bienvenue dans vos fichiers"
-
-<<<<<<< HEAD
-#. Default greeting for portal widget
-#: apps/io.ox/portal/main.js module:io.ox/portal
-msgid "Welcome to your inbox"
-msgstr "Bienvenue dans votre boîte de réception"
-=======
-#: apps/plugins/core/feedback/register.js module:io.ox/core
-msgid ""
-"Please note that support requests cannot be handled via the feedback form. "
-"If you have questions or problems please contact our support directly."
-msgstr ""
-"Veuillez noter que les demandes d'assistance ne peuvent être gérées par le "
-"biais du formulaire d'impressions. Si vous avez des questions ou des "
-"problèmes, veuillez les soumettre directement à l'assistance."
->>>>>>> 3878e903
-
-#. Default greeting for portal widget
-#: apps/io.ox/portal/main.js module:io.ox/portal
-msgid "Welcome to your tasks"
-msgstr "Bienvenue dans vos tâches"
-
-#. title for 3rd step of the client onboarding wizard
-#. user can choose between different scenarios (usually identical with our apps)
-#: apps/io.ox/onboarding/clients/wizard.js module:io.ox/core/onboarding
-msgid "What do you want to use?"
-msgstr "Que souhaitez-vous utiliser ?"
-
-#. user can choose between smartphone, tablet and laptop/desktop (usually)
-#: apps/io.ox/onboarding/clients/wizard.js module:io.ox/core/onboarding
-msgid "What type of device do you want to configure?"
-msgstr "Quel type d'appareil souhaitez-vous configurer ?"
-
-#: apps/io.ox/core/settings/downloads/pane.js module:io.ox/core
-#: apps/plugins/portal/updater/register.js module:plugins/portal
-msgid ""
-"When executing the downloaded file, an installation wizard will be launched. "
-"Follow the instructions and install the updater. Installs latest versions of "
-"Windows® client software. The Updater automatically informs about new "
-"updates. You can download the updates from within the Updater."
-msgstr ""
-"Lorsque vous exécutez le fichier téléchargé, un assistant d'installation se "
-"lance. Suivez les instructions et installez le programme de mise à jour. "
-"Installez les dernières versions du logiciel client pour Windows®. Le "
-"programme de mise à jour vous informe automatiquement de toute nouvelle mise "
-"à jour. Vous pouvez télécharger les mises à jour depuis le programme de mise "
-"à jour."
-
-#: apps/io.ox/calendar/util.js module:io.ox/calendar
-msgid "Whole day"
-msgstr "Journée entière"
-
-#: apps/plugins/notifications/mail/register.js module:plugins/notifications
-msgid "Wood"
-msgstr "Bois"
-
-#: apps/io.ox/calendar/freebusy/templates.js module:io.ox/calendar/freebusy
-#: apps/io.ox/calendar/toolbar.js module:io.ox/calendar
-msgid "Workweek"
-msgstr "Semaine ouvrée"
-
-#: apps/io.ox/core/notifications.js module:io.ox/core
-msgid "Would you like to enable desktop notifications?"
-msgstr "Souhaitez-vous activer les notifications de bureau ?"
-
-#: apps/io.ox/files/share/permissions.js module:io.ox/core
-msgid "Write permissions"
-msgstr "Droits d'écriture"
-
-#: apps/plugins/halo/xing/register.js module:plugins/portal
-#: apps/plugins/portal/xing/register.js apps/plugins/xing/main.js
-msgid "XING"
-msgstr "XING"
-
-#. Yottabytes
-#: apps/io.ox/core/strings.js module:io.ox/core
-msgid "YB"
-msgstr "Yo"
-
-#: apps/io.ox/backbone/mini-views/date.js module:io.ox/core
-msgid "Year"
-msgstr "Année"
-
-#. recurrence string
-#. %1$s: Month nane, e.g. January
-#. %2$d: Date, numeric, e.g. 29
-#: apps/io.ox/calendar/util.js module:io.ox/calendar
-msgid "Yearly on %1$s %2$d"
-msgstr "Annuel le %2$d %1$s"
-
-#. recurrence string
-#. %1$s: count string, e.g. first, second, or last
-#. %2$s: day string, e.g. Monday
-#. %3$s: month nane, e.g. January
-#: apps/io.ox/calendar/util.js module:io.ox/calendar
-msgid "Yearly on the %1$s %2$s of %3$d"
-msgstr "Annuel le %1$s %2$s de %3$d"
-
-#: apps/io.ox/core/tk/mobiscroll.js module:io.ox/core
-msgid "Years"
-msgstr "Années"
-
-#: apps/io.ox/core/tk/flag-picker.js module:io.ox/mail
-#: apps/io.ox/mail/mailfilter/settings/filter/view-form.js
-#: module:io.ox/settings
-msgid "Yellow"
-msgstr "Jaune"
-
-#. folder permissions - Is Admin? YES
-#: apps/io.ox/calendar/month/perspective.js module:io.ox/calendar
-#: apps/io.ox/calendar/week/perspective.js apps/io.ox/core/main.js
-#: module:io.ox/core apps/io.ox/core/permissions/permissions.js
-#: apps/io.ox/files/util.js module:io.ox/files
-#: apps/io.ox/mail/accounts/settings.js module:io.ox/mail/accounts/settings
-msgid "Yes"
-msgstr "Oui"
-
-#: apps/io.ox/mail/compose/actions/send.js module:io.ox/mail
-msgid "Yes, send without subject"
-msgstr "Oui, envoyer sans sujet"
-
-#: apps/io.ox/mail/actions/attachmentEmpty.js module:io.ox/mail
-msgid "Yes, with empty attachment"
-msgstr "Oui, avec une pièce jointe vide"
-
-#: apps/io.ox/calendar/util.js module:io.ox/calendar
-#: apps/io.ox/find/date/patterns.js module:io.ox/core apps/io.ox/mail/util.js
-#: apps/io.ox/tasks/util.js module:io.ox/tasks
-#: apps/plugins/portal/birthdays/register.js module:plugins/portal
-msgid "Yesterday"
-msgstr "Hier"
-
-#: apps/io.ox/calendar/actions/acceptdeny.js module:io.ox/calendar
-msgid ""
-"You are about to change your confirmation status. Please leave a comment for "
-"other participants."
-msgstr ""
-"Vous allez modifier l'état de confirmation vous concernant. Veuillez laisser "
-"un commentaire pour les autres participants."
-
-#. %1$s used disk space
-#. %2$s total disk space
-#. %3$s free disk space
+#: apps/io.ox/files/guidance/main.js module:io.ox/files
+msgctxt "help"
+msgid "The Drive App"
+msgstr "L'app Drive"
+
+#: apps/io.ox/files/guidance/main.js module:io.ox/files
+msgctxt "help"
+msgid "Creating Files"
+msgstr "Créer des fichiers"
+
+#: apps/io.ox/files/guidance/main.js module:io.ox/files
+msgctxt "help"
+msgid "Managing Files"
+msgstr "Gérer des fichiers"
+
+#: apps/io.ox/files/guidance/main.js module:io.ox/files
+msgctxt "help"
+msgid "Accessing Files with WebDAV"
+msgstr "Accéder à des fichiers avec WebDAV"
+
+#: apps/io.ox/files/guidance/main.js module:io.ox/files
+msgctxt "help"
+msgid "Drive Settings"
+msgstr "Réglages de Drive"
+
+#: apps/io.ox/files/guidance/main.js module:io.ox/files
+msgid "Related articles"
+msgstr "Articles à ce sujet"
+
 #: apps/io.ox/files/guidance/statistics.js module:io.ox/files
-msgid ""
-"You are currently using %1$s of your %2$s available disk space. You have "
-"%3$s left. "
-msgstr ""
-"Vous utilisez actuellement %1$s sur les %2$s de votre espace disque "
-"disponible. Il vous reste %3$s."
-
-#. Warning dialog
-#. %1$s is a folder/calendar name
-#. %2$s is the folder owner
-#: apps/io.ox/calendar/freebusy/templates.js module:io.ox/calendar/freebusy
-msgid ""
-"You are not allowed to create appointments in \"%1$s\" owned by %2$s. "
-"Appointments will therefore be created in your private calendar."
-msgstr ""
-"Vous n'avez pas le droit de créer des rendez-vous dans « %1$s » qui "
-"appartient à %2$s. Les rendez-vous seront donc créés dans votre agenda "
-"personnel."
-
-#. Warning dialog
-#. %1$s is a folder/calendar name
-#: apps/io.ox/calendar/freebusy/templates.js module:io.ox/calendar/freebusy
-msgid ""
-"You are not allowed to create appointments in \"%1$s\". Appointments will "
-"therefore be created in your private calendar."
-msgstr ""
-"Vous n'avez pas le droit de créer des rendez-vous dans « %1$s ». Les rendez-"
-"vous seront donc créés dans votre agenda personnel."
-
-#: apps/plugins/halo/xing/register.js module:plugins/portal
-msgid ""
-"You are not directly linked to %s. Here are people who are linked to %s:"
-msgstr ""
-"Vous n'êtes pas en contact direct avec %s. Voici des personnes qui sont en "
-"contact direct avec %s :"
-
-#: apps/io.ox/calendar/invitations/register.js module:io.ox/calendar/main
-msgid "You are the organizer"
-msgstr "Vous êtes l'organisateur"
-
-#: apps/io.ox/mail/actions/attachmentEmpty.js module:io.ox/mail
-msgid ""
-"You attached an empty file. It could be, that this file has been deleted on "
-"your hard drive. Send it anyway?"
-msgstr ""
-"Vous avez joint un fichier vide. Il se peut que ce fichier ait été supprimé "
-"sur votre disque dur. Envoyer tout de même le message ?"
-
-#: apps/io.ox/files/share/wizard.js module:io.ox/files
-msgid ""
-"You can copy and paste this link in an email, instant messenger or social "
-"network. Please note that anyone with this link can access the share."
-msgstr ""
-"Vous pouvez copier-coller ce lien dans un courriel, dans un client de "
-"messagerie instantanée ou dans un réseau social. Notez que toute personne "
-"connaissant ce lien peut accéder au partage."
-
-#: apps/io.ox/mail/categories/edit.js module:io.ox/mail
-msgid "You can enable categories again via the view dropdown on the right"
-msgstr ""
-"Vous pouvez réactiver les catégories au moyen du menu déroulant de vue, à "
-"droite"
-
-#: apps/io.ox/mail/settings/signatures/settings/pane.js module:io.ox/mail
-msgid ""
-"You can import existing signatures from the previous product generation."
-msgstr ""
-"Vous pouvez importer des signatures existantes depuis des versions "
-"antérieures du logiciel."
-
-#: apps/io.ox/core/notifications.js module:io.ox/core
-msgid ""
-"You can manage desktop notifications at any time, by visiting your settings"
-msgstr ""
-"Vous pouvez gérer à tout moment les notifications de bureau en consultant "
-"vos réglages"
-
-#: apps/io.ox/editor/main.js module:io.ox/editor
-msgid "You can quick-save your changes via Ctrl+Enter."
-msgstr "Vous pouvez enregistrer rapidement vos modifications avec Ctrl+Entrée."
-
-#: apps/io.ox/presenter/errormessages.js module:io.ox/presenter
-msgid "You can't present the same document more than once."
-msgstr "Vous ne pouvez pas présenter le même document plus d'une fois."
-
-#: apps/io.ox/core/folder/actions/move.js module:io.ox/core
-msgid "You cannot move items to this folder"
-msgstr "Vous ne pouvez pas déplacer d'objets vers ce dossier"
-
-#: apps/io.ox/core/folder/actions/move.js module:io.ox/core
-msgid "You cannot move items to virtual folders"
-msgstr "Impossible de déplacer des objets vers des dossiers virtuels"
-
-#: apps/io.ox/calendar/invitations/register.js module:io.ox/calendar/main
-msgid "You declined this appointment"
-msgstr "Vous avez décliné ce rendez-vous"
-
-#: apps/io.ox/calendar/invitations/register.js module:io.ox/calendar/main
-msgid "You declined this task"
-msgstr "Vous avez décliné cette tâche"
-
-#: apps/io.ox/presenter/errormessages.js module:io.ox/presenter
-msgid "You do not have the appropriate permissions to read the document."
-msgstr "Vous n'avez pas les droits nécessaires pour lire ce document."
-
-#: apps/plugins/portal/calendar/register.js module:plugins/portal
-msgid "You don't have any appointments in the near future."
-msgstr "Vous n'avez pas de rendez-vous dans le futur immédiat."
-
-#: apps/io.ox/core/sub/settings/pane.js module:io.ox/core/sub
-msgid "You don't have any publications yet"
-msgstr "Vous n'avez pas encore de publications"
-
-#: apps/io.ox/core/sub/settings/pane.js module:io.ox/core/sub
-msgid "You don't have any subscriptions yet"
-msgstr "Vous n'avez pas encore d'abonnements"
-
-#: apps/plugins/portal/tasks/register.js module:plugins/portal
-msgid "You don't have any tasks that are either due soon or overdue."
-msgstr ""
-"Vous n'avez pas de tâches qui arriveront bientôt à échéance ou sont déjà "
-"échues."
-
-#: apps/plugins/portal/mail/register.js module:plugins/portal
-msgid "You have %1$d unread messages"
-msgstr "Vous avez %1$d messages non lus"
-
-#: apps/plugins/portal/mail/register.js module:plugins/portal
-msgid "You have 1 unread message"
-msgstr "Vous avez 1 message non lu"
-
-#: apps/io.ox/calendar/invitations/register.js module:io.ox/calendar/main
-msgid "You have accepted the appointment"
-msgstr "Vous avez accepté le rendez-vous"
-
-#: apps/io.ox/calendar/invitations/register.js module:io.ox/calendar/main
-msgid "You have accepted this appointment"
-msgstr "Vous avez accepté ce rendez-vous"
-
-#: apps/io.ox/calendar/invitations/register.js module:io.ox/calendar/main
-msgid "You have accepted this task"
-msgstr "Vous avez accepté cette tâche"
-
-#: apps/io.ox/core/boot/i18n.js module:io.ox/core/boot
-msgid "You have been automatically signed out"
-msgstr "Vous avez été déconnecté automatiquement"
-
-#: apps/io.ox/calendar/invitations/register.js module:io.ox/calendar/main
-msgid "You have declined the appointment"
-msgstr "Vous avez décliné le rendez-vous"
-
-#. Body text of generic desktop notification about new invitations to appointments
-#: apps/plugins/notifications/calendar/register.js
-#: module:plugins/notifications
-msgid "You have new appointment invitations"
-msgstr "Vous avez de nouvelles invitations à des rendez-vous"
-
-#. Body text of generic desktop notification about new reminders for appointments
-#: apps/plugins/notifications/calendar/register.js
-#: module:plugins/notifications
-msgid "You have new appointment reminders"
-msgstr "Vous avez de nouveaux rappels de rendez-vous"
-
-#: apps/plugins/notifications/mail/register.js module:plugins/notifications
-msgid "You have new mail"
-msgstr "Vous avez de nouveaux messages"
-
-#: apps/io.ox/core/notifications/subview.js module:io.ox/core
-msgid "You have new notifications"
-msgstr "Vous avez de nouvelles notifications"
-
-#. Content for a generic desktop notification about new invitations to tasks
-#: apps/plugins/notifications/tasks/register.js module:plugins/notifications
-msgid "You have new task invitations"
-msgstr "Vous avez de nouvelles invitations à des tâches"
-
-#. Content for a generic desktop notification about new reminders for tasks
-#: apps/plugins/notifications/tasks/register.js module:plugins/notifications
-msgid "You have new task reminders"
-msgstr "Vous avez de nouveaux rappels de tâches"
-
-#: apps/plugins/portal/linkedIn/register.js module:plugins/portal
-msgid "You have no new messages"
-msgstr "Vous n'avez pas de nouveaux messages"
-
-#: apps/plugins/portal/mail/register.js module:plugins/portal
-msgid "You have no unread messages"
-msgstr "Vous n'avez pas de messages non lus"
-
-#: apps/plugins/notifications/tasks/register.js module:plugins/notifications
-msgid "You have overdue tasks"
-msgstr "Vous avez des tâches en retard"
-
-#: apps/plugins/portal/linkedIn/register.js module:plugins/portal
-#: apps/plugins/portal/twitter/register.js
-msgid "You have reauthorized this %s account."
-msgstr "Vous avez autorisé à nouveau ce compte %s."
-
-#: apps/io.ox/oauth/settings.js module:io.ox/settings
-msgid "You have reauthorized this account."
-msgstr "Vous avez autorisé à nouveau ce compte."
-
-#: apps/io.ox/calendar/invitations/register.js module:io.ox/calendar/main
-msgid "You have tentatively accepted the appointment"
-msgstr "Vous avez accepté le rendez-vous à titre provisoire"
-
-#: apps/io.ox/core/sub/model.js module:io.ox/core/sub
-msgid "You have to enter a username and password to subscribe."
-msgstr ""
-"Vous devez indiquer un nom d'utilisateur et un mot de passe pour vous "
-"abonner."
-
-#: apps/io.ox/files/actions/upload-new-version.js module:io.ox/files
-msgid "You have to select a file to upload."
-msgstr "Vous devez sélectionner un fichier à transférer."
-
-#: apps/io.ox/core/relogin.js module:io.ox/core
-msgid "You have to sign in again"
-msgstr "Vous devez vous authentifier à nouveau"
-
-#. %n in the lowest version of Android
-#: apps/io.ox/core/boot/i18n.js module:io.ox/core/boot
-msgid "You need to use Android %n or higher."
-msgstr "Vous devez utiliser la version %n d'Android ou une version supérieure."
-
-#. %n is the lowest version of iOS
-#: apps/io.ox/core/boot/i18n.js module:io.ox/core/boot
-msgid "You need to use iOS %n or higher."
-msgstr "Vous devez utiliser la version %n d'iOS ou une version supérieure."
-
-#: apps/io.ox/core/folder/extensions.js module:io.ox/core
-msgid "You share this folder with other users"
-msgstr "Vous partagez ce dossier avec d'autres utilisateurs"
-
-#: apps/io.ox/calendar/invitations/register.js module:io.ox/calendar/main
-msgid "You tentatively accepted this invitation"
-msgstr "Vous avez accepté cette invitation à titre provisoire"
-
-#: apps/io.ox/calendar/invitations/register.js module:io.ox/calendar/main
-msgid "You tentatively accepted this task"
-msgstr "Vous avez accepté cette tâche à titre provisoire"
-
-#: apps/io.ox/calendar/freebusy/templates.js module:io.ox/calendar/freebusy
-msgid ""
-"You will automatically return to the appointment dialog. The selected start "
-"and end time as well as the current participant list will be applied."
-msgstr ""
-"Vous reviendrez automatiquement à la boîte de dialogue de rendez-vous. Les "
-"heures de début et de fin choisies ainsi que la liste actuelle des "
-"participants seront appliquées."
-
-#: apps/io.ox/core/main.js module:io.ox/core
-msgid "You will be automatically signed out in %1$d second"
-msgid_plural "You will be automatically signed out in %1$d seconds"
-msgstr[0] "Vous serez déconnecté automatiquement dans %1$d seconde"
-msgstr[1] "Vous serez déconnecté automatiquement dans %1$d secondes"
-
-#: apps/plugins/portal/xing/register.js module:plugins/portal
-msgid "Your %s newsfeed"
-msgstr "Votre flux d'actualités %s"
-
-#: apps/io.ox/core/relogin.js module:io.ox/core
-msgid "Your IP address has changed"
-msgstr "Votre adresse IP a changé"
-
-#: apps/io.ox/core/viewer/views/types/audioview.js module:io.ox/core
-msgid "Your browser does not support the audio format of this file."
-msgstr "Votre navigateur ne prend pas en charge le format audio de ce fichier."
-
-#: apps/io.ox/core/viewer/views/types/videoview.js module:io.ox/core
-msgid "Your browser does not support the video format of this file."
-msgstr "Votre navigateur ne prend pas en charge le format vidéo de ce fichier."
-
-#: apps/io.ox/core/boot/i18n.js module:io.ox/core/boot
-msgid "Your browser is not supported!"
-msgstr "Votre navigateur n'est pas pris en charge."
-
-#: apps/io.ox/core/boot/i18n.js module:io.ox/core/boot
-msgid "Your browser version is not supported!"
-msgstr "Cette version de votre navigateur n'est pas prise en charge."
-
-#: apps/io.ox/core/boot/i18n.js module:io.ox/core/boot
-msgid "Your browser's cookie functionality is disabled. Please turn it on."
-msgstr ""
-"Les cookies ont été désactivés dans votre navigateur. Veuillez réactiver "
-"cette fonctionnalité."
+msgid "Capacity"
+msgstr "Capacité"
 
 #. %1$s used disk space
 #. %2$s total disk space
@@ -10521,486 +6017,1407 @@
 "Votre groupe utilise actuellement %1$s sur les %2$s d'espace disque "
 "disponible. La quantité d'espace libre est de %3$s. "
 
+#. %1$s used disk space
+#. %2$s total disk space
+#. %3$s free disk space
+#: apps/io.ox/files/guidance/statistics.js module:io.ox/files
+msgid ""
+"You are currently using %1$s of your %2$s available disk space. You have "
+"%3$s left. "
+msgstr ""
+"Vous utilisez actuellement %1$s sur les %2$s de votre espace disque "
+"disponible. Il vous reste %3$s."
+
+#: apps/io.ox/files/guidance/statistics.js module:io.ox/files
+msgid "Top 10 folder size"
+msgstr "Taille des 10 plus gros dossiers"
+
+#. %1$s name of the current folder
+#: apps/io.ox/files/guidance/statistics.js module:io.ox/files
+msgid ""
+"These statistics only include folders, which have a depth less than four in "
+"the folder structure from the folder \"%1$s\"."
+msgstr ""
+"Ces statistiques ne comprennent que les dossiers qui sont à moins de quatre "
+"dossiers de profondeur dans la structure des dossiers du dossier « %1$s »."
+
+#: apps/io.ox/files/guidance/statistics.js module:io.ox/files
+msgid "Top 10 file types"
+msgstr "10 types de fichiers les plus fréquents"
+
+#: apps/io.ox/files/legacy_api.js module:io.ox/files
+msgid "Please specify these missing variables: "
+msgstr "Veuillez définir les variables manquantes suivantes :"
+
+#: apps/io.ox/files/main.js module:io.ox/files
+#: apps/plugins/portal/quota/register.js module:plugins/portal
+msgid "File quota"
+msgstr "Quota de fichiers"
+
+#: apps/io.ox/files/main.js module:io.ox/files apps/io.ox/mail/main.js
+#: module:io.ox/mail
+msgid "Need more space?"
+msgstr "Besoin de davantage d'espace ?"
+
+#. toolbar with 'select all' and 'sort by'
+#: apps/io.ox/files/main.js module:io.ox/files
+msgid "Files options"
+msgstr "Options des fichiers"
+
+#: apps/io.ox/files/main.js module:io.ox/files
+msgid "thumbnail"
+msgstr "miniature"
+
+#: apps/io.ox/files/mediaplayer.js module:io.ox/files
+msgid "Minimize"
+msgstr "Réduire"
+
+#: apps/io.ox/files/mobile-toolbar-actions.js module:io.ox/mail
+msgid "Show icons"
+msgstr "Afficher les icônes"
+
+#: apps/io.ox/files/mobile-toolbar-actions.js module:io.ox/mail
+msgid "Show tiles"
+msgstr "Afficher les pavés"
+
+#: apps/io.ox/files/mobile-toolbar-actions.js module:io.ox/mail
+msgid "Show list"
+msgstr "Afficher la liste"
+
+#: apps/io.ox/files/settings/pane.js module:io.ox/files
+msgid "Show hidden files and folders"
+msgstr "Afficher les fichiers et les dossiers cachés"
+
+#: apps/io.ox/files/settings/pane.js module:io.ox/files
+msgid "Add new version"
+msgstr "Ajouter une nouvelle version"
+
+#: apps/io.ox/files/settings/pane.js module:io.ox/files
+msgid "Add new version and show notification"
+msgstr "Ajouter une nouvelle version et afficher la notification"
+
+#: apps/io.ox/files/settings/pane.js module:io.ox/files
+msgid "Add separate file"
+msgstr "Ajouter un fichier distinct"
+
+#: apps/io.ox/files/settings/pane.js module:io.ox/files
+msgid "Adding files with identical names"
+msgstr "Ajouter des fichiers portant le même nom"
+
+#: apps/io.ox/files/share/listview.js module:io.ox/files
+msgid "Internal users"
+msgstr "Utilisateurs internes"
+
+#: apps/io.ox/files/share/listview.js module:io.ox/files
+msgid "External guests"
+msgstr "Invités externes"
+
+#: apps/io.ox/files/share/listview.js module:io.ox/files
+#: apps/io.ox/files/share/permissions.js module:io.ox/core
+msgid "Public link"
+msgstr "Lien public"
+
+#. Role: view folder + read all
+#: apps/io.ox/files/share/permissions.js module:io.ox/core
+msgid "Viewer"
+msgstr "Lecteur"
+
+#. Role: view folder + read/write all
+#: apps/io.ox/files/share/permissions.js module:io.ox/core
+msgid "Reviewer"
+msgstr "Réviseur"
+
+#: apps/io.ox/files/share/permissions.js module:io.ox/core
+msgid "The notification has been resent"
+msgstr "La notification a été envoyée à nouveau"
+
+#: apps/io.ox/files/share/permissions.js module:io.ox/core
+msgid "Internal user"
+msgstr "Utilisateur interne"
+
+#
+#: apps/io.ox/files/share/permissions.js module:io.ox/core
+#: apps/io.ox/participants/model.js
+msgid "Group"
+msgstr "Groupe"
+
+#: apps/io.ox/files/share/permissions.js module:io.ox/core
+msgid "Current role"
+msgstr "Rôle actuel"
+
+#: apps/io.ox/files/share/permissions.js module:io.ox/core
+msgid "(Read only)"
+msgstr "(Lecture seule)"
+
+#: apps/io.ox/files/share/permissions.js module:io.ox/core
+msgid "(Read and write)"
+msgstr "(Lecture et écriture)"
+
+#: apps/io.ox/files/share/permissions.js module:io.ox/core
+msgid "(Read, write, and delete)"
+msgstr "(Lecture, écriture et suppression)"
+
+#: apps/io.ox/files/share/permissions.js module:io.ox/core
+msgid "Detailed access rights"
+msgstr "Droits d'accès détaillés"
+
+#. folder permissions
+#: apps/io.ox/files/share/permissions.js module:io.ox/core
+msgid "View the folder"
+msgstr "Voir le dossier"
+
+#. folder permissions
+#: apps/io.ox/files/share/permissions.js module:io.ox/core
+msgid "Create objects"
+msgstr "Créer des objets"
+
+#. folder permissions
+#: apps/io.ox/files/share/permissions.js module:io.ox/core
+msgid "Create objects and subfolders"
+msgstr "Créer des objets et sous-dossiers"
+
+#: apps/io.ox/files/share/permissions.js module:io.ox/core
+msgid "Read permissions"
+msgstr "Droits de lecture"
+
+#. object permissions - read
+#: apps/io.ox/files/share/permissions.js module:io.ox/core
+msgid "Read own objects"
+msgstr "Lire ses propres objets"
+
+#. object permissions - read
+#: apps/io.ox/files/share/permissions.js module:io.ox/core
+msgid "Read all objects"
+msgstr "Lire tous les objets"
+
+#: apps/io.ox/files/share/permissions.js module:io.ox/core
+msgid "Write permissions"
+msgstr "Droits d'écriture"
+
+#. object permissions - edit/modify
+#: apps/io.ox/files/share/permissions.js module:io.ox/core
+msgid "Edit own objects"
+msgstr "Modifier ses propres objets"
+
+#. object permissions - edit/modify
+#: apps/io.ox/files/share/permissions.js module:io.ox/core
+msgid "Edit all objects"
+msgstr "Modifier tous les objets"
+
+#: apps/io.ox/files/share/permissions.js module:io.ox/core
+msgid "Delete permissions"
+msgstr "Droits de suppression"
+
+#. object permissions - delete
+#: apps/io.ox/files/share/permissions.js module:io.ox/core
+msgid "Delete own objects"
+msgstr "Supprimer ses propres objets"
+
+#. object permissions - delete
+#: apps/io.ox/files/share/permissions.js module:io.ox/core
+msgid "Delete all objects"
+msgstr "Supprimer tous les objets"
+
+#: apps/io.ox/files/share/permissions.js module:io.ox/core
+msgid "Administrative role"
+msgstr "Rôle administratif"
+
+#. object permissions - user role
+#: apps/io.ox/files/share/permissions.js module:io.ox/core
+#: apps/io.ox/mail/mailfilter/settings/filter/view-form.js
+#: module:io.ox/settings
+msgid "User"
+msgstr "Utilisateur"
+
+#: apps/io.ox/files/share/permissions.js module:io.ox/core
+msgid "Remove"
+msgstr "Supprimer"
+
+#: apps/io.ox/files/share/permissions.js module:io.ox/core
+#: apps/io.ox/files/share/toolbar.js module:io.ox/files
+msgid "Revoke access"
+msgstr "Révoquer l'accès"
+
+#: apps/io.ox/files/share/permissions.js module:io.ox/core
+msgid "Resend invitation"
+msgstr "Renvoyer l'invitation"
+
+#: apps/io.ox/files/share/permissions.js module:io.ox/core
+msgid "Send notification"
+msgstr "Envoyer une notification"
+
+#: apps/io.ox/files/share/permissions.js module:io.ox/core
+msgid "Share \"%1$s\""
+msgstr "Partager « %1$s »"
+
+#: apps/io.ox/files/share/permissions.js module:io.ox/core
+msgid "Permissions for \"%1$s\""
+msgstr "Droits sur \"%1$s\""
+
+#: apps/io.ox/files/share/permissions.js module:io.ox/core
+msgid "Add people"
+msgstr "Ajouter des personnes"
+
+#: apps/io.ox/files/share/permissions.js module:io.ox/core
+msgid "Enter a Message to inform users"
+msgstr "Saisissez un message d'information à destination des utilisateurs"
+
+#. placeholder text in share dialog
+#: apps/io.ox/files/share/permissions.js module:io.ox/core
+msgid ""
+"Personal message (optional). This message is sent to all newly invited "
+"people."
+msgstr ""
+"Message personnel (optionnel). Ce message est envoyé à toutes les personnes "
+"nouvellement invitées."
+
+#: apps/io.ox/files/share/toolbar.js module:io.ox/files
+msgid "Edit share"
+msgstr "Modifier le partage"
+
+#: apps/io.ox/files/share/toolbar.js module:io.ox/files
+msgid "Revoked access."
+msgstr "Accès révoqué."
+
+#. Sort options drop-down
+#: apps/io.ox/files/share/view-options.js module:io.ox/files
+#: apps/io.ox/files/view-options.js apps/io.ox/mail/view-options.js
+#: module:io.ox/mail
+msgctxt "dropdown"
+msgid "Sort by"
+msgstr "Trier par"
+
+#: apps/io.ox/files/share/view-options.js module:io.ox/files
+#: apps/io.ox/files/view-options.js apps/io.ox/mail/view-options.js
+#: module:io.ox/mail apps/io.ox/tasks/main.js module:io.ox/tasks
+msgid "Ascending"
+msgstr "Croissant"
+
+#: apps/io.ox/files/share/view-options.js module:io.ox/files
+#: apps/io.ox/files/view-options.js apps/io.ox/mail/view-options.js
+#: module:io.ox/mail apps/io.ox/tasks/main.js module:io.ox/tasks
+msgid "Descending"
+msgstr "Décroissant"
+
+#: apps/io.ox/files/share/wizard.js module:io.ox/files
+msgid ""
+"Invite people via email. Every recipient will get an individual link to "
+"access the shared files."
+msgstr ""
+"Inviter des personnes par courriel. Chaque destinataire recevra un lien "
+"individuel lui permettant d'accéder aux fichiers partagés."
+
+#: apps/io.ox/files/share/wizard.js module:io.ox/files
+msgid ""
+"You can copy and paste this link in an email, instant messenger or social "
+"network. Please note that anyone with this link can access the share."
+msgstr ""
+"Vous pouvez copier-coller ce lien dans un courriel, dans un client de "
+"messagerie instantanée ou dans un réseau social. Notez que toute personne "
+"connaissant ce lien peut accéder au partage."
+
+#: apps/io.ox/files/share/wizard.js module:io.ox/files
+msgid "Copy to clipboard"
+msgstr "Copier vers le presse-papiers"
+
+#: apps/io.ox/files/share/wizard.js module:io.ox/files
+msgid "Copied"
+msgstr "Copié"
+
+#: apps/io.ox/files/share/wizard.js module:io.ox/files
+msgid "Add recipients ..."
+msgstr "Ajouter des destinataires..."
+
+#. placeholder text in share dialog
+#: apps/io.ox/files/share/wizard.js module:io.ox/files
+msgid "Message (optional)"
+msgstr "Message (facultatif)"
+
+#: apps/io.ox/files/share/wizard.js module:io.ox/files
+msgid "one day"
+msgstr "une journée"
+
+#: apps/io.ox/files/share/wizard.js module:io.ox/files
+msgid "one week"
+msgstr "une semaine"
+
+#: apps/io.ox/files/share/wizard.js module:io.ox/files
+msgid "one month"
+msgstr "un mois"
+
+#: apps/io.ox/files/share/wizard.js module:io.ox/files
+msgid "three months"
+msgstr "trois mois"
+
+#: apps/io.ox/files/share/wizard.js module:io.ox/files
+msgid "six months"
+msgstr "six mois"
+
+#: apps/io.ox/files/share/wizard.js module:io.ox/files
+msgid "one year"
+msgstr "un an"
+
+#: apps/io.ox/files/share/wizard.js module:io.ox/files
+msgid "Expires in"
+msgstr "Expire dans"
+
+#: apps/io.ox/files/share/wizard.js module:io.ox/files
+msgid "Expires on"
+msgstr "Expire le"
+
+#: apps/io.ox/files/share/wizard.js module:io.ox/files
+msgid "Recipients can edit"
+msgstr "Les destinataires peuvent modifier"
+
+#: apps/io.ox/files/share/wizard.js module:io.ox/files
+msgid "Password required"
+msgstr "Mot de passe requis"
+
+#: apps/io.ox/files/share/wizard.js module:io.ox/files
+msgid "Enter Password"
+msgstr "Saisissez le mot de passe"
+
+#: apps/io.ox/files/toolbar.js module:io.ox/files
+msgid "New file"
+msgstr "Nouveau fichier"
+
+#: apps/io.ox/files/toolbar.js module:io.ox/files
+msgid "Share selected objects"
+msgstr "Partager les objets sélectionnés"
+
+#: apps/io.ox/files/toolbar.js module:io.ox/files
+msgid "Share selected folder"
+msgid_plural "Share selected folders"
+msgstr[0] "Partager le dossier sélectionné"
+msgstr[1] "Partager les dossiers sélectionnés"
+
+#: apps/io.ox/files/toolbar.js module:io.ox/files
+msgid "Share selected file"
+msgid_plural "Share selected files"
+msgstr[0] "Partager le fichier sélectionné"
+msgstr[1] "Partager les fichiers sélectionnés"
+
+#: apps/io.ox/files/toolbar.js module:io.ox/files
+msgid "Share current folder"
+msgstr "Partager le dossier courant"
+
+#: apps/io.ox/files/toolbar.js module:io.ox/files
+msgid "Play audio files"
+msgstr "Jouer les fichiers audio"
+
+#: apps/io.ox/files/toolbar.js module:io.ox/files
+msgid "Play video files"
+msgstr "Jouer les fichiers vidéo"
+
+#: apps/io.ox/files/toolbar.js module:io.ox/files
+msgid "Present"
+msgstr "Présenter"
+
+#: apps/io.ox/files/toolbar.js module:io.ox/files
+msgid "Icons"
+msgstr "Icônes"
+
+#: apps/io.ox/files/toolbar.js module:io.ox/files
+msgid "Tiles"
+msgstr "Pavés"
+
+#: apps/io.ox/files/toolbar.js module:io.ox/files
+msgid "File details"
+msgstr "Détails du fichier"
+
+#: apps/io.ox/files/upload/dropzone.js module:io.ox/files
+msgid "Drop files here to upload"
+msgstr "Déposer les fichiers ici pour les télécharger"
+
+#. estimated upload duration
+#: apps/io.ox/files/upload/main.js module:io.ox/files
+msgid "%1$d second"
+msgid_plural "%1$d seconds"
+msgstr[0] "%1$d seconde"
+msgstr[1] "%1$d secondes"
+
+#. estimated upload duration
+#: apps/io.ox/files/upload/main.js module:io.ox/files
+msgid "%1$d minute"
+msgid_plural "%1$d minutes"
+msgstr[0] "%1$d minute"
+msgstr[1] "%1$d minutes"
+
+#. estimated upload duration
+#: apps/io.ox/files/upload/main.js module:io.ox/files
+msgid "%1$d hour"
+msgid_plural "%1$d hours"
+msgstr[0] "%1$d heure"
+msgstr[1] "%1$d heures"
+
+#. estimated upload duration
+#: apps/io.ox/files/upload/main.js module:io.ox/files
+msgid "%1$d day"
+msgid_plural "%1$d days"
+msgstr[0] "%1$d jour"
+msgstr[1] "%1$d jours"
+
+#. estimated upload duration
+#: apps/io.ox/files/upload/main.js module:io.ox/files
+msgid "%1$d week"
+msgid_plural "%1$d weeks"
+msgstr[0] "%1$d semaine"
+msgstr[1] "%1$d semaines"
+
+#: apps/io.ox/files/upload/main.js module:io.ox/files
+msgid "A new version for \"%1$s\" has been added."
+msgstr "Une nouvelle version de \"%1$s\" a été ajoutée."
+
+#. %1$s progress of currently uploaded files in percent
+#: apps/io.ox/files/upload/main.js module:io.ox/files
+#: apps/io.ox/files/upload/view.js
+msgid "%1$s completed"
+msgstr "%1$s transférés"
+
+#. %1$s remaining upload time
+#: apps/io.ox/files/upload/main.js module:io.ox/files
+msgid "Remaining time: %1$s"
+msgstr "Durée restante : %1$s"
+
+#. the name of the file, which is currently uploaded (might be shortended by '...' on missing screen space )
+#: apps/io.ox/files/upload/main.js module:io.ox/files
+msgid "Uploading \"%1$s\""
+msgstr "Téléchargement de \"%1$s\""
+
+#: apps/io.ox/files/upload/view.js module:io.ox/files
+msgid "Upload progress"
+msgstr "Avancement du téléchargement"
+
+#: apps/io.ox/files/util.js module:io.ox/files
+msgid ""
+"Please note, changing or removing the file extension will cause problems "
+"when viewing or editing."
+msgstr ""
+"Veuillez remarquer que le fait de modifier ou de supprimer l'extension du "
+"fichier provoquera des problèmes lorsqu'on l'affiche ou lorsqu'on le modifie."
+
+#: apps/io.ox/files/util.js module:io.ox/files
+msgid ""
+"Do you really want to remove the extension \".%1$s\" from your filename?"
+msgstr ""
+"Voulez-vous vraiment supprimer l'extension « %1$s » de votre nom de fichier ?"
+
+#: apps/io.ox/files/util.js module:io.ox/files
+msgid ""
+"Do you really want to change the file extension from  \".%1$s\" to \".%2$s"
+"\" ?"
+msgstr "Voulez-vous vraiment changer l'extension « %1$s » en « %2$s » ?"
+
+#: apps/io.ox/files/util.js module:io.ox/files
+msgid "Confirmation"
+msgstr "Confirmation"
+
+#: apps/io.ox/files/util.js module:io.ox/files
+msgid "Adjust"
+msgstr "Ajuster"
+
+#: apps/io.ox/files/view-options.js module:io.ox/files
+#: apps/io.ox/find/extensions-api.js module:io.ox/core
+#: apps/io.ox/find/manager/value-model.js
+#: apps/io.ox/mail/mailfilter/settings/filter/view-form.js
+#: module:io.ox/settings
+msgid "All"
+msgstr "Tous"
+
+#: apps/io.ox/files/view-options.js module:io.ox/files
+msgid "All files"
+msgstr "Tous les fichiers"
+
+#. Verb: (to) filter documents by file type
+#: apps/io.ox/files/view-options.js module:io.ox/files
+msgctxt "verb"
+msgid "Filter"
+msgstr "Filtrer"
+
+#: apps/io.ox/files/view-options.js module:io.ox/files
+msgid "PDFs"
+msgstr "PDFs"
+
+#: apps/io.ox/files/view-options.js module:io.ox/files
+msgid "Documents"
+msgstr "Documents"
+
+#: apps/io.ox/files/view-options.js module:io.ox/files
+msgid "Spreadsheets"
+msgstr "Feuilles de calcul"
+
+#: apps/io.ox/files/view-options.js module:io.ox/files
+msgid "Presentations"
+msgstr "Présentations"
+
+#: apps/io.ox/files/view-options.js module:io.ox/files
+msgid "Images"
+msgstr "Images"
+
+#: apps/io.ox/files/view-options.js module:io.ox/files
+msgid "Music"
+msgstr "Musique"
+
+#: apps/io.ox/files/view-options.js module:io.ox/files
+msgid "Videos"
+msgstr "Vidéos"
+
+#. Sort options drop-down
+#: apps/io.ox/files/view-options.js module:io.ox/files
+msgctxt "dropdown"
+msgid "Select"
+msgstr "Sélectionner"
+
+#: apps/io.ox/files/view-options.js module:io.ox/files
+msgid "Switch to parent folder"
+msgstr "Basculer vers le dossier parent"
+
+#: apps/io.ox/files/view-options.js module:io.ox/files
+msgid "Search results"
+msgstr "Résultats de recherche"
+
+#: apps/io.ox/find/date/patterns.js module:io.ox/core
+msgid "as daterange"
+msgstr "comme intervalle de dates"
+
+#: apps/io.ox/find/date/patterns.js module:io.ox/core
+msgid "Last day"
+msgstr "Jour passé"
+
+#: apps/io.ox/find/date/patterns.js module:io.ox/core
+msgid "Last week"
+msgstr "Semaine dernière"
+
+#: apps/io.ox/find/date/patterns.js module:io.ox/core
+msgid "Previous week"
+msgstr "Semaine précédente"
+
+#: apps/io.ox/find/date/patterns.js module:io.ox/core
+msgid "Last month"
+msgstr "Mois dernier"
+
+#: apps/io.ox/find/date/patterns.js module:io.ox/core
+msgid "Previous month"
+msgstr "Mois précédent"
+
+#: apps/io.ox/find/date/patterns.js module:io.ox/core
+msgid "Last year"
+msgstr "Année dernière"
+
+#: apps/io.ox/find/date/patterns.js module:io.ox/core
+msgid "Previous year"
+msgstr "Année précédente"
+
+#: apps/io.ox/find/date/patterns.js module:io.ox/core
+msgid "Last 7 days"
+msgstr "Les 7 derniers jours"
+
+#: apps/io.ox/find/date/patterns.js module:io.ox/core
+msgid "Last 30 days"
+msgstr "Les 30 derniers jours"
+
+#: apps/io.ox/find/date/patterns.js module:io.ox/core
+msgid "Last 365 days"
+msgstr "Les 365 derniers jours"
+
+#: apps/io.ox/find/extensions-api.js module:io.ox/core
+msgid "as date"
+msgstr "comme date"
+
+#: apps/io.ox/find/extensions-api.js module:io.ox/core
+msgid "All Folders"
+msgstr "Tous les dossiers"
+
+#: apps/io.ox/find/extensions-api.js module:io.ox/core
+#: apps/io.ox/settings/accounts/settings/pane.js module:io.ox/settings/accounts
+#: apps/io.ox/settings/main.js
+msgid "Accounts"
+msgstr "Comptes"
+
+#: apps/io.ox/find/view-facets.js module:io.ox/core
+msgid "Search facets"
+msgstr "Facettes de recherche"
+
+#: apps/io.ox/help/center.js module:io.ox/help
+msgid "Click here to quit the help center"
+msgstr "Cliquez ici pour quitter le centre d'aide"
+
+#: apps/io.ox/keychain/api.js module:io.ox/keychain
+msgid ""
+"The unrecoverable items have been cleaned up successfully. Please refresh "
+"this page to see the changes."
+msgstr ""
+"Les éléments non récupérables ont été nettoyés avec succès. Veuillez "
+"actualiser cette page pour qu'elle reflète les changements."
+
+#: apps/io.ox/keychain/secretRecoveryDialog.js module:io.ox/keychain
+#: apps/io.ox/settings/accounts/settings/pane.js module:io.ox/settings/accounts
+msgid "Recover passwords"
+msgstr "Récupérer les mots de passe"
+
+#: apps/io.ox/keychain/secretRecoveryDialog.js module:io.ox/keychain
+msgid ""
+"Please provide the old password so the account passwords can be recovered."
+msgstr ""
+"Veuillez saisir l'ancien mot de passe afin de pouvoir récupérer les mots de "
+"passe du compte."
+
+#: apps/io.ox/keychain/secretRecoveryDialog.js module:io.ox/keychain
+msgid "Your old password"
+msgstr "Votre ancien mot de passe"
+
+#: apps/io.ox/keychain/secretRecoveryDialog.js module:io.ox/keychain
+msgid "Recover"
+msgstr "Récupérer"
+
+#: apps/io.ox/keychain/secretRecoveryDialog.js module:io.ox/keychain
+msgid "Failed to recover accounts"
+msgstr "Impossible de se récupérer les comptes"
+
+#: apps/io.ox/linkedIn/view-detail.js module:io.ox/portal
+msgid "Open on LinkedIn"
+msgstr "Ouvrir sur LinkedIn"
+
+#: apps/io.ox/mail/accounts/keychain.js module:io.ox/keychain
+msgid "Mail account"
+msgstr "Compte de courrier électronique"
+
+#: apps/io.ox/mail/accounts/model.js module:io.ox/keychain
+msgid "The account must be named"
+msgstr "Le compte doit avoir un nom"
+
+#: apps/io.ox/mail/accounts/model.js module:io.ox/keychain
+msgid "This field has to be filled"
+msgstr "Ce champ doit être rempli"
+
+#: apps/io.ox/mail/accounts/model.js module:io.ox/keychain
+msgid "This is not a valid email address"
+msgstr "Ce n'est pas une adresse électronique valide"
+
 #: apps/io.ox/mail/accounts/settings.js module:io.ox/mail/accounts/settings
-msgid "Your credentials will be sent over a secure connection only"
-msgstr ""
-"Vos identifiants seront envoyés uniquement à travers une connexion sécurisée"
-
-#: apps/plugins/portal/userSettings/register.js module:io.ox/core
-msgid "Your current password"
-msgstr "Votre mot de passe actuel"
-
-#: apps/plugins/core/feedback/register.js module:io.ox/core
-msgid "Your feedback"
-msgstr "Vos impressions"
+msgid "Edit mail account"
+msgstr "Modifier le compte de courrier électronique"
+
+#: apps/io.ox/mail/accounts/settings.js module:io.ox/mail/accounts/settings
+msgid ""
+"Account settings could not be saved. Please take a look at the annotations "
+"in the form. "
+msgstr ""
+"Impossible d'enregistrer les réglages du compte. Veuillez vérifier les "
+"annotations dans le formulaire."
+
+#: apps/io.ox/mail/accounts/settings.js module:io.ox/mail/accounts/settings
+msgid "Other"
+msgstr "Autre"
+
+#: apps/io.ox/mail/accounts/settings.js module:io.ox/mail/accounts/settings
+msgid "Please select your mail account provider"
+msgstr "Veuillez sélectionner votre fournisseur de compte de courrier"
 
 #: apps/io.ox/mail/accounts/settings.js module:io.ox/mail/accounts/settings
 msgid "Your mail address"
 msgstr "Votre adresse de courrier électronique"
 
-#: apps/plugins/portal/linkedIn/register.js module:plugins/portal
-msgid "Your messages"
-msgstr "Vos messages"
+#: apps/io.ox/mail/accounts/settings.js module:io.ox/mail/accounts/settings
+msgid "Your password"
+msgstr "Votre mot de passe"
+
+#: apps/io.ox/mail/accounts/settings.js module:io.ox/mail/accounts/settings
+msgid "Your credentials will be sent over a secure connection only"
+msgstr ""
+"Vos identifiants seront envoyés uniquement à travers une connexion sécurisée"
+
+#: apps/io.ox/mail/accounts/settings.js module:io.ox/mail/accounts/settings
+msgid "Trying to auto-configure your mail account"
+msgstr "Essai de configuration automatique de votre compte de courriel"
+
+#: apps/io.ox/mail/accounts/settings.js module:io.ox/mail/accounts/settings
+msgid "There was no suitable server found for this mail/password combination"
+msgstr ""
+"Il n'a pas été trouvé de serveur adéquat pour cette combinaison d'adresse "
+"électronique et de mot de passe"
+
+#: apps/io.ox/mail/accounts/settings.js module:io.ox/mail/accounts/settings
+msgid "Failed to connect."
+msgstr "Impossible de se connecter."
+
+#: apps/io.ox/mail/accounts/settings.js module:io.ox/mail/accounts/settings
+msgid ""
+"Auto-configuration failed. Do you want to configure your account manually?"
+msgstr ""
+"La configuration automatique a échoué. Souhaitez-vous configurer votre "
+"compte manuellement ?"
+
+#: apps/io.ox/mail/accounts/settings.js module:io.ox/mail/accounts/settings
+msgid "Cannot establish secure connection. Do you want to proceed anyway?"
+msgstr ""
+"Impossible d'établir une connexion sécurisée. Voulez-vous tout de même "
+"effectuer cette action ?"
+
+#: apps/io.ox/mail/accounts/settings.js module:io.ox/mail/accounts/settings
+msgid "Manual"
+msgstr "Manuel"
+
+#: apps/io.ox/mail/accounts/settings.js module:io.ox/mail/accounts/settings
+msgid "This is not a valid mail address"
+msgstr "Ce n'est pas une adresse électronique valide"
+
+#. Auth type. Short for "Use same credentials as incoming mail server"
+#: apps/io.ox/mail/accounts/view-form.js module:io.ox/settings
+msgid "As incoming mail server"
+msgstr "En tant que serveur de courrier entrant"
+
+#. Auth type. Use separate username and password
+#: apps/io.ox/mail/accounts/view-form.js module:io.ox/settings
+msgid "Use separate username and password"
+msgstr "Utiliser des nom d'utilisateur et mot de passe séparés"
+
+#. Connection security. StartTLS.
+#: apps/io.ox/mail/accounts/view-form.js module:io.ox/settings
+msgid "StartTLS"
+msgstr "StartTLS"
+
+#. Connection security. SSL/TLS.
+#: apps/io.ox/mail/accounts/view-form.js module:io.ox/settings
+msgid "SSL/TLS"
+msgstr "SSL/TLS"
+
+#: apps/io.ox/mail/accounts/view-form.js module:io.ox/settings
+msgid "Account updated"
+msgstr "Compte mis à jour"
+
+#: apps/io.ox/mail/accounts/view-form.js module:io.ox/settings
+msgid "Username must not be empty."
+msgstr "Le nom d'utilisateur ne doit pas être vide."
+
+#. %1$s the missing request parameter
+#: apps/io.ox/mail/accounts/view-form.js module:io.ox/settings
+#, c-format
+msgid "Please enter the following data: %1$s"
+msgstr "Veuillez saisir les données suivantes : %1$s"
+
+#: apps/io.ox/mail/accounts/view-form.js module:io.ox/settings
+msgid "Warnings"
+msgstr "Avertissements"
+
+#: apps/io.ox/mail/accounts/view-form.js module:io.ox/settings
+msgid "Ignore Warnings"
+msgstr "Ignorer les avertissements"
+
+#: apps/io.ox/mail/accounts/view-form.js module:io.ox/settings
+msgid "Incoming server"
+msgstr "Serveur entrant"
+
+#: apps/io.ox/mail/accounts/view-form.js module:io.ox/settings
+msgid "Server type"
+msgstr "Type du serveur"
+
+#: apps/io.ox/mail/accounts/view-form.js module:io.ox/settings
+msgid "Server name"
+msgstr "Nom du serveur"
+
+#: apps/io.ox/mail/accounts/view-form.js module:io.ox/settings
+msgid "Connection security"
+msgstr "Sécurité de la connexion"
+
+#: apps/io.ox/mail/accounts/view-form.js module:io.ox/settings
+msgid "Server port"
+msgstr "Port du serveur"
+
+#: apps/io.ox/mail/accounts/view-form.js module:io.ox/settings
+msgid "Username"
+msgstr "Nom d'utilisateur"
+
+#: apps/io.ox/mail/accounts/view-form.js module:io.ox/settings
+msgid "Refresh rate in minutes"
+msgstr "Intervalle d'actualisation en minutes"
+
+#: apps/io.ox/mail/accounts/view-form.js module:io.ox/settings
+msgid "Remove copy from server after retrieving a message"
+msgstr "Après avoir récupéré un message, supprimer sa copie sur le serveur"
+
+#: apps/io.ox/mail/accounts/view-form.js module:io.ox/settings
+msgid "Deleting messages on local storage also deletes them on server"
+msgstr ""
+"Supprimer des messages sur un stockage local les supprime également sur le "
+"serveur"
+
+#: apps/io.ox/mail/accounts/view-form.js module:io.ox/settings
+msgid "Outgoing server (SMTP)"
+msgstr "Serveur sortant (SMTP)"
+
+#: apps/io.ox/mail/accounts/view-form.js module:io.ox/settings
+msgid "Authentication"
+msgstr "Authentification"
+
+#. Sent folder
+#: apps/io.ox/mail/accounts/view-form.js module:io.ox/settings
+msgctxt "folder"
+msgid "Sent messages"
+msgstr "Messages envoyés"
+
+#. Trash folder
+#: apps/io.ox/mail/accounts/view-form.js module:io.ox/settings
+msgctxt "folder"
+msgid "Deleted messages"
+msgstr "Messages supprimés"
+
+#. Drafts folder
+#: apps/io.ox/mail/accounts/view-form.js module:io.ox/settings
+msgctxt "folder"
+msgid "Drafts"
+msgstr "Brouillons"
+
+#. Spam folder
+#: apps/io.ox/mail/accounts/view-form.js module:io.ox/settings
+msgctxt "folder"
+msgid "Spam"
+msgstr "Spam"
+
+#. Archive folder
+#: apps/io.ox/mail/accounts/view-form.js module:io.ox/settings
+msgctxt "folder"
+msgid "Archive"
+msgstr "Archives"
+
+#: apps/io.ox/mail/accounts/view-form.js module:io.ox/settings
+msgid "Standard folders"
+msgstr "Dossiers standard"
+
+#: apps/io.ox/mail/accounts/view-form.js module:io.ox/settings
+msgid "Account settings"
+msgstr "Réglages du compte"
+
+#: apps/io.ox/mail/accounts/view-form.js module:io.ox/settings
+msgid "Account name"
+msgstr "Nom du compte"
 
 #: apps/io.ox/mail/accounts/view-form.js module:io.ox/settings
 #: apps/plugins/wizards/mandatory/main.js module:io.ox/wizards/firstStart
 msgid "Your name"
 msgstr "Votre nom"
 
-#: apps/plugins/portal/userSettings/register.js module:io.ox/core
-msgid "Your new password may not be empty."
-msgstr "Votre nouveau mot de passe ne peut être vide."
-
-#: apps/io.ox/keychain/secretRecoveryDialog.js module:io.ox/keychain
-msgid "Your old password"
-msgstr "Votre ancien mot de passe"
-
-#: apps/io.ox/core/boot/i18n.js module:io.ox/core/boot
-msgid "Your operating system is not supported."
-msgstr "Votre système d'exploitation n'est pas pris en charge."
-
-#: apps/io.ox/mail/accounts/settings.js module:io.ox/mail/accounts/settings
-msgid "Your password"
-msgstr "Votre mot de passe"
-
-#: apps/io.ox/core/boot/i18n.js module:io.ox/core/boot
-msgid "Your password is expired. Please change your password to continue."
-msgstr "Votre mot de passe a expiré. Veuillez le modifier pour poursuivre."
-
-#. %1$s are some example characters
-#: apps/plugins/portal/userSettings/register.js module:io.ox/core
-#, c-format
+#: apps/io.ox/mail/accounts/view-form.js module:io.ox/settings
+msgid "Email address"
+msgstr "Adresse de courrier électronique"
+
+#: apps/io.ox/mail/accounts/view-form.js module:io.ox/settings
+msgid "Use unified mail for this account"
+msgstr "Utiliser la messagerie unifiée pour ce compte"
+
+#: apps/io.ox/mail/actions.js module:io.ox/mail
+msgid "Mails have been moved"
+msgstr "Les courriels ont été déplacés"
+
+#: apps/io.ox/mail/actions.js module:io.ox/mail
+msgid "Mail has been moved"
+msgstr "Le courriel a été déplacé"
+
+#: apps/io.ox/mail/actions.js module:io.ox/mail
+msgid "Mails have been copied"
+msgstr "Les courriels ont été copiés"
+
+#: apps/io.ox/mail/actions.js module:io.ox/mail
+msgid "Mail has been copied"
+msgstr "Le courriel a été copié"
+
+#. Quick reply to a message; maybe "Direkt antworten" or "Schnell antworten" in German
+#: apps/io.ox/mail/actions.js module:io.ox/mail
+msgid "Quick reply"
+msgstr "Réponse rapide"
+
+#. Used as a verb to reply to one recipient
+#: apps/io.ox/mail/actions.js module:io.ox/mail
+#: apps/io.ox/mail/inplace-reply.js apps/plugins/portal/twitter/util.js
+#: module:plugins/portal
+msgid "Reply"
+msgstr "Répondre"
+
+#: apps/io.ox/mail/actions.js module:io.ox/mail
+msgid "Reply All"
+msgstr "Répondre à tous"
+
+#: apps/io.ox/mail/actions.js module:io.ox/mail
+#: apps/io.ox/mail/mobile-toolbar-actions.js apps/io.ox/mail/toolbar.js
+msgid "Forward"
+msgstr "Transférer"
+
+#: apps/io.ox/mail/actions.js module:io.ox/mail apps/io.ox/mail/toolbar.js
+msgid "Mark as spam"
+msgstr "Marquer comme spam"
+
+#: apps/io.ox/mail/actions.js module:io.ox/mail apps/io.ox/mail/toolbar.js
+msgid "Not spam"
+msgstr "Pas du spam"
+
+#: apps/io.ox/mail/actions.js module:io.ox/mail
+msgid "Send new mail"
+msgstr "Envoyer un nouveau courriel"
+
+#: apps/io.ox/mail/actions.js module:io.ox/mail apps/io.ox/mail/toolbar.js
+msgid "Save as file"
+msgstr "Enregistrer dans un fichier"
+
+#. source in terms of source code
+#: apps/io.ox/mail/actions.js module:io.ox/mail apps/io.ox/mail/toolbar.js
+msgid "View source"
+msgstr "Afficher le code source"
+
+#: apps/io.ox/mail/actions.js module:io.ox/mail
+#: apps/io.ox/mail/actions/copyMove.js
+msgid "Create filter rule"
+msgstr "Créer une règle de filtrage"
+
+#: apps/io.ox/mail/actions.js module:io.ox/mail
+msgid "Add to calendar"
+msgstr "Ajouter à l'agenda"
+
+#: apps/io.ox/mail/actions.js module:io.ox/mail
+msgid "View attachment"
+msgstr "Afficher la pièce jointe"
+
+#: apps/io.ox/mail/actions.js module:io.ox/mail
+msgid "Drop here to import this mail"
+msgstr "Déposer ici pour importer ce courriel"
+
+#: apps/io.ox/mail/actions.js module:io.ox/mail
+msgid "Synchronize with Outlook"
+msgstr "Synchroniser avec Outlook"
+
+#: apps/io.ox/mail/actions/addToPortal.js module:io.ox/mail
+msgid "This mail has been added to the portal"
+msgstr "Ce message a été ajouté au portail"
+
+#: apps/io.ox/mail/actions/attachmentEmpty.js module:io.ox/mail
 msgid ""
-"Your password is more secure if it also contains capital letters, numbers, "
-"and special characters like %1$s"
-msgstr ""
-"Votre mot de passe est plus sécurisé s'il contient également des lettres "
-"majuscules, des nombres, ainsi que des caractères spéciaux comme %1$s"
-
-#: apps/io.ox/mail/inplace-reply.js module:io.ox/mail
-msgid "Your reply has been sent"
-msgstr "Votre réponse a été envoyée"
-
-#. %1$s maximum file size
-#: apps/io.ox/contacts/widgets/pictureUpload.js module:io.ox/contacts
-msgid "Your selected picture exceeds the maximum allowed file size of %1$s"
-msgstr ""
-"La photo que vous avez sélectionnée dépasse la taille maximale de %1$s "
-"autorisée pour un fichier"
-
-#: apps/io.ox/contacts/widgets/pictureUpload.js module:io.ox/contacts
-msgid "Your selected picture will be displayed after saving"
-msgstr "La photo que vous avez sélectionnée sera affichée après enregistrement"
-
-#: apps/io.ox/core/main.js module:io.ox/core apps/io.ox/core/relogin.js
-msgid "Your session is expired"
-msgstr "Votre session a expiré"
-
-#: apps/plugins/halo/xing/register.js module:plugins/portal
-msgid "Your shared contacts:"
-msgstr "Vos contacts partagés :"
-
-#: apps/plugins/portal/xing/register.js module:plugins/portal
+"You attached an empty file. It could be, that this file has been deleted on "
+"your hard drive. Send it anyway?"
+msgstr ""
+"Vous avez joint un fichier vide. Il se peut que ce fichier ait été supprimé "
+"sur votre disque dur. Envoyer tout de même le message ?"
+
+#: apps/io.ox/mail/actions/attachmentEmpty.js module:io.ox/mail
+msgid "Yes, with empty attachment"
+msgstr "Oui, avec une pièce jointe vide"
+
+#: apps/io.ox/mail/actions/attachmentQuota.js module:io.ox/mail
 msgid ""
-"Your status update could not be posted on %s. The error message was: \"%s\""
-msgstr ""
-"Votre mise à jour d'état n'a pas pu être publiée sur %s. Le message d'erreur "
-"est le suivant : « %s »"
-
-#: apps/plugins/portal/xing/register.js module:plugins/portal
-msgid "Your status update has been successfully posted on %s"
-msgstr "Votre mise à jour d'état a été publiée sur %s"
-
-#: apps/plugins/wizards/mandatory/main.js module:io.ox/wizards/firstStart
-msgid "Your timezone"
-msgstr "Votre fuseau horaire"
-
-#. Zettabytes
-#: apps/io.ox/core/strings.js module:io.ox/core
-msgid "ZB"
-msgstr "Zo"
-
-#: apps/io.ox/calendar/freetime/timeView.js module:io.ox/calendar
-#: apps/io.ox/core/viewer/views/toolbarview.js module:io.ox/core
-msgid "Zoom"
-msgstr "Agrandir"
-
-#. button label for zooming in the presentation
-#. button tooltip for zooming in the presentation
-#: apps/io.ox/core/viewer/views/toolbarview.js module:io.ox/core
-#: apps/io.ox/presenter/views/toolbarview.js module:io.ox/presenter
-msgid "Zoom in"
-msgstr "Agrandir"
-
-#. button label for zooming out the presentation
-#. button tooltip for zooming out the presentation
-#: apps/io.ox/core/viewer/views/toolbarview.js module:io.ox/core
-#: apps/io.ox/presenter/views/toolbarview.js module:io.ox/presenter
-msgid "Zoom out"
-msgstr "Réduire"
-
-#: apps/io.ox/calendar/util.js module:io.ox/calendar
-msgid "accepted"
-msgstr "accepté"
-
-#: apps/io.ox/calendar/edit/recurrence-view.js module:io.ox/calendar/edit/main
-msgid "after %1$d appointment"
-msgid_plural "after %1$d appointments"
-msgstr[0] "après %1$d rendez-vous"
-msgstr[1] "après %1$d rendez-vous"
-
-#. recurrence string
-#. used to concatenate two weekdays, like Monday and Tuesday
-#: apps/io.ox/calendar/util.js module:io.ox/calendar
-msgid "and"
-msgstr "et"
+"The file \"%1$s\" cannot be uploaded because it exceeds the attachment "
+"publication maximum file size of %2$s"
+msgstr ""
+"Le fichier « %1$s » ne peut pas être téléchargé car sa taille excède la "
+"taille maximale de publication d'une pièce jointe %2$s"
+
+#: apps/io.ox/mail/actions/attachmentQuota.js module:io.ox/mail
+msgid ""
+"The file \"%1$s\" cannot be uploaded because it exceeds the infostore quota "
+"limit of %2$s"
+msgstr ""
+"Le fichier « %1$s » ne peut pas être téléchargé car il excède le quota de "
+"%2$s du dépôt de données"
+
+#: apps/io.ox/mail/actions/attachmentQuota.js module:io.ox/mail
+msgid ""
+"One or more attached files exceed the size limit per email. Therefore, the "
+"files are not sent as attachments but kept on the server. The email you have "
+"sent just contains links to download these files."
+msgstr ""
+"Un ou plusieurs fichiers en pièces jointes dépassent la taille maximale pour "
+"un courrier électronique. Par conséquent, les fichiers ne sont pas envoyés "
+"en pièces jointes, mais conservés sur le serveur. Le message que vous avez "
+"envoyé ne contient que des liens permettant de télécharger ces fichiers."
+
+#: apps/io.ox/mail/actions/attachmentSave.js module:io.ox/mail
+msgid "Saving attachment ..."
+msgid_plural "Saving attachments ..."
+msgstr[0] "Pièce jointe en cours d'enregistrement..."
+msgstr[1] "Pièces jointes en cours d'enregistrement..."
+
+#: apps/io.ox/mail/actions/attachmentSave.js module:io.ox/mail
+msgid "Attachment has been saved"
+msgid_plural "Attachments have been saved"
+msgstr[0] "La pièce jointe a été enregistrée"
+msgstr[1] "Les pièces jointes ont été enregistrées"
+
+#: apps/io.ox/mail/actions/attachmentSave.js module:io.ox/mail
+msgid "Save attachment"
+msgstr "Enregistrer la pièce jointe"
+
+#: apps/io.ox/mail/actions/copyMove.js module:io.ox/mail
+msgid "unknown sender"
+msgstr "expéditeur inconnu"
+
+#: apps/io.ox/mail/actions/copyMove.js module:io.ox/mail
+msgid "All future messages from %1$s will be moved to the selected folder."
+msgstr ""
+"Tous les futurs messages de %1$s seront déplacés dans le dossier sélectionné."
+
+#: apps/io.ox/mail/actions/copyMove.js module:io.ox/mail
+msgid ""
+"All future messages from the senders of the selected mails will be moved to "
+"the selected folder."
+msgstr ""
+"Tous les futurs messages des expéditeurs des courriels sélectionnés seront "
+"déplacés dans le dossier sélectionné."
+
+#: apps/io.ox/mail/actions/delete.js module:io.ox/mail
+msgid "Do you want to permanently delete this mail?"
+msgid_plural "Do you want to permanently delete these mails?"
+msgstr[0] "Voulez-vous vraiment supprimer ce courriel de façon irrévocable ?"
+msgstr[1] "Voulez-vous vraiment supprimer ces courriels de façon irrévocable ?"
+
+#: apps/io.ox/mail/actions/delete.js module:io.ox/mail
+msgid "Mail quota exceeded"
+msgstr "Quota de courrier électronique dépassé"
+
+#: apps/io.ox/mail/actions/delete.js module:io.ox/mail
+msgid ""
+"Emails cannot be put into trash folder while your mail quota is exceeded."
+msgstr ""
+"Les messages électroniques ne peuvent pas être mis à la corbeille tant que "
+"votre quota de courriel est dépassé."
+
+#: apps/io.ox/mail/actions/ical.js module:io.ox/mail
+msgid "The appointment has been added to your calendar"
+msgstr "Ce rendez-vous a été ajouté à votre agenda"
+
+#: apps/io.ox/mail/actions/invite.js module:io.ox/core
+msgid "Error while resolving mail addresses. Please try again."
+msgstr ""
+"Erreur lors de la résolution des adresses électroniques. Veuillez vous "
+"reconnecter."
+
+#: apps/io.ox/mail/actions/reminder.js module:io.ox/mail
+msgid "Create reminder"
+msgstr "Créer un rappel"
+
+#: apps/io.ox/mail/actions/reminder.js module:io.ox/mail
+msgid "Remind me"
+msgstr "Me le rappeler"
+
+#: apps/io.ox/mail/actions/reminder.js module:io.ox/mail
+msgid "Mail reminder"
+msgstr "Rappel par courriel"
+
+#: apps/io.ox/mail/actions/reminder.js module:io.ox/mail
+msgid "Mail reminder for"
+msgstr "Rappel par courriel de"
+
+#: apps/io.ox/mail/actions/reminder.js module:io.ox/mail
+msgid "Reminder has been created"
+msgstr "Le rappel a été créé"
+
+#: apps/io.ox/mail/actions/source.js module:io.ox/mail
+msgid "Mail source"
+msgstr "Source du courriel"
+
+#: apps/io.ox/mail/actions/vcard.js module:io.ox/mail
+msgid "Failed to add. Maybe the vCard attachment is invalid."
+msgstr ""
+"L'ajout a échoué. Il se peut que la pièce jointe au format vCard soit "
+"invalide."
+
+#: apps/io.ox/mail/api.js module:io.ox/mail
+msgid "Saved mail attachment"
+msgstr "Pièce jointe au courrier enregistrée"
+
+#: apps/io.ox/mail/api.js module:io.ox/mail
+msgid "New Mail"
+msgstr "Nouveau message"
+
+#: apps/io.ox/mail/api.js module:io.ox/mail
+msgid ""
+"Unable to connect to mail server. Possible reasons: The mail server is "
+"(temporarily) down or there are network connection problems. Please try "
+"again in a few minutes."
+msgstr ""
+"Impossible de se connecter au serveur de messagerie. Les raisons possibles "
+"sont : le serveur de messagerie est (temporairement) arrêté ou il existe des "
+"problèmes de connexion réseau. Veuillez réessayer dans quelques minutes."
+
+#: apps/io.ox/mail/autoforward/settings/model.js module:io.ox/mail
+#: apps/io.ox/mail/autoforward/settings/register.js
+msgid "Auto Forward"
+msgstr "Transfert automatique"
+
+#: apps/io.ox/mail/autoforward/settings/model.js module:io.ox/mail
+msgid "Forward all incoming emails to this address"
+msgstr "Faire suivre tous les messages entrants à cette adresse"
+
+#: apps/io.ox/mail/autoforward/settings/model.js module:io.ox/mail
+msgid "Keep a copy of the message"
+msgstr "Conserver une copie du message"
+
+#: apps/io.ox/mail/autoforward/settings/register.js module:io.ox/mail
+#: apps/io.ox/mail/vacationnotice/settings/register.js
+#: apps/io.ox/settings/util.js module:io.ox/core
+msgid "Unable to load mail filter settings."
+msgstr "Impossible de charger les réglages des filtres de courrier."
+
+#: apps/io.ox/mail/autoforward/settings/register.js module:io.ox/mail
+msgid "Couldn't load your auto forward."
+msgstr "Impossible de charger votre transfert automatique."
+
+#: apps/io.ox/mail/categories/edit.js module:io.ox/mail
+msgid "Configure categories"
+msgstr "Configurer les catégories"
+
+#: apps/io.ox/mail/categories/edit.js module:io.ox/mail
+msgid "You can enable categories again via the view dropdown on the right"
+msgstr ""
+"Vous pouvez réactiver les catégories au moyen du menu déroulant de vue, à "
+"droite"
+
+#: apps/io.ox/mail/categories/edit.js module:io.ox/mail
+msgid ""
+"Please note that some categories are predefined and you might not be able to "
+"rename or disable them."
+msgstr ""
+"Veuillez noter que certaines catégories sont pré-définies et que vous ne "
+"pourrez pas nécessairement les renommer ou les désactiver."
+
+#: apps/io.ox/mail/categories/edit.js module:io.ox/mail
+msgid "Disable categories"
+msgstr "Désactiver les catégories"
+
+#. mail categories feature: the update job is running that assigns
+#. some common mails (e.g. from twitter.com) to predefined categories
+#: apps/io.ox/mail/categories/mediator.js module:io.ox/mail
+msgid ""
+"It may take some time until mails are assigned to the default categories."
+msgstr ""
+"Un certain temps peut être nécessaire pour affecter les courriels aux "
+"catégories par défaut."
+
+#: apps/io.ox/mail/categories/picker.js module:io.ox/mail
+msgid "Move to category"
+msgstr "Déplacer vers la catégorie"
+
+#: apps/io.ox/mail/categories/picker.js module:io.ox/mail
+#: apps/io.ox/mail/mailfilter/settings/filter/view-form.js
+#: module:io.ox/settings
+msgid "Move to folder"
+msgstr "Déplacer vers le dossier"
+
+#: apps/io.ox/mail/categories/tabs.js module:io.ox/mail
+msgid "Inbox categories"
+msgstr "Catégories de la boîte de réception"
+
+#: apps/io.ox/mail/categories/tabs.js module:io.ox/mail
+msgid "Drop here!"
+msgstr "Déposez ici !"
+
+#. successfully moved a message via drag&drop to another mail category (tab)
+#. %1$s represents the name if the target category
+#: apps/io.ox/mail/categories/train.js module:io.ox/mail
+msgid "Message moved to category \"%1$s\"."
+msgid_plural "Messages moved to category \"%1$s\"."
+msgstr[0] "Message déplacé vers la catégorie \"%1$s\"."
+msgstr[1] "Messages déplacés vers la catégorie \"%1$s\"."
+
+#. ask user to move all messages from the same sender to the mail category (tab)
+#. %1$s represents a email address
+#: apps/io.ox/mail/categories/train.js module:io.ox/mail
+msgid "Do you want to move all messages from %1$s to that category?"
+msgid_plural ""
+"Do you want to move all messages from selected senders to that category?"
+msgstr[0] ""
+"Souhaitez-vous déplacer tous les messages de %1$s vers cette catégorie ?"
+msgstr[1] ""
+"Souhaitez-vous déplacer tous les messages des expéditeurs sélectionnés vers "
+"cette catégorie ?"
+
+#: apps/io.ox/mail/common-extensions.js module:io.ox/mail
+#: apps/io.ox/mail/view-options.js
+msgid "Unread"
+msgstr "Non lu"
+
+#: apps/io.ox/mail/common-extensions.js module:io.ox/mail
+msgid "has attachments"
+msgstr "présente des pièces jointes"
+
+#: apps/io.ox/mail/common-extensions.js module:io.ox/mail
+#: apps/io.ox/mail/print.js
+msgctxt "CC"
+msgid "Copy"
+msgstr "Copie"
+
+#: apps/io.ox/mail/common-extensions.js module:io.ox/mail
+msgid "Blind copy"
+msgstr "Copie invisible"
 
 #. %1$d - number of other recipients (names will be shown if string is clicked)
 #: apps/io.ox/mail/common-extensions.js module:io.ox/mail
 msgid "and %1$d others"
 msgstr "et les %1$d autres"
 
-#: apps/io.ox/find/extensions-api.js module:io.ox/core
-msgid "as date"
-msgstr "comme date"
-
-#: apps/io.ox/find/date/patterns.js module:io.ox/core
-msgid "as daterange"
-msgstr "comme intervalle de dates"
-
-#. %1$s is an appointment location (e.g. a room, a telco line, a company, a city)
-#. This fragment appears within a long string for screen readers.
-#. Some languages (e.g. German) might need to translate "location:".
-#: apps/io.ox/calendar/view-grid-template.js module:io.ox/calendar
-msgctxt "a11y"
-msgid "at %1$s"
-msgstr "à %1$s"
-
-#: apps/io.ox/onboarding/clients/wizard.js module:io.ox/core/onboarding
-msgid "back"
-msgstr "retour"
-
-#: apps/io.ox/tasks/util.js module:io.ox/tasks
-msgid "by noon"
-msgstr "à midi"
-
-#: apps/io.ox/onboarding/clients/wizard.js module:io.ox/core/onboarding
-msgid "choose a different platform"
-msgstr "sélectionnez une plate-forme différente"
-
-#: apps/io.ox/onboarding/clients/wizard.js module:io.ox/core/onboarding
-msgid "choose a different scenario"
-msgstr "sélectionnez un autre scénario"
-
-#: apps/io.ox/core/tk/dropdown-options.js module:io.ox/core
-msgid "close"
-msgstr "fermer"
-
-#. %1$s is app title/name
-#: apps/io.ox/core/main.js module:io.ox/core
-msgid "close for %1$s"
-msgstr "fermer dans %1$s"
-
-#. open closed state of the notification area, used in aria label
-#: apps/io.ox/core/notifications/badgeview.js module:io.ox/core
-msgid "collapsed"
-msgstr "réduite"
-
-#. folder permissions
-#: apps/io.ox/core/permissions/permissions.js module:io.ox/core
-msgid "create objects"
-msgstr "créer des objets"
-
-#. folder permissions
-#: apps/io.ox/core/permissions/permissions.js module:io.ox/core
-msgid "create objects and subfolders"
-msgstr "créer des objets et des sous-dossiers"
-
-#. recurring appointment: the appointment is repeated daily
-#: apps/io.ox/calendar/edit/recurrence-view.js module:io.ox/calendar/edit/main
-msgid "daily"
-msgstr "quotidienne"
-
-#: apps/io.ox/calendar/util.js module:io.ox/calendar
-msgid "dark blue"
-msgstr "bleu foncé"
-
-#: apps/io.ox/calendar/util.js module:io.ox/calendar
-msgid "dark green"
-msgstr "vert foncé"
-
+#: apps/io.ox/mail/common-extensions.js module:io.ox/mail
+msgid "Read"
+msgstr "Lu"
+
+#: apps/io.ox/mail/common-extensions.js module:io.ox/mail
+msgid "Show images"
+msgstr "Afficher les images"
+
+#: apps/io.ox/mail/common-extensions.js module:io.ox/mail
+msgid ""
+"External images have been blocked to protect you against potential spam!"
+msgstr ""
+"Le préchargement d'images externes a été bloqué pour vous protéger "
+"d'éventuels spams."
+
+#: apps/io.ox/mail/common-extensions.js module:io.ox/mail
+msgid "Warning: This message might be a phishing or scam mail"
+msgstr ""
+"Avertissement : ce message pourrait être une tentative d'escroquerie par "
+"courriel"
+
+#. read receipt; German "Lesebestätigung"
+#: apps/io.ox/mail/common-extensions.js module:io.ox/mail
+msgid "A read receipt has been sent"
+msgstr "Un accusé de réception a été envoyé"
+
+#. Respond to a read receipt request; German "Lesebestätigung senden"
+#: apps/io.ox/mail/common-extensions.js module:io.ox/mail
+msgid "Send a read receipt"
+msgstr "Envoyer un accusé de réception"
+
+#: apps/io.ox/mail/common-extensions.js module:io.ox/mail
+msgid "The sender wants to get notified when you have read this email"
+msgstr "L'émetteur souhaite être prévenu quand vous aurez lu ce message"
+
+#: apps/io.ox/mail/compose/actions/send.js module:io.ox/mail
+msgid "Mail has no recipient."
+msgstr "Le message n'a pas de destinataire."
+
+#: apps/io.ox/mail/compose/actions/send.js module:io.ox/mail
+msgid "Mail has empty subject. Send it anyway?"
+msgstr "Le message a un sujet vide. L'envoyer quand même ?"
+
+#: apps/io.ox/mail/compose/actions/send.js module:io.ox/mail
+msgid "Yes, send without subject"
+msgstr "Oui, envoyer sans sujet"
+
+#: apps/io.ox/mail/compose/actions/send.js module:io.ox/mail
+msgid "Add subject"
+msgstr "Ajouter un sujet"
+
+#: apps/io.ox/mail/compose/actions/send.js module:io.ox/mail
+msgid "The sending of the message has been canceled."
+msgstr "L'envoi du message a été annulé."
+
+#: apps/io.ox/mail/compose/actions/send.js module:io.ox/mail
+msgid "The email has been sent"
+msgstr "Le courriel a été envoyé"
+
+#. %1$s is the name of the inputfield (To, CC, BCC)
+#: apps/io.ox/mail/compose/extensions.js module:io.ox/mail
+msgid ""
+"%1$s autocomplete token field. Use left and right Arrowkeys to navigate "
+"between the tokens"
+msgstr ""
+"Champ avec jeton d'autocomplétion %1$s. Utilisez les flèches gauche et "
+"droite pour naviguer entre les jetons"
+
+#. %1$s is the name of the inputfield (To, CC, BCC)
+#: apps/io.ox/mail/compose/extensions.js module:io.ox/mail
 #: apps/io.ox/mail/mailfilter/settings/filter/view-form.js
 #: module:io.ox/settings
-msgid "datepicker"
-msgstr "datepicker"
-
-#: apps/io.ox/calendar/edit/recurrence-view.js module:io.ox/calendar/edit/main
-msgid "day of the week"
-msgstr "jour en semaine"
-
-#: apps/io.ox/calendar/edit/recurrence-view.js module:io.ox/calendar/edit/main
-msgid "day of the weekend"
-msgstr "jour du weekend"
-
-#: apps/io.ox/core/date.js module:io.ox/core
-msgid "dd"
-msgstr "jj"
-
-#: apps/io.ox/calendar/util.js module:io.ox/calendar
-msgid "declined"
-msgstr "décliné"
-
-#. object permissions - delete
-#: apps/io.ox/core/permissions/permissions.js module:io.ox/core
-msgid "delete all objects"
-msgstr "supprimer tous les objets"
-
+msgid "CC"
+msgstr "CC"
+
+#. %1$s is the name of the inputfield (To, CC, BCC)
 #: apps/io.ox/mail/compose/extensions.js module:io.ox/mail
-msgid "delete if expired"
-msgstr "supprimer si expiré"
-
-#. object permissions - delete
-#: apps/io.ox/core/permissions/permissions.js module:io.ox/core
-msgid "delete only own objects"
-msgstr "supprimer ses propres objets"
-
-#: apps/io.ox/mail/mailfilter/settings/filter/view-form.js
-#: module:io.ox/settings
-msgid "deleted"
-msgstr "supprimé"
-
-#: apps/io.ox/core/settings/pane.js module:io.ox/core
-msgid "disable"
-msgstr "désactiver"
-
-#: apps/io.ox/mail/settings/pane.js module:io.ox/mail
-msgid "disabled"
-msgstr "désactivé"
-
-#. object permissions - edit/modify
-#: apps/io.ox/core/permissions/permissions.js module:io.ox/core
-msgid "edit all objects"
-msgstr "modifier tous les objets"
-
-#. object permissions - edit/modify
-#: apps/io.ox/core/permissions/permissions.js module:io.ox/core
-msgid "edit own objects"
-msgstr "modifier ses propres objets"
-
-#: apps/io.ox/calendar/edit/recurrence-view.js module:io.ox/calendar/edit/main
-msgid "ends"
-msgstr "se termine"
-
-#: apps/io.ox/calendar/edit/recurrence-view.js module:io.ox/calendar/edit/main
-msgid "ends after a certain number of appointments"
-msgstr "s'arrête après un certain nombre de rendez-vous"
-
-#: apps/io.ox/mail/mailfilter/settings/filter/view-form.js
-#: module:io.ox/settings
-msgid "ends on"
-msgstr "se termine le"
-
-#: apps/io.ox/calendar/edit/recurrence-view.js module:io.ox/calendar/edit/main
-msgid "ends on a specific date"
-msgstr "se termine à une date donnée"
-
-#. followed by date or time to mark the enddate of a task
-#: apps/io.ox/tasks/view-grid-template.js module:io.ox/tasks
-msgid "ends:"
-msgstr "termine à :"
-
-#. as in: The appointment is repeated every day, or The appointment is repeated every %1$d days.
-#. This is inserted into an HTML construct.
-#: apps/io.ox/calendar/edit/recurrence-view.js module:io.ox/calendar/edit/main
-msgid "every %1$d day"
-msgid_plural "every %1$d days"
-msgstr[0] "chaque %1$d jour"
-msgstr[1] "tous les %1$d jours"
-
-#. as in: The appointment is repeated on day 12 every month, or The appointment is repeated on day 12 every %1$d months.
-#. This is inserted into an HTML construct.
-#: apps/io.ox/calendar/edit/recurrence-view.js module:io.ox/calendar/edit/main
-msgid "every %1$d month"
-msgid_plural "every %1$d months"
-msgstr[0] "chaque %1$d mois"
-msgstr[1] "tous les %1$d mois"
-
-#. as in: The appointment is repeated every week, or The appointment is repeated every %1$d weeks.
-#. This is inserted into an HTML construct.
-#: apps/io.ox/calendar/edit/recurrence-view.js module:io.ox/calendar/edit/main
-msgid "every %1$d week"
-msgid_plural "every %1$d weeks"
-msgstr[0] "chaque %1$d semaine"
-msgstr[1] "toutes les %1$d semaines"
-
-#. as in: The appointment is repeated every day
-#. This is inserted into an HTML construct and is the form without the number
-#: apps/io.ox/calendar/edit/recurrence-view.js module:io.ox/calendar/edit/main
-msgid "every day"
-msgstr "chaque jour"
-
-#. as in: The appointment is repeated every month
-#. This is inserted into an HTML construct and is the form without the number
-#: apps/io.ox/calendar/edit/recurrence-view.js module:io.ox/calendar/edit/main
-msgid "every month"
-msgstr "chaque mois"
-
-#. as in: The appointment is repeated every week
-#. This is inserted into an HTML construct and is the form without the number
-#: apps/io.ox/calendar/edit/recurrence-view.js module:io.ox/calendar/edit/main
-msgid "every week"
-msgstr "chaque semaine"
-
-#. open closed state of the notification area, used in aria label
-#: apps/io.ox/core/notifications/badgeview.js module:io.ox/core
-msgid "expanded"
-msgstr "étendue"
-
-#. As in first monday, tuesday, wednesday ... , day of the week, day of the weekend
-#. as in: first week or first Monday
-#: apps/io.ox/calendar/edit/recurrence-view.js module:io.ox/calendar/edit/main
-#: apps/io.ox/calendar/util.js module:io.ox/calendar
-msgid "first"
-msgstr "premier"
-
-#: apps/plugins/portal/flickr/register.js module:plugins/portal
-msgid "flickr.people.getPublicPhotos"
-msgstr "flickr.people.getPublicPhotos"
-
-#: apps/plugins/portal/flickr/register.js module:plugins/portal
-msgid "flickr.photos.search"
-msgstr "flickr.photos.search"
-
-#. As in fourth monday, tuesday, wednesday ... , day of the week, day of the weekend
-#. as in: fourth week or fourth Monday
-#: apps/io.ox/calendar/edit/recurrence-view.js module:io.ox/calendar/edit/main
-#: apps/io.ox/calendar/util.js module:io.ox/calendar
-msgid "fourth"
-msgstr "quatrième"
-
-#: apps/io.ox/calendar/util.js module:io.ox/calendar
-msgid "gray"
-msgstr "gris"
-
-#: apps/io.ox/mail/common-extensions.js module:io.ox/mail
-msgid "has attachments"
-msgstr "présente des pièces jointes"
-
-#. message for screenreaders in case selected task has participants
-#: apps/io.ox/tasks/view-grid-template.js module:io.ox/tasks
-msgid "has participants"
-msgstr "possède des participants"
-
-#: apps/io.ox/core/import/import.js module:io.ox/core
-msgid "iCal"
-msgstr "iCal"
-
-#: apps/io.ox/search/view-template.js module:io.ox/core
-msgid "in"
-msgstr "dans"
-
-#: apps/plugins/notifications/calendar/register.js
-#: module:plugins/notifications
-msgctxt "in"
-msgid "in %d minute"
-msgid_plural "in %d minutes"
-msgstr[0] "dans %d minute"
-msgstr[1] "dans %d minutes"
-
-#: apps/io.ox/tasks/util.js module:io.ox/tasks
-msgid "in 15 minutes"
-msgstr "dans 15 minutes"
-
-#: apps/io.ox/tasks/util.js module:io.ox/tasks
-msgid "in 30 minutes"
-msgstr "dans 30 minutes"
-
-#: apps/io.ox/tasks/util.js module:io.ox/tasks
-msgid "in 5 minutes"
-msgstr "dans 5 minutes"
-
-#: apps/io.ox/tasks/util.js module:io.ox/tasks
-msgid "in one hour"
-msgstr "dans une heure"
-
-#: apps/io.ox/tasks/util.js module:io.ox/tasks
-msgid "in one week"
-msgstr "dans une semaine"
-
-#: apps/io.ox/mail/mailfilter/settings/filter/view-form.js
-#: module:io.ox/settings
-msgid "is on"
-msgstr "a lieu le"
-
-#. As in last monday, tuesday, wednesday ... , day of the week, day of the weekend
-#. as in: last week or last Monday
-#: apps/io.ox/calendar/edit/recurrence-view.js module:io.ox/calendar/edit/main
-#: apps/io.ox/calendar/util.js module:io.ox/calendar
-msgid "last"
-msgstr "dernier"
-
-#: apps/io.ox/tasks/util.js module:io.ox/tasks
-msgid "late in the evening"
-msgstr "tard dans la soirée"
-
-#: apps/io.ox/calendar/util.js module:io.ox/calendar
-msgid "light blue"
-msgstr "bleu clair"
-
-#: apps/io.ox/calendar/util.js module:io.ox/calendar
-msgid "light green"
-msgstr "vert clair"
-
-#: apps/io.ox/onboarding/clients/wizard.js module:io.ox/core/onboarding
-msgid "list of available actions"
-msgstr "liste des actions disponibles"
-
-#: apps/io.ox/onboarding/clients/wizard.js module:io.ox/core/onboarding
-msgid "list of available devices"
-msgstr "liste des périphériques disponibles"
-
-#: apps/io.ox/onboarding/clients/wizard.js module:io.ox/core/onboarding
-msgid "list of available platforms"
-msgstr "liste des plates-formes disponibles"
-
-#. %1$s is an appointment location (e.g. a room, a telco line, a company, a city)
-#. This fragment appears within a long string for screen readers
-#: apps/io.ox/calendar/list/view-grid-template.js module:io.ox/calendar
-msgctxt "a11y"
-msgid "location %1$s"
-msgstr "emplacement %1$s"
-
-#: apps/io.ox/files/common-extensions.js module:io.ox/files
-msgid "modified"
-msgstr "modifié"
-
-#. recurring appointment: the appointment is repeated monthly
-#: apps/io.ox/calendar/edit/recurrence-view.js module:io.ox/calendar/edit/main
-msgid "monthly"
-msgstr "mensuelle"
-
-#: apps/io.ox/calendar/edit/recurrence-view.js module:io.ox/calendar/edit/main
-msgid "never ends"
-msgstr "ne se termine jamais"
-
-#: apps/io.ox/calendar/util.js module:io.ox/calendar
-msgid "no color"
-msgstr "pas de couleur"
-
-#. object permissions - delete
-#: apps/io.ox/core/permissions/permissions.js module:io.ox/core
-msgid "no delete permissions"
-msgstr "pas de droits de suppression"
-
-#. object permissions - edit/modify
-#: apps/io.ox/core/permissions/permissions.js module:io.ox/core
-msgid "no edit permissions"
-msgstr "pas de droits de modification"
-
-#. object permissions - read
-#: apps/io.ox/core/permissions/permissions.js module:io.ox/core
-msgid "no read permissions"
-msgstr "pas de droits de lecture"
+msgid "BCC"
+msgstr "BCC"
+
+#. Must not exceed 8 characters. e.g. German would be: "Antworten an", needs to be abbreviated like "Antw. an" as space is very limited
+#: apps/io.ox/mail/compose/extensions.js module:io.ox/mail
+msgctxt "compose"
+msgid "Reply to"
+msgstr "Rép. à"
+
+#: apps/io.ox/mail/compose/extensions.js module:io.ox/mail
+msgid "Compose new mail"
+msgstr "Rédiger un nouveau courriel"
+
+#: apps/io.ox/mail/compose/extensions.js module:io.ox/mail
+#: apps/io.ox/onboarding/clients/extensions.js module:io.ox/core/onboarding
+#: apps/plugins/core/feedback/register.js module:io.ox/core
+msgid "Send"
+msgstr "Envoyer"
+
+#: apps/io.ox/mail/compose/extensions.js module:io.ox/mail
+msgid "Hide names"
+msgstr "Masquer les noms"
+
+#: apps/io.ox/mail/compose/extensions.js module:io.ox/mail
+msgid "Show names"
+msgstr "Afficher les noms"
+
+#: apps/io.ox/mail/compose/extensions.js module:io.ox/mail
+msgid "Edit names"
+msgstr "Modifier les noms"
+
+#: apps/io.ox/mail/compose/extensions.js module:io.ox/mail
+msgid "Show carbon copy input field"
+msgstr "Afficher le champ de saisie des adresses en copie carbone"
+
+#: apps/io.ox/mail/compose/extensions.js module:io.ox/mail
+msgid "Show blind carbon copy input field"
+msgstr "Afficher le champ de saisie des adresses en copie carbone cachée"
+
+#: apps/io.ox/mail/compose/extensions.js module:io.ox/mail
+msgid "Click to select contacts"
+msgstr "Cliquez pour sélectionner des contacts"
+
+#: apps/io.ox/mail/compose/extensions.js module:io.ox/mail
+#: apps/io.ox/mail/settings/signatures/register.js
+#: apps/io.ox/mail/settings/signatures/settings/pane.js
+msgid "Signatures"
+msgstr "Signatures"
+
+#: apps/io.ox/mail/compose/extensions.js module:io.ox/mail
+#: apps/io.ox/mail/settings/signatures/settings/pane.js
+msgid "No signature"
+msgstr "Pas de signature"
+
+#: apps/io.ox/mail/compose/extensions.js module:io.ox/mail
+msgid "Manage signatures"
+msgstr "Gérer les signatures"
+
+#. %1$s is usually "Drive Mail" (product name; might be customized)
+#: apps/io.ox/mail/compose/extensions.js module:io.ox/mail
+msgid "Use %1$s"
+msgstr "Utiliser %1$s"
+
+#: apps/io.ox/mail/compose/extensions.js module:io.ox/mail
+msgid "Expiration"
+msgstr "Expiration"
+
+#: apps/io.ox/mail/compose/extensions.js module:io.ox/mail
+msgid "1 day"
+msgstr "1 jour"
+
+#: apps/io.ox/mail/compose/extensions.js module:io.ox/mail
+msgid "1 week"
+msgstr "1 semaine"
+
+#: apps/io.ox/mail/compose/extensions.js module:io.ox/mail
+msgid "1 month"
+msgstr "1 mois"
+
+#: apps/io.ox/mail/compose/extensions.js module:io.ox/mail
+msgid "3 months"
+msgstr "3 mois"
+
+#: apps/io.ox/mail/compose/extensions.js module:io.ox/mail
+msgid "6 months"
+msgstr "6 mois"
+
+#: apps/io.ox/mail/compose/extensions.js module:io.ox/mail
+msgid "1 year"
+msgstr "1 an"
 
 #. text of a user list that shows the names of presenting user and participants.
 #. the text to display as presenter name if no user is presenting yet.
@@ -11010,202 +7427,3461 @@
 msgid "none"
 msgstr "aucun"
 
-#. text of a presentation slide count display
-#. Example result: "of 10"
-#. %1$d is the total slide count
-#: apps/io.ox/core/viewer/views/toolbarview.js module:io.ox/core
-#: apps/io.ox/presenter/views/navigationview.js module:io.ox/presenter
-msgid "of %1$d"
-msgstr "sur %1$d"
-
-#: apps/io.ox/files/share/wizard.js module:io.ox/files
-msgid "one day"
-msgstr "une journée"
-
-#: apps/io.ox/files/share/wizard.js module:io.ox/files
-msgid "one month"
-msgstr "un mois"
-
-#: apps/io.ox/files/share/wizard.js module:io.ox/files
-msgid "one week"
-msgstr "une semaine"
-
-#: apps/io.ox/files/share/wizard.js module:io.ox/files
-msgid "one year"
-msgstr "un an"
-
-#: apps/io.ox/calendar/util.js module:io.ox/calendar
-msgid "orange"
-msgstr "orange"
-
-#: apps/io.ox/calendar/util.js module:io.ox/calendar
-msgid "pink"
-msgstr "rose"
-
-#: apps/io.ox/tasks/view-grid-template.js module:io.ox/tasks
-msgid "private"
-msgstr "privé"
-
-#: apps/io.ox/calendar/util.js module:io.ox/calendar
-msgid "purple"
-msgstr "violet"
-
-#. object permissions - read
-#: apps/io.ox/core/permissions/permissions.js module:io.ox/core
-msgid "read all objects"
-msgstr "lire tous les objets"
-
-#. object permissions - read
-#: apps/io.ox/core/permissions/permissions.js module:io.ox/core
-msgid "read own objects"
-msgstr "lire ses propres objets"
-
-#: apps/io.ox/calendar/util.js module:io.ox/calendar
-msgid "red"
-msgstr "rouge"
-
-#. As in second monday, tuesday, wednesday ... , day of the week, day of the weekend
-#. as in: second week or second Monday
-#: apps/io.ox/calendar/edit/recurrence-view.js module:io.ox/calendar/edit/main
-#: apps/io.ox/calendar/util.js module:io.ox/calendar
-msgid "second"
-msgstr "deuxième"
+#: apps/io.ox/mail/compose/extensions.js module:io.ox/mail
+msgid "delete if expired"
+msgstr "supprimer si expiré"
+
+#: apps/io.ox/mail/compose/extensions.js module:io.ox/mail
+msgid "Notification"
+msgstr "Notification"
+
+#: apps/io.ox/mail/compose/extensions.js module:io.ox/mail
+msgid "when the receivers have finished downloading the files"
+msgstr "quand les receveurs ont fini de télécharger les fichiers"
+
+#: apps/io.ox/mail/compose/extensions.js module:io.ox/mail
+msgid "when the link is expired"
+msgstr "quand le lien a expiré"
+
+#: apps/io.ox/mail/compose/extensions.js module:io.ox/mail
+msgid "when the receivers have accessed the files"
+msgstr "quand les receveurs ont accédé les fichiers"
+
+#: apps/io.ox/mail/compose/extensions.js module:io.ox/mail
+msgid "Drop attachments here"
+msgstr "Déposez les pièces jointes ici"
+
+#. %s is a list of filenames separeted by commas
+#. it is used by screenreaders to indicate which files are currently added to the list of attachments
+#: apps/io.ox/mail/compose/extensions.js module:io.ox/mail
+msgid "Added %s to attachments."
+msgstr "Ajout de %s aux pièces jointes."
+
+#. generic erromessage if inserting an image into a mail failed.
+#: apps/io.ox/mail/compose/inline-images.js module:io.ox/mail
+msgid "Error while uploading your image"
+msgstr "Erreur lors de l'envoi de votre image"
+
+#: apps/io.ox/mail/compose/inline-images.js module:io.ox/mail
+msgid "Insert inline image"
+msgstr "Insérer une image dans le corps du texte"
+
+#: apps/io.ox/mail/compose/inline-images.js module:io.ox/mail
+#: apps/io.ox/notes/detail-view.js module:io.ox/notes
+msgid "Insert"
+msgstr "Insérer"
+
+#: apps/io.ox/mail/compose/inline-images.js module:io.ox/mail
+msgid "Please select a valid image File to insert"
+msgstr "Veuillez sélectionner un fichier image valide à importer"
+
+#: apps/io.ox/mail/compose/main.js module:io.ox/mail
+#: apps/io.ox/mail/compose/view.js apps/io.ox/mail/mobile-toolbar-actions.js
+#: apps/io.ox/mail/settings/pane.js apps/io.ox/mail/toolbar.js
+msgid "Compose"
+msgstr "Rédiger"
+
+#: apps/io.ox/mail/compose/model.js module:io.ox/mail
+msgid "Mail"
+msgstr "Courrier"
+
+#. %1$s mail sender
+#. %2$s mail subject
+#: apps/io.ox/mail/compose/model.js module:io.ox/mail apps/io.ox/mail/util.js
+#: module:io.ox/core apps/plugins/notifications/mail/register.js
+#: module:plugins/notifications
+#, c-format
+msgid "No subject"
+msgstr "Pas de sujet"
+
+#: apps/io.ox/mail/compose/names.js module:io.ox/mail
+msgid "Use custom name"
+msgstr "Utiliser le nom personnalisé"
+
+#: apps/io.ox/mail/compose/names.js module:io.ox/mail
+msgid "Custom name"
+msgstr "Nom personnalisé"
+
+#: apps/io.ox/mail/compose/names.js module:io.ox/mail
+msgid ""
+"Select a checkbox to define a custom name for that address; otherwise the "
+"mail account's default name will be used. If you want to use an address "
+"anonymously, select the checkbox and leave the field empty."
+msgstr ""
+"Cochez la case pour définir un nom personnalisé pour cette adresse ; sinon, "
+"c'est le nom par défaut du compte de courriel qui sera utilisé. Si vous "
+"souhaitez utiliser une adresse de manière anonyme, cochez la case et laissez "
+"le champ vide."
+
+#: apps/io.ox/mail/compose/names.js module:io.ox/mail
+msgid "Edit real names"
+msgstr "Modifier les noms réels"
+
+#. %s is the product name
+#: apps/io.ox/mail/compose/signatures.js module:io.ox/mail
+msgid "Sent from %s via mobile"
+msgstr "Envoyé depuis %s sur un portable"
+
+#: apps/io.ox/mail/compose/view.js module:io.ox/mail
+msgid "Plain Text"
+msgstr "Texte pur"
+
+#: apps/io.ox/mail/compose/view.js module:io.ox/mail
+#: apps/io.ox/mail/settings/pane.js
+msgid "HTML"
+msgstr "en HTML"
+
+#. E-Mail priority
+#: apps/io.ox/mail/compose/view.js module:io.ox/mail
+msgctxt "E-Mail"
+msgid "Priority"
+msgstr "Priorité"
+
+#. E-Mail priority
+#: apps/io.ox/mail/compose/view.js module:io.ox/mail
+msgctxt "E-Mail priority"
+msgid "High"
+msgstr "Élevée"
+
+#. E-Mail priority
+#: apps/io.ox/mail/compose/view.js module:io.ox/mail
+msgctxt "E-Mail priority"
+msgid "Normal"
+msgstr "Normale"
+
+#. E-Mail priority
+#: apps/io.ox/mail/compose/view.js module:io.ox/mail
+msgctxt "E-Mail priority"
+msgid "Low"
+msgstr "Basse"
+
+#: apps/io.ox/mail/compose/view.js module:io.ox/mail
+msgid "Attach Vcard"
+msgstr "Joindre ma vCard"
+
+#: apps/io.ox/mail/compose/view.js module:io.ox/mail
+msgid "Request read receipt"
+msgstr "Demander un accusé de réception"
+
+#: apps/io.ox/mail/compose/view.js module:io.ox/mail
+#: apps/io.ox/mail/detail/mobileView.js apps/io.ox/mail/detail/view.js
+msgid "This message has been truncated due to size limitations."
+msgstr "Ce message a été tronqué du fait des limites de taille."
+
+#: apps/io.ox/mail/compose/view.js module:io.ox/mail
+msgid "Loading the full mail might lead to performance problems."
+msgstr "Le chargement du courriel entier peut ralentir les performances."
+
+#: apps/io.ox/mail/compose/view.js module:io.ox/mail
+msgid "Load full mail"
+msgstr "Charger le courriel complet"
+
+#: apps/io.ox/mail/compose/view.js module:io.ox/mail
+msgid "Add original message as attachment"
+msgstr "Ajouter le message d'origine en tant que pièce jointe"
+
+#: apps/io.ox/mail/compose/view.js module:io.ox/mail
+msgid "Mail saved as draft"
+msgstr "Message enregistré en tant que brouillon"
+
+#: apps/io.ox/mail/compose/view.js module:io.ox/mail
+msgid "Do you really want to discard your message?"
+msgstr "Voulez-vous vraiment supprimer votre message ?"
+
+#. "Discard message" appears in combination with "Cancel" (this action)
+#. Translation should be distinguishable for the user
+#: apps/io.ox/mail/compose/view.js module:io.ox/mail
+msgctxt "dialog"
+msgid "Discard message"
+msgstr "Abandonner le message"
+
+#: apps/io.ox/mail/compose/view.js module:io.ox/mail
+msgid "Save as draft"
+msgstr "Enregistrer en tant que brouillon"
+
+#: apps/io.ox/mail/detail/content.js module:io.ox/mail
+msgid "This mail has no content"
+msgstr "Ce message n'a pas de contenu"
+
+#: apps/io.ox/mail/detail/content.js module:io.ox/mail
+msgid "Show quoted text"
+msgstr "Afficher le texte cité"
+
+#: apps/io.ox/mail/detail/links.js module:io.ox/mail
+#: apps/io.ox/tasks/edit/main.js module:io.ox/tasks
+msgid "Task"
+msgstr "Tâche"
+
+#: apps/io.ox/mail/detail/links.js module:io.ox/mail
+msgid "Document"
+msgstr "Document"
+
+#: apps/io.ox/mail/detail/links.js module:io.ox/mail
+msgid "Spreadsheet"
+msgstr "Feuille de calcul"
+
+#: apps/io.ox/mail/detail/links.js module:io.ox/mail
+msgid "Tasks"
+msgstr "Tâches"
+
+#: apps/io.ox/mail/detail/mobileView.js module:io.ox/mail
+#: apps/io.ox/mail/detail/view.js
+msgid "Show entire message"
+msgstr "Afficher le message complet"
+
+#. %1$s: Mail sender
+#. %2$s: Mail subject
+#: apps/io.ox/mail/detail/mobileView.js module:io.ox/mail
+#: apps/io.ox/mail/detail/view.js
+msgid "Email from %1$s: %2$s"
+msgstr "Courriel de %1$s : %2$s"
+
+#: apps/io.ox/mail/detail/view.js module:io.ox/mail
+msgid "Error while loading message content"
+msgstr "Une erreur s'est produite pendant le chargement du contenu du message."
+
+#: apps/io.ox/mail/import.js module:io.ox/mail
+msgid "Mail has been imported"
+msgstr "Le courrier électronique a été importé"
+
+#: apps/io.ox/mail/import.js module:io.ox/mail
+msgid "Drop EML file here for import"
+msgstr "Déposer le fichier EML ici pour une importation"
+
+#. Used as a verb to reply to all recipients
+#: apps/io.ox/mail/inplace-reply.js module:io.ox/mail
+msgid "Reply to all"
+msgstr "Répondre à tous"
+
+#: apps/io.ox/mail/inplace-reply.js module:io.ox/mail
+msgid "Your reply has been sent"
+msgstr "Votre réponse a été envoyée"
+
+#: apps/io.ox/mail/mailfilter/settings/filter.js module:io.ox/mail
+msgid "Create new rule"
+msgstr "Créer une nouvelle règle"
+
+#: apps/io.ox/mail/mailfilter/settings/filter.js module:io.ox/mail
+msgid "Edit rule"
+msgstr "Modifier la règle"
+
+#: apps/io.ox/mail/mailfilter/settings/filter.js module:io.ox/mail
+#: apps/io.ox/portal/settings/pane.js module:io.ox/portal
+#: apps/io.ox/settings/accounts/settings/pane.js module:io.ox/settings/accounts
+msgid "Edit %1$s"
+msgstr "Modifier %1$s"
+
+#: apps/io.ox/mail/mailfilter/settings/filter.js module:io.ox/mail
+msgid "Process subsequent rules of %1$s"
+msgstr "Traiter les règles suivantes de %1$s"
+
+#. %1$s is the user name of the group member
+#: apps/io.ox/mail/mailfilter/settings/filter.js module:io.ox/mail
+#: apps/io.ox/portal/settings/pane.js module:io.ox/portal
+#: apps/plugins/administration/groups/settings/members.js module:io.ox/core
+msgid "Remove %1$s"
+msgstr "Supprimer %1$s"
+
+#: apps/io.ox/mail/mailfilter/settings/filter.js module:io.ox/mail
+msgid "Drag to reorder filter rules"
+msgstr "Faites glisser pour réorganiser les règles de filtrage"
+
+#: apps/io.ox/mail/mailfilter/settings/filter.js module:io.ox/mail
+msgid "Do you really want to delete this filter rule?"
+msgstr "Voulez-vous vraiment supprimer cette règle de filtrage ?"
+
+#: apps/io.ox/mail/mailfilter/settings/filter.js module:io.ox/mail
+msgid "Mail Filter Rules"
+msgstr "Règles de filtrage du courrier"
+
+#: apps/io.ox/mail/mailfilter/settings/filter.js module:io.ox/mail
+msgid "Add new rule"
+msgstr "Ajouter une nouvelle règle"
+
+#: apps/io.ox/mail/mailfilter/settings/filter.js module:io.ox/mail
+msgid "There is no rule defined"
+msgstr "Pas de règle définie"
+
+#: apps/io.ox/mail/mailfilter/settings/filter/view-form.js
+#: module:io.ox/settings
+msgid "Is bigger than"
+msgstr "Est plus grand que"
+
+#: apps/io.ox/mail/mailfilter/settings/filter/view-form.js
+#: module:io.ox/settings
+msgid "Is smaller than"
+msgstr "Est plus petit que"
+
+#: apps/io.ox/mail/mailfilter/settings/filter/view-form.js
+#: module:io.ox/settings
+msgid "deleted"
+msgstr "supprimé"
 
 #: apps/io.ox/mail/mailfilter/settings/filter/view-form.js
 #: module:io.ox/settings
 msgid "seen"
 msgstr "vu"
 
-#: apps/io.ox/core/export/export.js module:io.ox/core
-#: apps/io.ox/core/import/import.js
-msgid "select format"
-msgstr "choisir la mise en forme"
-
-#: apps/io.ox/files/share/wizard.js module:io.ox/files
-msgid "six months"
-msgstr "six mois"
-
-#: apps/io.ox/files/common-extensions.js module:io.ox/files
-msgid "size"
-msgstr "taille"
+#: apps/io.ox/mail/mailfilter/settings/filter/view-form.js
+#: module:io.ox/settings
+msgid "Contains"
+msgstr "Contient"
+
+#: apps/io.ox/mail/mailfilter/settings/filter/view-form.js
+#: module:io.ox/settings
+msgid "Is exactly"
+msgstr "Vaut exactement"
+
+#: apps/io.ox/mail/mailfilter/settings/filter/view-form.js
+#: module:io.ox/settings
+msgid "Matches"
+msgstr "Correspond à"
+
+#: apps/io.ox/mail/mailfilter/settings/filter/view-form.js
+#: module:io.ox/settings
+msgid "Regex"
+msgstr "Expression rationnelle"
+
+#: apps/io.ox/mail/mailfilter/settings/filter/view-form.js
+#: module:io.ox/settings
+msgid "Detail"
+msgstr "Détails"
+
+#: apps/io.ox/mail/mailfilter/settings/filter/view-form.js
+#: module:io.ox/settings
+msgid "Localpart"
+msgstr "Partie locale"
+
+#: apps/io.ox/mail/mailfilter/settings/filter/view-form.js
+#: module:io.ox/settings
+msgid "Domain"
+msgstr "Domaine"
 
 #: apps/io.ox/mail/mailfilter/settings/filter/view-form.js
 #: module:io.ox/settings
 msgid "starts on"
 msgstr "commence le"
 
-#: apps/io.ox/calendar/util.js module:io.ox/calendar
-msgid "tentative"
-msgstr "provisoire"
-
-#. As in third monday, tuesday, wednesday ... , day of the week, day of the weekend
-#. as in: third week or third Monday
-#: apps/io.ox/calendar/edit/recurrence-view.js module:io.ox/calendar/edit/main
-#: apps/io.ox/calendar/util.js module:io.ox/calendar
-msgid "third"
-msgstr "troisième"
-
-#: apps/io.ox/tasks/util.js module:io.ox/tasks
-msgid "this afternoon"
-msgstr "cet après-midi"
-
-#: apps/io.ox/tasks/util.js module:io.ox/tasks
-msgid "this morning"
-msgstr "ce matin"
-
-#: apps/io.ox/files/share/wizard.js module:io.ox/files
-msgid "three months"
-msgstr "trois mois"
-
-#: apps/io.ox/files/main.js module:io.ox/files
-msgid "thumbnail"
-msgstr "miniature"
-
-#: apps/io.ox/tasks/util.js module:io.ox/tasks
-msgid "tomorrow"
-msgstr "demain"
-
-#: apps/io.ox/tasks/util.js module:io.ox/tasks
-msgid "tonight"
-msgstr "ce soir"
-
-#: apps/io.ox/calendar/util.js module:io.ox/calendar
-msgid "unconfirmed"
-msgstr "non confirmé"
-
-#: apps/io.ox/backbone/mini-views/quota.js module:io.ox/core
-#: apps/io.ox/core/viewer/views/sidebar/fileversionsview.js
-#: module:io.ox/core/viewer apps/io.ox/mail/util.js
-msgid "unknown"
-msgstr "inconnu"
-
-#: apps/io.ox/mail/actions/copyMove.js module:io.ox/mail
-msgid "unknown sender"
-msgstr "expéditeur inconnu"
-
-#: apps/io.ox/backbone/mini-views/quota.js module:io.ox/core
-msgid "unlimited"
-msgstr "illimité"
-
-#: apps/io.ox/core/import/import.js module:io.ox/core
-msgid "vCard"
-msgstr "vCard"
-
-#: apps/io.ox/mail/vacationnotice/settings/model.js module:io.ox/mail
-msgid "vacation notice"
-msgstr "message d'absence"
+#: apps/io.ox/mail/mailfilter/settings/filter/view-form.js
+#: module:io.ox/settings
+msgid "ends on"
+msgstr "se termine le"
+
+#: apps/io.ox/mail/mailfilter/settings/filter/view-form.js
+#: module:io.ox/settings
+msgid "is on"
+msgstr "a lieu le"
+
+#: apps/io.ox/mail/mailfilter/settings/filter/view-form.js
+#: module:io.ox/settings
+msgid "Sender/From"
+msgstr "Expéditeur / De"
+
+#: apps/io.ox/mail/mailfilter/settings/filter/view-form.js
+#: module:io.ox/settings
+msgid "Any recipient"
+msgstr "N'importe quel destinataire"
+
+#: apps/io.ox/mail/mailfilter/settings/filter/view-form.js
+#: module:io.ox/settings
+msgid "Mailing list"
+msgstr "Liste de discussion"
+
+#: apps/io.ox/mail/mailfilter/settings/filter/view-form.js
+#: module:io.ox/settings
+msgid "Header"
+msgstr "En-tête"
+
+#: apps/io.ox/mail/mailfilter/settings/filter/view-form.js
+#: module:io.ox/settings
+msgid "Envelope - To"
+msgstr "Enveloppe - À"
+
+#: apps/io.ox/mail/mailfilter/settings/filter/view-form.js
+#: module:io.ox/settings
+msgid "Size (bytes)"
+msgstr "Taille (octets)"
+
+#: apps/io.ox/mail/mailfilter/settings/filter/view-form.js
+#: module:io.ox/settings
+msgid "Content"
+msgstr "Contenu"
+
+#: apps/io.ox/mail/mailfilter/settings/filter/view-form.js
+#: module:io.ox/settings
+msgid "Current Date"
+msgstr "Date actuelle"
+
+#: apps/io.ox/mail/mailfilter/settings/filter/view-form.js
+#: module:io.ox/settings
+msgid "Sender address"
+msgstr "Adresse de l'expéditeur"
+
+#: apps/io.ox/mail/mailfilter/settings/filter/view-form.js
+#: module:io.ox/settings
+msgid "Keep"
+msgstr "Conserver"
+
+#: apps/io.ox/mail/mailfilter/settings/filter/view-form.js
+#: module:io.ox/settings
+msgid "Redirect to"
+msgstr "Transmettre à"
+
+#: apps/io.ox/mail/mailfilter/settings/filter/view-form.js
+#: module:io.ox/settings
+msgid "Reject with reason"
+msgstr "Rejeter avec une explication"
+
+#: apps/io.ox/mail/mailfilter/settings/filter/view-form.js
+#: module:io.ox/settings
+msgid "Mark mail as"
+msgstr "Marquer le message comme"
+
+#: apps/io.ox/mail/mailfilter/settings/filter/view-form.js
+#: module:io.ox/settings
+msgid "Tag mail with"
+msgstr "Associer au message la marque"
+
+#: apps/io.ox/mail/mailfilter/settings/filter/view-form.js
+#: module:io.ox/settings
+msgid "Flag mail with"
+msgstr "Associer au message le drapeau"
+
+#: apps/io.ox/mail/mailfilter/settings/filter/view-form.js
+#: module:io.ox/settings
+msgid ""
+"This rule applies to all messages. Please add a condition to restrict this "
+"rule to specific messages."
+msgstr ""
+"Cette règle s'applique à tous les messages. Veuillez ajouter une condition "
+"pour restreindre cette règle à des messages précis."
+
+#: apps/io.ox/mail/mailfilter/settings/filter/view-form.js
+#: module:io.ox/settings
+msgid "Please define at least one action."
+msgstr "Veuillez définir au moins une action."
+
+#: apps/io.ox/mail/mailfilter/settings/filter/view-form.js
+#: module:io.ox/settings
+msgid "datepicker"
+msgstr "datepicker"
+
+#: apps/io.ox/mail/mailfilter/settings/filter/view-form.js
+#: module:io.ox/settings
+msgid "Conditions"
+msgstr "Conditions"
+
+#: apps/io.ox/mail/mailfilter/settings/filter/view-form.js
+#: module:io.ox/settings
+msgid "Add condition"
+msgstr "Ajouter une condition"
+
+#: apps/io.ox/mail/mailfilter/settings/filter/view-form.js
+#: module:io.ox/settings
+msgid "Add action"
+msgstr "Ajouter une action"
+
+#: apps/io.ox/mail/mailfilter/settings/filter/view-form.js
+#: module:io.ox/settings
+msgid "Rule name"
+msgstr "Nom de la règle"
+
+#: apps/io.ox/mail/mailfilter/settings/filter/view-form.js
+#: module:io.ox/settings
+msgid "Apply rule if all conditions are met"
+msgstr "Appliquer la règle si toutes les conditions sont respectées"
+
+#: apps/io.ox/mail/mailfilter/settings/filter/view-form.js
+#: module:io.ox/settings
+msgid "Apply rule if any condition is met."
+msgstr "Appliquer la règle si au moins une condition est respectée"
+
+#
+#: apps/io.ox/mail/mailfilter/settings/model.js module:io.ox/mail
+msgid "New rule"
+msgstr "Nouvelle règle"
+
+#: apps/io.ox/mail/mailfilter/settings/register.js module:io.ox/mail
+msgid "Filter Rules"
+msgstr "Règles de filtrage"
+
+#: apps/io.ox/mail/mailfilter/settings/register.js module:io.ox/mail
+msgid "Unable to load mail filter rules settings."
+msgstr "Impossible de charger les réglages des règles de filtrage du courrier."
+
+#: apps/io.ox/mail/mailfilter/settings/register.js module:io.ox/mail
+msgid "Couldn't load your mail filter rules."
+msgstr "Impossible de charger vos règles de filtrage du courrier."
+
+#: apps/io.ox/mail/main.js module:io.ox/mail
+msgid "Thread"
+msgstr "Fil de discussion"
+
+#: apps/io.ox/mail/main.js module:io.ox/mail
+#: apps/plugins/portal/quota/register.js module:plugins/portal
+msgid "Mail quota"
+msgstr "Quota de courriel"
+
+#: apps/io.ox/mail/main.js module:io.ox/mail
+msgid "Messages"
+msgstr "Messages"
+
+#. toolbar with 'select all' and 'sort by'
+#: apps/io.ox/mail/main.js module:io.ox/mail
+msgid "Messages options"
+msgstr "Options des messages"
+
+#: apps/io.ox/mail/main.js module:io.ox/mail
+msgid "No message selected"
+msgstr "Aucun message sélectionné"
+
+#. %1$d is the number of selected messages
+#: apps/io.ox/mail/main.js module:io.ox/mail
+msgid "%1$d message selected"
+msgid_plural "%1$d messages selected"
+msgstr[0] "%1$d message sélectionné"
+msgstr[1] "%1$d messages sélectionnés"
+
+#: apps/io.ox/mail/main.js module:io.ox/mail
+msgid ""
+"There are %1$d messages in this folder; not all messages are displayed in "
+"the list. If you want to move or delete all messages, you find corresponding "
+"actions in the folder context menu."
+msgstr ""
+"Il y a %1$d messages dans ce dossier ; les messages ne sont pas tous "
+"affichés dans la liste. Si vous souhaitez déplacer ou supprimer tous les "
+"messages, vous pouvez trouver les actions correspondantes dans le menu "
+"contextuel du dossier."
+
+#. This is a short version of "x messages selected", will be used in mobile mail list view
+#: apps/io.ox/mail/main.js module:io.ox/mail
+msgid "%1$d selected"
+msgstr "%1$d sélectionnés"
+
+#. %1$d is number of messages; %2$d is progress in percent
+#: apps/io.ox/mail/main.js module:io.ox/mail
+msgid "Sending 1 message ... %2$d%"
+msgid_plural "Sending %1$d messages ... %2$d%"
+msgstr[0] "Envoi d'un message ... %2$d%"
+msgstr[1] "Envoi de %1$d messages ... %2$d%"
+
+#: apps/io.ox/mail/main.js module:io.ox/mail apps/io.ox/settings/main.js
+#: module:io.ox/core
+msgid "Application may not work as expected until this problem is solved."
+msgstr ""
+"Il se peut que l'application ne fonctionne pas correctement tant que ce "
+"problème n'est pas réglé."
+
+#: apps/io.ox/mail/mobile-toolbar-actions.js module:io.ox/mail
+#: apps/io.ox/mail/toolbar.js
+msgid "Reply to sender"
+msgstr "Répondre à l'expéditeur"
+
+#: apps/io.ox/mail/mobile-toolbar-actions.js module:io.ox/mail
+#: apps/io.ox/mail/toolbar.js
+msgid "Reply to all recipients"
+msgstr "Répondre à tous les destinataires"
+
+#: apps/io.ox/mail/mobile-toolbar-actions.js module:io.ox/mail
+#: apps/io.ox/mail/toolbar.js
+msgid "Mark as read"
+msgstr "Marquer comme lu"
+
+#: apps/io.ox/mail/mobile-toolbar-actions.js module:io.ox/mail
+#: apps/io.ox/mail/toolbar.js
+msgid "Mark as unread"
+msgstr "Marquer comme non lu"
+
+#: apps/io.ox/mail/mobile-toolbar-actions.js module:io.ox/mail
+#: apps/io.ox/mail/toolbar.js
+msgid "Edit draft"
+msgstr "Modifier le brouillon"
+
+#: apps/io.ox/mail/print.js module:io.ox/mail
+msgctxt "BCC"
+msgid "Blind copy"
+msgstr "Copie invisible"
+
+#: apps/io.ox/mail/settings/pane.js module:io.ox/mail
+msgid "Inline"
+msgstr "dans le corps du message"
+
+#: apps/io.ox/mail/settings/pane.js module:io.ox/mail
+msgid "Attachment"
+msgstr "en pièce jointe"
+
+#: apps/io.ox/mail/settings/pane.js module:io.ox/mail
+msgid "Plain text"
+msgstr "en texte pur"
+
+#: apps/io.ox/mail/settings/pane.js module:io.ox/mail
+msgid "HTML and plain text"
+msgstr "HTML et texte pur"
+
+#: apps/io.ox/mail/settings/pane.js module:io.ox/mail
+msgid "disabled"
+msgstr "désactivé"
+
+#: apps/io.ox/mail/settings/pane.js module:io.ox/mail
+msgid "1 minute"
+msgstr "1 minute"
+
+#: apps/io.ox/mail/settings/pane.js module:io.ox/mail
+msgid "3 minutes"
+msgstr "3 minutes"
+
+#: apps/io.ox/mail/settings/pane.js module:io.ox/mail
+#: apps/io.ox/mail/settings/signatures/settings/pane.js
+msgid "Could not save settings"
+msgstr "Impossible d'enregistrer les réglages"
+
+#: apps/io.ox/mail/settings/pane.js module:io.ox/mail
+msgid "Common"
+msgstr "Commun"
+
+#: apps/io.ox/mail/settings/pane.js module:io.ox/mail
+msgid "Permanently remove deleted emails"
+msgstr "Effacer définitivement les messages supprimés"
+
+#: apps/io.ox/mail/settings/pane.js module:io.ox/mail
+msgid ""
+"Automatically collect contacts in the folder \"Collected addresses\" while "
+"sending"
+msgstr ""
+"Collecter automatiquement les contacts dans le dossier « Adresses "
+"collectées » lors de l'envoi"
+
+#: apps/io.ox/mail/settings/pane.js module:io.ox/mail
+msgid ""
+"Automatically collect contacts in the folder \"Collected addresses\" while "
+"reading"
+msgstr ""
+"Collecter automatiquement les contacts dans le dossier « Adresses "
+"collectées » lors de la lecture"
+
+#: apps/io.ox/mail/settings/pane.js module:io.ox/mail
+msgid "Use fixed-width font for text mails"
+msgstr "Utiliser une police à chasse fixe pour les courriels de texte"
+
+#: apps/io.ox/mail/settings/pane.js module:io.ox/mail
+msgid "Ask for mailto link registration"
+msgstr "Demander l'enregistrement par lien mailto"
+
+#: apps/io.ox/mail/settings/pane.js module:io.ox/mail
+msgid "Register now"
+msgstr "S'enregistrer maintenant"
+
+#: apps/io.ox/mail/settings/pane.js module:io.ox/mail
+msgid "Append vCard"
+msgstr "Ajouter une carte de visite au format vCard"
+
+#: apps/io.ox/mail/settings/pane.js module:io.ox/mail
+msgid "Insert the original email text to a reply"
+msgstr "Reprendre le texte du message original dans la réponse"
+
+#: apps/io.ox/mail/settings/pane.js module:io.ox/mail
+msgid "Forward emails as"
+msgstr "Transférer les messages :"
+
+#: apps/io.ox/mail/settings/pane.js module:io.ox/mail
+msgid "Format emails as"
+msgstr "Mettre en forme les messages :"
+
+#: apps/io.ox/mail/settings/pane.js module:io.ox/mail
+msgid "Additional settings"
+msgstr "Réglages supplémentaires"
+
+#: apps/io.ox/mail/settings/pane.js module:io.ox/mail
+msgid "Default sender address"
+msgstr "Adresse d'expéditeur par défaut"
+
+#: apps/io.ox/mail/settings/pane.js module:io.ox/mail
+msgid "Auto-save email drafts"
+msgstr "Enregistrer automatiquement les brouillons des messages"
+
+#: apps/io.ox/mail/settings/pane.js module:io.ox/mail
+msgid "Always add the following recipient to blind carbon copy (BCC)"
+msgstr "Toujours ajouter le destinataire suivant en copie cachée (BCC)"
+
+#: apps/io.ox/mail/settings/pane.js module:io.ox/mail
+msgid "Display"
+msgstr "Affichage"
+
+#: apps/io.ox/mail/settings/pane.js module:io.ox/mail
+msgid "Allow html formatted emails"
+msgstr "Autoriser les courriels mis en forme avec HTML"
+
+#: apps/io.ox/mail/settings/pane.js module:io.ox/mail
+msgid "Allow pre-loading of externally linked images"
+msgstr "Autoriser le préchargement des images externes liées"
+
+#: apps/io.ox/mail/settings/pane.js module:io.ox/mail
+msgid "Display emoticons as graphics in text emails"
+msgstr ""
+"Afficher les émoticônes sous forme graphique dans les messages de texte"
+
+#: apps/io.ox/mail/settings/pane.js module:io.ox/mail
+msgid "Color quoted lines"
+msgstr "Colorer les lignes citées"
+
+#: apps/io.ox/mail/settings/pane.js module:io.ox/mail
+msgid "Show requests for read receipts"
+msgstr "Afficher les demandes d'accusé de réception"
+
+#: apps/io.ox/mail/settings/pane.js module:io.ox/mail
+msgid "Change IMAP subscriptions"
+msgstr "Modifier les abonnements IMAP"
+
+#: apps/io.ox/mail/settings/signatures/settings/pane.js module:io.ox/mail
+msgid "Signature name"
+msgstr "Nom de la signature"
+
+#: apps/io.ox/mail/settings/signatures/settings/pane.js module:io.ox/mail
+msgid "Add signature above quoted text"
+msgstr "Ajouter la signature au-dessus du contenu cité"
+
+#: apps/io.ox/mail/settings/signatures/settings/pane.js module:io.ox/mail
+msgid "Add signature below quoted text"
+msgstr "Ajouter la signature en dessous du contenu cité"
+
+#: apps/io.ox/mail/settings/signatures/settings/pane.js module:io.ox/mail
+msgid "Please enter a valid name"
+msgstr "Veuillez saisir un nom valide"
+
+#: apps/io.ox/mail/settings/signatures/settings/pane.js module:io.ox/mail
+msgid "Add signature"
+msgstr "Ajouter une signature"
+
+#: apps/io.ox/mail/settings/signatures/settings/pane.js module:io.ox/mail
+msgid "Edit signature"
+msgstr "Modifier la signature"
+
+#: apps/io.ox/mail/settings/signatures/settings/pane.js module:io.ox/mail
+msgid "Import signatures"
+msgstr "Importer des signatures"
+
+#: apps/io.ox/mail/settings/signatures/settings/pane.js module:io.ox/mail
+msgid ""
+"You can import existing signatures from the previous product generation."
+msgstr ""
+"Vous pouvez importer des signatures existantes depuis des versions "
+"antérieures du logiciel."
+
+#: apps/io.ox/mail/settings/signatures/settings/pane.js module:io.ox/mail
+msgid "Delete old signatures after import"
+msgstr "Supprimer les anciennes signatures après importation"
+
+#: apps/io.ox/mail/settings/signatures/settings/pane.js module:io.ox/mail
+msgid "Add new signature"
+msgstr "Ajouter une nouvelle signature"
+
+#: apps/io.ox/mail/settings/signatures/settings/pane.js module:io.ox/mail
+msgid "Default signature for new messages"
+msgstr "Signature par défaut pour les nouveaux messages"
+
+#: apps/io.ox/mail/settings/signatures/settings/pane.js module:io.ox/mail
+msgid "Default signature for replies or forwardings"
+msgstr "Signature par défaut pour les réponses ou les messages transférés"
+
+#: apps/io.ox/mail/statistics.js module:io.ox/mail
+msgid "Top 10 you sent mail to"
+msgstr "10 principaux destinataires"
+
+#: apps/io.ox/mail/statistics.js module:io.ox/mail
+msgid "Top 10 you got mail from"
+msgstr "10 principaux émetteurs"
+
+#: apps/io.ox/mail/statistics.js module:io.ox/mail
+msgid "Mails per week-day (%)"
+msgstr "Messages par jour ouvré (%)"
+
+#: apps/io.ox/mail/statistics.js module:io.ox/mail
+msgid "Mails per hour (%)"
+msgstr "Messages par heure (%)"
+
+#: apps/io.ox/mail/threadview.js module:io.ox/mail
+msgid "Back to list"
+msgstr "Retour à la liste"
+
+#: apps/io.ox/mail/threadview.js module:io.ox/mail
+msgid "Previous message"
+msgstr "Message précédent"
+
+#: apps/io.ox/mail/threadview.js module:io.ox/mail
+msgid "Next message"
+msgstr "Message suivant"
+
+#: apps/io.ox/mail/threadview.js module:io.ox/mail
+msgid "Conversation"
+msgstr "Discussion"
+
+#: apps/io.ox/mail/threadview.js module:io.ox/mail
+msgid "Open all messages"
+msgstr "Ouvrir tous les messages"
+
+#: apps/io.ox/mail/threadview.js module:io.ox/mail
+msgid "Open/close all messages"
+msgstr "Ouvrir / Fermer tous les messages"
+
+#: apps/io.ox/mail/threadview.js module:io.ox/mail
+msgid "%1$d messages in this conversation"
+msgstr "%1$d messages dans cette conversation"
+
+#: apps/io.ox/mail/threadview.js module:io.ox/mail
+msgid "Toggle viewport size"
+msgstr "Basculer la taille de la vue"
+
+#: apps/io.ox/mail/threadview.js module:io.ox/mail
+msgid "Close all messages"
+msgstr "Fermer tous les messages"
+
+#: apps/io.ox/mail/toolbar.js module:io.ox/mail
+msgid "Compose new email"
+msgstr "Rédiger un nouveau courriel"
+
+#: apps/io.ox/mail/toolbar.js module:io.ox/mail
+msgid "Set category"
+msgstr "Définir la catégorie"
+
+#: apps/io.ox/mail/toolbar.js module:io.ox/mail
+msgid "Vertical"
+msgstr "Verticale"
+
+#: apps/io.ox/mail/toolbar.js module:io.ox/mail
+msgid "Horizontal"
+msgstr "Horizontale"
+
+#: apps/io.ox/mail/toolbar.js module:io.ox/mail apps/io.ox/portal/widgets.js
+#: module:io.ox/portal apps/plugins/portal/mail/register.js
+#: module:plugins/portal
+msgid "Inbox"
+msgstr "Boîte de réception"
+
+#: apps/io.ox/mail/toolbar.js module:io.ox/mail
+msgid "Use categories"
+msgstr "Utiliser les catégories"
+
+#. term is followed by a space and three dots (' …')
+#. the dots refer to the term 'Categories' right above this dropdown entry
+#. so user reads it as 'Configure Categories'
+#: apps/io.ox/mail/toolbar.js module:io.ox/mail
+msgid "Configure"
+msgstr "Configurer"
+
+#: apps/io.ox/mail/toolbar.js module:io.ox/mail
+msgid "Contact pictures"
+msgstr "Images du contact"
+
+#: apps/io.ox/mail/toolbar.js module:io.ox/mail
+msgid "Exact dates"
+msgstr "Dates exactes"
+
+#: apps/io.ox/mail/toolbar.js module:io.ox/mail
+msgid "Message size"
+msgstr "Taille des messages"
+
+#: apps/io.ox/mail/toolbar.js module:io.ox/mail
+msgid "Statistics"
+msgstr "Statistiques"
 
 #. (From) email1 via email2. Appears in email detail view.
 #: apps/io.ox/mail/util.js module:io.ox/core
 msgid "via"
 msgstr "réexpédié par"
 
-#. folder permissions
-#: apps/io.ox/core/permissions/permissions.js module:io.ox/core
-msgid "view the folder"
-msgstr "afficher le dossier"
-
-#. recurring appointment: the appointment is repeated weekly
-#: apps/io.ox/calendar/edit/recurrence-view.js module:io.ox/calendar/edit/main
-msgid "weekly"
-msgstr "hebdomadaire"
-
-#: apps/io.ox/mail/compose/extensions.js module:io.ox/mail
-msgid "when the link is expired"
-msgstr "quand le lien a expiré"
-
-#: apps/io.ox/mail/compose/extensions.js module:io.ox/mail
-msgid "when the receivers have accessed the files"
-msgstr "quand les receveurs ont accédé les fichiers"
-
-#: apps/io.ox/mail/compose/extensions.js module:io.ox/mail
-msgid "when the receivers have finished downloading the files"
-msgstr "quand les receveurs ont fini de télécharger les fichiers"
-
-#. recurrence string
-#: apps/io.ox/calendar/util.js module:io.ox/calendar
-msgid "work days"
-msgstr "jours ouvrés"
-
-#. recurring appointment: the appointment is repeated yearly
-#: apps/io.ox/calendar/edit/recurrence-view.js module:io.ox/calendar/edit/main
-msgid "yearly"
-msgstr "annuelle"
-
-#: apps/io.ox/calendar/util.js module:io.ox/calendar
-msgid "yellow"
-msgstr "jaune"
+#: apps/io.ox/mail/util.js module:io.ox/core
+msgid "Unknown sender"
+msgstr "Expéditeur inconnu"
+
+#: apps/io.ox/mail/util.js module:io.ox/core
+msgid "No recipients"
+msgstr "Pas de destinataires"
+
+#: apps/io.ox/mail/util.js module:io.ox/core
+msgctxt "E-Mail"
+msgid "High priority"
+msgstr "Priorité élevée"
+
+#: apps/io.ox/mail/util.js module:io.ox/core
+msgctxt "E-Mail"
+msgid "Low priority"
+msgstr "Basse priorité"
+
+#: apps/io.ox/mail/util.js module:io.ox/core
+msgid "Primary account"
+msgstr "Compte principal"
+
+#: apps/io.ox/mail/vacationnotice/settings/filter.js module:io.ox/mail
+msgid "The start date must be before the end date."
+msgstr "La date de début doit précéder la date de fin."
+
+#: apps/io.ox/mail/vacationnotice/settings/model.js module:io.ox/mail
+msgid "vacation notice"
+msgstr "message d'absence"
+
+#: apps/io.ox/mail/vacationnotice/settings/model.js module:io.ox/mail
+#: apps/io.ox/mail/vacationnotice/settings/register.js
+msgid "Vacation Notice"
+msgstr "Message d'absence"
+
+#: apps/io.ox/mail/vacationnotice/settings/model.js module:io.ox/mail
+msgid "Text"
+msgstr "Texte"
+
+#: apps/io.ox/mail/vacationnotice/settings/model.js module:io.ox/mail
+msgid "Number of days between vacation notices to the same sender"
+msgstr "Nombre de jours entre les messages d'absence au même expéditeur"
+
+#: apps/io.ox/mail/vacationnotice/settings/model.js module:io.ox/mail
+msgid "Enable for the following addresses"
+msgstr "Activer pour les adresses suivantes"
+
+#: apps/io.ox/mail/vacationnotice/settings/model.js module:io.ox/mail
+msgid "Default sender for vacation notice"
+msgstr "Expéditeur par défaut pour le message d'absence"
+
+#: apps/io.ox/mail/vacationnotice/settings/model.js module:io.ox/mail
+msgid "Email addresses"
+msgstr "Adresses de courrier électronique"
+
+#. button label for the 'start presentation' dropdown
+#: apps/io.ox/mail/vacationnotice/settings/model.js module:io.ox/mail
+#: apps/io.ox/presenter/views/toolbarview.js module:io.ox/presenter
+#: apps/io.ox/tasks/print.js module:io.ox/tasks
+msgid "Start"
+msgstr "Démarrer"
+
+#. button label for ending the presentation
+#: apps/io.ox/mail/vacationnotice/settings/model.js module:io.ox/mail
+#: apps/io.ox/presenter/views/toolbarview.js module:io.ox/presenter
+msgid "End"
+msgstr "Fin"
+
+#: apps/io.ox/mail/vacationnotice/settings/model.js module:io.ox/mail
+msgid "Send vacation notice during this time only"
+msgstr "N'envoyer le message d'absence que pendant cette période"
+
+#: apps/io.ox/mail/vacationnotice/settings/register.js module:io.ox/mail
+msgid "Couldn't load your vacation notice."
+msgstr "Impossible de charger votre message d'absence."
+
+#: apps/io.ox/mail/view-options.js module:io.ox/mail
+msgid "Conversations"
+msgstr "Conversations"
+
+#: apps/io.ox/notes/mediator.js module:io.ox/notes
+msgid "Topics"
+msgstr "Sujets"
+
+#: apps/io.ox/notes/mediator.js module:io.ox/notes
+msgid "Preview not available"
+msgstr "Pas d'aperçu disponible"
+
+#: apps/io.ox/notes/toolbar.js module:io.ox/notes
+msgid "New note"
+msgstr "Nouvelle note"
+
+#: apps/io.ox/oauth/keychain.js module:io.ox/core
+msgid "Account could not be added"
+msgstr "Le compte n'a pas pu être ajouté"
+
+#: apps/io.ox/oauth/keychain.js module:io.ox/core apps/io.ox/oauth/settings.js
+#: module:io.ox/settings
+msgid "Reauthorize"
+msgstr "Autoriser à nouveau"
+
+#: apps/io.ox/oauth/settings.js module:io.ox/settings
+msgid "Changes have been saved."
+msgstr "Les modifications ont été enregistrées."
+
+#: apps/io.ox/oauth/settings.js module:io.ox/settings
+msgid "Something went wrong saving your changes."
+msgstr ""
+"Quelque chose s'est mal passé pendant l'enregistrement de vos modifications."
+
+#: apps/io.ox/oauth/settings.js module:io.ox/settings
+msgid "You have reauthorized this account."
+msgstr "Vous avez autorisé à nouveau ce compte."
+
+#: apps/io.ox/oauth/settings.js module:io.ox/settings
+msgid "Something went wrong reauthorizing the account."
+msgstr "Quelque chose s'est mal passé en autorisant à nouveau le compte."
+
+#: apps/io.ox/oauth/settings.js module:io.ox/settings
+msgid "Account Settings"
+msgstr "Réglages du compte"
+
+#: apps/io.ox/oauth/settings.js module:io.ox/settings
+msgid "Display Name"
+msgstr "Nom affiché"
+
+#: apps/io.ox/onboarding/clients/extensions.js module:io.ox/core/onboarding
+msgid "Click to show or hide actions for advanced users."
+msgstr "Cliquez pour afficher ou masquer les actions des utilisateurs avancés."
+
+#: apps/io.ox/onboarding/clients/extensions.js module:io.ox/core/onboarding
+msgid "Expert user?"
+msgstr "Utilisateur expert ?"
+
+#: apps/io.ox/onboarding/clients/extensions.js module:io.ox/core/onboarding
+msgid "Hide options for expert users."
+msgstr "Cacher les options réservées aux utilisateurs experts."
+
+#: apps/io.ox/onboarding/clients/extensions.js module:io.ox/core/onboarding
+msgid "CalDAV Login"
+msgstr "Authentification CalDAV"
+
+#: apps/io.ox/onboarding/clients/extensions.js module:io.ox/core/onboarding
+msgid "CardDAV URL"
+msgstr "URL CardDAV"
+
+#: apps/io.ox/onboarding/clients/extensions.js module:io.ox/core/onboarding
+msgid "CardDAV Login"
+msgstr "Authentification CardDAV"
+
+#: apps/io.ox/onboarding/clients/extensions.js module:io.ox/core/onboarding
+msgid "SMTP Server"
+msgstr "Serveur SMTP"
+
+#: apps/io.ox/onboarding/clients/extensions.js module:io.ox/core/onboarding
+msgid "SMTP Port"
+msgstr "Port SMTP"
+
+#: apps/io.ox/onboarding/clients/extensions.js module:io.ox/core/onboarding
+msgid "SMTP Login"
+msgstr "Authentification SMTP"
+
+#: apps/io.ox/onboarding/clients/extensions.js module:io.ox/core/onboarding
+msgid "SMTP Secure"
+msgstr "SMTP sécurisé"
+
+#: apps/io.ox/onboarding/clients/extensions.js module:io.ox/core/onboarding
+msgid "IMAP Server"
+msgstr "Serveur IMAP"
+
+#: apps/io.ox/onboarding/clients/extensions.js module:io.ox/core/onboarding
+msgid "IMAP Port"
+msgstr "Port IMAP"
+
+#: apps/io.ox/onboarding/clients/extensions.js module:io.ox/core/onboarding
+msgid "IMAP Login"
+msgstr "Authentification IMAP"
+
+#: apps/io.ox/onboarding/clients/extensions.js module:io.ox/core/onboarding
+msgid "IMAP Secure"
+msgstr "IMAP sécurisé"
+
+#: apps/io.ox/onboarding/clients/extensions.js module:io.ox/core/onboarding
+msgid "EAS URL"
+msgstr "URL EAS"
+
+#: apps/io.ox/onboarding/clients/extensions.js module:io.ox/core/onboarding
+msgid "EAS Login"
+msgstr "Authentification EAS"
+
+#: apps/io.ox/onboarding/clients/extensions.js module:io.ox/core/onboarding
+msgid "Settings for advanced users"
+msgstr "Réglages pour les utilisateurs avancés"
+
+#: apps/io.ox/onboarding/clients/extensions.js module:io.ox/core/onboarding
+msgid "If you know what you are doing...just setup your account manually!"
+msgstr ""
+"Si vous savez ce que vous faites... configurez votre compte manuellement !"
+
+#: apps/io.ox/onboarding/clients/extensions.js module:io.ox/core/onboarding
+msgid "Automatic Configuration (via SMS)"
+msgstr "Configuration automatique (par SMS)"
+
+#: apps/io.ox/onboarding/clients/extensions.js module:io.ox/core/onboarding
+msgid ""
+"Please enter your mobile phone number, and we´ll send you a link to "
+"automatically configure your iOS device! It´s that simple!"
+msgstr ""
+"Veuillez saisir votre numéro de téléphone mobile et nous vous enverrons un "
+"lien permettant de configurer automatiquement votre appareil iOS ! C'est "
+"aussi simple que cela !"
+
+#: apps/io.ox/onboarding/clients/extensions.js module:io.ox/core/onboarding
+msgid "Configuration Email"
+msgstr "Courriel de configuration"
+
+#: apps/io.ox/onboarding/clients/extensions.js module:io.ox/core/onboarding
+msgid "Get your device configured by email."
+msgstr "Faites configurer votre appareil par courriel."
+
+#: apps/io.ox/onboarding/clients/extensions.js module:io.ox/core/onboarding
+msgid "Automatic Configuration"
+msgstr "Configuration automatique"
+
+#: apps/io.ox/onboarding/clients/extensions.js module:io.ox/core/onboarding
+msgid ""
+"Let´s automatically configure your device, by clicking the button below. It"
+"´s that simple!"
+msgstr ""
+"Configurez automatiquement votre appareil en cliquant sur le bouton ci-"
+"dessous. C'est aussi simple que cela !"
+
+#: apps/io.ox/onboarding/clients/extensions.js module:io.ox/core/onboarding
+msgid "Configure now"
+msgstr "Configurer maintenant"
+
+#: apps/io.ox/onboarding/clients/extensions.js module:io.ox/core/onboarding
+msgid "Mac App Store"
+msgstr "App Store de Mac"
+
+#: apps/io.ox/onboarding/clients/extensions.js module:io.ox/core/onboarding
+msgid "App Store"
+msgstr "App Store"
+
+#: apps/io.ox/onboarding/clients/extensions.js module:io.ox/core/onboarding
+msgid "Google Play"
+msgstr "Google Play"
+
+#. %1$s: app store name
+#: apps/io.ox/onboarding/clients/extensions.js module:io.ox/core/onboarding
+msgid "Get the App from %1$s"
+msgstr "Obtenir l'App depuis %1$s"
+
+#. %1$s: app store name
+#: apps/io.ox/onboarding/clients/extensions.js module:io.ox/core/onboarding
+msgid "Download the application."
+msgstr "Télécharger l'application."
+
+#: apps/io.ox/onboarding/clients/extensions.js module:io.ox/core/onboarding
+msgid "Installation"
+msgstr "Installation"
+
+#. title for 1st and snd step of the client onboarding wizard
+#. users can configure their devices to access/sync appsuites data (f.e. install ox mail app)
+#. %1$s the product name
+#: apps/io.ox/onboarding/clients/wizard.js module:io.ox/core/onboarding
+#: apps/plugins/portal/client-onboarding/register.js module:plugins/portal
+#, c-format
+msgid "Take %1$s with you! Stay up-to-date on your favorite devices."
+msgstr "Emportez %1$s avec vous ! Restez à jour sur vos appareils favoris."
+
+#: apps/io.ox/onboarding/clients/wizard.js module:io.ox/core/onboarding
+msgid "back"
+msgstr "retour"
+
+#: apps/io.ox/onboarding/clients/wizard.js module:io.ox/core/onboarding
+msgid "Premium"
+msgstr "Premium"
+
+#. user can choose between windows, android, apple (usually)
+#: apps/io.ox/onboarding/clients/wizard.js module:io.ox/core/onboarding
+msgid "Please select the platform of your device."
+msgstr "Veuillez choisir la plate-forme de votre appareil."
+
+#: apps/io.ox/onboarding/clients/wizard.js module:io.ox/core/onboarding
+msgid "list of available platforms"
+msgstr "liste des plates-formes disponibles"
+
+#. user can choose between smartphone, tablet and laptop/desktop (usually)
+#: apps/io.ox/onboarding/clients/wizard.js module:io.ox/core/onboarding
+msgid "What type of device do you want to configure?"
+msgstr "Quel type d'appareil souhaitez-vous configurer ?"
+
+#: apps/io.ox/onboarding/clients/wizard.js module:io.ox/core/onboarding
+msgid "list of available devices"
+msgstr "liste des périphériques disponibles"
+
+#: apps/io.ox/onboarding/clients/wizard.js module:io.ox/core/onboarding
+msgid "choose a different platform"
+msgstr "sélectionnez une plate-forme différente"
+
+#. title for 3rd step of the client onboarding wizard
+#. user can choose between different scenarios (usually identical with our apps)
+#: apps/io.ox/onboarding/clients/wizard.js module:io.ox/core/onboarding
+msgid "What do you want to use?"
+msgstr "Que souhaitez-vous utiliser ?"
+
+#: apps/io.ox/onboarding/clients/wizard.js module:io.ox/core/onboarding
+msgid "list of available actions"
+msgstr "liste des actions disponibles"
+
+#: apps/io.ox/onboarding/clients/wizard.js module:io.ox/core/onboarding
+msgid "choose a different scenario"
+msgstr "sélectionnez un autre scénario"
+
+#: apps/io.ox/onboarding/clients/wizard.js module:io.ox/core/onboarding
+msgid "Client onboarding"
+msgstr "Intégration du client "
+
+#. error message when server returns incomplete
+#. configuration for client onboarding
+#: apps/io.ox/onboarding/clients/wizard.js module:io.ox/core/onboarding
+msgid "Incomplete configuration."
+msgstr "Configuration incomplète."
+
+#. %1$d a list of email addresses
+#: apps/io.ox/participants/add.js module:io.ox/core
+#, c-format
+msgid "This email address cannot be used"
+msgid_plural "The following email addresses cannot be used: %1$d"
+msgstr[0] "Cette adresse de courrier électronique ne peut pas être utilisée"
+msgstr[1] ""
+"Ces adresses de courrier électronique ne peuvent pas être utilisées : %1$d"
+
+#: apps/io.ox/participants/add.js module:io.ox/core
+msgid "Add participant/resource"
+msgstr "Ajouter un participant ou une ressource"
+
+#. %1$s is an email address
+#: apps/io.ox/participants/add.js module:io.ox/core
+msgid "Cannot add participant/member with an invalid mail address: %1$s"
+msgstr ""
+"Impossible d'ajouter un participant / membre avec une adresse électronique "
+"non valide : %1$s"
+
+#: apps/io.ox/participants/detail.js module:io.ox/core
+msgid "External participants"
+msgstr "Participants externes"
+
+#: apps/io.ox/participants/detail.js module:io.ox/core
+#: apps/plugins/administration/resources/register.js
+#: apps/plugins/administration/resources/settings/pane.js
+msgid "Resources"
+msgstr "Ressources"
+
+#: apps/io.ox/participants/detail.js module:io.ox/core
+msgid "Summary"
+msgstr "Résumé"
+
+#: apps/io.ox/participants/model.js module:io.ox/core
+msgid "Unknown"
+msgstr "Inconnu"
+
+#: apps/io.ox/participants/model.js module:io.ox/core
+msgid "Resource group"
+msgstr "Groupe de ressources"
+
+#: apps/io.ox/participants/model.js module:io.ox/core
+msgid "External contact"
+msgstr "Contact externe"
+
+#: apps/io.ox/participants/views.js module:io.ox/core
+msgid "Remove contact"
+msgstr "Supprimer le contact"
+
+#: apps/io.ox/participants/views.js module:io.ox/core
+msgid "Participants (%1$d)"
+msgstr "Participants (%1$d)"
+
+#. Default greeting for portal widget
+#: apps/io.ox/portal/main.js module:io.ox/portal
+msgid "Welcome to your inbox"
+msgstr "Bienvenue dans votre boîte de réception"
+
+#. Default greeting for portal widget
+#: apps/io.ox/portal/main.js module:io.ox/portal
+msgid "Welcome to your calendar"
+msgstr "Bienvenue dans votre agenda"
+
+#. Default greeting for portal widget
+#: apps/io.ox/portal/main.js module:io.ox/portal
+msgid "Welcome to your tasks"
+msgstr "Bienvenue dans vos tâches"
+
+#. Default greeting for portal widget
+#: apps/io.ox/portal/main.js module:io.ox/portal
+msgid "Welcome to your files"
+msgstr "Bienvenue dans vos fichiers"
+
+#: apps/io.ox/portal/main.js module:io.ox/portal
+msgid "Good morning, %s"
+msgstr "Bonjour, %s"
+
+#: apps/io.ox/portal/main.js module:io.ox/portal
+msgid "Good evening, %s"
+msgstr "Bonsoir, %s"
+
+#: apps/io.ox/portal/main.js module:io.ox/portal
+msgid "Hello %s"
+msgstr "Bonjour, %s"
+
+#. Portal. Logged in as user
+#: apps/io.ox/portal/main.js module:io.ox/portal
+msgid "Signed in as %1$s"
+msgstr "Connecté en tant que %1$s"
+
+#: apps/io.ox/portal/main.js module:io.ox/portal
+msgid "Customize this page"
+msgstr "Personnaliser cette page"
+
+#: apps/io.ox/portal/main.js module:io.ox/portal
+msgid "Disable widget"
+msgstr "Désactiver le composant graphique"
+
+#: apps/io.ox/portal/main.js module:io.ox/portal
+msgid "Get started here"
+msgstr "Premiers pas"
+
+#. %1$s is social media name, e.g. Facebook
+#: apps/io.ox/portal/main.js module:io.ox/portal
+msgid "Welcome to %1$s"
+msgstr "Bienvenue sur %1$s"
+
+#. %1$s is social media name, e.g. Facebook
+#: apps/io.ox/portal/main.js module:io.ox/portal
+msgid "Add your %1$s account"
+msgstr "Ajouter votre compte %1$s"
+
+#: apps/io.ox/portal/main.js module:io.ox/portal
+msgid "An error occurred."
+msgstr "Une erreur s'est produite."
+
+#: apps/io.ox/portal/main.js module:io.ox/portal
+msgid "Click to try again."
+msgstr "Cliquez pour réessayer."
+
+#: apps/io.ox/portal/main.js module:io.ox/portal
+msgid "Portal widgets"
+msgstr "Composants graphiques du portail"
+
+#: apps/io.ox/portal/main.js module:io.ox/portal
+msgid "Portal"
+msgstr "Portail"
+
+#: apps/io.ox/portal/main.js module:io.ox/portal
+#: apps/io.ox/portal/settings/widgetview.js
+msgid "Delete widget"
+msgstr "Supprimer le composant graphique"
+
+#: apps/io.ox/portal/main.js module:io.ox/portal
+#: apps/io.ox/portal/settings/widgetview.js
+msgid "Do you really want to delete this widget?"
+msgstr "Voulez-vous vraiment supprimer ce composant ?"
+
+#. Just disable portal widget - in contrast to delete
+#: apps/io.ox/portal/main.js module:io.ox/portal
+#: apps/io.ox/portal/settings/widgetview.js
+msgid "Just disable widget"
+msgstr "Uniquement le désactiver"
+
+#: apps/io.ox/portal/settings/pane.js module:io.ox/portal
+msgid "Portal settings"
+msgstr "Réglages du portail"
+
+#: apps/io.ox/portal/settings/pane.js module:io.ox/portal
+msgid "Add widget"
+msgstr "Ajouter un composant graphique"
+
+#: apps/io.ox/portal/settings/pane.js module:io.ox/portal
+msgid "Black"
+msgstr "Noir"
+
+#. %1$s is the title of the item, which should be colored
+#: apps/io.ox/portal/settings/pane.js module:io.ox/portal
+msgid "Color %1$s"
+msgstr "Couleur %1$s"
+
+#: apps/io.ox/portal/settings/pane.js module:io.ox/portal
+msgid "Drag to reorder widget"
+msgstr "Faites glisser pour réordonner le composant graphique"
+
+#: apps/io.ox/portal/settings/pane.js module:io.ox/portal
+msgid "Disable %1$s"
+msgstr "Désactiver %1$s"
+
+#: apps/io.ox/portal/settings/pane.js module:io.ox/portal
+msgid "Enable %1$s"
+msgstr "Activer %1$s"
+
+#: apps/io.ox/portal/settings/pane.js module:io.ox/portal
+msgid "Smartphone settings:"
+msgstr "Réglages pour téléphone mobile :"
+
+#: apps/io.ox/portal/settings/pane.js module:io.ox/portal
+msgid "Reduce to widget summary"
+msgstr "Réduire au résumé du composant"
+
+#: apps/io.ox/portal/widgets.js module:io.ox/portal
+msgid "Could not save settings."
+msgstr "Impossible d'enregistrer les réglages."
+
+#. 'start presentation' dropdown menu entry to start a local only presentation where no remote participants would be able to join.
+#: apps/io.ox/presenter/actions.js module:io.ox/presenter
+msgid "Start local presentation"
+msgstr "Démarrer une présentation locale"
+
+#: apps/io.ox/presenter/actions.js module:io.ox/presenter
+msgid "View the presentation in fullscreen on your device."
+msgstr "Afficher la présentation en plein écran sur votre périphérique."
+
+#. 'start presentation' dropdown menu entry to start a remote presentation where remote participants would be able to join.
+#: apps/io.ox/presenter/actions.js module:io.ox/presenter
+msgid "Start remote presentation"
+msgstr "Démarrer une présentation à distance"
+
+#: apps/io.ox/presenter/actions.js module:io.ox/presenter
+msgid "Broadcast your presentation over the Web."
+msgstr "Diffuser une présentation sur le Web."
+
+#: apps/io.ox/presenter/errormessages.js module:io.ox/presenter
+msgid ""
+"A general error occurred. Please try to reload the document. In case this "
+"does not help, please contact your system administrator."
+msgstr ""
+"Erreur générale. Veuillez essayer de recharger le document. Dans le cas où "
+"cela ne résout pas votre problème, veuillez contacter votre administrateur "
+"système."
+
+#: apps/io.ox/presenter/errormessages.js module:io.ox/presenter
+msgid ""
+"A general network error occurred. Please try to reload the document. In case "
+"this does not help, please contact your system administrator."
+msgstr ""
+"Erreur générale de réseau. Veuillez essayer de recharger le document. Dans "
+"le cas où cela ne résout pas votre problème, veuillez contacter votre "
+"administrateur système."
+
+#: apps/io.ox/presenter/errormessages.js module:io.ox/presenter
+msgid ""
+"A general file storage error occurred. Please try to reload the document. In "
+"case this does not help, please contact your system administrator."
+msgstr ""
+"Erreur générale de stockage de fichier. Veuillez essayer de recharger le "
+"document. Dans le cas où cela ne résout pas votre problème, veuillez "
+"contacter votre administrateur système."
+
+#: apps/io.ox/presenter/errormessages.js module:io.ox/presenter
+msgid "The requested document does not exist."
+msgstr "Le document demandé n'existe pas."
+
+#: apps/io.ox/presenter/errormessages.js module:io.ox/presenter
+msgid ""
+"The presentation cannot be started. Please check the URL or contact the "
+"presenter."
+msgstr ""
+"La présentation ne peut être démarrée. Veuillez vérifier l'adresse ou "
+"contacter le présentateur."
+
+#: apps/io.ox/presenter/errormessages.js module:io.ox/presenter
+msgid "This document does not have any content."
+msgstr "Ce document ne contient aucune donnée."
+
+#: apps/io.ox/presenter/errormessages.js module:io.ox/presenter
+msgid "You do not have the appropriate permissions to read the document."
+msgstr "Vous n'avez pas les droits nécessaires pour lire ce document."
+
+#: apps/io.ox/presenter/errormessages.js module:io.ox/presenter
+msgid ""
+"A general network error occurred. Please contact your system administrator."
+msgstr ""
+"Erreur générale de réseau. Veuillez contacter votre administrateur système."
+
+#: apps/io.ox/presenter/errormessages.js module:io.ox/presenter
+msgid "You can't present the same document more than once."
+msgstr "Vous ne pouvez pas présenter le même document plus d'une fois."
+
+#: apps/io.ox/presenter/errormessages.js module:io.ox/presenter
+msgid "An error occurred loading the document so it cannot be displayed."
+msgstr ""
+"Une erreur s'est produite lors du chargement du document, il n'est pas "
+"possible de l'afficher."
+
+#. button tooltip for 'go to next presentation slide' action
+#: apps/io.ox/presenter/views/navigationview.js module:io.ox/presenter
+#: apps/io.ox/presenter/views/presentationview.js
+msgid "Next slide"
+msgstr "Diapositive suivante"
+
+#. button tooltip for 'go to previous presentation slide' action
+#: apps/io.ox/presenter/views/navigationview.js module:io.ox/presenter
+#: apps/io.ox/presenter/views/presentationview.js
+msgid "Previous slide"
+msgstr "Diapositive précédente"
+
+#. button label for pausing the presentation
+#: apps/io.ox/presenter/views/navigationview.js module:io.ox/presenter
+#: apps/io.ox/presenter/views/toolbarview.js
+msgid "Pause"
+msgstr "Pause"
+
+#. button label for pausing the presentation
+#: apps/io.ox/presenter/views/navigationview.js module:io.ox/presenter
+#: apps/io.ox/presenter/views/toolbarview.js
+msgid "Pause presentation"
+msgstr "Mettre la présentation en pause"
+
+#. button tooltip for pausing the presentation
+#: apps/io.ox/presenter/views/navigationview.js module:io.ox/presenter
+#: apps/io.ox/presenter/views/toolbarview.js
+msgid "Pause the presentation"
+msgstr "Mettre la présentation en pause"
+
+#. button label for continuing the presentation
+#. tooltip for the continue presentation button
+#: apps/io.ox/presenter/views/navigationview.js module:io.ox/presenter
+#: apps/io.ox/presenter/views/presentationview.js
+#: apps/io.ox/presenter/views/toolbarview.js
+msgid "Continue presentation"
+msgstr "Poursuivre la présentation"
+
+#. button tooltip for continuing the presentation
+#: apps/io.ox/presenter/views/navigationview.js module:io.ox/presenter
+#: apps/io.ox/presenter/views/toolbarview.js
+msgid "Continue the presentation"
+msgstr "Poursuivre la présentation"
+
+#. button label for toggling fullscreen mode
+#. button tooltip for toggling fullscreen mode
+#: apps/io.ox/presenter/views/navigationview.js module:io.ox/presenter
+#: apps/io.ox/presenter/views/toolbarview.js
+msgid "Toggle fullscreen"
+msgstr "Passer en plein écran"
+
+#. text of a user list that shows the names of presenting user and participants.
+#. the presenter section label.
+#. tooltip for the icon that identifies the presenting user
+#: apps/io.ox/presenter/views/navigationview.js module:io.ox/presenter
+#: apps/io.ox/presenter/views/sidebar/userbadgeview.js
+msgid "Presenter"
+msgstr "Présentateur"
+
+#. the dropdown button tooltip for the participants dropdown.
+#. button label for toggling participants view
+#. button tooltip for toggling participants view
+#: apps/io.ox/presenter/views/navigationview.js module:io.ox/presenter
+#: apps/io.ox/presenter/views/toolbarview.js
+msgid "View participants"
+msgstr "Afficher les participants"
+
+#. aria label for the presenter navigation bar, for screen reader only.
+#: apps/io.ox/presenter/views/navigationview.js module:io.ox/presenter
+msgid "Presenter navigation bar"
+msgstr "Barre de navigation du présentateur"
+
+#. button tooltip for 'jump to presentation slide' action
+#: apps/io.ox/presenter/views/navigationview.js module:io.ox/presenter
+msgid "Jump to slide"
+msgstr "Aller à la diapositive"
+
+#. headline of a presentation start alert
+#: apps/io.ox/presenter/views/notification.js module:io.ox/presenter
+msgid "Presentation start"
+msgstr "Début de la présentation"
+
+#. message text of of a presentation start alert
+#. %1$d is the presenter name
+#: apps/io.ox/presenter/views/notification.js module:io.ox/presenter
+msgid "%1$s has started the presentation."
+msgstr "%1$s a démarré la présentation."
+
+#. link button to join the currently running presentation
+#: apps/io.ox/presenter/views/notification.js module:io.ox/presenter
+msgid "Join Presentation"
+msgstr "Joindre la présentation"
+
+#. headline of a presentation end alert
+#: apps/io.ox/presenter/views/notification.js module:io.ox/presenter
+msgid "Presentation end"
+msgstr "Fin de la présentation"
+
+#. message text of a presentation end alert
+#. %1$d is the presenter name
+#: apps/io.ox/presenter/views/notification.js module:io.ox/presenter
+msgid "%1$s has ended the presentation."
+msgstr "%1$s a terminé la présentation."
+
+#. headline of a presentation join alert
+#: apps/io.ox/presenter/views/notification.js module:io.ox/presenter
+msgid "Presentation join"
+msgstr "Joindre la présentation"
+
+#. message text of a presentation join alert
+#. %1$d is the presenter name
+#: apps/io.ox/presenter/views/notification.js module:io.ox/presenter
+msgid "Joining the presentation of %1$s."
+msgstr "Joindre la présentation de %1$s."
+
+#. message text of an alert box if joining a presentation fails
+#. %1$d is the name of the user who started the presentation
+#: apps/io.ox/presenter/views/notification.js module:io.ox/presenter
+#, c-format
+msgid ""
+"The limit of participants has been reached. Please contact the presenter "
+"%1$s."
+msgstr ""
+"La limite de participants a été atteinte. Veuillez contacter le présentateur "
+"%1$s."
+
+#. message text of an alert indicating that the presentation file was deleted while presenting it
+#. %1$d is the file name
+#: apps/io.ox/presenter/views/notification.js module:io.ox/presenter
+msgid "The presentation document %1$s was deleted."
+msgstr "Le document de présentation « %1$s » a été supprimé."
+
+#. message text of a Realtime connection online info
+#: apps/io.ox/presenter/views/notification.js module:io.ox/presenter
+msgid "The realtime connection is established."
+msgstr "La connexion en temps réel a été établie."
+
+#. message text of a Realtime connection offline alert.
+#: apps/io.ox/presenter/views/notification.js module:io.ox/presenter
+msgid "The realtime connection is lost."
+msgstr "La connexion en temps réel a été perdue."
+
+#. Info text that says the presentation is paused.
+#: apps/io.ox/presenter/views/presentationview.js module:io.ox/presenter
+msgid "Presentation is paused."
+msgstr "La présentation est en pause."
+
+#. tooltip for the leave presentation button
+#. button label for leaving the presentation
+#: apps/io.ox/presenter/views/presentationview.js module:io.ox/presenter
+#: apps/io.ox/presenter/views/toolbarview.js
+msgid "Leave presentation"
+msgstr "Quitter la présentation"
+
+#. label for the leave presentation button
+#. button label for leaving the presentation
+#: apps/io.ox/presenter/views/presentationview.js module:io.ox/presenter
+#: apps/io.ox/presenter/views/toolbarview.js
+msgid "Leave"
+msgstr "Quitter"
+
+#. text of a presentation slide caption
+#. Example result: "1 of 10"
+#. %1$d is the slide index of the current
+#. %2$d is the total slide count
+#: apps/io.ox/presenter/views/presentationview.js module:io.ox/presenter
+msgid "%1$d of %2$d"
+msgstr "%1$s sur %2$s"
+
+#. text of a presentation zoom level caption
+#. Example result: "100 %"
+#. %1$d is the zoom level
+#: apps/io.ox/presenter/views/presentationview.js module:io.ox/presenter
+msgid "%1$d %"
+msgstr "%1$d %"
+
+#. info text in the participants list.
+#: apps/io.ox/presenter/views/sidebar/participantsview.js
+#: module:io.ox/presenter
+msgid "There are currently no participants."
+msgstr "Il n'y a actuellement aucun participant."
+
+#. info text on the next slide preview, which means the presenting user reached the last slide.
+#: apps/io.ox/presenter/views/sidebar/slidepeekview.js module:io.ox/presenter
+msgid "End of Slides"
+msgstr "Fin du diaporama"
+
+#. button label for the 'start presentation' dropdown
+#: apps/io.ox/presenter/views/toolbarview.js module:io.ox/presenter
+msgid "Start presentation"
+msgstr "Démarrer la présentation"
+
+#. button tooltip for 'start presentation' dropdown
+#: apps/io.ox/presenter/views/toolbarview.js module:io.ox/presenter
+msgid "Start the presentation"
+msgstr "Démarrer la présentation"
+
+#. button label for ending the presentation
+#: apps/io.ox/presenter/views/toolbarview.js module:io.ox/presenter
+msgid "End presentation"
+msgstr "Terminer la présentation"
+
+#. button tooltip for ending the presentation
+#: apps/io.ox/presenter/views/toolbarview.js module:io.ox/presenter
+msgid "End the presentation"
+msgstr "Terminer la présentation"
+
+#. button label for joining the presentation
+#: apps/io.ox/presenter/views/toolbarview.js module:io.ox/presenter
+msgid "Join"
+msgstr "Joindre"
+
+#. button label for joining the presentation
+#: apps/io.ox/presenter/views/toolbarview.js module:io.ox/presenter
+msgid "Join presentation"
+msgstr "Joindre la présentation"
+
+#. button tooltip for joining the presentation
+#: apps/io.ox/presenter/views/toolbarview.js module:io.ox/presenter
+msgid "Join the presentation"
+msgstr "Joindre la présentation"
+
+#. button tooltip for leaving the presentation
+#: apps/io.ox/presenter/views/toolbarview.js module:io.ox/presenter
+msgid "Leave the presentation"
+msgstr "Quitter la présentation"
+
+#. aria label for the toolbar, for screen reader only.
+#: apps/io.ox/presenter/views/toolbarview.js module:io.ox/presenter
+msgid "Presenter toolbar"
+msgstr "Barre d'outils du présentateur"
+
+#: apps/io.ox/preview/main.js module:io.ox/core
+msgid "Click to open. Drag to your desktop to download."
+msgstr "Cliquez pour ouvrir. Déposez sur votre bureau pour télécharger."
+
+#: apps/io.ox/preview/main.js module:io.ox/core
+msgid "Click to open."
+msgstr "Cliquez pour ouvrir."
+
+#: apps/io.ox/search/items/view-template.js module:io.ox/core
+msgid "No items found"
+msgstr "Aucun élément trouvé"
+
+#: apps/io.ox/search/model.js module:io.ox/search
+msgid ""
+"The selected folder is virtual and can not be searched. Please select "
+"another folder."
+msgstr ""
+"Le dossier sélectionné est virtuel et ne peut pas faire l'objet d'une "
+"recherche. Veuillez choisir un autre dossier."
+
+#: apps/io.ox/search/view-template.js module:io.ox/core
+msgctxt "app"
+msgid "Settings"
+msgstr "Réglages"
+
+#: apps/io.ox/search/view-template.js module:io.ox/core
+msgctxt "app"
+msgid "Documents"
+msgstr "Documents"
+
+#: apps/io.ox/search/view-template.js module:io.ox/core
+msgid "Clear field"
+msgstr "Réinitialiser le champ"
+
+#: apps/io.ox/search/view-template.js module:io.ox/core
+msgid "in"
+msgstr "dans"
+
+#: apps/io.ox/search/view-template.js module:io.ox/core
+msgid "More than the currently displayed %1$s items were found"
+msgstr ""
+"D'autres éléments que les %1$s objets actuellement affichés ont été trouvés"
+
+#: apps/io.ox/settings/accounts/settings/pane.js module:io.ox/settings/accounts
+msgid "Add account"
+msgstr "Ajouter un compte"
+
+#: apps/io.ox/settings/accounts/settings/pane.js module:io.ox/settings/accounts
+msgid "Allow connections with untrusted certificates"
+msgstr "Autoriser les connexions avec des certificats non vérifiés"
+
+#: apps/io.ox/settings/accounts/settings/pane.js module:io.ox/settings/accounts
+msgid "Password recovery"
+msgstr "Récupération du mot de passe"
+
+#: apps/io.ox/settings/accounts/settings/pane.js module:io.ox/settings/accounts
+msgid ""
+"For security reasons, all credentials are encrypted with your primary "
+"account password. If you change your primary password, your external "
+"accounts might stop working. In this case, you can use your old password to "
+"recover all account passwords:"
+msgstr ""
+"Pour des raisons de sécurité, les informations de connexion sont chiffrées "
+"avec votre mot de passe de compte principal. Si vous modifiez ce mot de "
+"passe principal, vos comptes externes risquent de ne plus fonctionner. Dans "
+"ce cas, vous pouvez simplement utiliser votre ancien mot de passe pour "
+"récupérer tous vos mots de passe de compte :"
+
+#: apps/io.ox/settings/accounts/settings/pane.js module:io.ox/settings/accounts
+msgid "Delete %1$s"
+msgstr "Supprimer %1$s"
+
+#: apps/io.ox/settings/accounts/settings/pane.js module:io.ox/settings/accounts
+msgid "Do you really want to delete this account?"
+msgstr "Voulez-vous vraiment supprimer ce compte ?"
+
+#: apps/io.ox/settings/accounts/settings/pane.js module:io.ox/settings/accounts
+msgid "Delete account"
+msgstr "Supprimer le compte"
+
+#: apps/io.ox/settings/apps/settings/pane.js module:io.ox/core
+msgid "External Apps"
+msgstr "Applications externes"
+
+#: apps/io.ox/settings/apps/settings/pane.js module:io.ox/core
+msgid "Do you want to revoke the access of this application?"
+msgstr "Voulez-vous vraiment révoquer l'accès de cette application ?"
+
+#: apps/io.ox/settings/apps/settings/pane.js module:io.ox/core
+msgid "Revoke"
+msgstr "Révoquer"
+
+#: apps/io.ox/settings/apps/settings/pane.js module:io.ox/core
+msgid "Permissions:"
+msgstr "Droits :"
+
+#: apps/io.ox/settings/apps/settings/pane.js module:io.ox/core
+msgid "Approved:"
+msgstr "Approuvé :"
+
+#: apps/io.ox/settings/apps/settings/pane.js module:io.ox/core
+msgid "The following external applications/services can access your data:"
+msgstr ""
+"Les applications/services externes suivants peuvent accéder à vos données :"
+
+#: apps/io.ox/settings/apps/settings/pane.js module:io.ox/core
+msgid ""
+"There are no external applications/services which can access your account."
+msgstr "Aucun service ou application externe ne peut accéder à votre compte."
+
+#: apps/io.ox/settings/main.js module:io.ox/core
+msgid "%1$s %2$s"
+msgstr "%1$s %2$s"
+
+#: apps/io.ox/tasks/actions.js module:io.ox/tasks apps/io.ox/tasks/toolbar.js
+#: module:io.ox/mail
+msgid "Change due date"
+msgstr "Modifier la date d'échéance"
+
+#: apps/io.ox/tasks/actions.js module:io.ox/tasks
+#: apps/io.ox/tasks/mobile-toolbar-actions.js apps/io.ox/tasks/toolbar.js
+#: module:io.ox/mail apps/plugins/notifications/tasks/register.js
+#: module:plugins/notifications
+msgid "Mark as done"
+msgstr "Marquer comme effectué"
+
+#: apps/io.ox/tasks/actions.js module:io.ox/tasks
+#: apps/io.ox/tasks/mobile-toolbar-actions.js apps/io.ox/tasks/toolbar.js
+#: module:io.ox/mail
+msgid "Mark as undone"
+msgstr "Marquer comme défait"
+
+#: apps/io.ox/tasks/actions/delete.js module:io.ox/tasks
+msgid "Do you really want to delete this task?"
+msgid_plural "Do you really want to delete these tasks?"
+msgstr[0] "Voulez-vous vraiment supprimer cette tâche ?"
+msgstr[1] "Voulez-vous vraiment supprimer ces tâches ?"
+
+#: apps/io.ox/tasks/actions/delete.js module:io.ox/tasks
+msgid "Task has been deleted!"
+msgid_plural "Tasks have been deleted!"
+msgstr[0] "La tâche a été supprimée."
+msgstr[1] "Les tâches ont été supprimées."
+
+#: apps/io.ox/tasks/actions/delete.js module:io.ox/tasks
+msgid "Task was already deleted!"
+msgstr "La tâche était déjà supprimée."
+
+#: apps/io.ox/tasks/actions/delete.js module:io.ox/tasks
+msgid "The task could not be deleted."
+msgid_plural "The tasks could not be deleted."
+msgstr[0] "La tâche n'a pas pu être supprimée."
+msgstr[1] "Les tâches n'ont pas pu être supprimées."
+
+#: apps/io.ox/tasks/actions/doneUndone.js module:io.ox/tasks
+msgid "Task marked as undone"
+msgid_plural "Tasks marked as undone"
+msgstr[0] "Tâche marquée comme défaite"
+msgstr[1] "Tâches marquées comme défaites"
+
+#: apps/io.ox/tasks/actions/doneUndone.js module:io.ox/tasks
+msgid "Task marked as done"
+msgid_plural "Tasks marked as done"
+msgstr[0] "Tâche marquée comme effectuée"
+msgstr[1] "Tâches marquées comme effectuées"
+
+#: apps/io.ox/tasks/actions/doneUndone.js module:io.ox/tasks
+msgid "A severe error occurred!"
+msgstr "Une erreur grave s'est produite."
+
+#: apps/io.ox/tasks/actions/doneUndone.js module:io.ox/tasks
+msgid "Task was modified before, please reload"
+msgstr "La tâche a été modifiée entre-temps, veuillez réactualiser"
+
+#: apps/io.ox/tasks/actions/move.js module:io.ox/tasks
+msgid "Tasks can not be moved to or out of shared folders"
+msgstr "Impossible de déplacer des tâches depuis ou vers un dossier partagé."
+
+#: apps/io.ox/tasks/actions/printDisabled.js module:io.ox/tasks
+msgid "Print tasks"
+msgstr "Imprimer les tâches"
+
+#: apps/io.ox/tasks/common-extensions.js module:io.ox/tasks
+#: apps/io.ox/tasks/print.js
+msgid "Progress"
+msgstr "Avancement"
+
+#: apps/io.ox/tasks/common-extensions.js module:io.ox/tasks
+msgid "Adjust start date"
+msgstr "Ajuster la date de début"
+
+#: apps/io.ox/tasks/common-extensions.js module:io.ox/tasks
+msgid "Inconsistent dates"
+msgstr "Dates incohérentes"
+
+#. If the user changes the duedate of a task, it may be before the start date, which is not allowed
+#. If this happens the user gets the option to change the start date so it matches the due date
+#: apps/io.ox/tasks/common-extensions.js module:io.ox/tasks
+msgid "The due date cannot be before start date. Adjust start date?"
+msgstr ""
+"La date d'échéance ne peut pas précéder la date de début. Ajuster la date de "
+"début ?"
+
+#: apps/io.ox/tasks/common-extensions.js module:io.ox/tasks
+msgid "Changed due date"
+msgstr "Date d'échéance modifiée"
+
+#: apps/io.ox/tasks/detail/main.js module:io.ox/tasks apps/io.ox/tasks/main.js
+msgid "Task Details"
+msgstr "Détails de la tâche"
+
+#: apps/io.ox/tasks/edit/main.js module:io.ox/tasks
+#: apps/io.ox/tasks/edit/view-template.js module:io.ox/tasks/edit
+#: apps/io.ox/tasks/edit/view.js apps/io.ox/tasks/toolbar.js module:io.ox/mail
+msgid "Edit task"
+msgstr "Modifier la tâche"
+
+#: apps/io.ox/tasks/edit/main.js module:io.ox/tasks
+#: apps/io.ox/tasks/edit/view-template.js module:io.ox/tasks/edit
+#: apps/io.ox/tasks/edit/view.js
+msgid "Create task"
+msgstr "Créer une tâche"
+
+#: apps/io.ox/tasks/edit/util.js module:io.ox/tasks
+msgid "Minus"
+msgstr "Moins"
+
+#: apps/io.ox/tasks/edit/util.js module:io.ox/tasks
+msgid "Plus"
+msgstr "Plus"
+
+#: apps/io.ox/tasks/edit/view-template.js module:io.ox/tasks/edit
+#: apps/io.ox/tasks/view-detail.js module:io.ox/tasks
+msgid "Start date"
+msgstr "Date de début"
+
+#: apps/io.ox/tasks/edit/view-template.js module:io.ox/tasks/edit
+#: apps/io.ox/tasks/main.js module:io.ox/tasks
+msgid "Due date"
+msgstr "Date d'échéance"
+
+#. Text that is displayed in a select box for task reminders, when the user does not use a predefined time, like in 15minutes
+#: apps/io.ox/tasks/edit/view-template.js module:io.ox/tasks/edit
+msgid "Manual input"
+msgstr "Saisie au clavier"
+
+#: apps/io.ox/tasks/edit/view-template.js module:io.ox/tasks/edit
+#: apps/io.ox/tasks/print.js module:io.ox/tasks
+msgid "Reminder date"
+msgstr "Date de rappel"
+
+#: apps/io.ox/tasks/edit/view-template.js module:io.ox/tasks/edit
+#: apps/io.ox/tasks/print.js module:io.ox/tasks apps/io.ox/tasks/util.js
+msgid "Not started"
+msgstr "Non démarré"
+
+#: apps/io.ox/tasks/edit/view-template.js module:io.ox/tasks/edit
+#: apps/io.ox/tasks/print.js module:io.ox/tasks apps/io.ox/tasks/util.js
+msgid "In progress"
+msgstr "En cours"
+
+#: apps/io.ox/tasks/edit/view-template.js module:io.ox/tasks/edit
+#: apps/io.ox/tasks/print.js module:io.ox/tasks apps/io.ox/tasks/util.js
+msgid "Waiting"
+msgstr "En attente"
+
+#: apps/io.ox/tasks/edit/view-template.js module:io.ox/tasks/edit
+#: apps/io.ox/tasks/print.js module:io.ox/tasks apps/io.ox/tasks/util.js
+msgid "Deferred"
+msgstr "Reporté"
+
+#: apps/io.ox/tasks/edit/view-template.js module:io.ox/tasks/edit
+msgid "Progress in %"
+msgstr "Avancement en %"
+
+#: apps/io.ox/tasks/edit/view-template.js module:io.ox/tasks/edit
+msgid "Please enter value between 0 and 100."
+msgstr "Veuillez saisir une valeur entre 0 et 100."
+
+#: apps/io.ox/tasks/edit/view-template.js module:io.ox/tasks/edit
+msgctxt "Tasks priority"
+msgid "None"
+msgstr "Aucune"
+
+#: apps/io.ox/tasks/edit/view-template.js module:io.ox/tasks/edit
+msgctxt "Tasks priority"
+msgid "Low"
+msgstr "Basse"
+
+#: apps/io.ox/tasks/edit/view-template.js module:io.ox/tasks/edit
+msgctxt "Tasks priority"
+msgid "Medium"
+msgstr "Moyenne"
+
+#: apps/io.ox/tasks/edit/view-template.js module:io.ox/tasks/edit
+msgctxt "Tasks priority"
+msgid "High"
+msgstr "Élevée"
+
+#: apps/io.ox/tasks/edit/view-template.js module:io.ox/tasks/edit
+msgctxt "Tasks"
+msgid "Priority"
+msgstr "Priorité"
+
+#: apps/io.ox/tasks/edit/view-template.js module:io.ox/tasks/edit
+msgid "Show details"
+msgstr "Afficher les détails"
+
+#: apps/io.ox/tasks/edit/view-template.js module:io.ox/tasks/edit
+#: apps/io.ox/tasks/print.js module:io.ox/tasks apps/io.ox/tasks/view-detail.js
+msgid "Estimated duration in minutes"
+msgstr "Durée estimée en minutes"
+
+#: apps/io.ox/tasks/edit/view-template.js module:io.ox/tasks/edit
+#: apps/io.ox/tasks/print.js module:io.ox/tasks apps/io.ox/tasks/view-detail.js
+msgid "Actual duration in minutes"
+msgstr "Durée réelle en minutes"
+
+#: apps/io.ox/tasks/edit/view-template.js module:io.ox/tasks/edit
+#: apps/io.ox/tasks/print.js module:io.ox/tasks apps/io.ox/tasks/view-detail.js
+msgid "Estimated costs"
+msgstr "Coûts estimés"
+
+#: apps/io.ox/tasks/edit/view-template.js module:io.ox/tasks/edit
+#: apps/io.ox/tasks/print.js module:io.ox/tasks apps/io.ox/tasks/view-detail.js
+msgid "Actual costs"
+msgstr "Coûts réels"
+
+#: apps/io.ox/tasks/edit/view-template.js module:io.ox/tasks/edit
+msgid "Currency"
+msgstr "Devise"
+
+#: apps/io.ox/tasks/edit/view-template.js module:io.ox/tasks/edit
+#: apps/io.ox/tasks/print.js module:io.ox/tasks apps/io.ox/tasks/view-detail.js
+msgid "Distance"
+msgstr "Distance"
+
+#: apps/io.ox/tasks/edit/view-template.js module:io.ox/tasks/edit
+#: apps/io.ox/tasks/print.js module:io.ox/tasks apps/io.ox/tasks/view-detail.js
+msgid "Billing information"
+msgstr "Informations de facturation"
+
+#: apps/io.ox/tasks/edit/view-template.js module:io.ox/tasks/edit
+#: apps/io.ox/tasks/print.js module:io.ox/tasks apps/io.ox/tasks/view-detail.js
+msgid "Companies"
+msgstr "Sociétés"
+
+#: apps/io.ox/tasks/main.js module:io.ox/tasks
+msgid "Couldn't load that task."
+msgstr "Impossible de charger cette tâche."
+
+#: apps/io.ox/tasks/main.js module:io.ox/tasks
+msgid "Tasks toolbar"
+msgstr "Barre d'outils des tâches"
+
+#: apps/io.ox/tasks/main.js module:io.ox/tasks
+msgid "Sort options"
+msgstr "Options de tri"
+
+#: apps/io.ox/tasks/main.js module:io.ox/tasks
+msgid "Urgency"
+msgstr "Urgence"
+
+#: apps/io.ox/tasks/main.js module:io.ox/tasks apps/io.ox/tasks/print.js
+msgid "Priority"
+msgstr "Priorité"
+
+#: apps/io.ox/tasks/main.js module:io.ox/tasks
+msgid "Order"
+msgstr "Ordre"
+
+#: apps/io.ox/tasks/main.js module:io.ox/tasks
+msgid "Show done tasks"
+msgstr "Afficher les tâches achevées"
+
+#: apps/io.ox/tasks/model.js module:io.ox/tasks
+msgid "The start date must be before the due date."
+msgstr "La date de début doit précéder la date d'échéance."
+
+#: apps/io.ox/tasks/model.js module:io.ox/tasks
+msgid "The due date must not be before the start date."
+msgstr "La date d'échéance ne peut pas précéder la date de début."
+
+#: apps/io.ox/tasks/model.js module:io.ox/tasks
+msgid "Costs must be between -%1$d and %1$d."
+msgstr "Les coûts doivent se situer entre -%1$d et %1$d."
+
+#: apps/io.ox/tasks/model.js module:io.ox/tasks
+msgid "Costs must only have two decimal places."
+msgstr "Les coûts ne doivent avoir que deux décimales."
+
+#: apps/io.ox/tasks/model.js module:io.ox/tasks
+msgid "Progress must be a valid number between 0 and 100"
+msgstr "L'avancement doit être un nombre valide entre 0 et 100"
+
+#: apps/io.ox/tasks/model.js module:io.ox/tasks
+msgid "Recurring tasks need a valid start date."
+msgstr "Les tâches répétitives ont besoin d'une date de début valide."
+
+#: apps/io.ox/tasks/model.js module:io.ox/tasks
+msgid "Recurring tasks need a valid due date."
+msgstr "Les tâches répétitives ont besoin d'une date d'échéance valable."
+
+#: apps/io.ox/tasks/print.js module:io.ox/tasks
+msgid "Low"
+msgstr "Basse"
+
+#: apps/io.ox/tasks/print.js module:io.ox/tasks
+msgid "Medium"
+msgstr "Moyenne"
+
+#: apps/io.ox/tasks/print.js module:io.ox/tasks
+msgid "High"
+msgstr "Haute"
+
+#. Task: "Due" like in "Change due date"
+#: apps/io.ox/tasks/print.js module:io.ox/tasks apps/io.ox/tasks/toolbar.js
+#: module:io.ox/mail
+msgid "Due"
+msgstr "Échéance"
+
+#: apps/io.ox/tasks/print.js module:io.ox/tasks apps/io.ox/tasks/view-detail.js
+msgid "Date completed"
+msgstr "Date d'achèvement"
+
+#: apps/io.ox/tasks/print.js module:io.ox/tasks apps/io.ox/tasks/view-detail.js
+msgid "This task recurs"
+msgstr "Cette tâche est répétitive"
+
+#: apps/io.ox/tasks/settings/pane.js module:io.ox/tasks
+msgid ""
+"Receive notifications when a task in which you participate is created, "
+"modified or deleted"
+msgstr ""
+"Recevoir des notifications lorsqu'une tâche à laquelle vous participez est "
+"créée, modifiée ou supprimée"
+
+#: apps/io.ox/tasks/settings/pane.js module:io.ox/tasks
+msgid ""
+"Receive notifications when a participant accepted or declined a task created "
+"by you"
+msgstr ""
+"Recevoir des notifications lorsqu'un participant a accepté ou décliné une "
+"tâche que vous avez créée"
+
+#: apps/io.ox/tasks/settings/pane.js module:io.ox/tasks
+msgid ""
+"Receive notifications when a participant accepted or declined a task in "
+"which you participate"
+msgstr ""
+"Recevoir des notifications lorsqu'un participant a accepté ou décliné une "
+"tâche à laquelle vous participez"
+
+#: apps/io.ox/tasks/toolbar.js module:io.ox/mail
+msgid "New task"
+msgstr "Nouvelle tâche"
+
+#. Task: Undone like in "Mark as undone"
+#: apps/io.ox/tasks/toolbar.js module:io.ox/mail
+msgid "Undone"
+msgstr "Défait"
+
+#: apps/io.ox/tasks/toolbar.js module:io.ox/mail
+msgid "Delete task"
+msgstr "Supprimer la tâche"
+
+#: apps/io.ox/tasks/util.js module:io.ox/tasks
+msgid "this morning"
+msgstr "ce matin"
+
+#: apps/io.ox/tasks/util.js module:io.ox/tasks
+msgid "by noon"
+msgstr "à midi"
+
+#: apps/io.ox/tasks/util.js module:io.ox/tasks
+msgid "this afternoon"
+msgstr "cet après-midi"
+
+#: apps/io.ox/tasks/util.js module:io.ox/tasks
+msgid "tonight"
+msgstr "ce soir"
+
+#: apps/io.ox/tasks/util.js module:io.ox/tasks
+msgid "late in the evening"
+msgstr "tard dans la soirée"
+
+#: apps/io.ox/tasks/util.js module:io.ox/tasks
+msgid "in 5 minutes"
+msgstr "dans 5 minutes"
+
+#: apps/io.ox/tasks/util.js module:io.ox/tasks
+msgid "in 15 minutes"
+msgstr "dans 15 minutes"
+
+#: apps/io.ox/tasks/util.js module:io.ox/tasks
+msgid "in 30 minutes"
+msgstr "dans 30 minutes"
+
+#: apps/io.ox/tasks/util.js module:io.ox/tasks
+msgid "in one hour"
+msgstr "dans une heure"
+
+#: apps/io.ox/tasks/util.js module:io.ox/tasks
+msgid "tomorrow"
+msgstr "demain"
+
+#: apps/io.ox/tasks/util.js module:io.ox/tasks
+msgid "in one week"
+msgstr "dans une semaine"
+
+#: apps/io.ox/tasks/util.js module:io.ox/tasks
+msgid "Original mail"
+msgstr "Courrier d'origine"
+
+#: apps/io.ox/tasks/util.js module:io.ox/tasks
+msgid "Overdue"
+msgstr "Échu"
+
+#: apps/io.ox/tasks/util.js module:io.ox/tasks
+msgid "No priority"
+msgstr "Aucune priorité"
+
+#: apps/io.ox/tasks/util.js module:io.ox/tasks
+msgid "Low priority"
+msgstr "Basse priorité"
+
+#: apps/io.ox/tasks/util.js module:io.ox/tasks
+msgid "Medium priority"
+msgstr "Priorité moyenne"
+
+#: apps/io.ox/tasks/util.js module:io.ox/tasks
+msgid "High priority"
+msgstr "Haute priorité"
+
+#. %1$s due date of a task
+#: apps/io.ox/tasks/view-detail.js module:io.ox/tasks
+#, c-format
+msgid "Due %1$s"
+msgstr "Échéance au %1$s"
+
+#. %1$s reminder date of a task
+#: apps/io.ox/tasks/view-detail.js module:io.ox/tasks
+#, c-format
+msgid "Reminder date %1$s"
+msgstr "Date de rappel %1$s"
+
+#. %1$s how much of a task is completed in percent, values from 0-100
+#: apps/io.ox/tasks/view-detail.js module:io.ox/tasks
+#: apps/io.ox/tasks/view-grid-template.js
+#, c-format
+msgid "Progress %1$s %"
+msgstr "Avancement %1$s %"
+
+#: apps/io.ox/tasks/view-detail.js module:io.ox/tasks
+msgid "Could not load attachments for this task."
+msgstr "Impossible de charger les pièces jointes à cette tâche."
+
+#. followed by date or time to mark the enddate of a task
+#: apps/io.ox/tasks/view-grid-template.js module:io.ox/tasks
+msgid "ends:"
+msgstr "termine à :"
+
+#. message for screenreaders in case selected task has participants
+#: apps/io.ox/tasks/view-grid-template.js module:io.ox/tasks
+msgid "has participants"
+msgstr "possède des participants"
+
+#: apps/io.ox/tasks/view-grid-template.js module:io.ox/tasks
+msgid "private"
+msgstr "privé"
+
+#: apps/io.ox/tours/get-started.js module:io.ox/core
+msgid "Guided tour for this app"
+msgstr "Visite guidée pour cette app"
+
+#: apps/io.ox/wizards/upsell.js module:io.ox/wizards
+msgid "Upgrade to premium edition"
+msgstr "Monter en gamme vers la version Premium"
+
+#: apps/io.ox/wizards/upsell.js module:io.ox/wizards
+msgid "Shopping cart"
+msgstr "Panier"
+
+#: apps/io.ox/wizards/upsell.js module:io.ox/wizards
+msgid "Cart is empty."
+msgstr "Le panier est vide."
+
+#: apps/io.ox/wizards/upsell.js module:io.ox/wizards
+msgid "Review your purchases"
+msgstr "Passer en revue vos achats"
+
+#: apps/io.ox/wizards/upsell.js module:io.ox/wizards
+msgid "Total cost"
+msgstr "Prix total"
+
+#: apps/io.ox/wizards/upsell.js module:io.ox/wizards
+msgid "Buy now!"
+msgstr "Acheter maintenant !"
+
+#: apps/io.ox/wizards/upsell.js module:io.ox/wizards
+msgid "Purchase confirmation"
+msgstr "Confirmer l'achat"
+
+#: apps/io.ox/wizards/upsell.js module:io.ox/wizards
+msgid "The following products will be activated now:"
+msgstr "Les produits suivants seront à présent activés :"
+
+#. Placeholder in furigana field
+#: apps/l10n/ja_JP/io.ox/register.js module:l10n/ja_JP
+msgid "Furigana for last name"
+msgstr "Furigana pour le nom"
+
+#. Placeholder in furigana field
+#: apps/l10n/ja_JP/io.ox/register.js module:l10n/ja_JP
+msgid "Furigana for first name"
+msgstr "Furigana pour le prénom"
+
+#. Placeholder in furigana field
+#: apps/l10n/ja_JP/io.ox/register.js module:l10n/ja_JP
+msgid "Furigana for company"
+msgstr "Furigana pour la société"
+
+#: apps/plugins/administration/groups/register.js module:io.ox/core
+#: apps/plugins/administration/groups/settings/pane.js
+msgid "Groups"
+msgstr "Groupes"
+
+#: apps/plugins/administration/groups/settings/edit.js module:io.ox/core
+msgid "Group name"
+msgstr "Nom du groupe"
+
+#: apps/plugins/administration/groups/settings/edit.js module:io.ox/core
+msgid "Members"
+msgstr "Membres"
+
+#: apps/plugins/administration/groups/settings/edit.js module:io.ox/core
+msgid "Edit group"
+msgstr "Modifier le groupe"
+
+#: apps/plugins/administration/groups/settings/edit.js module:io.ox/core
+#: apps/plugins/administration/groups/settings/toolbar.js
+msgid "Create new group"
+msgstr "Créer un nouveau groupe"
+
+#: apps/plugins/administration/groups/settings/members.js module:io.ox/core
+msgid "Remove member"
+msgstr "Supprimer le membre"
+
+#. %1$d is the number of members
+#: apps/plugins/administration/groups/settings/pane.js module:io.ox/core
+msgid "%1$d member"
+msgid_plural "%1$d members"
+msgstr[0] "%1$d membre"
+msgstr[1] "%1$d membres"
+
+#. %1$s is the group name
+#: apps/plugins/administration/groups/settings/toolbar.js module:io.ox/core
+msgid ""
+"Do you really want to delete the group \"%1$s\"? This action cannot be "
+"undone!"
+msgstr ""
+"Voulez-vous vraiment supprimer le groupe \"%1$s\" ? Cette action ne peut "
+"être annulée !"
+
+#: apps/plugins/administration/groups/settings/toolbar.js module:io.ox/core
+msgid "Delete group"
+msgstr "Supprimer le groupe"
+
+#: apps/plugins/administration/resources/settings/edit.js module:io.ox/core
+msgid "Resource name (mandatory)"
+msgstr "Nom de la ressource (obligatoire)"
+
+#: apps/plugins/administration/resources/settings/edit.js module:io.ox/core
+msgid "Mail address (mandatory)"
+msgstr "Adresse de courrier (obligatoire)"
+
+#: apps/plugins/administration/resources/settings/edit.js module:io.ox/core
+msgid "Edit resource"
+msgstr "Modifier la ressource"
+
+#: apps/plugins/administration/resources/settings/edit.js module:io.ox/core
+#: apps/plugins/administration/resources/settings/toolbar.js
+msgid "Create new resource"
+msgstr "Créer une nouvelle ressource"
+
+#. %1$s is the resource name
+#: apps/plugins/administration/resources/settings/toolbar.js module:io.ox/core
+msgid ""
+"Do you really want to delete the resource \"%1$s\"? This action cannot be "
+"undone!"
+msgstr ""
+"Voulez-vous vraiment supprimer la ressource \"%1$s\" ? Cette action ne peut "
+"être annulée !"
+
+#: apps/plugins/administration/resources/settings/toolbar.js module:io.ox/core
+msgid "Delete resource"
+msgstr "Supprimer la ressource"
+
+#. 1 of 5 star rating
+#: apps/plugins/core/feedback/register.js module:io.ox/core
+msgctxt "rating"
+msgid "It's really bad"
+msgstr "Très mauvais"
+
+#. 2 of 5 star rating
+#: apps/plugins/core/feedback/register.js module:io.ox/core
+msgctxt "rating"
+msgid "I don't like it"
+msgstr "Médiocre"
+
+#. 3 of 5 star rating
+#: apps/plugins/core/feedback/register.js module:io.ox/core
+msgctxt "rating"
+msgid "It's ok"
+msgstr "Moyen"
+
+#. 4 of 5 star rating
+#: apps/plugins/core/feedback/register.js module:io.ox/core
+msgctxt "rating"
+msgid "I like it"
+msgstr "Bon"
+
+#. 5 of 5 star rating
+#: apps/plugins/core/feedback/register.js module:io.ox/core
+msgctxt "rating"
+msgid "It's awesome"
+msgstr "Excellent"
+
+#: apps/plugins/core/feedback/register.js module:io.ox/core
+msgid "%1$d of 5 stars"
+msgstr "%1$d sur 5 étoiles"
+
+#: apps/plugins/core/feedback/register.js module:io.ox/core
+msgid "Your feedback"
+msgstr "Vos impressions"
+
+#: apps/plugins/core/feedback/register.js module:io.ox/core
+msgid "Please rate this product"
+msgstr "Veuillez noter ce produit"
+
+#: apps/plugins/core/feedback/register.js module:io.ox/core
+msgid "Comments and suggestions"
+msgstr "Commentaires et suggestions"
+
+#: apps/plugins/core/feedback/register.js module:io.ox/core
+msgid ""
+"Please note that support requests cannot be handled via the feedback form. "
+"If you have questions or problems please contact our support directly."
+msgstr ""
+"Veuillez noter que les demandes d'assistance ne peuvent être gérées par le "
+"biais du formulaire d'impressions. Si vous avez des questions ou des "
+"problèmes, veuillez les soumettre directement à l'assistance."
+
+#: apps/plugins/core/feedback/register.js module:io.ox/core
+msgid "Thank you for your feedback"
+msgstr "Merci pour vos impressions"
+
+#: apps/plugins/core/feedback/register.js module:io.ox/core
+msgid "Feedback"
+msgstr "Impressions"
+
+#: apps/plugins/core/feedback/register.js module:io.ox/core
+msgid "Give feedback"
+msgstr "Donner vos impressions"
+
+#: apps/plugins/halo/appointments/register.js module:plugins/halo
+msgid "Shared Appointments"
+msgstr "Rendez-vous partagés"
+
+#: apps/plugins/halo/mail/register.js module:plugins/halo
+msgid "Recent conversations"
+msgstr "Conversations récentes"
+
+#: apps/plugins/halo/mail/register.js module:plugins/halo
+msgid "Received mails"
+msgstr "Messages reçus"
+
+#: apps/plugins/halo/mail/register.js module:plugins/halo
+msgid "Cannot find any messages this contact sent to you."
+msgstr "Impossible de trouver des messages que ce contact vous aurait envoyés."
+
+#: apps/plugins/halo/mail/register.js module:plugins/halo
+msgid "Sent mails"
+msgstr "Messages envoyés"
+
+#: apps/plugins/halo/mail/register.js module:plugins/halo
+msgid "Cannot find any messages you sent to this contact."
+msgstr ""
+"Impossible de trouver des messages que vous auriez envoyés à ce contact."
+
+#: apps/plugins/halo/xing/register.js module:plugins/portal
+#: apps/plugins/portal/xing/register.js apps/plugins/xing/main.js
+msgid "XING"
+msgstr "XING"
+
+#. what follows is a set of job/status descriptions used by XING
+#: apps/plugins/halo/xing/register.js module:plugins/portal
+msgid "Entrepreneur"
+msgstr "Entrepreneur"
+
+#: apps/plugins/halo/xing/register.js module:plugins/portal
+msgid "Freelancer"
+msgstr "Travailleur indépendant"
+
+#: apps/plugins/halo/xing/register.js module:plugins/portal
+msgid "Employee"
+msgstr "Employé"
+
+#: apps/plugins/halo/xing/register.js module:plugins/portal
+msgid "Executive"
+msgstr "Dirigeant"
+
+#: apps/plugins/halo/xing/register.js module:plugins/portal
+msgid "Recruiter"
+msgstr "Recruteur"
+
+#: apps/plugins/halo/xing/register.js module:plugins/portal
+msgid "Public servant"
+msgstr "Fonctionnaire"
+
+#: apps/plugins/halo/xing/register.js module:plugins/portal
+msgid "Student"
+msgstr "Étudiant"
+
+#: apps/plugins/halo/xing/register.js module:plugins/portal
+msgid "Unemployed"
+msgstr "Sans emploi"
+
+#: apps/plugins/halo/xing/register.js module:plugins/portal
+msgid "Retired"
+msgstr "Retraité"
+
+#: apps/plugins/halo/xing/register.js module:plugins/portal
+msgid ""
+"You are not directly linked to %s. Here are people who are linked to %s:"
+msgstr ""
+"Vous n'êtes pas en contact direct avec %s. Voici des personnes qui sont en "
+"contact direct avec %s :"
+
+#: apps/plugins/halo/xing/register.js module:plugins/portal
+msgid "Your shared contacts:"
+msgstr "Vos contacts partagés :"
+
+#: apps/plugins/halo/xing/register.js module:plugins/portal
+msgid "Private address"
+msgstr "Adresse privée"
+
+#. %1$s is the employee position or status, e.g. student
+#. %2$s is the employer name, e.g. University of Meinerzhagen-Valbert
+#: apps/plugins/halo/xing/register.js module:plugins/portal
+msgid "%1$s at %2$s"
+msgstr "%1$s à %2$s"
+
+#: apps/plugins/halo/xing/register.js module:plugins/portal
+msgid "Employment"
+msgstr "Emploi"
+
+#: apps/plugins/halo/xing/register.js module:plugins/portal
+msgid "Sorry, could not connect to %s right now."
+msgstr "Désolés, impossible de se connecter à %s pour le moment."
+
+#: apps/plugins/halo/xing/register.js module:plugins/portal
+msgid "Sorry, there is no data available for you on %s."
+msgstr "Désolés, il n'y a pas de données mises à votre disposition sur %s."
+
+#. %1$s is the name of the platform
+#. %2$s is an the "add to home" icon
+#. %3$s and %4$s are markers for bold text.
+#. The words "Home Screen" may not be translated or should match the
+#. string used on an iPhone using the "add to homescreen" function for weblinks
+#: apps/plugins/mobile/addToHomescreen/register.js
+#: module:plugins/mobile/addToHomescreen/i18n
+msgid ""
+"Install this web app on your %1$s: Tap %2$s and then %3$s'Add to Home "
+"Screen'%4$s"
+msgstr ""
+"Installez cette app web sur votre %1$s : tapez sur %2$s puis sur "
+"%3$s'Ajouter à l'écran d'accueil'%4$s"
+
+#. %1$s Appointment title
+#. %1$s task title
+#: apps/plugins/notifications/calendar/register.js module:plugins/notifications
+#: apps/plugins/notifications/tasks/register.js
+#, c-format
+msgid "Invitation for %1$s."
+msgstr "Invitation à %1$s."
+
+#: apps/plugins/notifications/calendar/register.js module:plugins/notifications
+#: apps/plugins/notifications/tasks/register.js
+msgid "Accept/Decline"
+msgstr "Accepter / Décliner"
+
+#: apps/plugins/notifications/calendar/register.js module:plugins/notifications
+msgid "Accept / Decline"
+msgstr "Accepter / Décliner"
+
+#: apps/plugins/notifications/calendar/register.js module:plugins/notifications
+#: apps/plugins/notifications/tasks/register.js
+msgid "Accept invitation"
+msgstr "Accepter l'invitation"
+
+#: apps/plugins/notifications/calendar/register.js module:plugins/notifications
+msgctxt "in"
+msgid "in %d minute"
+msgid_plural "in %d minutes"
+msgstr[0] "dans %d minute"
+msgstr[1] "dans %d minutes"
+
+#. Reminders (notifications) about appointments
+#: apps/plugins/notifications/calendar/register.js module:plugins/notifications
+msgid "Appointment reminders"
+msgstr "Rappels de rendez-vous"
+
+#. Title of generic desktop notification about new reminders for appointments
+#: apps/plugins/notifications/calendar/register.js module:plugins/notifications
+msgid "New appointment reminders"
+msgstr "Nouveaux rappels de rendez-vous"
+
+#. Body text of generic desktop notification about new reminders for appointments
+#: apps/plugins/notifications/calendar/register.js module:plugins/notifications
+msgid "You have new appointment reminders"
+msgstr "Vous avez de nouveaux rappels de rendez-vous"
+
+#. Title of the desktop notification about new reminder for a specific appointment
+#: apps/plugins/notifications/calendar/register.js module:plugins/notifications
+msgid "New appointment reminder"
+msgstr "Nouveau rappel de rendez-vous"
+
+#. Reminders (notifications) about appointments
+#: apps/plugins/notifications/calendar/register.js module:plugins/notifications
+msgid "Hide all appointment reminders."
+msgstr "Masquer tous les rappels de rendez-vous."
+
+#. Invitations (notifications) about appointments
+#: apps/plugins/notifications/calendar/register.js module:plugins/notifications
+msgid "Appointment invitations"
+msgstr "Invitations à des rendez-vous"
+
+#. Title of generic desktop notification about new invitations to appointments
+#. Title of the desktop notification about new invitation to a specific appointment
+#: apps/plugins/notifications/calendar/register.js module:plugins/notifications
+msgid "New appointment invitation"
+msgstr "Nouvelle invitation à un rendez-vous"
+
+#. Body text of generic desktop notification about new invitations to appointments
+#: apps/plugins/notifications/calendar/register.js module:plugins/notifications
+msgid "You have new appointment invitations"
+msgstr "Vous avez de nouvelles invitations à des rendez-vous"
+
+#. Invitations (notifications) about appointments
+#: apps/plugins/notifications/calendar/register.js module:plugins/notifications
+msgid "Hide all appointment invitations."
+msgstr "Masquer toutes les invitations à des rendez-vous."
+
+#: apps/plugins/notifications/mail/register.js module:plugins/notifications
+msgid "New mail"
+msgstr "Nouveau message"
+
+#: apps/plugins/notifications/mail/register.js module:plugins/notifications
+msgid "Bell"
+msgstr "Cloche"
+
+#: apps/plugins/notifications/mail/register.js module:plugins/notifications
+msgid "Marimba"
+msgstr "Marimba"
+
+#: apps/plugins/notifications/mail/register.js module:plugins/notifications
+msgid "Wood"
+msgstr "Bois"
+
+#: apps/plugins/notifications/mail/register.js module:plugins/notifications
+msgid "Chimes"
+msgstr "Carillon"
+
+#. Should be "töne" in german, used for notification sounds. Not "geräusch"
+#: apps/plugins/notifications/mail/register.js module:plugins/notifications
+msgid "Notification sounds"
+msgstr "Sons des notifications"
+
+#: apps/plugins/notifications/mail/register.js module:plugins/notifications
+msgid "Play sound on incoming mail"
+msgstr "Jouer un son à l'arrivée d'un nouveau courriel"
+
+#: apps/plugins/notifications/mail/register.js module:plugins/notifications
+msgid "Sound"
+msgstr "Son"
+
+#. %1$d number of notifications
+#: apps/plugins/notifications/mail/register.js module:plugins/notifications
+msgid "%1$d unread mails"
+msgstr "%1$d messages non lus"
+
+#: apps/plugins/notifications/mail/register.js module:plugins/notifications
+msgid "New mails"
+msgstr "Nouveaux messages"
+
+#: apps/plugins/notifications/mail/register.js module:plugins/notifications
+msgid "You have new mail"
+msgstr "Vous avez de nouveaux messages"
+
+#. %1$s mail sender
+#. %2$s mail subject
+#: apps/plugins/notifications/mail/register.js module:plugins/notifications
+#, c-format
+msgid "Mail from %1$s, %2$s"
+msgstr "Courriel de %1$s, %2$s"
+
+#: apps/plugins/notifications/tasks/register.js module:plugins/notifications
+msgid "Overdue Tasks"
+msgstr "Tâches en retard"
+
+#: apps/plugins/notifications/tasks/register.js module:plugins/notifications
+msgid "New overdue tasks"
+msgstr "Nouvelles tâches en retard"
+
+#: apps/plugins/notifications/tasks/register.js module:plugins/notifications
+msgid "You have overdue tasks"
+msgstr "Vous avez des tâches en retard"
+
+#: apps/plugins/notifications/tasks/register.js module:plugins/notifications
+msgid "New overdue task"
+msgstr "Nouvelle tâche en retard"
+
+#: apps/plugins/notifications/tasks/register.js module:plugins/notifications
+msgid "Hide all notifications for overdue tasks."
+msgstr ""
+"Masquer toutes les notifications de date d'échéance dépassée pour les tâches."
+
+#. Reminders (notifications) about tasks
+#: apps/plugins/notifications/tasks/register.js module:plugins/notifications
+msgid "Task reminders"
+msgstr "Rappels de tâches"
+
+#. Title for a generic desktop notification about new reminders for tasks
+#: apps/plugins/notifications/tasks/register.js module:plugins/notifications
+msgid "New task reminders"
+msgstr "Nouveaux rappels de tâches"
+
+#. Content for a generic desktop notification about new reminders for tasks
+#: apps/plugins/notifications/tasks/register.js module:plugins/notifications
+msgid "You have new task reminders"
+msgstr "Vous avez de nouveaux rappels de tâches"
+
+#. Title for a desktop notification about a new reminder for a specific task
+#: apps/plugins/notifications/tasks/register.js module:plugins/notifications
+msgid "New task reminder"
+msgstr "Nouveau rappel de tâche"
+
+#. Reminders (notifications) about tasks
+#: apps/plugins/notifications/tasks/register.js module:plugins/notifications
+msgid "Hide all task reminders."
+msgstr "Masquer tous les rappels de tâches."
+
+#. Inviations (notifications) to tasks
+#: apps/plugins/notifications/tasks/register.js module:plugins/notifications
+msgid "Task invitations"
+msgstr "Invitations à des tâches"
+
+#. Title for a generic desktop notification about new invitations to tasks
+#: apps/plugins/notifications/tasks/register.js module:plugins/notifications
+msgid "New task invitations"
+msgstr "Nouvelles invitations à des tâches"
+
+#. Content for a generic desktop notification about new invitations to tasks
+#: apps/plugins/notifications/tasks/register.js module:plugins/notifications
+msgid "You have new task invitations"
+msgstr "Vous avez de nouvelles invitations à des tâches"
+
+#. Title for a desktop notification about a new invitation to a specific task
+#: apps/plugins/notifications/tasks/register.js module:plugins/notifications
+msgid "New task invitation"
+msgstr "Nouvelle invitation à une tâche"
+
+#. Inviations (notifications) to tasks
+#: apps/plugins/notifications/tasks/register.js module:plugins/notifications
+msgid "Hide all task invitations."
+msgstr "Masquer toutes les invitations à des tâches."
+
+#: apps/plugins/portal/birthdays/register.js module:plugins/portal
+msgid "Birthdays"
+msgstr "Anniversaires"
+
+#: apps/plugins/portal/birthdays/register.js module:plugins/portal
+msgid "Press [enter] to jump to complete list of Birthdays."
+msgstr "Appuyez sur [Entr] pour passer à la liste complète d'anniversaires."
+
+#: apps/plugins/portal/birthdays/register.js module:plugins/portal
+msgid "No birthdays within the next %1$d weeks"
+msgstr "Pas d'anniversaires dans les %1$d prochaines semaines"
+
+#: apps/plugins/portal/birthdays/register.js module:plugins/portal
+msgid "External link"
+msgstr "Lien externe"
+
+#: apps/plugins/portal/birthdays/register.js module:plugins/portal
+msgid "Buy a gift"
+msgstr "Acheter un cadeau"
+
+#: apps/plugins/portal/birthdays/register.js module:plugins/portal
+msgid "In %1$d days"
+msgstr "Dans %1$d jours"
+
+#: apps/plugins/portal/calendar/register.js module:plugins/portal
+msgid "Appointments"
+msgstr "Rendez-vous"
+
+#: apps/plugins/portal/calendar/register.js module:plugins/portal
+msgid "You don't have any appointments in the near future."
+msgstr "Vous n'avez pas de rendez-vous dans le futur immédiat."
+
+#. button label within the client-onboarding widget
+#. button opens the wizard to configure your device
+#: apps/plugins/portal/client-onboarding/register.js module:plugins/portal
+msgid "Connect"
+msgstr "Se connecter"
+
+#: apps/plugins/portal/flickr/register.js module:plugins/portal
+msgid "Could not load data"
+msgstr "Impossible de charger les données"
+
+#: apps/plugins/portal/flickr/register.js module:plugins/portal
+msgid "Press [enter] to jump to the flicker stream."
+msgstr "Appuyez sur [Entr] pour passer au flux Flicker."
+
+#: apps/plugins/portal/flickr/register.js module:plugins/portal
+msgid "Cannot find user with given name."
+msgstr "Impossible de trouver un utilisateur de ce nom."
+
+#: apps/plugins/portal/flickr/register.js module:plugins/portal
+msgid "flickr.photos.search"
+msgstr "flickr.photos.search"
+
+#: apps/plugins/portal/flickr/register.js module:plugins/portal
+msgid "flickr.people.getPublicPhotos"
+msgstr "flickr.people.getPublicPhotos"
+
+#: apps/plugins/portal/flickr/register.js module:plugins/portal
+msgid "Edit Flickr photo stream"
+msgstr "Modifier un flux de photos Flickr"
+
+#: apps/plugins/portal/flickr/register.js module:plugins/portal
+msgid "Please enter a search query"
+msgstr "Veuillez formuler la recherche"
+
+#: apps/plugins/portal/flickr/register.js module:plugins/portal
+msgid "Please enter a description"
+msgstr "Veuillez saisir une description"
+
+#: apps/plugins/portal/flickr/register.js module:plugins/portal
+msgid "Flickr"
+msgstr "Flickr"
+
+#: apps/plugins/portal/helloworld/register.js module:plugins/portal
+msgid "Hello World"
+msgstr "Bonjour à tous"
+
+#: apps/plugins/portal/linkedIn/register.js module:plugins/portal
+msgid "Recent activities"
+msgstr "Activités récentes"
+
+#: apps/plugins/portal/linkedIn/register.js module:plugins/portal
+msgid "%1$s is now connected with %2$s"
+msgstr "%1$s est à présent en contact avec %2$s"
+
+#: apps/plugins/portal/linkedIn/register.js module:plugins/portal
+msgid "%1$s is a new contact"
+msgstr "%1$s est un nouveau contact"
+
+#: apps/plugins/portal/linkedIn/register.js module:plugins/portal
+msgid "LinkedIn reported an error:"
+msgstr "LinkedIn a signalé une erreur :"
+
+#: apps/plugins/portal/linkedIn/register.js module:plugins/portal
+#: apps/plugins/portal/twitter/register.js
+msgid "Click to authorize your account again"
+msgstr "Cliquez ici pour autoriser à nouveau votre compte"
+
+#: apps/plugins/portal/linkedIn/register.js module:plugins/portal
+#: apps/plugins/portal/twitter/register.js
+msgid "You have reauthorized this %s account."
+msgstr "Vous avez autorisé à nouveau ce compte %s."
+
+#: apps/plugins/portal/linkedIn/register.js module:plugins/portal
+#: apps/plugins/portal/twitter/register.js
+msgid "Something went wrong reauthorizing the %s account."
+msgstr "Quelque chose s'est mal passé en autorisant à nouveau le compte %s."
+
+#: apps/plugins/portal/linkedIn/register.js module:plugins/portal
+msgid ""
+"Sorry, we cannot help you here. Your provider needs to obtain a key from "
+"LinkedIn with the permission to do read messages."
+msgstr ""
+"Désolés, nous ne pouvons pas vous aider ici. Votre fournisseur doit obtenir "
+"une clé de la part de LinkedIn avec le droit de lire les messages."
+
+#: apps/plugins/portal/linkedIn/register.js module:plugins/portal
+msgid "LinkedIn"
+msgstr "LinkedIn"
+
+#: apps/plugins/portal/linkedIn/register.js module:plugins/portal
+msgid "Press [enter] to jump to the linkedin stream."
+msgstr "Appuyez sur [Entr] pour passer au flux LinkedIn."
+
+#: apps/plugins/portal/linkedIn/register.js module:plugins/portal
+msgid "You have no new messages"
+msgstr "Vous n'avez pas de nouveaux messages"
+
+#: apps/plugins/portal/linkedIn/register.js module:plugins/portal
+msgid "There were not activities in your network"
+msgstr "Il n'y a pas eu d'activité dans votre réseau"
+
+#: apps/plugins/portal/linkedIn/register.js module:plugins/portal
+msgid "LinkedIn Network Updates"
+msgstr "Informations du réseau LinkedIn"
+
+#: apps/plugins/portal/linkedIn/register.js module:plugins/portal
+msgid "Your messages"
+msgstr "Vos messages"
+
+#: apps/plugins/portal/linkedIn/register.js module:plugins/portal
+#: apps/plugins/portal/twitter/register.js
+msgid "Add your account"
+msgstr "Ajouter un compte"
+
+#: apps/plugins/portal/mail/register.js module:plugins/portal
+msgid "No mails in your inbox"
+msgstr "Il n'y a pas de messages dans votre boîte de réception"
+
+#: apps/plugins/portal/mail/register.js module:plugins/portal
+msgid "You have no unread messages"
+msgstr "Vous n'avez pas de messages non lus"
+
+#: apps/plugins/portal/mail/register.js module:plugins/portal
+msgid "You have 1 unread message"
+msgstr "Vous avez 1 message non lu"
+
+#: apps/plugins/portal/mail/register.js module:plugins/portal
+msgid "You have %1$d unread messages"
+msgstr "Vous avez %1$d messages non lus"
 
 #: apps/plugins/portal/oxdriveclients/register.js module:plugins/portal
 msgid "your platform"
 msgstr "votre plate-forme"
 
-#. Strings to build input formats to be more accessible
-#. yyyy: 4-digit year | MM: 2-digit month | dd: 2-digit day
-#. Sample for de_DE: TT.MM.JJJJ
-#: apps/io.ox/core/date.js module:io.ox/core
-msgid "yyyy"
-msgstr "aaaa"
+#: apps/plugins/portal/oxdriveclients/register.js module:plugins/portal
+msgid "Download %s"
+msgstr "Télécharger %s"
+
+#: apps/plugins/portal/oxdriveclients/register.js module:plugins/portal
+msgid "Download %s via the OX Updater"
+msgstr "Télécharger %s à travers le Programme de mise à jour OX"
+
+#: apps/plugins/portal/oxdriveclients/register.js module:plugins/portal
+msgid "Get %s"
+msgstr "Obtenir %s"
+
+#: apps/plugins/portal/oxdriveclients/register.js module:plugins/portal
+msgid "Download %s for %s now"
+msgstr "Télécharger maintenant %s pour %s"
+
+#: apps/plugins/portal/oxdriveclients/register.js module:plugins/portal
+msgid ""
+"The %s client lets you store and share your photos, files, documents and "
+"videos, anytime, anywhere. Access any file you save to %s from all your "
+"computers, iPhone, iPad or from within %s itself."
+msgstr ""
+"Le client %s vous permet de stocker et de partager vos photos, fichiers, "
+"documents et vidéos à tout moment et n'importe où. Accédez à tout fichier "
+"enregistré dans %s depuis votre ordinateur, votre iPhone, iPad ou "
+"directement depuis %s."
+
+#: apps/plugins/portal/oxdriveclients/register.js module:plugins/portal
+msgid "%s is also available for other platforms:"
+msgstr "%s est également disponible pour d'autres plates-formes :"
+
+#: apps/plugins/portal/quota/register.js module:plugins/portal
+msgid "Mail count quota"
+msgstr "Quota de nombre de courriels"
+
+#: apps/plugins/portal/quota/register.js module:plugins/portal
+msgid "Quota"
+msgstr "Quotas"
+
+#: apps/plugins/portal/recentfiles/register.js module:plugins/portal
+msgid "Recently changed files"
+msgstr "Fichiers changés récemment"
+
+#: apps/plugins/portal/recentfiles/register.js module:plugins/portal
+msgid "My latest files"
+msgstr "Mes fichiers récents"
+
+#: apps/plugins/portal/recentfiles/register.js module:plugins/portal
+msgid "No files have been changed recently"
+msgstr "Aucun fichier n'a été modifié récemment"
+
+#: apps/plugins/portal/recentfiles/register.js module:plugins/portal
+msgid "1 file has been changed recently"
+msgstr "1 fichier a été modifié récemment"
+
+#: apps/plugins/portal/recentfiles/register.js module:plugins/portal
+msgid "%1$d files has been changed recently"
+msgstr "%1$d fichiers ont été modifiés récemment"
+
+#: apps/plugins/portal/reddit/register.js module:io.ox/portal
+msgid "No title."
+msgstr "Pas de titre."
+
+#: apps/plugins/portal/reddit/register.js module:io.ox/portal
+msgid "Comments"
+msgstr "Commentaires"
+
+#: apps/plugins/portal/rss/register.js module:io.ox/portal
+msgid "RSS Feed"
+msgstr "Flux RSS"
+
+#: apps/plugins/portal/rss/register.js module:io.ox/portal
+msgid "Press [enter] to jump to the rss stream."
+msgstr "Appuyez sur [Entr] pour passer au flux RSS."
+
+#: apps/plugins/portal/rss/register.js module:io.ox/portal
+msgid "No RSS feeds found."
+msgstr "Pas trouvé de flux RSS."
+
+#: apps/plugins/portal/rss/register.js module:io.ox/portal
+msgid "RSS Feeds"
+msgstr "Flux RSS"
+
+#: apps/plugins/portal/rss/register.js module:io.ox/portal
+msgid "Please enter a feed URL."
+msgstr "Veuillez saisir l'URL d'un flux."
+
+#: apps/plugins/portal/tasks/register.js module:plugins/portal
+msgid "You don't have any tasks that are either due soon or overdue."
+msgstr ""
+"Vous n'avez pas de tâches qui arriveront bientôt à échéance ou sont déjà "
+"échues."
+
+#. Due on date
+#: apps/plugins/portal/tasks/register.js module:plugins/portal
+msgid "Due on %1$s"
+msgstr "Arrive à échéance le %1$s"
+
+#: apps/plugins/portal/tumblr/register.js module:io.ox/portal
+msgid "Press [enter] to jump to the tumblr feed."
+msgstr "Appuyez sur [Entr] pour passer au flux Tumblr."
+
+#: apps/plugins/portal/tumblr/register.js module:io.ox/portal
+msgid "Read article on tumblr.com"
+msgstr "Lire l'article sur tumblr.com"
+
+#: apps/plugins/portal/tumblr/register.js module:io.ox/portal
+msgid "Open external link"
+msgstr "Ouvrir le lien externe"
+
+#: apps/plugins/portal/tumblr/register.js module:io.ox/portal
+msgid "Edit Tumblr feed"
+msgstr "Modifier un abonnement Tumblr"
+
+#: apps/plugins/portal/tumblr/register.js module:io.ox/portal
+msgid "Feed URL"
+msgstr "URL de l'abonnement"
+
+#: apps/plugins/portal/tumblr/register.js module:io.ox/portal
+msgid "Please enter an blog url."
+msgstr "Veuillez saisir une URL de blog."
+
+#: apps/plugins/portal/tumblr/register.js module:io.ox/portal
+msgid "Please enter a description."
+msgstr "Veuillez saisir une description."
+
+#: apps/plugins/portal/tumblr/register.js module:io.ox/portal
+msgid "Unknown error while checking tumblr-blog."
+msgstr "Erreur inconnue en consultant le blog tumblr."
+
+#: apps/plugins/portal/tumblr/register.js module:io.ox/portal
+msgid "Tumblr"
+msgstr "Tumblr"
+
+#: apps/plugins/portal/twitter/register.js module:plugins/portal
+msgid ""
+"This widget is currently offline because the twitter rate limit exceeded."
+msgstr ""
+"Ce composant graphique est actuellement indisponible parce que la limite de "
+"rythme de Twitter a été dépassée."
+
+#: apps/plugins/portal/twitter/register.js module:plugins/portal
+#: apps/plugins/portal/twitter/util.js
+msgid "An internal error occurred"
+msgstr "Une erreur interne s'est produite"
+
+#: apps/plugins/portal/twitter/register.js module:plugins/portal
+msgid "Could not load new Tweets."
+msgstr "Impossible de charger de nouveaux tweets."
+
+#: apps/plugins/portal/twitter/register.js module:plugins/portal
+msgid "No Tweets yet."
+msgstr "Pas de tweets pour le moment."
+
+#: apps/plugins/portal/twitter/register.js module:plugins/portal
+msgid "Twitter reported the following errors:"
+msgstr "Twitter a signalé les erreurs suivantes :"
+
+#: apps/plugins/portal/twitter/register.js module:plugins/portal
+msgid "Click to retry later."
+msgstr "Cliquez pour réessayer ultérieurement."
+
+#: apps/plugins/portal/twitter/register.js module:plugins/portal
+msgid "Click to retry"
+msgstr "Cliquez pour réessayer"
+
+#: apps/plugins/portal/twitter/register.js module:plugins/portal
+msgid "Twitter"
+msgstr "Twitter"
+
+#: apps/plugins/portal/twitter/register.js module:plugins/portal
+msgid "Press [enter] to jump to the twitter feed."
+msgstr "Appuyez sur [Entr] pour passer au flux Twitter."
+
+#: apps/plugins/portal/twitter/util.js module:plugins/portal
+msgid "Favorited"
+msgstr "Favorisé"
+
+#: apps/plugins/portal/twitter/util.js module:plugins/portal
+msgid "Favorite"
+msgstr "Favori"
+
+#: apps/plugins/portal/twitter/util.js module:plugins/portal
+msgid "Retweet this to your followers?"
+msgstr "Retweeter à vos suiveurs ?"
+
+#: apps/plugins/portal/twitter/util.js module:plugins/portal
+msgid "Retweet"
+msgstr "Renvoyer un tweet"
+
+#: apps/plugins/portal/twitter/util.js module:plugins/portal
+msgid "Retweeted"
+msgstr "Renvoyé un tweet"
+
+#: apps/plugins/portal/twitter/util.js module:plugins/portal
+msgid "Retweeted by %s"
+msgstr "Tweet renvoyé par %s"
+
+#. twitter: Follow this person
+#: apps/plugins/portal/twitter/util.js module:plugins/portal
+msgid "Follow"
+msgstr "Suivre"
+
+#. twitter: Stop following this person
+#: apps/plugins/portal/twitter/util.js module:plugins/portal
+msgid "Unfollow"
+msgstr "Ne plus suivre"
+
+#. twitter: already following this person
+#: apps/plugins/portal/twitter/util.js module:plugins/portal
+msgid "Following"
+msgstr "En train de suivre"
+
+#: apps/plugins/portal/twitter/util.js module:plugins/portal
+msgid "Are you sure you want to delete this Tweet?"
+msgstr "Êtes-vous sûr de vouloir supprimer ce tweet ?"
+
+#: apps/plugins/portal/upsell/register.js module:plugins/portal
+msgid "Upgrade your account"
+msgstr "Monter en gamme pour votre compte"
+
+#: apps/plugins/portal/userSettings/register.js module:io.ox/core
+msgid "Password strength: Too short"
+msgstr "Robustesse du mot de passe : trop court"
+
+#: apps/plugins/portal/userSettings/register.js module:io.ox/core
+msgid "Password strength: Wrong length"
+msgstr "Robustesse du mot de passe : mauvaise longueur"
+
+#: apps/plugins/portal/userSettings/register.js module:io.ox/core
+msgid "Password strength: Very weak"
+msgstr "Robustesse du mot de passe : très faible"
+
+#: apps/plugins/portal/userSettings/register.js module:io.ox/core
+msgid "Password strength: Weak"
+msgstr "Robustesse du mot de passe : faible"
+
+#: apps/plugins/portal/userSettings/register.js module:io.ox/core
+msgid "Password strength: Good"
+msgstr "Robustesse du mot de passe : bonne"
+
+#: apps/plugins/portal/userSettings/register.js module:io.ox/core
+msgid "Password strength: Strong"
+msgstr "Robustesse du mot de passe : forte"
+
+#: apps/plugins/portal/userSettings/register.js module:io.ox/core
+msgid "Password strength: Very strong"
+msgstr "Robustesse du mot de passe : très forte"
+
+#: apps/plugins/portal/userSettings/register.js module:io.ox/core
+msgid "Password strength: Legendary!"
+msgstr "Robustesse du mot de passe : légendaire !"
+
+#. %1$s are some example characters
+#: apps/plugins/portal/userSettings/register.js module:io.ox/core
+#, c-format
+msgid ""
+"Your password is more secure if it also contains capital letters, numbers, "
+"and special characters like %1$s"
+msgstr ""
+"Votre mot de passe est plus sécurisé s'il contient également des lettres "
+"majuscules, des nombres, ainsi que des caractères spéciaux comme %1$s"
+
+#. %1$s is the minimum password length
+#. %2$s is the maximum password length
+#: apps/plugins/portal/userSettings/register.js module:io.ox/core
+#, c-format
+msgid "Password length must be between %1$d and %2$d characters."
+msgstr ""
+"La longueur du mot de passe doit être comprise entre %1$d and %2$d "
+"caractères."
+
+#. %1$s is the minimum password length
+#: apps/plugins/portal/userSettings/register.js module:io.ox/core
+#, c-format
+msgid "Minimum password length is %1$d."
+msgstr "La longueur minimale du mot de passe est %1$d."
+
+#: apps/plugins/portal/userSettings/register.js module:io.ox/core
+msgid "Your current password"
+msgstr "Votre mot de passe actuel"
+
+#: apps/plugins/portal/userSettings/register.js module:io.ox/core
+msgid "New password"
+msgstr "Nouveau mot de passe"
+
+#: apps/plugins/portal/userSettings/register.js module:io.ox/core
+msgid "Repeat new password"
+msgstr "Répétez le nouveau mot de passe"
+
+#: apps/plugins/portal/userSettings/register.js module:io.ox/core
+msgid ""
+"If you change the password, you will be signed out. Please ensure that "
+"everything is closed and saved."
+msgstr ""
+"Si vous changez le mot de passe, vous serez déconnecté. Veuillez vous "
+"assurer que tout est fermé et enregistré."
+
+#: apps/plugins/portal/userSettings/register.js module:io.ox/core
+msgid "Change password and sign out"
+msgstr "Changer le mot de passe et se déconnecter"
+
+#: apps/plugins/portal/userSettings/register.js module:io.ox/core
+msgid "Your new password may not be empty."
+msgstr "Votre nouveau mot de passe ne peut être vide."
+
+#: apps/plugins/portal/userSettings/register.js module:io.ox/core
+msgid "The two newly entered passwords do not match."
+msgstr ""
+"Les deux mots de passe qui viennent d'être saisis ne correspondent pas."
+
+#: apps/plugins/portal/userSettings/register.js module:io.ox/core
+msgid "User data"
+msgstr "Données utilisateur"
+
+#: apps/plugins/portal/userSettings/register.js module:io.ox/core
+msgid "My password"
+msgstr "Mon mot de passe"
+
+#: apps/plugins/portal/xing/actions.js module:plugins/portal
+msgid "There was a problem with XING, the error message was: \"%s\""
+msgstr ""
+"Un problème est survenu avec XING, le message d'erreur est le suivant : « %s "
+"»"
+
+#: apps/plugins/portal/xing/actions.js module:plugins/portal
+msgid "Comment has been successfully posted on XING"
+msgstr "Le commentaire a été publié sur XING"
+
+#: apps/plugins/portal/xing/actions.js module:plugins/portal
+msgid "Submit comment"
+msgstr "Envoyer le commentaire"
+
+#: apps/plugins/portal/xing/actions.js module:plugins/portal
+msgid "The activity has been deleted successfully"
+msgstr "L'activité a été supprimée"
+
+#: apps/plugins/portal/xing/actions.js module:plugins/portal
+msgid "The comment has been deleted successfully"
+msgstr "Le commentaire a été supprimé"
+
+#: apps/plugins/portal/xing/actions.js module:plugins/portal
+msgid "There was a problem with XING. The error message was: \"%s\""
+msgstr ""
+"Un problème est survenu avec XING. Le message d'erreur est le suivant : « %s "
+"»"
+
+#. As on Facebook, XING allows a stop pointing out they liked a comment. An 'undo' for the like action, if you will.
+#: apps/plugins/portal/xing/actions.js module:plugins/portal
+msgid "Un-liked comment"
+msgstr "Commentaire passé en « Je n'aime plus »"
+
+#. As on Facebook, XING allows a user to point out that they like a comment
+#: apps/plugins/portal/xing/actions.js module:plugins/portal
+msgid "Liked comment"
+msgstr "Commentaire passé en « J'aime ça »"
+
+#: apps/plugins/portal/xing/actions.js module:plugins/portal
+msgid "Un-like"
+msgstr "Je n'aime plus"
+
+#: apps/plugins/portal/xing/actions.js module:plugins/portal
+msgid "Like"
+msgstr "J'aime"
+
+#: apps/plugins/portal/xing/actions.js module:plugins/portal
+msgid "Shared activity"
+msgstr "Activité partagée"
+
+#: apps/plugins/portal/xing/activities.js module:plugins/portal
+msgid "%1$s recommends this link:"
+msgstr "%1$s recommande ce lien :"
+
+#: apps/plugins/portal/xing/activities.js module:plugins/portal
+msgid "%1$s posted a link:"
+msgstr "%1$s a publié un lien :"
+
+#. We do not know the gender of the user and therefore, it is impossible to write e.g. '%1$s changed her status'.
+#. But you could use '%1$s changes his/her status' depending on the language.
+#. %1$s the name of the user which changed his/her status
+#: apps/plugins/portal/xing/activities.js module:plugins/portal
+msgid "%1$s changed the status:"
+msgstr "%1$s a modifié son état :"
+
+#: apps/plugins/portal/xing/activities.js module:plugins/portal
+msgid "%1$s has a new contact:"
+msgstr "%1$s a un nouveau contact :"
+
+#: apps/plugins/portal/xing/activities.js module:plugins/portal
+msgid "%1$s has new contacts:"
+msgstr "%1$s a de nouveaux contacts :"
+
+#: apps/plugins/portal/xing/activities.js module:plugins/portal
+msgid "%1$s posted a new activity:"
+msgstr "%1$s a publié une nouvelle activité :"
+
+#. We do not know the gender of the user and therefore, it is impossible to write e.g. '%1$s changed her profile:'.
+#. But you could use '%1$s changes his/her profile:' depending on the language.
+#. %1$s the name of the user which changed his/her profile
+#: apps/plugins/portal/xing/activities.js module:plugins/portal
+msgid "%1$s updated the profile:"
+msgstr "%1$s a mis à jour son profil :"
+
+#: apps/plugins/portal/xing/activities.js module:plugins/portal
+msgid "%1$s updated their profile:"
+msgstr "%1$s a mis à jour son profil :"
+
+#: apps/plugins/portal/xing/register.js module:plugins/portal
+msgid "Successfully reauthorized your %s account"
+msgstr "Vous avez autorisé à nouveau ce compte %s."
+
+#: apps/plugins/portal/xing/register.js module:plugins/portal
+#: apps/plugins/xing/main.js
+msgid "There was a problem with %s. The error message was: \"%s\""
+msgstr ""
+"Un problème est survenu avec %s. Le message d'erreur est le suivant : « %s »"
+
+#: apps/plugins/portal/xing/register.js module:plugins/portal
+msgid ""
+"Please select which of the following data we may use to create your %s "
+"account:"
+msgstr ""
+"Veuillez choisir parmi les informations ci-dessous lesquelles utiliser pour "
+"créer votre compte %s :"
+
+#: apps/plugins/portal/xing/register.js module:plugins/portal
+msgid "Mail address"
+msgstr "Adresse de courrier"
+
+#: apps/plugins/portal/xing/register.js module:plugins/portal
+msgid ""
+"Please check your inbox for a confirmation email.\n"
+"\n"
+"Follow the instructions in the email and then return to the widget to "
+"complete account setup."
+msgstr ""
+"Veuillez consulter votre boîte de réception : vous devriez avoir reçu un "
+"courriel de confirmation.\n"
+"\n"
+"Suivez les instructions données dans ce courriel et revenez au composant "
+"pour terminer la configuration du compte."
+
+#: apps/plugins/portal/xing/register.js module:plugins/portal
+msgid "Post a status update"
+msgstr "Publier une mise à jour d'état"
+
+#: apps/plugins/portal/xing/register.js module:plugins/portal
+msgid ""
+"Your status update could not be posted on %s. The error message was: \"%s\""
+msgstr ""
+"Votre mise à jour d'état n'a pas pu être publiée sur %s. Le message d'erreur "
+"est le suivant : « %s »"
+
+#: apps/plugins/portal/xing/register.js module:plugins/portal
+msgid "Your status update has been successfully posted on %s"
+msgstr "Votre mise à jour d'état a été publiée sur %s"
+
+#: apps/plugins/portal/xing/register.js module:plugins/portal
+msgid "There is no recent activity in your Xing network."
+msgstr "Il n'y a pas eu d'activité récente dans votre réseau Xing."
+
+#: apps/plugins/portal/xing/register.js module:plugins/portal
+msgid ""
+"Get news from your XING network delivered to you. Stay in touch and find out "
+"about new business opportunities."
+msgstr ""
+"Recevez directement les nouvelles de votre réseau XING. Restez en contact "
+"soyez informé de nouvelles opportunités commerciales."
+
+#. %1$s is social media name, e.g. Facebook
+#: apps/plugins/portal/xing/register.js module:plugins/portal
+msgid "Create new %1$s account"
+msgstr "Créer un nouveau compte %1$s"
+
+#: apps/plugins/portal/xing/register.js module:plugins/portal
+msgid "Click here to reconnect to your xing account to see activities."
+msgstr ""
+"Cliquez ici pour vous reconnecter à votre compte Xing et voir les activités."
+
+#: apps/plugins/portal/xing/register.js module:plugins/portal
+msgid "Your %s newsfeed"
+msgstr "Votre flux d'actualités %s"
+
+#: apps/plugins/wizards/mandatory/main.js module:io.ox/wizards/firstStart
+msgid "Welcome to %s"
+msgstr "Bienvenue sur %s"
+
+#: apps/plugins/wizards/mandatory/main.js module:io.ox/wizards/firstStart
+msgid ""
+"Before you can continue using the product, you have to enter some basic "
+"information. It will take less than a minute."
+msgstr ""
+"Avant de pouvoir continuer à utiliser ce produit, vous devez fournir "
+"quelques informations de base. Cela prendra moins d'une minute."
+
+#: apps/plugins/wizards/mandatory/main.js module:io.ox/wizards/firstStart
+msgid "Back to sign in"
+msgstr "Retourner à la connexion"
+
+#: apps/plugins/wizards/mandatory/main.js module:io.ox/wizards/firstStart
+msgid "Your timezone"
+msgstr "Votre fuseau horaire"
+
+#: apps/plugins/xing/main.js module:plugins/portal
+msgid "Invitation sent"
+msgstr "Invitation envoyée"
+
+#: apps/plugins/xing/main.js module:plugins/portal
+msgid "Contact request sent"
+msgstr "Demande de mise en contact envoyée"
+
+#: apps/plugins/xing/main.js module:plugins/portal
+msgid "Invite to %s"
+msgstr "Inviter à %s"
+
+#: apps/plugins/xing/main.js module:plugins/portal
+msgid "Add on %s"
+msgstr "Ajouter à %s"
+
+#~ msgid ""
+#~ "You can manage desktop notifications at any time, by vitising your "
+#~ "settings"
+#~ msgstr ""
+#~ "Vous pouvez à tout moment gérer vos notifications de bureau en consultant "
+#~ "vos réglages"
 
 #~ msgid " is currently editing this document."
 #~ msgstr " est en train de modifier ce document."
@@ -12432,13 +12108,6 @@
 
 #~ msgid "Invalid data"
 #~ msgstr "Données invalides"
-
-#~ msgid ""
-#~ "Invite people via email. Every recipient will get an individual link to "
-#~ "access the shared files."
-#~ msgstr ""
-#~ "Inviter des personnes par courriel. Chaque destinataire recevra un lien "
-#~ "individuel lui permettant d'accéder aux fichiers partagés."
 
 #~ msgid "Inviting other participants"
 #~ msgstr "Inviter d'autres participants"
@@ -13991,13 +13660,6 @@
 #~ "télécharger soit un nouveau fichier, soit une nouvelle version d'un "
 #~ "fichier existant."
 
-#~ msgid ""
-#~ "You can manage desktop notifications at any time, by vitising your "
-#~ "settings"
-#~ msgstr ""
-#~ "Vous pouvez à tout moment gérer vos notifications de bureau en consultant "
-#~ "vos réglages"
-
 #~ msgid "You don't have permissions to change this document"
 #~ msgstr "Vous n'avez pas le droit de modifier ce document"
 
