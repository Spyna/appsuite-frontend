<html lang="de">
<head>
<meta http-equiv="Content-Type" content="text/html; charset=utf-8">
<title>3.4. Persönliche Kontaktdaten ändern</title>
<link rel="stylesheet" type="text/css" href="../../help.css">
<meta name="generator" content="DocBook XSL Stylesheets V1.78.1">
<link rel="home" href="index.html" title="Benutzeranleitung">
<link rel="up" href="ox.appsuite.user.chap.firststeps.html" title="Kapitel 3. Erste Schritte">
<link rel="prev" href="ox.appsuite.user.sect.firststeps.globalsettings.html" title="3.3. Grundeinstellungen anpassen">
<link rel="next" href="ox.appsuite.user.sect.firststeps.changepassword.html" title="3.5. Passwort ändern">
<link rel="copyright" href="ox.appsuite.user.legalnotice.html" title="Rechtlicher Hinweis">
<link rel="stylesheet" type="text/css" href="../../bootstrap.min.css"​/> 
<link id="favicon" rel="shortcut icon" href="../../../apps/themes/default/favicon.ico" type="image/x-icon"> 
<meta name="viewport" content="width=device-width, initial-scale=1.0">
   <script src="../../jquery.min.js"></script> 

   <script src="../../bootstrap.min.js"></script> 
</head>
<body bgcolor="white" text="black" link="#0000FF" vlink="#840084" alink="#0000FF">
<div class="oxhelp-navigation-top"><nav class="navbar navbar-inverse" role="navigation"><div class="container-fluid">
<div class="navbar-header">
<button type="button" class="navbar-toggle" data-toggle="collapse" data-target="#ox-main-nav"><span class="sr-only">Navigation umschalten</span><span class="icon-bar"></span><span class="icon-bar"></span><span class="icon-bar"></span></button><a class="navbar-brand"></a>
</div>
<div class="collapse navbar-collapse" id="ox-main-nav"><ul class="nav navbar-nav">
<li><a accesskey="p" class="oxhelp-prev-link" href="ox.appsuite.user.sect.firststeps.globalsettings.html">Zurück</a></li>
<li><a accesskey="h" href="index.html" class="oxhelp-home-link">Startseite</a></li>
<li><a accesskey="t" href="bk01-toc.html" class="oxhelp-toc-link">Inhaltsverzeichnis</a></li>
<li><a accesskey="n" class="oxhelp-next-link" href="ox.appsuite.user.sect.firststeps.changepassword.html">Weiter</a></li>
</ul></div>
</div></nav></div>
<div class="oxhelp-content">
  <h1 class="sr-only">Erste Schritte</h1>
<div class="sect1" id="ox.appsuite.user.sect.firststeps.personaldata">
<div class="titlepage"><div><div><h2 class="title" style="clear: both">3.4. Persönliche Kontaktdaten ändern</h2></div></div></div>
<<<<<<< HEAD
<a class="indexterm" name="id-1.4.7.2"></a><a class="indexterm" name="id-1.4.7.3"></a><div class="task" id="ox.appsuite.user.task.personaldata">
<p class="title">So ändern Sie Ihre persönlichen Kontaktdaten:</p>
<div class="procedure"><ol class="procedure" type="1">
<li class="step">
<p role="presentation">Klicken Sie in der Menüleiste rechts auf das Symbol <span class="guibutton"><strong>Einstellungen</strong></span>
            <span aria-hidden="true" class="inlinemediaobject" id="ox.appsuite.user.fig.personaldata.systemmenu"><img src="../../images/appsuite_user_icon_menuebars.png"></span> . Klicken Sie im Menü auf <span class="guibutton"><strong>Meine Kontaktdaten</strong></span>.
          </p>
<p role="presentation">Alternativ klicken Sie im Menü auf <span class="guibutton"><strong>Einstellungen</strong></span>.
            Klicken Sie in der Seitenleiste auf <span class="guibutton"><strong>Grundeinstellungen</strong></span>.
=======
<a class="indexterm" name="id-1.4.7.2"></a><a class="indexterm" name="id-1.4.7.3"></a><a class="indexterm" name="id-1.4.7.4"></a><a class="indexterm" name="id-1.4.7.5"></a><div class="concept">
<a name="ox.appsuite.user.concept.firststeps.personaldata"></a><p id="ox.appsuite.user.concept.firststeps.personaldata">Sie haben folgende Möglichkeiten:
      </p>
<ul class="itemizedlist" style="list-style-type: disc; ">
<li class="listitem"><p role="presentation">Die persönlichen Kontaktdaten ändern</p></li>
<li class="listitem"><p role="presentation">Ein Kontaktfoto anlegen, indem Sie ein vorhandenes Foto hochladen oder ein neues Foto mit Hilfe der Gerätekamera machen.</p></li>
</ul>
<p>
    </p>
</div>
<div class="task" id="ox.appsuite.user.task.firststeps.personaldata.data">
<p class="title">So ändern Sie Ihre persönlichen Kontaktdaten:</p>
<div class="procedure"><ol class="procedure" type="1">
<li class="step">
<p role="presentation">Klicken Sie in der Menüleiste rechts auf das Symbol <span class="guibutton"><strong>Einstellungen</strong></span>.
             Klicken Sie im Menü auf <span class="guibutton"><strong>Meine Kontaktdaten</strong></span>.
          </p>
<p role="presentation">Alternativ klicken Sie im Menü auf <span class="guibutton"><strong>Einstellungen</strong></span>. 
            Klicken Sie in der Seitenleiste auf <span class="guibutton"><strong>Grundeinstellungen</strong></span> 
            oder auf <span class="guibutton"><strong>Adressbuch</strong></span>.
>>>>>>> 1c74fb5d
            Klicken Sie auf die Schaltfläche <span class="guibutton"><strong>Meine Kontaktdaten</strong></span>.</p>
</li>
<li class="step"><p role="presentation">Ändern Sie die Daten. Klicken Sie auf <span class="guibutton"><strong>Speichern</strong></span>.</p></li>
</ol></div>
<div class="taskrelated">
        <p><span class="phrase"><strong>Tipp:</strong></span> Sie können Ihre persönlichen Kontaktdaten auch ändern, indem Sie in der
          App 
          <span class="phrase"><span class="guilabel"><strong>Portal</strong></span></span>
          
          
           
<<<<<<< HEAD
          das Widget <span class="guilabel"><strong>Benutzerdaten</strong></span>
          <a class="link" href="ox.appsuite.user.sect.portal.gui.html#ox.appsuite.user.reference.portal.gui.usersetting">verwenden</a>.</p>
      </div>
</div>
<p class="title">Siehe auch</p>
<ul class="itemizedlist" id="ox.appsuite.user.concept.personaldata.related" style="list-style-type: none; "><li class="listitem" style="list-style-type: none">
<p role="presentation"><a class="xref" href="ox.appsuite.user.sect.firststeps.globalsettings.html">Grundeinstellungen anpassen</a></p>
<p role="presentation"><a class="xref" href="ox.appsuite.user.sect.firststeps.changepassword.html">Passwort ändern</a></p>
<p role="presentation"><a class="xref" href="ox.appsuite.user.sect.firststeps.clients.html">Clients und Apps manuell installieren</a></p>
<p role="presentation"><a class="xref" href="ox.appsuite.user.sect.firststeps.wizard.html">Clients und Apps mit Hilfe des Assistenten einrichten</a></p>
</li></ul>
<p id="ox.appsuite.user.concept.personaldata.parent">Übergeordnetes Thema:
=======
          das Widget <span class="guilabel"><strong>Benutzerdaten</strong></span> verwenden.</p>
      </div>
</div>
<div class="task" id="ox.appsuite.user.task.firststeps.personaldata.photo">
<p class="title">So legen Sie ein Kontaktfoto an:</p>
<div class="procedure"><ol class="procedure" type="1">
<li class="step">
<p role="presentation">Klicken Sie in der Menüleiste rechts auf das Symbol <span class="guibutton"><strong>Einstellungen</strong></span>.
             Klicken Sie im Menü auf <span class="guibutton"><strong>Meine Kontaktdaten</strong></span>.
          </p>
<p role="presentation">Alternativ klicken Sie im Menü auf <span class="guibutton"><strong>Einstellungen</strong></span>. 
            Klicken Sie in der Seitenleiste auf <span class="guibutton"><strong>Grundeinstellungen</strong></span>.
            Klicken Sie auf die Schaltfläche <span class="guibutton"><strong>Meine Kontaktdaten</strong></span>.</p>
</li>
<li class="step">
<p role="presentation">Klicken Sie auf das leere Kontaktfoto. Das Fenster <span class="guilabel"><strong>Bild bearbeiten</strong></span> wird geöffnet.
          <ul class="itemizedlist" style="list-style-type: disc; ">
<li class="listitem"><p role="presentation">Um ein vorhandenes Foto hochzuladen, klicken Sie auf das Symbol <span class="guibutton"><strong>Bild hochladen</strong></span>.</p></li>
<li class="listitem"><p role="presentation"> Um ein neues Foto mit Hilfe der Gerätekamera aufzunehmen, klicken Sie auf das Symbol <span class="guibutton"><strong>Ein Foto machen</strong></span>.</p></li>
</ul>
          Bei Bedarf legen Sie den Bildausschnitt fest, indem Sie den Zoomregler verwenden und das Foto verschieben oder drehen.</p>
<p role="presentation">Klicken Sie auf <span class="guibutton"><strong>OK</strong></span>.</p>
</li>
<li class="step">
<p role="presentation">Klicken Sie auf <span class="guibutton"><strong>Speichern</strong></span>. Das Foto wird eingefügt.</p>
<p role="presentation">Um das eingefügte Foto zu bearbeiten, klicken Sie auf das Foto.</p>
</li>
</ol></div>
</div>
<p class="title">Siehe auch</p>
<ul class="itemizedlist" id="ox.appsuite.user.concept.firststeps.personaldata.related" style="list-style-type: none; ">
<li class="listitem" style="list-style-type: none"><p role="presentation"><a class="xref" href="ox.appsuite.user.sect.portal.gui.usersetting.html">Widget <span class="guilabel"><strong>Benutzerdaten</strong></span></a></p></li>
<li class="listitem" style="list-style-type: none">
<p role="presentation"><a class="xref" href="ox.appsuite.user.sect.firststeps.globalsettings.html">Grundeinstellungen anpassen</a></p>
<p role="presentation"><a class="xref" href="ox.appsuite.user.sect.firststeps.changepassword.html">Passwort ändern</a></p>
<p role="presentation"><a class="xref" href="ox.appsuite.user.sect.firststeps.getnotifications.html">Benachrichtigungen erhalten</a></p>
<p role="presentation"><a class="xref" href="ox.appsuite.user.sect.firststeps.clients.html">Clients und Apps manuell installieren</a></p>
<p role="presentation"><a class="xref" href="ox.appsuite.user.sect.firststeps.wizard.html">Clients und Apps mit Hilfe des Assistenten einrichten</a></p>
</li>
<li class="listitem" style="list-style-type: none"><p role="presentation"><a class="xref" href="ox.appsuite.user.sect.firststeps.gui.create.html">Das Bearbeitungsfenster</a></p></li>
</ul>
<p id="ox.appsuite.user.concept.firststeps.personaldata.parent">Übergeordnetes Thema:
>>>>>>> 1c74fb5d
      <a class="xref" href="ox.appsuite.user.chap.firststeps.html"><i>Erste Schritte</i></a>
    </p>
</div>
          </div>
        </body>
</html><|MERGE_RESOLUTION|>--- conflicted
+++ resolved
@@ -32,17 +32,6 @@
   <h1 class="sr-only">Erste Schritte</h1>
 <div class="sect1" id="ox.appsuite.user.sect.firststeps.personaldata">
 <div class="titlepage"><div><div><h2 class="title" style="clear: both">3.4. Persönliche Kontaktdaten ändern</h2></div></div></div>
-<<<<<<< HEAD
-<a class="indexterm" name="id-1.4.7.2"></a><a class="indexterm" name="id-1.4.7.3"></a><div class="task" id="ox.appsuite.user.task.personaldata">
-<p class="title">So ändern Sie Ihre persönlichen Kontaktdaten:</p>
-<div class="procedure"><ol class="procedure" type="1">
-<li class="step">
-<p role="presentation">Klicken Sie in der Menüleiste rechts auf das Symbol <span class="guibutton"><strong>Einstellungen</strong></span>
-            <span aria-hidden="true" class="inlinemediaobject" id="ox.appsuite.user.fig.personaldata.systemmenu"><img src="../../images/appsuite_user_icon_menuebars.png"></span> . Klicken Sie im Menü auf <span class="guibutton"><strong>Meine Kontaktdaten</strong></span>.
-          </p>
-<p role="presentation">Alternativ klicken Sie im Menü auf <span class="guibutton"><strong>Einstellungen</strong></span>.
-            Klicken Sie in der Seitenleiste auf <span class="guibutton"><strong>Grundeinstellungen</strong></span>.
-=======
 <a class="indexterm" name="id-1.4.7.2"></a><a class="indexterm" name="id-1.4.7.3"></a><a class="indexterm" name="id-1.4.7.4"></a><a class="indexterm" name="id-1.4.7.5"></a><div class="concept">
 <a name="ox.appsuite.user.concept.firststeps.personaldata"></a><p id="ox.appsuite.user.concept.firststeps.personaldata">Sie haben folgende Möglichkeiten:
       </p>
@@ -63,7 +52,6 @@
 <p role="presentation">Alternativ klicken Sie im Menü auf <span class="guibutton"><strong>Einstellungen</strong></span>. 
             Klicken Sie in der Seitenleiste auf <span class="guibutton"><strong>Grundeinstellungen</strong></span> 
             oder auf <span class="guibutton"><strong>Adressbuch</strong></span>.
->>>>>>> 1c74fb5d
             Klicken Sie auf die Schaltfläche <span class="guibutton"><strong>Meine Kontaktdaten</strong></span>.</p>
 </li>
 <li class="step"><p role="presentation">Ändern Sie die Daten. Klicken Sie auf <span class="guibutton"><strong>Speichern</strong></span>.</p></li>
@@ -75,20 +63,6 @@
           
           
            
-<<<<<<< HEAD
-          das Widget <span class="guilabel"><strong>Benutzerdaten</strong></span>
-          <a class="link" href="ox.appsuite.user.sect.portal.gui.html#ox.appsuite.user.reference.portal.gui.usersetting">verwenden</a>.</p>
-      </div>
-</div>
-<p class="title">Siehe auch</p>
-<ul class="itemizedlist" id="ox.appsuite.user.concept.personaldata.related" style="list-style-type: none; "><li class="listitem" style="list-style-type: none">
-<p role="presentation"><a class="xref" href="ox.appsuite.user.sect.firststeps.globalsettings.html">Grundeinstellungen anpassen</a></p>
-<p role="presentation"><a class="xref" href="ox.appsuite.user.sect.firststeps.changepassword.html">Passwort ändern</a></p>
-<p role="presentation"><a class="xref" href="ox.appsuite.user.sect.firststeps.clients.html">Clients und Apps manuell installieren</a></p>
-<p role="presentation"><a class="xref" href="ox.appsuite.user.sect.firststeps.wizard.html">Clients und Apps mit Hilfe des Assistenten einrichten</a></p>
-</li></ul>
-<p id="ox.appsuite.user.concept.personaldata.parent">Übergeordnetes Thema:
-=======
           das Widget <span class="guilabel"><strong>Benutzerdaten</strong></span> verwenden.</p>
       </div>
 </div>
@@ -131,7 +105,6 @@
 <li class="listitem" style="list-style-type: none"><p role="presentation"><a class="xref" href="ox.appsuite.user.sect.firststeps.gui.create.html">Das Bearbeitungsfenster</a></p></li>
 </ul>
 <p id="ox.appsuite.user.concept.firststeps.personaldata.parent">Übergeordnetes Thema:
->>>>>>> 1c74fb5d
       <a class="xref" href="ox.appsuite.user.chap.firststeps.html"><i>Erste Schritte</i></a>
     </p>
 </div>
