/**
 * This work is provided under the terms of the CREATIVE COMMONS PUBLIC
 * LICENSE. This work is protected by copyright and/or other applicable
 * law. Any use of the work other than as authorized under this license
 * or copyright law is prohibited.
 *
 * http://creativecommons.org/licenses/by-nc-sa/2.5/
 * © 2019 OX Software GmbH, Germany. info@open-xchange.com
 *
 * @author Julian Bäume <julian.baeume@open-xchange.com>
 *
 */

/// <reference path="../../steps.d.ts" />

Feature('Sharing');

Before(async (users) => {
    await users.create();
    await users.create();
});

After(async (users) => {
    await users.removeAll();
});

<<<<<<< HEAD
// skip due to MWB-219
Scenario.skip('[C83383] mail folders using “Permisions” dialog', async (I, users, dialogs) => {
=======
Scenario('[C83383] mail folders using “Permisions” dialog', async (I, users, dialogs) => {
    const busystate = locate('.modal modal-body.invisible');
>>>>>>> 938790d3
    // Alice shares a mail folder
    I.login('app=io.ox/mail');
    I.waitForText('Spam', 5, '.folder-tree');
    I.selectFolder('Spam');
    I.openFolderMenu('Spam');
    I.clickDropdown('Permissions');
    I.waitForText('Permissions for folder');
    I.waitForDetached(busystate);
    I.wait(0.5);

    I.click('~Select contacts');
    dialogs.waitForVisible();
    I.waitForElement('.modal .list-view.address-picker li.list-item');
    I.fillField('Search', users[1].get('name'));
    I.waitForText(users[1].get('name'), 5, '.address-picker');
    I.waitForText(users[1].get('primaryEmail'));
    I.click(users[1].get('primaryEmail'), '.address-picker .list-item');
    I.click({ css: 'button[data-action="select"]' });
    I.waitForElement(locate('.permissions-view .row').at(2));
    I.click('Author');
    I.clickDropdown('Viewer');

    dialogs.clickButton('Save');
    I.waitForDetached('.modal-dialog');

    I.logout();

    // Bob receives the share
    I.login('app=io.ox/mail', { user: users[1] });
    I.waitForText('has shared the folder', undefined, '.list-view');
    I.click(locate('li.list-item'));
    I.waitForElement('.mail-detail-frame');
    within({ frame: '.mail-detail-frame' }, () => {
        I.waitForText('View folder');
        I.click('View folder');
    });
    I.waitForText('Empty', 5, '.list-view');
    I.waitForText(`${users[0].get('name')}`, 10, '.folder-tree');
    I.see('Spam', '.folder-tree [data-id="default0/shared"]');
});<|MERGE_RESOLUTION|>--- conflicted
+++ resolved
@@ -24,13 +24,8 @@
     await users.removeAll();
 });
 
-<<<<<<< HEAD
-// skip due to MWB-219
-Scenario.skip('[C83383] mail folders using “Permisions” dialog', async (I, users, dialogs) => {
-=======
 Scenario('[C83383] mail folders using “Permisions” dialog', async (I, users, dialogs) => {
     const busystate = locate('.modal modal-body.invisible');
->>>>>>> 938790d3
     // Alice shares a mail folder
     I.login('app=io.ox/mail');
     I.waitForText('Spam', 5, '.folder-tree');
