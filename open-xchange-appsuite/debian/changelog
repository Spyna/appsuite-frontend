--- conflicted
+++ resolved
@@ -1,16 +1,14 @@
-<<<<<<< HEAD
 open-xchange-appsuite (7.6.3-0) unstable; urgency=medium
 
   * prepare for 7.6.3 release
 
  -- Markus Wagner <markus.wagner@open-xchange.com>  Wed, 25 Mar 2015 13:05:45 +0100
-=======
+
 open-xchange-appsuite (7.6.2-23) stable; urgency=medium
 
   * Build for patch 2015-08-24 (2674)
 
- -- Markus Wagner <markus.wagner@open-xchange.com>  Tue, 18 Aug 2015 15:32:10 +0000
->>>>>>> 10478c87
+ -- Markus Wagner <markus.wagner@open-xchange.com>  Tue, 18 Aug 2015 17:32:10 +0200
 
 open-xchange-appsuite (7.6.2-22) stable; urgency=low
 
