--- conflicted
+++ resolved
@@ -44,18 +44,9 @@
                     .addPrimaryButton('delete', gt('Empty folder'), 'delete', { tabIndex: 1 })
                     .addButton('cancel', gt('Cancel'), 'cancel', { tabIndex: 1 })
                     .on('delete', function () {
-<<<<<<< HEAD
-                        notifications.yell('busy', gt('Emptying folder ...'));
-                        var dep = e.data.module === 'mail' ? 'io.ox/mail/api' : 'io.ox/files/api';
-                        require([dep], function (api) {
-                            api.clear(id).done(function () {
-                                notifications.yell('success', gt('The folder has been emptied.'));
-                            });
-=======
                         notifications.yell('busy', gt('Emptying folder... This may take a few seconds.'));
                         folderAPI.clear(id).done(function () {
                             notifications.yell('success', gt('The folder has been emptied.'));
->>>>>>> b25de4b8
                         });
                     })
                     .show();
