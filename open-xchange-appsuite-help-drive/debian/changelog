<<<<<<< HEAD
open-xchange-appsuite-help-drive (7.6.3-0) unstable; urgency=medium

  * prepare for 7.6.3 release

 -- Marcus Klein <marcus.klein@open-xchange.com>  Wed, 25 Mar 2015 13:07:31 +0100
=======
open-xchange-appsuite-help-drive (7.6.2-5) stable; urgency=low

  * Build for patch 2015-04-13 (2474)

 -- Marcus Klein <marcus.klein@open-xchange.com>  Tue, 14 Apr 2015 18:52:39 +0200
>>>>>>> c45ebd3d

open-xchange-appsuite-help-drive (7.6.2-4) stable; urgency=low

  * Twelfth candidate for 7.6.2 release

 -- Marcus Klein <marcus.klein@open-xchange.com>  Fri, 13 Mar 2015 16:29:16 +0100

open-xchange-appsuite-help-drive (7.6.2-3) stable; urgency=low

  * Eleventh candidate for 7.6.2 release

 -- Marcus Klein <marcus.klein@open-xchange.com>  Fri, 06 Mar 2015 16:29:43 +0100

open-xchange-appsuite-help-drive (7.6.2-2) stable; urgency=low

  * Tenth candidate for 7.6.2 release

 -- Marcus Klein <marcus.klein@open-xchange.com>  Wed, 04 Mar 2015 14:34:54 +0100

open-xchange-appsuite-help-drive (7.6.2-1) stable; urgency=low

  * First candidate for 1.4.0 release

 -- Marcus Klein <marcus.klein@open-xchange.com>  Thu, 26 Feb 2015 11:01:37 +0100

open-xchange-appsuite-help-drive (7.6.2-0) stable; urgency=low

  * Transitional package

 -- Marcus Klein <marcus.klein@open-xchange.com>  Mon, 16 Feb 2015 16:45:32 +0100

open-xchange-appsuite-help-drive (7.6.1-21) stable; urgency=low

  * Build for patch 2015-04-13 (2473)

 -- Marcus Klein <marcus.klein@open-xchange.com>  Tue, 14 Apr 2015 19:31:00 +0200

open-xchange-appsuite-help-drive (7.6.1-20) stable; urgency=low

  * Build for patch 2015-03-29 (2475)

 -- Marcus Klein <marcus.klein@open-xchange.com>  Fri, 27 Mar 2015 16:25:52 +0100

open-xchange-appsuite-help-drive (7.6.1-19) stable; urgency=low

  * Build for patch 2015-03-30 (2459)

 -- Marcus Klein <marcus.klein@open-xchange.com>  Wed, 25 Mar 2015 08:35:00 +0100

open-xchange-appsuite-help-drive (7.6.1-18) stable; urgency=low

  * Build for patch 2015-03-30 (2446)

 -- Marcus Klein <marcus.klein@open-xchange.com>  Mon, 23 Mar 2015 16:33:49 +0100

open-xchange-appsuite-help-drive (7.6.1-17) stable; urgency=low

  * Build for patch 2015-03-16

 -- Marcus Klein <marcus.klein@open-xchange.com>  Fri, 13 Mar 2015 12:35:26 +0100

open-xchange-appsuite-help-drive (7.6.1-16) stable; urgency=low

  * Build for patch 2015-02-23

 -- Marcus Klein <marcus.klein@open-xchange.com>  Thu, 12 Feb 2015 14:33:40 +0100

open-xchange-appsuite-help-drive (7.6.1-15) stable; urgency=low

  * Build for patch 2015-02-11

 -- Marcus Klein <marcus.klein@open-xchange.com>  Tue, 10 Feb 2015 10:25:06 +0100

open-xchange-appsuite-help-drive (7.6.1-14) stable; urgency=low

  * Build for patch 2015-02-09

 -- Marcus Klein <marcus.klein@open-xchange.com>  Tue, 03 Feb 2015 17:05:10 +0100

open-xchange-appsuite-help-drive (7.6.1-13) stable; urgency=low

  * Build for patch 2014-10-27

 -- Marcus Klein <marcus.klein@open-xchange.com>  Wed, 21 Jan 2015 14:42:25 +0100

open-xchange-appsuite-help-drive (7.6.1-12) stable; urgency=low

  * Build for patch 2015-01-26

 -- Marcus Klein <marcus.klein@open-xchange.com>  Wed, 21 Jan 2015 11:07:26 +0100

open-xchange-appsuite-help-drive (7.6.1-11) stable; urgency=low

  * Build for patch 2015-01-12

 -- Marcus Klein <marcus.klein@open-xchange.com>  Wed, 07 Jan 2015 16:26:11 +0100

open-xchange-appsuite-help-drive (7.6.1-10) stable; urgency=low

  * Build for patch 2014-12-22

 -- Marcus Klein <marcus.klein@open-xchange.com>  Tue, 16 Dec 2014 16:55:52 +0100

open-xchange-appsuite-help-drive (7.6.1-9) stable; urgency=low

  * Build for patch 2014-12-15

 -- Marcus Klein <marcus.klein@open-xchange.com>  Wed, 10 Dec 2014 13:01:32 +0100

open-xchange-appsuite-help-drive (7.6.1-8) stable; urgency=low

  * Build for patch 2014-12-01

 -- Marcus Klein <marcus.klein@open-xchange.com>  Tue, 25 Nov 2014 13:30:05 +0100

open-xchange-appsuite-help-drive (7.6.1-7) stable; urgency=medium

  * Build for patch 2014-11-17

 -- Marcus Klein <marcus.klein@open-xchange.com>  Thu, 13 Nov 2014 14:49:00 +0000

open-xchange-appsuite-help-drive (7.6.1-6) stable; urgency=low

  * Build for patch 2014-10-30

 -- Marcus Klein <marcus.klein@open-xchange.com>  Mon, 27 Oct 2014 10:05:26 +0100

open-xchange-appsuite-help-drive (7.6.1-5) stable; urgency=low

  * Fifth candidate for 7.6.1 release

 -- Marcus Klein <marcus.klein@open-xchange.com>  Tue, 14 Oct 2014 13:40:33 +0200

open-xchange-appsuite-help-drive (7.6.1-4) stable; urgency=low

  * Fourth candidate for 7.6.1 release

 -- Marcus Klein <marcus.klein@open-xchange.com>  Fri, 10 Oct 2014 15:24:23 +0200

open-xchange-appsuite-help-drive (7.6.1-3) stable; urgency=low

  * Third candidate for 7.6.1 release

 -- Marcus Klein <marcus.klein@open-xchange.com>  Thu, 02 Oct 2014 16:17:26 +0200

open-xchange-appsuite-help-drive (7.6.1-2) stable; urgency=low

  * Second candidate for 7.6.1 release

 -- Marcus Klein <marcus.klein@open-xchange.com>  Tue, 16 Sep 2014 16:34:45 +0200

open-xchange-appsuite-help-drive (7.6.1-1) stable; urgency=low

  * First release candidate for 7.6.1

 -- Marcus Klein <marcus.klein@open-xchange.com>  Fri, 05 Sep 2014 14:58:37 +0200

open-xchange-appsuite-help-drive (7.6.1-0) unstable; urgency=medium

  * prepare for 7.6.1

 -- Marcus Klein <marcus.klein@open-xchange.com>  Fri, 05 Sep 2014 11:49:47 +0200

open-xchange-appsuite-help-drive (7.6.0-14) stable; urgency=medium

  * Build for patch 2014-10-06

 -- Marcus Klein <marcus.klein@open-xchange.com>  Tue, 30 Sep 2014 11:27:23 +0000

open-xchange-appsuite-help-drive (7.6.0-13) stable; urgency=medium

  * Build for patch 2014-10-02

 -- Marcus Klein <marcus.klein@open-xchange.com>  Tue, 23 Sep 2014 09:01:23 +0000

open-xchange-appsuite-help-drive (7.6.0-12) stable; urgency=low

  * Build for patch 2014-09-15

 -- Marcus Klein <marcus.klein@open-xchange.com>  Thu, 11 Sep 2014 12:21:26 +0200

open-xchange-appsuite-help-drive (7.6.0-11) stable; urgency=low

  * Build for patch 2014-08-25

 -- Marcus Klein <marcus.klein@open-xchange.com>  Wed, 20 Aug 2014 08:58:42 +0200

open-xchange-appsuite-help-drive (7.6.0-10) stable; urgency=low

  * Build for patch 2014-08-11

 -- Marcus Klein <marcus.klein@open-xchange.com>  Mon, 11 Aug 2014 17:59:17 +0200

open-xchange-appsuite-help-drive (7.6.0-9) stable; urgency=low

  * Build for patch 2014-07-30

 -- Marcus Klein <marcus.klein@open-xchange.com>  Wed, 23 Jul 2014 16:20:52 +0200

open-xchange-appsuite-help-drive (7.6.0-8) stable; urgency=low

  * Build for patch 2014-07-21

 -- Marcus Klein <marcus.klein@open-xchange.com>  Mon, 21 Jul 2014 08:35:15 +0200

open-xchange-appsuite-help-drive (7.6.0-7) stable; urgency=low

  * Seventh candidate for 7.6.0 release

 -- Marcus Klein <marcus.klein@open-xchange.com>  Wed, 25 Jun 2014 09:58:23 +0200

open-xchange-appsuite-help-drive (7.6.0-6) stable; urgency=low

  * Sixth candidate for 7.6.0 release

 -- Marcus Klein <marcus.klein@open-xchange.com>  Fri, 20 Jun 2014 12:57:52 +0200

open-xchange-appsuite-help-drive (7.6.0-5) stable; urgency=low

  * Fifth candidate for 7.6.0 release

 -- Marcus Klein <marcus.klein@open-xchange.com>  Fri, 13 Jun 2014 14:07:12 +0200

open-xchange-appsuite-help-drive (7.6.0-4) stable; urgency=low

  * Fourth candidate for 7.6.0 release

 -- Marcus Klein <marcus.klein@open-xchange.com>  Fri, 30 May 2014 14:18:47 +0200

open-xchange-appsuite-help-drive (7.6.0-3) stable; urgency=low

  * Third candidate for 7.6.0 release

 -- Marcus Klein <marcus.klein@open-xchange.com>  Fri, 16 May 2014 13:53:23 +0200

open-xchange-appsuite-help-drive (7.6.0-2) stable; urgency=low

  * Second release candidate for 7.6.0

 -- Marcus Klein <marcus.klein@open-xchange.com>  Mon, 05 May 2014 12:36:16 +0200

open-xchange-appsuite-help-drive (7.6.0-1) stable; urgency=low

  * First release candidate for 7.6.0

 -- Marcus Klein <marcus.klein@open-xchange.com>  Tue, 22 Apr 2014 18:08:02 +0200

open-xchange-appsuite-help-drive (7.6.0-0) unstable; urgency=low

  * prepare for 7.6.0

 -- Marcus Klein <marcus.klein@open-xchange.com>  Thu, 03 Apr 2014 14:14:54 +0200

open-xchange-appsuite-help-drive (7.4.2-13) stable; urgency=low

  * Build for patch 2014-03-24

 -- Markus Wagner <markus.wagner@open-xchange.com>  Wed, 19 Mar 2014 10:32:23 +0100

open-xchange-appsuite-help-drive (7.4.2-12) stable; urgency=low

  * Build for patch 2014-03-14

 -- Markus Wagner <markus.wagner@open-xchange.com>  Fri, 14 Mar 2014 14:38:53 +0100

open-xchange-appsuite-help-drive (7.4.2-11) stable; urgency=low

  * Build for patch 2013-03-04

 -- Markus Wagner <markus.wagner@open-xchange.com>  Tue, 04 Mar 2014 17:09:35 +0100

open-xchange-appsuite-help-drive (7.4.2-10) stable; urgency=low

  * Build for patch 2013-03-05

 -- Markus Wagner <markus.wagner@open-xchange.com>  Thu, 27 Feb 2014 15:50:06 +0100

open-xchange-appsuite-help-drive (7.4.2-9) stable; urgency=low

  * Build for patch 2014-02-24

 -- Markus Wagner <markus.wagner@open-xchange.com>  Tue, 25 Feb 2014 16:46:21 +0100

open-xchange-appsuite-help-drive (7.4.2-8) stable; urgency=low

  * Build for patch 2014-02-26

 -- Markus Wagner <markus.wagner@open-xchange.com>  Tue, 25 Feb 2014 14:44:07 +0100

open-xchange-appsuite-help-drive (7.4.2-7) stable; urgency=low

  * Build for patch 2014-02-20

 -- Markus Wagner <markus.wagner@open-xchange.com>  Thu, 20 Feb 2014 11:37:14 +0100

open-xchange-appsuite-help-drive (7.4.2-6) stable; urgency=low

  * Sixth candidate for 7.4.2 release

 -- Markus Wagner <markus.wagner@open-xchange.com>  Tue, 11 Feb 2014 12:58:17 +0100

open-xchange-appsuite-help-drive (7.4.2-5) stable; urgency=low

  * Fifth candidate for 7.4.2 release

 -- Markus Wagner <markus.wagner@open-xchange.com>  Thu, 06 Feb 2014 14:58:25 +0100

open-xchange-appsuite-help-drive (7.4.2-4) stable; urgency=low

  * Fourth candidate for 7.4.2 release

 -- Markus Wagner <markus.wagner@open-xchange.com>  Tue, 04 Feb 2014 17:09:46 +0100

open-xchange-appsuite-help-drive (7.4.2-3) stable; urgency=low

  * Third candidate for 7.4.2 release

 -- Markus Wagner <markus.wagner@open-xchange.com>  Thu, 23 Jan 2014 16:31:28 +0100

open-xchange-appsuite-help-drive (7.4.2-2) stable; urgency=low

  * Second candidate for 7.4.2 release

 -- Markus Wagner <markus.wagner@open-xchange.com>  Fri, 10 Jan 2014 16:31:43 +0100

open-xchange-appsuite-help-drive (7.4.2-1) stable; urgency=low

  * First candidate for 7.4.2 release

 -- Markus Wagner <markus.wagner@open-xchange.com>  Mon, 23 Dec 2013 13:15:53 +0100

open-xchange-appsuite-help-drive (7.4.2-0) unstable; urgency=low

  * prepare for 7.4.2

 -- Markus Wagner <markus.wagner@open-xchange.com>  Thu, 19 Dec 2013 09:08:03 +0100

open-xchange-appsuite-help-drive (7.4.1-11) stable; urgency=low

  * Build for patch 2014-03-24

 -- Markus Wagner <markus.wagner@open-xchange.com>  Fri, 21 Mar 2014 14:32:42 +0100

open-xchange-appsuite-help-drive (7.4.1-10) stable; urgency=low

  * Build for patch 2014-02-26

 -- Markus Wagner <markus.wagner@open-xchange.com>  Tue, 25 Feb 2014 12:49:22 +0100

open-xchange-appsuite-help-drive (7.4.1-9) stable; urgency=low

  * Build for patch 2014-01-30

 -- Markus Wagner <markus.wagner@open-xchange.com>  Tue, 28 Jan 2014 17:37:16 +0100

open-xchange-appsuite-help-drive (7.4.1-8) stable; urgency=low

  * Build for patch 2013-12-09

 -- Markus Wagner <markus.wagner@open-xchange.com>  Thu, 02 Jan 2014 16:16:10 +0100

open-xchange-appsuite-help-drive (7.4.1-7) stable; urgency=low

  * Build for patch 2013-12-23

 -- Markus Wagner <markus.wagner@open-xchange.com>  Thu, 19 Dec 2013 10:08:14 +0100

open-xchange-appsuite-help-drive (7.4.1-6) stable; urgency=low

  * Build for patch 2013-12-09

 -- Markus Wagner <markus.wagner@open-xchange.com>  Thu, 05 Dec 2013 13:44:27 +0100

open-xchange-appsuite-help-drive (7.4.1-5) stable; urgency=low

  * Fifth candidate for 7.4.1 release

 -- Markus Wagner <markus.wagner@open-xchange.com>  Wed, 20 Nov 2013 12:12:44 +0100

open-xchange-appsuite-help-drive (7.4.1-4) stable; urgency=low

  * Fourth candidate for 7.4.1 release

 -- Markus Wagner <markus.wagner@open-xchange.com>  Mon, 18 Nov 2013 10:20:29 +0100

open-xchange-appsuite-help-drive (7.4.1-3) stable; urgency=low

  * Third candidate for 7.4.1 release

 -- Markus Wagner <markus.wagner@open-xchange.com>  Thu, 07 Nov 2013 10:17:58 +0100

open-xchange-appsuite-help-drive (7.4.1-2) stable; urgency=low

  * Second candidate for 7.4.1 release

 -- Markus Wagner <markus.wagner@open-xchange.com>  Wed, 23 Oct 2013 10:11:10 +0200

open-xchange-appsuite-help-drive (7.4.1-1) stable; urgency=low

  * First sprint increment for 7.4.1 release

 -- Markus Wagner <markus.wagner@open-xchange.com>  Thu, 10 Oct 2013 17:57:24 +0200

open-xchange-appsuite-help-drive (7.4.1-0) unstable; urgency=low

  * prepare for 7.4.1 release

 -- Markus Wagner <markus.wagner@open-xchange.com>  Fri, 20 Sep 2013 16:29:32 +0200

open-xchange-appsuite-help-drive (7.4.0-19) stable; urgency=low

  * Build for patch 2013-03-05

 -- Markus Wagner <markus.wagner@open-xchange.com>  Tue, 04 Mar 2014 14:56:12 +0100

open-xchange-appsuite-help-drive (7.4.0-18) stable; urgency=low

  * Build for patch 2013-03-05

 -- Markus Wagner <markus.wagner@open-xchange.com>  Thu, 27 Feb 2014 15:50:06 +0100<|MERGE_RESOLUTION|>--- conflicted
+++ resolved
@@ -1,16 +1,14 @@
-<<<<<<< HEAD
 open-xchange-appsuite-help-drive (7.6.3-0) unstable; urgency=medium
 
   * prepare for 7.6.3 release
 
  -- Marcus Klein <marcus.klein@open-xchange.com>  Wed, 25 Mar 2015 13:07:31 +0100
-=======
+
 open-xchange-appsuite-help-drive (7.6.2-5) stable; urgency=low
 
   * Build for patch 2015-04-13 (2474)
 
  -- Marcus Klein <marcus.klein@open-xchange.com>  Tue, 14 Apr 2015 18:52:39 +0200
->>>>>>> c45ebd3d
 
 open-xchange-appsuite-help-drive (7.6.2-4) stable; urgency=low
 
