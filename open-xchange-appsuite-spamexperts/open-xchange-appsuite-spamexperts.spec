Name:           open-xchange-appsuite-spamexperts
<<<<<<< HEAD
Version:        @OXVERSION@
%define         ox_release 0
=======
Version:        0.0.1
%define         ox_release 12
>>>>>>> 010ccc0b
Release:        %{ox_release}_<CI_CNT>.<B_CNT>
Group:          Applications/Productivity
Packager:       Viktor Pracht <viktor.pracht@open-xchange.com>
License:        CC-BY-NC-SA-3.0
Summary:        Configuration UI for SpamExperts
Source:         %{name}_%{version}.orig.tar.bz2

BuildArch:      noarch
BuildRoot:      %{_tmppath}/%{name}-%{version}-root
BuildRequires:  ant-nodeps
BuildRequires:  java-devel >= 1.6.0
BuildRequires:  nodejs >= 0.10.0

Requires(post): open-xchange-appsuite-manifest

%description
Configuration UI for SpamExperts

## Uncomment for multiple packages (1/4)
#%if 0%{?rhel_version} || 0%{?fedora_version}
#%define docroot /var/www/html/appsuite
#%else
#%define docroot /srv/www/htdocs/appsuite
#%endif
#
#%package        static
#Group:          Applications/Productivity
#Summary:        Configuration UI for SpamExperts
#Requires:       open-xchange-appsuite
#
#%description    static
#Configuration UI for SpamExperts
#
#This package contains the static files for the theme.

%prep
%setup -q

%build

%install
export NO_BRP_CHECK_BYTECODE_VERSION=true
ant -Dbasedir=build -DdestDir=%{buildroot} -DpackageName=%{name} -Dhtdoc=%{docroot} -DkeepCache=true -f build/build.xml build

## Uncomment for multiple packages (2/4)
#files=$(find "%{buildroot}/opt/open-xchange/appsuite/" -type f \
#             ! -regex '.*\.\(js\|css\|less\|json\)' -printf '%%P ')
#for i in $files
#do
#    mkdir -p "%{buildroot}%{docroot}/$(dirname $i)"
#    cp "%{buildroot}/opt/open-xchange/appsuite/$i" "%{buildroot}%{docroot}/$i"
#done

%clean
%{__rm} -rf %{buildroot}

## Uncomment for multiple packages (3/4)
#rm -r "%{buildroot}%{docroot}"

%define update /opt/open-xchange/appsuite/share/update-themes.sh

%post
if [ $1 -eq 1 -a -x %{update} ]; then %{update}; fi

%postun
if [ -x %{update} ]; then %{update}; fi

%files
%defattr(-,root,root)
%dir /opt/open-xchange
%dir /opt/open-xchange/appsuite
%dir /opt/open-xchange/appsuite/apps
%dir /opt/open-xchange/appsuite/apps/com.spamexperts
%dir /opt/open-xchange/appsuite/apps/com.spamexperts/settings
/opt/open-xchange/appsuite/apps/com.spamexperts/*
/opt/open-xchange/appsuite/apps/com.spamexperts/settings/*
%dir /opt/open-xchange/appsuite/manifests
/opt/open-xchange/appsuite/manifests/open-xchange-appsuite-spamexperts.json

## Uncomment for multiple packages (4/4)
#%files static
#%defattr(-,root,root)
#%{docroot}

%changelog
<<<<<<< HEAD
* Tue Oct 14 2014 Viktor Pracht <viktor.pracht@open-xchange.com>
Fifth candidate for 7.6.1 release
* Fri Oct 10 2014 Viktor Pracht <viktor.pracht@open-xchange.com>
Fourth candidate for 7.6.1 release
* Thu Oct 02 2014 Viktor Pracht <viktor.pracht@open-xchange.com>
Third candidate for 7.6.1 release
=======
* Mon Oct 13 2014 Viktor Pracht <viktor.pracht@open-xchange.com>
Build for patch 2014-10-20
>>>>>>> 010ccc0b
* Tue Sep 30 2014 Viktor Pracht <viktor.pracht@open-xchange.com>
Build for patch 2014-10-06
* Tue Sep 23 2014 Viktor Pracht <viktor.pracht@open-xchange.com>
Build for patch 2014-10-02
* Wed Sep 17 2014 Viktor Pracht <viktor.pracht@open-xchange.com>
prepare for 7.6.2 release
* Tue Sep 16 2014 Viktor Pracht <viktor.pracht@open-xchange.com>
Second candidate for 7.6.1 release
* Thu Sep 11 2014 Viktor Pracht <viktor.pracht@open-xchange.com>
Build for patch 2014-09-15
* Fri Sep 05 2014 Viktor Pracht <viktor.pracht@open-xchange.com>
First release candidate for 7.6.1
* Fri Sep 05 2014 Viktor Pracht <viktor.pracht@open-xchange.com>
prepare for 7.6.1
* Wed Aug 20 2014 Viktor Pracht <viktor.pracht@open-xchange.com>
Build for patch 2014-08-25
* Mon Aug 11 2014 Viktor Pracht <viktor.pracht@open-xchange.com>
Build for patch 2014-08-11
* Wed Jul 23 2014 Viktor Pracht <viktor.pracht@open-xchange.com>
Build for patch 2014-07-30
* Mon Jul 21 2014 Viktor Pracht <viktor.pracht@open-xchange.com>
Build for patch 2014-07-21
* Wed Jun 25 2014 Viktor Pracht <viktor.pracht@open-xchange.com>
Seventh candidate for 7.6.0 release
* Fri Jun 20 2014 Viktor Pracht <viktor.pracht@open-xchange.com>
Sixth candidate for 7.6.0 release
* Fri Jun 13 2014 Viktor Pracht <viktor.pracht@open-xchange.com>
Fifth candidate for 7.6.0 release
* Thu Jan 23 2014 Viktor Pracht <viktor.pracht@open-xchange.com>
Initial Release.<|MERGE_RESOLUTION|>--- conflicted
+++ resolved
@@ -1,11 +1,6 @@
 Name:           open-xchange-appsuite-spamexperts
-<<<<<<< HEAD
 Version:        @OXVERSION@
 %define         ox_release 0
-=======
-Version:        0.0.1
-%define         ox_release 12
->>>>>>> 010ccc0b
 Release:        %{ox_release}_<CI_CNT>.<B_CNT>
 Group:          Applications/Productivity
 Packager:       Viktor Pracht <viktor.pracht@open-xchange.com>
@@ -91,17 +86,14 @@
 #%{docroot}
 
 %changelog
-<<<<<<< HEAD
 * Tue Oct 14 2014 Viktor Pracht <viktor.pracht@open-xchange.com>
 Fifth candidate for 7.6.1 release
+* Mon Oct 13 2014 Viktor Pracht <viktor.pracht@open-xchange.com>
+Build for patch 2014-10-20
 * Fri Oct 10 2014 Viktor Pracht <viktor.pracht@open-xchange.com>
 Fourth candidate for 7.6.1 release
 * Thu Oct 02 2014 Viktor Pracht <viktor.pracht@open-xchange.com>
 Third candidate for 7.6.1 release
-=======
-* Mon Oct 13 2014 Viktor Pracht <viktor.pracht@open-xchange.com>
-Build for patch 2014-10-20
->>>>>>> 010ccc0b
 * Tue Sep 30 2014 Viktor Pracht <viktor.pracht@open-xchange.com>
 Build for patch 2014-10-06
 * Tue Sep 23 2014 Viktor Pracht <viktor.pracht@open-xchange.com>
