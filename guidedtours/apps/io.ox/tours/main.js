--- conflicted
+++ resolved
@@ -71,63 +71,12 @@
                         gt('Getting started')
                     )
                     .on('click', function (e) {
-<<<<<<< HEAD
-                        thisIsStupid.runTour('io.ox/intro');
-                        e.preventDefault();
-                    })
-                );
-            });
-        }
-    });
-
-    /* Link: Tour specifically for this app in settings toolbar */
-    ext.point('io.ox/core/topbar/right/dropdown').extend({
-        id: 'app-specific-tour',
-        index: 220, /* close to the intro tour and the help link */
-        draw: function () {
-            var node = this,
-                tourLink = $('<li>', {'class': 'io-ox-specificHelp'}).appendTo(node);
-
-            if (_.device('smartphone')) {
-                tourLink.remove();
-                return;
-            }
-
-            require(['settings!io.ox/tours', 'io.ox/tours/main'], function (tourSettings, thisIsStupid) {
-
-                function toggleVisibility() {
-                    var currentApp = ox.ui.App.getCurrentApp(),
-                        currentType = currentApp ? currentApp.attributes.name : null,
-                        isAvailable = currentType && thisIsStupid.isAvailable(currentType);
-
-                    if (!isAvailable || tourSettings.get('disableTours', false) || tourSettings.get('disable/' + currentType, false)) {
-                        tourLink.hide();
-                    } else {
-                        tourLink.show();
-                    }
-                }
-
-            	tourLink.append(
-                    $('<a target="_blank" href="" role="menuitem">').text(gt('Guided tour for this app'))
-                    .on('click', function (e) {
-                        var currentApp = ox.ui.App.getCurrentApp(),
-                            currentType = currentApp.attributes.name;
-
-                        thisIsStupid.runTour(currentType);
-=======
->>>>>>> 74174fc6
                         e.preventDefault();
                         require(['io.ox/core/tk/wizard', 'io.ox/tours/intro'], function (Tour) {
                             Tour.registry.run('default/io.ox/intro');
                         });
                     })
                 );
-<<<<<<< HEAD
-
-                ox.ui.windowManager.on('window.show', toggleVisibility);
-                toggleVisibility();
-=======
->>>>>>> 74174fc6
             });
         }
     });
