<html lang="de">
<head>
<meta http-equiv="Content-Type" content="text/html; charset=utf-8">
<title>8.1. Die Aufgaben-Bestandteile</title>
<link rel="stylesheet" type="text/css" href="../../help.css">
<meta name="generator" content="DocBook XSL Stylesheets V1.78.1">
<link rel="home" href="index.html" title="Benutzeranleitung">
<link rel="up" href="ox.appsuite.user.chap.tasks.html" title="Kapitel 8. Aufgaben">
<link rel="prev" href="ox.appsuite.user.chap.tasks.html" title="Kapitel 8. Aufgaben">
<link rel="next" href="ox.appsuite.user.sect.tasks.gui.search.html" title="8.1.1. Die Aufgaben-Suchleiste">
<link rel="copyright" href="ox.appsuite.user.legalnotice.html" title="Rechtlicher Hinweis">
<link rel="stylesheet" type="text/css" href="../../bootstrap.min.css"​/> 
<link id="favicon" rel="shortcut icon" href="../../../apps/themes/default/favicon.ico" type="image/x-icon"> 
<meta name="viewport" content="width=device-width, initial-scale=1.0">
   <script src="../../jquery.min.js"></script> 

   <script src="../../bootstrap.min.js"></script> 
</head>
<body bgcolor="white" text="black" link="#0000FF" vlink="#840084" alink="#0000FF">
<div class="oxhelp-navigation-top"><nav class="navbar navbar-inverse" role="navigation"><div class="container-fluid">
<div class="navbar-header">
<button type="button" class="navbar-toggle" data-toggle="collapse" data-target="#ox-main-nav"><span class="sr-only">Navigation umschalten</span><span class="icon-bar"></span><span class="icon-bar"></span><span class="icon-bar"></span></button><a class="navbar-brand"></a>
</div>
<div class="collapse navbar-collapse" id="ox-main-nav"><ul class="nav navbar-nav">
<li><a accesskey="p" class="oxhelp-prev-link" href="ox.appsuite.user.chap.tasks.html">Zurück</a></li>
<li><a accesskey="h" href="index.html" class="oxhelp-home-link">Startseite</a></li>
<li><a accesskey="t" href="bk01-toc.html" class="oxhelp-toc-link">Inhaltsverzeichnis</a></li>
<li><a accesskey="n" class="oxhelp-next-link" href="ox.appsuite.user.sect.tasks.gui.search.html">Weiter</a></li>
</ul></div>
</div></nav></div>
<div class="oxhelp-content">
  <h1 class="sr-only">
    <span class="phrase">Aufgaben</span>
    
    
    
  </h1>
<div class="sect1" id="ox.appsuite.user.sect.tasks.gui">
<<<<<<< HEAD
<div class="titlepage"><div><div><h2 class="title" style="clear: both">8.1. Die
      <span class="phrase"><span class="guilabel"><strong>Aufgaben</strong></span></span>
      
      
      
      Bestandteile
=======
<div class="titlepage"><div><div><h2 class="title" style="clear: both">8.1. Die 
      <span class="phrase"><span class="guilabel"><strong>Aufgaben</strong></span></span>-Bestandteile
>>>>>>> 1c74fb5d
    </h2></div></div></div>
<a class="indexterm" name="id-1.9.7.2"></a><div class="reference">
<a name="ox.appsuite.user.reference.tasks.gui"></a><p id="ox.appsuite.user.reference.tasks.gui">
      Die App 
      <span class="phrase"><span class="guilabel"><strong>Aufgaben</strong></span></span>
      
      
      
      enthält diese Bestandteile.
      </p>
<ul class="itemizedlist" style="list-style-type: disc; ">
<li class="listitem"><p role="presentation"><a class="xref" href="ox.appsuite.user.sect.tasks.gui.search.html">Die
<<<<<<< HEAD
        <span class="phrase">Aufgaben</span>
        
        
        
        Suchleiste</a></p></li>
<li class="listitem"><p role="presentation"><a class="xref" href="ox.appsuite.user.sect.tasks.gui.foldertree.html">Der
        <span class="phrase">Aufgaben</span>
        
        
        
        Ordnerbaum</a></p></li>
<li class="listitem"><p role="presentation"><a class="xref" href="ox.appsuite.user.sect.tasks.gui.toolbar.html">Die
        <span class="phrase">Aufgaben</span>
        
        
        
        Werkzeugleiste</a></p></li>
<li class="listitem">
<p role="presentation"><a class="xref" href="ox.appsuite.user.sect.tasks.gui.content.html">Der
        <span class="phrase">Aufgaben</span>
        
        
        
        Anzeigebereich</a>
          </p>
<ul class="itemizedlist" style="list-style-type: circle; ">
<li class="listitem"><p role="presentation"><a class="xref" href="ox.appsuite.user.sect.tasks.gui.list.html">Die
        <span class="phrase">Aufgaben</span>
        
        
        
        Liste</a></p></li>
<li class="listitem"><p role="presentation"><a class="xref" href="ox.appsuite.user.sect.tasks.gui.detailview.html">Die
        <span class="phrase">Aufgaben</span>
        
        
        
        Detailansicht</a></p></li>
=======
        <span class="phrase">Aufgaben</span>-Suchleiste
      </a></p></li>
<li class="listitem"><p role="presentation"><a class="xref" href="ox.appsuite.user.sect.tasks.gui.toolbar.html">Die
        <span class="phrase">Aufgaben</span>-Werkzeugleiste
      </a></p></li>
<li class="listitem"><p role="presentation"><a class="xref" href="ox.appsuite.user.sect.tasks.gui.foldertree.html">Der
        <span class="phrase">Aufgaben</span>-Ordnerbaum
      </a></p></li>
<li class="listitem">
<p role="presentation"><a class="xref" href="ox.appsuite.user.sect.tasks.gui.content.html">Der
        <span class="phrase">Aufgaben</span>-Anzeigebereich
      </a>
          </p>
<ul class="itemizedlist" style="list-style-type: circle; ">
<li class="listitem"><p role="presentation"><a class="xref" href="ox.appsuite.user.sect.tasks.gui.list.html">Die
        <span class="phrase">Aufgaben</span>-Liste
      </a></p></li>
<li class="listitem"><p role="presentation"><a class="xref" href="ox.appsuite.user.sect.tasks.gui.detailview.html">Die
        <span class="phrase">Aufgaben</span>-Detailansicht
      </a></p></li>
>>>>>>> 1c74fb5d
</ul>
<p role="presentation">
          </p>
</li>
<<<<<<< HEAD
<li class="listitem"><p role="presentation"><a class="xref" href="ox.appsuite.user.sect.tasks.gui.create.html">Die
        <span class="phrase">Aufgaben</span>
        
        
        
        Ansicht zum Erstellen oder Bearbeiten</a></p></li>
=======
<li class="listitem"><p role="presentation"><a class="xref" href="ox.appsuite.user.sect.tasks.gui.create.html">Das Aufgabenbearbeitungsfenster</a></p></li>
>>>>>>> 1c74fb5d
</ul>
<p>
    </p>
</div>
<p id="ox.appsuite.user.reference.tasks.gui.parent">Übergeordnetes Thema:
      <a class="xref" href="ox.appsuite.user.chap.tasks.html"><i>
    <span class="phrase">Aufgaben</span>
    
    
    
  </i></a>
    </p>
</div>
          </div>
        </body>
</html><|MERGE_RESOLUTION|>--- conflicted
+++ resolved
@@ -36,17 +36,8 @@
     
   </h1>
 <div class="sect1" id="ox.appsuite.user.sect.tasks.gui">
-<<<<<<< HEAD
-<div class="titlepage"><div><div><h2 class="title" style="clear: both">8.1. Die
-      <span class="phrase"><span class="guilabel"><strong>Aufgaben</strong></span></span>
-      
-      
-      
-      Bestandteile
-=======
 <div class="titlepage"><div><div><h2 class="title" style="clear: both">8.1. Die 
       <span class="phrase"><span class="guilabel"><strong>Aufgaben</strong></span></span>-Bestandteile
->>>>>>> 1c74fb5d
     </h2></div></div></div>
 <a class="indexterm" name="id-1.9.7.2"></a><div class="reference">
 <a name="ox.appsuite.user.reference.tasks.gui"></a><p id="ox.appsuite.user.reference.tasks.gui">
@@ -59,46 +50,6 @@
       </p>
 <ul class="itemizedlist" style="list-style-type: disc; ">
 <li class="listitem"><p role="presentation"><a class="xref" href="ox.appsuite.user.sect.tasks.gui.search.html">Die
-<<<<<<< HEAD
-        <span class="phrase">Aufgaben</span>
-        
-        
-        
-        Suchleiste</a></p></li>
-<li class="listitem"><p role="presentation"><a class="xref" href="ox.appsuite.user.sect.tasks.gui.foldertree.html">Der
-        <span class="phrase">Aufgaben</span>
-        
-        
-        
-        Ordnerbaum</a></p></li>
-<li class="listitem"><p role="presentation"><a class="xref" href="ox.appsuite.user.sect.tasks.gui.toolbar.html">Die
-        <span class="phrase">Aufgaben</span>
-        
-        
-        
-        Werkzeugleiste</a></p></li>
-<li class="listitem">
-<p role="presentation"><a class="xref" href="ox.appsuite.user.sect.tasks.gui.content.html">Der
-        <span class="phrase">Aufgaben</span>
-        
-        
-        
-        Anzeigebereich</a>
-          </p>
-<ul class="itemizedlist" style="list-style-type: circle; ">
-<li class="listitem"><p role="presentation"><a class="xref" href="ox.appsuite.user.sect.tasks.gui.list.html">Die
-        <span class="phrase">Aufgaben</span>
-        
-        
-        
-        Liste</a></p></li>
-<li class="listitem"><p role="presentation"><a class="xref" href="ox.appsuite.user.sect.tasks.gui.detailview.html">Die
-        <span class="phrase">Aufgaben</span>
-        
-        
-        
-        Detailansicht</a></p></li>
-=======
         <span class="phrase">Aufgaben</span>-Suchleiste
       </a></p></li>
 <li class="listitem"><p role="presentation"><a class="xref" href="ox.appsuite.user.sect.tasks.gui.toolbar.html">Die
@@ -119,21 +70,11 @@
 <li class="listitem"><p role="presentation"><a class="xref" href="ox.appsuite.user.sect.tasks.gui.detailview.html">Die
         <span class="phrase">Aufgaben</span>-Detailansicht
       </a></p></li>
->>>>>>> 1c74fb5d
 </ul>
 <p role="presentation">
           </p>
 </li>
-<<<<<<< HEAD
-<li class="listitem"><p role="presentation"><a class="xref" href="ox.appsuite.user.sect.tasks.gui.create.html">Die
-        <span class="phrase">Aufgaben</span>
-        
-        
-        
-        Ansicht zum Erstellen oder Bearbeiten</a></p></li>
-=======
 <li class="listitem"><p role="presentation"><a class="xref" href="ox.appsuite.user.sect.tasks.gui.create.html">Das Aufgabenbearbeitungsfenster</a></p></li>
->>>>>>> 1c74fb5d
 </ul>
 <p>
     </p>
