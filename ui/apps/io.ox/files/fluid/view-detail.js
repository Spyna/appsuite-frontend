--- conflicted
+++ resolved
@@ -205,12 +205,8 @@
         id: 'upload',
         index: 600,
         draw: function (baton) {
-<<<<<<< HEAD
-            if (baton.openedBy === 'io.ox/mail/compose') return;//no uploads in mail preview
-=======
-            // no uploads in mail preview
-            if (baton.openedBy === 'io.ox/mail/write') return;
->>>>>>> e7758a2e
+            //no uploads in mail preview
+            if (baton.openedBy === 'io.ox/mail/compose') return;
             var file = baton.data,
             $node,
             $commentArea,
