/**
 * This work is provided under the terms of the CREATIVE COMMONS PUBLIC
 * LICENSE. This work is protected by copyright and/or other applicable
 * law. Any use of the work other than as authorized under this license
 * or copyright law is prohibited.
 *
 * http://creativecommons.org/licenses/by-nc-sa/2.5/
 *
 * © 2016 OX Software GmbH, Germany. info@open-xchange.com
 *
 * @author Matthias Biggeleben <matthias.biggeleben@open-xchange.com>
 * @author David Bauer <david.bauer@open-xchange.com>
 */

@import 'bootstrap/less/mixins.less';
@import 'bootstrap/less/normalize.less';
@import 'bootstrap/less/scaffolding.less';
@import 'bootstrap/less/type.less';
@import 'bootstrap/less/grid.less';
@import 'bootstrap/less/forms.less';
@import 'bootstrap/less/buttons.less';
@import 'bootstrap/less/dropdowns.less';
@import 'bootstrap/less/utilities.less';
@import 'font-awesome/less/variables.less';

@import "../components/checkboxes.less";

@wallpaper-start-color: #fff;
@wallpaper-end-color: #fff;

@fa-font-path: '../../../3rd.party/font-awesome/fonts';

@font-face {
    font-family: 'FontAwesome';
    src: url('@{fa-font-path}/fontawesome-webfont.woff2?v=@{fa-version}') format('woff2'),
         url('@{fa-font-path}/fontawesome-webfont.woff?v=@{fa-version}') format('woff'),
         url('@{fa-font-path}/fontawesome-webfont.ttf?v=@{fa-version}') format('truetype'),
         url('@{fa-font-path}/fontawesome-webfont.svg?v=@{fa-version}#fontawesomeregular') format('svg');
    font-weight: normal;
    font-style: normal;
}

html, body {
    height: 100%;
    font-family: @normal-font-family;
}

html[lang], body {
    font-size: 1rem;
    line-height: 1.24rem;
}

// ensure proper alignment (during development)
// or use the bookmarklet from http://keyes.ie/things/baseliner/
html.baseline {
    #background-loader {
        display: block !important;
        background-color: transparent;
        background-image: url('../../default/baseline_8_cyan.png');
        opacity: 0.50;
    }
    &.red #background-loader {
        background-image: url('../../default/baseline_8_red.png');
        opacity: 0.30;
    }
    &.gray #background-loader {
        background-image: url('../../default/baseline_8_gray.png');
        opacity: 0.80;
    }
}

.unselectable {
    .user-select(none);
}

.selectable-text {
    .user-select(text);
    cursor: default;
}

.noscript {
    position: absolute;
    top: 50%;
    left: 50%;
    z-index: 65000;
    width: 400px;
    margin: -50px 0 0 -200px;
    z-index: 65301;
}

#background-loader {
    position: absolute;
    top: 0;
    right: 0;
    bottom: 0;
    left: 0;
    width: 100%;
    height: 100%;
    z-index: 65300;
    background-color: #fff;
    -webkit-transform: translateZ(0); /* activate GPU acceleration */
}

<<<<<<< HEAD
=======
// duplicate code to prevent loading themes (see /themes/components/dropdown.less)
.smart-dropdown-container {
    position: fixed;
    width: 100%;
    height: 100%;
    z-index: 100000;

    ul {
        overflow-y: auto;
        overflow-x: hidden;
        li:first-child.divider {
            display: none;
        }
    }
}

#io-ox-login-screen ~ .smart-dropdown-container {
    top: 0;
}

>>>>>>> ca3be1a3
// overwrite some bootstrap styles. Once any theme is loaded, it also loads all of bootstrap. This messes up the layout
.touch body #io-ox-login-screen { font-size: 14px; }

#io-ox-login-screen {
    .row label {
        padding-top: inherit;
        font-size: inherit;
        line-height: inherit;
    }
    .form-control { padding: 4px 12px; }
<<<<<<< HEAD
    font-family: @normal-font-family;
    line-height: 20px;
=======
    font: 14px/20px @normal-font-family;
>>>>>>> ca3be1a3
}
// bootstrap overwrite end

#io-ox-login-screen {
    height: 100%;
    z-index: 65102;
    background-color: @wallpaper-end-color;
    color: #fff;

    .no-margin {
        margin: 0;
    }

    &.relogin {
        right: auto;
        left: 50%;
        width: 800px;
        margin-left: -400px;
        -webkit-box-shadow: 0 0 70px 5px #000;
        -moz-box-shadow: 0 0 70px 5px #000;
        box-shadow: 0 0 70px 5px #000;
    }

    .io-ox-busy {
        position: relative;
        &:before {
            position: absolute;
            top: 50%;
            left: 50%;
            margin: -10px 0 0 -10px;
            /* icon-refresh */
            font-size: 20px;
            font-family: 'FontAwesome';
            content: '\f021';
            color: rgba(0, 0, 0, 0.30);
            /* icon-spin */
            -moz-animation: fa-spin 1.5s infinite linear;
            -o-animation: fa-spin 1.5s infinite linear;
            -webkit-animation: fa-spin 1.5s infinite linear;
            animation: fa-spin 1.5s infinite linear;
        }
    }

    .help-block {
        margin-bottom: 16px;
    }
}

#io-ox-login-blocker {
    position: absolute;
    top: 0; right: 0; bottom: 0; left: 0;
    background-color: black;
    opacity: 0.01;
    filter: alpha(opacity=1);
    z-index: 65000;
}

.login-spacer {
    flex-grow: 1;
}

#io-ox-login-container {
    display: flex;
    flex-direction: column;
    justify-content: space-between;
    width: 100%;
    height: 100%;
    min-height: 100%;
    padding: 0;
    background-size: cover !important;
    background: radial-gradient(at 33% 50%, lighten(@brand-primary, 20%), @brand-primary);
    overflow-y: auto;

    .login-logo {
        max-height: 32px;
        background-size: contain;
        background-repeat: no-repeat;
        background-position: center;

        display: block;
        width: auto;
        height: auto;
    }

    .composition-element {
        display: flex;
        flex-wrap: wrap;
        justify-content: center;
        margin: 4px 8px;
        min-width: fit-content;

        *:not(:last-child) {
            margin-right: 4px;
        }
    }
}

#io-ox-login-header {
    width: 100%;
    margin: 0;
    background: linear-gradient(rgba(0,0,0,0.1),rgba(0,0,0,0));
}

#io-ox-login-toolbar {
    position: relative;
    height: 56px;
    display: flex;
    align-items: center;
    padding: 0 16px;

    label {
        margin-bottom: 0;
    }

    div {
        margin-left: 16px;
        margin-right: 16px;
    }

    #io-ox-language-list {
        overflow-y: scroll;
    }

    * {
        color: #fffff;
    }

    > * {
        margin: 0 16px;
    }

    > *:first-child {
        margin-left: 0;
    }

    > *:last-child {
        margin-right: 0;
    }
}

#io-ox-login-content {
    display: flex;
    flex-shrink: 0;
    width: 100%;

    .align-center {
        align-self: center;
    }
}

#io-ox-information-message {
    display: flex;
    margin: 0 auto;
    margin-top: 8px;
    width: 420px;
}

#io-ox-login-footer {
    width: 100%;
    margin: 64px 0 0 0;
    padding: 6px 2px;
    display: flex;
    align-items: center;
    flex-wrap: wrap;

    background-color: rgba(0, 0, 0, 0.15);

    * {
        color: #ffffff;

        a {
            color: #94c1ec;
        }
    }
    > * {
        margin: 0 8px;
        &:first-child { margin-left: 0; }
        &:last-child { margin-right: 0; }
    }

}

#io-ox-languages {
    display: flex;

    *:not([role="menuitem"]) {
        color: #ffffff;
    }

    * > a:not([role="menuitem"]),#language-select,.toggle-text,.caret {
        color: #94c1ec;
    }

    .dropup, .dropdown {
        display: inline-block;
    }

    a.lang-label {
        text-decoration: none;
        // color: #fff;
        &:focus { outline: 0; }
        &:hover { text-decoration: none; }
        font-weight: normal;
        &:after {
            content: ':';
            margin-right: 5px;
        }
    }
}

#language-select {
    background: transparent;
    border:0;
}

#io-ox-login-box {
    display: flex;
    justify-content: center;

    .flex-column {
        display: flex;
        flex-direction: column;
    }
}

#box-form {
    width: 420px;
    text-align: center;
    border-radius: 6px;
    box-shadow: 0 15px 70px 0 rgba(0,0,0,.5);

    * {
        color: #333333;
    }

    a {
        color: @btn-primary-bg;
    }

    * button {
        border-color: @btn-primary-border;
        background-color: @btn-primary-bg;
        color: @btn-primary-color;
    }
}

#box-form-header {
    height: 64px;
    line-height: 60px;
    font-size: 24px;
    font-weight: bold;
    border-radius: 6px 6px 0 0;
    background-size: cover !important;
    background-position: 50% 50% !important;
    background-color: #f5f5f5;
    color: #333333;
}

#box-form-body {
    min-height: 380px;
    background-color: #fff;
    border-radius: 0 0 6px 6px;

    .form-control {
        height: 40px;
    }

    form, form > div {
        min-height: inherit;
    }

    form > div > div.row {
        margin: 4px 0;
    }

    form > div {
        display: flex;
        flex-direction: column;
        padding-top: 27px;
        padding-bottom: 32px;

        .row.username, .row.password {
            margin: 0;
        }

        .row.options {
            .checkbox.custom {
                margin-top: 0;
            }

            div {
                margin-top: 4px;
            }
        }

        .row.feedback {
            margin-bottom: 14px;
            min-height: 32px;
        }

        .row.button {
            display: flex;
            align-items: flex-end;
            margin-top: auto;

            div {
                margin-bottom: 0;
            }
        }

        #io-ox-backtosignin {
            margin-top: auto;
            margin-bottom: auto;
        }
    }

    * > label {
        margin-bottom: 3px;
        font-size: 13px;
        float: left;
    }

    * > a {
        font-size: 13px;
    }

    .checkbox.custom, .radio.custom {
        padding-left: 20px;
    }

    .checkbox.custom input:checked+i.toggle, .radio.custom input:checked+i.toggle {
        background-color: transparent;
        border: 1px solid #ccc;
        padding: 2px;
        font: normal normal normal 10px/1 FontAwesome;
    }
}

#login-title {
    text-align: left;
    font-size: 18px;
    font-weight: bold;
    margin: 0;
}

#io-ox-login-help,
#io-ox-login-feedback,
#io-ox-login-feedback div {
    text-align: left;
    font-size: 13px;
}

#io-ox-login-feedback.alert-highlight > .alert-info {
    background: #eee;
    border-radius: 4px;
    padding: 8px 8px;
    font-weight: bold;
}

.row.password-retype {
    display: none;
}

.login-type-message {
    #box-form-body {
        min-height: unset !important;

        form > div > div.row {
            margin: 0 !important;
        }

        #io-ox-login-help {
            margin: 0;
        }
    }
}


/* small screen size */

@media (max-width: 767px) {
    #io-ox-login-teaser { display: none; }
    #io-ox-login-content > .align-center { flex-grow: 1; }
}

@media (max-height: 300px) { #io-ox-language-list { max-height: 100px; } }
@media (max-height: 600px) { #io-ox-language-list { max-height: 200px; } }
@media (min-height: 600px) { #io-ox-language-list { max-height: 500px; } }


/* mobile stuff */

.smartphone #io-ox-login-screen #io-ox-login-container {

    .login-spacer,
    #box-form-header,
    .username label, .password label,
    #io-ox-information-message { display: none; }

    .login-logo {
        margin: 16px;
        max-height: 24px;
    }

    #login-title-mobile {
        margin-right: 16px;
        align-self: center;
        font-size: 18px;
        font-weight: bold;
        text-align: right;
        flex-grow: 1;
    }

    #io-ox-login-content #box-form {
        width: 320px;

        #box-form-body {
            border-radius: 6px;
            min-height: unset;

            #io-ox-login-feedback {
                transition:transform 0.3s ease-out;
                transform:scaleY(1);
                &:empty{ transform:scaleY(0); }
            }
        }
    }

    #io-ox-login-footer {
        margin-top: 0;
        justify-content: center;
        #io-ox-languages {
            margin: 0;
            .lang-label { margin-bottom: 0; }
        }
    }
}

/* support for busy spinner */
@-moz-keyframes fa-spin {
  0%    { -moz-transform: rotate(0deg);     }
  100%  { -moz-transform: rotate(359deg);   }
}
@-webkit-keyframes fa-spin {
  0%    { -webkit-transform: rotate(0deg);  }
  100%  { -webkit-transform: rotate(359deg);}
}
@-o-keyframes fa-spin {
  0%    { -o-transform: rotate(0deg);       }
  100%  { -o-transform: rotate(359deg);     }
}
@-ms-keyframes fa-spin {
  0%    { -ms-transform: rotate(0deg);      }
  100%  { -ms-transform: rotate(359deg);    }
}
@keyframes fa-spin {
  0%    { transform: rotate(0deg);          }
  100%  { transform: rotate(359deg);        }
}

// a11y placeholder (AA compliant)
.form-control::-webkit-input-placeholder { /* WebKit, Blink, Edge */
    color: #666666;
}
.form-control::-moz-placeholder { /* Mozilla Firefox */
   color: #666666;
   opacity: 1;
}
.form-control::-ms-input-placeholder { /* Internet Explorer 10-11 */
   color: #666666;
}<|MERGE_RESOLUTION|>--- conflicted
+++ resolved
@@ -101,8 +101,6 @@
     -webkit-transform: translateZ(0); /* activate GPU acceleration */
 }
 
-<<<<<<< HEAD
-=======
 // duplicate code to prevent loading themes (see /themes/components/dropdown.less)
 .smart-dropdown-container {
     position: fixed;
@@ -123,7 +121,6 @@
     top: 0;
 }
 
->>>>>>> ca3be1a3
 // overwrite some bootstrap styles. Once any theme is loaded, it also loads all of bootstrap. This messes up the layout
 .touch body #io-ox-login-screen { font-size: 14px; }
 
@@ -134,12 +131,7 @@
         line-height: inherit;
     }
     .form-control { padding: 4px 12px; }
-<<<<<<< HEAD
-    font-family: @normal-font-family;
-    line-height: 20px;
-=======
     font: 14px/20px @normal-font-family;
->>>>>>> ca3be1a3
 }
 // bootstrap overwrite end
 
