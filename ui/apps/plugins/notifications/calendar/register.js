--- conflicted
+++ resolved
@@ -24,17 +24,6 @@
     ext.point('io.ox/core/notifications/invites/header').extend({
         draw: function () {
             this.append(
-<<<<<<< HEAD
-                $('<h1 class="section-title">').text(gt('Appointment invitations')).append(
-                    $('<button type="button" class="btn btn-link clear-button fa fa-times refocus">')
-                        .attr({
-                            tabindex: 1,
-                            'aria-label': gt('Hide all appointment invitations.'),
-                            'data-action': 'clear',
-                            'focus-id': 'calendar-invite-clear'
-                        })
-                ),
-=======
                 $('<h1 class="section-title">').text(gt('Appointment invitations')),
                 $('<button type="button" class="btn btn-link clear-button fa fa-times refocus">')
                     .attr({ tabindex: 1,
@@ -42,8 +31,6 @@
                         'data-action': 'clear',
                         'focus-id': 'calendar-invite-clear'
                 }),
->>>>>>> 009321c9
-                $('<ul class="items list-unstyled">')
             );
         }
     });
@@ -51,17 +38,6 @@
     ext.point('io.ox/core/notifications/reminder/header').extend({
         draw: function () {
             this.append(
-<<<<<<< HEAD
-                $('<h1 class="section-title">').text(gt('Appointment reminders')).append(
-                    $('<button type="button" class="btn btn-link clear-button fa fa-times refocus">')
-                        .attr({
-                            tabindex: 1,
-                            'aria-label': gt('Hide all appointment reminders.'),
-                            'data-action': 'clear',
-                            'focus-id': 'calendar-reminder-notification-clear'
-                        })
-                ),
-=======
                 $('<h1 class="section-title">').text(gt('Appointment reminders')),
                 $('<button type="button" class="btn btn-link clear-button fa fa-times refocus">')
                     .attr({ tabindex: 1,
@@ -69,7 +45,6 @@
                         'data-action': 'clear',
                         'focus-id': 'calendar-reminder-notification-clear'
                 }),
->>>>>>> 009321c9
                 $('<ul class="items list-unstyled">')
             );
         }
@@ -110,16 +85,8 @@
                             .css('margin-right', '14px')
                             .text(gt('Accept / Decline')),
                         $('<button type="button" tabindex="1" class="refocus btn btn-success" data-action="accept">')
-<<<<<<< HEAD
-                            .attr({
-                                'title': gt('Accept invitation'),
-                                'aria-label': gt('Accept invitation'),
-                                'focus-id': 'calendar-invite-' + model.get('cid') + '-accept'
-                            })
-=======
                             .attr({'aria-label': gt('Accept invitation'),
                                    'focus-id': 'calendar-invite-' + model.get('cid') + '-accept'})
->>>>>>> 009321c9
                             .append('<i class="fa fa-check">')
                     )
                 );
