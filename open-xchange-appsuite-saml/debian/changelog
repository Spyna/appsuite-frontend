--- conflicted
+++ resolved
@@ -1,16 +1,14 @@
-<<<<<<< HEAD
 open-xchange-appsuite-saml (7.6.3-0) unstable; urgency=medium
 
   * prepare for 7.6.3 release
 
  -- Marcus Klein <marcus.klein@open-xchange.com>  Wed, 25 Mar 2015 13:07:31 +0100
-=======
+
 open-xchange-appsuite-saml (7.6.2-3) stable; urgency=medium
 
   * Build for patch 2015-09-28 (2767)
 
- -- Francisco Laguna <francisco.laguna@open-xchange.com>  Thu, 24 Sep 2015 10:46:46 +0000
->>>>>>> 783a0bfd
+ -- Francisco Laguna <francisco.laguna@open-xchange.com>  Thu, 24 Sep 2015 12:46:46 +0200
 
 open-xchange-appsuite-saml (7.6.2-2) stable; urgency=medium
 
