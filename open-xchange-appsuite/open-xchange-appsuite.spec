--- conflicted
+++ resolved
@@ -4,13 +4,8 @@
 BuildRequires:  ant-nodeps
 BuildRequires:  java-devel >= 1.6.0
 BuildRequires:  nodejs >= 0.10.0
-<<<<<<< HEAD
 Version:        @OXVERSION@
 %define         ox_release 1
-=======
-Version:        7.6.0
-%define         ox_release 12
->>>>>>> f91335de
 Release:        %{ox_release}_<CI_CNT>.<B_CNT>
 Group:          Applications/Productivity
 Vendor:         Open-Xchange
@@ -540,15 +535,12 @@
 /opt/open-xchange/etc/languages/appsuite/open-xchange-appsuite-l10n-zh-tw.properties
 
 %changelog
-<<<<<<< HEAD
+* Thu Sep 11 2014 Markus Wagner <markus.wagner@open-xchange.com>
+Build for patch 2014-09-15
 * Fri Sep 05 2014 Markus Wagner <markus.wagner@open-xchange.com>
 First release candidate for 7.6.1
 * Fri Sep 05 2014 Markus Wagner <markus.wagner@open-xchange.com>
 prepare for 7.6.1
-=======
-* Thu Sep 11 2014 Markus Wagner <markus.wagner@open-xchange.com>
-Build for patch 2014-09-15
->>>>>>> f91335de
 * Wed Aug 20 2014 Markus Wagner <markus.wagner@open-xchange.com>
 Build for patch 2014-08-25
 * Mon Aug 18 2014 Markus Wagner <markus.wagner@open-xchange.com>
