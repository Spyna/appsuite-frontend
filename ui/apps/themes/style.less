/**
 * All content on this website (including text, images, source
 * code and any other original works), unless otherwise noted,
 * is licensed under a Creative Commons License.
 *
 * http://creativecommons.org/licenses/by-nc-sa/2.5/
 *
 * Copyright (C) 2011 Open-Xchange, Inc.
 * Mail: info@open-xchange.com
 *
 * @author Matthias Biggeleben <matthias.biggeleben@open-xchange.com>
 */

#io-ox-core {
    z-index: 1;
    color: @color;
}

#io-ox-core.wallpaper {
background: @wallpaper-fallback-color; /* Old browsers */
background: -moz-radial-gradient(center, circle cover, @wallpaper-color1 0%, @wallpaper-color2 40%, @wallpaper-color3 100%); /* FF3.6+ */
background: -webkit-gradient(radial, center center, 0px, center center, 100%, color-stop(0%,@wallpaper-color1), color-stop(31%,@wallpaper-color2), color-stop(100%,@wallpaper-color3)); /* Chrome,Safari4+ */
background: -webkit-radial-gradient(center, ellipse cover,  @wallpaper-color1 0%,@wallpaper-color2 31%,@wallpaper-color3 100%); /* Chrome10+,Safari5.1+ */
background: -o-radial-gradient(center, ellipse cover,  @wallpaper-color1 0%,@wallpaper-color2 31%,@wallpaper-color3 100%); /* Opera 12+ */
background: -ms-radial-gradient(center, ellipse cover,  @wallpaper-color1 0%,@wallpaper-color2 31%,@wallpaper-color3 100%); /* IE10+ */
background: radial-gradient(center, ellipse cover,  @wallpaper-color1 0%,@wallpaper-color2 31%,@wallpaper-color3 100%); /* W3C */
filter: ~"progid:DXImageTransform.Microsoft.gradient( startColorstr='#ffffff', endColorstr='#a8a8a8',GradientType=1 );"
}

/* scrollable for touch devices, esp. iOS */
.scrollable {
    overflow: auto !important;
    -webkit-overflow-scrolling: touch;
    -webkit-tap-highlight-color: transparent;
}

/* top bar */

#io-ox-topbar {
    bottom: auto;
    height: 40px;
    background-color: @menu-background;
    background-color: fade(@menu-background, 75%);
    overflow: hidden;
    z-index: 2;
    /* --- */
    background-color: #2C2C2C;
    background-image: -moz-linear-gradient(top, #333, #222);
    background-image: -ms-linear-gradient(top, #333, #222);
    background-image: -webkit-gradient(linear, 0 0, 0 100%, from(#333), to(#222));
    background-image: -webkit-linear-gradient(top, #333, #222);
    background-image: -o-linear-gradient(top, #333, #222);
    background-image: linear-gradient(top, #333, #222);
    background-repeat: repeat-x;
}

#io-ox-top-logo-small {
    width: 63px;
    height: 22px;
    margin: 7px 13px 0 13px;
    float: right;
    background-image: url(logo-small.xpng);
    background-repeat: no-repeat;
}

/* ------------------------------------- */
/* ipad: better fat finger support */

.touch #io-ox-topbar { height: 40px; }
.touch #io-ox-topbar .launcher { font-size: 14px; line-height: 35px; padding: 2px 15px 5px 15px; }
.touch #io-ox-screens { top: 42px; }
.touch #io-ox-windowmanager .window-container-center { width: 100% !important; }
.touch #io-ox-top-logo-small { margin-top: 6px; }

.touch body { font-size: @touch-font-size; }

.touch .scrollable .scrollable-pane { -webkit-transform: translate3d(0, 0, 0); }

/* ------------------------------------- */

#io-ox-topbar .launcher {
    color: @topbar-launcher-color;
    padding: 0px 12px 0px 12px;
    line-height: 40px;
    text-align: center;
    white-space: nowrap;
    display: inline-block !important;
    -webkit-tap-highlight-color: transparent;
    cursor: pointer;
}

#io-ox-topbar .launcher.right {
    float: right;
    display: inline-block !important;
}

#io-ox-topbar .launcher.hover {
    color: @topbar-launcher-color-hover;
    background-color: @topbar-launcher-background-hover;
}

#io-ox-topbar .launcher.active {
    color: @topbar-launcher-color-active;
    background-color: @topbar-launcher-background-active;
}

@-webkit-keyframes launcherColours {
    from { background-color: transparent; color: #aaa; }
      to { background-color: @topbar-progress-color; color: #fff; }
}

@-moz-keyframes launcherColours {
    from { background-color: transparent; color: #aaa; }
      to { background-color: @topbar-progress-color; color: #fff; }
}

#io-ox-topbar .launcher.io-ox-progress {
    -moz-animation-direction: alternate;
    -moz-animation-duration: 0.75s;
    -moz-animation-iteration-count: infinite;
    -moz-animation-name: launcherColours;
    -moz-animation-timing-function: ease-in-out;
    -webkit-animation-direction: alternate;
    -webkit-animation-duration: 0.75s;
    -webkit-animation-iteration-count: infinite;
    -webkit-animation-name: launcherColours;
    -webkit-animation-timing-function: ease-in-out;
}

#io-ox-welcome-upsell {
    font-size: 18pt;
    text-align: center;
    color: white;
    border: 4px solid white;
    -moz-border-radius: 10px;
    -webkit-border-radius: 10px;
    border-radius: 10px 10px 10px 10px;
    box-shadow: 0px 0px 20px -5px #000;
    background: rgb(169,3,41); /* Old browsers */
    background: -moz-radial-gradient(center, ellipse cover,  rgba(169,3,41,1) 0%, rgba(143,2,34,1) 44%, rgba(109,0,25,1) 100%); /* FF3.6+ */
    background: -webkit-gradient(radial, center center, 0px, center center, 100%, color-stop(0%,rgba(169,3,41,1)), color-stop(44%,rgba(143,2,34,1)), color-stop(100%,rgba(109,0,25,1))); /* Chrome,Safari4+ */
    background: -webkit-radial-gradient(center, ellipse cover,  rgba(169,3,41,1) 0%,rgba(143,2,34,1) 44%,rgba(109,0,25,1) 100%); /* Chrome10+,Safari5.1+ */
    background: -o-radial-gradient(center, ellipse cover,  rgba(169,3,41,1) 0%,rgba(143,2,34,1) 44%,rgba(109,0,25,1) 100%); /* Opera 12+ */
    background: -ms-radial-gradient(center, ellipse cover,  rgba(169,3,41,1) 0%,rgba(143,2,34,1) 44%,rgba(109,0,25,1) 100%); /* IE10+ */
    background: radial-gradient(center, ellipse cover,  rgba(169,3,41,1) 0%,rgba(143,2,34,1) 44%,rgba(109,0,25,1) 100%); /* W3C */
}

/* empty desktop */
#io-ox-desktop {
    top: 32px;
    z-index: 1;
    overflow: hidden;
}

#io-ox-welcome {
    background-color: @welcome-background;
    background-color: @welcome-background-rgba;
    color: @welcome-color;
    top: auto;
    height: 70px;
    padding: 10px 13px 10px 13px;
    text-shadow: 0px 0px 1px #fff;
    text-align: right;
    border-top: 1px solid @welcome-border-color;
}

#io-ox-welcome .accent {
    color: @welcome-color-accent;
    display: inline-block;
    margin: 0 0.15em 0 0.15em;
}

#io-ox-welcome .clock {
    color: @welcome-color-bright;
}

/* window manager */

#io-ox-screens {
    top: 40px;
    overflow: hidden;
}

#io-ox-windowmanager {
    overflow: hidden;
}

#io-ox-windowmanager-pane {
    left: 0%;
    width: 100%;
}

/* .csstransforms3d.touch #io-ox-windowmanager-pane { */
/*     -webkit-transition-duration: 0.35s; */
/*     -webkit-transition-timing-function: linear; */
/* } */

.window-container {
    position: absolute;
    top: 0px;
    width: 100%;
    bottom: 0px;
    left: 0px;
}

.window-container-center {
    position: relative;
    margin: 0px auto 0px auto;
    width: 100% !important; /* 90% */
    max-width: 100%;
    height: 100%;
}

#io-ox-windowmanager.fullscreen .window-container-center {
    width: 100% !important;
}

.window-head {
    position: absolute;
    top: 0px;
    right: 0px;
    height: 49px;
    left: 0px;

    color: @head-color;

    border-bottom: 1px solid #d5d5d5;

    -webkit-user-select: none;
    -moz-user-select: none;
    user-select: none;

    /* --- */
    background-color: #EEE;
    background-repeat: repeat-x;
    background-image: -moz-linear-gradient(top, whiteSmoke 0%, #EEE 100%);
    background-image: -webkit-gradient(linear, left top, left bottom, color-stop(0%, whiteSmoke), color-stop(100%, #EEE));
    background-image: -webkit-linear-gradient(top, whiteSmoke 0%, #EEE 100%);
    background-image: -ms-linear-gradient(top, whiteSmoke 0%, #EEE 100%);
    background-image: -o-linear-gradient(top, whiteSmoke 0%, #EEE 100%);
    background-image: linear-gradient(top, whiteSmoke 0%, #EEE 100%);
    filter: ~"progid:DXImageTransform.Microsoft.gradient( startColorstr='#f5f5f5', endColorstr='#eeeeee',GradientType=0 );"
}

.window-title {
    position: absolute;
    top: 8px;
    height: 36px;
    left: 0px;
    padding: 0 10px 0 13px;
    width: 300px;
    color: @window-title-color;
    font-family: OpenSans, Helvetica, Arial, sans-serif;
    font-weight: 200;
    font-size: 22px;
    line-height: 30px;
    text-shadow: 0px 0px 3px #fff;
    overflow: hidden;
    text-overflow: ellipsis;
    white-space: nowrap;
    -moz-box-sizing: border-box;
    -webkit-box-sizing: border-box;
    -ms-box-sizing: border-box;
    box-sizing: border-box;
    /* override h1 */
    display: block;
    margin: 0;
}

.window-title b.caret {
    vertical-align: baseline;
    margin-left: 0.25em;
}

.window-toolbar {
    position: absolute;
    top: 10px;
    right: 40px;
    left: 300px;
    padding: 0 0 0 13px;
    height: 30px;
    overflow: hidden;
    white-space: nowrap;
}

.window-toolbar a {
    line-height: 32px;
    color: @toolbar-link-color;
    display: inline-block;
    margin: 0 10px 0 0;
    cursor: pointer;
    white-space: nowrap;
    outline: none;
    text-decoration: none;
}

.touch .window-toolbar a {
    outline: 0;
}

a.button {
    line-height: 18px;
    color: #fff;
    text-align: center;
    display: inline-block;
    margin: 0 10px 0 0;
    cursor: pointer;
    background-color: #555;
    border: 1px solid #333;
    padding: 5px 1.5em 4px 1.5em;
    white-space: nowrap;
    vertical-align: middle;
    outline: none;
    text-decoration: none;
}

.window-toolbar a:hover, a.button:hover {
    text-decoration: underline;
}

/*
.window-toolbar a:focus, .window-toolbar a:hover,
a.button:focus, a.button:hover {
    border-color: #555;
    box-shadow: 0px 0px 5px -1px #000;
}
*/

a.button.default-action {
    color: #fff;
    border: 1px solid #007CBA;
    background-color: #2DA6E3;
    background-image: -moz-linear-gradient(center top, @accent1-bright, @accent1);
    background-image: -webkit-gradient(linear, 0% 0%, 0% 100%, from(@accent1-bright), to(@accent1));
    background-image: -o-linear-gradient(top, @accent1-bright 0%, @accent1 100%);
}

.window-controls {
    position: absolute;
    top: 12px;
    right: 13px;
}

.window-control {
    color: @window-control-color;
    font-weight: normal;
    border: 2px solid @window-control-border-color;
    background-color: transparent;
    -moz-border-radius: 20px;
    -webkit-border-radius: 20px;
    border-radius: 20px 20px 20px 20px;
    font-size: 16px;
    line-height: 26px;
    height: 26px;
    width: 26px;
    text-align: center;
    margin-left: 5px;
    display: inline-block;
    cursor: pointer;
}

.window-control:hover {
    background-color: @window-control-background-hover;
    border-color: @window-control-border-color-hover;
    color: @window-control-color-hover;
}

.window-body {
    position: absolute;
    top: 50px;
    right: 0px;
    bottom: 0px;
    left: 0px;
    white-space: normal;
}

.window-body.movedown {
    top: 56px;
}

.window-settings {
    position: absolute;
    top: 0px;
    right: -1px !important;
    left: -1px !important;
    z-index: 1;
    padding: 10px 15px 10px 15px;
    color: @head-color;
    background-color: mix(@settings-color, @settings-background, 400%/15);
    background-image: -moz-linear-gradient(center top,
        mix(@settings-color, @settings-background, 100%/15),
        mix(@settings-color, @settings-background, 500%/15));
    background-image: -webkit-gradient(linear, 0% 0%, 0% 100%,
        from(mix(@settings-color, @settings-background, 100%/15)),
        to(mix(@settings-color, @settings-background, 500%/15)));
    background-image: -o-linear-gradient(top,
        mix(@settings-color, @settings-background, 100%/15) 0%,
        mix(@settings-color, @settings-background, 500%/15) 100%);
    filter: ~"progid:DXImageTransform.Microsoft.gradient(startColorstr="mix(@settings-color, @settings-background, 100%/15)~", endColorstr="mix(@settings-color, @settings-background, 500%/15)~")";
}

.window-content {
    position: absolute;
    top: 0px;
    right: 0px;
    bottom: 0px;
    left: 0px;
    z-index: 2;
    background-color: @background;
    overflow: hidden;
}

.window-content textarea {
    -webkit-user-select: text;
    -moz-user-select: text;
    user-select: text;
}

@media screen and (min-height: 800px) {
    .window-head { height: 68px; }
    .window-title, .window-toolbar, .window-controls { top: 20px; }
    .window-body { top: 70px; }
}

/* vGrid */

.vgrid {
}

.vgrid .vgrid-scrollpane {
    overflow-x: hidden;
    overflow-y: auto;
    -webkit-overflow-scrolling: touch;
    -webkit-tap-highlight-color: transparent;
    z-index: 1;
    bottom: 34px;
}

.vgrid, .vgrid:focus {
    outline: none;
}

.vgrid-toolbar {
    position: absolute;
    right: 0;
    bottom: 0;
    left: 0;
    line-height: 18px;
    padding: 8px 13px 8px 13px;
    overflow: hidden;
    border-top: 1px solid mix(@color, @background, 200%/15);
    background-color: #f5f5f5;
    z-index: 2;
}

.vgrid-cell {
    position: absolute;
    right: 0;
    left: 0;
    padding: 8px 13px 8px 13px;
    border-bottom: 1px solid mix(@color, @background, 200%/15);
    color: @color;
    background-color: @background; /* resolves hw accel anti-aliasing */
}

.vgrid-cell-padding {
    padding: 8px 13px 8px 13px; /* for consistent elements */
}

.vgrid-cell.hover {
    cursor: pointer;
}

.vgrid-cell.hover:hover {
    background-color: mix(@color, @background, 1000%/255);
}

.vgrid-cell * {
    overflow: hidden;
    text-overflow: ellipsis;
    white-space: nowrap;
}

.no-ellipsis .vgrid-cell * {
    white-space: normal;
}

.vgrid-cell-checkbox {
    width: 30px;
    height: 100% !important;
    float: left;
    display: none;
}

.vgrid-cell-checkbox input {
    border: 0px none;
}

.vgrid.editable .vgrid-cell-checkbox {
    display: block;
}

.vgrid-cell.odd {
    /*background-color: mix(@color, @background, 1000%/255);*/
}

.vgrid-cell.vgrid-label {
    font-weight: bold;
    text-align: center;
    line-height: 1em;
    padding: 5px 13px 4px 13px;
    background-color: mix(@color, @background, 100%/15);
    border-bottom: 1px solid mix(@color, @background, 300%/15);
    background-image: -webkit-gradient(
        linear,
        left top,
        left bottom,
        color-stop(0.20, @background),
        color-stop(1.00, mix(@color, @background, 1500%/255))
    );
    background-image: -o-linear-gradient(top, @background 20%, mix(@color, @background, 1500%/255) 100%);
    background-image: -moz-linear-gradient(
        center bottom,
        mix(@color, @background, 1500%/255) 0%,
        @background 80%
    );
    filter: ~"progid:DXImageTransform.Microsoft.gradient(startColorstr="@background~", endColorstr="mix(@color, @background, 1500%/255)~")";
    cursor: pointer;
}

.vgrid-cell.vgrid-label.left {
    text-align: left;
}

.vgrid-cell.selected {
    background-color: @selected-background !important;
    background-image: -webkit-gradient(
        linear,
        left top,
        left bottom,
        color-stop(0, lighten(@selected-background, 20%)),
        color-stop(1, darken(@selected-background, 5%))
    ) !important;
    background-image: -o-linear-gradient(top, lighten(@selected-background, 20%) 0%, darken(@selected-background, 5%) 100%) !important;
    background-image: -moz-linear-gradient(
        center top,
        lighten(@selected-background, 20%) 0%,
        darken(@selected-background, 5%) 100%
    ) !important;
    filter: ~"progid:DXImageTransform.Microsoft.gradient(startColorstr="lighten(@selected-background, 20%)", endColorstr="darken(@selected-background, 5%)~")";
    border-bottom-color: black;
}

.vgrid-cell.selected * {
    color: white !important;
}

.vgrid-cell.relative {
    position: relative;
}

.vgrid-cell.no-border {
    border-bottom: 0px none;
}

/* ---- */

.leftside {
    position: absolute;
    top: 0px;
    bottom: 0px;
    left: 0px;
    width: 200px;
    background-color: @background;
}

.reverse.leftside {
    width: auto;
    right: 310px;
}

.rightside {
    position: absolute;
    top: 0px;
    right: 0px;
    bottom: 0px;
    left: 200px;
    background-color: @background;
}

.reverse.rightside {
    left: auto;
    width: 310px;
}

.withStatusBar {
    bottom: 30px;
}

.statusBar {
    position: absolute;
    top: auto;
    left: 0px;
    right: 0px;
    bottom: 0px;
    height: 19px;
    padding-top: 10px;
    padding-left: 10px;
    background-color: @status-background;
    border-top: 1px solid darken(@status-background, 10%);
    color: @status-color;
    font-size: 8pt;
}

.atb, .abs {
    position: absolute;
    top: 0px;
    bottom: 0px;
}

.abs {
    left: 0px;
    right: 0px;
}

.abs-lr {
    position: absolute;
    left: 0px;
    right: 0px;
}

/* ---- */

.bright-text {
    color: #888;
}

.email-address, .blue {
    color: @accent1-bright;
}

.person, .person-link {
    color: @person-link-color;
}

.ellipsis {
    overflow: hidden;
    text-overflow: ellipsis;
    white-space: nowrap;
}

a.action-link {
    font-size: @font-size;
    color: @action-link-color;
    text-decoration: underline;
    cursor: pointer;
}

.delimiter {
    color: #888;
}

.default-content-padding {
    padding: 30px 40px 30px 40px;
}

a.attachment-link, a.attachment-link:visited {
    color: @color;
    text-decoration: underline;
    cursor: pointer;
}

a.nolink {
    color: @color;
    text-decoration: none;
}

.border-top {
    border-top: 1px solid #ccc;
}

.border-right {
    border-right: 1px solid #ccc;
}

.border-bottom {
    border-bottom: 1px solid #ccc;
}

.border-left {
    border-left: 1px solid #ccc;
}

/*  removed because searchfield is now type=text */
.no-searchfield .searchfield-wrapper {
    width: 300px;
    height: 17px;
    line-height: 1em;
    padding: 1px 10px 1px 10px;
    background-color: white;
    -moz-border-radius: 10px;
    -webkit-border-radius: 10px;
    border-radius: 10px 10px 10px 10px;
    border: 1px solid #bbb;
    display: inline-block;
    float: right;
}


.searchfield-wrapper {
    margin: 6px 0 0 0;
}

input[type=search] {
    width: 220px;
    height: 17px;
    line-height: 1em;
    padding: 0px;
    border: 0px none #a00;
}

/* Dialogs */
.io-ox-dialog-underlay {
    background-color: black;
    opacity: 0.30;
    z-index: 65000;
}

.io-ox-dialog-popup {
    position: relative;
    width: 500px;
    margin: 0 auto 0 auto;
    overflow: visible;
    padding: 30px 25px 20px 25px;
    background-color: white;
    border: 1px solid #111;
    -moz-border-radius: 5px;
    -webkit-border-radius: 5px;
    border-radius: 5px 5px 5px 5px;
    z-index: 65001;
}

.boxshadow .io-ox-dialog-popup {
    border: 0px none;
    -moz-box-shadow: 0px 5px 25px -5px #000;
    -webkit-box-shadow: 0px 5px 25px -5px #000;
    box-shadow: 0px 5px 25px -5px #000;
}

.io-ox-dialog-popup .content {
    overflow: auto;
}

.io-ox-dialog-popup .content .plain-text {
    font-size: 12pt;
    text-align: center;
    color: @color;
    padding: 10px;
}

.io-ox-dialog-pane {
    width: 500px;  /* Shrink to fit would be nicer */
    overflow: visible;
    background-color: white;
    border: 3px solid #111;
    -moz-border-radius: 5px;
    -webkit-border-radius: 5px;
    border-radius: 5px 5px 5px 5px;
    z-index: 65001;
}

.io-ox-dialog-pane .content {
    font-size: 12pt;
    text-align: center;
    color: @color;
    padding: 10px;
}

/* Lightbox */

.io-ox-lightbox-popup {
    overflow: hidden;
    background-color: white;
    border: 3px solid #111;
    -moz-border-radius: 5px;
    -webkit-border-radius: 5px;
    border-radius: 5px 5px 5px 5px;
    z-index: 65001;
    padding: 20px;
}

/* hints */

span.hint {
    font-size: 8pt;
    text-align: left;
}

/* fail handling */
.io-ox-fail {
    font-weight: bold;
    color: #aaa;
}

.io-ox-center {
    display: table;
    width: 100%;
    height: 100%;
}

.io-ox-center > div {
    display: table-cell;
    text-align: center;
    vertical-align: middle;
}

/* inline links */
.io-ox-inline-links {
    text-align: right;
    margin: 0.5em 0 1em 0;
    height: 2.2em;
    clear: both;
}

.io-ox-inline-links.empty {
    padding: 0px;
}

.io-ox-inline-links a {
    color: #ccc;
    text-decoration: none;
    padding: 0.5em 0.5em 0.5em 0em;
    outline: 0;
}

<<<<<<< HEAD
.view:hover .io-ox-inline-links a {
=======
div:hover > .io-ox-inline-links a {
>>>>>>> f467222e
    color: @inline-link-color;
}

.io-ox-inline-links a:hover {
    text-decoration: underline;
}

.io-ox-inline-links a.attention {
    color: #a00;
    background-color: #FFEEEA;
    border-color: #FFD7CF;
}

.io-ox-inline-links .dropdown {
	display: none;
	position: absolute;
	
    color: @inline-link-color;
    text-decoration: none;
    background-color: #EAF4FB;
    padding: 0.5em 1em 0.5em 1em;
    border: 1px solid #D4E3FA;
}

.io-ox-inline-links .dropdown ul {
	list-style-type: none;
	padding:0px;
	margin:0px;
}

.io-ox-inline-links .dropdown ul li {
	padding: 1px;
}

.io-ox-inline-links .dropdown ul li.active {
	border-left: 5px solid #D4E3FA;
}

.io-ox-inline-links .dropdown ul li:hover {
	background-color: #D4E3FA;
}

.io-ox-action-link {
    display: inline-block;
    white-space: nowrap;
    margin-right: 0.75em;
}

.io-ox-action-link:last-child {
    margin-right: 0;
}

/* side popups */
.io-ox-sidepopup {
    background-color: white;
    border-left: 1px solid #aaa;
    border-right: 1px solid #aaa;
    z-index: 3; /* above .window-content */
}

.io-ox-sidepopup-pane {
}

.io-ox-sidepopup.right {
    border-right: 0px none;
    -moz-box-shadow: -10px 0px 30px -10px #aaa;
    -webkit-box-shadow: -10px 0px 30px -10px #aaa;
    box-shadow: -10px 0px 30px -10px #aaa;
}

.io-ox-sidepopup.left {
    border-left: 0px none;
    -moz-box-shadow: 10px 0px 30px -10px #aaa;
    -webkit-box-shadow: 10px 0px 30px -10px #aaa;
    box-shadow: 10px 0px 30px -10px #aaa;
}

.io-ox-sidepopup-arrow {
    position: absolute;
    z-index: 4;
}

.io-ox-sidepopup-arrow .border {
    position: absolute;
    height: 0;
    width: 0;
    border: 20px solid transparent;
    top: -20px;
}

.io-ox-sidepopup-arrow .triangle {
    position: absolute;
    height: 0;
    width: 0px;
    border: 20px solid transparent;
    top: -20px;
}

.io-ox-sidepopup-arrow.left .border {
    border-left-color: #aaa;
    right: -40px;
}

.io-ox-sidepopup-arrow.left .triangle {
    border-left-color: #fff;
    right: -39px;
}

.io-ox-sidepopup-arrow.right .border {
    border-right-color: #aaa;
    left: -40px;
}

.io-ox-sidepopup-arrow.right .triangle {
    border-right-color: #fff;
    left: -39px;
}

/* input fields */

input.nice-input {
    color: @color;
    background-color: white;
    border: 1px solid #ccc;
    padding: 0.10em 0.5em 0.10em 0.5em;
    border-radius: 0.25em;
    outline: 0;
}

.boxshadow input.nice-input:focus {
    border-color: transparent;
    box-shadow: 0px 0px 5px 1px @accent1;
}

/* auto complete */

.autocomplete-popup {
    position: absolute;
    background-color: white;
    border: 1px solid #ccc;
    box-shadow: 0px 5px 20px -10px black;
    z-index: 100000;
    height: 200px;
    overflow-x: hidden;
    overfloy-y: auto;
    -moz-box-sizing: border-box;
    -webkit-box-sizing: border-box;
    -ms-box-sizing: border-box;
    box-sizing: border-box;
}

.autocomplete-popup .autocomplete-item {
    padding: 0.5em 10px 0.5em 10px;
    line-height: 1.5em;
    cursor: pointer;
}

.autocomplete-popup .autocomplete-item.selected {
    background-color: #eee;
}

/* folder tree */

.io-ox-foldertree {
    overflow: auto;
    padding: 13px 0 4px 0;
}

.io-ox-foldertree .folder {
    line-height: 18px;
    padding: 2px 13px 2px 13px;
    overflow: hidden;
    white-space: nowrap;
    text-overflow: ellipsis;
}

.io-ox-foldertree .folder .folder-label {
    font-family: OpenSans, Helvetica, Arial, sans-serif;
    font-size: 14px;
}

.io-ox-foldertree .folder.selected {
    background-color: @selected-background !important;
    background-image: -webkit-gradient(
        linear,
        left top,
        left bottom,
        color-stop(0, lighten(@selected-background, 20%)),
        color-stop(1, darken(@selected-background, 5%))
    ) !important;
    background-image: -o-linear-gradient(top, lighten(@selected-background, 20%) 0%, darken(@selected-background, 5%) 100%) !important;
    background-image: -moz-linear-gradient(
        center top,
        lighten(@selected-background, 20%) 0%,
        darken(@selected-background, 5%) 100%
    ) !important;
    filter: ~"progid:DXImageTransform.Microsoft.gradient(startColorstr="lighten(@selected-background, 20%)", endColorstr="darken(@selected-background, 5%)~")";
}

.io-ox-foldertree .folder.selected .folder-label {
    color: white;
}

.io-ox-foldertree .folder.greyed-out {
    color: #bbb;
}

.io-ox-foldertree .folder.greyed-out .folder-icon {
    opacity: 0.30;
}

.io-ox-foldertree .subfolders { }

.io-ox-foldertree .folder-arrow {
    float: left;
    width: 16px;
    height: 16px;
    display: inline-block;
    background-repeat: no-repeat;
    background-position: 0px 4px;
    background-image: none;
}

.io-ox-foldertree .folder-icon {
    float: left;
    width: 16px;
    height: 16px;
    border: 0px none;
    margin: 0 6px 0 0;
}

.io-ox-foldertree .folder-counter {
    color: #888;
    font-size: 11px;
    padding: 0 0.75em 0 0.75em;
    text-align: right;
    margin-left: 0.5em;
    display: inline-block;
    float: right;
}

.borderradius .io-ox-foldertree .folder-counter {
    background-color: #f0f0f0;
    border-radius: 5px;
}

.borderradius .io-ox-foldertree .folder.selected .folder-counter {
    color: white;
    background-color: #035696;
}

.io-ox-foldertree .foldertree-links {
    padding: 1em 13px 1em 29px;
}














/*OMG find better place*/
div.jGrowl {
	z-index: 			9999;
	color: 				#fff;
	font-size: 			12px;
}

/** Normal Style Positions **/
div.jGrowl {
	position:			absolute;
}

body > div.jGrowl {
	position:			fixed;
}

div.jGrowl.top-left {
	left: 				0px;
	top: 				0px;
}

div.jGrowl.top-right {
	right: 				0px;
	top: 				0px;
}

div.jGrowl.bottom-left {
	left: 				0px;
	bottom:				0px;
}

div.jGrowl.bottom-right {
	right: 				0px;
	bottom: 			0px;
}

div.jGrowl.center {
	top: 				0px;
	width: 				50%;
	left: 				25%;
}

/** Cross Browser Styling **/
div.center div.jGrowl-notification, div.center div.jGrowl-closer {
	margin-left: 		auto;
	margin-right: 		auto;
}

div.jGrowl div.jGrowl-notification, div.jGrowl div.jGrowl-closer {
	background-color: 		#000;
	opacity: 				.85;
	zoom: 					1;
	width: 					235px;
	padding: 				10px;
	margin-top: 			5px;
	margin-bottom: 			5px;
	font-family: 			Tahoma, Arial, Helvetica, sans-serif;
	font-size: 				1em;
	text-align: 			left;
	display: 				none;
	-moz-border-radius: 	5px;
	-webkit-border-radius:	5px;
}

div.jGrowl div.jGrowl-notification {
	min-height: 			40px;
}

div.jGrowl div.jGrowl-notification,
div.jGrowl div.jGrowl-closer {
	margin: 				10px;
}

div.jGrowl div.jGrowl-notification div.jGrowl-header {
	font-weight: 			bold;
	font-size:				.85em;
}

div.jGrowl div.jGrowl-notification div.jGrowl-close {
	z-index:				99;
	float: 					right;
	font-weight: 			bold;
	font-size: 				1em;
	cursor:					pointer;
}

div.jGrowl div.jGrowl-closer {
	padding-top: 			4px;
	padding-bottom: 		4px;
	cursor: 				pointer;
	font-size:				.9em;
	font-weight: 			bold;
	text-align: 			center;
}

/** Hide jGrowl when printing **/
@media print {
	div.jGrowl {
		display: 			none;
	}
}
/** OMG END **/<|MERGE_RESOLUTION|>--- conflicted
+++ resolved
@@ -833,11 +833,7 @@
     outline: 0;
 }
 
-<<<<<<< HEAD
 .view:hover .io-ox-inline-links a {
-=======
-div:hover > .io-ox-inline-links a {
->>>>>>> f467222e
     color: @inline-link-color;
 }
 
@@ -854,7 +850,6 @@
 .io-ox-inline-links .dropdown {
 	display: none;
 	position: absolute;
-	
     color: @inline-link-color;
     text-decoration: none;
     background-color: #EAF4FB;
