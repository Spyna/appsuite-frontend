--- conflicted
+++ resolved
@@ -1,9 +1,8 @@
-<<<<<<< HEAD
 open-xchange-appsuite-spamexperts (7.6.3-2) stable; urgency=medium
 
   * Second release candidate for 7.6.3
 
- -- Viktor Pracht <viktor.pracht@open-xchange.com>  Mon, 23 Nov 2015 08:52:03 +0000
+ -- Viktor Pracht <viktor.pracht@open-xchange.com>  Mon, 23 Nov 2015 09:52:03 +0100
 
 open-xchange-appsuite-spamexperts (7.6.3-1) stable; urgency=medium
 
@@ -16,19 +15,18 @@
   * prepare for 7.6.3 release
 
  -- Viktor Pracht <viktor.pracht@open-xchange.com>  Wed, 25 Mar 2015 13:07:32 +0100
-=======
+
 open-xchange-appsuite-spamexperts (7.6.2-31) stable; urgency=medium
 
   * Build for patch 2015-11-23 (2882)
 
- -- Viktor Pracht <viktor.pracht@open-xchange.com>  Tue, 17 Nov 2015 14:29:13 +0000
+ -- Viktor Pracht <viktor.pracht@open-xchange.com>  Tue, 17 Nov 2015 15:29:13 +0100
 
 open-xchange-appsuite-spamexperts (7.6.2-30) stable; urgency=medium
 
   * Build for patch 2015-11-13 (2879)
 
- -- Viktor Pracht <viktor.pracht@open-xchange.com>  Mon, 16 Nov 2015 13:05:08 +0000
->>>>>>> b082e68c
+ -- Viktor Pracht <viktor.pracht@open-xchange.com>  Mon, 16 Nov 2015 14:05:08 +0100
 
 open-xchange-appsuite-spamexperts (7.6.2-29) stable; urgency=medium
 
