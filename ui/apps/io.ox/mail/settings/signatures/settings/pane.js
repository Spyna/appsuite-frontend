--- conflicted
+++ resolved
@@ -13,19 +13,11 @@
     'io.ox/mail/util',
     'io.ox/backbone/mini-views/settings-list-view',
     'less!io.ox/mail/settings/signatures/style'
-<<<<<<< HEAD
-], function (ext, gt, settings, util, dialogs, snippets, mini, config, notifications, listutils, mailutil, ListView) {
+], function (ext, ExtensibleView, gt, settings, util, ModalDialog, snippets, mini, config, notifications, listutils, mailutil, ListView) {
 
     'use strict';
 
-    ext.point('io.ox/mail/settings/signature-dialog').extend({
-=======
-], function (ext, ExtensibleView, gt, settings, util, ModalDialog, snippets, mini, config, notifications, listutils, mailutil, ListView) {
-
-    'use strict';
-
     ext.point('io.ox/mail/settings/signature-dialog/edit').extend({
->>>>>>> 1c74fb5d
         id: 'name',
         index: 100,
         render: function () {
@@ -72,11 +64,7 @@
             );
 
             require(['io.ox/core/tk/contenteditable-editor', 'io.ox/mail/api'], function (Editor, mailAPI) {
-<<<<<<< HEAD
-                new Editor(baton.$.contentEditable, {
-=======
                 new Editor(container, {
->>>>>>> 1c74fb5d
                     toolbar1: 'bold italic | alignleft aligncenter alignright | link image',
                     advanced: 'fontselect fontsizeselect forecolor | code',
                     css: {
@@ -87,20 +75,6 @@
                     },
                     class: 'io-ox-signature-edit',
                     keepalive: mailAPI.keepalive,
-<<<<<<< HEAD
-                    scrollpane: baton.$.contentEditable,
-                    oxContext: { signature: true }
-                }).done(function (ed) {
-                    baton.editor = ed;
-                    baton.editor.show();
-                    baton.signature.content = baton.signature.content || '';
-                    if (baton.signature.content && !looksLikeHTML(baton.signature.content)) {
-                        // convert to html
-                        var str = String(baton.signature.content).replace(/[\s\xA0]+$/g, '');
-                        baton.signature.content = $('<p>').append(baton.editor.ln2br(str)).prop('outerHTML');
-                    }
-                    baton.editor.setContent(baton.signature.content);
-=======
                     scrollpane: container,
                     oxContext: { signature: true }
                 }).done(function (editor) {
@@ -113,7 +87,6 @@
                     }
                     editor.setContent(signature.content);
                     baton.view.editor = editor;
->>>>>>> 1c74fb5d
                 });
             });
         }
@@ -146,14 +119,6 @@
             id: 'default',
             index: 100,
             perform: function (baton) {
-<<<<<<< HEAD
-                baton.data = {
-                    id: baton.signature.id,
-                    type: 'signature',
-                    module: 'io.ox/mail',
-                    displayname: baton.$.name.val(),
-                    misc: { insertion: baton.$.insertion.val(), 'content-type': 'text/html' }
-=======
                 var signature = this.getSignature();
                 baton.data = {
                     id: signature.id,
@@ -161,7 +126,6 @@
                     module: 'io.ox/mail',
                     displayname: this.$('#signature-name').val(),
                     misc: { insertion: baton.view.$('#signature-position').val(), 'content-type': 'text/html' }
->>>>>>> 1c74fb5d
                 };
             }
         }, {
@@ -175,92 +139,9 @@
                     deferreds = window.tinymce.activeEditor.plugins.oximage.getPendingDeferreds(ids);
                 return $.when.apply($, deferreds).then(function () {
                     // maybe image references were updated
-<<<<<<< HEAD
-                    baton.data.content = baton.editor.getContent();
+                    baton.data.content = baton.view.editor.getContent();
                 });
             }
-        }, {
-            id: 'trailing-whitespace',
-            index: 100,
-            perform: function (baton) {
-                // remove trailing whitespace when copy/paste signatures out of html pages
-                if (baton.data && baton.data.content) baton.data.content = baton.data.content.replace(/(<br>)\s+(\S)/g, '$1$2');
-            }
-        }, {
-            id: 'save',
-            index: 1000,
-            perform: function (baton) {
-                var def = baton.data.id ? snippets.update(baton.data) : snippets.create(baton.data);
-                return def.done(function () {
-                    snippets.getAll('signature').done(function (sigs) {
-                        // set very first signature as default if no other signatures exist
-                        if (sigs.length === 1) {
-                            settings.set('defaultSignature', sigs[0].id).save();
-                        }
-                        baton.view.close();
-                    });
-                }).fail(function (error) {
-                    require(['io.ox/core/notifications'], function (notifications) {
-                        notifications.yell(error);
-                        baton.view.idle();
-                    });
-                });
-            }
-        }
-    );
-
-    function looksLikeHTML(str) {
-        str = str || '';
-        return (/<([A-Za-z][A-Za-z0-9]*)\b[^>]*>(.*?)<\/\1>/).test(str);
-    }
-
-    function fnEditSignature(evt, signature) {
-        signature = signature || { id: null, name: '', signature: '' };
-
-        function validateField(field, target) {
-            if ($.trim(field.val()) === '') {
-                //trim here because backend does not allow names containing only spaces
-                field.addClass('error').attr({
-                    'aria-invalid': true,
-                    'aria-describedby': target.attr('id')
-=======
-                    baton.data.content = baton.view.editor.getContent();
->>>>>>> 1c74fb5d
-                });
-            }
-<<<<<<< HEAD
-        }
-
-        if (_.isString(signature.misc)) { signature.misc = JSON.parse(signature.misc); }
-
-        var popup = new dialogs.ModalDialog({ async: true, width: 640, addClass: 'io-ox-signature-dialog' });
-        popup.header($('<h4>').text(signature.id === null ? gt('Add signature') : gt('Edit signature')));
-
-        var baton = new ext.Baton({
-            view: popup,
-            editorId: _.uniqueId('editor-'),
-            signature: signature
-        });
-        ext.point('io.ox/mail/settings/signature-dialog').invoke('draw', popup.getContentNode(), baton);
-
-        popup.addPrimaryButton('save', gt('Save'), 'save')
-        .addButton('cancel', gt('Cancel'), 'cancel')
-        .on('save', function () {
-            var point = ext.point('io.ox/mail/settings/signature-dialog/save');
-            if (!baton.$.name.val()) {
-                popup.idle();
-                return validateField(baton.$.name, baton.$.error);
-            }
-            popup.busy();
-            return point.cascade(baton).always(function () {
-                if (popup && popup.idle) popup.idle();
-            });
-        })
-        .on('close', function () {
-            if (baton.editor) baton.editor.destroy();
-        })
-        .show();
-=======
         }, {
             id: 'trailing-whitespace',
             index: 100,
@@ -288,7 +169,6 @@
             }
         }
     );
->>>>>>> 1c74fb5d
 
     function fnEditSignature(e, signature) {
         signature = signature || { id: null, name: '', signature: '' };
