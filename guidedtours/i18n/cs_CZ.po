# Robert Kratky <robert@workshop-chapina.com>, 2011, 2012, 2013, 2014, 2015, 2016, 2018, 2020, 2021.
# Antje Faber, 2011, 2012, 2013.
msgid ""
msgstr ""
"Project-Id-Version: tours\n"
"POT-Creation-Date: \n"
<<<<<<< HEAD
"PO-Revision-Date: 2021-07-15 13:02+0200\n"
=======
"PO-Revision-Date: 2021-06-20 17:37+0200\n"
>>>>>>> 871e9849
"Last-Translator: Robert Kratky <robert@workshop-chapina.com>\n"
"Language-Team: Czech <>\n"
"Language: cs_CZ\n"
"MIME-Version: 1.0\n"
"Content-Type: text/plain; charset=UTF-8\n"
"Content-Transfer-Encoding: 8bit\n"
"Plural-Forms: nplurals=3; plural=((n==1) ? 0 : (n>=2 && n<=4) ? 1 : 2);\n"
"X-Generator: Poedit 2.4.2\n"
"X-Language: cs\n"
"X-Source-Language: en\n"

#: apps/io.ox/tours/calendar.js module:io.ox/tours
msgid "Creating a new appointment"
msgstr "Vytvoření nové schůzky"

#: apps/io.ox/tours/calendar.js module:io.ox/tours
msgid "To create a new appointment, click on New appointments in the toolbar."
msgstr ""
<<<<<<< HEAD
"Chcete-li vytvořit novou schůzku, klikněte na Nové schůzky na nástrojové "
"liště."
=======
"Chcete-li vytvořit novou schůzku, klikněte na Nové schůzky na nástrojové"
" liště."
>>>>>>> 871e9849

#: apps/io.ox/tours/calendar.js module:io.ox/tours
msgid "Entering the appointment's data"
msgstr "Zadání údajů o schůzce"

#: apps/io.ox/tours/calendar.js module:io.ox/tours
msgid ""
"Enter the subject, the start and the end date of the appointment. Other "
"details are optional."
msgstr ""
"Zadejte předmět, začátek a konec schůzky. Ostatní údaje jsou nepovinné."

#: apps/io.ox/tours/calendar.js module:io.ox/tours
msgid "Creating recurring appointments"
msgstr "Vytvoření opakujících se schůzek"

#: apps/io.ox/tours/calendar.js module:io.ox/tours
msgid ""
"To create recurring appointments, enable Repeat. Functions for setting the "
"recurrence parameters are shown."
msgstr ""
"Chcete-li vytvořit opakující se schůzky, povolte Opakování. Zobrazí se "
"funkce pro nastavení parametrů opakování."

#: apps/io.ox/tours/calendar.js module:io.ox/tours apps/io.ox/tours/tasks.js
msgid "Inviting other participants"
msgstr "Pozvání dalších účastníků"

#: apps/io.ox/tours/calendar.js module:io.ox/tours
msgid ""
"To invite other participants, enter their names in the field below "
"Participants. To avoid appointment conflicts, click on Find a free time at "
"the upper right side."
msgstr ""
"Chcete-li pozvat další účastníky, zadejte jejich jména do pole pod "
"Účastníci. Kliknutím na Najít volný čas vpravo nahoře zabráníte konfliktům "
"ve schůzkách."

#: apps/io.ox/tours/calendar.js module:io.ox/tours apps/io.ox/tours/tasks.js
msgid "Using the reminder function"
msgstr "Použití připomínací funkce"

#: apps/io.ox/tours/calendar.js module:io.ox/tours
msgid "To not miss the appointment, use the reminder function."
msgstr "Nechcete-li zmeškat schůzku, použijte připomínací funkce."

#: apps/io.ox/tours/calendar.js module:io.ox/tours
msgid "Adding attachments"
msgstr "Přidání příloh"

#: apps/io.ox/tours/calendar.js module:io.ox/tours
msgid "Further down you can add documents as attachments to the appointment."
msgstr "O něco níže můžete ke schůzce přidat dokumenty jako přílohy."

#: apps/io.ox/tours/calendar.js module:io.ox/tours
msgid "Creating the appointment"
msgstr "Vytvoření schůzky"

#: apps/io.ox/tours/calendar.js module:io.ox/tours
msgid "To create the appointment, click on Create at the lower left side."
msgstr "Chcete-li schůzku vytvořit, klikněte na Vytvořit vlevo dole."

#: apps/io.ox/tours/calendar.js module:io.ox/tours apps/io.ox/tours/mail.js
msgid "Selecting a view"
msgstr "Vybrání pohledu"

#: apps/io.ox/tours/calendar.js module:io.ox/tours
msgid ""
"To select one of the views like Day, Month or List, click on View in the "
"toolbar. Select a menu entry from the Layout section."
msgstr ""
"Chcete-li vybrat jeden z pohledů, např. Den, Měsíc nebo Seznam, klikněte na "
"Pohled na nástrojové liště. V části rozvržení vyberte příslušnou položku."

#: apps/io.ox/tours/calendar.js module:io.ox/tours
msgid "The calendar views"
msgstr "Kalendářové pohledy"

#: apps/io.ox/tours/calendar.js module:io.ox/tours
msgid ""
"The calendar views display a calendar sheet with the appointments for the "
"selected time range."
msgstr ""
"Kalendářové pohledy ukazují kalendářovou tabulku se schůzkami pro dané "
"časové rozmezí."

#: apps/io.ox/tours/calendar.js module:io.ox/tours
msgid "The List view"
msgstr "Pohled seznam"

#: apps/io.ox/tours/calendar.js module:io.ox/tours
msgid ""
"The List view shows a list of the appointments in the current folder. If "
"clicking on an appointment, the appointment's data and some functions are "
"displayed in the Detail view."
msgstr ""
"Pohled Seznam zobrazuje seznam schůzek v aktuální složce. Když kliknete na "
"schůzku, zobrazí se údaje o schůzce a některé funkce v Podrobném pohledu."

#: apps/io.ox/tours/contacts.js module:io.ox/tours
msgid "Creating a new contact"
msgstr "Vytvoření nového kontaktu"

#: apps/io.ox/tours/contacts.js module:io.ox/tours
msgid "To create a new contact, click on New > Add contact in the toolbar."
msgstr ""
"Chcete-li vytvořit nový kontakt, klikněte na Nový > Přidat kontakt na "
"nástrojové liště."

#: apps/io.ox/tours/contacts.js module:io.ox/tours
msgid "Navigation bar"
msgstr "Navigační lišta"

#: apps/io.ox/tours/contacts.js module:io.ox/tours
msgid ""
"Click on a letter on the left side of the navigation bar in order to display "
"the corresponding contacts from the selected address book."
msgstr ""
"Kliknutím na písmeno v levé části navigační lišty zobrazíte příslušné "
"kontakty z vybrané knihy adres."

#: apps/io.ox/tours/contacts.js module:io.ox/tours
msgid "Sending an email to a contact"
msgstr "Poslání zprávy kontaktu"

#: apps/io.ox/tours/contacts.js module:io.ox/tours
msgid ""
"To send an email to the contact, click on an email address or on Send email "
"in the toolbar."
msgstr ""
"Chcete-li poslat zprávu kontaktu, klikněte na e-mailovou adresu nebo na "
"Poslat zprávu na nástrojové liště."

#: apps/io.ox/tours/contacts.js module:io.ox/tours
msgid "Editing multiple contacts"
msgstr "Úprava více kontaktů"

#: apps/io.ox/tours/contacts.js module:io.ox/tours
msgid ""
"To edit multiple contacts at once, enable the checkboxes on the left side of "
"the contacts. If the checkboxes are not displayed, click on View > "
"Checkboxes on the right side of the toolbar."
msgstr ""
"Chcete-li upravovat více kontaktů najednou, zaškrtněte políčka na levé "
"straně kontaktů. Pokud nejsou políčka zobrazená, klikněte na Pohled > "
"Zaškrtávací pole na pravé straně nástrojové lišty."

#: apps/io.ox/tours/files.js module:io.ox/tours
msgid "The Drive app"
msgstr "Aplikace Drive"

#: apps/io.ox/tours/files.js module:io.ox/tours
msgid ""
"Welcome to your cloud storage app. This Guided Tour will introduce you to "
"your new online storage solution - your one point to access online stored "
"files from all your accounts. This is where you can upload and save your "
"files, share them and synchronize them with different devices.  "
msgstr ""
"Vítejte ve své aplikaci pro ukládání v cloudu. Tento průvodce vám představí "
"nové řešení pro ukládání dat - místo pro online přístup k souborům ze všech "
"vašich účtů. Prostřednictvím této aplikace můžete nahrávat a ukládat své "
"soubory, sdílet je a synchronizovat je s různými zařízeními. "

#: apps/io.ox/tours/files.js module:io.ox/tours
msgid "Folder tree"
msgstr "Strom složek"

#: apps/io.ox/tours/files.js module:io.ox/tours
msgid ""
"On the left you can see the folder tree. It displays your folder structure "
"and allows you to navigate to specific folders and subfolders. To make your "
"life easier, we have already included folders for your Documents, Music, "
"Pictures and Videos."
msgstr ""
"Nalevo vidíte strom složek. Ukazuje strukturu vašich složek a umožňuje "
"přístup k jednotlivým složkám a podsložkám. Abychom vám usnadnili práci, "
"vložili jsme tam již složky pro vaše dokumenty, hudbu, obrázky a videa."

#: apps/io.ox/tours/files.js module:io.ox/tours
msgid "Folder content"
msgstr "Obsah složky"

#: apps/io.ox/tours/files.js module:io.ox/tours
msgid ""
"Clicking on a folder displays all the subfolders, documents, media and other "
"files that it contains."
msgstr ""
"Kliknutím na složku zobrazíte všechny podsložky, dokumenty, média a další "
"soubory, které obsahuje."

#: apps/io.ox/tours/files.js module:io.ox/tours
msgid "Select a view"
msgstr "Vybrání pohledu"

#: apps/io.ox/tours/files.js module:io.ox/tours
msgid "Different views are available. Just select the one you like best."
msgstr ""
"K dispozici jsou různé pohledy. Vyberte takový, který vám nejvíce vyhovuje."

#: apps/io.ox/tours/files.js module:io.ox/tours
msgid "Toolbar"
msgstr "Nástrojová lišta"

#: apps/io.ox/tours/files.js module:io.ox/tours
msgid ""
"At the top you can find the toolbar with many functions and additional "
"options. You can easily create new folders, new files and much more."
msgstr ""
"Nahoře najdete nástrojovou lištu s mnoha funkcemi. Můžete s ní snadno "
"vytvářet nové složky, nové soubory a mnoho dalšího."

#: apps/io.ox/tours/files.js module:io.ox/tours
msgid "Upload a new file"
msgstr "Nahrát nový soubor"

#: apps/io.ox/tours/files.js module:io.ox/tours
msgid ""
"To upload a new file from your local device, simply click on Upload, then "
"choose File in the dropdown menu and select the file you would like to "
"upload. It is even easier if you just drag and drop files from your local "
"device into Drive. The uploaded file is now available in Drive on all your "
"devices."
msgstr ""
<<<<<<< HEAD
"Chcete-li nahrát nový soubor ze svého místního zařízení, klikněte na Nahrát, "
"zvolte Soubor v rozbalovacím menu a vyberte soubor, který chcete nahrát. "
"Ještě jednodušší je soubory přetáhnout z místního zařízení do Drive. Nahraný "
"soubor pak bude dostupný přes Drive ve všech vašich zařízeních."
=======
"Chcete-li nahrát nový soubor ze svého místního zařízení, klikněte na Nahrát,"
" zvolte Soubor v rozbalovacím menu a vyberte soubor, který chcete nahrát."
" Ještě jednodušší je soubory přetáhnout z místního zařízení do Drive. Nahraný"
" soubor pak bude dostupný přes Drive ve všech vašich zařízeních."
>>>>>>> 871e9849

#: apps/io.ox/tours/files.js module:io.ox/tours
msgid "Preview files"
msgstr "Náhled souborů"

#: apps/io.ox/tours/files.js module:io.ox/tours
msgid "Clicking on the view icon leads you to a preview of the selected file."
msgstr "Kliknutím na ikonu náhledu zobrazíte náhled zvoleného souboru."

#: apps/io.ox/tours/files.js module:io.ox/tours
msgid "Preview mode"
msgstr "Režim náhledu"

#: apps/io.ox/tours/files.js module:io.ox/tours
msgid ""
"From preview you can also select other options to help you manage and work "
"on your files."
msgstr ""
"V režimu náhledu můžete také zvolit další funkce, které vám umožní pracovat "
"s vašimi soubory."

#: apps/io.ox/tours/files.js module:io.ox/tours
msgid "Share files"
msgstr "Sdílet soubory"

#: apps/io.ox/tours/files.js module:io.ox/tours
msgid ""
"Here you can share files with your colleagues and external contacts. You can "
"also collaborate on a document and set different rights."
msgstr ""
"Zde můžete sdílet soubory s vašimi kolegy a externími kontakty. Můžete také "
"spolupracovat na dokumentu a nastavit různá přístupová práva."

#: apps/io.ox/tours/files.js module:io.ox/tours
msgid "Sharing option - Invite people"
msgstr "Možnost sdílení - Pozvat lidi"

#: apps/io.ox/tours/files.js module:io.ox/tours
msgid ""
"Choose from two alternatives to share your files and folders. Use \"Invited "
"people only\" if you want to manage access rights and allow recipients to "
"create and edit files. Internal and external participants are also able to "
"collaborate with you on documents at the same time."
msgstr ""
"Zvolte ze dvou možností pro sdílení svých souborů a složek. Chcete-li "
"spravovat přístupová práva a umožnit uživatelům vytvářet a upravovat "
"soubory, zvolte „Jen pozvaní“. Interní a externí účastníci s vámi také mohou "
"na souborech pracovat ve stejnou dobu."

#: apps/io.ox/tours/files.js module:io.ox/tours
msgid "Sharing option - Everyone who has the link"
msgstr "Možnost sdílení - Každý, kdo má odkaz"

#: apps/io.ox/tours/files.js module:io.ox/tours
msgid ""
"It is also possible to get a sharing link to let others view or download "
"your files. You can use an expiration date and password protection if you "
"like."
msgstr ""
"Také je možné získat odkaz pro sdílení, který ostatním umožní soubory "
"zobrazit či stáhnout. Chcete-li, můžete nastavit datum pro vypršení a "
"ochranu heslem."

#: apps/io.ox/tours/files.js module:io.ox/tours
msgid "Edit documents"
msgstr "Upravit dokumenty"

#: apps/io.ox/tours/files.js module:io.ox/tours
msgid ""
"Did you know that you can edit text documents and spreadsheets online? Drive "
"will automatically update your edited file, but thanks to versioning the "
"original file stays available."
msgstr ""
"Věděli jste, že textové dokumenty a tabulky můžete upravovat online? Drive "
"automaticky aktualizuje upravovaný soubor, ale díky verzování zůstane "
"původní soubor nadále k dispozici."

#: apps/io.ox/tours/files.js module:io.ox/tours
msgid "File details"
msgstr "Podrobnosti o souboru"

#: apps/io.ox/tours/files.js module:io.ox/tours
msgid ""
"The file details side bar offers additional information about your files. "
"Just enable the File details option from the View drop down menu and select "
"a file to see the details."
msgstr ""
"Postranní lišta s podrobnostmi o souboru zobrazuje dodatečné informace o "
"vašich souborech. Chcete-li podrobnosti zobrazit, povolte možnost "
"Podrobnosti o souboru v menu Pohled a vyberte soubor."

#: apps/io.ox/tours/files.js module:io.ox/tours
msgid "Add another account"
msgstr "Přidat další účet"

#: apps/io.ox/tours/files.js module:io.ox/tours
msgid ""
"Drive allows you to connect to other storage solutions if you already have a "
"cloud storage account you use to save and sync your files. Simply click on "
"the appropriate logo to access your existing data."
msgstr ""
"Drive vám umožňuje připojení k jiným účtům, pokud již používáte cloudové "
"úložiště pro ukládání a synchronizaci souborů. Klikněte na příslušné logo "
"pro přístup k již uloženým datům."

#: apps/io.ox/tours/files.js module:io.ox/tours
msgid "The Drive app tour.txt"
msgstr "Aplikace Drive tour.txt"

#. %s is the product name, e.g. OX App Suite
#: apps/io.ox/tours/intro.js module:io.ox/tours
msgid "Welcome to %s"
msgstr "Vítejte v %s"

#: apps/io.ox/tours/intro.js module:io.ox/tours
msgid ""
"This tour will give you a quick introduction to the product in five steps."
msgstr "Tento průvodce vás v rychlých pěti krocích s produktem seznámí."

#: apps/io.ox/tours/intro.js module:io.ox/tours
msgid "Navigation"
msgstr "Navigace"

#: apps/io.ox/tours/intro.js module:io.ox/tours
msgid "All apps can be found in the app menu on the top left."
msgstr "Všechny aplikace jsou k dispozici z menu vlevo nahoře."

#: apps/io.ox/tours/intro.js module:io.ox/tours
msgid "Personal settings"
msgstr "Osobní nastavení"

#: apps/io.ox/tours/intro.js module:io.ox/tours
msgid ""
"Your personal data can be changed in the account dropdown. You can also sign "
"out from there."
msgstr ""
"Své osobní údaje můžete upravit v rozbalovacím menu účtu. Tam se také můžete "
"odhlásit."

#: apps/io.ox/tours/intro.js module:io.ox/tours
msgid "Settings"
msgstr "Nastavení"

#: apps/io.ox/tours/intro.js module:io.ox/tours
msgid "Customize the product to your needs in the settings area."
msgstr "Přizpůsobte si produkt svým potřebám v nastavení."

#: apps/io.ox/tours/intro.js module:io.ox/tours
msgid "Help"
msgstr "Nápověda"

#: apps/io.ox/tours/intro.js module:io.ox/tours
msgid ""
"If you need assistance or have further questions, you can use the help app."
msgstr "Potřebujete-li pomoc nebo máte další otázky, využijte nápovědu."

#: apps/io.ox/tours/intro.js module:io.ox/tours
msgid "Cancel tour"
msgstr "Opustit průvodce"

#. %s is the "getting started" tour button label
#: apps/io.ox/tours/intro.js module:io.ox/tours
msgid ""
"You can restart this tour at any time by clicking on the help icon and "
"choose \"%s\"."
msgstr ""
<<<<<<< HEAD
"Průvodce můžete kdykoliv spustit znovu kliknutím na ikonu účtu a vybráním "
"„%s“."
=======
"Průvodce můžete kdykoliv spustit znovu kliknutím na ikonu účtu a vybráním „"
"%s“."
>>>>>>> 871e9849

#. Tour name; general introduction
#: apps/io.ox/tours/intro.js module:io.ox/tours apps/io.ox/tours/main.js
msgid "Getting started"
msgstr "Začínáme"

#: apps/io.ox/tours/mail.js module:io.ox/tours
msgid "Composing a new email"
msgstr "Psaní nové zprávy"

#: apps/io.ox/tours/mail.js module:io.ox/tours
msgid "To compose a new email, click on Compose in the toolbar."
msgstr ""
"Chcete-li napsat novou zprávu, klikněte na Napsat novou zprávu na nástrojové "
"liště."

#: apps/io.ox/tours/mail.js module:io.ox/tours
msgid "Entering the recipient's name"
msgstr "Zadání jména příjemce"

#: apps/io.ox/tours/mail.js module:io.ox/tours
msgid ""
"Enter the recipient's name into the recipients field. As soon as you typed "
"the first letters, suggestions from the address books are displayed. To "
"accept a recipient suggestion, click on it."
msgstr ""
"Zadejte jméno příjemce do pole adresátů. Jakmile začnete psát, zobrazí se "
"návrhy z adresářů. Pro přijetí návrhu na něj klikněte."

#: apps/io.ox/tours/mail.js module:io.ox/tours
msgid "Entering the subject"
msgstr "Zadání předmětu"

#: apps/io.ox/tours/mail.js module:io.ox/tours
msgid "Enter the subject into the subject field."
msgstr "Zadejte předmět do pole pro předmět"

#: apps/io.ox/tours/mail.js module:io.ox/tours
msgid "Further functions"
msgstr "Další funkce"

#: apps/io.ox/tours/mail.js module:io.ox/tours
msgid ""
"In this area you can find further functions, e.g. for adding attachments."
msgstr "Zde naleznete další funkce, např. pro přidávání příloh."

#: apps/io.ox/tours/mail.js module:io.ox/tours
msgid "Entering the email text"
msgstr "Zadání textu zprávy"

#: apps/io.ox/tours/mail.js module:io.ox/tours
msgid ""
"Enter the email text into the main area. If the text format was set to HTML "
"in the options, you can format the email text. To do so select a text part "
"and then click an icon in the formatting bar."
msgstr ""
"Text zprávy zadejte do hlavní oblasti. Pokud je nastaven formát zpráv HTML, "
"můžete použít formátovací funkce. Provedete to označením části textu a "
"kliknutím na ikonu v nástrojové liště pro formátování."

#: apps/io.ox/tours/mail.js module:io.ox/tours
msgid "Sending the email"
msgstr "Odeslání zprávy"

#: apps/io.ox/tours/mail.js module:io.ox/tours
msgid "To send the email, click on Send"
msgstr "Zprávu odešlete kliknutím na Poslat"

#: apps/io.ox/tours/mail.js module:io.ox/tours
msgid "Sorting your emails"
msgstr "Řazení zpráv"

#. Sort is the label of a dropdown menu
#: apps/io.ox/tours/mail.js module:io.ox/tours
msgid "To sort the emails, click on Sort. Select a sort criteria."
msgstr "Chcete-li zprávy seřadit, klikněte Řadit. Pak zvolte kritérium řazení."

#: apps/io.ox/tours/mail.js module:io.ox/tours
msgid ""
"To choose between the different views, click on View in the toolbar. Select "
"a menu entry in the layout."
msgstr ""
"Chcete-li si vybrat mezi různými pohledy, klikněte na Pohled na nástrojové "
"liště. Pak v menu vyberte rozvržení."

#: apps/io.ox/tours/mail.js module:io.ox/tours
msgid "Opening an email in a separate window"
msgstr "Otevření zprávy v samostatném okně"

#: apps/io.ox/tours/mail.js module:io.ox/tours
msgid ""
"If double-clicking on an email in the list, the email is opened in a "
"separate window."
msgstr ""
"Pokud dvojitě kliknete na zprávu v seznamu, zpráva se otevře v samostatném "
"okně."

#: apps/io.ox/tours/mail.js module:io.ox/tours
msgid "Reading email conversations"
msgstr "Čtení e-mailových konverzací"

#. Sort is the label of a dropdown menu, keep this consistent
#: apps/io.ox/tours/mail.js module:io.ox/tours
msgid ""
"If conversations are enabled in the Sort menu, you can collapse or expand an "
"email in a conversation. To do so, click on a free area in the email "
"headline."
msgstr ""
<<<<<<< HEAD
"Pokud jsou v menu řazení povoleny konverzace, můžete v rámci konverzací "
"sbalit či rozbalit e-maily. Provedete to kliknutím na prázdnou plochu v "
"nadpisu e-mailu."
=======
"Pokud jsou v menu řazení povoleny konverzace, můžete v rámci konverzací"
" sbalit či rozbalit e-maily. Provedete to kliknutím na prázdnou plochu v"
" nadpisu e-mailu."
>>>>>>> 871e9849

#: apps/io.ox/tours/mail.js module:io.ox/tours
msgid "Halo view"
msgstr "Souhrnný pohled"

#: apps/io.ox/tours/mail.js module:io.ox/tours
msgid ""
"To receive information about the sender or other recipients, open the Halo "
"view by clicking on a name."
msgstr ""
"Chcete-li zobrazit informace o odesílateli nebo jiných příjemcích, otevřete "
"Halo pohled kliknutím na jméno."

#: apps/io.ox/tours/mail.js module:io.ox/tours
msgid "Editing multiple emails"
msgstr "Úprava více zpráv"

#: apps/io.ox/tours/mail.js module:io.ox/tours
msgid ""
"In order to edit multiple emails at once, enable the checkboxes on the left "
"side of the emails. If the checkboxes are not displayed, click on View > "
"Checkboxes on the right side of the toolbar."
msgstr ""
"Chcete-li upravovat více zpráv najednou, zaškrtněte políčka na levé straně "
"zpráv. Pokud nejsou políčka zobrazená, klikněte na Pohled > Zaškrtávací pole "
"na pravé straně nástrojové lišty."

#: apps/io.ox/tours/mail.js module:io.ox/tours
msgid "Opening the email settings"
msgstr "Otevření nastavení zpráv"

#: apps/io.ox/tours/mail.js module:io.ox/tours
msgid ""
"To open the email settings, click the Settings menu icon on the upper right "
"side of the menu bar. Select Settings. Click on Mail on the left side."
msgstr ""
"Chcete-li otevřít nastavení pošty, klikněte na ikonu Nastavení v pravé horní "
"části lišty menu. Zvolte Nastavení a klikněte na Pošta na levé straně."

#: apps/io.ox/tours/mail.js module:io.ox/tours
msgid ""
"To open the email settings, click the Settings menu icon on the upper right "
"side of the menu bar. Click on Mail on the left side."
msgstr ""
<<<<<<< HEAD
"Chcete-li otevřít nastavení pošty, klikněte na ikonu Nastavení v pravé horní "
"části lišty menu a klikněte na Pošta na levé straně."
=======
"Chcete-li otevřít nastavení pošty, klikněte na ikonu Nastavení v pravé horní"
" části lišty menu a klikněte na Pošta na levé straně."
>>>>>>> 871e9849

#: apps/io.ox/tours/multifactor.js module:io.ox/tours
msgid "Second Factor Authentication"
msgstr "Dvoufaktorová autentizace"

#: apps/io.ox/tours/multifactor.js module:io.ox/tours
msgid ""
"You can now add additional verification options to enhance the security of "
"your account."
msgstr ""
"Pro zvýšení bezpečnosti svého účtu můžete přidat další možnosti ověření."

#: apps/io.ox/tours/multifactor.js module:io.ox/tours
msgid "Adding verification option"
msgstr "Přidat možnost ověření"

#: apps/io.ox/tours/multifactor.js module:io.ox/tours
msgid ""
"Various options for additional verification depends on your installation."
msgstr "Různé možnosti pro další ověření záleží na vaší instalaci."

#: apps/io.ox/tours/multifactor.js module:io.ox/tours
msgid "Adding a code via text message"
msgstr "Přidání kódu přes textovou zprávu"

#: apps/io.ox/tours/multifactor.js module:io.ox/tours
msgid ""
"Selecting the option for a code via text message, for example, will then ask "
"you for a phone number."
msgstr ""
"Zvolení možnosti kódu přes textovou zprávu váš napřiklad požádá o telefonní "
"číslo."

#: apps/io.ox/tours/multifactor.js module:io.ox/tours
msgid "Authentication Requests"
msgstr "Autentizační požadavky"

#: apps/io.ox/tours/multifactor.js module:io.ox/tours
msgid ""
"Then the next time you log in, you will have to verify your identitity by "
"entering the number sent to your phone."
msgstr ""
"Při příštím přihlášení budete muset ověřit svou totožnost zadáním čísla "
"poslaného na váš telefon."

#: apps/io.ox/tours/multifactor.js module:io.ox/tours
msgid "Removing"
msgstr "Odebírám"

#: apps/io.ox/tours/multifactor.js module:io.ox/tours
msgid ""
"Devices can be removed once added if you so choose.  See help for additional "
"details."
msgstr "Zařízení je možné odebrat. Viz nápověda."

#: apps/io.ox/tours/multifactor.js module:io.ox/tours
msgid "Next"
msgstr "Další"

#: apps/io.ox/tours/multifactor.js module:io.ox/tours
msgid ""
"As an additional security feature, you can now require a second method of "
"authentication, such as a text message, before logging into your account.  "
"Would you like to see some information on this now?"
msgstr ""
"Pro zvýšení bezpečnosti můžete vyžadovat druhou metodu autentizace, "
"například textovou zprávu, než se přihlásíte k účtu. Přejete si zobrazit "
"více informací o této možnosti?"

#: apps/io.ox/tours/multifactor.js module:io.ox/tours
msgid "Start tour"
msgstr "Začít prohlídku"

#: apps/io.ox/tours/portal.js module:io.ox/tours
msgid "The Portal"
msgstr "Portál"

#: apps/io.ox/tours/portal.js module:io.ox/tours
msgid ""
"The Portal informs you about current emails, appointments or social network "
"news."
msgstr ""
"Portál vás informuje o nových zprávách, schůzkách nebo novinkách ze "
"sociálních sítí."

#: apps/io.ox/tours/portal.js module:io.ox/tours
msgid "Reading the details"
msgstr "Čtení podrobností"

#: apps/io.ox/tours/portal.js module:io.ox/tours
msgid "To read the details, click on an entry in a square."
msgstr "Chcete-li číst podrobnosti, klikněte na položku v dlaždicích."

#: apps/io.ox/tours/portal.js module:io.ox/tours
msgid "Drag and drop"
msgstr "Táhni a pusť"

#: apps/io.ox/tours/portal.js module:io.ox/tours
msgid ""
"To change the layout, drag a square's title to another position and drop it "
"there."
msgstr ""
"Chcete-li změnit rozvržení, přetáhnete název dlaždice na jiné místo a tam "
"jej pusťte."

#: apps/io.ox/tours/portal.js module:io.ox/tours
msgid "Closing a square"
msgstr "Zavření dlaždice"

#: apps/io.ox/tours/portal.js module:io.ox/tours
msgid "If you no longer want to display a square, click the delete icon."
msgstr "Nechcete-li již pole zobrazovat, klikněte na ikonu pro mazání."

#: apps/io.ox/tours/portal.js module:io.ox/tours
msgid "Customizing the Portal"
msgstr "Přizpůsobení Portálu"

#: apps/io.ox/tours/portal.js module:io.ox/tours
msgid ""
"To display a square again or to display further information sources, click "
"on Customize this page."
msgstr ""
"Chcete-li dlaždici opět zobrazit nebo chcete-li zobrazit jiné informační "
"zdroje, klikněte na Přizpůsobit tuto stránku."

#: apps/io.ox/tours/settings.js module:io.ox/tours
msgid "Opening the settings"
msgstr "Otevření nastavení"

#: apps/io.ox/tours/settings.js module:io.ox/tours
msgid ""
"To open the settings, click on the settings icon on the upper right side of "
"the menu bar."
msgstr ""
"Chcete-li otevřít nastavení, klikněte na ikonu nastavení v pravé horní části "
"lišty s menu."

#: apps/io.ox/tours/settings.js module:io.ox/tours
msgid "How the settings are organized"
msgstr "Jak je Nastavení organizované"

#: apps/io.ox/tours/settings.js module:io.ox/tours
msgid ""
"The settings are organized in topics. Select the topic on the left side, e.g "
"Basic settings or Mail."
msgstr ""
"Nastavení je organizované podle témat. Na levé straně zvolte téma, např. "
"Základní nastavení nebo Pošta."

#: apps/io.ox/tours/settings.js module:io.ox/tours
msgid "Editing settings"
msgstr "Úprava nastavení"

#: apps/io.ox/tours/settings.js module:io.ox/tours
msgid ""
"Edit a setting on the right side. In most of the cases, the changes are "
"activated immediately."
msgstr ""
"Nastavení se upravuje vpravo. Ve většině případů se změny projeví okamžitě."

#: apps/io.ox/tours/settings.js module:io.ox/tours
msgid "Opening the help"
msgstr "Otevření nápovědy"

#: apps/io.ox/tours/settings.js module:io.ox/tours
msgid ""
"To open the help, click the help icon on the upper right side of the menu "
"bar. Select Help. The help for the currently selected app is displayed. To "
"browse the complete help, click on Start Page or Table Of Contents at the "
"upper part of the window."
msgstr ""
"Chcete-li otevřít nápovědu, klikněte na ikonu nápovědy na pravé horní straně "
"lišty s menu. Zvolte Nápověda. Zobrazí se nápověda pro aktuálně vybranou "
"aplikaci. Chcete-li procházet kompletní nápovědu, klikněte na stránku Start "
"nebo Obsah v horní části okna."

#: apps/io.ox/tours/settings.js module:io.ox/tours
msgid "Signing out"
msgstr "Odhlášení"

#: apps/io.ox/tours/settings.js module:io.ox/tours
msgid ""
"To sign out, click the System menu icon on the upper right side of the menu "
"bar. Select Sign out."
msgstr ""
"Chcete-li se odhlásit, klikněte na ikonu Systémové menu v pravé horní části "
"lišty menu. Zvolte Odhlásit."

#: apps/io.ox/tours/settings.js module:io.ox/tours
msgid ""
"To sign out, click the logout icon on the upper right side of the menu bar."
msgstr ""
"Chcete-li se odhlásit, klikněte na ikonu odhlášení v pravé horní části lišty "
"menu."

#: apps/io.ox/tours/tasks.js module:io.ox/tours
msgid "Creating a new task"
msgstr "Vytvoření nového úkolu"

#: apps/io.ox/tours/tasks.js module:io.ox/tours
msgid "To create a new task, click on New task in the toolbar."
msgstr ""
"Chcete-li vytvořit nový úkol, klikněte na Nový úkol na nástrojové liště."

#: apps/io.ox/tours/tasks.js module:io.ox/tours
msgid "Entering the task's data"
msgstr "Zadávání údajů o úkolu"

#: apps/io.ox/tours/tasks.js module:io.ox/tours
msgid "Enter the subject, the start date, and a description."
msgstr "Zadejte předmět, datum začátku a popis."

#: apps/io.ox/tours/tasks.js module:io.ox/tours
msgid "Adding further details"
msgstr "Doplnění dalších podrobností"

#: apps/io.ox/tours/tasks.js module:io.ox/tours
msgid "To add further details, click on Expand form."
msgstr "Chcete-li doplnit další podrobnosti, klikněte na Rozvinout formulář."

#: apps/io.ox/tours/tasks.js module:io.ox/tours
msgid "Creating recurring tasks"
msgstr "Vytvoření opakujících se úkolů"

#: apps/io.ox/tours/tasks.js module:io.ox/tours
msgid ""
"To create recurring tasks, enable Repeat. Functions for setting the "
"recurrence parameters are shown."
msgstr ""
"Chcete-li vytvořit opakující se úkoly, klikněte na Opakovat. Zobrazí se "
"funkce pro nastavení parametrů opakování."

#: apps/io.ox/tours/tasks.js module:io.ox/tours
msgid "To not miss the task, use the reminder function."
msgstr "Nechcete-li na úkol zapomenout, použijte připomínací funkci."

#: apps/io.ox/tours/tasks.js module:io.ox/tours
msgid "Tracking the editing status"
msgstr "Sledování stavu úprav"

#: apps/io.ox/tours/tasks.js module:io.ox/tours
msgid "To track the editing status, enter the current progress."
msgstr "Chcete-li sledovat stav úprav, zadejte aktuální stav."

#: apps/io.ox/tours/tasks.js module:io.ox/tours
msgid ""
"To invite other participants, enter their names in the field below "
"Participants. You can add documents as attachment to the task."
msgstr ""
"Chcete-li pozvat další účastníky, zadejte jejich jména do pole pod "
"Účastníci. Dokumenty můžete k úkolu přidat jako přílohy."

#: apps/io.ox/tours/tasks.js module:io.ox/tours
msgid "Entering billing information"
msgstr "Zadání účtovacích informací"

#: apps/io.ox/tours/tasks.js module:io.ox/tours
msgid "To enter billing information, click on Show details."
msgstr "Pro zadání účtovacích informací klikněte na Zobrazit podrobnosti."

#: apps/io.ox/tours/tasks.js module:io.ox/tours
msgid "Creating the task"
msgstr "Vytvoření úkolu"

#: apps/io.ox/tours/tasks.js module:io.ox/tours
msgid "To create the task, click on Create."
msgstr "Úkol vytvoříte kliknutím na Vytvořit."

#: apps/io.ox/tours/tasks.js module:io.ox/tours
msgid "Sorting tasks"
msgstr "Řazení úkolů"

#: apps/io.ox/tours/tasks.js module:io.ox/tours
msgid ""
"To sort the tasks, click on the sort icon above the list. Select a sort "
"criteria."
msgstr ""
<<<<<<< HEAD
"Chcete-li úkoly seřadit, klikněte na ikonu řazení nad seznamem a zvolte "
"kritéria řazení."
=======
"Chcete-li úkoly seřadit, klikněte na ikonu řazení nad seznamem a zvolte"
" kritéria řazení."
>>>>>>> 871e9849

#: apps/io.ox/tours/tasks.js module:io.ox/tours
msgid "Editing multiple tasks"
msgstr "Úprava více úkolů"

#: apps/io.ox/tours/tasks.js module:io.ox/tours
msgid ""
"To edit multiple tasks at once, enable the checkboxes at the left side of "
"the tasks. If the checkboxes are not displayed, click on View > Checkboxes "
"on the right side of the toolbar."
msgstr ""
"Chcete-li upravovat více úkolů najednou, zaškrtněte políčka na levé straně "
"úkolů. Pokud políčka nejsou zobrazená, klikněte na Pohled > Zaškrtávací pole "
"na pravé straně nástrojové lišty."

#~ msgid "To create a new appointment, click on New in the toolbar."
#~ msgstr ""
#~ "Chcete-li vytvořit novou schůzku, klikněte na Nové na nástrojové liště."

#~ msgid ""
#~ "To upload a new file from your local device, simply click on Add local "
#~ "file and select the file you would like to upload. It is even easier if "
#~ "you just drag and drop files from your local device into Drive. The "
#~ "uploaded file is now available in Drive on all your devices."
#~ msgstr ""
#~ "Chcete-li nahrát nový soubor ze svého místního zařízení, klikněte na "
#~ "Přidat místní soubor a zvolte soubor, který chcete nahrát. Ještě "
#~ "jednodušší je soubory přetáhnout ze zařízení do Drive. Nahraný soubor pak "
#~ "bude dostupný přes Drive ve všech vašich zařízeních."

#~ msgid ""
#~ "Choose from two alternatives to share your files and folder. Use "
#~ "\"Invited people only\" if you want ot manage access rights and allow "
#~ "recipients to create and edit files. Internal and external participants "
#~ "are also able to collaborate with you on documents at the same time."
#~ msgstr ""
#~ "Zvolte ze dvou možností pro sdílení svých souborů a složek. Chcete-li "
#~ "spravovat přístupová práva a umožnit uživatelům vytvářet a upravovat "
#~ "soubory, zvolte „Jen pozvaní“. Interní a externí účastníci s vámi také "
#~ "mohou na souborech pracovat ve stejnou dobu."

#~ msgid ""
#~ "You can restart this tour at any time by clicking on the account icon and "
#~ "choose \"%s\""
#~ msgstr ""
#~ "Průvodce můžete kdykoliv spustit znovu kliknutím na ikonu účtu a vybráním "
#~ "„%s“"

#~ msgid "To sort the emails, click on Sort by. Select a sort criteria."
#~ msgstr ""
#~ "Chcete-li zpráv seřadit, klikněte Řadit podle. Pak zvolte kritérium "
#~ "řazení."

#~ msgid ""
#~ "To open or close an email in a conversation, click on a free area in the "
#~ "header."
#~ msgstr ""
#~ "Chcete-li otevřít či zavřít zprávu v rámci konverzace, klikněte na "
#~ "prázdné místo hlavičky."

#~ msgid "To create a new task, click on New in the toolbar."
#~ msgstr "Chcete-li vytvořit nový úkol, klikněte na Nové na nástrojové liště."

#~ msgid "To sort the tasks, click on Sort by. Select a sort criteria."
#~ msgstr ""
#~ "Chcete-li úkoly seřadit, klikněte na Řadit podle a zvolte kritéria řazení."

#~ msgid ""
#~ "Here you can share files with your colleagues and external contacts. You "
#~ "can also collaborate on a document and set different access rights."
#~ msgstr ""
#~ "Zde můžete sdílet soubory s vašimi kolegy a externími kontakty. Můžete "
#~ "také spolupracovat na dokumentu a nastavit různá přístupová práva."

#~ msgid "Sharing options"
#~ msgstr "Možnosti sdílení"

#~ msgid ""
#~ "Choose from two alternatives to share your files and folders. Use Invite "
#~ "people if you want to manage access rights and allow recipients to create "
#~ "and edit files. Or just get a link to let others view and download your "
#~ "files. You can use an expiration date and password protection if you like."
#~ msgstr ""
#~ "Zvolte ze dvou možností pro sdílení souborů a složek. Použijte Pozvat "
#~ "lidi, chcete-li spravovat přístupová práva a umožnit příjemcům vytvářet a "
#~ "upravovat soubory. Nebo jen zkopírujte odkaz, který ostatním umožní "
#~ "prohlížet a stahovat vaše soubory. Chcete-li, můžete využít ochranu "
#~ "heslem a nastavit datum vypršení platnosti odkazu."

#~ msgid "Collaborating"
#~ msgstr "Spolupráce"

#~ msgid ""
#~ "Sharing files by inviting people does not only offer your recipients the "
#~ "option to create and edit files. Internal and external participants are "
#~ "also able to collaborate with you on text documents and spreadsheets at "
#~ "the same time."
#~ msgstr ""
#~ "Sdílení souborů tím, že pozvete lidi neznamená pouze to, že příjemci "
#~ "mohou vytvářet a upravovat soubory. Interní a externí účastníci s vámi "
#~ "také mohou spolupracovat na textových dokumentech a tabulkách v reálném "
#~ "čase."

#~ msgid "All apps can be found in the app menu on the top right."
#~ msgstr "Všechny aplikace naleznete v menu aplikací vpravo nahoře."

#~ msgid ""
#~ "To open the email settings, click the System menu icon on the upper right "
#~ "side of the menu bar. Select Settings. Click on Mail on the left side."
#~ msgstr ""
#~ "Chcete-li otevřít nastavení pošty, klikněte na ikonu Systémové menu v "
#~ "pravé horní části lišty menu. Zvolte Nastavení a klikněte na Pošta na "
#~ "levé straně."

#~ msgid ""
#~ "To open the help, click the user image on the upper right side of the "
#~ "menu bar. Select Help. The help for the currently selected app is "
#~ "displayed. To browse the complete help, click on Start Page or Table Of "
#~ "Contents at the upper part of the window."
#~ msgstr ""
#~ "Chcete-li otevřít nápovědu, klikněte na ikonu uživatele na pravé horní "
#~ "straně lišty s menu. Zvolte Nápověda. Zobrazí se nápověda pro aktuálně "
#~ "vybranou aplikaci. Chcete-li procházet kompletní nápovědu, klikněte na "
#~ "stránku Start nebo Obsah v horní části okna."

#~ msgid "Creating new items"
#~ msgstr "Vytváření nových položek"

#~ msgid ""
#~ "Depending on the app, the toolbar contains various functions for "
#~ "creating, editing and organizing objects."
#~ msgstr ""
#~ "V závislosti na aplikaci obsahuje nástrojová lišta funkce pro vytváření, "
#~ "editaci a organizování objektů."

#~ msgid ""
#~ "Detailed instructions for the single apps are located in System menu > "
#~ "Help."
#~ msgstr ""
#~ "Podrobné informace pro jednotlivé aplikace jsou v Systémové menu > "
#~ "Nápověda."

#~ msgid "Displaying the help or the settings"
#~ msgstr "Zobrazení nápovědy nebo nastavení"

#~ msgid "Further information"
#~ msgstr "Další informace"

#~ msgid "Launching an app"
#~ msgstr "Spouštění aplikace"

#~ msgid "Opening or closing the folder tree"
#~ msgstr "Otevírání a zavírání oblasti se složkami"

#~ msgid "Searching for objects"
#~ msgstr "Vyhledávání objektů"

#~ msgid "The Detail view"
#~ msgstr "Podrobný pohled"

#~ msgid ""
#~ "The Detail view displays an object's content. Depending on the app, "
#~ "further functions for organizing objects can be found in the Detail view."
#~ msgstr ""
#~ "Podrobný pohled ukazuje obsah objektu. V závislosti na aplikaci mohou být "
#~ "v Podrobném pohledu k dispozici další funkce pro organizování objektů."

#~ msgid "The folder tree"
#~ msgstr "Strom složek"

#~ msgid "The list"
#~ msgstr "Seznam"

#~ msgid "The toolbar"
#~ msgstr "Nástrojová lišta"

#~ msgid ""
#~ "This guided tour will briefly introduce you to the product. Get more "
#~ "detailed information in the tours for the single apps or in the online "
#~ "help."
#~ msgstr ""
#~ "Tato prohlídka vám produkt stručně představí. Podrobnější informace "
#~ "najdete v prohlídkách jednotlivých aplikací nebo v online nápovědě."

#~ msgid ""
#~ "To display the help or the settings, click the System menu icon in the "
#~ "menu bar."
#~ msgstr ""
#~ "Chcete-li zobrazit nápovědu nebo nastavení, klikněte na ikonu systémového "
#~ "menu na liště s menu."

#~ msgid "To launch an app click on an entry inside the app launcher menu."
#~ msgstr ""
#~ "Chcete-li spustit aplikaci, klikněte na položku v menu pro spouštění "
#~ "aplikací."

#~ msgid ""
#~ "To open or close the folder tree, click on View >  Folder view on the "
#~ "right side of the toolbar."
#~ msgstr ""
#~ "Chcete-li otevřít nebo zavřít strom složek, klikněte na Zobrazit > Pohled "
#~ "na složku na pravé straně nástrojové lišty."

#~ msgid ""
#~ "To open the settings, click the user image on the upper right side of the "
#~ "menu bar. Select Settings."
#~ msgstr ""
#~ "Chcete-li otevřít nastavení, klikněte na ikonu uživatele v pravé horní "
#~ "části lišty s menu. Zvolte Nastavení."

#~ msgid "To search for objects, click the Search icon in the menu bar."
#~ msgstr ""
#~ "Chcete-li vyhledávat objekty, klikněte na ikonu Vyhledávání na liště menu."

#~ msgid ""
#~ "Use the folder tree to open the folder containing the objects that you "
#~ "want to view in the list."
#~ msgstr ""
#~ "Použijte strom složek k otevření složky obsahující objekty, které chcete "
#~ "zobrazit v seznamu."

#~ msgid ""
#~ "Use the list to select an object, show its contents or activate functions."
#~ msgstr ""
#~ "Použijte seznam k výběru objektu, abyste mohli zobrazit jeho obsah nebo "
#~ "použít jiné funkce."

#~ msgid " %1$s (%2$s) "
#~ msgstr " %1$s (%2$s) "

#~ msgid " %1$s (%2$s); "
#~ msgstr " %1$s (%2$s); "

#~ msgid " %1$s; "
#~ msgstr " %1$s; "

#~ msgid " is currently editing this document."
#~ msgstr " právě upravuje tento dokument."

#~ msgid "!!!This file has not been added"
#~ msgstr "!!! Tento soubor nebyl přidán"

#~ msgid "% done:"
#~ msgstr "% hotovo:"

#~ msgid "% finished"
#~ msgstr "% dokončeno"

#~ msgid "%1$d %2$s"
#~ msgstr "%1$d %2$s"

#~ msgid "%1$d Day"
#~ msgid_plural "%1$d Days"
#~ msgstr[0] "%1$d den"
#~ msgstr[1] "%1$d dny"
#~ msgstr[2] "%1$d dní"

#~ msgid "%1$d Hour"
#~ msgid_plural "%1$d Hours"
#~ msgstr[0] "%1$d hodina"
#~ msgstr[1] "%1$d hodiny"
#~ msgstr[2] "%1$d hodin"

#~ msgid "%1$d Minute"
#~ msgid_plural "%1$d Minutes"
#~ msgstr[0] "%1$d minuta"
#~ msgstr[1] "%1$d minuty"
#~ msgstr[2] "%1$d minut"

#~ msgid "%1$d Week"
#~ msgid_plural "%1$d Weeks"
#~ msgstr[0] "%1$d týden"
#~ msgstr[1] "%1$d týdny"
#~ msgstr[2] "%1$d týdnů"

#~ msgid "%1$d column"
#~ msgid_plural "%1$d columns"
#~ msgstr[0] "%1$d sloupec"
#~ msgstr[1] "%1$d sloupce"
#~ msgstr[2] "%1$d sloupců"

#~ msgid "%1$d day, %2$s"
#~ msgid_plural "%1$d days, %2$s"
#~ msgstr[0] "%1$d den, %2$s"
#~ msgstr[1] "%1$d dny, %2$s"
#~ msgstr[2] "%1$d dní, %2$s"

#~ msgctxt "in"
#~ msgid "%1$d day, %2$s"
#~ msgid_plural "%1$d days, %2$s"
#~ msgstr[0] "%1$d den, %2$s"
#~ msgstr[1] "%1$d dny, %2$s"
#~ msgstr[2] "%1$d dní, %2$s"

#~ msgid "%1$d files has been changed recently"
#~ msgstr "Počet nedávno změněných souborů: %1$d"

#~ msgid "%1$d hour and %2$s"
#~ msgid_plural "%1$d hours and %2$s"
#~ msgstr[0] "%1$d hodina a %2$s"
#~ msgstr[1] "%1$d hodiny a %2$s"
#~ msgstr[2] "%1$d hodin a %2$s"

#~ msgctxt "in"
#~ msgid "%1$d hour and %2$s"
#~ msgid_plural "%1$d hours and %2$s"
#~ msgstr[0] "%1$d hodinu a %2$s"
#~ msgstr[1] "%1$d hodiny a %2$s"
#~ msgstr[2] "%1$d hodin a %2$s"

#~ msgid "%1$d mail"
#~ msgid_plural "%1$d mails"
#~ msgstr[0] "%1$d zpráva"
#~ msgstr[1] "%1$d zprávy"
#~ msgstr[2] "%1$d zpráv"

#~ msgid "%1$d messages in this conversation"
#~ msgstr "Nedávné konverzace"

#~ msgid "%1$d messages selected"
#~ msgstr "<b>%1$d</b> prvků vybráno"

#~ msgid "%1$d row"
#~ msgid_plural "%1$d rows"
#~ msgstr[0] "%1$d řada"
#~ msgstr[1] "%1$d řady"
#~ msgstr[2] "%1$d řad"

#~ msgctxt "datetime"
#~ msgid "%1$s %2$s"
#~ msgstr "%1$s %2$s"

#~ msgctxt "mail address"
#~ msgid "%1$s %2$s"
#~ msgstr "%1$s %2$s"

#~ msgctxt "window title"
#~ msgid "%1$s %2$s"
#~ msgstr "%1$s %2$s"

#~ msgid "%1$s %2$s the invitation: %3$s"
#~ msgstr "%1$s %2$s pozvánku: %3$s"

#~ msgid "%1$s (Tentative)"
#~ msgstr "%1$s (předběžně)"

#~ msgid "%1$s - %2$s"
#~ msgstr "%1$s - %2$s"

#~ msgid "%1$s created a recurrence exception. Original date: %2$s:"
#~ msgstr "%1$s vytvořil(a) výjimku opakování. Původní datum: %2$s:"

#~ msgid ""
#~ "%1$s has %2$s the appointment, but would like to make a counter proposal: "
#~ msgstr "%1$s schůzku %2$s, ale chtěl by vznést protinávrh:"

#~ msgid "%1$s has %2$s the appointment."
#~ msgstr "%1$s schůzku %2$s."

#~ msgid "%1$s has %2$s the invitation on behalf of %3$s:"
#~ msgstr "%1$s jménem %3$s %2$s pozvánku:"

#~ msgid "%1$s has %2$s the invitation on your behalf:"
#~ msgstr "%1$s vaším jménem %2$s pozvánku:"

#~ msgid "%1$s has %2$s the invitation:"
#~ msgstr "%1$s %2$s pozvánku:"

#~ msgid "%1$s has asked %2$s to change the event:"
#~ msgstr "%1$s požádal(a) %2$s, aby změnil(a) schůzku:"

#~ msgid "%1$s has been removed from the appointment."
#~ msgstr "%1$s byl(a) odebrán(a) ze schůzky."

#~ msgid "%1$s has changed an event on behalf of %2$s:"
#~ msgstr "%1$s změnil(a) jménem %2$s událost:"

#~ msgid "%1$s has changed an event on your behalf:"
#~ msgstr "%1$s změnil(a) vaším jménem událost:"

#~ msgid "%1$s has changed an event:"
#~ msgstr "%1$s změnil(a) událost:"

#~ msgid "%1$s has declined your proposed changes for the appointment %2$s."
#~ msgstr "%1$s odmítl(a) vámi navrhované změny ohledně schůzky %2$s."

#~ msgid ""
#~ "%1$s has declined your proposed changes on behalf of %2$s for the "
#~ "appointment %3$s."
#~ msgstr ""
#~ "%1$s odmítl(a) jménem %2$s vámi navrhované změny ohledně schůzky %3$s."

#~ msgid ""
#~ "%1$s has deleted an appointment on behalf of %2$s, or you have been "
#~ "removed as a participant:"
#~ msgstr ""
#~ "%1$s smazal(a) jménem %2$s schůzku, nebo jste byl(a) odstraněn(a) ze "
#~ "seznamů účastníků:"

#~ msgid "%1$s has deleted an appointment on your behalf:"
#~ msgstr "%1$s smazal(a) vaším jménem schůzku:"

#~ msgid ""
#~ "%1$s has deleted an appointment, or you have been removed as a "
#~ "participant:"
#~ msgstr ""
#~ "%1$s smazal(a) schůzku, nebo jste byl(a) odstraněn(a) ze seznamů "
#~ "účastníků:"

#~ msgid "%1$s is a new contact"
#~ msgstr "%1$s je nový kontakt"

#~ msgid "%1$s is now connected with %2$s"
#~ msgstr "%1$s je nyní spojené s %2$s"

#~ msgid "%1$s is organizing an event on your behalf."
#~ msgstr "%1$s organizuje vaším jménem událost."

#~ msgid "%1$s mail"
#~ msgid_plural "%1$s mails"
#~ msgstr[0] "%1$d zpráva"
#~ msgstr[1] "%1$d zprávy"
#~ msgstr[2] "%1$d zpráv"

#~ msgid "%1$s mail, %2$s unread"
#~ msgid_plural "%1$s mails, %2$s unread"
#~ msgstr[0] "%1$s z %2$s nepřečtená"
#~ msgstr[1] "%1$s z %2$s nepřečtené"
#~ msgstr[2] "%1$s z %2$s nepřečtených"

#~ msgid "%1$s of %2$s"
#~ msgstr "%1$s z %2$s"

#~ msgid "%1$s set your status to %2$s on your behalf for this appointment:"
#~ msgstr "%1$s nastavil(a) vaším jménem stav na %2$s pro tuto schůzku:"

#~ msgid "%1$s sets the status to %2$s for this appointment:"
#~ msgstr "%1$s nastavil(a) stav na %2$s pro tuto schůzku:"

#~ msgid "%1$s sets the status to %2$s on behalf of %3$s for this appointment:"
#~ msgstr "%1$s nastavil(a) jménem %3$s stav na %2$s pro tuto schůzku:"

#~ msgid "%1$s sets the status to 'none' for: %1$s"
#~ msgstr "%1$s nastavil(a) stav ‚žádné‘ pro: %1$s"

#~ msgid ""
#~ "%1$s would like to be brought up to date about the appointment %2$s. "
#~ "Please send another invitation."
#~ msgstr ""
#~ "%1$s si přeje aktuální informace o schůzce %2$s. Pošlete, prosím, další "
#~ "pozvánku."

#~ msgid "%1$s%2$s %3$s%4$s%5$s"
#~ msgstr ""
#~ "%1$s\n"
#~ "%2$s %3$s\n"
#~ "%4$s\n"
#~ "%5$s"

#~ msgid "%1$s: %2$s"
#~ msgstr "%1$s: %2$s"

#~ msgid "%2$s (%1$s, %3$s)"
#~ msgstr "%2$s (%1$s, %3$s)"

#~ msgid "%2$s, %1$s"
#~ msgstr "%2$s, %1$s"

#~ msgid "%3$s %2$s, %1$s"
#~ msgstr "%3$s %2$s, %1$s"

#~ msgid "%d appointment"
#~ msgid_plural "%d appointments"
#~ msgstr[0] "%d schůzka"
#~ msgstr[1] "%d schůzky"
#~ msgstr[2] "%d schůzek"

#~ msgid "%d day"
#~ msgid_plural "%d days"
#~ msgstr[0] "%d den"
#~ msgstr[1] "%d dny"
#~ msgstr[2] "%d dní"

#~ msgctxt "in"
#~ msgid "%d day"
#~ msgid_plural "%d days"
#~ msgstr[0] "%d den"
#~ msgstr[1] "%d dny"
#~ msgstr[2] "%d dní"

#~ msgid "%d hour"
#~ msgid_plural "%d hours"
#~ msgstr[0] "%d hodina"
#~ msgstr[1] "%d hodiny"
#~ msgstr[2] "%d hodin"

#~ msgctxt "in"
#~ msgid "%d hour"
#~ msgid_plural "%d hours"
#~ msgstr[0] "%d hodinu"
#~ msgstr[1] "%d hodiny"
#~ msgstr[2] "%d hodin"

#~ msgid "%d info item"
#~ msgid_plural "%d info items"
#~ msgstr[0] "%d informační položka"
#~ msgstr[1] "%d informační položky"
#~ msgstr[2] "%d informační položek"

#~ msgid "%d minute"
#~ msgid_plural "%d minutes"
#~ msgstr[0] "%d minuta"
#~ msgstr[1] "%d minuty"
#~ msgstr[2] "%d minut"

#~ msgctxt "in"
#~ msgid "%d minute"
#~ msgid_plural "%d minutes"
#~ msgstr[0] "%d minutu"
#~ msgstr[1] "%d minuty"
#~ msgstr[2] "%d minut"

#~ msgid "%d task"
#~ msgid_plural "%d tasks"
#~ msgstr[0] "%d úkol"
#~ msgstr[1] "%d úkoly"
#~ msgstr[2] "%d úkolů"

#~ msgid "%d week"
#~ msgid_plural "%d weeks"
#~ msgstr[0] "%d týden"
#~ msgstr[1] "%d týdny"
#~ msgstr[2] "%d týdnů"

#~ msgctxt "in"
#~ msgid "%d week"
#~ msgid_plural "%d weeks"
#~ msgstr[0] "%d týden"
#~ msgstr[1] "%d týdny"
#~ msgstr[2] "%d týdnů"

#~ msgid "%s, EEE"
#~ msgstr "%s, EEE"

#~ msgid "&Attachment"
#~ msgstr "Přílo&ha"

#~ msgid "&Distribution List"
#~ msgstr "&Distribuční seznam"

#~ msgid "&Distributionlist"
#~ msgstr "&Distribuční seznam"

#~ msgid "&E-Mail"
#~ msgstr "&E-mail"

#~ msgid "&Edit"
#~ msgstr "&Upravit"

#~ msgid "&Flags"
#~ msgstr "&Příznaky"

#~ msgid "&Folder permissions"
#~ msgstr "&Oprávnění složky"

#~ msgid "&Messaging"
#~ msgstr "&Zprávy"

#~ msgid "&New"
#~ msgstr "&Vytvořit"

#~ msgid "&New Task"
#~ msgstr "Nový &úkol"

#~ msgid "&Save"
#~ msgstr "&Uložit"

#~ msgid "&Search"
#~ msgstr "&Hledat"

#~ msgid "&Social"
#~ msgstr "&Sociální"

#~ msgid "(%1$s) Attachments"
#~ msgstr "(%1$s) Přílohy"

#~ msgid "(32-bit only)"
#~ msgstr "(pouze 32bitové)"

#~ msgid "(Default)"
#~ msgstr "(Výchozí)"

#~ msgid "(may be slow on old machines)"
#~ msgstr "(může být pomalé na starých počítačích)"

#~ msgid ", "
#~ msgstr ", "

#~ msgid ", ends after %1$s task(s)"
#~ msgstr ", končí po %1$s úkolu/úkolech"

#~ msgid ", ends on %1$s"
#~ msgstr ", končí %1$s"

#~ msgid "--"
#~ msgstr "--"

#~ msgid ""
#~ "---------- Original Message ----------\n"
#~ "From: #FROM#\n"
#~ "To: #TO##CC_LINE#\n"
#~ "Date: #DATE# at #TIME#\n"
#~ "Subject: #SUBJECT#"
#~ msgstr ""
#~ "---------- Původní zpráva ----------\n"
#~ "Od: #FROM#\n"
#~ "Komu: #TO##CC_LINE#\n"
#~ "Datum: #DATE# at #TIME#\n"
#~ "Předmět: #SUBJECT#"

#~ msgid "--:--"
#~ msgstr "--:--"

#~ msgid "... or create a fresh one for your profile"
#~ msgstr "...nebo vytvořte nový pro svůj profil"

#~ msgid "0 minutes"
#~ msgstr "0 minut"

#~ msgid "1 day"
#~ msgstr "1 den"

#~ msgid "1 file has been changed recently"
#~ msgstr "V nedávné době byl změněn jeden soubor"

#~ msgid "1 hour"
#~ msgstr "1 hodina"

#~ msgid "1 item"
#~ msgid_plural "%1$d items"
#~ msgstr[0] "1 položka"
#~ msgstr[1] "%1$d položky"
#~ msgstr[2] "%1$d položek"

#~ msgid "1 minute"
#~ msgstr "1 minuta"

#~ msgid "1 week"
#~ msgstr "1 týden"

#~ msgid "10"
#~ msgstr "10"

#~ msgid "10 minutes"
#~ msgstr "10 minut"

#~ msgid "100%"
#~ msgstr "100 %"

#~ msgid "12 hour"
#~ msgstr "12 hodin"

#~ msgid "15"
#~ msgstr "15"

#~ msgid "15 minutes"
#~ msgstr "15 minut"

#~ msgid "150%"
#~ msgstr "150 %"

#~ msgid "2 days"
#~ msgstr "2 dny"

#~ msgid "2 hour"
#~ msgstr "2 hodiny"

#~ msgid "2 weeks"
#~ msgstr "2 týdny"

#~ msgid "20"
#~ msgstr "20"

#~ msgid "200%"
#~ msgstr "200 %"

#~ msgid "3 days"
#~ msgstr "3 dny"

#~ msgid "3 minutes"
#~ msgstr "3 minuty"

#~ msgid "3 weeks"
#~ msgstr "3 týdny"

#~ msgid "30"
#~ msgstr "30"

#~ msgid "30 minutes"
#~ msgstr "30 minut"

#~ msgid "4 days"
#~ msgstr "4 dny"

#~ msgid "4 hour"
#~ msgstr "4 hodiny"

#~ msgid "4 weeks"
#~ msgstr "4 týdny"

#~ msgid "45 minutes"
#~ msgstr "45 minut"

#~ msgid "5"
#~ msgstr "5"

#~ msgid "5 days"
#~ msgstr "5 dní"

#~ msgid "5 minutes"
#~ msgstr "5 minut"

#~ msgid "50%"
#~ msgstr "50 %"

#~ msgid "6 days"
#~ msgstr "6 dní"

#~ msgid "6 hour"
#~ msgstr "6 hodin"

#~ msgid "60"
#~ msgstr "60"

#~ msgid "75%"
#~ msgstr "75 %"

#~ msgid "8 hour"
#~ msgstr "8 hodin"

#~ msgid "<b>%1$d</b> elements selected"
#~ msgstr "<b>%1$d</b> prvků vybráno"

#~ msgid "A B C D E F G H I J K L M N O P Q R S T U V W X Y Z"
#~ msgstr "A B C D E F G H I J K L M N O P Q R S T U V W X Y Z"

#~ msgid ""
#~ "A new appointment was created by [created_by] on behalf of [behalf_of].\n"
#~ "\n"
#~ "Appointment\n"
#~ "===========\n"
#~ "Created by: [created_by]\n"
#~ "Created at: [creation_datetime]\n"
#~ "[title]\n"
#~ "[location]\n"
#~ "[start]\n"
#~ "[end]\n"
#~ "[series][delete_exceptions][change_exceptions]\n"
#~ "[description]\n"
#~ "Participants\n"
#~ "============\n"
#~ "[participants]\n"
#~ "\n"
#~ "Resources\n"
#~ "=========\n"
#~ "[resources]\n"
#~ "\n"
#~ "========================================== "
#~ msgstr ""
#~ "[created_by] vytvořil(a) novou schůzku jménem uživatele [behalf_of].\n"
#~ "\n"
#~ "Schůzka\n"
#~ "=======\n"
#~ "Vytvořil(a): [created_by]\n"
#~ "Vytvořeno: [creation_datetime]\n"
#~ "[title]\n"
#~ "[location]\n"
#~ "[start]\n"
#~ "[end]\n"
#~ "[series][delete_exceptions][change_exceptions]\n"
#~ "[description]\n"
#~ "Účastníci\n"
#~ "=========\n"
#~ "[participants]\n"
#~ "\n"
#~ "Zdroje\n"
#~ "======\n"
#~ "[resources]\n"
#~ "\n"
#~ "========================================== "

#~ msgid ""
#~ "A new appointment was created by [created_by] on behalf of [behalf_of].\n"
#~ "You can check this appointment in your calendar:\n"
#~ "[link]\n"
#~ "\n"
#~ "Appointment\n"
#~ "===========\n"
#~ "Created by: [created_by]\n"
#~ "Created at: [creation_datetime]\n"
#~ "[title]\n"
#~ "[location][folder_name]\n"
#~ "\n"
#~ "[start]\n"
#~ "[end]\n"
#~ "[series][delete_exceptions][change_exceptions]\n"
#~ "[description]\n"
#~ "Participants\n"
#~ "============\n"
#~ "[participants]\n"
#~ "\n"
#~ "Resources\n"
#~ "=========\n"
#~ "[resources]\n"
#~ "\n"
#~ "========================================== "
#~ msgstr ""
#~ "[created_by] vytvořil(a) novou schůzku jménem uživatele [behalf_of].\n"
#~ "Schůzku si můžete zkontrolovat ve svém kalendáři:\n"
#~ "[link]\n"
#~ "\n"
#~ "Schůzka\n"
#~ "=======\n"
#~ "Vytvořil(a): [created_by]\n"
#~ "Vytvořeno: [creation_datetime]\n"
#~ "[title]\n"
#~ "[location][folder_name]\n"
#~ "\n"
#~ "[start]\n"
#~ "[end]\n"
#~ "[series][delete_exceptions][change_exceptions]\n"
#~ "[description]\n"
#~ "Účastníci\n"
#~ "=========\n"
#~ "[participants]\n"
#~ "\n"
#~ "Zdroje\n"
#~ "======\n"
#~ "[resources]\n"
#~ "\n"
#~ "========================================== "

#~ msgid ""
#~ "A new appointment was created by [created_by].\n"
#~ "\n"
#~ "Appointment\n"
#~ "===========\n"
#~ "Created by: [created_by]\n"
#~ "Created at: [creation_datetime]\n"
#~ "[title]\n"
#~ "[location]\n"
#~ "[start]\n"
#~ "[end]\n"
#~ "[series][delete_exceptions][change_exceptions]\n"
#~ "[description]\n"
#~ "Participants\n"
#~ "============\n"
#~ "[participants]\n"
#~ "\n"
#~ "Resources\n"
#~ "=========\n"
#~ "[resources]\n"
#~ "\n"
#~ "========================================== "
#~ msgstr ""
#~ "[created_by] vytvořil(a) novou schůzku.\n"
#~ "\n"
#~ "Schůzka\n"
#~ "=======\n"
#~ "Vytvořil(a): [created_by]\n"
#~ "Vytvořeno: [creation_datetime]\n"
#~ "[title]\n"
#~ "[location]\n"
#~ "[start]\n"
#~ "[end]\n"
#~ "[series][delete_exceptions][change_exceptions]\n"
#~ "[description]\n"
#~ "Účastníci\n"
#~ "=========\n"
#~ "[participants]\n"
#~ "\n"
#~ "Zdroje\n"
#~ "======\n"
#~ "[resources]\n"
#~ "\n"
#~ "========================================== "

#~ msgid ""
#~ "A new appointment was created by [created_by].\n"
#~ "You can check this appointment in your calendar:\n"
#~ "[link]\n"
#~ "\n"
#~ "Appointment\n"
#~ "===========\n"
#~ "Created by: [created_by]\n"
#~ "Created at: [creation_datetime]\n"
#~ "[title]\n"
#~ "[location][folder_name]\n"
#~ "\n"
#~ "[start]\n"
#~ "[end]\n"
#~ "[series][delete_exceptions][change_exceptions]\n"
#~ "[description]\n"
#~ "Participants\n"
#~ "============\n"
#~ "[participants]\n"
#~ "\n"
#~ "Resources\n"
#~ "=========\n"
#~ "[resources]\n"
#~ "\n"
#~ "========================================== "
#~ msgstr ""
#~ "[created_by] vytvořil(a) novou schůzku.\n"
#~ "Schůzku si můžete zkontrolovat ve svém kalendáři:\n"
#~ "[link]\n"
#~ "\n"
#~ "Schůzka\n"
#~ "=======\n"
#~ "Vytvořil(a): [created_by]\n"
#~ "Vytvořeno: [creation_datetime]\n"
#~ "[title]\n"
#~ "[location][folder_name]\n"
#~ "\n"
#~ "[start]\n"
#~ "[end]\n"
#~ "[series][delete_exceptions][change_exceptions]\n"
#~ "[description]\n"
#~ "Účastníci\n"
#~ "=========\n"
#~ "[participants]\n"
#~ "\n"
#~ "Zdroje\n"
#~ "======\n"
#~ "[resources]\n"
#~ "\n"
#~ "========================================== "

#~ msgid ""
#~ "A new task was created by [created_by].\n"
#~ "\n"
#~ "Task\n"
#~ "====\n"
#~ "Created by: [created_by]\n"
#~ "Created at: [creation_datetime]\n"
#~ "[title]\n"
#~ "[folder_name]\n"
#~ "[priority]\n"
#~ "[task_status]\n"
#~ "\n"
#~ "[start]\n"
#~ "[end]\n"
#~ "[series]\n"
#~ "[description]\n"
#~ "Participants\n"
#~ "============\n"
#~ "[participants]\n"
#~ "\n"
#~ "Resources\n"
#~ "=========\n"
#~ "[resources]\n"
#~ "\n"
#~ "========================================== "
#~ msgstr ""
#~ "[created_by] vytvořil(a) nový úkol.\n"
#~ "\n"
#~ "Úkol\n"
#~ "====\n"
#~ "Vytvořil(a): [created_by]\n"
#~ "Vytvořeno: [creation_datetime]\n"
#~ "[title]\n"
#~ "[folder_name]\n"
#~ "[priority]\n"
#~ "[task_status]\n"
#~ "\n"
#~ "[start]\n"
#~ "[end]\n"
#~ "[series]\n"
#~ "[description]\n"
#~ "Účastníci\n"
#~ "=========\n"
#~ "[participants]\n"
#~ "\n"
#~ "Zdroje\n"
#~ "======\n"
#~ "[resources]\n"
#~ "\n"
#~ "========================================== "

#~ msgid ""
#~ "A new task was created by [created_by].\n"
#~ "You can check this task in your tasks:\n"
#~ "[link]\n"
#~ "\n"
#~ "Task\n"
#~ "====\n"
#~ "Created by: [created_by]\n"
#~ "Created at: [creation_datetime]\n"
#~ "[title]\n"
#~ "[folder_name]\n"
#~ "[priority]\n"
#~ "[task_status]\n"
#~ "\n"
#~ "[start]\n"
#~ "[end]\n"
#~ "[series]\n"
#~ "[description]\n"
#~ "Participants\n"
#~ "============\n"
#~ "[participants]\n"
#~ "\n"
#~ "Resources\n"
#~ "=========\n"
#~ "[resources]\n"
#~ "\n"
#~ "========================================== "
#~ msgstr ""
#~ "[created_by] vytvořil(a) nový úkol.\n"
#~ "Úkol si můžete zkontrolovat ve svých úkolech:\n"
#~ "[link]\n"
#~ "\n"
#~ "Úkol\n"
#~ "====\n"
#~ "Vytvořil(a): [created_by]\n"
#~ "Vytvořeno: [creation_datetime]\n"
#~ "[title]\n"
#~ "[folder_name]\n"
#~ "[priority]\n"
#~ "[task_status]\n"
#~ "\n"
#~ "[start]\n"
#~ "[end]\n"
#~ "[series]\n"
#~ "[description]\n"
#~ "Účastníci\n"
#~ "=========\n"
#~ "[participants]\n"
#~ "\n"
#~ "Zdroje\n"
#~ "======\n"
#~ "[resources]\n"
#~ "\n"
#~ "========================================== "

#~ msgid ""
#~ "A refresh takes some time, so please be patient, while the refresh runs "
#~ "in the background. Only one refresh per subscription and per session is "
#~ "allowed."
#~ msgstr ""
#~ "Obnovení chvíli trvá. Mějte tedy, prosím, strpení, zatímco obnova na "
#~ "pozadí probíhá. Je povolené pouze jedno obnovení na každý odběr v rámci "
#~ "jednoho sezení."

#, fuzzy
#~ msgid "A return receipt has been sent"
#~ msgstr "Bylo odesláno potvrzení o doručení"

#~ msgid "A severe error occurred!"
#~ msgstr "Došlo k závažné chybě!"

#~ msgid "AD"
#~ msgstr "n.l."

#~ msgid "AJAX Error"
#~ msgstr "Chyba AJAX"

#~ msgid "AM"
#~ msgstr "dop."

#~ msgid "About"
#~ msgstr "O programu"

#~ msgid "Above quoted text"
#~ msgstr "Nad citovaným textem"

#~ msgid "Absent"
#~ msgstr "Chybí"

#~ msgid "Absent on business"
#~ msgstr "Nepřítomnost kvůli pracovním povinnostem"

#~ msgid "Accent 1"
#~ msgstr "Důraz 1"

#~ msgid "Accent 2"
#~ msgstr "Důraz 2"

#~ msgid "Accent 3"
#~ msgstr "Důraz 3"

#~ msgid "Accent 4"
#~ msgstr "Důraz 4"

#~ msgid "Accent 5"
#~ msgstr "Důraz 5"

#~ msgid "Accent 6"
#~ msgstr "Důraz 6"

#~ msgid "Accept"
#~ msgstr "Přijmout"

#~ msgid "Accept / Decline"
#~ msgstr "Přijmout/Odmítnout"

#~ msgid "Accept Party-Crasher"
#~ msgstr "Přijmout dalšího účastníka"

#~ msgid "Accept and replace exception"
#~ msgstr "Přijmout a nahradit výjimku"

#~ msgid "Accept changes"
#~ msgstr "Přijmout změny"

#~ msgid "Accept extra participant"
#~ msgstr "Přijmout dalšího účastníka"

#~ msgid "Accept invitation"
#~ msgstr "Přijmout pozvánku"

#~ msgid "Accept/Decline"
#~ msgstr "Přijmout/Odmítnout"

#~ msgid "Accepted"
#~ msgstr "Přijal(a)"

#~ msgctxt "help"
#~ msgid "Accessing Files with WebDAV"
#~ msgstr "Přístup k souborům přes WebDAV"

#~ msgid "Accessing global address book is not permitted"
#~ msgstr "Přístup do globální knihy adres není povolen"

#~ msgid "Account"
#~ msgstr "Účet"

#~ msgid "Account Settings"
#~ msgstr "Nastavení účtu"

#~ msgid "Account added successfully"
#~ msgstr "Účet úspěšně přidán"

#~ msgid "Account name"
#~ msgstr "Název účtu"

#~ msgid "Account settings"
#~ msgstr "Nastavení účtu"

#~ msgid "Account settings could not be saved."
#~ msgstr "Nastavení účtu se nepodařilo uložit."

#~ msgid "Account updated"
#~ msgstr "Účet aktualizován"

#~ msgid "Account:"
#~ msgstr "Účet:"

#~ msgid "Accounts"
#~ msgstr "Účty"

#~ msgid "Acquire Edit Rights"
#~ msgstr "Získat práva k úpravě"

#~ msgid "Actions"
#~ msgstr "Činnosti"

#~ msgid "Activate or deactivate the start page hovers."
#~ msgstr "Zapnout nebo vypnout vyskakovací okna na stránce Start."

#~ msgid "Active"
#~ msgstr "Aktivní"

#~ msgid "Actual costs"
#~ msgstr "Skutečné náklady"

#~ msgid "Actual duration in minutes"
#~ msgstr "Skutečná doba trvání v minutách"

#~ msgid "Add"
#~ msgstr "Přidat"

#~ msgid "Add %1$s to the appointment."
#~ msgstr "Přidejte %1$s ke schůzce."

#~ msgid "Add ->"
#~ msgstr "Přidat ->"

#~ msgid "Add Attachment"
#~ msgstr "Přidat přílohu"

#~ msgid "Add Bcc →"
#~ msgstr "Přidat Bcc →"

#~ msgid "Add Cc →"
#~ msgstr "Přidat Cc →"

#~ msgid "Add E-Mail account ..."
#~ msgstr "Přidat poštovní účet..."

#~ msgid "Add Facebook/Twitter ..."
#~ msgstr "Přidat Facebook/Twitter..."

#~ msgid "Add To →"
#~ msgstr "Přidat Komu →"

#~ msgid "Add a Subreddit"
#~ msgstr "Přidat Subreddit"

#~ msgid "Add a blog"
#~ msgstr "Přidat blog"

#~ msgid "Add a feed"
#~ msgstr "Přidat kanál"

#~ msgid "Add a stream"
#~ msgstr "Přidat proud"

#~ msgid "Add account"
#~ msgstr "Přidat účet"

#~ msgid "Add action"
#~ msgstr "Přidat činnost"

#~ msgid "Add cipher code"
#~ msgstr "Přidat šifrovací kód"

#~ msgid "Add condition"
#~ msgstr "Přidat stav"

#~ msgid "Add contact"
#~ msgstr "Přidat kontakt"

#~ msgid "Add distribution list"
#~ msgstr "Přidat distribuční seznam"

#~ msgid "Add feed"
#~ msgstr "Přidat kanál"

#~ msgid "Add files"
#~ msgstr "Přidat soubory"

#~ msgid "Add folder"
#~ msgstr "Přidat složku"

#~ msgid "Add folder menu"
#~ msgstr "Přidat menu složky"

#~ msgid "Add from addressbook"
#~ msgstr "Přidat z adresáře"

#~ msgid "Add group"
#~ msgstr "Přidat skupinu"

#~ msgid "Add mail account"
#~ msgstr "Přidat poštovní účet"

#~ msgid "Add member"
#~ msgstr "Přidat člena"

#~ msgid "Add new contact"
#~ msgstr "Přidat nový kontakt"

#~ msgid "Add new folder"
#~ msgstr "Přidat novou složku"

#~ msgid "Add new folder for this subscription"
#~ msgstr "Přidat novou složku pro tento odběr"

#~ msgid "Add new participant"
#~ msgstr "Přidat nového účastníka"

#~ msgid "Add new rule"
#~ msgstr "Přidat nové pravidlo"

#~ msgid "Add new signature"
#~ msgstr "Přidat nový podpis"

#~ msgid "Add new subfolder"
#~ msgstr "Přidat novou podsložku"

#~ msgid "Add note"
#~ msgstr "Přidat poznámku"

#~ msgid "Add participant"
#~ msgstr "Přidat účastníka"

#~ msgid "Add participant/resource"
#~ msgstr "Přidat účastníka/zdroj"

#~ msgid "Add picture"
#~ msgstr "Přidat obrázek"

#~ msgid "Add sender and recipients to \"To\", Cc to \"Cc\""
#~ msgstr "Přidat odesílatele a adresáty ke „Komu“, Cc k „Cc“"

#~ msgid "Add sender to \"To\", recipients to \"Cc\""
#~ msgstr "Přidat odesílatele ke „Komu“, adresáty k „Cc“"

#~ msgid "Add signature"
#~ msgstr "Přidat podpis"

#~ msgid "Add subfolder"
#~ msgstr "Přidat podsložku"

#~ msgid "Add subject"
#~ msgstr "Přidat předmět"

#~ msgid "Add to address book"
#~ msgstr "Přidat do adresáře"

#~ msgid "Add to calendar"
#~ msgstr "Přidat do kalendáře"

#~ msgid "Add to portal"
#~ msgstr "Přidat do portálu"

#~ msgid "Add widget"
#~ msgstr "Přidat widget"

#~ msgid "Add your account"
#~ msgstr "Přidat váš účet"

#~ msgid "Added"
#~ msgstr "Přidáno"

#~ msgid "Added the new participant"
#~ msgstr "Nový účastník byl přidán"

#~ msgid "Adding subscription. This may take some seconds..."
#~ msgstr "Přidávám přihlášení k odběru. To může několik sekund trvat..."

#~ msgid "Additional:"
#~ msgstr "Dodatečné:"

#~ msgid "Address (private)"
#~ msgstr "Adresa (soukr.)"

#~ msgid "Address Book"
#~ msgstr "Kniha adres"

#~ msgctxt "app"
#~ msgid "Address Book"
#~ msgstr "Adresář"

#~ msgid "Address Business"
#~ msgstr "Adresa firemní"

#~ msgid "Address Home"
#~ msgstr "Adresa domu"

#~ msgid "Address Other"
#~ msgstr "Adresa další"

#~ msgid "Addresses"
#~ msgstr "Adresy"

#~ msgid "Adjust"
#~ msgstr "Upravit"

#~ msgid "Adjust start date"
#~ msgstr "Upravit počáteční datum"

#~ msgid "Admin"
#~ msgstr "Admin"

#~ msgid "Administration"
#~ msgstr "Administrace"

#~ msgid "Administrator"
#~ msgstr "Administrátor"

#, fuzzy
#~ msgid "Advanced Settings"
#~ msgstr "Nastavení Drive"

#~ msgid "Afghanistan"
#~ msgstr "Afghánistán"

#~ msgid "Africa/Abidjan"
#~ msgstr "Afrika/Abidjan"

#~ msgid "Africa/Accra"
#~ msgstr "Afrika/Accra"

#~ msgid "Africa/Addis Ababa"
#~ msgstr "Afrika/Addis Abeba"

#~ msgid "Africa/Algiers"
#~ msgstr "Afrika/Alžír"

#~ msgid "Africa/Asmara"
#~ msgstr "Afrika/Asmara"

#~ msgid "Africa/Asmera"
#~ msgstr "Afrika/Asmera"

#~ msgid "Africa/Bamako"
#~ msgstr "Afrika/Bamako"

#~ msgid "Africa/Bangui"
#~ msgstr "Afrika/Bangui"

#~ msgid "Africa/Banjul"
#~ msgstr "Afrika/Banjul"

#~ msgid "Africa/Bissau"
#~ msgstr "Afrika/Bissau"

#~ msgid "Africa/Blantyre"
#~ msgstr "Afrika/Blantyre"

#~ msgid "Africa/Brazzaville"
#~ msgstr "Afrika/Brazzaville"

#~ msgid "Africa/Bujumbura"
#~ msgstr "Afrika/Bujumbura"

#~ msgid "Africa/Cairo"
#~ msgstr "Afrika/Káhira"

#~ msgid "Africa/Casablanca"
#~ msgstr "Afrika/Casablanca"

#~ msgid "Africa/Ceuta"
#~ msgstr "Afrika/Ceuta"

#~ msgid "Africa/Conakry"
#~ msgstr "Afrika/Konakry"

#~ msgid "Africa/Dakar"
#~ msgstr "Afrika/Dakar"

#~ msgid "Africa/Dar es Salaam"
#~ msgstr "Afrika/Dar es Salaam"

#~ msgid "Africa/Djibouti"
#~ msgstr "Afrika/Džibuti"

#~ msgid "Africa/Douala"
#~ msgstr "Afrika/Douala"

#~ msgid "Africa/El Aaiun"
#~ msgstr "Afrika/El Aaiun"

#~ msgid "Africa/Freetown"
#~ msgstr "Afrika/Freetown"

#~ msgid "Africa/Gaborone"
#~ msgstr "Afrika/Gaborone"

#~ msgid "Africa/Harare"
#~ msgstr "Afrika/Harare"

#~ msgid "Africa/Johannesburg"
#~ msgstr "Afrika/Johannesburg"

#~ msgid "Africa/Kampala"
#~ msgstr "Afrika/Kampala"

#~ msgid "Africa/Khartoum"
#~ msgstr "Afrika/Chartúm"

#~ msgid "Africa/Kigali"
#~ msgstr "Afrika/Kigali"

#~ msgid "Africa/Kinshasa"
#~ msgstr "Afrika/Kinshasa"

#~ msgid "Africa/Lagos"
#~ msgstr "Afrika/Lagos"

#~ msgid "Africa/Libreville"
#~ msgstr "Afrika/Libreville"

#~ msgid "Africa/Lome"
#~ msgstr "Afrika/Lome"

#~ msgid "Africa/Luanda"
#~ msgstr "Afrika/Luanda"

#~ msgid "Africa/Lubumbashi"
#~ msgstr "Afrika/Lubumbashi"

#~ msgid "Africa/Lusaka"
#~ msgstr "Afrika/Lusaka"

#~ msgid "Africa/Malabo"
#~ msgstr "Afrika/Malabo"

#~ msgid "Africa/Maputo"
#~ msgstr "Afrika/Maputo"

#~ msgid "Africa/Maseru"
#~ msgstr "Afrika/Maseru"

#~ msgid "Africa/Mbabane"
#~ msgstr "Afrika/Mbabane"

#~ msgid "Africa/Mogadishu"
#~ msgstr "Afrika/Mogadišo"

#~ msgid "Africa/Monrovia"
#~ msgstr "Afrika/Monrovia"

#~ msgid "Africa/Nairobi"
#~ msgstr "Afrika/Nairobi"

#~ msgid "Africa/Ndjamena"
#~ msgstr "Afrika/Ndjamena"

#~ msgid "Africa/Niamey"
#~ msgstr "Afrika/Niamey"

#~ msgid "Africa/Nouakchott"
#~ msgstr "Afrika/Nouakchott"

#~ msgid "Africa/Ouagadougou"
#~ msgstr "Afrika/Ouagadougou"

#~ msgid "Africa/Porto-Novo"
#~ msgstr "Afrika/Porto-Novo"

#~ msgid "Africa/Sao Tome"
#~ msgstr "Afrika/Sao Tome"

#~ msgid "Africa/Timbuktu"
#~ msgstr "Afrika/Timbuktu"

#~ msgid "Africa/Tripoli"
#~ msgstr "Afrika/Tripolis"

#~ msgid "Africa/Tunis"
#~ msgstr "Afrika/Tunis"

#~ msgid "Africa/Windhoek"
#~ msgstr "Afrika/Windhoek"

#~ msgid ""
#~ "After pressing OK, a new window will open where you can authorize %s to "
#~ "access your account data."
#~ msgstr ""
#~ "Po stisknutí OK se otevře nové okno, kde budete moci autorizovat %s pro "
#~ "přístup ke svému účtu."

#~ msgid "Albania"
#~ msgstr "Albánie"

#~ msgid "Album"
#~ msgstr "Album"

#~ msgid "Algeria"
#~ msgstr "Alžírsko"

#~ msgid "All"
#~ msgstr "Vše"

#~ msgid "All Categories..."
#~ msgstr "Všechny kategorie..."

#~ msgid "All Emoji"
#~ msgstr "Všechny Emoji"

#~ msgid "All appointments"
#~ msgstr "Všechny schůzky"

#~ msgid "All attachments"
#~ msgstr "Všechny přílohy"

#~ msgid "All changes saved"
#~ msgstr "Všechny změny uloženy"

#~ msgid "All day"
#~ msgstr "Celý den"

#, fuzzy
#~| msgid "OX folders"
#~ msgid "All folders"
#~ msgstr "OX složky"

#~ msgid "All my contacts"
#~ msgstr "Všechny mé kontakty"

#~ msgid "All times will be shown in the timezone %1$s"
#~ msgstr "Všechny časy budou zobrazeny v časové zóně %1$s"

#~ msgid "All users"
#~ msgstr "Všichni uživatelé"

#~ msgid "All-day events"
#~ msgstr "Celodenní události"

#~ msgid "Allow html formatted emails"
#~ msgstr "Povolit zprávy s HTML formátováním"

#~ msgid "Allow pre-loading of externally linked images"
#~ msgstr "Povolit přednačítání obrázků odkazovaných z externích zdrojů"

#~ msgid "Alternative Email"
#~ msgstr "Alternativní e-mail"

#~ msgid "America/Adak"
#~ msgstr "Amerika/Adak"

#~ msgid "America/Anchorage"
#~ msgstr "Amerika/Anchorage"

#~ msgid "America/Anguilla"
#~ msgstr "Amerika/Anguilla"

#~ msgid "America/Antigua"
#~ msgstr "Amerika/Antigua"

#~ msgid "America/Araguaina"
#~ msgstr "Amerika/Araguaina"

#~ msgid "America/Argentina/Buenos Aires"
#~ msgstr "Amerika/Argentina/Buenos Aires"

#~ msgid "America/Argentina/Catamarca"
#~ msgstr "Amerika/Argentina/Catamarca"

#~ msgid "America/Argentina/ComodRivadavia"
#~ msgstr "Amerika/Argentina/ComodRivadavia"

#~ msgid "America/Argentina/Cordoba"
#~ msgstr "Amerika/Argentina/Cordoba"

#~ msgid "America/Argentina/Jujuy"
#~ msgstr "Amerika/Argentina/Jujuy"

#~ msgid "America/Argentina/La Rioja"
#~ msgstr "Amerika/Argentina/La Rioja"

#~ msgid "America/Argentina/Mendoza"
#~ msgstr "Amerika/Argentina/Mendoza"

#~ msgid "America/Argentina/Rio Gallegos"
#~ msgstr "Amerika/Argentina/Rio Gallegos"

#~ msgid "America/Argentina/Salta"
#~ msgstr "Amerika/Argentina/Salta"

#~ msgid "America/Argentina/San Juan"
#~ msgstr "Amerika/Argentina/San Juan"

#~ msgid "America/Argentina/San Luis"
#~ msgstr "Amerika/Argentina/San Luis"

#~ msgid "America/Argentina/Tucuman"
#~ msgstr "Amerika/Argentina/Tucuman"

#~ msgid "America/Argentina/Ushuaia"
#~ msgstr "Amerika/Argentina/Ushuaia"

#~ msgid "America/Aruba"
#~ msgstr "Amerika/Aruba"

#~ msgid "America/Asuncion"
#~ msgstr "Amerika/Asunción"

#~ msgid "America/Atikokan"
#~ msgstr "Amerika/Atikokan"

#~ msgid "America/Atka"
#~ msgstr "Amerika/Atka"

#~ msgid "America/Bahia"
#~ msgstr "Amerika/Bahia"

#~ msgid "America/Barbados"
#~ msgstr "Amerika/Barbados"

#~ msgid "America/Belem"
#~ msgstr "Amerika/Belem"

#~ msgid "America/Belize"
#~ msgstr "Amerika/Belize"

#~ msgid "America/Blanc-Sablon"
#~ msgstr "Amerika/Blanc-Sablon"

#~ msgid "America/Boa Vista"
#~ msgstr "Amerika/Boa Vista"

#~ msgid "America/Bogota"
#~ msgstr "Amerika/Bogota"

#~ msgid "America/Boise"
#~ msgstr "Amerika/Boise"

#~ msgid "America/Buenos Aires"
#~ msgstr "Amerika/Buenos Aires"

#~ msgid "America/Cambridge Bay"
#~ msgstr "Amerika/Cambridge Bay"

#~ msgid "America/Campo Grande"
#~ msgstr "Amerika/Campo Grande"

#~ msgid "America/Cancun"
#~ msgstr "Amerika/Cancun"

#~ msgid "America/Caracas"
#~ msgstr "Amerika/Caracas"

#~ msgid "America/Catamarca"
#~ msgstr "Amerika/Catamarca"

#~ msgid "America/Cayenne"
#~ msgstr "Amerika/Cayenne"

#~ msgid "America/Cayman"
#~ msgstr "Amerika/Kajmanské ostrovy"

#~ msgid "America/Chicago"
#~ msgstr "Amerika/Chicago"

#~ msgid "America/Chihuahua"
#~ msgstr "Amerika/Chihuahua"

#~ msgid "America/Coral Harbour"
#~ msgstr "Amerika/Coral Harbour"

#~ msgid "America/Cordoba"
#~ msgstr "Amerika/Cordoba"

#~ msgid "America/Costa Rica"
#~ msgstr "Amerika/Kostarika"

#~ msgid "America/Cuiaba"
#~ msgstr "Amerika/Cuiaba"

#~ msgid "America/Curacao"
#~ msgstr "Amerika/Curacao"

#~ msgid "America/Danmarkshavn"
#~ msgstr "Amerika/Danmarkshavn"

#~ msgid "America/Dawson"
#~ msgstr "Amerika/Dawson"

#~ msgid "America/Dawson Creek"
#~ msgstr "Amerika/Dawson Creek"

#~ msgid "America/Denver"
#~ msgstr "Amerika/Denver"

#~ msgid "America/Detroit"
#~ msgstr "Amerika/Detroit"

#~ msgid "America/Dominica"
#~ msgstr "Amerika/Dominica"

#~ msgid "America/Edmonton"
#~ msgstr "Amerika/Edmonton"

#~ msgid "America/Eirunepe"
#~ msgstr "Amerika/Eirunepe"

#~ msgid "America/El Salvador"
#~ msgstr "Amerika/El Salvador"

#~ msgid "America/Ensenada"
#~ msgstr "Amerika/Ensenada"

#~ msgid "America/Fort Wayne"
#~ msgstr "Amerika/Fort Wayne"

#~ msgid "America/Fortaleza"
#~ msgstr "Amerika/Fortaleza"

#~ msgid "America/Glace Bay"
#~ msgstr "Amerika/Glace Bay"

#~ msgid "America/Godthab"
#~ msgstr "Amerika/Godthab"

#~ msgid "America/Goose Bay"
#~ msgstr "Amerika/Goose Bay"

#~ msgid "America/Grand Turk"
#~ msgstr "Amerika/Grand Turk"

#~ msgid "America/Grenada"
#~ msgstr "Amerika/Grenada"

#~ msgid "America/Guadeloupe"
#~ msgstr "Amerika/Guadeloupe"

#~ msgid "America/Guatemala"
#~ msgstr "Amerika/Guatemala"

#~ msgid "America/Guayaquil"
#~ msgstr "Amerika/Guayaquil"

#~ msgid "America/Guyana"
#~ msgstr "Amerika/Guyana"

#~ msgid "America/Halifax"
#~ msgstr "Amerika/Halifax"

#~ msgid "America/Havana"
#~ msgstr "Amerika/Havana"

#~ msgid "America/Hermosillo"
#~ msgstr "Amerika/Hermosillo"

#~ msgid "America/Indiana/Indianapolis"
#~ msgstr "Amerika/Indiana/Indianapolis"

#~ msgid "America/Indiana/Knox"
#~ msgstr "Amerika/Indiana/Knox"

#~ msgid "America/Indiana/Marengo"
#~ msgstr "Amerika/Indiana/Marengo"

#~ msgid "America/Indiana/Petersburg"
#~ msgstr "Amerika/Indiana/Petersburg"

#~ msgid "America/Indiana/Tell City"
#~ msgstr "Amerika/Indiana/Tell City"

#~ msgid "America/Indiana/Vevay"
#~ msgstr "Amerika/Indiana/Vevay"

#~ msgid "America/Indiana/Vincennes"
#~ msgstr "Amerika/Indiana/Vincennes"

#~ msgid "America/Indiana/Winamac"
#~ msgstr "Amerika/Indiana/Winamac"

#~ msgid "America/Indianapolis"
#~ msgstr "Amerika/Indianapolis"

#~ msgid "America/Inuvik"
#~ msgstr "Amerika/Inuvik"

#~ msgid "America/Iqaluit"
#~ msgstr "Amerika/Iqaluit"

#~ msgid "America/Jamaica"
#~ msgstr "Amerika/Jamajka"

#~ msgid "America/Jujuy"
#~ msgstr "Amerika/Jujuy"

#~ msgid "America/Juneau"
#~ msgstr "Amerika/Juneau"

#~ msgid "America/Kentucky/Louisville"
#~ msgstr "Amerika/Kentucky/Louisville"

#~ msgid "America/Kentucky/Monticello"
#~ msgstr "Amerika/Kentucky/Monticello"

#~ msgid "America/Knox IN"
#~ msgstr "Amerika/Knox IN"

#~ msgid "America/La Paz"
#~ msgstr "Amerika/La Paz"

#~ msgid "America/Lima"
#~ msgstr "Amerika/Lima"

#~ msgid "America/Los Angeles"
#~ msgstr "Amerika/Los Angeles"

#~ msgid "America/Louisville"
#~ msgstr "Amerika/Louisville"

#~ msgid "America/Maceio"
#~ msgstr "Amerika/Maceio"

#~ msgid "America/Managua"
#~ msgstr "Amerika/Managua"

#~ msgid "America/Manaus"
#~ msgstr "Amerika/Manaus"

#~ msgid "America/Marigot"
#~ msgstr "Amerika/Marigot"

#~ msgid "America/Martinique"
#~ msgstr "Amerika/Martinik"

#~ msgid "America/Mazatlan"
#~ msgstr "Amerika/Mazatlan"

#~ msgid "America/Mendoza"
#~ msgstr "Amerika/Mendoza"

#~ msgid "America/Menominee"
#~ msgstr "Amerika/Menominee"

#~ msgid "America/Merida"
#~ msgstr "Amerika/Merida"

#~ msgid "America/Mexico City"
#~ msgstr "Amerika/Mexico City"

#~ msgid "America/Miquelon"
#~ msgstr "Amerika/Miquelon"

#~ msgid "America/Moncton"
#~ msgstr "Amerika/Moncton"

#~ msgid "America/Monterrey"
#~ msgstr "Amerika/Monterrey"

#~ msgid "America/Montevideo"
#~ msgstr "Amerika/Montevideo"

#~ msgid "America/Montreal"
#~ msgstr "Amerika/Montreal"

#~ msgid "America/Montserrat"
#~ msgstr "Amerika/Montserrat"

#~ msgid "America/Nassau"
#~ msgstr "Amerika/Nassau"

#~ msgid "America/New York"
#~ msgstr "Amerika/New York"

#~ msgid "America/Nipigon"
#~ msgstr "Amerika/Nipigon"

#~ msgid "America/Nome"
#~ msgstr "Amerika/Nome"

#~ msgid "America/Noronha"
#~ msgstr "Amerika/Noronha"

#~ msgid "America/North Dakota/Center"
#~ msgstr "Amerika/Severní Dakota/Center"

#~ msgid "America/North Dakota/New Salem"
#~ msgstr "Amerika/Severní Dakota/New Salem"

#~ msgid "America/Panama"
#~ msgstr "Amerika/Panama"

#~ msgid "America/Pangnirtung"
#~ msgstr "Amerika/Pangnirtung"

#~ msgid "America/Paramaribo"
#~ msgstr "Amerika/Paramaribo"

#~ msgid "America/Phoenix"
#~ msgstr "Amerika/Phoenix"

#~ msgid "America/Port of Spain"
#~ msgstr "Amerika/Port of Spain"

#~ msgid "America/Port-au-Prince"
#~ msgstr "Amerika/Port au Prince"

#~ msgid "America/Porto Acre"
#~ msgstr "Amerika/Porto Acre"

#~ msgid "America/Porto Velho"
#~ msgstr "Amerika/Porto Velho"

#~ msgid "America/Puerto Rico"
#~ msgstr "Amerika/Portoriko"

#~ msgid "America/Rainy River"
#~ msgstr "Amerika/Rainy River"

#~ msgid "America/Rankin Inlet"
#~ msgstr "Amerika/Rankin Inlet"

#~ msgid "America/Recife"
#~ msgstr "Amerika/Recife"

#~ msgid "America/Regina"
#~ msgstr "Amerika/Regina"

#~ msgid "America/Resolute"
#~ msgstr "Amerika/Resolute"

#~ msgid "America/Rio Branco"
#~ msgstr "Amerika/Rio Branco"

#~ msgid "America/Rosario"
#~ msgstr "Amerika/Rosario"

#~ msgid "America/Santarem"
#~ msgstr "Amerika/Santarem"

#~ msgid "America/Santiago"
#~ msgstr "Amerika/Santiago"

#~ msgid "America/Santo Domingo"
#~ msgstr "Amerika/Santo Domingo"

#~ msgid "America/Sao Paulo"
#~ msgstr "Amerika/Sao Paulo"

#~ msgid "America/Scoresbysund"
#~ msgstr "Amerika/Scoresbysund"

#~ msgid "America/Shiprock"
#~ msgstr "Amerika/Shiprock"

#~ msgid "America/St Barthelemy"
#~ msgstr "Amerika/Sv. Bartoloměj"

#~ msgid "America/St Johns"
#~ msgstr "Amerika/Sv. Jan"

#~ msgid "America/St Kitts"
#~ msgstr "Amerika/Sv. Kitts"

#~ msgid "America/St Lucia"
#~ msgstr "Amerika/Sv. Lucie"

#~ msgid "America/St Thomas"
#~ msgstr "Amerika/Sv. Tomáš"

#~ msgid "America/St Vincent"
#~ msgstr "Amerika/Sv. Vincenc"

#~ msgid "America/Swift Current"
#~ msgstr "Amerika/Swift Current"

#~ msgid "America/Tegucigalpa"
#~ msgstr "Amerika/Tegucigalpa"

#~ msgid "America/Thule"
#~ msgstr "Amerika/Thule"

#~ msgid "America/Thunder Bay"
#~ msgstr "Amerika/Thunder Bay"

#~ msgid "America/Tijuana"
#~ msgstr "Amerika/Tijuana"

#~ msgid "America/Toronto"
#~ msgstr "Amerika/Toronto"

#~ msgid "America/Tortola"
#~ msgstr "Amerika/Tortola"

#~ msgid "America/Vancouver"
#~ msgstr "Amerika/Vancouver"

#~ msgid "America/Virgin"
#~ msgstr "Amerika/Virgin"

#~ msgid "America/Whitehorse"
#~ msgstr "Amerika/Whitehorse"

#~ msgid "America/Winnipeg"
#~ msgstr "Amerika/Winnipeg"

#~ msgid "America/Yakutat"
#~ msgstr "Amerika/Yakutat"

#~ msgid "America/Yellowknife"
#~ msgstr "Amerika/Yellowknife"

#~ msgid "American Samoa"
#~ msgstr "Americká Samoa"

#~ msgid ""
#~ "An attendee wanted to change his/her participant state in an appointment "
#~ "that could not be found. Probably the appointment was already cancelled."
#~ msgstr ""
#~ "Účastník chtěl změnit stav své účasti na schůzce, kterou se nepodařilo "
#~ "nalézt. Schůzka jižbyla pravděpodobně zrušena."

#~ msgid ""
#~ "An attendee wants to be brought up to date about an appointment that does "
#~ "not seem to exist. It was probably deleted at some point. It is best to "
#~ "just ignore this message."
#~ msgstr ""
#~ "Účastník si přeje aktuální informace o schůzce, která patrně neexistuje. "
#~ "Schůzka byla pravděpodobně smazána, takže je nejlepší tuto zprávu "
#~ "ignorovat."

#~ msgid ""
#~ "An attendee wants to change an appointment that could not be found. "
#~ "Probably the appointment was deleted at some point, so it is best to just "
#~ "ignore this update."
#~ msgstr ""
#~ "Účastník si přeje změnit schůzku, kterou se nepodařilo nalézt. Schůzka "
#~ "byla pravděpodobněsmazána, takže je nejlepší tuto aktualizaci ignorovat."

#~ msgid ""
#~ "An attendee would like to be brought up to date about this appointment."
#~ msgstr "Účastník si přeje aktuální informace o této schůzce."

#~ msgid "An error occurred"
#~ msgstr "Došlo k chybě"

#~ msgid "An error occurred while importing the document."
#~ msgstr "Při importu dokumento došlo k chybě."

#~ msgid "An error occurred while loading page %1$d."
#~ msgstr "Při načítání strany %1$d došlo k chybě."

#~ msgid "An error occurred while loading the document."
#~ msgstr "Při načítání dokumentu došlo k chybě."

#~ msgid "An error occurred."
#~ msgstr "Došlo k chybě."

#~ msgid "An error occurred. (%1$s, %3$s)"
#~ msgstr "Došlo k chybě. (%1$s, %3$s)"

#~ msgid "An error occurred. Click to try again"
#~ msgstr "Došlo k chybě. Kliknutím to zkusíte znovu"

#~ msgid "An error occurred. Please try again later"
#~ msgstr "Došlo k chybě. Zkuste to, prosím, později"

#~ msgid "An error occurred. Please try again."
#~ msgstr "Došlo k chybě. Zkuste to, prosím, znovu."

#~ msgid "An error occurred. The message was:"
#~ msgstr "Došlo k chybě. Chybová zpráva:"

#~ msgid "An internal error occurred"
#~ msgstr "Došlo k interní chybě"

#~ msgid "An unknown error occurred"
#~ msgstr "Došlo k neznámé chybě"

#~ msgid "Andorra"
#~ msgstr "Andorra"

#~ msgid "Angola"
#~ msgstr "Angola"

#~ msgid "Anguilla"
#~ msgstr "Anguilla"

#~ msgid "Anniversary"
#~ msgstr "Výročí"

#~ msgid "Anniversary:"
#~ msgstr "Výročí:"

#~ msgid "Another user"
#~ msgstr "Další uživatel"

#~ msgid "Answered"
#~ msgstr "Odpovězeno"

#~ msgid "Antarctica"
#~ msgstr "Antarktida"

#~ msgid "Antarctica/Casey"
#~ msgstr "Antarktida/Casey"

#~ msgid "Antarctica/Davis"
#~ msgstr "Antarktida/Davis"

#~ msgid "Antarctica/DumontDUrville"
#~ msgstr "Antarktida/Dumont D'Urville"

#~ msgid "Antarctica/Mawson"
#~ msgstr "Antarktida/Mawson"

#~ msgid "Antarctica/McMurdo"
#~ msgstr "Antarktida/McMurdo"

#~ msgid "Antarctica/Palmer"
#~ msgstr "Antarktida/Palmer"

#~ msgid "Antarctica/Rothera"
#~ msgstr "Antarktida/Rothera"

#~ msgid "Antarctica/South Pole"
#~ msgstr "Antarktida/Jižní pól"

#~ msgid "Antarctica/Syowa"
#~ msgstr "Antarktida/Syowa"

#~ msgid "Antarctica/Vostok"
#~ msgstr "Antarktida/Vostok"

#~ msgid "Antigua and Barbuda"
#~ msgstr "Antigua a Barbuda"

#~ msgid "Any recipient"
#~ msgstr "Kterýkoliv adresát"

#~ msgid "Append vCard"
#~ msgstr "Připojit vCard"

#~ msgid "Application Toolbar"
#~ msgstr "Nástrojová lišta aplikace"

#~ msgid "Application may not work as expected until this problem is solved."
#~ msgstr ""
#~ "Aplikace nemusí pracovat podle očekávání, dokud nebude tento problém "
#~ "vyřešen."

#~ msgid "Applications"
#~ msgstr "Aplikace"

#~ msgid "Apply a Template (optional)"
#~ msgstr "Použít šablonu (volitelné)"

#~ msgid "Apply role"
#~ msgstr "Aplikovat roli"

#~ msgid "Apply rule if all conditions are met"
#~ msgstr "Uplatnit pravidlo, pokud jsou všechny podmínky splněny"

#~ msgid "Apply rule if any condition is met."
#~ msgstr "Uplatnit pravidlo, pokud je kterákoliv z podmínek splněna"

#~ msgid "Appointment"
#~ msgstr "Schůzka"

#~ msgid "Appointment '%s' not found."
#~ msgstr "Schůzka ‚%s‘ nebyla nalezena."

#~ msgid "Appointment (accepted)"
#~ msgstr "Schůzka (přijata)"

#~ msgid "Appointment (declined)"
#~ msgstr "Schůzka (odmítnuta)"

#~ msgid "Appointment (none)"
#~ msgstr "Schůzka (žádná)"

#~ msgid "Appointment Details"
#~ msgstr "Podrobnosti o schůzce"

#~ msgid "Appointment cancelled: %1$s"
#~ msgstr "Schůzka zrušena: %1$s"

#~ msgid "Appointment changed: %1$s"
#~ msgstr "Schůzka změněna: %1$s"

#~ msgid "Appointment deleted"
#~ msgstr "Schůzka smazána"

#~ msgid "Appointment has been copied"
#~ msgid_plural "Appointments have been copied"
#~ msgstr[0] "Schůzka byla zkopírována"
#~ msgstr[1] "Schůzky byly zkopírovány"
#~ msgstr[2] "Schůzek bylo zkopírováno"

#~ msgid "Appointment has been moved"
#~ msgid_plural "Appointments have been moved"
#~ msgstr[0] "Schůzka byla přesunuta"
#~ msgstr[1] "Schůzky byly přesunuty"
#~ msgstr[2] "Schůzek bylo přesunuto"

#~ msgid ""
#~ "Appointment invitation. %1$s %2$s %3$s %4$s %5$s. Press [enter] to open"
#~ msgstr ""
#~ "Pozvánka na schůzku. %1$s %2$s %3$s %4$s %5$s. Otevřete stisknutím [enter]"

#~ msgid "Appointment invitations"
#~ msgstr "Pozvánky na schůzku"

#~ msgid "Appointment reminder. %1$s %2$s %3$s %4$s. Press [enter] to open"
#~ msgstr ""
#~ "Připomenutí schůzky. %1$s %2$s %3$s %4$s. Otevřete stisknutím [enter]"

#~ msgid "Appointment reminders"
#~ msgstr "Upomínky na schůzky"

#~ msgid "Appointments"
#~ msgstr "Schůzky"

#~ msgid "Appointments in personal calendars: set status to"
#~ msgstr "Schůzky v osobních kalendářích: nastavit stav na"

#~ msgid "Appointments in public calendars: set status to"
#~ msgstr "Schůzky ve veřejných kalendářích: nastavit stav na"

#~ msgid "Appointments:"
#~ msgstr "Schůzky:"

#~ msgid "Approximate Duration for Subscriptions"
#~ msgstr "Přibližná doba trvání u odběrů"

#~ msgid "Apr"
#~ msgstr "Dub"

#~ msgid "April"
#~ msgstr "Duben"

#~ msgid "Arctic/Longyearbyen"
#~ msgstr "Arktis/Longyearbyen"

#~ msgid ""
#~ "Are you sure you want to delete all E-Mails from this folder? The deleted "
#~ "E-Mails will be moved to the Trash folder."
#~ msgstr ""
#~ "Opravdu chcete smazat všechny e-maily z této složky? Smazané e-maily "
#~ "budou přesunuty do složky Koš."

#~ msgid "Are you sure you want to delete selected item?"
#~ msgstr "Opravdu chcete smazat vybranou položku?"

#~ msgid "Are you sure you want to delete selected items?"
#~ msgstr "Opravdu chcete smazat vybrané položky?"

#~ msgid "Are you sure you want to delete the selected E-Mails?"
#~ msgstr "Opravdu chcete smazat vybrané e-maily?"

#~ msgid "Are you sure you want to delete the selected account?"
#~ msgid_plural "Are you sure you want to delete the selected accounts?"
#~ msgstr[0] "Opravdu chcete smazat vybraný účet?"
#~ msgstr[1] "Opravdu chcete smazat vybrané účty?"
#~ msgstr[2] "Opravdu chcete smazat vybrané účty?"

#~ msgid "Are you sure you want to delete the selected attachment?"
#~ msgstr "Opravdu chcete smazat vybranou přílohu?"

#~ msgid "Are you sure you want to delete the selected contact?"
#~ msgid_plural "Are you sure you want to delete the selected contacts?"
#~ msgstr[0] "Opravdu chcete smazat vybraný kontakt?"
#~ msgstr[1] "Opravdu chcete smazat vybrané kontakty?"
#~ msgstr[2] "Opravdu chcete smazat vybrané kontakty?"

#~ msgid "Are you sure you want to delete the selected folder?"
#~ msgstr "Opravdu chcete smazat vybranou složku?"

#~ msgid "Are you sure you want to delete the selected items?"
#~ msgstr "Opravdu chcete smazat vybrané položky?"

#~ msgid "Are you sure you want to delete the selected publication?"
#~ msgid_plural "Are you sure you want to delete the selected publications?"
#~ msgstr[0] "Opravdu chcete smazat vybranou publikaci?"
#~ msgstr[1] "Opravdu chcete smazat vybrané publikace?"
#~ msgstr[2] "Opravdu chcete smazat vybrané publikace?"

#~ msgid "Are you sure you want to delete the selected resource?"
#~ msgid_plural "Are you sure you want to delete the selected resources?"
#~ msgstr[0] "Opravdu chcete smazat vybraný zdroj?"
#~ msgstr[1] "Opravdu chcete smazat vybrané zdroje?"
#~ msgstr[2] "Opravdu chcete smazat vybrané zdroje?"

#~ msgid "Are you sure you want to delete the selected rule?"
#~ msgid_plural "Are you sure you want to delete the selected rules?"
#~ msgstr[0] "Opravdu chcete smazat vybrané pravidlo?"
#~ msgstr[1] "Opravdu chcete smazat vybraná pravidla?"
#~ msgstr[2] "Opravdu chcete smazat vybraná pravidla?"

#~ msgid "Are you sure you want to delete the selected version?"
#~ msgstr "Opravdu chcete smazat vybranou verzi?"

#~ msgid "Are you sure you want to delete this Tweet?"
#~ msgstr "Opravdu chcete smazat tento tweet?"

#~ msgid ""
#~ "Are you sure you want to detach the file from current Info Item?\n"
#~ " (all versions of the file will be removed)"
#~ msgstr ""
#~ "Opravdu chcete odebrat soubor od aktuální informační položky?\n"
#~ "(Budou odstraněny všechny verze.)"

#~ msgid ""
#~ "Are you sure you want to permanently delete all E-Mails from this folder? "
#~ "The deleted E-Mails will be irrevocably lost."
#~ msgstr ""
#~ "Opravdu chcete natrvalo smazat všechny e-maily z této složky? Smazané e-"
#~ "maily budou nenávratně ztraceny."

#~ msgid "Are you sure?"
#~ msgstr "Jste si jistí?"

#~ msgid "Argentina"
#~ msgstr "Argentina"

#~ msgid "Armenia"
#~ msgstr "Arménie"

#~ msgid "Aruba"
#~ msgstr "Aruba"

#~ msgid "Ascending"
#~ msgstr "Vzestupně"

#~ msgid "Asia/Aden"
#~ msgstr "Asie/Aden"

#~ msgid "Asia/Almaty"
#~ msgstr "Asie/Almaty"

#~ msgid "Asia/Amman"
#~ msgstr "Asie/Amman"

#~ msgid "Asia/Anadyr"
#~ msgstr "Asie/Anadyr"

#~ msgid "Asia/Aqtau"
#~ msgstr "Asie/Aqtau"

#~ msgid "Asia/Aqtobe"
#~ msgstr "Asie/Aqtobe"

#~ msgid "Asia/Ashgabat"
#~ msgstr "Asie/Aškabát"

#~ msgid "Asia/Ashkhabad"
#~ msgstr "Asie/Aškabát"

#~ msgid "Asia/Baghdad"
#~ msgstr "Asie/Bagdád"

#~ msgid "Asia/Bahrain"
#~ msgstr "Asie/Bahrain"

#~ msgid "Asia/Baku"
#~ msgstr "Asie/Baku"

#~ msgid "Asia/Bangkok"
#~ msgstr "Asie/Bangkok"

#~ msgid "Asia/Beirut"
#~ msgstr "Asie/Bejrút"

#~ msgid "Asia/Bishkek"
#~ msgstr "Asie/Biškek"

#~ msgid "Asia/Brunei"
#~ msgstr "Asie/Brunej"

#~ msgid "Asia/Calcutta"
#~ msgstr "Asie/Kalkata"

#~ msgid "Asia/Choibalsan"
#~ msgstr "Asie/Choibalsan"

#~ msgid "Asia/Chongqing"
#~ msgstr "Asie/Chongqing"

#~ msgid "Asia/Chungking"
#~ msgstr "Asie/Chungking"

#~ msgid "Asia/Colombo"
#~ msgstr "Asie/Colombo"

#~ msgid "Asia/Dacca"
#~ msgstr "Asie/Dhaka"

#~ msgid "Asia/Damascus"
#~ msgstr "Asie/Damašek"

#~ msgid "Asia/Dhaka"
#~ msgstr "Asie/Dhaka"

#~ msgid "Asia/Dili"
#~ msgstr "Asie/Dilí"

#~ msgid "Asia/Dubai"
#~ msgstr "Asie/Dubaj"

#~ msgid "Asia/Dushanbe"
#~ msgstr "Asie/Dušanbe"

#~ msgid "Asia/Gaza"
#~ msgstr "Asie/Gaza"

#~ msgid "Asia/Harbin"
#~ msgstr "Asie/Harbin"

#~ msgid "Asia/Ho Chi Minh"
#~ msgstr "Asie/Ho Či Minovo Město"

#~ msgid "Asia/Hong Kong"
#~ msgstr "Asie/Hongkong"

#~ msgid "Asia/Hovd"
#~ msgstr "Asie/Hovd"

#~ msgid "Asia/Irkutsk"
#~ msgstr "Asie/Irkutsk"

#~ msgid "Asia/Istanbul"
#~ msgstr "Asie/Istanbul"

#~ msgid "Asia/Jakarta"
#~ msgstr "Asie/Jakarta"

#~ msgid "Asia/Jayapura"
#~ msgstr "Asie/Jayapura"

#~ msgid "Asia/Jerusalem"
#~ msgstr "Asie/Jeruzalém"

#~ msgid "Asia/Kabul"
#~ msgstr "Asie/Kábul"

#~ msgid "Asia/Kamchatka"
#~ msgstr "Asie/Kamčatka"

#~ msgid "Asia/Karachi"
#~ msgstr "Asie/Karáčí"

#~ msgid "Asia/Kashgar"
#~ msgstr "Asie/Kashgar"

#~ msgid "Asia/Kathmandu"
#~ msgstr "Asie/Káthmandú"

#~ msgid "Asia/Katmandu"
#~ msgstr "Asie/Kátmandú"

#~ msgid "Asia/Kolkata"
#~ msgstr "Asie/Kalkata"

#~ msgid "Asia/Krasnoyarsk"
#~ msgstr "Asie/Krasnojarsk"

#~ msgid "Asia/Kuala Lumpur"
#~ msgstr "Asie/Kuala Lumpur"

#~ msgid "Asia/Kuching"
#~ msgstr "Asie/Kuching"

#~ msgid "Asia/Kuwait"
#~ msgstr "Asie/Kuvajt"

#~ msgid "Asia/Macao"
#~ msgstr "Asie/Macao"

#~ msgid "Asia/Macau"
#~ msgstr "Asie/Macau"

#~ msgid "Asia/Magadan"
#~ msgstr "Asie/Magadan"

#~ msgid "Asia/Makassar"
#~ msgstr "Asie/Makassar"

#~ msgid "Asia/Manila"
#~ msgstr "Asie/Manila"

#~ msgid "Asia/Muscat"
#~ msgstr "Asie/Muscat"

#~ msgid "Asia/Nicosia"
#~ msgstr "Asie/Nicosia"

#~ msgid "Asia/Novosibirsk"
#~ msgstr "Asie/Novosibirsk"

#~ msgid "Asia/Omsk"
#~ msgstr "Asie/Omsk"

#~ msgid "Asia/Oral"
#~ msgstr "Asie/Oral"

#~ msgid "Asia/Phnom Penh"
#~ msgstr "Asie/Phnom Penh"

#~ msgid "Asia/Pontianak"
#~ msgstr "Asie/Pontianak"

#~ msgid "Asia/Pyongyang"
#~ msgstr "Asie/Pchjongjang"

#~ msgid "Asia/Qatar"
#~ msgstr "Asie/Katar"

#~ msgid "Asia/Qyzylorda"
#~ msgstr "Asie/Qyzylorda"

#~ msgid "Asia/Rangoon"
#~ msgstr "Asie/Rangún"

#~ msgid "Asia/Riyadh"
#~ msgstr "Asie/Rijád"

#~ msgid "Asia/Riyadh87"
#~ msgstr "Asie/Rijád87"

#~ msgid "Asia/Riyadh88"
#~ msgstr "Asie/Rijád88"

#~ msgid "Asia/Riyadh89"
#~ msgstr "Asie/Rijád89"

#~ msgid "Asia/Saigon"
#~ msgstr "Asie/Saigon"

#~ msgid "Asia/Sakhalin"
#~ msgstr "Asie/Sachalin"

#~ msgid "Asia/Samarkand"
#~ msgstr "Asie/Samarkand"

#~ msgid "Asia/Seoul"
#~ msgstr "Asie/Soul"

#~ msgid "Asia/Shanghai"
#~ msgstr "Asie/Šanghaj"

#~ msgid "Asia/Singapore"
#~ msgstr "Singapur"

#~ msgid "Asia/Taipei"
#~ msgstr "Asie/Taipei"

#~ msgid "Asia/Tashkent"
#~ msgstr "Asie/Taškent"

#~ msgid "Asia/Tbilisi"
#~ msgstr "Asie/Tbilisi"

#~ msgid "Asia/Tehran"
#~ msgstr "Asie/Teherán"

#~ msgid "Asia/Tel Aviv"
#~ msgstr "Asie/Tel Aviv"

#~ msgid "Asia/Thimbu"
#~ msgstr "Asie/Thimbu"

#~ msgid "Asia/Thimphu"
#~ msgstr "Asie/Thimphu"

#~ msgid "Asia/Tokyo"
#~ msgstr "Asie/Tokio"

#~ msgid "Asia/Ujung Pandang"
#~ msgstr "Asie/Ujung Pandang"

#~ msgid "Asia/Ulaanbaatar"
#~ msgstr "Asie/Ulánbátar"

#~ msgid "Asia/Ulan Bator"
#~ msgstr "Asie/Ulánbátar"

#~ msgid "Asia/Urumqi"
#~ msgstr "Asie/Urumqi"

#~ msgid "Asia/Vientiane"
#~ msgstr "Asie/Vientiane"

#~ msgid "Asia/Vladivostok"
#~ msgstr "Asie/Vladivostok"

#~ msgid "Asia/Yakutsk"
#~ msgstr "Asie/Jakutsk"

#~ msgid "Asia/Yekaterinburg"
#~ msgstr "Asie/Jekatěrinburk"

#~ msgid "Asia/Yerevan"
#~ msgstr "Asie/Jerevan"

#~ msgid "Ask for new invitation"
#~ msgstr "Požádat o novou pozvánku"

#, fuzzy
#~ msgid "Ask for return receipt"
#~ msgstr "Požádat o potvrzení o doručení"

#~ msgid "Assistant"
#~ msgstr "Asistent(ka)"

#~ msgid "Assistant:"
#~ msgstr "Asistent(ka):"

#~ msgid ""
#~ "At the top of the display area the path to the selected folder is shown. "
#~ "Click on the path to switch to another folder."
#~ msgstr ""
#~ "Na vrchu zobrazovací oblasti je ukázaná cesta k vybrané složce. Kliknutím "
#~ "na cestu můžete přepnout do jiné složky."

#~ msgid "Atlantic/Azores"
#~ msgstr "Atlantický oceán/Azory"

#~ msgid "Atlantic/Bermuda"
#~ msgstr "Atlantický oceán/Bermudy"

#~ msgid "Atlantic/Canary"
#~ msgstr "Atlantický oceán/Kanárské ostrovy"

#~ msgid "Atlantic/Cape Verde"
#~ msgstr "Atlantický oceán/Kapverdy"

#~ msgid "Atlantic/Faeroe"
#~ msgstr "Atlantický oceán/Faerské ostrovy"

#~ msgid "Atlantic/Faroe"
#~ msgstr "Atlantický oceán/Faerské ostrovy"

#~ msgid "Atlantic/Jan Mayen"
#~ msgstr "Atlantický oceán/Jan Mayen"

#~ msgid "Atlantic/Madeira"
#~ msgstr "Atlantický oceán/Madeira"

#~ msgid "Atlantic/Reykjavik"
#~ msgstr "Atlantický oceán/Reykjavík"

#~ msgid "Atlantic/South Georgia"
#~ msgstr "Atlantický oceán/Jižní Georgie"

#~ msgid "Atlantic/St Helena"
#~ msgstr "Atlantický oceán/Sv. Helena"

#~ msgid "Atlantic/Stanley"
#~ msgstr "Atlantický oceán/Stanley"

#~ msgid "Attach InfoItem"
#~ msgstr "Připojit informační položku"

#~ msgid "Attach local file"
#~ msgstr "Připojit lokální soubor"

#~ msgid "Attach my vCard"
#~ msgstr "Připojit moji vCard"

#~ msgid "Attachment"
#~ msgstr "Příloha"

#~ msgctxt "plural"
#~ msgid "Attachment"
#~ msgid_plural "Attachments"
#~ msgstr[0] "Příloha"
#~ msgstr[1] "Přílohy"
#~ msgstr[2] "Příloh"

#~ msgid "Attachment has been saved"
#~ msgid_plural "Attachments have been saved"
#~ msgstr[0] "Příloha byla uložena"
#~ msgstr[1] "Přílohy byly uloženy"
#~ msgstr[2] "Přílohy byly uloženy"

#~ msgid ""
#~ "Attachment uploads are not supported in Internet Explorer 9. Please "
#~ "upgrade to Internet Explorer 10."
#~ msgstr ""
#~ "Internet Explorer 9 nepodporuje nahrávání příloh. Přejděte, prosím, na "
#~ "Internet Explorer 10."

#~ msgid "Attachments"
#~ msgstr "Přílohy"

#~ msgid "Attachments (%1$s)"
#~ msgstr "Přílohy (%1$s)"

#~ msgid "Attachments have been saved!"
#~ msgstr "Přílohy byly uloženy."

#~ msgid "Attachments will be saved"
#~ msgstr "Přílohy budou uloženy"

#~ msgid "Attachments   "
#~ msgstr "Přílohy   "

#~ msgid "Attention"
#~ msgstr "Pozor"

#~ msgid "Audio enabled"
#~ msgstr "Audio zapnuto"

#~ msgid "Aug"
#~ msgstr "Srp"

#~ msgid "August"
#~ msgstr "Srpen"

#~ msgid "Australia"
#~ msgstr "Austrálie"

#~ msgid "Australia/ACT"
#~ msgstr "Austrálie/ACT"

#~ msgid "Australia/Adelaide"
#~ msgstr "Austrálie/Adelaide"

#~ msgid "Australia/Brisbane"
#~ msgstr "Austrálie/Brisbane"

#~ msgid "Australia/Broken Hill"
#~ msgstr "Austrálie/Broken Hill"

#~ msgid "Australia/Canberra"
#~ msgstr "Austrálie/Canberra"

#~ msgid "Australia/Currie"
#~ msgstr "Austrálie/Currie"

#~ msgid "Australia/Darwin"
#~ msgstr "Austrálie/Darwin"

#~ msgid "Australia/Eucla"
#~ msgstr "Austrálie/Eucla"

#~ msgid "Australia/Hobart"
#~ msgstr "Austrálie/Hobart"

#~ msgid "Australia/LHI"
#~ msgstr "Austrálie/LHI"

#~ msgid "Australia/Lindeman"
#~ msgstr "Austrálie/Lindeman"

#~ msgid "Australia/Lord Howe"
#~ msgstr "Austrálie/Lord Howe"

#~ msgid "Australia/Melbourne"
#~ msgstr "Austrálie/Melbourne"

#~ msgid "Australia/NSW"
#~ msgstr "Austrálie/NSW"

#~ msgid "Australia/North"
#~ msgstr "Austrálie/Sever"

#~ msgid "Australia/Perth"
#~ msgstr "Austrálie/Perth"

#~ msgid "Australia/Queensland"
#~ msgstr "Austrálie/Queensland"

#~ msgid "Australia/South"
#~ msgstr "Austrálie/Jih"

#~ msgid "Australia/Sydney"
#~ msgstr "Austrálie/Sydney"

#~ msgid "Australia/Tasmania"
#~ msgstr "Austrálie/Tasmánie"

#~ msgid "Australia/Victoria"
#~ msgstr "Austrálie/Victoria"

#~ msgid "Australia/West"
#~ msgstr "Austrálie/Západ"

#~ msgid "Australia/Yancowinna"
#~ msgstr "Austrálie/Yancowinna"

#~ msgid "Austria"
#~ msgstr "Rakousko"

#~ msgid "Author"
#~ msgstr "Autor"

#~ msgid "Auto"
#~ msgstr "Automaticky"

#~ msgid "Auto Forward"
#~ msgstr "Automaticky přeposlat"

#~ msgid "Auto Logout"
#~ msgstr "Automatické odhlášení"

#~ msgid "Auto-save email drafts"
#~ msgstr "Automaticky ukládat koncepty zpráv"

#~ msgid "Auto-save email drafts?"
#~ msgstr "Ukládat koncepty zpráv automaticky?"

#~ msgid "Automatic opening of notification area"
#~ msgstr "Automatické otevření oznamovací oblasti"

#~ msgid "Automatic sign out"
#~ msgstr "Automatické odhlášení"

#~ msgid "Automatically collect contacts"
#~ msgstr "Automaticky sbírat kontakty"

#~ msgid ""
#~ "Automatically collect contacts in the folder \"Collected addresses\" "
#~ "while reading"
#~ msgstr "Při čtení automaticky ukládat kontakty ve složce „Sebrané adresy“"

#~ msgid ""
#~ "Automatically collect contacts in the folder \"Collected addresses\" "
#~ "while reading?"
#~ msgstr "Při čtení automaticky sbírat kontakty ve složce „Sebrané adresy“?"

#~ msgid ""
#~ "Automatically collect contacts in the folder \"Collected addresses\" "
#~ "while sending"
#~ msgstr ""
#~ "Při odesílání automaticky ukládat kontakty ve složce „Sebrané adresy“"

#~ msgid ""
#~ "Automatically collect contacts in the folder \"Collected addresses\" "
#~ "while sending?"
#~ msgstr ""
#~ "Při odesílání automaticky sbírat kontakty ve složce „Sebrané adresy“?"

#~ msgid ""
#~ "Automatically delete a notification mail after it has been accepted or "
#~ "declined?"
#~ msgstr ""
#~ "Automaticky vymazat potvrzovací zprávu, po té co byla přijata nebo "
#~ "odmítnuta?"

#~ msgid "Automatically select first E-Mail"
#~ msgstr "Automaticky zobrazit první e-mail"

#~ msgid "Autorefresh:"
#~ msgstr "Automatické obnovení:"

#~ msgid "Availability"
#~ msgstr "Dostupnost"

#~ msgid "Available Categories:"
#~ msgstr "Dostupné kategorie:"

#~ msgid "Available Teams:"
#~ msgstr "Dostupné týmy:"

#~ msgid "Available UWA modules:"
#~ msgstr "Dostupné UWA moduly:"

#~ msgid "Average time: %1$s ms"
#~ msgstr "Průměrná doba: %1$s ms"

#~ msgid "Azerbaijan"
#~ msgstr "Ázerbájdžán"

#~ msgid "B"
#~ msgstr "B"

#~ msgid "BCC"
#~ msgstr "BCC"

#~ msgid "Back"
#~ msgstr "Zpět"

#~ msgid "Back to appointment"
#~ msgstr "Zpět na schůzku"

#~ msgid "Background 1"
#~ msgstr "Pozadí 1"

#~ msgid "Background 2"
#~ msgstr "Pozadí 2"

#~ msgid "Bahamas"
#~ msgstr "Bahamy"

#~ msgid "Bahrain"
#~ msgstr "Bahrain"

#~ msgid "Bangladesh"
#~ msgstr "Bangladéš"

#~ msgid "Barbados"
#~ msgstr "Barbados"

#~ msgid "Bars"
#~ msgstr "Sloupce"

#~ msgid "Based on mailing list"
#~ msgstr "Podle e-mailové konference"

#~ msgid "Based on sender"
#~ msgstr "Podle odesílatele"

#~ msgid "Basic settings"
#~ msgstr "Základní nastavení"

#~ msgid "Bcc"
#~ msgstr "Bcc"

#~ msgid "Bcc..."
#~ msgstr "Bcc..."

#~ msgid "Bcc:"
#~ msgstr "Bcc:"

#~ msgid "Be a participant when creating appointments?"
#~ msgstr "Chcete zařadit mezi účastníky při vytváření schůzek?"

#~ msgid "Begins at"
#~ msgstr "Začíná u"

#~ msgid "Belarus"
#~ msgstr "Bělorusko"

#~ msgid "Below quoted text"
#~ msgstr "Pod citovaným textem"

#~ msgid ""
#~ "Below the recipient you will find further functions, e.g. for sending "
#~ "copies to other recipients or for adding attachments."
#~ msgstr ""
#~ "Pod příjemcem najdete další funkce, např. pro posílání kopií jiným "
#~ "příjemcům nebo pro přidávání příloh."

#~ msgid "Benin"
#~ msgstr "Benin"

#~ msgid "Bermuda"
#~ msgstr "Bermudy"

#~ msgid "Bhutan"
#~ msgstr "Bhutan"

#~ msgid "Billing information"
#~ msgstr "Fakturační údaje"

#~ msgid "Birthday Appointment"
#~ msgstr "Narozeninová schůzka"

#~ msgid "Birthday appointment has been changed."
#~ msgstr "Narozeninová schůzka byla změněna."

#~ msgid "Birthday of %s."
#~ msgstr "Narozeniny: %s."

#~ msgid "Birthdays"
#~ msgstr "Narozeniny"

#~ msgid "Black"
#~ msgstr "Černá"

#~ msgid "Blind copy (BCC) to"
#~ msgstr "Slepou kopii (BCC) pro"

#~ msgid "Block pre-loading of externally linked images"
#~ msgstr "Blokovat přednačítání obrázků odkazovaných z externích zdrojů"

#~ msgid "Blue"
#~ msgstr "Modrá"

#~ msgid "Bold"
#~ msgstr "Tučné"

#~ msgid "Bolivia"
#~ msgstr "Bolívie"

#~ msgid "Border inside"
#~ msgstr "Vnitřní ohraničení"

#~ msgid "Border left"
#~ msgstr "Ohraničení vlevo"

#~ msgid "Border left and right"
#~ msgstr "Ohraničení vlevo a vpravo"

#~ msgid "Border outside"
#~ msgstr "Vnější ohraničení"

#~ msgid "Border outside and inside"
#~ msgstr "Vnější a vnitřní ohraničení"

#~ msgid "Border right"
#~ msgstr "Ohraničení vpravo"

#~ msgid "Border top"
#~ msgstr "Ohraničení nahoře"

#~ msgid "Border top and bottom"
#~ msgstr "Ohraničení nahoře a dole"

#~ msgid "Bosnia and Herzegovina"
#~ msgstr "Bosna a Herzegovina"

#~ msgid "Botswana"
#~ msgstr "Botswana"

#, fuzzy
#~ msgid "Bottom"
#~ msgstr "Ohraničení dole"

#~ msgid "Bouvet Island"
#~ msgstr "Bouvet Island"

#~ msgid "Branches"
#~ msgstr "Obor"

#~ msgid "Branches:"
#~ msgstr "Obor:"

#~ msgid "Brazil"
#~ msgstr "Brazílie"

#~ msgid "Brazil/Acre"
#~ msgstr "Brazílie/Acre"

#~ msgid "Brazil/DeNoronha"
#~ msgstr "Brazílie/DeNoronha"

#~ msgid "Brazil/East"
#~ msgstr "Brazílie/Východ"

#~ msgid "Brazil/West"
#~ msgstr "Brazílie/Západ"

#~ msgid "British Indian Ocean Territory"
#~ msgstr "Britské teritorium v Indickém oceánu"

#~ msgid "Browser"
#~ msgstr "Prohlížeč"

#~ msgid "Brunei Darussalam"
#~ msgstr "Brunei Darussalam"

#~ msgid "Bulgaria"
#~ msgstr "Bulharsko"

#~ msgid "Bullets On/Off"
#~ msgstr "Zap/vyp odrážky"

#~ msgid "Burkina Faso"
#~ msgstr "Burkina Faso"

#~ msgid "Burundi"
#~ msgstr "Burundi"

#~ msgid "Business Address"
#~ msgstr "Firemní adresa"

#~ msgid "Business address"
#~ msgstr "Firemní adresa"

#~ msgid "Business category"
#~ msgstr "Kategorie podnikání"

#~ msgid "Buy a gift"
#~ msgstr "Koupit dárek"

#~ msgid "Buy now!"
#~ msgstr "Koupit!"

#~ msgid ""
#~ "By changing the date of this appointment you are creating an appointment "
#~ "exception to the series. Do you want to continue?"
#~ msgstr "Změnou data schůzky vytvoříte výjimku v sérii. Chcete pokračovat?"

#~ msgid "CAD"
#~ msgstr "CAD"

#~ msgid "CC"
#~ msgstr "CC"

#~ msgid "CHF"
#~ msgstr "CHF"

#~ msgid "CSV"
#~ msgstr "CSV"

#~ msgid "CSV (Contacts)"
#~ msgstr "CSV (kontakty)"

#~ msgid "CW"
#~ msgstr "Týd."

#~ msgid "CW %1$d"
#~ msgstr "CW %1$d"

#~ msgid "CalDAV URL"
#~ msgstr "CalDAV URL"

#~ msgid "Calendar"
#~ msgstr "Kalendář"

#~ msgctxt "app"
#~ msgid "Calendar"
#~ msgstr "Kalendář"

#~ msgid "Calendar custom view"
#~ msgstr "Vlastní zobrazení kalendáře"

#~ msgid "Calendar day view"
#~ msgstr "Zobrazení denního kalendáře"

#~ msgid "Calendar workweek view"
#~ msgstr "Zobrazení kalendáře pracovních dní"

#~ msgid "Cambodia"
#~ msgstr "Kambodža"

#~ msgid "Cameroon"
#~ msgstr "Kamerun"

#~ msgid "Can not create appointment in a folder other than appointment folder"
#~ msgstr "Schůzku nelze vytvořit v jiné složce než ve složce schůzek"

#~ msgid "Canada"
#~ msgstr "Kanada"

#~ msgid "Canada/Atlantic"
#~ msgstr "Kanada/Atlantický"

#~ msgid "Canada/Central"
#~ msgstr "Kanada/Centrální"

#~ msgid "Canada/East-Saskatchewan"
#~ msgstr "Kanada/Východní Saskatchewan"

#~ msgid "Canada/Eastern"
#~ msgstr "Kanada/Východ"

#~ msgid "Canada/Mountain"
#~ msgstr "Kanada/Horský"

#~ msgid "Canada/Newfoundland"
#~ msgstr "Kanada/Newfoundland"

#~ msgid "Canada/Pacific"
#~ msgstr "Kanada/Tichomoří"

#~ msgid "Canada/Saskatchewan"
#~ msgstr "Kanada/Saskatchewan"

#~ msgid "Canada/Yukon"
#~ msgstr "Kanada/Yukon"

#~ msgid "Canadian dollar"
#~ msgstr "Kanadský dolar"

#~ msgid "Cancel"
#~ msgstr "Zrušit"

#~ msgid "Cancel search"
#~ msgstr "Zrušit hledání"

#~ msgid "Canceled"
#~ msgstr "Zrušeno"

#~ msgid "Cannot find any messages this contact sent to you."
#~ msgstr "Nepodařilo se nalézt žádné zprávy od tohoto kontaktu pro vás."

#~ msgid "Cannot find any messages you sent to this contact."
#~ msgstr "Nepodařilo se nalézt žádné zprávy od vás pro tento kontakt."

#~ msgid "Cannot find user with given name."
#~ msgstr "Nepodařilo se nalézt uživatele daného jména."

#~ msgid "Cannot move default folders."
#~ msgstr "Výchozí složky nelze přesunout."

#~ msgid "Cannot move folder into itself."
#~ msgstr "Složku nelze přesunout do sebe sama."

#~ msgid "Cannot move shared folder."
#~ msgstr "Sdílenou složku nelze přesunout."

#~ msgid "Cannot move system folder."
#~ msgstr "Systémovou složku nelze přesunout."

#~ msgid "Cannot print this item"
#~ msgid_plural "Cannot print these items"
#~ msgstr[0] "Tuto položku nelze vytisknout"
#~ msgstr[1] "Tyto položky nelze vytisknout"
#~ msgstr[2] "Tyto položky nelze vytisknout"

#~ msgid "Capacity"
#~ msgstr "Kapacita"

#~ msgid "Cape Verde"
#~ msgstr "Kapverdy"

#~ msgid "Cards"
#~ msgstr "Karty"

#~ msgid "Cart is empty."
#~ msgstr "Košík je prázdný."

#~ msgid "Categories"
#~ msgstr "Kategorie"

#~ msgid "Categories..."
#~ msgstr "Kategorie..."

#~ msgid "Categories:"
#~ msgstr "Kategorie:"

#~ msgid "Category"
#~ msgstr "Kategorie"

#~ msgid "Category names must be unique"
#~ msgstr "Názvy kategorií se nesmí opakovat"

#~ msgid "Cayman Islands"
#~ msgstr "Kajmanské ostrovy"

#~ msgid "Cc"
#~ msgstr "Cc"

#~ msgid "Cc..."
#~ msgstr "Cc..."

#~ msgid "Cc:"
#~ msgstr "Cc:"

#~ msgid "Cell phone"
#~ msgstr "Mobilní telefon"

#~ msgid "Cell phone (alt)"
#~ msgstr "Mobilní telefon (alt.)"

#~ msgid "Cell phone (private):"
#~ msgstr "Mobilní telefon (soukr.):"

#~ msgid "Cell phone:"
#~ msgstr "Mobilní telefon:"

#~ msgid "Center"
#~ msgstr "Na střed"

#~ msgid "Centered, no text wrapping"
#~ msgstr "Na střed, žádné obtékání"

#~ msgid "Central African Republic"
#~ msgstr "Středoafrická republika"

#~ msgid "Chad"
#~ msgstr "Čad"

#~ msgid "Change"
#~ msgstr "Změnit"

#~ msgid "Change View"
#~ msgstr "Změnit pohled"

#~ msgid "Change confirmation status"
#~ msgstr "Změnit stav potvrzení"

#~ msgid "Change due date"
#~ msgstr "Změnit datum dokončení"

#~ msgid "Change exception of %1$s on %2$s"
#~ msgstr "Výjimka změny %1$s v %2$s"

#~ msgid "Change exceptions: %1$s"
#~ msgstr "Výjimky změn: %1$s"

#~ msgid "Change folder"
#~ msgstr "Změnit složku"

#~ msgid "Change not accepted for: %1$s"
#~ msgstr "Změny nebyly přijaty u: %1$s"

#~ msgid "Change password"
#~ msgstr "Změnit heslo"

#~ msgid "Change password and sign out"
#~ msgstr "Změnit heslo a odhlásit se"

#~ msgid "Change state"
#~ msgstr "Změnit stav"

#~ msgid "Change status"
#~ msgstr "Změnit stav"

#~ msgid "Change subscription"
#~ msgstr "Změnit přihlášení k odběru"

#~ msgid "Change the description to %1$s."
#~ msgstr "Změňte popis na %1$s."

#~ msgid "Change the location to %1$s."
#~ msgstr "Změňte místo konání na: %1$s"

#~ msgid "Change view"
#~ msgstr "Změnit pohled"

#~ msgid "Changed due date"
#~ msgstr "Upravené datum dokončení"

#~ msgid "Changed on"
#~ msgstr "Změněno"

#~ msgid "Changes have been saved"
#~ msgstr "Změny byly uloženy"

#~ msgid "Changes have been saved."
#~ msgstr "Změny byly uloženy."

#~ msgid "Character"
#~ msgstr "Postava"

#~ msgid "Check"
#~ msgstr "Zkontrolovat"

#~ msgid "Check connection"
#~ msgstr "Zkontrolovat spojení"

#~ msgid "Check for new messages every 'n' minutes"
#~ msgstr "Interval kontroly nových zpráv (v minutách): ‚n‘"

#~ msgid "Check for:"
#~ msgstr "Zkontrolovat:"

#, fuzzy
#~ msgid "Checkboxes"
#~ msgstr "Přepnout zaškrtávací políčka"

#~ msgid "Checking credentials... This may take a few seconds."
#~ msgstr "Ověřuji přihlašovací údaje... To může několik sekund trvat."

#~ msgid "Children"
#~ msgstr "Děti"

#~ msgid "Children:"
#~ msgstr "Děti:"

#~ msgid "Chile"
#~ msgstr "Chile"

#~ msgid "Chile/Continental"
#~ msgstr "Chile/Kontinentální"

#~ msgid "Chile/EasterIsland"
#~ msgstr "Chile/Velikonoční ostrov"

#~ msgid "China"
#~ msgstr "Čína"

#~ msgid "Choose Team"
#~ msgstr "Vyberte tým"

#~ msgid "Choose a new password for your account."
#~ msgstr "Zvolte nové heslo pro svůj účet."

#~ msgid "Christmas Island"
#~ msgstr "Vánoční ostrov"

#~ msgid "City"
#~ msgstr "Město"

#~ msgid "City (business)"
#~ msgstr "Město (firemní)"

#~ msgid "City (private)"
#~ msgstr "Město (soukr.)"

#~ msgid "City:"
#~ msgstr "Město:"

#~ msgid "Classic"
#~ msgstr "Klasický"

#~ msgid "Clean up"
#~ msgstr "Vyčistit"

#~ msgid "Cleaning up... This may take a few seconds."
#~ msgstr "Pročišťuji... To může několik sekund trvat."

#~ msgid "Clear cache"
#~ msgstr "Vyprázdnit cache"

#~ msgid "Click for whole day appointment"
#~ msgstr "Kliknutím zvolíte celodenní schůzku"

#~ msgid "Click here for free trial."
#~ msgstr "Klikněte sem pro vyzkoušení zdarma."

#~ msgid "Click here to add your account"
#~ msgstr "Klikněte sem pro přidání svého účtu"

#~ msgid "Click here to quit the help center"
#~ msgstr "Klikněte sem pro opuštění centra nápověda"

#~ msgid "Click on a sentence to choose when to repeat the appointment."
#~ msgstr "Klikněte na větu pro vybrání, kdy schůzku opakovat."

#~ msgid "Click on the links to change the values."
#~ msgstr "Klikněte na odkazy pro změnu hodnot."

#~ msgid "Click to authorize your account again"
#~ msgstr "Klikněte pro opětovnou autorizaci svého účtu"

#~ msgid "Click to open."
#~ msgstr "Kliknutím otevřete."

#~ msgid "Click to open. Drag to your desktop to download."
#~ msgstr "Kliknutím otevřete. Přetažením na plochu stáhnete."

#~ msgid "Click to retry"
#~ msgstr "Klikněte, chcete-li to zkusit znovu."

#~ msgid "Click to retry later."
#~ msgstr "Klikněte, chcete-li to zkusit později znovu."

#~ msgid "Click to try again."
#~ msgstr "Klikněte, chcete-li to zkusit znovu."

#~ msgid "Click to upload image"
#~ msgstr "Kliknutím nahrajete obrázek"

#~ msgid ""
#~ "Client PC operating system: Latest Versions of Windows XP, Windows 7 "
#~ "(each with 32 + 64 bit) (no support of Mac OS X clients with emulators), "
#~ "Windows 8"
#~ msgstr ""
#~ "Operační systém klientského počítače: Nejnovější verze Windows XP, "
#~ "Windows 7 (32 i 64bitové) (bez podpory Mac OS X klientů s emulátory), "
#~ "Windows 8"

#~ msgid "Client PC operating system: Windows XP, Windows Vista, Windows 7"
#~ msgstr ""
#~ "Operační systém klientského PC: Windows XP, Windows Vista, Windows 7"

#~ msgid ""
#~ "Client PC operation system: Latest Versions of Windows XP, Windows 7 "
#~ "(each with 32 + 64 bit) (no support of Mac OS X clients with emulators)"
#~ msgstr ""
#~ "Operační systém klientského počítače: Nejnovější verze Windows XP, "
#~ "Windows 7 (32 i 64bitové) (bez podpory Mac OS X klientů s emulátory)"

#~ msgid "Close"
#~ msgstr "Zavřít"

#~ msgid "Close Window"
#~ msgstr "Zavřít okno"

#~ msgid "Close all"
#~ msgstr "Zavřít vše"

#~ msgid "Close configuration"
#~ msgstr "Zavřít nastavení"

#~ msgid "Close document"
#~ msgstr "Zavřít dokument"

#, fuzzy
#~| msgid "Folder view"
#~ msgid "Close folder view"
#~ msgstr "Pohled na složku"

#~ msgid "Close quick config"
#~ msgstr "Zavřít rychlé nastavení"

#~ msgid "Close this reminder"
#~ msgstr "Zavřít upomínku"

#~ msgid "Cocos (Keeling) Islands"
#~ msgstr "Kokosové (Keelingovy) ostrovy"

#~ msgid "Collapse form"
#~ msgstr "Skrýt formulář"

#~ msgid "Collect while reading E-Mails?"
#~ msgstr "Sbírat při čtení zpráv?"

#~ msgid "Collect while sending E-Mails?"
#~ msgstr "Sbírat při posílání zpráv?"

#~ msgid "Collected addresses"
#~ msgstr "Posbírané adresy"

#~ msgid "Colombia"
#~ msgstr "Kolumbie"

#~ msgid "Color"
#~ msgstr "Barva"

#~ msgid "Color quoted lines"
#~ msgstr "Obarvit citované řádky"

#~ msgid "Comma Separated"
#~ msgstr "Oddělený čárkami"

#~ msgid "Comment"
#~ msgstr "Komentář"

#~ msgid "Comment:"
#~ msgstr "Komentář:"

#~ msgid "Comments"
#~ msgstr "Komentáře"

#~ msgid "Comments:"
#~ msgstr "Komentáře:"

#~ msgid ""
#~ "Comments:\n"
#~ "%1$s"
#~ msgstr ""
#~ "Komentáře:\n"
#~ "%1$s"

#~ msgid "Commercial Register"
#~ msgstr "Obchodní rejstřík"

#~ msgid "Commercial Register:"
#~ msgstr "Obchodní rejstřík:"

#~ msgid "Common"
#~ msgstr "Obecné"

#~ msgid "Common Emoji"
#~ msgstr "Běžné Emoji"

#, fuzzy
#~| msgid "Compact view"
#~ msgid "Compact"
#~ msgstr "Kompaktní pohled"

#~ msgid "Compact view"
#~ msgstr "Kompaktní pohled"

#~ msgid "Companies"
#~ msgstr "Firmy"

#~ msgid "Company"
#~ msgstr "Firma"

#~ msgid "Company (business)"
#~ msgstr "Firma (obchod)"

#~ msgid "Company:"
#~ msgstr "Firma:"

#~ msgid "Compose"
#~ msgstr "Psaní zpráv"

#, fuzzy
#~ msgid "Compose new email"
#~ msgstr "Psát novou zprávu"

#~ msgid "Compose new mail"
#~ msgstr "Psát novou zprávu"

#~ msgid "Composing a new E-Mail"
#~ msgstr "Psaní nové zprávy"

#~ msgid "Conditions"
#~ msgstr "Podmínky"

#~ msgid "Configuration changed"
#~ msgstr "Nastavení se změnilo"

#~ msgid "Configuration damaged, please inform the administrator."
#~ msgstr "Nastavení se změnilo, informujte, prosím, administrátora."

#~ msgid "Confirm"
#~ msgstr "Potvrdit"

#~ msgid "Confirm new password"
#~ msgstr "Potvrdit nové heslo"

#~ msgid "Confirmation"
#~ msgstr "Potvrzení"

#~ msgid "Confirmation message"
#~ msgstr "Potvrzovací zpráva"

#~ msgid "Confirmation status"
#~ msgstr "Stav potvrzení"

#~ msgid "Confirmed"
#~ msgstr "Potvrzeno"

#~ msgid "Confirmed spam"
#~ msgstr "Potvrzený spam"

#~ msgid "Confirmed spam folder"
#~ msgstr "Složka potvrzeného spamu"

#~ msgid "Conflicts detected"
#~ msgstr "Zjištěny konflikty"

#~ msgid "Conflicts with resources cannot be ignored"
#~ msgstr "Konflikty se zdroji nelze ignorovat"

#~ msgid "Conflicts:"
#~ msgstr "Konflikty:"

#~ msgid "Congo"
#~ msgstr "Kongo"

#~ msgid "Connection failed! Please check your settings: "
#~ msgstr "Spojení selhalo! Zkontrolujte, prosím, nastavení:"

#~ msgid "Connector for Microsoft Outlook"
#~ msgstr "Connector pro Microsoft Outlook"

#~ msgid "Contact"
#~ msgstr "Kontakt"

#~ msgid "Contact Details"
#~ msgstr "Podrobnosti o kontaktu"

#~ msgid "Contact folder..."
#~ msgstr "Složka kontaktů..."

#~ msgid "Contact overview"
#~ msgstr "Přehled kontaktu"

#, fuzzy
#~ msgid "Contact pictures"
#~ msgstr "Kontakty"

#~ msgid "Contact: %1$s"
#~ msgstr "Kontakt: %1$s"

#~ msgid "Contacts"
#~ msgstr "Kontakty"

#~ msgid "Contacts have been copied"
#~ msgstr "Kontakty byly zkopírovány"

#~ msgid "Contacts have been moved"
#~ msgstr "Kontakty byly přesunuty"

#~ msgid "Contains"
#~ msgstr "Obsahuje"

#~ msgid "Content"
#~ msgstr "Obsah"

#~ msgid "Content-Type:"
#~ msgstr "Druh obsahu:"

#~ msgid "Continue"
#~ msgstr "Pokračovat"

#~ msgid "Conversations"
#~ msgstr "Konverzace"

#~ msgctxt "app"
#~ msgid "Conversations"
#~ msgstr "Konverzace"

#~ msgid "Cook Islands"
#~ msgstr "Cookovy ostrovy"

#~ msgid "Copy"
#~ msgstr "Kopírovat"

#~ msgctxt "CC"
#~ msgid "Copy"
#~ msgid_plural "Copy"
#~ msgstr[0] "Kopie"
#~ msgstr[1] "Kopie"
#~ msgstr[2] "Kopií"

#~ msgid "Copy (CC) to"
#~ msgstr "Kopii (CC) pro"

#~ msgid "Copy to"
#~ msgstr "Kopii pro"

#~ msgid "Copy to description"
#~ msgstr "Zkopírovat do popisu"

#~ msgid "Costa Rica"
#~ msgstr "Kostarika"

#~ msgid "Costs must be between -%1$d and %1$d."
#~ msgstr "Náklady musí být od  -%1$d do %1$d."

#~ msgid "Cote d'Ivoire"
#~ msgstr "Pobřeží slonoviny"

#~ msgid "Could not get a default folder for this application."
#~ msgstr "Nelze načíst výchozí složku pro tuto aplikaci."

#~ msgid "Could not load all participants for this task."
#~ msgstr "Nepodařilo se nahrát všechny účastníky tohoto úkolu."

#~ msgid "Could not load attachments for this contact."
#~ msgstr "Nepodařilo se nahrát přílohy tohoto kontaktu."

#~ msgid "Could not load attachments for this task."
#~ msgstr "Nepodařilo se nahrát přílohy tohoto úkolu."

#~ msgid "Could not load data"
#~ msgstr "Nepodařilo se načíst data"

#~ msgid "Could not load new Tweets."
#~ msgstr "Nepodařilo se načíst nové tweety."

#~ msgid "Could not load this list"
#~ msgstr "Seznam se nepodařilo načíst"

#~ msgid "Could not save auto forward"
#~ msgstr "Nepodařilo se uložit automatické přeposlání"

#~ msgid "Could not save settings"
#~ msgstr "Nepodařilo se uložit nastavení"

#~ msgid "Could not save settings."
#~ msgstr "Nepodařilo se uložit nastavení."

#~ msgid ""
#~ "Could not save settings. There have to be at least one user with "
#~ "administration rights."
#~ msgstr ""
#~ "Nepodařilo se uložit nastavení. Je potřeba alespoň jeden uživatel s právy "
#~ "administrátora."

#~ msgid "Could not save vacation notice"
#~ msgstr "Nepodařilo se uložit oznámení o nepřítomnosti"

#~ msgid "Couldn't load all contact images."
#~ msgstr "Nepodařilo se načíst všechny obrázky kontaktů."

#~ msgid "Couldn't load appointment data."
#~ msgstr "Nepodařilo se načíst údaje schůzky."

#~ msgid "Couldn't load contact data."
#~ msgstr "Nepodařilo se načíst údaje kontaktu."

#~ msgid "Couldn't load file data."
#~ msgstr "Nepodařilo se načíst data souboru."

#~ msgid "Couldn't load folders."
#~ msgstr "Nepodařilo se načíst složky."

#~ msgid "Couldn't load subfolders."
#~ msgstr "Nepodařilo se načíst podsložky."

#~ msgid "Couldn't load that email."
#~ msgstr "Zprávu se nepodařilo načíst."

#~ msgid "Couldn't load that task."
#~ msgstr "Úkol se nepodařilo nahrát."

#~ msgid "Couldn't load your auto forward."
#~ msgstr "Nepodařilo se načíst vaše automatické odeslání."

#~ msgid "Couldn't load your contact data."
#~ msgstr "Nepodařilo se načíst vaše kontaktní údaje."

#~ msgid "Couldn't load your mail filters."
#~ msgstr "Nepodařilo se načíst vaše filtry zpráv."

#~ msgid "Couldn't load your vacation notice."
#~ msgstr "Nepodařilo se načíst vaše oznámení o nepřítomnosti."

#~ msgid "Country"
#~ msgstr "Země"

#~ msgid "Country (other)"
#~ msgstr "Země (jiná)"

#~ msgid "Country (other):"
#~ msgstr "Země (jiná):"

#~ msgid "Country:"
#~ msgstr "Země:"

#~ msgid "Create"
#~ msgstr "Vytvořit"

#~ msgid "Create Appointment"
#~ msgstr "Vytvořit schůzku"

#~ msgid "Create a filter"
#~ msgstr "Vytvořit filtr"

#~ msgid "Create a recurring appointment"
#~ msgstr "Vytvořit opakující schůzku"

#~ msgid "Create appointment"
#~ msgstr "Vytvořit schůzku"

#~ msgid "Create contact"
#~ msgstr "Vytvořit kontakt"

#~ msgid "Create distribution list"
#~ msgstr "Vytvořit distribuční seznam"

#~ msgid "Create list"
#~ msgstr "Vytvořit seznam"

#~ msgid "Create new rule"
#~ msgstr "Vytvořit nové pravidlo"

#~ msgid "Create new task"
#~ msgstr "Vytvořit nový úkol"

#~ msgid "Create public appointments"
#~ msgstr "Vytvořit veřejné schůzky"

#~ msgid "Create reminder"
#~ msgstr "Vytvořit upomínku"

#~ msgid "Create task"
#~ msgstr "Vytvořit úkol"

#~ msgid "Created"
#~ msgstr "Vytvořeno"

#~ msgid "Created By:"
#~ msgstr "Vytvořil(a):"

#~ msgid "Created by"
#~ msgstr "Vytvořil(a)"

#~ msgid "Created by:"
#~ msgstr "Vytvořil(a)"

#~ msgid "Created on"
#~ msgstr "Vytvořeno"

#~ msgid "Created on %1$s by %2$s"
#~ msgstr "Vytvořeno %1$s uživatelem %2$s"

#~ msgid "Created on %1$s by %2$s, last changed on %3$s by %4$s"
#~ msgstr ""
#~ "Vytvořeno %1$s uživatelem %2$s, naposled změněno %3$s uživatelem %4$s"

#~ msgid "Created on:"
#~ msgstr "Vytvořeno:"

#~ msgid ""
#~ "Created private folder '%1$s' in %2$s and subscribed successfully to "
#~ "shared folder"
#~ msgstr ""
#~ "Soukromá složka '%1$s' v %2$s byla vytvořena a byl přihlášen odběr "
#~ "sdílené složky"

#~ msgid "Created:"
#~ msgstr "Vytvořeno:"

#~ msgctxt "help"
#~ msgid "Creating Files"
#~ msgstr "Vytváření souborů"

#~ msgid "Creating a note"
#~ msgstr "Vytvoření poznámky"

#~ msgid "Creation date:"
#~ msgstr "Datum vytvoření:"

#~ msgid "Croatia"
#~ msgstr "Chorvatsko"

#~ msgid "Cuba"
#~ msgstr "Kuba"

#~ msgid "Currency"
#~ msgstr "Měna"

#~ msgid "Current Costs:"
#~ msgstr "Aktuální náklady:"

#~ msgid "Current costs:"
#~ msgstr "Aktuální náklady:"

#~ msgid "Current duration:"
#~ msgstr "Aktuální doba trvání:"

#~ msgid "Current page and total page count"
#~ msgstr "Aktuální strana a celkový počet stran"

#~ msgid "Current version"
#~ msgstr "Aktuální verze"

#~ msgid "Current week"
#~ msgstr "Aktuální týden"

#~ msgid "Current week, next week"
#~ msgstr "Aktuální týden, následující týden"

#~ msgid "Current week, next week, 10 later"
#~ msgstr "Aktuální týden, následující týden a 10 dalších"

#~ msgid "Current week, next week, 15 later"
#~ msgstr "Aktuální týden, následující týden a 15 dalších"

#~ msgid "Current week, next week, 20 later"
#~ msgstr "Aktuální týden, následující týden a 20 dalších"

#~ msgid "Current week, next week, 5 later"
#~ msgstr "Aktuální týden, následující týden a 5 dalších"

#~ msgid "Current zoom factor"
#~ msgstr "Aktuální přiblížení"

#~ msgid "Custom"
#~ msgstr "Vlastní"

#~ msgid "Custom form"
#~ msgstr "Vlastní formulář"

#~ msgid "Customize this page"
#~ msgstr "Přizpůsobit tuto stránku"

#~ msgid "Cut"
#~ msgstr "Vyjmout"

#~ msgid "Cyprus"
#~ msgstr "Kypr"

#~ msgid "Czech"
#~ msgstr "čeština"

#~ msgid "Czech Republic"
#~ msgstr "Česká republika"

#~ msgid "DKK"
#~ msgstr "DKK"

#~ msgid "Danish"
#~ msgstr "dánština"

#~ msgid "Dark blue"
#~ msgstr "Tmavě modrá"

#~ msgid "Dark red"
#~ msgstr "Tmavě červená"

#~ msgid "Darker"
#~ msgstr "Tmavší"

#~ msgid "Data imported successfully"
#~ msgstr "Data byla úspěšně importována"

#~ msgid "Data only partially imported ( %1$s of %2$s records)"
#~ msgstr "Data byla importována pouze částečně (%1$s z %2$s záznamů)"

#~ msgid "Date"
#~ msgstr "Datum"

#~ msgid "Date completed"
#~ msgstr "Datum dokončeno"

#~ msgid "Date format:"
#~ msgstr "Formát data:"

#~ msgid "Date of birth"
#~ msgstr "Datum narození"

#~ msgid "Date of birth:"
#~ msgstr "Datum narození:"

#~ msgid "Date:"
#~ msgstr "Datum:"

#~ msgid "Day"
#~ msgstr "Den"

#~ msgid "Day View"
#~ msgstr "Pohled: den"

#~ msgid "Days"
#~ msgstr "Dny"

#~ msgid "Dear Sir or Madam"
#~ msgstr "Vážená paní nebo pane"

#~ msgid "Debug"
#~ msgstr "Debugování"

#~ msgid "December"
#~ msgstr "Prosinec"

#~ msgid "Decline"
#~ msgstr "Odmítnout"

#~ msgid "Decline counter proposal"
#~ msgstr "Odmítnout protinávrh"

#~ msgid "Declined"
#~ msgstr "Odmítnuto"

#~ msgid "Default E-Mail font size?"
#~ msgstr "Výchozí velikost písma zpráv?"

#~ msgid "Default E-Mail font?"
#~ msgstr "Výchozí písmo zpráv?"

#~ msgid "Default Theme"
#~ msgstr "Výchozí téma"

#~ msgid "Default address"
#~ msgstr "Výchozí adresa"

#~ msgid "Default app after sign in"
#~ msgstr "Výchozí aplikace po přihlášení"

#~ msgid "Default calendar view"
#~ msgstr "Výchozí zobrazení kalendáře"

#~ msgid "Default reminder"
#~ msgstr "Výchozí upomínka"

#~ msgid "Default sender address"
#~ msgstr "Výchozí adresa odesílatele"

#~ msgid "Default sender address:"
#~ msgstr "Výchozí adresa odesílatele:"

#~ msgid "Default view"
#~ msgstr "Výchozí zobrazení"

#~ msgid "Default view for Spam folder:"
#~ msgstr "Výchozí zobrazení složky Spam:"

#~ msgid "Deferred"
#~ msgstr "Odloženo"

#~ msgid "Delay before a hover is displayed"
#~ msgstr "Pauza před zobrazením vyskakovacího okna"

#~ msgid "Delete"
#~ msgstr "Smazat"

#~ msgid "Delete Attachment"
#~ msgstr "Smazat přílohu"

#~ msgid "Delete Columns"
#~ msgstr "Smazat sloupce"

#~ msgid "Delete Contact"
#~ msgstr "Smazat kontakt"

#~ msgid "Delete E-Mail"
#~ msgstr "Smazat e-mail"

#~ msgid "Delete E-Mails"
#~ msgstr "Smazat e-maily"

#~ msgid "Delete Folder"
#~ msgstr "Smazat složku"

#~ msgid "Delete Publication"
#~ msgid_plural "Delete Publications"
#~ msgstr[0] "Smazat publikaci"
#~ msgstr[1] "Smazat publikace"
#~ msgstr[2] "Smazat publikace"

#~ msgid "Delete Resource"
#~ msgid_plural "Delete Resources"
#~ msgstr[0] "Smazat zdroj"
#~ msgstr[1] "Smazat zdroje"
#~ msgstr[2] "Smazat zdroje"

#~ msgid "Delete Rows"
#~ msgstr "Smazat řádky"

#~ msgid "Delete Rule"
#~ msgid_plural "Delete Rules"
#~ msgstr[0] "Smazat pravidlo"
#~ msgstr[1] "Smazat pravidla"
#~ msgstr[2] "Smazat pravidla"

#~ msgid "Delete Task"
#~ msgstr "Smazat úkol"

#~ msgid "Delete a Subreddit"
#~ msgstr "Smazat Subreddit"

#~ msgid "Delete a blog"
#~ msgstr "Smazat blog"

#~ msgid "Delete a feed"
#~ msgstr "Smazat kanál"

#~ msgid "Delete a group of feeds"
#~ msgstr "Smazat skupinu kanálů"

#~ msgid "Delete a stream"
#~ msgstr "Smazat proud"

#~ msgid "Delete account"
#~ msgstr "Smazat účet"

#~ msgid "Delete all accounts"
#~ msgstr "Smazat všechny účty"

#~ msgid "Delete appointment"
#~ msgstr "Smazat schůzku"

#~ msgid "Delete contact"
#~ msgid_plural "Delete contacts"
#~ msgstr[0] "Smazat kontakt"
#~ msgstr[1] "Smazat kontakty"
#~ msgstr[2] "Smazat kontakty"

#~ msgid "Delete drawing object"
#~ msgstr "Smazat objekt kresby"

#~ msgid "Delete exceptions: %1$s"
#~ msgstr "Výjimky mazání: %1$s"

#~ msgid "Delete feed"
#~ msgstr "Smazat kanál"

#~ msgid "Delete group"
#~ msgstr "Smazat skupinu"

#~ msgid "Delete selected columns"
#~ msgstr "Smazat označené sloupce"

#~ msgid "Delete selected rows"
#~ msgstr "Smazat označené řádky"

#~ msgid "Delete the draft after sending."
#~ msgstr "Smazat koncept po odeslání."

#~ msgid "Delete version"
#~ msgstr "Smazat verzi"

#~ msgid "Delete whole series"
#~ msgstr "Smazat celou sérii"

#~ msgid "Delete widget"
#~ msgstr "Smazat widget"

#~ msgid "Deleting messages on local storage also deletes them on server"
#~ msgstr "Smazání zpráv na místním úložišti je smaže i na serveru"

#~ msgid "Demote One Level"
#~ msgstr "O úroveň níže"

#~ msgid "Department"
#~ msgstr "Oddělení"

#~ msgid "Department:"
#~ msgstr "Oddělení:"

#~ msgid "Descending"
#~ msgstr "Sestupně"

#~ msgid "Description"
#~ msgstr "Popis"

#~ msgid "Description has been copied"
#~ msgstr "Popis byl zkopírován"

#~ msgid "Description:"
#~ msgstr "Popis:"

#~ msgid "Description: %1$s"
#~ msgstr "Popis: %1$s"

#~ msgid "Destination"
#~ msgstr "Cíl"

#~ msgid "Destination folder:"
#~ msgstr "Cílová složka:"

#~ msgid "Detach file"
#~ msgstr "Odebrat soubor"

#~ msgid "Detail"
#~ msgstr "Detail"

#~ msgid "Detail Information for Publication"
#~ msgstr "Podrobné informace o publikaci"

#~ msgid "Detail information for publication"
#~ msgstr "Podrobné informace o publikaci"

#~ msgid ""
#~ "Detailed guides for all modules are located in the help section of the "
#~ "settings."
#~ msgstr ""
#~ "Podrobné průvodce pro všechny moduly najdete v sekci nápovědy v nastavení."

#~ msgid ""
#~ "Detailed information can be found in the Import section of the online "
#~ "help or the user manual."
#~ msgstr ""
#~ "Podrobné informace lze nalézt v sekci Import v online nápovědě nebo "
#~ "uživatelské příručce."

#~ msgid "Details"
#~ msgstr "Podrobnosti"

#~ msgid "Details:"
#~ msgstr "Podrobnosti:"

#~ msgid "Direct link"
#~ msgstr "Přímý odkaz"

#~ msgid "Direct link: %1$s"
#~ msgstr "Přímý odkaz: %1$s"

#~ msgid "Direct message"
#~ msgstr "Přímá zpráva"

#~ msgid "Disable"
#~ msgstr "Zakázat"

#~ msgid "Disable all"
#~ msgstr "Zakázat vše"

#~ msgid "Disable widget"
#~ msgstr "Vypnout widget"

#~ msgid "Disabled"
#~ msgstr "Zakázaný"

#~ msgid "Discard"
#~ msgstr "Zahodit"

#~ msgid "Discard changes"
#~ msgstr "Zahodit změnit"

#~ msgid "Display"
#~ msgstr "Zobrazení"

#~ msgid "Display Name"
#~ msgstr "Zobrazované jméno"

#~ msgid "Display area"
#~ msgstr "Zobrazovací oblast"

#~ msgid "Display as"
#~ msgstr "Zobrazit jako"

#~ msgid "Display as:"
#~ msgstr "Zobrazit jako:"

#~ msgid "Display emoticons as graphics in text emails"
#~ msgstr "Zobrazit emotikony graficky v textových zprávách"

#~ msgid "Display name"
#~ msgstr "Zobrazované jméno"

#~ msgid "Display of names"
#~ msgstr "Zobrazení jmen"

#~ msgid "Displayed name"
#~ msgstr "Zobrazené jméno"

#~ msgid "Displaying information"
#~ msgstr "Zobrazení informací"

#~ msgid "Distance"
#~ msgstr "Vzdálenost"

#~ msgid "Distribution List"
#~ msgstr "Distribuční seznam"

#~ msgid "Distribution list"
#~ msgstr "Distribuční seznam"

#~ msgid "Distribution list has been saved"
#~ msgstr "Distribuční seznam byl uložen"

#~ msgid "Djibouti"
#~ msgstr "Džibutsko"

#~ msgid "Do the following:"
#~ msgstr "Provést následující:"

#~ msgid ""
#~ "Do you really want to change the file extension from  \".%1$s\" to \".%2$s"
#~ "\" ?"
#~ msgstr "Opravdu chcete příponu souboru změnit z „.%1$s“ na „.%2$s“?"

#~ msgid "Do you really want to delete folder \"%s\"?"
#~ msgstr "Opravdu chcete smazat složku „%s“?"

#~ msgid "Do you really want to delete the following blog?"
#~ msgstr "Opravdu chcete smazat tento blog?"

#~ msgid "Do you really want to delete the following feed?"
#~ msgstr "Opravdu chcete smazat tento kanál?"

#~ msgid "Do you really want to delete the following group of feeds?"
#~ msgstr "Opravdu chcete smazat tuto skupinu kanálů?"

#~ msgid "Do you really want to delete the following stream?"
#~ msgstr "Opravdu chcete smazat tento proud?"

#~ msgid "Do you really want to delete the following subreddit?"
#~ msgstr "Opravdu chcete smazat tento subreddit?"

#~ msgid "Do you really want to delete these items?"
#~ msgstr "Opravdu chcete smazat tyto položky?"

#~ msgid "Do you really want to delete this account?"
#~ msgstr "Opravdu chcete smazat tento účet?"

#~ msgid "Do you really want to delete this contact?"
#~ msgstr "Opravdu chcete smazat tento kontakt?"

#~ msgid "Do you really want to delete this distribution list?"
#~ msgstr "Opravdu chcete smazat tento distribuční seznam?"

#~ msgid "Do you really want to delete this file?"
#~ msgid_plural "Do you really want to delete these files?"
#~ msgstr[0] "Opravdu chcete smazat tento soubor?"
#~ msgstr[1] "Opravdu chcete smazat tyto soubory?"
#~ msgstr[2] "Opravdu chcete smazat tyto soubory?"

#~ msgid "Do you really want to delete this task?"
#~ msgid_plural "Do you really want to delete this tasks?"
#~ msgstr[0] "Opravdu chcete smazat tento úkol?"
#~ msgstr[1] "Opravdu chcete smazat tyto úkoly?"
#~ msgstr[2] "Opravdu chcete smazat tyto úkoly?"

#~ msgid "Do you really want to delete this widget?"
#~ msgstr "Opravdu chcete smazat tento widget?"

#~ msgid "Do you really want to discard this mail?"
#~ msgstr "Opravdu chcete tuto zprávu zahodit?"

#~ msgid "Do you really want to discard your changes?"
#~ msgstr "Opravdu chcete zahodit své změny?"

#~ msgid "Do you really want to empty folder \"%s\"?"
#~ msgstr "Opravdu chcete vyprázdnit složku „%s“?"

#~ msgid ""
#~ "Do you really want to remove the extension \".%1$s\" from your filename?"
#~ msgstr "Opravdu chcete z názvu souboru odstranit příponu „.%1$s“?"

#, fuzzy
#~| msgid ""
#~| "Do you want to edit the whole series or just one appointment within the "
#~| "series?"
#~ msgid ""
#~ "Do you want to confirm the whole series or just one appointment within "
#~ "the series?"
#~ msgstr "Chcete upravit celou sérii, nebo jednu schůzku ze série?"

#~ msgid ""
#~ "Do you want to delete the whole recurrence or a single instance of the "
#~ "recurrence?"
#~ msgstr "Chcete smazat celou sérii, nebo jednu schůzku ze série?"

#~ msgid ""
#~ "Do you want to delete the whole recurrence or single instances of the "
#~ "recurrence?"
#~ msgstr "Chcete smazat celou sérii, nebo jednotlivé schůzky ze série?"

#~ msgid ""
#~ "Do you want to delete the whole series or just one appointment within the "
#~ "series?"
#~ msgstr "Chcete smazat celou sérii, nebo jednu schůzku ze série?"

#~ msgid "Do you want to delete this appointment?"
#~ msgstr "Chcete smazat tuto schůzku?"

#~ msgid ""
#~ "Do you want to edit the whole recurrence or a single recurrence "
#~ "appointment? Please note when changing a serial appointment, exceptions "
#~ "to the recurrence are reset."
#~ msgstr ""
#~ "Chcete upravit celou sérii, nebo jednu schůzku ze série? Mějte, prosím, "
#~ "na paměti, že změnou sériové schůzky se zruší výjimky série."

#~ msgid ""
#~ "Do you want to edit the whole recurrence or single instances of the "
#~ "recurrence? Please note when changing a serial appointment, exceptions to "
#~ "the recurrence are reset."
#~ msgstr ""
#~ "Chcete upravit celou sérii, nebo jednotlivé schůzky ze série? Mějte, "
#~ "prosím,na paměti, že změnou sériové schůzky se zruší výjimky série."

#~ msgid ""
#~ "Do you want to edit the whole series or a single series appointment? "
#~ "Please note when changing a serial appointment, exceptions to the series "
#~ "are reset."
#~ msgstr ""
#~ "Chcete upravit celou sérii, nebo jednu schůzku ze série? Mějte, prosím, "
#~ "na paměti, že změnou sériové schůzky se zruší výjimky série."

#~ msgid ""
#~ "Do you want to edit the whole series or just one appointment within the "
#~ "series?"
#~ msgstr "Chcete upravit celou sérii, nebo jednu schůzku ze série?"

#~ msgid "Do you want to keep the draft after sending this mail?"
#~ msgstr "Chcete po odeslání e-mailu koncept ponechat?"

#~ msgid "Do you want to permanently delete this mail?"
#~ msgid_plural "Do you want to permanently delete these mails?"
#~ msgstr[0] "Opravdu chcete navždy smazat tuto zprávu?"
#~ msgstr[1] "Opravdu chcete navždy smazat tyto zprávy?"
#~ msgstr[2] "Opravdu chcete navždy smazat tyto zprávy?"

#~ msgid "Do you want to save your configuration?"
#~ msgstr "Přejete si uložit nastavení?"

#~ msgid "Do you want to send a delivery receipt?"
#~ msgstr "Přejete si poslat potvrzení o doručení?"

#~ msgid "Document"
#~ msgstr "Dokument"

#~ msgid "Document name"
#~ msgstr "Název dokumentu"

#~ msgid "Document saved in folder \"%1$s\"."
#~ msgstr "Dokument uložen do složky „%1$s“."

#~ msgctxt "app"
#~ msgid "Documents"
#~ msgstr "Dokumenty"

#~ msgid "Does not match"
#~ msgstr "Neodpovídá"

#~ msgid "Does not match regex"
#~ msgstr "Neodpovídá regulárnímu výrazu"

#~ msgid "Dominica"
#~ msgstr "Dominika"

#~ msgid "Dominican Republic"
#~ msgstr "Dominikánská republika"

#~ msgid "Don't show again"
#~ msgstr "Znovu nezobrazovat"

#~ msgid "Done"
#~ msgstr "Hotovo"

#~ msgid "Double"
#~ msgstr "Dvojité"

#, fuzzy
#~ msgid "Doubleclick in this row for whole day appointment"
#~ msgstr "Kliknutím zvolíte celodenní schůzku"

#~ msgid "Download"
#~ msgstr "Stáhnout"

#~ msgid "Download Updater"
#~ msgstr "Stahování aktualizací"

#~ msgid "Download install file (for Windows)"
#~ msgstr "Stáhnout instalační soubor (pro Windows)"

#~ msgid "Download updater for the Connector for Microsoft Outlook"
#~ msgstr "Stahovač aktualizací pro Connector pro Microsoft Outlook"

#~ msgid "Downloads"
#~ msgstr "Stahování"

#~ msgid "Drafts"
#~ msgstr "Koncepty"

#~ msgid "Drafts folder"
#~ msgstr "Složka konceptů"

#~ msgid "Drag to reorder widget"
#~ msgstr "Táhnutím přeskupíte widgety"

#~ msgid "Drawing"
#~ msgstr "Kresba"

#~ msgid "Drawing Position"
#~ msgstr "Umístění kresby"

#~ msgid "Drawing position"
#~ msgstr "Umístění kresby"

#~ msgctxt "app"
#~ msgid "Drive"
#~ msgstr "Drive"

#~ msgctxt "help"
#~ msgid "Drive Settings"
#~ msgstr "Nastavení Drive"

#, fuzzy
#~ msgid "Drop EML file here for import"
#~ msgstr "Upusťte zde pro importování této zprávy"

#~ msgid "Drop here to import this mail"
#~ msgstr "Upusťte zde pro importování této zprávy"

#~ msgid "Drop here to upload a <b class=\"dndignore\">new attachment</b>"
#~ msgstr "Upusťte zde pro nahrání <b class=\"dndignore\">nové přílohy</b>"

#~ msgid "Drop here to upload a <b class=\"dndignore\">new file</b>"
#~ msgstr "Upusťte zde pro nahrání <b class=\"dndignore\">nového souboru</b>"

#~ msgid "Drop here to upload a <b class=\"dndignore\">new version</b>"
#~ msgstr "Upusťte zde pro nahrání <b class=\"dndignore\">nové verze</b>"

#~ msgid ""
#~ "Drop here to upload a <b class=\"dndignore\">new version</b> of \"%1$s\""
#~ msgstr ""
#~ "Upusťte zde pro nahrání <b class=\"dndignore\">nové verze</b> „%1$s“"

#~ msgid "Drop here to upload a <b class='dndignore'>new attachment</b>"
#~ msgstr "Zde upusťte pro nahrání <b class='dndignore'>nové přílohy</b>"

#~ msgid "Drop the file anywhere to add attachment"
#~ msgstr "Abyste přidali přílohu, přetáhněte soubor a kdekoliv ho upusťte"

#~ msgid "Dropdown"
#~ msgstr "Roletové"

#~ msgid "Due"
#~ msgstr "Do"

#~ msgid "Due %1$s"
#~ msgstr "Dokončit do %1$s"

#~ msgid "Due date"
#~ msgstr "Datum dokončení"

#~ msgid "Due date:"
#~ msgstr "Datum dokončení:"

#~ msgid "Due in %d day."
#~ msgid_plural "Due in %d days."
#~ msgstr[0] "Dokončit za %d den."
#~ msgstr[1] "Dokončit za %d dny."
#~ msgstr[2] "Dokončit za %d dní."

#~ msgid "Due on %1$s"
#~ msgstr "Dokončit do %1$s"

#~ msgid "Due today!"
#~ msgstr "Dokončit dnes!"

#~ msgid "Dutch (Netherlands)"
#~ msgstr "holandština (Nizozemí)"

#~ msgid "Dynamic resizing..."
#~ msgstr "Dynamická změna velikosti..."

#~ msgid "E-Mail"
#~ msgstr "E-mail"

#~ msgid "E-Mail (business)"
#~ msgstr "E-mail (firemní)"

#~ msgid "E-Mail (business):"
#~ msgstr "E-mail (firemní):"

#~ msgid "E-Mail (other)"
#~ msgstr "E-mail (další)"

#~ msgid "E-Mail (other):"
#~ msgstr "E-mail (další):"

#~ msgid "E-Mail (private)"
#~ msgstr "E-mail (soukr.)"

#~ msgid "E-Mail (private):"
#~ msgstr "E-mail (soukr.):"

#~ msgctxt "help"
#~ msgid "E-Mail Settings"
#~ msgstr "Nastavení e-mailu"

#~ msgid "E-Mail:"
#~ msgstr "E-mail:"

#~ msgid "EB"
#~ msgstr "EB"

#~ msgid "EEE, %s"
#~ msgstr "EEE, %s"

#~ msgid "EEEE, %s"
#~ msgstr "EEEE, %s"

#~ msgid "EUR"
#~ msgstr "EUR"

#~ msgid "Each"
#~ msgstr "Každá"

#~ msgid "Each %s Day"
#~ msgstr "Každý %s den"

#~ msgid "Each %s Week(s) on %s"
#~ msgstr "Každý %s týden v %s"

#~ msgid "Each %s weeks on %s"
#~ msgstr "Každých %s týdnů v %s"

#~ msgid "Each %s. %s"
#~ msgstr "Každý %s. %s"

#~ msgid "Each day"
#~ msgstr "Každý den"

#~ msgid "Each week on %1$s"
#~ msgstr "Každý týden v %1$s"

#~ msgid "Ecuador"
#~ msgstr "Ekvádor"

#~ msgid "Edit"
#~ msgstr "Upravit"

#~ msgid "Edit Appointment"
#~ msgstr "Upravit schůzku"

#~ msgid "Edit Contact"
#~ msgstr "Upravit kontakt"

#~ msgid "Edit Distribution List"
#~ msgstr "Upravit distribuční seznam"

#~ msgid "Edit Flickr photo stream"
#~ msgstr "Upravit proud fotografií Flickr"

#~ msgid "Edit Furigana"
#~ msgstr "Upravit furiganu"

#~ msgid "Edit InfoItem"
#~ msgstr "Upravit informační položku"

#~ msgid "Edit Mode"
#~ msgstr "Režim upravování"

#~ msgid "Edit Tumblr feed"
#~ msgstr "Upravit kanál Tumblr"

#~ msgid "Edit a Subreddit"
#~ msgstr "Upravit Subreddit"

#~ msgid "Edit a blog"
#~ msgstr "Upravit blog"

#~ msgid "Edit a group of feeds"
#~ msgstr "Upravit skupinu kanálů"

#~ msgid "Edit appointment"
#~ msgstr "Upravit schůzku"

#~ msgid "Edit as new"
#~ msgstr "Upravit jako nové"

#~ msgid "Edit description"
#~ msgstr "Upravit popis"

#~ msgid "Edit draft"
#~ msgstr "Upravit koncept"

#~ msgid "Edit feed"
#~ msgstr "Upravit kanál"

#~ msgid "Edit rule"
#~ msgstr "Upravit pravidlo"

#~ msgid "Edit signature"
#~ msgstr "Upravit podpis"

#~ msgid "Edit task"
#~ msgstr "Upravit úkol"

#~ msgid "Edit to set a name."
#~ msgstr "Nastavte název."

#~ msgid "Editing multiple E-Mails"
#~ msgstr "Úprava více zpráv"

#~ msgid "Editor"
#~ msgstr "Upravit"

#~ msgid "Editor feature set:"
#~ msgstr "Funkce editoru:"

#~ msgid "Eire"
#~ msgstr "Eire"

#~ msgid "El Salvador"
#~ msgstr "El Salvador"

#~ msgid "Elements of this week only"
#~ msgstr "Prvky pouze z tohoto týdne"

#~ msgid "Email"
#~ msgstr "E-mail"

#~ msgid "Email 1"
#~ msgstr "E-mail 1"

#~ msgid "Email 1 / Phone number"
#~ msgstr "E-mail/telefonní číslo"

#~ msgid "Email 2"
#~ msgstr "E-mail 2"

#~ msgid "Email 3"
#~ msgstr "E-mail 3"

#~ msgid "Email Address:"
#~ msgstr "E-mailová adresa:"

#~ msgid "Email address"
#~ msgstr "E-mailová adresa"

#~ msgid "Email addresses"
#~ msgstr "E-mailové adresy"

#~ msgid "Email from %1$s: %2$s"
#~ msgstr "Každý %1$s %2$s"

#~ msgid "Email notification for Accept/Declined"
#~ msgstr "E-mailové oznámení stavu Přijato/Odmítnuto"

#~ msgid "Email notification for New, Changed, Deleted?"
#~ msgstr "E-mailové oznámení stavů Nové, Změna, Smazáno?"

#~ msgid "Email notification for appointment"
#~ msgstr "E-mailové oznámení schůzky"

#~ msgid "Email notification for appointment creator?"
#~ msgstr "E-mailové oznámení pro autora schůzky?"

#~ msgid "Email notification for appointment participant?"
#~ msgstr "E-mailové oznámení pro účastníka schůzky?"

#~ msgid "Email notification for task"
#~ msgstr "E-mailové oznámení úkolu"

#~ msgid "Email notification for task creator?"
#~ msgstr "E-mailové oznámení pro autora úkolu?"

#~ msgid "Email notification for task participant?"
#~ msgstr "E-mailové oznámení pro účastníka úkolu?"

#~ msgid ""
#~ "Emails cannot be put into trash folder while your mail quota is exceeded."
#~ msgstr ""
#~ "E-maily nelze přesunout do koše, protože je váš prostor pro e-maily "
#~ "zaplněný."

#~ msgid "Embedded windows"
#~ msgstr "Vložená okna"

#~ msgid "Employee ID"
#~ msgstr "ID zaměstnance"

#~ msgid "Employee ID:"
#~ msgstr "ID zaměstnance:"

#~ msgid "Employee type"
#~ msgstr "Druh zaměstnance"

#~ msgctxt "vgrid"
#~ msgid "Empty"
#~ msgstr "Prázdné"

#~ msgid "Empty folder"
#~ msgstr "Vyprázdnit složku"

#~ msgid "Empty name and description found."
#~ msgstr "Název a popis jsou prázdné."

#~ msgid "Emptying folder... This may take a few seconds."
#~ msgstr "Vyprazdňuji složku... To může několik sekund trvat."

#~ msgid "Enable"
#~ msgstr "Povolit"

#~ msgid "Enable Calendar Hover"
#~ msgstr "Povolit vyskakovací okno kalendáře"

#~ msgid "Enable Contacts Hover"
#~ msgstr "Povolit vyskakovací okno kontaktů"

#~ msgid "Enable E-Mail Hover"
#~ msgstr "Povolit vyskakovací okno e-mailu"

#~ msgid "Enable E-Mail Hover?"
#~ msgstr "Povolit vyskakovací okno e-mailu?"

#~ msgid "Enable Infostore Hover"
#~ msgstr "Povolit vyskakovací okno úložiště informací"

#~ msgid "Enable Plugin"
#~ msgstr "Povolit plugin"

#~ msgid "Enable Tasks Hover"
#~ msgstr "Povolit vyskakovací okno úkolů"

#~ msgid "Enable auto completion of E-Mail addresses?"
#~ msgstr "Povolit automatické doplňování e-mailových adres?"

#~ msgid "Enable calendar hovers"
#~ msgstr "Povolit vyskakovací okna kalendáře"

#~ msgid "Enable start page hovers"
#~ msgstr "Povolit vyskakovací okna na stránce Start"

#~ msgid "Enable visual effects"
#~ msgstr "Povolit vzhledové efekty"

#~ msgid "Enabled"
#~ msgstr "Povoleno"

#~ msgid "Enabled for all mail folders"
#~ msgstr "Povolený pro všechny poštovní složky"

#~ msgid "Enabled for inbox only"
#~ msgstr "Povolený pouze pro složku příchozí pošty"

#~ msgid "Enabled for the following addresses"
#~ msgstr "Povoleno pro následující adresy"

#~ msgid ""
#~ "Enables offline access to e-mail, calendar, tasks, and contacts folders. "
#~ "Any changes that are made using Microsoft Outlook offline will be "
#~ "automatically synchronized the next time you go online:"
#~ msgstr ""
#~ "Povolí offline přístup ke složkám e-mailu, kalendáře, úkolů a kontaktů. "
#~ "Veškeré změny provedené offline pomocí Microsoft Outlooku budou "
#~ "automaticky synchronizovány při příštím přihlášení:"

#~ msgid "End"
#~ msgstr "Konec"

#~ msgid "End date is before start date"
#~ msgstr "Datum konce je před datem začátku"

#~ msgid "End date:"
#~ msgstr "Koncové datum:"

#~ msgid "End of working time"
#~ msgstr "Konec pracovní doby"

#~ msgid "End time is before start time"
#~ msgstr "Čas konce je před časem začátku."

#~ msgid "End:"
#~ msgstr "Konec:"

#~ msgid "Ends at"
#~ msgstr "Končí v"

#~ msgid "Ends at:"
#~ msgstr "Končí v:"

#~ msgid "Ends on"
#~ msgstr "Končí v"

#~ msgid "English (US)"
#~ msgstr "angličtina (USA)"

#~ msgid "Enhanced"
#~ msgstr "Vylepšené"

#~ msgid "Enter Image URL"
#~ msgstr "Zadat URL obrázku"

#~ msgid "Enter URL"
#~ msgstr "Zadat URL"

#~ msgid "Enter a comment"
#~ msgstr "Zadat komentář"

#~ msgid "Enter additional data"
#~ msgstr "Zadat doplňující údaje"

#~ msgid "Enter business data"
#~ msgstr "Zadat firemní údaje"

#~ msgid "Enter document title here"
#~ msgstr "Sem zadejte název dokumentu"

#~ msgid "Enter general data"
#~ msgstr "Zadat obecné údaje"

#~ msgid "Enter personal data"
#~ msgstr "Zadat osobní údaje"

#~ msgid "Enter the E-Mail text below the subject."
#~ msgstr "Zadejte text zprávy pod předmět."

#~ msgid ""
#~ "Enter the E-Mail text below the subject. If the text format was set to "
#~ "HTMl in the options, you can format the E-Mail text. To do so select a "
#~ "text part and then click an icon in the formatting bar."
#~ msgstr ""
#~ "Text zprávy zadejte pod předmět. Pokud byl v nastavení zvolen formát "
#~ "HTML, můžete text zprávy formátovat. Provedete to tak, že vyberete část "
#~ "textu a kliknete na ikonu v liště s formátovacími funkcemi."

#~ msgid ""
#~ "Enter the E-Mail text into the main area. If the text format was set to "
#~ "HTML in the options, you can format the E-Mail text. To do so select a "
#~ "text part and then click an icon in the formatting bar."
#~ msgstr ""
#~ "Text zprávy zadejte do hlavní oblasti. Pokud je nastaven formát zpráv "
#~ "HTML, můžete použít formátovací funkce. Provedete to označením části "
#~ "textu a kliknutím na ikonu v nástrojové liště pro formátování."

#~ msgid ""
#~ "Enter the recipient's name on the top left side. As soon as you typed the "
#~ "first letters, suggestions from the address books are displayed. To "
#~ "accept a recipient suggestion, click on it."
#~ msgstr ""
#~ "Jméno příjemce zadejte na levé straně. Jakmile napíšete první písmena, "
#~ "objeví se návrhy z knihy adres. Chcete-li navrhovaného příjemce vybrat, "
#~ "klikněte na něj."

#~ msgid "Enter the subject on the right side of the recipient."
#~ msgstr "Předmět zadejte napravo od příjemce."

#~ msgid "Enter visible text"
#~ msgstr "Zadat viditelný text"

#~ msgid "Enter your version comment:"
#~ msgstr "Zadat komentář k verzi:"

#~ msgid "Entering the E-Mail text"
#~ msgstr "Zadání textu zprávy"

#~ msgid "Entire thread"
#~ msgstr "Celé vlákno"

#~ msgid "Envelope"
#~ msgstr "Obálka"

#~ msgid "Equatorial Guinea"
#~ msgstr "Rovníková Guinea"

#~ msgid "Error"
#~ msgstr "Chyba"

#~ msgid "Error log"
#~ msgstr "Záznam o chybách"

#~ msgid "Error-ID: %1$s"
#~ msgstr "Chyba ID: %1$s"

#~ msgid "Error:"
#~ msgstr "Chyba:"

#~ msgid "Error: %1$s - %2$s"
#~ msgstr "Chyba: %1$s - %2$s"

#~ msgid "Error: %1$s doesn't support routing from %2$s"
#~ msgstr "Chyba: %1$s nepodporuje směrování z %2$s"

#~ msgid "Error: %1$s doesn't support routing to %2$s"
#~ msgstr "Chyba: %1$s nepodporuje směrování na %2$s"

#~ msgid "Error: %2$s"
#~ msgstr "Chyba: %2$s"

#~ msgid "Errors"
#~ msgstr "Chyby"

#~ msgid "Estimated Costs:"
#~ msgstr "Odhadované náklady:"

#~ msgid "Estimated Duration:"
#~ msgstr "Odhadovaná doba:"

#~ msgid "Estimated costs"
#~ msgstr "Odhadované náklady"

#~ msgid "Estimated duration in minutes"
#~ msgstr "Odhadovaná doba trvání v minutách"

#~ msgid "Estonia"
#~ msgstr "Estonsko"

#~ msgid "Ethiopia"
#~ msgstr "Etiopie"

#~ msgid "Euro"
#~ msgstr "Euro"

#~ msgid "Europe/Amsterdam"
#~ msgstr "Evropa/Amsterdam"

#~ msgid "Europe/Andorra"
#~ msgstr "Evropa/Andorra"

#~ msgid "Europe/Athens"
#~ msgstr "Evropa/Atény"

#~ msgid "Europe/Belfast"
#~ msgstr "Evropa/Belfast"

#~ msgid "Europe/Belgrade"
#~ msgstr "Evropa/Bělehrad"

#~ msgid "Europe/Berlin"
#~ msgstr "Evropa/Berlín"

#~ msgid "Europe/Bratislava"
#~ msgstr "Evropa/Bratislava"

#~ msgid "Europe/Brussels"
#~ msgstr "Evropa/Brusel"

#~ msgid "Europe/Bucharest"
#~ msgstr "Evropa/Bukurešť"

#~ msgid "Europe/Budapest"
#~ msgstr "Evropa/Budapešť"

#~ msgid "Europe/Chisinau"
#~ msgstr "Evropa/Kišiněv"

#~ msgid "Europe/Copenhagen"
#~ msgstr "Evropa/Kodaň"

#~ msgid "Europe/Dublin"
#~ msgstr "Evropa/Dublin"

#~ msgid "Europe/Gibraltar"
#~ msgstr "Evropa/Gibraltar"

#~ msgid "Europe/Guernsey"
#~ msgstr "Evropa/Guernsey"

#~ msgid "Europe/Helsinki"
#~ msgstr "Evropa/Helsinky"

#~ msgid "Europe/Isle of Man"
#~ msgstr "Evropa/Ostrov Man"

#~ msgid "Europe/Istanbul"
#~ msgstr "Evropa/Istanbul"

#~ msgid "Europe/Jersey"
#~ msgstr "Evropa/Jersey"

#~ msgid "Europe/Kaliningrad"
#~ msgstr "Evropa/Kaliningrad"

#~ msgid "Europe/Kiev"
#~ msgstr "Evropa/Kyjev"

#~ msgid "Europe/Lisbon"
#~ msgstr "Evropa/Lisabon"

#~ msgid "Europe/Ljubljana"
#~ msgstr "Evropa/Lublaň"

#~ msgid "Europe/London"
#~ msgstr "Evropa/Londýn"

#~ msgid "Europe/Luxembourg"
#~ msgstr "Evropa/Lucembursko"

#~ msgid "Europe/Madrid"
#~ msgstr "Evropa/Madrid"

#~ msgid "Europe/Malta"
#~ msgstr "Evropa/Malta"

#~ msgid "Europe/Mariehamn"
#~ msgstr "Evropa/Mariehamn"

#~ msgid "Europe/Minsk"
#~ msgstr "Evropa/Minsk"

#~ msgid "Europe/Monaco"
#~ msgstr "Evropa/Monako"

#~ msgid "Europe/Moscow"
#~ msgstr "Evropa/Moskva"

#~ msgid "Europe/Nicosia"
#~ msgstr "Evropa/Nikósie"

#~ msgid "Europe/Oslo"
#~ msgstr "Evropa/Oslo"

#~ msgid "Europe/Paris"
#~ msgstr "Evropa/Paříž"

#~ msgid "Europe/Podgorica"
#~ msgstr "Evropa/Podgorica"

#~ msgid "Europe/Prague"
#~ msgstr "Evropa/Praha"

#~ msgid "Europe/Riga"
#~ msgstr "Evropa/Riga"

#~ msgid "Europe/Rome"
#~ msgstr "Evropa/Řím"

#~ msgid "Europe/Samara"
#~ msgstr "Evropa/Samara"

#~ msgid "Europe/San Marino"
#~ msgstr "Evropa/San Marino"

#~ msgid "Europe/Sarajevo"
#~ msgstr "Evropa/Sarajevo"

#~ msgid "Europe/Simferopol"
#~ msgstr "Evropa/Simferopol"

#~ msgid "Europe/Skopje"
#~ msgstr "Evropa/Skopje"

#~ msgid "Europe/Sofia"
#~ msgstr "Evropa/Sofia"

#~ msgid "Europe/Stockholm"
#~ msgstr "Evropa/Stockholm"

#~ msgid "Europe/Tallinn"
#~ msgstr "Evropa/Tallinn"

#~ msgid "Europe/Tirane"
#~ msgstr "Evropa/Tirana"

#~ msgid "Europe/Tiraspol"
#~ msgstr "Evropa/Tiraspol"

#~ msgid "Europe/Uzhgorod"
#~ msgstr "Evropa/Užhorod"

#~ msgid "Europe/Vaduz"
#~ msgstr "Evropa/Vaduz"

#~ msgid "Europe/Vatican"
#~ msgstr "Evropa/Vatikán"

#~ msgid "Europe/Vienna"
#~ msgstr "Evropa/Vídeň"

#~ msgid "Europe/Vilnius"
#~ msgstr "Evropa/Vilnius"

#~ msgid "Europe/Volgograd"
#~ msgstr "Evropa/Volgograd"

#~ msgid "Europe/Warsaw"
#~ msgstr "Evropa/Varšava"

#~ msgid "Europe/Zagreb"
#~ msgstr "Evropa/Záhřeb"

#~ msgid "Europe/Zaporozhye"
#~ msgstr "Evropa/Záporoží"

#~ msgid "Europe/Zurich"
#~ msgstr "Evropa/Curych"

#~ msgid "Events"
#~ msgstr "Události"

#~ msgid "Every"
#~ msgstr "Každý"

#~ msgid "Every %1$d days"
#~ msgstr "každý %1$d.  den"

#~ msgid "Every %1$d months on day %2$d"
#~ msgstr "Každý %1$d. měsíc %2$d. den"

#~ msgid "Every %1$d months on the %2$s %3$s"
#~ msgstr "Každý %1$d. měsíc v %2$s %3$s"

#~ msgid "Every %1$d weeks on %2$s"
#~ msgstr "Každý %1$d. týden v %2$s"

#~ msgid "Every %1$d weeks on all days"
#~ msgstr "Každý %1$d. týden ve všechny dny"

#~ msgid "Every %1$d weeks on work days"
#~ msgstr "Každý %1$d. týden v pracovních dnech"

#~ msgid "Every %1$d years on %2$s %3$d"
#~ msgstr "Každý  %1$d. rok v %3$d. %2$s "

#~ msgid "Every %1$d years on the %2$s %3$s of %4$d"
#~ msgstr "Každý %1$d rok %2$s %3$s v %4$d"

#~ msgid "Every Week on %1$s"
#~ msgstr "Každý týden v %1$s"

#~ msgid "Every day"
#~ msgstr "každý den"

#~ msgid "Exception caught: "
#~ msgstr "Zachycena výjimka: "

#~ msgid "Exit Fullscreen"
#~ msgstr "Opustit režim celé obrazovky"

#~ msgid "Expand form"
#~ msgstr "Rozvinout formulář"

#~ msgid "Expand timeframe by one month"
#~ msgstr "Rozšířit časový rámec o jeden měsíc"

#~ msgid "Expert mode"
#~ msgstr "Expertní režim"

#~ msgid "Export"
#~ msgstr "Export"

#~ msgid "Export folder"
#~ msgstr "Exportovat složku"

#~ msgid "Extended view"
#~ msgstr "Rozšířený pohled"

#~ msgctxt "help"
#~ msgid "External E-Mail Accounts"
#~ msgstr "Externí e-mailové účty"

#~ msgid "External contact"
#~ msgstr "Externí kontakt"

#~ msgid ""
#~ "External images have been blocked to protect you against potential spam!"
#~ msgstr ""
#~ "Obrázky z externích zdrojů byly zablokovány kvůli ochraně před spamem."

#~ msgid "External link"
#~ msgstr "Externí odkaz"

#~ msgid "External participants"
#~ msgstr "Externí účastníci"

#~ msgid "External user"
#~ msgstr "Externí uživatel"

#
#~ msgctxt "friday"
#~ msgid "F"
#~ msgstr "Pá"

#~ msgid "FAQ"
#~ msgstr "FAQ (často kladené dotazy)"

#~ msgid "Face"
#~ msgstr "Tvář"

#~ msgid "Facebook"
#~ msgstr "Facebook"

#~ msgid "Facebook reported an error:"
#~ msgstr "Facebook hlásí chybu:"

#~ msgid "Failed to add. Maybe the vCard attachment is invalid."
#~ msgstr "Nepodařilo se přidat soubor. Příloha vCard je zřejmě poškozená."

#~ msgid "Failed to connect."
#~ msgstr "Spojení selhalo."

#~ msgid "Failed to recover accounts"
#~ msgstr "Obnovení účtů selhalo"

#~ msgid "Failed to save distribution list."
#~ msgstr "Nepodařilo se uložit distribuční seznam."

#~ msgid "Failed to sign in"
#~ msgstr "Přihlášení selhalo."

#~ msgid ""
#~ "Failed to start application. Maybe you have connection problems. Please "
#~ "try again."
#~ msgstr ""
#~ "Selhalo spouštění aplikace. Možná máte problémy s připojením. Zkuste to, "
#~ "prosím, znovu."

#~ msgid ""
#~ "Failed to update confirmation status; most probably the appointment has "
#~ "been deleted."
#~ msgstr "Nepodařilo se aktualizovat potvrzení; schůzka byla nejspíš smazána."

#~ msgid ""
#~ "Failed to update confirmation status; most probably the task has been "
#~ "deleted."
#~ msgstr "Nepodařilo se aktualizovat potvrzení; úkol byl nejspíš smazán."

#~ msgid "Failure! Please refresh."
#~ msgstr "Selhání! Obnovte, prosím."

#~ msgid "Falkland Islands (Malvinas)"
#~ msgstr "Falklandy (Malvíny)"

#~ msgid "Faroe Islands"
#~ msgstr "Faerské ostrovy"

#~ msgid "Favorite"
#~ msgstr "Oblíbené"

#~ msgid "Favorited"
#~ msgstr "Označené jaké oblíbené"

#~ msgid "Fax"
#~ msgstr "Fax"

#~ msgid "Fax (Home)"
#~ msgstr "Fax (doma)"

#~ msgid "Fax (alt)"
#~ msgstr "Fax (alt.)"

#~ msgid "Fax (business)"
#~ msgstr "Fax (firemní)"

#~ msgid "Fax (business):"
#~ msgstr "Fax (firemní):"

#~ msgid "Fax (other)"
#~ msgstr "Fax (další)"

#~ msgid "Fax (other):"
#~ msgstr "Fax (další):"

#~ msgid "Fax (private)"
#~ msgstr "Fax (soukromý)"

#~ msgid "Fax:"
#~ msgstr "Fax:"

#~ msgid "Feature not available!"
#~ msgstr "Funkce není k dispozici!"

#~ msgid "Feb"
#~ msgstr "Úno"

#~ msgid "February"
#~ msgstr "Únor"

#~ msgid "Feed URL"
#~ msgstr "URL kanálu"

#, fuzzy
#~ msgid "Feedback"
#~ msgstr "zpět"

#~ msgid "Feeling • Decoration"
#~ msgstr "Pocit • Dekorace"

#~ msgid "Fiji"
#~ msgstr "Fidži"

#~ msgid "File"
#~ msgstr "Soubor"

#~ msgid "File name"
#~ msgstr "Název souboru"

#~ msgid "File name:"
#~ msgstr "Název souboru:"

#~ msgid "File names must not be empty"
#~ msgstr "Jména souborů nemohou být prázdná"

#~ msgid "File names must not contain slashes"
#~ msgstr "Jména souborů nesmí obsahovat lomítka"

#~ msgid "File quota"
#~ msgstr "Souborový limit"

#~ msgid "File type:"
#~ msgstr "Druh souboru:"

#~ msgid "File versions"
#~ msgstr "Verze souboru"

#~ msgid "File..."
#~ msgstr "Soubor..."

#~ msgid "File:"
#~ msgstr "Soubor:"

#~ msgid "File: %1$s"
#~ msgstr "Soubor: %1$s"

#~ msgid "Files"
#~ msgstr "Soubory"

#~ msgctxt "app"
#~ msgid "Files"
#~ msgstr "Soubory"

#~ msgid "Files View"
#~ msgstr "Souborový pohled"

#~ msgid "Files have been copied"
#~ msgstr "Soubory byly zkopírovány"

#~ msgid "Files have been moved"
#~ msgstr "Soubory byly přesunuty"

#~ msgid "Filter"
#~ msgstr "Filtr"

#~ msgid "Find a free time"
#~ msgstr "Najděte si volný čas"

#~ msgid "Fine grid"
#~ msgstr "Jemná mřížka"

#~ msgid "Finish tour"
#~ msgstr "Dokončit prohlídku"

#~ msgid "Finland"
#~ msgstr "Finsko"

#~ msgid "First Tab"
#~ msgstr "První karta"

#~ msgid "First field"
#~ msgstr "První pole"

#~ msgid "First name"
#~ msgstr "Křestní jméno"

#~ msgid "First name Last name"
#~ msgstr "Jméno Příjmení"

#~ msgid "First name:"
#~ msgstr "Křestní jméno:"

#~ msgid "Fit to screen size"
#~ msgstr "Přizpůsobit velikosti obrazovky"

#~ msgid "Fit to screen width"
#~ msgstr "Přizpůsobit šířce obrazovky"

#~ msgid "Flag"
#~ msgstr "Příznak"

#~ msgid "Flag #%d"
#~ msgstr "Příznak #%d"

#~ msgid "Flag mail with"
#~ msgstr "Označit zprávu příznakem"

#~ msgid "Flags"
#~ msgstr "Příznaky"

#~ msgid "Flickr"
#~ msgstr "Flickr"

#~ msgid "Float Left"
#~ msgstr "Plovoucí vlevo"

#~ msgid "Float Right"
#~ msgstr "Plovoucí vpravo"

#~ msgid "Folder"
#~ msgstr "Složka"

#~ msgid "Folder Name"
#~ msgstr "Název složky"

#~ msgid "Folder Properties"
#~ msgstr "Vlastnosti složky"

#~ msgid "Folder Properties: %s"
#~ msgstr "Vlastnosti složky: %s"

#~ msgid "Folder actions"
#~ msgstr "Činnosti složky"

#~ msgid "Folder name"
#~ msgstr "Název složky"

#~ msgid "Folder names must not be empty"
#~ msgstr "Jména složek nemohou být prázdná"

#~ msgid "Folder names must not contain slashes"
#~ msgstr "Jména složek nemohou obsahovat lomítka"

#~ msgid "Folder path"
#~ msgstr "Cesta složky"

#~ msgid "Folder permissions"
#~ msgstr "Oprávnění složky"

#~ msgid "Folder type"
#~ msgstr "Druh složky"

#~ msgid "Folder view"
#~ msgstr "Pohled na složku"

#~ msgid ""
#~ "Folder with name \"%1$s\" will be hidden. Enable setting \"Show hidden "
#~ "files and folders\" to access this folder again."
#~ msgstr ""
#~ "Složka s názvem „%1$s“ bude skryta. Pro pozdější přístup k této složce "
#~ "povolte možnost „Zobrazit skryté soubory a složky“."

#~ msgid "Folder-specific actions"
#~ msgstr "Činnosti týkající se složky"

#~ msgid "Folder..."
#~ msgstr "Složka..."

#~ msgid "Folder:"
#~ msgstr "Složka:"

#~ msgid "Folders"
#~ msgstr "Složky"

#~ msgid "Follow"
#~ msgstr "Sledovat"

#~ msgid "Follow the instructions and install the updater."
#~ msgstr "Postupujte podle instrukcí a instalujte aktualizační nástroj."

#~ msgid "Following"
#~ msgstr "Sleduji"

#~ msgid "Font name"
#~ msgstr "Název fontu"

#~ msgid "Font size"
#~ msgstr "Velikost fontu"

#~ msgid "Food"
#~ msgstr "Jídlo"

#, fuzzy
#~ msgid "For best results, please use"
#~ msgstr "Chcete-li dosáhnout nejlepších výsledků, používejte "

#~ msgid ""
#~ "For security reasons, all account passwords are encrypted with your "
#~ "primary account password. If you change your primary password, your "
#~ "external accounts might stop working. In this case, you can use your old "
#~ "password to recover all account passwords:"
#~ msgstr ""
#~ "Z bezpečnostních důvodů jsou všechna hesla účtů šifrována pomocí hesla "
#~ "vašeho primárního účtu. Změníte-li své primární heslo, vaše externí účty "
#~ "mohou přestat fungovat. V takovém případě použijte své staré heslo k "
#~ "obnovení všech hesel účtů:"

#~ msgid "Forgot your password?"
#~ msgstr "Zapomněli jste heslo?"

#~ msgid "Format"
#~ msgstr "Formát"

#~ msgid "Format emails as"
#~ msgstr "Formátovat e-maily jako"

#~ msgid "Format emails as:"
#~ msgstr "Formátovat e-maily jako:"

#~ msgid "Forward"
#~ msgstr "Přeposlat"

#~ msgid "Forward all incoming emails to this address"
#~ msgstr "Přeposlat veškeré příchozí zprávy na tuto adresu"

#~ msgid "Forward emails as"
#~ msgstr "Přeposílat zprávy jako"

#~ msgid "Forward emails as:"
#~ msgstr "Přeposílat zprávy jako:"

#~ msgid "Free"
#~ msgstr "Volné"

#~ msgid "Free trial..."
#~ msgstr "Zkušební verze zdarma..."

#~ msgid "French"
#~ msgstr "francouzština"

#~ msgid "French Guiana"
#~ msgstr "Francouzská Guiana"

#~ msgid "French Polynesia"
#~ msgstr "Francouzská Polynésie"

#~ msgid "French Southern Territories"
#~ msgstr "Francouzská jižní území"

#~ msgid "Fri"
#~ msgstr "Pá"

#~ msgid "Friday"
#~ msgstr "Pátek"

#~ msgid "From"
#~ msgstr "Od"

#~ msgid "From %s"
#~ msgstr "Od %s"

#~ msgctxt "when"
#~ msgid "From:"
#~ msgstr "Od:"

#
#~ msgctxt "who"
#~ msgid "From:"
#~ msgstr "Od:"

#~ msgid "Fullscreen"
#~ msgstr "Celá obrazovka"

#~ msgid "Furigana for company"
#~ msgstr "Furigana pro společnost"

#~ msgid "Furigana for first name"
#~ msgstr "Furigana pro  jméno"

#~ msgid "Furigana for last name"
#~ msgstr "Furigana pro příjmení"

#~ msgid "Furigana..."
#~ msgstr "Furigana..."

#~ msgid "GB"
#~ msgstr "GB"

#~ msgid "GBP"
#~ msgstr "GBP"

#~ msgid "Gabon"
#~ msgstr "Gabon"

#~ msgid "Gambia"
#~ msgstr "Gambie"

#~ msgid "General"
#~ msgstr "Obecné"

#~ msgid "Georgia"
#~ msgstr "Gruzie"

#~ msgid "German"
#~ msgstr "němčina"

#~ msgid "Get directions"
#~ msgstr "Vyžádat pokyny"

#~ msgid "Get free upgrade"
#~ msgstr "Získat upgrade zdarma"

#~ msgid "Ghana"
#~ msgstr "Ghana"

#~ msgid "Gibraltar"
#~ msgstr "Gibraltar"

#~ msgid "Global address book"
#~ msgstr "Globální adresář"

#~ msgid "Go"
#~ msgstr "Najdi"

#~ msgid "Go to page"
#~ msgstr "Jít na stranu"

#~ msgid "Good"
#~ msgstr "Dobrý"

#~ msgid "Good evening"
#~ msgstr "Dobrý večer"

#~ msgid "Good evening, %s"
#~ msgstr "Dobrý večer, %s"

#~ msgid "Good morning"
#~ msgstr "Dobré ráno"

#~ msgid "Good morning, %s"
#~ msgstr "Dobré ráno, %s"

#~ msgid "Gray"
#~ msgstr "Šedá"

#~ msgid "Greek"
#~ msgstr "řečtina"

#~ msgid "Green"
#~ msgstr "Zelená"

#~ msgid "Greenland"
#~ msgstr "Grónsko"

#~ msgid "Greenwich"
#~ msgstr "Greenwich"

#~ msgid "Grenada"
#~ msgstr "Grenada"

#~ msgid "Grey"
#~ msgstr "Šedá"

#~ msgid "Grid"
#~ msgstr "Mřížka"

#~ msgid "Group"
#~ msgstr "Skupina"

#~ msgid "Group Administration"
#~ msgstr "Administrace skupiny"

#~ msgid "Group Member"
#~ msgstr "Člen skupiny"

#~ msgid "Group Members"
#~ msgstr "Členové skupiny"

#~ msgid "Group appointment"
#~ msgstr "Skupinová schůzka"

#~ msgid "Group name"
#~ msgstr "Název skupiny"

#~ msgid "Group task"
#~ msgstr "Skupinový úkol"

#~ msgid "Groups"
#~ msgstr "Skupiny"

#~ msgid "Guadeloupe"
#~ msgstr "Guadeloupe"

#~ msgid "Guam"
#~ msgstr "Guam"

#~ msgid "Guatemala"
#~ msgstr "Guatemala"

#~ msgid "Guest"
#~ msgstr "Host"

#~ msgid "Guidance"
#~ msgstr "Nápověda"

#~ msgid "Guided tour for this app"
#~ msgstr "Prohlídka pro tuto aplikaci"

#~ msgid "Guinea"
#~ msgstr "Guinea"

#~ msgid "Guinea-Bissau"
#~ msgstr "Guinea-Bissau"

#~ msgid "Guyana"
#~ msgstr "Guyana"

#~ msgctxt "teamview"
#~ msgid "H"
#~ msgstr "H"

#~ msgid "H-Split"
#~ msgstr "H-rozdělení"

#~ msgid "H-split view"
#~ msgstr "H-rozdělení"

#~ msgctxt "dayview"
#~ msgid "HH"
#~ msgstr "HH"

#~ msgid "HH:mm"
#~ msgstr "HH.mm"

#~ msgctxt "dayview"
#~ msgid "HH:mm"
#~ msgstr "HH.mm"

#~ msgid "HTML"
#~ msgstr "HTML"

#~ msgid "HTML and plain text"
#~ msgstr "HTML a prostý text"

#~ msgid "HTML-only mail"
#~ msgstr "Zprávy pouze v HTML"

#~ msgid "Haiti"
#~ msgstr "Haiti"

#~ msgid "Header"
#~ msgstr "Hlavička"

#~ msgid "Heading"
#~ msgstr "Hlavička"

#~ msgid "Heard Island and McDonald Islands"
#~ msgstr "Heardův ostrov a McDonaldovy ostrovy"

#~ msgid "Hello"
#~ msgstr "Dobrý den"

#~ msgid "Hello %s"
#~ msgstr "Dobrý den, %s"

#~ msgid "Hello World"
#~ msgstr "Ahoj světe"

#~ msgid ""
#~ "Here you can import tasks, appointments or contacts from iCal, vCard or "
#~ "CSV files."
#~ msgstr ""
#~ "Zde můžete importovat úkoly, schůzky nebo kontakty z iCal, vCard nebo CSV "
#~ "souborů."

#~ msgid "Hi!<br><br>%1$s shares a publication with you:<br>%2$s"
#~ msgstr "Dobrý den,<br><br>%1$s s vámi sdílel(a) publikaci:<br>%2$s"

#, fuzzy
#~ msgid "Hidden folders"
#~ msgstr "Přidat složku"

#~ msgid "Hide"
#~ msgstr "Skrýt"

#~ msgid "Hide QR code"
#~ msgstr "Skrýt QR kód"

#~ msgctxt "plural"
#~ msgid "Hide attachment"
#~ msgid_plural "Hide attachments"
#~ msgstr[0] "Skrýt přílohu"
#~ msgstr[1] "Skrýt přílohy"
#~ msgstr[2] "Skrýt přílohy"

#~ msgid "Hide comments"
#~ msgstr "Skrýt komentáře"

#~ msgid "Hide conflicts"
#~ msgstr "Skrýt konflikty"

#~ msgid "Hide details"
#~ msgstr "Skrýt detaily"

#~ msgid "Hide later elements"
#~ msgstr "Skrýt pozdější prvky"

#~ msgid "Hide non-working time"
#~ msgstr "Skrýt nepracovní čas"

#~ msgid "Hide non-working time in teamview"
#~ msgstr "Skrýt nepracovní čas v týmovém pohledu"

#~ msgid "Hide request body"
#~ msgstr "Skrýt obsah požadavku"

#~ msgid "Hide side panel"
#~ msgstr "Skrýt postranní panel"

#~ msgid "Hide stack trace"
#~ msgstr "Skrýt sledování zásobníku"

#~ msgid "High"
#~ msgstr "Vysoká"

#~ msgid "High priority"
#~ msgstr "Vysoká priorita"

#~ msgid ""
#~ "Hint: you can always restart guided tours, any time you need them, from "
#~ "the system menu."
#~ msgstr ""
#~ "Tip: prohlídky můžete spustit kdykoliv je potřebujete ze systémového menu."

#~ msgid "History of error messages"
#~ msgstr "Historie chybových zpráv"

#~ msgid "Hobby"
#~ msgstr "Koníček"

#~ msgid "Holy See (Vatican City State)"
#~ msgstr "Vatikán (Svatý stolec)"

#~ msgctxt "address"
#~ msgid "Home"
#~ msgstr "Doma"

#~ msgid "Home Address"
#~ msgstr "Domácí adresa"

#~ msgid "Home address"
#~ msgstr "Domácí adresa"

#~ msgid "Honduras"
#~ msgstr "Honduras"

#~ msgid "Hong Kong"
#~ msgstr "Hongkong"

#~ msgid "Hongkong"
#~ msgstr "Hongkong"

#, fuzzy
#~| msgid "US/Arizona"
#~ msgid "Horizontal"
#~ msgstr "USA/Arizona"

#~ msgid "Host"
#~ msgstr "Hostitel"

#~ msgid "Hours"
#~ msgstr "Hodiny"

#~ msgid "How does this work?"
#~ msgstr "Jak to funguje?"

#~ msgid "Hungarian"
#~ msgstr "maďarština"

#~ msgid "IM"
#~ msgstr "IM"

#~ msgid "IM (business)"
#~ msgstr "IM (firemní)"

#~ msgid "IM (business):"
#~ msgstr "IM (firemní):"

#~ msgid "IM (private)"
#~ msgstr "IM (soukr.)"

#~ msgid "IM (private):"
#~ msgstr "IM (soukr.):"

#~ msgid "IMAP Mail Server"
#~ msgstr "Poštovní server IMAP"

#~ msgid "IMAP folder subscription"
#~ msgstr "Přihlášení k odběru složky IMAP"

#~ msgid "IP phone"
#~ msgstr "VoIP telefon"

#~ msgid "IP phone (private)"
#~ msgstr "IP telefon (soukr.)"

#~ msgid "IP phone (private):"
#~ msgstr "IP telefon (soukr.):"

#~ msgid "Iceland"
#~ msgstr "Island"

#~ msgid "Icon view"
#~ msgstr "Ikonkové zobrazení"

#~ msgid "Icons"
#~ msgstr "Ikony"

#~ msgid ""
#~ "If a folder contains images, you can display a slideshow. To do so click "
#~ "the View slideshow icon in the toolbar."
#~ msgstr ""
#~ "Pokud složka obsahuje obrázky, můžete je zobrazit jako slideshow. Chcete-"
#~ "li to udělat, klikněte na ikonku Zobrazit Slideshow na nástrojové liště."

#~ msgid ""
#~ "If double-clicking on an E-Mail in the list, the E-Mail is opened in a "
#~ "separate window."
#~ msgstr ""
#~ "Pokud dvojitě kliknete na zprávu v seznamu, zpráva se otevře v "
#~ "samostatném okně."

#~ msgid ""
#~ "If the authorization expired or was revoked, you can repeat the "
#~ "authorization process by clicking on the button below. The authorization "
#~ "will proceed in a separate window."
#~ msgstr ""
#~ "Pokud autorizace vypršela nebo byla odebrána, můžete zopakovat "
#~ "autorizační proces kliknutím na tlačítko níže. Autorizace bude pokračovat "
#~ "v samostatném okně."

#~ msgid ""
#~ "If you change the password, you will be signed out. Please ensure that "
#~ "everything is closed and saved."
#~ msgstr ""
#~ "Změníte-li heslo, budete odhlášen(a). Ujistěte se, prosím, že je vše "
#~ "zavřené a uložené."

#~ msgid ""
#~ "If you no longer want to display a square, click the cross on the upper "
#~ "right side."
#~ msgstr ""
#~ "Pokud už nechcete mít některou dlaždici zobrazenou, klikněte na křížek v "
#~ "pravé horní části."

#~ msgid ""
#~ "If you spot a free time, just select this area. To do this, move the "
#~ "cursor to the start time, hold the mouse button, and <b>drag the mouse</"
#~ "b> to the end time."
#~ msgstr ""
#~ "Pokud najdete volný čas, označte tuto oblast. Provedete to tak, že "
#~ "přesunute kurzor nad počáteční čas, podržíte tlačítko a <b>potáhnete "
#~ "myší</b> ke koncovému času."

#~ msgid "Ignore"
#~ msgstr "Ignorovat"

#~ msgid "Ignore conflicts"
#~ msgstr "Ignorovat konflikty"

#~ msgid ""
#~ "Ignore existing events. Helpful to import public holiday calendars, for "
#~ "example."
#~ msgstr ""
#~ "Ignorovat existující události. Hodí se například pro importování "
#~ "kalendářů se státními svátky."

#~ msgid "Illegal Date in remind date"
#~ msgstr "Neplatné datum upomínky"

#~ msgid "Illegal Date in start date"
#~ msgstr "Neplatné datum začátku"

#~ msgid "Illegal date in due date"
#~ msgstr "Neplatné datum dokončení"

#~ msgid "Illegal entry in reminder hour field"
#~ msgstr "Neplatné zadání v poli pro nastavení hodiny upomínky"

#~ msgid "Image"
#~ msgstr "Obrázek"

#~ msgid "Image 1"
#~ msgstr "Obrázek 1"

#~ msgid "Import"
#~ msgstr "Import"

#~ msgid "Import Status"
#~ msgstr "Stav importu"

#~ msgid "Import into"
#~ msgstr "Importovat do"

#~ msgid "Import signatures"
#~ msgstr "Importovat podpisy"

#~ msgid "In %1$d days"
#~ msgstr "Za %1$d dní"

#~ msgid "In %s hours:"
#~ msgstr "Z %d hodin:"

#~ msgid "In %s milliseconds:"
#~ msgstr "Za %s milisekund:"

#~ msgid "In %s minutes:"
#~ msgstr "Z %d minut:"

#~ msgid "In %s seconds:"
#~ msgstr "Za %s sekund:"

#~ msgid "In %s weeks:"
#~ msgstr "Za %d týdnů:"

#~ msgid "In a public folder there must be at least one participant."
#~ msgstr "Ve veřejné složce musí být alespoň jeden účastník."

#~ msgid ""
#~ "In case of new notifications, e.g. appointment invitations, the info area "
#~ "is opened on the right side."
#~ msgstr ""
#~ "Pokud se objeví nová upozornění, např. pozvánky na schůzky, na pravé "
#~ "straně se otevře informační oblast."

#~ msgid ""
#~ "In case of new notifications, e.g. appointment invitations, the info area "
#~ "is opened."
#~ msgstr ""
#~ "Informační oblast se otevře, pokud se objeví nová oznámení, např. "
#~ "oznámení o schůzkách."

#~ msgid ""
#~ "In order to assign categories to the objects selected, use the control "
#~ "fields on the left of the categories. In order to edit a category select "
#~ "it and use the buttons on the right side."
#~ msgstr ""
#~ "Pro přiřazení kategorií vybraným objektům zaškrtněte políčko nalevo od "
#~ "kategorií. Pro úpravu kategorie ji vyberte a použijte tlačítka vpravo."

#~ msgid ""
#~ "In order to edit multiple E-Mails at once, enable the checkboxes on the "
#~ "left side of the E-Mails. If the checkboxes are not displayed, click on "
#~ "View > Checkboxes on the right side of the toolbar."
#~ msgstr ""
#~ "Chcete-li upravovat více zpráv najednou, zaškrtněte políčka na levé "
#~ "straně zpráv. Pokud nejsou políčka zobrazená, klikněte na Pohled > "
#~ "Zaškrtávací pole na pravé straně nástrojové lišty."

#~ msgid "In progress"
#~ msgstr "Probíhá"

#~ msgid ""
#~ "In the Details section at the bottom right side you can enter billing "
#~ "information."
#~ msgstr "V sekci Podrobnosti můžete vpravo dole zadat účtovací informace."

#~ msgid ""
#~ "In the Icons view you can see the files of the selected folder in the "
#~ "display area."
#~ msgstr ""
#~ "V Ikonovém pohledu vidíte v zobrazovací oblasti soubory ve vybrané složce."

#~ msgid "Inbox"
#~ msgstr "Doručená pošta"

#~ msgid "Include distribution lists"
#~ msgstr "Zahrnout distribuční seznamy"

#~ msgid "Incoming Notification Mails"
#~ msgstr "Příchozí upozorňovací zprávy"

#~ msgid "Inconsistent dates"
#~ msgstr "Data nesouhlasí"

#~ msgid "Incorrect input, only numbers are allowed."
#~ msgstr "Nesprávné zadání, jsou povolena pouze čísla."

#~ msgid "Incorrect input."
#~ msgstr "Nesprávné zadání."

#~ msgid "India"
#~ msgstr "Indie"

#~ msgid "Indian/Antananarivo"
#~ msgstr "Indický oceán/Antananarivo"

#~ msgid "Indian/Chagos"
#~ msgstr "Indický oceán/Chagos"

#~ msgid "Indian/Christmas"
#~ msgstr "Indický oceán/Vánoční ostrovy"

#~ msgid "Indian/Cocos"
#~ msgstr "Indický oceán/Cocos"

#~ msgid "Indian/Comoro"
#~ msgstr "Indický oceán/Comoro"

#~ msgid "Indian/Kerguelen"
#~ msgstr "Indický oceán/Kerguelen"

#~ msgid "Indian/Mahe"
#~ msgstr "Indický oceán/Mahe"

#~ msgid "Indian/Maldives"
#~ msgstr "Indický oceán/Maledivy"

#~ msgid "Indian/Mauritius"
#~ msgstr "Indický oceán/Mauricius"

#~ msgid "Indian/Mayotte"
#~ msgstr "Indický oceán/Mayotte"

#~ msgid "Indian/Reunion"
#~ msgstr "Indický oceán/Reunion"

#~ msgid "Indonesia"
#~ msgstr "Indonésie"

#~ msgid "Info"
#~ msgstr "Info"

#~ msgid "InfoItem"
#~ msgstr "Informační položka"

#~ msgid "InfoStore"
#~ msgstr "Úložiště informací"

#~ msgid "InfoStore:"
#~ msgstr "Úložiště informací:"

#~ msgid "Infoitem"
#~ msgstr "Informační položka"

#~ msgid "Infostore"
#~ msgstr "Úložiště informací"

#~ msgid "Initialization ..."
#~ msgstr "Inicializace..."

#~ msgid "Inline"
#~ msgstr "Vložené"

#~ msgid "Inline With Text"
#~ msgstr "Do řádku textu"

#~ msgid "Inline menu %1$s"
#~ msgstr "Přihlášený(á) jako %1$s"

#~ msgid "Inline with text"
#~ msgstr "Do řádku textu"

#~ msgid "Insert"
#~ msgstr "Vložit"

#~ msgid "Insert Column"
#~ msgstr "Vložit sloupec"

#~ msgid "Insert Image File"
#~ msgstr "Vložit obrázek ze souboru"

#~ msgid "Insert Image URL"
#~ msgstr "Vložit URL obrázku"

#~ msgid "Insert Row"
#~ msgstr "Vložit řádek"

#~ msgid "Insert column"
#~ msgstr "Vložit sloupec"

#~ msgid "Insert image file"
#~ msgstr "Vložit obrázek ze souboru"

#~ msgid "Insert inline image"
#~ msgstr "Vložit obrázek do textu"

#~ msgid "Insert row"
#~ msgstr "Vložit řádek"

#~ msgid "Insert table"
#~ msgstr "Vložit tabulku"

#~ msgid "Insert the original email text to a reply"
#~ msgstr "Vložit text původní zprávy do odpovědi"

#~ msgid "Insert/Edit Hyperlink"
#~ msgstr "Vložit/upravit hypertextový odkaz"

#~ msgid ""
#~ "Install this web app on your %1$s: Tap %2$s and then %3$s'Add to Home "
#~ "Screen'%4$s"
#~ msgstr ""
#~ "Nainstalujte tuto webovou aplikaci na svůj %1$s: Ťukněte na %2$s a pak "
#~ "%3$s‚Přidat na domácí stránku‘%4$s"

#~ msgid "Instant Messenger 1"
#~ msgstr "Instant Messenger 1"

#~ msgid "Instant Messenger 2"
#~ msgstr "Instant Messenger 2"

#~ msgid "Instant Messenger:"
#~ msgstr "Instant Messenger:"

#~ msgid "Internal Error"
#~ msgstr "Interní chyba"

#~ msgid "Internal Error: The server didn't provide any data."
#~ msgstr "Interní chyba: server neposkytl žádná data."

#~ msgid "Internal Error: Unable to open the Attachment (%s)."
#~ msgstr "Interní chyba: nelze otevřít přílohu (%s)."

#~ msgid ""
#~ "Internet Explorer 9 does not support attachment uploads. Please upgrade "
#~ "to Internet Explorer 10."
#~ msgstr ""
#~ "Internet Explorer 9 nepodporuje nahrávání příloh. Přejděte, prosím, na "
#~ "Internet Explorer 10."

#~ msgid ""
#~ "Internet Explorer 9 does not support file uploads. Please upgrade to "
#~ "Internet Explorer 10."
#~ msgstr ""
#~ "Internet Explorer 9 nepodporuje nahrávání souborů. Přejděte, prosím, na "
#~ "Internet Explorer 10."

#~ msgid "Interval of the reminder in minutes"
#~ msgstr "Interval upomínky v minutách"

#~ msgid "Invalid Signature"
#~ msgstr "Neplatný podpis"

#~ msgid "Invalid Team"
#~ msgstr "Neplatný tým"

#~ msgid "Invalid data"
#~ msgstr "Neplatná data"

#~ msgid "Invalid date format for birthday."
#~ msgstr "Neplatný formát data narozenin."

#~ msgid "Invalid date format. The valid format is %s"
#~ msgstr "Neplatný formát data. Správně je %s"

#~ msgid "Invalid date!"
#~ msgstr "Neplatné datum!"

#~ msgid "Invalid date."
#~ msgstr "Neplatné datum."

#~ msgid "Invalid tag name. Tags may not contain the character '%s'."
#~ msgstr "Neplatný název značky. Značky nesmí obsahovat znak ‚%s‘."

#~ msgid "Invalid time!"
#~ msgstr "Neplatný čas!"

#~ msgid "Invalid time."
#~ msgstr "Neplatný čas."

#~ msgid "Invitations"
#~ msgstr "Pozvánky"

#~ msgid "Invite the group %1$s to the appointment."
#~ msgstr "Pozvěte skupinu %1$s na schůzku."

#~ msgid "Invite to appointment"
#~ msgstr "Pozvat na schůzku"

#~ msgid "Invite to new appointment"
#~ msgstr "Pozvat na novou schůzku"

#~ msgid "Iran"
#~ msgstr "Írán"

#~ msgid "Iraq"
#~ msgstr "Irák"

#~ msgid "Ireland"
#~ msgstr "Irsko"

#~ msgid "Is at least"
#~ msgstr "Je alespoň"

#~ msgid "Is at most"
#~ msgstr "Je maximálně"

#~ msgid "Is bigger than"
#~ msgstr "Je větší než"

#~ msgid "Is exactly"
#~ msgstr "Je přesně"

#~ msgid "Is not exactly"
#~ msgstr "Není přesně"

#~ msgid "Is smaller than"
#~ msgstr "Je menší než"

#~ msgid "Isle of Man"
#~ msgstr "Ostrov Man"

#~ msgid "Israel"
#~ msgstr "Izrael"

#~ msgid "Italian (Italy)"
#~ msgstr "italština (Itálie)"

#~ msgid "Italic"
#~ msgstr "Kurzíva"

#~ msgid "Items"
#~ msgstr "Položky"

#~ msgid "Items without a file can not be downloaded."
#~ msgstr "Položky bez souboru nelze stáhnout."

#~ msgid "Items without a file can not be opened."
#~ msgstr "Položky bez souboru nelze otevřít."

#~ msgid "JPY"
#~ msgstr "JPY"

#~ msgid "Jamaica"
#~ msgstr "Jamajka"

#~ msgid "Jan"
#~ msgstr "Led"

#~ msgid "January"
#~ msgstr "Leden"

#~ msgid "Japan"
#~ msgstr "Japonsko"

#~ msgid "Japanese Carrier"
#~ msgstr "Japonský operátor"

#~ msgid "Jersey"
#~ msgstr "Jersey"

#~ msgid "Job"
#~ msgstr "Práce"

#~ msgid "Job description"
#~ msgstr "Popis práce"

#~ msgid "Jordan"
#~ msgstr "Jordánsko"

#~ msgid "Jul"
#~ msgstr "Črc"

#~ msgid "July"
#~ msgstr "Červenec"

#~ msgid "Jun"
#~ msgstr "Čer"

#~ msgid "June"
#~ msgstr "Červen"

#~ msgid "Just disable widget"
#~ msgstr "Pouze vypnout widget"

#~ msgid "Justify"
#~ msgstr "Do bloku"

#~ msgid "KB"
#~ msgstr "kB"

#~ msgid "Kazakhstan"
#~ msgstr "Kazachstán"

#~ msgid "Keep"
#~ msgstr "Ponechat"

#~ msgid "Keep the draft."
#~ msgstr "Ponechat  koncept."

#~ msgid "Kenya"
#~ msgstr "Keňa"

#~ msgid "Kiribati"
#~ msgstr "Kiribati"

#~ msgid "Korea, Democratic People's Republic of"
#~ msgstr "Severní Korea"

#~ msgid "Korea, Republic of"
#~ msgstr "Jižní Korea"

#~ msgid "Kuwait"
#~ msgstr "Kuwait"

#~ msgid "Kwajalein"
#~ msgstr "Kwajalein"

#~ msgid "Kyrgyzstan"
#~ msgstr "Kyrgyzstán"

#~ msgid "Label"
#~ msgstr "Štítek"

#~ msgid "Language"
#~ msgstr "Jazyk"

#~ msgid "Language and region"
#~ msgstr "Jazyk a region"

#~ msgid "Language-specific default"
#~ msgstr "Výchozí podle jazyka"

#~ msgid "Languages"
#~ msgstr "Jazyky"

#~ msgid "Lao People's Democratic Republic"
#~ msgstr "Laos"

#~ msgid "Last Modified:"
#~ msgstr "Poslední úprava:"

#~ msgid "Last Week"
#~ msgstr "Minulý týden"

#~ msgid "Last changed on %1$s by %2$s"
#~ msgstr "Poslední změna %1$s uživatelem %2$s"

#~ msgid "Last day"
#~ msgstr "Poslední den"

#~ msgid "Last modified"
#~ msgstr "Poslední úprava"

#~ msgid "Last name"
#~ msgstr "Příjmení"

#~ msgid "Last name, First name"
#~ msgstr "Příjmení, Jméno"

#~ msgid "Last name:"
#~ msgstr "Příjmení:"

#~ msgid "Later tasks:"
#~ msgstr "Pozdější úkoly:"

#~ msgid "Launcher dropdown. Press [enter] to jump to the dropdown."
#~ msgstr "Nabídka spouštěče. Stisknutím [enter] skočíte do nabídky."

#~ msgid "Layout"
#~ msgstr "Rozložení"

#~ msgid "Leave messages on server"
#~ msgstr "Ponechat zprávy na serveru"

#~ msgid "Lebanon"
#~ msgstr "Libanon"

#~ msgid "Left"
#~ msgstr "Vlevo"

#~ msgid "Left aligned, text wraps at right side"
#~ msgstr "Zarovnané vlevo, text obtéká zprava"

#~ msgid "Lesotho"
#~ msgstr "Lesotho"

#~ msgid "Letters • Symbols"
#~ msgstr "Písmena • Znaky"

#~ msgid "Liberia"
#~ msgstr "Libérie"

#~ msgid "Libya"
#~ msgstr "Libye"

#~ msgid "Libyan Arab Jamahiriya"
#~ msgstr "Libye"

#~ msgid "Liechtenstein"
#~ msgstr "Lichtenštejnsko"

#~ msgid "Life"
#~ msgstr "Život"

#~ msgid "Light blue"
#~ msgstr "Světle modrá"

#~ msgid "Light green"
#~ msgstr "Světle zelená"

#~ msgid "Lighter"
#~ msgstr "Světlejší"

#~ msgid "Liked a link: %s"
#~ msgstr "Líbil se vám odkaz: %s"

#~ msgid "Line Spacing"
#~ msgstr "Řádkování"

#, fuzzy
#~ msgid "Line wrap when sending text mails after"
#~ msgstr "Lámání řádků při posílání textových zpráv po"

#, fuzzy
#~ msgid "Line wrap when sending text mails after how much characters"
#~ msgstr "Lámání řádků při posílání textových zpráv po"

#~ msgid "Line wrap when sending text mails after: "
#~ msgstr "Lámání slov při posílání textových zpráv po: "

#~ msgid "Link"
#~ msgstr "Odkaz"

#~ msgid "Link / URL:"
#~ msgstr "Odkaz/URL:"

#~ msgid "Link/Url"
#~ msgstr "Odkaz/URL"

#~ msgid "LinkedIn"
#~ msgstr "LinkedIn"

#~ msgid "LinkedIn Network Updates"
#~ msgstr "Novinky v síti LinkedIn"

#~ msgid "LinkedIn reported an error:"
#~ msgstr "LinkedIn hlásí chybu:"

#~ msgid "Links"
#~ msgstr "Odkazy"

#~ msgid "List"
#~ msgstr "Seznam"

#~ msgid "List name"
#~ msgstr "Název seznamu"

#~ msgid "List view"
#~ msgstr "Seznam"

#~ msgid "Lithuania"
#~ msgstr "Litva"

#~ msgid "Load Contents..."
#~ msgstr "Načíst obsah..."

#~ msgid "Load Error"
#~ msgstr "Chyba načítání"

#~ msgid "Load all mails. This might take some time."
#~ msgstr "Načíst všechny zprávy. To může chvilku trvat."

#~ msgid "Location"
#~ msgstr "Místo"

#~ msgid "Location:"
#~ msgstr "Místo:"

#~ msgid "Location: %1$s"
#~ msgstr "Místo: %1$s"

#~ msgid "Lock"
#~ msgstr "Zamknout"

#~ msgid "Locked:"
#~ msgstr "Uzamčeno:"

#~ msgid "Login"
#~ msgstr "Přihlašovací jméno"

#
#~ msgctxt "username"
#~ msgid "Login"
#~ msgstr "Uživatelské jméno"

#~ msgctxt "verb"
#~ msgid "Login"
#~ msgstr "Přihlásit"

#~ msgid ""
#~ "Login failed. Please check your user name and password and try again."
#~ msgstr ""
#~ "Přihlášení selhalo. Zkontrolujte, prosím, své uživatelské jméno a heslo a "
#~ "zkuste to znovu."

#~ msgid "Login must not be empty."
#~ msgstr "Přihlašovací jméno nemůže být prázdné"

#~ msgid "Login not possible at the moment, please try again later."
#~ msgstr "V tuto chvíli není možné se přihlásit, zkuste to, prosím, později."

#~ msgid "Logout now"
#~ msgstr "Odhlásit"

#~ msgid "Long"
#~ msgstr "Dlouhá"

#~ msgid "Loss"
#~ msgstr "Ztráta"

#~ msgid "Loss: %1$s %"
#~ msgstr "Ztráta: %1$s %"

#~ msgid "Low"
#~ msgstr "Nízká"

#~ msgid "Low priority"
#~ msgstr "Nízká priorita"

#~ msgid "Luxembourg"
#~ msgstr "Lucembursko"

#
#~ msgctxt "monday"
#~ msgid "M"
#~ msgstr "Po"

#~ msgid "M/d/yy"
#~ msgstr "M/d/yy"

#~ msgid "M/d/yyyy"
#~ msgstr "d/M/yyyy"

#~ msgid "MB"
#~ msgstr "MB"

#~ msgid "MM/dd"
#~ msgstr "MM/dd"

#~ msgid "MM/dd/yy"
#~ msgstr "MM/dd/yy"

#~ msgid "MM/dd/yyyy"
#~ msgstr "dd/MM/yyyy"

#~ msgid "Macao"
#~ msgstr "Macau"

#~ msgid "Macedonia"
#~ msgstr "Makedonie"

#~ msgid "Madagascar"
#~ msgstr "Madagaskar"

#~ msgid "Mail"
#~ msgstr "Pošta"

#~ msgctxt "app"
#~ msgid "Mail"
#~ msgstr "Pošta"

#~ msgid "Mail Details"
#~ msgstr "Podrobnosti o zprávě"

#~ msgid "Mail Filter"
#~ msgstr "Filtr zpráv"

#~ msgid "Mail Thread Details"
#~ msgstr "Podrobnosti o vláknu zpráv"

#~ msgid "Mail account"
#~ msgstr "Poštovní účet"

#~ msgid "Mail and Messaging"
#~ msgstr "Pošta a posílání zpráv"

#~ msgid "Mail and Social Accounts"
#~ msgstr "Poštovní a sociální účty"

#~ msgid "Mail count quota"
#~ msgstr "Limit počtu zpráv"

#~ msgid "Mail has been copied"
#~ msgstr "Zprávy byly zkopírovány"

#~ msgid "Mail has been imported"
#~ msgstr "Pošta byla importována"

#~ msgid "Mail has been moved"
#~ msgstr "Zprávy byly přesunuty"

#~ msgid "Mail has empty subject. Send it anyway?"
#~ msgstr "Zpráva nemá předmět. Poslat i tak?"

#~ msgid "Mail has no recipient."
#~ msgstr "Zpráva nemá žádného adresáta."

#~ msgid "Mail port"
#~ msgstr "Poštovní port"

#~ msgid "Mail protocol"
#~ msgstr "Poštovní protokol"

#~ msgid "Mail quota"
#~ msgstr "Limit zpráv"

#~ msgid "Mail quota exceeded"
#~ msgstr "Prostor pro e-maily je zaplněný"

#~ msgid "Mail reminder"
#~ msgstr "Poslat upomínku"

#~ msgid "Mail reminder for"
#~ msgstr "Poslat upomínku pro"

#~ msgid "Mail saved as draft"
#~ msgstr "Zpráva uložena jako koncept"

#~ msgid "Mail server"
#~ msgstr "Poštovní server"

#~ msgid "Mail source"
#~ msgstr "Poštovní zdroj"

#~ msgid "Mail text"
#~ msgstr "Text zprávy"

#~ msgid "Mail to resource %1$s"
#~ msgstr "Poslat zdroji %1$s"

#~ msgid "Mail was not imported, only .eml files are supported."
#~ msgstr "E-mail nebyl importován, podporovány jsou pouze soubory .eml."

#, fuzzy
#~ msgid "Mail was not imported. Only .eml files are supported."
#~ msgstr "E-mail nebyl importován, podporovány jsou pouze soubory .eml."

#~ msgid "Mailfilter created"
#~ msgstr "Filtr zpráv vytvořen"

#~ msgid "Mailfilter updated"
#~ msgstr "Filtr zpráv aktualizován"

#~ msgid "Mailing list"
#~ msgstr "Poštovní konference"

#~ msgid "Mailing list %s"
#~ msgstr "Poštovní konference %s"

#~ msgid "Mails have been copied"
#~ msgstr "Zprávy byly zkopírovány"

#~ msgid "Mails have been moved"
#~ msgstr "Zprávy byly přesunuty"

#~ msgid "Mails per hour (%)"
#~ msgstr "Zpráv za hodinu (%)"

#~ msgid "Mails per week-day (%)"
#~ msgstr "Zpráv za den (%)"

#~ msgid "Main window"
#~ msgstr "Hlavní okno"

#~ msgid "Make this the current version"
#~ msgstr "Nastavit jako aktuální verzi"

#~ msgid "Malawi"
#~ msgstr "Malawi"

#~ msgid "Malaysia"
#~ msgstr "Malajsie"

#~ msgid "Maldives"
#~ msgstr "Maledivy"

#~ msgid "Mali"
#~ msgstr "Mali"

#~ msgid "Malta"
#~ msgstr "Malta"

#~ msgid "Manage applications"
#~ msgstr "Spravovat aplikace"

#~ msgid "Manager"
#~ msgstr "Manažer"

#~ msgid "Manager:"
#~ msgstr "Manažer:"

#~ msgctxt "help"
#~ msgid "Managing E-Mail messages"
#~ msgstr "Správa e-mailových zpráv"

#~ msgctxt "help"
#~ msgid "Managing Files"
#~ msgstr "Správa souborů"

#~ msgid "Mandatory Field(s) missing!"
#~ msgstr "Chybí povinné pole!"

#~ msgid "Manual"
#~ msgstr "Příručka"

#~ msgid "Mar"
#~ msgstr "Bře"

#~ msgid "March"
#~ msgstr "Březen"

#~ msgid "Marital status"
#~ msgstr "Rodinný stav"

#~ msgid "Marital status:"
#~ msgstr "Rodinný stav"

#~ msgid "Mark all day appointments as free"
#~ msgstr "Označit všechny denní schůzky jako volné"

#~ msgid "Mark all mails as read"
#~ msgstr "Označit všechny zprávy jako přečtené"

#~ msgid "Mark as distributionlist"
#~ msgstr "Označit jako distribuční seznam"

#, fuzzy
#~ msgid "Mark as done"
#~ msgstr "Označit jako hotové"

#, fuzzy
#~ msgid "Mark as read"
#~ msgstr "Označit jako přečtené"

#~ msgid "Mark as spam"
#~ msgstr "Označit jako spam"

#, fuzzy
#~ msgid "Mark as unread"
#~ msgstr "Označit jako nepřečtené"

#~ msgid "Mark folder read"
#~ msgstr "Označit složku jako přečtenou"

#~ msgid "Mark mail as"
#~ msgstr "Označit zprávu jako"

#~ msgid "Mark read"
#~ msgstr "Označit jako přečtené"

#~ msgid "Mark unread"
#~ msgstr "Označit jako nepřečtené"

#~ msgid "Marshall Islands"
#~ msgstr "Marshallovy ostrovy"

#~ msgid "Martinique"
#~ msgstr "Martinik"

#~ msgid "Matches"
#~ msgstr "Odpovídá"

#~ msgid "Matches (wildcards allowed)"
#~ msgstr "Shody (hvězdičková konvence povolena)"

#~ msgid "Matches regex"
#~ msgstr "Odpovídá regulárnímu výrazu"

#~ msgid "Mauritania"
#~ msgstr "Mauritánie"

#~ msgid "Mauritius"
#~ msgstr "Mauritius"

#~ msgid "Maximum"
#~ msgstr "Nejvyšší"

#~ msgid "May"
#~ msgstr "Květen"

#~ msgid "Mayotte"
#~ msgstr "Mayotte"

#~ msgid "Mediaplayer"
#~ msgstr "Přehrávač médií"

#~ msgid "Medium"
#~ msgstr "Střední"

#, fuzzy
#~ msgid "Medium priority"
#~ msgstr "Vysoká priorita"

#~ msgid "Members"
#~ msgstr "Členové"

#~ msgid "Members of group"
#~ msgstr "Členové skupiny"

#~ msgid "Members:"
#~ msgstr "Členové:"

#~ msgid "Messaging"
#~ msgstr "Posílání zpráv"

#~ msgid "Messenger"
#~ msgstr "Posílání zpráv"

#~ msgid "Mexico"
#~ msgstr "Mexiko"

#~ msgid "Mexico/BajaNorte"
#~ msgstr "Mexiko/BajaNorte"

#~ msgid "Mexico/BajaSur"
#~ msgstr "Mexiko/BajaSur"

#~ msgid "Mexico/General"
#~ msgstr "Mexiko/Obecný"

#~ msgid "Micronesia"
#~ msgstr "Mikronésie"

#~ msgid "Microsoft Outlook"
#~ msgstr "Microsoft Outlook"

#~ msgid "Middle name"
#~ msgstr "Prostřední jméno"

#~ msgid "Middle name:"
#~ msgstr "Prostřední jméno:"

#~ msgid "Mideast/Riyadh87"
#~ msgstr "Střední východ/Rijád87"

#~ msgid "Mideast/Riyadh88"
#~ msgstr "Střední východ/Rijád88"

#~ msgid "Mideast/Riyadh89"
#~ msgstr "Střední východ/Rijád89"

#~ msgid "Mime Type"
#~ msgstr "Druh souboru"

#~ msgid "Mime type"
#~ msgstr "Druh souboru"

#~ msgid "Minimize"
#~ msgstr "Minimalizovat"

#~ msgid "Minimum password length is %1$d."
#~ msgstr "Minimální délka hesla je %1$s."

#~ msgid "Minutes"
#~ msgstr "Minuty"

#~ msgid "Miscellaneous"
#~ msgstr "Různé"

#~ msgid "Mobile"
#~ msgstr "Mobil"

#~ msgid "Mobile (private)"
#~ msgstr "Mobil (soukr.)"

#~ msgid "Mobile (private):"
#~ msgstr "Mobil (soukr.):"

#, fuzzy
#~ msgid "Mobile device settings:"
#~ msgstr "Nastavení složky"

#~ msgid "Mobile:"
#~ msgstr "Mobil:"

#~ msgid "Model is incomplete."
#~ msgstr "Model není kompletní."

#~ msgid "Modified"
#~ msgstr "Upraveno"

#~ msgid "Modified By:"
#~ msgstr "Upravil(a):"

#~ msgid "Modified by:"
#~ msgstr "Upravil(a):"

#~ msgid "Modify"
#~ msgstr "Upravit"

#~ msgid "Modify all"
#~ msgstr "Upravit vše"

#~ msgid "Modify objects"
#~ msgstr "Úprava objektů"

#~ msgid "Modify own"
#~ msgstr "Upravit vlastní"

#~ msgid "Modify your account information."
#~ msgstr "Upravte informace o svém účtu."

#~ msgid "Module"
#~ msgstr "Modul"

#~ msgid "Moldova"
#~ msgstr "Moldávie"

#~ msgid "Mon"
#~ msgstr "Po"

#~ msgid "Monaco"
#~ msgstr "Monako"

#~ msgid "Monday"
#~ msgstr "Pondělí"

#~ msgid "Mongolia"
#~ msgstr "Mongolsko"

#~ msgid "Montenegro"
#~ msgstr "Černá hora"

#~ msgid "Month"
#~ msgstr "Měsíc"

#~ msgid "Month View"
#~ msgstr "Pohled: měsíc"

#~ msgid "Monthly on day %1$d"
#~ msgstr "Měsíčně každý %1$d. den"

#~ msgid "Monthly on the %1$s %2$s"
#~ msgstr "Měsíčně %1$s %2$s"

#~ msgid "Months"
#~ msgstr "Měsíce"

#~ msgid "More"
#~ msgstr "Více"

#~ msgid "More zoom settings"
#~ msgstr "Další nastavení přiblížení"

#~ msgid "Morocco"
#~ msgstr "Maroko"

#~ msgid "Move"
#~ msgstr "Přesunout"

#~ msgid "Move folder"
#~ msgstr "Přesunout složku"

#~ msgid "Move to folder"
#~ msgstr "Přesunout do složky"

#~ msgid "Moving mails ... This may take a few seconds."
#~ msgstr "Přesouvám zprávy... To může několik sekund trvat."

#~ msgid "Mozambique"
#~ msgstr "Mozambik"

#~ msgid "My Infostore"
#~ msgstr "Mé úložiště informací"

#~ msgid "My OX Social"
#~ msgstr "Mé sociální OX"

#~ msgid "My Social Configuration"
#~ msgstr "Moje sociální nastavení"

#~ msgid "My contact data"
#~ msgstr "Moje kontaktní údaje"

#~ msgid "My latest files"
#~ msgstr "Moje poslední soubory"

#~ msgid "My password"
#~ msgstr "Moje heslo"

#~ msgid "Myanmar"
#~ msgstr "Myanmar"

#~ msgid "N/A"
#~ msgstr "Není dostupné"

#~ msgid "Name"
#~ msgstr "Název"

#~ msgid "Name already taken"
#~ msgstr "Název už je zabraný"

#~ msgid "Name for group of feeds"
#~ msgstr "Název skupiny kanálů"

#~ msgid "Name of feed"
#~ msgstr "Název kanálu"

#~ msgid "Name of the Distribution List:"
#~ msgstr "Název distribučního seznamu:"

#~ msgid "Name:"
#~ msgstr "Název:"

#~ msgid "Names and email addresses"
#~ msgstr "Jména a e-mailové adresy"

#~ msgid "Namibia"
#~ msgstr "Namibie"

#~ msgid "Nature"
#~ msgstr "Příroda"

#~ msgid "Nauru"
#~ msgstr "Nauru"

#~ msgid "Navajo"
#~ msgstr "Navajo"

#~ msgid "Nepal"
#~ msgstr "Nepál"

#~ msgid "Netherlands Antilles"
#~ msgstr "Nizozemské Antily"

#~ msgid "Network Problems"
#~ msgstr "Problémy sítě"

#~ msgid "Never"
#~ msgstr "Nikdy"

#~ msgid "New Appointment"
#~ msgstr "Nová schůzka"

#~ msgid "New Appointment: %1$s"
#~ msgstr "Nová schůzka: %1$s"

#~ msgid "New Caledonia"
#~ msgstr "Nová Kaledonie"

#~ msgid "New Distribution List"
#~ msgstr "Nový distribuční seznam"

#~ msgid "New Folder"
#~ msgstr "Nová složka"

#~ msgid "New InfoItem"
#~ msgstr "Nová informační položka"

#~ msgid "New Infoitem"
#~ msgstr "Nová informační položka"

#~ msgid "New Mail"
#~ msgstr "Nová zpráva"

#~ msgid "New Mail from %1$s %2$s. Press [enter] to open"
#~ msgstr "Nová zpráva od %1$s %2$s. Otevřete stisknutím [enter]"

#~ msgid "New Mails"
#~ msgstr "Nové zprávy"

#~ msgid "New Task"
#~ msgstr "Nový úkol"

#~ msgid "New Team"
#~ msgstr "Nový tým"

#~ msgid "New Zealand"
#~ msgstr "Nový Zéland"

#~ msgid "New account..."
#~ msgstr "Nový účet..."

#~ msgid "New appointment"
#~ msgstr "Nová schůzka"

#~ msgid "New contact"
#~ msgstr "Nový kontakt"

#~ msgid "New folder"
#~ msgstr "Nová složka"

#~ msgid "New message"
#~ msgstr "Nová zpráva"

#~ msgid "New messaging service"
#~ msgstr "Nová služba pro posílání zpráv"

#~ msgid "New office document"
#~ msgstr "Nový kancelářský dokument"

#~ msgid "New password"
#~ msgstr "Nové heslo"

#~ msgid "New private folder"
#~ msgstr "Nová soukromá složka"

#~ msgid "New public folder"
#~ msgstr "Nová veřejná složka"

#~ msgid "New publication"
#~ msgstr "Nová publikace"

#~ msgid "New rule"
#~ msgstr "Nové pravidlo"

#~ msgid "New subfolder"
#~ msgstr "Nová podsložka"

#~ msgid "New subscription"
#~ msgstr "Nové přihlášení k odběru"

#~ msgid "New task"
#~ msgstr "Nový úkol"

#~ msgid "New..."
#~ msgstr "Nová..."

#~ msgid "Next Day"
#~ msgstr "Další den"

#~ msgid "Next Week"
#~ msgstr "Příští týden"

#~ msgid "Next birthdays"
#~ msgstr "Další narozeniny"

#~ msgid "Next step"
#~ msgstr "Další krok"

#~ msgid "Nicaragua"
#~ msgstr "Nikaragua"

#~ msgid "Nickname"
#~ msgstr "Přezdívka"

#~ msgid "Nickname:"
#~ msgstr "Přezdívka:"

#~ msgid "Niger"
#~ msgstr "Niger"

#~ msgid "Nigeria"
#~ msgstr "Nigérie"

#~ msgid "Niue"
#~ msgstr "Niue"

#~ msgid "No"
#~ msgstr "Ne"

#~ msgid "No Appointment selected."
#~ msgstr "Nebyly vybrány žádné schůzky."

#~ msgid "No Attachments available"
#~ msgstr "Žádné přílohy nejsou k dispozici"

#~ msgid "No End"
#~ msgstr "Bez konce"

#~ msgid "No Info Items in this folder"
#~ msgstr "V této složce nejsou žádné informační položky"

#~ msgid "No Items available"
#~ msgstr "Žádné položky k dispozici"

#~ msgid "No Members"
#~ msgstr "Žádní členové"

#~ msgid "No Messaging accounts configured."
#~ msgstr "Nebyl nastaven žádný účet pro posílání zpráv."

#~ msgid "No RSS feeds found."
#~ msgstr "Nepodařilo se nalézt žádné RSS kanály."

#~ msgid "No Tweets yet."
#~ msgstr "Zatím žádné tweety."

#~ msgid "No activity"
#~ msgstr "Žádná aktivita"

#~ msgid "No addresses available"
#~ msgstr "Nejsou k dispozici žádné adresy"

#, fuzzy
#~ msgid "No appointments found for \"%s\""
#~ msgstr "Pro „%s“ nebyly nalezeny žádné zprávy"

#, fuzzy
#~ msgid "No appointments found until %s"
#~ msgstr "Dnes žádné schůzky"

#~ msgid "No attachments available"
#~ msgstr "Nejsou k dispozici žádné schůzky"

#~ msgid "No birthdays within the next %1$d weeks"
#~ msgstr "Žádné narozeniny v průběhu příštích %1$d týdnů"

#~ msgid "No border"
#~ msgstr "Žádné ohraničení"

#~ msgid "No change exceptions"
#~ msgstr "Žádné výjimky změn"

#~ msgid "No color"
#~ msgstr "Žádná barva"

#~ msgid ""
#~ "No connection to server. Please check your internet connection and retry."
#~ msgstr ""
#~ "Spojení se serverem není k dispozici. Zkontrolujte, prosím, své připojení "
#~ "k internetu a zkuste znovu."

#~ msgid "No delete exceptions"
#~ msgstr "Žádné výjimky mazání"

#~ msgid "No downloads available"
#~ msgstr "Nic staženého není k dispozici"

#~ msgid "No elements selected"
#~ msgstr "Není vybraný žádný prvek"

#~ msgid "No end date"
#~ msgstr "Žádné koncové datum"

#~ msgid "No errors"
#~ msgstr "Žádné chyby"

#~ msgid "No file selected for upload."
#~ msgstr "Nebyl vybrán žádný soubor k nahrání"

#~ msgid "No files have been changed recently"
#~ msgstr "V nedávné době nebyly žádné soubory změněny"

#~ msgid "No groups available"
#~ msgstr "Nejsou k dispozici žádné skupiny"

#, fuzzy
#~| msgid "No RSS feeds found."
#~ msgid "No items found"
#~ msgstr "Nepodařilo se nalézt žádné RSS kanály."

#~ msgid "No lost requests"
#~ msgstr "Žádné ztracené požadavky"

#~ msgid "No mails"
#~ msgstr "Žádné zprávy"

#~ msgid "No mails at all!"
#~ msgstr "Vůbec žádné zprávy!"

#~ msgid "No mails found for \"%s\""
#~ msgstr "Pro „%s“ nebyly nalezeny žádné zprávy"

#~ msgid "No mails in this folder"
#~ msgstr "Žádné zprávy v této složce"

#~ msgid "No mails in your inbox"
#~ msgstr "Vaše složka příchozích zpráv je prázdná"

#~ msgid "No matching templates on this Server"
#~ msgstr "Na tomto serveru nejsou žádné odpovídající šablony"

#, fuzzy
#~ msgid "No message selected"
#~ msgstr "Není vybraný žádný prvek"

#~ msgid "No notifications"
#~ msgstr "Žádná oznámení"

#~ msgid "No participants available"
#~ msgstr "Nejsou k dispozici žádní účastníci"

#~ msgid "No preview available"
#~ msgstr "Žádný náhled k dispozici"

#, fuzzy
#~ msgid "No priority"
#~ msgstr "Nízká priorita"

#~ msgid "No recipients"
#~ msgstr "Žádní adresáti"

#~ msgid "No recurrence"
#~ msgstr "Žádné opakování"

#~ msgid "No reminder"
#~ msgstr "Žádná upomínka"

#~ msgid "No resources available"
#~ msgstr "Nejsou k dispozici žádné zdroje"

#~ msgid "No resources have been scheduled."
#~ msgstr "Žádné zdroje nebyly naplánovány."

#~ msgid "No route planner registered."
#~ msgstr "Nebyl zaregistrován žádný plánovač cest."

#~ msgid "No routing data available"
#~ msgstr "Nejsou k dispozici žádná směrovací data"

#~ msgid "No search result found for the string provided"
#~ msgstr "Pro zadaný řetězec nebylo nic nalezeno"

#~ msgid "No series"
#~ msgstr "Žádné série"

#~ msgid "No server connection"
#~ msgstr "Není spojení se serverem"

#~ msgid "No signature"
#~ msgstr "Žádný podpis"

#~ msgid "No slow requests"
#~ msgstr "Žádné pomalé požadavky"

#~ msgid "No subject"
#~ msgstr "Žádný předmět"

#~ msgid "No subscription added"
#~ msgstr "Nebylo přidáno žádné přihlášení k odběru"

#~ msgid "No subscription selected"
#~ msgstr "Nebylo vybráno žádné přihlášení k odběru"

#~ msgid "No subscriptions configured"
#~ msgstr "Nebylo nastaveno žádné přihlášení k odběru"

#~ msgid "No tasks today"
#~ msgstr "Dnes žádné úkoly"

#~ msgid "No text"
#~ msgstr "Žádný text"

#~ msgid "No title."
#~ msgstr "Žádný název."

#~ msgid "No versions available"
#~ msgstr "Nejsou k dispozici žádné verze"

#~ msgid "No wall posts yet."
#~ msgstr "Zatím žádné příspěvky na zdi."

#~ msgid "No, not now"
#~ msgstr "Ne, ne teď"

#~ msgid "None"
#~ msgstr "Žádný"

#~ msgid "Norfolk Island"
#~ msgstr "Norfolk"

#~ msgid "Normal"
#~ msgstr "Normální"

#~ msgid "Northern Mariana Islands"
#~ msgstr "Severní Mariany"

#~ msgid "Norway"
#~ msgstr "Norsko"

#~ msgid "Not Spam"
#~ msgstr "Není spam"

#~ msgid "Not enough rights"
#~ msgstr "Nedostatečná práva"

#~ msgid "Not set"
#~ msgstr "Není nastaveno"

#~ msgid "Not spam"
#~ msgstr "Není spam"

#~ msgid "Not started"
#~ msgstr "Nezačalo"

#~ msgid "Not yet confirmed"
#~ msgstr "Dosud nepotvrzeno"

#~ msgid "Note"
#~ msgstr "Poznámka"

#~ msgid "Note: Attachments are not viewable when composing a new message"
#~ msgstr "Poznámka: Přílohy nelze prohlížet při psaní nové zprávy"

#~ msgid "Note: One contact is not shown due to missing phone numbers"
#~ msgid_plural ""
#~ "Note: %1$d contacts are not shown due to missing phone numbers"
#~ msgstr[0] ""
#~ "Poznámka: Kvůli chybějícím telefonním číslům není jeden kontakt zobrazen"
#~ msgstr[1] ""
#~ "Poznámka: Kvůli chybějícím telefonním číslům nejsou zobrazeny %1$d "
#~ "kontakty"
#~ msgstr[2] ""
#~ "Poznámka: Kvůli chybějícím telefonním číslům není zobrazeno %1$d kontaktů"

#~ msgid ""
#~ "Note: Refreshing this subscription will replace the calendar content with "
#~ "the external content. Changes you have made inside appsuite will be "
#~ "overwritten"
#~ msgstr ""
#~ "Poznámka: Obnovení tohoto přihlášení k odběru nahradí obsah kalendáře "
#~ "externím obsahem. Změny, které jste provedli v rámci aplikačního balíku, "
#~ "budou přepsány."

#~ msgid "Note: The vCard format cannot contain distribution lists"
#~ msgstr "Poznámka: formát vCard nemůže obsahovat distribuční seznamy"

#~ msgid ""
#~ "Note: This subscription will replace the calendar content with the "
#~ "external content. Therefore you must create a new folder for this "
#~ "subscription."
#~ msgstr ""
#~ "Poznámka: Toto přihlášení k odběru nahradí obsah kalendáře externím "
#~ "obsahem. Musíte tedy pro toto přihlášení k odběru vytvořit novou složku."

#~ msgid "Notifier"
#~ msgstr "Oznamovatel"

#~ msgid ""
#~ "Notifier informs the user about the current status of emails and "
#~ "appointments without having to display the user interface."
#~ msgstr ""
#~ "Oznamovatel uživatele informuje o aktuálním stavu pošty a schůzek, aniž "
#~ "by bylo nutné zobrazovat uživatelské rozhraní."

#~ msgid "Notify all participants by email."
#~ msgstr "Upozornit všechny účastníky e-mailem."

#~ msgid "Notify on delivery receipt?"
#~ msgstr "Upozornit na potvrzení o doručení"

#~ msgid "Notify participants by E-Mail"
#~ msgstr "Upozornit účastníky e-mailem"

#~ msgid "Nov"
#~ msgstr "Lis"

#~ msgid "November"
#~ msgstr "Listopad"

#~ msgid "Nr:"
#~ msgstr "Č.:"

#~ msgid "Number of concurrent appointments shown in custom view"
#~ msgstr "Počet souběžných schůzek zobrazených ve vlastním kalendáři"

#~ msgid "Number of concurrent appointments shown in day view"
#~ msgstr "Počet souběžných schůzek zobrazených v denním kalendáři"

#~ msgid "Number of concurrent appointments shown in workweek view"
#~ msgstr "Počet souběžných schůzek zobrazených v kalendáři pracovních dní"

#~ msgid "Number of days between vacation notices to the same sender"
#~ msgstr "Počet dní mezi oznámeními o nepřítomnosti pro stejného odesílatele"

#~ msgid "Number of days in custom view"
#~ msgstr "Počet dní ve vlastním pohledu"

#~ msgid "Number of days in work week"
#~ msgstr "Počet dní v pracovním týdnu"

#~ msgid "Number of rows to be displayed in card view:"
#~ msgstr "Počet řádků zobrazených v kartovém pohledu:"

#~ msgid "Numbering On/Off"
#~ msgstr "Zap/vyp číslování"

#~ msgid "OAuth Accounts"
#~ msgstr "Účty OAuth"

#~ msgid "OK"
#~ msgstr "OK"

#~ msgid "OXMF Contacts"
#~ msgstr "OXMF kontakty"

#~ msgid "OXMF Infostore"
#~ msgstr "OXMF úložiště informací"

#~ msgid "Object permissions"
#~ msgstr "Oprávnění objektu"

#~ msgid "Objects"
#~ msgstr "Předměty"

#~ msgid "Occurs %1$s times"
#~ msgstr "%1$skrát"

#~ msgid "Oct"
#~ msgstr "Říj"

#~ msgid "October"
#~ msgstr "Říjen"

#~ msgid "Of the following conditions:"
#~ msgstr "Z následujících podmínek:"

#~ msgid "Off"
#~ msgstr "Vypnuté"

#~ msgid "Offline"
#~ msgstr "Offline režim"

#~ msgid "Offline mode"
#~ msgstr "Offline režim"

#~ msgid "Ok"
#~ msgstr "OK"

#~ msgid "Old Password is wrong."
#~ msgstr "Staré heslo je špatně."

#~ msgid "Oman"
#~ msgstr "Omán"

#~ msgid "On #DATE# at #TIME# #SENDER# wrote:"
#~ msgstr "#DATE# v #TIME# #SENDER# napsal(a):"

#~ msgid "On %1$s %2$s each %3$s month"
#~ msgstr "V %1$s %2$s každý %3$s. měsíc"

#~ msgid "On %1$s %2$s each month"
#~ msgstr "V %1$s %2$s každý měsíc"

#~ msgid "On %1$s %2$s every %3$s. month"
#~ msgstr "%1$s %2$s každého %3$s. měsíce"

#~ msgid "On %1$s day every %2$s month"
#~ msgstr "%1$s. den každý %2$s. měsíc"

#~ msgid "On %s %s each %s. months"
#~ msgstr "%s. %s každých %s měsíců"

#~ msgid "On %s %s every month"
#~ msgstr "%s. %s každý měsíc"

#~ msgid "On %s %s in %s"
#~ msgstr "%s %s v %s"

#~ msgid "On %s. day every %s. month"
#~ msgstr "%s. den každý %s. měsíc"

#~ msgid "On %s. day every month"
#~ msgstr "%s. den každý měsíc"

#~ msgid "On day %s every %s month(s)"
#~ msgstr "%s. den každý %s měsíc"

#~ msgid "On every new notification"
#~ msgstr "Při každém novém oznámení"

#~ msgid "On new notifications except mails"
#~ msgstr "Při nových oznámeních kromě při příchozích zprávách"

#~ msgid "On work days"
#~ msgstr "V pracovních dnech"

#~ msgid "One and a Half"
#~ msgstr "1,5 řádku"

#~ msgid ""
#~ "One or more attached files exceed the size limit per email. Therefore, "
#~ "the files are not sent as attachments but kept on the server. The email "
#~ "you have sent just contains links to download these files."
#~ msgstr ""
#~ "Jeden nebo více z připojených souborů přesahuje velikostní omezení pro "
#~ "zprávu. Soubory tedy nebudou odeslány jako přílohy, ale uloženy na "
#~ "serveru. Zpráva, kterou jste odeslal(a), obsahuje pouze odkazy ke stažení "
#~ "těchto souborů."

#~ msgid "One or more other fields have been updated"
#~ msgstr "Jedno nebo více dalších polí bylo aktualizováno"

#~ msgid "Only showing items related to folder \"%1$s\""
#~ msgstr "Zobrazují se pouze položky související se složkou „%1$s“"

#~ msgid ""
#~ "Only use this option if this computer is used solely by you. Your "
#~ "credentials are locally saved for the current working day. You can use "
#~ "several browser windows for working with the groupware. Do not use this "
#~ "option when working on a 3rd party computer (e.g., in an Internet cafe)"
#~ msgstr ""
#~ "Tuto volbu využijte, pouze pokud tento počítač používáte jen vy. Vaše "
#~ "přihlašovací údaje budou lokálně uloženy pro aktuální pracovní den. S "
#~ "aplikací můžete pracovat ve více oknech prohlížeče. Nepoužívejte tuto "
#~ "volbu, pokud pracujete na cizím počítači (např. v internetové kavárně)."

#~ msgid "Open"
#~ msgstr "Otevřít"

#~ msgid "Open attachment"
#~ msgstr "Otevřít přílohu"

#~ msgid "Open external link"
#~ msgstr "Otevřít externí odkaz"

#, fuzzy
#~| msgid "Folder view"
#~ msgid "Open folder view"
#~ msgstr "Pohled na složku"

#~ msgid "Open in browser"
#~ msgstr "Otevřít v prohlížeči"

#~ msgid "Open in new tab"
#~ msgstr "Otevřít v nové záložce"

#, fuzzy
#~ msgid "Open on LinkedIn"
#~ msgstr "LinkedIn"

#~ msgid "Open-Xchange Server"
#~ msgstr "Server Open-Xchange"

#, fuzzy
#~| msgid "All messages"
#~ msgid "Open/close all messages"
#~ msgstr "Všechny zprávy"

#~ msgid "Opening E-Mail threads"
#~ msgstr "Otevírání vláken zpráv"

#~ msgid "Opening an E-Mail in a separate window"
#~ msgstr "Otevření zprávy v samostatném okně"

#~ msgid "Opening the E-Mail settings"
#~ msgstr "Otevření nastavení zpráv"

#~ msgid "Optional %d"
#~ msgstr "Nepovinné %d"

#~ msgid "Optional 01"
#~ msgstr "Nepovinné 01"

#~ msgid "Optional 02"
#~ msgstr "Nepovinné 02"

#~ msgid "Optional 03"
#~ msgstr "Nepovinné 03"

#~ msgid "Optional 04"
#~ msgstr "Nepovinné 04"

#~ msgid "Optional 05"
#~ msgstr "Nepovinné 05"

#~ msgid "Optional 06"
#~ msgstr "Nepovinné 06"

#~ msgid "Optional 07"
#~ msgstr "Nepovinné 07"

#~ msgid "Optional 08"
#~ msgstr "Nepovinné 08"

#~ msgid "Optional 09"
#~ msgstr "Nepovinné 09"

#~ msgid "Optional 10"
#~ msgstr "Nepovinné 10"

#~ msgid "Optional 11"
#~ msgstr "Nepovinné 11"

#~ msgid "Optional 12"
#~ msgstr "Nepovinné 12"

#~ msgid "Optional 13"
#~ msgstr "Nepovinné 13"

#~ msgid "Optional 14"
#~ msgstr "Nepovinné 14"

#~ msgid "Optional 15"
#~ msgstr "Nepovinné 15"

#~ msgid "Optional 16"
#~ msgstr "Nepovinné 16"

#~ msgid "Optional 17"
#~ msgstr "Nepovinné 17"

#~ msgid "Optional 18"
#~ msgstr "Nepovinné 18"

#~ msgid "Optional 19"
#~ msgstr "Nepovinné 19"

#~ msgid "Optional 20"
#~ msgstr "Nepovinné 20"

#~ msgid "Optional Fields:"
#~ msgstr "Nepovinná pole:"

#~ msgid "Options"
#~ msgstr "Volby"

#~ msgid "Orange"
#~ msgstr "Oranžová"

#~ msgid "Order by:"
#~ msgstr "Řadit podle:"

#~ msgid "Organization"
#~ msgstr "Organizace"

#~ msgid "Organizer"
#~ msgstr "Organizátor"

#~ msgid "Organizer:"
#~ msgstr "Organizátor:"

#~ msgid "Other Address"
#~ msgstr "Další adresa"

#~ msgid "Other address"
#~ msgstr "Další adresa"

#~ msgid "Other calendar folders"
#~ msgstr "Další kalendářové složky"

#~ msgid "Other contact folders"
#~ msgstr "Další kontaktové složky"

#~ msgid "Other infostore folders"
#~ msgstr "Další složky úložišť informací"

#~ msgid "Other task folders"
#~ msgstr "Další úkolové složky"

#~ msgid "Others"
#~ msgstr "Další"

#~ msgid "Outgoing server settings (SMTP)"
#~ msgstr "Nastavení odchozího serveru (SMTP)"

#~ msgid "Outlook file"
#~ msgstr "Soubor Outlooku"

#~ msgid "Overdue"
#~ msgstr "Zpoždění"

#~ msgid "Overdue Task. %1$s %2$s. Press [enter] to open"
#~ msgstr "Zpožděný úkol. %1$s %2$s. Otevřete stisknutím [enter]"

#~ msgid "Overdue Tasks"
#~ msgstr "Přetažené úkoly"

#~ msgid "Overdue by %d day."
#~ msgid_plural "Overdue by %d days."
#~ msgstr[0] "Mělo být dokončeno před %d dnem."
#~ msgstr[1] "Mělo být dokončeno před %d dny."
#~ msgstr[2] "Mělo být dokončeno před %d dny."

#~ msgid "Overdue by yesterday."
#~ msgstr "Mělo být dokončeno včera."

#~ msgid "Overview Subscriptions"
#~ msgstr "Přehled přihlášení k odběru"

#~ msgid "Owner"
#~ msgstr "Vlastník"

#~ msgid "PB"
#~ msgstr "PB"

#~ msgid "PLN"
#~ msgstr "PLN"

#~ msgid "PM"
#~ msgstr "odp."

#~ msgid "POP3 Mail Server"
#~ msgstr "Poštovní server POP3"

#~ msgid "POP3:"
#~ msgstr "POP3:"

#~ msgid "Pacific/Apia"
#~ msgstr "Tichomoří/Apia"

#~ msgid "Pacific/Auckland"
#~ msgstr "Tichomoří/Auckland"

#~ msgid "Pacific/Chatham"
#~ msgstr "Tichomoří/Chatham"

#~ msgid "Pacific/Easter"
#~ msgstr "Tichomoří/Velikonoční ostrovy"

#~ msgid "Pacific/Efate"
#~ msgstr "Tichomoří/Efate"

#~ msgid "Pacific/Enderbury"
#~ msgstr "Tichomoří/Enderbury"

#~ msgid "Pacific/Fakaofo"
#~ msgstr "Tichomoří/Fakaofo"

#~ msgid "Pacific/Fiji"
#~ msgstr "Tichomoří/Fidži"

#~ msgid "Pacific/Funafuti"
#~ msgstr "Tichomoří/Funafuti"

#~ msgid "Pacific/Galapagos"
#~ msgstr "Tichomoří/Galapágy"

#~ msgid "Pacific/Gambier"
#~ msgstr "Tichomoří/Gambier"

#~ msgid "Pacific/Guadalcanal"
#~ msgstr "Tichomoří/Guadalcanal"

#~ msgid "Pacific/Guam"
#~ msgstr "Tichomoří/Guam"

#~ msgid "Pacific/Honolulu"
#~ msgstr "Tichomoří/Honolulu"

#~ msgid "Pacific/Johnston"
#~ msgstr "Tichomoří/Johnston"

#~ msgid "Pacific/Kiritimati"
#~ msgstr "Tichomoří/Kiritimati"

#~ msgid "Pacific/Kosrae"
#~ msgstr "Tichomoří/Kosrae"

#~ msgid "Pacific/Kwajalein"
#~ msgstr "Tichomoří/Kwajalein"

#~ msgid "Pacific/Majuro"
#~ msgstr "Tichomoří/Majuro"

#~ msgid "Pacific/Marquesas"
#~ msgstr "Tichomoří/Marquesas"

#~ msgid "Pacific/Midway"
#~ msgstr "Tichomoří/Midway"

#~ msgid "Pacific/Nauru"
#~ msgstr "Tichomoří/Nauru"

#~ msgid "Pacific/Niue"
#~ msgstr "Tichomoří/Niue"

#~ msgid "Pacific/Norfolk"
#~ msgstr "Tichomoří/Norfolk"

#~ msgid "Pacific/Noumea"
#~ msgstr "Tichomoří/Noumea"

#~ msgid "Pacific/Pago Pago"
#~ msgstr "Tichomoří/Pago Pago"

#~ msgid "Pacific/Palau"
#~ msgstr "Tichomoří/Palau"

#~ msgid "Pacific/Pitcairn"
#~ msgstr "Tichomoří/Pitcairn"

#~ msgid "Pacific/Ponape"
#~ msgstr "Tichomoří/Ponape"

#~ msgid "Pacific/Port Moresby"
#~ msgstr "Tichomoří/Port Moresby"

#~ msgid "Pacific/Rarotonga"
#~ msgstr "Tichomoří/Rarotonga"

#~ msgid "Pacific/Saipan"
#~ msgstr "Tichomoří/Saipan"

#~ msgid "Pacific/Samoa"
#~ msgstr "Tichomoří/Samoa"

#~ msgid "Pacific/Tahiti"
#~ msgstr "Tichomoří/Tahiti"

#~ msgid "Pacific/Tarawa"
#~ msgstr "Tichomoří/Tarawa"

#~ msgid "Pacific/Tongatapu"
#~ msgstr "Tichomoří/Tongatapu"

#~ msgid "Pacific/Truk"
#~ msgstr "Tichomoří/Truk"

#~ msgid "Pacific/Wake"
#~ msgstr "Tichomoří/Wake"

#~ msgid "Pacific/Wallis"
#~ msgstr "Tichomoří/Wallis"

#~ msgid "Pacific/Yap"
#~ msgstr "Tichomoří/Yap"

#~ msgid "Page %1$d of %2$d"
#~ msgstr "Strana %1$d z %2$d"

#~ msgid "Page number"
#~ msgstr "Číslo stránky"

#~ msgid "Pager"
#~ msgstr "Pager"

#~ msgid "Pager:"
#~ msgstr "Pager:"

#~ msgid "Pakistan"
#~ msgstr "Pákistán"

#~ msgid "Palau"
#~ msgstr "Palau"

#~ msgid "Palestinian Territory, Occupied"
#~ msgstr "Palestina"

#~ msgid "Panama"
#~ msgstr "Panama"

#~ msgid "Panel is shown as"
#~ msgstr "Panel je zobrazen jako"

#~ msgid "Papua New Guinea"
#~ msgstr "Papua Nová Guinea"

#~ msgid "Paragraph Alignment"
#~ msgstr "Zarovnání odstavce"

#~ msgid "Paragraph Fill Color"
#~ msgstr "Barva pozadí odstavce"

#~ msgid "Paragraph borders"
#~ msgstr "Ohraničení odstavce"

#~ msgid "Paragraph style"
#~ msgstr "Styl odstavce"

#~ msgid "Parameter:"
#~ msgstr "Parametr:"

#~ msgid "Participant"
#~ msgstr "Účastník"

#~ msgid "Participant:"
#~ msgstr "Účastník:"

#~ msgid "Participants"
#~ msgstr "Účastníci"

#~ msgid "Participants:"
#~ msgstr "Účastníci:"

#~ msgid "Password"
#~ msgstr "Heslo"

#~ msgid "Password has changed"
#~ msgstr "Heslo se změnilo"

#~ msgid "Password length must be between %1$d and %2$d characters."
#~ msgstr "Délka hesla musí být mezi %1$s a %2$s znaky."

#, fuzzy
#~ msgid "Password strength: Good"
#~ msgstr "Síla hesla"

#, fuzzy
#~ msgid "Password strength: Legendary!"
#~ msgstr "Síla hesla"

#, fuzzy
#~ msgid "Password strength: Strong"
#~ msgstr "Síla hesla"

#, fuzzy
#~ msgid "Password strength: Too short"
#~ msgstr "Síla hesla"

#, fuzzy
#~ msgid "Password strength: Very strong"
#~ msgstr "Síla hesla"

#, fuzzy
#~ msgid "Password strength: Very weak"
#~ msgstr "Síla hesla"

#, fuzzy
#~ msgid "Password strength: Weak"
#~ msgstr "Síla hesla"

#, fuzzy
#~ msgid "Password strength: Wrong length"
#~ msgstr "Síla hesla"

#~ msgid "Password:"
#~ msgstr "Heslo:"

#~ msgid "Paste"
#~ msgstr "Vložit"

#~ msgid "People"
#~ msgstr "Lidé"

#~ msgid "Permanently remove deleted emails"
#~ msgstr "Natrvalo odstranit smazané zprávy"

#~ msgid "Permanently remove deleted emails?"
#~ msgstr "Natrvalo odstranit smazané zprávy?"

#~ msgid "Permanently remove your deleted E-Mails?"
#~ msgstr "Natrvalo odstranit vaše smazané zprávy?"

#~ msgid "Permissions"
#~ msgstr "Oprávnění"

#~ msgid "Personal"
#~ msgstr "Osobní"

#~ msgid "Personal Data"
#~ msgstr "Osobní údaje"

#~ msgid "Personal information"
#~ msgstr "Osobní informace"

#~ msgid "Personal:"
#~ msgstr "Osobní:"

#~ msgid "Peru"
#~ msgstr "Peru"

#~ msgid "Philippines"
#~ msgstr "Filipíny"

#~ msgid "Phone"
#~ msgstr "Telefon"

#~ msgid "Phone & fax numbers"
#~ msgstr "Čísla telefonu a faxu"

#~ msgid "Phone (assistant)"
#~ msgstr "Telefon (asistent)"

#~ msgid "Phone (business 2):"
#~ msgstr "Telefon (firemní 2):"

#~ msgid "Phone (business alt)"
#~ msgstr "Telefon (alt. firemní)"

#~ msgid "Phone (business)"
#~ msgstr "Telefon (firemní)"

#~ msgid "Phone (business):"
#~ msgstr "Telefon (firemní):"

#~ msgid "Phone (car)"
#~ msgstr "Telefon (v autě)"

#~ msgid "Phone (car):"
#~ msgstr "Telefon (v autě):"

#~ msgid "Phone (company)"
#~ msgstr "Telefon (do firmy)"

#~ msgid "Phone (company):"
#~ msgstr "Telefon (do firmy):"

#~ msgid "Phone (home alt)"
#~ msgstr "Telefon (alt. domu)"

#~ msgid "Phone (home)"
#~ msgstr "Telefon (domu)"

#~ msgid "Phone (other)"
#~ msgstr "Telefon (další)"

#~ msgid "Phone (other):"
#~ msgstr "Telefon (další):"

#~ msgid "Phone (private 2)"
#~ msgstr "Telefon (soukr. 2)"

#~ msgid "Phone (private 2):"
#~ msgstr "Telefon (soukr. 2):"

#~ msgid "Phone (private)"
#~ msgstr "Telefon (soukr.)"

#~ msgid "Phone (private):"
#~ msgstr "Telefon (soukr.):"

#~ msgid "Phone 2"
#~ msgstr "Telefon 2"

#~ msgid "Phone 2:"
#~ msgstr "Telefon 2:"

#~ msgid "Phone alt"
#~ msgstr "Alt. telefon"

#~ msgid "Phone numbers"
#~ msgstr "Telefonní čísla"

#~ msgid "Phone:"
#~ msgstr "Telefon:"

#~ msgid "Pick a time here"
#~ msgstr "Zde vyberte čas"

#~ msgid "Pink"
#~ msgstr "Růžová"

#~ msgid "Pitcairn"
#~ msgstr "Pitcairnovy ostrovy"

#~ msgid "Place of Signature:"
#~ msgstr "Místo podpisu:"

#~ msgid "Places"
#~ msgstr "Místa"

#~ msgid "Plain text"
#~ msgstr "Prostý text"

#~ msgid "Play audio files"
#~ msgstr "Přehrát audio soubory"

#~ msgid "Play video files"
#~ msgstr "Přehrát video soubory"

#~ msgid "Please choose"
#~ msgstr "Vyberte, prosím"

#~ msgid "Please choose a file!"
#~ msgstr "Vyberte, prosím, soubor!"

#~ msgid "Please choose a sentence below."
#~ msgstr "Vyberte, prosím, větu níže."

#~ msgid "Please enter a correct number."
#~ msgstr "Zadejte, prosím, správné číslo."

#~ msgid "Please enter a date in the past"
#~ msgstr "Zadejte, prosím, datum v minulosti"

#~ msgid "Please enter a description"
#~ msgstr "Změňte, prosím, popis"

#~ msgid "Please enter a description."
#~ msgstr "Změňte, prosím, popis."

#~ msgid "Please enter a feed URL."
#~ msgstr "Zadejte, prosím, URL kanálu."

#~ msgid "Please enter a name for the group of feeds."
#~ msgstr "Zadejte, prosím, název skupiny kanálů."

#~ msgid "Please enter a search query"
#~ msgstr "Zadejte, prosím, co vyhledat"

#~ msgid "Please enter a valid date"
#~ msgstr "Zadejte, prosím, platné datum"

#~ msgid "Please enter a valid date."
#~ msgstr "Zadejte, prosím, platné datum."

#~ msgid "Please enter a valid email address"
#~ msgstr "Zadejte, prosím, platnou e-mailovou adresu"

#~ msgid "Please enter a valid email address or phone number"
#~ msgstr "Zadejte, prosím, platnou e-mailovou adresu nebo telefonní číslo"

#~ msgid "Please enter a valid name"
#~ msgstr "Zadejte, prosím, platné jméno"

#, fuzzy
#~ msgid "Please enter a valid number"
#~ msgstr "Zadejte, prosím, platné jméno"

#~ msgid "Please enter a valid object"
#~ msgstr "Zadejte, prosím, platný předmět"

#~ msgid "Please enter a valid phone number. Allowed characters are: %1$s"
#~ msgstr "Zadejte, prosím, platné telefonní číslo. Povolené znaky jsou: %1$s"

#~ msgid "Please enter a value"
#~ msgstr "Zadejte, prosím, hodnotu"

#~ msgid "Please enter an blog url."
#~ msgstr "Zadejte, prosím, URL blogu."

#~ msgid "Please enter an feed-url."
#~ msgstr "Zadejte, prosím, URL kanálu."

#~ msgid "Please enter correct password"
#~ msgstr "Zadejte, prosím, správné heslo."

#~ msgid "Please enter the following data: %1$s"
#~ msgstr "Zadejte, prosím, následující údaje: %1$s."

#~ msgid "Please enter value between 0 and 100."
#~ msgstr "Zadejte, prosím, hodnotu od 0 do 100."

#~ msgid "Please enter your credentials."
#~ msgstr "Zadejte, prosím, své přihlašovací údaje."

#~ msgid "Please enter your password."
#~ msgstr "Zadejte, prosím, své heslo."

#~ msgid ""
#~ "Please have a look at the %sInteresting UWA modules%s page. It shows a "
#~ "list of widgets and their associated data."
#~ msgstr ""
#~ "Podívejte se, prosím, na stránku %sZajímavé UWA moduly%s. Najdete tam "
#~ "seznam widgetů a jejich data."

#~ msgid "Please invite %1$s to the appointment."
#~ msgstr "Pozvěte, prosím, %1$s na schůzku."

#~ msgid "Please invite the group %1$s to the appointment."
#~ msgstr "Pozvěte, prosím, skupinu %1$s na schůzku."

#~ msgid ""
#~ "Please note, changing or removing the file extension will cause problems "
#~ "when viewing or editing."
#~ msgstr ""
#~ "Vezměte, prosím, na vědomí, že změny/odstranění přípony souboru způsobí "
#~ "potíže při prohlížení a upravování."

#~ msgid ""
#~ "Please note: All messages received from the POP3 account will be stored "
#~ "to a folder on your local IMAP account."
#~ msgstr ""
#~ "Mějte, prosím, na paměti, že všechny zprávy přijaté z POP3 účtu budou "
#~ "uloženy do složky v rámci vašeho lokálního IMAP účtu."

#~ msgid ""
#~ "Please note: You are the creator of this appointment. If you delete this "
#~ "appointment it will be removed for all participants."
#~ msgstr ""
#~ "Mějte, prosím, na paměti, že tuto schůzku jste vytvořil vy. Pokud schůzku "
#~ "smažete, odstraníte ji i všem účastníkům."

#~ msgid ""
#~ "Please only use HTML signatures if you are familiar with HTML. Using "
#~ "wrong HTML tags might result in partly or completely garbled signatures."
#~ msgstr ""
#~ "Používejte, prosím, HTML podpisy, pouze pokud znáte HTML. Použití "
#~ "chybných HTML značek může způsobit částečně nebo zcela nečitelný podpis."

#~ msgid "Please provide a site name."
#~ msgstr "Zadejte, prosím, název stránky."

#~ msgid ""
#~ "Please provide the old password so the account passwords can be recovered."
#~ msgstr "Zadejte, prosím, staré heslo, aby mohl být účet obnoven."

#~ msgid "Please remove %1$s from the appointment."
#~ msgstr "Odeberte, prosím, %1$s ze schůzky."

#~ msgid "Please remove the group %1$s from the appointment."
#~ msgstr "Odeberte, prosím, skupinu %1$s ze schůzky."

#~ msgid "Please remove the resource %1$s from the appointment."
#~ msgstr "Odeberte, prosím, zdroj %1$s od schůzky."

#~ msgid "Please reschedule the event. Original date: %1$s. New date: %2$s"
#~ msgstr ""
#~ "Naplánujte, prosím, událost na jindy. Původní datum: %1$s. Nové datum: "
#~ "%2$s"

#~ msgid "Please resend the invitation for: %1$s"
#~ msgstr "Pšlete, prosím, znovu pozvánku pro: %1$s"

#~ msgid "Please reserve the resource %1$s for the appointment."
#~ msgstr "Rezervujte, prosím, zdroj %1$s pro schůzku."

#~ msgid "Please select a contact to add"
#~ msgstr "Vyberte, prosím, kontakt, který chcete přidat"

#~ msgid "Please select a country for the destination address"
#~ msgstr "Vyberte, prosím, zemi pro cílovou adresu"

#~ msgid "Please select a country for the start address"
#~ msgstr "Vyberte, prosím, zemi pro počáteční adresu"

#~ msgid "Please select a file to import"
#~ msgstr "Vyberte, prosím, soubor k importu"

#~ msgid "Please select a file to insert"
#~ msgstr "Vyberte, prosím, soubor k vložení"

#~ msgid "Please select a valid iCal File to import"
#~ msgstr "Vyberte, prosím, platný soubor iCal k importu"

#~ msgid "Please select a valid image File to insert"
#~ msgstr "Vyberte, prosím, platný soubor s obrázkem k vložení"

#~ msgid "Please select at least one E-Mail address."
#~ msgstr "Vyberte, prosím, alespoň jednu e-mailovou adresu."

#~ msgid "Please select at least one task!"
#~ msgstr "Vyberte, prosím, alespoň jeden úkol!"

#~ msgid "Please select only one Publication"
#~ msgstr "Vyberte, prosím, jen jednu publikaci"

#~ msgid "Please select only one subscription"
#~ msgstr "Vyberte, prosím, jen jedno přihlášení k odběru"

#~ msgid "Please set valid folder!"
#~ msgstr "Nastavte, prosím, platnou složku!"

#~ msgid "Please sign in again to continue"
#~ msgstr "Chcete-li pokračovat, přihlaste se, prosím, znovu"

#, fuzzy
#~ msgid "Please specify these missing variables:"
#~ msgstr "Zadejte, prosím, tyto chybějící proměnné: "

#~ msgid "Please update your browser."
#~ msgstr "Aktualizujte, prosím, svůj prohlížeč."

#~ msgid "Please wait ..."
#~ msgstr "Čekejte prosím..."

#~ msgid ""
#~ "Please wait while checking the connection ... This may take a while ..."
#~ msgstr ""
#~ "Vyčkejte, prosím, zatímco kontroluji spojení... může to chvilku trvat..."

#~ msgid "Please wait while you are being redirected to the start page ..."
#~ msgstr "Vyčkejte, prosím, zatímco jste přesměrováván na stránku Start..."

#~ msgid "Poland"
#~ msgstr "Polsko"

#~ msgid "Polish"
#~ msgstr "polština"

#~ msgid "Popups"
#~ msgstr "Vyskakovací okna"

#~ msgctxt "app"
#~ msgid "Portal"
#~ msgstr "Portál"

#~ msgid "Portal Squares"
#~ msgstr "Čtverce portálu"

#~ msgid "Portal Widgets"
#~ msgstr "Widgety portálu"

#~ msgid "Portal settings"
#~ msgstr "Nastavení portálu"

#~ msgid "Portugal"
#~ msgstr "Portugalsko"

#~ msgid "Portuguese (Portugal)"
#~ msgstr "portugalština (Portugalsko)"

#~ msgid "Position"
#~ msgstr "Místo"

#~ msgid "Position:"
#~ msgstr "Místo:"

#~ msgid "Postcode"
#~ msgstr "PSČ"

#~ msgid "Pound sterling"
#~ msgstr "Libra šterlinků"

#~ msgid "Preferences"
#~ msgstr "Vlastnosti"

#~ msgid "Premium features"
#~ msgstr "Prémiové funkce"

#~ msgid "Press [enter] to close this alertbox."
#~ msgstr "Stisknutím [enter] toto upozornění zavřete."

#, fuzzy
#~ msgid "Press [enter] to jump to"
#~ msgstr "Stisknutím [Enter] skočíte na "

#~ msgid "Press [enter] to jump to complete list of Birthdays."
#~ msgstr "Stisknutím [Enter] skočíte na kompletní seznam narozenin."

#~ msgid "Press [enter] to jump to the facebook stream."
#~ msgstr "Stisknutím [Enter] skočíte na kanál Facebook."

#~ msgid "Press [enter] to jump to the flicker stream."
#~ msgstr "Stisknutím [Enter] skočíte na kanál Flickr."

#~ msgid "Press [enter] to jump to the linkedin stream."
#~ msgstr "Stisknutím [Enter] skočíte do zpráv LinkedIn."

#~ msgid "Press [enter] to jump to the rss stream."
#~ msgstr "Stisknutím [Enter] skočíte na kanál RSS."

#~ msgid "Press [enter] to jump to the tumblr feed."
#~ msgstr "Stisknutím [Enter] skočíte na kanál Tumblr."

#~ msgid "Press [enter] to jump to the twitter feed."
#~ msgstr "Stisknutím [Enter] skočíte na kanál Twitter."

#~ msgid "Press [enter] to select a time when you want to be reminded again"
#~ msgstr "Stiskněte [enter] k zadání času, kdy chcete další upomínku"

#~ msgid "Press to hide all appointment invitations."
#~ msgstr "Stisknutím skryjete všechny pozvánky na schůzky."

#~ msgid "Press to hide all appointment reminders."
#~ msgstr "Stisknutím skryjete všechny upomínky na schůzky."

#~ msgid "Press to hide all notifications for new mails."
#~ msgstr "Stisknutím skryjete všechna upozornění na nové zprávy."

#~ msgid "Press to hide all notifications for overdue tasks."
#~ msgstr "Stisknutím skryjete všechna upozornění na zpožděné úkoly."

#~ msgid "Press to hide all task invitations."
#~ msgstr "Stisknutím skryjete všechny pozvánky k úkolům."

#~ msgid "Press to hide all task reminders."
#~ msgstr "Stisknutím skryjete všechny upomínky na úkoly."

#~ msgid "Preview"
#~ msgstr "Náhled"

#~ msgid "Preview could not be loaded"
#~ msgstr "Náhled se nepodařilo načíst"

#~ msgid "Previous"
#~ msgstr "Předchozí"

#~ msgid "Previous Day"
#~ msgstr "Předchozí den"

#~ msgid "Previous Week"
#~ msgstr "Minulý týden"

#~ msgid "Primary Email"
#~ msgstr "Primární e-mail"

#~ msgid "Primary account"
#~ msgstr "Primární účet"

#~ msgid "Principal:"
#~ msgstr "Hlavní:"

#~ msgid "Print"
#~ msgstr "Tisk"

#~ msgid "Print tasks"
#~ msgstr "Tisknout úkoly"

#~ msgid "Printout"
#~ msgstr "Výtisk"

#~ msgid "Priority"
#~ msgstr "Priorita"

#~ msgid "Priority:"
#~ msgstr "Priorita:"

#~ msgid "Privacy Notice"
#~ msgstr "Oznámení o soukromí"

#~ msgid ""
#~ "Privacy:\n"
#~ "The data and any references contained in this webpage are shared with you "
#~ "under the assumption that the owner of the data was entitled to make them "
#~ "available to you. Neither Open-Xchange, nor any of its subsidiaries or "
#~ "affiliates shall be liable for its publication or re-publication.\n"
#~ "Any unauthorized use or dissemination of this data is prohibited. If you "
#~ "intend to store, process, or pass on this data, please make sure that you "
#~ "have the right to do so.\n"
#~ "If you are one of the people listed or responsible for a resource listed "
#~ "on this page and you don't agree with the publication, please send an "
#~ "email containing the URL (the link) to this webpage to %s and the "
#~ "publisher of the data:\n"
#~ "Data published by %s on %s\n"
#~ msgstr ""
#~ "Soukromí:\n"
#~ "Údaje a všechny reference na této stránce jsou s vámi sdíleny, protože se "
#~ "předpokládá, že jejich vlastník má oprávnění poskytnout vám je k "
#~ "dispozici. Open-Xchange ani žádná z jeho poboček nebo spolupracovníků "
#~ "nenese zodpovědnost za publikaci nebo republikaci těchto údajů.\n"
#~ "Jakékoliv neautorizované využití nebo šíření těchto údajů je zakázáno. "
#~ "Pokud hodláte tyto údaje ukládat, zpracovávat nebo předávat dále, "
#~ "ujistěte se, prosím, že jste k tomu oprávněni.\n"
#~ "Pokud jste v tomto seznamu nebo pokud odpovídáte za zdroj uvedený v tomto "
#~ "seznamu a nesouhlasíte s publikací, pošlete prosím e-mail obsahující URL "
#~ "(odkaz) na tuto stránku na %s a tomu, kdo tyto údaje publikoval:\n"
#~ "Údaje publikoval(a) %s %s\n"

#~ msgid "Private"
#~ msgstr "Soukromé"

#~ msgid "Private calendars"
#~ msgstr "Soukromé kalendáře"

#~ msgid "Private computer"
#~ msgstr "Soukromý počítač"

#~ msgid "Private contacts"
#~ msgstr "Soukromé kontakty"

#~ msgid "Private:"
#~ msgstr "Soukromé:"

#~ msgid "Process subsequent rules"
#~ msgstr "Zpracuj následující pravidla"

#~ msgid "Profession"
#~ msgstr "Profese"

#~ msgid "Profession:"
#~ msgstr "Profese:"

#~ msgid "Progress"
#~ msgstr "Postup"

#~ msgid "Progress %1$s %"
#~ msgstr "Postup %1$s %"

#~ msgid "Progress in %"
#~ msgstr "Postup v %"

#~ msgid "Progress must be a valid number between 0 and 100"
#~ msgstr "Postup musí být číslo od 0 do 100"

#~ msgid "Projects"
#~ msgstr "Projekty"

#~ msgid "Promote One Level"
#~ msgstr "O úroveň výše"

#~ msgid "Properties"
#~ msgstr "Vlastnosti"

#~ msgid "Proposed changes for appointment: %1$s"
#~ msgstr "Navrhované změny schůzky: %1$s"

#~ msgid "Public"
#~ msgstr "Veřejné"

#~ msgid "Public calendars"
#~ msgstr "Veřejné kalendáře"

#~ msgid "Public contacts"
#~ msgstr "Veřejné kontakty"

#~ msgid "Public folder %s"
#~ msgstr "Veřejná složka %s"

#~ msgid "Public or shared computer"
#~ msgstr "Veřejný nebo sdílený počítač"

#~ msgid "Public tasks"
#~ msgstr "Veřejné úkoly"

#~ msgid "Publication"
#~ msgstr "Publikace"

#~ msgid "Publication created"
#~ msgstr "Publikace vytvořena"

#~ msgid "Publication has been added"
#~ msgstr "Publikace byla přidána"

#~ msgid "Publication must have a site."
#~ msgstr "Publikace musí mít stránku."

#~ msgid "Publication must have a target."
#~ msgstr "Publikace musí mít cíl."

#~ msgid "Publications"
#~ msgstr "Publikace"

#~ msgid "Publications and Subscriptions"
#~ msgstr "Publikace a přihlášení k odběru"

#~ msgid "Publications must have a name"
#~ msgstr "Publikace musí mít název"

#~ msgid "Publish"
#~ msgstr "Publikovat"

#~ msgid "Publish Infostore Document"
#~ msgstr "Publikovat dokument z úložiště informací"

#~ msgid "Publish folder"
#~ msgstr "Publikovat složku"

#~ msgid "Publish item"
#~ msgstr "Publikovat položku"

#~ msgid "Puerto Rico"
#~ msgstr "Portoriko"

#~ msgid "Pull To Refresh"
#~ msgstr "Tažením obnovte"

#~ msgid "Purchase confirmation"
#~ msgstr "Potvrzení o nákupu"

#~ msgid "Purple"
#~ msgstr "Purpurová"

#~ msgid "Quick Search"
#~ msgstr "Rychlé hledání"

#~ msgid "Quick config"
#~ msgstr "Rychlé nastavení"

#~ msgid "Quit"
#~ msgstr "Konec"

#~ msgid "Quota"
#~ msgstr "Limit"

#~ msgid "Quota Exceed"
#~ msgstr "Kvóta překročena"

#~ msgid "RMB"
#~ msgstr "RMB"

#~ msgid "RSS"
#~ msgstr "RSS"

#~ msgid "RSS Feed"
#~ msgstr "RSS kanál"

#~ msgid "RSS Feeds"
#~ msgstr "RSS kanály"

#~ msgid "RUB"
#~ msgstr "RUB"

#
#~ msgctxt "to"
#~ msgid "Read"
#~ msgstr "Přečíst"

#~ msgid "Read Acknowledgement"
#~ msgstr "Přečíst potvrzení"

#~ msgid "Read Only Mode"
#~ msgstr "Režim jen pro čtení"

#~ msgid "Read all"
#~ msgstr "Číst vše"

#~ msgid "Read article on tumblr.com"
#~ msgstr "Přečíst článek na tumblr.com"

#~ msgid "Read own"
#~ msgstr "Číst vlastní"

#~ msgid "Read-only mode"
#~ msgstr "Režim jen pro čtení"

#~ msgid "Read/Unread"
#~ msgstr "Přečteno/Nepřečteno"

#~ msgid "Reading E-Mail conversations"
#~ msgstr "Čtení e-mailových konverzací"

#~ msgid "Reauthorize"
#~ msgstr "Znovu autorizovat"

#~ msgid "Rebuild Tree..."
#~ msgstr "Znovu sestavit strom..."

#~ msgid "Received mails"
#~ msgstr "Přijaté zprávy"

#~ msgid "Received:"
#~ msgstr "Přijato:"

#~ msgid "Recent activities"
#~ msgstr "Nedávná činnost"

#~ msgid "Recently changed files"
#~ msgstr "Nedávno změněné soubory"

#~ msgid "Recently used"
#~ msgstr "Nedávno použité"

#~ msgid "Recipient"
#~ msgstr "Adresát"

#~ msgid "Recover"
#~ msgstr "Obnovit"

#~ msgid "Recover passwords"
#~ msgstr "Obnovit hesla"

#~ msgid "Recurrence"
#~ msgstr "Opakování"

#~ msgid "Recurrence Pattern"
#~ msgstr "Vzor opakování"

#~ msgid "Recurrence Settings"
#~ msgstr "Nastavení opakování"

#~ msgctxt "calendar"
#~ msgid "Recurrence..."
#~ msgstr "Opakování..."

#~ msgctxt "tasks"
#~ msgid "Recurrence..."
#~ msgstr "Opakování..."

#~ msgid "Recurrence:"
#~ msgstr "Opakování:"

#~ msgid "Recurring appointment"
#~ msgstr "Opakující se schůzka"

#~ msgid "Recurring task"
#~ msgstr "Opakující se úkol"

#, fuzzy
#~ msgid "Recurring tasks need a valid due date."
#~ msgstr "Opakující se úkoly musí mít platné koncové datum."

#~ msgid "Recurring tasks need a valid end date."
#~ msgstr "Opakující se úkoly musí mít platné koncové datum."

#~ msgid "Recurring tasks need a valid start date."
#~ msgstr "Opakující se úkoly musí mít platné počáteční datum."

#~ msgid "Red"
#~ msgstr "Červená"

#~ msgid "Redirect to"
#~ msgstr "Přesměrovat na"

#~ msgid "Refresh"
#~ msgstr "Obnovit"

#~ msgid "Refresh interval"
#~ msgstr "Interval obnovení"

#~ msgid "Refresh rate in minutes:"
#~ msgstr "Interval obnovy v minutách:"

#~ msgid "Regex"
#~ msgstr "Regex"

#~ msgid "Reject changes"
#~ msgstr "Odmítnout změny"

#~ msgid "Reject with reason"
#~ msgstr "Odmítnout s odůvodněním"

#~ msgid "Related articles"
#~ msgstr "Související články"

#~ msgid "Reload current view every:"
#~ msgstr "Obnovit stávající pohled každých:"

#~ msgid "Reload statistics"
#~ msgstr "Znovu načíst statistiky"

#~ msgid "Relogin"
#~ msgstr "Znovu přihlásit"

#~ msgid "Remind me"
#~ msgstr "Připomeň mi"

#~ msgid "Remind me again"
#~ msgstr "Připomeň mi znovu"

#~ msgid "Remind me again "
#~ msgstr "Připomeň mi znovu"

#~ msgid "Reminder"
#~ msgstr "Upomínka"

#~ msgid "Reminder date"
#~ msgstr "Datum upomínky"

#~ msgid "Reminder date %1$s"
#~ msgstr "Datum upomínky %1$s"

#~ msgid "Reminder has been created"
#~ msgstr "Připomínka byla vytvořena"

#~ msgid "Reminder:"
#~ msgstr "Upomínka:"

#~ msgid "Remove %1$s from the appointment."
#~ msgstr "Odeberte %1$s ze schůzky."

#~ msgid "Remove Member"
#~ msgstr "Odstranit člena"

#~ msgid "Remove attachment"
#~ msgstr "Odstranit schůzku"

#~ msgid "Remove copy from server after retrieving a message"
#~ msgstr "Po stažení zprávy ze serveru odstraň kopii"

#~ msgid "Remove flag"
#~ msgstr "Odstranit příznak"

#~ msgid "Remove from recipient list"
#~ msgstr "Odstranit ze seznamů adresátů"

#~ msgid "Remove participant"
#~ msgstr "Odstranit účastníka"

#~ msgid "Remove picture"
#~ msgstr "Odstranit obrázek"

#~ msgid "Remove the group %1$s from the appointment."
#~ msgstr "Odeberte skupinu %1$s ze schůzky."

#~ msgid "Remove the resource %1$s from the appointment."
#~ msgstr "Odeberte zdroj %1$s od schůzky."

#~ msgid "Removed"
#~ msgstr "Odebráno"

#~ msgid "Rename"
#~ msgstr "Přejmenovat"

#~ msgid "Rename Document"
#~ msgstr "Přejmenovat dokument"

#~ msgid "Rename folder"
#~ msgstr "Přejmenovat složku"

#~ msgid "Renminbi"
#~ msgstr "Čínský jüan"

#~ msgid "Repeat"
#~ msgstr "Opakovat"

#~ msgid "Repeat new password"
#~ msgstr "Zopakujte nové heslo"

#~ msgid "Reply"
#~ msgstr "Odpovědět"

#~ msgid "Reply All"
#~ msgstr "Odpovědět všem"

#~ msgid "Reply all"
#~ msgstr "Odpovědět všem"

#~ msgid "Reply to"
#~ msgstr "Komu odpovědět"

#, fuzzy
#~ msgid "Reply to all recipients"
#~ msgstr "Všichni adresáti"

#, fuzzy
#~ msgid "Reply to sender"
#~ msgstr "Komu odpovědět"

#~ msgid "Reply-to Address"
#~ msgstr "Odpovědní adresa"

#~ msgid "Reschedule the event. Original date: %1$s. New date: %2$s"
#~ msgstr "Naplánujte událost na jindy. Původní datum: %1$s. Nové datum: %2$s"

#~ msgid "Reserve the resource %1$s for the appointment"
#~ msgstr "Rezervujte, prosím, zdroj %1$s pro schůzku"

#~ msgid "Reserve the resource %1$s for the appointment."
#~ msgstr "Rezervujte, prosím, zdroj %1$s pro schůzku."

#~ msgid "Reserved"
#~ msgstr "Vyhrazeno"

#~ msgid "Reset image"
#~ msgstr "Zrušit obrázek"

#~ msgid "Reset this list"
#~ msgstr "Začít tvořit tento seznam od začátku"

#~ msgid "Resource"
#~ msgstr "Zdroj"

#~ msgid "Resource email"
#~ msgstr "E-mail zdroje"

#~ msgid "Resource group"
#~ msgstr "Skupina zdrojů"

#~ msgid "Resource name"
#~ msgstr "Název zdroje"

#~ msgid "Resources"
#~ msgstr "Zdroje"

#~ msgid "Resources:"
#~ msgstr "Zdroje:"

#~ msgid "Restart Guided Tour"
#~ msgstr "Znovu spustit průvodce"

#~ msgid "Restore Last Operation"
#~ msgstr "Obnovit poslední operaci"

#~ msgid "Restore applications"
#~ msgstr "Obnovit aplikace"

#~ msgid "Results for \"%s\""
#~ msgstr "Výsledky „%s“"

#~ msgid "Retry"
#~ msgstr "Zkusit znovu"

#, fuzzy
#~ msgid "Return Receipt"
#~ msgstr "Potvrzení o doručení"

#~ msgid "Retweet"
#~ msgstr "Retweet"

#~ msgid "Retweet new"
#~ msgstr "Retweet nový"

#~ msgid "Retweet this to your followers?"
#~ msgstr "Retweetovat těm, kdo vás sledují?"

#~ msgid "Retweeted"
#~ msgstr "Retweetované"

#~ msgid "Retweeted by %s"
#~ msgstr "Retweetoval(a) %s"

#~ msgid "Reunion"
#~ msgstr "Reunion"

#~ msgid "Revert Last Operation"
#~ msgstr "Vrátit poslední operaci"

#~ msgid "Review your purchases"
#~ msgstr "Zkontrolovat nákup"

#~ msgid "Right"
#~ msgstr "Vpravo"

#~ msgid "Right aligned, text wraps at left side"
#~ msgstr "Zarovnané vpravo, text obtéká zleva"

#~ msgid "Romanian"
#~ msgstr "rumunština"

#~ msgid "Room number"
#~ msgstr "Číslo místnosti"

#~ msgid "Room number:"
#~ msgstr "Číslo místnosti:"

#~ msgid "Route Planning"
#~ msgstr "Plánování cesty"

#~ msgid "Rule name"
#~ msgstr "Název pravidla"

#~ msgid "Rules"
#~ msgstr "Pravidla"

#~ msgid "Running applications"
#~ msgstr "Spuštěné aplikace"

#~ msgid "Russian"
#~ msgstr "ruština"

#~ msgid "Russian Federation"
#~ msgstr "Rusko"

#~ msgid "Rwanda"
#~ msgstr "Rwanda"

#
#~ msgctxt "saturday"
#~ msgid "S"
#~ msgstr "So"

#
#~ msgctxt "sunday"
#~ msgid "S"
#~ msgstr "Ne"

#~ msgid "SEK"
#~ msgstr "SEK"

#~ msgid "SMTP login"
#~ msgstr "SMTP přihlašovací jméno"

#~ msgid "SMTP port"
#~ msgstr "SMTP port"

#~ msgid "SMTP protocol"
#~ msgstr "SMTP protokol"

#~ msgid "SMTP server"
#~ msgstr "SMTP server"

#~ msgid "Saint Barthélemy"
#~ msgstr "Saint Barthélemy"

#~ msgid "Saint Helena"
#~ msgstr "Svatá Helena"

#~ msgid "Saint Kitts and Nevis"
#~ msgstr "Svatý Kryštof a Nevis"

#~ msgid "Saint Lucia"
#~ msgstr "Svatá Lucie"

#~ msgid "Saint Martin (French part)"
#~ msgstr "Saint-Martin"

#~ msgid "Saint Pierre and Miquelon"
#~ msgstr "Saint-Pierre a Miquelon"

#~ msgid "Saint Vincent and the Grenadines"
#~ msgstr "Svatý Vincenc a Grenadiny"

#~ msgid "Sales Volume"
#~ msgstr "Objem prodeje"

#~ msgid "Sales Volume:"
#~ msgstr "Objem prodeje:"

#~ msgid "Samoa"
#~ msgstr "Samoa"

#~ msgid "Sample:"
#~ msgstr "Příklad:"

#~ msgid "San Marino"
#~ msgstr "San Marino"

#~ msgid "Sao Tome and Principe"
#~ msgstr "Svatý Tomáš a Princův ostrov"

#~ msgid "Sat"
#~ msgstr "So"

#~ msgid "Saturday"
#~ msgstr "Sobota"

#~ msgid "Saudi Arabia"
#~ msgstr "Saúdská Arábie"

#~ msgid "Save"
#~ msgstr "Uložit"

#~ msgid "Save as distribution list"
#~ msgstr "Uložit jako distribuční seznam"

#~ msgid "Save as draft"
#~ msgstr "Uložit jako koncept"

#~ msgid "Save as file"
#~ msgstr "Uložit jako soubor"

#, fuzzy
#~ msgid "Save attachment"
#~ msgstr "Odstranit schůzku"

#~ msgid "Save changes"
#~ msgstr "Uložit změny"

#~ msgid "Save configuration before every logout?"
#~ msgstr "Uložit nastavení před odhlášením?"

#~ msgid "Save in file store"
#~ msgstr "Uložit v úložišti souborů"

#, fuzzy
#~ msgid "Save to Drive"
#~ msgstr "Uložit do Drive"

#~ msgid "Saved in"
#~ msgstr "Uloženo v"

#, fuzzy
#~ msgid "Saved mail attachment"
#~ msgstr "Poslat jako přílohu"

#, fuzzy
#~ msgid "Saving attachment to Drive"
#~ msgid_plural "Saving attachments to Drive"
#~ msgstr[0] "Ukládám přílohu do Drive"
#~ msgstr[1] "Ukládám přílohy do Drive"
#~ msgstr[2] "Ukládám přílohy do Drive"

#~ msgid "Saving latest changes ..."
#~ msgstr "Ukládání posledních změn..."

#~ msgid "Schedule an all-day event"
#~ msgstr "Naplánovat celodenní událost"

#~ msgid "Scheduling"
#~ msgstr "Plánování"

#~ msgctxt "app"
#~ msgid "Scheduling"
#~ msgstr "Plánování"

#~ msgid "Search"
#~ msgstr "Hledat"

#~ msgid "Search for items"
#~ msgstr "Vyhledávat položky"

#~ msgid "Search here"
#~ msgstr "Hledat zde"

#, fuzzy
#~ msgid "Search in"
#~ msgstr "Hledáno v "

#~ msgid "Search:"
#~ msgstr "Hledat:"

#~ msgid "Searched for: %1$s"
#~ msgstr "Vyhledáváno: %1$s"

#~ msgid "Searched in"
#~ msgstr "Hledáno v "

#~ msgid "Searched in all folders"
#~ msgstr "Hledáno ve všech složkách"

#~ msgid "Second Tab"
#~ msgstr "Druhá karta"

#~ msgid "Secure SMTP connection"
#~ msgstr "Bezpečné SMTP spojení"

#~ msgid "Secure mail connection"
#~ msgstr "Bezpečné poštovní spojení"

#~ msgid "Security"
#~ msgstr "Bezpečnost"

#~ msgid "Select"
#~ msgstr "Vybrat"

#~ msgid "Select Attachments"
#~ msgstr "Vybrat přílohy"

#~ msgid "Select Image File"
#~ msgstr "Vybrat soubor s obrázkem"

#~ msgid "Select Members"
#~ msgstr "Vybrat členy"

#~ msgid "Select Participants and Resources"
#~ msgstr "Vybrat účastníky a zdroje"

#~ msgid "Select Recipients"
#~ msgstr "Vybrat adresáty"

#~ msgid "Select Users"
#~ msgstr "Vybrat uživatele"

#~ msgid "Select a contact"
#~ msgstr "Vybrat kontakt"

#~ msgid "Select a contact category"
#~ msgstr "Vybrat kategorii kontaktů"

#~ msgid "Select a folder for import"
#~ msgstr "Vybrat složku pro import"

#~ msgid "Select a task category"
#~ msgstr "Vybrat kategorii úkolů"

#~ msgid "Select a type"
#~ msgstr "Vybrat druh"

#~ msgid "Select all"
#~ msgstr "Vybrat vše"

#~ msgid "Select an existing account"
#~ msgstr "Vyberte existující účet"

#~ msgid "Select an infostore category"
#~ msgstr "Vybrat kategorii úložiště informací"

#~ msgid "Select appointment display type"
#~ msgstr "Vybrat druh zobrazení schůzky"

#~ msgid "Select file"
#~ msgstr "Vybrat soubor"

#~ msgid "Select folder"
#~ msgstr "Vybrat složku"

#~ msgid "Select from the list and add selected as members"
#~ msgstr "Vyberte ze seznamu a přidejte jako členy"

#~ msgid "Select from the list and add selected as participants"
#~ msgstr "Vyberte ze seznamu a přidejte jako účastníky"

#~ msgid "Select from the list and add selected as participants or resources"
#~ msgstr "Vyberte ze seznamu a přidejte jako účastníky nebo zdroje"

#~ msgid "Select from the list and add selected as recipients"
#~ msgstr "Vyberte ze seznamu a přidejte jako adresáty"

#~ msgid "Select from the list and add selected as users"
#~ msgstr "Vyberte ze seznamu a přidejte jako uživatele"

#~ msgid "Select none"
#~ msgstr "Nevybírat"

#~ msgid "Select page"
#~ msgstr "Vybrat stránku"

#~ msgid "Select the appointment path"
#~ msgstr "Vybrat cestu schůzky"

#~ msgid "Select the number of items to be displayed in the module panes."
#~ msgstr "Vyberte počet položek, které budou zobrazeny v panelech modulu."

#~ msgid "Selection Details"
#~ msgstr "Podrobnosti o výběru"

#~ msgid "Send"
#~ msgstr "Poslat"

#~ msgid "Send Attachment"
#~ msgstr "Poslat přílohu"

#~ msgid "Send E-Mail about this publication"
#~ msgstr "Poslat zprávu o této publikaci"

#~ msgid "Send E-Mail to all"
#~ msgstr "Poslat zprávu všem"

#, fuzzy
#~ msgid "Send a return receipt"
#~ msgstr "Poslat potvrzení o doručení"

#~ msgid "Send as E-Mail"
#~ msgstr "Poslat jako e-mail"

#~ msgid "Send as internal link"
#~ msgstr "Odeslat jako interní odkaz"

#~ msgid "Send as mail"
#~ msgstr "Poslat jako zprávu"

#~ msgid "Send as vCard"
#~ msgstr "Poslat jako vCard"

#~ msgid "Send by mail"
#~ msgstr "Poslat ve zprávě"

#~ msgid "Send email"
#~ msgstr "Poslat e-mail"

#, fuzzy
#~ msgid "Send feedback"
#~ msgstr "Druhé pole"

#~ msgid "Send mail"
#~ msgstr "Poslat zprávu"

#~ msgid "Send mail to all participants"
#~ msgstr "Poslat zprávu všem účastníkům"

#~ msgid "Send new mail"
#~ msgstr "Poslat novou zprávu"

#~ msgid "Send vacation notice during this time only"
#~ msgstr "Oznámení o nepřítomnosti posílat pouze v tuto dobu"

#~ msgid "Sender"
#~ msgstr "Odesílatel"

#~ msgid "Sender/From"
#~ msgstr "Odesílatel/od"

#~ msgid "Sending an E-Mail to a contact"
#~ msgstr "Poslání zprávy kontaktu"

#~ msgid "Sending the E-Mail"
#~ msgstr "Odeslání zprávy"

#~ msgid "Senegal"
#~ msgstr "Senegal"

#~ msgid "Sent"
#~ msgstr "Odesláno"

#~ msgid "Sent Items"
#~ msgstr "Odeslané položky"

#~ msgid "Sent folder"
#~ msgstr "Odeslané zprávy"

#~ msgid "Sent from %s via mobile"
#~ msgstr "Posláno z %s z mobilního telefonu"

#~ msgid "Sent mails"
#~ msgstr "Odeslané zprávy"

#~ msgid "Sent objects"
#~ msgstr "Odeslané položky"

#~ msgid "Sep"
#~ msgstr "Zář"

#~ msgid "Separator"
#~ msgstr "Oddělovač"

#~ msgid "September"
#~ msgstr "Září"

#~ msgid "Serbia"
#~ msgstr "Srbsko"

#~ msgid "Series"
#~ msgstr "Série"

#~ msgid "Series Duration"
#~ msgstr "Trvání série"

#~ msgid "Series appointment"
#~ msgstr "Opakovaná schůzka"

#~ msgctxt "calendar"
#~ msgid "Series..."
#~ msgstr "Série..."

#~ msgctxt "tasks"
#~ msgid "Series..."
#~ msgstr "Série..."

#~ msgid "Series:"
#~ msgstr "Série:"

#~ msgid "Server Error"
#~ msgstr "Chyba serveru"

#~ msgid "Server name"
#~ msgstr "Název serveru"

#~ msgid "Server port"
#~ msgstr "Port serveru"

#~ msgid "Server settings"
#~ msgstr "Nastavení serveru"

#~ msgid "Server type"
#~ msgstr "Druh serveru"

#~ msgid "Server unreachable"
#~ msgstr "Server je nedostupný"

#~ msgid "Server version"
#~ msgstr "Verze serveru"

#~ msgid "Service"
#~ msgstr "Služba"

#~ msgid "Set as default"
#~ msgstr "Nastavit jako výchozí"

#, fuzzy
#~ msgid "Set color"
#~ msgstr "Barva textu"

#~ msgctxt "app"
#~ msgid "Settings"
#~ msgstr "Nastavení"

#~ msgid "Seychelles"
#~ msgstr "Seychely"

#~ msgid "Share"
#~ msgstr "Sdílet"

#~ msgid "Share calendar"
#~ msgstr "Sdílet kalendář"

#~ msgid "Share link by email"
#~ msgstr "Sdílet odkaz e-mailem"

#~ msgid "Share tasks"
#~ msgstr "Sdílet úkoly"

#~ msgid "Share this folder"
#~ msgstr "Sdílet tuto složku"

#~ msgid "Share your contacts"
#~ msgstr "Sdílet vaše kontakty"

#~ msgid "Shared"
#~ msgstr "Sdílené"

#~ msgid "Shared Appointments"
#~ msgstr "Sdílené schůzky"

#~ msgid "Shared address book"
#~ msgstr "Sdílený adresář"

#~ msgid "Shared contacts"
#~ msgstr "Sdílené kontakty"

#~ msgid "Shopping cart"
#~ msgstr "Nákupní košík"

#, fuzzy
#~ msgid "Show"
#~ msgstr " Zobrazit"

#~ msgid "Show 0 elements"
#~ msgstr "Nezobrazovat žádné položky"

#~ msgid "Show 10 elements"
#~ msgstr "Zobrazit 10 položek"

#~ msgid "Show 15 elements"
#~ msgstr "Zobrazit 15 položek"

#~ msgid "Show 20 elements"
#~ msgstr "Zobrazit 20 položek"

#~ msgid "Show 5 elements"
#~ msgstr "Zobrazit 5 položek"

#~ msgid "Show Group Members"
#~ msgstr "Zobrazit členy skupiny"

#~ msgid "Show QR code"
#~ msgstr "Zobrazit kód QR"

#~ msgid "Show all %1$d messages in inbox"
#~ msgstr "Ukázat všech %1$d zpráv ve schránce"

#~ msgid "Show all items"
#~ msgstr "Zobrazit všechny položky"

#~ msgid "Show all mails. Note: Mails are no longer grouped by conversation."
#~ msgstr ""
#~ "Zobrazit všechny zprávy. Poznámka: Zprávy již nejsou seskupené podle "
#~ "konverzací."

#~ msgid "Show all my appointments from all calendars"
#~ msgstr "Zobrazit všechny mé schůzky ze všech kalendářů"

#, fuzzy
#~ msgid "Show appointment details"
#~ msgstr "Ukázat schůzku"

#~ msgid "Show as"
#~ msgstr "Zobrazit jako"

#~ msgid "Show as:"
#~ msgstr "Zobrazit jako:"

#~ msgctxt "plural"
#~ msgid "Show attachment"
#~ msgid_plural "Show attachments"
#~ msgstr[0] "Zobrazit přílohu"
#~ msgstr[1] "Zobrazit přílohy"
#~ msgstr[2] "Zobrazit přílohy"

#~ msgid "Show comments"
#~ msgstr "Zobrazit komentáře"

#~ msgid "Show confirmation popup for new appointments?"
#~ msgstr "Zobrazit potvrzovací vyskakovací okno u nových schůzek?"

#~ msgid "Show conflicts"
#~ msgstr "Zobrazit konflikty"

#~ msgid "Show contacts from administrator group"
#~ msgstr "Zobrazit kontakty z administrátorské skupiny"

#~ msgid "Show declined appointments"
#~ msgstr "Zobrazit odmítnuté schůzky"

#~ msgid "Show details"
#~ msgstr "Zobrazit detaily"

#~ msgid "Show done tasks"
#~ msgstr "Zobrazit dokončené úkoly"

#~ msgid "Show file"
#~ msgstr "Zobrazit soubor"

#~ msgid "Show first page"
#~ msgstr "Zobrazit první stranu"

#~ msgid "Show hidden files and folders"
#~ msgstr "Zobrazit skryté soubory a složky"

#~ msgid "Show images"
#~ msgstr "Zobrazit obrázky"

#~ msgid "Show in Calendar"
#~ msgstr "Zobrazit v kalendáři"

#~ msgid "Show in calendar"
#~ msgstr "Zobrazit v kalendáři"

#~ msgid "Show inbox"
#~ msgstr "Zobrazit doručenou pošta"

#~ msgid "Show internal link"
#~ msgstr "Zobrazit interní odkaz"

#~ msgid "Show last page"
#~ msgstr "Zobrazit poslední stranu"

#~ msgid "Show legal information"
#~ msgstr "Zobrazit právní informace"

#~ msgid "Show less"
#~ msgstr "Zobrazit méně"

#~ msgid "Show more"
#~ msgstr "Zobrazit více"

#~ msgid "Show more..."
#~ msgstr "Zobrazit více..."

#~ msgid "Show name instead of E-Mail address in To and Cc fields:"
#~ msgstr "Zobrazit jméno místo e-mailové adresy v polích Pro a Cc:"

#~ msgid "Show next page"
#~ msgstr "Zobrazit další stranu"

#~ msgid "Show original message"
#~ msgstr "Zobrazit původní zprávu"

#~ msgid "Show original publication"
#~ msgstr "Zobrazit původní publikaci"

#~ msgid "Show previous page"
#~ msgstr "Zobrazit předchozí stranu"

#, fuzzy
#~ msgid "Show quoted text"
#~ msgstr "Pod citovaným textem"

#~ msgid "Show request body"
#~ msgstr "Zobrazit obsah požadavku"

#~ msgid "Show sender image?"
#~ msgstr "Zobrazovat obrázek odesílatele?"

#~ msgid "Show side panel"
#~ msgstr "Zobrazit postranní panel"

#~ msgid "Show stack trace"
#~ msgstr "Zobrazit sledování zásobníku"

#~ msgid "Show strack trace"
#~ msgstr "Zobrazit stopu strace"

#~ msgid "Show task"
#~ msgstr "Ukázat úkol"

#, fuzzy
#~ msgid "Show task details"
#~ msgstr "Zobrazit detaily"

#~ msgid "Show version history"
#~ msgstr "Zobrazit historii verzí"

#, fuzzy
#~ msgid "Show/hide folder"
#~ msgstr "Přesunout složku"

#~ msgid "Shown as"
#~ msgstr "Zobrazené jako"

#~ msgid "Sidebar"
#~ msgstr "Postranní lišta"

#~ msgid "Sierra Leone"
#~ msgstr "Sierra Leone"

#~ msgid "Sign in"
#~ msgstr "Přihlásit"

#~ msgid "Sign out"
#~ msgstr "Odhlásit se"

#~ msgid "Sign out now"
#~ msgstr "Odhlásit se"

#~ msgid "Signature"
#~ msgstr "Podpis"

#~ msgid "Signature name"
#~ msgstr "Název podpisu"

#~ msgid "Signature position"
#~ msgstr "Umístění podpisu"

#~ msgid "Signature text"
#~ msgstr "Text podpisu"

#~ msgid "Signature:"
#~ msgstr "Podpis:"

#~ msgid "Signatures"
#~ msgstr "Podpisy"

#~ msgid "Signed in as %1$s"
#~ msgstr "Přihlášený(á) jako %1$s"

#~ msgid "Simple Pad"
#~ msgstr "Poznámkový blok"

#~ msgid "Since the appointment is recurring, it may cause further conflicts."
#~ msgstr "Protože jde o opakovanou schůzku, může způsobit další konflikty."

#~ msgid "Single"
#~ msgstr "Jednoduché"

#~ msgid "Site"
#~ msgstr "Stránka"

#~ msgid "Size"
#~ msgstr "Velikost"

#~ msgid "Size (bytes)"
#~ msgstr "Velikost (bajty)"

#~ msgid "Size:"
#~ msgstr "Velikost:"

#~ msgid "Skip this step"
#~ msgstr "Přeskočit tento krok"

#~ msgid "Slideshow"
#~ msgstr "Slideshow"

#~ msgid "Slovakia"
#~ msgstr "Slovensko"

#~ msgid "Slovenia"
#~ msgstr "Slovinsko"

#~ msgid "Slow requests"
#~ msgstr "Pomalé požadavky"

#~ msgid "Social"
#~ msgstr "Sociální"

#~ msgid "Social Messaging accounts"
#~ msgstr "Účty pro posílání zpráv do sociálních sítí"

#~ msgid ""
#~ "Social accounts are only used to download contact and/or calendar data"
#~ msgstr ""
#~ "Sociální účty se používají pouze ke stahování kontaktů a/nebo kalendářů"

#~ msgid "SoftBank"
#~ msgstr "SoftBank"

#~ msgid "Solomon Islands"
#~ msgstr "Solomonovy ostrovy"

#~ msgid "Somalia"
#~ msgstr "Somálsko"

#~ msgid "Some fields contain invalid data"
#~ msgstr "Některá pole obsahují neplatné údaje"

#~ msgid "Someone shared a file with you"
#~ msgstr "Někdo s vámi sdílel soubor"

#~ msgid ""
#~ "Someone shared a folder with you. Would you like to subscribe those %1$s?"
#~ msgstr "Někdo s vámi sdílel složku. Přejete si přihlásit dané %1$s?"

#~ msgid "Something went wrong reauthorizing the %s account."
#~ msgstr "Při opětovné autorizaci účtu %s došlo k chybě."

#~ msgid "Something went wrong reauthorizing the account."
#~ msgstr "Při opětovné autorizaci účtu došlo k chybě."

#~ msgid "Something went wrong saving your changes."
#~ msgstr "Při ukládání vašich změn došlo k chybě."

#~ msgid "Sorry, failed to load the document successfully."
#~ msgstr "Je mi líto, dokument se nepodařilo načíst."

#~ msgid "Sorry, this page is not available at the moment."
#~ msgstr "Omlouváme se, ale tato stránka není momentálně dostupná."

#~ msgid ""
#~ "Sorry, we cannot help you here. Your provider needs to obtain a key from "
#~ "LinkedIn with the permission to do read messages."
#~ msgstr ""
#~ "Je nám líto, ale tady vám nemůžeme pomoct. Váš poskytovatel musí získat "
#~ "klíč od LinkedIn, který mu umožní číst zprávy."

#~ msgid "Sorting your E-Mails"
#~ msgstr "Řazení zpráv"

#~ msgid "Source"
#~ msgstr "Zdroj"

#~ msgid "South Africa"
#~ msgstr "Jihoafrická republika"

#~ msgid "South Georgia and the South Sandwich Islands"
#~ msgstr "Jižní Georgie a Jižní Sandwichovy ostrovy"

#~ msgid "Spam"
#~ msgstr "Spam"

#~ msgid "Spam folder"
#~ msgstr "Složka Spam"

#~ msgid "Spanish"
#~ msgstr "španělština"

#~ msgid "Spouse's name"
#~ msgstr "Jméno druha/družky"

#~ msgid "Spouse's name:"
#~ msgstr "Jméno druha/družky:"

#~ msgid "Sri Lanka"
#~ msgstr "Srí Lanka"

#~ msgid "Standard colors"
#~ msgstr "Standardní barvy"

#~ msgid "Start"
#~ msgstr "Start"

#~ msgid "Start Page"
#~ msgstr "Stránka start"

#~ msgid "Start date"
#~ msgstr "Datum začátku"

#~ msgid "Start date:"
#~ msgstr "Datum začátku:"

#~ msgid "Start date: %1$s"
#~ msgstr "Počáteční datum: %1$s"

#~ msgid "Start of working time"
#~ msgstr "Začátek pracovní doby"

#~ msgid "Start page"
#~ msgstr "Stránka start"

#~ msgid "Start time"
#~ msgstr "Čas začátku"

#~ msgid "Start:"
#~ msgstr "Začátek:"

#~ msgid "Started %s days ago:"
#~ msgstr "Spuštěno před %d dny:"

#~ msgid "Started %s hours ago:"
#~ msgstr "Spuštěno před %d hodinami:"

#~ msgid "Started %s milliseconds ago:"
#~ msgstr "Spuštěno před %s milisekundami:"

#~ msgid "Started %s minutes ago:"
#~ msgstr "Spuštěno před %d minutami:"

#~ msgid "Started %s seconds ago:"
#~ msgstr "Spuštěno před %s sekundami:"

#~ msgid "Started %s weeks ago:"
#~ msgstr "Spuštěno před %s týdny:"

#~ msgid "Starts at"
#~ msgstr "Začíná v"

#~ msgid "Starts at:"
#~ msgstr "Začíná v:"

#~ msgid "Starts on"
#~ msgstr "Začíná v"

#~ msgid "Starts on %1$s, due on %2$s."
#~ msgstr "Začátek: %1$s, dokončení: %2$s."

#~ msgid "Starts on %s."
#~ msgstr "Začátek: %s."

#~ msgid "State"
#~ msgstr "Stát"

#~ msgid "State (business)"
#~ msgstr "Stát (firemní)"

#~ msgid "State (other)"
#~ msgstr "Stát (další)"

#~ msgid "State (other):"
#~ msgstr "Stát (další):"

#~ msgid "State (private)"
#~ msgstr "Stát (soukr.)"

#~ msgid "State:"
#~ msgstr "Stát:"

#~ msgid "Static resizing..."
#~ msgstr "Statická změna velikosti..."

#~ msgid "Status"
#~ msgstr "Stav"

#~ msgid "Status:"
#~ msgstr "Stav:"

#~ msgid "Status: %1$s"
#~ msgstr "Stav: %1$s"

#~ msgid "Stay signed in"
#~ msgstr "Zůstat přihlášený(á)"

#~ msgid "Step %d. Download Updater"
#~ msgstr "Krok %d. Stahovač aktualizací"

#~ msgid "Streams"
#~ msgstr "Proudy"

#~ msgid "Street"
#~ msgstr "Ulice"

#~ msgid "Street (business)"
#~ msgstr "Ulice (firemní)"

#~ msgid "Street (other)"
#~ msgstr "Ulice (další)"

#~ msgid "Street (other):"
#~ msgstr "Ulice (další):"

#~ msgid "Street (private)"
#~ msgstr "Ulice (soukr.)"

#~ msgid "Street:"
#~ msgstr "Ulice:"

#~ msgid "Strike through"
#~ msgstr "Přeškrtnutí"

#~ msgid "Subject"
#~ msgstr "Předmět"

#~ msgid "Subject:"
#~ msgstr "Předmět:"

#~ msgid "Subreddits"
#~ msgstr "Subreddity"

#~ msgid "Subscribe"
#~ msgstr "Přihlásit k odběru"

#~ msgid "Subscribe Folder"
#~ msgstr "Přihlásit složku"

#~ msgid "Subscribe IMAP folders"
#~ msgstr "Přihlásit IMAP složky"

#~ msgid "Subscribe contacts from LinkedIn, Facebook, Google..."
#~ msgstr "Přihlásit kontakty z LinkedIn, Facebook, Google, ..."

#~ msgid "Subscribe into:"
#~ msgstr "Přihlásit do:"

#~ msgid "Subscribed"
#~ msgstr "Přihlášená"

#~ msgid ""
#~ "Subscribing to items that are not delivered by another Open-Xchange "
#~ "Server (i.e. OXMF) may take some time. Example: Importing 100 contacts "
#~ "from Xing takes about 5 minutes. We are continually improving this "
#~ "functionality. Future releases will work significantly faster."
#~ msgstr ""
#~ "Přihlášení k odběru položek, které nejsou dodávány jiným Open-Xchange "
#~ "Serverem (tj. OXMF), může nějakou dobu trvat. Například import 100 "
#~ "kontaktů z Xing trvá asi 5 minut. Tuto funkci stále vylepšujeme. Další "
#~ "verze budou fungovat výrazně rychleji."

#~ msgid "Subscription refresh"
#~ msgstr "Obnovení přihlášení k odběru"

#~ msgid "Subscription successfully created."
#~ msgstr "Přihlášení k odběru úspěšně vytvořeno."

#~ msgid "Subscriptions"
#~ msgstr "Odběry"

#~ msgid "Successfully imported: %d"
#~ msgstr "Import úspěšný: %d"

#~ msgid "Such data will never be uploaded"
#~ msgstr "Takové údaje nebudou nikdy nahrávány"

#~ msgid "Sudan"
#~ msgstr "Súdán"

#~ msgid "Suffix"
#~ msgstr "Přípona"

#~ msgid "Suffix:"
#~ msgstr "Přípona:"

#~ msgid "Sun"
#~ msgstr "Ne"

#~ msgid "Sunday"
#~ msgstr "Neděle"

#~ msgid "Superscript"
#~ msgstr "Horní index"

#~ msgid ""
#~ "Supported Outlook versions (Connector 2 for Microsoft Outlook): Latest "
#~ "Versions of Microsoft Outlook 2003, Microsoft Outlook 2007, Outlook 2010 "
#~ "(no support of \"Office 2010 Click-to-Run\", \"Office Home and Business "
#~ "2010 Testversion\")"
#~ msgstr ""
#~ "Podporované verze Outlooku (Connector 2 pro Microsoft Outlook): "
#~ "Nejnovější verze aplikací Microsoft Outlook 2003, Microsoft Outlook 2007, "
#~ "Outlook 2010 (bez podpory „Office 2010 Click-to-Run“, „Office Home and "
#~ "Business 2010 Testversion“)"

#~ msgid ""
#~ "Supported Outlook versions (Connector for Microsoft Outlook): Microsoft "
#~ "Outlook 2003, Microsoft Outlook 2007"
#~ msgstr ""
#~ "Podporované verze Outlooku (Connector pro Microsoft Outlook): Microsoft "
#~ "Outlook 2003, Microsoft Outlook 2007"

#~ msgid "Suriname"
#~ msgstr "Surinam"

#~ msgid "Svalbard and Jan Mayen"
#~ msgstr "Špicberky a Jan Mayen"

#~ msgid "Swaziland"
#~ msgstr "Svazijsko"

#~ msgid "Sweden"
#~ msgstr "Švédsko"

#~ msgid "Swedish (Sweden)"
#~ msgstr "švédština (Švédsko)"

#~ msgid "Swiss franc"
#~ msgstr "Švýcarský frank"

#~ msgid "Switched to read only mode."
#~ msgstr "Přepnuto do režimu jen pro čtení."

#~ msgid "Switzerland"
#~ msgstr "Švýcarsko"

#~ msgid "Symbols"
#~ msgstr "Znaky"

#~ msgid "Sync with mobile phone"
#~ msgstr "Synchronizovat s mobilním telefonem"

#~ msgid "Synchronization"
#~ msgstr "Synchronizace"

#~ msgid "Synchronization to the server has been lost."
#~ msgstr "Synchronizace se serverem se ztratila."

#~ msgid "Synchronize with Outlook"
#~ msgstr "Synchronizace s Outlookem"

#~ msgid ""
#~ "Syntax error in config: \n"
#~ "%s"
#~ msgstr ""
#~ "Chyba syntaxe v nastavení: \n"
#~ "%s"

#~ msgid "Syntax error in server reply: no error provided"
#~ msgstr "Chyba syntaxe v odpovědi serveru: neposkytnuta žádná chyba"

#~ msgid ""
#~ "Syntax error in server response (%s): \"%s\"\n"
#~ "\n"
#~ "URL: %s\n"
#~ "\n"
#~ "Data: %s\n"
#~ "\n"
#~ "Response: %s"
#~ msgstr ""
#~ "Chyba syntaxe v odpovědi serveru (%s): „%s“\n"
#~ "\n"
#~ "URL: %s\n"
#~ "\n"
#~ "Data: %s\n"
#~ "\n"
#~ "Odpověď: %s"

#~ msgid "Syrian Arab Republic"
#~ msgstr "Sýrie"

#~ msgid "System"
#~ msgstr "Systém"

#
#~ msgctxt "thursday"
#~ msgid "T"
#~ msgstr "Čt"

#
#~ msgctxt "tuesday"
#~ msgid "T"
#~ msgstr "Út"

#~ msgid "TAX ID"
#~ msgstr "DIČ"

#~ msgid "TAX ID:"
#~ msgstr "DIČ:"

#~ msgid "TB"
#~ msgstr "TB"

#~ msgid "TTY/TDD"
#~ msgstr "Telefon pro neslyšící (TTY/TDD)"

#~ msgid "TTY/TDD:"
#~ msgstr "Telefon pro neslyšící (TTY/TDD):"

#~ msgid "Tab-based panel"
#~ msgstr "Panel s kartami"

#~ msgid "Table"
#~ msgstr "Tabulka"

#~ msgid "Tabs example"
#~ msgstr "Příklad karet"

#~ msgid "Tag mail with"
#~ msgstr "Dát zprávě příznak"

#~ msgid "Tags"
#~ msgstr "Značky"

#~ msgid "Taiwan"
#~ msgstr "Tchaj-wan"

#~ msgid "Tajikistan"
#~ msgstr "Tádžikistán"

#~ msgid "Tanzania"
#~ msgstr "Tanzanie"

#~ msgid "Target"
#~ msgstr "Cíl"

#~ msgid "Task"
#~ msgstr "Úkol"

#~ msgid "Task (accepted)"
#~ msgstr "Úkol (přijat)"

#~ msgid "Task (declined)"
#~ msgstr "Úkol (odmítnut)"

#~ msgid "Task (tentative)"
#~ msgstr "Úkol (předběžně)"

#~ msgid "Task Details"
#~ msgstr "Podrobnosti o úkolu"

#~ msgid "Task has been deleted!"
#~ msgid_plural "Tasks have been deleted!"
#~ msgstr[0] "Úkol byl smazán!"
#~ msgstr[1] "Úkoly byly smazány!"
#~ msgstr[2] "Úkoly byly smazány!"

#~ msgid "Task invitation. %1$s %2$s %3$s. Press [enter] to open"
#~ msgstr "Pozvánka k úkolu. %1$s %2$s %3$s. Otevřete stisknutím [enter]"

#~ msgid "Task invitations"
#~ msgstr "Pozvánky úkolů"

#~ msgid "Task moved."
#~ msgid_plural "Tasks moved."
#~ msgstr[0] "Úkol přesunut."
#~ msgstr[1] "Úkoly přesunuty."
#~ msgstr[2] "Úkoly přesunuty."

#~ msgid "Task reminder. %1$s %2$s %3$s. Press [enter] to open"
#~ msgstr "Připomenutí úkolu. %1$s %2$s %3$s. Otevřete stisknutím [enter]"

#~ msgid "Task reminders"
#~ msgstr "Upomínky na úkoly"

#~ msgid "Task was already deleted!"
#~ msgstr "Úkol už byl smazán!"

#~ msgid "Task was modified before, please reload"
#~ msgstr "Úkol byl změněn, načtěte prosím znovu"

#~ msgid "Tasks"
#~ msgstr "Úkoly"

#~ msgctxt "app"
#~ msgid "Tasks"
#~ msgstr "Úkoly"

#~ msgid "Tasks have been moved"
#~ msgstr "Úkoly byly přesunuty"

#~ msgid "Tasks:"
#~ msgstr "Úkoly:"

#~ msgid "Team"
#~ msgstr "Tým"

#~ msgid "Team Members"
#~ msgstr "Členové týmu"

#~ msgid "Telephone (ISDN)"
#~ msgstr "Telefon (ISDN)"

#~ msgid "Telephone callback"
#~ msgstr "Zpětné volání"

#~ msgid "Telephone primary"
#~ msgstr "Hlavní telefon"

#~ msgid "Telephone radio"
#~ msgstr "Radiotelefon"

#~ msgid "Telex"
#~ msgstr "Telex"

#~ msgid "Telex:"
#~ msgstr "Telex:"

#~ msgid "Tell me more..."
#~ msgstr "Pověz mi více..."

#~ msgid "Template"
#~ msgstr "Šablona"

#~ msgid "Temporary"
#~ msgstr "Dočasné"

#~ msgid "Tentative"
#~ msgstr "Předběžně"

#~ msgid "Tentatively accepted"
#~ msgstr "Předběžně přijal(a)"

#~ msgid "Text"
#~ msgstr "Text"

#~ msgid "Text 1"
#~ msgstr "Text 1"

#~ msgid "Text 2"
#~ msgstr "Text 2"

#~ msgid "Text Fill Color"
#~ msgstr "Barva pozadí textu"

#~ msgid "Text format"
#~ msgstr "Formát textu"

#~ msgid "Text:"
#~ msgstr "Text:"

#~ msgid "Thailand"
#~ msgstr "Thajsko"

#, fuzzy
#~ msgid "Thank you for your feedback"
#~ msgstr "Přidat novou skupinu pro vaše kanály"

#~ msgctxt "help"
#~ msgid "The E-Mail Components"
#~ msgstr "E-mailové komponenty"

#~ msgid ""
#~ "The E-Mail address you have entered seems not to be valid. Would you like "
#~ "to add it anyway?"
#~ msgstr ""
#~ "E-mailová adresa, kterou jste zadal(a), je pravděpodobně neplatná. Chcete "
#~ "ji přesto přidat?"

#~ msgid "The E-Mail module is not available"
#~ msgstr "E-mailový modul není k dispozici"

#~ msgctxt "help"
#~ msgid "The Files Components"
#~ msgstr "Souborové komponenty"

#~ msgid "The Icons view"
#~ msgstr "Ikonový pohled"

#~ msgid ""
#~ "The Icons view displays an icon and the file name for each file. Click on "
#~ "an icon to view further details and functions in the pop-up."
#~ msgstr ""
#~ "Ikonový pohled zobrazuje u každého souboru ikonu a název. Kliknutím na "
#~ "ikonu zobrazíte další podrobnosti a funkce ve vyskakovacím okně."

#~ msgid "The Icons view displays an icon for each file."
#~ msgstr "Ikonový pohled zobrazuje pro každý soubor ikonu."

#~ msgid ""
#~ "The List view shows a sidebar with appointments and a display area with "
#~ "the data of the selected appointment. This view corresponds to the view "
#~ "in E-Mail and Contacts."
#~ msgstr ""
#~ "Pohled seznam ukazuje postranní lištu se schůzkami a zobrazovací oblast s "
#~ "údaji o vybrané schůzce. Tento pohled odpovídá pohledu v modulu Zprávy a "
#~ "Kontakty."

#~ msgid ""
#~ "The List view shows a sidebar with files and a display area with the data "
#~ "of the selected file. This view corresponds to the views in E-Mail and "
#~ "Contacts."
#~ msgstr ""
#~ "Pohled seznam ukazuje postranní lištu se soubory a zobrazovací oblast s "
#~ "údaji vybraného souboru. Pohled odpovídá pohledům v modulech Zprávy a "
#~ "Kontakty."

#~ msgid ""
#~ "The List view shows details like the size and date of change. Use the "
#~ "checkboxes to select files. Click on a file to view further details and "
#~ "functions in the pop-up."
#~ msgstr ""
#~ "Pohled Seznam zobrazuje podrobnosti jako velikost a datum poslední změny. "
#~ "Použijte zaškrtávací políčka pro výběr souborů. Kliknutím na soubor "
#~ "zobrazíte další podrobnosti a funkce ve vyskakovacím okně."

#~ msgid "The New objects icon"
#~ msgstr "Ikona nových objektů"

#~ msgid ""
#~ "The New objects icon shows the number of appointment reminders or other "
#~ "notifications. If clicking the icon, the info area opens."
#~ msgstr ""
#~ "Ikona nových objektů ukazuje počet upomínek na schůzky nebo jiná "
#~ "upozornění. Kliknutí na ikonu otevře informační oblast."

#~ msgid ""
#~ "The New objects icon shows the number of unread E-Mails or other "
#~ "notifications. If clicking the icon, the info area opens."
#~ msgstr ""
#~ "Ikona nových objektů ukazuje počet nepřečtených zpráv nebo jiná "
#~ "upozornění. Kliknutí na ikonu otevře informační oblast."

#~ msgid "The OAuth Account to use"
#~ msgstr "OAuth účet, který se má použít"

#~ msgid ""
#~ "The Portal informs you about current E-Mails, appointments or social "
#~ "network news."
#~ msgstr ""
#~ "Portál vás informuje o nových zprávách, schůzkách nebo novinkách ze "
#~ "sociálních sítí."

#~ msgid "The Tiles view"
#~ msgstr "Dlaždicový pohled"

#~ msgid ""
#~ "The Tiles view shows a big icon for each file. Click on an icon to view "
#~ "further details and functions in the pop-up."
#~ msgstr ""
#~ "Dlaždicový pohled zobrazuje pro každý soubor velkou ikonu. Kliknutím na "
#~ "ikonu zobrazíte další podrobnosti a funkce ve vyskakovacím okně."

#~ msgid "The account must be named"
#~ msgstr "Účty musí být pojmenován"

#~ msgid "The allowed quota is reached."
#~ msgstr "Bylo dosaženo povoleného limitu."

#~ msgid "The appointment has a new description: %1$s."
#~ msgstr "Schůzka má nový popis: %1$s."

#~ msgid "The appointment has been added to your calendar"
#~ msgstr "Schůzka byla přidána do vašeho kalendáře"

#~ msgid "The appointment has been deleted"
#~ msgstr "Schůzka byla smazána"

#~ msgid "The appointment has been updated"
#~ msgstr "Schůzka byla aktualizována"

#, fuzzy
#~ msgid ""
#~ "The appointment is repeated <a href=\"#\"  data-widget=\"number\" data-"
#~ "attribute=\"interval\">every <span class=\"number-control\">2</span> "
#~ "days</a>."
#~ msgstr ""
#~ "Schůzka se opakuje <a href=\"#\"  data-widget=\"number\" data-attribute="
#~ "\"interval\">každé <span class=\"number-control\">2</span> dny</a>."

#, fuzzy
#~ msgid ""
#~ "The appointment is repeated <a href=\"#\"  data-widget=\"number\" data-"
#~ "attribute=\"interval\">every <span class=\"number-control\">2</span> "
#~ "weeks</a> on <a href=\"#\"  data-widget=\"custom\" data-attribute=\"days"
#~ "\">monday</a>."
#~ msgstr ""
#~ "Schůzka se opakuje <a href=\"#\"  data-widget=\"number\" data-attribute="
#~ "\"interval\">každé <span class=\"number-control\">2</span> týdny</a> v <a "
#~ "href=\"#\"  data-widget=\"custom\" data-attribute=\"days\">pondělí</a>. "

#~ msgid ""
#~ "The appointment is repeated <a href=\"#\" data-attribute=\"recurrenceType"
#~ "\" data-widget=\"options\">weekly</a>."
#~ msgstr ""
#~ "Tato schůzka se opakuje <a href=\"#\" data-attribute=\"recurrenceType\" "
#~ "data-widget=\"options\">týdně</a>."

#, fuzzy
#~ msgid ""
#~ "The appointment is repeated every <a href=\"#\" data-widget=\"options\" "
#~ "data-attribute=\"ordinal\">first</a> <a href=\"#\" data-widget=\"options"
#~ "\" data-attribute=\"day\">Wednesday</a> in <a href=\"#\" data-widget="
#~ "\"options\" data-attribute=\"month\">October</a>."
#~ msgstr ""
#~ "Schůzka se opakuje vždy <a href=\"#\" data-widget=\"options\" data-"
#~ "attribute=\"ordinal\">první</a> <a href=\"#\" data-widget=\"options\" "
#~ "data-attribute=\"day\">středu</a> v <a href=\"#\" data-widget=\"options\" "
#~ "data-attribute=\"month\">říjnu</a>. "

#, fuzzy
#~ msgid ""
#~ "The appointment is repeated every year on day <a href=\"#\" data-widget="
#~ "\"number\" data-attribute=\"dayInMonth\"><span class=\"number-control"
#~ "\">10</span></a> of <a href=\"#\" data-widget=\"options\" data-attribute="
#~ "\"month\">October</a>."
#~ msgstr ""
#~ "Tato schůzka se opakuje každý rok <a href=\"#\" data-widget=\"number\" "
#~ "data-attribute=\"dayInMonth\"><span class=\"number-control\">10.</span></"
#~ "a> <a href=\"#\" data-widget=\"options\" data-attribute=\"month\">října</"
#~ "a>. "

#, fuzzy
#~ msgid ""
#~ "The appointment is repeated on day <a href=\"#\" data-widget=\"number\" "
#~ "data-attribute=\"dayInMonth\"><span class=\"number-control\">10</span></"
#~ "a> <a href=\"#\" data-widget=\"number\" data-attribute=\"interval\">every "
#~ "<span class=\"number-control\">2</span> months</a>."
#~ msgstr ""
#~ "Tato schůzka se opakuje vždy <a href=\"#\" data-widget=\"number\" data-"
#~ "attribute=\"dayInMonth\"><span class=\"number-control\">10. den</span></"
#~ "a> <a href=\"#\" data-widget=\"number\" data-attribute=\"interval\">každé "
#~ "<span class=\"number-control\">2</span> měsíce</a>. "

#, fuzzy
#~ msgid ""
#~ "The appointment is repeated the <a href=\"#\" data-widget=\"options\" "
#~ "data-attribute=\"ordinal\">second</a> <a href=\"#\" data-widget=\"options"
#~ "\" data-attribute=\"day\">Wednesday</a> <a href=\"#\" data-widget=\"number"
#~ "\" data-attribute=\"interval\">every <span class=\"number-control\">2</"
#~ "span> months</a>."
#~ msgstr ""
#~ "Schůzka se opakuje <a href=\"#\" data-widget=\"options\" data-attribute="
#~ "\"ordinal\">druhou</a> <a href=\"#\" data-widget=\"options\" data-"
#~ "attribute=\"day\">středu</a> <a href=\"#\" data-widget=\"number\" data-"
#~ "attribute=\"interval\">každé <span class=\"number-control\">2</span> "
#~ "měsíce</a>. "

#~ msgid "The appointment takes place in a new location: %1$s."
#~ msgstr "Schůzka proběhne na jiném místě: %1$s."

#~ msgid "The appointment timezone was changed to: %1$s"
#~ msgstr "Časové pásmo schůzky bylo změněno na: %1$s"

#~ msgid "The appointment was rescheduled. Original date: %1$s. New date: %2$s"
#~ msgstr ""
#~ "Schůzka byla naplánována na jindy. Původní datum: %1$s. Nové datum: %2$s"

#~ msgid "The appointment will now be shown as: \"%1$s\"."
#~ msgstr "Schůzka bude nyní zobrazena jako: „%1$s“."

#~ msgid "The attachments to the appointment have changed"
#~ msgstr "Přílohy u schůzky se změnily"

#~ msgid ""
#~ "The available attachments for this E-Mail can be accessed via the links:"
#~ msgstr "K přílohám této zprávy můžete přistupovat pomocí odkazů:"

#~ msgid ""
#~ "The blue graph shows the distribution of request durations in percent. "
#~ "The gray graph shows a trivial network ping to recognize slow connections."
#~ msgstr ""
#~ "Modrý graf ukazuje rozložení doby trvání požadavků v procentech. Šedý "
#~ "graf ukazuje jednoduché síťové pingy pro rozpoznání pomalých spojení."

#~ msgid "The changes have been rejected"
#~ msgstr "Změny byly odmítnuty"

#~ msgid "The character \" \" is not allowed."
#~ msgstr "Znak „ “ není povolený."

#~ msgid ""
#~ "The configuration could not be saved, because of the following error:"
#~ msgstr "Nastavení se nepodařilo uložit kvůli následující chybě:"

#~ msgid "The connection was successful."
#~ msgstr "Připojení bylo úspěšné."

#~ msgid ""
#~ "The display area shows an object's content. At the top of the display "
#~ "area you will find functions for e.g. moving or deleting objects."
#~ msgstr ""
#~ "Zobrazovací oblast ukazuje obsah objektu. Ve vrchní části zobrazovací "
#~ "oblasti najdete funkce např. pro přesun nebo mazání objektů."

#~ msgid "The document is protected by a password."
#~ msgstr "Dokument je chráněn heslem."

#~ msgid "The due date cannot be before start date. Adjust start date?"
#~ msgstr ""
#~ "Datum dokončení nemůže být před datem začátku. Upravit datum začátku?"

#~ msgid "The email has been sent"
#~ msgstr "Zpráva byla odeslána"

#~ msgid ""
#~ "The entered value for %s is not within the allowed range. Please use a "
#~ "value from -130000 to 130000."
#~ msgstr ""
#~ "Zadaná hodnota %s není v povoleném rozsahu. Použijte, prosím, hodnotu od "
#~ "-130000,00 do 130000,00."

#~ msgid "The entire day"
#~ msgstr "Celý den"

#~ msgid ""
#~ "The file \"%1$s\" cannot be uploaded because it exceeds the maximum file "
#~ "size of %2$s"
#~ msgstr ""
#~ "Soubor \"%1$s\" nelze nahrát, protože je větší než maximální povolená "
#~ "velikost souboru %2$s"

#~ msgid ""
#~ "The file \"%1$s\" cannot be uploaded because it exceeds the quota limit "
#~ "of %2$s"
#~ msgstr ""
#~ "Soubor \"%1$s\" nelze nahrát, protože je větší než dostupný volný prostor "
#~ "%2$s"

#~ msgid "The file is available at %1$s"
#~ msgstr "Soubor je k dispozici na %1$s"

#~ msgid "The first 90 days are free."
#~ msgstr "Prvních 90 dní je zdarma."

#~ msgid "The folder has been cleaned up."
#~ msgstr "Složka byla pročištěna."

#~ msgid "The folder has been emptied."
#~ msgstr "Složka byla vyprázdněna."

#~ msgid "The folder is available at %1$s"
#~ msgstr "Složka je dispozici na %1$s"

#~ msgid ""
#~ "The following addresses are already on the list of participants and "
#~ "therefore not been added: %s"
#~ msgstr ""
#~ "Následující adresy už jsou na seznamu účastníků, a proto nebyly přidány: "
#~ "%s"

#~ msgid ""
#~ "The following applications can be restored. Just remove the restore point "
#~ "if you don't want it to be restored."
#~ msgstr ""
#~ "Následující aplikace mohou být obnoveny. Pokud si obnovu nepřejete, "
#~ "odstraňte bod obnovy."

#~ msgid "The following appointment already started:"
#~ msgstr "Následující schůzka již začala:"

#~ msgid "The following products will be activated now:"
#~ msgstr "Následující produkty budou nyní aktivovány:"

#~ msgid "The following task is already past due:"
#~ msgstr "Následující úkol již měl být dokončen:"

#~ msgid ""
#~ "The graph shows performance frequencies in percent. Grey line shows ideal "
#~ "performance, blue line is measured performance."
#~ msgstr ""
#~ "Graf zobrazuje frekvence výkonu v procentech. Šedá linka značí ideální "
#~ "výkon a modrá měřený výkon."

#~ msgid "The group %1$s has been invited to the appointment"
#~ msgstr "Skupina %1$s byla pozvána na schůzku"

#~ msgid "The group %1$s has been removed from the appointment"
#~ msgstr "Skupina %1$s byla odebrána ze schůzky."

#~ msgid ""
#~ "The icon at the bottom right side helps you sort your tasks. Click the "
#~ "icon to get a list of sort criteria."
#~ msgstr ""
#~ "Ikona vpravo dole vám pomůže seřadit vaše úkoly. Kliknutím na ni "
#~ "dostanete seznam kritérií řazení."

#~ msgid ""
#~ "The icon on the bottom right side helps you sort your E-Mails. Click the "
#~ "icon to get a list of sort criteria."
#~ msgstr ""
#~ "Ikona vpravo dole vám pomůže zprávy seřadit. Kliknutím na ni získáte "
#~ "seznam kritérií řazení."

#~ msgid "The info area"
#~ msgstr "Informační oblast"

#~ msgid "The links will be deleted by #DATE#"
#~ msgstr "Odkazy budou smazány #DATE#"

#~ msgid "The mandatory field %1$s is not defined."
#~ msgstr "Povinné pole %1$s není definované."

#~ msgid "The new folder tree setting will take effect after a new login."
#~ msgstr "Nové nastavení stromu složek bude uplatněno při příštím přihlášení."

#~ msgid "The number of recipients is limited to %1$s recipients per field"
#~ msgstr "Počet příjemců je omezen na %1$s  pro jedno políčko"

#~ msgid ""
#~ "The number on the right side of the E-Mail subject corresponds to the "
#~ "number of E-Mails in a thread. To open the thread, click on the number."
#~ msgstr ""
#~ "Číslo vpravo od předmětu zprávy odpovídá počtu zpráv ve vlákně. Vlákno "
#~ "otevřete kliknutím na toto číslo."

#~ msgid ""
#~ "The organizer declined your counter proposal for an appointment that "
#~ "could not be found. It was probably deleted in the meantime."
#~ msgstr ""
#~ "Organizátor odmítl váš protinávrh ohledně schůzky, kterou se nepodařilo "
#~ "nalézt. Pravděpodobně byla mezitím smazána."

#~ msgid "The organizer declined your counter proposal for the appointment."
#~ msgstr "Organizátor odmítl váš protinávrh ohledně schůzky."

#~ msgid ""
#~ "The organizer would like to cancel an appointment that could not be found."
#~ msgstr "Organizátor si přeje zrušit schůzku, kterou se nepodařilo nalézt."

#~ msgid ""
#~ "The organizer would like to change the occurrence of a recurrence on a "
#~ "day that already contains such a change. The server can only store one "
#~ "change for a series per day."
#~ msgstr ""
#~ "Organizátor si přeje změnit výskyt série v den, který již takovou "
#~ "změnuobsahuje. Mohu uložit pouze jednu změnu série v jeden den."

#~ msgid ""
#~ "The organizer would like to create an exception for an recurring "
#~ "appointment that is unknown. Either ignore this update, or ask the "
#~ "organizer to again send you the recurrence."
#~ msgstr ""
#~ "Organizátor si přeje vytvořit výjimku u série schůzek, kterou neznám. Buď "
#~ "tuto aktualizaci ignorujte, nebo požádejte ortganizátora o opětovné "
#~ "zaslání schůzky."

#~ msgid "The panel setting will take effect after a new login."
#~ msgstr "Nastavení panelu bude uplatněno při příštím přihlášení."

#~ msgid "The provided filename exceeds the allowed length."
#~ msgstr "Zadaný název souboru překračuje povolenou délku."

#~ msgid "The publication %s is now enabled"
#~ msgstr "Publikace %s je nyní povolena"

#~ msgid "The publication has been made available as %s"
#~ msgstr "Publikace byla zpřístupněna jako %s"

#~ msgid "The repeat interval must be an integer number"
#~ msgstr "Interval opakování musí být celé číslo"

#~ msgid "The requested email no longer exists"
#~ msgstr "Požadovaná zpráva již neexistuje"

#~ msgid "The resource %1$s has been reserved for the appointment"
#~ msgstr "Zdroj %1$s byl pro schůzku rezervován"

#~ msgid "The resource %1$s is no longer reserved for the appointment"
#~ msgstr "Zdroj %1$s již pro schůzku není rezervován"

#~ msgid "The search pattern requires at least %s characters."
#~ msgstr "Vyhledávací výraz musí mít alespoň %s znaků."

#~ msgid "The selected filter rule refers to an unknown folder '%s'."
#~ msgstr "Vybrané pravidlo filtru odkazuje na neznámou složku ‚%s‘."

#, fuzzy
#~ msgid "The sender wants to get notified when you have read this email"
#~ msgstr "Odesílatel si přeje dostat potvrzení, když si zprávu přečtete"

#~ msgid ""
#~ "The series <a href=\"#\" data-attribute=\"ending\" data-widget=\"options"
#~ "\">ends</a> <a href=\"#\" data-attribute=\"occurrences\" data-widget="
#~ "\"number\">after <span class=\"number-control\">2</span> appointments</a>."
#~ msgstr ""
#~ "Série <a href=\"#\" data-attribute=\"ending\" data-widget=\"options"
#~ "\">končí</a> <a href=\"#\" data-attribute=\"occurrences\" data-widget="
#~ "\"number\">po <span class=\"number-control\">2</span> schůzkách</a>."

#~ msgid ""
#~ "The series <a href=\"#\" data-attribute=\"ending\" data-widget=\"options"
#~ "\">ends</a> on <a href=\"#\" data-attribute=\"until\" data-widget=\"custom"
#~ "\">11/03/2013</a>."
#~ msgstr ""
#~ "Série <a href=\"#\" data-attribute=\"ending\" data-widget=\"options"
#~ "\">končí</a> <a href=\"#\" data-attribute=\"until\" data-widget=\"custom"
#~ "\">3. 11. 2013</a>."

#~ msgid ""
#~ "The series <a href=\"#\" data-attribute=\"ending\" data-widget=\"options"
#~ "\">never ends</a>."
#~ msgstr ""
#~ "Série <a href=\"#\" data-attribute=\"ending\" data-widget=\"options"
#~ "\">nikdy nekončí</a>."

#~ msgid "The server didn't respond!"
#~ msgstr "Server nereagoval!"

#~ msgid ""
#~ "The setting has been saved and will become active when you enter the "
#~ "application the next time."
#~ msgstr ""
#~ "Nastavení bylo uloženo a bude aktivováno po příštím vstupu do aplikace."

#~ msgid "The setting has been saved."
#~ msgstr "Nastavení bylo uloženo."

#~ msgid ""
#~ "The settings are organized in topics. Select the topic on the left side, "
#~ "e.g Basic settings or E-Mail."
#~ msgstr ""
#~ "Nastavení je organizované podle témat. Na levé straně zvolte téma, např. "
#~ "Základní nastavení nebo Pošta."

#~ msgid ""
#~ "The settings are organized in topics. Select the topic on the left side, "
#~ "e.g Basic settings or E-Mail. To view all settings, enable Advanced "
#~ "settings at the bottom."
#~ msgstr ""
#~ "Nastavení je organizované podle témat. Téma zvolte vlevo, např. Základní "
#~ "nastavení nebo Zprávy. Chcete-li zobrazit všechna nastavení, klikněte "
#~ "dole na Pokročilá nastavení."

#~ msgid ""
#~ "The settings for collecting contacts in this folder will become disabled "
#~ "when you enter the application the next time."
#~ msgstr ""
#~ "Nastavení sběru kontaktů v této složce bude zrušeno po příštím vstupu do "
#~ "aplikace."

#~ msgid ""
#~ "The shared data will be accessible to everyone on the Internet. Please "
#~ "consider, which data you want to share."
#~ msgstr ""
#~ "Sdílená data budou přístupná komukoliv na internetu. Rozmyslete si, "
#~ "prosím, která data chcete sdílet."

#, fuzzy
#~ msgid "The start date must be before the due date."
#~ msgstr "Datum začátku musí být před datem konce."

#~ msgid "The start date must be before the end date."
#~ msgstr "Datum začátku musí být před datem konce."

#~ msgid "The subscription %s is now disabled"
#~ msgstr "Přihlášení k odběru %s je nyní zakázáno"

#~ msgid "The subscription %s is now enabled"
#~ msgstr "Přihlášení k odběru %s je nyní povoleno"

#~ msgid "The subscription could not be created."
#~ msgstr "Přihlášení k odběru se nepodařilo vytvořit."

#~ msgid "The task could not be deleted."
#~ msgid_plural "The tasks could not be deleted."
#~ msgstr[0] "Úkol se nepodařilo smazat."
#~ msgstr[1] "Úkoly se nepodařilo smazat."
#~ msgstr[2] "Úkoly se nepodařilo smazat."

#~ msgid "The two newly entered passwords do not match."
#~ msgstr "Dvě nově zadaná hesla nejsou stejná."

#~ msgid ""
#~ "The unrecoverable items have been cleaned up successfully. Please refresh "
#~ "this page to see the changes."
#~ msgstr ""
#~ "Neobnovitelné položky byly úspěšně odstraněny. Načtěte, prosím, znovu "
#~ "tuto stránku, aby se změny projevily."

#~ msgid ""
#~ "The updater provides a simple installation wizard. Follow the "
#~ "instructions to install the application. The updater will inform you of "
#~ "any updates for the Connector for Microsoft Outlook, Notifier and Drive. "
#~ "You can download the updates from within the updater."
#~ msgstr ""
#~ "Aktualizační nástroj poskytuje jednoduchého instalačního průvodce. Pro "
#~ "instalaci aplikace postupujte podle pokynů. Aktualizační nástroj vás "
#~ "upozorní na případné aktualizace pro programy Connector for Microsoft "
#~ "Outlook, Oznamovatel a Drive. Aktualizace lze stáhnout z prostředí "
#~ "aktualizačního nástroje."

#~ msgid ""
#~ "The updater will inform you of any updates for the Connector for "
#~ "Microsoft Outlook and Notifier."
#~ msgstr ""
#~ "Aktualizační nástroj vás uvědomí o všech aktualizacích pro Connector pro "
#~ "Microsoft Outlook a pro nástroj Oznamovatel."

#~ msgid "The user has administrative rights"
#~ msgstr "Uživatel má práva administrátora"

#~ msgid ""
#~ "The window could not be opened. Most likely it has been blocked by a pop-"
#~ "up or advertisement blocker. Please check your browser settings and make "
#~ "sure pop-ups are allowed for this domain."
#~ msgstr ""
#~ "Okno se nepodařilo otevřít. Pravděpodobně bylo zablokováno nástrojem pro "
#~ "potlačení vyskakovacích oken nebo reklam. Zkontrolujte, prosím, nastavení "
#~ "svého prohlížeče a ujistěte se, že pro tuto doménu jsou vyskakovací okna "
#~ "povolena."

#~ msgid "Theme"
#~ msgstr "Motiv"

#~ msgid "Theme colors"
#~ msgstr "Barvy tématu"

#~ msgid "Theme will be applied after a new login."
#~ msgstr "Motiv bude použit při příštím přihlášení."

#~ msgid "There are unsaved changes."
#~ msgstr "Změny nebyly uloženy."

#~ msgid "There is already %1$d appointment in this timeframe."
#~ msgid_plural "There are already %1$d appointments in this timeframe."
#~ msgstr[0] "V tuto dobu již máte %1$d schůzku."
#~ msgstr[1] "V tuto dobu již máte %1$d schůzky."
#~ msgstr[2] "V tuto dobu již máte %1$d schůzek."

#~ msgid "There is no rule defined"
#~ msgstr "Není určeno žádné pravidlo"

#~ msgid ""
#~ "There was no suitable server found for this mail/password combination"
#~ msgstr "Pro tuto kombinaci adresy/hesla nebyl nalezen žádný vhodný server"

#~ msgid "There were not activities in your network"
#~ msgstr "Ve vaší síti se nic nového neudálo."

#~ msgid ""
#~ "These statistics only include folders, which have a depth less than four "
#~ "in the folder structure from the folder \"%1$s\"."
#~ msgstr ""
#~ "Tyto statistiky zahrnují pouze složky, které mají méně než čtyři "
#~ "podúrovně ve struktuře složek počínající složkou „%1$s“."

#~ msgid "This Signature name already exists"
#~ msgstr "Tento název podpisu již existuje"

#~ msgid "This Team name already exists"
#~ msgstr "Tento název týmu již existuje"

#~ msgid "This account cannot be validated"
#~ msgstr "Tento účet nelze ověřit"

#~ msgid ""
#~ "This appointment does not take place.\n"
#~ "It was either deleted by [changed_by] or\n"
#~ "you have been removed from the list of participants.\n"
#~ "\n"
#~ "Appointment\n"
#~ "===========\n"
#~ "Created by:  [created_by]\n"
#~ "Created at:  [creation_datetime]\n"
#~ "[title]\n"
#~ "[location][folder_name]\n"
#~ "\n"
#~ "[start]\n"
#~ "[end]\n"
#~ "[series][delete_exceptions][change_exceptions]\n"
#~ "[description]\n"
#~ "Participants\n"
#~ "============\n"
#~ "[participants]\n"
#~ "\n"
#~ "Resources\n"
#~ "=========\n"
#~ "[resources]\n"
#~ "\n"
#~ "=========================================="
#~ msgstr ""
#~ "Tato schůzka se nekoná.\n"
#~ "Buď ji [changed_by] zrušil(a), nebo\n"
#~ "jste byl(a) odebrán(a) ze seznamu účastníků.\n"
#~ "\n"
#~ "Schůzka\n"
#~ "=======\n"
#~ "Vytvořil(a): [created_by]\n"
#~ "Vytvořeno: [creation_datetime]\n"
#~ "[title]\n"
#~ "[location][folder_name]\n"
#~ "\n"
#~ "[start]\n"
#~ "[end]\n"
#~ "[series][delete_exceptions][change_exceptions]\n"
#~ "[description]\n"
#~ "Účastníci\n"
#~ "=========\n"
#~ "[participants]\n"
#~ "\n"
#~ "Zdroje\n"
#~ "======\n"
#~ "[resources]\n"
#~ "\n"
#~ "========================================== "

#~ msgid ""
#~ "This appointment has attachments, please see the appointment at %1$s to "
#~ "retrieve them."
#~ msgstr ""
#~ "Tato schůzka má přílohy. Otevřete, prosím, schůzku na adrese %1$s pro "
#~ "stažení těchto příloh."

#~ msgid ""
#~ "This appointment was changed by [changed_by].\n"
#~ "\n"
#~ "Appointment\n"
#~ "===========\n"
#~ "Created by: [created_by]\n"
#~ "Created at: [creation_datetime]\n"
#~ "[title]\n"
#~ "[location][folder_name]\n"
#~ "\n"
#~ "[start]\n"
#~ "[end]\n"
#~ "[series][delete_exceptions][change_exceptions]\n"
#~ "[description]\n"
#~ "Participants\n"
#~ "============\n"
#~ "[participants]\n"
#~ "\n"
#~ "Resources\n"
#~ "=========\n"
#~ "[resources]\n"
#~ "\n"
#~ "=========================================="
#~ msgstr ""
#~ "[changed_by] změnil(a) tuto schůzku.\n"
#~ "\n"
#~ "Schůzka\n"
#~ "=======\n"
#~ "Vytvořil(a): [created_by]\n"
#~ "Vytvořeno: [creation_datetime]\n"
#~ "[title]\n"
#~ "[location][folder_name]\n"
#~ "\n"
#~ "[start]\n"
#~ "[end]\n"
#~ "[series][delete_exceptions][change_exceptions]\n"
#~ "[description]\n"
#~ "Účastníci\n"
#~ "=========\n"
#~ "[participants]\n"
#~ "\n"
#~ "Zdroje\n"
#~ "======\n"
#~ "[resources]\n"
#~ "\n"
#~ "========================================== "

#~ msgid ""
#~ "This appointment was changed by [changed_by].\n"
#~ "You can check this appointment in your calendar:\n"
#~ "[link]\n"
#~ "\n"
#~ "Appointment\n"
#~ "===========\n"
#~ "Created by: [created_by]\n"
#~ "Created at: [creation_datetime]\n"
#~ "[title]\n"
#~ "[location][folder_name]\n"
#~ "\n"
#~ "[start]\n"
#~ "[end]\n"
#~ "[series][delete_exceptions][change_exceptions]\n"
#~ "[description]\n"
#~ "Participants\n"
#~ "============\n"
#~ "[participants]\n"
#~ "\n"
#~ "Resources\n"
#~ "=========\n"
#~ "[resources]\n"
#~ "\n"
#~ "=========================================="
#~ msgstr ""
#~ "[changed_by] změnil(a) tuto schůzku.\n"
#~ "Schůzku si můžete zkontrolovat ve svém kalendáři:\n"
#~ "[link]\n"
#~ "\n"
#~ "Schůzka\n"
#~ "=======\n"
#~ "Vytvořil(a): [created_by]\n"
#~ "Vytvořeno: [creation_datetime]\n"
#~ "[title]\n"
#~ "[location][folder_name]\n"
#~ "\n"
#~ "[start]\n"
#~ "[end]\n"
#~ "[series][delete_exceptions][change_exceptions]\n"
#~ "[description]\n"
#~ "Účastníci\n"
#~ "=========\n"
#~ "[participants]\n"
#~ "\n"
#~ "Zdroje\n"
#~ "======\n"
#~ "[resources]\n"
#~ "\n"
#~ "========================================== "

#~ msgid "This contact is private and cannot be shared"
#~ msgstr "Tento kontakt je soukromý a nelze sdílet"

#~ msgid "This distribution list has been added to the portal"
#~ msgstr "Distribuční seznam byl přidán do portálu"

#~ msgid "This document contains unsaved changes. Do you really want to close?"
#~ msgstr "Tento dokument obsahuje neuložené změny. Opravdu jej chcete zavřít?"

#~ msgid "This email address cannot be used for appointments"
#~ msgstr "Tuto e-mailovou adresu nelze použít pro schůzky"

#~ msgid "This email contains a task"
#~ msgstr "Tato zpráva obsahuje úkol"

#~ msgid "This email contains an appointment"
#~ msgstr "Tato zpráva obsahuje schůzku."

#~ msgid "This feature is deactivated"
#~ msgstr "Tato funkce byla deaktivována"

#~ msgid ""
#~ "This feature is not available. In order to use it, you need to upgrade "
#~ "your account now."
#~ msgstr ""
#~ "Tato funkce není k dispozici. Abyste ji mohli používat, musíte upgradovat "
#~ "svůj účet."

#~ msgid "This field has to be filled"
#~ msgstr "Toto pole musí být vyplněno"

#~ msgid "This file has been added"
#~ msgstr "Soubor byl přidán"

#~ msgid "This file has been added to the portal"
#~ msgstr "Soubor byl přidán do portálu"

#~ msgid "This file has been deleted"
#~ msgid_plural "These files have been deleted"
#~ msgstr[0] "Soubor byl smazán"
#~ msgstr[1] "Soubory byly smazány"
#~ msgstr[2] "Soubory byly smazány"

#~ msgid "This file has been locked"
#~ msgid_plural "These files have been locked"
#~ msgstr[0] "Soubor byl uzamčen"
#~ msgstr[1] "Soubory byly uzamčeny"
#~ msgstr[2] "Soubory byly uzamčeny"

#~ msgid "This file has been unlocked"
#~ msgid_plural "These files have been unlocked"
#~ msgstr[0] "Soubor byl odemčen"
#~ msgstr[1] "Soubory byly odemčeny"
#~ msgstr[2] "Soubory byly odemčeny"

#~ msgid "This file has not been added"
#~ msgstr "Soubor nebyl přidán"

#~ msgid "This file has not been deleted"
#~ msgid_plural "These files have not been deleted"
#~ msgstr[0] "Soubor nebyl smazán"
#~ msgstr[1] "Soubory nebyly smazány"
#~ msgstr[2] "Soubory nebyl smazány"

#~ msgid "This file has not been deleted, as it is locked by its owner."
#~ msgid_plural ""
#~ "These files have not been deleted, as they are locked by their owner."
#~ msgstr[0] "Soubor nebyl smazán, protože je zamčený vlastníkem."
#~ msgstr[1] "Soubory nebyly smazány, protože jsou zamčené vlastníkem."
#~ msgstr[2] "Soubory nebyl smazány, protože jsou zamčené vlastníkem."

#~ msgid "This file has not been locked"
#~ msgid_plural "These files have not been locked"
#~ msgstr[0] "Soubor nebyl uzamčen"
#~ msgstr[1] "Soubory nebyly uzamčeny"
#~ msgstr[2] "Soubory nebyly uzamčeny"

#~ msgid "This file has not been unlocked"
#~ msgid_plural "These files have not been unlocked"
#~ msgstr[0] "Soubor nebyl odemčen"
#~ msgstr[1] "Soubory nebyly odemčeny"
#~ msgstr[2] "Soubory nebyly odemčeny"

#~ msgid "This file is locked by %1$s"
#~ msgstr "Tento soubor zamkl(a) %1$s"

#~ msgid "This file is locked by you"
#~ msgstr "Tento soubor jste zamkl(a) vy"

#~ msgid "This file will be written in your default folder to allow editing"
#~ msgstr ""
#~ "Tento soubor bude zapsán do vaší výchozí složky, aby bylo možné jej "
#~ "upravovat"

#~ msgid "This folder has no publications"
#~ msgstr "Tato složka neobsahuje publikace"

#~ msgid "This folder has no subscriptions"
#~ msgstr "Tato složka neobsahuje odběry"

#~ msgid "This folder has publications and/or subscriptions"
#~ msgstr "Tato složka obsahuje publikace a/nebo přihlášení k odběru"

#~ msgid ""
#~ "This folder has publications but you are not allowed to view or edit them"
#~ msgstr ""
#~ "Tato složka obsahuje publikace, ale nemáte oprávnění k jejich prohlížení "
#~ "nebo editaci."

#~ msgid ""
#~ "This folder has subscriptions but you are not allowed to view or edit them"
#~ msgstr ""
#~ "Tato složka obsahuje odběry, ale nemáte oprávnění k jejich prohlížení "
#~ "nebo editaci."

#~ msgid ""
#~ "This invitation was sent to someone else, not you. This appointment would "
#~ "have to be created in a user's private folder to which you do not have "
#~ "write permissions."
#~ msgstr ""
#~ "Tato pozvánka byla poslána někomu jinému, ne vám. Schůzku by bylo nutné "
#~ "vytvořit v soukromé složce uživatele, ke které nemáte právo k zápisu."

#~ msgid ""
#~ "This is a delivery receipt for the mail that you sent on #DATE# to "
#~ "#RECIPIENT# with subject \"#SUBJECT#\".\n"
#~ "\n"
#~ "Note: This delivery receipt only acknowledges that the message was "
#~ "displayed on the recipients computer. There is no guarantee that the "
#~ "recipient has read or understood the message contents."
#~ msgstr ""
#~ "Toto je potvrzení o doručení, kterou jste poslal(a) #DATE# "
#~ "adresátovi#RECIPIENT# s předmětem „#SUBJECT#“.\n"
#~ "\n"
#~ "Poznámka: Toto potvrzení o doručení pouze říká, že byla zpráva zobrazena "
#~ "na počítači adresáta. Nelze zaručit, že adresát zpráv četl nebo rozuměl "
#~ "jejímu obsahu."

#~ msgid "This is a standard folder, which can't be renamed."
#~ msgstr "Toto je standardní složka, kterou nelze přejmenovat."

#~ msgid ""
#~ "This is an update to an appointment that already changed in the meantime. "
#~ "It is best to just ignore this one."
#~ msgstr ""
#~ "Toto je aktualizace schůzky, která byla mezitím změněna. Nejlepší je tuto "
#~ "aktualizaci ignorovat."

#~ msgid "This is not a valid email address"
#~ msgstr "Toto není platná poštovní adresa"

#~ msgid "This is not a valid mail address"
#~ msgstr "Toto není platná poštovní adresa"

#~ msgid "This is not a valid user or group."
#~ msgstr "Toto není platný uživatel nebo skupina."

#~ msgid "This list has no contacts yet"
#~ msgstr "Tento seznam zatím nemá žádné kontakty"

#~ msgid "This mail contains a reply to an invitation."
#~ msgstr "Tato zpráva obsahuje odpověď na pozvánku."

#~ msgid "This mail contains an URL to a publication."
#~ msgstr "Tato zpráva obsahuje URL publikace."

#~ msgid "This mail has been added to the portal"
#~ msgstr "Tato zpráva byla přidána do portálu"

#~ msgid "This mail has no content"
#~ msgstr "Tato zpráva nemá žádný obsah"

#~ msgid ""
#~ "This message comes from an internal user. You do not need to do anything "
#~ "with this message."
#~ msgstr "Toto je zpráva od interního uživatele. Nemusíte se jí zabývat."

#~ msgid ""
#~ "This message contains appointment updates that were already accepted by "
#~ "another user. You do not need to do anything with this message."
#~ msgstr ""
#~ "Tato zpráva obsahuje aktualizace schůzky, které již přijal jiný uživatel. "
#~ "Touto zprávou se nemusíte zabývat."

#~ msgid "This note will not be printed"
#~ msgstr "Tato poznámka se nebude tisknout"

#~ msgid ""
#~ "This object does not contain a file, would you like to send the link?"
#~ msgstr "Tento objekt neobsahuje soubor. Přejete si odkaz poslat?"

#~ msgid ""
#~ "This rule applies to all messages. Please add a condition to restrict "
#~ "this rule to specific messages."
#~ msgstr ""
#~ "Toto pravidlo se použije pro všechny zprávy. Pokud chcete omezit jeho "
#~ "platnost jen na některé zprávy, přidejte do pravidla podmínku."

#~ msgid "This session will be terminated in %d second."
#~ msgid_plural "This session will be terminated in %d seconds."
#~ msgstr[0] "Toto sezení bude ukončeno za %d sekundu."
#~ msgstr[1] "Toto sezení bude ukončeno za %d sekundy."
#~ msgstr[2] "Toto sezení bude ukončeno za %d sekund."

#~ msgid "This task recurs"
#~ msgstr "Toto je opakující se úkol"

#~ msgid ""
#~ "This task was changed by [changed_by].\n"
#~ "\n"
#~ "Task\n"
#~ "====\n"
#~ "Created by: [created_by]\n"
#~ "Created at: [creation_datetime]\n"
#~ "[title]\n"
#~ "[folder_name]\n"
#~ "[priority]\n"
#~ "[task_status]\n"
#~ "\n"
#~ "[start]\n"
#~ "[end]\n"
#~ "[series]\n"
#~ "[description]\n"
#~ "Participants\n"
#~ "============\n"
#~ "[participants]\n"
#~ "\n"
#~ "Resources\n"
#~ "=========\n"
#~ "[resources]\n"
#~ "\n"
#~ "=========================================="
#~ msgstr ""
#~ "[changed_by] změnil(a) tento úkol.\n"
#~ "\n"
#~ "Úkol\n"
#~ "====\n"
#~ "Vytvořil(a): [created_by]\n"
#~ "Vytvořeno: [creation_datetime]\n"
#~ "[title]\n"
#~ "[folder_name]\n"
#~ "[priority]\n"
#~ "[task_status]\n"
#~ "\n"
#~ "[start]\n"
#~ "[end]\n"
#~ "[series]\n"
#~ "[description]\n"
#~ "Účastníci\n"
#~ "=========\n"
#~ "[participants]\n"
#~ "\n"
#~ "Zdroje\n"
#~ "======\n"
#~ "[resources]\n"
#~ "\n"
#~ "========================================== "

#~ msgid ""
#~ "This task was changed by [changed_by].\n"
#~ "You can check this task in your tasks:\n"
#~ "[link]\n"
#~ "\n"
#~ "Task\n"
#~ "====\n"
#~ "Created by: [created_by]\n"
#~ "Created at: [creation_datetime]\n"
#~ "[title]\n"
#~ "[folder_name]\n"
#~ "[priority]\n"
#~ "[task_status]\n"
#~ "\n"
#~ "[start]\n"
#~ "[end]\n"
#~ "[series]\n"
#~ "[description]\n"
#~ "Participants\n"
#~ "============\n"
#~ "[participants]\n"
#~ "\n"
#~ "Resources\n"
#~ "=========\n"
#~ "[resources]\n"
#~ "\n"
#~ "=========================================="
#~ msgstr ""
#~ "[changed_by] změnil(a) tento úkol.\n"
#~ "Úkol si můžete zkontrolovat ve svých úkolech:\n"
#~ "[link]\n"
#~ "\n"
#~ "Úkol\n"
#~ "====\n"
#~ "Vytvořil(a): [created_by]\n"
#~ "Vytvořeno: [creation_datetime]\n"
#~ "[title]\n"
#~ "[folder_name]\n"
#~ "[priority]\n"
#~ "[task_status]\n"
#~ "\n"
#~ "[start]\n"
#~ "[end]\n"
#~ "[series]\n"
#~ "[description]\n"
#~ "Účastníci\n"
#~ "=========\n"
#~ "[participants]\n"
#~ "\n"
#~ "Zdroje\n"
#~ "======\n"
#~ "[resources]\n"
#~ "\n"
#~ "========================================== "

#~ msgid ""
#~ "This task was either deleted by [changed_by] or\n"
#~ "you have been removed from the list of participants.\n"
#~ "\n"
#~ "Task\n"
#~ "====\n"
#~ "Created by:  [created_by]\n"
#~ "Created at:  [creation_datetime]\n"
#~ "[title]\n"
#~ "[folder_name]\n"
#~ "[priority]\n"
#~ "[task_status]\n"
#~ "\n"
#~ "[start]\n"
#~ "[end]\n"
#~ "[series]\n"
#~ "[description]\n"
#~ "Participants\n"
#~ "============\n"
#~ "[participants]\n"
#~ "\n"
#~ "Resources\n"
#~ "=========\n"
#~ "[resources]\n"
#~ "\n"
#~ "========================================== "
#~ msgstr ""
#~ "Tento úkol byl buď smazán uživatelem [changed_by],\n"
#~ "nebo jste byl(a) odebrán(a) ze seznamu účastníků.\n"
#~ "\n"
#~ "Úkol\n"
#~ "====\n"
#~ "Vytvořil(a): [created_by]\n"
#~ "Vytvořeno: [creation_datetime]\n"
#~ "[title]\n"
#~ "[folder_name]\n"
#~ "[priority]\n"
#~ "[task_status]\n"
#~ "\n"
#~ "[start]\n"
#~ "[end]\n"
#~ "[series][delete_exceptions][change_exceptions]\n"
#~ "[description]\n"
#~ "Účastníci\n"
#~ "=========\n"
#~ "[participants]\n"
#~ "\n"
#~ "Zdroje\n"
#~ "======\n"
#~ "[resources]\n"
#~ "\n"
#~ "========================================== "

#~ msgid ""
#~ "This widget is currently offline because the twitter rate limit exceeded."
#~ msgstr ""
#~ "Tento prvek je v tuto chvíli odpojený, protože byl překročen limit "
#~ "četnosti zpráv z twitteru."

#, fuzzy
#~| msgid "Thread view"
#~ msgid "Thread"
#~ msgstr "Vláknový pohled"

#~ msgid "Thu"
#~ msgstr "Čt"

#~ msgid "Thursday"
#~ msgstr "Čtvrtek"

#~ msgid "Tile"
#~ msgstr "Dlaždice"

#~ msgid "Tiles"
#~ msgstr "Dlaždice"

#~ msgid "Time"
#~ msgstr "Čas"

#~ msgid "Time Range"
#~ msgstr "Časový rozsah"

#~ msgid "Time range for the calender view"
#~ msgstr "Časový rozsah pro kalendář"

#~ msgid "Time range for the list view"
#~ msgstr "Časový rozsah pro seznam"

#~ msgid "Time range for the team view"
#~ msgstr "Časový rozsah pro tým"

#~ msgid "Time scale in minutes"
#~ msgstr "Časový rozsah v minutách"

#~ msgid "Time zone"
#~ msgstr "Časové pásmo"

#~ msgid "Timezone"
#~ msgstr "Časové pásmo"

#~ msgid "Timor-Leste"
#~ msgstr "Východní Timor"

#~ msgid "Title"
#~ msgstr "Titul"

#~ msgctxt "salutation"
#~ msgid "Title"
#~ msgstr "Titul"

#~ msgctxt "title"
#~ msgid "Title"
#~ msgstr "Název"

#~ msgctxt "description"
#~ msgid "Title:"
#~ msgstr "Název:"

#
#~ msgctxt "salutation"
#~ msgid "Title:"
#~ msgstr "Titul:"

#~ msgid "To"
#~ msgstr "Komu"

#~ msgid "To %s"
#~ msgstr "Pro %s"

#~ msgid ""
#~ "To add contacts manually, just provide a valid email address (e.g john."
#~ "doe@example.com or \"John Doe\" <jd@example.com>)"
#~ msgstr ""
#~ "Chcete-li přidat kontakty ručně, zadejte platnou e-mailovou adresu (např. "
#~ "jan.novak@priklad.cz nebo „Jan Novák\" <jan.novak@priklad.cz>)"

#~ msgid ""
#~ "To choose between the different views. click on View in the toolbar. "
#~ "Select a menu entry in the layout."
#~ msgstr ""
#~ "Chcete-li si vybrat mezi různými pohledy, klikněte na Pohled na "
#~ "nástrojové liště. Pak v menu vyberte rozvržení."

#~ msgid "To compose a new E-Mail, click on Compose in the toolbar."
#~ msgstr ""
#~ "Chcete-li napsat novou zprávu, klikněte na Napsat novou zprávu na "
#~ "nástrojové liště."

#~ msgid "To create a new E-Mail, click the Compose new E-Mail in the toolbar."
#~ msgstr ""
#~ "Chcete-li vytvořit novou zprávu, klikněte na ikonu Napsat novou zprávu na "
#~ "nástrojové liště."

#~ msgid "To create a note, click on New > Add note in the toolbar."
#~ msgstr ""
#~ "Chcete-li vytvořit poznámku, klikněte na Nové > Přidat poznámku na "
#~ "nástrojové liště."

#~ msgid "To create a note, click the icon at the top. Select Add note."
#~ msgstr ""
#~ "Chcete-li vytvořit poznámku, klikněte na ikonu nahoře. Zvolte Přidat "
#~ "poznámku."

#~ msgid "To create the appointment, click on Create at the upper right side."
#~ msgstr "Chcete-li schůzku vytvořit, klikněte na Vytvořit vpravo nahoře."

#~ msgid "To create the task, click on Create on the upper right side."
#~ msgstr "Chcete-li úkol vytvořit, klikněte na Vytvořit vpravo nahoře."

#~ msgid "To launch an app, click on a tile's headline."
#~ msgstr "Chcete-li spustit aplikaci, klikněte na nadpis dlaždice."

#~ msgid ""
#~ "To launch an app, use the quick launch icons on the left side of the menu "
#~ "bar or click on an entry inside the app launcher menu."
#~ msgstr ""
#~ "Chcete-li spustit aplikaci, použijte ikony na levé straně lišty menu, "
#~ "nebo klikněte na položku v menu pro spouštění aplikací."

#~ msgid ""
#~ "To open or close an E-Mail in a conversation, click on a free area in the "
#~ "header."
#~ msgstr ""
#~ "Chcete-li otevřít či zavřít zprávu v rámci konverzace, klikněte na "
#~ "prázdné místo hlavičky."

#~ msgid ""
#~ "To open the E-Mail settings, click the System menu icon on the upper "
#~ "right side of the menu bar. Select Settings. Click on E-Mail on the left "
#~ "side."
#~ msgstr ""
#~ "Chcete-li otevřít nastavení pošty, klikněte na ikonu Systémové menu v "
#~ "pravé horní části lišty menu. Zvolte Nastavení a klikněte na Pošta na "
#~ "levé straně."

#~ msgid ""
#~ "To open the E-Mail settings, click the System menu icon on the upper "
#~ "right side of the menu bar. Select Settings. Click on E-Mail on the left "
#~ "side. To display all settings, enable Advanced settings in the bottom "
#~ "left side"
#~ msgstr ""
#~ "Chcete-li otevřít nastavení zpráv, klikněte na systémovou ikonu na pravé "
#~ "horní straně lišty s menu. Zvolte Nastavení. Klikněte nalevo nalevo na "
#~ "Zprávy. Chcete-li zobrazit všechna nastavení, povolte vlevo dole "
#~ "Pokročilá nastavení."

#~ msgid ""
#~ "To open the email settings, click the System menu icon on the upper right "
#~ "side of the menu bar. Select Settings. Click on email on the left side."
#~ msgstr ""
#~ "Chcete-li otevřít nastavení pošty, klikněte na ikonu Systémové menu v "
#~ "pravé horní části lišty menu. Zvolte Nastavení a klikněte na Pošta na "
#~ "levé straně."

#, fuzzy
#~ msgid ""
#~ "To open the help, click the System menu icon on the upper right side of "
#~ "the menu bar. Select Help."
#~ msgstr ""
#~ "Chcete-li otevřít nápovědu, klikněte na ikonu Systémové menu v pravé "
#~ "horní části lišty s menu. Zvolte Nápověda."

#~ msgid ""
#~ "To open the help, click the System menu icon on the upper right side of "
#~ "the menu bar. Select Help. The help for the currently selected app is "
#~ "displayed. To browse the complete help, click on Start Page or Table Of "
#~ "Contents at the upper part of the window."
#~ msgstr ""
#~ "Chcete-li otevřít nápovědu, klikněte na ikonu Systémové menu na pravé "
#~ "horní straně lišty s menu. Zvolte Nápověda. Zobrazí se nápověda pro "
#~ "aktuálně vybranou aplikaci. Chcete-li procházet kompletní nápovědu, "
#~ "klikněte na stránku Start nebo Obsah v horní části okna."

#~ msgid ""
#~ "To open the settings, click the System menu icon on the upper right side "
#~ "of the menu bar. Select Settings."
#~ msgstr ""
#~ "Chcete-li otevřít nastavení, klikněte na ikonu Systémové menu v pravé "
#~ "horní části lišty s menu. Zvolte Nastavení."

#~ msgid ""
#~ "To select one of the views List, Icons or Squares, click on View on the "
#~ "right side of the toolbar."
#~ msgstr ""
#~ "Chcete-li vybrat pohled Seznam, Ikony nebo Dlaždice, klikněte na Pohled "
#~ "na pravé straně nástrojové lišty."

#~ msgid ""
#~ "To send an E-Mail to the contact, click on an E-Mail address or on Send "
#~ "email in the toolbar."
#~ msgstr ""
#~ "Chcete-li poslat zprávu kontaktu, klikněte na e-mailovou adresu nebo na "
#~ "Poslat zprávu na nástrojové liště."

#~ msgid "To send the E-Mail, click on Send"
#~ msgstr "Zprávu odešlete kliknutím na Poslat"

#~ msgid "To send the E-Mail, click on Send on the upper right side."
#~ msgstr "Chcete-li zprávu poslat, klikněte na Odeslat vpravo nahoře."

#~ msgid "To sort the E-Mails, click on Sort by. Select a sort criteria."
#~ msgstr ""
#~ "Chcete-li zpráv seřadit, klikněte Řadit podle. Pak zvolte kritérium "
#~ "řazení."

#~ msgid "To upload a file, click on New > Upload new file in the toolbar."
#~ msgstr ""
#~ "Chcete-li nahrát soubor, klikněte na Nové > Nahrát nový soubor na "
#~ "nástrojové liště."

#~ msgid "To view attachment you must first save your e-mail as a draft."
#~ msgstr ""
#~ "Chcete-li si prohlédnout přílohu, je třeba nejprve zprávu uložit jako "
#~ "koncept."

#~ msgid ""
#~ "To view further information, click on a file. A pop-up window displays "
#~ "further details and functions."
#~ msgstr ""
#~ "Chcete-li zobrazit další informace, klikněte na soubor. Další podrobnosti "
#~ "a funkce se zobrazí ve vyskakovacím okně."

#~ msgid "To..."
#~ msgstr "Komu..."

#~ msgid "To:"
#~ msgstr "Komu:"

#~ msgid "Today"
#~ msgstr "Dnes"

#~ msgid "Toggle checkboxes"
#~ msgstr "Přepnout zaškrtávací políčka"

#~ msgid "Toggle folder"
#~ msgstr "Přepnout složku"

#~ msgid "Toggle search"
#~ msgstr "Přepnout hledání"

#~ msgid "Togo"
#~ msgstr "Togo"

#~ msgid "Tokelau"
#~ msgstr "Tokelau"

#~ msgid "Tomorrow"
#~ msgstr "Zítra"

#~ msgid "Tonga"
#~ msgstr "Tonga"

#~ msgid "Too short"
#~ msgstr "Velmi krátké"

#~ msgid "Tool"
#~ msgstr "Nástroj"

#~ msgid "Top 10 file types"
#~ msgstr "10 nejčastějších druhů souborů"

#~ msgid "Top 10 folder size"
#~ msgstr "Velikost 10 největších složek"

#~ msgid "Top 10 you got mail from"
#~ msgstr "10 nejčastějších odesílatelů"

#~ msgid "Top 10 you sent mail to"
#~ msgstr "10 nejčastějších adresátů"

#~ msgid "Total cost"
#~ msgstr "Celková cena"

#~ msgid "Total: %1$s requests"
#~ msgstr "Celkem: %1$s požadavků"

#~ msgid "Touchselect on/off"
#~ msgstr "Přepínání výběru dotykem"

#~ msgid "Tour: Coming from OX6"
#~ msgstr "Prohlídka: Přechod z OX6"

#~ msgid "Town"
#~ msgstr "Město"

#~ msgid "Trash"
#~ msgstr "Koš"

#~ msgid "Trash folder"
#~ msgstr "Složka Koš"

#~ msgid "Trinidad and Tobago"
#~ msgstr "Trinidad a Tobago"

#~ msgid "Trying to auto-configure your mail account"
#~ msgstr "Pokouším se automaticky nastavit váš poštovní účet"

#~ msgid "Tue"
#~ msgstr "Út"

#~ msgid "Tuesday"
#~ msgstr "Úterý"

#~ msgid "Tumblr"
#~ msgstr "Tumblr"

#~ msgid "Tunisia"
#~ msgstr "Tunisko"

#~ msgid "Turkey"
#~ msgstr "Turecko"

#~ msgid "Turkmenistan"
#~ msgstr "Turkmenistán"

#~ msgid "Turks and Caicos Islands"
#~ msgstr "Turks a Caicos"

#~ msgid "Tuvalu"
#~ msgstr "Tuvalu"

#~ msgid "Tweet"
#~ msgstr "Tweet"

#~ msgid "Twitter"
#~ msgstr "Twitter"

#~ msgid "Twitter reported the following errors:"
#~ msgstr "Twitter hlásil následující chyby:"

#~ msgid "Type"
#~ msgstr "Druh"

#~ msgid "Type:"
#~ msgstr "Druh:"

#~ msgid "UI version"
#~ msgstr "Verze uživatelského rozhraní"

#~ msgid "URI"
#~ msgstr "URI"

#~ msgid "URI:"
#~ msgstr "URI:"

#~ msgid "URL"
#~ msgstr "URL"

#~ msgid "URL:"
#~ msgstr "URL:"

#~ msgid "US dollar"
#~ msgstr "Americký dolar"

#~ msgid "US/Alaska"
#~ msgstr "USA/Aljaška"

#~ msgid "US/Aleutian"
#~ msgstr "USA/Aleuty"

#~ msgid "US/Central"
#~ msgstr "USA/Centrální"

#~ msgid "US/East-Indiana"
#~ msgstr "USA/East-Indiana"

#~ msgid "US/Eastern"
#~ msgstr "USA/Východ"

#~ msgid "US/Hawaii"
#~ msgstr "USA/Havaj"

#~ msgid "US/Indiana-Starke"
#~ msgstr "USA/Indiana-Starke"

#~ msgid "US/Michigan"
#~ msgstr "USA/Michigan"

#~ msgid "US/Mountain"
#~ msgstr "USA/Horský"

#~ msgid "US/Pacific"
#~ msgstr "USA/Tichomoří"

#~ msgid "US/Pacific-New"
#~ msgstr "USA/Tichomoří - nový"

#~ msgid "US/Samoa"
#~ msgstr "USA/Samoa"

#~ msgid "USD"
#~ msgstr "USD"

#~ msgid "UTC"
#~ msgstr "UTC"

#~ msgid "UWA Modules"
#~ msgstr "UWA moduly"

#~ msgid "UWA Widgets..."
#~ msgstr "UWA widgety..."

#~ msgid "Uganda"
#~ msgstr "Uganda"

#~ msgid "Ukraine"
#~ msgstr "Ukrajina"

#~ msgid "Unable to create a new subscription folder."
#~ msgstr "Nelze vytvořit novou složku pro přihlášení k odběru."

#~ msgid "Unable to display E-Mail source."
#~ msgstr "Nelze zobrazit zdroj zprávy."

#~ msgid ""
#~ "Unable to establish a connection to the E-Mail server. Possible reasons: "
#~ "the mail server is (temporarily) down or there are network connection "
#~ "problems. To prevent further errors the module has been disabled. Please "
#~ "contact your administrator."
#~ msgstr ""
#~ "Nelze navázat spojení s poštovním serverem. Možné příčiny: poštovní "
#~ "server je (dočasně) nedostupný nebo jsou problémy s připojením k síti. "
#~ "Aby se zabránilo dalším chybám, byl modul vypnut. Kontaktujte, prosím, "
#~ "svého administrátora."

#~ msgid "Unable to load mail filter settings."
#~ msgstr "Nepodařilo se načíst nastavení pro filtrování pošty."

#~ msgid "Unanswered"
#~ msgstr "Bez odpovědi"

#~ msgid "Unconfirmed"
#~ msgstr "Nepotvrzeno"

#~ msgid "Under construction"
#~ msgstr "Připravuje se"

#~ msgid "Underline"
#~ msgstr "Podtržení"

#~ msgid "Undone"
#~ msgstr "Vráceno"

#~ msgid ""
#~ "Unexpected: Unable to load data because the server response was empty! "
#~ "Please try again later or contact the system administrator!"
#~ msgstr ""
#~ "Neočekávané: Nelze načíst data, protože odpověď serveru byla prázdná! "
#~ "Zkuste to, prosím, znovu později nebo kontaktujte administrátora systému."

#~ msgid "Unfollow"
#~ msgstr "Přestat sledovat"

#~ msgid "Unified"
#~ msgstr "Spojené"

#~ msgid "Unified mail enabled"
#~ msgstr "Spojená pošta zapnuta"

#~ msgid "United Arab Emirates"
#~ msgstr "Spojené arabské emiráty"

#~ msgid "United Kingdom"
#~ msgstr "Spojené království"

#~ msgid "United States"
#~ msgstr "Spojené státy americké"

#~ msgid "United States Minor Outlying Islands"
#~ msgstr "Menší odlehlé ostrovy Spojených států amerických"

#~ msgid "Unknown"
#~ msgstr "Neznámé"

#~ msgid "Unknown error while checking subreddit."
#~ msgstr "Neznámá chyba při načítání subreddit."

#~ msgid "Unknown error while checking tumblr-blog."
#~ msgstr "Neznámá chyba při načítání blogu tumblr."

#, fuzzy
#~ msgid "Unknown sender"
#~ msgstr "Žádný odesílatel"

#~ msgid "Unlock"
#~ msgstr "Odemknout"

#~ msgid "Unread"
#~ msgstr "Nepřečtené"

#~ msgid "Unread only"
#~ msgstr "Jen nepřečtené"

#~ msgid "Unselect all"
#~ msgstr "Odznačit vše"

#, fuzzy
#~ msgid "Unset default signature"
#~ msgstr "Výchozí podpis:"

#~ msgid ""
#~ "Unsupported Preview - Certain functions disabled and stability not "
#~ "assured until general release later this year"
#~ msgstr ""
#~ "Nepodporovaný náhled - až do vydání hlavní verze později v průběhu "
#~ "letošního roku budou některé funkce vypnuté a nebude zaručena stabilita"

#~ msgid "Until %1$s"
#~ msgstr "Do %1$s"

#~ msgid "Until:"
#~ msgstr "Do:"

#~ msgid "Up"
#~ msgstr "Nahoru"

#~ msgid "Update"
#~ msgstr "Aktualizace"

#~ msgid "Update appointment"
#~ msgstr "Aktualizovat schůzku"

#~ msgid "Update successful"
#~ msgstr "Úspěšná aktualizace"

#~ msgid "Updater"
#~ msgstr "Aktualizační nástroj"

#~ msgid "Updating account data. This might take a few seconds."
#~ msgstr "Aktualizuji údaje o účtu. To může několik sekund trvat."

#~ msgid ""
#~ "Updating subscribed data takes time. Importing 100 contacts for example, "
#~ "may take up to 5 minutes. Please have some patience."
#~ msgstr ""
#~ "Aktualizace dat přihlášených odběrů nějaký čas trvá. Například import 100 "
#~ "kontaktů trvá až pět minut. Mějte, prosím, strpení."

#~ msgid "Upgrade required"
#~ msgstr "Nutný upgrade"

#~ msgid "Upgrade to premium"
#~ msgstr "Upgradujte na prémiovou verzi"

#~ msgid "Upgrade to premium edition"
#~ msgstr "Upgradujte na prémiovou verzi"

#~ msgid "Upload"
#~ msgstr "Nahrát"

#~ msgid "Upload a new version"
#~ msgstr "Nahrát novou verzi"

#~ msgid "Upload a picture"
#~ msgstr "Nahrát obrázek"

#~ msgid "Upload file"
#~ msgstr "Nahrát soubor"

#~ msgid "Upload new files"
#~ msgstr "Nahrát nové soubory"

#~ msgid "Upload new version"
#~ msgstr "Nahrát novou verzi"

#~ msgid "Uploading a file"
#~ msgstr "Nahrání souboru"

#~ msgid "Uploading folders is not supported."
#~ msgstr "Nahrávání složek není podporované."

#~ msgid "Uploading..."
#~ msgstr "Nahrávám..."

#~ msgid "Uptime: %1$s minutes"
#~ msgstr "Spuštěné: %1$s minut"

#~ msgid "Uruguay"
#~ msgstr "Uruguay"

#~ msgid "Use \"Standalone\" Mode:"
#~ msgstr "Použít „samostatný“ režim:"

#~ msgid "Use SSL connection"
#~ msgstr "Použít SSL spojení"

#~ msgid ""
#~ "Use cursor keys to change the date. Press ctrl-key at the same time to "
#~ "change year or shift-key to change month. Close date-picker by pressing "
#~ "ESC key."
#~ msgstr ""
#~ "Změňte datum pomocí kurzorových kláves. Když současně stisknete klávesu "
#~ "Ctrl, změníte rok, s klávesou Shift změníte měsíc. Výběr data zavřete "
#~ "stisknutím klávesy Esc."

#~ msgid "Use cursor keys to change the item position"
#~ msgstr "Pozici položky změňte pomocí kurzorových kláves."

#~ msgid "Use fixed-width font for text mails"
#~ msgstr "Pro textové e-maily používat písmo s pevnou šířkou"

#~ msgid "Use for appointment"
#~ msgstr "Použít pro schůzku"

#~ msgid "Use the comments below."
#~ msgstr "Využijte komentáře níže."

#~ msgid "Use the expert mode?"
#~ msgstr "Použít expertní režim?"

#~ msgid ""
#~ "Use the folder tree to access own, public or shared files. If the folder "
#~ "tree is hidden, click on View > Folder view on the right side of the "
#~ "toolbar."
#~ msgstr ""
#~ "Použijte strom složek pro přístup k vlastním, veřejným nebo sdíleným "
#~ "souborům. Pokud je strom složek skrytý, klikněte na Pohled > Pohled na "
#~ "složky na pravé straně nástrojové lišty."

#~ msgid ""
#~ "Use this option when logging in to the server from a public or shared "
#~ "computer. Your credentials are not saved locally. You can only use one "
#~ "browser window for working with the groupware. You can not re-load the "
#~ "browser window. In order to finish working with the groupware, first log "
#~ "out from the server. Close the browser window. This prevents unauthorized "
#~ "access to your groupware data."
#~ msgstr ""
#~ "Použijte tuto volbu, pokud se k serveru přihlašujete z veřejného nebo "
#~ "sdíleného počítače. Vaše přihlašovací údaje nebudou uloženy lokálně. Pro "
#~ "práci s aplikací budete moci používat jen jedno okno prohlížeče. Nebudete "
#~ "moci okno obnovit. Budete-li chtít skončit s prací, nejprve se odhlaste "
#~ "ze serveru. Pak zavřete okno prohlížeče. To zabrání neautorizovanému "
#~ "přístupu k vašim datům."

#~ msgid "Use unified mail for this account"
#~ msgstr "Použít pro tento účet spojenou poštu"

#~ msgid "Use username and password"
#~ msgstr "Použít uživatelské jméno a heslo"

#~ msgid "User"
#~ msgstr "Uživatel"

#~ msgid "User data"
#~ msgstr "Uživatelské údaje"

#~ msgid "User fields"
#~ msgstr "Uživatelská pole"

#~ msgid "User name"
#~ msgstr "Uživatelské jméno"

#~ msgid "Username"
#~ msgstr "Uživatelské jméno"

#~ msgid "Username must not be empty."
#~ msgstr "Uživatelské jméno nemůže být prázdné."

#~ msgid "Users"
#~ msgstr "Uživatelé"

#~ msgid "Userstore"
#~ msgstr "Úložiště uživatelů"

#~ msgid "Using the reminder functions"
#~ msgstr "Použití připomínacích funkcí"

#~ msgid "Uzbekistan"
#~ msgstr "Uzbekistán"

#~ msgid "V-Split"
#~ msgstr "V-rozdělení"

#~ msgid "V-split view"
#~ msgstr "V-rozdělení"

#~ msgid "Vacation Notice"
#~ msgstr "Oznámení o nepřítomnosti"

#~ msgid "Vanuatu"
#~ msgstr "Vanuatu"

#~ msgid "Venezuela"
#~ msgstr "Venezuela"

#~ msgid "Version"
#~ msgstr "Verze"

#~ msgid "Version Comment"
#~ msgstr "Komentář k verzi"

#~ msgid "Version comment"
#~ msgstr "Komentář k verzi"

#~ msgid "Version history"
#~ msgstr "Historie verzí"

#~ msgid "Very high"
#~ msgstr "Velmi vysoká"

#~ msgid "Very low"
#~ msgstr "Velmi nízká"

#~ msgid "Very strong"
#~ msgstr "Velmi silná"

#~ msgid "Video enabled"
#~ msgstr "Video zapnuto"

#~ msgid "Viet Nam"
#~ msgstr "Vietnam"

#, fuzzy
#~ msgid "View"
#~ msgstr "Zob&razit"

#~ msgid "View Slideshow"
#~ msgstr "Zobrazit slideshow"

#~ msgid "View all appointments from all available calendars"
#~ msgstr "Zobrazit všechny schůzky ze všech dostupných kalendářů"

#~ msgid "View all attachments"
#~ msgstr "Zobrazit všechny přílohy"

#~ msgid "View source"
#~ msgstr "Zobrazit zdroj"

#~ msgid "Virgin Islands, British"
#~ msgstr "Britské Panenské ostrovy"

#~ msgid "Virgin Islands, U.S."
#~ msgstr "Americké Panenské ostrovy"

#~ msgid "Visibility"
#~ msgstr "Viditelnost"

#~ msgid "Visible folder"
#~ msgstr "Viditelná složka"

#~ msgid "Visual effects"
#~ msgstr "Vzhledové efekty"

#
#~ msgctxt "wednesday"
#~ msgid "W"
#~ msgstr "St"

#~ msgid "Waiting"
#~ msgstr "Čekám"

#~ msgid "Wallis and Futuna"
#~ msgstr "Wallis a Futuna"

#~ msgid "Warning"
#~ msgstr "Varování"

#~ msgid "Warning: %2$s"
#~ msgstr "Varování: %2$s"

#~ msgid "Warning: This message might be a phishing or scam mail"
#~ msgstr "Varování: Tato zpráva je možná e-mailový podvod"

#~ msgid "Warnings:"
#~ msgstr "Varování:"

#~ msgid "Weak"
#~ msgstr "Slabá"

#~ msgid "Weather • Season"
#~ msgstr "Počasí • Roční doba"

#~ msgid "Wed"
#~ msgstr "St"

#~ msgid "Wednesday"
#~ msgstr "Středa"

#~ msgid "Week"
#~ msgstr "Týden"

#~ msgid "Week View"
#~ msgstr "Pohled: týden"

#~ msgid "Week(s) on"
#~ msgstr "Týden/týdny"

#~ msgid "Weekend Day"
#~ msgstr "Víkendový den"

#~ msgid "Weekend day"
#~ msgstr "Víkendový den"

#~ msgid "Weekly on %1$s"
#~ msgstr "Týdně v %1$s "

#~ msgid "Western Sahara"
#~ msgstr "Západní Sahara"

#~ msgid "When \"Reply all\":"
#~ msgstr "Při „Odpovědět všem“:"

#~ msgid "When activating this option an installation wizard will be launched."
#~ msgstr "Po aktivaci této volby bude spuštěn instalační průvodce."

#~ msgid "When switching to another view"
#~ msgstr "Při přepínání na jiné zobrazení"

#~ msgid ""
#~ "When using this feature, you as the current owner of the data are "
#~ "responsible for being careful with privacy rules and for complying with "
#~ "legal obligations (Copyright, Privacy Laws). Especially when sharing "
#~ "personal data you are the responsible party according to the Federal Data "
#~ "Protection Act (BDSG, Germany) or other Privacy Acts of your country. "
#~ "According to European and other national regulations you as the "
#~ "responsible party are in charge of data economy, and must not publish or "
#~ "forward personal data without the person's consent. Beyond legal "
#~ "obligations, we would like to encourage extreme care when dealing with "
#~ "personal data. Please consider carefully where you store and to whom you "
#~ "forward personal data. Please ensure appropriate access protection, e.g. "
#~ "by proper password protection."
#~ msgstr ""
#~ "Při používání této funkce jste vy, jakožto aktuální vlastník dat, "
#~ "zodpovědný za respektování pravidel soukromí a dodržování zákonných "
#~ "povinností (autorská práva, zákony na ochranu soukromí). Zejména při "
#~ "sdílení osobních údajů nesete zodpovědnost v souladu s Federálním zákonem "
#~ "na ochranu údajů (BDSG, Německo) nebo jinými zákony na ochranu soukromí "
#~ "ve své zemi. V souladu s evropskými a dalšími národními zákony nesete "
#~ "zodpovědnost za nakládání s daty a nesmíte publikovat nebo přeposílat "
#~ "osobní údaje bez souhlasu dotyčné osoby. Nad rámec právních ustanovení "
#~ "doporučujeme velmi opatrné zacházení s osobními údaji. Pečlivě zvažte, "
#~ "kde ukládáte a komu posíláte osobní údaje. Zároveň zajistěte odpovídající "
#~ "ochranu, např. minimálně prostřednictvím silného hesla."

#~ msgid "When:"
#~ msgstr "Kdy:"

#~ msgid "Where:"
#~ msgstr "Kde:"

#~ msgid "Whole day"
#~ msgstr "Celý den"

#~ msgid "Windows are shown as"
#~ msgstr "Okna jsou zobrazena jako"

#~ msgctxt "address"
#~ msgid "Work"
#~ msgstr "Práce"

#~ msgid "Work week starts on"
#~ msgstr "Pracovní týden začíná v"

#~ msgid "Workweek"
#~ msgstr "Pracovní týden"

#~ msgid "Workweek View"
#~ msgstr "Pohled: pracovní týden"

#~ msgid "Would you like to create the following birthday series appointment?"
#~ msgstr "Přejete si vytvořit následující sériovou narozeninovou schůzku?"

#~ msgid "YB"
#~ msgstr "YB"

#~ msgid "Year"
#~ msgstr "Rok"

#~ msgid "Yearly on %1$s %2$d"
#~ msgstr "Ročně  %2$d. %1$s"

#~ msgid "Yearly on the %1$s %2$s of %3$d"
#~ msgstr "Ročně %1$s %2$s v %3$d"

#~ msgid "Years"
#~ msgstr "Roky"

#~ msgid "Yellow"
#~ msgstr "Žlutá"

#~ msgid "Yemen"
#~ msgstr "Jemen"

#~ msgid "Yes"
#~ msgstr "Ano"

#~ msgid "Yes, send without subject"
#~ msgstr "Ano, poslat bez předmětu"

#~ msgid "Yes, upgrade my account"
#~ msgstr "Ano, upgradujte můj účet"

#~ msgid "Yesterday"
#~ msgstr "Včera"

#~ msgid "You already accepted this invitation"
#~ msgstr "Toto pozvání jste už přijal(a)"

#~ msgid ""
#~ "You are about to change your confirmation status. Please leave a comment "
#~ "for other participants."
#~ msgstr ""
#~ "Chystáte se změnit svůj stav potvrzení. Zanechte, prosím, komentář pro "
#~ "ostatní účastníky."

#~ msgid ""
#~ "You are currently using %1$s of your %2$s available disk space. You have "
#~ "%3$s left."
#~ msgstr ""
#~ "V tuto chvíli používáte %1$s z %2$s dostupného diskového prostoru. Zbývá "
#~ "vám %3$s."

#~ msgid ""
#~ "You are not allowed to create appointments in \"%1$s\" owned by %2$s. "
#~ "Appointments will therefore be created in your private calendar."
#~ msgstr ""
#~ "Nemáte právo vytvářet schůzky v „%1$s“ s vlastníkem %2$s. Schůzky budou "
#~ "proto vytvořeny ve vašem soukromém kalendáři."

#~ msgid ""
#~ "You are not allowed to create appointments in \"%1$s\". Appointments will "
#~ "therefore be created in your private calendar."
#~ msgstr ""
#~ "Nemáte právo vytvářet schůzky v „%1$s“. Schůzky budou proto vytvořeny ve "
#~ "vašem soukromém kalendáři."

#~ msgid "You are the organizer"
#~ msgstr "Vy jste organizátor(ka)"

#~ msgid "You can download the updates from within the updater."
#~ msgstr "Aktualizace můžete stáhnout v rámci aktualizačního nástroje."

#~ msgid ""
#~ "You can drag and drop files from your computer here to add as attachment."
#~ msgstr "Přílohy můžete přidávat přetažením ze svého počítače."

#~ msgid ""
#~ "You can drag and drop files from your computer to upload either a new "
#~ "file or another version of a file."
#~ msgstr ""
#~ "Přetažením ze svého počítače můžete nahrávat nové soubory nebo přidávat "
#~ "nové verze souborů."

#~ msgid "You can quick-save your changes via Ctrl+Enter."
#~ msgstr "Změny lze rychle uložit pomocí Ctrl+Enter."

#~ msgid "You can't create a new recurrence in a modified appointment."
#~ msgstr "V upravené schůzce nelze vytvořit novou sérii."

#~ msgid ""
#~ "You cannot remove the owner of the shared folder from this appointment."
#~ msgstr "Z této schůzky nemůžete odstranit majitele dané sdílené složky."

#~ msgid "You cannot remove yourself from this appointment."
#~ msgstr "Z této schůzky se nemůžete odstranit."

#~ msgid "You declined this appointment"
#~ msgstr "Tuto schůzku jste odmítl(a)"

#~ msgid "You declined this task"
#~ msgstr "Tento úkol jste odmítl(a)"

#~ msgid "You did not enter a subject. Would you like to enter a subject now?"
#~ msgstr "Nezadal(a) jste předmět. Přejete si jej zadat teď?"

#~ msgid ""
#~ "You do not have write permission for this folder. The new contact will be "
#~ "saved in your personal contacts folder. "
#~ msgstr ""
#~ "Nemáte oprávnění k zápisu do této složky. Nový kontakt bude uložen do "
#~ "vaší osobní složky kontaktů."

#~ msgid "You don't have any appointments in the near future."
#~ msgstr "V blízké budoucnosti nemáte žádné schůzky."

#~ msgid "You don't have any publications yet"
#~ msgstr "Zatím nemáte žádné publikace"

#~ msgid "You don't have any subscriptions yet"
#~ msgstr "Zatím nemáte žádné odběry"

#~ msgid "You don't have any tasks that are either due soon or overdue."
#~ msgstr ""
#~ "Nemáte žádné úkoly, které by bylo nutné brzy dokončit nebo již mají "
#~ "zpoždění."

#~ msgid ""
#~ "You don't have enough rights to create objects in this folder. Do you "
#~ "want to create the object in your default folder?"
#~ msgstr ""
#~ "Nemáte dostatečná práva k vytváření objektů v této složce. Přejete si "
#~ "objekt vytvořit ve své výchozí složce?"

#~ msgid "You don't have permissions to change this document"
#~ msgstr "Pro změnu tohoto dokumentu nemáte práva"

#~ msgid ""
#~ "You entered an E-Mail address with IDN domain. In some environments IDN "
#~ "domains will not work as expected. Would you like to add it nevertheless?"
#~ msgstr ""
#~ "Zadal(a) jste e-mailovou adresu s IDN doménou. V některých prostředích "
#~ "IDN domény nefungují tak, jak se od nich očekává. Přejete si ji přesto "
#~ "přidat?"

#~| msgid "You have %1$d notification"
#~| msgid_plural "You have %1$d notifications"
#~ msgid "You have %1$d notification."
#~ msgid_plural "You have %1$d notifications."
#~ msgstr[0] "Máte %1$d oznámení"
#~ msgstr[1] "Máte %1$d oznámení"
#~ msgstr[2] "Máte %1$d oznámení"

#~ msgid ""
#~ "You have %1$d notifications. Press [enter] to jump to the notification "
#~ "area and [escape] to close it again."
#~ msgid_plural ""
#~ "You have %1$d notifications. Press [enter] to jump to the notification "
#~ "area and [escape] to close it again."
#~ msgstr[0] ""
#~ "Máte %1$d upozornění. Stiskněte [enter] pro přepnutí do oznamovací "
#~ "oblasti a [escape] pro uzavření oznámení."
#~ msgstr[1] ""
#~ "Máte %1$d upozornění. Stiskněte [enter] pro přepnutí do oznamovací "
#~ "oblasti a [escape] pro uzavření oznámení."
#~ msgstr[2] ""
#~ "Máte %1$d upozornění. Stiskněte [enter] pro přepnutí do oznamovací "
#~ "oblasti a [escape] pro uzavření oznámení."

#~ msgid "You have %1$d unread messages"
#~ msgstr "Počet nepřečtených zpráv: %1$d"

#~ msgid "You have 1 unread message"
#~ msgstr "Máte jednu nepřečtenou zprávu"

#~ msgid "You have accepted the appointment"
#~ msgstr "Přijal(a) jste schůzku"

#~ msgid "You have accepted this appointment"
#~ msgstr "Přijal(a) jste tuto schůzku"

#~ msgid "You have accepted this task"
#~ msgstr "Přijal(a) jste tento úkol"

#~ msgid "You have been automatically signed out"
#~ msgstr "Byl(a) jste automaticky odhlášen(a)"

#~ msgid "You have been invited to an event by %1$s:"
#~ msgstr "%1$s vás pozval(a) na událost:"

#~ msgid ""
#~ "You have been invited to an event organized by %1$s on behalf of %2$s"
#~ msgstr "Byli jste pozváni na událost, kterou organizuje %1$s jménem %2$s"

#~ msgid "You have declined the appointment"
#~ msgstr "Schůzku jste odmítl(a)"

#~ msgid "You have edit rights."
#~ msgstr "Máte práva k upravování."

#~ msgid "You have no new messages"
#~ msgstr "Nemáte žádné nové zprávy"

#~ msgid "You have no unread messages"
#~ msgstr "Nemáte žádné nepřečtené zprávy"

#~ msgid "You have reauthorized this %s account."
#~ msgstr "Znovu jste autorizovali účet %s."

#~ msgid "You have reauthorized this account."
#~ msgstr "Znovu jste autorizovali tento účet."

#~ msgid ""
#~ "You have received this mail because this appointment contains the "
#~ "resource %1$s, that you manage."
#~ msgstr ""
#~ "Dostal(a) jste tuto zprávu, protože tato schůzka obsahuje zdroj %1$s, "
#~ "který spravujete."

#~ msgid ""
#~ "You have received this mail because your are the chair for this "
#~ "appointment."
#~ msgstr "Dostal(a) jste tuto zprávu, protože této schůzce předsedáte."

#~ msgid ""
#~ "You have received this mail because your are the organizer of this "
#~ "appointment."
#~ msgstr ""
#~ "Dostal(a) jste tuto zprávu, protože jste organizátorem této schůzky."

#~ msgid ""
#~ "You have set up an external E-Mail account. The sole responsibility for "
#~ "the availability of the external E-Mail account lies with the service "
#~ "provider."
#~ msgstr ""
#~ "Nastavil(a) jste externí e-mailový účet. Veškerou zodpovědnost za "
#~ "dostupnost externího e-mailového účtu má poskytovatel služby."

#~ msgid "You have tentatively accepted the appointment"
#~ msgstr "Předběžně jste schůzku přijal(a)"

#~ msgid "You have the following appointment in %s:"
#~ msgstr "V %s máte následující schůzku:"

#~ msgid "You have to enter a username and password to subscribe."
#~ msgstr "Chcete-li se přihlásit, musíte zadat uživatelské jméno a heslo."

#~ msgid "You must specify an E-Mail address for redirection."
#~ msgstr "Musíte určit e-mailovou adresu pro přesměrování."

#~ msgid ""
#~ "You need to authorize %1$s to use your account. Please click on the "
#~ "button below and the authorization will proceed in a separate window."
#~ msgstr ""
#~ "Musíte %1$s autorizovat pro používání vašeho účtu. Klikněte, prosím, na "
#~ "tlačítko níže a autorizace bude pokračovat v samostatném okně."

#~ msgid "You need to use Android %n or higher."
#~ msgstr "Musíte používat Android %n nebo novější."

#~ msgid "You need to use iOS %n or higher."
#~ msgstr "Musíte používat iOS %n nebo novější."

#~ msgid "You seem to have been inactive for %d minute."
#~ msgid_plural "You seem to have been inactive for %d minutes."
#~ msgstr[0] "Vypadá to, že už jste %d minutu neprováděl žádnou činnost."
#~ msgstr[1] "Vypadá to, že už jste %d minuty neprováděl žádnou činnost."
#~ msgstr[2] "Vypadá to, že už jste %d minut neprováděl žádnou činnost."

#~ msgid "You share this folder with other users"
#~ msgstr "Tuto složku sdílíte s dalšími uživateli"

#~ msgid "You tentatively accepted this invitation"
#~ msgstr "Toto pozvání jste předběžně přijal(a)"

#~ msgid "You tentatively accepted this task"
#~ msgstr "Tento úkol jste předběžně přijal(a)"

#~ msgid "You wanted to be reminded about the following InfoItem:"
#~ msgstr "Přál(a) jste si připomenout následující informační položku:"

#~ msgid ""
#~ "You will automatically return to the appointment dialog. The selected "
#~ "start and end time as well as the current participant list will be "
#~ "applied."
#~ msgstr ""
#~ "Automaticky se vrátíte do okna schůzky. Vybraný počáteční a koncový čas a "
#~ "zároveň aktuální seznam účastníků budou vloženy."

#~ msgid "You will be automatically signed out in %1$d second"
#~ msgid_plural "You will be automatically signed out in %1$d seconds"
#~ msgstr[0] "Za %1$d sekundu budete automaticky odhlášeni"
#~ msgstr[1] "Za %1$d sekundy budete automaticky odhlášeni"
#~ msgstr[2] "Za %1$d sekund budete automaticky odhlášeni"

#~ msgid "You will need to re-login for the change to take effect."
#~ msgstr "Aby se změna projevila, budete se muset znovu přihlásit."

#~ msgid "You're not allowed to delete this attachment!"
#~ msgstr "Nemáte oprávnění ke smazání této přílohy!"

#~ msgid "Your Applications"
#~ msgstr "Vaše aplikace"

#~ msgid "Your IP address has changed"
#~ msgstr "Vaše IP adresa se změnila"

#~ msgid "Your answer"
#~ msgstr "Vaše odpověď"

#~ msgid "Your applications"
#~ msgstr "Vaše aplikace"

#~ msgid "Your auto forward has been saved"
#~ msgstr "Vaše automatické přeposlání bylo uloženo"

#~ msgid "Your browser is not supported!"
#~ msgstr "Váš prohlížeč není podporovaný."

#~ msgid "Your browser is slow and outdated!"
#~ msgstr "Váš prohlížeč je pomalý a starý."

#~ msgid "Your browser version is not supported!"
#~ msgstr "Verze vašeho prohlížeče není podporovaná."

#~ msgid "Your browser's cookie functionality is disabled. Please turn it on."
#~ msgstr ""
#~ "Váš prohlížeč má vypnutou možnost ukládat cookie. Zapněte ji, prosím."

#~ msgid ""
#~ "Your capacity is shared with all members of your group. Your group is "
#~ "currently using %1$s of its %2$s available disk space. The amount of free "
#~ "space is %3$s."
#~ msgstr ""
#~ "Vaše kapacita je sdílená všemi členy vaší skupiny. Vaše skupina v tuto "
#~ "chvíli používá %1$s z %2$s dostupného diskového prostoru. Volného místa "
#~ "je %3$s. "

#~ msgid "Your contact information have been saved."
#~ msgstr "Vaše kontaktní údaje byly uloženy."

#~ msgid "Your current password"
#~ msgstr "Vaše aktuální heslo"

#~ msgid "Your data has been saved"
#~ msgstr "Vaše data byla uložena"

#~ msgid "Your mail address"
#~ msgstr "Vaše poštovní adresa"

#~ msgid "Your messages"
#~ msgstr "Vaše zprávy"

#~ msgid "Your name"
#~ msgstr "Vaše jméno"

#~ msgid "Your old password"
#~ msgstr "Vaše staré heslo"

#~ msgid "Your operating system is not supported."
#~ msgstr "Váš operační systém není podporovaný."

#~ msgid "Your password"
#~ msgstr "Vaše heslo"

#~ msgid ""
#~ "Your password changed. For a future use of your subscriptions and "
#~ "additional E-Mail accounts enter your old password. This only has to be "
#~ "done once. If you now cancel the action you have to newly set up all "
#~ "subscriptions and additional E-Mail accounts."
#~ msgstr ""
#~ "Vaše heslo se změnilo. Pro další používání vašich přihlášení k odběru a "
#~ "dodatečných e-mailových účtů zadejte své staré heslo. To je potřeba "
#~ "udělat pouze jednou. Pokud tuto činnost nyní zrušíte, budete muset "
#~ "všechna svá přihlášení k odběru a dodatečné e-mailové účty nastavit znovu."

#~ msgid "Your password has been changed"
#~ msgstr "Vaše heslo bylo změněno"

#, fuzzy
#~ msgid ""
#~ "Your password is more secure if it also contains capital letters, "
#~ "numbers, and special characters like $, _, %"
#~ msgstr ""
#~ "Vaše heslo bude bezpečnější, když bude obsahovat také velká písmena, "
#~ "čísla a speciální znaky jako %1$s."

#~ msgid "Your primary mail account can not be deleted."
#~ msgstr "Váš primární poštovní účet nelze smazat."

#~ msgid ""
#~ "Your scheduled appointment conflicts with one or more previously "
#~ "scheduled appointments."
#~ msgstr ""
#~ "Vaše plánovaná schůzka koliduje s jednou nebo více již dříve "
#~ "naplánovanými schůzkami."

#~ msgid "Your selected picture will be displayed after saving"
#~ msgstr "Vybraný obrázek bude zobrazen po uložení"

#~ msgid "Your session has expired. Please log in again."
#~ msgstr "Vaše sezení vypršelo. Přihlaste se, prosím, znovu."

#~ msgid "Your session has expired. You have to close this window."
#~ msgstr "Vaše sezení vypršelo. Toto okno musíte zavřít."

#~ msgid "Your session is expired"
#~ msgstr "Sezení vypršelo"

#~ msgid "Your timezone"
#~ msgstr "Vaše časové pásmo"

#~ msgid "Your vacation notice has been saved"
#~ msgstr "Vaše oznámení o nepřítomnosti byla uloženo"

#~ msgid "ZB"
#~ msgstr "ZB"

#~ msgid "ZIP"
#~ msgstr "PSČ"

#~ msgid "ZIP (business)"
#~ msgstr "PSČ (firemní)"

#~ msgid "ZIP (private)"
#~ msgstr "PSČ (soukr.)"

#~ msgid "ZIP / City"
#~ msgstr "PSČ/město"

#~ msgid "ZIP / City (other)"
#~ msgstr "PSČ/město (jiná)"

#~ msgid "ZIP:"
#~ msgstr "PSČ:"

#~ msgid "Zambia"
#~ msgstr "Zambie"

#~ msgid "Zimbabwe"
#~ msgstr "Zimbabwe"

#~ msgid "Zloty"
#~ msgstr "Złoty"

#~ msgid "Zoom in"
#~ msgstr "Přiblížit"

#~ msgid "Zoom out"
#~ msgstr "Oddálit"

#~ msgid "Zoom: %1$d%"
#~ msgstr "Přiblížení: %1$d%"

#~ msgid "Zulu"
#~ msgstr "Zulu"

#~ msgid "[No Subject]"
#~ msgstr "[Žádný předmět]"

#~ msgid ""
#~ "[changed_by] has [confirmation_action] this appointment.\n"
#~ "\n"
#~ "Appointment\n"
#~ "===========\n"
#~ "Created by: [created_by]\n"
#~ "Created at: [creation_datetime]\n"
#~ "[title]\n"
#~ "[location][folder_name]\n"
#~ "\n"
#~ "[start]\n"
#~ "[end]\n"
#~ "[series][delete_exceptions][change_exceptions]\n"
#~ "[description]\n"
#~ "Participants\n"
#~ "============\n"
#~ "[participants]\n"
#~ "\n"
#~ "Resources\n"
#~ "=========\n"
#~ "[resources]\n"
#~ "\n"
#~ "=========================================="
#~ msgstr ""
#~ "[changed_by] [confirmation_action] tuto schůzku.\n"
#~ "\n"
#~ "Schůzka\n"
#~ "=======\n"
#~ "Vytvořil(a): [created_by]\n"
#~ "Vytvořeno: [creation_datetime]\n"
#~ "[title]\n"
#~ "[location][folder_name]\n"
#~ "\n"
#~ "[start]\n"
#~ "[end]\n"
#~ "[series][delete_exceptions][change_exceptions]\n"
#~ "[description]\n"
#~ "Účastníci\n"
#~ "=========\n"
#~ "[participants]\n"
#~ "\n"
#~ "Zdroje\n"
#~ "======\n"
#~ "[resources]\n"
#~ "\n"
#~ "========================================== "

#~ msgid ""
#~ "[changed_by] has [confirmation_action] this appointment.\n"
#~ "You can check this appointment in your calendar:\n"
#~ "[link]\n"
#~ "\n"
#~ "Appointment\n"
#~ "===========\n"
#~ "Created by: [created_by]\n"
#~ "Created at: [creation_datetime]\n"
#~ "[title]\n"
#~ "[location][folder_name]\n"
#~ "\n"
#~ "[start]\n"
#~ "[end]\n"
#~ "[series][delete_exceptions][change_exceptions]\n"
#~ "[description]\n"
#~ "Participants\n"
#~ "============\n"
#~ "[participants]\n"
#~ "\n"
#~ "Resources\n"
#~ "=========\n"
#~ "[resources]\n"
#~ "\n"
#~ "=========================================="
#~ msgstr ""
#~ "[changed_by] [confirmation_action] tuto schůzku.\n"
#~ "Schůzku si můžete zkontrolovat ve svém kalendáři:\n"
#~ "[link]\n"
#~ "\n"
#~ "Schůzka\n"
#~ "=======\n"
#~ "Vytvořil(a): [created_by]\n"
#~ "Vytvořeno: [creation_datetime]\n"
#~ "[title]\n"
#~ "[location][folder_name]\n"
#~ "\n"
#~ "[start]\n"
#~ "[end]\n"
#~ "[series][delete_exceptions][change_exceptions]\n"
#~ "[description]\n"
#~ "Účastníci\n"
#~ "=========\n"
#~ "[participants]\n"
#~ "\n"
#~ "Zdroje\n"
#~ "======\n"
#~ "[resources]\n"
#~ "\n"
#~ "========================================== "

#~ msgid ""
#~ "[changed_by] has [confirmation_action] this task.\n"
#~ "\n"
#~ "Task\n"
#~ "====\n"
#~ "Created by: [created_by]\n"
#~ "Created at: [creation_datetime]\n"
#~ "[title]\n"
#~ "[folder_name]\n"
#~ "[priority]\n"
#~ "[task_status]\n"
#~ "\n"
#~ "[start]\n"
#~ "[end]\n"
#~ "[series]\n"
#~ "[description]\n"
#~ "Participants\n"
#~ "============\n"
#~ "[participants]\n"
#~ "\n"
#~ "Resources\n"
#~ "=========\n"
#~ "[resources]\n"
#~ "\n"
#~ "=========================================="
#~ msgstr ""
#~ "[changed_by] [confirmation_action] tento úkol.\n"
#~ "\n"
#~ "Úkol\n"
#~ "====\n"
#~ "Vytvořil(a): [created_by]\n"
#~ "Vytvořeno: [creation_datetime]\n"
#~ "[title]\n"
#~ "[folder_name]\n"
#~ "[priority]\n"
#~ "[task_status]\n"
#~ "\n"
#~ "[start]\n"
#~ "[end]\n"
#~ "[series]\n"
#~ "[description]\n"
#~ "Účastníci\n"
#~ "=========\n"
#~ "[participants]\n"
#~ "\n"
#~ "Zdroje\n"
#~ "======\n"
#~ "[resources]\n"
#~ "\n"
#~ "========================================== "

#~ msgid ""
#~ "[changed_by] has [confirmation_action] this task.\n"
#~ "You can check this task in your tasks:\n"
#~ "[link]\n"
#~ "\n"
#~ "Task\n"
#~ "====\n"
#~ "Created by: [created_by]\n"
#~ "Created at: [creation_datetime]\n"
#~ "[title]\n"
#~ "[folder_name]\n"
#~ "[priority]\n"
#~ "[task_status]\n"
#~ "\n"
#~ "[start]\n"
#~ "[end]\n"
#~ "[series]\n"
#~ "[description]\n"
#~ "Participants\n"
#~ "============\n"
#~ "[participants]\n"
#~ "\n"
#~ "Resources\n"
#~ "=========\n"
#~ "[resources]\n"
#~ "\n"
#~ "=========================================="
#~ msgstr ""
#~ "[changed_by] [confirmation_action] tento úkol.\n"
#~ "Úkol si můžete zkontrolovat ve svých úkolech:\n"
#~ "[link]\n"
#~ "\n"
#~ "Úkol\n"
#~ "====\n"
#~ "Vytvořil(a): [created_by]\n"
#~ "Vytvořeno: [creation_datetime]\n"
#~ "[title]\n"
#~ "[folder_name]\n"
#~ "[priority]\n"
#~ "[task_status]\n"
#~ "\n"
#~ "[start]\n"
#~ "[end]\n"
#~ "[series]\n"
#~ "[description]\n"
#~ "Účastníci\n"
#~ "=========\n"
#~ "[participants]\n"
#~ "\n"
#~ "Zdroje\n"
#~ "======\n"
#~ "[resources]\n"
#~ "\n"
#~ "========================================== "

#~ msgid "above"
#~ msgstr "nad"

#~ msgid "absent on business"
#~ msgstr "nepřítomnost kvůli pracovním povinnostem"

#~ msgid "after"
#~ msgstr "po"

#~ msgid "after %1$d appointment"
#~ msgid_plural "after %1$d appointments"
#~ msgstr[0] "po %1$d schůzce"
#~ msgstr[1] "po %1$d schůzkách"
#~ msgstr[2] "po %1$d schůzkách"

#~ msgid "all"
#~ msgstr "všem"

#~ msgid "and"
#~ msgstr "a"

#~ msgid "any"
#~ msgstr "jakékoliv"

#~ msgid "appointments"
#~ msgstr "schůzky"

#~ msgid "april"
#~ msgstr "duben"

#~ msgid "attachment"
#~ msgstr "příloha"

#~ msgid "august"
#~ msgstr "srpen"

#~ msgid "auto"
#~ msgstr "automaticky"

#~ msgid "below"
#~ msgstr "pod"

#~ msgid "booked"
#~ msgstr "rezervováno"

#~ msgid "by %1$s until %2$s"
#~ msgstr "uživatel %1$s do %2$s"

#~ msgid "by noon"
#~ msgstr "do poledne"

#~ msgid "bytes"
#~ msgstr "bajtů"

#, fuzzy
#~ msgid "characters"
#~ msgstr " znaky"

#~ msgid "clear"
#~ msgstr "vymazat"

#~ msgid "close"
#~ msgstr "zavřít"

#~ msgid "close for %1$s"
#~ msgstr "zavřít kvůli %1$s"

#~ msgid "confirmed-ham"
#~ msgstr "Potvrzená normální pošta"

#~ msgid "confirmed-spam"
#~ msgstr "Potvrzený spam"

#~ msgid "copy to clipboard"
#~ msgstr "zkopírovat do schránky"

#~ msgid "create objects"
#~ msgstr "vytvořit objekty"

#~ msgid "create objects and subfolders"
#~ msgstr "vytvořit objekty a podsložky"

#~ msgid "created by %s"
#~ msgstr "vytvořil(a) %s"

#~ msgid "d.M.yy"
#~ msgstr "d. M. yy"

#~ msgid "d.M.yyyy"
#~ msgstr "d. M. yyyy"

#~ msgid "d.MM.yy"
#~ msgstr "d. MM. yy"

#~ msgid "daily"
#~ msgstr "denně"

#~ msgid "day every"
#~ msgstr "den každý"

#~ msgid "day of the week"
#~ msgstr "den týdne"

#~ msgid "day of the weekend"
#~ msgstr "den víkendu"

#~ msgid "dd-MMM-yy"
#~ msgstr "dd-MMM-yy"

#~ msgid "dd.MM.yy"
#~ msgstr "dd.MM.yy"

#~ msgid "dd.MM.yyyy"
#~ msgstr "dd.MM.yyyy"

#~ msgid "dd/MM/yy"
#~ msgstr "dd/MM/yy"

#~ msgid "dd/MM/yyyy"
#~ msgstr "dd/MM/yyyy"

#~ msgid "december"
#~ msgstr "prosinec"

#~ msgid "default"
#~ msgstr "výchozí"

#~ msgid "delete all objects"
#~ msgstr "mazání všech objektů"

#~ msgid "delete only own objects"
#~ msgstr "mazání vlastních objektů"

#~ msgid "deleted"
#~ msgstr "smazáno"

#~ msgid "disabled"
#~ msgstr "zakázáno"

#~ msgid "edit all objects"
#~ msgstr "upravovat všechny objekty"

#~ msgid "edit own objects"
#~ msgstr "upravovat vlastní objekty"

#, fuzzy
#~ msgid "end date"
#~ msgstr "koncové datum"

#~ msgid "ends"
#~ msgstr "končí"

#~ msgid "ends after a certain number of appointments"
#~ msgstr "končí po určitém počtu schůzek"

#~ msgid "ends on a specific date"
#~ msgstr "končí v určené datum"

#~ msgid "estimated costs"
#~ msgstr "odhadované náklady"

#~ msgid "every %1$d day"
#~ msgid_plural "every %1$d days"
#~ msgstr[0] "každý den"
#~ msgstr[1] "každé %1$d dny"
#~ msgstr[2] "každých %1$s dní"

#~ msgid "every %1$d month"
#~ msgid_plural "every %1$d months"
#~ msgstr[0] "každý měsíc"
#~ msgstr[1] "každé %1$d měsíce"
#~ msgstr[2] "každých %1$d měsíců"

#~ msgid "every %1$d week"
#~ msgid_plural "every %1$d weeks"
#~ msgstr[0] "každý týden"
#~ msgstr[1] "každé %1$d týdny"
#~ msgstr[2] "každých %1$d týdnů"

#~ msgid "every day"
#~ msgstr "každý den"

#~ msgid "every month"
#~ msgstr "každý měsíc"

#~ msgid "every week"
#~ msgstr "každý týden"

#~ msgid "february"
#~ msgstr "únor"

#~ msgid "files"
#~ msgstr "soubory"

#~ msgid "first"
#~ msgstr "první"

#~ msgid "flickr.people.getPublicPhotos"
#~ msgstr "flickr.people.getPublicPhotos"

#~ msgid "flickr.photos.search"
#~ msgstr "flickr.photos.search"

#~ msgid "forward"
#~ msgstr "přeposlat"

#~ msgid "fourth"
#~ msgstr "čtvrtý"

#~ msgid "free"
#~ msgstr "volný"

#~ msgid "hCard Export"
#~ msgstr "Export hCard"

#~ msgid "hot"
#~ msgstr "žhavé"

#~ msgid "http://"
#~ msgstr "http://"

#~ msgid "i18n test string - do not translate this"
#~ msgstr " "

#~ msgid "iCal"
#~ msgstr "iCal"

#~ msgid "iCalendar"
#~ msgstr "iCalendar"

#~ msgid "in"
#~ msgstr "v"

#~ msgctxt "in"
#~ msgid "in %d minute"
#~ msgid_plural "in %d minutes"
#~ msgstr[0] "za %d minutu"
#~ msgstr[1] "za %d minuty"
#~ msgstr[2] "za %d minut"

#~ msgid "in 15 minutes"
#~ msgstr "za 15 minut"

#~ msgid "in 30 minutes"
#~ msgstr "za 30 minut"

#~ msgid "in 5 minutes"
#~ msgstr "za 5 minut"

#~ msgid "in blind copy"
#~ msgstr "ve slepé kopii"

#~ msgid "in copy"
#~ msgstr "v kopii"

#~ msgid "in one hour"
#~ msgstr "za hodinu"

#~ msgid "in one week"
#~ msgstr "za týden"

#, fuzzy
#~ msgid "is not a valid user or group."
#~ msgstr " není platný uživatel nebo skupina."

#~ msgid "is on"
#~ msgstr "je v"

#~ msgid "isMailAddress"
#~ msgstr "isMailAddress"

#~ msgid "january"
#~ msgstr "leden"

#~ msgid "july"
#~ msgstr "červenec"

#~ msgid "june"
#~ msgstr "červen"

#~ msgid "last"
#~ msgstr "poslední"

#~ msgid "late in the evening"
#~ msgstr "pozdě večer"

#~ msgid "locked by"
#~ msgstr "uzamkl(a)"

#~ msgid "march"
#~ msgstr "březen"

#~ msgid "may"
#~ msgstr "květen"

#~ msgctxt "dayview"
#~ msgid "mm"
#~ msgstr "mm"

#~ msgid "month"
#~ msgstr "měsíc"

#~ msgid "monthly"
#~ msgstr "měsíčně"

#~ msgid "more"
#~ msgstr "více"

#~ msgid "nd"
#~ msgstr "."

#~ msgid "never ends"
#~ msgstr "nikdy nekončí"

#~ msgid "new"
#~ msgstr "nové"

#~ msgid "next Friday"
#~ msgstr "příští pátek"

#~ msgid "next Monday"
#~ msgstr "příští pondělí"

#~ msgid "next Saturday"
#~ msgstr "příští sobotu"

#~ msgid "next Sunday"
#~ msgstr "příští neděli"

#~ msgid "next Thursday"
#~ msgstr "příští čtvrtek"

#~ msgid "next Tuesday"
#~ msgstr "příští úterý"

#~ msgid "next Wednesday"
#~ msgstr "příští středu"

#~ msgid "next week"
#~ msgstr "příští týden"

#~ msgid "no delete permissions"
#~ msgstr "není oprávnění k mazání"

#~ msgid "no edit permissions"
#~ msgstr "není oprávnění k úpravám"

#~ msgid "no read permissions"
#~ msgstr "není oprávnění ke čtení"

#~ msgid "not sent"
#~ msgstr "neodesláno"

#~ msgid "november"
#~ msgstr "listopad"

#~ msgid "october"
#~ msgstr "říjen"

#~ msgid "on"
#~ msgstr "v"

#~ msgid "on behalf of"
#~ msgstr "jménem"

#~ msgid "organized by %s"
#~ msgstr "organizuje %s"

#~ msgid "please select"
#~ msgstr "vyberte, prosím"

#~ msgid "predefined"
#~ msgstr "přednastavený"

#~ msgid "previous week"
#~ msgstr "minulý týden"

#~ msgid "rd"
#~ msgstr "."

#~ msgid "read all objects"
#~ msgstr "číst všechny objekty"

#~ msgid "read own objects"
#~ msgstr "číst vlastní objekty"

#~ msgid "remove"
#~ msgstr "odstranit"

#~ msgid "reserved"
#~ msgstr "rezervované"

#~ msgid "route planner"
#~ msgstr "plánovač cest"

#~ msgid "second"
#~ msgstr "sekunda"

#~ msgid "seen"
#~ msgstr "prohlédnuto"

#~ msgid "select format"
#~ msgstr "vybrat formát"

#~ msgid "september"
#~ msgstr "září"

#~ msgid "set the last used time range of the new view"
#~ msgstr "nastavit poslední časový rozsah nového zobrazení"

#~ msgid "show all"
#~ msgstr "zobrazit vše"

#~ msgid "show image"
#~ msgstr "zobrazit obrázek"

#~ msgid "st"
#~ msgstr "."

#, fuzzy
#~ msgid "status"
#~ msgstr "stav"

#~ msgid ""
#~ "street\n"
#~ "postal_code city"
#~ msgstr ""
#~ "street\n"
#~ "postal_code city"

#~ msgid ""
#~ "street\n"
#~ "postal_code city\n"
#~ "state\n"
#~ "country"
#~ msgstr ""
#~ "street\n"
#~ "postal_code city\n"
#~ "state\n"
#~ "country"

#~ msgid "street,postal_code/city,country,state"
#~ msgstr "street,postal_code/city,country,state"

#, fuzzy
#~ msgid "subfolders of %s"
#~ msgstr "Členové %s"

#~ msgid "tasks"
#~ msgstr "úkoly"

#~ msgid "temporary"
#~ msgstr "dočasné"

#, fuzzy
#~ msgid "tentative"
#~ msgstr ""
#~ "#-#-#-#-#  ox.cs_CZ.po (ox.cs_CZ.po)  #-#-#-#-#\n"
#~ "Pravděpodobně\n"
#~ "#-#-#-#-#  server.cs_CZ.po  #-#-#-#-#\n"
#~ "prozatímní"

#~ msgid "tentatively accept"
#~ msgstr "předběžně přijmout"

#~ msgid "th"
#~ msgstr "."

#~ msgid "third"
#~ msgstr "třetí"

#~ msgid "this afternoon"
#~ msgstr "dnes odpoledne"

#~ msgid "this morning"
#~ msgstr "dnes ráno"

#~ msgid "to"
#~ msgstr "komu"

#~ msgid "tomorrow"
#~ msgstr "zítra"

#~ msgid "tonight"
#~ msgstr "dnes večer"

#~ msgid "unknown"
#~ msgstr "neznámé"

#~ msgid "unkown"
#~ msgstr "neznámé"

#~ msgid "unlimited"
#~ msgstr "neomezené"

#~ msgid "unnamed"
#~ msgstr "Nepojmenovaný"

#~ msgid "vCard"
#~ msgstr "vCard"

#~ msgid "vacation"
#~ msgstr "nepřítomnost"

#~ msgid "vacation notice"
#~ msgstr "oznámení o nepřítomnosti"

#~ msgid "via"
#~ msgstr "přes"

#~ msgid "view the folder"
#~ msgstr "zobrazit složku"

#~ msgid "waiting"
#~ msgstr "čekám"

#~ msgid "weekly"
#~ msgstr "týdně"

#~ msgid "work days"
#~ msgstr "pracovní dny"

#~ msgid "yearly"
#~ msgstr "ročně"

#~ msgid "yy/MM/dd"
#~ msgstr "yy/MM/dd"

#~ msgid "yyyy-MM-dd"
#~ msgstr "dd. MM. yyyy"

#~ msgctxt "label"
#~ msgid "yyyy-MM-dd"
#~ msgstr "rrrr-MM-dd"

#~ msgid "Åland Islands"
#~ msgstr "Ålandy"<|MERGE_RESOLUTION|>--- conflicted
+++ resolved
@@ -4,11 +4,7 @@
 msgstr ""
 "Project-Id-Version: tours\n"
 "POT-Creation-Date: \n"
-<<<<<<< HEAD
-"PO-Revision-Date: 2021-07-15 13:02+0200\n"
-=======
 "PO-Revision-Date: 2021-06-20 17:37+0200\n"
->>>>>>> 871e9849
 "Last-Translator: Robert Kratky <robert@workshop-chapina.com>\n"
 "Language-Team: Czech <>\n"
 "Language: cs_CZ\n"
@@ -16,7 +12,7 @@
 "Content-Type: text/plain; charset=UTF-8\n"
 "Content-Transfer-Encoding: 8bit\n"
 "Plural-Forms: nplurals=3; plural=((n==1) ? 0 : (n>=2 && n<=4) ? 1 : 2);\n"
-"X-Generator: Poedit 2.4.2\n"
+"X-Generator: Lokalize 20.08.1\n"
 "X-Language: cs\n"
 "X-Source-Language: en\n"
 
@@ -27,13 +23,8 @@
 #: apps/io.ox/tours/calendar.js module:io.ox/tours
 msgid "To create a new appointment, click on New appointments in the toolbar."
 msgstr ""
-<<<<<<< HEAD
-"Chcete-li vytvořit novou schůzku, klikněte na Nové schůzky na nástrojové "
-"liště."
-=======
 "Chcete-li vytvořit novou schůzku, klikněte na Nové schůzky na nástrojové"
 " liště."
->>>>>>> 871e9849
 
 #: apps/io.ox/tours/calendar.js module:io.ox/tours
 msgid "Entering the appointment's data"
@@ -257,17 +248,10 @@
 "device into Drive. The uploaded file is now available in Drive on all your "
 "devices."
 msgstr ""
-<<<<<<< HEAD
-"Chcete-li nahrát nový soubor ze svého místního zařízení, klikněte na Nahrát, "
-"zvolte Soubor v rozbalovacím menu a vyberte soubor, který chcete nahrát. "
-"Ještě jednodušší je soubory přetáhnout z místního zařízení do Drive. Nahraný "
-"soubor pak bude dostupný přes Drive ve všech vašich zařízeních."
-=======
 "Chcete-li nahrát nový soubor ze svého místního zařízení, klikněte na Nahrát,"
 " zvolte Soubor v rozbalovacím menu a vyberte soubor, který chcete nahrát."
 " Ještě jednodušší je soubory přetáhnout z místního zařízení do Drive. Nahraný"
 " soubor pak bude dostupný přes Drive ve všech vašich zařízeních."
->>>>>>> 871e9849
 
 #: apps/io.ox/tours/files.js module:io.ox/tours
 msgid "Preview files"
@@ -312,10 +296,10 @@
 "create and edit files. Internal and external participants are also able to "
 "collaborate with you on documents at the same time."
 msgstr ""
-"Zvolte ze dvou možností pro sdílení svých souborů a složek. Chcete-li "
-"spravovat přístupová práva a umožnit uživatelům vytvářet a upravovat "
-"soubory, zvolte „Jen pozvaní“. Interní a externí účastníci s vámi také mohou "
-"na souborech pracovat ve stejnou dobu."
+"Zvolte ze dvou možností pro sdílení svých souborů a složek. Chcete-li"
+" spravovat přístupová práva a umožnit uživatelům vytvářet a upravovat"
+" soubory, zvolte „Jen pozvaní“. Interní a externí účastníci s vámi také mohou"
+" na souborech pracovat ve stejnou dobu."
 
 #: apps/io.ox/tours/files.js module:io.ox/tours
 msgid "Sharing option - Everyone who has the link"
@@ -434,13 +418,8 @@
 "You can restart this tour at any time by clicking on the help icon and "
 "choose \"%s\"."
 msgstr ""
-<<<<<<< HEAD
-"Průvodce můžete kdykoliv spustit znovu kliknutím na ikonu účtu a vybráním "
-"„%s“."
-=======
 "Průvodce můžete kdykoliv spustit znovu kliknutím na ikonu účtu a vybráním „"
 "%s“."
->>>>>>> 871e9849
 
 #. Tour name; general introduction
 #: apps/io.ox/tours/intro.js module:io.ox/tours apps/io.ox/tours/main.js
@@ -549,15 +528,9 @@
 "email in a conversation. To do so, click on a free area in the email "
 "headline."
 msgstr ""
-<<<<<<< HEAD
-"Pokud jsou v menu řazení povoleny konverzace, můžete v rámci konverzací "
-"sbalit či rozbalit e-maily. Provedete to kliknutím na prázdnou plochu v "
-"nadpisu e-mailu."
-=======
 "Pokud jsou v menu řazení povoleny konverzace, můžete v rámci konverzací"
 " sbalit či rozbalit e-maily. Provedete to kliknutím na prázdnou plochu v"
 " nadpisu e-mailu."
->>>>>>> 871e9849
 
 #: apps/io.ox/tours/mail.js module:io.ox/tours
 msgid "Halo view"
@@ -602,13 +575,8 @@
 "To open the email settings, click the Settings menu icon on the upper right "
 "side of the menu bar. Click on Mail on the left side."
 msgstr ""
-<<<<<<< HEAD
-"Chcete-li otevřít nastavení pošty, klikněte na ikonu Nastavení v pravé horní "
-"části lišty menu a klikněte na Pošta na levé straně."
-=======
 "Chcete-li otevřít nastavení pošty, klikněte na ikonu Nastavení v pravé horní"
 " části lišty menu a klikněte na Pošta na levé straně."
->>>>>>> 871e9849
 
 #: apps/io.ox/tours/multifactor.js module:io.ox/tours
 msgid "Second Factor Authentication"
@@ -886,13 +854,8 @@
 "To sort the tasks, click on the sort icon above the list. Select a sort "
 "criteria."
 msgstr ""
-<<<<<<< HEAD
-"Chcete-li úkoly seřadit, klikněte na ikonu řazení nad seznamem a zvolte "
-"kritéria řazení."
-=======
 "Chcete-li úkoly seřadit, klikněte na ikonu řazení nad seznamem a zvolte"
 " kritéria řazení."
->>>>>>> 871e9849
 
 #: apps/io.ox/tours/tasks.js module:io.ox/tours
 msgid "Editing multiple tasks"
