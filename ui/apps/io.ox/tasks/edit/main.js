/**
 * This work is provided under the terms of the CREATIVE COMMONS PUBLIC
 * LICENSE. This work is protected by copyright and/or other applicable
 * law. Any use of the work other than as authorized under this license
 * or copyright law is prohibited.
 *
 * http://creativecommons.org/licenses/by-nc-sa/2.5/
 *
 * © 2011 Open-Xchange Inc., Tarrytown, NY, USA. info@open-xchange.com
 *
 * @author Daniel Dickhaus <daniel.dickhaus@open-xchange.com>
 */

define('io.ox/tasks/edit/main', [
    'gettext!io.ox/tasks',
    'io.ox/core/extensions',
    'io.ox/tasks/model',
    'io.ox/tasks/edit/view',
    'io.ox/core/extPatterns/dnd',
    'less!io.ox/tasks/edit/style'
], function (gt, ext, model, view, dnd) {

    'use strict';

    function createApp() {
        // application object
        var app = ox.ui.createApp({ name: 'io.ox/tasks/edit', title: gt('Edit task'), userContent: true, closable: true }),
            // app window
            win,
            //app
            self,
            //state
            taskState,
            //Model View
            taskModel,
            taskView;

        //edit or new
        app.edit = false;

        app.STATES = {
            'CLEAN': 1,
            'DIRTY': 2
        };

        app.getState = function () {
            return taskState;
        };

        app.markDirty = function () {
            taskState = app.STATES.DIRTY;
        };

        app.markClean = function () {
            taskState = app.STATES.CLEAN;
        };

        app.isDirty = function () {
            var check = true;
            //marked as clean overides check
            if (taskState === app.STATES.CLEAN) {
                return false;
            }
            //check attributes
            if (this.edit) {
                check = taskModel.isDirty();
            } else {
                //check if only default Values are present
                var data = taskModel.changedSinceLoading(),
                    defaults = model.defaults;
                check = !(_.isEqual(data, defaults));
            }

            //now check if something changed with the attachments
            var attachmentList = taskView.baton.attachmentList;
            if (attachmentList && ((attachmentList.attachmentsToAdd.length > 0) || (attachmentList.attachmentsToDelete.length > 0))) {
                check = true;
            }
            return check;
        };

        // launcher
        app.setLauncher(function (options) {
            //close notification area when edit task is opened to prevent overlapping if started from notification area
            require(['io.ox/core/notifications'], function (notifications) {
                notifications.hideList();
            });

            var taskData = options.taskData,
                startApp = function ()  {
                    app.view = taskView = view.getView(taskModel, win.nodes.main, app);

                    if (_.browser.IE === undefined || _.browser.IE > 9) {
                        self.dropZone = new dnd.UploadZone({
                            ref: 'io.ox/tasks/edit/dnd/actions'
                        }, taskView);
                    }
                    //ready for show
                    win.show();
                };

            self = this;
            self.markDirty();
            // get window
            win = ox.ui.createWindow({
                name: 'io.ox/tasks/edit',
                chromeless: true
            });

            win.addClass('io-ox-tasks-edit-main');
            app.setWindow(win);
            win.nodes.main.addClass('scrollable');

<<<<<<< HEAD
=======
            win.on('show', function () {
                if (app.dropZone) {app.dropZone.include(); }
                if (taskView && _.device('!smartphone')) {
                    taskView.$el.find('.title-field').focus();
                }
                //set url parameters
                if (taskModel.get('id')) {
                    self.setState({ folder: taskModel.attributes.folder_id, id: taskModel.attributes.id });
                } else {
                    self.setState({ folder: taskModel.attributes.folder_id, id: null});
                }
            });

>>>>>>> e7758a2e
            win.on('hide', function () {
                if (app && app.dropZone) {
                    app.dropZone.remove();
                }
            });

            //ModelView
            if (taskData && taskData.id) {
                this.edit = true;
                app.cid = 'io.ox/tasks:edit.' + _.cid(taskData);

                model.factory.realm('edit').retain().get(taskData).done(function (task) {
                    app.model = taskModel = task;
                    taskModel.getParticipants();

                    startApp();
                });
            } else {
                app.attributes.title = gt('Create task');
                app.model = taskModel = model.factory.create();
<<<<<<< HEAD
                if (options.folderid) {//on reload there is no options.folderid so it would crash on saving. Leave default
                    options.folderid = parseInt(options.folderid, 10);//folderId is sometimes a String but must be a number else the discard buttons thinks this is a missmatch to the defaults
                    taskModel.set('folder_id', options.folderid, { validate: true });
=======
                //on reload there is no options.folderid so it would crash on saving. Leave default
                if (options.folderid) {
                    //folderId is sometimes a String but must be a number else the discard buttons thinks this is a missmatch to the defaults
                    options.folderid = parseInt(options.folderid, 10);
                    taskModel.set('folder_id', options.folderid, {validate: true});
>>>>>>> e7758a2e
                }

                startApp();
            }
        });

        // Popup on close
        app.setQuit(function () {
            var def = $.Deferred();
            var clean = function () {
                // clear private vars
                taskView.trigger('dispose');
                //important so no events are executed on non existing models
                taskModel.off();
                if (app.dropZone) {app.dropZone.remove(); }
                app = win = taskModel = taskView = null;
            };

            if (app.isDirty()) {
                require(['io.ox/core/tk/dialogs'], function (dialogs) {
                    new dialogs.ModalDialog()
                        .text(gt('Do you really want to discard your changes?'))
                        //#. "Discard changes" appears in combination with "Cancel" (this action)
                        //#. Translation should be distinguishable for the user
                        .addPrimaryButton('delete', gt.pgettext('dialog', 'Discard changes'), 'delete', { tabIndex: 1 })
                        .addButton('cancel', gt('Cancel'), 'cancel', { tabIndex: 1 })
                        .show()
                        .done(function (action) {
                            if (action === 'delete') {
                                // clean before resolve
                                clean();
                                //old model no longer needed
                                model.factory.realm('edit').release();
                                def.resolve();
                            } else {
                                def.reject();
                            }
                        });
                });
            } else {
                if (app.edit) {
                    clean();
                    //old model no longer needed
                    model.factory.realm('edit').release();
                    def.resolve();
                } else {
                    clean();
                    def.resolve();
                }
            }

            return def;
        });

        app.failSave = function () {
            if (this.model) {
                var title = this.attributes.title;
                return {
                    description: gt('Task') + (title ? ': ' + title : ''),
                    module: 'io.ox/tasks/edit',
                    point: this.model.attributes
                };
            }
            return false;
        };

        app.failRestore = function (point) {
            this.markDirty();
            if (_.isUndefined(point.id)) {
                this.model.set(point);
            } else {
                this.model.set(point);
                this.edit = true;
                this.view.trigger('changeMode', 'edit');
                this.cid = 'io.ox/tasks:edit.' + _.cid(point);
                this.setTitle(point.title || gt('Edit task'));
            }
            return $.when();
        };

        return app;
    }

    return {

        getApp: createApp,

        reuse: function (type, data) {
            if (type === 'edit') {
                return ox.ui.App.reuse('io.ox/tasks:edit.' + _.cid(data));
            }
        }
    };
});<|MERGE_RESOLUTION|>--- conflicted
+++ resolved
@@ -111,22 +111,6 @@
             app.setWindow(win);
             win.nodes.main.addClass('scrollable');
 
-<<<<<<< HEAD
-=======
-            win.on('show', function () {
-                if (app.dropZone) {app.dropZone.include(); }
-                if (taskView && _.device('!smartphone')) {
-                    taskView.$el.find('.title-field').focus();
-                }
-                //set url parameters
-                if (taskModel.get('id')) {
-                    self.setState({ folder: taskModel.attributes.folder_id, id: taskModel.attributes.id });
-                } else {
-                    self.setState({ folder: taskModel.attributes.folder_id, id: null});
-                }
-            });
-
->>>>>>> e7758a2e
             win.on('hide', function () {
                 if (app && app.dropZone) {
                     app.dropZone.remove();
@@ -147,17 +131,11 @@
             } else {
                 app.attributes.title = gt('Create task');
                 app.model = taskModel = model.factory.create();
-<<<<<<< HEAD
-                if (options.folderid) {//on reload there is no options.folderid so it would crash on saving. Leave default
-                    options.folderid = parseInt(options.folderid, 10);//folderId is sometimes a String but must be a number else the discard buttons thinks this is a missmatch to the defaults
-                    taskModel.set('folder_id', options.folderid, { validate: true });
-=======
                 //on reload there is no options.folderid so it would crash on saving. Leave default
                 if (options.folderid) {
                     //folderId is sometimes a String but must be a number else the discard buttons thinks this is a missmatch to the defaults
                     options.folderid = parseInt(options.folderid, 10);
-                    taskModel.set('folder_id', options.folderid, {validate: true});
->>>>>>> e7758a2e
+                    taskModel.set('folder_id', options.folderid, { validate: true });
                 }
 
                 startApp();
