--- conflicted
+++ resolved
@@ -106,7 +106,6 @@
                     o.data.birthday = util.gregorianToJulian(o.data.birthday);
                 }
                 return http.PUT({
-<<<<<<< HEAD
                     module: 'user',
                     params: {
                         action: 'update',
@@ -126,7 +125,8 @@
                                 api.caches.all.clear(),
                                 api.caches.list.remove({ id: o.id }),
                                 // update contact caches
-                                contactsApi.caches.get.remove({ folder_id: data.folder_id, id: data.contact_id }),//no add here because this userdata not contactdata (similar but not equal)
+                                //no add here because this userdata not contactdata (similar but not equal)
+                                contactsApi.caches.get.remove({ folder_id: data.folder_id, id: data.contact_id }),
                                 contactsApi.caches.all.grepRemove(o.folder + contactsApi.DELIM),
                                 contactsApi.caches.list.remove({ id: data.contact_id, folder: o.folder }),
                                 contactsApi.clearFetchCache()
@@ -142,45 +142,6 @@
                                 contactsApi.get({ folder_id: data.folder_id, id: data.contact_id }).done(function (contactData) {
                                     contactsApi.trigger('update:' + _.ecid(contactData), contactData);
                                     contactsApi.trigger('update', contactData);
-=======
-                        module: 'user',
-                        params: {
-                            action: 'update',
-                            id: o.id,
-                            folder: o.folder,
-                            timestamp: o.timestamp || _.then()
-                        },
-                        data: o.data,
-                        appendColumns: false
-                    })
-                    .pipe(function () {
-                        // get updated contact
-                        return api.get({ id: o.id }, false)
-                            .pipe(function (data) {
-                                return $.when(
-                                    api.caches.get.add(data),
-                                    api.caches.all.clear(),
-                                    api.caches.list.remove({ id: o.id }),
-                                    // update contact caches
-                                    //no add here because this userdata not contactdata (similar but not equal)
-                                    contactsApi.caches.get.remove({folder_id: data.folder_id, id: data.contact_id}),
-                                    contactsApi.caches.all.grepRemove(o.folder + contactsApi.DELIM),
-                                    contactsApi.caches.list.remove({ id: data.contact_id, folder: o.folder }),
-                                    contactsApi.clearFetchCache()
-                                )
-                                .done(function () {
-                                    api.trigger('update:' + _.ecid(data), data);
-                                    api.trigger('update', data);
-                                    api.trigger('refresh.list');
-                                    // get new contact and trigger contact events
-                                    // skip this if GAB is missing
-                                    if (data.folder_id === 6 && capabilities.has('!gab')) return;
-                                    // fetch contact
-                                    contactsApi.get({folder_id: data.folder_id, id: data.contact_id}).done(function (contactData) {
-                                        contactsApi.trigger('update:' + _.ecid(contactData), contactData);
-                                        contactsApi.trigger('update', contactData);
-                                    });
->>>>>>> e7758a2e
                                 });
                             });
                         });
