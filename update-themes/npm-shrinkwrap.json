--- conflicted
+++ resolved
@@ -507,11 +507,7 @@
                 },
                 "osenv": {
                   "version": "0.0.3",
-<<<<<<< HEAD
-                  "from": "osenv@>=0.0.3-0 <0.1.0-0",
-=======
                   "from": "osenv@0.0.3",
->>>>>>> 43bba27f
                   "resolved": "https://registry.npmjs.org/osenv/-/osenv-0.0.3.tgz"
                 }
               }
@@ -843,11 +839,7 @@
                     },
                     "inherits": {
                       "version": "2.0.1",
-<<<<<<< HEAD
-                      "from": "inherits@>=2.0.0-0 <3.0.0-0",
-=======
                       "from": "inherits@>=2.0.1-0 <2.1.0-0",
->>>>>>> 43bba27f
                       "resolved": "https://registry.npmjs.org/inherits/-/inherits-2.0.1.tgz"
                     }
                   }
@@ -1076,11 +1068,7 @@
                 },
                 "mute-stream": {
                   "version": "0.0.4",
-<<<<<<< HEAD
-                  "from": "mute-stream@0.0.4",
-=======
                   "from": "mute-stream@>=0.0.4-0 <0.1.0-0",
->>>>>>> 43bba27f
                   "resolved": "https://registry.npmjs.org/mute-stream/-/mute-stream-0.0.4.tgz"
                 },
                 "readline2": {
@@ -1861,11 +1849,7 @@
                           "dependencies": {
                             "core-util-is": {
                               "version": "1.0.1",
-<<<<<<< HEAD
-                              "from": "core-util-is@>=1.0.0-0 <1.1.0-0",
-=======
                               "from": "core-util-is@1.0.1",
->>>>>>> 43bba27f
                               "resolved": "https://registry.npmjs.org/core-util-is/-/core-util-is-1.0.1.tgz"
                             },
                             "isarray": {
@@ -1880,11 +1864,7 @@
                             },
                             "inherits": {
                               "version": "2.0.1",
-<<<<<<< HEAD
-                              "from": "inherits@>=2.0.1-0 <2.1.0-0",
-=======
                               "from": "inherits@2.0.1",
->>>>>>> 43bba27f
                               "resolved": "https://registry.npmjs.org/inherits/-/inherits-2.0.1.tgz"
                             }
                           }
@@ -1990,11 +1970,7 @@
                         },
                         "esprima": {
                           "version": "1.0.4",
-<<<<<<< HEAD
-                          "from": "esprima@1.0.4",
-=======
                           "from": "esprima@>=1.0.2-0 <1.1.0-0",
->>>>>>> 43bba27f
                           "resolved": "https://registry.npmjs.org/esprima/-/esprima-1.0.4.tgz"
                         }
                       }
@@ -2673,11 +2649,7 @@
       "dependencies": {
         "chalk": {
           "version": "0.5.1",
-<<<<<<< HEAD
-          "from": "chalk@>=0.5.1-0 <0.6.0-0",
-=======
           "from": "chalk@>=0.5.0-0 <0.6.0-0",
->>>>>>> 43bba27f
           "resolved": "https://registry.npmjs.org/chalk/-/chalk-0.5.1.tgz",
           "dependencies": {
             "ansi-styles": {
@@ -2868,15 +2840,9 @@
               "resolved": "https://registry.npmjs.org/exit/-/exit-0.1.2.tgz"
             },
             "strip-json-comments": {
-<<<<<<< HEAD
-              "version": "1.0.1",
-              "from": "strip-json-comments@>=1.0.0-0 <1.1.0-0",
-              "resolved": "https://registry.npmjs.org/strip-json-comments/-/strip-json-comments-1.0.1.tgz"
-=======
               "version": "1.0.2",
               "from": "strip-json-comments@>=1.0.0-0 <1.1.0-0",
               "resolved": "https://registry.npmjs.org/strip-json-comments/-/strip-json-comments-1.0.2.tgz"
->>>>>>> 43bba27f
             }
           }
         },
@@ -2894,11 +2860,7 @@
       "dependencies": {
         "chalk": {
           "version": "0.5.1",
-<<<<<<< HEAD
-          "from": "chalk@>=0.5.1-0 <0.6.0-0",
-=======
           "from": "chalk@0.5.1",
->>>>>>> 43bba27f
           "resolved": "https://registry.npmjs.org/chalk/-/chalk-0.5.1.tgz",
           "dependencies": {
             "ansi-styles": {
@@ -3109,11 +3071,7 @@
             },
             "exit": {
               "version": "0.1.2",
-<<<<<<< HEAD
-              "from": "exit@>=0.1.0-0 <0.2.0-0",
-=======
               "from": "exit@>=0.1.2-0 <0.2.0-0",
->>>>>>> 43bba27f
               "resolved": "https://registry.npmjs.org/exit/-/exit-0.1.2.tgz"
             },
             "glob": {
@@ -3128,11 +3086,7 @@
                 },
                 "inherits": {
                   "version": "2.0.1",
-<<<<<<< HEAD
-                  "from": "inherits@>=2.0.0-0 <3.0.0-0",
-=======
                   "from": "inherits@>=2.0.1-0 <2.1.0-0",
->>>>>>> 43bba27f
                   "resolved": "https://registry.npmjs.org/inherits/-/inherits-2.0.1.tgz"
                 },
                 "once": {
@@ -3167,15 +3121,9 @@
               }
             },
             "strip-json-comments": {
-<<<<<<< HEAD
-              "version": "1.0.1",
-              "from": "strip-json-comments@>=1.0.0-0 <1.1.0-0",
-              "resolved": "https://registry.npmjs.org/strip-json-comments/-/strip-json-comments-1.0.1.tgz"
-=======
               "version": "1.0.2",
               "from": "strip-json-comments@>=1.0.1-0 <1.1.0-0",
               "resolved": "https://registry.npmjs.org/strip-json-comments/-/strip-json-comments-1.0.2.tgz"
->>>>>>> 43bba27f
             },
             "vow-fs": {
               "version": "0.3.2",
@@ -3249,15 +3197,6 @@
         },
         "lodash": {
           "version": "2.4.1",
-<<<<<<< HEAD
-          "from": "lodash@>=2.4.1-0 <3.0.0-0",
-          "resolved": "https://registry.npmjs.org/lodash/-/lodash-2.4.1.tgz"
-        },
-        "vow": {
-          "version": "0.4.5",
-          "from": "vow@>=0.4.1-0 <0.5.0-0",
-          "resolved": "https://registry.npmjs.org/vow/-/vow-0.4.5.tgz"
-=======
           "from": "lodash@>=2.4.1-0 <2.5.0-0",
           "resolved": "https://registry.npmjs.org/lodash/-/lodash-2.4.1.tgz"
         },
@@ -3265,7 +3204,6 @@
           "version": "0.4.6",
           "from": "vow@>=0.4.1-0 <0.5.0-0",
           "resolved": "https://registry.npmjs.org/vow/-/vow-0.4.6.tgz"
->>>>>>> 43bba27f
         }
       }
     },
@@ -3726,11 +3664,7 @@
     },
     "underscore": {
       "version": "1.7.0",
-<<<<<<< HEAD
-      "from": "underscore@>=1.6.0-0 <2.0.0-0",
-=======
       "from": "underscore@>=1.7.0-0 <2.0.0-0",
->>>>>>> 43bba27f
       "resolved": "https://registry.npmjs.org/underscore/-/underscore-1.7.0.tgz"
     }
   }
