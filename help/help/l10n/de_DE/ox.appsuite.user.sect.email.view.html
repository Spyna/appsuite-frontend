<html lang="de">
<head>
<meta http-equiv="Content-Type" content="text/html; charset=utf-8">
<title>5.2. E-Mails anzeigen</title>
<link rel="stylesheet" type="text/css" href="../../help.css">
<meta name="generator" content="DocBook XSL Stylesheets V1.78.1">
<link rel="home" href="index.html" title="Benutzeranleitung">
<link rel="up" href="ox.appsuite.user.chap.email.html" title="Kapitel 5. E-Mail">
<link rel="prev" href="ox.appsuite.user.sect.email.gui.create.html" title="5.1.9. Das E-Mail-Bearbeitungsfenster">
<link rel="next" href="ox.appsuite.user.sect.email.attachments.html" title="5.3. E-Mail-Anhang ansehen oder speichern">
<link rel="copyright" href="ox.appsuite.user.legalnotice.html" title="Rechtlicher Hinweis">
<link rel="stylesheet" type="text/css" href="../../bootstrap.min.css"​/> 
<link id="favicon" rel="shortcut icon" href="../../../apps/themes/default/favicon.ico" type="image/x-icon"> 
<meta name="viewport" content="width=device-width, initial-scale=1.0">
   <script src="../../jquery.min.js"></script> 

   <script src="../../bootstrap.min.js"></script> 
</head>
<body bgcolor="white" text="black" link="#0000FF" vlink="#840084" alink="#0000FF">
<div class="oxhelp-navigation-top"><nav class="navbar navbar-inverse" role="navigation"><div class="container-fluid">
<div class="navbar-header">
<button type="button" class="navbar-toggle" data-toggle="collapse" data-target="#ox-main-nav"><span class="sr-only">Navigation umschalten</span><span class="icon-bar"></span><span class="icon-bar"></span><span class="icon-bar"></span></button><a class="navbar-brand"></a>
</div>
<div class="collapse navbar-collapse" id="ox-main-nav"><ul class="nav navbar-nav">
<li><a accesskey="p" class="oxhelp-prev-link" href="ox.appsuite.user.sect.email.gui.create.html">Zurück</a></li>
<li><a accesskey="h" href="index.html" class="oxhelp-home-link">Startseite</a></li>
<li><a accesskey="t" href="bk01-toc.html" class="oxhelp-toc-link">Inhaltsverzeichnis</a></li>
<li><a accesskey="n" class="oxhelp-next-link" href="ox.appsuite.user.sect.email.attachments.html">Weiter</a></li>
</ul></div>
</div></nav></div>
<div class="oxhelp-content">
  <h1 class="sr-only">
    <span class="phrase">E-Mail</span>
    
    
        
  </h1>
<div class="sect1" id="ox.appsuite.user.sect.email.view">
<div class="titlepage"><div><div><h2 class="title" style="clear: both">5.2. E-Mails anzeigen</h2></div></div></div>
<a class="indexterm" name="id-1.6.9.2"></a><a class="indexterm" name="id-1.6.9.3"></a><div class="concept">
<a name="ox.appsuite.user.concept.email.view"></a><p id="ox.appsuite.user.concept.email.view">Standardmäßig wird der Inhalt des Posteingangs angezeigt. Andere
      E-Mail-Ordner können Sie mit Hilfe des Ordnerbaums öffnen. In den E-Mail Einstellungen können Sie bestimmen, ob beim Eintreffen
      einer neuen E-Mail ein Benachrichtigungston abgespielt wird.</p>
</div>
<div class="task" id="ox.appsuite.user.task.email.view">
<p class="title">So zeigen Sie eine E-Mail an:</p>
<div class="procedure"><ol class="procedure" type="1">
<li class="step">
<<<<<<< HEAD
<p role="presentation"><a class="link" href="ox.appsuite.user.sect.dataorganisation.folder.navigate.html#ox.appsuite.user.task.dataorganisation.folder.select">Öffnen</a> Sie im Ordnerbaum einen E-Mail-Ordner.</p>
<p role="presentation">Wenn Sie den Ordner <span class="guibutton"><strong>Posteingang</strong></span> geöffnet haben und E-Mail Kategorien verwenden,
            wählen Sie bei Bedarf eine Kategorie.</p>
</li>
<li class="step"><p role="presentation">Um ein Layout zu wählen, klicken Sie in der Werkzeugleiste auf <span class="guibutton"><strong>Ansicht</strong></span>.
            Wählen Sie unterhalb von <span class="guilabel"><strong>Layout</strong></span> einen Eintrag.</p></li>
<li class="step">
<p role="presentation">Um die Liste der E-Mails zu sortieren, klicken Sie oberhalb der Liste auf <span class="guibutton"><strong>Sortieren nach</strong></span>.
            Aktivieren Sie einen Eintrag.</p>
<p role="presentation"><span class="phrase"><strong>Hinweis:</strong></span> Um Wartezeiten beim Laden der E-Mail-Liste zu verringern, wird
            ab einer bestimmten Anzahl nur ein Teil der E-Mails eines Ordners vom Server geladen. Wenn Sie zum Ende der Liste 
            blättern, wird der nächste Teil geladen.</p>
<p role="presentation">Um alle E-Mails einer Konversation zu einem Listeneintrag zusammenzufassen, aktivieren Sie in
            <span class="guibutton"><strong>Sortieren nach</strong></span> das Kontrollfeld <span class="guibutton"><strong>Konversationen</strong></span>.
          </p>
</li>
<li class="step">
<p role="presentation">Klicken Sie in der Liste auf eine E-Mail. Der Inhalt der E-Mail wird der Detailansicht angezeigt.
          <ul class="itemizedlist" style="list-style-type: disc; ">
<li class="listitem">
<p role="presentation"> Bei E-Mail Konversationen werden alle E-Mails dieser Konversation untereinander angezeigt.
                Um eine E-Mail einer Konversation zu öffnen oder zu schließen, klicken Sie auf eine freie Stelle zwischen 
                Absender und Datum des Empfangs. 
              </p>
<p role="presentation">Um alle E-Mails der Konversation zu öffnen oder zu schließen, klicken
                Sie rechts oben in der Detailansicht auf das Symbol <span class="guibutton"><strong>Alle Nachrichten öffnen/schließen</strong></span>
                <span aria-hidden="true" class="inlinemediaobject" id="ox.appsuite.user.fig.email.view.threadopen"><img src="../../images/appsuite_user_icon_thread_open.png"></span> .
=======
<p role="presentation">Öffnen Sie im Ordnerbaum einen E-Mail-Ordner.</p>
<p role="presentation">Wenn Sie den Ordner <span class="guibutton"><strong>Posteingang</strong></span> geöffnet haben und E-Mail-Kategorien verwenden, 
            wählen Sie bei Bedarf eine Kategorie.</p>
</li>
<li class="step"><p role="presentation">Um ein Layout zu wählen, klicken Sie in der Werkzeugleiste auf <span class="guibutton"><strong>Ansicht</strong></span>. 
            Wählen Sie unterhalb von <span class="guilabel"><strong>Layout</strong></span> einen Eintrag.</p></li>
<li class="step">
<p role="presentation">Um die Liste der E-Mails zu sortieren, klicken Sie oberhalb der Liste auf <span class="guibutton"><strong>Sortieren</strong></span>. 
            Aktivieren Sie einen Eintrag.</p>
<p role="presentation"><span class="phrase"><strong>Hinweis:</strong></span> Um Wartezeiten beim Laden der E-Mail-Liste zu verringern, wird 
            ab einer bestimmten Anzahl nur ein Teil der E-Mails eines Ordners vom Server geladen. Wenn Sie zum Ende der Liste 
            blättern, wird der nächste Teil geladen.</p>
<p role="presentation">Um alle E-Mails einer Konversation zu einem Listeneintrag zusammenzufassen, aktivieren Sie in 
            <span class="guibutton"><strong>Sortieren</strong></span> das Kontrollfeld <span class="guibutton"><strong>Konversationen</strong></span>.
          </p>
</li>
<li class="step">
<p role="presentation">Klicken Sie in der Liste auf eine E-Mail. Der Inhalt der E-Mail wird der Detailansicht angezeigt.</p>
<p role="presentation">Sie können die E-Mail in einem Fenster öffnen, indem Sie die E-Mail in der Liste doppelklicken.</p>
<ul class="itemizedlist" style="list-style-type: disc; ">
<li class="listitem">
<p role="presentation"> Bei E-Mail-Konversationen werden alle E-Mails dieser Konversation untereinander angezeigt. 
                Um eine E-Mail einer Konversation zu öffnen oder zu schließen, klicken Sie auf eine freie Stelle zwischen 
                Absender und Datum des Empfangs. 
              </p>
<p role="presentation">Um alle E-Mails der Konversation zu öffnen oder zu schließen, klicken 
                Sie rechts oben in der Detailansicht auf das Symbol <span class="guibutton"><strong>Alle Nachrichten öffnen/schließen</strong></span>
                <span aria-hidden="true" class="inlinemediaobject" id="ox.appsuite.user.fig.email.view.threadopen"><img src="../../images/appsuite_user_icon_thread_open.png"></span>.
>>>>>>> 1c74fb5d
              </p>
</li>
<li class="listitem"><p role="presentation">Wenn die E-Mail ein Zitat aus einer früheren E-Mail enthält, können Sie das Zitat anzeigen, indem
                Sie auf das Symbol <span class="guibutton"><strong>Zitierten Text anzeigen</strong></span>
                <span aria-hidden="true" class="inlinemediaobject" id="ox.appsuite.user.fig.email.view.showquoted"><img src="../../images/appsuite_user_icon_email_quote.png"></span> klicken.
              </p></li>
<<<<<<< HEAD
<li class="listitem"><p role="presentation">Wenn Sie in der Werkzeugleiste in <span class="guibutton"><strong>Ansicht</strong></span> die Einstellung <span class="guibutton"><strong>Vertikal</strong></span>,
                <span class="guibutton"><strong>Kompakt</strong></span> oder <span class="guibutton"><strong>Horizontal</strong></span> gewählt haben, können Sie eine E-Mail auf 
                einer separaten Seite öffnen, indem Sie die E-Mail in der Liste doppelklicken.</p></li>
=======
>>>>>>> 1c74fb5d
<li class="listitem"><p role="presentation">Wenn Sie in der Werkzeugleiste in <span class="guibutton"><strong>Ansicht</strong></span> die Einstellung <span class="guibutton"><strong>Liste</strong></span>
                gewählt haben, enthält der Anzeigebereich eine Liste aller E-Mails des Ordners. Anklicken einer E-Mail zeigt die
                Detailansicht der E-Mail. Oberhalb der Detailansicht sind die folgenden Funktionen verfügbar:<ul class="itemizedlist" style="list-style-type: none; ">
<li class="listitem" style="list-style-type: none"><p role="presentation">Um zur Liste zurück zu kehren, klicken Sie auf die Schaltfläche oder das Symbol <span class="guibutton"><strong>Zurück</strong></span>
                      <span aria-hidden="true" class="inlinemediaobject" id="ox.appsuite.user.fig.email.view.back"><img src="../../images/appsuite_user_icon_view_back.png"></span>.</p></li>
<li class="listitem" style="list-style-type: none"><p role="presentation">Um die nächste E-Mail anzuzeigen, klicken Sie auf das Symbol <span class="guibutton"><strong>Nächste anzeigen</strong></span>
                      <span aria-hidden="true" class="inlinemediaobject" id="ox.appsuite.user.fig.email.view.next"><img src="../../images/appsuite_user_icon_view_next.png"></span>.</p></li>
<li class="listitem" style="list-style-type: none"><p role="presentation">Um die vorherige E-Mail anzuzeigen, klicken Sie auf das Symbol <span class="guibutton"><strong>Vorherige anzeigen</strong></span>
                      <span aria-hidden="true" class="inlinemediaobject" id="ox.appsuite.user.fig.email.view.previous"><img src="../../images/appsuite_user_icon_view_previous.png"></span>.</p></li>
</ul>
              </p></li>
</ul>
<<<<<<< HEAD
=======
<p role="presentation">
>>>>>>> 1c74fb5d
            <span class="phrase"><strong>Hinweis:</strong></span> Der Inhalt von sehr großen E-Mails wird je nach Konfiguration des Servers 
            unvollständig angezeigt. Sie erhalten in diesem Fall eine Meldung, die einen Link enthält. Um die E-Mail vollständig 
            anzuzeigen, klicken Sie auf den Link.
          </p>
<<<<<<< HEAD
<p role="presentation">
            <span class="phrase"><strong>Tipp:</strong></span> Um den Inhalt einer E-Mail auf einer neuen Seite anzuzeigen, doppelklicken Sie
            in der Liste auf die E-Mail.
          </p>
=======
>>>>>>> 1c74fb5d
</li>
</ol></div>
</div>
<p class="title">Siehe auch</p>
<ul class="itemizedlist" id="ox.appsuite.user.concept.email.view.related" style="list-style-type: none; ">
<li class="listitem" style="list-style-type: none">
<<<<<<< HEAD
<p role="presentation"><a class="xref" href="ox.appsuite.user.sect.email.search.html">E-Mails suchen</a></p>
<p role="presentation"><a class="xref" href="ox.appsuite.user.sect.email.attachments.html">E-Mail-Anhang ansehen oder speichern</a></p>
<p role="presentation"><a class="xref" href="ox.appsuite.user.sect.email.manage.source.html">Quelltext anzeigen</a></p>
</li>
<li class="listitem" style="list-style-type: none">
<p role="presentation"><a class="xref" href="ox.appsuite.user.sect.email.gui.detailview.html">Die
        <span class="phrase">E-Mail</span>
        
        
        
        Detailansicht</a></p>
<p role="presentation"><a class="xref" href="ox.appsuite.user.sect.email.gui.list.html">Die
        <span class="phrase">E-Mail</span>
        
        
        
        Liste</a></p>
<p role="presentation"><a class="xref" href="ox.appsuite.user.sect.email.gui.popup.html">Das
        <span class="phrase">E-Mail</span>
        
        
        
        Popup</a></p>
=======
<p role="presentation"><a class="xref" href="ox.appsuite.user.sect.dataorganisation.folder.navigate.html">Navigieren in der Ordnerstruktur</a></p>
<p role="presentation"><a class="xref" href="ox.appsuite.user.sect.email.manage.categories.html">Mit Kategorien arbeiten</a></p>
</li>
<li class="listitem" style="list-style-type: none">
<p role="presentation"><a class="xref" href="ox.appsuite.user.sect.email.search.html">E-Mails suchen</a></p>
<p role="presentation"><a class="xref" href="ox.appsuite.user.sect.email.attachments.html">E-Mail-Anhang ansehen oder speichern</a></p>
<p role="presentation"><a class="xref" href="ox.appsuite.user.sect.email.manage.source.html">Quelltext anzeigen</a></p>
</li>
<li class="listitem" style="list-style-type: none">
<p role="presentation"><a class="xref" href="ox.appsuite.user.sect.email.gui.detailview.html">Die
        <span class="phrase">E-Mail</span>-Detailansicht
      </a></p>
<p role="presentation"><a class="xref" href="ox.appsuite.user.sect.email.gui.list.html">Die
        <span class="phrase">E-Mail</span>-Liste
      </a></p>
<p role="presentation"><a class="xref" href="ox.appsuite.user.sect.email.gui.popup.html">Das
        <span class="phrase">E-Mail</span>-Popup
      </a></p>
>>>>>>> 1c74fb5d
</li>
</ul>
<p id="ox.appsuite.user.concept.email.view.parent">Übergeordnetes Thema:
      <a class="xref" href="ox.appsuite.user.chap.email.html"><i>
    <span class="phrase">E-Mail</span>
    
    
        
  </i></a>
    </p>
</div>
          </div>
        </body>
</html><|MERGE_RESOLUTION|>--- conflicted
+++ resolved
@@ -46,35 +46,6 @@
 <p class="title">So zeigen Sie eine E-Mail an:</p>
 <div class="procedure"><ol class="procedure" type="1">
 <li class="step">
-<<<<<<< HEAD
-<p role="presentation"><a class="link" href="ox.appsuite.user.sect.dataorganisation.folder.navigate.html#ox.appsuite.user.task.dataorganisation.folder.select">Öffnen</a> Sie im Ordnerbaum einen E-Mail-Ordner.</p>
-<p role="presentation">Wenn Sie den Ordner <span class="guibutton"><strong>Posteingang</strong></span> geöffnet haben und E-Mail Kategorien verwenden,
-            wählen Sie bei Bedarf eine Kategorie.</p>
-</li>
-<li class="step"><p role="presentation">Um ein Layout zu wählen, klicken Sie in der Werkzeugleiste auf <span class="guibutton"><strong>Ansicht</strong></span>.
-            Wählen Sie unterhalb von <span class="guilabel"><strong>Layout</strong></span> einen Eintrag.</p></li>
-<li class="step">
-<p role="presentation">Um die Liste der E-Mails zu sortieren, klicken Sie oberhalb der Liste auf <span class="guibutton"><strong>Sortieren nach</strong></span>.
-            Aktivieren Sie einen Eintrag.</p>
-<p role="presentation"><span class="phrase"><strong>Hinweis:</strong></span> Um Wartezeiten beim Laden der E-Mail-Liste zu verringern, wird
-            ab einer bestimmten Anzahl nur ein Teil der E-Mails eines Ordners vom Server geladen. Wenn Sie zum Ende der Liste 
-            blättern, wird der nächste Teil geladen.</p>
-<p role="presentation">Um alle E-Mails einer Konversation zu einem Listeneintrag zusammenzufassen, aktivieren Sie in
-            <span class="guibutton"><strong>Sortieren nach</strong></span> das Kontrollfeld <span class="guibutton"><strong>Konversationen</strong></span>.
-          </p>
-</li>
-<li class="step">
-<p role="presentation">Klicken Sie in der Liste auf eine E-Mail. Der Inhalt der E-Mail wird der Detailansicht angezeigt.
-          <ul class="itemizedlist" style="list-style-type: disc; ">
-<li class="listitem">
-<p role="presentation"> Bei E-Mail Konversationen werden alle E-Mails dieser Konversation untereinander angezeigt.
-                Um eine E-Mail einer Konversation zu öffnen oder zu schließen, klicken Sie auf eine freie Stelle zwischen 
-                Absender und Datum des Empfangs. 
-              </p>
-<p role="presentation">Um alle E-Mails der Konversation zu öffnen oder zu schließen, klicken
-                Sie rechts oben in der Detailansicht auf das Symbol <span class="guibutton"><strong>Alle Nachrichten öffnen/schließen</strong></span>
-                <span aria-hidden="true" class="inlinemediaobject" id="ox.appsuite.user.fig.email.view.threadopen"><img src="../../images/appsuite_user_icon_thread_open.png"></span> .
-=======
 <p role="presentation">Öffnen Sie im Ordnerbaum einen E-Mail-Ordner.</p>
 <p role="presentation">Wenn Sie den Ordner <span class="guibutton"><strong>Posteingang</strong></span> geöffnet haben und E-Mail-Kategorien verwenden, 
             wählen Sie bei Bedarf eine Kategorie.</p>
@@ -103,19 +74,12 @@
 <p role="presentation">Um alle E-Mails der Konversation zu öffnen oder zu schließen, klicken 
                 Sie rechts oben in der Detailansicht auf das Symbol <span class="guibutton"><strong>Alle Nachrichten öffnen/schließen</strong></span>
                 <span aria-hidden="true" class="inlinemediaobject" id="ox.appsuite.user.fig.email.view.threadopen"><img src="../../images/appsuite_user_icon_thread_open.png"></span>.
->>>>>>> 1c74fb5d
               </p>
 </li>
 <li class="listitem"><p role="presentation">Wenn die E-Mail ein Zitat aus einer früheren E-Mail enthält, können Sie das Zitat anzeigen, indem
                 Sie auf das Symbol <span class="guibutton"><strong>Zitierten Text anzeigen</strong></span>
                 <span aria-hidden="true" class="inlinemediaobject" id="ox.appsuite.user.fig.email.view.showquoted"><img src="../../images/appsuite_user_icon_email_quote.png"></span> klicken.
               </p></li>
-<<<<<<< HEAD
-<li class="listitem"><p role="presentation">Wenn Sie in der Werkzeugleiste in <span class="guibutton"><strong>Ansicht</strong></span> die Einstellung <span class="guibutton"><strong>Vertikal</strong></span>,
-                <span class="guibutton"><strong>Kompakt</strong></span> oder <span class="guibutton"><strong>Horizontal</strong></span> gewählt haben, können Sie eine E-Mail auf 
-                einer separaten Seite öffnen, indem Sie die E-Mail in der Liste doppelklicken.</p></li>
-=======
->>>>>>> 1c74fb5d
 <li class="listitem"><p role="presentation">Wenn Sie in der Werkzeugleiste in <span class="guibutton"><strong>Ansicht</strong></span> die Einstellung <span class="guibutton"><strong>Liste</strong></span>
                 gewählt haben, enthält der Anzeigebereich eine Liste aller E-Mails des Ordners. Anklicken einer E-Mail zeigt die
                 Detailansicht der E-Mail. Oberhalb der Detailansicht sind die folgenden Funktionen verfügbar:<ul class="itemizedlist" style="list-style-type: none; ">
@@ -128,52 +92,17 @@
 </ul>
               </p></li>
 </ul>
-<<<<<<< HEAD
-=======
 <p role="presentation">
->>>>>>> 1c74fb5d
             <span class="phrase"><strong>Hinweis:</strong></span> Der Inhalt von sehr großen E-Mails wird je nach Konfiguration des Servers 
             unvollständig angezeigt. Sie erhalten in diesem Fall eine Meldung, die einen Link enthält. Um die E-Mail vollständig 
             anzuzeigen, klicken Sie auf den Link.
           </p>
-<<<<<<< HEAD
-<p role="presentation">
-            <span class="phrase"><strong>Tipp:</strong></span> Um den Inhalt einer E-Mail auf einer neuen Seite anzuzeigen, doppelklicken Sie
-            in der Liste auf die E-Mail.
-          </p>
-=======
->>>>>>> 1c74fb5d
 </li>
 </ol></div>
 </div>
 <p class="title">Siehe auch</p>
 <ul class="itemizedlist" id="ox.appsuite.user.concept.email.view.related" style="list-style-type: none; ">
 <li class="listitem" style="list-style-type: none">
-<<<<<<< HEAD
-<p role="presentation"><a class="xref" href="ox.appsuite.user.sect.email.search.html">E-Mails suchen</a></p>
-<p role="presentation"><a class="xref" href="ox.appsuite.user.sect.email.attachments.html">E-Mail-Anhang ansehen oder speichern</a></p>
-<p role="presentation"><a class="xref" href="ox.appsuite.user.sect.email.manage.source.html">Quelltext anzeigen</a></p>
-</li>
-<li class="listitem" style="list-style-type: none">
-<p role="presentation"><a class="xref" href="ox.appsuite.user.sect.email.gui.detailview.html">Die
-        <span class="phrase">E-Mail</span>
-        
-        
-        
-        Detailansicht</a></p>
-<p role="presentation"><a class="xref" href="ox.appsuite.user.sect.email.gui.list.html">Die
-        <span class="phrase">E-Mail</span>
-        
-        
-        
-        Liste</a></p>
-<p role="presentation"><a class="xref" href="ox.appsuite.user.sect.email.gui.popup.html">Das
-        <span class="phrase">E-Mail</span>
-        
-        
-        
-        Popup</a></p>
-=======
 <p role="presentation"><a class="xref" href="ox.appsuite.user.sect.dataorganisation.folder.navigate.html">Navigieren in der Ordnerstruktur</a></p>
 <p role="presentation"><a class="xref" href="ox.appsuite.user.sect.email.manage.categories.html">Mit Kategorien arbeiten</a></p>
 </li>
@@ -192,7 +121,6 @@
 <p role="presentation"><a class="xref" href="ox.appsuite.user.sect.email.gui.popup.html">Das
         <span class="phrase">E-Mail</span>-Popup
       </a></p>
->>>>>>> 1c74fb5d
 </li>
 </ul>
 <p id="ox.appsuite.user.concept.email.view.parent">Übergeordnetes Thema:
