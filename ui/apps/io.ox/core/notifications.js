/**
 * All content on this website (including text, images, source
 * code and any other original works), unless otherwise noted,
 * is licensed under a Creative Commons License.
 *
 * http://creativecommons.org/licenses/by-nc-sa/2.5/
 *
 * Copyright (C) Open-Xchange Inc., 2006-2011
 * Mail: info@open-xchange.com
 *
 * @author Mario Scheliga <mario.scheliga@open-xchange.com>
 * @author Matthias Biggeleben <matthias.biggeleben@open-xchange.com>
 */

define('io.ox/core/notifications', ['io.ox/core/extensions', 'settings!io.ox/core', 'gettext!io.ox/core'], function (ext, settings, gt) {

    'use strict';

    var BadgeView = Backbone.View.extend({
        tagName: 'a',
        className: 'notifications-icon',
        initialize: function (options) {
            this.model.on('change', _.bind(this.onChange, this));
        },
        onChange: function () {
            var count = this.model.get('count');
            this.$el.find('.badge').toggleClass('empty', count === 0);
<<<<<<< HEAD
            this.$el.find('.number').text(count >= 100 ? '99+' : count);
=======
            this.$el.find('.number').text(_.noI18n(count >= 100 ? '99+' : count));
>>>>>>> 78465d32
        },
        onToggle: function (open) {
            this.$el.find('.badge i').attr('class', open ? 'icon-caret-down' : 'icon-caret-right');
        },
        render: function () {
            this.$el.attr({ href: '#', tabindex: '1' }).append(
                $('<span class="badge">').append(
                    $('<span class="number">'), $.txt(' '),
                    $('<i class="icon-caret-right">')
                )
            );
            this.onChange();
            return this;
        },
        setNotifier: function (b) {
            this.$el.attr('aria-disabled', !b).find('.badge').toggleClass('active', !!b);
        },
        setCount: function (count, newMails) {
            var newOther = count - this.model.get('count') - newMails;//check if there are new notifications, that are not mail

            if (newOther > 0) {//new notifications not mail
                this.trigger('newNotifications');
            } else if (newMails > 0) {//new mail notifications
                this.trigger('newMailNotifications');
            } else //just trigger if count is set to 0, not if it was 0 already
                if (count === 0 && this.model.get('count') > count) {
                this.trigger('lastItemDeleted');
            }
            this.model.set('count', count);
        }
    });

    var NotificationsView = Backbone.View.extend({
        tagName: 'div',
        id: 'io-ox-notifications-display',
        initialize: function (options) {
            options = options || {};
            this.subviews = options.subviews || {};
        },
        render: function (notifications) {
            var self = this,
                empty = true; //check if notification area is empty
            self.$el.empty();

            if (_.size(self.subviews) < _.size(notifications)) { //make sure views are created one time only to avoid zombies
                _(notifications).each(function (category, type) {
                    if (self.subviews[type] === undefined) {
                        self.subviews[type] = new category.ListView({ collection: category.collection});
                    }
                });
            }

            _(self.subviews).each(function (category) {
                if (category.collection.length > 0) {
                    self.$el.append(category.render().el);
                    empty = false;
                }
            });

            if (empty) {
                self.$el.append($('<legend class="section-title">').text(gt('No notifications')));
            }

            return self;
        }
    });

    var NotificationController = function () {
        this.notifications = {};
        this.oldMailCount = 0;//special variable needed to check for autoopen on new mail
        this.badges = [];
    };

    NotificationController.prototype = {

        attach: function (addLauncher) {
            //view
            var self = this;

            this.badgeView = new BadgeView({ model: new Backbone.Model({ count: 0})});

            this.notificationsView = new NotificationsView();

            $('#io-ox-core').prepend(
                $('<div id="io-ox-notifications" tabindex="-1">'),
                $('<div id="io-ox-notifications-overlay" class="abs notifications-overlay">').click(function (e) {
                    if (e.target === this) {
                        self.hideList();
                    }
                })
            );

            //auto open on new notification
            this.badges.push(this.badgeView);

            function changeAutoOpen(value) {
                value = value || settings.get('autoOpenNotification', 'noEmail');

                self.badgeView.off('newNotifications newMailNotifications');//prevent stacking of eventhandlers

                if (value === 'always') {
                    self.badgeView.on('newNotifications newMailNotifications', function () {
                        self.showList();
                    });
                } else if (value === 'noEmail') {
                    self.badgeView.on('newNotifications', function () {
                        self.showList();
                    });
                }
            }

<<<<<<< HEAD
            changeAutoOpen();
=======
            if (_.device('!smartphone')) { changeAutoOpen(); }
>>>>>>> 78465d32
            settings.on('change:autoOpenNotification', function (e, value) {
                changeAutoOpen(value);
            });

            //close if count set to 0
            self.badgeView.on('lastItemDeleted', function () {
                var overlay = $('#io-ox-notifications-overlay');
                if (overlay.has('.mail-detail-decorator').length > 0) {
                    overlay.on("mail-detail-closed", _.bind(self.slowClose, self));
                } else {
                    self.hideList();
                }
            });

            // invoke plugins
            ox.manifests.loadPluginsFor('io.ox/core/notifications').done(function () {
                ext.point('io.ox/core/notifications/register').invoke('register', self, self);
            });

            function focusNotifications(e) {
                if (e.which === 13) {
                    _.defer(function () { $('#io-ox-notifications').focus(); });
                }
            }

            return addLauncher(
                'right',
                self.badgeView.render().$el.on('keydown', focusNotifications),
                $.proxy(this.toggleList, this)
            ).attr('id', 'io-ox-notifications-icon');
        },
        get: function (key, listview) {
            if (_.isUndefined(this.notifications[key])) {
                var module = {};
                module.ListView = listview;
                module.collection = new Backbone.Collection();
                module.collection
                    .on('add reset', _.bind(this.updateNotification, this))
                    .on('remove', _.bind(this.update, this));
                this.notifications[key] = module;
            }
            return this.notifications[key];
        },
        slowClose: function () {
            $('#io-ox-notifications-overlay').off("mail-detail-closed");
            this.hideList();
        },
        updateNotification: function () {
            _.each(this.badges, function (badgeView) {
                badgeView.setNotifier(true);
            });
            this.update();
        },
        update: function () {
            var newMails = 0,
                self = this;

            var count = _.reduce(this.notifications, function (memo, module, key) {
                if (key === 'io.ox/mail') { //mail is special when it comes to autoopen
                    newMails = module.collection.size() - self.oldMailCount;
                    self.oldMailCount = module.collection.size();
                }

                if (module.collection.size() > 0) {
                    return memo + module.collection.size();
                }
                return memo;
            }, 0);

            _.each(this.badges, function (badgeView) {
                badgeView.setCount(count || 0, newMails);
                if (count === 0) {
                    badgeView.setNotifier(false);
                }
            });

            $('#io-ox-notifications').empty().append(this.notificationsView.render(this.notifications).el);
        },
        toggleList: function () {
            //create nice listing view of all notifications grouped by
            //their app
            if ($('#io-ox-notifications').hasClass('active')) {
                this.hideList();
                if (_.device('smartphone')) { $('#io-ox-notifications-overlay').empty().removeClass('active'); }
            } else {
                this.showList();
            }
        },
        showList: function () {
            if (_.device('smartphone')) {
                $('[data-app-name="io.ox/portal"]:visible').addClass('notifications-open');
            }
            $('#io-ox-notifications').find('[tabindex="1"]').focus();
            $('#io-ox-notifications').addClass('active');
            $('#io-ox-notifications-overlay').addClass('active');
            this.badgeView.onToggle(true);
            $(document).on('keydown.notification', $.proxy(function (e) {
                if (e.which === 27) { // escapekey
                    $(document).off('keydown.notification');
                    this.hideList();
                }
            }, this));
        },
        hideList: function (softmode) {
            _.each(this.badges, function (badgeView) {
                badgeView.setNotifier(false);
            });
<<<<<<< HEAD
            
=======
>>>>>>> 78465d32
            this.badgeView.onToggle(false);
            $('#io-ox-notifications').removeClass('active');
            if (_.device('!smartphone')) {
                $('#io-ox-notifications-overlay').empty().removeClass('active');
            } else {
                $('[data-app-name="io.ox/portal"]').removeClass('notifications-open');
            }
        },

        // type = info | warning | error | success
        yell: (function () {


            //$('#io-ox-core').prepend($('<div id="io-ox-notifications-popups">'));

            var validType = /^(busy|error|info|success|warning)$/,
                active = false,
                timer = null,
                isSmartphone = _.device('smartphone'),

                durations = {
                    busy: 10000,
                    error: 30000,
                    info: 10000,
                    success: 4000,
                    warning: 10000
                },

                icons = {
                    busy: 'icon-refresh icon-spin',
                    error: 'icon-exclamation',
                    info: 'icon-exclamation',
                    success: 'icon-ok',
                    warning: 'icon-exclamation'
                },

                remove = function () {

                    active = false;
                    clearTimeout(timer);

                    $('.io-ox-alert')
                        .on('transitionEnd webkitTransitionEnd', function () {
                            $(this).remove();
                        })
                        .removeClass('slide-in');
                },

                click = function (e) {

                    if (!active) return;

                    if (isSmartphone) return remove();

                    var target = $(e.target), alert = target.closest('.io-ox-alert');

                    // click on notification?
                    if (alert.length) {
                        // don't close on plain links
                        if (target.is('a') && !target.hasClass('close')) return;
                        // close if clicked on close icon or if clicked on success notifications
                        if (target.hasClass('close') || alert.hasClass('io-ox-alert-success')) {
                            e.preventDefault();
                            remove();
                        }
                    } else {
                        remove();
                    }
                };

            $(document).on('click tap', click);

            return function (type, message) {

                if (type === 'close') return remove();

                var o = {
                    duration: 0,
                    html: false,
                    type: 'info'
                };

                // catch server error?
                if (_.isObject(type)) {
                    if ('error' in type) {
                        o.type = 'error';
                        o.message = type.message || type.error;
                        o.headline = gt('Error');
                    } else {
                        o = _.extend(o, type);
                    }
                } else {
                    o.type = type || 'info';
                    o.message = message;
                }

                // add message
                if (validType.test(o.type)) {

                    active = false;
                    clearTimeout(timer);

                    timer = o.duration === -1 ? null : setTimeout(remove, o.duration || durations[o.type] || 5000);

                    var html = o.html ? o.message : _.escape(o.message).replace(/\n/g, '<br>'),
                        reuse = false,
                        className = 'io-ox-alert io-ox-alert-' + o.type,
                        wordbreak = html.indexOf('http') >= 0 ? 'break-all' : 'normal';

                    // reuse existing alert?
                    var node = $('.io-ox-alert.slide-in');

                    if (node.length) {
                        node.empty();
                        reuse = true;
                        className += ' slide-in';
                    } else {
                        node = $('<div role="alert" tabindex="-1">');
                    }

                    node.attr('class', className).append(
                        $('<div class="icon">').append(
                            $('<i>').addClass(icons[o.type] || 'icon-none')
                        ),
                        $('<div class="message user-select-text">').append(
                            o.headline ? $('<h2 class="headline">').text(o.headline) : [],
                            $('<div>').css('word-break', wordbreak).html(html)
                        ),
                        $('<a href="#" class="close" tabindex="1">').html('&times')
                    );

                    if (!reuse) $('body').append(node);

                    // put at end of stack not to run into opening click
                    setTimeout(function () {
                        active = true;
                        if (!reuse) node.addClass('slide-in');
                    }, 300);
                }
            };
        }())
    };
    return new NotificationController();
});<|MERGE_RESOLUTION|>--- conflicted
+++ resolved
@@ -25,11 +25,7 @@
         onChange: function () {
             var count = this.model.get('count');
             this.$el.find('.badge').toggleClass('empty', count === 0);
-<<<<<<< HEAD
-            this.$el.find('.number').text(count >= 100 ? '99+' : count);
-=======
             this.$el.find('.number').text(_.noI18n(count >= 100 ? '99+' : count));
->>>>>>> 78465d32
         },
         onToggle: function (open) {
             this.$el.find('.badge i').attr('class', open ? 'icon-caret-down' : 'icon-caret-right');
@@ -141,11 +137,7 @@
                 }
             }
 
-<<<<<<< HEAD
-            changeAutoOpen();
-=======
             if (_.device('!smartphone')) { changeAutoOpen(); }
->>>>>>> 78465d32
             settings.on('change:autoOpenNotification', function (e, value) {
                 changeAutoOpen(value);
             });
@@ -253,10 +245,6 @@
             _.each(this.badges, function (badgeView) {
                 badgeView.setNotifier(false);
             });
-<<<<<<< HEAD
-            
-=======
->>>>>>> 78465d32
             this.badgeView.onToggle(false);
             $('#io-ox-notifications').removeClass('active');
             if (_.device('!smartphone')) {
