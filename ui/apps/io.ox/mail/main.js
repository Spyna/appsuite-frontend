--- conflicted
+++ resolved
@@ -213,9 +213,8 @@
          * Folder view support
          */
         'folder-view': function (app) {
-<<<<<<< HEAD
-
-            if (_.device('small')) return;
+
+            if (_.device('smartphone')) return;
 
             // tree view
             var tree = new TreeView({ app: app, module: 'mail', contextmenu: true });
@@ -223,12 +222,6 @@
             // initialize folder view
             FolderView.initialize({ app: app, tree: tree });
             app.folderView.resize.enable();
-=======
-            if (_.device('smartphone')) return;
-            // folder tree
-            commons.addFolderView(app, { type: 'mail' });
-            app.getWindow().nodes.sidepanel.addClass('border-right');
->>>>>>> 9d331895
         },
 
         /*
@@ -256,15 +249,8 @@
         },
 
         'toggle-folder-editmode': function (app) {
-<<<<<<< HEAD
-
-            if (_.device('!small')) return;
-=======
+
             if (_.device('!smartphone')) return;
-            var toggleFolders =  function () {
-                var state = app.props.get('mobileFolderSelectMode'),
-                    page = app.pages.getPage('folderTree');
->>>>>>> 9d331895
 
             var toggle =  function () {
 
@@ -280,36 +266,12 @@
             app.toggleFolders = toggle;
         },
 
-<<<<<<< HEAD
-=======
-        'folder-view-mobile-listener': function () {
-            if (_.device('!smartphone')) return;
-
-            app.bindFolderChange = function () {
-                // always change folder on click
-                // No way to use tap here since folderselection really messes up the event chain
-                app.pages.getPage('folderTree').on('click', '.folder.selectable', function (e) {
-                    if (app.props.get('mobileFolderSelectMode') === true) {
-                        $(e.currentTarget).trigger('contextmenu'); // open menu
-                        return; // do not change page in edit mode
-                    }
-                    if ($(e.target).hasClass('fa')) return; // if folder expand, do not change page
-                    // go to listview
-                    app.pages.changePage('listView');
-                });
-            };
-        },
->>>>>>> 9d331895
         /*
          * Folder view support
          */
         'folder-view-mobile': function (app) {
 
-<<<<<<< HEAD
-            if (_.device('!small')) return app;
-=======
-            if (_.device('!smartphone')) return;
->>>>>>> 9d331895
+            if (_.device('!smartphone')) return app;
 
             var nav = app.pages.getNavbar('folderTree'),
                 page = app.pages.getPage('folderTree');
@@ -908,9 +870,8 @@
          * Select next item in list view if current item gets deleted
          */
         'before-delete': function (app) {
-<<<<<<< HEAD
-
-            if (_.device('small')) return; // fixes scrolling issue on mobiles during delete
+
+            if (_.device('smartphone')) return; // fixes scrolling issue on mobiles during delete
 
             function isSingleThreadMessage(ids, selection) {
                 if (ids.length !== 1) return false;
@@ -921,10 +882,6 @@
 
             api.on('beforedelete', function (e, ids) {
                 if (isSingleThreadMessage(ids, app.listView.selection.get())) return;
-=======
-            if (_.device('smartphone')) return; // fixes scrolling issue on mobiles during delete
-            api.on('beforedelete', function () {
->>>>>>> 9d331895
                 app.listView.selection.dodge();
             });
         },
