/**
 * This work is provided under the terms of the CREATIVE COMMONS PUBLIC
 * LICENSE. This work is protected by copyright and/or other applicable
 * law. Any use of the work other than as authorized under this license
 * or copyright law is prohibited.
 *
 * http://creativecommons.org/licenses/by-nc-sa/2.5/
 * © 2019 OX Software GmbH, Germany. info@open-xchange.com
 *
 * @author Maik Schäfer <maik.schaefer@open-xchange.com>
 *
 */

/// <reference path="../../steps.d.ts" />

const expect = require('chai').expect;

Feature('Calendar > Create');

Before(async (users) => {
    await users.create();
    await users.create();
});

After(async (users) => {
    await users.removeAll();
});

//helper function for creating appointments, added ability to select color
const createAppointment = ({ subject, folder, startTime, color }) => {
    const { I } = inject();
    // select calendar
    I.clickToolbar('New appointment');
    I.waitForText('Appointments in public calendar');
    I.click('Create in public calendar');
    I.waitForVisible('.io-ox-calendar-edit-window');
    I.retry(5).fillField('Subject', subject);
    I.see(folder, '.io-ox-calendar-edit-window .folder-selection');
    if (startTime) {
        I.retry(3).click('~Start time');
        I.retry(3).click(startTime);
    }
    if (color) {
        I.click('Appointment color', '.color-picker-dropdown');
        I.waitForElement('.color-picker-dropdown.open');
        I.click(locate('a').inside('.color-picker-dropdown.open').withAttr({ title: color }));
    }

    // save
    I.click('Create', '.io-ox-calendar-edit-window');
    I.waitForDetached('.io-ox-calendar-edit-window', 5);
};

Scenario('[C264519] Create appointments with colors in public folder', async function (I, users, calendar, dialogs) {
<<<<<<< HEAD

    let [user_a, user_b] = users;
    let selectInsideFolder = (node) => locate(node)
            .inside(folderLocator);

    const createAppointment = uncurriedCreateAppointment(I),
        folderLocator = locate({ css: 'div.folder-node' }).withAttr({ title: 'New calendar' });

    //login user a
    I.login('app=io.ox/calendar', { user: user_a });
=======
    const folderLocator = locate({ css: 'div.folder-node' }).withAttr({ title: 'New calendar' });
    const selectInsideFolder = (node) => locate(node).inside(folderLocator);

    I.login('app=io.ox/calendar');
>>>>>>> 938790d3
    calendar.waitForApp();

    I.say('Create public calendar');
    I.waitForText('Add new calendar', 5, '.folder-tree');
    I.click('Add new calendar', '.folder-tree');

    I.clickDropdown('Personal calendar');

    dialogs.waitForVisible();
    I.waitForText('Add as public calendar', 5, dialogs.locators.body);
    I.checkOption('Add as public calendar', dialogs.locators.body);
    dialogs.clickButton('Add');
    I.waitForDetached('.modal-dialog');

    I.say('Grant permission to user b');
    I.click('.folder-node .folder-arrow .fa.fa-caret-right');
    I.selectFolder('New calendar');
    I.retry(3).click(selectInsideFolder({ css: 'a.folder-options' }));

    I.clickDropdown('Permissions / Invite people');
    dialogs.waitForVisible();
    I.waitForElement('.form-control.tt-input', 5, dialogs.locators.header);
<<<<<<< HEAD
    I.fillField('.form-control.tt-input', user_b.get('primaryEmail'));
=======
    I.fillField('.form-control.tt-input', users[1].get('primaryEmail'));
>>>>>>> 938790d3
    I.pressKey('Enter');
    dialogs.clickButton('Save');
    I.waitForDetached('.modal-dialog');

    I.say('create 2 test appointments with different colors');
    createAppointment({ subject: 'testing is fun', folder: 'New calendar', startTime: '8:00 AM', color: 'dark green' });
    createAppointment({ subject: 'testing is awesome', folder: 'New calendar', startTime: '10:00 AM', color: 'dark cyan' });
    I.logout();

    I.say('Login user b');
    I.waitForVisible('#io-ox-login-screen');
<<<<<<< HEAD
    I.login('app=io.ox/calendar', { user: user_b });
=======
    I.login('app=io.ox/calendar', { user: users[1] });
>>>>>>> 938790d3
    calendar.waitForApp();

    I.waitForVisible('.folder-node .folder-arrow .fa.fa-caret-right');
    I.click('.folder-node .folder-arrow .fa.fa-caret-right');
    I.selectFolder('New calendar');
    I.retry(3).click(selectInsideFolder({ css: 'div.color-label' }));
    //check if public appointments are there
    I.see('testing is fun', '.workweek .appointment .title-container');
    I.see('testing is awesome', '.workweek .appointment .title-container');
    //see if appointment colors still drawn with customized color (See Bug 65410)
    const appointmentColors = (await I.grabCssPropertyFrom('.workweek .appointment', 'backgroundColor'))
        // webdriver resolves with rgba, puppeteer with rgb for some reason
        .map(c => c.indexOf('rgba') === 0 ? c : c.replace('rgb', 'rgba').replace(')', ', 1)'));
    expect(appointmentColors).to.deep.equal(['rgba(55, 107, 39, 1)', 'rgba(57, 109, 123, 1)']);
});<|MERGE_RESOLUTION|>--- conflicted
+++ resolved
@@ -52,23 +52,10 @@
 };
 
 Scenario('[C264519] Create appointments with colors in public folder', async function (I, users, calendar, dialogs) {
-<<<<<<< HEAD
-
-    let [user_a, user_b] = users;
-    let selectInsideFolder = (node) => locate(node)
-            .inside(folderLocator);
-
-    const createAppointment = uncurriedCreateAppointment(I),
-        folderLocator = locate({ css: 'div.folder-node' }).withAttr({ title: 'New calendar' });
-
-    //login user a
-    I.login('app=io.ox/calendar', { user: user_a });
-=======
     const folderLocator = locate({ css: 'div.folder-node' }).withAttr({ title: 'New calendar' });
     const selectInsideFolder = (node) => locate(node).inside(folderLocator);
 
     I.login('app=io.ox/calendar');
->>>>>>> 938790d3
     calendar.waitForApp();
 
     I.say('Create public calendar');
@@ -91,11 +78,7 @@
     I.clickDropdown('Permissions / Invite people');
     dialogs.waitForVisible();
     I.waitForElement('.form-control.tt-input', 5, dialogs.locators.header);
-<<<<<<< HEAD
-    I.fillField('.form-control.tt-input', user_b.get('primaryEmail'));
-=======
     I.fillField('.form-control.tt-input', users[1].get('primaryEmail'));
->>>>>>> 938790d3
     I.pressKey('Enter');
     dialogs.clickButton('Save');
     I.waitForDetached('.modal-dialog');
@@ -107,11 +90,7 @@
 
     I.say('Login user b');
     I.waitForVisible('#io-ox-login-screen');
-<<<<<<< HEAD
-    I.login('app=io.ox/calendar', { user: user_b });
-=======
     I.login('app=io.ox/calendar', { user: users[1] });
->>>>>>> 938790d3
     calendar.waitForApp();
 
     I.waitForVisible('.folder-node .folder-arrow .fa.fa-caret-right');
