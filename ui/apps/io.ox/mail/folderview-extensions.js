--- conflicted
+++ resolved
@@ -69,21 +69,14 @@
         id: 'mark-folder-read',
         index: 50,
         draw: function (baton) {
-<<<<<<< HEAD
-            this.append($('<li>').append(
-                $('<a href="#" data-action="markfolderread" tabindex="1" role="menuitem">').text(gt('Mark all mails as read'))
-                .on('click', { app: baton.app }, markMailFolderRead)
-            ));
-=======
             this.append(
                 $('<li>').append(
-                    $('<a href="#" data-action="markfolderread">')
+                    $('<a href="#" data-action="markfolderread" tabindex="1" role="menuitem">')
                     .text(gt('Mark all mails as read'))
                     .on('click', { app: baton.app }, markMailFolderRead)
                     .addClass(baton.data.unread === 0 ? 'disabled' : undefined)
                 )
             );
->>>>>>> d6530b46
         }
     });
 
