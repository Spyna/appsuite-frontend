<html lang="de">
<head>
<meta http-equiv="Content-Type" content="text/html; charset=utf-8">
<title>5.1.1. Die E-Mail-Suchleiste</title>
<link rel="stylesheet" type="text/css" href="../../help.css">
<meta name="generator" content="DocBook XSL Stylesheets V1.78.1">
<link rel="home" href="index.html" title="Benutzeranleitung">
<link rel="up" href="ox.appsuite.user.sect.email.gui.html" title="5.1. Die E-Mail-Bestandteile">
<link rel="prev" href="ox.appsuite.user.sect.email.gui.html" title="5.1. Die E-Mail-Bestandteile">
<link rel="next" href="ox.appsuite.user.sect.email.gui.toolbar.html" title="5.1.2. Die E-Mail-Werkzeugleiste">
<link rel="copyright" href="ox.appsuite.user.legalnotice.html" title="Rechtlicher Hinweis">
<link rel="stylesheet" type="text/css" href="../../bootstrap.min.css"​/> 
<link id="favicon" rel="shortcut icon" href="../../../apps/themes/default/favicon.ico" type="image/x-icon"> 
<meta name="viewport" content="width=device-width, initial-scale=1.0">
   <script src="../../jquery.min.js"></script> 

   <script src="../../bootstrap.min.js"></script> 
</head>
<body bgcolor="white" text="black" link="#0000FF" vlink="#840084" alink="#0000FF">
<div class="oxhelp-navigation-top"><nav class="navbar navbar-inverse" role="navigation"><div class="container-fluid">
<div class="navbar-header">
<button type="button" class="navbar-toggle" data-toggle="collapse" data-target="#ox-main-nav"><span class="sr-only">Navigation umschalten</span><span class="icon-bar"></span><span class="icon-bar"></span><span class="icon-bar"></span></button><a class="navbar-brand"></a>
</div>
<div class="collapse navbar-collapse" id="ox-main-nav"><ul class="nav navbar-nav">
<li><a accesskey="p" class="oxhelp-prev-link" href="ox.appsuite.user.sect.email.gui.html">Zurück</a></li>
<li><a accesskey="h" href="index.html" class="oxhelp-home-link">Startseite</a></li>
<li><a accesskey="t" href="bk01-toc.html" class="oxhelp-toc-link">Inhaltsverzeichnis</a></li>
<li><a accesskey="n" class="oxhelp-next-link" href="ox.appsuite.user.sect.email.gui.toolbar.html">Weiter</a></li>
</ul></div>
</div></nav></div>
<div class="oxhelp-content">
  <h1 class="sr-only">
    <span class="phrase">E-Mail</span>
    
    
        
  </h1>
<h2 class="sr-only">Die 
      <span class="phrase"><span class="guilabel"><strong>E-Mail</strong></span></span>-Bestandteile
    </h2>
<div class="sect2" id="ox.appsuite.user.sect.email.gui.search">
<div class="titlepage"><div><div><h3 class="title">5.1.1. Die
<<<<<<< HEAD
        <span class="phrase">E-Mail</span>
        
        
         
        Suchleiste</h3></div></div></div>
=======
        <span class="phrase">E-Mail</span>-Suchleiste</h3></div></div></div>
>>>>>>> 1c74fb5d
<div class="reference">
<a name="ox.appsuite.user.reference.email.gui.search"></a><p id="ox.appsuite.user.reference.email.gui.search">
        Ermöglicht die Suche nach E-Mails.
      </p>
</div>
<p class="title">Siehe auch</p>
<ul class="itemizedlist" id="ox.appsuite.user.reference.email.gui.search.related" style="list-style-type: none; ">
<li class="listitem" style="list-style-type: none"><p role="presentation"><a class="xref" href="ox.appsuite.user.sect.firststeps.gui.searchbar.html">Die Suchleiste</a></p></li>
<li class="listitem" style="list-style-type: none">
<p role="presentation"><a class="xref" href="ox.appsuite.user.sect.email.search.html">E-Mails suchen</a></p>
<p role="presentation"><a class="xref" href="ox.appsuite.user.sect.email.view.html">E-Mails anzeigen</a></p>
</li>
</ul>
<p id="ox.appsuite.user.reference.email.gui.search.parent">Übergeordnetes Thema:
<<<<<<< HEAD
        <a class="xref" href="ox.appsuite.user.sect.email.gui.html">Die
      <span class="phrase"><span class="guilabel"><strong>E-Mail</strong></span></span>
      
      
      
      Bestandteile
=======
        <a class="xref" href="ox.appsuite.user.sect.email.gui.html">Die 
      <span class="phrase"><span class="guilabel"><strong>E-Mail</strong></span></span>-Bestandteile
>>>>>>> 1c74fb5d
    </a>
      </p>
</div>
          </div>
        </body>
</html><|MERGE_RESOLUTION|>--- conflicted
+++ resolved
@@ -40,15 +40,7 @@
     </h2>
 <div class="sect2" id="ox.appsuite.user.sect.email.gui.search">
 <div class="titlepage"><div><div><h3 class="title">5.1.1. Die
-<<<<<<< HEAD
-        <span class="phrase">E-Mail</span>
-        
-        
-         
-        Suchleiste</h3></div></div></div>
-=======
         <span class="phrase">E-Mail</span>-Suchleiste</h3></div></div></div>
->>>>>>> 1c74fb5d
 <div class="reference">
 <a name="ox.appsuite.user.reference.email.gui.search"></a><p id="ox.appsuite.user.reference.email.gui.search">
         Ermöglicht die Suche nach E-Mails.
@@ -63,17 +55,8 @@
 </li>
 </ul>
 <p id="ox.appsuite.user.reference.email.gui.search.parent">Übergeordnetes Thema:
-<<<<<<< HEAD
-        <a class="xref" href="ox.appsuite.user.sect.email.gui.html">Die
-      <span class="phrase"><span class="guilabel"><strong>E-Mail</strong></span></span>
-      
-      
-      
-      Bestandteile
-=======
         <a class="xref" href="ox.appsuite.user.sect.email.gui.html">Die 
       <span class="phrase"><span class="guilabel"><strong>E-Mail</strong></span></span>-Bestandteile
->>>>>>> 1c74fb5d
     </a>
       </p>
 </div>
