/**
 *
 * All content on this website (including text, images, source
 * code and any other original works), unless otherwise noted,
 * is licensed under a Creative Commons License.
 *
 * http://creativecommons.org/licenses/by-nc-sa/2.5/
 *
 * Copyright (C) Open-Xchange Inc., 2006-2011
 * Mail: info@open-xchange.com
 *
 * @author Matthias Biggeleben <matthias.biggeleben@open-xchange.com>
 *
 */

<<<<<<< HEAD
define("io.ox/core/main",
    ["io.ox/core/desktop", "io.ox/core/session", "io.ox/core/http", "io.ox/core/extensions",
    "io.ox/core/gettext"], function (desktop, session, http, ext, gt) {
    
    "use strict";
    
=======
define("io.ox/core/main", ["io.ox/core/desktop", "io.ox/core/session",
    "io.ox/core/http", "io.ox/core/extensions", "gettext!io.ox/core/main"],
    function (desktop, session, http, extensions, gt) {

>>>>>>> 36e69fdd
    var PATH = ox.base + "/apps/io.ox/core",
        DURATION = 250;
    
    var logout = function () {
        return session.logout()
            .always(function () {
                $("#background_loader").fadeIn(DURATION, function () {
                    $("#io-ox-core").hide();
                    _.url.redirect("signin");
                });
            });
    };
    
    function initRefreshAnimation() {
        
        var count = 0, timer = null;
        
        function off() {
            if (count === 0 && timer === null) {
                $("#io-ox-refresh-icon").removeClass("progress");
            }
        }
        
        http.bind("start", function () {
            if (count === 0) {
                if (timer === null) {
                    $("#io-ox-refresh-icon").addClass("progress");
                }
                clearTimeout(timer);
                timer = setTimeout(function () {
                    timer = null;
                    off();
                }, 1500);
            }
            count++;
        });
        
        http.bind("stop", function () {
            count = Math.max(0, count - 1);
            off();
        });
    }
    
    function launch() {
        
        desktop.addLauncher("right", gt("Sign out"), function (e) {
            return logout();
        });
        
        desktop.addLauncher("right", gt("Help"));
        
        desktop.addLauncher("right", gt("Refresh"), function () {
                // trigger global event
                if (ox.online) {
                    ox.trigger("refresh");
                }
                return $.Deferred().resolve();
            })
            .attr("id", "io-ox-refresh-icon");
        
        // refresh animation
        initRefreshAnimation();
        
        desktop.addLauncher("right", gt("Applications"));
        
        desktop.addLauncher("left", gt("Portal"), function () {
                var node = this;
                return require(["io.ox/portal/main"], function (m) {
                    m.getApp().setLaunchBarIcon(node).launch();
                });
            });
            
        desktop.addLauncher("left", gt("E-Mail"), function () {
                var node = this;
                return require(["io.ox/mail/main"], function (m) {
                    m.getApp().setLaunchBarIcon(node).launch();
                });
            });
        
        desktop.addLauncher("left", gt("Address Book"), function () {
                var node = this;
                return require(["io.ox/contacts/main"], function (m) {
                    m.getApp().setLaunchBarIcon(node).launch();
                });
            });
        
        desktop.addLauncher("left", gt("Calendar"), function () {
                var node = this;
                return require(["io.ox/calendar/main"], function (m) {
                    m.getApp().setLaunchBarIcon(node).launch();
                });
            });
        
        desktop.addLauncher("left", gt("Files"), function () {
                var node = this;
                return require(["io.ox/files/main"], function (m) {
                    m.getApp().setLaunchBarIcon(node).launch();
                });
            });
        // TODO: Move this, once the application launcher is ready.
        desktop.addLauncher("left", gt("AJAX Requests"), function () {
                var node = this;
                return require(["io.ox/internal/ajaxDebug/main"], function (m) {
                    m.getApp().setLaunchBarIcon(node).launch();
                });
            });
        // TODO: Move this, once the application launcher is ready.
        desktop.addLauncher("left", gt("Tests"), function () {
                var node = this;
                return require(["io.ox/internal/testing/main"], function (m) {
                    m.getApp().setLaunchBarIcon(node).launch();
                });
            });
        
        // initialize empty desktop
        
        ext.point("io.ox/core/desktop").extend({
            id: "welcome",
            draw: function () {
                
                var date, update;
                
                update = function () {
                    var d = new Date();
                    date.text(
                        _.pad(d.getHours(), 2) + ":" + _.pad(d.getMinutes(), 2) + ":" + _.pad(d.getSeconds(), 2)
                    );
                };
                
                this.append(
                    $("<div>", { id: "io-ox-welcome" })
                    .addClass("abs")
                    .append(
                        $("<div>").addClass("clear-title")
                        .append(
                            // split user into three parts, have to use inject here to get proper node set
                            _(String(ox.user).split(/(\@)/)).inject(function (tmp, s, i) {
                                    return tmp.add($("<span>").text(String(s)).addClass(i === 1 ? "at": ""));
                                }, $())
                        )
                    )
                    .append(
                        date = $("<div>").addClass("clock clear-title").text("")
                    )
                );
                
                update();
                setTimeout(function () {
                    setInterval(update, 1000);
                }, (new Date() % 1000) + 1);
            }
        });
        
        ext.point("io.ox/core/desktop").invoke("draw", $("#io-ox-desktop"), {});
        
        ox.ui.windowManager.bind("empty", function (flag) {
            $("#io-ox-desktop")[flag ? "show" : "hide"]();
            $("#io-ox-windowmanager")[flag ? "hide" : "show"]();
        });
        
        var def = $.Deferred(),
            autoLaunch = _.url.hash("launch") ? _.url.hash("launch").split(/,/) : [];
        
        $.when(
                ext.load(),
                require(autoLaunch),
                def
            )
            .done(function () {
                _(autoLaunch).each(function (id) {
                    require(id).getApp().launch();
                });
            });
        
        if (autoLaunch.length) {
            $("#background_loader").removeClass("busy").hide();
            def.resolve();
        } else {
            $("#background_loader").removeClass("busy").fadeOut(DURATION, def.resolve);
        }
    }
    
    return {
        launch: launch
    };
});<|MERGE_RESOLUTION|>--- conflicted
+++ resolved
@@ -13,19 +13,12 @@
  *
  */
 
-<<<<<<< HEAD
 define("io.ox/core/main",
     ["io.ox/core/desktop", "io.ox/core/session", "io.ox/core/http", "io.ox/core/extensions",
-    "io.ox/core/gettext"], function (desktop, session, http, ext, gt) {
+    "gettext!io.ox/core/main"], function (desktop, session, http, ext, gt) {
     
     "use strict";
     
-=======
-define("io.ox/core/main", ["io.ox/core/desktop", "io.ox/core/session",
-    "io.ox/core/http", "io.ox/core/extensions", "gettext!io.ox/core/main"],
-    function (desktop, session, http, extensions, gt) {
-
->>>>>>> 36e69fdd
     var PATH = ox.base + "/apps/io.ox/core",
         DURATION = 250;
     
