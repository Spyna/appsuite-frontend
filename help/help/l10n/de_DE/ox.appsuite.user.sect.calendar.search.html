<html lang="de">
<head>
<meta http-equiv="Content-Type" content="text/html; charset=utf-8">
<title>7.8. Termine suchen</title>
<link rel="stylesheet" type="text/css" href="../../help.css">
<meta name="generator" content="DocBook XSL Stylesheets V1.78.1">
<link rel="home" href="index.html" title="Benutzeranleitung">
<link rel="up" href="ox.appsuite.user.chap.calendar.html" title="Kapitel 7. Kalender">
<link rel="prev" href="ox.appsuite.user.sect.calendar.manage.delete.html" title="7.7.9. Termine löschen">
<link rel="next" href="ox.appsuite.user.sect.calendar.teamwork.html" title="7.9. Termine im Team">
<link rel="copyright" href="ox.appsuite.user.legalnotice.html" title="Rechtlicher Hinweis">
<link rel="stylesheet" type="text/css" href="../../bootstrap.min.css"​/> 
<link id="favicon" rel="shortcut icon" href="../../../apps/themes/default/favicon.ico" type="image/x-icon"> 
<meta name="viewport" content="width=device-width, initial-scale=1.0">
   <script src="../../jquery.min.js"></script> 

   <script src="../../bootstrap.min.js"></script> 
</head>
<body bgcolor="white" text="black" link="#0000FF" vlink="#840084" alink="#0000FF">
<div class="oxhelp-navigation-top"><nav class="navbar navbar-inverse" role="navigation"><div class="container-fluid">
<div class="navbar-header">
<button type="button" class="navbar-toggle" data-toggle="collapse" data-target="#ox-main-nav"><span class="sr-only">Navigation umschalten</span><span class="icon-bar"></span><span class="icon-bar"></span><span class="icon-bar"></span></button><a class="navbar-brand"></a>
</div>
<div class="collapse navbar-collapse" id="ox-main-nav"><ul class="nav navbar-nav">
<li><a accesskey="p" class="oxhelp-prev-link" href="ox.appsuite.user.sect.calendar.manage.delete.html">Zurück</a></li>
<li><a accesskey="h" href="index.html" class="oxhelp-home-link">Startseite</a></li>
<li><a accesskey="t" href="bk01-toc.html" class="oxhelp-toc-link">Inhaltsverzeichnis</a></li>
<li><a accesskey="n" class="oxhelp-next-link" href="ox.appsuite.user.sect.calendar.teamwork.html">Weiter</a></li>
</ul></div>
</div></nav></div>
<div class="oxhelp-content">
  <h1 class="sr-only">
    <span class="phrase">Kalender</span>
    
    
    
  </h1>
<div class="sect1" id="ox.appsuite.user.sect.calendar.search">
<<<<<<< HEAD
<div class="titlepage"><div><div><h2 class="title" style="clear: both">7.7. Termine suchen</h2></div></div></div>
<a class="indexterm" name="id-1.8.14.2"></a><a class="indexterm" name="id-1.8.14.3"></a><div class="concept">
<a name="ox.appsuite.user.concept.calendar.search"></a><p id="ox.appsuite.user.concept.calendar.search">Um nach Terminen zu suchen, können Sie
      die folgenden Suchkriterien verwenden:</p>
<ul class="itemizedlist" style="list-style-type: disc; ">
<li class="listitem"><p role="presentation">Suchbegriffe für Betreff, Beschreibung, Ort, Anhangnamen, Teilnehmer</p></li>
<li class="listitem"><p role="presentation">Ordner, die durchsucht werden sollen</p></li>
<li class="listitem"><p role="presentation">Status der Terminbestätigung</p></li>
<li class="listitem"><p role="presentation">Typ: Alle, Serie, Einzeltermin</p></li>
<li class="listitem"><p role="presentation">Ordnertyp: Alle, Privat, Öffentlich, Freigegeben</p></li>
=======
<div class="titlepage"><div><div><h2 class="title" style="clear: both">7.8. Termine suchen</h2></div></div></div>
<a class="indexterm" name="id-1.8.15.2"></a><a class="indexterm" name="id-1.8.15.3"></a><div class="concept">
<a name="ox.appsuite.user.concept.calendar.search"></a><p id="ox.appsuite.user.concept.calendar.search">Um nach Terminen zu suchen, können Sie 
      die folgenden Suchkriterien verwenden:</p>
<ul class="itemizedlist" style="list-style-type: disc; ">
<li class="listitem"><p role="presentation">Suchbegriffe für Betreff, Beschreibung, Ort, Anhangnamen, Teilnehmer</p></li>
<li class="listitem"><p role="presentation">Kalender, die durchsucht werden sollen</p></li>
<li class="listitem"><p role="presentation">Status der Terminbestätigung</p></li>
<li class="listitem"><p role="presentation">Zeitraum der Terminerstellung, bezogen auf das aktuelle Datum: Ein Monat, drei Monate, ein Jahr</p></li>
<li class="listitem"><p role="presentation">Typ: Alle, Serie, Einzeltermin</p></li>
>>>>>>> 1c74fb5d
</ul>
<p>
    </p>
</div>
<div class="task" id="ox.appsuite.user.task.calendar.search">
<p class="title">So suchen Sie nach Terminen:</p>
<div class="procedure"><ol class="procedure" type="1">
<li class="step"><p role="presentation">Klicken Sie in das Eingabefeld <span class="guibutton"><strong>Suchen</strong></span>. Weitere Symbole werden angezeigt.</p></li>
<li class="step">
<<<<<<< HEAD
<p role="presentation">Klicken Sie in der Suchleiste auf das Symbol <span class="guibutton"><strong>Suche starten</strong></span>
            <span aria-hidden="true" class="inlinemediaobject" id="ox.appsuite.user.fig.calendar.search"><img src="../../images/appsuite_user_icon_toolbar_search.png"></span> oder in das Eingabefeld. Eine Ordner-Schaltfläche zeigt an, in welchen Ordnern gesucht wird.
            Die Schaltfläche <span class="guibutton"><strong>Optionen</strong></span> enthält Möglichkeiten zum Eingrenzen der Suche.
          </p>
<div class="informalfigure" id="ox.appsuite.user.fig.calendar.search.start"><div class="screenshot"><div class="mediaobject"><img src="../../images/appsuite_user_task_calendar_search_click.png" alt="Das Eingabefeld"></div></div></div>
</li>
<li class="step"><p role="presentation">Um einen Ordner für die Suche auszuwählen, klicken Sie auf die Ordner-Schaltfläche.
            <ul class="itemizedlist" style="list-style-type: disc; ">
<li class="listitem"><p role="presentation">Wenn Sie <span class="guibutton"><strong>Alle Ordner</strong></span> wählen, werden alle private, öffentliche und freigegebene
                  Ordner und Unterordner durchsucht.</p></li>
<li class="listitem"><p role="presentation">Wenn Sie einen bestimmten Ordner wählen, wird nur dieser Ordner durchsucht,
                  keine Unterordner.</p></li>
</ul>
          </p></li>
<li class="step">
=======
>>>>>>> 1c74fb5d
<p role="presentation">Tippen Sie einen Suchbegriff in das Eingabefeld. Das Suchmenü öffnet sich.</p>
<div class="informalfigure" id="ox.appsuite.user.fig.calendar.search.searchmenue"><div class="screenshot"><div class="mediaobject"><img src="../../images/appsuite_user_task_calendar_search_searchmenue.png" alt="Das Suchmenü"></div></div></div>
<p role="presentation">Bestimmen Sie, in welchen Daten gesucht werden soll, indem Sie im Suchmenü einen Eintrag anklicken.
            <ul class="itemizedlist" style="list-style-type: disc; ">
<<<<<<< HEAD
<li class="listitem"><p role="presentation">Wenn Sie den Suchbegriff anklicken oder die Eingabetaste drücken, wird in den folgenden Daten gesucht:
=======
<li class="listitem"><p role="presentation">Wenn Sie den Suchbegriff anklicken oder die Eingabetaste drücken, wird in den folgenden Daten gesucht: 
>>>>>>> 1c74fb5d
                  Betreff, Beschreibung.</p></li>
<li class="listitem">
<p role="presentation">Um nur im Betreff zu suchen, klicken Sie im Suchmenü auf <span class="guibutton"><strong>im Betreff</strong></span>.</p>
<p role="presentation">Auf die gleiche Art können Sie nur in der Beschreibung, nur im Ort oder nur im Anhangnamen suchen.</p>
</li>
<li class="listitem"><p role="presentation">Um nach Terminen zu suchen, die einen bestimmten Teilnehmer haben, klicken Sie im Suchmenü auf einen Namen.</p></li>
</ul>
          </p>
<p role="presentation">Die gefundenen Objekte werden in der Liste im Anzeigebereich angezeigt.</p>
</li>
<<<<<<< HEAD
<li class="step"><p role="presentation">Um das Suchergebnis anzupassen, verwenden Sie diese Methoden:
            <ul class="itemizedlist" style="list-style-type: disc; ">
<li class="listitem"><p role="presentation">Um das Suchergebnis zu verfeinern, geben Sie weitere Suchbegriffe ein. Um einen Suchbegriff zu
                  entfernen, klicken Sie neben dem Suchbegriff auf das Symbol
                  <span aria-hidden="true" class="inlinemediaobject" id="ox.appsuite.user.fig.calendar.search.remove"><img src="../../images/appsuite_user_icon_close.png"></span>. </p></li>
<li class="listitem"><p role="presentation">Um die Suche in einem anderen Ordner auszuführen, klicken Sie auf die Ordner-Schaltfläche. Wählen
                  Sie einen Ordner.</p></li>
<li class="listitem"><p role="presentation">Um die Suche auf private, öffentliche oder freigegebene Ordner zu beschränken, klicken Sie auf <span class="guibutton"><strong>Optionen</strong></span>.
                  Wählen Sie einen Ordnertyp.</p></li>
<li class="listitem"><p role="presentation">Um die Suche auf Termine mit einem bestimmten Bestätigungsstatus zu beschränken, klicken Sie auf <span class="guibutton"><strong>Optionen</strong></span>.
                  Wählen Sie einen Status.</p></li>
<li class="listitem"><p role="presentation">Um die Suche auf einzelne Termine oder Serientermine zu beschränken, klicken Sie auf <span class="guibutton"><strong>Optionen</strong></span>.
                  Wählen Sie einen Typ.</p></li>
</ul>
          </p></li>
<li class="step"><p role="presentation">Um die Suche zu beenden, klicken Sie auf das Symbol <span class="guibutton"><strong>Suche abbrechen</strong></span>
=======
<li class="step">
<p role="presentation">Um einen Kalender für die Suche auszuwählen, klicken Sie im Eingabefeld auf das Symbol <span class="guibutton"><strong>Optionen</strong></span>
            <span aria-hidden="true" class="inlinemediaobject" id="ox.appsuite.user.fig.calendar.search.options"><img src="../../images/appsuite_user_icon_dropdown.png"></span>. Der Kalender, der durchsucht wird, wird im Listenfeld <span class="guibutton"><strong>Ordner</strong></span> angezeigt. 
            Um einen anderen Kalender zu wählen, klicken Sie in das Listenfeld.
          </p>
<p role="presentation">Wenn Sie <span class="guibutton"><strong>Alle Ordner</strong></span> wählen, werden alle privaten, öffentlichen und freigegebenen
            Kalender durchsucht.
          </p>
</li>
<li class="step"><p role="presentation">Um die Suche auf bestimmte Termine zu begrenzen, verwenden Sie diese Methoden:
            <ul class="itemizedlist" style="list-style-type: disc; ">
<li class="listitem"><p role="presentation">Um die Suche auf Termine mit einem bestimmten Bestätigungsstatus zu beschränken, klicken Sie im Eingabefeld auf das Symbol <span class="guibutton"><strong>Optionen</strong></span>
                  <span aria-hidden="true" class="inlinemediaobject" id="ox.appsuite.user.fig.calendar.search.changestatus"><img src="../../images/appsuite_user_icon_dropdown.png"></span>. Öffnen Sie das Listenfeld <span class="guibutton"><strong>Mein Status</strong></span>. Wählen Sie einen Status.</p></li>
<li class="listitem"><p role="presentation">Um die Suche auf ein bestimmtes Zeitintervall zu beschränken, klicken Sie im Eingabefeld auf das Symbol <span class="guibutton"><strong>Optionen</strong></span>
                  <span aria-hidden="true" class="inlinemediaobject" id="ox.appsuite.user.fig.calendar.search.changeinterval"><img src="../../images/appsuite_user_icon_dropdown.png"></span>. Öffnen Sie das Listenfeld <span class="guibutton"><strong>Bereich</strong></span>. Wählen Sie ein Zeitintervall.</p></li>
<li class="listitem"><p role="presentation">Um die Suche auf einzelne Termine oder auf Serientermine zu beschränken, klicken Sie im Eingabefeld auf das Symbol <span class="guibutton"><strong>Optionen</strong></span>
                  <span aria-hidden="true" class="inlinemediaobject" id="ox.appsuite.user.fig.calendar.search.changetype"><img src="../../images/appsuite_user_icon_dropdown.png"></span>. Öffnen Sie das Listenfeld <span class="guibutton"><strong>Typ</strong></span>. Wählen Sie einen Typ.</p></li>
</ul>
          </p></li>
<li class="step"><p role="presentation">Um das Suchergebnis zu verfeinern, geben Sie weitere Suchbegriffe ein. Um einen Suchbegriff zu 
            entfernen, klicken Sie neben dem Suchbegriff auf das Symbol <span class="guibutton"><strong>Entfernen</strong></span>
            <span aria-hidden="true" class="inlinemediaobject" id="ox.appsuite.user.fig.calendar.search.remove"><img src="../../images/appsuite_user_icon_close.png"></span>. 
          </p></li>
<li class="step"><p role="presentation">Um die Suche zu beenden, klicken Sie auf das Symbol <span class="guibutton"><strong>Beenden</strong></span>
>>>>>>> 1c74fb5d
            <span aria-hidden="true" class="inlinemediaobject" id="ox.appsuite.user.fig.calendar.search.close"><img src="../../images/appsuite_user_icon_cancelsearch.png"></span>.</p></li>
</ol></div>
</div>
<p id="ox.appsuite.user.concept.calendar.search.parent">Übergeordnetes Thema:
      <a class="xref" href="ox.appsuite.user.chap.calendar.html"><i>
    <span class="phrase">Kalender</span>
    
    
    
  </i></a>
    </p>
</div>
          </div>
        </body>
</html><|MERGE_RESOLUTION|>--- conflicted
+++ resolved
@@ -36,18 +36,6 @@
     
   </h1>
 <div class="sect1" id="ox.appsuite.user.sect.calendar.search">
-<<<<<<< HEAD
-<div class="titlepage"><div><div><h2 class="title" style="clear: both">7.7. Termine suchen</h2></div></div></div>
-<a class="indexterm" name="id-1.8.14.2"></a><a class="indexterm" name="id-1.8.14.3"></a><div class="concept">
-<a name="ox.appsuite.user.concept.calendar.search"></a><p id="ox.appsuite.user.concept.calendar.search">Um nach Terminen zu suchen, können Sie
-      die folgenden Suchkriterien verwenden:</p>
-<ul class="itemizedlist" style="list-style-type: disc; ">
-<li class="listitem"><p role="presentation">Suchbegriffe für Betreff, Beschreibung, Ort, Anhangnamen, Teilnehmer</p></li>
-<li class="listitem"><p role="presentation">Ordner, die durchsucht werden sollen</p></li>
-<li class="listitem"><p role="presentation">Status der Terminbestätigung</p></li>
-<li class="listitem"><p role="presentation">Typ: Alle, Serie, Einzeltermin</p></li>
-<li class="listitem"><p role="presentation">Ordnertyp: Alle, Privat, Öffentlich, Freigegeben</p></li>
-=======
 <div class="titlepage"><div><div><h2 class="title" style="clear: both">7.8. Termine suchen</h2></div></div></div>
 <a class="indexterm" name="id-1.8.15.2"></a><a class="indexterm" name="id-1.8.15.3"></a><div class="concept">
 <a name="ox.appsuite.user.concept.calendar.search"></a><p id="ox.appsuite.user.concept.calendar.search">Um nach Terminen zu suchen, können Sie 
@@ -58,7 +46,6 @@
 <li class="listitem"><p role="presentation">Status der Terminbestätigung</p></li>
 <li class="listitem"><p role="presentation">Zeitraum der Terminerstellung, bezogen auf das aktuelle Datum: Ein Monat, drei Monate, ein Jahr</p></li>
 <li class="listitem"><p role="presentation">Typ: Alle, Serie, Einzeltermin</p></li>
->>>>>>> 1c74fb5d
 </ul>
 <p>
     </p>
@@ -68,33 +55,11 @@
 <div class="procedure"><ol class="procedure" type="1">
 <li class="step"><p role="presentation">Klicken Sie in das Eingabefeld <span class="guibutton"><strong>Suchen</strong></span>. Weitere Symbole werden angezeigt.</p></li>
 <li class="step">
-<<<<<<< HEAD
-<p role="presentation">Klicken Sie in der Suchleiste auf das Symbol <span class="guibutton"><strong>Suche starten</strong></span>
-            <span aria-hidden="true" class="inlinemediaobject" id="ox.appsuite.user.fig.calendar.search"><img src="../../images/appsuite_user_icon_toolbar_search.png"></span> oder in das Eingabefeld. Eine Ordner-Schaltfläche zeigt an, in welchen Ordnern gesucht wird.
-            Die Schaltfläche <span class="guibutton"><strong>Optionen</strong></span> enthält Möglichkeiten zum Eingrenzen der Suche.
-          </p>
-<div class="informalfigure" id="ox.appsuite.user.fig.calendar.search.start"><div class="screenshot"><div class="mediaobject"><img src="../../images/appsuite_user_task_calendar_search_click.png" alt="Das Eingabefeld"></div></div></div>
-</li>
-<li class="step"><p role="presentation">Um einen Ordner für die Suche auszuwählen, klicken Sie auf die Ordner-Schaltfläche.
-            <ul class="itemizedlist" style="list-style-type: disc; ">
-<li class="listitem"><p role="presentation">Wenn Sie <span class="guibutton"><strong>Alle Ordner</strong></span> wählen, werden alle private, öffentliche und freigegebene
-                  Ordner und Unterordner durchsucht.</p></li>
-<li class="listitem"><p role="presentation">Wenn Sie einen bestimmten Ordner wählen, wird nur dieser Ordner durchsucht,
-                  keine Unterordner.</p></li>
-</ul>
-          </p></li>
-<li class="step">
-=======
->>>>>>> 1c74fb5d
 <p role="presentation">Tippen Sie einen Suchbegriff in das Eingabefeld. Das Suchmenü öffnet sich.</p>
 <div class="informalfigure" id="ox.appsuite.user.fig.calendar.search.searchmenue"><div class="screenshot"><div class="mediaobject"><img src="../../images/appsuite_user_task_calendar_search_searchmenue.png" alt="Das Suchmenü"></div></div></div>
 <p role="presentation">Bestimmen Sie, in welchen Daten gesucht werden soll, indem Sie im Suchmenü einen Eintrag anklicken.
             <ul class="itemizedlist" style="list-style-type: disc; ">
-<<<<<<< HEAD
-<li class="listitem"><p role="presentation">Wenn Sie den Suchbegriff anklicken oder die Eingabetaste drücken, wird in den folgenden Daten gesucht:
-=======
 <li class="listitem"><p role="presentation">Wenn Sie den Suchbegriff anklicken oder die Eingabetaste drücken, wird in den folgenden Daten gesucht: 
->>>>>>> 1c74fb5d
                   Betreff, Beschreibung.</p></li>
 <li class="listitem">
 <p role="presentation">Um nur im Betreff zu suchen, klicken Sie im Suchmenü auf <span class="guibutton"><strong>im Betreff</strong></span>.</p>
@@ -105,24 +70,6 @@
           </p>
 <p role="presentation">Die gefundenen Objekte werden in der Liste im Anzeigebereich angezeigt.</p>
 </li>
-<<<<<<< HEAD
-<li class="step"><p role="presentation">Um das Suchergebnis anzupassen, verwenden Sie diese Methoden:
-            <ul class="itemizedlist" style="list-style-type: disc; ">
-<li class="listitem"><p role="presentation">Um das Suchergebnis zu verfeinern, geben Sie weitere Suchbegriffe ein. Um einen Suchbegriff zu
-                  entfernen, klicken Sie neben dem Suchbegriff auf das Symbol
-                  <span aria-hidden="true" class="inlinemediaobject" id="ox.appsuite.user.fig.calendar.search.remove"><img src="../../images/appsuite_user_icon_close.png"></span>. </p></li>
-<li class="listitem"><p role="presentation">Um die Suche in einem anderen Ordner auszuführen, klicken Sie auf die Ordner-Schaltfläche. Wählen
-                  Sie einen Ordner.</p></li>
-<li class="listitem"><p role="presentation">Um die Suche auf private, öffentliche oder freigegebene Ordner zu beschränken, klicken Sie auf <span class="guibutton"><strong>Optionen</strong></span>.
-                  Wählen Sie einen Ordnertyp.</p></li>
-<li class="listitem"><p role="presentation">Um die Suche auf Termine mit einem bestimmten Bestätigungsstatus zu beschränken, klicken Sie auf <span class="guibutton"><strong>Optionen</strong></span>.
-                  Wählen Sie einen Status.</p></li>
-<li class="listitem"><p role="presentation">Um die Suche auf einzelne Termine oder Serientermine zu beschränken, klicken Sie auf <span class="guibutton"><strong>Optionen</strong></span>.
-                  Wählen Sie einen Typ.</p></li>
-</ul>
-          </p></li>
-<li class="step"><p role="presentation">Um die Suche zu beenden, klicken Sie auf das Symbol <span class="guibutton"><strong>Suche abbrechen</strong></span>
-=======
 <li class="step">
 <p role="presentation">Um einen Kalender für die Suche auszuwählen, klicken Sie im Eingabefeld auf das Symbol <span class="guibutton"><strong>Optionen</strong></span>
             <span aria-hidden="true" class="inlinemediaobject" id="ox.appsuite.user.fig.calendar.search.options"><img src="../../images/appsuite_user_icon_dropdown.png"></span>. Der Kalender, der durchsucht wird, wird im Listenfeld <span class="guibutton"><strong>Ordner</strong></span> angezeigt. 
@@ -147,7 +94,6 @@
             <span aria-hidden="true" class="inlinemediaobject" id="ox.appsuite.user.fig.calendar.search.remove"><img src="../../images/appsuite_user_icon_close.png"></span>. 
           </p></li>
 <li class="step"><p role="presentation">Um die Suche zu beenden, klicken Sie auf das Symbol <span class="guibutton"><strong>Beenden</strong></span>
->>>>>>> 1c74fb5d
             <span aria-hidden="true" class="inlinemediaobject" id="ox.appsuite.user.fig.calendar.search.close"><img src="../../images/appsuite_user_icon_cancelsearch.png"></span>.</p></li>
 </ol></div>
 </div>
