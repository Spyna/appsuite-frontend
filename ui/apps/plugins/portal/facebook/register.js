/**
 * This work is provided under the terms of the CREATIVE COMMONS PUBLIC
 * LICENSE. This work is protected by copyright and/or other applicable
 * law. Any use of the work other than as authorized under this license
 * or copyright law is prohibited.
 *
 * http://creativecommons.org/licenses/by-nc-sa/2.5/
 *
 * © 2011 Open-Xchange Inc., Tarrytown, NY, USA. info@open-xchange.com
 *
 * @author Francisco Laguna <francisco.laguna@open-xchange.com>
 * @author  Tobias Prinz <tobias.prinz@open-xchange.com>
 */

define('plugins/portal/facebook/register', [
    'io.ox/core/extensions',
    'io.ox/oauth/proxy',
    'io.ox/keychain/api',
    'io.ox/core/date',
    'gettext!plugins/portal',
    'less!plugins/portal/facebook/style'
], function (ext, proxy, keychain, date, gt) {

    'use strict';

    var fnToggle = function () {
        var self = $(this);
        self.data('unfolded', !self.data('unfolded'))
            .text(self.data('unfolded') ? gt('Hide comments') : gt('Show comments'))
            .parent().find('.wall-comment, .comment-link').toggle('fast');
    };

    var createCommentIterator = function (profiles, node) {
        return function (comment) {
            var from = getProfile(profiles, comment.fromid),
                comment = $('<div class="wall-comment">').append(
                    $('<a class="profile-picture">').attr('href', from.url).append(
                        $('<img class="picture">').attr('src', from.pic_square)),
                    $('<div class="wall-comment-content">').append(
                        $('<a class="from">').text(from.name).attr('href', from.url),
                        $('<div class="wall-comment-text">').text(comment.text),
                        $('<span class="datetime">').text(new date.Local(comment.time * 1000)),
                        addLikeInfo({ user_likes: comment.user_likes, like_count: comment.likes }))
                    )
                    .appendTo($(node));
            if ($(node).find('.wall-comment:visible').length === 0) {//only hide if comments are hidden
                comment.hide();
            }
        };
    };
    var addLikeInfo = function (likeInfo) {
            if (likeInfo.like_count === 0) {
                return '';
            } else {
                return $('<span class="likeinfo">').append(
                           $('<span class="youlike">').text(likeInfo.user_likes ? gt('You like this') : ''),
                           $('<i class="fa fa-thumbs-o-up">'),
                           $('<span class="count">').text(likeInfo.like_count)
                       );
            }
        },
        generalRenderer = function (post) {//Renderer that should be able to draw most posts correctly
            var media = post.attachment.media ? post.attachment.media[0] : false,
                link = post.attachment.href;

            return [
                $('<div>').append(parseMessageText(post.description || post.message || '')),
                media ? $('<a>', { href: media.href }).append(
                    $('<img class="wall-img-left">').attr({ src: media.src }),
                    $('<span class="caption">').text(post.attachment.description)
                ) : '',
                (!media && link) ? $('<a>', { href: link }).text(post.attachment.name || link) : ''
            ];
        };

    var addCommentlink = function (postComments, nextIndex, profiles, wall_content) {
        var link = $('<button tabindex=1 class="comment-link btn-link", nextIndex=' + nextIndex + '>').text(gt('Show more comments')).hide().click(function () {
            link.detach();//remove link from dom but don't delete it yet
            var tempIndex = parseInt(link.attr('nextIndex'));
            //render next 25 comments
            _(postComments.slice(tempIndex, tempIndex + 25)).each(createCommentIterator(profiles, wall_content));
            if (postComments[tempIndex + 25]) {
                //add link again
                link.attr('nextIndex', tempIndex + 25);
                wall_content.append(link);
            } else {
                //link not needed anymore
                link.off();
                link = null;
            }

        });
        wall_content.append(link);
    };

    //parses text to filter links and wraps them in <a> nodes
    //non link text is wrapped in spans
    //returns array of nodes
    var parseMessageText = function (text) {
        var linkRegexp = /\b(https?:\/\/|www.)\S+\.\S+\b/gi,
            links = (text.match(linkRegexp) || [] ), //extract links
            nodes = [],
            tempText = text;

        _(links).each(function (link) {
            var splitText = tempText.split(link, 1);
            if (splitText[0]) {
                nodes.push($('<span>').text(splitText[0]));
            }
            nodes.push($('<a href="' + link + '">').text(link));
        });

        if (!nodes.length) {
            return $('<span>').text(text);
        } else {
            return nodes;
        }
    };

    var getProfile = function (profiles, actor_id) {
        return _.find(profiles, function (profile) { return profile.id === actor_id; });
    };

    var getHelpFromUser = function (post) {
        console.log('Little was known about this type of post (#' + post.type + ') when we wrote this program. Maybe you can send us the following information so we can improve it?',
        JSON.stringify(post));
    };

    var loadFromFacebook = function () {
        return proxy.request({
<<<<<<< HEAD
            api: 'facebook',
            url: 'https://graph.facebook.com/fql?q=' + JSON.stringify({
                newsfeed: 'SELECT post_id, actor_id, message, type, description, like_info, comments, action_links, app_data, attachment, created_time, source_id FROM stream WHERE filter_key in (SELECT filter_key FROM stream_filter WHERE uid=me() AND type = \'newsfeed\') AND is_hidden = 0',
                profiles: 'SELECT id, name, url, pic_square FROM profile WHERE id IN (SELECT actor_id, source_id FROM #newsfeed) OR id IN (SELECT fromid FROM comment WHERE post_id IN (SELECT post_id FROM #newsfeed))',
                comment: 'SELECT id, post_id, attachment, fromid, is_private, likes, user_likes, text, time, user_likes FROM comment WHERE post_id IN (SELECT post_id FROM #newsfeed)'
=======
                api: 'facebook',
                url: 'https://graph.facebook.com/v2.0/fql?q=' + JSON.stringify({
                    newsfeed: 'SELECT post_id, actor_id, message, type, description, like_info, comments, action_links, app_data, attachment, created_time, source_id FROM stream WHERE filter_key in (SELECT filter_key FROM stream_filter WHERE uid=me() AND type = \'newsfeed\') AND is_hidden = 0',
                    profiles: 'SELECT id, name, url, pic_square FROM profile WHERE id IN (SELECT actor_id, source_id FROM #newsfeed) OR id IN (SELECT fromid FROM comment WHERE post_id IN (SELECT post_id FROM #newsfeed))',
                    comment: 'SELECT id, post_id, attachment, fromid, is_private, likes, user_likes, text, time, user_likes FROM comment WHERE post_id IN (SELECT post_id FROM #newsfeed)'
                })
>>>>>>> 158f701f
            })
        })
        .pipe(JSON.parse).fail(require('io.ox/core/notifications').yell);
    };

    var drawPreview = function (baton) {
        var resultsets = baton.data,
            content = baton.contentNode;

        if (resultsets.error) {
            handleError(content, baton);
            return content;
        }

        content.addClass('pointer');
        var wall = resultsets.data[0].fql_result_set,
            profiles = resultsets.data[2].fql_result_set;

        if (!wall || wall.length === 0) {
            content.append(
                $('<li class="paragraph">').text(gt('No wall posts yet.')));
        } else {
            wall = wall.slice(0, _.device('smartphone') ? 1 : 10);
            _(wall).each(function (post) {
                var message = _.ellipsis(post.message || post.description || post.attachment.caption || '', { max: 150 });
                content.append(
                    $('<li class="paragraph">').append(
                        $('<span class="bold">').text(getProfile(profiles, post.actor_id).name + ': '),
                        $('<span class="normal">').text(message)
                    )
                );
            });
        }
        return content;
    };

    var handleError = function (node, baton) {
        var resultsets = baton.data,
            account = keychain.getStandardAccount('facebook'),
            $reauthorizeLink = $('<a class="solution">').text(gt('Click to authorize your account again')).on('click', function () {
                keychain.submodules.facebook.reauthorize(account).done(function () {
                    keychain.submodules.facebook.trigger('update');
                }).fail(function () {
                    console.error(gt('Something went wrong reauthorizing the %s account.', 'Facebook'));
                });
            });
        console.error('Facebook reported an error', resultsets.error);
        node.append(
            $('<div class="error bold">').text(gt('Facebook reported an error:')),
            $('<div class="errormessage">').text(resultsets.error.message),
            '<br />'
        ).addClass('error-occurred error');

        if (resultsets.error.message.indexOf('authorize') !== -1 || resultsets.error.message.indexOf('changed the password') !== -1 || resultsets.error.type === 'OAuthException' || resultsets.error.message.indexOf('606') !== -1) {
            node.append($reauthorizeLink);
        }
    };

    ext.point('io.ox/portal/widget/facebook').extend({

        title: gt('Facebook'),

        initialize: function (baton) {
            keychain.submodules.facebook.on('update create delete', function () {
                loadFromFacebook().done(function (data) {
                    baton.data = data;
                    if (baton.contentNode) {
                        baton.contentNode.empty();
                        drawPreview(baton);
                    }
                });
            });
        },

        isEnabled: function () {
            return keychain.isEnabled('facebook');
        },

        requiresSetUp: function () {
            return keychain.isEnabled('facebook') && !keychain.hasStandardAccount('facebook');
        },

        drawDefaultSetup: function () {
            this.find('h2 .title').replaceWith('<i class="fa fa-facebook">');
            this.addClass('widget-color-custom color-facebook');
        },

        performSetUp: function (baton) {
            var win = window.open(ox.base + '/busy.html', '_blank', 'height=400, width=600');
            return keychain.createInteractively('facebook', win).done(function () {
                baton.model.node.removeClass('requires-setup widget-color-custom color-facebook');
                ox.trigger('refresh^');
            });
        },

        preview: function (baton) {
            var content = $('<ul class="content list-unstyled" tabindex="1" role="button" aria-label="' + gt('Press [enter] to jump to the facebook stream.') + '">');
            baton.contentNode = content;
            drawPreview(baton);
            this.append(content);
        },

        load: function (baton) {

            if (!keychain.hasStandardAccount('facebook'))
                return $.Deferred().reject({ code: 'OAUTH-0006' });

            return proxy.request({
                api: 'facebook',
                url: 'https://graph.facebook.com/v2.0/fql?q=' + JSON.stringify({
                    newsfeed: 'SELECT post_id, actor_id, message, type, description, like_info, comments, action_links, app_data, attachment, created_time, source_id FROM stream WHERE filter_key in (SELECT filter_key FROM stream_filter WHERE uid=me() AND type = \'newsfeed\') AND is_hidden = 0',
                    profiles: 'SELECT id, name, url, pic_square FROM profile WHERE id IN (SELECT actor_id, source_id FROM #newsfeed) OR id IN (SELECT fromid FROM comment WHERE post_id IN (SELECT post_id FROM #newsfeed))',
                    comment: 'SELECT id, post_id, attachment, fromid, is_private, likes, user_likes, text, time, user_likes FROM comment WHERE post_id IN (SELECT post_id FROM #newsfeed)'
                })
            })
            .pipe(JSON.parse)
            .done(function (data) {
                baton.data = data;
            }).fail(require('io.ox/core/notifications').yell);
        },

        draw: function (baton) {
            var resultsets = baton.data,
                wall = resultsets.data[0].fql_result_set,
                profiles = resultsets.data[2].fql_result_set,
                comments = resultsets.data[1].fql_result_set;

            if (!wall) {
                this.remove();
                return $.Deferred().resolve();
            }

            this.append(
                $('<h1>').addClass('facebook clear-title').text('Facebook')
            );

            _(wall).each(function (post) {
                var profile = getProfile(profiles, post.actor_id);
                var source = getProfile(profiles, post.source_id);
                var onOwnWall = post.actor_id === post.source_id;
                var entry_id = 'facebook-' + post.post_id;
                var wall_content = $('<div class="facebook wall-entry">').attr('id', entry_id);
                var foundHandler = false;
                // basic wall post skeleton
                wall_content.append(
                    $('<a class="profile-picture">').attr('href', profile.url).append(
                        $('<img class="picture">').attr('src', profile.pic_square)),
                    $('<div class="wall-post">').append(
                        $('<a class="from">').text(profile.name).attr('href', profile.url),
                        !onOwnWall ? $('<span class="io-ox-facebook-onOwnWall">').html(' &#9654; ') : '',
                        !onOwnWall ? $('<a class="io-ox-facebook-onWall">').attr('href', source.url).text(source.name) : '',
                        $('<div class="wall-post-content">'),
                        $('<button class="facebook-content-expand btn-link">').hide().text(gt('expand')).on('click', function () {//add expand link for long content
                            var content = wall_content.find('.wall-post-content');
                            if (content.css('max-height') !== content.prop('scrollHeight') + 'px') {
                                content.animate({ 'max-height': content.prop('scrollHeight') + 'px' }, 'fast');//sliding animation
                                $(this).text(gt('collapse'));
                            } else {
                                content.animate({ 'max-height': '350px' }, 'fast');//sliding animation
                                $(this).text(gt('expand'));
                            }
                        }),
                        $('<span class="datetime">').text(new date.Local(post.created_time * 1000)),
                        addLikeInfo(post.like_info)
                    ));

                ext.point('io.ox/plugins/portal/facebook/renderer').each(function (renderer) {
                    var content_container = wall_content.find('div.wall-post-content');
                    if (renderer.accepts(post) && !foundHandler) {
                        content_container.attr('renderer', renderer.id);//for better identifing the contenttype later on
                        //console.log(profile.name, ' Renderer: ', renderer.id, post); //this is too useful to delete it, just uncomment it
                        renderer.draw.apply(content_container, [post]);
                        foundHandler = true;
                    }
                });
                //not used as long as there is a catch-all handler! TODO: Should work in production code.
                if (!foundHandler) {
                    return;
                }

                //comments
                if (post.comments && post.comments.comment_list.length > 0) {
                    //toggle comments on/off
                    $('<button class="btn-link comment-toggle">')
                        .text(gt('Show comments'))
                        .on('click', fnToggle)
                        .data('unfolded', false)
                        .appendTo(wall_content);
                    var postComments = _(comments).filter(function (comment) {
                            return comment.post_id === post.post_id;
                        });
                    //render comments in blocks of 25
                    _(postComments.slice(0, 25)).each(createCommentIterator(profiles, wall_content));
                    if (postComments.length > 25) {
                        addCommentlink(postComments, 25, profiles, wall_content);
                    }
                }

                //make all outgoing links open new tabs/windows
                wall_content.find('a').attr('target', '_blank');

                wall_content.find('img').one('load', function () {
                    if (parseInt(wall_content.find('.wall-post-content').css('height')) >= 350) {//parseInt cuts of the px part too
                        wall_content.find('.facebook-content-expand').show();
                    }
                });
                wall_content.appendTo(this);
            }, this);
        },

        drawCreationDialog: function () {
            var $node = $(this);
            $node.append(
                $('<div class="io-ox-portal-title">').append(
                    $('<h1>').text('Facebook')),
                $('<div class="io-ox-portal-content centered">').append(
                    $('<span>').text(gt('Add your account'))),
                $('<div class="io-ox-portal-actions"').append(
                    $('<i class="fa fa-times io-ox-portal-action">'))
            );
        }
    });

    /* index >= 128 for all plugins with a clearly defined purpose (meaning: I exactly know what I'm doing) */
    ext.point('io.ox/plugins/portal/facebook/renderer').extend({
        id: 'photo',
        index: 128,
        accepts: function (post) {
            return (post.type === 247);
        },
        draw: function (post) {
            var self = $(this);
            $('<div class="message">').append(parseMessageText(post.message || post.attachment.name)).appendTo($(this));
            _(post.attachment.media).each(function (media) {
                $('<a class = facebook-image>').attr({ href: media.href })
                    .append($('<img>').attr({ src: media.src }).css({ height: '150px', width: 'auto' }))
                    .append($('<div>').text(post.attachment.caption))
                    .appendTo(self);
            });
        }
    });

    ext.point('io.ox/plugins/portal/facebook/renderer').extend({
        id: 'status',
        index: 128,
        accepts: function (post) {
            return (post.type === 46);
        },
        draw: function (post) {
            this.append(parseMessageText(post.message));
        }
    });

    ext.point('io.ox/plugins/portal/facebook/renderer').extend({
        id: 'friends',
        index: 128,
        accepts: function (post) {
            return (post.type === 8);
        },
        draw: function (post) {
            this.append(parseMessageText(post.message));
        }
    });

    ext.point('io.ox/plugins/portal/facebook/renderer').extend({
        id: 'tagged-in-photo',
        index: 128,
        accepts: function (post) {
            return (post.type === 65);
        },
        draw: function (post) {
            this.append(parseMessageText(post.description));
            getHelpFromUser(post);
        }
    });

    ext.point('io.ox/plugins/portal/facebook/renderer').extend({
        id: 'reply-on-wallpost',
        index: 128,
        accepts: function (post) {
            return (post.type === 56);
        },
        draw: function (post) {
            this.append(parseMessageText(post.message));
        }
    });

    ext.point('io.ox/plugins/portal/facebook/renderer').extend({
        id: 'location',
        index: 128,
        accepts: function (post) {
            return (post.type === 285 && post.attachment && post.attachment.caption);
        },
        draw: function (post) {
            this.text(post.attachment.caption);
        }
    });

    ext.point('io.ox/plugins/portal/facebook/renderer').extend({
        id: 'like',
        index: 128,
        accepts: function (post) {
            return (post.type === 161);
        },
        draw: function (post) {
            this.append(
                $('<div>').text(post.description));
            if (post.attachment && post.attachment.name && post.attachment.href) {
                var attachment = post.attachment;
                $('<a>', { href: attachment.href }).text(attachment.name);
            }
            getHelpFromUser(post);
        }
    });

    ext.point('io.ox/plugins/portal/facebook/renderer').extend({
        id: 'photo-comment',
        index: 128,
        accepts: function (post) {
            return (post.type === 257);
        },
        draw: function (post) {
            this.text(post.description);
            getHelpFromUser(post);
        }
    });

    ext.point('io.ox/plugins/portal/facebook/renderer').extend({
        id: 'link-like',
        index: 128,
        accepts: function (post) {
            return (post.type === 347);
        },
        draw: function (post) {
            if (post.attachment.href && post.attachment.name) {
                var $link = $('<a>', { href: post.attachment.href }).text(post.attachment.name);
                this.text(gt('Liked a link: %s', $link));
            }
            getHelpFromUser(post);
        }
    });

    ext.point('io.ox/plugins/portal/facebook/renderer').extend({
        id: 'photo-share',
        index: 128,
        accepts: function (post) {
            return post.type === 80 && post.attachment.fb_object_type === 'photo';
        },
        draw: function (post) {
            $('<div class="message">').append(parseMessageText(post.attachment.name || post.message)).appendTo($(this));
            var self = $(this);
            _(post.attachment.media).each(function (media) {
                $('<a class = facebook-image>').attr({ href: media.href })
                    .append($('<img>').attr({ src: media.src }).css({ height: '150px', width: 'auto' }))
                    .append($('<div>').text(post.attachment.caption))
                    .appendTo(self);
            });
        }
    });

    ext.point('io.ox/plugins/portal/facebook/renderer').extend({
        id: 'life-event',
        index: 128,
        accepts: function (post) {
            return post.type === 424;
        },
        draw: function (post) {
            $(this).append(
                    $('<div>').text(post.description),
                    $('<div class="message">').append(parseMessageText(post.message)));
            var self = $(this);
            _(post.attachment.media).each(function (media) {
                $('<a class = facebook-image>').attr({ href: media.href })
                    .append($('<img>').attr({ src: media.src }).css({ height: '150px', width: 'auto' }))
                    .append($('<div>').text(post.attachment.caption))
                    .appendTo(self);
            });
        }
    });

    ext.point('io.ox/plugins/portal/facebook/renderer').extend({//special renderer for undocumented types
        id: 'Undocumented',
        index: 128,
        accepts: function (post) {
            return post.type === 55;//maybe an event
        },
        draw: function (post) {
            $(this).append(
                    $('<div>').text(post.description),
                    $('<div class="message">').append(parseMessageText(post.message)));
            var self = $(this);
            _(post.attachment.media).each(function (media) {
                $('<a class = facebook-image>').attr({ href: media.href })
                    .append($('<img>').attr({ src: media.src }).css({ height: '150px', width: 'auto' }))
                    .append($('<div>').text(post.attachment.caption))
                    .appendTo(self);
            });
        }
    });

    /* index >= 196 for plugins handling generic stuff (like the common comment) */

    ext.point('io.ox/plugins/portal/facebook/renderer').extend({
        id: 'link',
        index: 196,
        accepts: function (post) {
            return post.type === 80 &&
                post.attachment.caption !== 'www.youtube.com' &&
                ((post.attachment.media && post.attachment.media[0]) || post.attachment.href);
        },
        draw: function (post) {
            this.append(generalRenderer(post));
        }
    });

    ext.point('io.ox/plugins/portal/facebook/renderer').extend({
        id: 'video',
        index: 196,
        accepts: function (post) {
            return (post.type === 128) || (post.type === 80 && post.attachment.caption === 'www.youtube.com');
        },
        draw: function (post) {
            var media = post.attachment.media ? post.attachment.media[0] : false;

            $('<div class="message">').append(parseMessageText(post.attachment.name || post.message)).appendTo($(this));
            if (media) {
                $('<a>').attr({ href: media.href })
                    .append($('<img>').attr({ src: media.src }).css({ height: '150px', width: 'auto' }))
                    .appendTo($(this));
            }
        }
    });

    ext.point('io.ox/plugins/portal/facebook/renderer').extend({
        id: 'app-story',
        index: 196,
        accepts: function (post) {
            return (post.type === 237);
        },
        draw: function (post) {
            $('<div class="message">').append(parseMessageText(post.message)).appendTo($(this));
            if (post.attachment && post.attachment.media && post.attachment.media[0]) {
                var media = post.attachment.media[0];
                $('<a class="app-story">').attr('href', media.href || post.attachment.href).append(
                    $('<img class="wall-img-left">').attr('src', media.src),
                    $('<span class="caption title">').text(post.attachment.name),
                    $('<br>'),
                    $('<span class="caption">').text(post.attachment.description)).appendTo($(this));
            }
        }
    });

    ext.point('io.ox/plugins/portal/facebook/renderer').extend({
        id: 'friend-timeline-post-to-other-friend',//really strange type
        index: 196,
        accepts: function (post) {
            return post.type === 295;
        },
        draw: function (post) {
            this.append(generalRenderer(post));
        }
    });

    ext.point('io.ox/plugins/portal/facebook/renderer').extend({
        id: 'new-cover-photo',
        index: 196,
        accepts: function (post) {
            return post.type === 373 && post.attachment.media && post.attachment.media[0];
        },
        draw: function (post) {
            var media = post.attachment.media[0];
            this.append(
                $('<div>').append(parseMessageText(post.description || post.message || '')),
                $('<a>', { href: media.href }).append(
                    $('<img class="wall-img-left">').attr({ src: media.src })
                )
            );
        }
    });

    ext.point('io.ox/plugins/portal/facebook/renderer').extend({
        id: 'group-post',
        index: 196,
        accepts: function (post) {
            return post.type === 308;
        },
        draw: function (post) {
            this.append(generalRenderer(post));
        }
    });

    /* index >224 for fallback solutions */
    ext.point('io.ox/plugins/portal/facebook/renderer').extend({
        id: 'fallback',
        index: 256,
        accepts: function () {
            return true;
        },
        draw: function (post) {
            console.log('This message is of the type "' + post.type + '". We do not know how to render this yet. Please tell us about it! Here is some additional data:', JSON.stringify(post));
            this.append(generalRenderer(post));
        }
    });

    ext.point('io.ox/portal/widget/facebook/settings').extend({
        title: gt('Facebook'),
        type: 'facebook',
        editable: false,
        unique: true
    });
});<|MERGE_RESOLUTION|>--- conflicted
+++ resolved
@@ -128,20 +128,11 @@
 
     var loadFromFacebook = function () {
         return proxy.request({
-<<<<<<< HEAD
             api: 'facebook',
-            url: 'https://graph.facebook.com/fql?q=' + JSON.stringify({
+            url: 'https://graph.facebook.com/v2.0/fql?q=' + JSON.stringify({
                 newsfeed: 'SELECT post_id, actor_id, message, type, description, like_info, comments, action_links, app_data, attachment, created_time, source_id FROM stream WHERE filter_key in (SELECT filter_key FROM stream_filter WHERE uid=me() AND type = \'newsfeed\') AND is_hidden = 0',
                 profiles: 'SELECT id, name, url, pic_square FROM profile WHERE id IN (SELECT actor_id, source_id FROM #newsfeed) OR id IN (SELECT fromid FROM comment WHERE post_id IN (SELECT post_id FROM #newsfeed))',
                 comment: 'SELECT id, post_id, attachment, fromid, is_private, likes, user_likes, text, time, user_likes FROM comment WHERE post_id IN (SELECT post_id FROM #newsfeed)'
-=======
-                api: 'facebook',
-                url: 'https://graph.facebook.com/v2.0/fql?q=' + JSON.stringify({
-                    newsfeed: 'SELECT post_id, actor_id, message, type, description, like_info, comments, action_links, app_data, attachment, created_time, source_id FROM stream WHERE filter_key in (SELECT filter_key FROM stream_filter WHERE uid=me() AND type = \'newsfeed\') AND is_hidden = 0',
-                    profiles: 'SELECT id, name, url, pic_square FROM profile WHERE id IN (SELECT actor_id, source_id FROM #newsfeed) OR id IN (SELECT fromid FROM comment WHERE post_id IN (SELECT post_id FROM #newsfeed))',
-                    comment: 'SELECT id, post_id, attachment, fromid, is_private, likes, user_likes, text, time, user_likes FROM comment WHERE post_id IN (SELECT post_id FROM #newsfeed)'
-                })
->>>>>>> 158f701f
             })
         })
         .pipe(JSON.parse).fail(require('io.ox/core/notifications').yell);
