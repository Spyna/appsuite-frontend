<<<<<<< HEAD
open-xchange-appsuite-help (7.6.3-0) unstable; urgency=medium

  * prepare for 7.6.3 release

 -- Marcus Klein <marcus.klein@open-xchange.com>  Wed, 25 Mar 2015 13:07:01 +0100
=======
open-xchange-appsuite-help (7.6.2-14) stable; urgency=low

  * Build for patch 2015-04-17 (2491)

 -- Marcus Klein <marcus.klein@open-xchange.com>  Thu, 23 Apr 2015 11:58:02 +0200
>>>>>>> 242b5b59

open-xchange-appsuite-help (7.6.2-13) stable; urgency=low

  * Build for patch 2015-04-13 (2474)

 -- Marcus Klein <marcus.klein@open-xchange.com>  Tue, 14 Apr 2015 18:51:18 +0200

open-xchange-appsuite-help (7.6.2-12) stable; urgency=low

  * Twelfth candidate for 7.6.2 release

 -- Marcus Klein <marcus.klein@open-xchange.com>  Fri, 13 Mar 2015 16:27:56 +0100

open-xchange-appsuite-help (7.6.2-11) stable; urgency=low

  * Eleventh candidate for 7.6.2 release

 -- Marcus Klein <marcus.klein@open-xchange.com>  Fri, 06 Mar 2015 16:28:14 +0100

open-xchange-appsuite-help (7.6.2-10) stable; urgency=low

  * Tenth candidate for 7.6.2 release

 -- Marcus Klein <marcus.klein@open-xchange.com>  Wed, 04 Mar 2015 14:33:35 +0100

open-xchange-appsuite-help (7.6.2-9) stable; urgency=low

  * Nineth candidate for 7.6.2 release

 -- Marcus Klein <marcus.klein@open-xchange.com>  Tue, 03 Mar 2015 13:33:53 +0100

open-xchange-appsuite-help (7.6.2-8) stable; urgency=low

  * Eighth candidate for 7.6.2 release

 -- Marcus Klein <marcus.klein@open-xchange.com>  Tue, 24 Feb 2015 16:38:16 +0100

open-xchange-appsuite-help (7.6.2-7) stable; urgency=low

  * Seventh candidate for 7.6.2 release

 -- Marcus Klein <marcus.klein@open-xchange.com>  Wed, 11 Feb 2015 16:05:41 +0100

open-xchange-appsuite-help (7.6.2-6) stable; urgency=low

  * Sixth candidate for 7.6.2 release

 -- Marcus Klein <marcus.klein@open-xchange.com>  Fri, 30 Jan 2015 16:31:47 +0100

open-xchange-appsuite-help (7.6.2-5) stable; urgency=low

  * Fifth candidate for 7.6.2 release

 -- Marcus Klein <marcus.klein@open-xchange.com>  Tue, 27 Jan 2015 11:44:35 +0100

open-xchange-appsuite-help (7.6.2-4) stable; urgency=low

  * Fourth candidate for 7.6.2 release

 -- Marcus Klein <marcus.klein@open-xchange.com>  Fri, 12 Dec 2014 15:24:59 +0100

open-xchange-appsuite-help (7.6.2-3) stable; urgency=medium

  * Third candidate for 7.6.2 release

 -- Marcus Klein <marcus.klein@open-xchange.com>  Fri, 05 Dec 2014 15:26:50 +0100

open-xchange-appsuite-help (7.6.2-2) stable; urgency=low

  * Second candidate for 7.6.2 release

 -- Marcus Klein <marcus.klein@open-xchange.com>  Fri, 21 Nov 2014 11:50:29 +0100

open-xchange-appsuite-help (7.6.2-1) stable; urgency=medium

  * First candidate for 7.6.2 release

 -- Marcus Klein <marcus.klein@open-xchange.com>  Fri, 31 Oct 2014 13:57:07 +0100

open-xchange-appsuite-help (7.6.2-0) unstable; urgency=medium

  * prepare for 7.6.2 release

 -- Marcus Klein <marcus.klein@open-xchange.com>  Wed, 17 Sep 2014 12:44:17 +0200

open-xchange-appsuite-help (7.6.1-21) stable; urgency=low

  * Build for patch 2015-04-13 (2473)

 -- Marcus Klein <marcus.klein@open-xchange.com>  Tue, 14 Apr 2015 19:29:39 +0200

open-xchange-appsuite-help (7.6.1-20) stable; urgency=low

  * Build for patch 2015-03-29 (2475)

 -- Marcus Klein <marcus.klein@open-xchange.com>  Fri, 27 Mar 2015 15:24:22 +0000

open-xchange-appsuite-help (7.6.1-19) stable; urgency=low

  * Build for patch 2015-03-30 (2459)

 -- Marcus Klein <marcus.klein@open-xchange.com>  Wed, 25 Mar 2015 07:33:40 +0000

open-xchange-appsuite-help (7.6.1-18) stable; urgency=low

  * Build for patch 2015-03-30 (2446)

 -- Marcus Klein <marcus.klein@open-xchange.com>  Mon, 23 Mar 2015 15:32:29 +0000

open-xchange-appsuite-help (7.6.1-17) stable; urgency=low

  * Build for patch 2015-03-16

 -- Marcus Klein <marcus.klein@open-xchange.com>  Fri, 13 Mar 2015 12:33:57 +0100

open-xchange-appsuite-help (7.6.1-16) stable; urgency=low

  * Build for patch 2015-02-23

 -- Marcus Klein <marcus.klein@open-xchange.com>  Thu, 12 Feb 2015 14:32:20 +0100

open-xchange-appsuite-help (7.6.1-15) stable; urgency=low

  * Build for patch 2015-02-11

 -- Marcus Klein <marcus.klein@open-xchange.com>  Tue, 10 Feb 2015 10:23:36 +0100

open-xchange-appsuite-help (7.6.1-14) stable; urgency=low

  * Build for patch 2015-02-09

 -- Marcus Klein <marcus.klein@open-xchange.com>  Tue, 03 Feb 2015 17:03:49 +0100

open-xchange-appsuite-help (7.6.1-13) stable; urgency=low

  * Build for patch 2014-10-27

 -- Marcus Klein <marcus.klein@open-xchange.com>  Wed, 21 Jan 2015 14:41:04 +0100

open-xchange-appsuite-help (7.6.1-12) stable; urgency=low

  * Build for patch 2015-01-26

 -- Marcus Klein <marcus.klein@open-xchange.com>  Wed, 21 Jan 2015 11:05:45 +0100

open-xchange-appsuite-help (7.6.1-11) stable; urgency=low

  * Build for patch 2015-01-12

 -- Marcus Klein <marcus.klein@open-xchange.com>  Wed, 07 Jan 2015 16:24:46 +0100

open-xchange-appsuite-help (7.6.1-10) stable; urgency=low

  * Build for patch 2014-12-22

 -- Marcus Klein <marcus.klein@open-xchange.com>  Tue, 16 Dec 2014 16:54:26 +0100

open-xchange-appsuite-help (7.6.1-9) stable; urgency=low

  * Build for patch 2014-12-15

 -- Marcus Klein <marcus.klein@open-xchange.com>  Wed, 10 Dec 2014 13:00:09 +0100

open-xchange-appsuite-help (7.6.1-8) stable; urgency=low

  * Build for patch 2014-12-01

 -- Marcus Klein <marcus.klein@open-xchange.com>  Tue, 25 Nov 2014 13:28:42 +0100

open-xchange-appsuite-help (7.6.1-7) stable; urgency=medium

  * Build for patch 2014-11-17

 -- Marcus Klein <marcus.klein@open-xchange.com>  Thu, 13 Nov 2014 14:45:22 +0000

open-xchange-appsuite-help (7.6.1-6) stable; urgency=low

  * Build for patch 2014-10-30

 -- Marcus Klein <marcus.klein@open-xchange.com>  Mon, 27 Oct 2014 10:03:56 +0100

open-xchange-appsuite-help (7.6.1-5) stable; urgency=low

  * Fifth candidate for 7.6.1 release

 -- Marcus Klein <marcus.klein@open-xchange.com>  Tue, 14 Oct 2014 13:39:01 +0200

open-xchange-appsuite-help (7.6.1-4) stable; urgency=low

  * Fourth candidate for 7.6.1 release

 -- Marcus Klein <marcus.klein@open-xchange.com>  Fri, 10 Oct 2014 15:22:45 +0200

open-xchange-appsuite-help (7.6.1-3) stable; urgency=low

  * Third candidate for 7.6.1 release

 -- Marcus Klein <marcus.klein@open-xchange.com>  Thu, 02 Oct 2014 16:16:52 +0200

open-xchange-appsuite-help (7.6.1-2) stable; urgency=low

  * Second candidate for 7.6.1 release

 -- Marcus Klein <marcus.klein@open-xchange.com>  Tue, 16 Sep 2014 16:34:12 +0200

open-xchange-appsuite-help (7.6.1-1) stable; urgency=low

  * First release candidate for 7.6.1

 -- Marcus Klein <marcus.klein@open-xchange.com>  Fri, 05 Sep 2014 14:57:51 +0200

open-xchange-appsuite-help (7.6.1-0) unstable; urgency=medium

  * prepare for 7.6.1

 -- Marcus Klein <marcus.klein@open-xchange.com>  Fri, 05 Sep 2014 11:49:28 +0200

open-xchange-appsuite-help (7.6.0-17) stable; urgency=low

  * Build for patch 2014-11-03

 -- Marcus Klein <marcus.klein@open-xchange.com>  Tue, 28 Oct 2014 15:10:50 +0100

open-xchange-appsuite-help (7.6.0-16) stable; urgency=medium

  * Build for patch 2014-10-22

 -- Marcus Klein <marcus.klein@open-xchange.com>  Wed, 22 Oct 2014 11:32:12 +0000

open-xchange-appsuite-help (7.6.0-15) stable; urgency=low

  * Build for patch 2014-10-20

 -- Marcus Klein <marcus.klein@open-xchange.com>  Mon, 13 Oct 2014 15:57:44 +0200

open-xchange-appsuite-help (7.6.0-14) stable; urgency=medium

  * Build for patch 2014-10-06

 -- Marcus Klein <marcus.klein@open-xchange.com>  Tue, 30 Sep 2014 11:26:38 +0000

open-xchange-appsuite-help (7.6.0-13) stable; urgency=medium

  * Build for patch 2014-10-02

 -- Marcus Klein <marcus.klein@open-xchange.com>  Tue, 23 Sep 2014 09:00:21 +0000

open-xchange-appsuite-help (7.6.0-12) stable; urgency=low

  * Build for patch 2014-09-15

 -- Marcus Klein <marcus.klein@open-xchange.com>  Thu, 11 Sep 2014 12:20:54 +0200

open-xchange-appsuite-help (7.6.0-11) stable; urgency=low

  * Build for patch 2014-08-25

 -- Marcus Klein <marcus.klein@open-xchange.com>  Wed, 20 Aug 2014 08:58:08 +0200

open-xchange-appsuite-help (7.6.0-10) stable; urgency=low

  * Build for patch 2014-08-11

 -- Marcus Klein <marcus.klein@open-xchange.com>  Mon, 11 Aug 2014 17:58:43 +0200

open-xchange-appsuite-help (7.6.0-9) stable; urgency=low

  * Build for patch 2014-07-30

 -- Marcus Klein <marcus.klein@open-xchange.com>  Wed, 23 Jul 2014 16:20:20 +0200

open-xchange-appsuite-help (7.6.0-8) stable; urgency=low

  * Build for patch 2014-07-21

 -- Marcus Klein <marcus.klein@open-xchange.com>  Mon, 21 Jul 2014 08:34:41 +0200

open-xchange-appsuite-help (7.6.0-7) stable; urgency=low

  * Seventh candidate for 7.6.0 release

 -- Marcus Klein <marcus.klein@open-xchange.com>  Wed, 25 Jun 2014 09:57:51 +0200

open-xchange-appsuite-help (7.6.0-6) stable; urgency=low

  * Sixth candidate for 7.6.0 release

 -- Marcus Klein <marcus.klein@open-xchange.com>  Fri, 20 Jun 2014 12:57:20 +0200

open-xchange-appsuite-help (7.6.0-5) stable; urgency=low

  * Fifth candidate for 7.6.0 release

 -- Marcus Klein <marcus.klein@open-xchange.com>  Fri, 13 Jun 2014 14:06:37 +0200

open-xchange-appsuite-help (7.6.0-4) stable; urgency=low

  * Fourth candidate for 7.6.0 release

 -- Marcus Klein <marcus.klein@open-xchange.com>  Fri, 30 May 2014 14:18:14 +0200

open-xchange-appsuite-help (7.6.0-3) stable; urgency=low

  * Third candidate for 7.6.0 release

 -- Marcus Klein <marcus.klein@open-xchange.com>  Fri, 16 May 2014 13:52:47 +0200

open-xchange-appsuite-help (7.6.0-2) stable; urgency=low

  * Second release candidate for 7.6.0

 -- Marcus Klein <marcus.klein@open-xchange.com>  Mon, 05 May 2014 12:35:43 +0200

open-xchange-appsuite-help (7.6.0-1) stable; urgency=low

  * First release candidate for 7.6.0

 -- Marcus Klein <marcus.klein@open-xchange.com>  Tue, 22 Apr 2014 18:07:03 +0200

open-xchange-appsuite-help (7.6.0-0) unstable; urgency=low

  * prepare for 7.6.0

 -- Marcus Klein <marcus.klein@open-xchange.com>  Thu, 03 Apr 2014 11:55:24 +0200

open-xchange-appsuite-help (7.4.2-13) stable; urgency=low

  * Build for patch 2014-03-24

 -- Markus Wagner <markus.wagner@open-xchange.com>  Wed, 19 Mar 2014 10:32:23 +0100

open-xchange-appsuite-help (7.4.2-12) stable; urgency=low

  * Build for patch 2014-03-14

 -- Markus Wagner <markus.wagner@open-xchange.com>  Fri, 14 Mar 2014 14:38:53 +0100

open-xchange-appsuite-help (7.4.2-11) stable; urgency=low

  * Build for patch 2013-03-04

 -- Markus Wagner <markus.wagner@open-xchange.com>  Tue, 04 Mar 2014 17:09:35 +0100

open-xchange-appsuite-help (7.4.2-10) stable; urgency=low

  * Build for patch 2013-03-05

 -- Markus Wagner <markus.wagner@open-xchange.com>  Thu, 27 Feb 2014 15:50:06 +0100

open-xchange-appsuite-help (7.4.2-9) stable; urgency=low

  * Build for patch 2014-02-24

 -- Markus Wagner <markus.wagner@open-xchange.com>  Tue, 25 Feb 2014 16:46:21 +0100

open-xchange-appsuite-help (7.4.2-8) stable; urgency=low

  * Build for patch 2014-02-26

 -- Markus Wagner <markus.wagner@open-xchange.com>  Tue, 25 Feb 2014 14:44:07 +0100

open-xchange-appsuite-help (7.4.2-7) stable; urgency=low

  * Build for patch 2014-02-20

 -- Markus Wagner <markus.wagner@open-xchange.com>  Thu, 20 Feb 2014 11:37:14 +0100

open-xchange-appsuite-help (7.4.2-6) stable; urgency=low

  * Sixth candidate for 7.4.2 release

 -- Markus Wagner <markus.wagner@open-xchange.com>  Tue, 11 Feb 2014 12:58:17 +0100

open-xchange-appsuite-help (7.4.2-5) stable; urgency=low

  * Fifth candidate for 7.4.2 release

 -- Markus Wagner <markus.wagner@open-xchange.com>  Thu, 06 Feb 2014 14:58:25 +0100

open-xchange-appsuite-help (7.4.2-4) stable; urgency=low

  * Fourth candidate for 7.4.2 release

 -- Markus Wagner <markus.wagner@open-xchange.com>  Tue, 04 Feb 2014 17:09:46 +0100

open-xchange-appsuite-help (7.4.2-3) stable; urgency=low

  * Third candidate for 7.4.2 release

 -- Markus Wagner <markus.wagner@open-xchange.com>  Thu, 23 Jan 2014 16:31:28 +0100

open-xchange-appsuite-help (7.4.2-2) stable; urgency=low

  * Second candidate for 7.4.2 release

 -- Markus Wagner <markus.wagner@open-xchange.com>  Fri, 10 Jan 2014 16:31:43 +0100

open-xchange-appsuite-help (7.4.2-1) stable; urgency=low

  * First candidate for 7.4.2 release

 -- Markus Wagner <markus.wagner@open-xchange.com>  Mon, 23 Dec 2013 13:15:53 +0100

open-xchange-appsuite-help (7.4.2-0) unstable; urgency=low

  * prepare for 7.4.2

 -- Markus Wagner <markus.wagner@open-xchange.com>  Thu, 19 Dec 2013 09:08:03 +0100

open-xchange-appsuite-help (7.4.1-11) stable; urgency=low

  * Build for patch 2014-03-24

 -- Markus Wagner <markus.wagner@open-xchange.com>  Fri, 21 Mar 2014 14:32:42 +0100

open-xchange-appsuite-help (7.4.1-10) stable; urgency=low

  * Build for patch 2014-02-26

 -- Markus Wagner <markus.wagner@open-xchange.com>  Tue, 25 Feb 2014 12:49:22 +0100

open-xchange-appsuite-help (7.4.1-9) stable; urgency=low

  * Build for patch 2014-01-30

 -- Markus Wagner <markus.wagner@open-xchange.com>  Tue, 28 Jan 2014 17:37:16 +0100

open-xchange-appsuite-help (7.4.1-8) stable; urgency=low

  * Build for patch 2013-12-09

 -- Markus Wagner <markus.wagner@open-xchange.com>  Thu, 02 Jan 2014 16:16:10 +0100

open-xchange-appsuite-help (7.4.1-7) stable; urgency=low

  * Build for patch 2013-12-23

 -- Markus Wagner <markus.wagner@open-xchange.com>  Thu, 19 Dec 2013 10:08:14 +0100

open-xchange-appsuite-help (7.4.1-6) stable; urgency=low

  * Build for patch 2013-12-09

 -- Markus Wagner <markus.wagner@open-xchange.com>  Thu, 05 Dec 2013 13:44:27 +0100

open-xchange-appsuite-help (7.4.1-5) stable; urgency=low

  * Fifth candidate for 7.4.1 release

 -- Markus Wagner <markus.wagner@open-xchange.com>  Wed, 20 Nov 2013 12:12:44 +0100

open-xchange-appsuite-help (7.4.1-4) stable; urgency=low

  * Fourth candidate for 7.4.1 release

 -- Markus Wagner <markus.wagner@open-xchange.com>  Mon, 18 Nov 2013 10:20:29 +0100

open-xchange-appsuite-help (7.4.1-3) stable; urgency=low

  * Third candidate for 7.4.1 release

 -- Markus Wagner <markus.wagner@open-xchange.com>  Thu, 07 Nov 2013 10:17:58 +0100

open-xchange-appsuite-help (7.4.1-2) stable; urgency=low

  * Second candidate for 7.4.1 release

 -- Markus Wagner <markus.wagner@open-xchange.com>  Wed, 23 Oct 2013 10:11:10 +0200

open-xchange-appsuite-help (7.4.1-1) stable; urgency=low

  * First sprint increment for 7.4.1 release

 -- Markus Wagner <markus.wagner@open-xchange.com>  Thu, 10 Oct 2013 17:57:24 +0200

open-xchange-appsuite-help (7.4.1-0) unstable; urgency=low

  * prepare for 7.4.1 release

 -- Markus Wagner <markus.wagner@open-xchange.com>  Fri, 20 Sep 2013 16:29:32 +0200

open-xchange-appsuite-help (7.4.0-19) stable; urgency=low

  * Build for patch 2013-03-05

 -- Markus Wagner <markus.wagner@open-xchange.com>  Tue, 04 Mar 2014 14:56:12 +0100

open-xchange-appsuite-help (7.4.0-18) stable; urgency=low

  * Build for patch 2013-03-05

 -- Markus Wagner <markus.wagner@open-xchange.com>  Thu, 27 Feb 2014 15:50:06 +0100

open-xchange-appsuite-help (7.4.0-17) stable; urgency=low

  * Build for patch 2014-02-07

 -- Markus Wagner <markus.wagner@open-xchange.com>  Fri, 07 Feb 2014 09:17:10 +0100

open-xchange-appsuite-help (7.4.0-16) stable; urgency=low

  * Build for patch 2013-11-13

 -- Markus Wagner <markus.wagner@open-xchange.com>  Tue, 12 Nov 2013 13:42:30 +0100

open-xchange-appsuite-help (7.4.0-15) stable; urgency=low

  * Build for patch 2013-11-08

 -- Markus Wagner <markus.wagner@open-xchange.com>  Mon, 11 Nov 2013 11:56:08 +0100

open-xchange-appsuite-help (7.4.0-14) stable; urgency=low

  * Build for patch 2013-10-28

 -- Markus Wagner <markus.wagner@open-xchange.com>  Wed, 30 Oct 2013 16:56:18 +0100

open-xchange-appsuite-help (7.4.0-13) stable; urgency=low

  * Build for patch 2013-10-28

 -- Markus Wagner <markus.wagner@open-xchange.com>  Wed, 23 Oct 2013 15:04:38 +0200

open-xchange-appsuite-help (7.4.0-12) stable; urgency=low

  * Build for patch 2013-10-09

 -- Markus Wagner <markus.wagner@open-xchange.com>  Wed, 09 Oct 2013 16:39:09 +0200

open-xchange-appsuite-help (7.4.0-11) stable; urgency=low

  * Eleventh candidate for 7.4.0 release

 -- Markus Wagner <markus.wagner@open-xchange.com>  Wed, 25 Sep 2013 11:14:23 +0200

open-xchange-appsuite-help (7.4.0-10) stable; urgency=low

  * Tenth candidate for 7.4.0 release

 -- Markus Wagner <markus.wagner@open-xchange.com>  Fri, 20 Sep 2013 10:36:26 +0200

open-xchange-appsuite-help (7.4.0-9) stable; urgency=low

  * Ninth candidate for 7.4.0 release

 -- Markus Wagner <markus.wagner@open-xchange.com>  Fri, 13 Sep 2013 15:48:07 +0200

open-xchange-appsuite-help (7.4.0-8) stable; urgency=low

  * Eighth candidate for 7.4.0 release

 -- Markus Wagner <markus.wagner@open-xchange.com>  Mon, 02 Sep 2013 10:44:51 +0200

open-xchange-appsuite-help (7.4.0-7) stable; urgency=low

  * Seventh candidate for 7.4.0 release

 -- Markus Wagner <markus.wagner@open-xchange.com>  Tue, 27 Aug 2013 14:06:30 +0200

open-xchange-appsuite-help (7.4.0-6) stable; urgency=low

  * Sixth candidate for 7.4.0 release

 -- Markus Wagner <markus.wagner@open-xchange.com>  Fri, 23 Aug 2013 13:10:30 +0200

open-xchange-appsuite-help (7.4.0-5) stable; urgency=low

  * Fifth candidate for 7.4.0 release

 -- Markus Wagner <markus.wagner@open-xchange.com>  Mon, 19 Aug 2013 12:38:26 +0200

open-xchange-appsuite-help (7.4.0-4) stable; urgency=low

  * Fourth candidate for 7.4.0 release

 -- Markus Wagner <markus.wagner@open-xchange.com>  Tue, 13 Aug 2013 10:12:55 +0200

open-xchange-appsuite-help (7.4.0-3) stable; urgency=low

  * Third release candidate for 7.4.0

 -- Markus Wagner <markus.wagner@open-xchange.com>  Tue, 06 Aug 2013 12:25:50 +0200

open-xchange-appsuite-help (7.4.0-2) stable; urgency=low

  * Second release candidate for 7.4.0

 -- Markus Wagner <markus.wagner@open-xchange.com>  Fri, 02 Aug 2013 14:17:30 +0200

open-xchange-appsuite-help (7.4.0-1) stable; urgency=low

  * First release candidate for 7.4.0

 -- Markus Wagner <markus.wagner@open-xchange.com>  Wed, 17 Jul 2013 10:44:17 +0200

open-xchange-appsuite-help (7.4.0-0) unstable; urgency=low

  * prepare for 7.4.0

 -- Markus Wagner <markus.wagner@open-xchange.com>  Tue, 16 Jul 2013 14:54:25 +0200

open-xchange-appsuite-help (7.2.2-20) stable; urgency=low

  * Build for patch 2014-03-24

 -- Markus Wagner <markus.wagner@open-xchange.com>  Fri, 21 Mar 2014 14:39:41 +0100

open-xchange-appsuite-help (7.2.2-19) stable; urgency=low

  * Build for patch 2014-01-22

 -- Markus Wagner <markus.wagner@open-xchange.com>  Fri, 24 Jan 2014 14:33:16 +0100

open-xchange-appsuite-help (7.2.2-18) stable; urgency=low

  * Build for patch 2013-11-29

 -- Markus Wagner <markus.wagner@open-xchange.com>  Tue, 10 Dec 2013 08:32:40 +0100

open-xchange-appsuite-help (7.2.2-17) stable; urgency=low

  * Build for patch 2013-10-03

 -- Markus Wagner <markus.wagner@open-xchange.com>  Wed, 02 Oct 2013 17:06:23 +0200

open-xchange-appsuite-help (7.2.2-16) stable; urgency=low

  * Build for patch 2013-09-26

 -- Markus Wagner <markus.wagner@open-xchange.com>  Tue, 17 Sep 2013 12:00:15 +0200

open-xchange-appsuite-help (7.2.2-15) stable; urgency=low

  * Build for patch 2013-09-12

 -- Markus Wagner <markus.wagner@open-xchange.com>  Wed, 11 Sep 2013 15:21:56 +0200

open-xchange-appsuite-help (7.2.2-14) stable; urgency=low

  * Build for patch 2013-09-26

 -- Markus Wagner <markus.wagner@open-xchange.com>  Mon, 02 Sep 2013 13:51:05 +0200

open-xchange-appsuite-help (7.2.2-13) stable; urgency=low

  * Build for patch 2013-08-26

 -- Markus Wagner <markus.wagner@open-xchange.com>  Mon, 26 Aug 2013 16:28:15 +0200

open-xchange-appsuite-help (7.2.2-12) stable; urgency=low

  * Build for patch 2013-08-19

 -- Markus Wagner <markus.wagner@open-xchange.com>  Tue, 20 Aug 2013 11:24:10 +0200

open-xchange-appsuite-help (7.2.2-11) stable; urgency=low

  * Build for patch 2013-08-09

 -- Markus Wagner <markus.wagner@open-xchange.com>  Mon, 05 Aug 2013 11:02:03 +0200

open-xchange-appsuite-help (7.2.2-10) stable; urgency=low

  * Build for patch 2013-07-22

 -- Markus Wagner <markus.wagner@open-xchange.com>  Mon, 22 Jul 2013 09:50:53 +0200

open-xchange-appsuite-help (7.2.2-9) stable; urgency=low

  * Build for patch 2013-07-25

 -- Markus Wagner <markus.wagner@open-xchange.com>  Mon, 15 Jul 2013 15:44:24 +0200

open-xchange-appsuite-help (7.2.2-8) stable; urgency=low

  * Build for patch 2013-07-09

 -- Markus Wagner <markus.wagner@open-xchange.com>  Thu, 11 Jul 2013 11:26:44 +0200

open-xchange-appsuite-help (7.2.2-7) stable; urgency=low

  * Third candidate for 7.2.2 release

 -- Markus Wagner <markus.wagner@open-xchange.com>  Tue, 02 Jul 2013 13:51:37 +0200

open-xchange-appsuite-help (7.2.2-6) stable; urgency=low

  * Second candidate for 7.2.2 release

 -- Markus Wagner <markus.wagner@open-xchange.com>  Fri, 28 Jun 2013 16:17:19 +0200

open-xchange-appsuite-help (7.2.2-5) stable; urgency=low

  * Release candidate for 7.2.2 release

 -- Markus Wagner <markus.wagner@open-xchange.com>  Wed, 26 Jun 2013 19:18:51 +0200

open-xchange-appsuite-help (7.2.2-4) stable; urgency=low

  * Second feature freeze for 7.2.2 release

 -- Markus Wagner <markus.wagner@open-xchange.com>  Fri, 21 Jun 2013 16:36:47 +0200

open-xchange-appsuite-help (7.2.2-3) stable; urgency=low

  * Sprint increment for 7.2.2 release

 -- Markus Wagner <markus.wagner@open-xchange.com>  Mon, 03 Jun 2013 13:30:35 +0200

open-xchange-appsuite-help (7.2.2-2) unstable; urgency=low

  * First sprint increment for 7.2.2 release

 -- Markus Wagner <markus.wagner@open-xchange.com>  Mon, 03 Jun 2013 13:30:35 +0200

open-xchange-appsuite-help (7.2.2-1) unstable; urgency=low

  * First candidate for 7.2.2 release

 -- Markus Wagner <markus.wagner@open-xchange.com>  Wed, 29 May 2013 17:38:49 +0200

open-xchange-appsuite-help (7.2.2-0) unstable; urgency=low

  * prepare for 7.2.0

 -- Markus Wagner <markus.wagner@open-xchange.com>  Fri, 15 Mar 2013 13:52:15 +0100

open-xchange-appsuite-help (7.2.1-6) stable; urgency=low

  * Build for patch 2013-06-20

 -- Markus Wagner <markus.wagner@open-xchange.com>  Thu, 20 Jun 2013 15:51:09 +0200

open-xchange-appsuite-help (7.2.1-5) stable; urgency=low

  * Build for patch 2013-06-17

 -- Markus Wagner <markus.wagner@open-xchange.com>  Tue, 18 Jun 2013 09:35:46 +0200

open-xchange-appsuite-help (7.2.1-4) stable; urgency=low

  * Build for patch 2013-06-14

 -- Markus Wagner <markus.wagner@open-xchange.com>  Wed, 12 Jun 2013 18:15:45 +0200

open-xchange-appsuite-help (7.2.1-3) unstable; urgency=low

  * Third candidate for 7.2.1 release

 -- Markus Wagner <markus.wagner@open-xchange.com>  Wed, 22 May 2013 16:07:43 +0200

open-xchange-appsuite-help (7.2.1-2) unstable; urgency=low

  * Second candidate for 7.2.1 release

 -- Markus Wagner <markus.wagner@open-xchange.com>  Wed, 15 May 2013 17:49:12 +0200

open-xchange-appsuite-help (7.2.1-1) unstable; urgency=low

  * First candidate for 7.2.1 release

 -- Markus Wagner <markus.wagner@open-xchange.com>  Mon, 22 Apr 2013 15:18:20 +0200

open-xchange-appsuite-help (7.2.1-0) unstable; urgency=low

  * prepare for 7.2.1

 -- Markus Wagner <markus.wagner@open-xchange.com>  Mon, 15 Apr 2013 11:18:33 +0200

open-xchange-appsuite-help (7.2.0-6) unstable; urgency=low

  * Build for patch 2013-05-10

 -- Markus Wagner <markus.wagner@open-xchange.com>  Wed, 15 May 2013 09:33:11 +0200

open-xchange-appsuite-help (7.2.0-5) unstable; urgency=low

  * Build for patch 2013-04-23

 -- Markus Wagner <markus.wagner@open-xchange.com>  Thu, 02 May 2013 09:09:28 +0200

open-xchange-appsuite-help (7.2.0-4) unstable; urgency=low

  * Fourth candidate for 7.2.0 release

 -- Markus Wagner <markus.wagner@open-xchange.com>  Wed, 10 Apr 2013 17:49:28 +0200

open-xchange-appsuite-help (7.2.0-3) unstable; urgency=low

  * Third candidate for 7.2.0 release

 -- Markus Wagner <markus.wagner@open-xchange.com>  Mon, 08 Apr 2013 17:21:25 +0200

open-xchange-appsuite-help (7.2.0-2) unstable; urgency=low

  * Second candidate for 7.2.0 release

 -- Markus Wagner <markus.wagner@open-xchange.com>  Tue, 02 Apr 2013 16:21:13 +0200

open-xchange-appsuite-help (7.2.0-1) unstable; urgency=low

  * First release candidate for 7.2.0

 -- Markus Wagner <markus.wagner@open-xchange.com>  Tue, 26 Mar 2013 13:01:19 +0100

open-xchange-appsuite-help (7.2.0-0) unstable; urgency=low

  * prepare for 7.2.0

 -- Markus Wagner <markus.wagner@open-xchange.com>  Thu, 15 Mar 2013 13:52:15 +0100

open-xchange-appsuite-help (7.0.1-6) stable; urgency=low

  * Build for patch 2013-09-12

 -- Viktor Pracht <viktor.pracht@open-xchange.com>  Wed, 11 Sep 2013 15:35:30 +0200

open-xchange-appsuite-help (7.0.1-5) unstable; urgency=low

  * Build for patch 2013-03-01

 -- Viktor Pracht <viktor.pracht@open-xchange.com>  Thu, 28 Feb 2013 17:42:15 +0100

open-xchange-appsuite-help (7.0.1-4) unstable; urgency=low

  * Fourth release candidate for 7.0.1

 -- Viktor Pracht <viktor.pracht@open-xchange.com>  Tue, 19 Feb 2013 16:41:58 +0100

open-xchange-appsuite-help (7.0.1-3) unstable; urgency=low

  * Third release candidate for 7.0.1

 -- Viktor Pracht <viktor.pracht@open-xchange.com>  Tue, 19 Feb 2013 09:22:25 +0100

open-xchange-appsuite-help (7.0.1-2) unstable; urgency=low

  * Second release candiate for 7.0.1

 -- Viktor Pracht <viktor.pracht@open-xchange.com>  Thu, 14 Feb 2013 14:28:34 +0100

open-xchange-appsuite-help (7.0.1-1) unstable; urgency=low

  * First release candidate for 7.0.1

 -- Viktor Pracht <viktor.pracht@open-xchange.com>  Fri, 01 Feb 2013 15:28:23 +0100

open-xchange-appsuite-help (7.0.1-0) unstable; urgency=low

  * prepare for 7.0.1

 -- Viktor Pracht <viktor.pracht@open-xchange.com>  Fri, 01 Feb 2013 15:01:46 +0100

open-xchange-appsuite-help (7.0.0-12) unstable; urgency=low

  * Third release candidate for 7.0.0

 -- Viktor Pracht <viktor.pracht@open-xchange.com>  Tue, 18 Dec 2012 14:53:51 +0100

open-xchange-appsuite-help (7.0.0-11) unstable; urgency=low

  * Second release candidate for 7.0.0

 -- Viktor Pracht <viktor.pracht@open-xchange.com>  Mon, 17 Dec 2012 18:55:33 +0100

open-xchange-appsuite-help (7.0.0-10) unstable; urgency=low

  * Pre release candidate for 7.0.0

 -- Viktor Pracht <viktor.pracht@open-xchange.com>  Thu, 13 Dec 2012 18:47:20 +0100

open-xchange-appsuite-help (7.0.0-9) unstable; urgency=low

  * First release candidate for 7.0.0

 -- Viktor Pracht <viktor.pracht@open-xchange.com>  Tue, 11 Dec 2012 11:44:25 +0100

open-xchange-appsuite-help (7.0.0-8) unstable; urgency=low

  * First release candidate for EDP drop #6

 -- Viktor Pracht <viktor.pracht@open-xchange.com>  Tue, 13 Nov 2012 15:02:51 +0100

open-xchange-appsuite-help (7.0.0-7) unstable; urgency=low

  * Third release candidate for EDP drop #5

 -- Viktor Pracht <viktor.pracht@open-xchange.com>  Mon, 22 Oct 2012 15:48:11 +0200

open-xchange-appsuite-help (7.0.0-6) unstable; urgency=low

  * Second release candidate for EDP drop #5

 -- Viktor Pracht <viktor.pracht@open-xchange.com>  Mon, 22 Oct 2012 14:23:03 +0200

open-xchange-appsuite-help (7.0.0-5) unstable; urgency=low

  * First release candidate for EDP drop #5

 -- Viktor Pracht <viktor.pracht@open-xchange.com>  Tue, 12 Oct 2012 13:07:35 +0200

open-xchange-appsuite-help (7.0.0-4) unstable; urgency=low

  * First release candidate for EDP drop #4

 -- Viktor Pracht <viktor.pracht@open-xchange.com>  Tue, 04 Sep 2012 15:14:35 +0200

open-xchange-appsuite-help (7.0.0-3) unstable; urgency=low

  * Release build for 7.0.0

 -- Viktor Pracht <viktor.pracht@open-xchange.com>  Tue, 07 Aug 2012 14:58:23 +0200

open-xchange-appsuite-help (7.0.0-2) unstable; urgency=low

  * Release build for EDP drop #3

 -- Viktor Pracht <viktor.pracht@open-xchange.com>  Tue, 07 Aug 2012 11:48:03 +0200

open-xchange-appsuite-help (7.0.0-1) unstable; urgency=low

  * Initial Release.

 -- Viktor Pracht <viktor.pracht@open-xchange.com>  Wed, 09 Nov 2011 12:20:23 +0100<|MERGE_RESOLUTION|>--- conflicted
+++ resolved
@@ -1,16 +1,14 @@
-<<<<<<< HEAD
 open-xchange-appsuite-help (7.6.3-0) unstable; urgency=medium
 
   * prepare for 7.6.3 release
 
  -- Marcus Klein <marcus.klein@open-xchange.com>  Wed, 25 Mar 2015 13:07:01 +0100
-=======
+
 open-xchange-appsuite-help (7.6.2-14) stable; urgency=low
 
   * Build for patch 2015-04-17 (2491)
 
  -- Marcus Klein <marcus.klein@open-xchange.com>  Thu, 23 Apr 2015 11:58:02 +0200
->>>>>>> 242b5b59
 
 open-xchange-appsuite-help (7.6.2-13) stable; urgency=low
 
