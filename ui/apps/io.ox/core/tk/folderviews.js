--- conflicted
+++ resolved
@@ -967,12 +967,6 @@
             self.busy();
 
             return api.getVisible(options).done(function (data) {
-<<<<<<< HEAD
-                var id,
-                    section,
-                    baton,
-                    showHeadlines = Object.keys(data).length > 1;
-=======
                 var id, section,
                     showHeadlines = Object.keys(data).length > 1,
                     drawSection = function (node, list) {
@@ -981,25 +975,11 @@
                             node.append(drawFolder(data));
                         });
                     };
->>>>>>> e7a2dfcd
                 // idle
                 self.idle();
                 // loop over sections
                 for (id in sections) {
                     if (data[id]) {
-<<<<<<< HEAD
-                        section = $('<div class="section">');
-                        baton = new ext.Baton({
-                            app: opt.app,
-                            id: id,
-                            data: data,
-                            showHeadlines: showHeadlines,
-                            selection: self.selection,
-                            options: opt
-                        });
-                        ext.point('io.ox/foldertree/section').invoke('draw', section, baton);
-                        self.container.append(section);
-=======
                         self.container.append(
                             section = $('<div>').addClass('section')
                             .append(
@@ -1008,7 +988,6 @@
                             )
                         );
                         drawSection(section, data[id]);
->>>>>>> e7a2dfcd
                     }
                 }
             })
