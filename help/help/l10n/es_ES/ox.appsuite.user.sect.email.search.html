<html lang="es">
<head>
<meta http-equiv="Content-Type" content="text/html; charset=utf-8">
<title>5.8. Búsqueda de correos electrónicos</title>
<link rel="stylesheet" type="text/css" href="../../help.css">
<meta name="generator" content="DocBook XSL Stylesheets V1.78.1">
<link rel="home" href="index.html" title="Guía del usuario">
<link rel="up" href="ox.appsuite.user.chap.email.html" title="Capítulo 5. Correo electrónico">
<link rel="prev" href="ox.appsuite.user.sect.email.mailfilter.examples.html" title="5.7.4. Casos de uso para filtros de correo">
<link rel="next" href="ox.appsuite.user.sect.email.teamwork.html" title="5.9. Correos electrónicos dentro de un equipo">
<link rel="copyright" href="ox.appsuite.user.legalnotice.html" title="Aviso Legal">
<link rel="stylesheet" type="text/css" href="../../bootstrap.min.css"​/> 
<link id="favicon" rel="shortcut icon" href="../../../apps/themes/default/favicon.ico" type="image/x-icon"> 
<meta name="viewport" content="width=device-width, initial-scale=1.0">
   <script src="../../jquery.min.js"></script> 

   <script src="../../bootstrap.min.js"></script> 
</head>
<body bgcolor="white" text="black" link="#0000FF" vlink="#840084" alink="#0000FF">
<div class="oxhelp-navigation-top"><nav class="navbar navbar-inverse" role="navigation"><div class="container-fluid">
<div class="navbar-header">
<button type="button" class="navbar-toggle" data-toggle="collapse" data-target="#ox-main-nav"><span class="sr-only">Toggle navigation</span><span class="icon-bar"></span><span class="icon-bar"></span><span class="icon-bar"></span></button><a class="navbar-brand"></a>
</div>
<div class="collapse navbar-collapse" id="ox-main-nav"><ul class="nav navbar-nav">
<li><a accesskey="p" class="oxhelp-prev-link" href="ox.appsuite.user.sect.email.mailfilter.examples.html">Anterior</a></li>
<li><a accesskey="h" href="index.html" class="oxhelp-home-link">Inicio</a></li>
<li><a accesskey="t" href="bk01-toc.html" class="oxhelp-toc-link">TdC</a></li>
<li><a accesskey="n" class="oxhelp-next-link" href="ox.appsuite.user.sect.email.teamwork.html">Siguiente</a></li>
</ul></div>
</div></nav></div>
<div class="oxhelp-content">
  <h1 class="sr-only"><span class="phrase">Correo electrónico</span></h1>
<div class="sect1" id="ox.appsuite.user.sect.email.search">
<<<<<<< HEAD
<div class="titlepage"><div><div><h2 class="title" style="clear: both">5.7. Búsqueda de correos electrónicos</h2></div></div></div>
<a class="indexterm" name="id-1.6.14.2"></a><a class="indexterm" name="id-1.6.14.3"></a><div class="concept">
<a name="ox.appsuite.user.concept.email.search"></a><p id="ox.appsuite.user.concept.email.search">Para buscar correos electrónicos determinados, puede usar los siguientes criterios de búsqueda:</p>
<ul class="itemizedlist" style="list-style-type: disc; ">
<li class="listitem"><p role="presentation">términos de búsqueda por asunto, texto del correo electrónico, remitente o destinatario</p></li>
=======
<div class="titlepage"><div><div><h2 class="title" style="clear: both">5.8. Búsqueda de correos electrónicos</h2></div></div></div>
<a class="indexterm" name="id-1.6.15.2"></a><a class="indexterm" name="id-1.6.15.3"></a><div class="concept">
<a name="ox.appsuite.user.concept.email.search"></a><p id="ox.appsuite.user.concept.email.search">Para buscar correos electrónicos determinados, puede usar los siguientes criterios de búsqueda:</p>
<ul class="itemizedlist" style="list-style-type: disc; ">
<li class="listitem"><p role="presentation">términos de búsqueda por asunto, texto del correo electrónico, remitente, destinatarios o nombre de adjunto</p></li>
>>>>>>> 1c74fb5d
<li class="listitem">
<p role="presentation">Términos de búsqueda por rangos de tiempo. Busca correos que haya recibido dentro de un rango de tiempo. Usted define un rango de tiempo válido con los detalles siguientes.</p>
<ul class="itemizedlist" style="list-style-type: circle; ">
<li class="listitem"><p role="presentation">Las palabras clave <span class="guilabel"><strong>hoy</strong></span>, <span class="guilabel"><strong>ayer</strong></span>, <span class="guilabel"><strong>última semana</strong></span>, <span class="guilabel"><strong>último mes</strong></span>, <span class="guilabel"><strong>último año</strong></span></p></li>
<li class="listitem"><p role="presentation">Las palabras clave para dichos intervalos de tiempo: <span class="guilabel"><strong>últimos 7 días</strong></span>, <span class="guilabel"><strong>últimos 30 días</strong></span>, <span class="guilabel"><strong>últimos 365 días</strong></span></p></li>
<li class="listitem"><p role="presentation">Un día de la semana, por ejemplo <span class="guilabel"><strong>Lunes</strong></span></p></li>
<li class="listitem"><p role="presentation">Un mes concreto, por ejemplo <span class="guilabel"><strong>Julio</strong></span></p></li>
<li class="listitem"><p role="presentation">Una fecha de cuatro dígitos, por ejemplo <span class="guilabel"><strong>2015</strong></span></p></li>
<li class="listitem"><p role="presentation">Una fecha, por ejemplo <span class="guilabel"><strong>31/1/2015</strong></span></p></li>
<li class="listitem"><p role="presentation">Un intervalo de fechas, por ejemplo <span class="guilabel"><strong>1/12/2014 - 31/1/2015</strong></span></p></li>
</ul>
<p role="presentation">
          </p>
</li>
<li class="listitem"><p role="presentation">carpetas que se van a buscar</p></li>
</ul>
<p>
    </p>
</div>
<div class="task" id="ox.appsuite.user.task.email.search">
<p class="title">Cómo buscar correos electrónicos:</p>
<div class="procedure"><ol class="procedure" type="1">
<li class="step"><p role="presentation">Pulse en el campo <span class="guibutton"><strong>Buscar</strong></span>. Se muestran iconos adicionales.</p></li>
<li class="step">
<<<<<<< HEAD
<p role="presentation">Pulse en el icono <span class="guibutton"><strong>Comenzar búsqueda</strong></span> <span aria-hidden="true" class="inlinemediaobject" id="ox.appsuite.user.fig.email.search"><img src="../../images/appsuite_user_icon_toolbar_search.png"></span> o en el campo de la barra de búsqueda. El botón de carpeta indica las carpetas en las que buscar.</p>
<div class="informalfigure" id="ox.appsuite.user.fig.email.search.start"><div class="screenshot"><div class="mediaobject"><img src="../../images/appsuite_user_task_email_search_click.png" alt="El campo de entrada"></div></div></div>
</li>
<li class="step"><p role="presentation">Para seleccionar una carpeta para la búsqueda, pulse en el botón de carpeta.<ul class="itemizedlist" style="list-style-type: disc; ">
<li class="listitem">
<p role="presentation">Si selecciona <span class="guibutton"><strong>Todas las carpetas</strong></span>, se buscará en todas las carpetas y subcarpetas de la cuenta de correo interna.</p>
<p role="presentation"><span class="phrase"><strong>Nota:</strong></span> Dependiendo de la configuración del servidor, esta función podría no estar disponible. En tal caso, sólo se buscará en la carpeta actual, no en sus subcarpetas.</p>
</li>
<li class="listitem"><p role="presentation">Dependiendo de la configuración del servidor, podría no buscarse en subcarpetas si se ha seleccionado la carpeta <span class="guibutton"><strong>Bandeja de entrada</strong></span>. en tal caso, pulse el botón correspondiente debajo del resultado de la búsqueda para buscar en las subcarpetas.</p></li>
<li class="listitem"><p role="presentation">Si selecciona una carpeta concreta o la carpeta de una cuenta de correo externa, sólo se buscará en dicha carpeta, pero no en las subcarpetas.</p></li>
</ul>
          </p></li>
<li class="step">
<p role="presentation">Introduzca un término de búsqueda en el campo. Se abrirá el menú de búsqueda.</p>
<div class="informalfigure" id="ox.appsuite.user.fig.email.search.searchmenue"><div class="screenshot"><div class="mediaobject"><img src="../../images/appsuite_user_task_email_search_searchmenue.png" alt="El menú de búsqueda"></div></div></div>
<p role="presentation">Defina las fuentes de datos en las que desea buscar pulsando en un elemento en el menú de búsqueda.<ul class="itemizedlist" style="list-style-type: disc; ">
<li class="listitem"><p role="presentation">Si pulsa en el término de búsqueda o pulsa Intro, se buscará en las siguientes fuentes de datos: remitente, destinatario, asunto, texto del correo electrónico</p></li>
<li class="listitem"><p role="presentation">Para buscar correos dentro de un rango de tiempo concreto, use un rango de tiempo válido como término de búsqueda. En cuanto se reconozca un rango de tiempo válido en los datos introducidos, dicho rango se mostrará en el menú de búsqueda. Pulse en él.</p></li>
<li class="listitem"><p role="presentation">Para buscar únicamente en el asunto, pulse en <span class="guibutton"><strong>en asunto</strong></span>.</p></li>
<li class="listitem"><p role="presentation">Para buscar únicamente en el texto del correo electrónico, pulse en <span class="guibutton"><strong>en el texto del correo</strong></span>.</p></li>
<li class="listitem"><p role="presentation">Para buscar remitentes o destinatarios que coincidan con el término de búsqueda, pulse en un nombre.</p></li>
</ul>
          </p>
<p role="presentation">Los resultados de la búsqueda se muestran en la lista que se muestra en el área de visualización. </p>
<p role="presentation">Por cada resultado de la búsqueda se muestra la carpeta en la que se ha encontrado el objeto. Para terminar la búsqueda y visualizar el contenido de la carpeta, pulse en dicha carpeta.</p>
</li>
<li class="step"><p role="presentation">Tiene las siguientes opciones para ajustar el resultado de la búsqueda:<ul class="itemizedlist" style="list-style-type: disc; ">
<li class="listitem"><p role="presentation">Si se está usando el nombre de una persona como término de búsqueda, puede indicar si se buscará ese nombre en el remitente, en el destinatario o en ambos. Para ello, pulse el icono <span aria-hidden="true" class="inlinemediaobject" id="ox.appsuite.user.fig.email.search.adaptfilter"><img src="../../images/appsuite_user_icon_dropdown.png"></span> que hay junto al nombre.</p></li>
<li class="listitem"><p role="presentation">Para afinar el resultado de la búsqueda, introduzca términos de búsqueda adicionales: Para borrar un término de búsqueda, pulse el icono <span aria-hidden="true" class="inlinemediaobject" id="ox.appsuite.user.fig.email.search.remove"><img src="../../images/appsuite_user_icon_close.png"></span>que hay junto al término de búsqueda. </p></li>
<li class="listitem"><p role="presentation">Para buscar en otra carpeta, pulse en el botón de carpeta.</p></li>
</ul>
          </p></li>
<li class="step"><p role="presentation">Para terminar la búsqueda, pulse el icono <span class="guibutton"><strong>Cancelar búsqueda</strong></span> <span aria-hidden="true" class="inlinemediaobject" id="ox.appsuite.user.fig.email.search.close"><img src="../../images/appsuite_user_icon_cancelsearch.png"></span> del campo de entrada de datos.</p></li>
=======
<p role="presentation">Introduzca un término de búsqueda en el campo. Se abrirá el menú de búsqueda.</p>
<div class="informalfigure" id="ox.appsuite.user.fig.email.search.searchmenue"><div class="screenshot"><div class="mediaobject"><img src="../../images/appsuite_user_task_email_search_searchmenue.png" alt="El menú de búsqueda"></div></div></div>
<p role="presentation">Defina las fuentes de datos en las que desea buscar pulsando en un elemento en el menú de búsqueda.<ul class="itemizedlist" style="list-style-type: disc; ">
<li class="listitem"><p role="presentation">Si pulsa en el término de búsqueda o pulsa Intro, se buscará en las siguientes fuentes de datos: remitente, destinatario, asunto, texto del correo electrónico</p></li>
<li class="listitem"><p role="presentation">Para buscar únicamente en el asunto, pulse en <span class="guibutton"><strong>en asunto</strong></span>.</p></li>
<li class="listitem"><p role="presentation">Para buscar únicamente en el texto del correo electrónico, pulse en <span class="guibutton"><strong>en el texto del correo</strong></span>.</p></li>
<li class="listitem"><p role="presentation">Para buscar en los nombres de fichero de los adjuntos, pulse en <span class="guibutton"><strong>en los nombres de fichero de adjuntos</strong></span>.</p></li>
<li class="listitem">
<p role="presentation">Para buscar remitentes o destinatarios que coincidan con el término de búsqueda, pulse en un nombre.</p>
<p role="presentation">Puede determinar si se buscará por remitente, destinatarios o ambos. Para ello, pulse el icono <span class="guibutton"><strong>Opciones</strong></span> <span aria-hidden="true" class="inlinemediaobject" id="ox.appsuite.user.fig.email.search.adaptfilter"><img src="../../images/appsuite_user_icon_dropdown.png"></span>que hay junto al nombre.</p>
</li>
<li class="listitem"><p role="presentation">Para buscar correos dentro de un rango de tiempo concreto, use un rango de tiempo válido como término de búsqueda. En cuanto se reconozca un rango de tiempo válido en los datos introducidos, dicho rango se mostrará en el menú de búsqueda. Pulse en él.</p></li>
</ul>
          </p>
<p role="presentation">Los resultados de la búsqueda se muestran en la lista que aparece en el área de visualización. Por cada resultado de búsqueda se muestra la carpeta con el objeto encontrado.</p>
</li>
<li class="step"><p role="presentation">Para seleccionar una carpeta de búsqueda, pulse en el icono <span class="guibutton"><strong>Opciones</strong></span> <span aria-hidden="true" class="inlinemediaobject" id="ox.appsuite.user.fig.email.search.options"><img src="../../images/appsuite_user_icon_dropdown.png"></span> en el campo. Se mostrará la carpeta actual en un desplegable. Para seleccionar otra carpeta, abra el desplegable.<ul class="itemizedlist" style="list-style-type: disc; ">
<li class="listitem">
<p role="presentation">Si selecciona <span class="guibutton"><strong>Todas las carpetas</strong></span>, se buscará en todas las carpetas y subcarpetas de la cuenta de correo interna.</p>
<p role="presentation"><span class="phrase"><strong>Nota:</strong></span> Dependiendo de la configuración del servidor, esta función podría no estar disponible. En tal caso, sólo se buscará en la carpeta actual, no en sus subcarpetas.</p>
</li>
<li class="listitem"><p role="presentation">Si selecciona una carpeta concreta o la carpeta de una cuenta de correo externa, sólo se buscará en dicha carpeta, pero no en las subcarpetas.</p></li>
</ul>
          </p></li>
<li class="step"><p role="presentation">Para afinar el resultado de la búsqueda, introduzca términos de búsqueda adicionales: Para borrar un término de búsqueda, pulse el icono <span class="guibutton"><strong>Eliminar</strong></span> <span aria-hidden="true" class="inlinemediaobject" id="ox.appsuite.user.fig.email.search.remove"><img src="../../images/appsuite_user_icon_close.png"></span> que hay junto al término de búsqueda.</p></li>
<li class="step"><p role="presentation">Para terminar la búsqueda, pulse el icono <span class="guibutton"><strong>Cerrar</strong></span> <span aria-hidden="true" class="inlinemediaobject" id="ox.appsuite.user.fig.email.search.close"><img src="../../images/appsuite_user_icon_close.png"></span>del campo de entrada de datos.</p></li>
>>>>>>> 1c74fb5d
</ol></div>
</div>
<p id="ox.appsuite.user.concept.email.search.parent">Tema superior: <a class="xref" href="ox.appsuite.user.chap.email.html"><i><span class="phrase">Correo electrónico</span></i></a></p>
</div>
          </div>
        </body>
</html><|MERGE_RESOLUTION|>--- conflicted
+++ resolved
@@ -31,19 +31,11 @@
 <div class="oxhelp-content">
   <h1 class="sr-only"><span class="phrase">Correo electrónico</span></h1>
 <div class="sect1" id="ox.appsuite.user.sect.email.search">
-<<<<<<< HEAD
-<div class="titlepage"><div><div><h2 class="title" style="clear: both">5.7. Búsqueda de correos electrónicos</h2></div></div></div>
-<a class="indexterm" name="id-1.6.14.2"></a><a class="indexterm" name="id-1.6.14.3"></a><div class="concept">
-<a name="ox.appsuite.user.concept.email.search"></a><p id="ox.appsuite.user.concept.email.search">Para buscar correos electrónicos determinados, puede usar los siguientes criterios de búsqueda:</p>
-<ul class="itemizedlist" style="list-style-type: disc; ">
-<li class="listitem"><p role="presentation">términos de búsqueda por asunto, texto del correo electrónico, remitente o destinatario</p></li>
-=======
 <div class="titlepage"><div><div><h2 class="title" style="clear: both">5.8. Búsqueda de correos electrónicos</h2></div></div></div>
 <a class="indexterm" name="id-1.6.15.2"></a><a class="indexterm" name="id-1.6.15.3"></a><div class="concept">
 <a name="ox.appsuite.user.concept.email.search"></a><p id="ox.appsuite.user.concept.email.search">Para buscar correos electrónicos determinados, puede usar los siguientes criterios de búsqueda:</p>
 <ul class="itemizedlist" style="list-style-type: disc; ">
 <li class="listitem"><p role="presentation">términos de búsqueda por asunto, texto del correo electrónico, remitente, destinatarios o nombre de adjunto</p></li>
->>>>>>> 1c74fb5d
 <li class="listitem">
 <p role="presentation">Términos de búsqueda por rangos de tiempo. Busca correos que haya recibido dentro de un rango de tiempo. Usted define un rango de tiempo válido con los detalles siguientes.</p>
 <ul class="itemizedlist" style="list-style-type: circle; ">
@@ -68,41 +60,6 @@
 <div class="procedure"><ol class="procedure" type="1">
 <li class="step"><p role="presentation">Pulse en el campo <span class="guibutton"><strong>Buscar</strong></span>. Se muestran iconos adicionales.</p></li>
 <li class="step">
-<<<<<<< HEAD
-<p role="presentation">Pulse en el icono <span class="guibutton"><strong>Comenzar búsqueda</strong></span> <span aria-hidden="true" class="inlinemediaobject" id="ox.appsuite.user.fig.email.search"><img src="../../images/appsuite_user_icon_toolbar_search.png"></span> o en el campo de la barra de búsqueda. El botón de carpeta indica las carpetas en las que buscar.</p>
-<div class="informalfigure" id="ox.appsuite.user.fig.email.search.start"><div class="screenshot"><div class="mediaobject"><img src="../../images/appsuite_user_task_email_search_click.png" alt="El campo de entrada"></div></div></div>
-</li>
-<li class="step"><p role="presentation">Para seleccionar una carpeta para la búsqueda, pulse en el botón de carpeta.<ul class="itemizedlist" style="list-style-type: disc; ">
-<li class="listitem">
-<p role="presentation">Si selecciona <span class="guibutton"><strong>Todas las carpetas</strong></span>, se buscará en todas las carpetas y subcarpetas de la cuenta de correo interna.</p>
-<p role="presentation"><span class="phrase"><strong>Nota:</strong></span> Dependiendo de la configuración del servidor, esta función podría no estar disponible. En tal caso, sólo se buscará en la carpeta actual, no en sus subcarpetas.</p>
-</li>
-<li class="listitem"><p role="presentation">Dependiendo de la configuración del servidor, podría no buscarse en subcarpetas si se ha seleccionado la carpeta <span class="guibutton"><strong>Bandeja de entrada</strong></span>. en tal caso, pulse el botón correspondiente debajo del resultado de la búsqueda para buscar en las subcarpetas.</p></li>
-<li class="listitem"><p role="presentation">Si selecciona una carpeta concreta o la carpeta de una cuenta de correo externa, sólo se buscará en dicha carpeta, pero no en las subcarpetas.</p></li>
-</ul>
-          </p></li>
-<li class="step">
-<p role="presentation">Introduzca un término de búsqueda en el campo. Se abrirá el menú de búsqueda.</p>
-<div class="informalfigure" id="ox.appsuite.user.fig.email.search.searchmenue"><div class="screenshot"><div class="mediaobject"><img src="../../images/appsuite_user_task_email_search_searchmenue.png" alt="El menú de búsqueda"></div></div></div>
-<p role="presentation">Defina las fuentes de datos en las que desea buscar pulsando en un elemento en el menú de búsqueda.<ul class="itemizedlist" style="list-style-type: disc; ">
-<li class="listitem"><p role="presentation">Si pulsa en el término de búsqueda o pulsa Intro, se buscará en las siguientes fuentes de datos: remitente, destinatario, asunto, texto del correo electrónico</p></li>
-<li class="listitem"><p role="presentation">Para buscar correos dentro de un rango de tiempo concreto, use un rango de tiempo válido como término de búsqueda. En cuanto se reconozca un rango de tiempo válido en los datos introducidos, dicho rango se mostrará en el menú de búsqueda. Pulse en él.</p></li>
-<li class="listitem"><p role="presentation">Para buscar únicamente en el asunto, pulse en <span class="guibutton"><strong>en asunto</strong></span>.</p></li>
-<li class="listitem"><p role="presentation">Para buscar únicamente en el texto del correo electrónico, pulse en <span class="guibutton"><strong>en el texto del correo</strong></span>.</p></li>
-<li class="listitem"><p role="presentation">Para buscar remitentes o destinatarios que coincidan con el término de búsqueda, pulse en un nombre.</p></li>
-</ul>
-          </p>
-<p role="presentation">Los resultados de la búsqueda se muestran en la lista que se muestra en el área de visualización. </p>
-<p role="presentation">Por cada resultado de la búsqueda se muestra la carpeta en la que se ha encontrado el objeto. Para terminar la búsqueda y visualizar el contenido de la carpeta, pulse en dicha carpeta.</p>
-</li>
-<li class="step"><p role="presentation">Tiene las siguientes opciones para ajustar el resultado de la búsqueda:<ul class="itemizedlist" style="list-style-type: disc; ">
-<li class="listitem"><p role="presentation">Si se está usando el nombre de una persona como término de búsqueda, puede indicar si se buscará ese nombre en el remitente, en el destinatario o en ambos. Para ello, pulse el icono <span aria-hidden="true" class="inlinemediaobject" id="ox.appsuite.user.fig.email.search.adaptfilter"><img src="../../images/appsuite_user_icon_dropdown.png"></span> que hay junto al nombre.</p></li>
-<li class="listitem"><p role="presentation">Para afinar el resultado de la búsqueda, introduzca términos de búsqueda adicionales: Para borrar un término de búsqueda, pulse el icono <span aria-hidden="true" class="inlinemediaobject" id="ox.appsuite.user.fig.email.search.remove"><img src="../../images/appsuite_user_icon_close.png"></span>que hay junto al término de búsqueda. </p></li>
-<li class="listitem"><p role="presentation">Para buscar en otra carpeta, pulse en el botón de carpeta.</p></li>
-</ul>
-          </p></li>
-<li class="step"><p role="presentation">Para terminar la búsqueda, pulse el icono <span class="guibutton"><strong>Cancelar búsqueda</strong></span> <span aria-hidden="true" class="inlinemediaobject" id="ox.appsuite.user.fig.email.search.close"><img src="../../images/appsuite_user_icon_cancelsearch.png"></span> del campo de entrada de datos.</p></li>
-=======
 <p role="presentation">Introduzca un término de búsqueda en el campo. Se abrirá el menú de búsqueda.</p>
 <div class="informalfigure" id="ox.appsuite.user.fig.email.search.searchmenue"><div class="screenshot"><div class="mediaobject"><img src="../../images/appsuite_user_task_email_search_searchmenue.png" alt="El menú de búsqueda"></div></div></div>
 <p role="presentation">Defina las fuentes de datos en las que desea buscar pulsando en un elemento en el menú de búsqueda.<ul class="itemizedlist" style="list-style-type: disc; ">
@@ -129,7 +86,6 @@
           </p></li>
 <li class="step"><p role="presentation">Para afinar el resultado de la búsqueda, introduzca términos de búsqueda adicionales: Para borrar un término de búsqueda, pulse el icono <span class="guibutton"><strong>Eliminar</strong></span> <span aria-hidden="true" class="inlinemediaobject" id="ox.appsuite.user.fig.email.search.remove"><img src="../../images/appsuite_user_icon_close.png"></span> que hay junto al término de búsqueda.</p></li>
 <li class="step"><p role="presentation">Para terminar la búsqueda, pulse el icono <span class="guibutton"><strong>Cerrar</strong></span> <span aria-hidden="true" class="inlinemediaobject" id="ox.appsuite.user.fig.email.search.close"><img src="../../images/appsuite_user_icon_close.png"></span>del campo de entrada de datos.</p></li>
->>>>>>> 1c74fb5d
 </ol></div>
 </div>
 <p id="ox.appsuite.user.concept.email.search.parent">Tema superior: <a class="xref" href="ox.appsuite.user.chap.email.html"><i><span class="phrase">Correo electrónico</span></i></a></p>
