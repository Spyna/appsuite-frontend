/**
 * This work is provided under the terms of the CREATIVE COMMONS PUBLIC
 * LICENSE. This work is protected by copyright and/or other applicable
 * law. Any use of the work other than as authorized under this license
 * or copyright law is prohibited.
 *
 * http://creativecommons.org/licenses/by-nc-sa/2.5/
 *
 * © 2011 Open-Xchange Inc., Tarrytown, NY, USA. info@open-xchange.com
 *
 * @author Matthias Biggeleben <matthias.biggeleben@open-xchange.com>
 */

define('io.ox/core/tk/dialogs', [
    'io.ox/core/event',
    'io.ox/core/extensions',
<<<<<<< HEAD
    'io.ox/backbone/mini-views/help',
    'less!io.ox/core/tk/dialog'
=======
    'io.ox/backbone/mini-views/help'
>>>>>>> 74174fc6
], function (Events, ext, HelpView) {

    'use strict';

    // scaffolds
    function getUnderlay() {
        return $('<div class="abs io-ox-dialog-underlay">').hide();
    }

    function getPopup() {
        return $('<div class="io-ox-dialog-popup" tabindex="-1" role="dialog" aria-labelledby="dialog-title">').hide()
            .append(
                $('<div class="modal-header" id="dialog-title">'),
                $('<div class="modal-body">'),
                $('<div class="clearfix">'),
                $('<div class="modal-footer">')
            );
    }

    var Dialog = function (options) {

        var o = _.extend({
                width: 500,
                underlayAction: null,
                defaultAction: null,
                easyOut: true,
                center: true,
                async: false,
                //prevents busy function even in asyncmode (needed for IE9 uploads)
                noBusy: false,
                maximize: false,
                top: '50%',
                container: $('#io-ox-core'),
                tabTrap: true,
                focus: true
            }, options),

            nodes = {
                buttons: [],
                underlay: getUnderlay(),
                popup: getPopup(),
                wrapper: $('<div class="abs io-ox-dialog-wrapper">')
            },

            lastFocus = $(),
            innerFocus = $(),
            deferred = $.Deferred(),
            isBusy = false,
            self = this,
            data = {},

            keepFocus = function (e) {
                // we have to consider that two popups might be open
                // so we cannot just refocus the current popup
                var insidePopup = $(e.target).closest('.io-ox-dialog-popup, .io-ox-sidepopup, .mce-window').length > 0;
                if (insidePopup) return;
                if (nodes.popup.is(':visible')) {
                    e.stopPropagation();
                    nodes.popup.focus();
                }
            },

            close = function () {

                // already closed?
                if (!self) return;

                // disable scrollblocker - Bug 29011
                o.container.removeClass('blockscroll');

                self.trigger('close');
                // not via jQuery!
                document.removeEventListener('focus', keepFocus, true);
                nodes.popup.empty().remove();
                nodes.underlay.remove();
                nodes.wrapper.remove();

                // restore focus
                lastFocus = lastFocus.closest(':visible');
                if (o.focus) {
                    if (lastFocus.hasClass('dropdown')) {
                        lastFocus.children().first().focus();
                    } else {
                        lastFocus.focus();
                    }
                }
                // self destruction
                self.events.destroy();
                for (var prop in self) {
                    delete self[prop];
                }
                // remove mobile resize listener
                $(window).off('resize.mobile-dialog');
                self.close = self.idle = $.noop;
                nodes.header = nodes.body = nodes.footer = nodes.underlay = nodes.wrapper = null;
                nodes.buttons = lastFocus = innerFocus = null;
                nodes = deferred = self = data = o = null;
            },

            busy = function () {
                nodes.footer
                    .find('input, select, button')
                    .add(
                        nodes.body
                            .css('opacity', 0.5)
                            .find('input, select, button, textarea')
                    )
                    .each(function (key, val) {
                        val = $(val);
                        if (_.isUndefined(val.data('wasDisabled'))) {
                            val.data('wasDisabled', val.prop('disabled'));
                            val.prop('disabled', true);
                        }
                    });

                innerFocus = $(document.activeElement);
                nodes.popup.focus();
                isBusy = true;
            },

            idle = function () {
                nodes.footer
                    .find('input, select, button')
                    .add(
                        nodes.body
                            .css('opacity','')
                            .find('input, select, button, textarea')
                    )
                    .each(function (key, val) {
                        val = $(val);
                        if (!_.isUndefined(val.data('wasDisabled'))) {
                            val.prop('disabled', val.data('wasDisabled'));
                            val.removeData('wasDisabled');
                        }
                    });

                innerFocus.focus();
                isBusy = false;
            },

            invoke = function (e) {
                var action = e.data ? e.data.action : e,
                    async = o.async && action !== 'cancel';
                // be busy?
                if (async && !o.noBusy) {
                    busy();
                }
                // trigger action event
                self.trigger('action ' + action, data, self);
                // resolve & close?
                if (!async && self) {
                    deferred.resolveWith(nodes.popup, [action, data, self.getContentNode().get(0)]);
                    close();
                }

                // Fix for #33214 - TypeError: Attempted to assign to readonly property.
                if (_.isObject(e) && !_.browser.Safari) e.processed = true;
            },

            fnKey = function (e) {

                var items, focus, index;

                switch (e.which || e.keyCode) {
                case 27:
                    // ESC
                    if (!isBusy && self.getBody().find('.open > .dropdown-menu').length === 0) {
                        // prevent other elements to trigger close
                        e.stopPropagation();
                        if (o.easyOut) invoke('cancel');
                    }
                    break;
                case 13:
                    // Enter
                    if (!isBusy && $(e.target).is('input:text, input:password')) {
                        if (!o.enter) return false;
                        if (_.isFunction(o.enter)) return o.enter.call(self);
                        invoke(o.enter);
                        return false;
                    }
                    break;
                case 9:
                    // tab
                    if (o.tabTrap) {
                        // get items first
                        items = $(this).find('[tabindex][tabindex!="-1"][disabled!="disabled"]:visible');
                        if (items.length) {
                            e.preventDefault();
                            focus = $(document.activeElement);
                            index = (items.index(focus) >= 0) ? items.index(focus) : 0;
                            index += (e.shiftKey) ? -1 : 1;

                            if (index >= items.length) {
                                index = 0;
                            } else if (index < 0) {
                                index = items.length - 1;
                            }
                            items.eq(index).focus();
                        }
                    }
                    break;
                default:
                    break;
                }
            };
        // pass options to ext point
        ext.point('io.ox/core/dialogs').invoke('customize', this, o);
        // append all elements
        o.container.append(
            nodes.wrapper
                .append(nodes.underlay, nodes.popup)
        );

        _(['header', 'body', 'footer']).each(function (part) {
            nodes[part] = nodes.popup.find('.modal-' + part);
        });

        if (o.addClass) {
            nodes.popup.addClass(o.addClass);
        }

<<<<<<< HEAD
        if (o.help) {
            nodes.header.append(new HelpView({
                href: o.help,
                tabindex: '-1'
            }).render().$el);
        }
=======
>>>>>>> 74174fc6
        // add event hub
        Events.extend(this);

        this.resizeBody = function () {
            var topSpace = self.getPopup().position().top,
                docHeight = $(document).height(),
                bodyHeight = self.getBody().height(),
                popupHeight = self.getPopup().height(),
                bottomSpace = 30,
                cellHeight = self.getBody().find('.vgrid-cell').eq(0).outerHeight(),
                neededHeight = popupHeight + topSpace + bottomSpace;
            if (neededHeight >= docHeight) {
                var overSize = docHeight - neededHeight,
                    heightVal = bodyHeight + overSize;
                if (heightVal >= cellHeight) {
                    self.getBody().css('height', heightVal +'px');
                } else {
                    self.getBody().css('height', cellHeight +'px');
                }
            }
        };

        this.data = function (d) {
            data = d !== undefined ? d : {};
            return this;
        };

        this.header = function () {
            nodes.header.append.apply(nodes.header, arguments);
            return this;
        };

        this.getHeader = function () {
            return nodes.header;
        };

        this.getPopup = function () {
            return nodes.popup;
        };

        this.getContentNode = this.getBody = function () {
            return nodes.body;
        };

        this.getContentControls = this.getFooter = function () {
            return nodes.footer;
        };

        this.text = function (str) {
            var p = nodes.body;
            p.find('.plain-text').remove();
            p.append($('<h4 class="plain-text">').text(str || ''));
            return this;
        };

        this.build = function (fn) {
            if (_.isFunction(fn)) {
                fn.call(this);
            }
            return this;
        };

        this.append = function () {
            nodes.body.append.apply(nodes.body, arguments);
            return this;
        };

        this.prepend = function (node) {
            nodes.body.prepend(node);
            return this;
        };

        var addButton = function (action, label, dataaction, options) {

            options = options || {};

            var opt = {
                label: label,
                data: { action: action },
                click: options.click || invoke,
                dataaction: dataaction,
                purelink: options.purelink,
                inverse: options.inverse,
                tabIndex: options.tabIndex || options.tabindex
            };

            if (options.type) {
                opt[options.type] = true;
            }
            var button = $.button(opt);
            nodes.buttons.push(button);
            return button.addClass(options.classes).attr({
                role: 'button',
                type: 'button'
            });
        };

        this.addButton = function (action, label, dataaction, options) {
            nodes.footer.prepend(addButton(action, label, dataaction, options).addClass('btn-default'));
            return this;
        };

        this.addDangerButton = function (action, label, dataaction, options) {
            nodes.footer.prepend(addButton(action, label, dataaction, options).addClass('btn-danger'));
            return this;
        };

        this.addSuccessButton = function (action, label, dataaction, options) {
            nodes.footer.prepend(addButton(action, label, dataaction, options).addClass('btn-success'));
            return this;
        };

        this.addWarningButton = function (action, label, dataaction, options) {
            nodes.footer.prepend(addButton(action, label, dataaction, options).addClass('btn-warning'));
            return this;
        };

        this.addPrimaryButton = function (action, label, dataaction, options) {
            nodes.footer.prepend(addButton(action, label, dataaction, options).addClass('btn-primary'));
            return this;
        };

        this.addAlternativeButton = function (action, label, dataaction, options) {
            nodes.footer.prepend(addButton(action, label, dataaction, options).addClass('btn-default').css({ 'float': 'left', marginLeft: 0 }));
            return this;
        };

        this.addButtonMobile = function (action, label, dataaction, options) {
            return addButton(action, label, dataaction, options);
        };

        this.close = function () {
            if (!o || o.async) {
                close();
            } else {
                invoke('cancel');
            }
        };

        this.invoke = function (action) {
            invoke(action);
            return this;
        };

        this.idle = function () {
            idle();
            return this;
        };

        this.busy = function () {
            busy();
            return this;
        };

        this.show = function (callback) {

            // enable scrollblocker - Bug 29011
            o.container.addClass('blockscroll');
            if (o.focus) {
                // remember focussed element
                lastFocus = $(document.activeElement);
                // not via jQuery!
                document.addEventListener('focus', keepFocus, true);
            }

            // empty header?
            if (nodes.header.children().length === 0) {
                nodes.header.remove();
            }

<<<<<<< HEAD
=======
            if (o.help) {
                nodes.header.addClass('help');
                nodes.header.append(new HelpView({
                    href: o.help,
                    tabindex: '1'
                }).render().$el);
            }

>>>>>>> 74174fc6
            // show but keep invisible
            // this speeds up calculation of dimenstions
            nodes.underlay.show().addClass('in');
            nodes.popup.addClass('invisible').show();

            var fnSetDimensions = function () {
                var dim = {
                    width: parseInt(o.width || nodes.popup.width() * 1.1, 10),
                    height: parseInt(o.height || nodes.popup.height(), 10)
                };
                // limit width & height
                _(['width', 'height']).each(function (d) {
                    // apply explicit limit
                    var id = o[$.camelCase('max-' + d)];
                    if (o[id] && dim[d] > o[id]) {
                        dim[d] = o[id];
                    }
                    // apply document limits
                    var max = $(document)[d]();
                    if (dim[d] && dim[d] > max) {
                        dim[d] = max;
                    }
                });
                return dim;
            };

            var fnSetMaxDimensions = function () {
                if (nodes) {
                    var dim = fnSetDimensions();
                    nodes.popup.css({
                        'max-width': dim.width,
                        top: o.top || 0
                    });
                    // not window here, or we might overlap ads or sth
                    var height = $('#io-ox-core').height() - (2 * o.top) - nodes.header.outerHeight() - nodes.footer.outerHeight();
                    nodes.body.css({
                        'height': height,
                        'max-height': height
                    });
                }
            };

            var dim = fnSetDimensions();

            // apply dimensions, only on desktop and pad
            if (_.device('!smartphone')) {
                var css = { 'max-width': dim.width + 'px' };
                if (o.center) {
                    // center vertically
                    css.top = '50%';
                    var calcSize = function () {
                        if (nodes) {
                            var nodeHeight = nodes.popup.height(),
                                winHeight = $(window).height();
                            // adjust on very small windows
                            if (winHeight < nodes.popup.height()) {
                                nodeHeight = winHeight;
                                css.overflow = 'auto';
                                css.maxHeight = '100%';
                            }
                            css.marginTop = 0 - (nodeHeight / 2 >> 0) + 'px';
                            nodes.popup.css(css);
                        }
                    };

                    $(window)
                        .off('resize.checkTop')
                        .on('resize.checkTop', calcSize);
                    calcSize();

                } else {
                    // use fixed top position
                    nodes.popup.css('top', o.top || '0px');
                    if (o.maximize) {
                        fnSetMaxDimensions();
                        $(window)
                            .off('resize.maximizedpopup')
                            .on('resize.maximizedpopup', fnSetMaxDimensions);
                    }
                }
            }

            if (_.device('smartphone')) {
                // rebuild button section for mobile devices
                nodes.popup.addClass('mobile-dialog');
                nodes.footer.rowfluid = $('<div class="row">');
                nodes.footer.append(nodes.footer.rowfluid);

                _.each(nodes.buttons, function (buttonNode) {
                    nodes.footer.rowfluid.prepend(buttonNode.addClass('btn-medium'));
                    buttonNode.wrap('<div class="col-xs-12 col-md-3">');
                });
                //nodes.body.css('margin-bottom', Math.ceil(nodes.buttons.length / 2) * 40);
            }

            this.trigger('beforeshow');

            nodes.popup.removeClass('invisible');
<<<<<<< HEAD
=======

            // make sure, that the maximum height of the dialog does not exceed the screen height
            function fnMobileMaxHeight() {
                nodes.body.css('max-height', $('#io-ox-core').height() - 40 - nodes.header.outerHeight() - nodes.footer.outerHeight());
            }
            if (_.device('smartphone')) {
                fnMobileMaxHeight();
                $(window).on('resize.mobile-dialog', fnMobileMaxHeight);
            }
>>>>>>> 74174fc6

            // focus button (if available)
            var button = nodes.popup.find('.btn-primary').first().focus();
            if (!button.length) {
                nodes.popup.find('.btn').not('.btn-danger').first().focus();
            }

            nodes.popup.on('keydown', fnKey);

            if (callback) {
                callback.call(nodes.popup, this);
            }

            this.trigger('show');

            return deferred;
        };

        nodes.underlay.click(function () {
            if (o && o.underlayAction) {
                invoke(o.underlayAction);
            }
        });

        nodes.popup.click(function () {
            if (o && o.defaultAction) {
                invoke(o.defaultAction);
            }
        });

        this.setUnderlayAction = function (action) {
            o.underlayAction = action;
            return this;
        };

        this.topmost = function () {
            nodes.underlay.addClass('topmost');
            nodes.popup.addClass('topmost');
            return this;
        };

        this.setUnderlayStyle =  function (css) {
            nodes.underlay.css(css || {});
            return this;
        };

        this.setDefaultAction = function (action) {
            o.defaultAction = action;
            return this;
        };
    };

    var CreateDialog = function (options) {

        options = $.extend(
            { top: '50px', center: false },
            options || {}
        );

        Dialog.call(this, options);
    };

    //
    // global click handler to properly close side-popups
    $(document).on('click', function (e) {

        var popups = $('.io-ox-sidepopup');
        if (popups.length === 0) return;
        //check if we are inside a modal dialog or pressed a button in the footer (footer buttons usually close the dialog so check with .io-ox-dialog-popup would fail)
        if ($(e.target).closest('.io-ox-dialog-popup, .io-ox-dialog-underlay, .modal-footer').length > 0) {
            return;
        }

        var inside = $(e.target).closest('.io-ox-sidepopup'),
            index = popups.index(inside);

        popups.slice(index + 1).trigger('close');
    });

    $(document).on('keydown', function (e) {
        if (e.which === 27) $('.io-ox-sidepopup').trigger('close');
    });

    var SidePopup = function (options) {

        options = _.extend({
            modal: false,
            arrow: true,
            // closely positon to click/touch location
            closely: false,
            tabTrap: true
        }, options || {});

        var open,
            close,
            closeAll,
            // for example: The view within this SidePopup closes itself
            closeByEvent,
            previousProp,
            timer = null,
            lastFocus = $(),

            overlay,

            pane = $('<div class="io-ox-sidepopup-pane f6-target default-content-padding abs" tabindex="1">'),

            closer = $('<div class="io-ox-sidepopup-close">').append(
                    $('<a href="#" class="close" data-action="close" role="button" tabindex="1">').append(
                        $('<i class="fa fa-times">')
                    )
                ),

            popup = $('<div class="io-ox-sidepopup abs">').attr('role', 'complementary').append(closer, pane),

            arrow = options.arrow === false ? $() :
                $('<div class="io-ox-sidepopup-arrow">').append(
                    $('<div class="border">'),
                    $('<div class="triangle">')
                ),

            target = null,

            self = this,

            fnKey = function (e) {
                var items, focus, index;
                if (e.which === 9 && options.tabTrap) {

                    items = $(this).find('[tabindex][disabled!="disabled"]:visible');
                    if (items.length) {
                        e.preventDefault();
                        focus = $(document.activeElement);
                        index = (items.index(focus) >= 0) ? items.index(focus) : 0;
                        index += (e.shiftKey) ? -1 : 1;

                        if (index >= items.length) {
                            index = 0;
                        } else if (index < 0) {
                            index = items.length - 1;
                        }
                        items.eq(index).focus();
                    }
                }
            },

            pane = pane.scrollable();

        // add event hub
        Events.extend(this);

        if (options.modal) {
            overlay = $('<div class="io-ox-sidepopup-overlay abs">').append(popup, arrow);
        }

        // public nodes
        this.nodes = {};
        this.lastTrigger = null;

        closeByEvent = function (e) {
            close(e);
        };

        close = function () {

            // use this to check if it's open
            if (self.nodes.closest) {

                if (options.saveOnClose) {
                    pane.find('.settings-detail-pane').trigger('save');
                }

                // remove handlers & avoid leaks
                self.nodes.closest.prop('sidepopup', previousProp);
                popup.off('view:remove remove close', closeByEvent);
                self.lastTrigger = previousProp = null;
                // use time to avoid flicker
                timer = setTimeout(function () {

                    // is inside simple-window?
                    if (self.nodes.simple.length) {
                        var popups = self.nodes.simple.find('.io-ox-sidepopup'), prev;
                        if (popups.length > 1) {
                            prev = popups.eq(-2);
                            prev.show();
                            $('body').scrollTop(prev.attr('data-scrolltop') || 0);
                        } else {
                            self.nodes.simple.find('[data-hidden-by-sidepopup]')
                                .removeAttr('data-hidden-by-sidepopup')
                                .show();
                            $('body').scrollTop(self.lastSimpleScrollPos || 0);
                        }
                        self.nodes.simple = null;
                    }

                    if (options.modal) {
                        overlay.detach();
                    } else {
                        arrow.detach();
                        popup.detach();
                    }
                    pane.empty();

                    if (options.focus) {
                        lastFocus = lastFocus.closest(':visible');
                        lastFocus.focus();
                    }

                    self.trigger('close');
                }, 100);
            }
        };

        closeAll = function (e) {
            e.data.target.find('.io-ox-sidepopup').trigger('close');
        };

        popup.on('close', close);

        popup.on('keydown', fnKey);

        closer.find('.close')
            .on('click', function (e) {
                // route click to 'pane' since closer is above pane
                pane.trigger('click');
                // close side popup
                close(e);
                return false;
            })
            .on('keydown', function (e) {
                // enter
                if ((e.keyCode || e.which) === 13) {
                    $(this).trigger('click');
                }
            });

        function getPct(x) {
            var pct = x / $('body').width() * 100 >> 0;
            // ensure 0-100 range
            return Math.max(0, Math.min(100, pct));
        }

        open = function (e, handler) {
            // get proper elements
            var my = $(this), zIndex, sidepopup;

            lastFocus = $(document.activeElement);

            self.nodes = {
                closest: target || my.parents('.io-ox-sidepopup-pane, .window-content, .window-container-center, .io-ox-dialog-popup, .notifications-overlay, body').first(),
                click: my.parents('.io-ox-sidepopup-pane, .io-ox-dialog-popup, .notifications-overlay, body').first(),
                target: target || my.parents('.simple-window, .window-container-center, .notifications-overlay, body').first(),
                simple: my.closest('.simple-window')
            };

            // get active side popup & triggering element
            sidepopup = self.nodes.closest.prop('sidepopup') || null;
            self.lastTrigger = sidepopup ? sidepopup.lastTrigger : null;
            // get zIndex for visual stacking
            zIndex = my.parents('.io-ox-sidepopup, .window-content, .io-ox-dialog-popup, .window-container-center, .notifications-overlay, body').css('zIndex');
            zIndex = parseInt(zIndex, 10);
            zIndex = _.isNumber(zIndex) ? zIndex + 2 : 100;
            // second click?
            if (self.lastTrigger === this) {
                close(e);
            } else {

                // open siblings?
                if (sidepopup) {
                    sidepopup.close();
                }

                // remember as current trigger
                self.lastTrigger = this;
                previousProp = sidepopup;
                self.nodes.closest.prop('sidepopup', self);

                // clear timer
                clearTimeout(timer);

                // add handlers to close popup
                popup.on('view:remove remove', closeByEvent);

                // decide for proper side
                var docWidth = $('body').width(), mode, pct, left, right,
                    parentPopup = my.parents('.io-ox-sidepopup').first(),
                    firstPopup = parentPopup.length === 0;

                // get side
                if (/^(left|right)$/.test(options.side)) {
                    mode = options.side;
                } else if (self.nodes.target.is('.notifications-overlay')) {
                    // classic behavior: consider position of previous popup
                    mode = parentPopup.hasClass('right') ? 'left' : 'right';
                } else {
                    // use click position to determine which side to appear
                    mode = e.pageX > docWidth / 2 ? 'left' : 'right';
                    if (firstPopup) {
                        options.closely = true;
                        popup.add(arrow).addClass('first');
                    }
                }

                popup.add(arrow).removeClass('left right').addClass(mode).css('z-index', zIndex);
                arrow.css('zIndex', zIndex + 1);

                if (options.closely && _.device('!smartphone')) {
                    if (mode === 'left') {
<<<<<<< HEAD
                        pct = getPct(e.pageX - 100);
                        left = '';
                        right = (100 - pct) + '%';
                    } else {
                        pct = getPct(e.pageX + 100);
=======
                        // sidepopup's max-width is 45%, so we limit to 54%
                        pct = Math.min(54, 100 - getPct(e.pageX - 100));
                        left = '';
                        right = pct + '%';
                    } else {
                        pct = Math.min(54, getPct(e.pageX + 100));
>>>>>>> 74174fc6
                        left = pct + '%';
                        right = '';
                    }
                    // we need to set left AND right because the popup might be reused (delegate mode)
                    popup.add(arrow).css({ left: left, right: right });
                }

                // is inside simple-window?
                if (self.nodes.simple.length) {
                    self.lastSimpleScrollPos = $('body').scrollTop();
                    self.nodes.simple.find('.window-content:visible')
                        .attr('data-hidden-by-sidepopup', 'true')
                        .hide();
                    self.nodes.simple.find('.io-ox-sidepopup:visible').each(function () {
                        $(this).attr('data-scrolltop', $('body').scrollTop()).hide();
                    });
                    $('body').scrollTop(0);
                }

                // defer to avoid being closed directly
                _.defer(function () {
<<<<<<< HEAD

                    // add popup to proper element
                    self.nodes.target.append(
                        (options.modal ? overlay : popup).css('visibility', 'hidden')
                    );

                    // call custom handler
                    (handler || $.noop).call(self, pane.empty(), e, my);

                    // set arrow top
                    var halfHeight = (my.outerHeight(true) / 2 >> 0),
                        targetOffset = self.nodes.target.offset() ? self.nodes.target.offset().top : 0,
                        top = my.offset().top + halfHeight - targetOffset;

=======

                    // add popup to proper element
                    self.nodes.target.append(
                        (options.modal ? overlay : popup).css('visibility', 'hidden')
                    );

                    // call custom handler
                    (handler || $.noop).call(self, pane.empty(), e, my);

                    // set arrow top
                    var halfHeight = (my.outerHeight(true) / 2 >> 0),
                        targetOffset = self.nodes.target.offset() ? self.nodes.target.offset().top : 0,
                        top = my.offset().top + halfHeight - targetOffset;

>>>>>>> 74174fc6
                    //
                    arrow.css('top', top);

                    // finally, add arrow
                    (options.modal ? overlay : popup).css('visibility', '');
                    if (!options.modal) {
                        self.nodes.target.append(arrow);
                    }

                    pane.parent().focus();
                    self.trigger('show');
                });
            }
        };

        this.delegate = function (node, selector, handler) {

            $(node).on('click.sidepopup', selector, function (e) {
                if ((e.originalEvent || e).processed !== true) {
                    open.call(this, e, handler);
                }
            });

            $(node).on('keypress.sidepopup', selector, function (e) {
                if (e.which === 13 && (e.originalEvent || e).processed !== true) {
                    open.call(this, e, handler);
                }
            });

            return this;
        };

        this.undelegate = function (node) {
            $(node).off('.sidepopup');
            return this;
        };

        this.setTarget = function (t) {
            target = $(t);
            return this;
        };

        this.show = function (e, handler) {
            setTimeout(function () {
                open.call(e.target, e, handler);
            }, 0);
            return this;
        };

        this.close = function (e) {
            close(e);
        };

        this.destroy = function () {
            close();
            this.nodes = overlay = pane = closer = popup = arrow = null;
            return this;
        };
    };

    return {
        ModalDialog: Dialog,
        CreateDialog: CreateDialog,
        SidePopup: SidePopup,
        busy: function (node) {
            node.find('button, input').each(function (key, val) {
                val = $(val);
                if (val.prop('disabled')) {
                    val.data('disabled', true);
                } else {
                    val.prop('disabled', true);
                }
            });
        },
        idle: function (node) {
            node.find('button, input').each(function (key, val) {
                val = $(val);
                if (val.data('disabled')) {
                    val.removeData('disabled');
                } else {
                    val.prop('disabled', false);
                }
            });
        }
    };
});

// DEBUGGING
/*
require(['io.ox/core/tk/dialogs'], function (dialogs) {
    new dialogs.ModalDialog()
        .text('Are you really sure about your decision? Are you aware of all consequences you have to live with?')
        .addButton('cancel', 'No, rather not')
        .addPrimaryButton('delete', 'Shut up and delete it!')
        .show()
        .done(function (action) {
            console.debug('Action', action);
        });
});

require(['io.ox/core/tk/dialogs'], function (dialogs) {
    new dialogs.CreateDialog()
        .text(new Array(20).join('Lorem ipsum dolor sit amet, consetetur sadipscing elitr'))
        .data({ id: 1234 })
        .addButton('cancel', 'Cancel')
        .addButton('yep', 'Yep')
        .show()
        .done(function (action, data) {
            console.debug('Action', action, data);
        });
});

*/<|MERGE_RESOLUTION|>--- conflicted
+++ resolved
@@ -14,12 +14,7 @@
 define('io.ox/core/tk/dialogs', [
     'io.ox/core/event',
     'io.ox/core/extensions',
-<<<<<<< HEAD
-    'io.ox/backbone/mini-views/help',
-    'less!io.ox/core/tk/dialog'
-=======
     'io.ox/backbone/mini-views/help'
->>>>>>> 74174fc6
 ], function (Events, ext, HelpView) {
 
     'use strict';
@@ -241,15 +236,6 @@
             nodes.popup.addClass(o.addClass);
         }
 
-<<<<<<< HEAD
-        if (o.help) {
-            nodes.header.append(new HelpView({
-                href: o.help,
-                tabindex: '-1'
-            }).render().$el);
-        }
-=======
->>>>>>> 74174fc6
         // add event hub
         Events.extend(this);
 
@@ -420,8 +406,6 @@
                 nodes.header.remove();
             }
 
-<<<<<<< HEAD
-=======
             if (o.help) {
                 nodes.header.addClass('help');
                 nodes.header.append(new HelpView({
@@ -430,7 +414,6 @@
                 }).render().$el);
             }
 
->>>>>>> 74174fc6
             // show but keep invisible
             // this speeds up calculation of dimenstions
             nodes.underlay.show().addClass('in');
@@ -529,8 +512,6 @@
             this.trigger('beforeshow');
 
             nodes.popup.removeClass('invisible');
-<<<<<<< HEAD
-=======
 
             // make sure, that the maximum height of the dialog does not exceed the screen height
             function fnMobileMaxHeight() {
@@ -540,7 +521,6 @@
                 fnMobileMaxHeight();
                 $(window).on('resize.mobile-dialog', fnMobileMaxHeight);
             }
->>>>>>> 74174fc6
 
             // focus button (if available)
             var button = nodes.popup.find('.btn-primary').first().focus();
@@ -848,20 +828,12 @@
 
                 if (options.closely && _.device('!smartphone')) {
                     if (mode === 'left') {
-<<<<<<< HEAD
-                        pct = getPct(e.pageX - 100);
-                        left = '';
-                        right = (100 - pct) + '%';
-                    } else {
-                        pct = getPct(e.pageX + 100);
-=======
                         // sidepopup's max-width is 45%, so we limit to 54%
                         pct = Math.min(54, 100 - getPct(e.pageX - 100));
                         left = '';
                         right = pct + '%';
                     } else {
                         pct = Math.min(54, getPct(e.pageX + 100));
->>>>>>> 74174fc6
                         left = pct + '%';
                         right = '';
                     }
@@ -883,7 +855,6 @@
 
                 // defer to avoid being closed directly
                 _.defer(function () {
-<<<<<<< HEAD
 
                     // add popup to proper element
                     self.nodes.target.append(
@@ -898,22 +869,6 @@
                         targetOffset = self.nodes.target.offset() ? self.nodes.target.offset().top : 0,
                         top = my.offset().top + halfHeight - targetOffset;
 
-=======
-
-                    // add popup to proper element
-                    self.nodes.target.append(
-                        (options.modal ? overlay : popup).css('visibility', 'hidden')
-                    );
-
-                    // call custom handler
-                    (handler || $.noop).call(self, pane.empty(), e, my);
-
-                    // set arrow top
-                    var halfHeight = (my.outerHeight(true) / 2 >> 0),
-                        targetOffset = self.nodes.target.offset() ? self.nodes.target.offset().top : 0,
-                        top = my.offset().top + halfHeight - targetOffset;
-
->>>>>>> 74174fc6
                     //
                     arrow.css('top', top);
 
