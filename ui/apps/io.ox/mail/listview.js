/**
 * This work is provided under the terms of the CREATIVE COMMONS PUBLIC
 * LICENSE. This work is protected by copyright and/or other applicable
 * law. Any use of the work other than as authorized under this license
 * or copyright law is prohibited.
 *
 * http://creativecommons.org/licenses/by-nc-sa/2.5/
 *
 * © 2013 Open-Xchange Inc., Tarrytown, NY, USA. info@open-xchange.com
 *
 * @author Matthias Biggeleben <matthias.biggeleben@open-xchange.com>
 */

<<<<<<< HEAD
define('io.ox/mail/listview', [
    'io.ox/mail/common-extensions',
    'io.ox/core/extensions',
    'io.ox/mail/util',
    'io.ox/mail/api',
    'io.ox/core/api/account',
    'io.ox/core/tk/list',
    'io.ox/mail/view-options',
    'less!io.ox/mail/style'
], function (extensions, ext, util, api, account, ListView) {
=======
define('io.ox/mail/listview',
    ['io.ox/mail/common-extensions',
     'io.ox/core/extensions',
     'io.ox/mail/util',
     'io.ox/mail/api',
     'io.ox/core/api/account',
     'io.ox/core/tk/list',
     'io.ox/core/folder/api',
     'io.ox/mail/view-options',
     'less!io.ox/mail/style'
    ], function (extensions, ext, util, api, account, ListView, folderAPI) {
>>>>>>> b1a95270

    'use strict';

    function fixThreadSize(data) {
        if ('threadSize' in data) return;
        data.threadSize = Math.max(1, _(data.thread).reduce(function (sum, data) {
            return sum + (util.isDeleted(data) ? 0 : 1);
        }, 0));
    }

    ext.point('io.ox/mail/listview/item').extend(
        {
            id: 'default',
            index: 100,
            draw: function (baton) {

                // fix missing threadSize (aparently only used by tests)
                fixThreadSize(baton.data);

                if (!baton.app) {
                    ext.point('io.ox/mail/listview/item/default').invoke('draw', this, baton);
                    return;
                }

                var layout = baton.app.props.get('layout'),
                    isSmall = layout === 'horizontal' || layout === 'list';

                this.closest('.list-item').toggleClass('small', isSmall);
                ext.point('io.ox/mail/listview/item/' + (isSmall ? 'small' : 'default')).invoke('draw', this, baton);
            }
        },
        {
            id: 'a11y',
            index: 200,
            draw: extensions.a11yLabel
        }
    );

    /* small */

    ext.point('io.ox/mail/listview/item/small').extend(
        {
            id: 'unread',
            index: 110,
            draw: extensions.unreadClass
        },
        {
            id: 'col1',
            index: 100,
            draw: function (baton) {
                var column = $('<div class="list-item-column column-1">');
                extensions.unread.call(column, baton);
                this.append(column);
            }
        },
        {
            id: 'col2',
            index: 200,
            draw: function (baton) {
                var column = $('<div class="list-item-column column-2">');
                extensions.answered.call(column, baton);
                if (column.children().length === 0) {
                    // horizontal view: only show forwarded icon if answered flag not set
                    extensions.forwarded.call(column, baton);
                }
                this.append(column);
            }
        },
        {
            id: 'col3',
            index: 300,
            draw: function (baton) {
                var column = $('<div class="list-item-column column-3">');
                extensions.priority.call(column, baton);
                this.append(column);
            }
        },
        {
            id: 'col4',
            index: 400,
            draw: function (baton) {
                var column = $('<div class="list-item-column column-4">');
                ext.point('io.ox/mail/listview/item/small/col4').invoke('draw', column, baton);
                this.append(column);
            }
        },
        {
            id: 'col5',
            index: 500,
            draw: function (baton) {
                var column = $('<div class="list-item-column column-5">');
                ext.point('io.ox/mail/listview/item/small/col5').invoke('draw', column, baton);
                this.append(column);
            }
        },
        {
            id: 'col6',
            index: 600,
            draw: function (baton) {
                var column = $('<div class="list-item-column column-6">');
                ext.point('io.ox/mail/listview/item/small/col6').invoke('draw', column, baton);
                this.append(column);
            }
        }
    );

    ext.point('io.ox/mail/listview/item/small/col4').extend({
        id: 'from',
        index: 100,
        draw: extensions.from
    });

    ext.point('io.ox/mail/listview/item/small/col5').extend(
        {
            id: 'account',
            index: 100,
            draw: extensions.account
        },
        {
            id: 'flag',
            index: 200,
            draw: extensions.flag
        },
        {
            id: 'thread-size',
            index: 300,
            draw: extensions.threadSize
        },
        {
            id: 'paper-clip',
            index: 400,
            draw: extensions.paperClip
        },
        {
            id: 'subject',
            index: 1000,
            draw: extensions.subject
        }
    );

    ext.point('io.ox/mail/listview/item/small/col6').extend({
        id: 'date/size',
        index: 100,
        draw: function (baton) {
            // show date or size depending on sort option
            var fn = baton.app.props.get('sort') === 608 ? 'size' :
                baton.app && baton.app.props.get('exactDates') ? 'fulldate' : 'smartdate';
            extensions[fn].call(this, baton);
        }
    });

    /* default */

    ext.point('io.ox/mail/listview/item/default').extend(
        {
            id: 'picture',
            before: 'row1',
            draw: function (baton) {
                if (baton.app && baton.app.props.get('contactPictures')) {
                    extensions.picture.call(this, baton);
                }
            }
        },
        {
            id: 'row1',
            index: 100,
            draw: function (baton) {
                var row = $('<div class="list-item-row">');
                ext.point('io.ox/mail/listview/item/default/row1').invoke('draw', row, baton);
                this.append(row);
            }
        },
        {
            id: 'unread',
            index: 110,
            draw: extensions.unreadClass
        },
        {
            id: 'deleted',
            index: 120,
            draw: extensions.deleted
        },
        {
            id: 'row2',
            index: 200,
            draw: function (baton) {
                var row = $('<div class="list-item-row">');
                ext.point('io.ox/mail/listview/item/default/row2').invoke('draw', row, baton);
                this.append(row);
            }
        }
    );

    ext.point('io.ox/mail/listview/item/default/row1').extend(
        {
            id: 'date/size',
            index: 100,
            draw: function (baton) {
                // show date or size depending on sort option
                var fn = baton.app && baton.app.props.get('sort') === 608 ? 'size' :
                    baton.app && baton.app.props.get('exactDates') ? 'fulldate' : 'smartdate';
                extensions[fn].call(this, baton);
            }
        },
        {
            id: 'from',
            index: 300,
            draw: extensions.from
        }
    );

    ext.point('io.ox/mail/listview/item/default/row2').extend(
        {
            id: 'account',
            index: 100,
            draw: extensions.account
        },
        {
            id: 'flag',
            index: 200,
            draw: extensions.flag
        },
        {
            id: 'thread-size',
            index: 300,
            draw: extensions.threadSize
        },
        {
            id: 'paper-clip',
            index: 400,
            draw: extensions.paperClip
        },
        {
            id: 'priority',
            index: 500,
            draw: extensions.priority
        },
        {
            id: 'subject',
            index: 1000,
            draw: function (baton) {
                extensions.subject.call(this, baton);
                var node = this.find('.flags');
                extensions.unread.call(node, baton);
                extensions.answered.call(node, baton);
                extensions.forwarded.call(node, baton);
            }
        }
    );

    var MailListView = ListView.extend({

        ref: 'io.ox/mail/listview',

        initialize: function (options) {
            options = _.extend({ threaded: true }, options);
            ListView.prototype.initialize.call(this, options);
            this.$el.addClass('mail-item');
            this.on('collection:load', this.lookForUnseenMessage);
        },

        lookForUnseenMessage: function () {

            // let's take the first folder_id we see
            var folder_id = this.collection.at(0).get('folder_id');

            // run over entre collection to get number of unseen messages
            var unseen = this.collection.reduce(function (sum, model) {
                return sum + util.isUnseen(model.get('flags')) ? 1 : 0;
            }, 0);

            // use this number only to set the minimum (there might be more due to pagination)
            folderAPI.setUnseenMinimum(folder_id, unseen);
        },

        filter: function (model) {
            var data = model.toJSON();
            return !util.isDeleted(data);
        },

        map: function (model) {
            // not threaded?
            if (!this.options.threaded) return model.toJSON();
            // use head data for list view
            var data = api.threads.head(model.toJSON());
            // get thread with recent data
            var thread = api.threads.get(model.cid);
            // get unseen flag for entire thread
            var unseen = _(thread).reduce(function (memo, obj) {
                return memo || util.isUnseen(obj);
            }, false);
            data.flags = unseen ? data.flags & ~32 : data.flags | 32;
            // get color_label for entire thread
            var color = _(thread).reduce(function (memo, obj) {
                return memo || parseInt(obj.color_label || 0, 10);
            }, 0);
            data.color_label = color;
            // add proper picture
            var isThread = thread.length > 1,
                useRecipientAddress = !isThread && account.is('sent|drafts', data.folder_id),
                address = useRecipientAddress ? data.to : data.from;
            data.picture = address && address[0] && address[0][1];
            // done
            return data;
        },

        // support for custom cid attributes
        // needed to identify threads
        getCID: function (model) {
            return this.options.threaded ? 'thread.' + model.cid : model.cid;
        }
    });

    return MailListView;
});<|MERGE_RESOLUTION|>--- conflicted
+++ resolved
@@ -11,7 +11,6 @@
  * @author Matthias Biggeleben <matthias.biggeleben@open-xchange.com>
  */
 
-<<<<<<< HEAD
 define('io.ox/mail/listview', [
     'io.ox/mail/common-extensions',
     'io.ox/core/extensions',
@@ -19,22 +18,10 @@
     'io.ox/mail/api',
     'io.ox/core/api/account',
     'io.ox/core/tk/list',
+    'io.ox/core/folder/api',
     'io.ox/mail/view-options',
     'less!io.ox/mail/style'
-], function (extensions, ext, util, api, account, ListView) {
-=======
-define('io.ox/mail/listview',
-    ['io.ox/mail/common-extensions',
-     'io.ox/core/extensions',
-     'io.ox/mail/util',
-     'io.ox/mail/api',
-     'io.ox/core/api/account',
-     'io.ox/core/tk/list',
-     'io.ox/core/folder/api',
-     'io.ox/mail/view-options',
-     'less!io.ox/mail/style'
-    ], function (extensions, ext, util, api, account, ListView, folderAPI) {
->>>>>>> b1a95270
+], function (extensions, ext, util, api, account, ListView, folderAPI) {
 
     'use strict';
 
