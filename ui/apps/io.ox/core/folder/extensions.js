--- conflicted
+++ resolved
@@ -84,13 +84,6 @@
             // use the setting for dsc here in if-else, also consider altnamespace
             var dsc = mailSettings.get('dsc/enabled', false),
                 id = mailSettings.get('dsc/folder');
-<<<<<<< HEAD
-
-            // smart cache environment
-            if (dsc) {
-                if (account.hasDSCAccount()) {
-                    return api.list(id);
-=======
             // smart cache environment
             if (dsc) {
                 if (account.hasDSCAccount()) {
@@ -105,7 +98,6 @@
                         return [];
                     });
 
->>>>>>> 8efd135e
                 }
                 // no account yet, return empty array
                 return $.Deferred().resolve([]);
@@ -303,14 +295,8 @@
             var node = new TreeNodeView({
                 filter: function (id, model) {
                     // filtering for DSC folders
-<<<<<<< HEAD
-                    if (account.isDSC(model.id)) {
-                        return false;
-                    }
-=======
                     if (account.isDSC(model.id)) return false;
 
->>>>>>> 8efd135e
                     return true;
                 },
                 contextmenu: 'myfolders',
