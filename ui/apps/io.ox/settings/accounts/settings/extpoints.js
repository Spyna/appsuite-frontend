--- conflicted
+++ resolved
@@ -782,21 +782,10 @@
                         });
 
                         $select.append($('<option>').attr({value: 'Default group'}).text('Default group'));
-
-<<<<<<< HEAD
                         return $select;
                     };
                 var dialog = new dialogs.ModalDialog({ easyOut: true, async: true }),
                     $url = $('<input>').attr({type: 'text', placeholder: gt('http://')}),
-=======
-                    return $select;
-                };
-                console.log("Function created");
-                var feedgroups = settings.get('groups'),
-                    dialog = new dialogs.ModalDialog({ easyOut: true, async: true }),
-                    $url = $('<input>').attr({type: 'text', placeholder: gt('http://')}).placeholder(),
-                    $feedname = $('<input>').attr({type: 'text', placeholder: gt('Description')}).placeholder(),
->>>>>>> f01ec5f9
                     $group = feedgroupSelect(),
                     $error = $('<div>').addClass('alert alert-error').hide(),
                     that = this;
@@ -848,16 +837,9 @@
         id: 'settings-portal-rss-addgroup-action',
         description: gt('RSS group'),
         action: function (args) {
-<<<<<<< HEAD
             require(['settings!io.ox/portal', 'gettext!io.ox/portal', 'io.ox/core/tk/dialogs', 'io.ox/core/strings'], function (settings, gt, dialogs, strings) {
                 var dialog = new dialogs.ModalDialog({ easyOut: true, async: true }),
                     $description = $('<input>').attr({type: 'text', placeholder: gt('Description')}),
-=======
-            require(['settings!io.ox/rss', 'gettext!io.ox/portal', 'io.ox/core/tk/dialogs', 'io.ox/messaging/accounts/api', 'io.ox/core/strings'], function (settings, gt, dialogs, accountApi, strings) {
-                var feedgroups = settings.get('groups'),
-                    dialog = new dialogs.ModalDialog({ easyOut: true, async: true }),
-                    $description = $('<input>').attr({type: 'text', placeholder: gt('Description')}).placeholder(),
->>>>>>> f01ec5f9
                     $error = $('<div>').addClass('alert alert-error').hide(),
                     that = this;
 
@@ -955,13 +937,8 @@
                                 console.log("Missing either url to delete or all urls", oldUrl, urls);
                                 return;
                             }
-<<<<<<< HEAD
+
                             var $url = $('<input>').css({width: '95%'}).attr({type: 'text'}).val(oldUrl),
-=======
-                            var $url = $('<input>').attr({type: 'text'}).val(oldUrl).placeholder(),
-                                $feedname = $('<input>').attr({type: 'text', placeholder: gt('Name of feed')}).val(oldFeedname).placeholder(),
-                                $groups = makeFeedgroupSelection(oldGroupname),
->>>>>>> f01ec5f9
                                 $error = $('<div>').addClass('alert alert-error').hide(),
                                 that = this;
 
@@ -987,65 +964,7 @@
                                 }
 
                                 deferred.done(function () {
-<<<<<<< HEAD
                                     var urls = [url];
-=======
-                                    var oldGroup = _(feedgroups).find(function (g) {return g.groupname === oldGroupname; }),
-                                        newGroup = _(feedgroups).find(function (g) {return g.groupname === groups; });
-                                    oldGroup.members = removeFeed(oldGroup.members, oldUrl);
-                                    newGroup.members.push({url: url, feedname: feedname});
-
-                                    settings.set('groups', feedgroups);
-                                    settings.save();
-
-                                    that.trigger('redraw');
-                                    ox.trigger("refresh^");
-                                    dialog.close();
-                                });
-
-                                deferred.fail(function () {
-                                    $error.show();
-                                    dialog.idle();
-                                });
-                            });
-                        },
-
-                        onEditGroup: function (pEvent) {
-                            var dialog = new dialogs.ModalDialog({easyOut: true, async: true }),
-                                $changed = $(pEvent.target).parent();
-                            var oldGroupname = $changed.data('groupname');
-
-                            if (!oldGroupname) {
-                                return;
-                            }
-                            var $groupname = $('<input>').attr({type: 'text', placeholder: gt('Name for group of feeds')}).val(oldGroupname).placeholder(),
-                                $error = $('<div>').addClass('alert alert-error').hide(),
-                                that = this;
-
-                            dialog.header($("<h4>").text(gt('Edit a group of feeds')))
-                                .append($groupname)
-                                .append($error)
-                                .addButton('cancel', gt('Cancel'))
-                                .addButton('edit', gt('Edit'), null, {classes: 'btn-primary'})
-                                .show();
-
-                            dialog.on('edit', function (e) {
-                                $error.hide();
-
-                                var groupname = $.trim($groupname.val()),
-                                    deferred = $.Deferred();
-
-                                if (groupname.length === 0) {
-                                    $error.text(gt('Please enter a name for the group of feeds.'));
-                                    deferred.reject();
-                                } else {
-                                    deferred.resolve();
-                                }
-
-                                deferred.done(function () {
-                                    var oldGroup = _(feedgroups).find(function (g) {return g.groupname === oldGroupname; });
-                                    oldGroup.groupname = groupname;
->>>>>>> f01ec5f9
 
                                     settings.set('widgets/user/' + key + '/props/url', urls);
                                     settings.save();
