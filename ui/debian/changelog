--- conflicted
+++ resolved
@@ -1,4 +1,3 @@
-<<<<<<< HEAD
 open-xchange-appsuite (7.2.2-3) stable; urgency=low
 
   * Feature freeze for 7.2.2 release
@@ -22,13 +21,12 @@
   * prepare for 7.2.2
 
  -- Markus Wagner <markus.wagner@open-xchange.com>  Mon, 27 May 2013 17:21:59 +0200
-=======
+
 open-xchange-appsuite (7.2.1-5) stable; urgency=low
 
   * Build for patch 2013-06-17
 
  -- Markus Wagner <markus.wagner@open-xchange.com>  Tue, 18 Jun 2013 09:35:46 +0200
->>>>>>> 85b1df91
 
 open-xchange-appsuite (7.2.1-4) stable; urgency=low
 
