/**
 * This work is provided under the terms of the CREATIVE COMMONS PUBLIC
 * LICENSE. This work is protected by copyright and/or other applicable
 * law. Any use of the work other than as authorized under this license
 * or copyright law is prohibited.
 *
 * http://creativecommons.org/licenses/by-nc-sa/2.5/
 *
 * © 2012 Open-Xchange Inc., Tarrytown, NY, USA. info@open-xchange.com
 *
 * @author Christoph Hellweg <christoph.hellweg@open-xchange.com>
 */

define('io.ox/calendar/week/perspective', [
    'io.ox/calendar/week/view',
    'io.ox/calendar/api',
    'io.ox/core/extensions',
    'io.ox/core/tk/dialogs',
    'io.ox/calendar/view-detail',
    'io.ox/calendar/conflicts/conflictList',
    'io.ox/core/notifications',
    'io.ox/core/folder/api',
    'gettext!io.ox/calendar',
    'less!io.ox/calendar/week/style'
], function (View, api, ext, dialogs, detailView, conflictView, notifications, folderAPI, gt) {

    'use strict';

    var perspective = new ox.ui.Perspective('week');

    _.extend(perspective, {

        collection:     {},     // collection of all appointments
        dialog:         null,   // sidepopup
        app:            null,   // the appf
        view:           null,   // the current view obj
        views:          {},     // containing all views
        activeElement:  null,   // current focus in perspektive

        /**
         * open sidepopup to show appointment
         * @param  {Event}  e   given click event
         * @param  {Object} obj appointment object (min. id, folder_id, recurrence_position)
         */
        showAppointment: function (e, obj) {
            // open appointment details
            var self = this;
            if (_.device('smartphone')) {
                self.app.pages.changePage('detailView');
                self.app.pages.getPage('detailView').busy();
            }
            api.get(obj).then(
                function success(data) {

                    if (_.device('smartphone')) {
                        var p = self.app.pages.getPage('detailView'),
                            b = new ext.Baton({ data: data });
                        // draw details to page
                        p.idle().empty().append(detailView.draw(data));
                        // update toolbar with new baton
                        self.app.pages.getToolbar('detailView').setBaton(b);

                    } else {
                        self.dialog.show(e, function (popup) {
                            popup
                            .append(detailView.draw(data))
                            .attr({
                                'role': 'complementary',
                                'aria-label': gt('Appointment Details')
                            });
                        });
                    }
                    if (self.setNewStart) {
                        // view should change week to the start of this appointment(used by deeplinks)
                        // one time only
                        self.setNewStart = false;
                        self.app.refDate = moment(data.start_date);
                        if (self.view) {
                            //view is rendered already
                            self.view.setStartDate(data.start_date);
                        }
                    }

                },
                function fail() {
                    notifications.yell('error', gt('An error occurred. Please try again.'));
                    $('.appointment', self.main).removeClass('opac current');
                    if (_.device('smartphone')) {
                        self.app.pages.getPage('detailView').idle();
                        self.app.pages.goBack();
                    }
                }
            );
        },

        /**
         * update appointment data
         * @param  {Object} obj new appointment data
         */
        updateAppointment: function (obj) {
            var self = this;

            /**
             * call api update function
             * @param  {Object} obj new appointment data
             */
            var apiUpdate = function (obj) {
                obj = clean(obj);
                api.update(obj).fail(function (con) {
                    if (con.conflicts) {
                        var dialog = new dialogs.ModalDialog({
                            top: '20%',
                            center: false,
                            container: self.main
                        });
                        dialog
                            .append(conflictView.drawList(con.conflicts, dialog).addClass('additional-info'))
                            .addDangerButton('ignore', gt('Ignore conflicts'), 'ignore', { tabIndex: 1 })
                            .addButton('cancel', gt('Cancel'), 'cancel', { tabIndex: 1 })
                            .show()
                            .done(function (action) {
                                if (action === 'cancel') {
                                    self.refresh();
                                    return;
                                }
                                if (action === 'ignore') {
                                    obj.ignore_conflicts = true;
                                    apiUpdate(obj);
                                }
                            });
                    }
                });
            };

            /**
             * cleanup appointment data
             * @param  {Object} obj new appointment data
             * @return { Object}     clean appointment data
             */
            var clean = function (app) {
                _.each(app, function (el, i) {
                    if (el === null || _.indexOf(['old_start_date', 'old_end_date', 'drag_move'], i) >= 0) {
                        delete app[i];
                    }
                });
                return app;
            };

            if (obj.recurrence_type > 0) {
                var dialog = new dialogs.ModalDialog();
                if (obj.drag_move && obj.drag_move !== 0) {
                    dialog
                        .text(gt('By changing the date of this appointment you are creating an appointment exception to the series. Do you want to continue?'))
                        .addButton('appointment', gt('Yes'), 'appointment', { tabIndex: 1 })
                        .addButton('cancel', gt('No'), 'cancel', { tabIndex: 1 });
                } else {
                    dialog
                        .text(gt('Do you want to edit the whole series or just one appointment within the series?'))
                        //#. Use singular in this context
                        .addPrimaryButton('series', gt('Series'), 'series', { tabIndex: 1 })
                        .addButton('appointment', gt('Appointment'), 'appointment', { tabIndex: 1 })
                        .addButton('cancel', gt('Cancel'), 'cancel', { tabIndex: 1 });
                }
                dialog
                    .show()
                    .done(function (action) {
                        switch (action) {
                        case 'series':
                            // get recurrence master object
                            if (obj.old_start_date || obj.old_end_date) {
                                api.get({ id: obj.id, folder_id: obj.folder_id }).done(function (data) {
                                    // calculate new dates if old dates are available
                                    data.start_date += (obj.start_date - obj.old_start_date);
                                    data.end_date += (obj.end_date - obj.old_end_date);
                                    apiUpdate(data);
                                });
                            }
                            break;
                        case 'appointment':
                            apiUpdate(api.removeRecurrenceInformation(obj));
                            break;
                        default:
                            self.refresh();
                            return;
                        }
                    });
            } else {
                apiUpdate(obj);
            }
        },

        /**
         * open create dialog
         * @param  {Event}  e   given click event
         * @param  {Object} obj appointment object
         */
        openCreateAppointment: function (e, obj) {
            ext.point('io.ox/calendar/detail/actions/create')
                .invoke('action', this, { app: this.app }, obj);
        },

        /**
         * open edit dialog
         * @param  {Event}  e   given click event
         * @param  {Object} obj appointment object
         */
        openEditAppointment: function (e, obj) {
            ext.point('io.ox/calendar/detail/actions/edit')
                .invoke('action', this, { data: obj });
        },

        /**
         * get appointments and update collection
         * @param  {Object} obj object containing start and end timestamp
         */
        getAppointments: function (useCache) {
            // fetch appointments
            var self = this,
                obj = self.view.getRequestParam();
            return api.getAll(obj, useCache).done(function (list) {
                self.view.reset(obj.start, list);
            }).fail(function () {
                notifications.yell('error', gt('An error occurred. Please try again.'));
            });
        },

        /**
         * call view print function
         */
        print: function () {
            if (this.view) {
                this.view.print();
            }
        },

        restore: function () {
            if (this.view) {
                this.view.restore();
            }
        },

        save: function () {
            if (this.view) {
                this.view.save();
            }
        },

        updateColor: function (model) {
            $('[data-folder="' + model.get('id') + '"]', this.pane).each(function () {
                this.className = this.className.replace(/color-label-\d{1,2}/, 'color-label-' + model.get('meta').color_label);
            });
        },

        /**
         * refresh appointment data
         */
        refresh: function (useCache) {
            var self = this;
            if ($.contains(self.view.el, document.activeElement)) {
                self.activeElement = $(document.activeElement);
            }
            this.app.folder.getData().done(function (data) {
                // update view folder data
                self.view.folder(data);
                // save folder data to view and update
                self.getAppointments(useCache).done(function () {
                    // refocus pane on update
                    if (self.activeElement) {
                        self.activeElement.focus();
                        self.activeElement = null;
                    }
                });

                // register event to listen to color changes on current folder
                if (self.folderModel) {
                    self.folderModel.off('change:meta', self.updateColor);
                }
                self.folderModel = folderAPI.pool.getModel(data.id);
                self.folderModel.on('change:meta', self.updateColor, self);
            });
        },
        /**
         * receives an event from the nested Backbone view
         * and passes it up to the page controller for mobile use
         * @param  {Object} d some data
         */
        changeNavbarDate: function (d) {
            $(this.main).trigger('change:navbar:date', d);
        },

        /**
         * handle different views in this perspective
         * triggered by desktop.js
         * @param  {object} app the application
         * @param  {object} opt options from perspective
         */
        afterShow: function (app, opt) {
            // hide current view
            if (this.view) {
                this.view.$el.hide();
            }

            // init views
            if (this.views[opt.perspective] === undefined) {
                this.view = new View({
                    app: app,
                    collection: this.collection,
                    mode: opt.perspective.split(':')[1],
                    refDate: this.app.refDate,
                    appExtPoint: 'io.ox/calendar/week/view/appointment'
                });
                switch (this.view.mode) {
                case 'day':
                    this.main.attr({
                        'aria-label': gt('Day View')
                    });
                    break;
                case 'workweek':
                    this.main.attr({
                        'aria-label': gt('Workweek View')
                    });
                    break;
                default:
                case 'week':
                    this.main.attr({
                        'aria-label': gt('Week View')
                    });
                    break;
                }

                // bind listener for view events
                this.view
                    .on('showAppointment', this.showAppointment, this)
                    .on('openCreateAppointment', this.openCreateAppointment, this)
                    .on('openEditAppointment', this.openEditAppointment, this)
                    .on('updateAppointment', this.updateAppointment, this)
                    .on('onRefresh', this.refresh, this)
                    .on('change:navbar:date', this.changeNavbarDate, this);

                this.views[opt.perspective] = this.view.render();
                this.main.append(this.view.$el.show());
                this.view.setScrollPos();
            } else {
                this.view = this.views[opt.perspective];
                this.view.setStartDate(app.refDate);
                this.view.$el.show();
            }

            this.view.pane.focus();

            // renew data
            this.refresh();
        },

        // perspective week:week catches deep links
        // id must be set in URL
        followDeepLink: function () {
            var cid = _.url.hash('id'), e;
            if (cid) {
                cid = cid.split(',',1)[0];

                if (_.device('smartphone')) {
                    ox.launch('io.ox/calendar/detail/main', { cid: cid });
                } else {
                    e = $.Event('click', { target: this.main });

                    //marker to make the view open in the correct week
                    this.setNewStart = true;
                    this.showAppointment(e, _.cid(cid), { arrow: false });
                }
            }
        },

        /**
         * initial rendering of the view
         * @param  {Object} app current application
         */
        render: function (app) {

            var self = this;

            // init perspective
            this.app = app;
            this.main
                .addClass('week-view')
                .addClass('secondary-time-label')
                .empty()
                .attr({
                    'role': 'navigation',
                    'aria-label': gt('Appointment list')
                });

            this.collection = new Backbone.Collection([]);

            var refresh = function () { self.refresh(true); },
                reload = function () { self.refresh(false); };

            // create sidepopup object with eventlistener
            this.dialog = new dialogs.SidePopup({ tabTrap: true })
                .on('close', function () {
                    $('.appointment', this.main).removeClass('opac current');
                });

            // watch for api refresh
            api.on('create update delete refresh.all', refresh)
                .on('delete', function () {
                    // Close dialog after delete
                    self.dialog.close();
                })
                .on('create update', function (e, obj) {
                    if (obj.recurrence_type === 0) {
                        self.view.setStartDate(obj.start_date, obj.full_time);
                    }
                });

            // watch for folder change
            this.app
                .on('folder:change', refresh)
                .on('folder:delete', reload);
            this.app.getWindow()
                .on('beforehide', $.proxy(this.save, this))
                .on('show', $.proxy(this.restore, this))
                .on('show', refresh)
                .on('change:perspective', function () {
                    self.dialog.close();
                });
            this.main
                .on('keydown', function (e) {
                    self.view.fnKey(e);
                });

            this.followDeepLink();
        },

        // called when an appointment detail-view opens the according appointment
        selectAppointment: function (obj) {
            if (this.view) {
                this.view.setStartDate(obj.start_date);
                this.view.trigger('onRefresh');
            }
<<<<<<< HEAD
=======
        },

        getStartDate: function () {
            return this.view.startDate.valueOf();
>>>>>>> 74174fc6
        }
    });

    return perspective;
});<|MERGE_RESOLUTION|>--- conflicted
+++ resolved
@@ -438,13 +438,10 @@
                 this.view.setStartDate(obj.start_date);
                 this.view.trigger('onRefresh');
             }
-<<<<<<< HEAD
-=======
         },
 
         getStartDate: function () {
             return this.view.startDate.valueOf();
->>>>>>> 74174fc6
         }
     });
 
