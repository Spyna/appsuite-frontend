--- conflicted
+++ resolved
@@ -77,12 +77,6 @@
                 }
             }
 
-<<<<<<< HEAD
-            // cleanup datepicker helper timezone
-            baton.model.unset('timezone', { silent: true });
-
-=======
->>>>>>> 74174fc6
             // accept any formating
             if (baton.model.get('actual_costs')) {
                 baton.model.set('actual_costs', (String(baton.model.get('actual_costs'))).replace(/,/g, '.'));
