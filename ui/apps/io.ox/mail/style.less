/**
 * This work is provided under the terms of the CREATIVE COMMONS PUBLIC
 * LICENSE. This work is protected by copyright and/or other applicable
 * law. Any use of the work other than as authorized under this license
 * or copyright law is prohibited.
 *
 * http://creativecommons.org/licenses/by-nc-sa/2.5/
 *
 * © 2016 OX Software GmbH, Germany. info@open-xchange.com
 *
 * @author Matthias Biggeleben <matthias.biggeleben@open-xchange.com>
 */

// definitions
@icon-size: 16px;

// phone
@phone-font-size: 16px;
@phone-line-height: 26px;

// preview panes

.rightside.classic-toolbar-visible .thread-view-control { top: @toolbar-height; }

.preview-right {
    .leftside  { width: 320px; }
    .rightside { left:  320px; }

    @media(max-width: 900px) {
        .leftside  { width: 240px; }
        .rightside { left:  240px; }
    }
}

.preview-bottom {
<<<<<<< HEAD
    .leftside { left: 0; right: 0; bottom: auto; width: auto !important; height: 45%; border-bottom: 1px solid #ccc;  z-index: 2; overflow: visible; }
    .rightside { left: 0 !important; right: 0; top: 45%; z-index: 2; }
=======
    .leftside {
        right: 0;
        bottom: auto;
        left: 0;
        width: auto !important;
        height: 45%;
        border-bottom: 1px solid #ccc;
        z-index: 2;
        overflow: visible;
    }

    .rightside {
        top: 45%;
        right: 0;
        left: 0 !important;
        z-index: 2;
        overflow: visible;
    }
    // outer layer overflow visible inner layer overflow auto. This is to show scrollbars when needed while keeping the dropdown from hiding under the mail list. see Bug(43449)
    .thread-view-control {
        overflow: auto;
    }
>>>>>>> 15b67d9d
    // horizontal resizebar
    .list-view-control .resizebar {
        display: none;

        &.vertical {
            background: transparent;
            width: 100%;
            height: 5px;
            position: absolute;
            z-index: 10000;
            cursor: s-resize;
            cursor: ns-resize;
            cursor: row-resize;
            top: auto;
            right: auto;
            bottom: 0;
            display: block;
        }
    }
    .inplace-reply { margin: 14px; }
}

.preview-none {
    .leftside, .rightside {
        top:    0;
        right:  0;
        bottom: 0;
        left:   0;
    }

    .leftside {
        width: auto !important;
        z-index: 1;
    }

    .rightside {
        left: 0 !important;
        width: auto;
        display: none;
        z-index: 2;

        &.preview-visible { display: block; }
    }
}

.list-item.small {
    padding-top: 7px;
    padding-bottom: 7px;

    .list-item-checkmark .fa.fa-checkmark { top: 8px; }
}

.list-item.small .list-item-content,
.thread-view .list-item.small {
    display: table;
    width: 100%;
    table-layout: fixed;
}

.mail-item {

    .list-item {
        padding-top: 8px;
        padding-bottom: 6px;
    }

    .list-item-column {
        display: table-cell;
        vertical-align: middle;
        padding: 0;
        @icon-width: 24px;

        &.column-1 { width: @icon-width; text-align: center; }
        &.column-2 { width: @icon-width; text-align: center; }
        &.column-3 { width: @icon-width; text-align: center; }
        &.column-4 { width: 35%; padding-right: 10px; }
        &.column-5 { width: 55%; padding-right: 10px; }
        &.column-6 { width: 140px; text-align: right; }
    }

    &.list-view .list-item {

        &.small {

            .priority { float: none; }

            .from span.person { .fontWeight(normal); }

            .drag-title { opacity: 1; }

            .date {
                display: block;
                float: none;
                .ellipsis();
            }

            &.unread {
                .from span.person, .subject, .date { .fontWeight(bold); }
            }
        }

        &.unread {
            .date { opacity: 1; .fontWeight(bold); }
            .subject {
                html.high-contrast & { color: @hc-link-color; }
            }
        }
    }
}

.smartphone {
    .list-view.mail-item .list-item {
        border-right: 1px solid rgba(0, 0, 0, 0.15);
        margin-right: -1px;

        &.unread.selected .subject { color: #000; }

        &.complete > .list-item:last-child {
            margin-bottom: @toolbar-height;
            border-bottom: 0;
        }

        .list-item-content {
            font-size: @phone-font-size;
            line-height: @phone-line-height;
        }
    }
    .list-view {
        .list-item {
            background-color: #fff;

            &:hover { background-color: rgb(238, 238, 238); }
        }

        &.complete > .list-item:last-child {
            margin-bottom: @toolbar-height;
            border-bottom: 0;
        }
    }

    .thread-view {
        .from {
            .ellipsis();
        }

        .list-view .list-item:hover {
            background-color: #fff;
        }
    }
}

.swipe-option-cell {
    position: absolute;
    width: 100%;
    right: 0;
    z-index: -5;

    .swipe-button {
        height: 100%;
        width: 95px;
        color:#fff;
        line-height: 63px;
        font-size: 30px;
        text-align: center;
        float: right;

        &.delete { background: #FF4105; }
        &.more   { background: rgb(255, 169, 8); }
    }
}

.list-view.thread-view .list-item.small { padding: 7px 14px 7px 48px; }

.mail-detail {
    color: @black;
    background-color: #fff;
    position: relative;
    overflow-y: visible;
    clear: both;
    width: 100%;

    section.body {
        margin: 0;
        padding: @default-padding;
        background-color: #fff;
        display: none;
        width: 100%;
        cursor: default;
        outline: 0;
<<<<<<< HEAD
        &.loading {
            min-height: 80px;
        }
        .loading-error {
            color: #800;
            line-height: 16px;
            h4 {
                font-size: inherit;
                margin: 4px 0 0 0;
            }
        }
    }
    section.attachments {
        display: none;
    }
    section.notifications {
        display: none;
=======

        &.loading { min-height: 80px; }
>>>>>>> 15b67d9d
    }

    section.attachments,
    section.notifications { display: none; }

    &.expanded section {
        &.attachments,
        &.body,
        &.notifications     { display: block; }
        // for proper overflow behavior */
        &.attachments:empty { display: none;  }
    }

    &.no-padding {
        h1.subject,
        section.body,
        section.notifications,
        section.attachments {
            padding-left: 0;
            padding-right: 0;
        }
    }

    .flag-picker .dropdown-menu {
        font: 14px/20 @normal-font-family;
        top: 110%;
    }

    .contact-picture {
        display: inline-block;

        html.high-contrast & { display: none; }
    }

    .from {
        .ellipsis();

        span.person {
            color: inherit;
            .fontWeight(bold);
        }

        &.list { display: block; }

        .person-link {
            &.person-sender { color: #333; }
            &.person-from {
                .fontWeight(bold);
                color: black;
            }
        }
    }

    @picture-width:  40px;
    @picture-padding: @picture-width + @default-padding;

    &.list-item:focus { outline: 0; }

    &.io-ox-busy {
        min-height: 200px;
        display: block;
    }

    .io-ox-center { height: 200px; }

    .recipient-actions {
        display: inline-block;

        a.all-link { text-decoration: none; }
        i.fa-group { color: #aaa; }
    }

    .date {
        display: block;
        float: right;
    }

    .subject {
        .subject-base();

        &.empty {
            font-style: italic;
            color: #aaa;
        }

        .icon-unread { display: none; }
    }

    &.unread .subject .icon-unread {
        color: @link-color;
        display: inline-block;
        position: absolute;
        top: 2px;
        left: 0;

        html.high-contrast & { color: @hc-link-color; }
    }

    .thread-size {
        color: #aaa;
        float: right;
        display: inline-block;
        margin-left: 0.5em;
    }

    .external-images, .disposition-notification {
        display: table;
        width: 100%;

        .btn { float: left; margin-right: @default-padding; }
        .comment { display: table; }
        .close { position: relative; right: -10px; }
    }

    .priority {
        float: right;
        font-size: @icon-size;
        .fontWeight(bold);
        display: inline-block;
        margin-left: 7px;

        .high { color: @mail-priority;     }
        .low  { color: @mail-priority-low; }
    }

    .contact-picture {
        position: absolute;
        top: @default-padding;
        left: @default-padding;
        .picture(@picture-width, @picture-width);
    }

    &.no-padding .contact-picture { left: 0; }

    .io-ox-label {
        font-size: 12px;
        font-weight: bold;
        white-space: nowrap;
        html.high-contrast & { color: @hc-gray; }
    }

    .recipients .person-link {
        color: #333;
        @media(max-width: 900px) { white-space: normal; }
    }

    .detail-view-header {

        position: relative;
        line-height: 16px;
        padding: (@default-padding + 3) @default-padding (@default-padding - 5) (@picture-padding + @default-padding + 24px);
        min-height: 64px;

        .fa-paperclip.has-attachments {
            display: none;
            position: absolute;
            top: 8px;
            right: 0px;
            font-size: 24px;
            width: 12px;
            overflow: hidden;
            color: #888;
        }
    }

    .detail-view-row {
        .from { float: left; }
        .date { float: right; margin-left: 16px; }
        .recipients { float: left; }
        .priority { font-size: 14px; }
        .flag-picker {
            margin-left: 16px;
            width: 12px; // to match fa-bars
            text-align: right;
            a { color: #333; }
        }
        .actions {
            font-size: 13px;
            margin: 8px 0 0 0;
            & > li {
                display: inline-block;
            }
            .fa-bars {
                font-size: 14px;
            }
        }
    }

    &:not(.expanded) {

        .fa-paperclip.has-attachments {
            display: inline-block;
            top: 38px;
            right: 14px;
            font-size: 15px;
        }

        .detail-view-row.row-3, .inplace-reply { display: none; }

        .unread-toggle, .flag-picker > a, .recipients { opacity: 0.3; }

        &.unread .unread-toggle { opacity: 1; }

        .recipients {
            height: 20px;
            .ellipsis();
            html.high-contrast & { opacity: 1; }
        }
    }

    &.expanded .detail-view-header { border-bottom: 1px solid #eee; }

    .notifications { cursor: default; }

    .notification-item {
        padding: @default-padding;
        border-bottom: 1px solid #ddd;
    }

    .notification-item + .notification-item { border-top: none; }

    .alert, .well {
        margin: 0;
        border: 0;
        padding: @default-padding 40px @default-padding @default-padding;
        .border-radius(0);
        .box-shadow(none);
    }

    .alert + .alert { margin-top: 1px; }

    .well + .well { border-top: 1px solid #ddd; }

    article {
        padding: 19px;
        // to work with outline
        border: 1px solid white;
        display: table;
        background-color: white;

        &.text-html.horizontal-scrolling {
            max-width: 100%;
            overflow-x: auto;
            // funky trick
            margin-right: -10000px;
        }
    }
}

// ListView

.mail-item {

    .contact-picture {
        float: left;
        margin: 0 @default-padding 0 0;
        .picture(40px, 40px);

        html.high-contrast & { display: none; }
    }

    .selected .contact-picture {
        opacity: 0.25;
        -webkit-filter: saturate(0);
    }

    .from {
        .ellipsis();
        max-height: 20px;
        span.person {
            color: inherit;
            .fontWeight(500);
        }
    }

    .unread .from span.person { font-weight: bold; }

    .date, .size {
        .fontWeight(300);
        display: inline-block;
        margin-left: @default-padding / 2;
        float: right;
    }

    &.visible-selection.has-focus .selected {
        .list-item-content .drag-title,
        .date { opacity: 1; }
    }

    .date {
        opacity: 0.75;

        html.high-contrast & { opacity: 1; }
    }

    .size { color: @link-color; }

    .actions {
        font-size: 14px;

        a { padding-left: @default-padding; }
    }

    @item-line-height: 20px;

    .list-item-content {
        // need explicit line-height to avoid flicker base on icon height + bold letters need 21px
        line-height: @item-line-height;
        .ellipsis();

        i {
            font-size: 14px;
            display: inline-block;
            float: left;
            line-height: 20px;
            margin-right: (@default-padding / 2);

            &.seen-unseen-indicator:before { content: "\f003"; color: rgba(0, 0, 0, 0.50); } // fa-envelope-o
            &.icon-answered  { color: #aaa; }
            &.icon-forwarded { color: #888; }
        }

        .subject {
            .fontWeight(300);
            overflow: hidden;
            text-overflow: ellipsis;
        }

        .drag-title { opacity: 0.70; }

        i.flag {
            font-size: 18px;
            padding: 0;
            margin: 0 0 0 (@default-padding / 2);
            float: right;
        }

        // disable/reset some properties
        .breadcrumb-view {
            margin: 0;

            i {
                float: none;
                line-height: 14px;
            }
        }
    }

    .unread {
        i.seen-unseen-indicator:before {
            content: "\f0e0"; // fa-envelope
            color: @link-color;
        }
    }

    &.visible-selection.has-focus .list-item.selected i.seen-unseen-indicator:before {
        color: rgba(255, 255, 255, 0.50);
    }

    .fa-paperclip.has-attachments, i.fa.signed, i.fa.encrypted {
        font-size: @icon-size;
        margin: 0 0 0 8px;
        float: right;
    }

    .list-item.deleted {
        text-decoration: line-through;
        color: rgba(0, 0, 0, 0.20);
    }


    &.visible-selection.has-focus .list-item.selected {
        i {
            opacity: 0.9;
            &:not(.flag):not(.has-attachments) { color: rgba(255, 255, 255, 0.50); }
        }
        .fa-paperclip.has-attachments { opacity: 1; }
        &.deleted { color: rgba(255, 255, 255, 0.50); }
    }

    .priority {
        float: right;
        i.fa { margin: 0 0 0 8px; }
        .high { color: @mail-priority; }
        .low { color: @mail-priority-low; }
    }

    .account-name, .original-folder, .thread-size {
        font-size: 12px;
        color: #777;
        line-height: 14px;
        padding: 0 4px;
        margin: 2px 0 0 (@default-padding / 2);
        display: inline-block;
        float: right;
        overflow: visible;
        text-align: center;
        border: 1px solid rgba(0, 0, 0, 0.15);

        .fontWeight(normal);
        .border-radius(@border-radius-small);
    }

    .original-folder {
        // do not overlap subject/attachment icon
        max-width: 50%;

        .breadcrumb-link {
            overflow: hidden;
            text-overflow: ellipsis;
            white-space: nowrap;
            width: 100%;
        }
    }

    .thread-size {
        min-width: 24px;

        html.high-contrast & { color: @hc-gray; }
    }

    &.visible-selection.has-focus .selected {
        .thread-size,
        .account-name,
        .original-folder,
        .original-folder .breadcrumb-link { color: #fff; }
    }

    .thread-item {
        padding: 5px @list-view-padding 5px (@list-view-padding + 30px);

        .from span.person { .fontWeight(normal); }

        i.icon-unread {
            color: @link-color;
            position: absolute;
            line-height: 20px;
            left: @list-view-padding;
        }

        &:first-child { padding-top:    7px; }
        &:last-child  { padding-bottom: 7px; }
    }

    .attachments {
        padding: 10px @default-padding 9px @default-padding;
        border-bottom: 1px solid #eee;

        .io-ox-inline-links {
            display: inline;
            font-family: @normal-font-family;
            font-size: 13px;
            margin-left: @default-padding;

            a:hover { text-decoration: underline; }

            li { margin-right: @default-padding; }
        }

        .fa-paperclip {
            font-size: 16px;
            color: @link-color;
        }
    }

    .attachment-list {
        b { opacity: 0.30; }
        .dropdown { margin-right: 1em; }
        .fa-paperclip {
            font-size: 16px;
            color: @link-color;
        }
    }

    .unread-toggle {

        position: absolute;
        top: 19px;
        left: 72px;
        outline: none;
        font-size: 14px;
        color: #767676;

        &:focus i {
            outline: thin dotted;
            outline: 5px auto -webkit-focus-ring-color;
            outline-offset: -2px;
        }

        &:hover { text-decoration: none; color: #aaa; }
        i.fa:before { content: "\f003"; } // fa-envelope-o
    }

    &.unread .unread-toggle {
        color: @link-color;
        i.fa:before { content: "\f0e0"; } // fa-envelope
    }
}

.subject-base() {
    font-size: 20px;
    line-height: 24px;
    padding: 12px @default-padding 4px @default-padding;
    margin: 0;
    .fontWeight(300);
}

.thread-view-list {
    padding: @default-padding;
    background-color: #eee;

    &.scrollable { overflow: auto; }

    & > h1 {

        .subject-base();
        padding-bottom: 0;
        background-color: white;

        .subject {
            word-break: break-word;
            margin-bottom: 4px;
        }

        .toggle-all {
            color: #ccc;
            float: right;
            outline: 0;
            &:hover { color: #aaa; }
            &:focus { color: @link-color; }
        }

        .summary {
            color: #777;
            font-size: 13px;
            line-height: 16px;
            font-weight: 300;
            position: relative;
            top: -5px;
            html.high-contrast & { color: @hc-gray; }
        }
    }
}

//
// Inplace/quick reply
//

.inplace-reply {

    margin: 16px 0 0 0;
    padding: 0 @default-padding;

    .form-group { margin-bottom: 0; }

    .progress {
        height: 4px;
        margin-bottom: 20px;
        position: relative;
        top: 8px;
    }

    .success {
        font-size: 14px;
        font-weight: 500;
        text-align: right;
        color: #358000; // green
        padding: 2px 0;
    }
}

textarea.inplace-editor {
    color: #333;
    font-size: 13px;
    font-weight: 500; // for better readability
    line-height: 16px;
    width: 100%;
    height: 105px;
    min-height: 105px;
    max-height: 401px;
    padding: 11px 11px (@default-padding / 2) 11px;
    margin: 0 0 15px 0;
    resize: none;
}

.thread-view-control {
    @height: 45px;
    background-color: #eee;

    .back-navigation {
        display: none;
        top: 0;
        border-bottom: 1px solid #ccc;

        a {
            outline: 0;

            &:hover { text-decoration: none; }
            &.disabled { color: #aaa; cursor: default; }
        }

        .button, .prev-next {
            display: table-cell;
            width: 40%;
        }

        .button {
            padding-left: @default-padding;

            i { margin-right: @default-padding; }
        }

        .position {
            color: #888;
            display: table-cell;
            text-align: center;
            width: 20%;
        }

        .prev-next {
            text-align: right;
            padding-right: @default-padding;

            i { margin-left: @default-padding; }
        }

        .fa {
            color: inherit;
            display: inline-block;
            vertical-align: middle;
            font-size: 18px;
        }
    }

    .detail-view {
        top: 0;
        outline: 0;
        overflow: auto;
        z-index: 1;
    }

    &.back-navigation-visible {
        .back-navigation { display: table; }
        .detail-view, .thread-view-list { top: @height; }
    }

    &.thread-view-navigation-visible {
        .thread-view-navigation { display: table; }
        .detail-view { top: @height; }
    }
}

.thread-view.list-view {
    list-style-type: none;
    padding: 0;
    overflow: visible;
    height: auto;

    .list-item {
        cursor: default;
        background-color: white;
        clear: both;
        padding: 0;
        margin-bottom: (@default-padding / 2);
        border-bottom: 1px solid transparent;

        &:last-child {
            margin-bottom: 0;
            border-bottom-color: transparent;
        }

        &:focus { border-bottom: 1px solid @link-color; }
    }

    &.multiple-messages .list-item { cursor: pointer; }
}


.smartphone .thread-view.list-view .list-item:last-child {
    margin-bottom: @toolbar-height;

    .detail-view-header { border-bottom: 0; }
}




// Detail view

.rightside.mail-detail-pane {
    background-color: #eee;

    .thread-view-control,
    &.selection-one .multi-selection-message { display: none; }

    &.selection-one .thread-view-control     { display: block; }

    .scrollable-pane {
        margin-bottom: 20px;
        // allows hiding "Entire thread"
        height: 110%;
    }

    .multi-selection-message div { color: #555; }
}

.mail-source-view {
    width: 100%;
    visibility: hidden;
}

@media (max-width: 700px) {

    .thread-view-list { padding: 0; }

    .io-ox-mail-window .vsplit {
        width: 100%;

        .rightside {
            width: auto;
            top: 0;
            right: 0;
        }
    }

    .mail-detail-pane .scrollable-pane,
    .mail-detail-pane.rightside { background-color: #fff; }

    .scrollable-pane::after { content: ''; }

    .mail-detail .subject   { padding-right: 0; }
}

// smartphone
.smartphone {

    .thread-view-list {

        padding: 0;

        & > h1 {
            font-size: @phone-font-size;
            padding-bottom: 24px;
            background-color: #aaa;
            color: #fff;
            .summary {
                font-size: @phone-font-size - 2;
                color: #fff;
                margin-top: -8px;
            }
        }

        .thread-view header { border-bottom: 1px solid #ccc; }

        .from, .recipients, .date {
            white-space: normal;
            overflow: visible;
            text-overflow: clip;
            font-size: @phone-font-size;
            line-height: @phone-line-height;
        }

        .from .person-link.person-from { font-weight: 500; }

        .mail-detail:not(.expanded) .recipients { height: auto; }
    }

    .mail-item  {

        .subject { margin-right: 32px; }

        .unread-toggle {
            display: inline-block;
            position: relative;
            top: 0;
            left: auto;
            float: right;
            right: @default-padding;
            bottom: auto;
            margin-top: @default-padding;
        }

        .attachments .io-ox-inline-links {
            font-size: @phone-font-size;
            margin-left: 0;
        }

        .from {
            max-height: none;
        }
    }

    .thread-view.list-view {
        &.multiple-messages .mail-detail .detail-view-header {
            padding: 0;
            min-height: auto;

            .from { padding: (@default-padding / 2) 8px 0 @default-padding; }

            time  { padding: (@default-padding / 2) @default-padding 0 0; }

            .recipients {
                padding-top: 0;
                padding-bottom: 10px;
                margin-bottom: -1px;
                border-bottom: 0;
            }
        }

        .list-item { margin-bottom: 0; }
    }

    .mail-detail {
        list-style-type: none;
        border-bottom: 0;

        .contact-picture { display: none; }

        //&.expanded .detail-view-header { border:0; }

        .detail-view-header {
            padding: 0 0 @default-padding 0;

            .from, .recipients, .subject { padding: @default-padding; }

            .from {
                padding-bottom: 5px;

                .person-link.person-from { font-weight: 500; }
            }

            .recipients {
                line-height: 23px;
                padding-top:  (@default-padding / 2);
                border-bottom: 1px solid #eee; // shows up in detail view
            }

            .subject {
                font-size: @phone-font-size;
                padding-bottom: (@default-padding / 2);
                line-height: 23px;
                font-weight: 700;
            }

            time { padding-left: @default-padding; }

            .sp { margin-right: 4px; }
        }

        section {
            .attachments, .body { border-top: 1px solid #eee; }
            .attachments { margin-bottom: 0; }
            .body { padding: 8px @default-padding; }
        }

        &.expanded section.attachments:empty { border: 0; }

        //.attachments { border-bottom-width: 0; }

        .has-attachments { display: none; }

        .mail-attachment-list {
            ul.inline-items {
                li.item { line-height: 35px; }
                &.preview li.item .file { display: block; }
            }
            .list-unstyled.io-ox-inline-links { display:none; }
            .links { display: block; }
        }

        &:not(.expanded) .recipients { opacity: 1; }

        & > header {
            &.mobile-detail-view-mail {
                .date {
                    margin-left: 0;
                    display: inline-block;
                    float: none;
                }

                .flag-picker {
                    display: inline-block;
                    float: none;
                    position: absolute;
                    right: @default-padding;
                }
            }
        }
    }

    .io-ox-sidepopup-pane .mail-detail.no-padding .detail-view-header { padding-left: 0; }
}<|MERGE_RESOLUTION|>--- conflicted
+++ resolved
@@ -33,10 +33,6 @@
 }
 
 .preview-bottom {
-<<<<<<< HEAD
-    .leftside { left: 0; right: 0; bottom: auto; width: auto !important; height: 45%; border-bottom: 1px solid #ccc;  z-index: 2; overflow: visible; }
-    .rightside { left: 0 !important; right: 0; top: 45%; z-index: 2; }
-=======
     .leftside {
         right: 0;
         bottom: auto;
@@ -59,7 +55,6 @@
     .thread-view-control {
         overflow: auto;
     }
->>>>>>> 15b67d9d
     // horizontal resizebar
     .list-view-control .resizebar {
         display: none;
@@ -249,28 +244,8 @@
         width: 100%;
         cursor: default;
         outline: 0;
-<<<<<<< HEAD
-        &.loading {
-            min-height: 80px;
-        }
-        .loading-error {
-            color: #800;
-            line-height: 16px;
-            h4 {
-                font-size: inherit;
-                margin: 4px 0 0 0;
-            }
-        }
-    }
-    section.attachments {
-        display: none;
-    }
-    section.notifications {
-        display: none;
-=======
 
         &.loading { min-height: 80px; }
->>>>>>> 15b67d9d
     }
 
     section.attachments,
