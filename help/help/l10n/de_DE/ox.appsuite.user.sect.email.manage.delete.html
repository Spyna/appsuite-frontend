<html lang="de">
<head>
<meta http-equiv="Content-Type" content="text/html; charset=utf-8">
<title>5.6.15. E-Mails löschen</title>
<link rel="stylesheet" type="text/css" href="../../help.css">
<meta name="generator" content="DocBook XSL Stylesheets V1.78.1">
<link rel="home" href="index.html" title="Benutzeranleitung">
<link rel="up" href="ox.appsuite.user.sect.email.manage.html" title="5.6. E-Mails organisieren">
<link rel="prev" href="ox.appsuite.user.sect.email.manage.archive.html" title="5.6.14. E-Mails archivieren">
<link rel="next" href="ox.appsuite.user.sect.email.manage.expungefolder.html" title="5.6.16. E-Mail-Ordner aufräumen">
<link rel="copyright" href="ox.appsuite.user.legalnotice.html" title="Rechtlicher Hinweis">
<link rel="stylesheet" type="text/css" href="../../bootstrap.min.css"​/> 
<link id="favicon" rel="shortcut icon" href="../../../apps/themes/default/favicon.ico" type="image/x-icon"> 
<meta name="viewport" content="width=device-width, initial-scale=1.0">
   <script src="../../jquery.min.js"></script> 

   <script src="../../bootstrap.min.js"></script> 
</head>
<body bgcolor="white" text="black" link="#0000FF" vlink="#840084" alink="#0000FF">
<div class="oxhelp-navigation-top"><nav class="navbar navbar-inverse" role="navigation"><div class="container-fluid">
<div class="navbar-header">
<button type="button" class="navbar-toggle" data-toggle="collapse" data-target="#ox-main-nav"><span class="sr-only">Navigation umschalten</span><span class="icon-bar"></span><span class="icon-bar"></span><span class="icon-bar"></span></button><a class="navbar-brand"></a>
</div>
<div class="collapse navbar-collapse" id="ox-main-nav"><ul class="nav navbar-nav">
<li><a accesskey="p" class="oxhelp-prev-link" href="ox.appsuite.user.sect.email.manage.archive.html">Zurück</a></li>
<li><a accesskey="h" href="index.html" class="oxhelp-home-link">Startseite</a></li>
<li><a accesskey="t" href="bk01-toc.html" class="oxhelp-toc-link">Inhaltsverzeichnis</a></li>
<li><a accesskey="n" class="oxhelp-next-link" href="ox.appsuite.user.sect.email.manage.expungefolder.html">Weiter</a></li>
</ul></div>
</div></nav></div>
<div class="oxhelp-content">
  <h1 class="sr-only">
    <span class="phrase">E-Mail</span>
    
    
        
  </h1>
<h2 class="sr-only">E-Mails organisieren</h2>
<div class="sect2" id="ox.appsuite.user.sect.email.manage.delete">
<<<<<<< HEAD
<div class="titlepage"><div><div><h3 class="title">5.5.15. E-Mails löschen</h3></div></div></div>
<a class="indexterm" name="id-1.6.12.21.2"></a><a class="indexterm" name="id-1.6.12.21.3"></a><div class="concept">
<a name="ox.appsuite.user.concept.email.manage.delete"></a><p id="ox.appsuite.user.concept.email.manage.delete">Sie haben folgende Möglichkeiten:
        </p>
<ul class="itemizedlist" style="list-style-type: disc; ">
<li class="listitem"><p role="presentation">Einzelne E-Mails oder eine vollständige Konversation
              <a class="link" href="ox.appsuite.user.sect.email.manage.delete.html#ox.appsuite.user.task.email.manage.delete">löschen</a>.
              Die E-Mails werden standardmäßig in den Papierkorb verschoben.</p></li>
<li class="listitem"><p role="presentation">Alle E-Mails eines
              <a class="link" href="ox.appsuite.user.sect.email.manage.delete.html#ox.appsuite.user.task.email.manage.emptyfolder">E-Mail-Ordners löschen</a>.
              Die E-Mails werden standardmäßig in den Papierkorb verschoben.</p></li>
<li class="listitem"><p role="presentation">Gelöschte E-Mails aus dem Papierkorb
              <a class="link" href="ox.appsuite.user.sect.email.manage.delete.html#ox.appsuite.user.task.email.manage.undelete">wieder herstellen</a>.</p></li>
<li class="listitem"><p role="presentation">E-Mails im Papierkorb
              <a class="link" href="ox.appsuite.user.sect.email.manage.delete.html#ox.appsuite.user.task.email.manage.deleteforever">endgültig löschen</a>.
              Endgültig gelöschte E-Mails sind unwiederbringlich verloren. Alternativ können Sie alle E-Mails im Papierkorb
              endgültig löschen, indem Sie den 
=======
<div class="titlepage"><div><div><h3 class="title">5.6.15. E-Mails löschen</h3></div></div></div>
<a class="indexterm" name="id-1.6.13.21.2"></a><a class="indexterm" name="id-1.6.13.21.3"></a><div class="concept">
<a name="ox.appsuite.user.concept.email.manage.delete"></a><p id="ox.appsuite.user.concept.email.manage.delete">Sie haben folgende Möglichkeiten: 
        </p>
<ul class="itemizedlist" style="list-style-type: disc; ">
<li class="listitem"><p role="presentation">Einzelne E-Mails oder eine vollständige Konversation 
              <a class="link" href="ox.appsuite.user.sect.email.manage.delete.html#ox.appsuite.user.task.email.manage.delete">löschen</a>. 
              Die E-Mails werden standardmäßig in den Papierkorb verschoben.</p></li>
<li class="listitem"><p role="presentation">Alle E-Mails eines 
              <a class="link" href="ox.appsuite.user.sect.email.manage.delete.html#ox.appsuite.user.task.email.manage.emptyfolder">E-Mail-Ordners löschen</a>. 
              Die E-Mails werden standardmäßig in den Papierkorb verschoben.</p></li>
<li class="listitem"><p role="presentation">Gelöschte E-Mails aus dem Papierkorb 
              <a class="link" href="ox.appsuite.user.sect.email.manage.delete.html#ox.appsuite.user.task.email.manage.undelete">wieder herstellen</a>.</p></li>
<li class="listitem"><p role="presentation">E-Mails im Papierkorb 
              <a class="link" href="ox.appsuite.user.sect.email.manage.delete.html#ox.appsuite.user.task.email.manage.deleteforever">endgültig löschen</a>.
              Alternativ können Sie alle E-Mails im Papierkorb endgültig löschen, indem Sie den 
>>>>>>> 1c74fb5d
              <a class="link" href="ox.appsuite.user.sect.email.manage.delete.html#ox.appsuite.user.task.email.manage.emptytrash">Papierkorb leeren</a>.</p></li>
</ul>
<p>
      </p>
</div>
<div class="concept">
<a name="ox.appsuite.user.concept.email.manage.delete.caution"></a><p id="ox.appsuite.user.concept.email.manage.delete.caution"><span class="phrase"><strong>Achtung:</strong></span> Wenn
        Sie in den E-Mail-Einstellungen den Eintrag <span class="phrase"><strong>
<<<<<<< HEAD
          <a class="xref" href="ox.appsuite.user.sect.email.settings.html#ox.appsuite.user.reference.email.settings.common.delete">Gelöschte E-Mails unwiderruflich entfernen</a>
=======
          <a class="xref" href="ox.appsuite.user.sect.email.settings.receive.html#ox.appsuite.user.reference.email.settings.common.delete">Gelöschte E-Mails unwiderruflich entfernen</a>
>>>>>>> 1c74fb5d
        </strong></span> aktivieren, können Sie gelöschte E-Mails nicht wieder herstellen. Es wird empfohlen, diese Einstellung nicht zu
        verwenden.</p>
</div>
<div class="task" id="ox.appsuite.user.task.email.manage.delete">
<<<<<<< HEAD
<p class="title">So löschen Sie eine E-Mail:</p>
<div class="procedure"><ol class="procedure" type="1">
<li class="step"><p role="presentation">Wählen Sie eine E-Mail.</p></li>
<li class="step">
<p role="presentation">Klicken Sie in der Werkzeugleiste auf das Symbol <span class="guibutton"><strong>Löschen</strong></span>
              <span aria-hidden="true" class="inlinemediaobject" id="ox.appsuite.user.fig.task.email.manage.delete"><img src="../../images/appsuite_user_icon_functionbar_trash.png"></span> .</p>
<p role="presentation">Alternativ verwenden Sie die Taste [Entf] oder [Rücktaste].</p>
<p role="presentation">Alternativ verwenden Sie in der Detailansicht die Schaltfläche <span class="guibutton"><strong>Löschen</strong></span>.</p>
</li>
</ol></div>
<div class="taskrelated">
          <p><span class="phrase"><strong>Ergebnis:</strong></span> Die E-Mail wird in den Ordner <span class="guilabel"><strong>Papierkorb</strong></span>
            verschoben.</p>
          <p><span class="phrase"><strong>Tipp:</strong></span> Sie können auch 
            <a class="link" href="ox.appsuite.user.sect.email.manage.multiple.html">mehrere E-Mails gemeinsam</a>
            löschen.
=======
<p class="title">So löschen Sie E-Mails:</p>
<div class="procedure"><ol class="procedure" type="1">
<li class="step"><p role="presentation">Wählen Sie eine E-Mail oder mehrere E-Mails.</p></li>
<li class="step">
<p role="presentation">Klicken Sie in der Werkzeugleiste auf das Symbol <span class="guibutton"><strong>Löschen</strong></span>
              <span aria-hidden="true" class="inlinemediaobject" id="ox.appsuite.user.fig.task.email.manage.delete"><img src="../../images/appsuite_user_icon_functionbar_trash.png"></span>.
            </p>
<p role="presentation">Alternativ verwenden Sie eine der folgenden Methoden:
              <ul class="itemizedlist" style="list-style-type: disc; ">
<li class="listitem"><p role="presentation">Drücken Sie auf der Tastatur die Taste [Entf] oder [Rücktaste].</p></li>
<li class="listitem"><p role="presentation">Verwenden Sie in der Detailansicht die Schaltfläche <span class="guibutton"><strong>Löschen</strong></span>.</p></li>
<li class="listitem"><p role="presentation">Verwenden Sie in der E-Mail-Liste das Kontextmenü.</p></li>
</ul>
            </p>
</li>
</ol></div>
<div class="taskrelated">
          <p><span class="phrase"><strong>Ergebnis:</strong></span> Die E-Mails werden in den Ordner <span class="guilabel"><strong>Papierkorb</strong></span>
            verschoben.
>>>>>>> 1c74fb5d
          </p>
        </div>
</div>
<div class="task" id="ox.appsuite.user.task.email.manage.emptyfolder">
<p class="title">So löschen Sie alle E-Mails eines Ordners:</p>
<div class="procedure"><ol class="procedure" type="1">
<<<<<<< HEAD
<li class="step"><p role="presentation"><a class="link" href="ox.appsuite.user.sect.dataorganisation.folder.navigate.html#ox.appsuite.user.task.dataorganisation.folder.select">Wählen</a> Sie im Ordnerbaum den Ordner, dessen E-Mails
              Sie löschen wollen.</p></li>
<li class="step"><p role="presentation">Klicken Sie neben dem Ordnernamen auf das Symbol <span class="guibutton"><strong>Ordnerspezifische Aktionen</strong></span>
              <span aria-hidden="true" class="inlinemediaobject" id="ox.appsuite.user.fig.email.manage.emptyfolder"><img src="../../images/appsuite_user_icon_foldertree_actions.png"></span> . Klicken Sie auf <span class="guibutton"><strong>Alle Nachrichten löschen</strong></span>.</p></li>
=======
<li class="step"><p role="presentation">Wählen Sie im Ordnerbaum den Ordner, dessen E-Mails Sie löschen wollen.</p></li>
<li class="step"><p role="presentation">Führen Sie eine der folgenden Aktionen aus:
              <ul class="itemizedlist" style="list-style-type: disc; ">
<li class="listitem"><p role="presentation">Klicken Sie oberhalb der Liste auf <span class="guibutton"><strong>Alle</strong></span>. Wählen Sie 
                    <span class="guibutton"><strong>Alle Nachrichten löschen</strong></span>.</p></li>
<li class="listitem"><p role="presentation">Klicken Sie neben dem Ordnernamen auf das Symbol <span class="guibutton"><strong>Aktionen</strong></span>
                    <span aria-hidden="true" class="inlinemediaobject" id="ox.appsuite.user.fig.email.manage.emptyfolder"><img src="../../images/appsuite_user_icon_foldertree_actions.png"></span>. Klicken Sie auf <span class="guibutton"><strong>Alle Nachrichten löschen</strong></span>.
                  </p></li>
</ul>
            </p></li>
>>>>>>> 1c74fb5d
</ol></div>
<div class="taskrelated">
          <p><span class="phrase"><strong>Ergebnis:</strong></span> Die E-Mails werden in den Ordner <span class="guilabel"><strong>Papierkorb</strong></span>
            verschoben.
          </p>
        </div>
</div>
<div class="task" id="ox.appsuite.user.task.email.manage.undelete">
<<<<<<< HEAD
<p class="title">So können Sie eine gelöschte E-Mail wieder herstellen:</p>
<div class="procedure"><ol class="procedure" type="1">
<li class="step"><p role="presentation"><a class="link" href="ox.appsuite.user.sect.dataorganisation.folder.navigate.html#ox.appsuite.user.task.dataorganisation.folder.select">Öffnen</a> Sie im Ordnerbaum den Ordner
                <span class="guilabel"><strong>Papierkorb</strong></span>.</p></li>
<li class="step"><p role="presentation">Wählen Sie eine E-Mail.</p></li>
<li class="step"><p role="presentation">Klicken Sie in der Werkzeugleiste auf das Symbol <span class="guibutton"><strong>Aktionen</strong></span>
            <span aria-hidden="true" class="inlinemediaobject" id="ox.appsuite.user.fig.email.manage.undelete"><img src="../../images/appsuite_user_icon_actions.png"></span> . Klicken Sie im Menü auf
                <span class="guibutton"><strong>Verschieben</strong></span>.</p></li>
<li class="step"><p role="presentation">Wählen Sie im Fenster <span class="guilabel"><strong>Verschieben</strong></span> einen Ordner. Klicken Sie auf die
=======
<p class="title">So stellen Sie gelöschte E-Mails wieder her:</p>
<div class="procedure"><ol class="procedure" type="1">
<li class="step"><p role="presentation">Öffnen Sie im Ordnerbaum den Ordner <span class="guilabel"><strong>Papierkorb</strong></span>.</p></li>
<li class="step"><p role="presentation">Wählen Sie eine E-Mail oder mehrere E-Mails.</p></li>
<li class="step"><p role="presentation">Klicken Sie in der Werkzeugleiste auf das Symbol <span class="guibutton"><strong>Weitere Aktionen</strong></span>
            <span aria-hidden="true" class="inlinemediaobject" id="ox.appsuite.user.fig.email.manage.undelete"><img src="../../images/appsuite_user_icon_actions.png"></span>. Klicken Sie im Menü auf
                <span class="guibutton"><strong>Verschieben</strong></span>.</p></li>
<li class="step"><p role="presentation">Wählen Sie im Fenster <span class="guilabel"><strong>Verschieben</strong></span> einen Ordner. Klicken Sie auf die 
>>>>>>> 1c74fb5d
              Schaltfläche <span class="guibutton"><strong>Verschieben</strong></span>.</p></li>
</ol></div>
</div>
<div class="task" id="ox.appsuite.user.task.email.manage.deleteforever">
<<<<<<< HEAD
<p class="title">So können Sie eine gelöschte E-Mail endgültig löschen:</p>
=======
<p class="title">So löschen Sie E-Mails endgültig:</p>
>>>>>>> 1c74fb5d
<div class="taskprerequisites">
          <p><span class="phrase"><strong>Achtung:</strong></span> Endgültig gelöschte E-Mails können <span class="phrase"><strong>nicht</strong></span> 
            wiederhergestellt werden. Bevor Sie eine E-Mail endgültig löschen, stellen Sie sicher, dass Sie
            diese E-Mail nicht mehr benötigen.</p>
        </div>
<div class="procedure"><ol class="procedure" type="1">
<<<<<<< HEAD
<li class="step"><p role="presentation"><a class="link" href="ox.appsuite.user.sect.dataorganisation.folder.navigate.html#ox.appsuite.user.task.dataorganisation.folder.select">Öffnen</a> Sie im Ordnerbaum den Ordner
                <span class="guilabel"><strong>Papierkorb</strong></span>.</p></li>
<li class="step"><p role="presentation">Wählen Sie eine E-Mail.</p></li>
<li class="step"><p role="presentation">Klicken Sie in der Werkzeugleiste auf das Symbol <span class="guibutton"><strong>Löschen</strong></span>
              <span aria-hidden="true" class="inlinemediaobject" id="ox.appsuite.user.fig.task.email.manage.deleteforever"><img src="../../images/appsuite_user_icon_functionbar_trash.png"></span> .</p></li>
=======
<li class="step"><p role="presentation">Öffnen Sie im Ordnerbaum den Ordner <span class="guilabel"><strong>Papierkorb</strong></span>.</p></li>
<li class="step"><p role="presentation">Wählen Sie eine E-Mail oder mehrere E-Mails.</p></li>
<li class="step"><p role="presentation">Klicken Sie in der Werkzeugleiste auf das Symbol <span class="guibutton"><strong>Löschen</strong></span>
              <span aria-hidden="true" class="inlinemediaobject" id="ox.appsuite.user.fig.task.email.manage.deleteforever"><img src="../../images/appsuite_user_icon_functionbar_trash.png"></span>.</p></li>
>>>>>>> 1c74fb5d
</ol></div>
<div class="taskrelated">
          <p><span class="phrase"><strong>Ergebnis:</strong></span> Die E-Mails werden endgültig gelöscht.</p>
        </div>
</div>
<div class="task" id="ox.appsuite.user.task.email.manage.emptytrash">
<p class="title">So löschen Sie den Inhalt des Papierkorbs endgültig:</p>
<div class="taskprerequisites">
          <p><span class="phrase"><strong>Achtung:</strong></span> Endgültig gelöschte E-Mails können <span class="phrase"><strong>nicht</strong></span> wieder hergestellt werden. Bevor Sie eine E-Mail endgültig löschen, stellen Sie sicher, dass Sie
            diese E-Mail nicht mehr benötigen.</p>
        </div>
<div class="procedure"><ol class="procedure" type="1">
<<<<<<< HEAD
<li class="step"><p role="presentation"><a class="link" href="ox.appsuite.user.sect.dataorganisation.folder.navigate.html#ox.appsuite.user.task.dataorganisation.folder.select">Wählen</a> Sie im Ordnerbaum den Ordner
              <span class="guilabel"><strong>Papierkorb</strong></span>.</p></li>
<li class="step"><p role="presentation">Klicken Sie neben dem Ordnernamen auf das Symbol <span class="guibutton"><strong>Ordnerspezifische Aktionen</strong></span>
              <span aria-hidden="true" class="inlinemediaobject" id="ox.appsuite.user.fig.email.manage.emptytrash.actions"><img src="../../images/appsuite_user_icon_foldertree_actions.png"></span> . Klicken Sie auf <span class="guibutton"><strong>Papierkorb leeren</strong></span>.</p></li>
=======
<li class="step"><p role="presentation">Wählen Sie im Ordnerbaum den Ordner <span class="guilabel"><strong>Papierkorb</strong></span>.</p></li>
<li class="step"><p role="presentation">Klicken Sie neben dem Ordnernamen auf das Symbol <span class="guibutton"><strong>Aktionen</strong></span>
              <span aria-hidden="true" class="inlinemediaobject" id="ox.appsuite.user.fig.email.manage.emptytrash.actions"><img src="../../images/appsuite_user_icon_foldertree_actions.png"></span>. Klicken Sie auf <span class="guibutton"><strong>Papierkorb leeren</strong></span>.</p></li>
>>>>>>> 1c74fb5d
<li class="step"><p role="presentation">Bestätigen Sie, dass Sie den Ordner leeren wollen.</p></li>
</ol></div>
<div class="taskrelated">
          <p><span class="phrase"><strong>Ergebnis:</strong></span> Die Objekte im Papierkorb werden endgültig gelöscht.</p>
        </div>
</div>
<p class="title">Siehe auch</p>
<ul class="itemizedlist" id="ox.appsuite.user.concept.email.manage.delete.related" style="list-style-type: none; "><li class="listitem" style="list-style-type: none">
<p role="presentation"><a class="xref" href="ox.appsuite.user.sect.email.manage.archive.html">E-Mails archivieren</a></p>
<<<<<<< HEAD
<p role="presentation"><a class="xref" href="ox.appsuite.user.sect.email.manage.expungefolder.html">E-Mail Ordner aufräumen</a></p>
=======
<p role="presentation"><a class="xref" href="ox.appsuite.user.sect.email.manage.expungefolder.html">E-Mail-Ordner aufräumen</a></p>
>>>>>>> 1c74fb5d
</li></ul>
<p id="ox.appsuite.user.concept.email.manage.delete.parent">Übergeordnetes Thema:
        <a class="xref" href="ox.appsuite.user.sect.email.manage.html">E-Mails organisieren</a>
      </p>
</div>
          </div>
        </body>
</html><|MERGE_RESOLUTION|>--- conflicted
+++ resolved
@@ -37,25 +37,6 @@
   </h1>
 <h2 class="sr-only">E-Mails organisieren</h2>
 <div class="sect2" id="ox.appsuite.user.sect.email.manage.delete">
-<<<<<<< HEAD
-<div class="titlepage"><div><div><h3 class="title">5.5.15. E-Mails löschen</h3></div></div></div>
-<a class="indexterm" name="id-1.6.12.21.2"></a><a class="indexterm" name="id-1.6.12.21.3"></a><div class="concept">
-<a name="ox.appsuite.user.concept.email.manage.delete"></a><p id="ox.appsuite.user.concept.email.manage.delete">Sie haben folgende Möglichkeiten:
-        </p>
-<ul class="itemizedlist" style="list-style-type: disc; ">
-<li class="listitem"><p role="presentation">Einzelne E-Mails oder eine vollständige Konversation
-              <a class="link" href="ox.appsuite.user.sect.email.manage.delete.html#ox.appsuite.user.task.email.manage.delete">löschen</a>.
-              Die E-Mails werden standardmäßig in den Papierkorb verschoben.</p></li>
-<li class="listitem"><p role="presentation">Alle E-Mails eines
-              <a class="link" href="ox.appsuite.user.sect.email.manage.delete.html#ox.appsuite.user.task.email.manage.emptyfolder">E-Mail-Ordners löschen</a>.
-              Die E-Mails werden standardmäßig in den Papierkorb verschoben.</p></li>
-<li class="listitem"><p role="presentation">Gelöschte E-Mails aus dem Papierkorb
-              <a class="link" href="ox.appsuite.user.sect.email.manage.delete.html#ox.appsuite.user.task.email.manage.undelete">wieder herstellen</a>.</p></li>
-<li class="listitem"><p role="presentation">E-Mails im Papierkorb
-              <a class="link" href="ox.appsuite.user.sect.email.manage.delete.html#ox.appsuite.user.task.email.manage.deleteforever">endgültig löschen</a>.
-              Endgültig gelöschte E-Mails sind unwiederbringlich verloren. Alternativ können Sie alle E-Mails im Papierkorb
-              endgültig löschen, indem Sie den 
-=======
 <div class="titlepage"><div><div><h3 class="title">5.6.15. E-Mails löschen</h3></div></div></div>
 <a class="indexterm" name="id-1.6.13.21.2"></a><a class="indexterm" name="id-1.6.13.21.3"></a><div class="concept">
 <a name="ox.appsuite.user.concept.email.manage.delete"></a><p id="ox.appsuite.user.concept.email.manage.delete">Sie haben folgende Möglichkeiten: 
@@ -72,7 +53,6 @@
 <li class="listitem"><p role="presentation">E-Mails im Papierkorb 
               <a class="link" href="ox.appsuite.user.sect.email.manage.delete.html#ox.appsuite.user.task.email.manage.deleteforever">endgültig löschen</a>.
               Alternativ können Sie alle E-Mails im Papierkorb endgültig löschen, indem Sie den 
->>>>>>> 1c74fb5d
               <a class="link" href="ox.appsuite.user.sect.email.manage.delete.html#ox.appsuite.user.task.email.manage.emptytrash">Papierkorb leeren</a>.</p></li>
 </ul>
 <p>
@@ -81,33 +61,11 @@
 <div class="concept">
 <a name="ox.appsuite.user.concept.email.manage.delete.caution"></a><p id="ox.appsuite.user.concept.email.manage.delete.caution"><span class="phrase"><strong>Achtung:</strong></span> Wenn
         Sie in den E-Mail-Einstellungen den Eintrag <span class="phrase"><strong>
-<<<<<<< HEAD
-          <a class="xref" href="ox.appsuite.user.sect.email.settings.html#ox.appsuite.user.reference.email.settings.common.delete">Gelöschte E-Mails unwiderruflich entfernen</a>
-=======
           <a class="xref" href="ox.appsuite.user.sect.email.settings.receive.html#ox.appsuite.user.reference.email.settings.common.delete">Gelöschte E-Mails unwiderruflich entfernen</a>
->>>>>>> 1c74fb5d
         </strong></span> aktivieren, können Sie gelöschte E-Mails nicht wieder herstellen. Es wird empfohlen, diese Einstellung nicht zu
         verwenden.</p>
 </div>
 <div class="task" id="ox.appsuite.user.task.email.manage.delete">
-<<<<<<< HEAD
-<p class="title">So löschen Sie eine E-Mail:</p>
-<div class="procedure"><ol class="procedure" type="1">
-<li class="step"><p role="presentation">Wählen Sie eine E-Mail.</p></li>
-<li class="step">
-<p role="presentation">Klicken Sie in der Werkzeugleiste auf das Symbol <span class="guibutton"><strong>Löschen</strong></span>
-              <span aria-hidden="true" class="inlinemediaobject" id="ox.appsuite.user.fig.task.email.manage.delete"><img src="../../images/appsuite_user_icon_functionbar_trash.png"></span> .</p>
-<p role="presentation">Alternativ verwenden Sie die Taste [Entf] oder [Rücktaste].</p>
-<p role="presentation">Alternativ verwenden Sie in der Detailansicht die Schaltfläche <span class="guibutton"><strong>Löschen</strong></span>.</p>
-</li>
-</ol></div>
-<div class="taskrelated">
-          <p><span class="phrase"><strong>Ergebnis:</strong></span> Die E-Mail wird in den Ordner <span class="guilabel"><strong>Papierkorb</strong></span>
-            verschoben.</p>
-          <p><span class="phrase"><strong>Tipp:</strong></span> Sie können auch 
-            <a class="link" href="ox.appsuite.user.sect.email.manage.multiple.html">mehrere E-Mails gemeinsam</a>
-            löschen.
-=======
 <p class="title">So löschen Sie E-Mails:</p>
 <div class="procedure"><ol class="procedure" type="1">
 <li class="step"><p role="presentation">Wählen Sie eine E-Mail oder mehrere E-Mails.</p></li>
@@ -127,19 +85,12 @@
 <div class="taskrelated">
           <p><span class="phrase"><strong>Ergebnis:</strong></span> Die E-Mails werden in den Ordner <span class="guilabel"><strong>Papierkorb</strong></span>
             verschoben.
->>>>>>> 1c74fb5d
           </p>
         </div>
 </div>
 <div class="task" id="ox.appsuite.user.task.email.manage.emptyfolder">
 <p class="title">So löschen Sie alle E-Mails eines Ordners:</p>
 <div class="procedure"><ol class="procedure" type="1">
-<<<<<<< HEAD
-<li class="step"><p role="presentation"><a class="link" href="ox.appsuite.user.sect.dataorganisation.folder.navigate.html#ox.appsuite.user.task.dataorganisation.folder.select">Wählen</a> Sie im Ordnerbaum den Ordner, dessen E-Mails
-              Sie löschen wollen.</p></li>
-<li class="step"><p role="presentation">Klicken Sie neben dem Ordnernamen auf das Symbol <span class="guibutton"><strong>Ordnerspezifische Aktionen</strong></span>
-              <span aria-hidden="true" class="inlinemediaobject" id="ox.appsuite.user.fig.email.manage.emptyfolder"><img src="../../images/appsuite_user_icon_foldertree_actions.png"></span> . Klicken Sie auf <span class="guibutton"><strong>Alle Nachrichten löschen</strong></span>.</p></li>
-=======
 <li class="step"><p role="presentation">Wählen Sie im Ordnerbaum den Ordner, dessen E-Mails Sie löschen wollen.</p></li>
 <li class="step"><p role="presentation">Führen Sie eine der folgenden Aktionen aus:
               <ul class="itemizedlist" style="list-style-type: disc; ">
@@ -150,7 +101,6 @@
                   </p></li>
 </ul>
             </p></li>
->>>>>>> 1c74fb5d
 </ol></div>
 <div class="taskrelated">
           <p><span class="phrase"><strong>Ergebnis:</strong></span> Die E-Mails werden in den Ordner <span class="guilabel"><strong>Papierkorb</strong></span>
@@ -159,17 +109,6 @@
         </div>
 </div>
 <div class="task" id="ox.appsuite.user.task.email.manage.undelete">
-<<<<<<< HEAD
-<p class="title">So können Sie eine gelöschte E-Mail wieder herstellen:</p>
-<div class="procedure"><ol class="procedure" type="1">
-<li class="step"><p role="presentation"><a class="link" href="ox.appsuite.user.sect.dataorganisation.folder.navigate.html#ox.appsuite.user.task.dataorganisation.folder.select">Öffnen</a> Sie im Ordnerbaum den Ordner
-                <span class="guilabel"><strong>Papierkorb</strong></span>.</p></li>
-<li class="step"><p role="presentation">Wählen Sie eine E-Mail.</p></li>
-<li class="step"><p role="presentation">Klicken Sie in der Werkzeugleiste auf das Symbol <span class="guibutton"><strong>Aktionen</strong></span>
-            <span aria-hidden="true" class="inlinemediaobject" id="ox.appsuite.user.fig.email.manage.undelete"><img src="../../images/appsuite_user_icon_actions.png"></span> . Klicken Sie im Menü auf
-                <span class="guibutton"><strong>Verschieben</strong></span>.</p></li>
-<li class="step"><p role="presentation">Wählen Sie im Fenster <span class="guilabel"><strong>Verschieben</strong></span> einen Ordner. Klicken Sie auf die
-=======
 <p class="title">So stellen Sie gelöschte E-Mails wieder her:</p>
 <div class="procedure"><ol class="procedure" type="1">
 <li class="step"><p role="presentation">Öffnen Sie im Ordnerbaum den Ordner <span class="guilabel"><strong>Papierkorb</strong></span>.</p></li>
@@ -178,34 +117,21 @@
             <span aria-hidden="true" class="inlinemediaobject" id="ox.appsuite.user.fig.email.manage.undelete"><img src="../../images/appsuite_user_icon_actions.png"></span>. Klicken Sie im Menü auf
                 <span class="guibutton"><strong>Verschieben</strong></span>.</p></li>
 <li class="step"><p role="presentation">Wählen Sie im Fenster <span class="guilabel"><strong>Verschieben</strong></span> einen Ordner. Klicken Sie auf die 
->>>>>>> 1c74fb5d
               Schaltfläche <span class="guibutton"><strong>Verschieben</strong></span>.</p></li>
 </ol></div>
 </div>
 <div class="task" id="ox.appsuite.user.task.email.manage.deleteforever">
-<<<<<<< HEAD
-<p class="title">So können Sie eine gelöschte E-Mail endgültig löschen:</p>
-=======
 <p class="title">So löschen Sie E-Mails endgültig:</p>
->>>>>>> 1c74fb5d
 <div class="taskprerequisites">
           <p><span class="phrase"><strong>Achtung:</strong></span> Endgültig gelöschte E-Mails können <span class="phrase"><strong>nicht</strong></span> 
             wiederhergestellt werden. Bevor Sie eine E-Mail endgültig löschen, stellen Sie sicher, dass Sie
             diese E-Mail nicht mehr benötigen.</p>
         </div>
 <div class="procedure"><ol class="procedure" type="1">
-<<<<<<< HEAD
-<li class="step"><p role="presentation"><a class="link" href="ox.appsuite.user.sect.dataorganisation.folder.navigate.html#ox.appsuite.user.task.dataorganisation.folder.select">Öffnen</a> Sie im Ordnerbaum den Ordner
-                <span class="guilabel"><strong>Papierkorb</strong></span>.</p></li>
-<li class="step"><p role="presentation">Wählen Sie eine E-Mail.</p></li>
-<li class="step"><p role="presentation">Klicken Sie in der Werkzeugleiste auf das Symbol <span class="guibutton"><strong>Löschen</strong></span>
-              <span aria-hidden="true" class="inlinemediaobject" id="ox.appsuite.user.fig.task.email.manage.deleteforever"><img src="../../images/appsuite_user_icon_functionbar_trash.png"></span> .</p></li>
-=======
 <li class="step"><p role="presentation">Öffnen Sie im Ordnerbaum den Ordner <span class="guilabel"><strong>Papierkorb</strong></span>.</p></li>
 <li class="step"><p role="presentation">Wählen Sie eine E-Mail oder mehrere E-Mails.</p></li>
 <li class="step"><p role="presentation">Klicken Sie in der Werkzeugleiste auf das Symbol <span class="guibutton"><strong>Löschen</strong></span>
               <span aria-hidden="true" class="inlinemediaobject" id="ox.appsuite.user.fig.task.email.manage.deleteforever"><img src="../../images/appsuite_user_icon_functionbar_trash.png"></span>.</p></li>
->>>>>>> 1c74fb5d
 </ol></div>
 <div class="taskrelated">
           <p><span class="phrase"><strong>Ergebnis:</strong></span> Die E-Mails werden endgültig gelöscht.</p>
@@ -218,16 +144,9 @@
             diese E-Mail nicht mehr benötigen.</p>
         </div>
 <div class="procedure"><ol class="procedure" type="1">
-<<<<<<< HEAD
-<li class="step"><p role="presentation"><a class="link" href="ox.appsuite.user.sect.dataorganisation.folder.navigate.html#ox.appsuite.user.task.dataorganisation.folder.select">Wählen</a> Sie im Ordnerbaum den Ordner
-              <span class="guilabel"><strong>Papierkorb</strong></span>.</p></li>
-<li class="step"><p role="presentation">Klicken Sie neben dem Ordnernamen auf das Symbol <span class="guibutton"><strong>Ordnerspezifische Aktionen</strong></span>
-              <span aria-hidden="true" class="inlinemediaobject" id="ox.appsuite.user.fig.email.manage.emptytrash.actions"><img src="../../images/appsuite_user_icon_foldertree_actions.png"></span> . Klicken Sie auf <span class="guibutton"><strong>Papierkorb leeren</strong></span>.</p></li>
-=======
 <li class="step"><p role="presentation">Wählen Sie im Ordnerbaum den Ordner <span class="guilabel"><strong>Papierkorb</strong></span>.</p></li>
 <li class="step"><p role="presentation">Klicken Sie neben dem Ordnernamen auf das Symbol <span class="guibutton"><strong>Aktionen</strong></span>
               <span aria-hidden="true" class="inlinemediaobject" id="ox.appsuite.user.fig.email.manage.emptytrash.actions"><img src="../../images/appsuite_user_icon_foldertree_actions.png"></span>. Klicken Sie auf <span class="guibutton"><strong>Papierkorb leeren</strong></span>.</p></li>
->>>>>>> 1c74fb5d
 <li class="step"><p role="presentation">Bestätigen Sie, dass Sie den Ordner leeren wollen.</p></li>
 </ol></div>
 <div class="taskrelated">
@@ -237,11 +156,7 @@
 <p class="title">Siehe auch</p>
 <ul class="itemizedlist" id="ox.appsuite.user.concept.email.manage.delete.related" style="list-style-type: none; "><li class="listitem" style="list-style-type: none">
 <p role="presentation"><a class="xref" href="ox.appsuite.user.sect.email.manage.archive.html">E-Mails archivieren</a></p>
-<<<<<<< HEAD
-<p role="presentation"><a class="xref" href="ox.appsuite.user.sect.email.manage.expungefolder.html">E-Mail Ordner aufräumen</a></p>
-=======
 <p role="presentation"><a class="xref" href="ox.appsuite.user.sect.email.manage.expungefolder.html">E-Mail-Ordner aufräumen</a></p>
->>>>>>> 1c74fb5d
 </li></ul>
 <p id="ox.appsuite.user.concept.email.manage.delete.parent">Übergeordnetes Thema:
         <a class="xref" href="ox.appsuite.user.sect.email.manage.html">E-Mails organisieren</a>
