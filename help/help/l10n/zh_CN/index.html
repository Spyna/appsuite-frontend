<html lang="zh_cn">
<head>
<meta http-equiv="Content-Type" content="text/html; charset=utf-8">
<title></title>
<link rel="stylesheet" type="text/css" href="../../help.css">
<meta name="generator" content="DocBook XSL Stylesheets V1.78.1">
<link rel="home" href="index.html" title="">
<link rel="next" href="ox.appsuite.user.chap.about.html" title="第 1 章 有关此文档">
<link rel="copyright" href="ox.appsuite.user.legalnotice.html" title="法律通告">
<link rel="stylesheet" type="text/css" href="../../bootstrap.min.css"​/> 
<link id="favicon" rel="shortcut icon" href="../../../apps/themes/default/favicon.ico" type="image/x-icon"> 
<meta name="viewport" content="width=device-width, initial-scale=1.0">
   <script src="../../jquery.min.js"></script> 

   <script src="../../bootstrap.min.js"></script> 
</head>
<body bgcolor="white" text="black" link="#0000FF" vlink="#840084" alink="#0000FF">
<div class="oxhelp-navigation-top"><nav class="navbar navbar-inverse" role="navigation"><div class="container-fluid">
<div class="navbar-header">
<button type="button" class="navbar-toggle" data-toggle="collapse" data-target="#ox-main-nav"><span class="sr-only"></span><span class="icon-bar"></span><span class="icon-bar"></span><span class="icon-bar"></span></button><a class="navbar-brand">Open-Xchange</a>
</div>
<div class="collapse navbar-collapse" id="ox-main-nav"><ul class="nav navbar-nav">
<li><a accesskey="h" href="index.html" class="oxhelp-home-link">起始页</a></li>
<li><a accesskey="t" href="bk01-toc.html" class="oxhelp-toc-link">目录</a></li>
<li><a accesskey="n" class="oxhelp-next-link" href="ox.appsuite.user.chap.about.html">下一页</a></li>
</ul></div>
</div></nav></div>
<div class="oxhelp-content">
  <div lang="zh-CN" class="book"><div class="titlepage">
<div>
<div><h1 class="title"><a name="id-1"></a></h1></div>
<div><h2 class="subtitle">用户向导 </h2></div>
<div><div class="author"><h3 class="author">
<span class="firstname"></span> <span class="surname"></span>
</h3></div></div>
<div><p class="copyright">版权 © 2016-2016  OX Software GmbH , 此文件为 OX Software GmbH 之智慧财产</p></div>
<div><a href="ox.appsuite.user.legalnotice.html">法律通告</a></div>
<<<<<<< HEAD
<div><p class="pubdate">星期二, 22. 三月 2016 7.8.0 版本</p></div>
=======
<div><p class="pubdate">星期五, 11. 三月 2016 7.8.1 版本</p></div>
>>>>>>> 15b67d9d
<div><div class="abstract">
<p class="title"></p>
<p><a name="ox.appsuite.user.startpage"></a>
  </p>
<div class="itemizedlist">
<a name="ox.appsuite.user.startpage.block01"></a><ul class="itemizedlist" style="list-style-type: none; ">
<li class="listitem" style="list-style-type: none">
<p><a name="ox.appsuite.user.startpage.block01.col01"></a>
        <a class="ulink" href="bk01-toc.html" target="_top"><span class="bold"><strong>目录</strong></span></a>
      </p>
<p>
        <a class="link" href="ox.appsuite.user.chap.firststeps.html" title="第 3 章 第一步"><span class="bold"><strong>第一步</strong></span></a>
      </p>
<p>
        <a class="link" href="ox.appsuite.user.sect.firststeps.changepassword.html" title="3.5. 更改密码"><span class="bold"><strong>更改密码</strong></span></a>
      </p>
</li>
<li class="listitem" style="list-style-type: none">
<p><a name="ox.appsuite.user.startpage.block01.col02"></a>
        <a class="link" href="ox.appsuite.user.index.html" title="索引"><span class="bold"><strong>索引</strong></span></a>
      </p>
<p>
        <a class="link" href="ox.appsuite.user.sect.firststeps.gui.html" title="3.1. 用户界面"><span class="bold"><strong>用户界面</strong></span></a>
      </p>
<p>
        <a class="link" href="ox.appsuite.user.sect.firststeps.personaldata.html" title="3.4. 更改个人联系人数据"><span class="bold"><strong>更改个人数据</strong></span></a>
      </p>
</li>
<li class="listitem" style="list-style-type: none">
<p><a name="ox.appsuite.user.startpage.block01.col03"></a>
        <a class="link" href="ox.appsuite.user.sect.about.definitions.html" title="1.4. 术语"><span class="bold"><strong>术语汇编</strong></span></a>
      </p>
<p>
        <a class="link" href="ox.appsuite.user.chap.bestpractices.html" title="第 13 章 问答"><span class="bold"><strong>常见问题</strong></span></a>
      </p>
<p>
        <a class="link" href="ox.appsuite.user.sect.firststeps.socialaccounts.html#ox.appsuite.user.task.socialaccounts.add" title="如何设置一个访问社交网路的户口："><span class="bold"><strong>添加社交户口</strong></span></a>
      </p>
</li>
</ul>
</div>
<p>
  </p>
<div class="itemizedlist">
<a name="ox.appsuite.user.startpage.block02"></a><ul class="itemizedlist" style="list-style-type: none; ">
<li class="listitem" style="list-style-type: none">
<p><a name="ox.appsuite.user.startpage.block02.col01"></a><span class="bold"><strong>
        <a class="link" href="ox.appsuite.user.chap.email.html" title="第 5 章 电子邮件">
            <span class="phrase">电子邮件</span>
            
            
            
          </a>
        </strong></span></p>
<p>
<<<<<<< HEAD
				<a class="link" href="ox.appsuite.user.sect.email.gui.html" title="5.1. 电子邮件元件">元件</a>
			</p>
=======
        <a class="link" href="ox.appsuite.user.sect.email.gui.html" title="5.1. 电子邮件元件">元件</a>
      </p>
>>>>>>> 15b67d9d
<p>
        <a class="link" href="ox.appsuite.user.sect.email.view.html" title="5.2. 显示电子邮件">显示电子邮件</a>
      </p>
<p>
        <a class="link" href="ox.appsuite.user.sect.email.send.html" title="5.4. 发送电子邮件">发送电子邮件</a>
      </p>
<p>
        <a class="link" href="ox.appsuite.user.sect.email.manage.html" title="5.5. 组织电子邮件">组织电子邮件</a>
      </p>
<p>
        <a class="link" href="ox.appsuite.user.sect.email.search.html" title="5.6. 搜寻电子邮件">搜寻电子邮件</a>
      </p>
<p>
        <a class="link" href="ox.appsuite.user.sect.email.share.html" title="5.7. 团队里电子邮件">团队里电子邮件</a>
      </p>
<p>
        <a class="link" href="ox.appsuite.user.sect.email.share.html" title="5.7. 团队里电子邮件">外部电子邮件户口</a>
      </p>
</li>
<li class="listitem" style="list-style-type: none">
<p><a name="ox.appsuite.user.startpage.block02.col02"></a><span class="bold"><strong>
          <a class="link" href="ox.appsuite.user.chap.contacts.html" title="第 6 章 地址簿">
            <span class="phrase">地址簿</span>
            
            
            
          </a>
        </strong></span></p>
<p>
<<<<<<< HEAD
				<a class="link" href="ox.appsuite.user.sect.contacts.gui.html" title="6.1. 地址簿元件">元件</a>
			</p>
=======
        <a class="link" href="ox.appsuite.user.sect.contacts.gui.html" title="6.1. 地址簿元件">元件</a>
      </p>
>>>>>>> 15b67d9d
<p>
        <a class="link" href="ox.appsuite.user.sect.contacts.view.html" title="6.2. 显示联系人">显示联系人</a>
      </p>
<p>
        <a class="link" href="ox.appsuite.user.sect.contacts.add.html" title="6.5. 添加联系人">创建联系人</a>
      </p>
<p>
        <a class="link" href="ox.appsuite.user.sect.contacts.distributionlist.html" title="6.6. 创建通讯组列表">创建通讯组列表</a>
      </p>
<p>
        <a class="link" href="ox.appsuite.user.sect.contacts.manage.html" title="6.7. 组织联系人">组织联系人</a>
      </p>
<p>
        <a class="link" href="ox.appsuite.user.sect.contacts.search.html" title="6.8. 搜寻联系人">搜寻联系人</a>
      </p>
<p>
        <a class="link" href="ox.appsuite.user.sect.contacts.share.html" title="6.9. 团队联系人">团队联系人</a>
      </p>
</li>
<li class="listitem" style="list-style-type: none">
<p><a name="ox.appsuite.user.startpage.block02.col03"></a><span class="bold"><strong>
          <a class="link" href="ox.appsuite.user.chap.calendar.html" title="第 7 章 日历">
            <span class="phrase">日历</span>
            
            
            
          </a>
        </strong></span></p>
<p>
<<<<<<< HEAD
				<a class="link" href="ox.appsuite.user.sect.calendar.gui.html" title="7.1. 日历元件">元件</a>
			</p>
=======
        <a class="link" href="ox.appsuite.user.sect.calendar.gui.html" title="7.1. 日历元件">元件</a>
      </p>
>>>>>>> 15b67d9d
<p>
        <a class="link" href="ox.appsuite.user.sect.calendar.view.html" title="7.2. 检视约会">检视约会</a>
      </p>
<p>
        <a class="link" href="ox.appsuite.user.sect.calendar.add.html" title="7.4. 创建约会">创建约会</a>
      </p>
<p>
        <a class="link" href="ox.appsuite.user.sect.calendar.invitation.html" title="7.5. 回复约会邀请">回复约会邀请</a>
      </p>
<p>
        <a class="link" href="ox.appsuite.user.sect.calendar.share.html" title="7.8. 团队约会">组织日历</a>
      </p>
<p>
        <a class="link" href="ox.appsuite.user.sect.calendar.search.html" title="7.7. 搜索约会">搜索约会</a>
      </p>
<p>
        <a class="link" href="ox.appsuite.user.sect.calendar.share.html" title="7.8. 团队约会">团队约会</a>
      </p>
</li>
<li class="listitem" style="list-style-type: none">
<p><a name="ox.appsuite.user.startpage.block02.col04"></a><span class="bold"><strong>
          <a class="link" href="ox.appsuite.user.chap.tasks.html" title="第 8 章 任务">
            <span class="phrase">任务</span>
            
            
            
          </a>
        </strong></span></p>
<p>
<<<<<<< HEAD
				<a class="link" href="ox.appsuite.user.sect.tasks.gui.html" title="8.1. 任务元件">元件</a>
			</p>
=======
        <a class="link" href="ox.appsuite.user.sect.tasks.gui.html" title="8.1. 任务元件">元件</a>
      </p>
>>>>>>> 15b67d9d
<p>
        <a class="link" href="ox.appsuite.user.sect.tasks.view.html" title="8.2. 检视任务">检视任务</a>
      </p>
<p>
        <a class="link" href="ox.appsuite.user.sect.tasks.add.html" title="8.4. 创建任务">创建任务</a>
      </p>
<p>
        <a class="link" href="ox.appsuite.user.sect.tasks.invitation.html" title="8.5. 回答任务邀请">回答任务邀请</a>
      </p>
<p>
        <a class="link" href="ox.appsuite.user.sect.tasks.manage.html" title="8.6. 管理任务">组织任务</a>
      </p>
<p>
        <a class="link" href="ox.appsuite.user.sect.tasks.search.html" title="8.7. 搜索任务">搜索任务</a>
      </p>
<p>
        <a class="link" href="ox.appsuite.user.sect.tasks.share.html" title="8.8. 团队任务">团队任务</a>
      </p>
</li>
</ul>
</div>
<p>
  </p>
<div class="itemizedlist">
<a name="ox.appsuite.user.startpage.block03"></a><ul class="itemizedlist" style="list-style-type: none; ">
<li class="listitem" style="list-style-type: none">
<<<<<<< HEAD
<p><a name="ox.appsuite.user.startpage.block03.col02"></a>
				<span class="bold"><strong>
					<a class="link" href="ox.appsuite.user.chap.files.html" title="第 9 章 磁盘">
						<span class="phrase">磁盘</span>
						
						
						
					</a>
				</strong></span>
			</p>
<p>
				<a class="link" href="ox.appsuite.user.sect.files.gui.html" title="9.1. 磁盘元件">元件</a>
			</p>
<p>
				<a class="link" href="ox.appsuite.user.sect.files.view.html" title="9.2. 显示文件和文件夹">检视档案</a>
			</p>
<p>
				<a class="link" href="ox.appsuite.user.sect.files.add.html" title="9.3. 创建文件或文件夹。">创建档案</a>
			</p>
<p>
				<a class="link" href="ox.appsuite.user.sect.files.manage.html" title="9.4. 管理档案">管理档案</a>
			</p>
<p>
				<a class="link" href="ox.appsuite.user.sect.files.search.html" title="9.5. 搜索文件">搜寻文件</a>
			</p>
<p>
				<a class="link" href="ox.appsuite.user.sect.files.view.content.html" title="9.2.1. 显示文件内容">播放多媒体档案</a>
			</p>
=======
<p><a name="ox.appsuite.user.startpage.block03.col02"></a><span class="bold"><strong>
          <a class="link" href="ox.appsuite.user.chap.files.html" title="第 9 章 磁盘">
            <span class="phrase">磁盘</span>
            
            
            
          </a>
        </strong></span></p>
<p>
        <a class="link" href="ox.appsuite.user.sect.files.gui.html" title="9.1. 磁盘元件">元件</a>
      </p>
<p>
        <a class="link" href="ox.appsuite.user.sect.files.view.html" title="9.2. 显示文件和文件夹">检视档案</a>
      </p>
<p>
        <a class="link" href="ox.appsuite.user.sect.files.add.html" title="9.3. 创建文件或文件夹。">创建档案</a>
      </p>
<p>
        <a class="link" href="ox.appsuite.user.sect.files.manage.html" title="9.4. 管理档案">管理档案</a>
      </p>
<p>
        <a class="link" href="ox.appsuite.user.sect.files.search.html" title="9.5. 搜索文件">搜索文件</a>
      </p>
<p>
        <a class="link" href="ox.appsuite.user.sect.files.view.content.html" title="9.2.1. 显示文件内容">播放多媒体档案</a>
      </p>
>>>>>>> 15b67d9d
</li>
<li class="listitem" style="list-style-type: none">
<p><a name="ox.appsuite.user.startpage.block03.col03"></a><span class="bold"><strong>
          <a class="link" href="ox.appsuite.user.chap.dataorganisation.html" title="第 11 章 组织数据">组织数据</a>
        </strong></span></p>
<p>
        <a class="link" href="ox.appsuite.user.sect.dataorganisation.folder.navigate.html" title="11.1.2. 在文件夹结构里导航">在文件夹树里导航</a>
      </p>
<p>
        <a class="link" href="ox.appsuite.user.sect.dataorganisation.folder.create.html" title="11.1.5. 创建文件夹">创建文件夹</a>
      </p>
<p>
        <a class="link" href="ox.appsuite.user.sect.dataorganisation.folder.rename.html" title="11.1.6. 重命名文件夹">重命名文件夹</a>
      </p>
<p>
        <a class="link" href="ox.appsuite.user.sect.dataorganisation.sharing.html" title="11.3. 分享">共享文件夹</a>
      </p>
</li>
<li class="listitem" style="list-style-type: none">
<p><a name="ox.appsuite.user.startpage.block03.col04"></a>
        <span class="bold"><strong><a class="link" href="ox.appsuite.user.sect.firststeps.globalsettings.html" title="3.3. 自定义基本设置">设置</a></strong></span>
      </p>
<p>
        <a class="link" href="ox.appsuite.user.sect.portal.customize.html" title="4.2. 自定义门户">门户</a>
      </p>
<p>
        <a class="link" href="ox.appsuite.user.sect.email.settings.html" title="5.9. 电子邮件设定">电子邮件</a>
      </p>
<p>
        <a class="link" href="ox.appsuite.user.sect.calendar.settings.html" title="7.11. 日历设定">日历</a>
      </p>
<p>
        <a class="link" href="ox.appsuite.user.sect.tasks.settings.html" title="8.10. 任务设定">任务</a>
      </p>
<p>
        <a class="link" href="ox.appsuite.user.sect.files.settings.html" title="9.10. Drive 设置">档案</a>
      </p>
</li>
</ul>
</div>
<p>
</p>
</div></div>
</div>
<hr>
</div></div>
          </div>
        </body>
</html><|MERGE_RESOLUTION|>--- conflicted
+++ resolved
@@ -35,11 +35,7 @@
 </h3></div></div>
 <div><p class="copyright">版权 © 2016-2016  OX Software GmbH , 此文件为 OX Software GmbH 之智慧财产</p></div>
 <div><a href="ox.appsuite.user.legalnotice.html">法律通告</a></div>
-<<<<<<< HEAD
-<div><p class="pubdate">星期二, 22. 三月 2016 7.8.0 版本</p></div>
-=======
 <div><p class="pubdate">星期五, 11. 三月 2016 7.8.1 版本</p></div>
->>>>>>> 15b67d9d
 <div><div class="abstract">
 <p class="title"></p>
 <p><a name="ox.appsuite.user.startpage"></a>
@@ -95,13 +91,8 @@
           </a>
         </strong></span></p>
 <p>
-<<<<<<< HEAD
-				<a class="link" href="ox.appsuite.user.sect.email.gui.html" title="5.1. 电子邮件元件">元件</a>
-			</p>
-=======
         <a class="link" href="ox.appsuite.user.sect.email.gui.html" title="5.1. 电子邮件元件">元件</a>
       </p>
->>>>>>> 15b67d9d
 <p>
         <a class="link" href="ox.appsuite.user.sect.email.view.html" title="5.2. 显示电子邮件">显示电子邮件</a>
       </p>
@@ -131,13 +122,8 @@
           </a>
         </strong></span></p>
 <p>
-<<<<<<< HEAD
-				<a class="link" href="ox.appsuite.user.sect.contacts.gui.html" title="6.1. 地址簿元件">元件</a>
-			</p>
-=======
         <a class="link" href="ox.appsuite.user.sect.contacts.gui.html" title="6.1. 地址簿元件">元件</a>
       </p>
->>>>>>> 15b67d9d
 <p>
         <a class="link" href="ox.appsuite.user.sect.contacts.view.html" title="6.2. 显示联系人">显示联系人</a>
       </p>
@@ -167,13 +153,8 @@
           </a>
         </strong></span></p>
 <p>
-<<<<<<< HEAD
-				<a class="link" href="ox.appsuite.user.sect.calendar.gui.html" title="7.1. 日历元件">元件</a>
-			</p>
-=======
         <a class="link" href="ox.appsuite.user.sect.calendar.gui.html" title="7.1. 日历元件">元件</a>
       </p>
->>>>>>> 15b67d9d
 <p>
         <a class="link" href="ox.appsuite.user.sect.calendar.view.html" title="7.2. 检视约会">检视约会</a>
       </p>
@@ -203,13 +184,8 @@
           </a>
         </strong></span></p>
 <p>
-<<<<<<< HEAD
-				<a class="link" href="ox.appsuite.user.sect.tasks.gui.html" title="8.1. 任务元件">元件</a>
-			</p>
-=======
         <a class="link" href="ox.appsuite.user.sect.tasks.gui.html" title="8.1. 任务元件">元件</a>
       </p>
->>>>>>> 15b67d9d
 <p>
         <a class="link" href="ox.appsuite.user.sect.tasks.view.html" title="8.2. 检视任务">检视任务</a>
       </p>
@@ -236,36 +212,6 @@
 <div class="itemizedlist">
 <a name="ox.appsuite.user.startpage.block03"></a><ul class="itemizedlist" style="list-style-type: none; ">
 <li class="listitem" style="list-style-type: none">
-<<<<<<< HEAD
-<p><a name="ox.appsuite.user.startpage.block03.col02"></a>
-				<span class="bold"><strong>
-					<a class="link" href="ox.appsuite.user.chap.files.html" title="第 9 章 磁盘">
-						<span class="phrase">磁盘</span>
-						
-						
-						
-					</a>
-				</strong></span>
-			</p>
-<p>
-				<a class="link" href="ox.appsuite.user.sect.files.gui.html" title="9.1. 磁盘元件">元件</a>
-			</p>
-<p>
-				<a class="link" href="ox.appsuite.user.sect.files.view.html" title="9.2. 显示文件和文件夹">检视档案</a>
-			</p>
-<p>
-				<a class="link" href="ox.appsuite.user.sect.files.add.html" title="9.3. 创建文件或文件夹。">创建档案</a>
-			</p>
-<p>
-				<a class="link" href="ox.appsuite.user.sect.files.manage.html" title="9.4. 管理档案">管理档案</a>
-			</p>
-<p>
-				<a class="link" href="ox.appsuite.user.sect.files.search.html" title="9.5. 搜索文件">搜寻文件</a>
-			</p>
-<p>
-				<a class="link" href="ox.appsuite.user.sect.files.view.content.html" title="9.2.1. 显示文件内容">播放多媒体档案</a>
-			</p>
-=======
 <p><a name="ox.appsuite.user.startpage.block03.col02"></a><span class="bold"><strong>
           <a class="link" href="ox.appsuite.user.chap.files.html" title="第 9 章 磁盘">
             <span class="phrase">磁盘</span>
@@ -292,7 +238,6 @@
 <p>
         <a class="link" href="ox.appsuite.user.sect.files.view.content.html" title="9.2.1. 显示文件内容">播放多媒体档案</a>
       </p>
->>>>>>> 15b67d9d
 </li>
 <li class="listitem" style="list-style-type: none">
 <p><a name="ox.appsuite.user.startpage.block03.col03"></a><span class="bold"><strong>
