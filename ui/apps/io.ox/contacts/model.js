--- conflicted
+++ resolved
@@ -12,16 +12,10 @@
  * @author Francisco Laguna <francisco.laguna@open-xchange.com>
  */
 define('io.ox/contacts/model',
-<<<<<<< HEAD
-      ['io.ox/backbone/modelFactory', 'io.ox/backbone/validation',
-       'io.ox/contacts/api', 'gettext!io.ox/contacts/contacts'
-
-=======
       ['io.ox/backbone/modelFactory',
        'io.ox/backbone/validation',
        'io.ox/contacts/api',
        'gettext!io.ox/contacts'
->>>>>>> ce02beda
        ], function (ModelFactory, Validators, api, gt) {
 
     'use strict';
@@ -34,17 +28,6 @@
 
             addMember: function (member) {
 
-<<<<<<< HEAD
-                var currentDistListArray;
-                if (this.get('distribution_list') === undefined) {
-                    this.set('distribution_list', []);
-                }
-
-                currentDistListArray = this.get('distribution_list');
-                currentDistListArray.push(member);
-
-                this.set('distribution_list', currentDistListArray);
-=======
                 var currentDistListArray = this.get('distribution_list');
 
                 if (currentDistListArray === undefined) {
@@ -53,7 +36,6 @@
                     currentDistListArray.push(member);
                     this.set('distribution_list', currentDistListArray);
                 }
->>>>>>> ce02beda
 
                 this.trigger("change");
                 this.trigger("change:distribution_list");
