--- conflicted
+++ resolved
@@ -328,11 +328,7 @@
 
             // trigger 'group:cancel' event, if menu has been closed with mouse click
             if (!self.isMenuVisible()) {
-<<<<<<< HEAD
-                self.trigger('group:cancel');
-=======
                 self.triggerCancel();
->>>>>>> 9e438592
             }
         }
 
