Name:           open-xchange-appsuite-spamexperts
Version:        @OXVERSION@
<<<<<<< HEAD
%define         ox_release 5
=======
%define         ox_release 25
>>>>>>> 783a0bfd
Release:        %{ox_release}_<CI_CNT>.<B_CNT>
Group:          Applications/Productivity
Packager:       Viktor Pracht <viktor.pracht@open-xchange.com>
License:        CC-BY-NC-SA-3.0
Summary:        Configuration UI for SpamExperts
Source:         %{name}_%{version}.orig.tar.bz2

BuildArch:      noarch
BuildRoot:      %{_tmppath}/%{name}-%{version}-root
%if 0%{?rhel_version} && 0%{?rhel_version} >= 700
BuildRequires:  ant
%else
BuildRequires:  ant-nodeps
%endif
BuildRequires:  java-devel >= 1.6.0
BuildRequires:  nodejs >= 0.10.0

Requires(post): open-xchange-appsuite-manifest

%description
Configuration UI for SpamExperts

## Uncomment for multiple packages (1/4)
#%if 0%{?rhel_version} || 0%{?fedora_version}
#%define docroot /var/www/html/appsuite
#%else
#%define docroot /srv/www/htdocs/appsuite
#%endif
#
#%package        static
#Group:          Applications/Productivity
#Summary:        Configuration UI for SpamExperts
#Requires:       open-xchange-appsuite
#
#%description    static
#Configuration UI for SpamExperts
#
#This package contains the static files for the theme.

%prep
%setup -q

%build

%install
export NO_BRP_CHECK_BYTECODE_VERSION=true
ant -Dbasedir=build -DdestDir=%{buildroot} -DpackageName=%{name} -Dhtdoc=%{docroot} -DkeepCache=true -f build/build.xml build

## Uncomment for multiple packages (2/4)
#files=$(find "%{buildroot}/opt/open-xchange/appsuite/" -type f \
#             ! -regex '.*\.\(js\|css\|less\|json\)' -printf '%%P ')
#for i in $files
#do
#    mkdir -p "%{buildroot}%{docroot}/$(dirname $i)"
#    cp "%{buildroot}/opt/open-xchange/appsuite/$i" "%{buildroot}%{docroot}/$i"
#done

%clean
%{__rm} -rf %{buildroot}

## Uncomment for multiple packages (3/4)
#rm -r "%{buildroot}%{docroot}"

%define update "/opt/open-xchange/appsuite/share/update-themes.sh"

%post
if [ $1 -eq 1 -a -x %{update} ]; then %{update} --later; fi

%postun
if [ -x %{update} ]; then %{update} --later; fi

%files
%defattr(-,root,root)
%dir /opt/open-xchange
%dir /opt/open-xchange/appsuite
%dir /opt/open-xchange/appsuite/apps
%dir /opt/open-xchange/appsuite/apps/com.spamexperts
%dir /opt/open-xchange/appsuite/apps/com.spamexperts/settings
/opt/open-xchange/appsuite/apps/com.spamexperts/*
/opt/open-xchange/appsuite/apps/com.spamexperts/settings/*
%dir /opt/open-xchange/appsuite/manifests
/opt/open-xchange/appsuite/manifests/open-xchange-appsuite-spamexperts.json

## Uncomment for multiple packages (4/4)
#%files static
#%defattr(-,root,root)
#%{docroot}

%changelog
<<<<<<< HEAD
* Fri Sep 25 2015 Viktor Pracht <viktor.pracht@open-xchange.com>
Fith candidate for 7.8.0 release
* Fri Sep 18 2015 Viktor Pracht <viktor.pracht@open-xchange.com>
Fourth candidate for 7.8.0 release
=======
* Thu Sep 24 2015 Viktor Pracht <viktor.pracht@open-xchange.com>
Build for patch 2015-09-28 (2767)
>>>>>>> 783a0bfd
* Tue Sep 08 2015 Viktor Pracht <viktor.pracht@open-xchange.com>
Build for patch 2015-09-14 (2732)
* Mon Sep 07 2015 Viktor Pracht <viktor.pracht@open-xchange.com>
Third candidate for 7.8.0 release
* Fri Aug 21 2015 Viktor Pracht <viktor.pracht@open-xchange.com>
Second candidate for 7.8.0 release
* Tue Aug 18 2015 Viktor Pracht <viktor.pracht@open-xchange.com>
Build for patch 2015-08-24 (2674)
* Thu Aug 06 2015 Viktor Pracht <viktor.pracht@open-xchange.com>
Build for patch 2015-08-17 (2666)
* Wed Aug 05 2015 Viktor Pracht <viktor.pracht@open-xchange.com>
First candidate for 7.8.0 release
* Wed Aug 05 2015 Viktor Pracht <viktor.pracht@open-xchange.com>
Build for patch 2015-08-10
* Tue Aug 04 2015 Viktor Pracht <viktor.pracht@open-xchange.com>
Build for patch 2015-08-03 (2650)
* Fri Jul 17 2015 Viktor Pracht <viktor.pracht@open-xchange.com>
Build for patch 2015-07-20 (2637)
* Fri Jul 17 2015 Viktor Pracht <viktor.pracht@open-xchange.com>
Build for patch 2015-07-20 (2614)
* Tue Jun 30 2015 Viktor Pracht <viktor.pracht@open-xchange.com>
Build for patch 2015-06-29 (2569)
* Wed Jun 24 2015 Viktor Pracht <viktor.pracht@open-xchange.com>
Build for patch 2015-06-26 (2573)
* Wed Jun 10 2015 Viktor Pracht <viktor.pracht@open-xchange.com>
Build for patch 2015-06-08 (2540)
* Tue Jun 09 2015 Viktor Pracht <viktor.pracht@open-xchange.com>
Build for patch 2015-06-08 (2539)
* Tue May 19 2015 Viktor Pracht <viktor.pracht@open-xchange.com>
Build for patch 2015-05-26 (2521)
* Fri May 15 2015 Viktor Pracht <viktor.pracht@open-xchange.com>
Build for patch 2015-05-26 (2520)
* Tue May 05 2015 Viktor Pracht <viktor.pracht@open-xchange.com>
Build for patch 2015-05-04 (2496)
* Fri Apr 24 2015 Viktor Pracht <viktor.pracht@open-xchange.com>
Build for patch 2015-09-09 (2495)
* Thu Apr 23 2015 Viktor Pracht <viktor.pracht@open-xchange.com>
Build for patch 2015-04-17 (2491)
* Tue Apr 14 2015 Viktor Pracht <viktor.pracht@open-xchange.com>
Build for patch 2015-04-13 (2473)
* Tue Apr 14 2015 Viktor Pracht <viktor.pracht@open-xchange.com>
Build for patch 2015-04-13 (2474)
* Fri Mar 27 2015 Viktor Pracht <viktor.pracht@open-xchange.com>
Build for patch 2015-03-29 (2475)
* Wed Mar 25 2015 Viktor Pracht <viktor.pracht@open-xchange.com>
Build for patch 2015-03-30 (2459)
* Mon Mar 23 2015 Viktor Pracht <viktor.pracht@open-xchange.com>
Build for patch 2015-03-30 (2446)
* Fri Mar 13 2015 Viktor Pracht <viktor.pracht@open-xchange.com>
Twelfth candidate for 7.6.2 release
* Fri Mar 13 2015 Viktor Pracht <viktor.pracht@open-xchange.com>
Build for patch 2015-03-16
* Fri Mar 06 2015 Viktor Pracht <viktor.pracht@open-xchange.com>
Eleventh candidate for 7.6.2 release
* Wed Mar 04 2015 Viktor Pracht <viktor.pracht@open-xchange.com>
Tenth candidate for 7.6.2 release
* Tue Mar 03 2015 Viktor Pracht <viktor.pracht@open-xchange.com>
Nineth candidate for 7.6.2 release
* Tue Feb 24 2015 Viktor Pracht <viktor.pracht@open-xchange.com>
Eighth candidate for 7.6.2 release
* Thu Feb 12 2015 Viktor Pracht <viktor.pracht@open-xchange.com>
Build for patch 2015-02-23
* Wed Feb 11 2015 Viktor Pracht <viktor.pracht@open-xchange.com>
Seventh candidate for 7.6.2 release
* Tue Feb 10 2015 Viktor Pracht <viktor.pracht@open-xchange.com>
Build for patch 2015-02-11
* Tue Feb 03 2015 Viktor Pracht <viktor.pracht@open-xchange.com>
Build for patch 2015-02-09
* Fri Jan 30 2015 Viktor Pracht <viktor.pracht@open-xchange.com>
Sixth candidate for 7.6.2 release
* Tue Jan 27 2015 Viktor Pracht <viktor.pracht@open-xchange.com>
Fifth candidate for 7.6.2 release
* Wed Jan 21 2015 Viktor Pracht <viktor.pracht@open-xchange.com>
Build for patch 2014-10-27
* Wed Jan 21 2015 Viktor Pracht <viktor.pracht@open-xchange.com>
Build for patch 2015-01-26
* Wed Jan 07 2015 Viktor Pracht <viktor.pracht@open-xchange.com>
Build for patch 2015-01-12
* Tue Dec 16 2014 Viktor Pracht <viktor.pracht@open-xchange.com>
Build for patch 2014-12-22
* Fri Dec 12 2014 Viktor Pracht <viktor.pracht@open-xchange.com>
Fourth candidate for 7.6.2 release
* Wed Dec 10 2014 Viktor Pracht <viktor.pracht@open-xchange.com>
Build for patch 2014-12-15
* Fri Dec 05 2014 Viktor Pracht <viktor.pracht@open-xchange.com>
Third candidate for 7.6.2 release
* Tue Nov 25 2014 Viktor Pracht <viktor.pracht@open-xchange.com>
Build for patch 2014-12-01
* Fri Nov 21 2014 Viktor Pracht <viktor.pracht@open-xchange.com>
Second candidate for 7.6.2 release
* Thu Nov 13 2014 Viktor Pracht <viktor.pracht@open-xchange.com>
Build for patch 2014-11-17
* Wed Nov 05 2014 Viktor Pracht <viktor.pracht@open-xchange.com>
prepare for 7.8.0 release
* Fri Oct 31 2014 Viktor Pracht <viktor.pracht@open-xchange.com>
First candidate for 7.6.2 release
* Tue Oct 28 2014 Viktor Pracht <viktor.pracht@open-xchange.com>
Build for patch 2014-11-03
* Mon Oct 27 2014 Viktor Pracht <viktor.pracht@open-xchange.com>
Build for patch 2014-10-30
* Wed Oct 22 2014 Viktor Pracht <viktor.pracht@open-xchange.com>
Build for patch 2014-10-22
* Tue Oct 14 2014 Viktor Pracht <viktor.pracht@open-xchange.com>
Fifth candidate for 7.6.1 release
* Mon Oct 13 2014 Viktor Pracht <viktor.pracht@open-xchange.com>
Build for patch 2014-10-20
* Fri Oct 10 2014 Viktor Pracht <viktor.pracht@open-xchange.com>
Fourth candidate for 7.6.1 release
* Thu Oct 02 2014 Viktor Pracht <viktor.pracht@open-xchange.com>
Third candidate for 7.6.1 release
* Tue Sep 30 2014 Viktor Pracht <viktor.pracht@open-xchange.com>
Build for patch 2014-10-06
* Tue Sep 23 2014 Viktor Pracht <viktor.pracht@open-xchange.com>
Build for patch 2014-10-02
* Wed Sep 17 2014 Viktor Pracht <viktor.pracht@open-xchange.com>
prepare for 7.6.2 release
* Tue Sep 16 2014 Viktor Pracht <viktor.pracht@open-xchange.com>
Second candidate for 7.6.1 release
* Thu Sep 11 2014 Viktor Pracht <viktor.pracht@open-xchange.com>
Build for patch 2014-09-15
* Fri Sep 05 2014 Viktor Pracht <viktor.pracht@open-xchange.com>
First release candidate for 7.6.1
* Fri Sep 05 2014 Viktor Pracht <viktor.pracht@open-xchange.com>
prepare for 7.6.1
* Wed Aug 20 2014 Viktor Pracht <viktor.pracht@open-xchange.com>
Build for patch 2014-08-25
* Mon Aug 11 2014 Viktor Pracht <viktor.pracht@open-xchange.com>
Build for patch 2014-08-11
* Wed Jul 23 2014 Viktor Pracht <viktor.pracht@open-xchange.com>
Build for patch 2014-07-30
* Mon Jul 21 2014 Viktor Pracht <viktor.pracht@open-xchange.com>
Build for patch 2014-07-21
* Wed Jun 25 2014 Viktor Pracht <viktor.pracht@open-xchange.com>
Seventh candidate for 7.6.0 release
* Fri Jun 20 2014 Viktor Pracht <viktor.pracht@open-xchange.com>
Sixth candidate for 7.6.0 release
* Fri Jun 13 2014 Viktor Pracht <viktor.pracht@open-xchange.com>
Fifth candidate for 7.6.0 release
* Thu Jan 23 2014 Viktor Pracht <viktor.pracht@open-xchange.com>
Initial Release.<|MERGE_RESOLUTION|>--- conflicted
+++ resolved
@@ -1,10 +1,6 @@
 Name:           open-xchange-appsuite-spamexperts
 Version:        @OXVERSION@
-<<<<<<< HEAD
 %define         ox_release 5
-=======
-%define         ox_release 25
->>>>>>> 783a0bfd
 Release:        %{ox_release}_<CI_CNT>.<B_CNT>
 Group:          Applications/Productivity
 Packager:       Viktor Pracht <viktor.pracht@open-xchange.com>
@@ -94,15 +90,12 @@
 #%{docroot}
 
 %changelog
-<<<<<<< HEAD
 * Fri Sep 25 2015 Viktor Pracht <viktor.pracht@open-xchange.com>
 Fith candidate for 7.8.0 release
+* Thu Sep 24 2015 Viktor Pracht <viktor.pracht@open-xchange.com>
+Build for patch 2015-09-28 (2767)
 * Fri Sep 18 2015 Viktor Pracht <viktor.pracht@open-xchange.com>
 Fourth candidate for 7.8.0 release
-=======
-* Thu Sep 24 2015 Viktor Pracht <viktor.pracht@open-xchange.com>
-Build for patch 2015-09-28 (2767)
->>>>>>> 783a0bfd
 * Tue Sep 08 2015 Viktor Pracht <viktor.pracht@open-xchange.com>
 Build for patch 2015-09-14 (2732)
 * Mon Sep 07 2015 Viktor Pracht <viktor.pracht@open-xchange.com>
