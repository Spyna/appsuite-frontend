/**
 * This work is provided under the terms of the CREATIVE COMMONS PUBLIC
 * LICENSE. This work is protected by copyright and/or other applicable
 * law. Any use of the work other than as authorized under this license
 * or copyright law is prohibited.
 *
 * http://creativecommons.org/licenses/by-nc-sa/2.5/
 *
 * © 2018 OX Software GmbH, Germany. info@open-xchange.com
 *
 * @author David Bauer <david.bauer@open-xchange.com>
 */

@appcontrol-height:                     64px;
@appcontrol-height-smartphone:          48px;
@appcontrol-launcher-height-smartphone: 48px;

@appcontrol-border-color:               rgba(0, 0, 0, 0.90);
@appcontrol-launcher-color:             @white;
@appcontrol-launcher-color-highlight:   @white;

@launcher-fg:       #666;
@launcher-bg:       #fff;
@launcher-fg-hover: #666;
@launcher-bg-hover: #eee;

@launcher-stroke-width: 3px;
@launcher-stroke-width-retina: 3px;

@launcher-text-size: 12px;
@launcher-badge-color: #757575; //#c30000;

@launcher-size: 96px;
@launcher-vertical-amount: 3;
@launcher-spacing: 2px;
@launcher-outer-spacing: 8px;

@quicklaunch-width: @appcontrol-height;
@quicklaunch-width-smartphone: @appcontrol-height-smartphone;

@quicklaunch-stroke-width: 3px;
@quicklaunch-stroke-width-retina: 3px;
@quicklaunch-button-color: rgba(255, 255, 255, 0.70);

@svg-wrap-size: 56px; // absolute value to avoid subpixel rendering

// adjust positions of top-bar and screens
#io-ox-core {
    #io-ox-topbar { display: none; }
    #io-ox-screens {
        top: @appcontrol-height - 1;
        .smartphone & {
            top: @appcontrol-height-smartphone;
        }
    }
}

.smartphone {
<<<<<<< HEAD
    #io-ox-appcontrol #io-ox-top-logo {
        margin-top: 2px;
        line-height: initial;
    }
    #io-ox-core #io-ox-screens { top: @appcontrol-height-smartphone; }
=======
>>>>>>> d6c891ba
    .popover-signout {
        margin-right: 10px;
        .popover-content-signout { color: #333; }
    }
}

.smartphone {

    #io-ox-appcontrol {

        #io-ox-launcher {

            & > button {
                // obsolete? button has always class launcher-btn
                height: 44px; //@appcontrol-height-smartphone;
                width: 100%; // @appcontrol-height-smartphone;
                padding: 0;
                &.launcher-btn {
                    padding: 14px;
                    width: @appcontrol-launcher-height-smartphone;
                    height: @appcontrol-launcher-height-smartphone;
                }
            }
        }
    }
}

#io-ox-top-logo {
    list-style: none;
    width: auto;
    margin: 0 24px;

    // height: @appcontrol-height;

    // Keep this for dynamic themes
    font-size: 0;
    line-height: @appcontrol-height - 2;

    .smartphone & {
        line-height: @appcontrol-height-smartphone;
    }

    img {
        width: 60px;
        max-height: 100%;
        margin-top: -1px;
    }
}

.logo-btn {
    padding: 0;
    margin: 0;
    border: 0;
    &:focus, &:hover {
        outline: 0;
        background: rgba(0, 0, 0, .3);
    }
}


#io-ox-appcontrol {

    position: absolute;
    left: 0;
    right: 0;
    z-index: 12;
    color: #fff;
    height: @appcontrol-height - 1;
    border-bottom: 1px solid @appcontrol-border-color;
    padding: 0;
    display: flex;
    align-content: center;

    .smartphone & {
        height: @appcontrol-height-smartphone;
    }

    &:before {
        content: '';
        position: absolute;
        left: 0;
        right: 0;
        z-index: -1;
        height: @appcontrol-height - 1;
        border-bottom: 1px solid @appcontrol-border-color;
        opacity: 0;
        .smartphone & {
            height:  @appcontrol-height-smartphone - 1;
            border-bottom: 0;
        }
    }

    html.time-dependent &:before {
        transition: opacity 5s linear;
    }

    & > div {
        display: block;
    }

    .badge {
        background-color: @notification-icon-background;
    }

    #io-ox-launcher, #io-ox-quicklaunch {
        flex-shrink:0;
        align-self: auto;
        min-width: 0;
        min-height: auto;
        & > button {
            // styles for fa-icon
            font-size: 18px;
            color: @appcontrol-launcher-color;
            padding: 2px 16px 2px 16px;
            width: 48px;
            // svg styles
            //padding: 24px 16px;
            //width: @appcontrol-height - 16;
            position: relative;
            z-index: 2;
            height: @appcontrol-height - 1;
            display: inline-block;
            border: 0;
            svg .fill-c1 { fill: #fff; }

            .smartphone & {
                &.launcher-btn {
                    padding: 12px;
                    width: @appcontrol-launcher-height-smartphone;
                    height: @appcontrol-launcher-height-smartphone - 1;
                }
            }
        }
        button {
            outline:0;
            &:hover, &:focus { color: @appcontrol-launcher-color-highlight; }
        }
    }
    #io-ox-quicklaunch > button {
        color: @quicklaunch-button-color;
        margin-top: initial;
        & > .lcell > .icon {
            margin-bottom: 4px;
        }
    }

    &.open #io-ox-launcher > button,
    #io-ox-launcher > button:hover,
    #io-ox-launcher > button:focus,
    #io-ox-quicklaunch > button:hover,
    #io-ox-quicklaunch > button:focus {
        background: rgba(0, 0, 0, .3);
        outline: 0;
        //svg .fill-c1 { fill: @brand-primary; }
        //svg .stroke-c1 { fill: @brand-primary; }
    }

    #io-ox-quicklaunch {

        .smartphone & {
            display: none;
        }

        flex-shrink: 0;
        min-width: @quicklaunch-width;
        min-height: auto;

        .indicator {
            width: 8px;
            height: 8px;
            background-color: #eb4400;
            border-radius: 50%;
            position: absolute;
            z-index: 1;
            top: 18px;
            left: 33px;
        }

        .title {
            // yes visibility hidden not display none. Otherwise the upsell icon is not displayed
            visibility: hidden;
            height: 0;
        }

        .upsell i {
            visibility: visible;
            position: absolute;
            z-index: 1;
            top: 32px;
            left: 30px;
            color: #ffc107;
            font-size: 14px;
        }
    }

    #io-ox-topsearch {
        margin-top: 15px;
        margin-right: 24px;
        flex-grow: 1;

        .search-box > .form-group { margin-bottom: 0; }

        .search-field {
            border-radius: 0;
            height: 32px;
        }

        .tokenfield { padding-top: 2px; }

        .twitter-typeahead .tt-input {
            background-color: transparent;
        }

        // input placeholder text
        .tokenfield-placeholder {
            // avoid visual changes when tokenfield get's initated
            padding-left: @default-padding;
        }

        .io-ox-find {
            flex: 1;
            max-width: 350px;
            margin-left: auto;
        }
    }

    .io-ox-find:not(.active) {
        .search-field {
            background-color: rgba(255, 255, 255, 0.15);
            border: 1px solid rgba(255, 255, 255, 0.30);
        }

        // NOTE: Placeholders: IE 11 first and needs !important
        .token-input:-ms-input-placeholder { color: #fff !important; }
        .tokenfield-placeholder:-ms-input-placeholder { color: #fff !important; }

        .token-input::placeholder { color: #fff; }
        .tokenfield-placeholder::placeholder { color: #fff; }
        .token-input, .tokenfield-placeholder {
            &::-webkit-input-placeholder, &::-ms-input-placeholder {
                color: #fff;
            }
        }
    }

    #io-ox-toprightbar,
    #io-ox-toprightbar > ul,
    #io-ox-toprightbar > ul > li,
    #io-ox-toprightbar > ul > li a {
        display: inline-flex;
        align-items: center;
        justify-content: flex-end;
        height: 100%;
        margin: 0;
    }

    #io-ox-toprightbar {
        padding-right: 12px; // break alignment on purpose
        .launcher {
            & > a {
                padding: 16px 11px;
                cursor: pointer;
                font-size: 18px;
                text-decoration: none;
                color: @appcontrol-launcher-color;

                &:hover, &:focus {
                    background: rgba(0, 0, 0, .3);
                    outline: 0;
                    color: @appcontrol-launcher-color-highlight;
                }
            }
        }

        .launcher-icon.fa-question { font-size: 24px; }
        .launcher-icon.fa-refresh { position: relative; }

        .contact-picture {
            .picture(32px, 32px);
            .flex-center;
            background-color: #eee;
            color: rgba(0, 0, 0, 0.60);
            font-size: 13px;
            font-weight: bold;
            background-clip: padding-box;
            border: 1px solid rgba(0, 0, 0, 0.50);
        }
    }
}

.launcher-dropdown.dropdown-menu {

    padding: @launcher-outer-spacing;
    width: @launcher-vertical-amount * (@launcher-size  + @launcher-spacing * 2) + @launcher-outer-spacing *2 + 2;

    .smartphone & {
        padding: 5px 0;
        width: 100%;
    }

    li {
        float: left;

        .smartphone & { float: initial; }

        .fa { width: auto; }
        a:focus {
            i, .title { color: #fff; }
            outline: 0;
        }
    }

    .lcell {
        display: flex;
        flex-direction: column;
        align-items: center;
        position: relative;

        margin: @launcher-spacing;
        height: @launcher-size;
        width: @launcher-size;

        .closer {
            font-size: 15px;
            color: #666;
            height: 42px;
        }
        .smartphone & {
            width: 100%;
            height: 42px;
            flex-direction: row;
            padding: 0;
            margin: 0;
        }

        cursor: pointer;

        .title {
            position: absolute;
            top: 75%;
            left: 0;
            color: @launcher-fg;
            font-size: @launcher-text-size;
            text-align: center;
            width: @launcher-size;
            .smartphone & {
                top: auto;
                color: inherit;
                font-size: 18px;
                font-weight: 300;
                overflow: hidden;
                text-overflow: ellipsis;
                width: 100%;
            }
            .flex-center(row);
            &.upsell i {
                margin-left: 4px;
                color: #ffc107;
                font-size: 14px;
                top: 0;
            }
        }
        .badge {
            position: absolute;
            top: 43%;
            right: 17%;
            font-size: 9px;
            z-index: 1;
            background-color: @launcher-badge-color;
        }
        .icon {
            width: @svg-wrap-size;
            height: 100%;
            // no icons on smartphone as it is a dropdown there
            .smartphone & {
                display: none;
            }
        }

        svg, i {
            position: relative;
            //top: -10px;
            //height: 100%;
            //width: 100%;
            top: 10px;
            font-size: 36px;
            color: @app-color-standard;
            overflow: visible;
            .smartphone & {
                // top: -10px;

                // for FA icons
                top: auto;
                line-height: 42px;
                font-size: 24px;
            }
            // overwrite stroke colors if coloredicons are configured
            &.colored {
                &.app-icon-mail {
                    .stroke-c1 { stroke: @app-color-mail; }
                    .fill-c1 { fill: @app-color-mail; }
                }
                &.app-icon-calendar {
                    .stroke-c1 { stroke: @app-color-calendar; }
                    .fill-c1 { fill: @app-color-calendar; }
                }
                &.app-icon-addressbook {
                    .stroke-c1 { stroke: @app-color-addressbook; }
                    .fill-c1 { fill: @app-color-addressbook; }
                }
                &.app-icon-drive {
                    .stroke-c1 { stroke: @app-color-drive; }
                    .fill-c1 { fill: @app-color-drive; }
                }
                &.app-icon-tasks {
                    .stroke-c1 { stroke: @app-color-tasks; }
                    .fill-c1 { fill: @app-color-tasks; }
                }
                &.app-icon-portal {
                    .stroke-c1 { stroke: @app-color-portal; }
                    .fill-c1 { fill: @app-color-portal; }
                }
                &.app-icon-text {
                    .stroke-c1 { stroke: @app-color-text; }
                    .fill-c1 { fill: @app-color-text; }
                }
                &.app-icon-spreadsheet {
                    .stroke-c1 { stroke: @app-color-spreadsheet; }
                    .fill-c1 { fill: @app-color-spreadsheet; }
                }
                &.app-icon-presentation {
                    .stroke-c1 { stroke: @app-color-presentation; }
                    .fill-c1 { fill: @app-color-presentation; }
                }
            }

            .stroke-c1 { stroke: @launcher-fg; }
            .fill-none { fill: none;   }
            .fill-c1   { fill: @launcher-fg; }
            .stroke-w1 {
                stroke-width: @launcher-stroke-width;
                .retina & {
                    stroke-width: @launcher-stroke-width-retina;
                }
            }

        }

    }
    button.lcell {
        background: @launcher-bg;
        &:focus, &:hover {
            .stroke-c1 { stroke: @launcher-fg-hover }
            .fill-c1 { fill: @launcher-fg-hover }
            background: @launcher-bg-hover;
        }
    }
}

#io-ox-launchgrid-overlay {
    z-index:11;
    display:none;
    background-color: rgba(255, 255, 255, 0.01);
    position: absolute;
    bottom: 0;
    left: 0;
    right: 0;
    top: @appcontrol-height;
    &.open { display:block; }
    .smartphone & {
         top: @appcontrol-height-smartphone;
    }
}

#io-ox-launchgrid-overlay-inner {
    position: absolute;
    display:none;
    top: 0;
    right: 0;
    left: 0;
    bottom: 0;
    z-index: 1;
}<|MERGE_RESOLUTION|>--- conflicted
+++ resolved
@@ -56,14 +56,6 @@
 }
 
 .smartphone {
-<<<<<<< HEAD
-    #io-ox-appcontrol #io-ox-top-logo {
-        margin-top: 2px;
-        line-height: initial;
-    }
-    #io-ox-core #io-ox-screens { top: @appcontrol-height-smartphone; }
-=======
->>>>>>> d6c891ba
     .popover-signout {
         margin-right: 10px;
         .popover-content-signout { color: #333; }
