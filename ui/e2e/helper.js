--- conflicted
+++ resolved
@@ -14,16 +14,6 @@
             }
         });
         return response.data;
-    }
-
-    async clearFolders(folders, options) {
-        const { httpClient, session } = await util.getSessionForUser(options);
-        return httpClient.put('appsuite/api/folders', [].concat.apply(this, [folders]), {
-            params: {
-                action: 'clear',
-                session: session
-            }
-        });
     }
 
     async allowClipboardRead() {
@@ -364,8 +354,6 @@
 
     }
 
-<<<<<<< HEAD
-=======
     /**
      * user (optional) - a user object as returned by provisioning helper, default is the "first" user
      * extension (optional) - optional extension added to the mail address ("ext" will be translated to: $user.primary+ext@mailDomain)
@@ -397,7 +385,6 @@
         });
         return response.data;
     }
->>>>>>> ca3be1a3
 }
 
 module.exports = MyHelper;