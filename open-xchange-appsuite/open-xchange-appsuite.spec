--- conflicted
+++ resolved
@@ -5,11 +5,7 @@
 BuildRequires:  java-devel >= 1.6.0
 BuildRequires:  nodejs >= 0.10.0
 Version:        @OXVERSION@
-<<<<<<< HEAD
 %define         ox_release 1
-=======
-%define         ox_release 7
->>>>>>> 6babb812
 Release:        %{ox_release}_<CI_CNT>.<B_CNT>
 Group:          Applications/Productivity
 Vendor:         Open-Xchange
@@ -539,15 +535,12 @@
 /opt/open-xchange/etc/languages/appsuite/open-xchange-appsuite-l10n-zh-tw.properties
 
 %changelog
-<<<<<<< HEAD
 * Fri Oct 31 2014 Markus Wagner <markus.wagner@open-xchange.com>
 First candidate for 7.6.2 release
 * Tue Oct 28 2014 Markus Wagner <markus.wagner@open-xchange.com>
 Build for patch 2014-11-03
-=======
 * Thu Nov 13 2014 Markus Wagner <markus.wagner@open-xchange.com>
 Build for patch 2014-11-17
->>>>>>> 6babb812
 * Mon Oct 27 2014 Markus Wagner <markus.wagner@open-xchange.com>
 Build for patch 2014-10-30
 * Wed Oct 22 2014 Markus Wagner <markus.wagner@open-xchange.com>
