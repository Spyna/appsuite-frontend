/**
 * This work is provided under the terms of the CREATIVE COMMONS PUBLIC
 * LICENSE. This work is protected by copyright and/or other applicable
 * law. Any use of the work other than as authorized under this license
 * or copyright law is prohibited.
 *
 * http://creativecommons.org/licenses/by-nc-sa/2.5/
 *
 * © 2011 Open-Xchange Inc., Tarrytown, NY, USA. info@open-xchange.com
 *
 * @author Daniel Dickhaus <daniel.dickhaus@open-xchange.com>
 */

define('io.ox/tasks/actions', [
    'io.ox/core/extensions',
    'io.ox/core/extPatterns/links',
    'gettext!io.ox/tasks',
    'io.ox/core/notifications',
    'io.ox/core/print',
    'io.ox/core/extPatterns/actions',
    'io.ox/tasks/common-extensions',
    'io.ox/core/folder/api',
    'io.ox/core/pim/actions'
], function (ext, links, gt, notifications, print, actions, extensions, folderAPI) {

    'use strict';

    //  actions
    var Action = links.Action;

    new Action('io.ox/tasks/actions/create', {
        requires: function (e) {
            return e.baton.app.folder.can('create');
        },
        action: function (baton) {
            ox.load(['io.ox/tasks/edit/main']).done(function (edit) {
                edit.getApp().launch({ folderid: baton.app.folder.get() });
            });
        }
    });

    new Action('io.ox/tasks/actions/edit', {
        requires: 'one modify',
        action: function (baton) {
            ox.load(['io.ox/tasks/edit/main']).done(function (m) {
                if (m.reuse('edit', baton.data)) return;
                m.getApp().launch({ taskData: baton.data });
            });
        }
    });

    new Action('io.ox/tasks/actions/delete', {
        requires: 'some delete',
        action: function (baton) {
            ox.load(['io.ox/tasks/actions/delete']).done(function (action) {
                action(baton);
            });
        }
    });

    new Action('io.ox/tasks/actions/done', {
        requires: function (e) {
            if (!(e.collection.has('some') && e.collection.has('modify'))) {
                return false;
            }
            return (e.baton.data.length  !== undefined || e.baton.data.status !== 3);
        },
        action: function (baton) {
            ox.load(['io.ox/tasks/actions/doneUndone']).done(function (action) {
                action(baton, 1);
            });
        }
    });

    new Action('io.ox/tasks/actions/undone', {
        requires: function (e) {
            if (!(e.collection.has('some') && e.collection.has('modify'))) {
                return false;
            }
            return (e.baton.data.length  !== undefined || e.baton.data.status === 3);
        },
        action: function (baton) {
            ox.load(['io.ox/tasks/actions/doneUndone']).done(function (action) {
                action(baton, 3);
            });
        }
    });

    // helper
    function isShared(id) {
        var data = folderAPI.pool.getModel(id).toJSON();
        return folderAPI.is('shared', data);
    }

    new Action('io.ox/tasks/actions/move', {
        requires: function (e) {
            if (!e.collection.has('some')) return false;
            if (!e.collection.has('delete')) return false;
            // app object is not available when opened from notification area
            if (e.baton.app && isShared(e.baton.app.folder.get())) return false;
            // look for folder_id in task data
            if (e.baton.data.folder_id && isShared(e.baton.data.folder_id)) return false;
            return true;
        },
        multiple: function (list, baton) {
            ox.load(['io.ox/tasks/actions/move']).done(function (action) {
                action.multiple(list, baton);
            });
        }
    });

    new Action('io.ox/tasks/actions/confirm', {
        id: 'confirm',
        requires: function (args) {
            var result = false;
            if (args.baton.data.users) {
                var userId = ox.user_id;
                _(args.baton.data.users).each(function (user) {
                    if (user.id === userId) {
                        result = true;
                    }
                });
                return result;
            }
            return result;
        },
        action: function (baton) {
            var data = baton.data;
            ox.load(['io.ox/calendar/actions/acceptdeny', 'io.ox/tasks/api']).done(function (acceptdeny, api) {
                acceptdeny(data, {
                    taskmode: true,
                    api: api,
                    callback: function () {
                        //update detailview
                        api.trigger('update:' + _.ecid({ id: data.id, folder_id: data.folder_id }));
                    }
                });
            });
        }
    });

    new Action('io.ox/tasks/actions/print', {
        requires: function (e) {
            return e.collection.has('some', 'read') && _.device('!smartphone');
        },
        multiple: function (list) {
            print.request('io.ox/tasks/print', list);
        }
    });

    new Action('io.ox/tasks/actions/print-disabled', {
        id: 'print',
        requires: function () {
            return _.device('!smartphone');
        },
        multiple: function (list) {
            ox.load(['io.ox/tasks/actions/printDisabled']).done(function (action) {
                action.multiple(list);
            });
        }
    });

<<<<<<< HEAD
    // Viewer 2.0
    new Action('io.ox/tasks/actions/viewer', {
        id: 'viewer',
        requires: 'some',
        multiple: function (attachmentList) {
            ox.load(['io.ox/tasks/actions/viewer']).done(function (action) {
                action(attachmentList);
            });
        }
    });

    //attachment actions
    new links.Action('io.ox/tasks/actions/slideshow-attachment', {
        id: 'slideshow',
        requires: function (e) {
            return e.collection.has('multiple') && _(e.context).reduce(function (memo, obj) {
                return memo || (/\.(gif|bmp|tiff|jpe?g|gmp|png)$/i).test(obj.filename);
            }, false);
        },
        multiple: function (list) {
            require(['io.ox/core/api/attachment', 'io.ox/files/carousel'], function (attachmentAPI, slideshow) {
                var files = _(list).map(function (file) {
                    return {
                        url: attachmentAPI.getUrl(file, 'open'),
                        filename: file.filename
                    };
                });
                slideshow.init({
                    baton: { allIds: files },
                    attachmentMode: true,
                    selector: '.window-container.io-ox-tasks-window'
                });
            });
        }
    });

    new Action('io.ox/tasks/actions/preview-attachment', {
        id: 'preview',
        requires: function (e) {
            return require(['io.ox/preview/main'])
                .pipe(function (p) {
                    var list = _.getArray(e.context);
                    // is at least one attachment supported?
                    return e.collection.has('some') && _(list).reduce(function (memo, obj) {
                        return memo || new p.Preview({
                            filename: obj.filename,
                            mimetype: obj.content_type
                        })
                        .supportsPreview();
                    }, false);
                });
        },
        multiple: function (list, baton) {
            ox.load([
                'io.ox/core/tk/dialogs',
                'io.ox/preview/main',
                'io.ox/core/api/attachment'
            ]).done(function (dialogs, p, attachmentAPI) {
                //build Sidepopup
                new dialogs.SidePopup({ tabTrap: true }).show(baton.e, function (popup) {
                    _(list).each(function (data) {
                        data.dataURL = attachmentAPI.getUrl(data, 'view');
                        var pre = new p.Preview(data, {
                            width: popup.parent().width(),
                            height: 'auto'
                        });
                        if (pre.supportsPreview()) {
                            popup.append(
                                $('<h4>').text(data.filename)
                            );
                            pre.appendTo(popup);
                            popup.append($('<div>').text('\u00A0'));
                        }
                    });
                    if (popup.find('h4').length === 0) {
                        popup.append($('<h4>').text(gt('No preview available')));
                    }
                });
            });
        }
    });

    new Action('io.ox/tasks/actions/open-attachment', {
        id: 'open',
        requires: 'one',
        multiple: function (list) {
            ox.load(['io.ox/core/api/attachment']).done(function (attachmentAPI) {
                _(list).each(function (data) {
                    var url = attachmentAPI.getUrl(data, 'view');
                    window.open(url);
                });
            });
        }
    });

    new Action('io.ox/tasks/actions/download-attachment', {
        id: 'download',
        requires: function (e) {
            //browser support for downloading more than one file at once is pretty bad (see Bug #36212)
            return e.collection.has('one') && _.device('!ios');
        },
        multiple: function (list) {
            ox.load(['io.ox/core/api/attachment', 'io.ox/core/download']).done(function (attachmentAPI, download) {
                _(list).each(function (data) {
                    var url = attachmentAPI.getUrl(data, 'download');
                    download.url(url);
                });
            });
        }
    });

    new Action('io.ox/tasks/actions/save-attachment', {
        id: 'save',
        capabilities: 'infostore',
        requires: 'some',
        multiple: function (list) {
            ox.load(['io.ox/core/api/attachment']).done(function (attachmentAPI) {
                //cannot be converted to multiple request because of backend bug (module overides params.module)
                _(list).each(function (data) {
                    attachmentAPI.save(data);
                });
                setTimeout(function () { notifications.yell('success', gt('Attachments have been saved!')); }, 300);
            });
        }
    });

=======
>>>>>>> aea46d5d
    //inline
    ext.point('io.ox/tasks/links/inline').extend(new links.Link({
        id: 'edit',
        index: 100,
        prio: 'hi',
        mobile: 'hi',
        label: gt('Edit'),
        ref: 'io.ox/tasks/actions/edit'
    }));

    //strange workaround because extend only takes new links instead of plain objects with draw method
    new Action('io.ox/tasks/actions/placeholder', {
        requires: 'one modify',
        action: $.noop
    });

    ext.point('io.ox/tasks/links/inline').extend(new links.Link({
        id: 'changeDueDate',
        index: 200,
        prio: 'hi',
        mobile: 'lo',
        ref: 'io.ox/tasks/actions/placeholder',
        draw: function (baton) {

            var link = $('<a href="#">').text(gt('Change due date'));

            this.append(
                $('<span class="io-ox-action-link">').append(link)
            );

            extensions.dueDate.call(link, baton);
        }
    }));

    // delete tasks
    ext.point('io.ox/tasks/mobileMultiSelect/toolbar').extend({
        id: 'delete',
        index: 10,
        draw: function (data) {
            var baton = new ext.Baton({ data: data.data });
            $(this).append($('<div class="toolbar-button">')
                .append($('<a href="#">')
                    .append(
                        $('<i class="fa fa-trash-o">')
                            .on('click', { grid: data.grid }, function (e) {
                                e.preventDefault();
                                e.stopPropagation();
                                actions.invoke('io.ox/tasks/actions/delete', null, baton);
                                e.data.grid.selection.clear();
                            })
                    )
                )
            );
        }
    });

    // tasks done
    ext.point('io.ox/tasks/mobileMultiSelect/toolbar').extend({
        id: 'done',
        index: 20,
        draw: function (data) {
            var baton = new ext.Baton({ data: data.data });
            $(this).append($('<div class="toolbar-button">')
                .append($('<a href="#">')
                    .append(
                        $('<i class="fa fa-check-square-o">')
                            .on('click', { grid: data.grid }, function (e) {
                                e.preventDefault();
                                e.stopPropagation();
                                actions.invoke('io.ox/tasks/actions/done', null, baton);
                                e.data.grid.selection.clear();
                            })
                    )
                )
            );
        }
    });

    // tasks undone
    ext.point('io.ox/tasks/mobileMultiSelect/toolbar').extend({
        id: 'unDone',
        index: 30,
        draw: function (data) {
            var baton = new ext.Baton({ data: data.data });
            $(this).append($('<div class="toolbar-button">')
                .append($('<a href="#">')
                    .append(
                        $('<i class="fa fa-square-o">')
                            .on('click', { grid: data.grid }, function (e) {
                                e.preventDefault();
                                e.stopPropagation();
                                actions.invoke('io.ox/tasks/actions/undone', null, baton);
                                e.data.grid.selection.clear();
                            })
                    )
                )
            );
        }
    });

    // tasks move
    ext.point('io.ox/tasks/mobileMultiSelect/toolbar').extend({
        id: 'move',
        index: 40,
        draw: function (data) {
            var baton = new ext.Baton({ data: data.data });
            $(this).append($('<div class="toolbar-button">')
                .append($('<a href="#">')
                    .append(
                        $('<i class="fa fa-sign-in">')
                            .on('click', { grid: data.grid }, function (e) {
                                e.preventDefault();
                                e.stopPropagation();
                                actions.invoke('io.ox/tasks/actions/move', null, baton);
                                e.data.grid.selection.clear();
                            })
                    )
                )
            );
        }
    });

    ext.point('io.ox/tasks/links/inline').extend(new links.Link({
        id: 'done',
        index: 300,
        prio: 'hi',
        mobile: 'hi',
        icon: 'fa fa-check-square-o',
        label: gt('Mark as done'),
        ref: 'io.ox/tasks/actions/done'
    }));

    ext.point('io.ox/tasks/links/inline').extend(new links.Link({
        id: 'unDone',
        index: 310,
        prio: 'hi',
        mobile: 'hi',
        label: gt('Undone'),
        ref: 'io.ox/tasks/actions/undone'
    }));

    ext.point('io.ox/tasks/links/inline').extend(new links.Link({
        id: 'delete',
        index: 400,
        prio: 'hi',
        mobile: 'hi',
        icon: 'fa fa-trash-o',
        label: gt('Delete'),
        ref: 'io.ox/tasks/actions/delete'
    }));

    ext.point('io.ox/tasks/links/inline').extend(new links.Link({
        id: 'move',
        index: 500,
        prio: 'lo',
        mobile: 'lo',
        label: gt('Move'),
        ref: 'io.ox/tasks/actions/move'
    }));

    ext.point('io.ox/tasks/links/inline').extend(new links.Link({
        id: 'confirm',
        index: 600,
        prio: 'lo',
        mobile: 'lo',
        label: gt('Change confirmation status'),
        ref: 'io.ox/tasks/actions/confirm'
    }));

    ext.point('io.ox/tasks/links/inline').extend(new links.Link({
        id: 'print',
        index: 700,
        prio: 'lo',
        mobile: 'lo',
        label: gt('Print'),
        ref: 'io.ox/tasks/actions/print'
    }));
<<<<<<< HEAD

    // Attachments
    ext.point('io.ox/tasks/attachment/links').extend(new links.Link({
        id: 'viewer',
        index: 100,
        label: gt('Viewer'),
        mobile: 'hi',
        ref: 'io.ox/tasks/actions/viewer'
    }));

    ext.point('io.ox/tasks/attachment/links').extend(new links.Link({
        id: 'slideshow',
        index: 100,
        label: gt('Slideshow'),
        mobile: 'hi',
        ref: 'io.ox/tasks/actions/slideshow-attachment'
    }));

    ext.point('io.ox/tasks/attachment/links').extend(new links.Link({
        id: 'preview',
        index: 100,
        label: gt('Preview'),
        ref: 'io.ox/tasks/actions/preview-attachment'
    }));

    ext.point('io.ox/tasks/attachment/links').extend(new links.Link({
        id: 'open',
        index: 200,
        label: gt('Open in browser'),
        mobile: 'hi',
        ref: 'io.ox/tasks/actions/open-attachment'
    }));

    ext.point('io.ox/tasks/attachment/links').extend(new links.Link({
        id: 'download',
        index: 300,
        label: gt('Download'),
        mobile: 'hi',
        ref: 'io.ox/tasks/actions/download-attachment'
    }));

    ext.point('io.ox/tasks/attachment/links').extend(new links.Link({
        id: 'save',
        index: 400,
        label: gt('Save to Drive'),
        mobile: 'hi',
        ref: 'io.ox/tasks/actions/save-attachment'
    }));
=======
>>>>>>> aea46d5d
});<|MERGE_RESOLUTION|>--- conflicted
+++ resolved
@@ -160,8 +160,7 @@
         }
     });
 
-<<<<<<< HEAD
-    // Viewer 2.0
+    /*
     new Action('io.ox/tasks/actions/viewer', {
         id: 'viewer',
         requires: 'some',
@@ -171,124 +170,8 @@
             });
         }
     });
-
-    //attachment actions
-    new links.Action('io.ox/tasks/actions/slideshow-attachment', {
-        id: 'slideshow',
-        requires: function (e) {
-            return e.collection.has('multiple') && _(e.context).reduce(function (memo, obj) {
-                return memo || (/\.(gif|bmp|tiff|jpe?g|gmp|png)$/i).test(obj.filename);
-            }, false);
-        },
-        multiple: function (list) {
-            require(['io.ox/core/api/attachment', 'io.ox/files/carousel'], function (attachmentAPI, slideshow) {
-                var files = _(list).map(function (file) {
-                    return {
-                        url: attachmentAPI.getUrl(file, 'open'),
-                        filename: file.filename
-                    };
-                });
-                slideshow.init({
-                    baton: { allIds: files },
-                    attachmentMode: true,
-                    selector: '.window-container.io-ox-tasks-window'
-                });
-            });
-        }
-    });
-
-    new Action('io.ox/tasks/actions/preview-attachment', {
-        id: 'preview',
-        requires: function (e) {
-            return require(['io.ox/preview/main'])
-                .pipe(function (p) {
-                    var list = _.getArray(e.context);
-                    // is at least one attachment supported?
-                    return e.collection.has('some') && _(list).reduce(function (memo, obj) {
-                        return memo || new p.Preview({
-                            filename: obj.filename,
-                            mimetype: obj.content_type
-                        })
-                        .supportsPreview();
-                    }, false);
-                });
-        },
-        multiple: function (list, baton) {
-            ox.load([
-                'io.ox/core/tk/dialogs',
-                'io.ox/preview/main',
-                'io.ox/core/api/attachment'
-            ]).done(function (dialogs, p, attachmentAPI) {
-                //build Sidepopup
-                new dialogs.SidePopup({ tabTrap: true }).show(baton.e, function (popup) {
-                    _(list).each(function (data) {
-                        data.dataURL = attachmentAPI.getUrl(data, 'view');
-                        var pre = new p.Preview(data, {
-                            width: popup.parent().width(),
-                            height: 'auto'
-                        });
-                        if (pre.supportsPreview()) {
-                            popup.append(
-                                $('<h4>').text(data.filename)
-                            );
-                            pre.appendTo(popup);
-                            popup.append($('<div>').text('\u00A0'));
-                        }
-                    });
-                    if (popup.find('h4').length === 0) {
-                        popup.append($('<h4>').text(gt('No preview available')));
-                    }
-                });
-            });
-        }
-    });
-
-    new Action('io.ox/tasks/actions/open-attachment', {
-        id: 'open',
-        requires: 'one',
-        multiple: function (list) {
-            ox.load(['io.ox/core/api/attachment']).done(function (attachmentAPI) {
-                _(list).each(function (data) {
-                    var url = attachmentAPI.getUrl(data, 'view');
-                    window.open(url);
-                });
-            });
-        }
-    });
-
-    new Action('io.ox/tasks/actions/download-attachment', {
-        id: 'download',
-        requires: function (e) {
-            //browser support for downloading more than one file at once is pretty bad (see Bug #36212)
-            return e.collection.has('one') && _.device('!ios');
-        },
-        multiple: function (list) {
-            ox.load(['io.ox/core/api/attachment', 'io.ox/core/download']).done(function (attachmentAPI, download) {
-                _(list).each(function (data) {
-                    var url = attachmentAPI.getUrl(data, 'download');
-                    download.url(url);
-                });
-            });
-        }
-    });
-
-    new Action('io.ox/tasks/actions/save-attachment', {
-        id: 'save',
-        capabilities: 'infostore',
-        requires: 'some',
-        multiple: function (list) {
-            ox.load(['io.ox/core/api/attachment']).done(function (attachmentAPI) {
-                //cannot be converted to multiple request because of backend bug (module overides params.module)
-                _(list).each(function (data) {
-                    attachmentAPI.save(data);
-                });
-                setTimeout(function () { notifications.yell('success', gt('Attachments have been saved!')); }, 300);
-            });
-        }
-    });
-
-=======
->>>>>>> aea46d5d
+    */
+
     //inline
     ext.point('io.ox/tasks/links/inline').extend(new links.Link({
         id: 'edit',
@@ -466,55 +349,4 @@
         label: gt('Print'),
         ref: 'io.ox/tasks/actions/print'
     }));
-<<<<<<< HEAD
-
-    // Attachments
-    ext.point('io.ox/tasks/attachment/links').extend(new links.Link({
-        id: 'viewer',
-        index: 100,
-        label: gt('Viewer'),
-        mobile: 'hi',
-        ref: 'io.ox/tasks/actions/viewer'
-    }));
-
-    ext.point('io.ox/tasks/attachment/links').extend(new links.Link({
-        id: 'slideshow',
-        index: 100,
-        label: gt('Slideshow'),
-        mobile: 'hi',
-        ref: 'io.ox/tasks/actions/slideshow-attachment'
-    }));
-
-    ext.point('io.ox/tasks/attachment/links').extend(new links.Link({
-        id: 'preview',
-        index: 100,
-        label: gt('Preview'),
-        ref: 'io.ox/tasks/actions/preview-attachment'
-    }));
-
-    ext.point('io.ox/tasks/attachment/links').extend(new links.Link({
-        id: 'open',
-        index: 200,
-        label: gt('Open in browser'),
-        mobile: 'hi',
-        ref: 'io.ox/tasks/actions/open-attachment'
-    }));
-
-    ext.point('io.ox/tasks/attachment/links').extend(new links.Link({
-        id: 'download',
-        index: 300,
-        label: gt('Download'),
-        mobile: 'hi',
-        ref: 'io.ox/tasks/actions/download-attachment'
-    }));
-
-    ext.point('io.ox/tasks/attachment/links').extend(new links.Link({
-        id: 'save',
-        index: 400,
-        label: gt('Save to Drive'),
-        mobile: 'hi',
-        ref: 'io.ox/tasks/actions/save-attachment'
-    }));
-=======
->>>>>>> aea46d5d
 });