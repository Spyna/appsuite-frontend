--- conflicted
+++ resolved
@@ -38,11 +38,6 @@
 <h2 class="sr-only">Dateien und Ordner anzeigen</h2>
 <div class="sect2" id="ox.appsuite.user.sect.files.view.content">
 <div class="titlepage"><div><div><h3 class="title">9.2.1. Inhalte von Dateien anzeigen</h3></div></div></div>
-<<<<<<< HEAD
-<a class="indexterm" name="id-1.10.8.7.2"></a><a class="indexterm" name="id-1.10.8.7.3"></a><div class="concept">
-<a name="ox.appsuite.user.concept.files.view.content"></a><p id="ox.appsuite.user.concept.files.view.content">Sie können verschiedene Textdateien, Dokumente, oder Bilder im Viewer
-        anzeigen. Sie können Audio- und Videodateien wiedergeben, wenn sie in einem passenden Format vorliegen.</p>
-=======
 <a class="indexterm" name="id-1.10.8.8.2"></a><a class="indexterm" name="id-1.10.8.8.3"></a><div class="concept">
 <a name="ox.appsuite.user.concept.files.view.content"></a><p id="ox.appsuite.user.concept.files.view.content">Sie haben die folgenden Möglichkeiten:
         </p>
@@ -53,45 +48,26 @@
 </ul>
 <p>
       </p>
->>>>>>> 1c74fb5d
 </div>
 <div class="task" id="ox.appsuite.user.task.files.view.content">
 <p class="title">So zeigen Sie die Inhalte von Dateien an:</p>
 <div class="procedure"><ol class="procedure" type="1">
 <li class="step"><p role="presentation">Öffnen Sie einen Ordner, der Dateien enthält.</p></li>
 <li class="step">
-<<<<<<< HEAD
-<p role="presentation">Um eine Darstellung der Objekte zu wählen, klicken Sie in der Werkzeugleiste auf <span class="guibutton"><strong>Ansicht</strong></span>.
-              Wählen Sie einen dieser Einträge: <span class="guibutton"><strong>Liste</strong></span>, <span class="guibutton"><strong>Symbole</strong></span>, <span class="guibutton"><strong>Kacheln</strong></span>.</p>
-<p role="presentation">Um Informationen zu einer gewählten Datei anzuzeigen, klicken Sie in der Werkzeugleiste auf
-=======
 <p role="presentation">Um eine Darstellung der Objekte zu wählen, klicken Sie in der Werkzeugleiste auf <span class="guibutton"><strong>Ansicht</strong></span>. 
               Wählen Sie einen dieser Einträge: <span class="guibutton"><strong>Liste</strong></span>, <span class="guibutton"><strong>Symbole</strong></span>, <span class="guibutton"><strong>Kacheln</strong></span>.</p>
 <p role="presentation">Um Informationen zu einer gewählten Datei anzuzeigen, klicken Sie in der Werkzeugleiste auf 
->>>>>>> 1c74fb5d
               <span class="guibutton"><strong>Ansicht</strong></span>. Aktivieren Sie <span class="guibutton"><strong>Datei-Details</strong></span>. Wenn Sie mit Hilfe der
               Kontrollfelder mehrere Dateien auswählen, werden Details zu der Datei angezeigt, die Sie zuletzt
               ausgewählt haben.</p>
 </li>
 <li class="step">
-<<<<<<< HEAD
-<p role="presentation">Wenn Sie die Sortierung ändern möchten, klicken Sie in der Navigationsleiste auf
-=======
 <p role="presentation">Wenn Sie die Sortierung ändern möchten, klicken Sie in der Navigationsleiste auf 
->>>>>>> 1c74fb5d
               <span class="guibutton"><strong>Sortieren nach</strong></span>. Aktivieren Sie einen Eintrag.</p>
 <p role="presentation">Um nur bestimmte Objektarten anzuzeigen, klicken Sie in der Navigationsleiste auf <span class="guibutton"><strong>Wählen</strong></span>.
               Aktivieren Sie unterhalb von <span class="guilabel"><strong>Filtern</strong></span> einen Eintrag.</p>
 </li>
 <li class="step">
-<<<<<<< HEAD
-<p role="presentation">Öffnen Sie eine Datei im <span class="guilabel"><strong>Viewer</strong></span>, indem Sie eine der folgenden Methoden verwenden:
-              <ul class="itemizedlist" style="list-style-type: disc; ">
-<li class="listitem"><p role="presentation">Doppelklicken Sie im Anzeigebereich auf eine Datei.</p></li>
-<li class="listitem"><p role="presentation">Wählen Sie im Anzeigebereich eine Datei oder mehrere Dateien. Klicken Sie in der Werkzeugleiste auf das Symbol
-                    <span class="guibutton"><strong>Ansicht</strong></span>
-                    <span aria-hidden="true" class="inlinemediaobject" id="ox.appsuite.user.fig.files.view.content"><img src="../../images/appsuite_user_icon_viewer.png"></span> . </p></li>
-=======
 <p role="presentation">Öffnen Sie eine Datei im <span class="guilabel"><strong>Viewer</strong></span>, indem Sie eine der folgenden Methoden verwenden: 
               <ul class="itemizedlist" style="list-style-type: disc; ">
 <li class="listitem"><p role="presentation">Doppelklicken Sie im Anzeigebereich auf eine Datei.</p></li>
@@ -99,20 +75,12 @@
                     <span class="guibutton"><strong>Ansicht</strong></span>
                     <span aria-hidden="true" class="inlinemediaobject" id="ox.appsuite.user.fig.files.view.content"><img src="../../images/appsuite_user_icon_viewer.png"></span>. </p></li>
 <li class="listitem"><p role="presentation">Wählen Sie im Kontextmenü <span class="guibutton"><strong>Ansicht</strong></span>.</p></li>
->>>>>>> 1c74fb5d
 </ul>
             </p>
 <p role="presentation">Wenn die Seitenleiste nicht angezeigt wird, klicken Sie auf das Symbol
               <span class="guibutton"><strong>Details anzeigen</strong></span>
               <span aria-hidden="true" class="inlinemediaobject" id="ox.appsuite.user.fig.files.view.content.details"><img src="../../images/appsuite_user_icon_viewer_details.png"></span> , um Details zur geöffneten Datei anzuzeigen.
             </p>
-<<<<<<< HEAD
-<p role="presentation">Je nach Art der Datei können unterschiedliche Funktionen verfügbar sein:
-              <ul class="itemizedlist" style="list-style-type: disc; ">
-<li class="listitem"><p role="presentation">Bei Textdateien und Dokumenten in Office-Formaten werden Funktionen zur Bearbeitung angeboten.
-                    Informationen zum Bearbeiten von Dokumenten finden Sie in der Benutzerdokumentation zu 
-                    <span class="phrase">Documents</span>.</p></li>
-=======
 <p role="presentation">Je nach Art der Datei können unterschiedliche Funktionen verfügbar sein: 
               <ul class="itemizedlist" style="list-style-type: disc; ">
 <li class="listitem"><p role="presentation">Wenn der Dateinhalt nicht angezeigt werden kann, wird eine Schaltfläche zum Herunterladen der Datei angezeigt.</p></li>
@@ -120,7 +88,6 @@
                     Informationen zum Bearbeiten von Dokumenten finden Sie in der Benutzerdokumentation zu 
                     <span class="phrase">Documents</span>.</p></li>
 <li class="listitem"><p role="presentation">Bei Bildern wird in der Bildmitte ein Symbol zum Starten einer Diashow angezeigt.</p></li>
->>>>>>> 1c74fb5d
 <li class="listitem"><p role="presentation">Bei Präsentationen wird ein Symbol zum Vorführen der Präsentation angezeigt.</p></li>
 <li class="listitem">
 <p role="presentation">Bei Audio- und Videodateien in passenden Formaten werden Funktionen zur Wiedergabe angeboten. </p>
@@ -130,24 +97,11 @@
             </p>
 </li>
 <li class="step">
-<<<<<<< HEAD
-<p role="presentation">Um die vorherige oder die nächste Datei zu öffnen, klicken Sie neben der Ansicht auf das Symbol
-=======
 <p role="presentation">Um die vorherige oder die nächste Datei zu öffnen, klicken Sie neben der Ansicht auf das Symbol 
->>>>>>> 1c74fb5d
               <span class="guibutton"><strong>Zurück</strong></span>
               <span aria-hidden="true" class="inlinemediaobject" id="ox.appsuite.user.fig.files.view.content.back"><img src="../../images/appsuite_user_icon_browse_left.png"></span>
               oder
               <span class="guibutton"><strong>Weiter</strong></span>
-<<<<<<< HEAD
-              <span aria-hidden="true" class="inlinemediaobject" id="ox.appsuite.user.fig.files.view.content.next"><img src="../../images/appsuite_user_icon_browse_right.png"></span> .
-            </p>
-<p role="presentation">Um die Datei auf einer neuen Seite anzuzeigen, klicken Sie auf das Symbol
-              <span class="guibutton"><strong>Neues Fenster</strong></span>
-              <span aria-hidden="true" class="inlinemediaobject" id="ox.appsuite.user.fig.files.view.content.popout"><img src="../../images/appsuite_user_icon_viewer_popout.png"></span> . Bei Dokumenten in Office-Formaten können Sie zusätzliche Funktionen zur
-              Seitennavigation verwenden: <ul class="itemizedlist" style="list-style-type: disc; ">
-<li class="listitem"><p role="presentation">Um seitenweise zu blättern oder um eine bestimmte Seite anzuzeigen, nutzen Sie die
-=======
               <span aria-hidden="true" class="inlinemediaobject" id="ox.appsuite.user.fig.files.view.content.next"><img src="../../images/appsuite_user_icon_browse_right.png"></span>.
             </p>
 <p role="presentation">Um die Datei auf einer neuen Seite anzuzeigen, klicken Sie auf das Symbol
@@ -155,7 +109,6 @@
               <span aria-hidden="true" class="inlinemediaobject" id="ox.appsuite.user.fig.files.view.content.popout"><img src="../../images/appsuite_user_icon_viewer_popout.png"></span>. Bei Dokumenten in Office-Formaten können Sie zusätzliche Funktionen zur
               Seitennavigation verwenden: <ul class="itemizedlist" style="list-style-type: disc; ">
 <li class="listitem"><p role="presentation">Um seitenweise zu blättern oder um eine bestimmte Seite anzuzeigen, nutzen Sie die 
->>>>>>> 1c74fb5d
                 Elemente oberhalb des Dokuments.</p></li>
 <li class="listitem"><p role="presentation">Um mit Hilfe von Vorschaubildern zu navigieren, aktivieren Sie in der Seitenleiste
                 das Register <span class="guibutton"><strong>Vorschaubilder</strong></span>. Klicken Sie auf ein Vorschaubild.</p></li>
@@ -165,31 +118,17 @@
 </div>
 <p class="title">Siehe auch</p>
 <ul class="itemizedlist" id="ox.appsuite.user.concept.files.view.content.related" style="list-style-type: none; ">
-<<<<<<< HEAD
-<li class="listitem" style="list-style-type: none">
-<p role="presentation"><a class="xref" href="ox.appsuite.user.sect.files.search.html">Dateien suchen</a></p>
-<p role="presentation"><a class="xref" href="ox.appsuite.user.sect.files.view.attachments.html">E-Mail Anhänge anzeigen</a></p>
-=======
 <li class="listitem" style="list-style-type: none"><p role="presentation"><a class="xref" href="ox.appsuite.user.sect.dataorganisation.folder.navigate.html">Navigieren in der Ordnerstruktur</a></p></li>
 <li class="listitem" style="list-style-type: none">
 <p role="presentation"><a class="xref" href="ox.appsuite.user.sect.files.search.html">Dateien suchen</a></p>
 <p role="presentation"><a class="xref" href="ox.appsuite.user.sect.files.view.attachments.html">E-Mail-Anhänge anzeigen</a></p>
->>>>>>> 1c74fb5d
 <p role="presentation"><a class="xref" href="ox.appsuite.user.sect.files.view.presentation.html">Präsentationen vorführen</a></p>
 <p role="presentation"><a class="xref" href="ox.appsuite.user.sect.files.download.html">Dateien oder Ordnerinhalte herunterladen</a></p>
 </li>
 <li class="listitem" style="list-style-type: none">
 <p role="presentation"><a class="xref" href="ox.appsuite.user.sect.files.gui.content.html">Der
-<<<<<<< HEAD
-        <span class="phrase">Drive</span>
-        
-        
-        
-        Anzeigebereich</a></p>
-=======
         <span class="phrase">Drive</span>-Anzeigebereich
       </a></p>
->>>>>>> 1c74fb5d
 <p role="presentation"><a class="xref" href="ox.appsuite.user.sect.files.gui.details.html">Die Datei-Details</a></p>
 <p role="presentation"><a class="xref" href="ox.appsuite.user.sect.files.gui.viewer.html">Der Viewer</a></p>
 </li>
