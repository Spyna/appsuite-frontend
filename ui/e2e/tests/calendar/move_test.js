/**
* This work is provided under the terms of the CREATIVE COMMONS PUBLIC
* LICENSE. This work is protected by copyright and/or other applicable
* law. Any use of the work other than as authorized under this license
* or copyright law is prohibited.
*
* http://creativecommons.org/licenses/by-nc-sa/2.5/
* © 2017 OX Software GmbH, Germany. info@open-xchange.com
*
* @author Christoph Kopp <christoph.kopp@open-xchange.com>
*/

/// <reference path="../../steps.d.ts" />

const moment = require('moment');

Feature('Calendar > Actions');

Before(async function (users) {
    await users.create();
});

After(async function (users) {
    await users.removeAll();
});

Scenario('Move appointment to different folder', async function (I, dialogs) {
    const folder = `cal://0/${await I.grabDefaultFolder('calendar')}`;
    const startDate = moment().startOf('day').add(10, 'hours').format('YYYYMMDD[T]HHmmss');
    const endDate   = moment().startOf('day').add(11, 'hours').format('YYYYMMDD[T]HHmmss');
    const folderName = 'New calendar';
    await Promise.all([
        I.haveSetting({
            'io.ox/core': { autoOpenNotification: false, showDesktopNotifications: false },
            'io.ox/calendar': { showCheckboxes: true, viewView: 'week:week' }
        }),
        I.haveAppointment({
            folder,
            summary: 'test event',
            startDate: { tzid: 'Europe/Berlin', value: startDate },
            endDate:   { tzid: 'Europe/Berlin', value: endDate },
            attendees: []
        }),
        I.haveFolder({ title: folderName, module: 'event', parent: folder })
    ]);

    const defaultFolderNode = locate({ css: `.folder[data-id="${folder}"]` }).as('Default folder');

    I.login('app=io.ox/calendar');
    I.waitForVisible(defaultFolderNode);

    I.say('Open Sideboard');
    I.waitForVisible('.weekview-container.week .appointment');
    I.click('.weekview-container.week .appointment');
    I.waitForVisible('.io-ox-sidepopup .inline-toolbar .more-dropdown');

    I.say('Move Action');
    I.retry(5).click('.io-ox-sidepopup .inline-toolbar .more-dropdown');
    I.waitForElement('.smart-dropdown-container.dropdown.open');
    I.click('Move', '.smart-dropdown-container.dropdown.open');

    I.say('Move to new folder');
<<<<<<< HEAD
    I.waitForElement(folderPicker);
    I.waitForElement({ css: '[data-id="virtual/flat/event/private"] .folder-arrow' }, folderPicker);
    I.click({ css: '[data-id="virtual/flat/event/private"] .folder-arrow' }, folderPicker);
    I.waitForText(folderName, folderPicker);
    I.click(folderPicker.find('.selectable[aria-label^="New calendar"]'));
    I.waitForText(folderName, folderPicker);
    I.waitForElement(locate({ css: '.btn-primary:not(disabled)' }).as('Enabled move button'));
    I.wait(0.2);
    I.click('Move');
    I.waitForDetached(folderPicker);
=======
    dialogs.waitForVisible();
    within('.modal-dialog', () => {
        I.waitForElement({ css: '[data-id="virtual/flat/event/private"] .folder-arrow' });
        I.click({ css: '[data-id="virtual/flat/event/private"] .folder-arrow' });
        I.waitForText(folderName);
        I.click(`~${folderName}`);
    });
    dialogs.clickButton('Move');
    I.waitForDetached('.modal-dialog');
>>>>>>> 938790d3

    I.say('Deselect default folder');
    I.click(defaultFolderNode.find('.color-label.selected').as('Selected checkbox'));
    I.waitForElement(defaultFolderNode.find({ css: '.color-label:not(.selected)' }).as('Deselected checkbox'));

    I.say('Check');
    I.waitForVisible('.weekview-container.week .appointment');
    I.seeElement('.weekview-container.week .appointment');
    I.seeElement({ css: '[aria-label^="New calendar"][aria-checked="true"]' });
});<|MERGE_RESOLUTION|>--- conflicted
+++ resolved
@@ -55,23 +55,11 @@
     I.waitForVisible('.io-ox-sidepopup .inline-toolbar .more-dropdown');
 
     I.say('Move Action');
-    I.retry(5).click('.io-ox-sidepopup .inline-toolbar .more-dropdown');
+    I.click('.io-ox-sidepopup .inline-toolbar .more-dropdown');
     I.waitForElement('.smart-dropdown-container.dropdown.open');
     I.click('Move', '.smart-dropdown-container.dropdown.open');
 
     I.say('Move to new folder');
-<<<<<<< HEAD
-    I.waitForElement(folderPicker);
-    I.waitForElement({ css: '[data-id="virtual/flat/event/private"] .folder-arrow' }, folderPicker);
-    I.click({ css: '[data-id="virtual/flat/event/private"] .folder-arrow' }, folderPicker);
-    I.waitForText(folderName, folderPicker);
-    I.click(folderPicker.find('.selectable[aria-label^="New calendar"]'));
-    I.waitForText(folderName, folderPicker);
-    I.waitForElement(locate({ css: '.btn-primary:not(disabled)' }).as('Enabled move button'));
-    I.wait(0.2);
-    I.click('Move');
-    I.waitForDetached(folderPicker);
-=======
     dialogs.waitForVisible();
     within('.modal-dialog', () => {
         I.waitForElement({ css: '[data-id="virtual/flat/event/private"] .folder-arrow' });
@@ -81,7 +69,6 @@
     });
     dialogs.clickButton('Move');
     I.waitForDetached('.modal-dialog');
->>>>>>> 938790d3
 
     I.say('Deselect default folder');
     I.click(defaultFolderNode.find('.color-label.selected').as('Selected checkbox'));
