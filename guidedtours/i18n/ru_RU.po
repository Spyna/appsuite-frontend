# Antje Faber, 2013, 2014, 2015, 2016.
msgid ""
msgstr ""
"Project-Id-Version: Open-Xchange 7\n"
"Report-Msgid-Bugs-To: \n"
"POT-Creation-Date: \n"
"PO-Revision-Date: 2018-03-26 17:14+0200\n"
"Last-Translator: \n"
"Language-Team: Russian <>\n"
"Language: ru_RU\n"
"MIME-Version: 1.0\n"
"Content-Type: text/plain; charset=UTF-8\n"
"Content-Transfer-Encoding: 8bit\n"
"Plural-Forms: nplurals=3; plural=(n%10==1 && n%100!=11 ? 0 : n%10>=2 && n"
"%10<=4 && (n%100<10 || n%100>=20) ? 1 : 2);\n"
<<<<<<< HEAD
"X-Generator: Poedit 2.0.6\n"

#: apps/io.ox/tours/files.js module:io.ox/tours
msgid "Add another account"
msgstr "Добавление аккаунтов"
=======
"X-Generator: Poedit 1.8.9\n"

#: apps/io.ox/tours/calendar.js module:io.ox/tours
msgid "Creating a new appointment"
msgstr "Создание встречи"

#: apps/io.ox/tours/calendar.js module:io.ox/tours
msgid "To create a new appointment, click on New in the toolbar."
msgstr ""
"Чтобы создать новую встречу, выберите значок «Создать» на панели "
"инструментов."

#: apps/io.ox/tours/calendar.js module:io.ox/tours
msgid "Entering the appointment's data"
msgstr "Заполнение информации о встрече"

#: apps/io.ox/tours/calendar.js module:io.ox/tours
msgid ""
"Enter the subject, the start and the end date of the appointment. Other "
"details are optional."
msgstr "Как минимум заполните тему, дату начала и окончания встречи."

#: apps/io.ox/tours/calendar.js module:io.ox/tours
msgid "Creating recurring appointments"
msgstr "Повтор встречи"

#: apps/io.ox/tours/calendar.js module:io.ox/tours
msgid ""
"To create recurring appointments, enable Repeat. Functions for setting the "
"recurrence parameters are shown."
msgstr ""
"Чтобы создать повторяющуюся встречу, нажмите «Повторить» и определите "
"параметры."

#: apps/io.ox/tours/calendar.js module:io.ox/tours apps/io.ox/tours/tasks.js
msgid "Using the reminder function"
msgstr "Напоминание"

#: apps/io.ox/tours/calendar.js module:io.ox/tours
msgid "To not miss the appointment, use the reminder function."
msgstr "Чтобы не пропустить событие, настройте напоминание."

#: apps/io.ox/tours/calendar.js module:io.ox/tours apps/io.ox/tours/tasks.js
msgid "Inviting other participants"
msgstr "Приглашение"

#: apps/io.ox/tours/calendar.js module:io.ox/tours
msgid ""
"To invite other participants, enter their names in the field below "
"Participants. To avoid appointment conflicts, click on Find a free time at "
"the upper right side."
msgstr ""
"Чтобы пригласить других пользователей, введите их имена в поле «Участники». "
"Во избежание конфликтов расписания нажмите «Найти свободное время»."
>>>>>>> dc4dbfac

#: apps/io.ox/tours/calendar.js module:io.ox/tours
msgid "Adding attachments"
msgstr "Добавление вложений"

#: apps/io.ox/tours/tasks.js module:io.ox/tours
msgid "Adding further details"
msgstr "Дополнительно"

#: apps/io.ox/tours/files.js module:io.ox/tours
msgid ""
"At the top you can find the toolbar with many functions and additional "
"options. You can easily create new folders, new files and much more."
msgstr ""
"Сверху расположена панель инструментов для доступа к дополнительным функциям "
"и параметрам."

#: apps/io.ox/tours/files.js module:io.ox/tours
msgid ""
"Choose from two alternatives to share your files and folders. Use Invite "
"people if you want to manage access rights and allow recipients to create "
"and edit files. Or just get a link to let others view and download your "
"files. You can use an expiration date and password protection if you like."
msgstr ""
"Делитесь файлами и папками, приглашая людей, которым вы хотите разрешить "
"создавать и редактировать их, или просто поделившись ссылкой для просмотра и "
"загрузки файлов. Дополнительно можно установить пароль доступа и срок "
"действия ссылки."

#: apps/io.ox/tours/contacts.js module:io.ox/tours
msgid ""
"Click on a letter on the left side of the navigation bar in order to display "
"the corresponding contacts from the selected address book."
msgstr ""
"Выберите букву в панели навигации для просмотра контактов, имена которых "
"начинаются с этой буквы."

<<<<<<< HEAD
#: apps/io.ox/tours/files.js module:io.ox/tours
msgid ""
"Clicking on a folder displays all the subfolders, documents, media and other "
"files that it contains."
msgstr ""
"Выберите папку для просмотра ее содержимого: вложенных папок, документов, "
"мультимедиа и других типов файлов."
=======
#: apps/io.ox/tours/calendar.js module:io.ox/tours
msgid ""
"To select one of the views like Day, Month or List, click on View in the "
"toolbar. Select a menu entry from the Layout section."
msgstr ""
"Чтобы изменить режим просмотра (день, месяц, список), в панели инструментов "
"щелкните «Вид» и выберите формат."
>>>>>>> dc4dbfac

#: apps/io.ox/tours/files.js module:io.ox/tours
msgid "Clicking on the view icon leads you to a preview of the selected file."
msgstr ""
"Быстрый просмотр содержимого выбранного файла с помощью значка "
"предварительного просмотра."

<<<<<<< HEAD
#: apps/io.ox/tours/portal.js module:io.ox/tours
msgid "Closing a square"
msgstr "Удаление секции"
=======
#: apps/io.ox/tours/calendar.js module:io.ox/tours
msgid ""
"The calendar views display a calendar sheet with the appointments for the "
"selected time range."
msgstr "В режиме календаря можно просмотреть календарную сетку встреч и событий."
>>>>>>> dc4dbfac

#: apps/io.ox/tours/files.js module:io.ox/tours
msgid "Collaborating"
msgstr "Совместная работа"

#: apps/io.ox/tours/mail.js module:io.ox/tours
msgid "Composing a new E-Mail"
msgstr "Создание почтового сообщения"

#: apps/io.ox/tours/calendar.js module:io.ox/tours
<<<<<<< HEAD
msgid "Creating a new appointment"
msgstr "Создание встречи"
=======
msgid ""
"The List view shows a list of the appointments in the current folder. If "
"clicking on an appointment, the appointment's data and some functions are "
"displayed in the Detail view."
msgstr ""
"Встречи будут показаны в виде списка. Выберите встречу, чтобы открыть ее "
"параметры."
>>>>>>> dc4dbfac

#: apps/io.ox/tours/contacts.js module:io.ox/tours
msgid "Creating a new contact"
msgstr "Создание контакта"

#: apps/io.ox/tours/tasks.js module:io.ox/tours
msgid "Creating a new task"
msgstr "Создание задачи"

#: apps/io.ox/tours/intro.js module:io.ox/tours
msgid "Creating new items"
msgstr "Создание новых сообщений"

<<<<<<< HEAD
#: apps/io.ox/tours/calendar.js module:io.ox/tours
msgid "Creating recurring appointments"
msgstr "Повтор встречи"
=======
#: apps/io.ox/tours/contacts.js module:io.ox/tours
msgid ""
"Click on a letter on the left side of the navigation bar in order to display "
"the corresponding contacts from the selected address book."
msgstr ""
"Выберите букву в панели навигации для просмотра контактов, имена которых "
"начинаются с этой буквы."
>>>>>>> dc4dbfac

#: apps/io.ox/tours/tasks.js module:io.ox/tours
msgid "Creating recurring tasks"
msgstr "Повтор задач"

<<<<<<< HEAD
#: apps/io.ox/tours/calendar.js module:io.ox/tours
msgid "Creating the appointment"
msgstr "Создание встречи"
=======
#: apps/io.ox/tours/contacts.js module:io.ox/tours
msgid ""
"To send an E-Mail to the contact, click on an E-Mail address or on Send "
"email in the toolbar."
msgstr ""
"Чтобы отправить сообщение, выберите адрес получателя или нажмите «Отправить "
"почту»."
>>>>>>> dc4dbfac

#: apps/io.ox/tours/tasks.js module:io.ox/tours
msgid "Creating the task"
msgstr "Создание задачи"

#: apps/io.ox/tours/portal.js module:io.ox/tours
msgid "Customizing the Portal"
msgstr "Настройка портала"

#: apps/io.ox/tours/intro.js module:io.ox/tours
msgid ""
<<<<<<< HEAD
"Depending on the app, the toolbar contains various functions for creating, "
"editing and organizing objects."
msgstr ""
"Панель инструментов содержит элементы для создания, изменения и организации "
"объектов. Вид панели в разных приложениях может отличаться."
=======
"To edit multiple contacts at once, enable the checkboxes on the left side of "
"the contacts. If the checkboxes are not displayed, click on View > "
"Checkboxes on the right side of the toolbar."
msgstr ""
"Чтобы отредактировать сразу несколько контактов, выберите их, установив "
"флажки. Если флажки недоступны, в правой части панели выберите «Вид > "
"Флажки»."
>>>>>>> dc4dbfac

#: apps/io.ox/tours/intro.js module:io.ox/tours
msgid ""
<<<<<<< HEAD
"Detailed instructions for the single apps are located in System menu > Help."
msgstr ""
"Для просмотра инструкций по работе с приложениями в системном меню выберите "
"«Справка»."

#: apps/io.ox/tours/files.js module:io.ox/tours
msgid ""
"Did you know that you can edit text documents and spreadsheets online? Drive "
"will automatically update your edited file, but thanks to versioning the "
"original file stays available."
msgstr ""
"Знаете ли вы, что вы можете редактировать документы и таблицы в режиме "
"онлайн? «Диск» автоматически обновляет измененные файлы, но благодаря "
"возможностям управления версиями вы всегда сможете восстановить исходный "
"документ."
=======
"Welcome to your cloud storage app. This Guided Tour will introduce you to "
"your new online storage solution - your one point to access online stored "
"files from all your accounts. This is where you can upload and save your "
"files, share them and synchronize them with different devices.  "
msgstr ""
"Добро пожаловать в приложение для доступа к облачному хранилищу. Этот обзор "
"познакомит вас с новым сервисом для размещения данных в облаке — вашей "
"единой точкой доступа к файлам с разных аккаунтов. Добавив файлы в "
"централизованное хранилище, вы сможете их синхронизировать с другими "
"устройствами.  "

#: apps/io.ox/tours/files.js module:io.ox/tours
msgid "Folder tree"
msgstr "Структура папок"

#: apps/io.ox/tours/files.js module:io.ox/tours
msgid ""
"On the left you can see the folder tree. It displays your folder structure "
"and allows you to navigate to specific folders and subfolders. To make your "
"life easier, we have already included folders for your Documents, Music, "
"Pictures and Videos."
msgstr ""
"Слева показана иерархическая структура, позволяющая переключаться между "
"папками и открывать вложенные папки. Мы хотели вам помочь и поэтому сразу "
"включили папки Documents, Music, Pictures и Videos."

#: apps/io.ox/tours/files.js module:io.ox/tours
msgid "Folder content"
msgstr "Содержимое папок"

#: apps/io.ox/tours/files.js module:io.ox/tours
msgid ""
"Clicking on a folder displays all the subfolders, documents, media and other "
"files that it contains."
msgstr ""
"Выберите папку для просмотра ее содержимого: вложенных папок, документов, "
"мультимедиа и других типов файлов."

#: apps/io.ox/tours/files.js module:io.ox/tours
msgid "Select a view"
msgstr "Режим просмотра"
>>>>>>> dc4dbfac

#: apps/io.ox/tours/files.js module:io.ox/tours
msgid "Different views are available. Just select the one you like best."
msgstr "Выберите режим просмотра, который вам больше всего подходит."

#: apps/io.ox/tours/intro.js module:io.ox/tours
msgid "Displaying the help or the settings"
msgstr "Просмотр параметров и справки"

<<<<<<< HEAD
#: apps/io.ox/tours/portal.js module:io.ox/tours
msgid "Drag and drop"
msgstr "Перетаскивание"
=======
#: apps/io.ox/tours/files.js module:io.ox/tours
msgid ""
"At the top you can find the toolbar with many functions and additional "
"options. You can easily create new folders, new files and much more."
msgstr ""
"Сверху расположена панель инструментов для доступа к дополнительным функциям "
"и параметрам."
>>>>>>> dc4dbfac

#: apps/io.ox/tours/files.js module:io.ox/tours
msgid ""
"Drive allows you to connect to other storage solutions if you already have a "
"cloud storage account you use to save and sync your files. Simply click on "
"the appropriate logo to access your existing data."
msgstr ""
"«Диск» позволяет подключаться к другим сервисам хранения данных. Если у вас "
"уже есть учетная запись, просто выберите логотип сервиса для подключения и "
"синхронизации данных."

#: apps/io.ox/tours/settings.js module:io.ox/tours
msgid ""
<<<<<<< HEAD
"Edit a setting on the right side. In most of the cases, the changes are "
"activated immediately."
msgstr ""
"Настройки можно изменить в правой части. Изменения вступают в силу сразу."
=======
"To upload a new file from your local device, simply click on Add local file "
"and select the file you would like to upload. It is even easier if you just "
"drag and drop files from your local device into Drive. The uploaded file is "
"now available in Drive on all your devices."
msgstr ""
"Чтобы загрузить файл в хранилище, нажмите кнопку «Добавить файл» и выберите "
"локальный файл или, еще проще, перетащите значки файлов с локального "
"устройства на Диск. Файлы на Диске будут доступны с любых устройств."
>>>>>>> dc4dbfac

#: apps/io.ox/tours/files.js module:io.ox/tours
msgid "Edit documents"
msgstr "Редактирование документов"

<<<<<<< HEAD
#: apps/io.ox/tours/mail.js module:io.ox/tours
msgid "Editing multiple E-Mails"
msgstr "Одновременное редактирование"
=======
#: apps/io.ox/tours/files.js module:io.ox/tours
msgid "Clicking on the view icon leads you to a preview of the selected file."
msgstr ""
"Быстрый просмотр содержимого выбранного файла с помощью значка "
"предварительного просмотра."
>>>>>>> dc4dbfac

#: apps/io.ox/tours/contacts.js module:io.ox/tours
msgid "Editing multiple contacts"
msgstr "Правка нескольких контактов"

<<<<<<< HEAD
#: apps/io.ox/tours/tasks.js module:io.ox/tours
msgid "Editing multiple tasks"
msgstr "Одновременное редактирование"
=======
#: apps/io.ox/tours/files.js module:io.ox/tours
msgid ""
"From preview you can also select other options to help you manage and work "
"on your files."
msgstr ""
"Дополнительные опции в режиме предварительного просмотра облегчают "
"управление и работу над файлами."
>>>>>>> dc4dbfac

#: apps/io.ox/tours/settings.js module:io.ox/tours
msgid "Editing settings"
msgstr "Изменение настроек"

<<<<<<< HEAD
#: apps/io.ox/tours/mail.js module:io.ox/tours
msgid ""
"Enter the E-Mail text into the main area. If the text format was set to HTML "
"in the options, you can format the E-Mail text. To do so select a text part "
"and then click an icon in the formatting bar."
msgstr ""
"Введите текст письма в главной области. Если в настройках письма выбран "
"формат HTML, вы сможете отформатировать текст сообщения. Для этого выделите "
"фрагмент и выберите значок на панели форматирования."
=======
#: apps/io.ox/tours/files.js module:io.ox/tours
msgid ""
"Here you can share files with your colleagues and external contacts. You can "
"also collaborate on a document and set different access rights."
msgstr ""
"Здесь вы можете поделиться файлами с коллегами и внешними пользователями. "
"Организуйте совместную работу над документами и настройте разные уровни "
"доступа."

#: apps/io.ox/tours/files.js module:io.ox/tours
msgid "Sharing options"
msgstr "Общий доступ"
>>>>>>> dc4dbfac

#: apps/io.ox/tours/mail.js module:io.ox/tours
msgid ""
<<<<<<< HEAD
"Enter the recipient's name into the recipients field. As soon as you typed "
"the first letters, suggestions from the address books are displayed. To "
"accept a recipient suggestion, click on it."
msgstr ""
"В поле получателя начните вводить имя адресата. По мере ввода вам будут "
"автоматически предлагаться подходящие варианты из адресной книги."
=======
"Choose from two alternatives to share your files and folders. Use Invite "
"people if you want to manage access rights and allow recipients to create "
"and edit files. Or just get a link to let others view and download your "
"files. You can use an expiration date and password protection if you like."
msgstr ""
"Делитесь файлами и папками, приглашая людей, которым вы хотите разрешить "
"создавать и редактировать их, или просто поделившись ссылкой для просмотра и "
"загрузки файлов. Дополнительно можно установить пароль доступа и срок "
"действия ссылки."
>>>>>>> dc4dbfac

#: apps/io.ox/tours/mail.js module:io.ox/tours
msgid "Enter the subject into the subject field."
msgstr "Введите тему сообщения в одноименном поле."

#: apps/io.ox/tours/calendar.js module:io.ox/tours
msgid ""
<<<<<<< HEAD
"Enter the subject, the start and the end date of the appointment. Other "
"details are optional."
msgstr "Как минимум заполните тему, дату начала и окончания встречи."
=======
"Sharing files by inviting people does not only offer your recipients the "
"option to create and edit files. Internal and external participants are also "
"able to collaborate with you on text documents and spreadsheets at the same "
"time."
msgstr ""
"Вы можете приглашать пользователей не только для создания и редактирования "
"файлов, но и для совместной работы над документами и электронными таблицами."
>>>>>>> dc4dbfac

#: apps/io.ox/tours/tasks.js module:io.ox/tours
msgid "Enter the subject, the start date, and a description."
msgstr "Заполните тему, дату начала и описание."

<<<<<<< HEAD
#: apps/io.ox/tours/tasks.js module:io.ox/tours
msgid "Entering billing information"
msgstr "Сведения об оплате"

#: apps/io.ox/tours/mail.js module:io.ox/tours
msgid "Entering the E-Mail text"
msgstr "Ввод текста сообщения"

#: apps/io.ox/tours/calendar.js module:io.ox/tours
msgid "Entering the appointment's data"
msgstr "Заполнение информации о встрече"

#: apps/io.ox/tours/mail.js module:io.ox/tours
msgid "Entering the recipient's name"
msgstr "Ввод получателя"

#: apps/io.ox/tours/mail.js module:io.ox/tours
msgid "Entering the subject"
msgstr "Ввод темы"

#: apps/io.ox/tours/tasks.js module:io.ox/tours
msgid "Entering the task's data"
msgstr "Ввод данных"
=======
#: apps/io.ox/tours/files.js module:io.ox/tours
msgid ""
"Did you know that you can edit text documents and spreadsheets online? Drive "
"will automatically update your edited file, but thanks to versioning the "
"original file stays available."
msgstr ""
"Знаете ли вы, что вы можете редактировать документы и таблицы в режиме "
"онлайн? «Диск» автоматически обновляет измененные файлы, но благодаря "
"возможностям управления версиями вы всегда сможете восстановить исходный "
"документ."
>>>>>>> dc4dbfac

#: apps/io.ox/tours/files.js module:io.ox/tours
msgid "File details"
msgstr "Сведения о файлах"

#: apps/io.ox/tours/files.js module:io.ox/tours
<<<<<<< HEAD
msgid "Folder content"
msgstr "Содержимое папок"
=======
msgid ""
"The file details side bar offers additional information about your files. "
"Just enable the File details option from the View drop down menu and select "
"a file to see the details."
msgstr ""
"На боковой панели можно показать дополнительные сведения о файлах. Чтобы ее "
"открыть, выберите опцию «Свойства файла» из выпадающего списка «Вид»."
>>>>>>> dc4dbfac

#: apps/io.ox/tours/files.js module:io.ox/tours
msgid "Folder tree"
msgstr "Структура папок"

#: apps/io.ox/tours/files.js module:io.ox/tours
msgid ""
<<<<<<< HEAD
"From preview you can also select other options to help you manage and work "
"on your files."
msgstr ""
"Дополнительные опции в режиме предварительного просмотра облегчают "
"управление и работу над файлами."

#: apps/io.ox/tours/calendar.js module:io.ox/tours
msgid "Further down you can add documents as attachments to the appointment."
msgstr "Вложения можно добавить ниже."
=======
"Drive allows you to connect to other storage solutions if you already have a "
"cloud storage account you use to save and sync your files. Simply click on "
"the appropriate logo to access your existing data."
msgstr ""
"«Диск» позволяет подключаться к другим сервисам хранения данных. Если у вас "
"уже есть учетная запись, просто выберите логотип сервиса для подключения и "
"синхронизации данных."

#: apps/io.ox/tours/files.js module:io.ox/tours
msgid "The Drive app tour.txt"
msgstr "Обзор приложения Диск"

#: apps/io.ox/tours/intro.js module:io.ox/tours
msgid "Welcome to %s"
msgstr "Добро пожаловать в %s"

#: apps/io.ox/tours/intro.js module:io.ox/tours
msgid ""
"This guided tour will briefly introduce you to the product. Get more "
"detailed information in the tours for the single apps or in the online help."
msgstr ""
"Этот обзор познакомит вас с основными функциями программы. За подробной "
"информацией обратитесь к онлайн-справке и обзорам отдельных приложений."
>>>>>>> dc4dbfac

#: apps/io.ox/tours/mail.js module:io.ox/tours
msgid "Further functions"
msgstr "Другие функции"

#: apps/io.ox/tours/intro.js module:io.ox/tours
<<<<<<< HEAD
msgid "Further information"
msgstr "Дополнительная информация"
=======
msgid ""
"To launch an app, use the quick launch icons on the left side of the menu "
"bar or click on an entry inside the app launcher menu."
msgstr ""
"Чтобы запустить приложение, используйте значки быстрого запуска в левой "
"части панели меню или выберите нужный элемент в меню запуска приложений."
>>>>>>> dc4dbfac

#. Tour name; general introduction
#: apps/io.ox/tours/main.js module:io.ox/tours
msgid "Getting started"
msgstr "Начало работы"

<<<<<<< HEAD
#: apps/io.ox/tours/mail.js module:io.ox/tours
msgid "Halo view"
msgstr "Просмотр информации об отправителе"
=======
#: apps/io.ox/tours/intro.js module:io.ox/tours
msgid ""
"To display the help or the settings, click the System menu icon in the menu "
"bar."
msgstr ""
"Для доступа к параметрам и справке откройте системное меню в правой части "
"окна."
>>>>>>> dc4dbfac

#: apps/io.ox/tours/files.js module:io.ox/tours
msgid ""
"Here you can share files with your colleagues and external contacts. You can "
"also collaborate on a document and set different access rights."
msgstr ""
"Здесь вы можете поделиться файлами с коллегами и внешними пользователями. "
"Организуйте совместную работу над документами и настройте разные уровни "
"доступа."

<<<<<<< HEAD
#: apps/io.ox/tours/settings.js module:io.ox/tours
msgid "How the settings are organized"
msgstr "Категории настроек"
=======
#: apps/io.ox/tours/intro.js module:io.ox/tours
msgid "To create a new E-Mail, click the Compose new E-Mail in the toolbar."
msgstr ""
"Чтобы создать новое письмо, нажмите значок создания сообщения в верхней "
"части."
>>>>>>> dc4dbfac

#: apps/io.ox/tours/mail.js module:io.ox/tours
msgid ""
"If double-clicking on an E-Mail in the list, the E-Mail is opened in a "
"separate window."
msgstr ""
"Чтобы открыть почтовое сообщение в новом окне, дважды щелкните на его имени "
"в списке."

<<<<<<< HEAD
#: apps/io.ox/tours/portal.js module:io.ox/tours
msgid "If you no longer want to display a square, click the delete icon."
msgstr "Если вы больше не хотите видеть секцию, нажмите на значок удаления."
=======
#: apps/io.ox/tours/intro.js module:io.ox/tours
msgid ""
"To open or close the folder tree, click on View >  Folder view on the right "
"side of the toolbar."
msgstr ""
"Чтобы открыть или закрыть структуру папок, в правой части панели выберите "
"«Вид > Папка»."
>>>>>>> dc4dbfac

#: apps/io.ox/tours/mail.js module:io.ox/tours
msgid ""
"In order to edit multiple E-Mails at once, enable the checkboxes on the left "
"side of the E-Mails. If the checkboxes are not displayed, click on View > "
"Checkboxes on the right side of the toolbar."
msgstr ""
"Чтобы отредактировать несколько сообщений сразу, выберите их с помощью "
"флажков. Если флажки недоступны, в правой части панели выберите «Вид > "
"Флажки»."

#: apps/io.ox/tours/mail.js module:io.ox/tours
msgid ""
"In this area you can find further functions, e.g. for adding attachments."
msgstr ""
"В этой области вы найдете дополнительные функции, например для добавления "
"вложений."

#: apps/io.ox/tours/calendar.js module:io.ox/tours apps/io.ox/tours/tasks.js
msgid "Inviting other participants"
msgstr "Приглашение"

#: apps/io.ox/tours/intro.js module:io.ox/tours
<<<<<<< HEAD
msgid "Launching an app"
msgstr "Запуск приложения"
=======
msgid ""
"Depending on the app, the toolbar contains various functions for creating, "
"editing and organizing objects."
msgstr ""
"Панель инструментов содержит элементы для создания, изменения и организации "
"объектов. Вид панели в разных приложениях может отличаться."
>>>>>>> dc4dbfac

#: apps/io.ox/tours/contacts.js module:io.ox/tours
msgid "Navigation bar"
msgstr "Панель навигации"

<<<<<<< HEAD
#: apps/io.ox/tours/files.js module:io.ox/tours
msgid ""
"On the left you can see the folder tree. It displays your folder structure "
"and allows you to navigate to specific folders and subfolders. To make your "
"life easier, we have already included folders for your Documents, Music, "
"Pictures and Videos."
msgstr ""
"Слева показана иерархическая структура, позволяющая переключаться между "
"папками и открывать вложенные папки. Мы хотели вам помочь и поэтому сразу "
"включили папки Documents, Music, Pictures и Videos."
=======
#: apps/io.ox/tours/intro.js module:io.ox/tours
msgid ""
"Use the folder tree to open the folder containing the objects that you want "
"to view in the list."
msgstr "Для просмотра содержимого папки выберите ее в структуре папок."
>>>>>>> dc4dbfac

#: apps/io.ox/tours/mail.js module:io.ox/tours
msgid "Opening an E-Mail in a separate window"
msgstr "Открытие письма в новом окне"

#: apps/io.ox/tours/intro.js module:io.ox/tours
<<<<<<< HEAD
msgid "Opening or closing the folder tree"
msgstr "Просмотр структуры папок"
=======
msgid "Use the list to select an object, show its contents or activate functions."
msgstr ""
"Выберите объект из списка для просмотра его содержимого и выполнения "
"операций."
>>>>>>> dc4dbfac

#: apps/io.ox/tours/mail.js module:io.ox/tours
msgid "Opening the E-Mail settings"
msgstr "Доступ к почтовым настройкам"

<<<<<<< HEAD
#: apps/io.ox/tours/settings.js module:io.ox/tours
msgid "Opening the help"
msgstr "Справка"
=======
#: apps/io.ox/tours/intro.js module:io.ox/tours
msgid ""
"The Detail view displays an object's content. Depending on the app, further "
"functions for organizing objects can be found in the Detail view."
msgstr ""
"В окне сведений открывается содержимое объекта. Здесь могут быть доступны "
"дополнительные функции организации объектов."
>>>>>>> dc4dbfac

#: apps/io.ox/tours/settings.js module:io.ox/tours
msgid "Opening the settings"
msgstr "Доступ к параметрам"

<<<<<<< HEAD
#: apps/io.ox/tours/files.js module:io.ox/tours
msgid "Preview files"
msgstr "Предварительный просмотр"
=======
#: apps/io.ox/tours/intro.js module:io.ox/tours
msgid "Detailed instructions for the single apps are located in System menu > Help."
msgstr ""
"Для просмотра инструкций по работе с приложениями в системном меню выберите "
"«Справка»."
>>>>>>> dc4dbfac

#: apps/io.ox/tours/files.js module:io.ox/tours
msgid "Preview mode"
msgstr "Режим предварительного просмотра"

#: apps/io.ox/tours/mail.js module:io.ox/tours
msgid "Reading E-Mail conversations"
msgstr "Чтение обсуждений"

#: apps/io.ox/tours/portal.js module:io.ox/tours
msgid "Reading the details"
msgstr "Подробности"

<<<<<<< HEAD
#: apps/io.ox/tours/intro.js module:io.ox/tours
msgid "Searching for objects"
msgstr "Поиск объектов"
=======
#: apps/io.ox/tours/mail.js module:io.ox/tours
msgid ""
"Enter the recipient's name into the recipients field. As soon as you typed "
"the first letters, suggestions from the address books are displayed. To "
"accept a recipient suggestion, click on it."
msgstr ""
"В поле получателя начните вводить имя адресата. По мере ввода вам будут "
"автоматически предлагаться подходящие варианты из адресной книги."
>>>>>>> dc4dbfac

#: apps/io.ox/tours/files.js module:io.ox/tours
msgid "Select a view"
msgstr "Режим просмотра"

#: apps/io.ox/tours/calendar.js module:io.ox/tours apps/io.ox/tours/mail.js
msgid "Selecting a view"
msgstr "Выбор режима просмотра"

#: apps/io.ox/tours/contacts.js module:io.ox/tours
msgid "Sending an E-Mail to a contact"
msgstr "Отправка сообщения на заданный адрес"

#: apps/io.ox/tours/mail.js module:io.ox/tours
<<<<<<< HEAD
msgid "Sending the E-Mail"
msgstr "Отправка сообщения"
=======
msgid "In this area you can find further functions, e.g. for adding attachments."
msgstr ""
"В этой области вы найдете дополнительные функции, например для добавления "
"вложений."
>>>>>>> dc4dbfac

#: apps/io.ox/tours/files.js module:io.ox/tours
msgid "Share files"
msgstr "Поделитесь файлами"

#: apps/io.ox/tours/files.js module:io.ox/tours
msgid ""
<<<<<<< HEAD
"Sharing files by inviting people does not only offer your recipients the "
"option to create and edit files. Internal and external participants are also "
"able to collaborate with you on text documents and spreadsheets at the same "
"time."
msgstr ""
"Вы можете приглашать пользователей не только для создания и редактирования "
"файлов, но и для совместной работы над документами и электронными таблицами."
=======
"Enter the E-Mail text into the main area. If the text format was set to HTML "
"in the options, you can format the E-Mail text. To do so select a text part "
"and then click an icon in the formatting bar."
msgstr ""
"Введите текст письма в главной области. Если в настройках письма выбран "
"формат HTML, вы сможете отформатировать текст сообщения. Для этого выделите "
"фрагмент и выберите значок на панели форматирования."
>>>>>>> dc4dbfac

#: apps/io.ox/tours/files.js module:io.ox/tours
msgid "Sharing options"
msgstr "Общий доступ"

#: apps/io.ox/tours/settings.js module:io.ox/tours
msgid "Signing out"
msgstr "Выход"

#: apps/io.ox/tours/tasks.js module:io.ox/tours
msgid "Sorting tasks"
msgstr "Сортировка задач"

#: apps/io.ox/tours/mail.js module:io.ox/tours
msgid "Sorting your E-Mails"
msgstr "Сортировка почты"

<<<<<<< HEAD
#: apps/io.ox/tours/intro.js module:io.ox/tours
msgid "The Detail view"
msgstr "Сведения"

#: apps/io.ox/tours/intro.js module:io.ox/tours
msgid ""
"The Detail view displays an object's content. Depending on the app, further "
"functions for organizing objects can be found in the Detail view."
msgstr ""
"В окне сведений открывается содержимое объекта. Здесь могут быть доступны "
"дополнительные функции организации объектов."
=======
#: apps/io.ox/tours/mail.js module:io.ox/tours
msgid "To sort the E-Mails, click on Sort by. Select a sort criteria."
msgstr ""
"Чтобы отсортировать сообщения, нажмите «Упорядочить» и выберите критерий "
"сортировки."

#: apps/io.ox/tours/mail.js module:io.ox/tours
msgid ""
"To choose between the different views. click on View in the toolbar. Select "
"a menu entry in the layout."
msgstr ""
"Чтобы изменить формат просмотра, в панели инструментов нажмите «Вид» и "
"выберите формат."

#: apps/io.ox/tours/mail.js module:io.ox/tours
msgid "Opening an E-Mail in a separate window"
msgstr "Открытие письма в новом окне"

#: apps/io.ox/tours/mail.js module:io.ox/tours
msgid ""
"If double-clicking on an E-Mail in the list, the E-Mail is opened in a "
"separate window."
msgstr ""
"Чтобы открыть почтовое сообщение в новом окне, дважды щелкните на его имени "
"в списке."

#: apps/io.ox/tours/mail.js module:io.ox/tours
msgid "Reading E-Mail conversations"
msgstr "Чтение обсуждений"

#: apps/io.ox/tours/mail.js module:io.ox/tours
msgid ""
"To open or close an E-Mail in a conversation, click on a free area in the "
"header."
msgstr ""
"Чтобы открыть или закрыть сообщение в обсуждении, щелкните свободную область "
"в заголовке."
>>>>>>> dc4dbfac

#: apps/io.ox/tours/files.js module:io.ox/tours
msgid "The Drive app"
msgstr "Приложение Диск"

<<<<<<< HEAD
#: apps/io.ox/tours/files.js module:io.ox/tours
msgid "The Drive app tour.txt"
msgstr "Обзор приложения Диск"
=======
#: apps/io.ox/tours/mail.js module:io.ox/tours
msgid ""
"To receive information about the sender or other recipients, open the Halo "
"view by clicking on a name."
msgstr ""
"Чтобы просмотреть информацию об отправителе и других получателях, щелкните "
"его имя."
>>>>>>> dc4dbfac

#: apps/io.ox/tours/calendar.js module:io.ox/tours
msgid "The List view"
msgstr "Список"

#: apps/io.ox/tours/calendar.js module:io.ox/tours
msgid ""
<<<<<<< HEAD
"The List view shows a list of the appointments in the current folder. If "
"clicking on an appointment, the appointment's data and some functions are "
"displayed in the Detail view."
msgstr ""
"Встречи будут показаны в виде списка. Выберите встречу, чтобы открыть ее "
"параметры."
=======
"In order to edit multiple E-Mails at once, enable the checkboxes on the left "
"side of the E-Mails. If the checkboxes are not displayed, click on View > "
"Checkboxes on the right side of the toolbar."
msgstr ""
"Чтобы отредактировать несколько сообщений сразу, выберите их с помощью "
"флажков. Если флажки недоступны, в правой части панели выберите «Вид > "
"Флажки»."

#: apps/io.ox/tours/mail.js module:io.ox/tours
msgid "Opening the E-Mail settings"
msgstr "Доступ к почтовым настройкам"

#: apps/io.ox/tours/mail.js module:io.ox/tours
msgid ""
"To open the E-Mail settings, click the System menu icon on the upper right "
"side of the menu bar. Select Settings. Click on E-Mail on the left side."
msgstr ""
"Для доступа к настройкам электронной почты в системном меню выберите пункт "
"«Параметры», затем в левой части окна выберите «Почта»."

#. Tour name; general introduction
#: apps/io.ox/tours/main.js module:io.ox/tours
msgid "Getting started"
msgstr "Начало работы"
>>>>>>> dc4dbfac

#: apps/io.ox/tours/portal.js module:io.ox/tours
msgid "The Portal"
msgstr "Портал"

#: apps/io.ox/tours/portal.js module:io.ox/tours
msgid ""
"The Portal informs you about current E-Mails, appointments or social network "
"news."
msgstr "Портал содержит секции сообщений, встреч и новости социальных сетей."

#: apps/io.ox/tours/calendar.js module:io.ox/tours
msgid "The calendar views"
msgstr "Календарь"

#: apps/io.ox/tours/calendar.js module:io.ox/tours
msgid ""
"The calendar views display a calendar sheet with the appointments for the "
"selected time range."
msgstr ""
"В режиме календаря можно просмотреть календарную сетку встреч и событий."

#: apps/io.ox/tours/files.js module:io.ox/tours
msgid ""
"The file details side bar offers additional information about your files. "
"Just enable the File details option from the View drop down menu and select "
"a file to see the details."
msgstr ""
"На боковой панели можно показать дополнительные сведения о файлах. Чтобы ее "
"открыть, выберите опцию «Свойства файла» из выпадающего списка «Вид»."

<<<<<<< HEAD
#: apps/io.ox/tours/intro.js module:io.ox/tours
msgid "The folder tree"
msgstr "Структура папок"
=======
#: apps/io.ox/tours/portal.js module:io.ox/tours
msgid ""
"To change the layout, drag a square's title to another position and drop it "
"there."
msgstr ""
"Чтобы изменить порядок, выделите заголовок секции и перетащите ее в другое "
"место."
>>>>>>> dc4dbfac

#: apps/io.ox/tours/intro.js module:io.ox/tours
msgid "The list"
msgstr "Список"

#: apps/io.ox/tours/settings.js module:io.ox/tours
msgid ""
"The settings are organized in topics. Select the topic on the left side, e.g "
"Basic settings or E-Mail."
msgstr ""
"Параметры сгруппированы по категориям. В левой части окна выберите "
"категорию, например «Основные параметры» и «Почта»."

#: apps/io.ox/tours/intro.js module:io.ox/tours
msgid "The toolbar"
msgstr "Панель инструментов"

<<<<<<< HEAD
#: apps/io.ox/tours/intro.js module:io.ox/tours
msgid ""
"This guided tour will briefly introduce you to the product. Get more "
"detailed information in the tours for the single apps or in the online help."
msgstr ""
"Этот обзор познакомит вас с основными функциями программы. За подробной "
"информацией обратитесь к онлайн-справке и обзорам отдельных приложений."
=======
#: apps/io.ox/tours/portal.js module:io.ox/tours
msgid ""
"To display a square again or to display further information sources, click "
"on Customize this page."
msgstr ""
"Чтобы добавить секцию и просмотреть другие источники информации, нажмите "
"«Настроить страницу»."
>>>>>>> dc4dbfac

#: apps/io.ox/tours/tasks.js module:io.ox/tours
msgid "To add further details, click on Expand form."
msgstr "Разверните форму, чтобы добавить дополнительные данные."

<<<<<<< HEAD
#: apps/io.ox/tours/portal.js module:io.ox/tours
msgid ""
"To change the layout, drag a square's title to another position and drop it "
"there."
msgstr ""
"Чтобы изменить порядок, выделите заголовок секции и перетащите ее в другое "
"место."
=======
#: apps/io.ox/tours/settings.js module:io.ox/tours
msgid ""
"To open the settings, click the user image on the upper right side of the "
"menu bar. Select Settings."
msgstr "Чтобы открыть настройки, щелкните изображение пользователя в правом верхнем углу панели меню и выберите «Настройки»."
>>>>>>> dc4dbfac

#: apps/io.ox/tours/mail.js module:io.ox/tours
msgid ""
"To choose between the different views. click on View in the toolbar. Select "
"a menu entry in the layout."
msgstr ""
"Чтобы изменить формат просмотра, в панели инструментов нажмите «Вид» и "
"выберите формат."

<<<<<<< HEAD
#: apps/io.ox/tours/mail.js module:io.ox/tours
msgid "To compose a new E-Mail, click on Compose in the toolbar."
msgstr "Чтобы создать новое письмо, выберите «Создать» в панели инструментов."
=======
#: apps/io.ox/tours/settings.js module:io.ox/tours
msgid ""
"The settings are organized in topics. Select the topic on the left side, e.g "
"Basic settings or E-Mail."
msgstr ""
"Параметры сгруппированы по категориям. В левой части окна выберите "
"категорию, например «Основные параметры» и «Почта»."
>>>>>>> dc4dbfac

#: apps/io.ox/tours/intro.js module:io.ox/tours
msgid "To create a new E-Mail, click the Compose new E-Mail in the toolbar."
msgstr ""
"Чтобы создать новое письмо, нажмите значок создания сообщения в верхней "
"части."

<<<<<<< HEAD
#: apps/io.ox/tours/calendar.js module:io.ox/tours
msgid "To create a new appointment, click on New in the toolbar."
msgstr ""
"Чтобы создать новую встречу, выберите значок «Создать» на панели "
"инструментов."
=======
#: apps/io.ox/tours/settings.js module:io.ox/tours
msgid ""
"Edit a setting on the right side. In most of the cases, the changes are "
"activated immediately."
msgstr "Настройки можно изменить в правой части. Изменения вступают в силу сразу."
>>>>>>> dc4dbfac

#: apps/io.ox/tours/contacts.js module:io.ox/tours
msgid "To create a new contact, click on New > Add contact in the toolbar."
msgstr "Чтобы создать новый контакт, выберите «Создать > Добавить контакт»."

#: apps/io.ox/tours/tasks.js module:io.ox/tours
msgid "To create a new task, click on New in the toolbar."
msgstr ""
"Чтобы создать новую задачу, щелкните значок создания в панели инструментов."

#: apps/io.ox/tours/calendar.js module:io.ox/tours
msgid ""
<<<<<<< HEAD
"To create recurring appointments, enable Repeat. Functions for setting the "
"recurrence parameters are shown."
msgstr ""
"Чтобы создать повторяющуюся встречу, нажмите «Повторить» и определите "
"параметры."
=======
"To open the help, click the user image on the upper right side of the menu "
"bar. Select Help. The help for the currently selected app is displayed. To "
"browse the complete help, click on Start Page or Table Of Contents at the "
"upper part of the window."
msgstr ""
"Чтобы открыть справку по приложению, щелкните изображение пользователя в правом "
"верхнем углу и выберите пункт «Справка». Чтобы открыть полное руководство, в "
"верхней части окна выберите «Первая страница» или «Содержание»."
>>>>>>> dc4dbfac

#: apps/io.ox/tours/tasks.js module:io.ox/tours
msgid ""
"To create recurring tasks, enable Repeat. Functions for setting the "
"recurrence parameters are shown."
msgstr "Чтобы повторить событие, нажмите «Повторить» и заполните параметры."

<<<<<<< HEAD
#: apps/io.ox/tours/calendar.js module:io.ox/tours
msgid "To create the appointment, click on Create at the lower left side."
msgstr "Чтобы создать встречу, нажмите кнопку «Создать» внизу слева."
=======
#: apps/io.ox/tours/settings.js module:io.ox/tours
msgid ""
"To sign out, click the System menu icon on the upper right side of the menu "
"bar. Select Sign out."
msgstr ""
"Чтобы завершить сеанс, откройте системное меню в правом верхнем углу и "
"выберите «Выход»."

#: apps/io.ox/tours/settings.js module:io.ox/tours
msgid "To sign out, click the logout icon on the upper right side of the menu bar."
msgstr "Чтобы завершить сеанс, нажмите значок выхода в правом верхнем углу."
>>>>>>> dc4dbfac

#: apps/io.ox/tours/tasks.js module:io.ox/tours
msgid "To create the task, click on Create."
msgstr "Чтобы создать новую задачу, нажмите «Создать»."

#: apps/io.ox/tours/portal.js module:io.ox/tours
msgid ""
"To display a square again or to display further information sources, click "
"on Customize this page."
msgstr ""
"Чтобы добавить секцию и просмотреть другие источники информации, нажмите "
"«Настроить страницу»."

#: apps/io.ox/tours/intro.js module:io.ox/tours
msgid ""
"To display the help or the settings, click the System menu icon in the menu "
"bar."
msgstr ""
"Для доступа к параметрам и справке откройте системное меню в правой части "
"окна."

#: apps/io.ox/tours/contacts.js module:io.ox/tours
msgid ""
"To edit multiple contacts at once, enable the checkboxes on the left side of "
"the contacts. If the checkboxes are not displayed, click on View > "
"Checkboxes on the right side of the toolbar."
msgstr ""
"Чтобы отредактировать сразу несколько контактов, выберите их, установив "
"флажки. Если флажки недоступны, в правой части панели выберите «Вид > "
"Флажки»."

#: apps/io.ox/tours/tasks.js module:io.ox/tours
msgid ""
"To edit multiple tasks at once, enable the checkboxes at the left side of "
"the tasks. If the checkboxes are not displayed, click on View > Checkboxes "
"on the right side of the toolbar."
msgstr ""
"Чтобы отредактировать несколько задач сразу, выберите их с помощью флажков. "
"Если флажки недоступны, в правой части панели выберите «Вид > Флажки»."

#: apps/io.ox/tours/tasks.js module:io.ox/tours
msgid "To enter billing information, click on Show details."
msgstr "На вкладке подробностей можно заполнить сведения об оплате."

#: apps/io.ox/tours/calendar.js module:io.ox/tours
msgid ""
"To invite other participants, enter their names in the field below "
"Participants. To avoid appointment conflicts, click on Find a free time at "
"the upper right side."
msgstr ""
"Чтобы пригласить других пользователей, введите их имена в поле «Участники». "
"Во избежание конфликтов расписания нажмите «Найти свободное время»."

#: apps/io.ox/tours/tasks.js module:io.ox/tours
msgid ""
<<<<<<< HEAD
"To invite other participants, enter their names in the field below "
"Participants. You can add documents as attachment to the task."
msgstr ""
"Чтобы пригласить других пользователей, введите их имена в поле «Участники». "
"Дополнительно можно вложить документы."

#: apps/io.ox/tours/intro.js module:io.ox/tours
msgid ""
"To launch an app, use the quick launch icons on the left side of the menu "
"bar or click on an entry inside the app launcher menu."
msgstr ""
"Чтобы запустить приложение, используйте значки быстрого запуска в левой "
"части панели меню или выберите нужный элемент в меню запуска приложений."

#: apps/io.ox/tours/calendar.js module:io.ox/tours
msgid "To not miss the appointment, use the reminder function."
msgstr "Чтобы не пропустить событие, настройте напоминание."
=======
"To create recurring tasks, enable Repeat. Functions for setting the "
"recurrence parameters are shown."
msgstr "Чтобы повторить событие, нажмите «Повторить» и заполните параметры."
>>>>>>> dc4dbfac

#: apps/io.ox/tours/tasks.js module:io.ox/tours
msgid "To not miss the task, use the reminder function."
msgstr "Чтобы не пропустить событие, настройте напоминание."

#: apps/io.ox/tours/mail.js module:io.ox/tours
msgid ""
"To open or close an E-Mail in a conversation, click on a free area in the "
"header."
msgstr ""
"Чтобы открыть или закрыть сообщение в обсуждении, щелкните свободную область "
"в заголовке."

#: apps/io.ox/tours/intro.js module:io.ox/tours
msgid ""
"To open or close the folder tree, click on View >  Folder view on the right "
"side of the toolbar."
msgstr ""
"Чтобы открыть или закрыть структуру папок, в правой части панели выберите "
"«Вид > Папка»."

#: apps/io.ox/tours/mail.js module:io.ox/tours
msgid ""
"To open the E-Mail settings, click the System menu icon on the upper right "
"side of the menu bar. Select Settings. Click on E-Mail on the left side."
msgstr ""
"Для доступа к настройкам электронной почты в системном меню выберите пункт "
"«Параметры», затем в левой части окна выберите «Почта»."

#: apps/io.ox/tours/settings.js module:io.ox/tours
#, fuzzy
#| msgid ""
#| "To open the help, click the System menu icon on the upper right side of "
#| "the menu bar. Select Help. The help for the currently selected app is "
#| "displayed. To browse the complete help, click on Start Page or Table Of "
#| "Contents at the upper part of the window."
msgid ""
"To open the help, click the user image on the upper right side of the menu "
"bar. Select Help. The help for the currently selected app is displayed. To "
"browse the complete help, click on Start Page or Table Of Contents at the "
"upper part of the window."
msgstr ""
"Чтобы открыть справку текущего приложения, откройте системное меню в правом "
"верхнем углу и выберите пункт «Справка». Чтобы открыть общую справку, в "
"верхней части окна выберите «Начальная страница» или «Содержание»."

#: apps/io.ox/tours/settings.js module:io.ox/tours
#, fuzzy
#| msgid ""
#| "To open the settings, click the System menu icon on the upper right side "
#| "of the menu bar. Select Settings."
msgid ""
"To open the settings, click the user image on the upper right side of the "
"menu bar. Select Settings."
msgstr ""
"Для доступа к параметрам откройте системное меню в правой части панели "
"навигации и выберите «Параметры»."

#: apps/io.ox/tours/portal.js module:io.ox/tours
msgid "To read the details, click on an entry in a square."
msgstr "Для получения подробной информации выберите запись в секции."

#: apps/io.ox/tours/mail.js module:io.ox/tours
msgid ""
"To receive information about the sender or other recipients, open the Halo "
"view by clicking on a name."
msgstr ""
"Чтобы просмотреть информацию об отправителе и других получателях, щелкните "
"его имя."

<<<<<<< HEAD
#: apps/io.ox/tours/intro.js module:io.ox/tours
msgid "To search for objects, click the Search icon in the menu bar."
msgstr "Выберите «Поиск» для поиска объектов."
=======
#: apps/io.ox/tours/tasks.js module:io.ox/tours
msgid ""
"To invite other participants, enter their names in the field below "
"Participants. You can add documents as attachment to the task."
msgstr ""
"Чтобы пригласить других пользователей, введите их имена в поле «Участники». "
"Дополнительно можно вложить документы."
>>>>>>> dc4dbfac

#: apps/io.ox/tours/calendar.js module:io.ox/tours
msgid ""
"To select one of the views like Day, Month or List, click on View in the "
"toolbar. Select a menu entry from the Layout section."
msgstr ""
"Чтобы изменить режим просмотра (день, месяц, список), в панели инструментов "
"щелкните «Вид» и выберите формат."

#: apps/io.ox/tours/contacts.js module:io.ox/tours
msgid ""
"To send an E-Mail to the contact, click on an E-Mail address or on Send "
"email in the toolbar."
msgstr ""
"Чтобы отправить сообщение, выберите адрес получателя или нажмите «Отправить "
"почту»."

#: apps/io.ox/tours/mail.js module:io.ox/tours
msgid "To send the E-Mail, click on Send"
msgstr "Чтобы отправить письмо, нажмите «Отправить»"

#: apps/io.ox/tours/settings.js module:io.ox/tours
msgid ""
"To sign out, click the System menu icon on the upper right side of the menu "
"bar. Select Sign out."
msgstr ""
"Чтобы завершить сеанс, откройте системное меню в правом верхнем углу и "
"выберите «Выход»."

#: apps/io.ox/tours/settings.js module:io.ox/tours
#, fuzzy
#| msgid ""
#| "To sign out, click the System menu icon on the upper right side of the "
#| "menu bar. Select Sign out."
msgid ""
"To sign out, click the logout icon on the upper right side of the menu bar."
msgstr ""
"Чтобы завершить сеанс, откройте системное меню в правом верхнем углу и "
"выберите «Выход»."

#: apps/io.ox/tours/mail.js module:io.ox/tours
msgid "To sort the E-Mails, click on Sort by. Select a sort criteria."
msgstr ""
"Чтобы отсортировать сообщения, нажмите «Упорядочить» и выберите критерий "
"сортировки."

#: apps/io.ox/tours/tasks.js module:io.ox/tours
msgid "To sort the tasks, click on Sort by. Select a sort criteria."
msgstr ""
"Чтобы отсортировать задачи, нажмите «Упорядочить» и выберите критерий "
"сортировки."

#: apps/io.ox/tours/tasks.js module:io.ox/tours
msgid "To track the editing status, enter the current progress."
msgstr "Определите значение хода выполнения."

#: apps/io.ox/tours/files.js module:io.ox/tours
msgid ""
<<<<<<< HEAD
"To upload a new file from your local device, simply click on Add local file "
"and select the file you would like to upload. It is even easier if you just "
"drag and drop files from your local device into Drive. The uploaded file is "
"now available in Drive on all your devices."
msgstr ""
"Чтобы загрузить файл в хранилище, нажмите кнопку «Добавить файл» и выберите "
"локальный файл или, еще проще, перетащите значки файлов с локального "
"устройства на Диск. Файлы на Диске будут доступны с любых устройств."

#: apps/io.ox/tours/files.js module:io.ox/tours
msgid "Toolbar"
msgstr "Панель инструментов"

#: apps/io.ox/tours/tasks.js module:io.ox/tours
msgid "Tracking the editing status"
msgstr "Отслеживание состояния"
=======
"To edit multiple tasks at once, enable the checkboxes at the left side of "
"the tasks. If the checkboxes are not displayed, click on View > Checkboxes "
"on the right side of the toolbar."
msgstr ""
"Чтобы отредактировать несколько задач сразу, выберите их с помощью флажков. "
"Если флажки недоступны, в правой части панели выберите «Вид > Флажки»."

#~ msgid ""
#~ "To open the settings, click the System menu icon on the upper right side "
#~ "of the menu bar. Select Settings."
#~ msgstr ""
#~ "Для доступа к параметрам откройте системное меню в правой части панели "
#~ "навигации и выберите «Параметры»."

#~ msgid ""
#~ "To open the help, click the System menu icon on the upper right side of "
#~ "the menu bar. Select Help. The help for the currently selected app is "
#~ "displayed. To browse the complete help, click on Start Page or Table Of "
#~ "Contents at the upper part of the window."
#~ msgstr ""
#~ "Чтобы открыть справку текущего приложения, откройте системное меню в "
#~ "правом верхнем углу и выберите пункт «Справка». Чтобы открыть общую "
#~ "справку, в верхней части окна выберите «Начальная страница» или "
#~ "«Содержание»."

#~ msgid ""
#~ "Hint: you can always restart guided tours, any time you need them, from "
#~ "the system menu."
#~ msgstr ""
#~ "Подсказка. Вы можете вернуться к обзору в любое удобное для вас время, "
#~ "запустив его из системного меню."

#~ msgid ""
#~ "In case of new notifications, e.g. appointment invitations, the info area "
#~ "is opened."
#~ msgstr ""
#~ "Область уведомлений открывается при появлении новых уведомлений "
#~ "(приглашений на встречи и пр.)"
>>>>>>> dc4dbfac

#: apps/io.ox/tours/files.js module:io.ox/tours
msgid "Upload a new file"
msgstr "Добавление файлов"

#: apps/io.ox/tours/intro.js module:io.ox/tours
msgid ""
"Use the folder tree to open the folder containing the objects that you want "
"to view in the list."
msgstr "Для просмотра содержимого папки выберите ее в структуре папок."

<<<<<<< HEAD
#: apps/io.ox/tours/intro.js module:io.ox/tours
msgid ""
"Use the list to select an object, show its contents or activate functions."
msgstr ""
"Выберите объект из списка для просмотра его содержимого и выполнения "
"операций."
=======
#~ msgid ""
#~ "The New objects icon shows the number of appointment reminders or other "
#~ "notifications. If clicking the icon, the info area opens."
#~ msgstr ""
#~ "Значок новых сообщений показывает количество напоминаний о встречах или "
#~ "других уведомлений. По щелчку открывается панель с подробностями."
>>>>>>> dc4dbfac

#: apps/io.ox/tours/calendar.js module:io.ox/tours apps/io.ox/tours/tasks.js
msgid "Using the reminder function"
msgstr "Напоминание"

<<<<<<< HEAD
#: apps/io.ox/tours/intro.js module:io.ox/tours
msgid "Welcome to %s"
msgstr "Добро пожаловать в %s"

#: apps/io.ox/tours/files.js module:io.ox/tours
msgid ""
"Welcome to your cloud storage app. This Guided Tour will introduce you to "
"your new online storage solution - your one point to access online stored "
"files from all your accounts. This is where you can upload and save your "
"files, share them and synchronize them with different devices.  "
msgstr ""
"Добро пожаловать в приложение для доступа к облачному хранилищу. Этот обзор "
"познакомит вас с новым сервисом для размещения данных в облаке — вашей "
"единой точкой доступа к файлам с разных аккаунтов. Добавив файлы в "
"централизованное хранилище, вы сможете их синхронизировать с другими "
"устройствами.  "
=======
#~ msgid ""
#~ "To launch an app, click on an entry on the left side of the menu bar."
#~ msgstr "Чтобы запустить приложение, выберите его имя в левой части меню."
>>>>>>> dc4dbfac

#~ msgid "!!!This file has not been added"
#~ msgstr "Файл не был добавлен!"

#~ msgid "%1$d %2$s"
#~ msgstr "%1$d %2$s"

#~ msgid "%1$d Day"
#~ msgid_plural "%1$d Days"
#~ msgstr[0] "%1$d день"
#~ msgstr[1] "%1$d дня"
#~ msgstr[2] "%1$d дней"

#~ msgid "%1$d Hour"
#~ msgid_plural "%1$d Hours"
#~ msgstr[0] "%1$d час"
#~ msgstr[1] "%1$d часа"
#~ msgstr[2] "%1$d часов"

#~ msgid "%1$d Minute"
#~ msgid_plural "%1$d Minutes"
#~ msgstr[0] "%1$d минута"
#~ msgstr[1] "%1$d минуты"
#~ msgstr[2] "%1$d минут"

#~ msgid "%1$d Week"
#~ msgid_plural "%1$d Weeks"
#~ msgstr[0] "%1$d неделя"
#~ msgstr[1] "%1$d недели"
#~ msgstr[2] "%1$d недель"

#~ msgid "%1$d day, %2$s"
#~ msgid_plural "%1$d days, %2$s"
#~ msgstr[0] "%1$d день, %2$s"
#~ msgstr[1] "%1$d дня, %2$s"
#~ msgstr[2] "%1$d дней, %2$s"

#~ msgctxt "in"
#~ msgid "%1$d day, %2$s"
#~ msgid_plural "%1$d days, %2$s"
#~ msgstr[0] "%1$d день, %2$s"
#~ msgstr[1] "%1$d дня, %2$s"
#~ msgstr[2] "%1$d дней, %2$s"

#~ msgid "%1$d files has been changed recently"
#~ msgstr "В последнее время было изменено %1$d файлов"

#~ msgid "%1$d hour and %2$s"
#~ msgid_plural "%1$d hours and %2$s"
#~ msgstr[0] "%1$d час %2$s"
#~ msgstr[1] "%1$d часа %2$s"
#~ msgstr[2] "%1$d часов %2$s"

#~ msgctxt "in"
#~ msgid "%1$d hour and %2$s"
#~ msgid_plural "%1$d hours and %2$s"
#~ msgstr[0] "%1$d час %2$s"
#~ msgstr[1] "%1$d часа %2$s"
#~ msgstr[2] "%1$d часов %2$s"

#~ msgid "%1$d mail"
#~ msgid_plural "%1$d mails"
#~ msgstr[0] "%1$d сообщение"
#~ msgstr[1] "%1$d сообщения"
#~ msgstr[2] "%1$d сообщений"

#, fuzzy
#~ msgid "%1$d messages in this conversation"
#~ msgstr "Последние обсуждения"

#, fuzzy
#~ msgid "%1$d messages selected"
#~ msgstr "<b>%1$d</b> выбран(о)"

#~ msgctxt "mail address"
#~ msgid "%1$s %2$s"
#~ msgstr "%1$s %2$s"

#~ msgctxt "window title"
#~ msgid "%1$s %2$s"
#~ msgstr "%1$s %2$s"

#, fuzzy
#~ msgid "%1$s (Tentative)"
#~ msgstr "%1$s (под вопросом)"

#~ msgid "%1$s is a new contact"
#~ msgstr "%1$s является новым контактом"

#~ msgid "%1$s is now connected with %2$s"
#~ msgstr "%1$s теперь связан с %2$s"

#~ msgid "%1$s mail"
#~ msgid_plural "%1$s mails"
#~ msgstr[0] "%1$s сообщение"
#~ msgstr[1] "%1$s сообщения"
#~ msgstr[2] "%1$s сообщений"

#~ msgid "%1$s mail, %2$s unread"
#~ msgid_plural "%1$s mails, %2$s unread"
#~ msgstr[0] "%1$s сообщение, не прочитано: %2$s"
#~ msgstr[1] "%1$s сообщения, не прочитано: %2$s"
#~ msgstr[2] "%1$s сообщений, не прочитано: %2$s"

#~ msgid "%1$s of %2$s"
#~ msgstr "%1$s из %2$s"

#, fuzzy
#~ msgid "%1$s%2$s %3$s%4$s%5$s"
#~ msgstr ""
#~ "%1$s\n"
#~ "%3$s %2$s\n"
#~ "%4$s\n"
#~ "%5$s"

#~ msgid "%2$s, %1$s"
#~ msgstr "%2$s %1$s"

#~ msgid "%3$s %2$s, %1$s"
#~ msgstr "%3$s %2$s %1$s"

#~ msgid "%d day"
#~ msgid_plural "%d days"
#~ msgstr[0] "%d день"
#~ msgstr[1] "%d дня"
#~ msgstr[2] "%d дней"

#~ msgctxt "in"
#~ msgid "%d day"
#~ msgid_plural "%d days"
#~ msgstr[0] "%d день"
#~ msgstr[1] "%d дня"
#~ msgstr[2] "%d дней"

#~ msgid "%d hour"
#~ msgid_plural "%d hours"
#~ msgstr[0] "%d час"
#~ msgstr[1] "%d часа"
#~ msgstr[2] "%d часов"

#~ msgctxt "in"
#~ msgid "%d hour"
#~ msgid_plural "%d hours"
#~ msgstr[0] "%d час"
#~ msgstr[1] "%d часа"
#~ msgstr[2] "%d часов"

#~ msgid "%d minute"
#~ msgid_plural "%d minutes"
#~ msgstr[0] "%d минута"
#~ msgstr[1] "%d минуты"
#~ msgstr[2] "%d минут"

#~ msgctxt "in"
#~ msgid "%d minute"
#~ msgid_plural "%d minutes"
#~ msgstr[0] "%d минуту"
#~ msgstr[1] "%d минуты"
#~ msgstr[2] "%d минут"

#~ msgid "%d week"
#~ msgid_plural "%d weeks"
#~ msgstr[0] "%d неделя"
#~ msgstr[1] "%d недели"
#~ msgstr[2] "%d недель"

#~ msgctxt "in"
#~ msgid "%d week"
#~ msgid_plural "%d weeks"
#~ msgstr[0] "%d неделю"
#~ msgstr[1] "%d недели"
#~ msgstr[2] "%d недель"

#~ msgid "(%1$s) Attachments"
#~ msgstr "Вложения (%1$s)"

#~ msgid "(Default)"
#~ msgstr "(по умолчанию)"

#~ msgid "0 minutes"
#~ msgstr "0 минут"

#~ msgid "1 day"
#~ msgstr "1 день"

#~ msgid "1 file has been changed recently"
#~ msgstr "В последнее время был изменен один файл."

#~ msgid "1 hour"
#~ msgstr "1 час"

#~ msgid "1 item"
#~ msgid_plural "%1$d items"
#~ msgstr[0] "1 элемент"
#~ msgstr[1] "%1$d элемента"
#~ msgstr[2] "%1$d элементов"

#~ msgid "1 minute"
#~ msgstr "1 минута"

#~ msgid "1 week"
#~ msgstr "1 неделя"

#~ msgid "10"
#~ msgstr "10"

#~ msgid "10 minutes"
#~ msgstr "10 минут"

#~ msgid "100%"
#~ msgstr "100%"

#~ msgid "12 hour"
#~ msgstr "12 часов"

#~ msgid "15"
#~ msgstr "15"

#~ msgid "15 minutes"
#~ msgstr "15 минут"

#~ msgid "150%"
#~ msgstr "150%"

#~ msgid "2 days"
#~ msgstr "2 дня"

#~ msgid "2 hour"
#~ msgstr "2 часа"

#~ msgid "2 weeks"
#~ msgstr "2 недели"

#~ msgid "20"
#~ msgstr "20"

#~ msgid "200%"
#~ msgstr "200%"

#~ msgid "3 days"
#~ msgstr "3 дня"

#~ msgid "3 minutes"
#~ msgstr "3 минуты"

#~ msgid "3 weeks"
#~ msgstr "3 недели"

#~ msgid "30"
#~ msgstr "30"

#~ msgid "30 minutes"
#~ msgstr "30 минут"

#~ msgid "4 days"
#~ msgstr "4 дня"

#~ msgid "4 hour"
#~ msgstr "4 часа"

#~ msgid "4 weeks"
#~ msgstr "4 недели"

#~ msgid "45 minutes"
#~ msgstr "45 минут"

#~ msgid "5"
#~ msgstr "5"

#~ msgid "5 days"
#~ msgstr "5 дней"

#~ msgid "5 minutes"
#~ msgstr "5 минут"

#~ msgid "50%"
#~ msgstr "50%"

#~ msgid "6 days"
#~ msgstr "6 дней"

#~ msgid "6 hour"
#~ msgstr "6 часов"

#~ msgid "60"
#~ msgstr "60"

#~ msgid "75%"
#~ msgstr "75%"

#~ msgid "8 hour"
#~ msgstr "8 часов"

#~ msgid "<b>%1$d</b> elements selected"
#~ msgstr "<b>%1$d</b> выбран(о)"

#~ msgid "A B C D E F G H I J K L M N O P Q R S T U V W X Y Z"
#~ msgstr "A B C D E F G H I J K L M N O P Q R S T U V W X Y Z"

#~ msgid ""
#~ "A refresh takes some time, so please be patient, while the refresh runs "
#~ "in the background. Only one refresh per subscription and per session is "
#~ "allowed."
#~ msgstr ""
#~ "Обновление может занять некоторое время. За один раз может быть выполнено "
#~ "одно обновление для одной подписки и сеанса."

#, fuzzy
#~ msgid "A return receipt has been sent"
#~ msgstr "Уведомление о доставке отправлен"

#~ msgid "A severe error occurred!"
#~ msgstr "Произошла критическая ошибка."

#~ msgid "About"
#~ msgstr "О программе"

#~ msgid "Above quoted text"
#~ msgstr "Над цитируемым текстом"

#~ msgid "Absent"
#~ msgstr "Отсутствие"

#~ msgid "Accept"
#~ msgstr "Принять"

#~ msgid "Accept / Decline"
#~ msgstr "Принять/Отклонить"

#~ msgid "Accept changes"
#~ msgstr "Применить изменения"

#~ msgid "Accept invitation"
#~ msgstr "Принять приглашение"

#~ msgid "Accept/Decline"
#~ msgstr "Принять/Отклонить"

#~ msgid "Accepted"
#~ msgstr "Принято"

#~ msgctxt "help"
#~ msgid "Accessing Files with WebDAV"
#~ msgstr "Доступ к файлам через WebDAV"

#~ msgid "Accessing global address book is not permitted"
#~ msgstr "Доступ к глобальной адресной книге не разрешен."

#~ msgid "Account"
#~ msgstr "Аккаунт"

#~ msgid "Account Settings"
#~ msgstr "Параметры учетной записи"

#~ msgid "Account added successfully"
#~ msgstr "Учетная запись добавлена"

#~ msgid "Account name"
#~ msgstr "Имя учетной записи"

#~ msgid "Account settings"
#~ msgstr "Параметры учетной записи"

#~ msgid "Account settings could not be saved."
#~ msgstr "Не удалось сохранить настройки учетной записи."

#~ msgid "Account updated"
#~ msgstr "Учетная запись обновлена"

#~ msgid "Actions"
#~ msgstr "Действия"

#~ msgid "Actual costs"
#~ msgstr "Действительная стоимость"

#~ msgid "Actual duration in minutes"
#~ msgstr "Действительная продолжительность (мин.)"

#~ msgid "Add"
#~ msgstr "Добавить"

#~ msgid "Add Attachment"
#~ msgstr "Добавить вложение"

#~ msgid "Add account"
#~ msgstr "Добавить учетную запись"

#~ msgid "Add action"
#~ msgstr "Добавить действие"

#~ msgid "Add cipher code"
#~ msgstr "Добавить код шифра"

#~ msgid "Add condition"
#~ msgstr "Добавить условие"

#~ msgid "Add contact"
#~ msgstr "Добавить участника"

#~ msgid "Add distribution list"
#~ msgstr "Добавить список рассылки"

#~ msgid "Add files"
#~ msgstr "Добавить файлы"

#~ msgid "Add folder"
#~ msgstr "Добавить папку"

#~ msgid "Add folder menu"
#~ msgstr "Добавить папку меню"

#~ msgid "Add mail account"
#~ msgstr "Добавить учетную запись почты"

#~ msgid "Add new folder"
#~ msgstr "Добавить новую папку"

#~ msgid "Add new folder for this subscription"
#~ msgstr "Добавить новую папку для подписки"

#~ msgid "Add new participant"
#~ msgstr "Добавить участника"

#~ msgid "Add new rule"
#~ msgstr "Добавить новое правило"

#~ msgid "Add new signature"
#~ msgstr "Добавить новую подпись"

#~ msgid "Add new subfolder"
#~ msgstr "Добавить новую вложенную папку"

#~ msgid "Add note"
#~ msgstr "Добавить примечание"

#~ msgid "Add participant"
#~ msgstr "Добавить участника"

#~ msgid "Add participant/resource"
#~ msgstr "Добавить участника или ресурс"

#~ msgid "Add signature"
#~ msgstr "Добавить подпись"

#~ msgid "Add subfolder"
#~ msgstr "Добавить вложенную папку"

#~ msgid "Add subject"
#~ msgstr "Добавить тему"

#~ msgid "Add to address book"
#~ msgstr "Добавить в адресную книгу"

#~ msgid "Add to calendar"
#~ msgstr "Добавить в календарь"

#~ msgid "Add to portal"
#~ msgstr "Добавить в портал"

#~ msgid "Add widget"
#~ msgstr "Добавить модуль"

#~ msgid "Add your account"
#~ msgstr "Добавить учетную запись"

#~ msgid "Added the new participant"
#~ msgstr "Участник добавлен"

#~ msgid "Adding subscription. This may take some seconds..."
#~ msgstr "Добавление подписки. Это может занять несколько секунд..."

#~ msgid "Address Book"
#~ msgstr "Адресная книга"

#~ msgctxt "app"
#~ msgid "Address Book"
#~ msgstr "Адресная книга"

#~ msgid "Address Business"
#~ msgstr "Адрес (рабочий)"

#~ msgid "Address Home"
#~ msgstr "Адрес (домашний)"

#~ msgid "Address Other"
#~ msgstr "Адрес (другой)"

#~ msgid "Addresses"
#~ msgstr "Адреса"

#~ msgid "Adjust"
#~ msgstr "Изменить"

#~ msgid "Adjust start date"
#~ msgstr "Изменить дату начала"

#~ msgid "Administrator"
#~ msgstr "Администратор"

#, fuzzy
#~ msgid "Advanced Settings"
#~ msgstr "Параметры Drive"

#~ msgid "All Emoji"
#~ msgstr "Все Emoji"

#~ msgid "All attachments"
#~ msgstr "Все вложения"

#~ msgid "All day"
#~ msgstr "Весь день"

#, fuzzy
#~| msgid "Add folder"
#~ msgid "All folders"
#~ msgstr "Добавить папку"

#~ msgid "Allow html formatted emails"
#~ msgstr "Разрешить HTML в сообщениях"

#~ msgid "Allow pre-loading of externally linked images"
#~ msgstr "Разрешить загрузку изображений из сети"

#~ msgid "Alternative Email"
#~ msgstr "Email (доп.)"

#~ msgid "An error occurred"
#~ msgstr "Произошла ошибка"

#~ msgid "An error occurred while loading page %1$d."
#~ msgstr "Произошла ошибка при загрузке страницы %1$d."

#~ msgid "An error occurred while loading the document."
#~ msgstr "Произошла ошибка при загрузке документа."

#~ msgid "An error occurred."
#~ msgstr "Произошла ошибка."

#~ msgid "An error occurred. Please try again later"
#~ msgstr "Произошла ошибка. Повторите попытку позже."

#~ msgid "An error occurred. Please try again."
#~ msgstr "Произошла ошибка. Повторите попытку."

#~ msgid "An error occurred. The message was:"
#~ msgstr "Произошла ошибка: "

#~ msgid "An internal error occurred"
#~ msgstr "Внутренняя ошибка"

#~ msgid "An unknown error occurred"
#~ msgstr "Произошла неизвестная ошибка"

#~ msgid "Anniversary"
#~ msgstr "Годовщина"

#~ msgid "Any recipient"
#~ msgstr "Любой получатель"

#~ msgid "Append vCard"
#~ msgstr "Добавить vCard"

#~ msgid "Application Toolbar"
#~ msgstr "Панель приложений"

#~ msgid "Application may not work as expected until this problem is solved."
#~ msgstr ""
#~ "Ошибку следует исправить, иначе работа приложения может быть нарушена."

#~ msgid "Applications"
#~ msgstr "Приложения"

#~ msgid "Apply role"
#~ msgstr "Назначить роль"

#~ msgid "Apply rule if all conditions are met"
#~ msgstr "Применить правило, если все условия удовлетворены"

#~ msgid "Apply rule if any condition is met."
#~ msgstr "Применить правило, если удовлетворено любое условие"

#~ msgid "Appointment"
#~ msgstr "Встреча"

#~ msgid "Appointment Details"
#~ msgstr "Свойства встречи"

#~ msgid "Appointment has been copied"
#~ msgid_plural "Appointments have been copied"
#~ msgstr[0] "Встреча скопирована"
#~ msgstr[1] "Встречи скопированы"
#~ msgstr[2] "Встречи скопированы"

#~ msgid "Appointment has been moved"
#~ msgid_plural "Appointments have been moved"
#~ msgstr[0] "Встреча перенесена"
#~ msgstr[1] "Встречи перенесены"
#~ msgstr[2] "Встречи перенесены"

#~ msgid ""
#~ "Appointment invitation. %1$s %2$s %3$s %4$s %5$s. Press [enter] to open"
#~ msgstr ""
#~ "Приглашение на встречу. %1$s %2$s %3$s %4$s %5$s. Чтобы открыть, нажмите "
#~ "[Enter]"

#~ msgid "Appointment invitations"
#~ msgstr "Приглашения на встречи"

#~ msgid "Appointment reminder. %1$s %2$s %3$s %4$s. Press [enter] to open"
#~ msgstr ""
#~ "Напоминание о встрече. %1$s %2$s %3$s %4$s. Чтобы открыть, нажмите "
#~ "[Enter]."

#~ msgid "Appointment reminders"
#~ msgstr "Напоминания о встречах"

#~ msgid "Appointments"
#~ msgstr "Встречи"

#~ msgid "Approximate Duration for Subscriptions"
#~ msgstr "Примерная продолжительность подписки"

#~ msgid "April"
#~ msgstr "Апрель"

#~ msgid "Are you sure you want to delete this Tweet?"
#~ msgstr "Вы действительно хотите удалить твит?"

#~ msgid "Are you sure?"
#~ msgstr "Вы уверены?"

#~ msgid "Ascending"
#~ msgstr "По возрастанию"

#, fuzzy
#~ msgid "Ask for return receipt"
#~ msgstr "Запросить уведомление о доставке"

#~ msgid "Assistant"
#~ msgstr "Ассистент"

#~ msgid ""
#~ "At the top of the display area the path to the selected folder is shown. "
#~ "Click on the path to switch to another folder."
#~ msgstr ""
#~ "Путь к папке показан в верхней части области просмотра. Щелкните, чтобы "
#~ "изменить."

#~ msgid "Attach my vCard"
#~ msgstr "Вложить vCard"

#~ msgid "Attachment"
#~ msgstr "Вложение"

#~ msgctxt "plural"
#~ msgid "Attachment"
#~ msgid_plural "Attachments"
#~ msgstr[0] "Вложение"
#~ msgstr[1] "Вложения"
#~ msgstr[2] "Вложения"

#~ msgid "Attachment has been saved"
#~ msgid_plural "Attachments have been saved"
#~ msgstr[0] "Вложение сохранено"
#~ msgstr[1] "Вложения сохранены"
#~ msgstr[2] "Вложения сохранены"

#~ msgid "Attachments"
#~ msgstr "Вложения"

#~ msgid "Attachments (%1$s)"
#~ msgstr "Вложения (%1$s)"

#~ msgid "Attachments have been saved!"
#~ msgstr "Вложения сохранены."

#~ msgid "Attachments will be saved"
#~ msgstr "Вложения будут сохранены"

#~ msgid "Attention"
#~ msgstr "Внимание"

#~ msgid "Audio enabled"
#~ msgstr "Аудио включено"

#~ msgid "August"
#~ msgstr "Август"

#~ msgid "Author"
#~ msgstr "Автор"

#~ msgid "Auto Forward"
#~ msgstr "Автопересылка"

#~ msgid "Auto Logout"
#~ msgstr "Автоматическое завершение сеанса"

#~ msgid "Auto-save email drafts"
#~ msgstr "Автосохранение черновиков"

#~ msgid "Auto-save email drafts?"
#~ msgstr "Сохранять черновики автоматически?"

#~ msgid "Automatic opening of notification area"
#~ msgstr "Автоматически открывать область уведомлений"

#~ msgid "Automatic sign out"
#~ msgstr "Автоматический выход"

#~ msgid ""
#~ "Automatically collect contacts in the folder \"Collected addresses\" "
#~ "while reading"
#~ msgstr ""
#~ "Автоматически добавлять контакты в коллекцию адресов при чтении сообщений"

#~ msgid ""
#~ "Automatically collect contacts in the folder \"Collected addresses\" "
#~ "while reading?"
#~ msgstr ""
#~ "Автоматически добавлять контакты в коллекцию адресов при чтении сообщений"

#~ msgid ""
#~ "Automatically collect contacts in the folder \"Collected addresses\" "
#~ "while sending"
#~ msgstr ""
#~ "Автоматически добавлять контакты в коллекцию адресов при отправлении "
#~ "сообщений"

#~ msgid ""
#~ "Automatically collect contacts in the folder \"Collected addresses\" "
#~ "while sending?"
#~ msgstr ""
#~ "Автоматически добавлять контакты в коллекцию адресов при отправлении "
#~ "сообщений"

#~ msgid ""
#~ "Automatically delete a notification mail after it has been accepted or "
#~ "declined?"
#~ msgstr "Автоматически удалять уведомление после его принятия или отказа."

#~ msgid "Automatically select first E-Mail"
#~ msgstr "Автоматически выбирать первое сообщение"

#~ msgid "Average time: %1$s ms"
#~ msgstr "Среднее время: %1$s мс."

#~ msgid "B"
#~ msgstr "Б"

#~ msgid "Back"
#~ msgstr "Назад"

#~ msgid "Back to appointment"
#~ msgstr "Назад к встрече"

#~ msgid "Basic settings"
#~ msgstr "Основные параметры"

#~ msgid "Bcc"
#~ msgstr "Скрытая копия"

#~ msgid "Below quoted text"
#~ msgstr "Под цитируемым текстом"

#~ msgid ""
#~ "Below the recipient you will find further functions, e.g. for sending "
#~ "copies to other recipients or for adding attachments."
#~ msgstr ""
#~ "Под полем получателя перечислены дополнительные функции (отправка копии "
#~ "другим получателям, добавление вложений и т.п.)"

#~ msgid "Billing information"
#~ msgstr "Сведения об оплате"

#~ msgid "Birthdays"
#~ msgstr "Дни рождения"

#~ msgid "Black"
#~ msgstr "Черный"

#~ msgid "Blind copy (BCC) to"
#~ msgstr "Скрытая копия (BCC):"

#~ msgid "Block pre-loading of externally linked images"
#~ msgstr "Не загружать изображения из сети"

#~ msgid "Blue"
#~ msgstr "Синий"

#~ msgid "Branches"
#~ msgstr "Филиалы"

#~ msgid "Browser"
#~ msgstr "Браузер"

#~ msgid "Business Address"
#~ msgstr "Рабочий адрес"

#~ msgid "Business address"
#~ msgstr "Рабочий адрес"

#~ msgid "Business category"
#~ msgstr "Бизнес-категория"

#~ msgid "Buy a gift"
#~ msgstr "Купить подарок"

#~ msgid "Buy now!"
#~ msgstr "Купить"

#~ msgid ""
#~ "By changing the date of this appointment you are creating an appointment "
#~ "exception to the series. Do you want to continue?"
#~ msgstr ""
#~ "Изменение даты встречи создаст исключение в группе встреч. Продолжить?"

#~ msgid "CC"
#~ msgstr "Копия"

#~ msgid "CSV"
#~ msgstr "CSV"

#~ msgid "CW"
#~ msgstr "CW"

#~ msgid "CW %1$d"
#~ msgstr "%1$d неделя"

#~ msgid "CalDAV URL"
#~ msgstr "URL CalDAV"

#~ msgid "Calendar"
#~ msgstr "Календарь"

#~ msgctxt "app"
#~ msgid "Calendar"
#~ msgstr "Календарь"

#~ msgid "Cancel"
#~ msgstr "Отмена"

#~ msgid "Cancel search"
#~ msgstr "Остановить поиск"

#~ msgid "Canceled"
#~ msgstr "Отменено"

#~ msgid "Cannot find any messages this contact sent to you."
#~ msgstr "Нет сообщений от этого контакта."

#~ msgid "Cannot find any messages you sent to this contact."
#~ msgstr "Нет сообщений, отправленных этому контакту."

#~ msgid "Cannot find user with given name."
#~ msgstr "Пользователь не найден."

#~ msgid "Cannot print this item"
#~ msgid_plural "Cannot print these items"
#~ msgstr[0] "Не удалось вывести на печать этот объект"
#~ msgstr[1] "Не удалось вывести на печать эти объекты"
#~ msgstr[2] "Не удалось вывести на печать эти объекты"

#~ msgid "Capacity"
#~ msgstr "Объем"

#~ msgid "Cart is empty."
#~ msgstr "Корзина пуста."

#~ msgid "Cell phone"
#~ msgstr "Мобильный"

#~ msgid "Cell phone (alt)"
#~ msgstr "Мобильный (доп.)"

#~ msgid "Change"
#~ msgstr "Изменить"

#~ msgid "Change View"
#~ msgstr "Изменить вид"

#~ msgid "Change confirmation status"
#~ msgstr "Изменить статус подтверждения"

#~ msgid "Change due date"
#~ msgstr "Изменить срок"

#~ msgid "Change folder"
#~ msgstr "Изменить папку"

#~ msgid "Change password"
#~ msgstr "Изменить пароль"

#~ msgid "Change password and sign out"
#~ msgstr "Изменить пароль и выйти"

#~ msgid "Change state"
#~ msgstr "Изменить статус"

#~ msgid "Change status"
#~ msgstr "Изменить статус"

#~ msgid "Change subscription"
#~ msgstr "Изменить подписку"

#~ msgid "Change view"
#~ msgstr "Изменить вид"

#~ msgid "Changed due date"
#~ msgstr "Срок выполнения изменен"

#~ msgid "Changes have been saved"
#~ msgstr "Изменения сохранены."

#~ msgid "Changes have been saved."
#~ msgstr "Изменения сохранены."

#~ msgid "Character"
#~ msgstr "Знаки"

#, fuzzy
#~ msgid "Checkboxes"
#~ msgstr "Переключить флажки"

#~ msgid "Checking credentials... This may take a few seconds."
#~ msgstr "Проверка данных авторизации... Это может занять несколько секунд."

#~ msgid "Children"
#~ msgstr "Дети"

#~ msgid "City"
#~ msgstr "Город"

#~ msgid "Clean up"
#~ msgstr "Очистить"

#~ msgid "Cleaning up... This may take a few seconds."
#~ msgstr "Очистка... Это может занять несколько секунд."

#~ msgid "Clear cache"
#~ msgstr "Очистить кэш"

#~ msgid "Click for whole day appointment"
#~ msgstr "Щелкните для создания встречи на весь день"

#~ msgid "Click here for free trial."
#~ msgstr "Нажмите для доступа к пробной версии."

#~ msgid "Click here to add your account"
#~ msgstr "Нажмите здесь для добавления учетной записи"

#~ msgid "Click here to quit the help center"
#~ msgstr "Нажмите для выхода из справочного центра"

#~ msgid "Click on a sentence to choose when to repeat the appointment."
#~ msgstr "Выберите, чтобы определить цикл повтора встречи."

#~ msgid "Click on the links to change the values."
#~ msgstr "Нажмите ссылки, чтобы изменить значения."

#~ msgid "Click to authorize your account again"
#~ msgstr "Нажмите для повторной авторизации учетной записи"

#~ msgid "Click to open."
#~ msgstr "Нажмите, чтобы открыть."

#~ msgid "Click to open. Drag to your desktop to download."
#~ msgstr ""
#~ "Нажмите, чтобы открыть. Чтобы загрузить, перетащите на рабочий стол."

#~ msgid "Click to retry"
#~ msgstr "Нажмите, чтобы повторить попытку"

#~ msgid "Click to retry later."
#~ msgstr "Нажмите, чтобы повторить позднее."

#~ msgid "Click to try again."
#~ msgstr "Нажмите, чтобы повторить попытку."

#~ msgid "Click to upload image"
#~ msgstr "Нажмите, чтобы отправить изображение."

#~ msgid "Close"
#~ msgstr "Закрыть"

#~ msgid "Close all"
#~ msgstr "Закрыть все"

#~ msgid "Close document"
#~ msgstr "Закрыть документ"

#, fuzzy
#~| msgid "Folder view"
#~ msgid "Close folder view"
#~ msgstr "Вид папок"

#~ msgid "Close this reminder"
#~ msgstr "Закрыть напоминание"

#~ msgid "Collapse form"
#~ msgstr "Свернуть"

#~ msgid "Color"
#~ msgstr "Цвет"

#~ msgid "Color quoted lines"
#~ msgstr "Выделить цитаты"

#~ msgid "Comment"
#~ msgstr "Комментарий"

#~ msgid "Comments"
#~ msgstr "Комментарии"

#~ msgid "Commercial Register"
#~ msgstr "Реестр компаний"

#~ msgid "Common"
#~ msgstr "Общие"

#~ msgid "Common Emoji"
#~ msgstr "Общие Emoji"

#, fuzzy
#~| msgid "Compact view"
#~ msgid "Compact"
#~ msgstr "Компактный вид"

#~ msgid "Compact view"
#~ msgstr "Компактный вид"

#~ msgid "Companies"
#~ msgstr "Компании"

#~ msgid "Company"
#~ msgstr "Компания"

#~ msgid "Compose"
#~ msgstr "Составить"

#, fuzzy
#~ msgid "Compose new email"
#~ msgstr "Создать новое сообщение"

#~ msgid "Compose new mail"
#~ msgstr "Создать новое сообщение"

#~ msgid "Conditions"
#~ msgstr "Условия"

#~ msgid "Confirm"
#~ msgstr "Подтвердить"

#~ msgid "Confirmation"
#~ msgstr "Подтверждение"

#~ msgid "Confirmation message"
#~ msgstr "Сообщение о подтверждении"

#~ msgid "Confirmation status"
#~ msgstr "Статус подтверждения"

#~ msgid "Confirmed"
#~ msgstr "Подтверждено"

#~ msgid "Conflicts detected"
#~ msgstr "Обнаружены конфликты"

#~ msgid "Conflicts with resources cannot be ignored"
#~ msgstr "Конфликты ресурсов не могут быть проигнорированы."

#~ msgid "Conflicts:"
#~ msgstr "Конфликты:"

#~ msgid "Contact"
#~ msgstr "Контакт"

#~ msgid "Contact Details"
#~ msgstr "Контактные данные"

#, fuzzy
#~ msgid "Contact pictures"
#~ msgstr "Участники"

#~ msgid "Contact: %1$s"
#~ msgstr "Контакт: %1$s"

#~ msgid "Contacts"
#~ msgstr "Участники"

#~ msgid "Contacts have been copied"
#~ msgstr "Контакты скопированы"

#~ msgid "Contacts have been moved"
#~ msgstr "Контакты перенесены"

#~ msgid "Contains"
#~ msgstr "содержит"

#~ msgid "Continue"
#~ msgstr "Продолжить"

#~ msgid "Conversations"
#~ msgstr "Обсуждения"

#~ msgctxt "app"
#~ msgid "Conversations"
#~ msgstr "Обсуждения"

#~ msgid "Copy"
#~ msgstr "Копировать"

#~ msgctxt "CC"
#~ msgid "Copy"
#~ msgid_plural "Copy"
#~ msgstr[0] "Копия"
#~ msgstr[1] "Копии"
#~ msgstr[2] "Копии"

#~ msgid "Copy (CC) to"
#~ msgstr "Копия (СС):"

#~ msgid "Copy to"
#~ msgstr "Копировать в "

#~ msgid "Copy to description"
#~ msgstr "Копировать в описание"

#~ msgid "Costs must be between -%1$d and %1$d."
#~ msgstr "Стоимость должна быть в диапазоне от -%1$d до %1$d."

#~ msgid "Could not get a default folder for this application."
#~ msgstr "Не удалось получить стандартную папку для этого приложения."

#~ msgid "Could not load all participants for this task."
#~ msgstr "Не удалось загрузить список участников для этой задачи."

#~ msgid "Could not load attachments for this contact."
#~ msgstr "Не удалось загрузить вложения для этого контакта."

#~ msgid "Could not load attachments for this task."
#~ msgstr "Не удалось загрузить вложения для этой задачи."

#~ msgid "Could not load data"
#~ msgstr "Не удалось загрузить данные"

#~ msgid "Could not load new Tweets."
#~ msgstr "Не удалось загрузить новые твиты."

#~ msgid "Could not load this list"
#~ msgstr "Не удалось загрузить список."

#~ msgid "Could not save auto forward"
#~ msgstr "Не удалось сохранить автоперенаправление."

#~ msgid "Could not save settings"
#~ msgstr "Не удалось сохранить параметры"

#~ msgid "Could not save settings."
#~ msgstr "Не удалось сохранить настройки."

#~ msgid ""
#~ "Could not save settings. There have to be at least one user with "
#~ "administration rights."
#~ msgstr ""
#~ "Не удалось сохранить настройки. Как минимум один пользователь должен "
#~ "обладать правами администратора."

#~ msgid "Could not save vacation notice"
#~ msgstr "Не удалось сохранить сообщение автоответчика"

#~ msgid "Couldn't load all contact images."
#~ msgstr "Не удалось загрузить изображения контактов."

#~ msgid "Couldn't load appointment data."
#~ msgstr "Не удалось загрузить информацию о встрече."

#~ msgid "Couldn't load contact data."
#~ msgstr "Не удалось загрузить контактные данные."

#~ msgid "Couldn't load file data."
#~ msgstr "Не удалось загрузить данные файлов."

#~ msgid "Couldn't load folders."
#~ msgstr "Не удалось загрузить папки."

#~ msgid "Couldn't load subfolders."
#~ msgstr "Не удалось загрузить вложенные папки."

#~ msgid "Couldn't load that email."
#~ msgstr "Не удалось загрузить сообщение."

#~ msgid "Couldn't load that task."
#~ msgstr "Не удалось загрузить задачу."

#~ msgid "Couldn't load your auto forward."
#~ msgstr "Не удалось загрузить автопересылку."

#~ msgid "Couldn't load your contact data."
#~ msgstr "Не удалось загрузить контактные данные."

#~ msgid "Couldn't load your mail filters."
#~ msgstr "Не удалось загрузить фильтры."

#~ msgid "Couldn't load your vacation notice."
#~ msgstr "Не удалось загрузить сообщение автоответчика."

#~ msgid "Country"
#~ msgstr "Страна"

#~ msgid "Create"
#~ msgstr "Создать"

#~ msgid "Create appointment"
#~ msgstr "Создать встречу"

#~ msgid "Create contact"
#~ msgstr "Создать контакт"

#~ msgid "Create distribution list"
#~ msgstr "Создать список рассылки"

#~ msgid "Create list"
#~ msgstr "Создать список"

#~ msgid "Create new rule"
#~ msgstr "Создать правило"

#~ msgid "Create new task"
#~ msgstr "Создать задачу"

#~ msgid "Create reminder"
#~ msgstr "Создать напоминание"

#~ msgid "Create task"
#~ msgstr "Создать задачу"

#~ msgid "Created"
#~ msgstr "Создано"

#~ msgid ""
#~ "Created private folder '%1$s' in %2$s and subscribed successfully to "
#~ "shared folder"
#~ msgstr "Личная папка «%1$s» создана в %2$s и подписана на общую папку"

#~ msgctxt "help"
#~ msgid "Creating Files"
#~ msgstr "Создание файлов"

#~ msgid "Creating a note"
#~ msgstr "Создание заметки"

#~ msgid "Currency"
#~ msgstr "Денежная единица"

#~ msgid "Current page and total page count"
#~ msgstr "Текущая страница и общее число страниц"

#~ msgid "Current zoom factor"
#~ msgstr "Масштаб"

#~ msgid "Custom"
#~ msgstr "Дополнительно"

#~ msgid "Customize this page"
#~ msgstr "Настроить эту страницу"

#~ msgid "Data imported successfully"
#~ msgstr "Импорт данных завершен."

#~ msgid "Data only partially imported ( %1$s of %2$s records)"
#~ msgstr "Импорт выполнен частично (%1$s из %2$s записей)"

#~ msgid "Date"
#~ msgstr "Дата"

#~ msgid "Date completed"
#~ msgstr "Дата завершения"

#~ msgid "Date of birth"
#~ msgstr "Дата рождения"

#~ msgid "Day"
#~ msgstr "День"

#~ msgid "Day View"
#~ msgstr "День"

#~ msgid "Days"
#~ msgstr "Дни"

#~ msgid "December"
#~ msgstr "Декабрь"

#~ msgid "Decline"
#~ msgstr "Отклонить"

#~ msgid "Declined"
#~ msgstr "Отклонено"

#~ msgid "Default Theme"
#~ msgstr "Тема по умолчанию"

#~ msgid "Default address"
#~ msgstr "Адрес по умолчанию"

#~ msgid "Default app after sign in"
#~ msgstr "Приложение после авторизации"

#~ msgid "Default calendar view"
#~ msgstr "Режим календаря по умолчанию"

#~ msgid "Default reminder"
#~ msgstr "Стандартное напоминание"

#~ msgid "Default sender address"
#~ msgstr "Адрес отправителя по умолчанию"

#~ msgid "Default sender address:"
#~ msgstr "Адрес отправителя по умолчанию:"

#~ msgid "Default view"
#~ msgstr "Вид по умолчанию"

#~ msgid "Deferred"
#~ msgstr "Отложено"

#~ msgid "Delete"
#~ msgstr "Удалить"

#~ msgid "Delete account"
#~ msgstr "Удалить учетную запись"

#~ msgid "Delete all accounts"
#~ msgstr "Удалить все учетные записи"

#~ msgid "Delete appointment"
#~ msgstr "Удалить встречу"

#~ msgid "Delete the draft after sending."
#~ msgstr "Удалить черновик после отправки."

#~ msgid "Delete version"
#~ msgstr "Удалить версию"

#~ msgid "Delete whole series"
#~ msgstr "Удалить всю серию"

#~ msgid "Delete widget"
#~ msgstr "Удалить модуль"

#~ msgid "Deleting messages on local storage also deletes them on server"
#~ msgstr "При удалении сообщения удалять его с сервера"

#~ msgid "Department"
#~ msgstr "Отдел"

#~ msgid "Descending"
#~ msgstr "По убыванию"

#~ msgid "Description"
#~ msgstr "Описание"

#~ msgid "Description has been copied"
#~ msgstr "Описание скопировано"

#~ msgid ""
#~ "Detailed guides for all modules are located in the help section of the "
#~ "settings."
#~ msgstr "Подробную информацию о модулях можно найти в секции справки."

#~ msgid "Details"
#~ msgstr "Подробности"

#~ msgid "Direct link: %1$s"
#~ msgstr "Прямая ссылка: %1$s"

#~ msgid "Disable"
#~ msgstr "Отключить"

#~ msgid "Disable widget"
#~ msgstr "Отключить модуль"

#~ msgid "Disabled"
#~ msgstr "Отключено"

#~ msgid "Discard"
#~ msgstr "Отклонить"

#~ msgid "Discard changes"
#~ msgstr "Отклонить изменения"

#~ msgid "Display"
#~ msgstr "Вид"

#~ msgid "Display Name"
#~ msgstr "Краткое имя"

#~ msgid "Display area"
#~ msgstr "Область просмотра"

#~ msgid "Display emoticons as graphics in text emails"
#~ msgstr "Показывать значки настроения в текстовых сообщениях"

#~ msgid "Display name"
#~ msgstr "Краткое имя"

#~ msgid "Display of names"
#~ msgstr "Просмотр имен"

#~ msgid "Displaying information"
#~ msgstr "Просмотр информации о файле"

#~ msgid "Distance"
#~ msgstr "Расстояние"

#~ msgid "Distribution List"
#~ msgstr "Список рассылки"

#~ msgid "Distribution list"
#~ msgstr "Список рассылки"

#~ msgid "Distribution list has been saved"
#~ msgstr "Список рассылки сохранен"

#~ msgid ""
#~ "Do you really want to change the file extension from  \".%1$s\" to \".%2$s"
#~ "\" ?"
#~ msgstr "Вы действительно хотите изменить расширение «.%1$s» на «.%2$s»?"

#~ msgid "Do you really want to delete folder \"%s\"?"
#~ msgstr "Удалить папку «%s»?"

#~ msgid "Do you really want to delete these items?"
#~ msgstr "Удалить эти элементы?"

#~ msgid "Do you really want to delete this account?"
#~ msgstr "Вы действительно хотите удалить учетную запись?"

#~ msgid "Do you really want to delete this contact?"
#~ msgstr "Удалить контакт?"

#~ msgid "Do you really want to delete this distribution list?"
#~ msgstr "Удалить список рассылки?"

#~ msgid "Do you really want to delete this file?"
#~ msgid_plural "Do you really want to delete these files?"
#~ msgstr[0] "Удалить файл?"
#~ msgstr[1] "Удалить файлы?"
#~ msgstr[2] "Удалить файлы?"

#~ msgid "Do you really want to delete this task?"
#~ msgid_plural "Do you really want to delete this tasks?"
#~ msgstr[0] "Удалить эту задачу?"
#~ msgstr[1] "Удалить задачи?"
#~ msgstr[2] "Удалить задачи?"

#~ msgid "Do you really want to delete this widget?"
#~ msgstr "Удалить модуль?"

#~ msgid "Do you really want to discard this mail?"
#~ msgstr "Удалить сообщение?"

#~ msgid "Do you really want to discard your changes?"
#~ msgstr "Отменить изменения?"

#~ msgid "Do you really want to empty folder \"%s\"?"
#~ msgstr "Удалить пустую папку «%s»?"

#~ msgid ""
#~ "Do you really want to remove the extension \".%1$s\" from your filename?"
#~ msgstr "Вы действительно хотите удалить расширение «.%1$s» из имени файла?"

#, fuzzy
#~| msgid ""
#~| "Do you want to edit the whole series or just one appointment within the "
#~| "series?"
#~ msgid ""
#~ "Do you want to confirm the whole series or just one appointment within "
#~ "the series?"
#~ msgstr "Изменить всю группу или отдельную встречу?"

#~ msgid ""
#~ "Do you want to delete the whole series or just one appointment within the "
#~ "series?"
#~ msgstr "Удалить всю серию или отдельную встречу?"

#~ msgid "Do you want to delete this appointment?"
#~ msgstr "Удалить встречу?"

#~ msgid ""
#~ "Do you want to edit the whole series or just one appointment within the "
#~ "series?"
#~ msgstr "Изменить всю группу или отдельную встречу?"

#~ msgid "Do you want to keep the draft after sending this mail?"
#~ msgstr "Хранить черновик после отправки сообщения?"

#~ msgid "Do you want to permanently delete this mail?"
#~ msgid_plural "Do you want to permanently delete these mails?"
#~ msgstr[0] "Удалить сообщение безвозвратно?"
#~ msgstr[1] "Удалить сообщения безвозвратно?"
#~ msgstr[2] "Удалить сообщения безвозвратно?"

#~ msgid "Document"
#~ msgstr "Документ"

#~ msgid "Document saved in folder \"%1$s\"."
#~ msgstr "Документ сохранен в «%1$s»."

#~ msgctxt "app"
#~ msgid "Documents"
#~ msgstr "Документы"

#~ msgid "Done"
#~ msgstr "Готово"

#, fuzzy
#~ msgid "Doubleclick in this row for whole day appointment"
#~ msgstr "Щелкните для создания встречи на весь день"

#~ msgid "Download"
#~ msgstr "Загрузить"

#~ msgid "Download install file (for Windows)"
#~ msgstr "Загрузить установочный файл (Windows)"

#~ msgid "Downloads"
#~ msgstr "Загрузки"

#~ msgid "Drafts folder"
#~ msgstr "Папка черновиков"

#~ msgid "Drag to reorder widget"
#~ msgstr "Перетащите, чтобы изменить порядок."

#~ msgctxt "app"
#~ msgid "Drive"
#~ msgstr "Drive"

#~ msgctxt "help"
#~ msgid "Drive Settings"
#~ msgstr "Параметры Drive"

#, fuzzy
#~ msgid "Drop EML file here for import"
#~ msgstr "Перетащите сюда для импорта сообщения"

#~ msgid "Drop here to import this mail"
#~ msgstr "Перетащите сюда для импорта сообщения"

#~ msgid "Drop here to upload a <b class=\"dndignore\">new attachment</b>"
#~ msgstr "Перетащите сюда для добавления <b class=\"dndignore\">вложения</b>."

#~ msgid "Drop here to upload a <b class=\"dndignore\">new file</b>"
#~ msgstr ""
#~ "Перетащите сюда для добавления <b class=\"dndignore\">нового файла</b>."

#~ msgid "Drop here to upload a <b class=\"dndignore\">new version</b>"
#~ msgstr ""
#~ "Перетащите сюда для добавления <b class=\"dndignore\">новой версии</b>."

#~ msgid ""
#~ "Drop here to upload a <b class=\"dndignore\">new version</b> of \"%1$s\""
#~ msgstr ""
#~ "Перетащите сюда для добавления <b class=\"dndignore\">новой версии</b> "
#~ "«%1$s»."

#~ msgid "Drop here to upload a <b class='dndignore'>new attachment</b>"
#~ msgstr "Перетащите сюда для добавления <b class='dndignore'>вложения</b>."

#~ msgid "Drop the file anywhere to add attachment"
#~ msgstr "Чтобы добавить вложение, перетащите сюда файл"

#~ msgid "Due"
#~ msgstr "Срок"

#~ msgid "Due %1$s"
#~ msgstr "Заканчивается %1$s"

#~ msgid "Due date"
#~ msgstr "Срок:"

#~ msgid "Due on %1$s"
#~ msgstr "Заканчивается %1$s"

#~ msgid "E-Mail"
#~ msgstr "Email"

#~ msgctxt "help"
#~ msgid "E-Mail Settings"
#~ msgstr "Параметры почты"

#~ msgid "EB"
#~ msgstr "ЭБ"

#~ msgid "Each %s Day"
#~ msgstr "Каждый %s день"

#~ msgid "Each %s weeks on %s"
#~ msgstr "Каждые %s нед. в %s"

#~ msgid "Each %s. %s"
#~ msgstr "Кажд.  %s. %s"

#~ msgid "Edit"
#~ msgstr "Изменить"

#~ msgid "Edit Contact"
#~ msgstr "Изменить контакт"

#~ msgid "Edit Flickr photo stream"
#~ msgstr "Изменить фотоленту Flickr"

#~ msgid "Edit Tumblr feed"
#~ msgstr "Изменить ленту Tumblr"

#~ msgid "Edit appointment"
#~ msgstr "Изменить встречу"

#~ msgid "Edit description"
#~ msgstr "Изменить описание"

#, fuzzy
#~ msgid "Edit draft"
#~ msgstr "Изменить контакт"

#~ msgid "Edit rule"
#~ msgstr "Изменить правило"

#~ msgid "Edit signature"
#~ msgstr "Изменить подпись"

#~ msgid "Edit task"
#~ msgstr "Изменить задачу"

#~ msgid "Edit to set a name."
#~ msgstr "Отредактируйте, чтобы определить имя."

#~ msgid "Editor"
#~ msgstr "Редактор"

#~ msgid "Email"
#~ msgstr "Email"

#~ msgid "Email 1"
#~ msgstr "Эл. почта 1"

#~ msgid "Email 1 / Phone number"
#~ msgstr "Эл.адрес 1/ Телефон"

#~ msgid "Email 2"
#~ msgstr "Эл. почта 2"

#~ msgid "Email 3"
#~ msgstr "Эл. почта 3"

#~ msgid "Email Address:"
#~ msgstr "Email: "

#~ msgid "Email address"
#~ msgstr "Email"

#~ msgid "Email addresses"
#~ msgstr "Электронные адреса"

#, fuzzy
#~ msgid "Email from %1$s: %2$s"
#~ msgstr "Каждый год %1$s %2$d"

#~ msgid "Email notification for Accept/Declined"
#~ msgstr "Уведомления о принятых и отклоненных"

#~ msgid "Email notification for New, Changed, Deleted?"
#~ msgstr "Отправлять уведомления для новых, измененных и удаленных?"

#~ msgid "Email notification for appointment"
#~ msgstr "Почтовое уведомление о встрече"

#~ msgid "Email notification for appointment creator?"
#~ msgstr "Уведомлять организатора встречи?"

#~ msgid "Email notification for appointment participant?"
#~ msgstr "Уведомлять участников встречи?"

#~ msgid "Email notification for task"
#~ msgstr "Почтовое уведомление для задачи"

#~ msgid "Email notification for task creator?"
#~ msgstr "Уведомлять создателя задачи?"

#~ msgid "Email notification for task participant?"
#~ msgstr "Уведомлять участника задачи?"

#~ msgid ""
#~ "Emails cannot be put into trash folder while your mail quota is exceeded."
#~ msgstr "Если квота превышена, сообщения не могут перемещаться в корзину."

#~ msgid "Employee ID"
#~ msgstr "Идентификатор сотрудника"

#~ msgid "Employee type"
#~ msgstr "Тип сотрудника"

#~ msgctxt "vgrid"
#~ msgid "Empty"
#~ msgstr "Пусто"

#~ msgid "Empty folder"
#~ msgstr "Пустая папка"

#~ msgid "Empty name and description found."
#~ msgstr "Пустое имя и описание."

#~ msgid "Emptying folder... This may take a few seconds."
#~ msgstr "Освобождение папки... Это может занять несколько секунд."

#~ msgid "Enable"
#~ msgstr "Включить"

#~ msgid "Enabled"
#~ msgstr "Включено"

#~ msgid "Enabled for all mail folders"
#~ msgstr "Включено для всех папок"

#~ msgid "Enabled for inbox only"
#~ msgstr "Включено только для входящих"

#~ msgid "Enabled for the following addresses"
#~ msgstr "Включено для следующих адресов"

#~ msgid "End"
#~ msgstr "Конец"

#~ msgid "End of working time"
#~ msgstr "Конец рабочего дня"

#~ msgid "Ends on"
#~ msgstr "Конец:"

#~ msgid "Enter document title here"
#~ msgstr "Введите название документа"

#~ msgid "Enter the E-Mail text below the subject."
#~ msgstr "После темы введите текст сообщения."

#~ msgid ""
#~ "Enter the E-Mail text below the subject. If the text format was set to "
#~ "HTMl in the options, you can format the E-Mail text. To do so select a "
#~ "text part and then click an icon in the formatting bar."
#~ msgstr ""
#~ "Под темой введите текст сообщения. Если в настройках выбран формат HTML, "
#~ "текст можно форматировать. Для этого выделите фрагмент и нажмите значок "
#~ "форматирования."

#~ msgid ""
#~ "Enter the recipient's name on the top left side. As soon as you typed the "
#~ "first letters, suggestions from the address books are displayed. To "
#~ "accept a recipient suggestion, click on it."
#~ msgstr ""
#~ "Введите имя получателя. Функция автозаполнения предложит варианты из "
#~ "адресной книги. Выберите имя, чтобы принять предложенный вариант."

#~ msgid "Enter the subject on the right side of the recipient."
#~ msgstr "Введите тему сообщения."

#~ msgid "Entire thread"
#~ msgstr "Все обсуждение"

#~ msgid "Envelope"
#~ msgstr "Конверт"

#~ msgid "Error"
#~ msgstr "Ошибка"

#~ msgid "Error log"
#~ msgstr "Журнал ошибок"

#~ msgid "Error:"
#~ msgstr "Ошибка:"

#~ msgid "Errors"
#~ msgstr "Ошибки"

#~ msgid "Estimated costs"
#~ msgstr "Ориентировочная стоимость"

#~ msgid "Estimated duration in minutes"
#~ msgstr "Ориентировочная продолжительность (мин.)"

#~ msgid "Every %1$d days"
#~ msgstr "Каждые %1$d дн."

#~ msgid "Every %1$d months on day %2$d"
#~ msgstr "%2$d числа каждые %1$d мес. "

#~ msgid "Every %1$d months on the %2$s %3$s"
#~ msgstr "%2$s %3$s каждые %1$d мес."

#~ msgid "Every %1$d weeks on %2$s"
#~ msgstr "Каждые %1$d нед. в %2$s"

#~ msgid "Every %1$d weeks on all days"
#~ msgstr "Каждые %1$d нед. ежедневно"

#~ msgid "Every %1$d weeks on work days"
#~ msgstr "Каждые %1$d нед. в рабочие дни"

#~ msgid "Every %1$d years on %2$s %3$d"
#~ msgstr "%2$s %3$d каждые %1$d года"

#~ msgid "Every %1$d years on the %2$s %3$s of %4$d"
#~ msgstr "Каждые %1$d года в %2$s %3$s, месяц: %4$d"

#~ msgid "Every day"
#~ msgstr "Каждый день"

#~ msgid "Exit Fullscreen"
#~ msgstr "Закрыть полноэкранный режим"

#~ msgid "Expand form"
#~ msgstr "Развернуть"

#~ msgid "Expand timeframe by one month"
#~ msgstr "Добавить один месяц на шкалу времени"

#~ msgid "Expert mode"
#~ msgstr "Экспертный режим"

#~ msgid "Export"
#~ msgstr "Экспорт"

#~ msgid "Export folder"
#~ msgstr "Экспорт папки"

#~ msgid "Extended view"
#~ msgstr "Расширенный вид"

#~ msgid "External"
#~ msgstr "Внешний"

#~ msgctxt "help"
#~ msgid "External E-Mail Accounts"
#~ msgstr "Внешние учетные записи"

#~ msgid "External contact"
#~ msgstr "Внешний контакт"

#~ msgid ""
#~ "External images have been blocked to protect you against potential spam!"
#~ msgstr "Внешние изображения были заблокированы с целью защиты от спама."

#~ msgid "External link"
#~ msgstr "Внешняя ссылка"

#~ msgid "External participants"
#~ msgstr "Внешние участники"

#~ msgid "Face"
#~ msgstr "Улыбки"

#~ msgid "Facebook"
#~ msgstr "Facebook"

#~ msgid "Facebook reported an error:"
#~ msgstr "Ошибка Facebook:"

#~ msgid "Failed to add. Maybe the vCard attachment is invalid."
#~ msgstr "Не удалось добавить vCard. Возможно, недопустимое вложение vCard."

#~ msgid "Failed to connect."
#~ msgstr "Ошибка подключения."

#~ msgid "Failed to recover accounts"
#~ msgstr "Не удалось восстановить учетные записи."

#~ msgid "Failed to save distribution list."
#~ msgstr "Не удалось сохранить список рассылки"

#~ msgid "Failed to sign in"
#~ msgstr "Ошибка входа"

#~ msgid ""
#~ "Failed to start application. Maybe you have connection problems. Please "
#~ "try again."
#~ msgstr ""
#~ "Не удалось запустить приложение. Возможно, ошибка подключения. Повторите "
#~ "попытку позже."

#~ msgid ""
#~ "Failed to update confirmation status; most probably the appointment has "
#~ "been deleted."
#~ msgstr ""
#~ "Не удалось обновить статус подтверждения Возможно, встреча была удалена."

#~ msgid ""
#~ "Failed to update confirmation status; most probably the task has been "
#~ "deleted."
#~ msgstr ""
#~ "Не удалось обновить статус подтверждения Возможно, задача была удалена."

#~ msgid "Favorite"
#~ msgstr "Избранное"

#~ msgid "Favorited"
#~ msgstr "В избранном"

#~ msgid "Fax"
#~ msgstr "Факс"

#~ msgid "Fax (Home)"
#~ msgstr "Факс (дом.)"

#~ msgid "Fax (alt)"
#~ msgstr "Факс (доп.)"

#~ msgid "Fax (business)"
#~ msgstr "Факс (рабочий)"

#~ msgid "Fax (other)"
#~ msgstr "Факс (другой)"

#~ msgid "Fax (private)"
#~ msgstr "Факс (личный)"

#~ msgid "February"
#~ msgstr "Февраль"

#~ msgid "Feed URL"
#~ msgstr "URL ленты"

#~ msgid "Feeling • Decoration"
#~ msgstr "Настроение • Оформление"

#~ msgid "File"
#~ msgstr "Файл"

#~ msgid "File name"
#~ msgstr "Файл"

#~ msgid "File names must not be empty"
#~ msgstr "Имя файла не может быть пустым."

#~ msgid "File names must not contain slashes"
#~ msgstr "Имя файла не может содержать «/»"

#~ msgid "File quota"
#~ msgstr "Квота файлов"

#~ msgid "File: %1$s"
#~ msgstr "Файл: %1$s"

#~ msgid "Files"
#~ msgstr "Файлы"

#~ msgctxt "app"
#~ msgid "Files"
#~ msgstr "Файлы"

#~ msgid "Files View"
#~ msgstr "Файлы"

#~ msgid "Files have been copied"
#~ msgstr "Файлы скопированы"

#~ msgid "Files have been moved"
#~ msgstr "Файлы перенесены"

#~ msgid "Find a free time"
#~ msgstr "Найти свободное время"

#~ msgid "Finish tour"
#~ msgstr "Завершить обзор"

#~ msgid "First name"
#~ msgstr "Имя"

#~ msgid "First name Last name"
#~ msgstr "Имя фамилия"

#~ msgid "Fit to screen size"
#~ msgstr "По размеру экрана"

#~ msgid "Fit to screen width"
#~ msgstr "По ширине экрана"

#~ msgid "Flag mail with"
#~ msgstr "Флаг: "

#~ msgid "Flickr"
#~ msgstr "Flickr"

#~ msgid "Folder"
#~ msgstr "Папка"

#~ msgid "Folder actions"
#~ msgstr "Действия папки"

#~ msgid "Folder name"
#~ msgstr "Имя папки"

#~ msgid "Folder names must not be empty"
#~ msgstr "Имя каталога не может быть пустым."

#~ msgid "Folder names must not contain slashes"
#~ msgstr "Имя папки не может содержать «/»"

#~ msgid "Folder permissions"
#~ msgstr "Разрешения папок"

#~ msgid "Folder type"
#~ msgstr "Тип папки"

#~ msgid "Folder view"
#~ msgstr "Вид папок"

#~ msgid ""
#~ "Folder with name \"%1$s\" will be hidden. Enable setting \"Show hidden "
#~ "files and folders\" to access this folder again."
#~ msgstr ""
#~ "Папка «%1$s» будет скрыта. Для ее просмотра включите «Показать скрытые "
#~ "файлы и папки»."

#~ msgid "Folder-specific actions"
#~ msgstr "Действия папки"

#~ msgid "Folders"
#~ msgstr "Папки"

#~ msgid "Follow"
#~ msgstr "Подписаться"

#~ msgid "Following"
#~ msgstr "Подписки"

#~ msgid "Food"
#~ msgstr "Еда"

#, fuzzy
#~ msgid "For best results, please use"
#~ msgstr "Для оптимальных результатов используйте"

#~ msgid ""
#~ "For security reasons, all account passwords are encrypted with your "
#~ "primary account password. If you change your primary password, your "
#~ "external accounts might stop working. In this case, you can use your old "
#~ "password to recover all account passwords:"
#~ msgstr ""
#~ "Из соображений безопасности пароли всех учетных записей зашифрованы с "
#~ "помощью пароля основной учетной записи. При изменении этого пароля другие "
#~ "учетные записи станут недоступны. Для их восстановления используйте "
#~ "старый пароль:"

#~ msgid "Forgot your password?"
#~ msgstr "Забыли пароль?"

#~ msgid "Format"
#~ msgstr "Формат"

#~ msgid "Format emails as"
#~ msgstr "Форматировать как"

#~ msgid "Format emails as:"
#~ msgstr "Формат сообщений:"

#~ msgid "Forward"
#~ msgstr "Переслать"

#~ msgid "Forward all incoming emails to this address"
#~ msgstr "Пересылать все входящие"

#~ msgid "Forward emails as"
#~ msgstr "Переслать как"

#~ msgid "Forward emails as:"
#~ msgstr "Переслать как:"

#~ msgid "Free"
#~ msgstr "Свободно"

#~ msgid "Friday"
#~ msgstr "Пятница"

#~ msgid "From"
#~ msgstr "От"

#~ msgid "Fullscreen"
#~ msgstr "Полноэкранный режим"

#~ msgid "Furigana for company"
#~ msgstr "Фуригана для компании"

#~ msgid "Furigana for first name"
#~ msgstr "Фуригана для имени"

#~ msgid "Furigana for last name"
#~ msgstr "Фуригана для фамилии"

#~ msgid "GB"
#~ msgstr "ГБ"

#~ msgid "Get free upgrade"
#~ msgstr "Получить бесплатное обновление"

#~ msgid "Go to page"
#~ msgstr "Перейти к странице"

#~ msgid "Good evening"
#~ msgstr "Добрый вечер"

#~ msgid "Good evening, %s"
#~ msgstr "Добрый вечер, %s"

#~ msgid "Good morning"
#~ msgstr "Доброе утро"

#~ msgid "Good morning, %s"
#~ msgstr "Доброе утро, %s"

#~ msgid "Gray"
#~ msgstr "Серый"

#~ msgid "Green"
#~ msgstr "Зеленый"

#~ msgid "Grey"
#~ msgstr "Серый"

#~ msgid "Group"
#~ msgstr "Группа"

#~ msgid "Guest"
#~ msgstr "Гость"

#~ msgid "Guidance"
#~ msgstr "Правила"

#~ msgid "Guided tour for this app"
#~ msgstr "Знакомство с приложением"

#~ msgid "HTML"
#~ msgstr "HTML"

#~ msgid "HTML and plain text"
#~ msgstr "HTML и текст"

#~ msgid "Header"
#~ msgstr "Заголовок"

#~ msgid "Hello"
#~ msgstr "Здравствуйте"

#~ msgid "Hello %s"
#~ msgstr "Здравствуйте, %s"

#~ msgid "Hello World"
#~ msgstr "Здравствуй, мир!"

#~ msgid "Help"
#~ msgstr "Справка"

#~ msgid "Hi!<br><br>%1$s shares a publication with you:<br>%2$s"
#~ msgstr "<br><br>%1$s предоставляет вам доступ к публикации: <br>%2$s"

#, fuzzy
#~ msgid "Hidden folders"
#~ msgstr "Добавить папку"

#~ msgid "Hide"
#~ msgstr "Скрыть"

#~ msgid "Hide QR code"
#~ msgstr "Скрыть код QR"

#~ msgctxt "plural"
#~ msgid "Hide attachment"
#~ msgid_plural "Hide attachments"
#~ msgstr[0] "Скрыть вложение"
#~ msgstr[1] "Скрыть вложения"
#~ msgstr[2] "Скрыть вложения"

#~ msgid "Hide comments"
#~ msgstr "Скрыть комментарии"

#~ msgid "Hide conflicts"
#~ msgstr "Скрыть конфликты"

#~ msgid "Hide details"
#~ msgstr "Скрыть подробности"

#~ msgid "Hide request body"
#~ msgstr "Скрыть тело запроса"

#~ msgid "Hide side panel"
#~ msgstr "Скрыть боковую панель"

#~ msgid "Hide stack trace"
#~ msgstr "Скрыть трассировку стека"

#~ msgid "High"
#~ msgstr "Высокий"

#~ msgid "High priority"
#~ msgstr "Высокий приоритет"

#~ msgid ""
#~ "Hint: you can always restart guided tours, any time you need them, from "
#~ "the system menu."
#~ msgstr ""
#~ "Подсказка. Вы можете вернуться к обзору в любое удобное для вас время, "
#~ "запустив его из системного меню."

#~ msgid "Hobby"
#~ msgstr "Хобби"

#~ msgctxt "address"
#~ msgid "Home"
#~ msgstr "Домашний"

#~ msgid "Home Address"
#~ msgstr "Домашний адрес"

#~ msgid "Home address"
#~ msgstr "Домашний адрес"

#~ msgid "Host"
#~ msgstr "Хост"

#~ msgid "Hours"
#~ msgstr "Часы"

#~ msgid "How does this work?"
#~ msgstr "Как это работает?"

#~ msgid "IMAP folder subscription"
#~ msgstr "Подписка папки IMAP"

#~ msgid "IP phone"
#~ msgstr "IP-телефон"

#~ msgid "Icon view"
#~ msgstr "Значки"

#~ msgid "Icons"
#~ msgstr "Значки"

#~ msgid ""
#~ "If a folder contains images, you can display a slideshow. To do so click "
#~ "the View slideshow icon in the toolbar."
#~ msgstr ""
#~ "Изображения в папке можно просмотреть в виде слайд-шоу. Для этого в "
#~ "панели инструментов выберите «Просмотр слайд-шоу»."

#~ msgid ""
#~ "If you change the password, you will be signed out. Please ensure that "
#~ "everything is closed and saved."
#~ msgstr ""
#~ "После изменения пароля сеанс будет завершен. Прежде чем изменить пароль, "
#~ "сохраните данные."

#~ msgid ""
#~ "If you no longer want to display a square, click the cross on the upper "
#~ "right side."
#~ msgstr "Чтобы удалить секцию, нажмите крестик в правом верхнем углу."

#~ msgid ""
#~ "If you spot a free time, just select this area. To do this, move the "
#~ "cursor to the start time, hold the mouse button, and <b>drag the mouse</"
#~ "b> to the end time."
#~ msgstr ""
#~ "Выберите свободную секцию. Наведите курсор на время начала, нажмите "
#~ "кнопку мыши и  <b>перетащите курсор </b> на время окончания."

#~ msgid "Ignore"
#~ msgstr "Игнорировать"

#~ msgid "Ignore conflicts"
#~ msgstr "Игнорировать конфликты"

#~ msgid ""
#~ "Ignore existing events. Helpful to import public holiday calendars, for "
#~ "example."
#~ msgstr ""
#~ "Игнорировать существующие события. Подходит для импорта календаря "
#~ "праздничных дней и т.п."

#~ msgid "Image 1"
#~ msgstr "Изображение 1"

#~ msgid "Import"
#~ msgstr "Импорт"

#~ msgid "Import into"
#~ msgstr "Импорт в"

#~ msgid "Import signatures"
#~ msgstr "Импорт подписей"

#~ msgid "In %1$d days"
#~ msgstr "Через %1$d д."

#~ msgid ""
#~ "In case of new notifications, e.g. appointment invitations, the info area "
#~ "is opened on the right side."
#~ msgstr ""
#~ "Приглашения на встречи и другие уведомления будут показаны в правой части."
<<<<<<< HEAD

#~ msgid ""
#~ "In case of new notifications, e.g. appointment invitations, the info area "
#~ "is opened."
#~ msgstr ""
#~ "Область уведомлений открывается при появлении новых уведомлений "
#~ "(приглашений на встречи и пр.)"
=======
>>>>>>> dc4dbfac

#~ msgid "In progress"
#~ msgstr "Выполняется"

#~ msgid ""
#~ "In the Details section at the bottom right side you can enter billing "
#~ "information."
#~ msgstr "Информацию об оплате можно ввести в секции подробностей."

#~ msgid ""
#~ "In the Icons view you can see the files of the selected folder in the "
#~ "display area."
#~ msgstr ""
#~ "В режиме значков содержимое выбранной папки будет показано в области "
#~ "просмотра."

#~ msgid "Inbox"
#~ msgstr "Входящие"

#~ msgid "Include distribution lists"
#~ msgstr "Включить списки рассылок"

#~ msgid "Incoming Notification Mails"
#~ msgstr "Входящие уведомления"

#~ msgid "Inconsistent dates"
#~ msgstr "Недопустимые даты"

#~ msgid "Info"
#~ msgstr "Информация"

#~ msgid "Inline"
#~ msgstr "Встроенное"

#, fuzzy
#~ msgid "Inline menu %1$s"
#~ msgstr "Вошел как  %1$s"

#~ msgid "Insert"
#~ msgstr "Вставить"

#~ msgid "Insert inline image"
#~ msgstr "Вставить изображение"

#~ msgid "Insert the original email text to a reply"
#~ msgstr "Вставить исходное сообщение в ответ"

#~ msgid ""
#~ "Install this web app on your %1$s: Tap %2$s and then %3$s'Add to Home "
#~ "Screen'%4$s"
#~ msgstr ""
#~ "Установите это приложение в %1$s. Нажмите %2$s и  %3$s«Добавить на "
#~ "домашний экран»%4$s"

#~ msgid "Instant Messenger 1"
#~ msgstr "Программа обмена сообщениями 1"

#~ msgid "Instant Messenger 2"
#~ msgstr "Программа обмена сообщениями 2"

#~ msgid "Interval of the reminder in minutes"
#~ msgstr "Интервал напоминаний в минутах"

#~ msgid "Invalid data"
#~ msgstr "Недопустимые данные"

#~ msgid "Invitations"
#~ msgstr "Приглашения"

#~ msgid "Invite to appointment"
#~ msgstr "Пригласить на встречу"

#~ msgid "Invite to new appointment"
#~ msgstr "Пригласить на новую встречу"

#~ msgid "Is bigger than"
#~ msgstr "больше чем"

#~ msgid "Is exactly"
#~ msgstr "равно"

#~ msgid "Is smaller than"
#~ msgstr "меньше чем"

#~ msgid "Items"
#~ msgstr "Объекты"

#~ msgid "Items without a file can not be downloaded."
#~ msgstr "Объекты без файла не могут быть загружены."

#~ msgid "Items without a file can not be opened."
#~ msgstr "Объекты без файла не могут быть открыты."

#~ msgid "January"
#~ msgstr "Январь"

#~ msgid "Japanese Carrier"
#~ msgstr "Японский оператор"

#~ msgid "Job"
#~ msgstr "Должность"

#~ msgid "Job description"
#~ msgstr "Описание должности"

#~ msgid "July"
#~ msgstr "Июль"

#~ msgid "June"
#~ msgstr "Июнь"

#~ msgid "Just disable widget"
#~ msgstr "Отключить модуль"

#~ msgid "KB"
#~ msgstr "КБ"

#~ msgid "Keep"
#~ msgstr "Оставить"

#~ msgid "Keep the draft."
#~ msgstr "Оставить черновик."

#~ msgid "Label"
#~ msgstr "Метка"

#~ msgid "Language"
#~ msgstr "Язык"

#~ msgid "Language-specific default"
#~ msgstr "Значение для выбранного языка"

#~ msgid "Languages"
#~ msgstr "Языки"

#~ msgid "Last Week"
#~ msgstr "На прошлой неделе"

#~ msgid "Last modified"
#~ msgstr "Последнее изменение"

#~ msgid "Last name"
#~ msgstr "Фамилия"

#~ msgid "Last name, First name"
#~ msgstr "Фамилия, имя"

#~ msgid "Launcher dropdown. Press [enter] to jump to the dropdown."
#~ msgstr "Меню запуска. Чтобы перейти к списку, нажмите [Enter]."

#~ msgid "Leave messages on server"
#~ msgstr "Оставлять сообщения на сервере"

#~ msgid "Letters • Symbols"
#~ msgstr "Буквы • Знаки"

#~ msgid "Life"
#~ msgstr "Образ жизни"

#~ msgid "Light blue"
#~ msgstr "Голубой"

#~ msgid "Light green"
#~ msgstr "Светло-зеленый"

#~ msgid "Liked a link: %s"
#~ msgstr "Понравилось: %s"

#, fuzzy
#~ msgid "Line wrap when sending text mails after"
#~ msgstr "Перенос строк после"

#, fuzzy
#~ msgid "Line wrap when sending text mails after how much characters"
#~ msgstr "Перенос строк после"

#~ msgid "Line wrap when sending text mails after: "
#~ msgstr "Перенос строк после:"

#~ msgid "Link"
#~ msgstr "Ссылка"

#~ msgid "LinkedIn"
#~ msgstr "LinkedIn"

#~ msgid "LinkedIn Network Updates"
#~ msgstr "Обновления контактов LinkedIn"

#~ msgid "LinkedIn reported an error:"
#~ msgstr "Ошибка LinkedIn:"

#~ msgid "Links"
#~ msgstr "Ссылки"

#~ msgid "List"
#~ msgstr "Список"

#~ msgid "List name"
#~ msgstr "Название списка"

#~ msgid "List view"
#~ msgstr "Список"

#~ msgid "Load Error"
#~ msgstr "Ошибка загрузки"

#~ msgid "Load all mails. This might take some time."
#~ msgstr "Загрузить все сообщения. Это может занять некоторое время."

#~ msgid "Location"
#~ msgstr "Место"

#~ msgid "Lock"
#~ msgstr "Заблокировать"

#~ msgid "Login"
#~ msgstr "Имя пользователя"

#~ msgid "Login must not be empty."
#~ msgstr "Имя пользователя не может быть пустым."

#~ msgid "Logout now"
#~ msgstr "Выйти"

#~ msgid "Loss"
#~ msgstr "Потери"

#~ msgid "Loss: %1$s %"
#~ msgstr "Потери: %1$s %"

#~ msgid "Low"
#~ msgstr "Низкий"

#~ msgid "Low priority"
#~ msgstr "Низкий приоритет"

#~ msgid "MB"
#~ msgstr "МБ"

#~ msgid "Mail"
#~ msgstr "Почта"

#~ msgctxt "app"
#~ msgid "Mail"
#~ msgstr "Почта"

#~ msgid "Mail Details"
#~ msgstr "Свойства почты"

#~ msgid "Mail Filter"
#~ msgstr "Фильтр почты"

#~ msgid "Mail Thread Details"
#~ msgstr "Свойства обсуждения"

#~ msgid "Mail account"
#~ msgstr "Учетная запись"

#~ msgid "Mail and Messaging"
#~ msgstr "Почта и обмен сообщениями"

#~ msgid "Mail and Social Accounts"
#~ msgstr "Учетные записи в социальных сетях и почта"

#~ msgid "Mail count quota"
#~ msgstr "Квота числа сообщений"

#~ msgid "Mail has been copied"
#~ msgstr "Почта скопирована"

#~ msgid "Mail has been imported"
#~ msgstr "Импорт почты выполнен"

#~ msgid "Mail has been moved"
#~ msgstr "Сообщение перенесено"

#~ msgid "Mail has empty subject. Send it anyway?"
#~ msgstr "Пустая тема сообщения. Отправить?"

#~ msgid "Mail has no recipient."
#~ msgstr "Не указан получатель."

#~ msgid "Mail quota"
#~ msgstr "Квота сообщений"

#~ msgid "Mail quota exceeded"
#~ msgstr "Превышена почтовая квота"

#~ msgid "Mail reminder"
#~ msgstr "Напоминание по почте"

#~ msgid "Mail reminder for"
#~ msgstr "Напоминание для "

#~ msgid "Mail saved as draft"
#~ msgstr "Черновик сохранен"

#~ msgid "Mail source"
#~ msgstr "Источник сообщений"

#~ msgid "Mail text"
#~ msgstr "Текст сообщения"

#~ msgid "Mail was not imported, only .eml files are supported."
#~ msgstr "Импорт почты не выполнен. Поддерживаются только файлы .eml"

#, fuzzy
#~ msgid "Mail was not imported. Only .eml files are supported."
#~ msgstr "Импорт почты не выполнен. Поддерживаются только файлы .eml"

#~ msgid "Mailfilter created"
#~ msgstr "Фильтр создан"

#~ msgid "Mailfilter updated"
#~ msgstr "Фильтр обновлен"

#~ msgid "Mailing list"
#~ msgstr "Список рассылки"

#~ msgid "Mails have been copied"
#~ msgstr "Сообщения скопированы"

#~ msgid "Mails have been moved"
#~ msgstr "Сообщения перенесены"

#~ msgid "Mails per hour (%)"
#~ msgstr "Процент сообщений в час"

#~ msgid "Mails per week-day (%)"
#~ msgstr "Процент сообщений в день"

#~ msgid "Make this the current version"
#~ msgstr "Выбрать в качестве текущей версии"

#~ msgid "Manage applications"
#~ msgstr "Управление приложениями"

#~ msgid "Manager"
#~ msgstr "Менеджер"

#~ msgctxt "help"
#~ msgid "Managing E-Mail messages"
#~ msgstr "Управление сообщениями"

#~ msgctxt "help"
#~ msgid "Managing Files"
#~ msgstr "Управление файлами"

#~ msgid "Manual"
#~ msgstr "Вручную"

#~ msgid "March"
#~ msgstr "Март"

#~ msgid "Marital status"
#~ msgstr "Семейное положение"

#~ msgid "Mark all day appointments as free"
#~ msgstr "Отметить назначенные на день встречи как незанятые"

#~ msgid "Mark all mails as read"
#~ msgstr "Отметить все как прочитанные"

#~ msgid "Mark as distributionlist"
#~ msgstr "Отметить как список рассылки"

#, fuzzy
#~ msgid "Mark as done"
#~ msgstr "Отметить как спам"

#, fuzzy
#~ msgid "Mark as read"
#~ msgstr "Прочитано"

#~ msgid "Mark as spam"
#~ msgstr "Отметить как спам"

#, fuzzy
#~ msgid "Mark as unread"
#~ msgstr "Непрочитанное"

#~ msgid "Mark mail as"
#~ msgstr "Отметить как"

#~ msgid "Mark read"
#~ msgstr "Прочитано"

#~ msgid "Mark unread"
#~ msgstr "Непрочитанное"

#~ msgid "Matches"
#~ msgstr "совпадает с"

#~ msgid "May"
#~ msgstr "Май"

#~ msgid "Mediaplayer"
#~ msgstr "Проигрыватель"

#~ msgid "Medium"
#~ msgstr "Средний"

#, fuzzy
#~ msgid "Medium priority"
#~ msgstr "Высокий приоритет"

#~ msgid "Messaging"
#~ msgstr "Обмен сообщениями"

#~ msgid "Messenger"
#~ msgstr "Обмен сообщениями"

#~ msgid "Middle name"
#~ msgstr "Отчество"

#~ msgid "Minimize"
#~ msgstr "Свернуть"

#~ msgid "Minutes"
#~ msgstr "Минуты"

#~ msgid "Miscellaneous"
#~ msgstr "Другое"

#~ msgid "Mobile"
#~ msgstr "Телефон (мобильный)"

#, fuzzy
#~ msgid "Mobile device settings:"
#~ msgstr "Параметры папки"

#~ msgid "Model is incomplete."
#~ msgstr "Модель не завершена."

#~ msgid "Modified"
#~ msgstr "Изменено"

#~ msgid "Monday"
#~ msgstr "Понедельник"

#~ msgid "Month"
#~ msgstr "Месяц"

#~ msgid "Month View"
#~ msgstr "Месяц"

#~ msgid "Monthly on day %1$d"
#~ msgstr "%1$d числа месяца"

#~ msgid "Monthly on the %1$s %2$s"
#~ msgstr "%1$s %2$s месяца"

#~ msgid "Months"
#~ msgstr "Месяцы"

#~ msgid "More"
#~ msgstr "Больше"

#~ msgid "More zoom settings"
#~ msgstr "Доп. параметры масштабирования"

#~ msgid "Move"
#~ msgstr "Переместить"

#~ msgid "Move folder"
#~ msgstr "Переместить папку"

#~ msgid "Move to folder"
#~ msgstr "Переместить в папку"

#~ msgid "Moving mails ... This may take a few seconds."
#~ msgstr "Перемещение сообщений... Это может занять несколько секунд."

#~ msgid "My contact data"
#~ msgstr "Мои контактные данные"

#~ msgid "My latest files"
#~ msgstr "Последние файлы"

#~ msgid "My password"
#~ msgstr "Мой пароль"

#~ msgid "Name"
#~ msgstr "Имя"

#~ msgid "Name already taken"
#~ msgstr "Имя уже используется"

#~ msgid "Names and email addresses"
#~ msgstr "Имена и электронные адреса"

#~ msgid "Nature"
#~ msgstr "Природа"

#~ msgid "Never"
#~ msgstr "Никогда"

#~ msgid "New Folder"
#~ msgstr "Создать папку"

#~ msgid "New Mail"
#~ msgstr "Новые"

#~ msgid "New Mail from %1$s %2$s. Press [enter] to open"
#~ msgstr "Новое сообщение от %1$s %2$s. Чтобы открыть, нажмите [Enter]"

#~ msgid "New Mails"
#~ msgstr "Новые"

#~ msgid "New appointment"
#~ msgstr "Новая встреча"

#~ msgid "New contact"
#~ msgstr "Новый контакт"

#~ msgid "New folder"
#~ msgstr "Новая папка"

#~ msgid "New password"
#~ msgstr "Новый пароль"

#~ msgid "New private folder"
#~ msgstr "Создать личную папку"

#~ msgid "New public folder"
#~ msgstr "Создать общую папку"

#~ msgid "New rule"
#~ msgstr "Новое правило"

#~ msgid "New subfolder"
#~ msgstr "Новая вложенная папка"

#~ msgid "New subscription"
#~ msgstr "Новая подписка"

#~ msgid "Next"
#~ msgstr "Вперед"

#~ msgid "Next Day"
#~ msgstr "Следующий день"

#~ msgid "Next Week"
#~ msgstr "Следующая неделя"

#~ msgid "Next birthdays"
#~ msgstr "Дни рождения"

#~ msgid "Next step"
#~ msgstr "Дальше"

#~ msgid "Nickname"
#~ msgstr "Псевдоним"

#~ msgid "No"
#~ msgstr "Нет"

#~ msgid "No RSS feeds found."
#~ msgstr "RSS-каналы не найдены."

#~ msgid "No Tweets yet."
#~ msgstr "Нет твитов."

#, fuzzy
#~ msgid "No appointments found for \"%s\""
#~ msgstr "Нет сообщений для «%s»."

#, fuzzy
#~ msgid "No appointments found until %s"
#~ msgstr "Свойства встречи"

#~ msgid "No birthdays within the next %1$d weeks"
#~ msgstr "Нет дней рождения на протяжении %1$d нед."

#~ msgid ""
#~ "No connection to server. Please check your internet connection and retry."
#~ msgstr ""
#~ "Нет соединения с сервером. Проверьте подключение к Интернету и повторите "
#~ "попытку."

#~ msgid "No downloads available"
#~ msgstr "Нет загрузок."

#~ msgid "No elements selected"
#~ msgstr "Элементы не выбраны."

#~ msgid "No errors"
#~ msgstr "Нет ошибок"

#~ msgid "No file selected for upload."
#~ msgstr "Файл не выбран."

#~ msgid "No files have been changed recently"
#~ msgstr "В последнее время файлы не изменялись"

#, fuzzy
#~| msgid "No RSS feeds found."
#~ msgid "No items found"
#~ msgstr "RSS-каналы не найдены."

#~ msgid "No lost requests"
#~ msgstr "Нет потерянных запросов"

#~ msgid "No mails"
#~ msgstr "Нет писем"

#~ msgid "No mails at all!"
#~ msgstr "Нет сообщений."

#~ msgid "No mails found for \"%s\""
#~ msgstr "Нет сообщений для «%s»."

#~ msgid "No mails in this folder"
#~ msgstr "Нет сообщений в папке"

#~ msgid "No mails in your inbox"
#~ msgstr "Нет входящих сообщений."

#~ msgid "No matching templates on this Server"
#~ msgstr "Нет подходящих шаблонов на сервере"

#, fuzzy
#~ msgid "No message selected"
#~ msgstr "Элементы не выбраны."

#~ msgid "No notifications"
#~ msgstr "Нет уведомлений"

#~ msgid "No preview available"
#~ msgstr "Предварительный просмотр недоступен."

#, fuzzy
#~ msgid "No priority"
#~ msgstr "Низкий приоритет"

#~ msgid "No recipients"
#~ msgstr "Нет получателей"

#~ msgid "No reminder"
#~ msgstr "Без напоминания"

#~ msgid "No signature"
#~ msgstr "Нет подписи"

#~ msgid "No slow requests"
#~ msgstr "Нет медленных запросов"

#~ msgid "No subject"
#~ msgstr "Без темы"

#~ msgid "No title."
#~ msgstr "Нет заголовка."

#~ msgid "No wall posts yet."
#~ msgstr "Нет сообщений."

#~ msgid "None"
#~ msgstr "Нет"

#~ msgid "Normal"
#~ msgstr "Средний"

#~ msgid "Not spam"
#~ msgstr "Не спам"

#~ msgid "Not started"
#~ msgstr "Не началось"

#~ msgid "Not yet confirmed"
#~ msgstr "Не подтверждено"

#~ msgid "Note"
#~ msgstr "Примечание"

#~ msgid "Note: One contact is not shown due to missing phone numbers"
#~ msgid_plural ""
#~ "Note: %1$d contacts are not shown due to missing phone numbers"
#~ msgstr[0] ""
#~ "Примечание. Номера телефонов одного контакта не определены, поэтому он не "
#~ "показан."
#~ msgstr[1] ""
#~ "Примечание. Номера телефонов %1$d контактов не определены, поэтому они не "
#~ "показаны."
#~ msgstr[2] ""
#~ "Примечание. Номера телефонов %1$d контактов не определены, поэтому они не "
#~ "показаны."

#~ msgid ""
#~ "Note: Refreshing this subscription will replace the calendar content with "
#~ "the external content. Changes you have made inside appsuite will be "
#~ "overwritten"
#~ msgstr ""
#~ "Примечание. Обновление подписки заменит содержимое календаря. "
#~ "Существующие настройки будут переопределены."

#~ msgid "Note: The vCard format cannot contain distribution lists"
#~ msgstr "Примечание. Формат vCard не может содержать списки рассылок."

#~ msgid ""
#~ "Note: This subscription will replace the calendar content with the "
#~ "external content. Therefore you must create a new folder for this "
#~ "subscription."
#~ msgstr ""
#~ "Примечание. Подписка заменит содержимое календаря. Необходимо создать "
#~ "новую папку для этой подписки."

#~ msgid "Notify all participants by email."
#~ msgstr "Уведомить всех участников по почте."

#~ msgid "November"
#~ msgstr "Ноябрь"

#~ msgid "Number of days between vacation notices to the same sender"
#~ msgstr "Интервал повтора сообщений автоответчика (в днях)"

#~ msgid "OK"
#~ msgstr "OK"

#~ msgid "Object permissions"
#~ msgstr "Разрешения объектов"

#~ msgid "Objects"
#~ msgstr "Объекты"

#~ msgid "October"
#~ msgstr "Октябрь"

#~ msgid "Off"
#~ msgstr "Откл."

#~ msgid "Offline"
#~ msgstr "Автономно"

#~ msgid "Offline mode"
#~ msgstr "Автономный режим"

#~ msgid "Ok"
#~ msgstr "ОК"

#~ msgid "On %s %s each %s. months"
#~ msgstr "%s %s каждые %s мес."

#~ msgid "On %s %s every month"
#~ msgstr "%s %s месяца"

#~ msgid "On %s %s in %s"
#~ msgstr "В %s %s в %s"

#~ msgid "On %s. day every %s. month"
#~ msgstr "Каждый %s день каждого %s. месяца"

#~ msgid "On %s. day every month"
#~ msgstr "Каждый %s день месяца"

#~ msgid "On every new notification"
#~ msgstr "При новых уведомлениях"

#~ msgid "On new notifications except mails"
#~ msgstr "При новых уведомлениях за исключением почтовых"

#~ msgid "On work days"
#~ msgstr "В рабочие дни"

#~ msgid ""
#~ "One or more attached files exceed the size limit per email. Therefore, "
#~ "the files are not sent as attachments but kept on the server. The email "
#~ "you have sent just contains links to download these files."
#~ msgstr ""
#~ "Размер вложенных файлов превышает допустимый. Файлы были сохранены на "
#~ "сервере, а отправленное сообщение содержит ссылки для их загрузки."

#~ msgid "Only showing items related to folder \"%1$s\""
#~ msgstr "Показаны только объекты для папки «%1$s»."

#~ msgid "Open"
#~ msgstr "Открыть"

#~ msgid "Open external link"
#~ msgstr "Открыть внешнюю ссылку"

#, fuzzy
#~| msgid "Folder view"
#~ msgid "Open folder view"
#~ msgstr "Вид папок"

#~ msgid "Open in browser"
#~ msgstr "Открыть в браузере"

#~ msgid "Open in new tab"
#~ msgstr "Открыть в новой вкладке"

#, fuzzy
#~ msgid "Open on LinkedIn"
#~ msgstr "LinkedIn"

#, fuzzy
#~| msgid "All messages"
#~ msgid "Open/close all messages"
#~ msgstr "Все сообщения"

#~ msgid "Opening E-Mail threads"
#~ msgstr "Обсуждения"

#~ msgid "Optional 01"
#~ msgstr "Дополнительно 01"

#~ msgid "Optional 02"
#~ msgstr "Дополнительно 02"

#~ msgid "Optional 03"
#~ msgstr "Дополнительно 03"

#~ msgid "Optional 04"
#~ msgstr "Дополнительно 04"

#~ msgid "Optional 05"
#~ msgstr "Дополнительно 05"

#~ msgid "Optional 06"
#~ msgstr "Дополнительно 06"

#~ msgid "Optional 07"
#~ msgstr "Дополнительно 07"

#~ msgid "Optional 08"
#~ msgstr "Дополнительно 08"

#~ msgid "Optional 09"
#~ msgstr "Дополнительно 09"

#~ msgid "Optional 10"
#~ msgstr "Дополнительно 10"

#~ msgid "Optional 11"
#~ msgstr "Дополнительно 11"

#~ msgid "Optional 12"
#~ msgstr "Дополнительно 12"

#~ msgid "Optional 13"
#~ msgstr "Дополнительно 13"

#~ msgid "Optional 14"
#~ msgstr "Дополнительно 14"

#~ msgid "Optional 15"
#~ msgstr "Дополнительно 15"

#~ msgid "Optional 16"
#~ msgstr "Дополнительно 16"

#~ msgid "Optional 17"
#~ msgstr "Дополнительно 17"

#~ msgid "Optional 18"
#~ msgstr "Дополнительно 18"

#~ msgid "Optional 19"
#~ msgstr "Дополнительно 19"

#~ msgid "Optional 20"
#~ msgstr "Дополнительно 20"

#~ msgid "Options"
#~ msgstr "Параметры"

#~ msgid "Orange"
#~ msgstr "Оранжевый"

#~ msgid "Organizer"
#~ msgstr "Организатор"

#~ msgid "Originally Published"
#~ msgstr "Изначально опубликовано"

#~ msgid "Other Address"
#~ msgstr "Другие адреса"

#~ msgid "Other address"
#~ msgstr "Другие адреса"

#~ msgid "Outgoing server settings (SMTP)"
#~ msgstr "Параметры сервера исходящей почты  (SMTP)"

#~ msgid "Overdue"
#~ msgstr "Просрочено"

#~ msgid "Overdue Task. %1$s %2$s. Press [enter] to open"
#~ msgstr "Просроченная задача. %1$s %2$s. Чтобы открыть, нажмите [Enter]"

#~ msgid "Overdue Tasks"
#~ msgstr "Просроченные задачи"

#~ msgid "Owner"
#~ msgstr "Владелец"

#~ msgid "PB"
#~ msgstr "ПБ"

#~ msgid "Page %1$d of %2$d"
#~ msgstr "%1$d из %2$d"

#~ msgid "Page number"
#~ msgstr "Номер страницы"

#~ msgid "Pager"
#~ msgstr "Пейджер"

#~ msgid "Participants"
#~ msgstr "Участники"

#~ msgid "Password"
#~ msgstr "Пароль"

#, fuzzy
#~ msgid "Password length must be between %1$d and %2$d characters."
#~ msgstr "Стоимость должна быть в диапазоне от -%1$d до %1$d."

#~ msgid "People"
#~ msgstr "Люди"

#~ msgid "Permanently remove deleted emails"
#~ msgstr "Уничтожить удаленные сообщения"

#~ msgid "Permanently remove deleted emails?"
#~ msgstr "Уничтожить удаленные сообщения?"

#~ msgid "Permissions"
#~ msgstr "Права"

#~ msgid "Personal"
#~ msgstr "Личное"

#~ msgid "Personal information"
#~ msgstr "Личная информация"

#~ msgid "Phone"
#~ msgstr "Телефон"

#~ msgid "Phone & fax numbers"
#~ msgstr "Телефоны и факс"

#~ msgid "Phone (assistant)"
#~ msgstr "Телефон (ассистент)"

#~ msgid "Phone (business alt)"
#~ msgstr "Телефон (доп. рабочий)"

#~ msgid "Phone (business)"
#~ msgstr "Телефон (рабочий)"

#~ msgid "Phone (car)"
#~ msgstr "Телефон (авто)"

#~ msgid "Phone (company)"
#~ msgstr "Телефон (служебный)"

#~ msgid "Phone (home alt)"
#~ msgstr "Телефон (доп. домашний)"

#~ msgid "Phone (home)"
#~ msgstr "Телефон (домашний)"

#~ msgid "Phone (other)"
#~ msgstr "Телефон (другой)"

#~ msgid "Phone (private)"
#~ msgstr "Телефон (личный)"

#~ msgid "Phone alt"
#~ msgstr "Телефон (доп.)"

#~ msgid "Phone numbers"
#~ msgstr "Телефоны"

#~ msgid "Pick a time here"
#~ msgstr "Выберите время"

#~ msgid "Pink"
#~ msgstr "Розовый"

#~ msgid "Places"
#~ msgstr "Места"

#~ msgid "Plain text"
#~ msgstr "Текст"

#~ msgid "Play audio files"
#~ msgstr "Проигрывать аудиофайлы"

#~ msgid "Play video files"
#~ msgstr "Проигрывать видеофайлы"

#~ msgid "Please choose a sentence below."
#~ msgstr "Выберите предложение."

#~ msgid "Please enter a correct number."
#~ msgstr "Введите действительный номер."

#~ msgid "Please enter a date in the past"
#~ msgstr "Введите прошедшую дату."

#~ msgid "Please enter a description"
#~ msgstr "Заполните описание"

#~ msgid "Please enter a description."
#~ msgstr "Заполните описание."

#~ msgid "Please enter a feed URL."
#~ msgstr "Введите адрес ленты."

#~ msgid "Please enter a search query"
#~ msgstr "Введите запрос поиска"

#~ msgid "Please enter a valid date"
#~ msgstr "Введите действительную дату"

#~ msgid "Please enter a valid date."
#~ msgstr "Необходимо ввести действительную дату."

#~ msgid "Please enter a valid email address"
#~ msgstr "Введите действительный электронный адрес"

#~ msgid "Please enter a valid email address or phone number"
#~ msgstr "Введите действительный электронный адрес или номер телефона"

#~ msgid "Please enter a valid name"
#~ msgstr "Введите действительное имя"

#, fuzzy
#~ msgid "Please enter a valid number"
#~ msgstr "Введите действительное имя"

#~ msgid "Please enter a valid object"
#~ msgstr "Укажите действительный объект"

#~ msgid "Please enter a valid phone number. Allowed characters are: %1$s"
#~ msgstr "Введите действительный номер телефона. Допустимые знаки: %1$s"

#~ msgid "Please enter a value"
#~ msgstr "Введите значение"

#~ msgid "Please enter an blog url."
#~ msgstr "Введите адрес блога."

#~ msgid "Please enter correct password"
#~ msgstr "Введите действительный пароль"

#~ msgid "Please enter the following data: %1$s"
#~ msgstr "Заполните данные: %1$s"

#~ msgid "Please enter value between 0 and 100."
#~ msgstr "Введите значение от 0 до 100."

#~ msgid "Please enter your credentials."
#~ msgstr "Введите реквизиты доступа."

#~ msgid "Please enter your password."
#~ msgstr "Введите пароль."

#~ msgid ""
#~ "Please note, changing or removing the file extension will cause problems "
#~ "when viewing or editing."
#~ msgstr ""
#~ "Изменение и удаление расширения может помешать дальнейшему просмотру и "
#~ "редактированию файла."

#~ msgid ""
#~ "Please provide the old password so the account passwords can be recovered."
#~ msgstr "Для восстановления паролей введите старый пароль."

#~ msgid "Please select a file to import"
#~ msgstr "Выберите файл для импорта"

#~ msgid "Please select a file to insert"
#~ msgstr "Выберите файл для вставки"

#~ msgid "Please select a valid iCal File to import"
#~ msgstr "Выберите файл iCal для импорта"

#~ msgid "Please select a valid image File to insert"
#~ msgstr "Выберите файл изображения для вставки"

#~ msgid "Please sign in again to continue"
#~ msgstr "Авторизуйтесь для продолжения"

#, fuzzy
#~ msgid "Please specify these missing variables:"
#~ msgstr "Определите недостающие переменные: "

#~ msgid "Please update your browser."
#~ msgstr "Обновите браузер."

#~ msgctxt "app"
#~ msgid "Portal"
#~ msgstr "Портал"

#~ msgid "Portal Widgets"
#~ msgstr "Виджеты портала"

#~ msgid "Portal settings"
#~ msgstr "Параметры портала"

#~ msgid "Position"
#~ msgstr "Должность"

#~ msgid "Postcode"
#~ msgstr "Индекс"

#~ msgid "Press [enter] to close this alertbox."
#~ msgstr "Чтобы закрыть, нажмите [Enter]."

#, fuzzy
#~ msgid "Press [enter] to jump to"
#~ msgstr "Нажмите [Enter] для перехода к "

#~ msgid "Press [enter] to jump to complete list of Birthdays."
#~ msgstr "Нажмите [Enter] для перехода к списку дней рождения."

#~ msgid "Press [enter] to jump to the facebook stream."
#~ msgstr "Нажмите [Enter] для перехода к ленте Facebook."

#~ msgid "Press [enter] to jump to the flicker stream."
#~ msgstr "Нажмите [Enter] для перехода к ленте flicker."

#~ msgid "Press [enter] to jump to the linkedin stream."
#~ msgstr "Нажмите [Enter] для перехода к ленте LinkedIn."

#~ msgid "Press [enter] to jump to the rss stream."
#~ msgstr "Нажмите [Enter] для перехода к ленте rss."

#~ msgid "Press [enter] to jump to the tumblr feed."
#~ msgstr "Нажмите [Enter] для перехода к ленте tumblr."

#~ msgid "Press [enter] to jump to the twitter feed."
#~ msgstr "Нажмите [Enter] для перехода к ленте твиттера."

#~ msgid "Press [enter] to select a time when you want to be reminded again"
#~ msgstr "Нажмите [Enter], чтобы выбрать время напоминания."

#~ msgid "Press to hide all appointment invitations."
#~ msgstr "Нажмите, чтобы скрыть все приглашения на встречи."

#~ msgid "Press to hide all appointment reminders."
#~ msgstr "Нажмите, чтобы скрыть напоминания о встречах."

#~ msgid "Press to hide all notifications for new mails."
#~ msgstr "Нажмите, чтобы скрыть уведомления о новых сообщениях."

#~ msgid "Press to hide all notifications for overdue tasks."
#~ msgstr "Нажмите, чтобы скрыть уведомления о прошедших задачах."

#~ msgid "Press to hide all task invitations."
#~ msgstr "Нажмите, чтобы скрыть все приглашения задач."

#~ msgid "Press to hide all task reminders."
#~ msgstr "Нажмите, чтобы скрыть напоминания задач."

#~ msgid "Preview"
#~ msgstr "Предварительный просмотр"

#~ msgid "Previous"
#~ msgstr "Назад"

#~ msgid "Previous Day"
#~ msgstr "Предыдущий день"

#~ msgid "Previous Week"
#~ msgstr "Предыдущая неделя"

#~ msgid "Primary Email"
#~ msgstr "Email (основной)"

#~ msgid "Primary account"
#~ msgstr "Основная учетная запись"

#~ msgid "Print"
#~ msgstr "Печать"

#~ msgid "Print tasks"
#~ msgstr "Печать задач"

#~ msgid "Printout"
#~ msgstr "Распечатка"

#~ msgid "Priority"
#~ msgstr "Приоритет"

#~ msgid "Privacy Notice"
#~ msgstr "Заявление о конфиденциальности"

#~ msgid "Private"
#~ msgstr "Личное"

#~ msgid "Process subsequent rules"
#~ msgstr "Обработать последующие правила"

#~ msgid "Profession"
#~ msgstr "Профессия"

#~ msgid "Progress"
#~ msgstr "Индикатор выполнения"

#~ msgid "Progress %1$s %"
#~ msgstr "Выполнено %1$s %"

#~ msgid "Progress in %"
#~ msgstr "Индикатор выполнения в %"

#~ msgid "Progress in percent"
#~ msgstr "Индикатор выполнения в процентах"

#~ msgid "Progress must be a valid number between 0 and 100"
#~ msgstr "Процент выполнения может принимать значения от 0 до 100."

#~ msgid "Properties"
#~ msgstr "Свойства"

#~ msgid "Public"
#~ msgstr "Общие"

#~ msgid "Publication"
#~ msgstr "Публикация"

#~ msgid "Publication has been added"
#~ msgstr "Публикация добавлена"

#~ msgid "Publication must have a site."
#~ msgstr "Необходимо выбрать сайт публикации."

#~ msgid "Publication must have a target."
#~ msgstr "Необходимо определить получателя публикации."

#~ msgid "Publications"
#~ msgstr "Публикации"

#~ msgid "Publications and Subscriptions"
#~ msgstr "Публикации и подписки"

#~ msgid "Publications must have a name"
#~ msgstr "Публикации должны иметь имя"

#~ msgid "Publish"
#~ msgstr "Опубликовать"

#~ msgid "Publish folder"
#~ msgstr "Опубликовать папку"

#~ msgid "Publish item"
#~ msgstr "Опубликовать объект"

#~ msgid "Purchase confirmation"
#~ msgstr "Подтверждение покупки"

#~ msgid "Purple"
#~ msgstr "Сиреневый"

#~ msgid "Quit"
#~ msgstr "Выход"

#~ msgid "Quota"
#~ msgstr "Квота"

#~ msgid "RSS Feed"
#~ msgstr "RSS-канал"

#~ msgid "RSS Feeds"
#~ msgstr "RSS-каналы"

#~ msgid "Read article on tumblr.com"
#~ msgstr "Прочитать статью на tumblr.com"

#~ msgid "Reauthorize"
#~ msgstr "Авторизовать повторно"

#~ msgid "Received mails"
#~ msgstr "Полученные сообщения"

#~ msgid "Recent activities"
#~ msgstr "Последние действия"

#~ msgid "Recently changed files"
#~ msgstr "Недавно измененные файлы"

#~ msgid "Recently used"
#~ msgstr "Последние"

#~ msgid "Recipient"
#~ msgstr "Получатель"

#~ msgid "Recover"
#~ msgstr "Восстановить"

#~ msgid "Recover passwords"
#~ msgstr "Восстановить пароли"

#, fuzzy
#~ msgid "Recurring tasks need a valid due date."
#~ msgstr "Необходимо указать дату окончания повторяющихся задач."

#~ msgid "Recurring tasks need a valid end date."
#~ msgstr "Необходимо указать дату окончания повторяющихся задач."

#~ msgid "Recurring tasks need a valid start date."
#~ msgstr "Необходимо указать дату начала повторяющихся задач."

#~ msgid "Red"
#~ msgstr "Красный"

#~ msgid "Redirect to"
#~ msgstr "Переслать"

#~ msgid "Refresh"
#~ msgstr "Обновить"

#~ msgid "Refresh interval"
#~ msgstr "Обновить интервал"

#~ msgid "Refresh rate in minutes:"
#~ msgstr "Частота обновления (мин.):"

#~ msgid "Regex"
#~ msgstr "Регулярное выражение"

#~ msgid "Reject changes"
#~ msgstr "Отклонить изменения"

#~ msgid "Reject with reason"
#~ msgstr "Отклонить, указав причину"

#~ msgid "Related articles"
#~ msgstr "Связанные статьи"

#~ msgid "Reload statistics"
#~ msgstr "Обновить статистику"

#~ msgid "Relogin"
#~ msgstr "Войти повторно"

#~ msgid "Remind me"
#~ msgstr "Напомнить"

#~ msgid "Remind me again"
#~ msgstr "Напомнить еще раз"

#~ msgid "Remind me again "
#~ msgstr "Напомнить еще раз"

#~ msgid "Reminder"
#~ msgstr "Напоминание"

#~ msgid "Reminder date"
#~ msgstr "Дата напоминания"

#~ msgid "Reminder date %1$s"
#~ msgstr "Дата напоминания %1$s"

#~ msgid "Reminder has been created"
#~ msgstr "Напоминание создано"

#~ msgid "Remove attachment"
#~ msgstr "Удалить вложение"

#~ msgid "Remove copy from server after retrieving a message"
#~ msgstr "Удалить копию с сервера после получения сообщения"

#~ msgid "Remove from recipient list"
#~ msgstr "Удалить из списка получателей"

#~ msgid "Rename"
#~ msgstr "Переименовать"

#~ msgid "Rename folder"
#~ msgstr "Переименовать папку"

#~ msgid "Repeat"
#~ msgstr "Повтор"

#~ msgid "Repeat new password"
#~ msgstr "Повторите пароль"

#~ msgid "Reply"
#~ msgstr "Ответить"

#~ msgid "Reply All"
#~ msgstr "Ответить всем"

#~ msgid "Reply all"
#~ msgstr "Ответить всем"

#~ msgid "Reply to"
#~ msgstr "Ответить"

#, fuzzy
#~ msgid "Reply to all recipients"
#~ msgstr "Все получатели"

#, fuzzy
#~ msgid "Reply to sender"
#~ msgstr "Ответить"

#~ msgid "Reserved"
#~ msgstr "Зарезервировано"

#~ msgid "Reset this list"
#~ msgstr "Сбросить список"

#~ msgid "Resource"
#~ msgstr "Ресурс"

#~ msgid "Resource group"
#~ msgstr "Группы ресурсов"

#~ msgid "Resources"
#~ msgstr "Ресурсы"

#~ msgid "Restart Guided Tour"
#~ msgstr "Начать снова"

#~ msgid "Restore applications"
#~ msgstr "Восстановить приложения"

#~ msgid "Retry"
#~ msgstr "Повторить"

#, fuzzy
#~ msgid "Return Receipt"
#~ msgstr "Уведомление о доставке"

#~ msgid "Retweet"
#~ msgstr "Ретвит"

#~ msgid "Retweet this to your followers?"
#~ msgstr "Ретвит подписчикам"

#~ msgid "Retweeted"
#~ msgstr "Ретвит отправлен"

#~ msgid "Retweeted by %s"
#~ msgstr "Ретвит сделал: %s"

#~ msgid "Review your purchases"
#~ msgstr "Просмотр покупок"

#, fuzzy
#~ msgid "Right"
#~ msgstr "сегодня вечером"

#~ msgid "Room number"
#~ msgstr "Кабинет"

#~ msgid "Rule name"
#~ msgstr "Имя правила"

#~ msgid "Running applications"
#~ msgstr "Работающие приложения"

#~ msgid "Sales Volume"
#~ msgstr "Объем продаж"

#~ msgid "Saturday"
#~ msgstr "Суббота"

#~ msgid "Save"
#~ msgstr "Сохранить"

#~ msgid "Save as distribution list"
#~ msgstr "Сохранить как список рассылки"

#~ msgid "Save as draft"
#~ msgstr "Сохранить черновик"

#~ msgid "Save as file"
#~ msgstr "Сохранить как файл"

#, fuzzy
#~ msgid "Save attachment"
#~ msgstr "Удалить вложение"

#~ msgid "Save changes"
#~ msgstr "Сохранить изменения"

#~ msgid "Save in file store"
#~ msgstr "Сохранить в хранилище файлов"

#, fuzzy
#~ msgid "Save to Drive"
#~ msgstr "Сохранить в Drive"

#~ msgid "Saved in"
#~ msgstr "Сохранено в"

#, fuzzy
#~ msgid "Saved mail attachment"
#~ msgstr "Удалить вложение"

#, fuzzy
#~ msgid "Saving attachment to Drive"
#~ msgid_plural "Saving attachments to Drive"
#~ msgstr[0] "Сохранение вложения в Drive"
#~ msgstr[1] "Сохранение вложений в Drive"
#~ msgstr[2] "Сохранение вложений в Drive"

#~ msgid "Saving latest changes ..."
#~ msgstr "Сохранение изменений..."

#~ msgid "Scheduling"
#~ msgstr "Планирование"

#~ msgctxt "app"
#~ msgid "Scheduling"
#~ msgstr "Планирование"

#~ msgid "Search"
#~ msgstr "Поиск"

#~ msgid "Search for items"
#~ msgstr "Поиск объектов"

#~ msgid "Search here"
#~ msgstr "Искать здесь"

#, fuzzy
#~ msgid "Search in"
#~ msgstr "Поиск выполнен в"

#~ msgid "Searched for: %1$s"
#~ msgstr "Поиск: %1$s"

#~ msgid "Searched in"
#~ msgstr "Поиск выполнен в"

#~ msgid "Searched in all folders"
#~ msgstr "Поиск выполнен во всех папках"

#~ msgid "Select"
#~ msgstr "Выбрать"

#~ msgid "Select all"
#~ msgstr "Выбрать все"

#~ msgid "Select file"
#~ msgstr "Выбрать файл"

#~ msgid "Select folder"
#~ msgstr "Выбор папки"

#~ msgid "Select none"
#~ msgstr "Отменить выбор"

#~ msgid "Select page"
#~ msgstr "Выберите страницу"

#~ msgid "Selection Details"
#~ msgstr "Свойства выбора"

#~ msgid "Send"
#~ msgstr "Отправить"

#, fuzzy
#~ msgid "Send a return receipt"
#~ msgstr "Отправить уведомление о доставке"

#~ msgid "Send as internal link"
#~ msgstr "Отправить как внутреннюю ссылку"

#~ msgid "Send as mail"
#~ msgstr "Отправить по почте"

#~ msgid "Send as vCard"
#~ msgstr "Отправить vCard"

#~ msgid "Send by mail"
#~ msgstr "Отправить по почте"

#, fuzzy
#~ msgid "Send feedback"
#~ msgstr "Отправить почту"

#~ msgid "Send mail"
#~ msgstr "Отправить почту"

#~ msgid "Send mail to all participants"
#~ msgstr "Отправить сообщение участникам"

#~ msgid "Send new mail"
#~ msgstr "Отправить новое сообщение"

#~ msgid "Send vacation notice during this time only"
#~ msgstr "Автоматически отправлять ответ в указанное время"

#~ msgid "Sender"
#~ msgstr "Отправитель"

#~ msgid "Sender/From"
#~ msgstr "Отправитель/от кого"

#~ msgid "Sent folder"
#~ msgstr "Папка отправленных"

#~ msgid "Sent from %s via mobile"
#~ msgstr "Отправлено с мобильного из %s"

#~ msgid "Sent mails"
#~ msgstr "Отправленные"

#~ msgid "September"
#~ msgstr "Сентябрь"

#~ msgid "Series"
#~ msgstr "Серия"

#~ msgid "Server name"
#~ msgstr "Имя сервера"

#~ msgid "Server port"
#~ msgstr "Порт"

#~ msgid "Server settings"
#~ msgstr "Параметры сервера"

#~ msgid "Server type"
#~ msgstr "Тип сервера"

#~ msgid "Server unreachable"
#~ msgstr "Сервер недоступен."

#~ msgid "Server version"
#~ msgstr "Версия сервера"

#~ msgid "Set as default"
#~ msgstr "Использовать по умолчанию"

#~ msgid "Settings"
#~ msgstr "Параметры"

#~ msgctxt "app"
#~ msgid "Settings"
#~ msgstr "Параметры"

#~ msgid "Share"
#~ msgstr "Открыть общий доступ"

#~ msgid "Share link by email"
#~ msgstr "Отправить ссылку по почте"

#~ msgid "Share this folder"
#~ msgstr "Открыть доступ к папке"

#~ msgid "Shared"
#~ msgstr "Общий доступ"

#~ msgid "Shared Appointments"
#~ msgstr "Общие встречи"

#~ msgid "Shopping cart"
#~ msgstr "Корзина"

#, fuzzy
#~ msgid "Show"
#~ msgstr " Показать"

#~ msgid "Show QR code"
#~ msgstr "Показать код QR"

#~ msgid "Show all %1$d messages in inbox"
#~ msgstr "Показать все сообщения (%1$d) во входящих"

#~ msgid "Show all items"
#~ msgstr "Показать все"

#~ msgid "Show all mails. Note: Mails are no longer grouped by conversation."
#~ msgstr "Показать все сообщения. Они не будут сгруппированы по обсуждениям."

#~ msgid "Show all my appointments from all calendars"
#~ msgstr "Показать встречи из всех календарей"

#, fuzzy
#~ msgid "Show appointment details"
#~ msgstr "Показать встречу"

#~ msgid "Show as"
#~ msgstr "Показать как"

#~ msgctxt "plural"
#~ msgid "Show attachment"
#~ msgid_plural "Show attachments"
#~ msgstr[0] "Показать вложение"
#~ msgstr[1] "Показать вложения"
#~ msgstr[2] "Показать вложения"

#~ msgid "Show comments"
#~ msgstr "Показать комментарии"

#~ msgid "Show conflicts"
#~ msgstr "Показать конфликты"

#~ msgid "Show contacts from administrator group"
#~ msgstr "Показать контакты из группы администратора"

#~ msgid "Show declined appointments"
#~ msgstr "Показать отклоненные встречи"

#~ msgid "Show details"
#~ msgstr "Показать подробности"

#~ msgid "Show done tasks"
#~ msgstr "Показать выполненные задачи"

#~ msgid "Show file"
#~ msgstr "Показать файл"

#~ msgid "Show first page"
#~ msgstr "Первая страница"

#~ msgid "Show hidden files and folders"
#~ msgstr "Показать скрытые файлы и папки"

#~ msgid "Show images"
#~ msgstr "Показать изображения"

#~ msgid "Show inbox"
#~ msgstr "Показать входящие"

#~ msgid "Show internal link"
#~ msgstr "Показать внутреннюю ссылку"

#~ msgid "Show last page"
#~ msgstr "Последняя страница"

#~ msgid "Show legal information"
#~ msgstr "Показать юридическое уведомление"

#~ msgid "Show less"
#~ msgstr "Показать меньше"

#~ msgid "Show more"
#~ msgstr "Больше..."

#~ msgid "Show next page"
#~ msgstr "Следующая страница"

#~ msgid "Show original message"
#~ msgstr "Показать исходное сообщение"

#~ msgid "Show original publication"
#~ msgstr "Показать исходную публикацию"

#~ msgid "Show previous page"
#~ msgstr "Предыдущая страница"

#, fuzzy
#~ msgid "Show quoted text"
#~ msgstr "Под цитируемым текстом"

#~ msgid "Show request body"
#~ msgstr "Показать тело запроса"

#~ msgid "Show side panel"
#~ msgstr "Показать боковую панель"

#~ msgid "Show stack trace"
#~ msgstr "Показать трассировку стека"

#~ msgid "Show task"
#~ msgstr "Показать задачу"

#, fuzzy
#~ msgid "Show task details"
#~ msgstr "Показать подробности"

#~ msgid "Show version history"
#~ msgstr "Показать журнал версий"

#, fuzzy
#~ msgid "Show/hide folder"
#~ msgstr "Переместить папку"

#~ msgid "Shown as"
#~ msgstr "Статус в календаре:"

#~ msgid "Sidebar"
#~ msgstr "Боковая панель"

#~ msgid "Sign in"
#~ msgstr "Вход"

#~ msgid "Sign out"
#~ msgstr "Выход"

#~ msgid "Sign out now"
#~ msgstr "Выход"

#~ msgid "Signature"
#~ msgstr "Подпись"

#~ msgid "Signature name"
#~ msgstr "Название подписи"

#~ msgid "Signature position"
#~ msgstr "Расположение подписи"

#~ msgid "Signature text"
#~ msgstr "Текст подписи"

#~ msgid "Signatures"
#~ msgstr "Подписи"

#~ msgid "Signed in as %1$s"
#~ msgstr "Вошел как  %1$s"

#~ msgid "Size"
#~ msgstr "Размер"

#~ msgid "Size (bytes)"
#~ msgstr "Размер (в байтах)"

#~ msgid "Skip this step"
#~ msgstr "Пропустить"

#~ msgid "Slideshow"
#~ msgstr "Слайд-шоу"

#~ msgid "Slow requests"
#~ msgstr "Медленные запросы"

#~ msgid ""
#~ "Social accounts are only used to download contact and/or calendar data"
#~ msgstr ""
#~ "Учетные записи социальных сетей могут использоваться только для загрузки "
#~ "контактов и календаря"

#~ msgid "SoftBank"
#~ msgstr "SoftBank"

#~ msgid "Some fields contain invalid data"
#~ msgstr "Поля содержат недопустимые данные"

#~ msgid "Someone shared a file with you"
#~ msgstr "Вам предоставлен общий доступ к файлу"

#~ msgid ""
#~ "Someone shared a folder with you. Would you like to subscribe those %1$s?"
#~ msgstr "Вам предоставлен общий доступ к папке. Хотите подписать %1$s?"

#~ msgid "Something went wrong reauthorizing the %s account."
#~ msgstr "Не удалось повторно авторизовать %s."

#~ msgid "Something went wrong reauthorizing the account."
#~ msgstr "Не удалось повторно авторизовать учетную запись."

#~ msgid "Something went wrong saving your changes."
#~ msgstr "Не удалось сохранить изменения."

#~ msgid "Sorry, this page is not available at the moment."
#~ msgstr "Извините, страница недоступна."

#~ msgid ""
#~ "Sorry, we cannot help you here. Your provider needs to obtain a key from "
<<<<<<< HEAD
=======

>>>>>>> dc4dbfac
#~ "LinkedIn with the permission to do read messages."
#~ msgstr "Для чтения сообщений ваш провайдер должен получить ключ с LinkedIn."

#~ msgid "Source"
#~ msgstr "Источник"

#~ msgid "Spam folder"
#~ msgstr "Папка спама"

#~ msgid "Spouse's name"
#~ msgstr "Супруг(а)"

#~ msgid "Start"
#~ msgstr "Начало"

#~ msgid "Start date"
#~ msgstr "Дата начала"

#~ msgid "Start of working time"
#~ msgstr "Начало рабочего дня"

#~ msgid "Starts on"
#~ msgstr "Начало:"

#~ msgid "State"
#~ msgstr "Штат"

#~ msgid "Status"
#~ msgstr "Статус"

#~ msgid "Stay signed in"
#~ msgstr "Не выходить"

#~ msgid "Street"
#~ msgstr "Адрес"

#~ msgid "Subject"
#~ msgstr "Тема"

#~ msgid "Subscribe"
#~ msgstr "Подписаться"

#~ msgid "Subscribe IMAP folders"
#~ msgstr "Подписаться на папки IMAP"

#~ msgid ""
#~ "Subscribing to items that are not delivered by another Open-Xchange "
#~ "Server (i.e. OXMF) may take some time. Example: Importing 100 contacts "
#~ "from Xing takes about 5 minutes. We are continually improving this "
#~ "functionality. Future releases will work significantly faster."
#~ msgstr ""
#~ "Подписка на объекты, не предоставляемые другим сервером Open-Xchange "
#~ "Server (OXMF), может занять некоторое время. Например, импорт 100 "
#~ "контактов из Xing займет примерно 5 минут. Мы делаем все необходимое для "
#~ "оптимизации производительности в будущих выпусках."

#~ msgid "Subscription refresh"
#~ msgstr "Обновление подписки"

#~ msgid "Subscription successfully created."
#~ msgstr "Подписка создана."

#~ msgid "Subscriptions"
#~ msgstr "Подписки"

#~ msgid "Such data will never be uploaded"
#~ msgstr "Эти данные не могут быть отправлены."

#~ msgid "Suffix"
#~ msgstr "Суффикс"

#~ msgid "Sunday"
#~ msgstr "Воскресенье"

#~ msgid "Symbols"
#~ msgstr "Символы"

#~ msgid "TAX ID"
#~ msgstr "Налоговый идентификатор"

#~ msgid "TB"
#~ msgstr "ТБ"

#~ msgid "TTY/TDD"
#~ msgstr "TTY/TDD"

#~ msgid "Tag mail with"
#~ msgstr "Метка: "

#~ msgid "Task"
#~ msgstr "Задача"

#~ msgid "Task Details"
#~ msgstr "Описание задачи"

#~ msgid "Task has been deleted!"
#~ msgid_plural "Tasks have been deleted!"
#~ msgstr[0] "Задача удалена."
#~ msgstr[1] "Задачи удалены."
#~ msgstr[2] "Задачи удалены."

#~ msgid "Task invitation. %1$s %2$s %3$s. Press [enter] to open"
#~ msgstr "Приглашение задачи. %1$s %2$s %3$s. Чтобы открыть, нажмите [Enter]"

#~ msgid "Task invitations"
#~ msgstr "Приглашения задач"

#~ msgid "Task moved."
#~ msgid_plural "Tasks moved."
#~ msgstr[0] "Задача перенесена."
#~ msgstr[1] "Задачи перенесены."
#~ msgstr[2] "Задачи перенесены."

#~ msgid "Task reminder. %1$s %2$s %3$s. Press [enter] to open"
#~ msgstr ""
#~ "Напоминание о задаче. %1$s %2$s %3$s. Чтобы открыть, нажмите [Enter]"

#~ msgid "Task reminders"
#~ msgstr "Напоминания задач"

#~ msgid "Task was already deleted!"
#~ msgstr "Задача уже удалена."

#~ msgid "Task was modified before, please reload"
#~ msgstr "Задача была изменена. Обновите страницу"

#~ msgid "Tasks"
#~ msgstr "Задачи"

#~ msgctxt "app"
#~ msgid "Tasks"
#~ msgstr "Задачи"

#~ msgid "Tasks have been moved"
#~ msgstr "Задачи перенесены"

#~ msgid "Telephone (ISDN)"
#~ msgstr "Телефон (ISDN)"

#~ msgid "Telephone callback"
#~ msgstr "Телефон (обратный вызов)"

#~ msgid "Telephone primary"
#~ msgstr "Телефон (основной)"

#~ msgid "Telephone radio"
#~ msgstr "Телефон (радио)"

#~ msgid "Telex"
#~ msgstr "Телекс"

#~ msgid "Template"
#~ msgstr "Шаблон"

#~ msgid "Temporary"
#~ msgstr "Временно"

#~ msgid "Tentative"
#~ msgstr "Под вопросом"

#~ msgid "Tentatively accepted"
#~ msgstr "Принято под вопросом"

#~ msgid "Text"
#~ msgstr "Текст"

#~ msgid "Text format"
#~ msgstr "Текстовый формат"

#~ msgctxt "help"
#~ msgid "The E-Mail Components"
#~ msgstr "Компоненты почты"

#~ msgctxt "help"
#~ msgid "The Files Components"
#~ msgstr "Компоненты файлов"

#~ msgid "The Icons view"
#~ msgstr "Значки"

#~ msgid ""
#~ "The Icons view displays an icon and the file name for each file. Click on "
#~ "an icon to view further details and functions in the pop-up."
#~ msgstr ""
#~ "Файлы представлены в виде значков. Выберите значок для просмотра "
#~ "подробной информации."

#~ msgid "The Icons view displays an icon for each file."
#~ msgstr "Представление файлов в виде значков."

#~ msgid ""
#~ "The List view shows a sidebar with appointments and a display area with "
#~ "the data of the selected appointment. This view corresponds to the view "
#~ "in E-Mail and Contacts."
#~ msgstr ""
#~ "В режиме списка будет показана панель встреч и область просмотра "
#~ "информации о встречах. Такое представление используется при просмотре "
#~ "контактов и сообщений."

#~ msgid ""
#~ "The List view shows a sidebar with files and a display area with the data "
#~ "of the selected file. This view corresponds to the views in E-Mail and "
#~ "Contacts."
#~ msgstr ""
#~ "В режиме списка будет показана панель файлов и область просмотра их "
#~ "данных. Такое представление используется при просмотре контактов и "
#~ "сообщений."

#~ msgid ""
#~ "The List view shows details like the size and date of change. Use the "
#~ "checkboxes to select files. Click on a file to view further details and "
#~ "functions in the pop-up."
#~ msgstr ""
#~ "Список содержит имена файлов, их размер и дату создания. Чтобы выбрать "
#~ "файл, установите флажок напротив его имени. Выберите файл для просмотра "
#~ "подробной информации."

<<<<<<< HEAD
#~ msgid "The New objects icon"
#~ msgstr "Значок новых сообщений"

#~ msgid ""
#~ "The New objects icon shows the number of appointment reminders or other "
#~ "notifications. If clicking the icon, the info area opens."
#~ msgstr ""
#~ "Значок новых сообщений показывает количество напоминаний о встречах или "
#~ "других уведомлений. По щелчку открывается панель с подробностями."

=======
>>>>>>> dc4dbfac
#~ msgid ""
#~ "The New objects icon shows the number of unread E-Mails or other "
#~ "notifications. If clicking the icon, the info area opens."
#~ msgstr ""
#~ "Значок новых сообщений показывает число непрочитанных сообщений и "
#~ "уведомлений."

#~ msgid "The Tiles view"
#~ msgstr "Крупные значки"

#~ msgid ""
#~ "The Tiles view shows a big icon for each file. Click on an icon to view "
#~ "further details and functions in the pop-up."
#~ msgstr ""
#~ "Файлы представлены в виде крупных значков. Выберите значок для просмотра "
#~ "подробной информации."

#~ msgid "The account must be named"
#~ msgstr "Необходимо выбрать имя учетной записи"

#~ msgid "The allowed quota is reached."
#~ msgstr "Квота достигнута."

#~ msgid "The appointment has been added to your calendar"
#~ msgstr "Встреча добавлена в календарь"

#~ msgid "The appointment has been deleted"
#~ msgstr "Встреча удалена"

#~ msgid "The appointment has been updated"
#~ msgstr "Встреча обновлена"

#, fuzzy
#~ msgid ""
#~ "The appointment is repeated <a href=\"#\"  data-widget=\"number\" data-"
#~ "attribute=\"interval\">every <span class=\"number-control\">2</span> "
#~ "days</a>."
#~ msgstr ""
#~ "Встреча повторяется <a href=\"#\"  data-widget=\"number\" data-attribute="
#~ "\"interval\">каждые <span class=\"number-control\">2</span> дня</a>. "

#, fuzzy
#~ msgid ""
#~ "The appointment is repeated <a href=\"#\"  data-widget=\"number\" data-"
#~ "attribute=\"interval\">every <span class=\"number-control\">2</span> "
#~ "weeks</a> on <a href=\"#\"  data-widget=\"custom\" data-attribute=\"days"
#~ "\">monday</a>."
#~ msgstr ""
#~ "Встреча повторяется <a href=\"#\"  data-widget=\"number\" data-attribute="
#~ "\"interval\">каждые <span class=\"number-control\">2</span> недели</a> в "
#~ "<a href=\"#\"  data-widget=\"custom\" data-attribute=\"days"
#~ "\">понедельник</a>. "

#~ msgid ""
#~ "The appointment is repeated <a href=\"#\" data-attribute=\"recurrenceType"
#~ "\" data-widget=\"options\">weekly</a>."
#~ msgstr ""
#~ "Встреча повторяется <a href=\"#\" data-attribute=\"recurrenceType\" data-"
#~ "widget=\"options\">каждую неделю</a>."

#, fuzzy
#~ msgid ""
#~ "The appointment is repeated every <a href=\"#\" data-widget=\"options\" "
#~ "data-attribute=\"ordinal\">first</a> <a href=\"#\" data-widget=\"options"
#~ "\" data-attribute=\"day\">Wednesday</a> in <a href=\"#\" data-widget="
#~ "\"options\" data-attribute=\"month\">October</a>."
#~ msgstr ""
#~ "Встреча повторяется в <a href=\"#\" data-widget=\"options\" data-"
#~ "attribute=\"ordinal\">первую</a> <a href=\"#\" data-widget=\"options\" "
#~ "data-attribute=\"day\">среду</a> <a href=\"#\" data-widget=\"options\" "
#~ "data-attribute=\"month\">октября</a>. "

#, fuzzy
#~ msgid ""
#~ "The appointment is repeated every year on day <a href=\"#\" data-widget="
#~ "\"number\" data-attribute=\"dayInMonth\"><span class=\"number-control"
#~ "\">10</span></a> of <a href=\"#\" data-widget=\"options\" data-attribute="
#~ "\"month\">October</a>."
#~ msgstr ""
#~ "Встреча повторяется ежегодно <a href=\"#\" data-widget=\"number\" data-"
#~ "attribute=\"dayInMonth\"><span class=\"number-control\">10</span></a> <a "
#~ "href=\"#\" data-widget=\"options\" data-attribute=\"month\">октября</a>. "

#, fuzzy
#~ msgid ""
#~ "The appointment is repeated on day <a href=\"#\" data-widget=\"number\" "
#~ "data-attribute=\"dayInMonth\"><span class=\"number-control\">10</span></"
#~ "a> <a href=\"#\" data-widget=\"number\" data-attribute=\"interval\">every "
#~ "<span class=\"number-control\">2</span> months</a>."
#~ msgstr ""
#~ "Встреча повторяется <a href=\"#\" data-widget=\"number\" data-attribute="
#~ "\"dayInMonth\"><span class=\"number-control\">10</span></a> числа <a href="
#~ "\"#\" data-widget=\"number\" data-attribute=\"interval\">каждые <span "
#~ "class=\"number-control\">2</span> месяца</a>. "

#, fuzzy
#~ msgid ""
#~ "The appointment is repeated the <a href=\"#\" data-widget=\"options\" "
#~ "data-attribute=\"ordinal\">second</a> <a href=\"#\" data-widget=\"options"
#~ "\" data-attribute=\"day\">Wednesday</a> <a href=\"#\" data-widget=\"number"
#~ "\" data-attribute=\"interval\">every <span class=\"number-control\">2</"
#~ "span> months</a>."
#~ msgstr ""
#~ "Встреча повторяется  <a href=\"#\" data-widget=\"options\" data-attribute="
#~ "\"ordinal\">каждую вторую</a> <a href=\"#\" data-widget=\"options\" data-"
#~ "attribute=\"day\">среду</a> <a href=\"#\" data-widget=\"number\" data-"
#~ "attribute=\"interval\">каждые <span class=\"number-control\">2</span> "
#~ "месяца</a>. "

#~ msgid ""
#~ "The blue graph shows the distribution of request durations in percent. "
#~ "The gray graph shows a trivial network ping to recognize slow connections."
#~ msgstr ""
#~ "Синий график иллюстрирует продолжительность обработки запросов в "
#~ "процентах, а серый — время ответа сети для медленных подключений."

#~ msgid "The changes have been rejected"
#~ msgstr "Изменения отклонены."

#~ msgid "The character \" \" is not allowed."
#~ msgstr "Использование пробелов не допускается"

#~ msgid ""
#~ "The display area shows an object's content. At the top of the display "
#~ "area you will find functions for e.g. moving or deleting objects."
#~ msgstr ""
#~ "В области просмотра показано содержимое выбранного объекта. В верхней "
#~ "части окна приведены дополнительные операции (перемещение, удаление)."

#~ msgid "The document is protected by a password."
#~ msgstr "Документ защищен паролем."

#~ msgid "The due date cannot be before start date. Adjust start date?"
#~ msgstr ""
#~ "Срок выполнения не может быть раньше даты начала. Сдвинуть дату начала?"

#~ msgid "The email has been sent"
#~ msgstr "Сообщение отправлено"

#~ msgid ""
#~ "The file \"%1$s\" cannot be uploaded because it exceeds the maximum file "
#~ "size of %2$s"
#~ msgstr "Размер файла «%1$s» превышает максимально допустимый размер %2$s"

#~ msgid ""
#~ "The file \"%1$s\" cannot be uploaded because it exceeds the quota limit "
#~ "of %2$s"
#~ msgstr "Размер файла «%1$s» превышает квоту %2$s"

#~ msgid "The file is available at %1$s"
#~ msgstr "Файл доступен в %1$s"

#~ msgid "The first 90 days are free."
#~ msgstr "90 дней бесплатно."

#~ msgid "The folder has been cleaned up."
#~ msgstr "Папка освобождена."

#~ msgid "The folder has been emptied."
#~ msgstr "Папка освобождена."

#~ msgid "The folder is available at %1$s"
#~ msgstr "Папка доступна в %1$s"

#~ msgid ""
#~ "The following applications can be restored. Just remove the restore point "
#~ "if you don't want it to be restored."
#~ msgstr ""
#~ "Приложения могут быть восстановлены. Чтобы отменить их восстановление, "
#~ "удалите точку восстановления."

#~ msgid "The following products will be activated now:"
#~ msgstr "Будут активированы перечисленные продукты:"

#~ msgid ""
#~ "The graph shows performance frequencies in percent. Grey line shows ideal "
#~ "performance, blue line is measured performance."
#~ msgstr ""
#~ "Диаграмма демонстрирует изменение производительности (в %). Ожидаемый "
#~ "уровень представлен серой линией, действительный — синей."
<<<<<<< HEAD

#~ msgid ""
#~ "The icon at the bottom right side helps you sort your tasks. Click the "
#~ "icon to get a list of sort criteria."
#~ msgstr ""
#~ "Нажмите значок в правом нижнем углу для просмотра критериев сортировки."

#~ msgid ""
#~ "The icon on the bottom right side helps you sort your E-Mails. Click the "
=======

#~ msgid ""
#~ "The icon at the bottom right side helps you sort your tasks. Click the "
>>>>>>> dc4dbfac
#~ "icon to get a list of sort criteria."
#~ msgstr ""
#~ "Нажмите значок в правом нижнем углу для просмотра критериев сортировки."

<<<<<<< HEAD
#~ msgid "The info area"
#~ msgstr "Область уведомлений"
=======
#~ msgid ""
#~ "The icon on the bottom right side helps you sort your E-Mails. Click the "
#~ "icon to get a list of sort criteria."
#~ msgstr ""
#~ "Нажмите значок в правом нижнем углу для просмотра критериев сортировки."
>>>>>>> dc4dbfac

#~ msgid "The number of recipients is limited to %1$s recipients per field"
#~ msgstr "Максимальное число получателей в поле: %1$s"

#~ msgid ""
#~ "The number on the right side of the E-Mail subject corresponds to the "
#~ "number of E-Mails in a thread. To open the thread, click on the number."
#~ msgstr ""
#~ "Справа от темы письма показано число сообщений в ветке обсуждения. "
#~ "Нажмите, чтобы раскрыть обсуждение."

#~ msgid "The provided filename exceeds the allowed length."
#~ msgstr "Предоставленное имя файла превышает допустимую длину."

#~ msgid "The publication has been made available as %s"
#~ msgstr "Публикация доступна как %s"

#~ msgid "The requested email no longer exists"
#~ msgstr "Сообщение не существует"

#, fuzzy
#~ msgid "The sender wants to get notified when you have read this email"
#~ msgstr "Отправитель запрашивает уведомление о прочтении сообщения"

#~ msgid ""
#~ "The series <a href=\"#\" data-attribute=\"ending\" data-widget=\"options"
#~ "\">ends</a> <a href=\"#\" data-attribute=\"occurrences\" data-widget="
#~ "\"number\">after <span class=\"number-control\">2</span> appointments</a>."
#~ msgstr ""
#~ "Серия <a href=\"#\" data-attribute=\"ending\" data-widget=\"options"
#~ "\">будет завершена</a> <a href=\"#\" data-attribute=\"occurrences\" data-"
#~ "widget=\"number\">после <span class=\"number-control\">2</span> встреч</"
#~ "a>."

#~ msgid ""
#~ "The series <a href=\"#\" data-attribute=\"ending\" data-widget=\"options"
#~ "\">ends</a> on <a href=\"#\" data-attribute=\"until\" data-widget=\"custom"
#~ "\">11/03/2013</a>."
#~ msgstr ""
#~ "Серия <a href=\"#\" data-attribute=\"ending\" data-widget=\"options"
#~ "\">заканчивается</a> <a href=\"#\" data-attribute=\"until\" data-widget="
#~ "\"custom\">11.03.2013</a>."

#~ msgid ""
#~ "The series <a href=\"#\" data-attribute=\"ending\" data-widget=\"options"
#~ "\">never ends</a>."
#~ msgstr ""
#~ "Серия <a href=\"#\" data-attribute=\"ending\" data-widget=\"options\">не "
#~ "заканчивается</a>."

#~ msgid ""
#~ "The setting has been saved and will become active when you enter the "
#~ "application the next time."
#~ msgstr ""
#~ "Параметр сохранен и вступит в силу при следующем запуске приложения."

#~ msgid "The setting has been saved."
#~ msgstr "Параметр сохранен."

#~ msgid ""
#~ "The settings are organized in topics. Select the topic on the left side, "
#~ "e.g Basic settings or E-Mail. To view all settings, enable Advanced "
#~ "settings at the bottom."
#~ msgstr ""
#~ "Настройки сгруппированы по категориям (общие, почта, контакты). Для "
#~ "просмотра всех характеристик в левом нижнем углу выберите "
#~ "«Дополнительные»."

#~ msgid ""
#~ "The settings for collecting contacts in this folder will become disabled "
#~ "when you enter the application the next time."
#~ msgstr ""
#~ "Параметры сбора контактов в этой папке будут отключены при следующем "
#~ "запуске приложения."

#~ msgid ""
#~ "The shared data will be accessible to everyone on the Internet. Please "
#~ "consider, which data you want to share."
#~ msgstr ""
#~ "Стоит помнить, что данные с общим доступом будут открыто доступны через "
#~ "Интернет."

#, fuzzy
#~ msgid "The start date must be before the due date."
#~ msgstr "Дата начала не может быть позднее даты окончания."

#~ msgid "The start date must be before the end date."
#~ msgstr "Дата начала не может быть позднее даты окончания."

#~ msgid "The subscription could not be created."
#~ msgstr "Не удалось создать подписку."

#~ msgid "The task could not be deleted."
#~ msgid_plural "The tasks could not be deleted."
#~ msgstr[0] "Не удалось удалить задачу."
#~ msgstr[1] "Не удалось удалить задачи."
#~ msgstr[2] "Не удалось удалить задачи."

#~ msgid "The two newly entered passwords do not match."
#~ msgstr "Введенные пароли не совпадают."

#~ msgid ""
#~ "The unrecoverable items have been cleaned up successfully. Please refresh "
#~ "this page to see the changes."
#~ msgstr ""
#~ "Неисправные объекты успешно удалены. Для просмотра результатов обновите "
#~ "страницу."

#~ msgid ""
#~ "The updater provides a simple installation wizard. Follow the "
#~ "instructions to install the application. The updater will inform you of "
#~ "any updates for the Connector for Microsoft Outlook, Notifier and Drive. "
#~ "You can download the updates from within the updater."
#~ msgstr ""
#~ "Модуль обновлений предоставляет функции помощника установки приложений, "
#~ "проверяет наличие обновлений Microsoft Outlook Connector, Notifier и "
#~ "Drive, и позволяет их загрузить."

#~ msgid "The user has administrative rights"
#~ msgstr "Пользователь обладает правами администратора"

#~ msgid "Theme"
#~ msgstr "Тема"

#~ msgid "There are unsaved changes."
#~ msgstr "Есть несохраненные изменения."

#~ msgid "There is already %1$d appointment in this timeframe."
#~ msgid_plural "There are already %1$d appointments in this timeframe."
#~ msgstr[0] "В это время уже назначена %1$d встреча."
#~ msgstr[1] "В это время уже назначено %1$d встречи."
#~ msgstr[2] "В это время уже назначено %1$d встреч."

#~ msgid "There is no rule defined"
#~ msgstr "Нет правил."

#~ msgid ""
#~ "There was no suitable server found for this mail/password combination"
#~ msgstr "Не найден сервер для заданной комбинации почты и пароля."

#~ msgid "There were not activities in your network"
#~ msgstr "Нет действий в сети."

#~ msgid ""
#~ "These statistics only include folders, which have a depth less than four "
#~ "in the folder structure from the folder \"%1$s\"."
#~ msgstr ""
#~ "Эта статистика включает папки с глубиной не более 4, начиная с папки "
#~ "«%1$s»."

#~ msgid "This account cannot be validated"
#~ msgstr "Учетная запись не может быть проверена"

#~ msgid "This contact is private and cannot be shared"
#~ msgstr "Доступ к личному контакту не может быть предоставлен"

#~ msgid "This distribution list has been added to the portal"
#~ msgstr "Список рассылки добавлен в портал"

#~ msgid "This email address cannot be used for appointments"
#~ msgstr "Этот адрес не может использоваться для встреч"

#~ msgid ""
#~ "This email contains a subscription invitation for a shared %1$s folder"
#~ msgstr "Это сообщение содержит приглашение подписки к общей папке %1$s"

#~ msgid "This email contains a task"
#~ msgstr "Это сообщение содержит сведения о задаче"

#~ msgid "This email contains an appointment"
#~ msgstr "Это сообщение содержит сведения о встрече"

#~ msgid "This feature is deactivated"
#~ msgstr "Эта функция отключена."

#~ msgid ""
#~ "This feature is not available. In order to use it, you need to upgrade "
#~ "your account now."
#~ msgstr ""
#~ "Для доступа к этой функции необходимо обновить уровень учетной записи."

#~ msgid "This field has to be filled"
#~ msgstr "Заполните поле"

#~ msgid "This file has been added"
#~ msgstr "Файл добавлен"

#~ msgid "This file has been added to the portal"
#~ msgstr "Файл добавлен в портал"

#~ msgid "This file has been deleted"
#~ msgid_plural "These files have been deleted"
#~ msgstr[0] "Файл удален."
#~ msgstr[1] "Файлы удалены."
#~ msgstr[2] "Файлы удалены."

#~ msgid "This file has been locked"
#~ msgid_plural "These files have been locked"
#~ msgstr[0] "Файл заблокирован"
#~ msgstr[1] "Файлы заблокированы"
#~ msgstr[2] "Файлы заблокированы"

#~ msgid "This file has been unlocked"
#~ msgid_plural "These files have been unlocked"
#~ msgstr[0] "Файл разблокирован"
#~ msgstr[1] "Файлы разблокированы"
#~ msgstr[2] "Файлы разблокированы"

#~ msgid "This file has not been added"
#~ msgstr "Файл не был добавлен"

#~ msgid "This file has not been deleted"
#~ msgid_plural "These files have not been deleted"
#~ msgstr[0] "Файл не удален"
#~ msgstr[1] "Файлы не удалены"
#~ msgstr[2] "Файлы не удалены"

#~ msgid "This file has not been deleted, as it is locked by its owner."
#~ msgid_plural ""
#~ "These files have not been deleted, as they are locked by their owner."
#~ msgstr[0] "Файл заблокирован другим пользователем и не может быть удален."
#~ msgstr[1] ""
#~ "Файлы заблокированы другим пользователем и не могут быть удалены."
#~ msgstr[2] ""
#~ "Файлы заблокированы другим пользователем и не могут быть удалены."

#~ msgid "This file has not been locked"
#~ msgid_plural "These files have not been locked"
#~ msgstr[0] "Файл не заблокирован"
#~ msgstr[1] "Файлы не заблокированы"
#~ msgstr[2] "Файлы не заблокированы"

#~ msgid "This file has not been unlocked"
#~ msgid_plural "These files have not been unlocked"
#~ msgstr[0] "Файл не разблокирован"
#~ msgstr[1] "Файлы не разблокированы"
#~ msgstr[2] "Файлы не разблокированы"

#~ msgid "This file is locked by %1$s"
#~ msgstr "Файл заблокирован пользователем %1$s."

#~ msgid "This file is locked by you"
#~ msgstr "Файл заблокирован вами."

#~ msgid "This file will be written in your default folder to allow editing"
#~ msgstr "Файл будет помещен в исходную папку, чтобы разрешить редактирование"

#~ msgid "This folder has no publications"
#~ msgstr "Папка не содержит публикации"

#~ msgid "This folder has no subscriptions"
#~ msgstr "Папка не содержит подписки"

#~ msgid "This folder has publications and/or subscriptions"
#~ msgstr "Папка содержит публикации и подписки"

#~ msgid ""
#~ "This folder has publications but you are not allowed to view or edit them"
#~ msgstr ""
#~ "Эта папка содержит публикации, но у вас недостаточно прав для их "
#~ "просмотра и изменения"

#~ msgid ""
#~ "This folder has subscriptions but you are not allowed to view or edit them"
#~ msgstr ""
#~ "Эта папка содержит подписки, но у вас недостаточно прав для их просмотра "
#~ "и изменения"

#~ msgid "This is a standard folder, which can't be renamed."
#~ msgstr "Эту папка не может быть переименована."

#~ msgid "This is not a valid email address"
#~ msgstr "Недопустимый электронный адрес"

#~ msgid "This is not a valid mail address"
#~ msgstr "Недопустимый электронный адрес"

#~ msgid "This is not a valid user or group."
#~ msgstr "Недопустимый пользователь или группа."

#~ msgid "This list has no contacts yet"
#~ msgstr "В списке нет участников"

#~ msgid "This mail has been added to the portal"
#~ msgstr "Это сообщение добавлено в портал"

#~ msgid "This mail has no content"
#~ msgstr "Пустое сообщение"

#~ msgid "This note will not be printed"
#~ msgstr "Не удалось вывести на печать эту заметку"

#~ msgid ""
#~ "This rule applies to all messages. Please add a condition to restrict "
#~ "this rule to specific messages."
#~ msgstr ""
#~ "Это правило применяется ко всем сообщениям. Чтобы ограничить область "
#~ "действия, добавьте условие."

#~ msgid "This task recurs"
#~ msgstr "Эта задача повторяется"

#~ msgid ""
#~ "This widget is currently offline because the twitter rate limit exceeded."
#~ msgstr ""
#~ "Превышена допустимая скорость отправки твитов, поэтому этот компонент был "
#~ "отключен."

#, fuzzy
#~| msgid "Thread view"
#~ msgid "Thread"
#~ msgstr "Просмотр обсуждений"

#~ msgid "Thursday"
#~ msgstr "Четверг"

#~ msgid "Tile"
#~ msgstr "Плитка"

#~ msgid "Tiles"
#~ msgstr "Плитки"

#~ msgid "Time"
#~ msgstr "Время"

#~ msgid "Time range for the calender view"
#~ msgstr "Диапазон времени для календаря"

#~ msgid "Time range for the list view"
#~ msgstr "Диапазон времени для списка"

#~ msgid "Time range for the team view"
#~ msgstr "Диапазон времени для команды"

#~ msgid "Time scale in minutes"
#~ msgstr "Масштаб времени в минутах"

#~ msgid "Time zone"
#~ msgstr "Часовой пояс"

#~ msgid "Timezone"
#~ msgstr "Часовой пояс"

#~ msgid "Title"
#~ msgstr "Обращение"

#~ msgctxt "salutation"
#~ msgid "Title"
#~ msgstr "Обращение"

#~ msgctxt "title"
#~ msgid "Title"
#~ msgstr "Заголовок"

#~ msgid "To"
#~ msgstr "Кому"

#~ msgid ""
#~ "To add contacts manually, just provide a valid email address (e.g john."
#~ "doe@example.com or \"John Doe\" <jd@example.com>)"
#~ msgstr ""
#~ "Чтобы добавить участника, введите его электронный адрес (например, john."
#~ "doe@example.com или \"John Doe\" <jd@example.com>)."

#~ msgid "To create a note, click on New > Add note in the toolbar."
#~ msgstr "Чтобы создать заметку,  выберите «Создать > Добавить примечание»."

#~ msgid "To create a note, click the icon at the top. Select Add note."
#~ msgstr "Чтобы создать новую заметку, нажмите «Добавить заметку»."

#~ msgid "To create the appointment, click on Create at the upper right side."
#~ msgstr ""
#~ "Чтобы создать встречу, выберите значок создания в панели инструментов."

#~ msgid "To create the task, click on Create on the upper right side."
#~ msgstr "Нажмите «Создать», чтобы создать задачу."

#~ msgid "To launch an app, click on a tile's headline."
#~ msgstr "Чтобы запустить приложение, щелкните на заголовке плитки."

#~ msgid ""
<<<<<<< HEAD
#~ "To launch an app, click on an entry on the left side of the menu bar."
#~ msgstr "Чтобы запустить приложение, выберите его имя в левой части меню."

#~ msgid ""
=======
>>>>>>> dc4dbfac
#~ "To open the E-Mail settings, click the System menu icon on the upper "
#~ "right side of the menu bar. Select Settings. Click on E-Mail on the left "
#~ "side. To display all settings, enable Advanced settings in the bottom "
#~ "left side"
#~ msgstr ""
#~ "Чтобы открыть настройки, откройте системное меню в правом верхнем углу и "
#~ "выберите пункт «Параметры». В левой части окна выберите «Почта» . Для "
#~ "просмотра всех характеристик выберите «Дополнительные» в левом нижнем "
#~ "углу."

#, fuzzy
#~ msgid ""
#~ "To open the help, click the System menu icon on the upper right side of "
#~ "the menu bar. Select Help."
#~ msgstr ""
#~ "Чтобы открыть справку, нажмите значок системы в правом верхнем углу и "
#~ "выберите «Справка». "

#~ msgid ""
#~ "To select one of the views List, Icons or Squares, click on View on the "
#~ "right side of the toolbar."
#~ msgstr ""
#~ "Для переключения между списком, значками и секциями выберите «Вид» в "
#~ "правой части панели инструментов."

#~ msgid "To send the E-Mail, click on Send on the upper right side."
#~ msgstr "Чтобы отправить письмо, нажмите «Отправить»."

#~ msgid "To upload a file, click on New > Upload new file in the toolbar."
#~ msgstr "Чтобы отправить файл, нажмите «Создать > Отправить новый файл»."

#~ msgid ""
#~ "To view further information, click on a file. A pop-up window displays "
#~ "further details and functions."
#~ msgstr ""
#~ "Щелкните файл для просмотра дополнительной информации (откроется в новом "
#~ "окне)."

#~ msgid "Today"
#~ msgstr "Сегодня"

#~ msgid "Toggle checkboxes"
#~ msgstr "Переключить флажки"

#~ msgid "Toggle folder"
#~ msgstr "Перейти в папку"

#~ msgid "Toggle search"
#~ msgstr "Включить режим поиска"

#~ msgid "Tomorrow"
#~ msgstr "Завтра"

#~ msgid "Tool"
#~ msgstr "Инструменты"

#~ msgid "Top 10 file types"
#~ msgstr "Топ 10 типов файлов"

#~ msgid "Top 10 folder size"
#~ msgstr "Топ 10 размеров папок"

#~ msgid "Top 10 you got mail from"
#~ msgstr "10 популярных отправителей"

#~ msgid "Top 10 you sent mail to"
#~ msgstr "10 популярных получателей"

#~ msgid "Total cost"
#~ msgstr "Общая стоимость"

#~ msgid "Total: %1$s requests"
#~ msgstr "Всего запросов: %1$s"

#~ msgid "Touchselect on/off"
#~ msgstr "Сенсорный выбор вкл/выкл"

#~ msgid "Tour: Coming from OX6"
#~ msgstr "Обзор: переход с OX6"

#~ msgid "Town"
#~ msgstr "Город"

#~ msgid "Trash folder"
#~ msgstr "Папка корзины"

#~ msgid "Trying to auto-configure your mail account"
#~ msgstr "Автоматическая конфигурация вашей учетной записи..."

#~ msgid "Tuesday"
#~ msgstr "Вторник"

#~ msgid "Tumblr"
#~ msgstr "Tumblr"

#~ msgid "Tweet"
#~ msgstr "Твит"

#~ msgid "Twitter"
#~ msgstr "Твиттер"

#~ msgid "Twitter reported the following errors:"
#~ msgstr "Ошибка Твиттера:"

#~ msgid "Type"
#~ msgstr "Тип"

#~ msgid "UI version"
#~ msgstr "Версия интерфейса"

#~ msgid "URL"
#~ msgstr "URL"

#~ msgid "Unable to load mail filter settings."
#~ msgstr "Не удалось загрузить параметры почтового фильтра."

#~ msgid "Unconfirmed"
#~ msgstr "Не подтверждено"

#~ msgid "Under construction"
#~ msgstr "В разработке"

#~ msgid "Undone"
#~ msgstr "Отменено"

#~ msgid "Unfollow"
#~ msgstr "Отменить подписку"

#~ msgid "Unified"
#~ msgstr "Стандартные"

#~ msgid "Unknown error while checking tumblr-blog."
#~ msgstr "Неизвестная ошибка при проверке tumblr-blog."

#, fuzzy
#~ msgid "Unknown sender"
#~ msgstr "Без отправителя"

#~ msgid "Unlock"
#~ msgstr "Разблокировать"

#~ msgid "Unread"
#~ msgstr "Непрочитанное"

#~ msgid "Unread only"
#~ msgstr "Непрочитанные"

#~ msgid "Unselect all"
#~ msgstr "Снять выделение"

#, fuzzy
#~ msgid "Unset default signature"
#~ msgstr "Изменить подпись"

#~ msgid ""
#~ "Unsupported Preview - Certain functions disabled and stability not "
#~ "assured until general release later this year"
#~ msgstr ""
#~ "Предварительный просмотр не поддерживается. Некоторые функции отключены и "
#~ "стабильность не гарантируется до следующего выпуска."

#~ msgid "Updater"
#~ msgstr "Модуль обновлений"

#~ msgid "Updating account data. This might take a few seconds."
#~ msgstr "Обновление учетной записи... Это может занять несколько секунд."

#~ msgid ""
#~ "Updating subscribed data takes time. Importing 100 contacts for example, "
#~ "may take up to 5 minutes. Please have some patience."
#~ msgstr ""
#~ "Обновление данных подписки может занять некоторое время. Например, импорт "
#~ "100 контактов занимает до 5 минут. Пожалуйста, подождите."

#~ msgid "Upgrade required"
#~ msgstr "Требуется обновление"

#~ msgid "Upgrade to premium"
#~ msgstr "Повысить до уровня Premium"

#~ msgid "Upgrade to premium edition"
#~ msgstr "Повысить до Premium"

#~ msgid "Upload"
#~ msgstr "Отправить"

#~ msgid "Upload a new version"
#~ msgstr "Отправить новую версию"

#~ msgid "Upload file"
#~ msgstr "Отправить файл"

#~ msgid "Upload new files"
#~ msgstr "Отправить новые файлы"

#~ msgid "Upload new version"
#~ msgstr "Отправить новую версию"

#~ msgid "Uploading a file"
#~ msgstr "Отправка файла"

#~ msgid "Uploading folders is not supported."
#~ msgstr "Передача папок не поддерживается."

#~ msgid "Uploading..."
#~ msgstr "Отправляется..."

#~ msgid "Uptime: %1$s minutes"
#~ msgstr "Время выполнения: %1$s мин."

#~ msgid "Use SSL connection"
#~ msgstr "SSL-подключение"

#~ msgid ""
#~ "Use cursor keys to change the date. Press ctrl-key at the same time to "
#~ "change year or shift-key to change month. Close date-picker by pressing "
#~ "ESC key."
#~ msgstr ""
#~ "Для изменения даты используйте стрелки. Удерживайте CTRL, чтобы изменить "
#~ "год, и SHIFT, чтобы изменить месяц. Завершив, нажмите ESC."

#~ msgid "Use cursor keys to change the item position"
#~ msgstr "Чтобы изменить позицию элемента, используйте клавиши стрелок."

#~ msgid "Use fixed-width font for text mails"
#~ msgstr "Фиксированный шрифт для текстовых сообщений"

#~ msgid ""
#~ "Use the folder tree to access own, public or shared files. If the folder "
#~ "tree is hidden, click on View > Folder view on the right side of the "
#~ "toolbar."
#~ msgstr ""
#~ "Файловая структура представлена в виде дерева. Здесь можно обращаться к "
#~ "своим и общим файлам. Если дерево скрыто, в панели инструментов выберите "
#~ "«Вид > Папки»."

#~ msgid "Use unified mail for this account"
#~ msgstr "Использовать Unified Mail"

#~ msgid "Use username and password"
#~ msgstr "Использовать имя и пароль"

#~ msgid "User data"
#~ msgstr "Данные пользователя"

#~ msgid "User fields"
#~ msgstr "Поля пользователя"

#~ msgid "User name"
#~ msgstr "Имя пользователя"

#~ msgid "Username"
#~ msgstr "Пользователь"

#~ msgid "Username must not be empty."
#~ msgstr "Имя пользователя не может быть пустым."

#~ msgid "Using the reminder functions"
#~ msgstr "Напоминания"

#~ msgid "Vacation Notice"
#~ msgstr "Сообщение автоответчика"

#~ msgid "Version Comment"
#~ msgstr "Комментарий к версии"

#~ msgid "Version history"
#~ msgstr "Журнал версий"

#~ msgid "Video enabled"
#~ msgstr "Видео включено"

#, fuzzy
#~ msgid "View"
#~ msgstr "День"

#~ msgid "View Slideshow"
#~ msgstr "Просмотр слайд-шоу"

#~ msgid "View source"
#~ msgstr "Показать код"

#~ msgid "Waiting"
#~ msgstr "Ожидание"

#~ msgid "Warning: This message might be a phishing or scam mail"
#~ msgstr ""
#~ "Предупреждение. Возможно, это поддельное или мошенническое сообщение."

#~ msgid "Weather • Season"
#~ msgstr "Погода • Времена года"

#~ msgid "Wednesday"
#~ msgstr "Среда"

#~ msgid "Week"
#~ msgstr "Неделя"

#~ msgid "Week View"
#~ msgstr "Неделя"

#~ msgid "Weekend Day"
#~ msgstr "Выходной"

#~ msgid "Weekly on %1$s"
#~ msgstr "Каждую неделю в %1$s"

#~ msgid ""
#~ "When using this feature, you as the current owner of the data are "
#~ "responsible for being careful with privacy rules and for complying with "
#~ "legal obligations (Copyright, Privacy Laws). Especially when sharing "
#~ "personal data you are the responsible party according to the Federal Data "
#~ "Protection Act (BDSG, Germany) or other Privacy Acts of your country. "
#~ "According to European and other national regulations you as the "
#~ "responsible party are in charge of data economy, and must not publish or "
#~ "forward personal data without the person's consent. Beyond legal "
#~ "obligations, we would like to encourage extreme care when dealing with "
#~ "personal data. Please consider carefully where you store and to whom you "
#~ "forward personal data. Please ensure appropriate access protection, e.g. "
#~ "by proper password protection."
#~ msgstr ""
#~ "Вы, как владелец данных, несете ответственность за соблюдение юридических "
#~ "обязательств при их опубликовании, в том числе  требований прав на "
#~ "копирование и конфиденциальности. При публикации персональных данных вы "
#~ "несете ответственность согласно федеральному акту о защите данных (BDSG, "
#~ "Германия) и законам вашей страны. В соответствии с европейскими законами "
#~ "и законами других государств публикация личных данных без согласия "
#~ "субъекта персональных данных запрещено. Настоятельно рекомендуется "
#~ "обеспечить защиту персональных данных при их хранении и распространении "
#~ "(защитить их паролем и соблюдать осторожность при выборе адресатов)."

#~ msgid "Whole day"
#~ msgstr "Весь день"

#~ msgctxt "address"
#~ msgid "Work"
#~ msgstr "Рабочий"

#~ msgid "Workweek"
#~ msgstr "Рабочая неделя"

#~ msgid "Workweek View"
#~ msgstr "Рабочие дни"

#~ msgid "YB"
#~ msgstr "ЙБ"

#~ msgid "Year"
#~ msgstr "Год"

#~ msgid "Yearly on %1$s %2$d"
#~ msgstr "Каждый год %1$s %2$d"

#~ msgid "Yearly on the %1$s %2$s of %3$d"
#~ msgstr "Каждый год в %1$s %2$s, месяца: %3$d"

#~ msgid "Years"
#~ msgstr "Годы"

#~ msgid "Yellow"
#~ msgstr "Желтый"

#~ msgid "Yes"
#~ msgstr "Да"

#~ msgid "Yes, send without subject"
#~ msgstr "Да, отправить без темы"

#~ msgid "Yesterday"
#~ msgstr "Вчера"

#~ msgid ""
#~ "You are about to change your confirmation status. Please leave a comment "
#~ "for other participants."
#~ msgstr ""
#~ "Вы собираетесь изменить статус подтверждения. Оставьте комментарий для "
#~ "других участников."

#, fuzzy
#~ msgid ""
#~ "You are currently using %1$s of your %2$s available disk space. You have "
#~ "%3$s left."
#~ msgstr "Вы используете %1$s из %2$s пространства (свободно %3$s)."

#~ msgid ""
#~ "You are not allowed to create appointments in \"%1$s\" owned by %2$s. "
#~ "Appointments will therefore be created in your private calendar."
#~ msgstr ""
#~ "Недостаточно разрешений для создания встречи в «%1$s», владельцем "
#~ "которой  является %2$s. Встречи будут создаваться в вашем личном "
#~ "календаре."

#~ msgid ""
#~ "You are not allowed to create appointments in \"%1$s\". Appointments will "
#~ "therefore be created in your private calendar."
#~ msgstr ""
#~ "Недостаточно разрешений для создания встречи в «%1$s». Встречи будут "
#~ "создаваться в вашем личном календаре."

#~ msgid "You are the organizer"
#~ msgstr "Вы являетесь организатором"

#~ msgid ""
#~ "You can drag and drop files from your computer here to add as attachment."
#~ msgstr "Чтобы добавить вложение, можно перетащить файлы напрямую."

#~ msgid ""
#~ "You can drag and drop files from your computer to upload either a new "
#~ "file or another version of a file."
#~ msgstr ""
#~ "Чтобы отправить другую версию или новый файл, выберите и перетащите файлы."

#~ msgid "You can quick-save your changes via Ctrl+Enter."
#~ msgstr "Для быстрого сохранения нажмите Ctrl+Enter."

#~ msgid "You declined this appointment"
#~ msgstr "Вы отказались от встречи"

#~ msgid "You declined this task"
#~ msgstr "Вы отказались от задачи"

#~ msgid "You don't have any appointments in the near future."
#~ msgstr "В ближайшее время встреч нет."

#~ msgid "You don't have any publications yet"
#~ msgstr "У вас нет публикаций"

#~ msgid "You don't have any subscriptions yet"
#~ msgstr "У вас нет подписок"

#~ msgid "You don't have any tasks that are either due soon or overdue."
#~ msgstr "Нет просроченных и задач с приближающимся сроком выполнения."

#, fuzzy
#~| msgid "You have %1$d notification"
#~| msgid_plural "You have %1$d notifications"
#~ msgid "You have %1$d notification."
#~ msgid_plural "You have %1$d notifications."
#~ msgstr[0] "Получено %1$d уведомление."
#~ msgstr[1] "Получено %1$d уведомления."
#~ msgstr[2] "Получено %1$d уведомлений."

#~ msgid ""
#~ "You have %1$d notifications. Press [enter] to jump to the notification "
#~ "area and [escape] to close it again."
#~ msgid_plural ""
#~ "You have %1$d notifications. Press [enter] to jump to the notification "
#~ "area and [escape] to close it again."
#~ msgstr[0] ""
#~ "Получено %1$d уведомление. Нажмите [Enter] для перехода к секции "
#~ "уведомлений или [Escape], чтобы закрыть окно."
#~ msgstr[1] ""
#~ "Получено %1$d уведомления. Нажмите [Enter] для перехода к секции "
#~ "уведомлений или [Escape], чтобы закрыть окно."
#~ msgstr[2] ""
#~ "Получено %1$d уведомлений. Нажмите [Enter] для перехода к секции "
#~ "уведомлений или [Escape], чтобы закрыть окно."

#~ msgid "You have %1$d unread messages"
#~ msgstr "%1$d непрочитанных сообщений"

#~ msgid "You have 1 unread message"
#~ msgstr "У вас есть одно непрочитанное сообщение."

#~ msgid "You have accepted the appointment"
#~ msgstr "Вы приняли приглашение на встречу"

#~ msgid "You have accepted this appointment"
#~ msgstr "Вы приняли приглашение на встречу"

#~ msgid "You have accepted this task"
#~ msgstr "Вы приняли эту задачу"

#~ msgid "You have been automatically signed out"
#~ msgstr "Сеанс был автоматически завершен"

#~ msgid "You have declined the appointment"
#~ msgstr "Вы отказались от встречи"

#~ msgid "You have no new messages"
#~ msgstr "Нет новых сообщений"

#~ msgid "You have no unread messages"
#~ msgstr "У вас есть непрочитанные сообщения."

#~ msgid "You have reauthorized this %s account."
#~ msgstr "Учетная запись %s повторно авторизована."

#~ msgid "You have reauthorized this account."
#~ msgstr "Учетная запись повторно авторизована."

#~ msgid "You have tentatively accepted the appointment"
#~ msgstr "Приглашение принято под вопросом"

#~ msgid "You have to enter a username and password to subscribe."
#~ msgstr "Чтобы подписаться, необходимо ввести имя пользователя и пароль."

#~ msgid "You need to use Android %n or higher."
#~ msgstr "Необходимо использовать Android %n или более позднюю версию."

#~ msgid "You need to use iOS %n or higher."
#~ msgstr "Необходимо использовать iOS %n или более позднюю версию."

#~ msgid "You share this folder with other users"
#~ msgstr "Вы открыли общий доступ к этой папке"

#~ msgid "You tentatively accepted this invitation"
#~ msgstr "Вы приняли приглашение под вопросом"

#~ msgid "You tentatively accepted this task"
#~ msgstr "Вы приняли задачу под вопросом"

#~ msgid ""
#~ "You will automatically return to the appointment dialog. The selected "
#~ "start and end time as well as the current participant list will be "
#~ "applied."
#~ msgstr ""
#~ "Вы автоматически вернетесь к диалогу встречи. Время начала и окончания, а "
#~ "также текущий участник будут сохранены."

#~ msgid "You will be automatically signed out in %1$d second"
#~ msgid_plural "You will be automatically signed out in %1$d seconds"
#~ msgstr[0] "Сеанс будет завершен через %1$d секунду"
#~ msgstr[1] "Сеанс будет завершен через %1$d секунды"
#~ msgstr[2] "Сеанс будет завершен через %1$d секунд"

#~ msgid "Your Applications"
#~ msgstr "Ваши приложения"

#~ msgid "Your IP address has changed"
#~ msgstr "Ваш IP-адрес был изменен"

#~ msgid "Your answer"
#~ msgstr "Ваш ответ"

#~ msgid "Your applications"
#~ msgstr "Ваши программы"

#~ msgid "Your auto forward has been saved"
#~ msgstr "Автоперенаправление сохранено"

#~ msgid "Your browser is not supported!"
#~ msgstr "Ваш браузер не поддерживается."

#~ msgid "Your browser is slow and outdated!"
#~ msgstr "Ваш браузер устарел и его скорость замедлена."

#~ msgid "Your browser version is not supported!"
#~ msgstr "Эта версия браузера не поддерживается."

#~ msgid "Your browser's cookie functionality is disabled. Please turn it on."
#~ msgstr "В браузере отключена функциональность cookie. Следует ее включить."

#, fuzzy
#~ msgid ""
#~ "Your capacity is shared with all members of your group. Your group is "
#~ "currently using %1$s of its %2$s available disk space. The amount of free "
#~ "space is %3$s."
#~ msgstr ""
#~ "Пользователи группы совместно используют доступное пространство. Ваша "
#~ "группа использует %1$s из %2$s (свободно %3$s)."

#~ msgid "Your current password"
#~ msgstr "Текущий пароль"

#~ msgid "Your data has been saved"
#~ msgstr "Данные сохранены"

#~ msgid "Your mail address"
#~ msgstr "Почтовый адрес"

#~ msgid "Your messages"
#~ msgstr "Ваши сообщения"

#~ msgid "Your name"
#~ msgstr "Ваше имя"

#~ msgid "Your old password"
#~ msgstr "Старый пароль"

#~ msgid "Your operating system is not supported."
#~ msgstr "Эта операционная система не поддерживается."

#~ msgid "Your password"
#~ msgstr "Ваш пароль"

#~ msgid "Your password has been changed"
#~ msgstr "Ваш пароль был изменен"

#~ msgid "Your primary mail account can not be deleted."
#~ msgstr "Основная учетная запись не может быть удалена."

#~ msgid "Your selected picture will be displayed after saving"
#~ msgstr "Изображение будет показано после сохранения."

#~ msgid "Your session is expired"
#~ msgstr "Время сеанса истекло"

#~ msgid "Your timezone"
#~ msgstr "Ваш часовой пояс"

#~ msgid "Your vacation notice has been saved"
#~ msgstr "Сообщение автоответчика сохранено"

#~ msgid "ZB"
#~ msgstr "ЗБ"

#~ msgid "Zoom in"
#~ msgstr "Увеличить масштаб"

#~ msgid "Zoom out"
#~ msgstr "Уменьшить масштаб"

#~ msgid "Zoom: %1$d%"
#~ msgstr "Масштаб: %1$d%"

#~ msgid "after %1$d appointment"
#~ msgid_plural "after %1$d appointments"
#~ msgstr[0] "после %1$d встречи"
#~ msgstr[1] "после %1$d встреч"
#~ msgstr[2] "после %1$d встреч"

#~ msgid "all"
#~ msgstr "все"

#~ msgid "and"
#~ msgstr "и"

#~ msgid "april"
#~ msgstr "апрель"

#~ msgid "august"
#~ msgstr "август"

#~ msgid "by noon"
#~ msgstr "до полудня"

#, fuzzy
#~ msgid "characters"
#~ msgstr " знаков"

#~ msgid "clear"
#~ msgstr "очистить"

#~ msgid "close"
#~ msgstr "закрыть"

#~ msgid "close for %1$s"
#~ msgstr "закрыть для %1$s"

#~ msgid "copy to clipboard"
#~ msgstr "копировать в буфер"

#~ msgid "create objects"
#~ msgstr "создать объекты"

#~ msgid "create objects and subfolders"
#~ msgstr "создать объекты и вложенные папки"

#~ msgid "daily"
#~ msgstr "каждый день"

#~ msgid "day of the week"
#~ msgstr "день недели"

#~ msgid "day of the weekend"
#~ msgstr "выходной день"

#~ msgid "delete all objects"
#~ msgstr "удалять все объекты"

#~ msgid "delete only own objects"
#~ msgstr "удалять только свои объекты"

#~ msgid "deleted"
#~ msgstr "удалено"

#~ msgid "disabled"
#~ msgstr "отключено"

#~ msgid "edit all objects"
#~ msgstr "изменять все объекты"

#~ msgid "edit own objects"
#~ msgstr "изменять свои объекты"

#, fuzzy
#~ msgid "end date"
#~ msgstr "дата завершения "

#~ msgid "ends"
#~ msgstr "заканчивается"

#~ msgid "ends after a certain number of appointments"
#~ msgstr "завершается после заданного числа встреч"

#~ msgid "ends on a specific date"
#~ msgstr "заканчивается в заданный день"

#~ msgid "every %1$d day"
#~ msgid_plural "every %1$d days"
#~ msgstr[0] "каждый %1$d день"
#~ msgstr[1] "каждые %1$d дня"
#~ msgstr[2] "каждые %1$d дней"

#~ msgid "every %1$d month"
#~ msgid_plural "every %1$d months"
#~ msgstr[0] "каждый %1$d месяц"
#~ msgstr[1] "каждые %1$d месяца"
#~ msgstr[2] "каждые %1$d месяцев"

#~ msgid "every %1$d week"
#~ msgid_plural "every %1$d weeks"
#~ msgstr[0] "через %1$d неделю"
#~ msgstr[1] "каждые %1$d недели"
#~ msgstr[2] "каждые %1$d недель"

#~ msgid "every day"
#~ msgstr "каждый день"

#~ msgid "every month"
#~ msgstr "каждый месяц"

#~ msgid "every week"
#~ msgstr "каждую неделю"

#~ msgid "february"
#~ msgstr "февраль"

#~ msgid "files"
#~ msgstr "файлы"

#~ msgid "first"
#~ msgstr "перв."

#~ msgid "flickr.people.getPublicPhotos"
#~ msgstr "flickr.people.getPublicPhotos"

#~ msgid "flickr.photos.search"
#~ msgstr "flickr.photos.search"

#~ msgid "fourth"
#~ msgstr "четв."

#~ msgid "hCard Export"
#~ msgstr "Экспорт hCard"

#~ msgid "iCal"
#~ msgstr "iCal"

#~ msgctxt "in"
#~ msgid "in %d minute"
#~ msgid_plural "in %d minutes"
#~ msgstr[0] "через %d минуту"
#~ msgstr[1] "через %d минуты"
#~ msgstr[2] "через %d минут"

#~ msgid "in 15 minutes"
#~ msgstr "через 15 минут"

#~ msgid "in 30 minutes"
#~ msgstr "через 30 минут"

#~ msgid "in 5 minutes"
#~ msgstr "через 5 минут"

#~ msgid "in blind copy"
#~ msgstr "в скрытой копии"

#~ msgid "in copy"
#~ msgstr "в копии"

#~ msgid "in one hour"
#~ msgstr "через час"

#~ msgid "in one week"
#~ msgstr "через неделю"

#, fuzzy
#~ msgid "is not a valid user or group."
#~ msgstr "не является допустимым пользователем или группой."

#~ msgid "isMailAddress"
#~ msgstr "isMailAddress"

#~ msgid "january"
#~ msgstr "январь"

#~ msgid "july"
#~ msgstr "июль"

#~ msgid "june"
#~ msgstr "июнь"

#~ msgid "last"
#~ msgstr "прошл."

#~ msgid "late in the evening"
#~ msgstr "поздно вечером"

#~ msgid "march"
#~ msgstr "март"

#~ msgid "may"
#~ msgstr "май"

#~ msgid "monthly"
#~ msgstr "каждый месяц"

#~ msgid "more"
#~ msgstr "больше"

#~ msgid "never ends"
#~ msgstr "не заканчивается"

#~ msgid "next Friday"
#~ msgstr "в следующую пятницу"

#~ msgid "next Monday"
#~ msgstr "в следующий понедельник"

#~ msgid "next Saturday"
#~ msgstr "в следующую субботу"

#~ msgid "next Sunday"
#~ msgstr "в следующее воскресенье"

#~ msgid "next Thursday"
#~ msgstr "в следующий четверг"

#~ msgid "next Tuesday"
#~ msgstr "в следующий вторник"

#~ msgid "next Wednesday"
#~ msgstr "в следующую среду"

#~ msgid "next week"
#~ msgstr "следующая неделя"

#~ msgid "no delete permissions"
#~ msgstr "нет разрешений удаления"

#~ msgid "no edit permissions"
#~ msgstr "нет разрешений изменения"

#~ msgid "no read permissions"
#~ msgstr "нет разрешений чтения"

#~ msgid "november"
#~ msgstr "ноябрь"

#~ msgid "october"
#~ msgstr "октябрь"

#~ msgid "on behalf of"
#~ msgstr "от имени"

#~ msgid "previous week"
#~ msgstr "предыдущая неделя"

#~ msgid "read all objects"
#~ msgstr "читать все объекты"

#~ msgid "read own objects"
#~ msgstr "читать свои объекты"

#~ msgid "remove"
#~ msgstr "удалить"

#~ msgid "second"
#~ msgstr "втор."

#~ msgid "seen"
#~ msgstr "прочитано"

#~ msgid "select format"
#~ msgstr "выберите формат"

#~ msgid "september"
#~ msgstr "сентябрь"

#~ msgid "show all"
#~ msgstr "показать все"

#~ msgid "show image"
#~ msgstr "показать изображение"

#, fuzzy
#~ msgid "status"
#~ msgstr "статус "

#, fuzzy
#~ msgid "subfolders of %s"
#~ msgstr "Новая вложенная папка"

#~ msgid "third"
#~ msgstr "трет."

#~ msgid "this afternoon"
#~ msgstr "сегодня днем"

#~ msgid "this morning"
#~ msgstr "сегодня утром"

#~ msgid "tomorrow"
#~ msgstr "завтра"

#~ msgid "tonight"
#~ msgstr "сегодня вечером"

#~ msgid "unknown"
#~ msgstr "неизвестно"

#~ msgid "unlimited"
#~ msgstr "не ограничено"

#~ msgid "unnamed"
#~ msgstr "без названия"

#~ msgid "vCard"
#~ msgstr "vCard"

#~ msgid "vacation notice"
#~ msgstr "сообщение автоответчика"

#~ msgid "via"
#~ msgstr "через"

#~ msgid "view the folder"
#~ msgstr "просмотр папки"

#~ msgid "weekly"
#~ msgstr "каждую неделю"

#~ msgid "work days"
#~ msgstr "рабочие дни"

#~ msgid "yearly"
#~ msgstr "каждый год"<|MERGE_RESOLUTION|>--- conflicted
+++ resolved
@@ -13,13 +13,6 @@
 "Content-Transfer-Encoding: 8bit\n"
 "Plural-Forms: nplurals=3; plural=(n%10==1 && n%100!=11 ? 0 : n%10>=2 && n"
 "%10<=4 && (n%100<10 || n%100>=20) ? 1 : 2);\n"
-<<<<<<< HEAD
-"X-Generator: Poedit 2.0.6\n"
-
-#: apps/io.ox/tours/files.js module:io.ox/tours
-msgid "Add another account"
-msgstr "Добавление аккаунтов"
-=======
 "X-Generator: Poedit 1.8.9\n"
 
 #: apps/io.ox/tours/calendar.js module:io.ox/tours
@@ -74,35 +67,69 @@
 msgstr ""
 "Чтобы пригласить других пользователей, введите их имена в поле «Участники». "
 "Во избежание конфликтов расписания нажмите «Найти свободное время»."
->>>>>>> dc4dbfac
 
 #: apps/io.ox/tours/calendar.js module:io.ox/tours
 msgid "Adding attachments"
 msgstr "Добавление вложений"
 
-#: apps/io.ox/tours/tasks.js module:io.ox/tours
-msgid "Adding further details"
-msgstr "Дополнительно"
-
-#: apps/io.ox/tours/files.js module:io.ox/tours
+#: apps/io.ox/tours/calendar.js module:io.ox/tours
+msgid "Further down you can add documents as attachments to the appointment."
+msgstr "Вложения можно добавить ниже."
+
+#: apps/io.ox/tours/calendar.js module:io.ox/tours
+msgid "Creating the appointment"
+msgstr "Создание встречи"
+
+#: apps/io.ox/tours/calendar.js module:io.ox/tours
+msgid "To create the appointment, click on Create at the lower left side."
+msgstr "Чтобы создать встречу, нажмите кнопку «Создать» внизу слева."
+
+#: apps/io.ox/tours/calendar.js module:io.ox/tours apps/io.ox/tours/mail.js
+msgid "Selecting a view"
+msgstr "Выбор режима просмотра"
+
+#: apps/io.ox/tours/calendar.js module:io.ox/tours
 msgid ""
-"At the top you can find the toolbar with many functions and additional "
-"options. You can easily create new folders, new files and much more."
+"To select one of the views like Day, Month or List, click on View in the "
+"toolbar. Select a menu entry from the Layout section."
 msgstr ""
-"Сверху расположена панель инструментов для доступа к дополнительным функциям "
-"и параметрам."
-
-#: apps/io.ox/tours/files.js module:io.ox/tours
+"Чтобы изменить режим просмотра (день, месяц, список), в панели инструментов "
+"щелкните «Вид» и выберите формат."
+
+#: apps/io.ox/tours/calendar.js module:io.ox/tours
+msgid "The calendar views"
+msgstr "Календарь"
+
+#: apps/io.ox/tours/calendar.js module:io.ox/tours
 msgid ""
-"Choose from two alternatives to share your files and folders. Use Invite "
-"people if you want to manage access rights and allow recipients to create "
-"and edit files. Or just get a link to let others view and download your "
-"files. You can use an expiration date and password protection if you like."
+"The calendar views display a calendar sheet with the appointments for the "
+"selected time range."
+msgstr "В режиме календаря можно просмотреть календарную сетку встреч и событий."
+
+#: apps/io.ox/tours/calendar.js module:io.ox/tours
+msgid "The List view"
+msgstr "Список"
+
+#: apps/io.ox/tours/calendar.js module:io.ox/tours
+msgid ""
+"The List view shows a list of the appointments in the current folder. If "
+"clicking on an appointment, the appointment's data and some functions are "
+"displayed in the Detail view."
 msgstr ""
-"Делитесь файлами и папками, приглашая людей, которым вы хотите разрешить "
-"создавать и редактировать их, или просто поделившись ссылкой для просмотра и "
-"загрузки файлов. Дополнительно можно установить пароль доступа и срок "
-"действия ссылки."
+"Встречи будут показаны в виде списка. Выберите встречу, чтобы открыть ее "
+"параметры."
+
+#: apps/io.ox/tours/contacts.js module:io.ox/tours
+msgid "Creating a new contact"
+msgstr "Создание контакта"
+
+#: apps/io.ox/tours/contacts.js module:io.ox/tours
+msgid "To create a new contact, click on New > Add contact in the toolbar."
+msgstr "Чтобы создать новый контакт, выберите «Создать > Добавить контакт»."
+
+#: apps/io.ox/tours/contacts.js module:io.ox/tours
+msgid "Navigation bar"
+msgstr "Панель навигации"
 
 #: apps/io.ox/tours/contacts.js module:io.ox/tours
 msgid ""
@@ -112,99 +139,10 @@
 "Выберите букву в панели навигации для просмотра контактов, имена которых "
 "начинаются с этой буквы."
 
-<<<<<<< HEAD
-#: apps/io.ox/tours/files.js module:io.ox/tours
-msgid ""
-"Clicking on a folder displays all the subfolders, documents, media and other "
-"files that it contains."
-msgstr ""
-"Выберите папку для просмотра ее содержимого: вложенных папок, документов, "
-"мультимедиа и других типов файлов."
-=======
-#: apps/io.ox/tours/calendar.js module:io.ox/tours
-msgid ""
-"To select one of the views like Day, Month or List, click on View in the "
-"toolbar. Select a menu entry from the Layout section."
-msgstr ""
-"Чтобы изменить режим просмотра (день, месяц, список), в панели инструментов "
-"щелкните «Вид» и выберите формат."
->>>>>>> dc4dbfac
-
-#: apps/io.ox/tours/files.js module:io.ox/tours
-msgid "Clicking on the view icon leads you to a preview of the selected file."
-msgstr ""
-"Быстрый просмотр содержимого выбранного файла с помощью значка "
-"предварительного просмотра."
-
-<<<<<<< HEAD
-#: apps/io.ox/tours/portal.js module:io.ox/tours
-msgid "Closing a square"
-msgstr "Удаление секции"
-=======
-#: apps/io.ox/tours/calendar.js module:io.ox/tours
-msgid ""
-"The calendar views display a calendar sheet with the appointments for the "
-"selected time range."
-msgstr "В режиме календаря можно просмотреть календарную сетку встреч и событий."
->>>>>>> dc4dbfac
-
-#: apps/io.ox/tours/files.js module:io.ox/tours
-msgid "Collaborating"
-msgstr "Совместная работа"
-
-#: apps/io.ox/tours/mail.js module:io.ox/tours
-msgid "Composing a new E-Mail"
-msgstr "Создание почтового сообщения"
-
-#: apps/io.ox/tours/calendar.js module:io.ox/tours
-<<<<<<< HEAD
-msgid "Creating a new appointment"
-msgstr "Создание встречи"
-=======
-msgid ""
-"The List view shows a list of the appointments in the current folder. If "
-"clicking on an appointment, the appointment's data and some functions are "
-"displayed in the Detail view."
-msgstr ""
-"Встречи будут показаны в виде списка. Выберите встречу, чтобы открыть ее "
-"параметры."
->>>>>>> dc4dbfac
-
 #: apps/io.ox/tours/contacts.js module:io.ox/tours
-msgid "Creating a new contact"
-msgstr "Создание контакта"
-
-#: apps/io.ox/tours/tasks.js module:io.ox/tours
-msgid "Creating a new task"
-msgstr "Создание задачи"
-
-#: apps/io.ox/tours/intro.js module:io.ox/tours
-msgid "Creating new items"
-msgstr "Создание новых сообщений"
-
-<<<<<<< HEAD
-#: apps/io.ox/tours/calendar.js module:io.ox/tours
-msgid "Creating recurring appointments"
-msgstr "Повтор встречи"
-=======
-#: apps/io.ox/tours/contacts.js module:io.ox/tours
-msgid ""
-"Click on a letter on the left side of the navigation bar in order to display "
-"the corresponding contacts from the selected address book."
-msgstr ""
-"Выберите букву в панели навигации для просмотра контактов, имена которых "
-"начинаются с этой буквы."
->>>>>>> dc4dbfac
-
-#: apps/io.ox/tours/tasks.js module:io.ox/tours
-msgid "Creating recurring tasks"
-msgstr "Повтор задач"
-
-<<<<<<< HEAD
-#: apps/io.ox/tours/calendar.js module:io.ox/tours
-msgid "Creating the appointment"
-msgstr "Создание встречи"
-=======
+msgid "Sending an E-Mail to a contact"
+msgstr "Отправка сообщения на заданный адрес"
+
 #: apps/io.ox/tours/contacts.js module:io.ox/tours
 msgid ""
 "To send an E-Mail to the contact, click on an E-Mail address or on Send "
@@ -212,947 +150,10 @@
 msgstr ""
 "Чтобы отправить сообщение, выберите адрес получателя или нажмите «Отправить "
 "почту»."
->>>>>>> dc4dbfac
-
-#: apps/io.ox/tours/tasks.js module:io.ox/tours
-msgid "Creating the task"
-msgstr "Создание задачи"
-
-#: apps/io.ox/tours/portal.js module:io.ox/tours
-msgid "Customizing the Portal"
-msgstr "Настройка портала"
-
-#: apps/io.ox/tours/intro.js module:io.ox/tours
-msgid ""
-<<<<<<< HEAD
-"Depending on the app, the toolbar contains various functions for creating, "
-"editing and organizing objects."
-msgstr ""
-"Панель инструментов содержит элементы для создания, изменения и организации "
-"объектов. Вид панели в разных приложениях может отличаться."
-=======
-"To edit multiple contacts at once, enable the checkboxes on the left side of "
-"the contacts. If the checkboxes are not displayed, click on View > "
-"Checkboxes on the right side of the toolbar."
-msgstr ""
-"Чтобы отредактировать сразу несколько контактов, выберите их, установив "
-"флажки. Если флажки недоступны, в правой части панели выберите «Вид > "
-"Флажки»."
->>>>>>> dc4dbfac
-
-#: apps/io.ox/tours/intro.js module:io.ox/tours
-msgid ""
-<<<<<<< HEAD
-"Detailed instructions for the single apps are located in System menu > Help."
-msgstr ""
-"Для просмотра инструкций по работе с приложениями в системном меню выберите "
-"«Справка»."
-
-#: apps/io.ox/tours/files.js module:io.ox/tours
-msgid ""
-"Did you know that you can edit text documents and spreadsheets online? Drive "
-"will automatically update your edited file, but thanks to versioning the "
-"original file stays available."
-msgstr ""
-"Знаете ли вы, что вы можете редактировать документы и таблицы в режиме "
-"онлайн? «Диск» автоматически обновляет измененные файлы, но благодаря "
-"возможностям управления версиями вы всегда сможете восстановить исходный "
-"документ."
-=======
-"Welcome to your cloud storage app. This Guided Tour will introduce you to "
-"your new online storage solution - your one point to access online stored "
-"files from all your accounts. This is where you can upload and save your "
-"files, share them and synchronize them with different devices.  "
-msgstr ""
-"Добро пожаловать в приложение для доступа к облачному хранилищу. Этот обзор "
-"познакомит вас с новым сервисом для размещения данных в облаке — вашей "
-"единой точкой доступа к файлам с разных аккаунтов. Добавив файлы в "
-"централизованное хранилище, вы сможете их синхронизировать с другими "
-"устройствами.  "
-
-#: apps/io.ox/tours/files.js module:io.ox/tours
-msgid "Folder tree"
-msgstr "Структура папок"
-
-#: apps/io.ox/tours/files.js module:io.ox/tours
-msgid ""
-"On the left you can see the folder tree. It displays your folder structure "
-"and allows you to navigate to specific folders and subfolders. To make your "
-"life easier, we have already included folders for your Documents, Music, "
-"Pictures and Videos."
-msgstr ""
-"Слева показана иерархическая структура, позволяющая переключаться между "
-"папками и открывать вложенные папки. Мы хотели вам помочь и поэтому сразу "
-"включили папки Documents, Music, Pictures и Videos."
-
-#: apps/io.ox/tours/files.js module:io.ox/tours
-msgid "Folder content"
-msgstr "Содержимое папок"
-
-#: apps/io.ox/tours/files.js module:io.ox/tours
-msgid ""
-"Clicking on a folder displays all the subfolders, documents, media and other "
-"files that it contains."
-msgstr ""
-"Выберите папку для просмотра ее содержимого: вложенных папок, документов, "
-"мультимедиа и других типов файлов."
-
-#: apps/io.ox/tours/files.js module:io.ox/tours
-msgid "Select a view"
-msgstr "Режим просмотра"
->>>>>>> dc4dbfac
-
-#: apps/io.ox/tours/files.js module:io.ox/tours
-msgid "Different views are available. Just select the one you like best."
-msgstr "Выберите режим просмотра, который вам больше всего подходит."
-
-#: apps/io.ox/tours/intro.js module:io.ox/tours
-msgid "Displaying the help or the settings"
-msgstr "Просмотр параметров и справки"
-
-<<<<<<< HEAD
-#: apps/io.ox/tours/portal.js module:io.ox/tours
-msgid "Drag and drop"
-msgstr "Перетаскивание"
-=======
-#: apps/io.ox/tours/files.js module:io.ox/tours
-msgid ""
-"At the top you can find the toolbar with many functions and additional "
-"options. You can easily create new folders, new files and much more."
-msgstr ""
-"Сверху расположена панель инструментов для доступа к дополнительным функциям "
-"и параметрам."
->>>>>>> dc4dbfac
-
-#: apps/io.ox/tours/files.js module:io.ox/tours
-msgid ""
-"Drive allows you to connect to other storage solutions if you already have a "
-"cloud storage account you use to save and sync your files. Simply click on "
-"the appropriate logo to access your existing data."
-msgstr ""
-"«Диск» позволяет подключаться к другим сервисам хранения данных. Если у вас "
-"уже есть учетная запись, просто выберите логотип сервиса для подключения и "
-"синхронизации данных."
-
-#: apps/io.ox/tours/settings.js module:io.ox/tours
-msgid ""
-<<<<<<< HEAD
-"Edit a setting on the right side. In most of the cases, the changes are "
-"activated immediately."
-msgstr ""
-"Настройки можно изменить в правой части. Изменения вступают в силу сразу."
-=======
-"To upload a new file from your local device, simply click on Add local file "
-"and select the file you would like to upload. It is even easier if you just "
-"drag and drop files from your local device into Drive. The uploaded file is "
-"now available in Drive on all your devices."
-msgstr ""
-"Чтобы загрузить файл в хранилище, нажмите кнопку «Добавить файл» и выберите "
-"локальный файл или, еще проще, перетащите значки файлов с локального "
-"устройства на Диск. Файлы на Диске будут доступны с любых устройств."
->>>>>>> dc4dbfac
-
-#: apps/io.ox/tours/files.js module:io.ox/tours
-msgid "Edit documents"
-msgstr "Редактирование документов"
-
-<<<<<<< HEAD
-#: apps/io.ox/tours/mail.js module:io.ox/tours
-msgid "Editing multiple E-Mails"
-msgstr "Одновременное редактирование"
-=======
-#: apps/io.ox/tours/files.js module:io.ox/tours
-msgid "Clicking on the view icon leads you to a preview of the selected file."
-msgstr ""
-"Быстрый просмотр содержимого выбранного файла с помощью значка "
-"предварительного просмотра."
->>>>>>> dc4dbfac
 
 #: apps/io.ox/tours/contacts.js module:io.ox/tours
 msgid "Editing multiple contacts"
 msgstr "Правка нескольких контактов"
-
-<<<<<<< HEAD
-#: apps/io.ox/tours/tasks.js module:io.ox/tours
-msgid "Editing multiple tasks"
-msgstr "Одновременное редактирование"
-=======
-#: apps/io.ox/tours/files.js module:io.ox/tours
-msgid ""
-"From preview you can also select other options to help you manage and work "
-"on your files."
-msgstr ""
-"Дополнительные опции в режиме предварительного просмотра облегчают "
-"управление и работу над файлами."
->>>>>>> dc4dbfac
-
-#: apps/io.ox/tours/settings.js module:io.ox/tours
-msgid "Editing settings"
-msgstr "Изменение настроек"
-
-<<<<<<< HEAD
-#: apps/io.ox/tours/mail.js module:io.ox/tours
-msgid ""
-"Enter the E-Mail text into the main area. If the text format was set to HTML "
-"in the options, you can format the E-Mail text. To do so select a text part "
-"and then click an icon in the formatting bar."
-msgstr ""
-"Введите текст письма в главной области. Если в настройках письма выбран "
-"формат HTML, вы сможете отформатировать текст сообщения. Для этого выделите "
-"фрагмент и выберите значок на панели форматирования."
-=======
-#: apps/io.ox/tours/files.js module:io.ox/tours
-msgid ""
-"Here you can share files with your colleagues and external contacts. You can "
-"also collaborate on a document and set different access rights."
-msgstr ""
-"Здесь вы можете поделиться файлами с коллегами и внешними пользователями. "
-"Организуйте совместную работу над документами и настройте разные уровни "
-"доступа."
-
-#: apps/io.ox/tours/files.js module:io.ox/tours
-msgid "Sharing options"
-msgstr "Общий доступ"
->>>>>>> dc4dbfac
-
-#: apps/io.ox/tours/mail.js module:io.ox/tours
-msgid ""
-<<<<<<< HEAD
-"Enter the recipient's name into the recipients field. As soon as you typed "
-"the first letters, suggestions from the address books are displayed. To "
-"accept a recipient suggestion, click on it."
-msgstr ""
-"В поле получателя начните вводить имя адресата. По мере ввода вам будут "
-"автоматически предлагаться подходящие варианты из адресной книги."
-=======
-"Choose from two alternatives to share your files and folders. Use Invite "
-"people if you want to manage access rights and allow recipients to create "
-"and edit files. Or just get a link to let others view and download your "
-"files. You can use an expiration date and password protection if you like."
-msgstr ""
-"Делитесь файлами и папками, приглашая людей, которым вы хотите разрешить "
-"создавать и редактировать их, или просто поделившись ссылкой для просмотра и "
-"загрузки файлов. Дополнительно можно установить пароль доступа и срок "
-"действия ссылки."
->>>>>>> dc4dbfac
-
-#: apps/io.ox/tours/mail.js module:io.ox/tours
-msgid "Enter the subject into the subject field."
-msgstr "Введите тему сообщения в одноименном поле."
-
-#: apps/io.ox/tours/calendar.js module:io.ox/tours
-msgid ""
-<<<<<<< HEAD
-"Enter the subject, the start and the end date of the appointment. Other "
-"details are optional."
-msgstr "Как минимум заполните тему, дату начала и окончания встречи."
-=======
-"Sharing files by inviting people does not only offer your recipients the "
-"option to create and edit files. Internal and external participants are also "
-"able to collaborate with you on text documents and spreadsheets at the same "
-"time."
-msgstr ""
-"Вы можете приглашать пользователей не только для создания и редактирования "
-"файлов, но и для совместной работы над документами и электронными таблицами."
->>>>>>> dc4dbfac
-
-#: apps/io.ox/tours/tasks.js module:io.ox/tours
-msgid "Enter the subject, the start date, and a description."
-msgstr "Заполните тему, дату начала и описание."
-
-<<<<<<< HEAD
-#: apps/io.ox/tours/tasks.js module:io.ox/tours
-msgid "Entering billing information"
-msgstr "Сведения об оплате"
-
-#: apps/io.ox/tours/mail.js module:io.ox/tours
-msgid "Entering the E-Mail text"
-msgstr "Ввод текста сообщения"
-
-#: apps/io.ox/tours/calendar.js module:io.ox/tours
-msgid "Entering the appointment's data"
-msgstr "Заполнение информации о встрече"
-
-#: apps/io.ox/tours/mail.js module:io.ox/tours
-msgid "Entering the recipient's name"
-msgstr "Ввод получателя"
-
-#: apps/io.ox/tours/mail.js module:io.ox/tours
-msgid "Entering the subject"
-msgstr "Ввод темы"
-
-#: apps/io.ox/tours/tasks.js module:io.ox/tours
-msgid "Entering the task's data"
-msgstr "Ввод данных"
-=======
-#: apps/io.ox/tours/files.js module:io.ox/tours
-msgid ""
-"Did you know that you can edit text documents and spreadsheets online? Drive "
-"will automatically update your edited file, but thanks to versioning the "
-"original file stays available."
-msgstr ""
-"Знаете ли вы, что вы можете редактировать документы и таблицы в режиме "
-"онлайн? «Диск» автоматически обновляет измененные файлы, но благодаря "
-"возможностям управления версиями вы всегда сможете восстановить исходный "
-"документ."
->>>>>>> dc4dbfac
-
-#: apps/io.ox/tours/files.js module:io.ox/tours
-msgid "File details"
-msgstr "Сведения о файлах"
-
-#: apps/io.ox/tours/files.js module:io.ox/tours
-<<<<<<< HEAD
-msgid "Folder content"
-msgstr "Содержимое папок"
-=======
-msgid ""
-"The file details side bar offers additional information about your files. "
-"Just enable the File details option from the View drop down menu and select "
-"a file to see the details."
-msgstr ""
-"На боковой панели можно показать дополнительные сведения о файлах. Чтобы ее "
-"открыть, выберите опцию «Свойства файла» из выпадающего списка «Вид»."
->>>>>>> dc4dbfac
-
-#: apps/io.ox/tours/files.js module:io.ox/tours
-msgid "Folder tree"
-msgstr "Структура папок"
-
-#: apps/io.ox/tours/files.js module:io.ox/tours
-msgid ""
-<<<<<<< HEAD
-"From preview you can also select other options to help you manage and work "
-"on your files."
-msgstr ""
-"Дополнительные опции в режиме предварительного просмотра облегчают "
-"управление и работу над файлами."
-
-#: apps/io.ox/tours/calendar.js module:io.ox/tours
-msgid "Further down you can add documents as attachments to the appointment."
-msgstr "Вложения можно добавить ниже."
-=======
-"Drive allows you to connect to other storage solutions if you already have a "
-"cloud storage account you use to save and sync your files. Simply click on "
-"the appropriate logo to access your existing data."
-msgstr ""
-"«Диск» позволяет подключаться к другим сервисам хранения данных. Если у вас "
-"уже есть учетная запись, просто выберите логотип сервиса для подключения и "
-"синхронизации данных."
-
-#: apps/io.ox/tours/files.js module:io.ox/tours
-msgid "The Drive app tour.txt"
-msgstr "Обзор приложения Диск"
-
-#: apps/io.ox/tours/intro.js module:io.ox/tours
-msgid "Welcome to %s"
-msgstr "Добро пожаловать в %s"
-
-#: apps/io.ox/tours/intro.js module:io.ox/tours
-msgid ""
-"This guided tour will briefly introduce you to the product. Get more "
-"detailed information in the tours for the single apps or in the online help."
-msgstr ""
-"Этот обзор познакомит вас с основными функциями программы. За подробной "
-"информацией обратитесь к онлайн-справке и обзорам отдельных приложений."
->>>>>>> dc4dbfac
-
-#: apps/io.ox/tours/mail.js module:io.ox/tours
-msgid "Further functions"
-msgstr "Другие функции"
-
-#: apps/io.ox/tours/intro.js module:io.ox/tours
-<<<<<<< HEAD
-msgid "Further information"
-msgstr "Дополнительная информация"
-=======
-msgid ""
-"To launch an app, use the quick launch icons on the left side of the menu "
-"bar or click on an entry inside the app launcher menu."
-msgstr ""
-"Чтобы запустить приложение, используйте значки быстрого запуска в левой "
-"части панели меню или выберите нужный элемент в меню запуска приложений."
->>>>>>> dc4dbfac
-
-#. Tour name; general introduction
-#: apps/io.ox/tours/main.js module:io.ox/tours
-msgid "Getting started"
-msgstr "Начало работы"
-
-<<<<<<< HEAD
-#: apps/io.ox/tours/mail.js module:io.ox/tours
-msgid "Halo view"
-msgstr "Просмотр информации об отправителе"
-=======
-#: apps/io.ox/tours/intro.js module:io.ox/tours
-msgid ""
-"To display the help or the settings, click the System menu icon in the menu "
-"bar."
-msgstr ""
-"Для доступа к параметрам и справке откройте системное меню в правой части "
-"окна."
->>>>>>> dc4dbfac
-
-#: apps/io.ox/tours/files.js module:io.ox/tours
-msgid ""
-"Here you can share files with your colleagues and external contacts. You can "
-"also collaborate on a document and set different access rights."
-msgstr ""
-"Здесь вы можете поделиться файлами с коллегами и внешними пользователями. "
-"Организуйте совместную работу над документами и настройте разные уровни "
-"доступа."
-
-<<<<<<< HEAD
-#: apps/io.ox/tours/settings.js module:io.ox/tours
-msgid "How the settings are organized"
-msgstr "Категории настроек"
-=======
-#: apps/io.ox/tours/intro.js module:io.ox/tours
-msgid "To create a new E-Mail, click the Compose new E-Mail in the toolbar."
-msgstr ""
-"Чтобы создать новое письмо, нажмите значок создания сообщения в верхней "
-"части."
->>>>>>> dc4dbfac
-
-#: apps/io.ox/tours/mail.js module:io.ox/tours
-msgid ""
-"If double-clicking on an E-Mail in the list, the E-Mail is opened in a "
-"separate window."
-msgstr ""
-"Чтобы открыть почтовое сообщение в новом окне, дважды щелкните на его имени "
-"в списке."
-
-<<<<<<< HEAD
-#: apps/io.ox/tours/portal.js module:io.ox/tours
-msgid "If you no longer want to display a square, click the delete icon."
-msgstr "Если вы больше не хотите видеть секцию, нажмите на значок удаления."
-=======
-#: apps/io.ox/tours/intro.js module:io.ox/tours
-msgid ""
-"To open or close the folder tree, click on View >  Folder view on the right "
-"side of the toolbar."
-msgstr ""
-"Чтобы открыть или закрыть структуру папок, в правой части панели выберите "
-"«Вид > Папка»."
->>>>>>> dc4dbfac
-
-#: apps/io.ox/tours/mail.js module:io.ox/tours
-msgid ""
-"In order to edit multiple E-Mails at once, enable the checkboxes on the left "
-"side of the E-Mails. If the checkboxes are not displayed, click on View > "
-"Checkboxes on the right side of the toolbar."
-msgstr ""
-"Чтобы отредактировать несколько сообщений сразу, выберите их с помощью "
-"флажков. Если флажки недоступны, в правой части панели выберите «Вид > "
-"Флажки»."
-
-#: apps/io.ox/tours/mail.js module:io.ox/tours
-msgid ""
-"In this area you can find further functions, e.g. for adding attachments."
-msgstr ""
-"В этой области вы найдете дополнительные функции, например для добавления "
-"вложений."
-
-#: apps/io.ox/tours/calendar.js module:io.ox/tours apps/io.ox/tours/tasks.js
-msgid "Inviting other participants"
-msgstr "Приглашение"
-
-#: apps/io.ox/tours/intro.js module:io.ox/tours
-<<<<<<< HEAD
-msgid "Launching an app"
-msgstr "Запуск приложения"
-=======
-msgid ""
-"Depending on the app, the toolbar contains various functions for creating, "
-"editing and organizing objects."
-msgstr ""
-"Панель инструментов содержит элементы для создания, изменения и организации "
-"объектов. Вид панели в разных приложениях может отличаться."
->>>>>>> dc4dbfac
-
-#: apps/io.ox/tours/contacts.js module:io.ox/tours
-msgid "Navigation bar"
-msgstr "Панель навигации"
-
-<<<<<<< HEAD
-#: apps/io.ox/tours/files.js module:io.ox/tours
-msgid ""
-"On the left you can see the folder tree. It displays your folder structure "
-"and allows you to navigate to specific folders and subfolders. To make your "
-"life easier, we have already included folders for your Documents, Music, "
-"Pictures and Videos."
-msgstr ""
-"Слева показана иерархическая структура, позволяющая переключаться между "
-"папками и открывать вложенные папки. Мы хотели вам помочь и поэтому сразу "
-"включили папки Documents, Music, Pictures и Videos."
-=======
-#: apps/io.ox/tours/intro.js module:io.ox/tours
-msgid ""
-"Use the folder tree to open the folder containing the objects that you want "
-"to view in the list."
-msgstr "Для просмотра содержимого папки выберите ее в структуре папок."
->>>>>>> dc4dbfac
-
-#: apps/io.ox/tours/mail.js module:io.ox/tours
-msgid "Opening an E-Mail in a separate window"
-msgstr "Открытие письма в новом окне"
-
-#: apps/io.ox/tours/intro.js module:io.ox/tours
-<<<<<<< HEAD
-msgid "Opening or closing the folder tree"
-msgstr "Просмотр структуры папок"
-=======
-msgid "Use the list to select an object, show its contents or activate functions."
-msgstr ""
-"Выберите объект из списка для просмотра его содержимого и выполнения "
-"операций."
->>>>>>> dc4dbfac
-
-#: apps/io.ox/tours/mail.js module:io.ox/tours
-msgid "Opening the E-Mail settings"
-msgstr "Доступ к почтовым настройкам"
-
-<<<<<<< HEAD
-#: apps/io.ox/tours/settings.js module:io.ox/tours
-msgid "Opening the help"
-msgstr "Справка"
-=======
-#: apps/io.ox/tours/intro.js module:io.ox/tours
-msgid ""
-"The Detail view displays an object's content. Depending on the app, further "
-"functions for organizing objects can be found in the Detail view."
-msgstr ""
-"В окне сведений открывается содержимое объекта. Здесь могут быть доступны "
-"дополнительные функции организации объектов."
->>>>>>> dc4dbfac
-
-#: apps/io.ox/tours/settings.js module:io.ox/tours
-msgid "Opening the settings"
-msgstr "Доступ к параметрам"
-
-<<<<<<< HEAD
-#: apps/io.ox/tours/files.js module:io.ox/tours
-msgid "Preview files"
-msgstr "Предварительный просмотр"
-=======
-#: apps/io.ox/tours/intro.js module:io.ox/tours
-msgid "Detailed instructions for the single apps are located in System menu > Help."
-msgstr ""
-"Для просмотра инструкций по работе с приложениями в системном меню выберите "
-"«Справка»."
->>>>>>> dc4dbfac
-
-#: apps/io.ox/tours/files.js module:io.ox/tours
-msgid "Preview mode"
-msgstr "Режим предварительного просмотра"
-
-#: apps/io.ox/tours/mail.js module:io.ox/tours
-msgid "Reading E-Mail conversations"
-msgstr "Чтение обсуждений"
-
-#: apps/io.ox/tours/portal.js module:io.ox/tours
-msgid "Reading the details"
-msgstr "Подробности"
-
-<<<<<<< HEAD
-#: apps/io.ox/tours/intro.js module:io.ox/tours
-msgid "Searching for objects"
-msgstr "Поиск объектов"
-=======
-#: apps/io.ox/tours/mail.js module:io.ox/tours
-msgid ""
-"Enter the recipient's name into the recipients field. As soon as you typed "
-"the first letters, suggestions from the address books are displayed. To "
-"accept a recipient suggestion, click on it."
-msgstr ""
-"В поле получателя начните вводить имя адресата. По мере ввода вам будут "
-"автоматически предлагаться подходящие варианты из адресной книги."
->>>>>>> dc4dbfac
-
-#: apps/io.ox/tours/files.js module:io.ox/tours
-msgid "Select a view"
-msgstr "Режим просмотра"
-
-#: apps/io.ox/tours/calendar.js module:io.ox/tours apps/io.ox/tours/mail.js
-msgid "Selecting a view"
-msgstr "Выбор режима просмотра"
-
-#: apps/io.ox/tours/contacts.js module:io.ox/tours
-msgid "Sending an E-Mail to a contact"
-msgstr "Отправка сообщения на заданный адрес"
-
-#: apps/io.ox/tours/mail.js module:io.ox/tours
-<<<<<<< HEAD
-msgid "Sending the E-Mail"
-msgstr "Отправка сообщения"
-=======
-msgid "In this area you can find further functions, e.g. for adding attachments."
-msgstr ""
-"В этой области вы найдете дополнительные функции, например для добавления "
-"вложений."
->>>>>>> dc4dbfac
-
-#: apps/io.ox/tours/files.js module:io.ox/tours
-msgid "Share files"
-msgstr "Поделитесь файлами"
-
-#: apps/io.ox/tours/files.js module:io.ox/tours
-msgid ""
-<<<<<<< HEAD
-"Sharing files by inviting people does not only offer your recipients the "
-"option to create and edit files. Internal and external participants are also "
-"able to collaborate with you on text documents and spreadsheets at the same "
-"time."
-msgstr ""
-"Вы можете приглашать пользователей не только для создания и редактирования "
-"файлов, но и для совместной работы над документами и электронными таблицами."
-=======
-"Enter the E-Mail text into the main area. If the text format was set to HTML "
-"in the options, you can format the E-Mail text. To do so select a text part "
-"and then click an icon in the formatting bar."
-msgstr ""
-"Введите текст письма в главной области. Если в настройках письма выбран "
-"формат HTML, вы сможете отформатировать текст сообщения. Для этого выделите "
-"фрагмент и выберите значок на панели форматирования."
->>>>>>> dc4dbfac
-
-#: apps/io.ox/tours/files.js module:io.ox/tours
-msgid "Sharing options"
-msgstr "Общий доступ"
-
-#: apps/io.ox/tours/settings.js module:io.ox/tours
-msgid "Signing out"
-msgstr "Выход"
-
-#: apps/io.ox/tours/tasks.js module:io.ox/tours
-msgid "Sorting tasks"
-msgstr "Сортировка задач"
-
-#: apps/io.ox/tours/mail.js module:io.ox/tours
-msgid "Sorting your E-Mails"
-msgstr "Сортировка почты"
-
-<<<<<<< HEAD
-#: apps/io.ox/tours/intro.js module:io.ox/tours
-msgid "The Detail view"
-msgstr "Сведения"
-
-#: apps/io.ox/tours/intro.js module:io.ox/tours
-msgid ""
-"The Detail view displays an object's content. Depending on the app, further "
-"functions for organizing objects can be found in the Detail view."
-msgstr ""
-"В окне сведений открывается содержимое объекта. Здесь могут быть доступны "
-"дополнительные функции организации объектов."
-=======
-#: apps/io.ox/tours/mail.js module:io.ox/tours
-msgid "To sort the E-Mails, click on Sort by. Select a sort criteria."
-msgstr ""
-"Чтобы отсортировать сообщения, нажмите «Упорядочить» и выберите критерий "
-"сортировки."
-
-#: apps/io.ox/tours/mail.js module:io.ox/tours
-msgid ""
-"To choose between the different views. click on View in the toolbar. Select "
-"a menu entry in the layout."
-msgstr ""
-"Чтобы изменить формат просмотра, в панели инструментов нажмите «Вид» и "
-"выберите формат."
-
-#: apps/io.ox/tours/mail.js module:io.ox/tours
-msgid "Opening an E-Mail in a separate window"
-msgstr "Открытие письма в новом окне"
-
-#: apps/io.ox/tours/mail.js module:io.ox/tours
-msgid ""
-"If double-clicking on an E-Mail in the list, the E-Mail is opened in a "
-"separate window."
-msgstr ""
-"Чтобы открыть почтовое сообщение в новом окне, дважды щелкните на его имени "
-"в списке."
-
-#: apps/io.ox/tours/mail.js module:io.ox/tours
-msgid "Reading E-Mail conversations"
-msgstr "Чтение обсуждений"
-
-#: apps/io.ox/tours/mail.js module:io.ox/tours
-msgid ""
-"To open or close an E-Mail in a conversation, click on a free area in the "
-"header."
-msgstr ""
-"Чтобы открыть или закрыть сообщение в обсуждении, щелкните свободную область "
-"в заголовке."
->>>>>>> dc4dbfac
-
-#: apps/io.ox/tours/files.js module:io.ox/tours
-msgid "The Drive app"
-msgstr "Приложение Диск"
-
-<<<<<<< HEAD
-#: apps/io.ox/tours/files.js module:io.ox/tours
-msgid "The Drive app tour.txt"
-msgstr "Обзор приложения Диск"
-=======
-#: apps/io.ox/tours/mail.js module:io.ox/tours
-msgid ""
-"To receive information about the sender or other recipients, open the Halo "
-"view by clicking on a name."
-msgstr ""
-"Чтобы просмотреть информацию об отправителе и других получателях, щелкните "
-"его имя."
->>>>>>> dc4dbfac
-
-#: apps/io.ox/tours/calendar.js module:io.ox/tours
-msgid "The List view"
-msgstr "Список"
-
-#: apps/io.ox/tours/calendar.js module:io.ox/tours
-msgid ""
-<<<<<<< HEAD
-"The List view shows a list of the appointments in the current folder. If "
-"clicking on an appointment, the appointment's data and some functions are "
-"displayed in the Detail view."
-msgstr ""
-"Встречи будут показаны в виде списка. Выберите встречу, чтобы открыть ее "
-"параметры."
-=======
-"In order to edit multiple E-Mails at once, enable the checkboxes on the left "
-"side of the E-Mails. If the checkboxes are not displayed, click on View > "
-"Checkboxes on the right side of the toolbar."
-msgstr ""
-"Чтобы отредактировать несколько сообщений сразу, выберите их с помощью "
-"флажков. Если флажки недоступны, в правой части панели выберите «Вид > "
-"Флажки»."
-
-#: apps/io.ox/tours/mail.js module:io.ox/tours
-msgid "Opening the E-Mail settings"
-msgstr "Доступ к почтовым настройкам"
-
-#: apps/io.ox/tours/mail.js module:io.ox/tours
-msgid ""
-"To open the E-Mail settings, click the System menu icon on the upper right "
-"side of the menu bar. Select Settings. Click on E-Mail on the left side."
-msgstr ""
-"Для доступа к настройкам электронной почты в системном меню выберите пункт "
-"«Параметры», затем в левой части окна выберите «Почта»."
-
-#. Tour name; general introduction
-#: apps/io.ox/tours/main.js module:io.ox/tours
-msgid "Getting started"
-msgstr "Начало работы"
->>>>>>> dc4dbfac
-
-#: apps/io.ox/tours/portal.js module:io.ox/tours
-msgid "The Portal"
-msgstr "Портал"
-
-#: apps/io.ox/tours/portal.js module:io.ox/tours
-msgid ""
-"The Portal informs you about current E-Mails, appointments or social network "
-"news."
-msgstr "Портал содержит секции сообщений, встреч и новости социальных сетей."
-
-#: apps/io.ox/tours/calendar.js module:io.ox/tours
-msgid "The calendar views"
-msgstr "Календарь"
-
-#: apps/io.ox/tours/calendar.js module:io.ox/tours
-msgid ""
-"The calendar views display a calendar sheet with the appointments for the "
-"selected time range."
-msgstr ""
-"В режиме календаря можно просмотреть календарную сетку встреч и событий."
-
-#: apps/io.ox/tours/files.js module:io.ox/tours
-msgid ""
-"The file details side bar offers additional information about your files. "
-"Just enable the File details option from the View drop down menu and select "
-"a file to see the details."
-msgstr ""
-"На боковой панели можно показать дополнительные сведения о файлах. Чтобы ее "
-"открыть, выберите опцию «Свойства файла» из выпадающего списка «Вид»."
-
-<<<<<<< HEAD
-#: apps/io.ox/tours/intro.js module:io.ox/tours
-msgid "The folder tree"
-msgstr "Структура папок"
-=======
-#: apps/io.ox/tours/portal.js module:io.ox/tours
-msgid ""
-"To change the layout, drag a square's title to another position and drop it "
-"there."
-msgstr ""
-"Чтобы изменить порядок, выделите заголовок секции и перетащите ее в другое "
-"место."
->>>>>>> dc4dbfac
-
-#: apps/io.ox/tours/intro.js module:io.ox/tours
-msgid "The list"
-msgstr "Список"
-
-#: apps/io.ox/tours/settings.js module:io.ox/tours
-msgid ""
-"The settings are organized in topics. Select the topic on the left side, e.g "
-"Basic settings or E-Mail."
-msgstr ""
-"Параметры сгруппированы по категориям. В левой части окна выберите "
-"категорию, например «Основные параметры» и «Почта»."
-
-#: apps/io.ox/tours/intro.js module:io.ox/tours
-msgid "The toolbar"
-msgstr "Панель инструментов"
-
-<<<<<<< HEAD
-#: apps/io.ox/tours/intro.js module:io.ox/tours
-msgid ""
-"This guided tour will briefly introduce you to the product. Get more "
-"detailed information in the tours for the single apps or in the online help."
-msgstr ""
-"Этот обзор познакомит вас с основными функциями программы. За подробной "
-"информацией обратитесь к онлайн-справке и обзорам отдельных приложений."
-=======
-#: apps/io.ox/tours/portal.js module:io.ox/tours
-msgid ""
-"To display a square again or to display further information sources, click "
-"on Customize this page."
-msgstr ""
-"Чтобы добавить секцию и просмотреть другие источники информации, нажмите "
-"«Настроить страницу»."
->>>>>>> dc4dbfac
-
-#: apps/io.ox/tours/tasks.js module:io.ox/tours
-msgid "To add further details, click on Expand form."
-msgstr "Разверните форму, чтобы добавить дополнительные данные."
-
-<<<<<<< HEAD
-#: apps/io.ox/tours/portal.js module:io.ox/tours
-msgid ""
-"To change the layout, drag a square's title to another position and drop it "
-"there."
-msgstr ""
-"Чтобы изменить порядок, выделите заголовок секции и перетащите ее в другое "
-"место."
-=======
-#: apps/io.ox/tours/settings.js module:io.ox/tours
-msgid ""
-"To open the settings, click the user image on the upper right side of the "
-"menu bar. Select Settings."
-msgstr "Чтобы открыть настройки, щелкните изображение пользователя в правом верхнем углу панели меню и выберите «Настройки»."
->>>>>>> dc4dbfac
-
-#: apps/io.ox/tours/mail.js module:io.ox/tours
-msgid ""
-"To choose between the different views. click on View in the toolbar. Select "
-"a menu entry in the layout."
-msgstr ""
-"Чтобы изменить формат просмотра, в панели инструментов нажмите «Вид» и "
-"выберите формат."
-
-<<<<<<< HEAD
-#: apps/io.ox/tours/mail.js module:io.ox/tours
-msgid "To compose a new E-Mail, click on Compose in the toolbar."
-msgstr "Чтобы создать новое письмо, выберите «Создать» в панели инструментов."
-=======
-#: apps/io.ox/tours/settings.js module:io.ox/tours
-msgid ""
-"The settings are organized in topics. Select the topic on the left side, e.g "
-"Basic settings or E-Mail."
-msgstr ""
-"Параметры сгруппированы по категориям. В левой части окна выберите "
-"категорию, например «Основные параметры» и «Почта»."
->>>>>>> dc4dbfac
-
-#: apps/io.ox/tours/intro.js module:io.ox/tours
-msgid "To create a new E-Mail, click the Compose new E-Mail in the toolbar."
-msgstr ""
-"Чтобы создать новое письмо, нажмите значок создания сообщения в верхней "
-"части."
-
-<<<<<<< HEAD
-#: apps/io.ox/tours/calendar.js module:io.ox/tours
-msgid "To create a new appointment, click on New in the toolbar."
-msgstr ""
-"Чтобы создать новую встречу, выберите значок «Создать» на панели "
-"инструментов."
-=======
-#: apps/io.ox/tours/settings.js module:io.ox/tours
-msgid ""
-"Edit a setting on the right side. In most of the cases, the changes are "
-"activated immediately."
-msgstr "Настройки можно изменить в правой части. Изменения вступают в силу сразу."
->>>>>>> dc4dbfac
-
-#: apps/io.ox/tours/contacts.js module:io.ox/tours
-msgid "To create a new contact, click on New > Add contact in the toolbar."
-msgstr "Чтобы создать новый контакт, выберите «Создать > Добавить контакт»."
-
-#: apps/io.ox/tours/tasks.js module:io.ox/tours
-msgid "To create a new task, click on New in the toolbar."
-msgstr ""
-"Чтобы создать новую задачу, щелкните значок создания в панели инструментов."
-
-#: apps/io.ox/tours/calendar.js module:io.ox/tours
-msgid ""
-<<<<<<< HEAD
-"To create recurring appointments, enable Repeat. Functions for setting the "
-"recurrence parameters are shown."
-msgstr ""
-"Чтобы создать повторяющуюся встречу, нажмите «Повторить» и определите "
-"параметры."
-=======
-"To open the help, click the user image on the upper right side of the menu "
-"bar. Select Help. The help for the currently selected app is displayed. To "
-"browse the complete help, click on Start Page or Table Of Contents at the "
-"upper part of the window."
-msgstr ""
-"Чтобы открыть справку по приложению, щелкните изображение пользователя в правом "
-"верхнем углу и выберите пункт «Справка». Чтобы открыть полное руководство, в "
-"верхней части окна выберите «Первая страница» или «Содержание»."
->>>>>>> dc4dbfac
-
-#: apps/io.ox/tours/tasks.js module:io.ox/tours
-msgid ""
-"To create recurring tasks, enable Repeat. Functions for setting the "
-"recurrence parameters are shown."
-msgstr "Чтобы повторить событие, нажмите «Повторить» и заполните параметры."
-
-<<<<<<< HEAD
-#: apps/io.ox/tours/calendar.js module:io.ox/tours
-msgid "To create the appointment, click on Create at the lower left side."
-msgstr "Чтобы создать встречу, нажмите кнопку «Создать» внизу слева."
-=======
-#: apps/io.ox/tours/settings.js module:io.ox/tours
-msgid ""
-"To sign out, click the System menu icon on the upper right side of the menu "
-"bar. Select Sign out."
-msgstr ""
-"Чтобы завершить сеанс, откройте системное меню в правом верхнем углу и "
-"выберите «Выход»."
-
-#: apps/io.ox/tours/settings.js module:io.ox/tours
-msgid "To sign out, click the logout icon on the upper right side of the menu bar."
-msgstr "Чтобы завершить сеанс, нажмите значок выхода в правом верхнем углу."
->>>>>>> dc4dbfac
-
-#: apps/io.ox/tours/tasks.js module:io.ox/tours
-msgid "To create the task, click on Create."
-msgstr "Чтобы создать новую задачу, нажмите «Создать»."
-
-#: apps/io.ox/tours/portal.js module:io.ox/tours
-msgid ""
-"To display a square again or to display further information sources, click "
-"on Customize this page."
-msgstr ""
-"Чтобы добавить секцию и просмотреть другие источники информации, нажмите "
-"«Настроить страницу»."
-
-#: apps/io.ox/tours/intro.js module:io.ox/tours
-msgid ""
-"To display the help or the settings, click the System menu icon in the menu "
-"bar."
-msgstr ""
-"Для доступа к параметрам и справке откройте системное меню в правой части "
-"окна."
 
 #: apps/io.ox/tours/contacts.js module:io.ox/tours
 msgid ""
@@ -1164,286 +165,9 @@
 "флажки. Если флажки недоступны, в правой части панели выберите «Вид > "
 "Флажки»."
 
-#: apps/io.ox/tours/tasks.js module:io.ox/tours
-msgid ""
-"To edit multiple tasks at once, enable the checkboxes at the left side of "
-"the tasks. If the checkboxes are not displayed, click on View > Checkboxes "
-"on the right side of the toolbar."
-msgstr ""
-"Чтобы отредактировать несколько задач сразу, выберите их с помощью флажков. "
-"Если флажки недоступны, в правой части панели выберите «Вид > Флажки»."
-
-#: apps/io.ox/tours/tasks.js module:io.ox/tours
-msgid "To enter billing information, click on Show details."
-msgstr "На вкладке подробностей можно заполнить сведения об оплате."
-
-#: apps/io.ox/tours/calendar.js module:io.ox/tours
-msgid ""
-"To invite other participants, enter their names in the field below "
-"Participants. To avoid appointment conflicts, click on Find a free time at "
-"the upper right side."
-msgstr ""
-"Чтобы пригласить других пользователей, введите их имена в поле «Участники». "
-"Во избежание конфликтов расписания нажмите «Найти свободное время»."
-
-#: apps/io.ox/tours/tasks.js module:io.ox/tours
-msgid ""
-<<<<<<< HEAD
-"To invite other participants, enter their names in the field below "
-"Participants. You can add documents as attachment to the task."
-msgstr ""
-"Чтобы пригласить других пользователей, введите их имена в поле «Участники». "
-"Дополнительно можно вложить документы."
-
-#: apps/io.ox/tours/intro.js module:io.ox/tours
-msgid ""
-"To launch an app, use the quick launch icons on the left side of the menu "
-"bar or click on an entry inside the app launcher menu."
-msgstr ""
-"Чтобы запустить приложение, используйте значки быстрого запуска в левой "
-"части панели меню или выберите нужный элемент в меню запуска приложений."
-
-#: apps/io.ox/tours/calendar.js module:io.ox/tours
-msgid "To not miss the appointment, use the reminder function."
-msgstr "Чтобы не пропустить событие, настройте напоминание."
-=======
-"To create recurring tasks, enable Repeat. Functions for setting the "
-"recurrence parameters are shown."
-msgstr "Чтобы повторить событие, нажмите «Повторить» и заполните параметры."
->>>>>>> dc4dbfac
-
-#: apps/io.ox/tours/tasks.js module:io.ox/tours
-msgid "To not miss the task, use the reminder function."
-msgstr "Чтобы не пропустить событие, настройте напоминание."
-
-#: apps/io.ox/tours/mail.js module:io.ox/tours
-msgid ""
-"To open or close an E-Mail in a conversation, click on a free area in the "
-"header."
-msgstr ""
-"Чтобы открыть или закрыть сообщение в обсуждении, щелкните свободную область "
-"в заголовке."
-
-#: apps/io.ox/tours/intro.js module:io.ox/tours
-msgid ""
-"To open or close the folder tree, click on View >  Folder view on the right "
-"side of the toolbar."
-msgstr ""
-"Чтобы открыть или закрыть структуру папок, в правой части панели выберите "
-"«Вид > Папка»."
-
-#: apps/io.ox/tours/mail.js module:io.ox/tours
-msgid ""
-"To open the E-Mail settings, click the System menu icon on the upper right "
-"side of the menu bar. Select Settings. Click on E-Mail on the left side."
-msgstr ""
-"Для доступа к настройкам электронной почты в системном меню выберите пункт "
-"«Параметры», затем в левой части окна выберите «Почта»."
-
-#: apps/io.ox/tours/settings.js module:io.ox/tours
-#, fuzzy
-#| msgid ""
-#| "To open the help, click the System menu icon on the upper right side of "
-#| "the menu bar. Select Help. The help for the currently selected app is "
-#| "displayed. To browse the complete help, click on Start Page or Table Of "
-#| "Contents at the upper part of the window."
-msgid ""
-"To open the help, click the user image on the upper right side of the menu "
-"bar. Select Help. The help for the currently selected app is displayed. To "
-"browse the complete help, click on Start Page or Table Of Contents at the "
-"upper part of the window."
-msgstr ""
-"Чтобы открыть справку текущего приложения, откройте системное меню в правом "
-"верхнем углу и выберите пункт «Справка». Чтобы открыть общую справку, в "
-"верхней части окна выберите «Начальная страница» или «Содержание»."
-
-#: apps/io.ox/tours/settings.js module:io.ox/tours
-#, fuzzy
-#| msgid ""
-#| "To open the settings, click the System menu icon on the upper right side "
-#| "of the menu bar. Select Settings."
-msgid ""
-"To open the settings, click the user image on the upper right side of the "
-"menu bar. Select Settings."
-msgstr ""
-"Для доступа к параметрам откройте системное меню в правой части панели "
-"навигации и выберите «Параметры»."
-
-#: apps/io.ox/tours/portal.js module:io.ox/tours
-msgid "To read the details, click on an entry in a square."
-msgstr "Для получения подробной информации выберите запись в секции."
-
-#: apps/io.ox/tours/mail.js module:io.ox/tours
-msgid ""
-"To receive information about the sender or other recipients, open the Halo "
-"view by clicking on a name."
-msgstr ""
-"Чтобы просмотреть информацию об отправителе и других получателях, щелкните "
-"его имя."
-
-<<<<<<< HEAD
-#: apps/io.ox/tours/intro.js module:io.ox/tours
-msgid "To search for objects, click the Search icon in the menu bar."
-msgstr "Выберите «Поиск» для поиска объектов."
-=======
-#: apps/io.ox/tours/tasks.js module:io.ox/tours
-msgid ""
-"To invite other participants, enter their names in the field below "
-"Participants. You can add documents as attachment to the task."
-msgstr ""
-"Чтобы пригласить других пользователей, введите их имена в поле «Участники». "
-"Дополнительно можно вложить документы."
->>>>>>> dc4dbfac
-
-#: apps/io.ox/tours/calendar.js module:io.ox/tours
-msgid ""
-"To select one of the views like Day, Month or List, click on View in the "
-"toolbar. Select a menu entry from the Layout section."
-msgstr ""
-"Чтобы изменить режим просмотра (день, месяц, список), в панели инструментов "
-"щелкните «Вид» и выберите формат."
-
-#: apps/io.ox/tours/contacts.js module:io.ox/tours
-msgid ""
-"To send an E-Mail to the contact, click on an E-Mail address or on Send "
-"email in the toolbar."
-msgstr ""
-"Чтобы отправить сообщение, выберите адрес получателя или нажмите «Отправить "
-"почту»."
-
-#: apps/io.ox/tours/mail.js module:io.ox/tours
-msgid "To send the E-Mail, click on Send"
-msgstr "Чтобы отправить письмо, нажмите «Отправить»"
-
-#: apps/io.ox/tours/settings.js module:io.ox/tours
-msgid ""
-"To sign out, click the System menu icon on the upper right side of the menu "
-"bar. Select Sign out."
-msgstr ""
-"Чтобы завершить сеанс, откройте системное меню в правом верхнем углу и "
-"выберите «Выход»."
-
-#: apps/io.ox/tours/settings.js module:io.ox/tours
-#, fuzzy
-#| msgid ""
-#| "To sign out, click the System menu icon on the upper right side of the "
-#| "menu bar. Select Sign out."
-msgid ""
-"To sign out, click the logout icon on the upper right side of the menu bar."
-msgstr ""
-"Чтобы завершить сеанс, откройте системное меню в правом верхнем углу и "
-"выберите «Выход»."
-
-#: apps/io.ox/tours/mail.js module:io.ox/tours
-msgid "To sort the E-Mails, click on Sort by. Select a sort criteria."
-msgstr ""
-"Чтобы отсортировать сообщения, нажмите «Упорядочить» и выберите критерий "
-"сортировки."
-
-#: apps/io.ox/tours/tasks.js module:io.ox/tours
-msgid "To sort the tasks, click on Sort by. Select a sort criteria."
-msgstr ""
-"Чтобы отсортировать задачи, нажмите «Упорядочить» и выберите критерий "
-"сортировки."
-
-#: apps/io.ox/tours/tasks.js module:io.ox/tours
-msgid "To track the editing status, enter the current progress."
-msgstr "Определите значение хода выполнения."
-
 #: apps/io.ox/tours/files.js module:io.ox/tours
-msgid ""
-<<<<<<< HEAD
-"To upload a new file from your local device, simply click on Add local file "
-"and select the file you would like to upload. It is even easier if you just "
-"drag and drop files from your local device into Drive. The uploaded file is "
-"now available in Drive on all your devices."
-msgstr ""
-"Чтобы загрузить файл в хранилище, нажмите кнопку «Добавить файл» и выберите "
-"локальный файл или, еще проще, перетащите значки файлов с локального "
-"устройства на Диск. Файлы на Диске будут доступны с любых устройств."
-
-#: apps/io.ox/tours/files.js module:io.ox/tours
-msgid "Toolbar"
-msgstr "Панель инструментов"
-
-#: apps/io.ox/tours/tasks.js module:io.ox/tours
-msgid "Tracking the editing status"
-msgstr "Отслеживание состояния"
-=======
-"To edit multiple tasks at once, enable the checkboxes at the left side of "
-"the tasks. If the checkboxes are not displayed, click on View > Checkboxes "
-"on the right side of the toolbar."
-msgstr ""
-"Чтобы отредактировать несколько задач сразу, выберите их с помощью флажков. "
-"Если флажки недоступны, в правой части панели выберите «Вид > Флажки»."
-
-#~ msgid ""
-#~ "To open the settings, click the System menu icon on the upper right side "
-#~ "of the menu bar. Select Settings."
-#~ msgstr ""
-#~ "Для доступа к параметрам откройте системное меню в правой части панели "
-#~ "навигации и выберите «Параметры»."
-
-#~ msgid ""
-#~ "To open the help, click the System menu icon on the upper right side of "
-#~ "the menu bar. Select Help. The help for the currently selected app is "
-#~ "displayed. To browse the complete help, click on Start Page or Table Of "
-#~ "Contents at the upper part of the window."
-#~ msgstr ""
-#~ "Чтобы открыть справку текущего приложения, откройте системное меню в "
-#~ "правом верхнем углу и выберите пункт «Справка». Чтобы открыть общую "
-#~ "справку, в верхней части окна выберите «Начальная страница» или "
-#~ "«Содержание»."
-
-#~ msgid ""
-#~ "Hint: you can always restart guided tours, any time you need them, from "
-#~ "the system menu."
-#~ msgstr ""
-#~ "Подсказка. Вы можете вернуться к обзору в любое удобное для вас время, "
-#~ "запустив его из системного меню."
-
-#~ msgid ""
-#~ "In case of new notifications, e.g. appointment invitations, the info area "
-#~ "is opened."
-#~ msgstr ""
-#~ "Область уведомлений открывается при появлении новых уведомлений "
-#~ "(приглашений на встречи и пр.)"
->>>>>>> dc4dbfac
-
-#: apps/io.ox/tours/files.js module:io.ox/tours
-msgid "Upload a new file"
-msgstr "Добавление файлов"
-
-#: apps/io.ox/tours/intro.js module:io.ox/tours
-msgid ""
-"Use the folder tree to open the folder containing the objects that you want "
-"to view in the list."
-msgstr "Для просмотра содержимого папки выберите ее в структуре папок."
-
-<<<<<<< HEAD
-#: apps/io.ox/tours/intro.js module:io.ox/tours
-msgid ""
-"Use the list to select an object, show its contents or activate functions."
-msgstr ""
-"Выберите объект из списка для просмотра его содержимого и выполнения "
-"операций."
-=======
-#~ msgid ""
-#~ "The New objects icon shows the number of appointment reminders or other "
-#~ "notifications. If clicking the icon, the info area opens."
-#~ msgstr ""
-#~ "Значок новых сообщений показывает количество напоминаний о встречах или "
-#~ "других уведомлений. По щелчку открывается панель с подробностями."
->>>>>>> dc4dbfac
-
-#: apps/io.ox/tours/calendar.js module:io.ox/tours apps/io.ox/tours/tasks.js
-msgid "Using the reminder function"
-msgstr "Напоминание"
-
-<<<<<<< HEAD
-#: apps/io.ox/tours/intro.js module:io.ox/tours
-msgid "Welcome to %s"
-msgstr "Добро пожаловать в %s"
+msgid "The Drive app"
+msgstr "Приложение Диск"
 
 #: apps/io.ox/tours/files.js module:io.ox/tours
 msgid ""
@@ -1457,11 +181,703 @@
 "единой точкой доступа к файлам с разных аккаунтов. Добавив файлы в "
 "централизованное хранилище, вы сможете их синхронизировать с другими "
 "устройствами.  "
-=======
+
+#: apps/io.ox/tours/files.js module:io.ox/tours
+msgid "Folder tree"
+msgstr "Структура папок"
+
+#: apps/io.ox/tours/files.js module:io.ox/tours
+msgid ""
+"On the left you can see the folder tree. It displays your folder structure "
+"and allows you to navigate to specific folders and subfolders. To make your "
+"life easier, we have already included folders for your Documents, Music, "
+"Pictures and Videos."
+msgstr ""
+"Слева показана иерархическая структура, позволяющая переключаться между "
+"папками и открывать вложенные папки. Мы хотели вам помочь и поэтому сразу "
+"включили папки Documents, Music, Pictures и Videos."
+
+#: apps/io.ox/tours/files.js module:io.ox/tours
+msgid "Folder content"
+msgstr "Содержимое папок"
+
+#: apps/io.ox/tours/files.js module:io.ox/tours
+msgid ""
+"Clicking on a folder displays all the subfolders, documents, media and other "
+"files that it contains."
+msgstr ""
+"Выберите папку для просмотра ее содержимого: вложенных папок, документов, "
+"мультимедиа и других типов файлов."
+
+#: apps/io.ox/tours/files.js module:io.ox/tours
+msgid "Select a view"
+msgstr "Режим просмотра"
+
+#: apps/io.ox/tours/files.js module:io.ox/tours
+msgid "Different views are available. Just select the one you like best."
+msgstr "Выберите режим просмотра, который вам больше всего подходит."
+
+#: apps/io.ox/tours/files.js module:io.ox/tours
+msgid "Toolbar"
+msgstr "Панель инструментов"
+
+#: apps/io.ox/tours/files.js module:io.ox/tours
+msgid ""
+"At the top you can find the toolbar with many functions and additional "
+"options. You can easily create new folders, new files and much more."
+msgstr ""
+"Сверху расположена панель инструментов для доступа к дополнительным функциям "
+"и параметрам."
+
+#: apps/io.ox/tours/files.js module:io.ox/tours
+msgid "Upload a new file"
+msgstr "Добавление файлов"
+
+#: apps/io.ox/tours/files.js module:io.ox/tours
+msgid ""
+"To upload a new file from your local device, simply click on Add local file "
+"and select the file you would like to upload. It is even easier if you just "
+"drag and drop files from your local device into Drive. The uploaded file is "
+"now available in Drive on all your devices."
+msgstr ""
+"Чтобы загрузить файл в хранилище, нажмите кнопку «Добавить файл» и выберите "
+"локальный файл или, еще проще, перетащите значки файлов с локального "
+"устройства на Диск. Файлы на Диске будут доступны с любых устройств."
+
+#: apps/io.ox/tours/files.js module:io.ox/tours
+msgid "Preview files"
+msgstr "Предварительный просмотр"
+
+#: apps/io.ox/tours/files.js module:io.ox/tours
+msgid "Clicking on the view icon leads you to a preview of the selected file."
+msgstr ""
+"Быстрый просмотр содержимого выбранного файла с помощью значка "
+"предварительного просмотра."
+
+#: apps/io.ox/tours/files.js module:io.ox/tours
+msgid "Preview mode"
+msgstr "Режим предварительного просмотра"
+
+#: apps/io.ox/tours/files.js module:io.ox/tours
+msgid ""
+"From preview you can also select other options to help you manage and work "
+"on your files."
+msgstr ""
+"Дополнительные опции в режиме предварительного просмотра облегчают "
+"управление и работу над файлами."
+
+#: apps/io.ox/tours/files.js module:io.ox/tours
+msgid "Share files"
+msgstr "Поделитесь файлами"
+
+#: apps/io.ox/tours/files.js module:io.ox/tours
+msgid ""
+"Here you can share files with your colleagues and external contacts. You can "
+"also collaborate on a document and set different access rights."
+msgstr ""
+"Здесь вы можете поделиться файлами с коллегами и внешними пользователями. "
+"Организуйте совместную работу над документами и настройте разные уровни "
+"доступа."
+
+#: apps/io.ox/tours/files.js module:io.ox/tours
+msgid "Sharing options"
+msgstr "Общий доступ"
+
+#: apps/io.ox/tours/files.js module:io.ox/tours
+msgid ""
+"Choose from two alternatives to share your files and folders. Use Invite "
+"people if you want to manage access rights and allow recipients to create "
+"and edit files. Or just get a link to let others view and download your "
+"files. You can use an expiration date and password protection if you like."
+msgstr ""
+"Делитесь файлами и папками, приглашая людей, которым вы хотите разрешить "
+"создавать и редактировать их, или просто поделившись ссылкой для просмотра и "
+"загрузки файлов. Дополнительно можно установить пароль доступа и срок "
+"действия ссылки."
+
+#: apps/io.ox/tours/files.js module:io.ox/tours
+msgid "Collaborating"
+msgstr "Совместная работа"
+
+#: apps/io.ox/tours/files.js module:io.ox/tours
+msgid ""
+"Sharing files by inviting people does not only offer your recipients the "
+"option to create and edit files. Internal and external participants are also "
+"able to collaborate with you on text documents and spreadsheets at the same "
+"time."
+msgstr ""
+"Вы можете приглашать пользователей не только для создания и редактирования "
+"файлов, но и для совместной работы над документами и электронными таблицами."
+
+#: apps/io.ox/tours/files.js module:io.ox/tours
+msgid "Edit documents"
+msgstr "Редактирование документов"
+
+#: apps/io.ox/tours/files.js module:io.ox/tours
+msgid ""
+"Did you know that you can edit text documents and spreadsheets online? Drive "
+"will automatically update your edited file, but thanks to versioning the "
+"original file stays available."
+msgstr ""
+"Знаете ли вы, что вы можете редактировать документы и таблицы в режиме "
+"онлайн? «Диск» автоматически обновляет измененные файлы, но благодаря "
+"возможностям управления версиями вы всегда сможете восстановить исходный "
+"документ."
+
+#: apps/io.ox/tours/files.js module:io.ox/tours
+msgid "File details"
+msgstr "Сведения о файлах"
+
+#: apps/io.ox/tours/files.js module:io.ox/tours
+msgid ""
+"The file details side bar offers additional information about your files. "
+"Just enable the File details option from the View drop down menu and select "
+"a file to see the details."
+msgstr ""
+"На боковой панели можно показать дополнительные сведения о файлах. Чтобы ее "
+"открыть, выберите опцию «Свойства файла» из выпадающего списка «Вид»."
+
+#: apps/io.ox/tours/files.js module:io.ox/tours
+msgid "Add another account"
+msgstr "Добавление аккаунтов"
+
+#: apps/io.ox/tours/files.js module:io.ox/tours
+msgid ""
+"Drive allows you to connect to other storage solutions if you already have a "
+"cloud storage account you use to save and sync your files. Simply click on "
+"the appropriate logo to access your existing data."
+msgstr ""
+"«Диск» позволяет подключаться к другим сервисам хранения данных. Если у вас "
+"уже есть учетная запись, просто выберите логотип сервиса для подключения и "
+"синхронизации данных."
+
+#: apps/io.ox/tours/files.js module:io.ox/tours
+msgid "The Drive app tour.txt"
+msgstr "Обзор приложения Диск"
+
+#: apps/io.ox/tours/intro.js module:io.ox/tours
+msgid "Welcome to %s"
+msgstr "Добро пожаловать в %s"
+
+#: apps/io.ox/tours/intro.js module:io.ox/tours
+msgid ""
+"This guided tour will briefly introduce you to the product. Get more "
+"detailed information in the tours for the single apps or in the online help."
+msgstr ""
+"Этот обзор познакомит вас с основными функциями программы. За подробной "
+"информацией обратитесь к онлайн-справке и обзорам отдельных приложений."
+
+#: apps/io.ox/tours/intro.js module:io.ox/tours
+msgid "Launching an app"
+msgstr "Запуск приложения"
+
+#: apps/io.ox/tours/intro.js module:io.ox/tours
+msgid ""
+"To launch an app, use the quick launch icons on the left side of the menu "
+"bar or click on an entry inside the app launcher menu."
+msgstr ""
+"Чтобы запустить приложение, используйте значки быстрого запуска в левой "
+"части панели меню или выберите нужный элемент в меню запуска приложений."
+
+#: apps/io.ox/tours/intro.js module:io.ox/tours
+msgid "Displaying the help or the settings"
+msgstr "Просмотр параметров и справки"
+
+#: apps/io.ox/tours/intro.js module:io.ox/tours
+msgid ""
+"To display the help or the settings, click the System menu icon in the menu "
+"bar."
+msgstr ""
+"Для доступа к параметрам и справке откройте системное меню в правой части "
+"окна."
+
+#: apps/io.ox/tours/intro.js module:io.ox/tours
+msgid "Creating new items"
+msgstr "Создание новых сообщений"
+
+#: apps/io.ox/tours/intro.js module:io.ox/tours
+msgid "To create a new E-Mail, click the Compose new E-Mail in the toolbar."
+msgstr ""
+"Чтобы создать новое письмо, нажмите значок создания сообщения в верхней "
+"части."
+
+#: apps/io.ox/tours/intro.js module:io.ox/tours
+msgid "Opening or closing the folder tree"
+msgstr "Просмотр структуры папок"
+
+#: apps/io.ox/tours/intro.js module:io.ox/tours
+msgid ""
+"To open or close the folder tree, click on View >  Folder view on the right "
+"side of the toolbar."
+msgstr ""
+"Чтобы открыть или закрыть структуру папок, в правой части панели выберите "
+"«Вид > Папка»."
+
+#: apps/io.ox/tours/intro.js module:io.ox/tours
+msgid "Searching for objects"
+msgstr "Поиск объектов"
+
+#: apps/io.ox/tours/intro.js module:io.ox/tours
+msgid "To search for objects, click the Search icon in the menu bar."
+msgstr "Выберите «Поиск» для поиска объектов."
+
+#: apps/io.ox/tours/intro.js module:io.ox/tours
+msgid "The toolbar"
+msgstr "Панель инструментов"
+
+#: apps/io.ox/tours/intro.js module:io.ox/tours
+msgid ""
+"Depending on the app, the toolbar contains various functions for creating, "
+"editing and organizing objects."
+msgstr ""
+"Панель инструментов содержит элементы для создания, изменения и организации "
+"объектов. Вид панели в разных приложениях может отличаться."
+
+#: apps/io.ox/tours/intro.js module:io.ox/tours
+msgid "The folder tree"
+msgstr "Структура папок"
+
+#: apps/io.ox/tours/intro.js module:io.ox/tours
+msgid ""
+"Use the folder tree to open the folder containing the objects that you want "
+"to view in the list."
+msgstr "Для просмотра содержимого папки выберите ее в структуре папок."
+
+#: apps/io.ox/tours/intro.js module:io.ox/tours
+msgid "The list"
+msgstr "Список"
+
+#: apps/io.ox/tours/intro.js module:io.ox/tours
+msgid "Use the list to select an object, show its contents or activate functions."
+msgstr ""
+"Выберите объект из списка для просмотра его содержимого и выполнения "
+"операций."
+
+#: apps/io.ox/tours/intro.js module:io.ox/tours
+msgid "The Detail view"
+msgstr "Сведения"
+
+#: apps/io.ox/tours/intro.js module:io.ox/tours
+msgid ""
+"The Detail view displays an object's content. Depending on the app, further "
+"functions for organizing objects can be found in the Detail view."
+msgstr ""
+"В окне сведений открывается содержимое объекта. Здесь могут быть доступны "
+"дополнительные функции организации объектов."
+
+#: apps/io.ox/tours/intro.js module:io.ox/tours
+msgid "Further information"
+msgstr "Дополнительная информация"
+
+#: apps/io.ox/tours/intro.js module:io.ox/tours
+msgid "Detailed instructions for the single apps are located in System menu > Help."
+msgstr ""
+"Для просмотра инструкций по работе с приложениями в системном меню выберите "
+"«Справка»."
+
+#: apps/io.ox/tours/mail.js module:io.ox/tours
+msgid "Composing a new E-Mail"
+msgstr "Создание почтового сообщения"
+
+#: apps/io.ox/tours/mail.js module:io.ox/tours
+msgid "To compose a new E-Mail, click on Compose in the toolbar."
+msgstr "Чтобы создать новое письмо, выберите «Создать» в панели инструментов."
+
+#: apps/io.ox/tours/mail.js module:io.ox/tours
+msgid "Entering the recipient's name"
+msgstr "Ввод получателя"
+
+#: apps/io.ox/tours/mail.js module:io.ox/tours
+msgid ""
+"Enter the recipient's name into the recipients field. As soon as you typed "
+"the first letters, suggestions from the address books are displayed. To "
+"accept a recipient suggestion, click on it."
+msgstr ""
+"В поле получателя начните вводить имя адресата. По мере ввода вам будут "
+"автоматически предлагаться подходящие варианты из адресной книги."
+
+#: apps/io.ox/tours/mail.js module:io.ox/tours
+msgid "Entering the subject"
+msgstr "Ввод темы"
+
+#: apps/io.ox/tours/mail.js module:io.ox/tours
+msgid "Enter the subject into the subject field."
+msgstr "Введите тему сообщения в одноименном поле."
+
+#: apps/io.ox/tours/mail.js module:io.ox/tours
+msgid "Further functions"
+msgstr "Другие функции"
+
+#: apps/io.ox/tours/mail.js module:io.ox/tours
+msgid "In this area you can find further functions, e.g. for adding attachments."
+msgstr ""
+"В этой области вы найдете дополнительные функции, например для добавления "
+"вложений."
+
+#: apps/io.ox/tours/mail.js module:io.ox/tours
+msgid "Entering the E-Mail text"
+msgstr "Ввод текста сообщения"
+
+#: apps/io.ox/tours/mail.js module:io.ox/tours
+msgid ""
+"Enter the E-Mail text into the main area. If the text format was set to HTML "
+"in the options, you can format the E-Mail text. To do so select a text part "
+"and then click an icon in the formatting bar."
+msgstr ""
+"Введите текст письма в главной области. Если в настройках письма выбран "
+"формат HTML, вы сможете отформатировать текст сообщения. Для этого выделите "
+"фрагмент и выберите значок на панели форматирования."
+
+#: apps/io.ox/tours/mail.js module:io.ox/tours
+msgid "Sending the E-Mail"
+msgstr "Отправка сообщения"
+
+#: apps/io.ox/tours/mail.js module:io.ox/tours
+msgid "To send the E-Mail, click on Send"
+msgstr "Чтобы отправить письмо, нажмите «Отправить»"
+
+#: apps/io.ox/tours/mail.js module:io.ox/tours
+msgid "Sorting your E-Mails"
+msgstr "Сортировка почты"
+
+#: apps/io.ox/tours/mail.js module:io.ox/tours
+msgid "To sort the E-Mails, click on Sort by. Select a sort criteria."
+msgstr ""
+"Чтобы отсортировать сообщения, нажмите «Упорядочить» и выберите критерий "
+"сортировки."
+
+#: apps/io.ox/tours/mail.js module:io.ox/tours
+msgid ""
+"To choose between the different views. click on View in the toolbar. Select "
+"a menu entry in the layout."
+msgstr ""
+"Чтобы изменить формат просмотра, в панели инструментов нажмите «Вид» и "
+"выберите формат."
+
+#: apps/io.ox/tours/mail.js module:io.ox/tours
+msgid "Opening an E-Mail in a separate window"
+msgstr "Открытие письма в новом окне"
+
+#: apps/io.ox/tours/mail.js module:io.ox/tours
+msgid ""
+"If double-clicking on an E-Mail in the list, the E-Mail is opened in a "
+"separate window."
+msgstr ""
+"Чтобы открыть почтовое сообщение в новом окне, дважды щелкните на его имени "
+"в списке."
+
+#: apps/io.ox/tours/mail.js module:io.ox/tours
+msgid "Reading E-Mail conversations"
+msgstr "Чтение обсуждений"
+
+#: apps/io.ox/tours/mail.js module:io.ox/tours
+msgid ""
+"To open or close an E-Mail in a conversation, click on a free area in the "
+"header."
+msgstr ""
+"Чтобы открыть или закрыть сообщение в обсуждении, щелкните свободную область "
+"в заголовке."
+
+#: apps/io.ox/tours/mail.js module:io.ox/tours
+msgid "Halo view"
+msgstr "Просмотр информации об отправителе"
+
+#: apps/io.ox/tours/mail.js module:io.ox/tours
+msgid ""
+"To receive information about the sender or other recipients, open the Halo "
+"view by clicking on a name."
+msgstr ""
+"Чтобы просмотреть информацию об отправителе и других получателях, щелкните "
+"его имя."
+
+#: apps/io.ox/tours/mail.js module:io.ox/tours
+msgid "Editing multiple E-Mails"
+msgstr "Одновременное редактирование"
+
+#: apps/io.ox/tours/mail.js module:io.ox/tours
+msgid ""
+"In order to edit multiple E-Mails at once, enable the checkboxes on the left "
+"side of the E-Mails. If the checkboxes are not displayed, click on View > "
+"Checkboxes on the right side of the toolbar."
+msgstr ""
+"Чтобы отредактировать несколько сообщений сразу, выберите их с помощью "
+"флажков. Если флажки недоступны, в правой части панели выберите «Вид > "
+"Флажки»."
+
+#: apps/io.ox/tours/mail.js module:io.ox/tours
+msgid "Opening the E-Mail settings"
+msgstr "Доступ к почтовым настройкам"
+
+#: apps/io.ox/tours/mail.js module:io.ox/tours
+msgid ""
+"To open the E-Mail settings, click the System menu icon on the upper right "
+"side of the menu bar. Select Settings. Click on E-Mail on the left side."
+msgstr ""
+"Для доступа к настройкам электронной почты в системном меню выберите пункт "
+"«Параметры», затем в левой части окна выберите «Почта»."
+
+#. Tour name; general introduction
+#: apps/io.ox/tours/main.js module:io.ox/tours
+msgid "Getting started"
+msgstr "Начало работы"
+
+#: apps/io.ox/tours/portal.js module:io.ox/tours
+msgid "The Portal"
+msgstr "Портал"
+
+#: apps/io.ox/tours/portal.js module:io.ox/tours
+msgid ""
+"The Portal informs you about current E-Mails, appointments or social network "
+"news."
+msgstr "Портал содержит секции сообщений, встреч и новости социальных сетей."
+
+#: apps/io.ox/tours/portal.js module:io.ox/tours
+msgid "Reading the details"
+msgstr "Подробности"
+
+#: apps/io.ox/tours/portal.js module:io.ox/tours
+msgid "To read the details, click on an entry in a square."
+msgstr "Для получения подробной информации выберите запись в секции."
+
+#: apps/io.ox/tours/portal.js module:io.ox/tours
+msgid "Drag and drop"
+msgstr "Перетаскивание"
+
+#: apps/io.ox/tours/portal.js module:io.ox/tours
+msgid ""
+"To change the layout, drag a square's title to another position and drop it "
+"there."
+msgstr ""
+"Чтобы изменить порядок, выделите заголовок секции и перетащите ее в другое "
+"место."
+
+#: apps/io.ox/tours/portal.js module:io.ox/tours
+msgid "Closing a square"
+msgstr "Удаление секции"
+
+#: apps/io.ox/tours/portal.js module:io.ox/tours
+msgid "If you no longer want to display a square, click the delete icon."
+msgstr "Если вы больше не хотите видеть секцию, нажмите на значок удаления."
+
+#: apps/io.ox/tours/portal.js module:io.ox/tours
+msgid "Customizing the Portal"
+msgstr "Настройка портала"
+
+#: apps/io.ox/tours/portal.js module:io.ox/tours
+msgid ""
+"To display a square again or to display further information sources, click "
+"on Customize this page."
+msgstr ""
+"Чтобы добавить секцию и просмотреть другие источники информации, нажмите "
+"«Настроить страницу»."
+
+#: apps/io.ox/tours/settings.js module:io.ox/tours
+msgid "Opening the settings"
+msgstr "Доступ к параметрам"
+
+#: apps/io.ox/tours/settings.js module:io.ox/tours
+msgid ""
+"To open the settings, click the user image on the upper right side of the "
+"menu bar. Select Settings."
+msgstr "Чтобы открыть настройки, щелкните изображение пользователя в правом верхнем углу панели меню и выберите «Настройки»."
+
+#: apps/io.ox/tours/settings.js module:io.ox/tours
+msgid "How the settings are organized"
+msgstr "Категории настроек"
+
+#: apps/io.ox/tours/settings.js module:io.ox/tours
+msgid ""
+"The settings are organized in topics. Select the topic on the left side, e.g "
+"Basic settings or E-Mail."
+msgstr ""
+"Параметры сгруппированы по категориям. В левой части окна выберите "
+"категорию, например «Основные параметры» и «Почта»."
+
+#: apps/io.ox/tours/settings.js module:io.ox/tours
+msgid "Editing settings"
+msgstr "Изменение настроек"
+
+#: apps/io.ox/tours/settings.js module:io.ox/tours
+msgid ""
+"Edit a setting on the right side. In most of the cases, the changes are "
+"activated immediately."
+msgstr "Настройки можно изменить в правой части. Изменения вступают в силу сразу."
+
+#: apps/io.ox/tours/settings.js module:io.ox/tours
+msgid "Opening the help"
+msgstr "Справка"
+
+#: apps/io.ox/tours/settings.js module:io.ox/tours
+msgid ""
+"To open the help, click the user image on the upper right side of the menu "
+"bar. Select Help. The help for the currently selected app is displayed. To "
+"browse the complete help, click on Start Page or Table Of Contents at the "
+"upper part of the window."
+msgstr ""
+"Чтобы открыть справку по приложению, щелкните изображение пользователя в правом "
+"верхнем углу и выберите пункт «Справка». Чтобы открыть полное руководство, в "
+"верхней части окна выберите «Первая страница» или «Содержание»."
+
+#: apps/io.ox/tours/settings.js module:io.ox/tours
+msgid "Signing out"
+msgstr "Выход"
+
+#: apps/io.ox/tours/settings.js module:io.ox/tours
+msgid ""
+"To sign out, click the System menu icon on the upper right side of the menu "
+"bar. Select Sign out."
+msgstr ""
+"Чтобы завершить сеанс, откройте системное меню в правом верхнем углу и "
+"выберите «Выход»."
+
+#: apps/io.ox/tours/settings.js module:io.ox/tours
+msgid "To sign out, click the logout icon on the upper right side of the menu bar."
+msgstr "Чтобы завершить сеанс, нажмите значок выхода в правом верхнем углу."
+
+#: apps/io.ox/tours/tasks.js module:io.ox/tours
+msgid "Creating a new task"
+msgstr "Создание задачи"
+
+#: apps/io.ox/tours/tasks.js module:io.ox/tours
+msgid "To create a new task, click on New in the toolbar."
+msgstr "Чтобы создать новую задачу, щелкните значок создания в панели инструментов."
+
+#: apps/io.ox/tours/tasks.js module:io.ox/tours
+msgid "Entering the task's data"
+msgstr "Ввод данных"
+
+#: apps/io.ox/tours/tasks.js module:io.ox/tours
+msgid "Enter the subject, the start date, and a description."
+msgstr "Заполните тему, дату начала и описание."
+
+#: apps/io.ox/tours/tasks.js module:io.ox/tours
+msgid "Adding further details"
+msgstr "Дополнительно"
+
+#: apps/io.ox/tours/tasks.js module:io.ox/tours
+msgid "To add further details, click on Expand form."
+msgstr "Разверните форму, чтобы добавить дополнительные данные."
+
+#: apps/io.ox/tours/tasks.js module:io.ox/tours
+msgid "Creating recurring tasks"
+msgstr "Повтор задач"
+
+#: apps/io.ox/tours/tasks.js module:io.ox/tours
+msgid ""
+"To create recurring tasks, enable Repeat. Functions for setting the "
+"recurrence parameters are shown."
+msgstr "Чтобы повторить событие, нажмите «Повторить» и заполните параметры."
+
+#: apps/io.ox/tours/tasks.js module:io.ox/tours
+msgid "To not miss the task, use the reminder function."
+msgstr "Чтобы не пропустить событие, настройте напоминание."
+
+#: apps/io.ox/tours/tasks.js module:io.ox/tours
+msgid "Tracking the editing status"
+msgstr "Отслеживание состояния"
+
+#: apps/io.ox/tours/tasks.js module:io.ox/tours
+msgid "To track the editing status, enter the current progress."
+msgstr "Определите значение хода выполнения."
+
+#: apps/io.ox/tours/tasks.js module:io.ox/tours
+msgid ""
+"To invite other participants, enter their names in the field below "
+"Participants. You can add documents as attachment to the task."
+msgstr ""
+"Чтобы пригласить других пользователей, введите их имена в поле «Участники». "
+"Дополнительно можно вложить документы."
+
+#: apps/io.ox/tours/tasks.js module:io.ox/tours
+msgid "Entering billing information"
+msgstr "Сведения об оплате"
+
+#: apps/io.ox/tours/tasks.js module:io.ox/tours
+msgid "To enter billing information, click on Show details."
+msgstr "На вкладке подробностей можно заполнить сведения об оплате."
+
+#: apps/io.ox/tours/tasks.js module:io.ox/tours
+msgid "Creating the task"
+msgstr "Создание задачи"
+
+#: apps/io.ox/tours/tasks.js module:io.ox/tours
+msgid "To create the task, click on Create."
+msgstr "Чтобы создать новую задачу, нажмите «Создать»."
+
+#: apps/io.ox/tours/tasks.js module:io.ox/tours
+msgid "Sorting tasks"
+msgstr "Сортировка задач"
+
+#: apps/io.ox/tours/tasks.js module:io.ox/tours
+msgid "To sort the tasks, click on Sort by. Select a sort criteria."
+msgstr ""
+"Чтобы отсортировать задачи, нажмите «Упорядочить» и выберите критерий "
+"сортировки."
+
+#: apps/io.ox/tours/tasks.js module:io.ox/tours
+msgid "Editing multiple tasks"
+msgstr "Одновременное редактирование"
+
+#: apps/io.ox/tours/tasks.js module:io.ox/tours
+msgid ""
+"To edit multiple tasks at once, enable the checkboxes at the left side of "
+"the tasks. If the checkboxes are not displayed, click on View > Checkboxes "
+"on the right side of the toolbar."
+msgstr ""
+"Чтобы отредактировать несколько задач сразу, выберите их с помощью флажков. "
+"Если флажки недоступны, в правой части панели выберите «Вид > Флажки»."
+
+#~ msgid ""
+#~ "To open the settings, click the System menu icon on the upper right side "
+#~ "of the menu bar. Select Settings."
+#~ msgstr ""
+#~ "Для доступа к параметрам откройте системное меню в правой части панели "
+#~ "навигации и выберите «Параметры»."
+
+#~ msgid ""
+#~ "To open the help, click the System menu icon on the upper right side of "
+#~ "the menu bar. Select Help. The help for the currently selected app is "
+#~ "displayed. To browse the complete help, click on Start Page or Table Of "
+#~ "Contents at the upper part of the window."
+#~ msgstr ""
+#~ "Чтобы открыть справку текущего приложения, откройте системное меню в "
+#~ "правом верхнем углу и выберите пункт «Справка». Чтобы открыть общую "
+#~ "справку, в верхней части окна выберите «Начальная страница» или "
+#~ "«Содержание»."
+
+#~ msgid ""
+#~ "Hint: you can always restart guided tours, any time you need them, from "
+#~ "the system menu."
+#~ msgstr ""
+#~ "Подсказка. Вы можете вернуться к обзору в любое удобное для вас время, "
+#~ "запустив его из системного меню."
+
+#~ msgid ""
+#~ "In case of new notifications, e.g. appointment invitations, the info area "
+#~ "is opened."
+#~ msgstr ""
+#~ "Область уведомлений открывается при появлении новых уведомлений "
+#~ "(приглашений на встречи и пр.)"
+
+#~ msgid "Restart Guided Tour"
+#~ msgstr "Начать снова"
+
+#~ msgid "The New objects icon"
+#~ msgstr "Значок новых сообщений"
+
+#~ msgid ""
+#~ "The New objects icon shows the number of appointment reminders or other "
+#~ "notifications. If clicking the icon, the info area opens."
+#~ msgstr ""
+#~ "Значок новых сообщений показывает количество напоминаний о встречах или "
+#~ "других уведомлений. По щелчку открывается панель с подробностями."
+
+#~ msgid "The info area"
+#~ msgstr "Область уведомлений"
+
 #~ msgid ""
 #~ "To launch an app, click on an entry on the left side of the menu bar."
 #~ msgstr "Чтобы запустить приложение, выберите его имя в левой части меню."
->>>>>>> dc4dbfac
 
 #~ msgid "!!!This file has not been added"
 #~ msgstr "Файл не был добавлен!"
@@ -3667,13 +3083,6 @@
 #~ msgid "High priority"
 #~ msgstr "Высокий приоритет"
 
-#~ msgid ""
-#~ "Hint: you can always restart guided tours, any time you need them, from "
-#~ "the system menu."
-#~ msgstr ""
-#~ "Подсказка. Вы можете вернуться к обзору в любое удобное для вас время, "
-#~ "запустив его из системного меню."
-
 #~ msgid "Hobby"
 #~ msgstr "Хобби"
 
@@ -3768,16 +3177,6 @@
 #~ "is opened on the right side."
 #~ msgstr ""
 #~ "Приглашения на встречи и другие уведомления будут показаны в правой части."
-<<<<<<< HEAD
-
-#~ msgid ""
-#~ "In case of new notifications, e.g. appointment invitations, the info area "
-#~ "is opened."
-#~ msgstr ""
-#~ "Область уведомлений открывается при появлении новых уведомлений "
-#~ "(приглашений на встречи и пр.)"
-=======
->>>>>>> dc4dbfac
 
 #~ msgid "In progress"
 #~ msgstr "Выполняется"
@@ -5194,9 +4593,6 @@
 #~ msgid "Resources"
 #~ msgstr "Ресурсы"
 
-#~ msgid "Restart Guided Tour"
-#~ msgstr "Начать снова"
-
 #~ msgid "Restore applications"
 #~ msgstr "Восстановить приложения"
 
@@ -5637,10 +5033,7 @@
 
 #~ msgid ""
 #~ "Sorry, we cannot help you here. Your provider needs to obtain a key from "
-<<<<<<< HEAD
-=======
-
->>>>>>> dc4dbfac
+
 #~ "LinkedIn with the permission to do read messages."
 #~ msgstr "Для чтения сообщений ваш провайдер должен получить ключ с LinkedIn."
 
@@ -5858,19 +5251,6 @@
 #~ "файл, установите флажок напротив его имени. Выберите файл для просмотра "
 #~ "подробной информации."
 
-<<<<<<< HEAD
-#~ msgid "The New objects icon"
-#~ msgstr "Значок новых сообщений"
-
-#~ msgid ""
-#~ "The New objects icon shows the number of appointment reminders or other "
-#~ "notifications. If clicking the icon, the info area opens."
-#~ msgstr ""
-#~ "Значок новых сообщений показывает количество напоминаний о встречах или "
-#~ "других уведомлений. По щелчку открывается панель с подробностями."
-
-=======
->>>>>>> dc4dbfac
 #~ msgid ""
 #~ "The New objects icon shows the number of unread E-Mails or other "
 #~ "notifications. If clicking the icon, the info area opens."
@@ -6051,7 +5431,6 @@
 #~ msgstr ""
 #~ "Диаграмма демонстрирует изменение производительности (в %). Ожидаемый "
 #~ "уровень представлен серой линией, действительный — синей."
-<<<<<<< HEAD
 
 #~ msgid ""
 #~ "The icon at the bottom right side helps you sort your tasks. Click the "
@@ -6061,25 +5440,9 @@
 
 #~ msgid ""
 #~ "The icon on the bottom right side helps you sort your E-Mails. Click the "
-=======
-
-#~ msgid ""
-#~ "The icon at the bottom right side helps you sort your tasks. Click the "
->>>>>>> dc4dbfac
 #~ "icon to get a list of sort criteria."
 #~ msgstr ""
 #~ "Нажмите значок в правом нижнем углу для просмотра критериев сортировки."
-
-<<<<<<< HEAD
-#~ msgid "The info area"
-#~ msgstr "Область уведомлений"
-=======
-#~ msgid ""
-#~ "The icon on the bottom right side helps you sort your E-Mails. Click the "
-#~ "icon to get a list of sort criteria."
-#~ msgstr ""
-#~ "Нажмите значок в правом нижнем углу для просмотра критериев сортировки."
->>>>>>> dc4dbfac
 
 #~ msgid "The number of recipients is limited to %1$s recipients per field"
 #~ msgstr "Максимальное число получателей в поле: %1$s"
@@ -6461,13 +5824,6 @@
 #~ msgstr "Чтобы запустить приложение, щелкните на заголовке плитки."
 
 #~ msgid ""
-<<<<<<< HEAD
-#~ "To launch an app, click on an entry on the left side of the menu bar."
-#~ msgstr "Чтобы запустить приложение, выберите его имя в левой части меню."
-
-#~ msgid ""
-=======
->>>>>>> dc4dbfac
 #~ "To open the E-Mail settings, click the System menu icon on the upper "
 #~ "right side of the menu bar. Select Settings. Click on E-Mail on the left "
 #~ "side. To display all settings, enable Advanced settings in the bottom "
