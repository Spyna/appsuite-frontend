--- conflicted
+++ resolved
@@ -43,11 +43,7 @@
             // Check if ACLs enabled and only do that for mail component,
             // every other component will have ACL capabilities (stored in DB)
             if (this.get('module') === 'mail' && !(this.get('capabilities') & 1)) return false;
-<<<<<<< HEAD
-            // we supported capabilities here. note: if a folder has no capabilities the supported capabilities is not present (instead of an empty array).
-=======
             // we use supported capabilities here. note: if a folder has no capabilities the supported capabilities is not present (instead of an empty array).
->>>>>>> 3f3f7cec
             // this can be seen with folders from external filestorages
             if (this.get('module') === 'infostore') {
                 return _(this.get('supported_capabilities')).indexOf('permissions') > -1 && folderAPI.Bitmask(this.get('own_rights')).get('admin') >= 1;
