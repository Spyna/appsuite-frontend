--- conflicted
+++ resolved
@@ -232,16 +232,10 @@
             interpretTask: function (task, options) {
                 options = options || {};
                 task = _.copy(task, true);
-<<<<<<< HEAD
-                if (!options.noOverdue && (task.status !== 3 && task.end_date !== undefined && task.end_date !== null && _.now() > task.end_date)) {//no state for task over time, so manual check is needed
+                //no state for task over time, so manual check is needed
+                if (!options.noOverdue && (task.status !== 3 && task.end_date !== undefined && task.end_date !== null && _.now() > task.end_date)) {
                     task.status = gt('Overdue');
                     task.badge = 'badge badge-important';
-=======
-                //no state for task over time, so manual check is needed
-                if (!options.noOverdue && (task.status !== 3 && task.end_date !== undefined && task.end_date !== null && _.now() > task.end_date)) {
-                        task.status = gt('Overdue');
-                        task.badge = 'badge badge-important';
->>>>>>> e7758a2e
                 } else if (task.status) {
                     switch (task.status) {
                         case 1:
@@ -312,49 +306,27 @@
                 var resultArray = [],
                     dateArray = [],
                     emptyDateArray = [],
-<<<<<<< HEAD
-                    alphabetSort = function (a, b) {//sort by alphabet
+                    //sort by alphabet
+                    alphabetSort = function (a, b) {
                         if (a.title.toLowerCase() > b.title.toLowerCase()) {
                             return 1;
                         } else {
                             return -1;
                         }
                     },
-                    dateSort = function (a, b) {//sort by endDate. If equal, sort by alphabet
+                    //sort by endDate. If equal, sort by alphabet
+                    dateSort = function (a, b) {
                         /* jshint eqeqeq: false */
                         if (a.end_date > b.end_date) {
                             return 1;
-                        } else if (a.end_date == b.end_date) {// use == here so end_date=null and end_date=undefined are equal. may happen with done tasks
+                        // use == here so end_date=null and end_date=undefined are equal. may happen with done tasks
+                        } else if (a.end_date == b.end_date) {
                             return alphabetSort(a, b);
                         } else {
                             return -1;
                         }
                         /* jshint eqeqeq: true */
                     };
-=======
-                    //sort by alphabet
-                    alphabetSort = function (a, b) {
-                            if (a.title.toLowerCase() > b.title.toLowerCase()) {
-                                return 1;
-                            } else {
-                                return -1;
-                            }
-                        },
-                    //sort by endDate. If equal, sort by alphabet
-                    dateSort = function (a, b) {
-                            /* jshint eqeqeq: false */
-                            if (a.end_date > b.end_date) {
-                                return 1;
-                            // use == here so end_date=null and end_date=undefined are equal. may happen with done tasks
-                            } else if (a.end_date == b.end_date) {
-                                return alphabetSort(a, b);
-                            }
-                            else {
-                                return -1;
-                            }
-                            /* jshint eqeqeq: true */
-                        };
->>>>>>> e7758a2e
 
                 for (var i = 0; i < tasks.length; i++) {
                     if (tasks[i].status === 3) {
