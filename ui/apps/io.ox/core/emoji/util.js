/**
 * This work is provided under the terms of the CREATIVE COMMONS PUBLIC
 * LICENSE. This work is protected by copyright and/or other applicable
 * law. Any use of the work other than as authorized under this license
 * or copyright law is prohibited.
 *
 * http://creativecommons.org/licenses/by-nc-sa/2.5/
 *
 * © 2013 Open-Xchange Inc., Tarrytown, NY, USA. info@open-xchange.com
 *
 * @author Matthias Biggeleben <matthias.biggeleben@open-xchange.com>
 */

define('io.ox/core/emoji/util', ['settings!io.ox/mail/emoji'], function (settings) {

    'use strict';

    var emoji,
        convert = function (text) {
            var allToUnified = emoji.converterFor({
                from: 'all',
                to: 'unified'
            });
            text = allToUnified(text);
            text = emoji.unifiedToImageTag(text, {
                forceEmojiIcons: settings.get('forceEmojiIcons', false)
            });
            return text;
        };

    return {

        /** process a string and replace emoji characters with img tags
         *
         *
         * @param str - the string to be processed
         * @param callback - a callback method that gets called with 2 parameters:
         *      @param result - the processed text
         *      @param object - an object containing a key 'loaded', a boolean to indicate wether
         *                      the emoji lib has just been loaded or had been loaded before
         * @returns the processed or unprocessed string
         *
         * please mind that this functions returns HTML!
         * if source is regarded as plain text you needs to escape it via _.escape()
        */
        processEmoji: function (str, callback) {

            var tooLarge = str.length > (1024 * (_.device('chrome >= 30') ? 64 : 32)),
                /* check if there might be any emojis; pure ascii cannot contain them (except 0xA9 and 0xAE)
                 * using a regex is 50-100 times faster than looping over the characters
                 *
                 * When adjusting this regex, make sure, all supported emoji do still
                 * match (all unified + all softbank codepoints)
                 */
                hasEmoji = /[\xa9\xae\u203c\u2049\u20e3\u2122-\uffff]/.test(str);

            function cont(str, libJustLoaded) {
                if (callback) callback(str, { loaded: !!libJustLoaded });
                return str;
            }

            if (tooLarge || !hasEmoji) {
                return cont(str);
            } else if (emoji) {
                return cont(convert(str));
            } else {
<<<<<<< HEAD
                require(['io.ox/emoji/main'], function (code) {
=======
                require(['io.ox/emoji/bundle'], function (code) {
>>>>>>> 74174fc6
                    emoji = code;
                    cont(convert(str), true);
                });
                return str;
            }
        },

        imageTagsToUnified: function (html) {
            var node = $('<div>').append(html);

            node.find('img[data-emoji-unicode]').each(function (index, node) {
                $(node).replaceWith($(node).attr('data-emoji-unicode'));
            });

            return node.html();
        }
    };

});<|MERGE_RESOLUTION|>--- conflicted
+++ resolved
@@ -64,11 +64,7 @@
             } else if (emoji) {
                 return cont(convert(str));
             } else {
-<<<<<<< HEAD
-                require(['io.ox/emoji/main'], function (code) {
-=======
                 require(['io.ox/emoji/bundle'], function (code) {
->>>>>>> 74174fc6
                     emoji = code;
                     cont(convert(str), true);
                 });
