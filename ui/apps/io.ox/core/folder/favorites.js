--- conflicted
+++ resolved
@@ -50,11 +50,7 @@
         // define virtual folder
         api.virtual.add(id, function () {
             var cache = !collection.expired && collection.fetched;
-<<<<<<< HEAD
-            return api.multiple(settings.get('favorites/' + module, []), { errors: true, cache: cache }).then(function (response) {
-=======
             return api.multiple(getFavorites(module), { errors: true, cache: cache }).then(function (response) {
->>>>>>> 1c74fb5d
                 // remove non-existent entries
                 var list = _(response).filter(function (item) {
                     // FLD-0008 -> not found
