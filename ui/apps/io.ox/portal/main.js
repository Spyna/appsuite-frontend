/**
 * This work is provided under the terms of the CREATIVE COMMONS PUBLIC
 * LICENSE. This work is protected by copyright and/or other applicable
 * law. Any use of the work other than as authorized under this license
 * or copyright law is prohibited.
 *
 * http://creativecommons.org/licenses/by-nc-sa/2.5/
 *
 * © 2011 Open-Xchange Inc., Tarrytown, NY, USA. info@open-xchange.com
 *
 * @author Francisco Laguna <francisco.laguna@open-xchange.com>
 * @author Matthias Biggeleben <matthias.biggeleben@open-xchange.com>
 */

define('io.ox/portal/main', [
    'io.ox/core/extensions',
    'io.ox/core/api/user',
    'io.ox/contacts/api',
    'io.ox/core/date',
    'io.ox/core/tk/dialogs',
    'io.ox/portal/widgets',
    'io.ox/portal/util',
    'io.ox/portal/settings/pane',
    'gettext!io.ox/portal',
    'settings!io.ox/portal',
    'less!io.ox/portal/style'
], function (ext, userAPI, contactAPI, date, dialogs, widgets, util, settingsPane, gt, settings) {

    'use strict';

    var widgetsWithFirstVisit = ['mail', 'calendar', 'tasks', 'myfiles'],
        firstVisitGreeting = {
            //#. Default greeting for portal widget
            mail:     gt('Welcome to your inbox'),
            //#. Default greeting for portal widget
            calendar: gt('Welcome to your calendar'),
            //#. Default greeting for portal widget
            tasks:    gt('Welcome to your tasks'),
            //#. Default greeting for portal widget
            myfiles:  gt('Welcome to your files')
        },
        hadData = settings.get('settings/hadData') || [];

    function isFirstVisitWidget(type, baton) {

        function hasDataShown(type) {
            return _.contains(hadData, type) ? true : false;
        }

        function containsData(type) {
            var tasks;
            if (type === 'tasks') {
                tasks = _(baton.data).filter(function (task) {
                    return task.end_date !== null && task.status !== 3;
                });
                if (_.isEmpty(tasks)) return false;
            }
            if (!_.isEmpty(baton.data)) return true;
        }

        // URL is mandatory; return false if it's missing
        if (!settings.get('settings/getStartedLink')) return false;

        if (_.contains(widgetsWithFirstVisit, type)) {
            if (containsData(type)) {
                if (!hasDataShown(type)) hadData.push(type);
                settings.set('settings/hadData', hadData).save();
                return false;
            } else if (!containsData(type)) {
                if (hasDataShown(type)) {
                    // reset for debugging
                    // settings.set('settings/hadData', []).save();
                    return false;
                } else {
                    return true;
                }
            }
        } else {
            return false;
        }
    }

    // time-based greeting phrase
    function getGreetingPhrase(name) {
        var hour = new date.Local().getHours();
        // find proper phrase
        if (hour >= 4 && hour <= 11) {
            return gt('Good morning, %s', name);
        } else if (hour >= 18 && hour <= 23) {
            return gt('Good evening, %s', name);
        } else {
            return gt('Hello %s', name);
        }
    }

    function openSettings() {
        require(['io.ox/settings/main'], function (m) {
            m.getApp().launch().done(function () {
                this.getGrid().selection.set({ id: 'io.ox/portal' });
            });
        });
    }

    // portal header
    ext.point('io.ox/portal/sections').extend({
        id: 'header',
        index: 100,
        draw: function (baton) {
            var $btn,
                $greeting;

            this.append($btn = $('<div class="header">'));
            // greeting
            $greeting = $('<h1 class="greeting">').append(
                baton.$.greeting = $('<span class="greeting-phrase">'),
                $('<span class="signin">').text(
                    //#. Portal. Logged in as user
                    gt('Signed in as %1$s', ox.user)
                )
            );

            if (_.device('!smartphone')) {
                widgets.loadAllPlugins().done(function () {
                    // add widgets
                    ext.point('io.ox/portal/settings/detail/pane').map(function (point) {
                        if (point && point.id === 'add') {
                            point.invoke('draw', $btn);
                        }
                    });
                    // please no button
                    $btn.find('.btn-group-portal').after($greeting);
                    $btn.find('.btn-group-portal')
                        .prepend($('<button type="button" class="btn btn-primary">')
                        .attr({
                            'data-action': 'customize',
                            tabindex: 1
                        })
                        .text(gt('Customize this page'))
                        .on('click', openSettings));
                });
            } else {
                $btn.append($greeting);
            }
        }
    });

    // widget container
    ext.point('io.ox/portal/sections').extend({
        id: 'widgets',
        index: 200,
        draw: function (baton) {
            this.append(
                baton.$.widgets = $('<ol class="widgets">')
            );
        }
    });

    // widget scaffold

    ext.point('io.ox/portal/widget-scaffold').extend({
        id: 'attributes',
        index: 100,
        draw: function (baton) {
            this.attr({
                'data-widget-cid': baton.model.cid,
                'data-widget-id': baton.model.get('id'),
                'data-widget-type': baton.model.get('type')
            });
        }
    });

    ext.point('io.ox/portal/widget-scaffold').extend({
        id: 'classes',
        index: 200,
        draw: function (baton) {
            var draggable = baton.model.get('draggable');
            if (_.isUndefined(draggable) || _.isNull(draggable)) {
                draggable = true;
            }
            this.addClass('widget' + (baton.model.get('inverse') ? ' inverse' : ''))
                .addClass(draggable ? ' draggable' : ' protected');
        }
    });

    ext.point('io.ox/portal/widget-scaffold').extend({
        id: 'default',
        index: 300,
        draw: function (baton) {
            this.append(
                // border decoration
                $('<div class="decoration pending">').append(
                    $('<h2>').append(
                        // add remove icon
                        baton.model.get('protectedWidget') ? [] :
                            $('<a class="disable-widget"><i class="fa fa-times icon-remove"/></a>')
                            .attr({
                                href: '#',
                                role: 'button',
                                'title': gt('Disable widget'),
                                'aria-label': gt('Disable widget'),
                                tabindex: 1
                            }),
                        // title span
                        $('<span class="title">').text('\u00A0')
                    )
                )
            );
        }
    });

    ext.point('io.ox/portal/widget-scaffold').extend({
        id: 'color',
        index: 400,
        draw: function (baton) {
            util.setColor(this, baton.model.get('color'));
        }
    });

    // application object
    var app = ox.ui.createApp({ name: 'io.ox/portal', title: 'Portal' }),
        win,
        scrollPos = window.innerHeight,
        appBaton = ext.Baton({ app: app }),
        sidepopup = new dialogs.SidePopup({ tabTrap: true }),
        collection = widgets.getCollection();

    app.settings = settings;

    collection
        .on('remove', function (model) {
            // remove DOM node
            appBaton.$.widgets.find('[data-widget-cid="' + model.cid + '"]').remove();
            // clean up
            if (model.has('baton')) {
                delete model.get('baton').model;
                model.set('baton', null, { validate: true });
                model.isDeleted = true;
            }
            widgets.save(appBaton.$.widgets);
        })
        .on('add', function (model) {
            app.drawScaffold(model, true);
            widgets.loadUsedPlugins().done(function () {
                if (model.has('candidate') !== true) {
                    app.drawWidget(model);
                    widgets.save(appBaton.$.widgets);
                }
            });
        })
        .on('change', function (model, e) {
            if ('enabled' in model.changed) {
                if (model.get('enabled')) {
                    app.getWidgetNode(model).show();
                    app.drawWidget(model);
                } else {
                    app.getWidgetNode(model).hide();
                }
            } else if ('color' in model.changed) {
                util.setColor(app.getWidgetNode(model), model.get('color'));
            } else if ('title' in model.changed) {
                //change name
                app.getWidgetNode(model).find('.title').text(model.get('title'));
            } else if (this.wasElementDeleted(model)) {
                // element was removed, no need to refresh it.
                return;
            } else if ('unset' in e && 'candidate' in model.changed && model.drawn) {
                // redraw fresh widget
                app.refreshWidget(model);
            } else if ('props' in model.changed && model.drawn) {
                // redraw existing widget due to config change
                app.refreshWidget(model);
            } else {
                app.drawWidget(model);
            }
        })
        .on('sort', function () {
            this.sort({ silent: true });
            // loop over collection for resorting DOM tree
            this.each(function (model) {
                // just re-append all in proper order
                appBaton.$.widgets.append(app.getWidgetNode(model));
            });
        });

    collection.wasElementDeleted = function (model) {
        var needle = model.cid,
            haystack = this.models;
        return !_(haystack).some(function (suspiciousHay) {return suspiciousHay.cid === needle; });
    };

    app.getWidgetCollection = function () {
        return collection;
    };

    app.updateTitle = function () {
        userAPI.getGreeting(ox.user_id).done(function (name) {
            appBaton.$.greeting.text(getGreetingPhrase(name));
        });
    };

    function openSidePopup(popup, e, target) {
        // get widget node
        var node = target.closest('.widget'),
            // get widget cid
            cid = node.attr('data-widget-cid'),
            // get model
            model = collection.get(cid), baton;
        if (model) {
            baton = model.get('baton');
            baton.item = target.data('item');
            // defer to get visual feedback first (e.g. script errors)
            _.defer(function () {
                ext.point('io.ox/portal/widget/' + model.get('type')).invoke('draw', popup.empty(), model.get('baton'));
            });
        }
    }

    app.drawScaffold = function (model, add) {
        add = add || false;
        var baton = ext.Baton({ model: model, app: app, add: add }),
            node = $('<li>').attr({
                tabindex: 1
            });

        model.node = node;
        ext.point('io.ox/portal/widget-scaffold').invoke('draw', node, baton);

        if (model.get('enabled') === false) {
            node.hide();
        } else {
            if (!widgets.visible(model.get('type'))) {
                // hide due to missing capabilites
                node.hide();
                return;
            }
        }
        if (add) {
            var lastProtected = appBaton.$.widgets.find('li.protected').last();
            if (lastProtected.length) {
                lastProtected.after(node);
            } else {
                appBaton.$.widgets.prepend(node);
            }
        } else {
            appBaton.$.widgets.append(node);
        }
    };

    app.getWidgetNode = function (model) {
        return appBaton.$.widgets.find('[data-widget-cid="' + model.cid + '"]');
    };

    function setup(e) {
        e.preventDefault();
        var baton = e.data.baton;
        ext.point(baton.point).invoke('performSetUp', null, baton);
    }

    app.drawFirstVisitPane = function (type, baton) {

        var greeting = firstVisitGreeting[type] || '',
            link = settings.get('settings/getStartedLink') || '#';

        baton.model.node.append(
            $('<div class="content">').append(
                // text
                $('<div>').append(
                    $('<span class="bold">').text(ox.serverConfig.productName + '. '),
                    $.txt(greeting + '.')
                ),
                // link
                $('<a href="#" tabindex="1" target="_blank" style="white-space: nowrap;" role="button">')
                .attr('href', link)
                .text(gt('Get started here') + '!')
            )
        );
    };

    app.drawDefaultSetup = function (baton) {

        var data = baton.model.toJSON(),
            point = ext.point(baton.point),
            title = widgets.getTitle(data, point.prop('title')),
            node = baton.model.node;

        node.append(
            $('<div class="content">').append(
                // text
                $('<div class="paragraph" style="min-height: 40px">').append(
                    $.txt(
                        //#. %1$s is social media name, e.g. Facebook
                        gt('Welcome to %1$s', title) + '!'
                    ),
                    $('<br>'),
                    $.txt(
                        gt('Get started here') + ':'
                    )
                ),
                // button
                $('<a href="#" class="action" tabindex="1" role="button">').text(
                    //#. %1$s is social media name, e.g. Facebook
                    gt('Add your %1$s account', title)
                )
                .on('click', { baton: baton }, setup)
            )
        );

        point.invoke('drawDefaultSetup', node, baton);
    };

    function ensureDeferreds(ret) {
        return ret && ret.promise ? ret : $.when();
    }

    function reduceBool(memo, bool) {
        return memo && bool;
    }

    function runAction(e) {
        ext.point(e.data.baton.point).invoke('action', $(this).closest('.widget'), e.data.baton);
    }

    function loadAndPreview(point, node, baton) {
        var defs = point.invoke('load', node, baton).map(ensureDeferreds).value(),
            decoration = node.find('.decoration');
        return $.when.apply($, defs).then(
            function success() {
                var widgetType = _.last(baton.point.split('/'));
                node.find('.content').remove();
                // draw summary only on smartphones (please adjust settings pane when adjusting this check)
                if (_.device('smartphone') && settings.get('mobile/summaryView')) {
                    if (point.all()[0].summary) {
                        //invoke special summary if there is one
                        point.invoke('summary', node, baton);
<<<<<<< HEAD
                    } else if (!node.hasClass('generic-summary')) {
=======
                    }
                    else if(!node.hasClass('generic-summary')) {
>>>>>>> 6c7d6d7a
                        //add generic open close if it's not added yet
                        node.addClass('with-summary show-summary generic-summary');
                        node.on('tap', 'h2', function (e) {
                            $(e.delegateTarget).toggleClass('show-summary generic-summary');
                        });
                    }
                }

                if (isFirstVisitWidget(widgetType, baton)) {
                    app.drawFirstVisitPane(widgetType, baton);
                } else {
                    point.invoke('preview', node, baton);
                }
                node.removeClass('error-occurred');
                decoration.removeClass('pending error-occurred');
            },
            function fail(e) {
                // special return value?
                if (e === 'remove') {
                    widgets.remove(baton.model);
                    node.remove();
                    return;
                }
                // clean up
                node.find('.content').remove();
                decoration.removeClass('pending');
                // show error message unless it's just missing oauth account
                if (e.code !== 'OAUTH-0006') {
                    node.append(
                        $('<div class="content error">').append(
                            $('<div>').text(gt('An error occurred.')),
                            $('<div class="italic">').text(_.isString(e.error) ? e.error : ''),
                            $('<br>'),
                            $('<a class="solution">').text(gt('Click to try again.')).on('click', function () {
                                node.find('.decoration').addClass('pending');
                                loadAndPreview(point, node, baton);
                            })
                        )
                    );
                    point.invoke('error', node, e, baton);
                } else {
                    // missing oAuth account
                    app.drawDefaultSetup(baton);
                }
            }
        );
    }

    app.drawWidget = function (model, index) {

        var node = model.node,
            load = _.device('smartphone') ? (node.offset().top < scrollPos) : true;

        if (!model.drawn && load) {

            model.drawn = true;
            index = index || 0;

            if (model.get('enabled') === true && !widgets.visible(model.get('type'))) {
                // hide due to missing capabilites
                node.hide();
                return;
            }

            // set/update title
            var baton = ext.Baton({ model: model, point: 'io.ox/portal/widget/' + model.get('type') }),
                point = ext.point(baton.point),
                title = widgets.getTitle(model.toJSON(), point.prop('title')),
                $title = node.find('h2 .title').text(_.noI18n(title)),
                requiresSetUp = point.invoke('requiresSetUp').reduce(reduceBool, true).value();
            // remember
            model.set('baton', baton, { validate: true, silent: true });
            node.attr('aria-label', title);
            node.find('a.disable-widget').attr({
                'aria-label': title + ', ' + gt('Disable widget')
            });
            // setup?
            if (requiresSetUp) {
                node.find('.decoration').removeClass('pending');
                app.drawDefaultSetup(baton);
            } else {
                // add link?
                if (point.prop('action') !== undefined) {
                    $title.addClass('action-link').css('cursor', 'pointer').on('click', { baton: baton }, runAction);
                }
                // simple delay approach
                _.delay(function () {
                    // initialize first
                    point.invoke('initialize', node, baton);
                    // load & preview
                    node.busy();
                    loadAndPreview(point, node, baton).done(function () {
                        node.removeAttr('style');
                    }).always(function () {
                        node.idle();
                    });
                }, (index / 2 >> 0) * 100);
            }
        }
    };

    app.refreshWidget = function (model, index) {

        if (!model.drawn) return;

        index = index || 0;

        var node = model.node,
            delay = (index / 2 >> 0) * 1000,
            baton = model.get('baton'),
            point = ext.point(baton.point);

        _.defer(function () {
            _.delay(function () {
                node.find('.decoration').addClass('pending');
                // CSS Transition delay 0.3s
                _.delay(function () {
                    loadAndPreview(point, node, baton);
                    node = baton = point = null;
                }, 300);
            }, delay);
        });
    };

    // can be called every 30 seconds
    app.refresh = _.throttle(function () {
        widgets.getEnabled().each(app.refreshWidget);
    }, 30000);

    ox.on('refresh^', function () {
        app.refresh();
    });

    // launcher
    app.setLauncher(function () {

        // get window
        app.setWindow(win = ox.ui.createWindow({
            name: 'io.ox/portal',
            chromeless: true,
            simple: _.device('smartphone')
        }));

        win.nodes.main.addClass('io-ox-portal f6-target').attr({
            'tabindex': '1',
            'role': 'main',
            'aria-label': gt('Portal Widgets')
        });

        win.setTitle(gt('Portal'));

        ext.point('io.ox/portal/sections').invoke('draw', win.nodes.main, appBaton);

        app.updateTitle();
        _.tick(1, 'hour', app.updateTitle);
        //change name if username changes
        userAPI.get(ox.user_id).done(function (userData) {
            contactAPI.on('update:' + _.ecid({ folder_id: userData.folder_id, id: userData.contact_id }), app.updateTitle);
        });

        win.show(function () {
            // draw scaffolds now for responsiveness
            collection.each(function (model) {
                app.drawScaffold(model, false);
            });

            widgets.loadUsedPlugins().done(function (cleanCollection) {
                cleanCollection.each(app.drawWidget);
                ox.trigger('portal:items:render');
            });

            // add side popup
            sidepopup.delegate(appBaton.$.widgets, '.item, .content.pointer, .action.pointer', openSidePopup);

            // react on 'remove'
            win.nodes.main.on('click', '.disable-widget', function (e) {
                e.preventDefault();
                var id = $(this).closest('.widget').attr('data-widget-id'),
                    model = widgets.getModel(id);
                if (model) {
                    // do we have custom data that might be lost?
                    if (!_.isEmpty(model.get('props'))) {
                        var dialog = new dialogs.ModalDialog()
                        .header($('<h4>').text(gt('Delete widget')))
                        .append($('<span>').text(gt('Do you really want to delete this widget?')))
                        .addPrimaryButton('delete',
                            //#. Really delete portal widget - in contrast to "just disable"
                            gt('Delete'), 'delete', { tabIndex: 1 }
                        )
                        .addButton('cancel', gt('Cancel'), 'cancel', { tabIndex: 1 });
                        if (model.get('enabled')) {
                            dialog.addAlternativeButton('disable',
                                //#. Just disable portal widget - in contrast to delete
                                gt('Just disable widget'), 'disable', { tabIndex: 1 }
                            );
                        }
                        dialog.show().done(function (action) {
                            if (action === 'delete') {
                                model.collection.remove(model);
                            } else if (action === 'disable') {
                                model.set('enabled', false, { validate: true });
                            }
                        });
                    } else {
                        model.collection.remove(model);
                    }
                }
            });

            // add -webkit-overflow-scroll only for iOS to enable momentum scroll
            // (will cause errors on android chrome)
            // TODO: avoid device specific inline css fixes
            if (_.browser.iOS) {
                win.nodes.main.css('-webkit-overflow-scrolling', 'touch');
            }

            // enable position fixed toolbar on mobile. This will keep the lazy loading for
            // portal apps with a fixed position toolbar
            if (_.device('smartphone')) {
                app.getWindow().on('hide', function () {
                    $('#io-ox-topbar').removeClass('toolbar-fixed-position');
                    app.getWindow().nodes.outer.removeClass('content-v-shift');
                }).on('show', function () {
                    $('#io-ox-topbar').addClass('toolbar-fixed-position');
                    app.getWindow().nodes.outer.addClass('content-v-shift');
                });
            }

            // make sortable, but not for Touch devices
            if (!Modernizr.touch) {
                require(['static/3rd.party/jquery-ui.min.js']).done(function () {
                    appBaton.$.widgets.sortable({
                        cancel: 'li.protected',
                        containment: win.nodes.main,
                        delay: 150,
                        items: '> li.draggable:visible',
                        scroll: true,
                        // default 'intersect' by 50%
                        tolerance: 'pointer',
                        update: function () {
                            widgets.save(appBaton.$.widgets);
                        }
                    });
                });
            }
        });

        var lazyLayout = _.debounce(function () {
            scrollPos = $(this).scrollTop() + this.innerHeight;
            widgets.loadUsedPlugins().done(function (cleanCollection) {
                cleanCollection.each(app.drawWidget);
            });
        }, 300);

        $(window).on('scrollstop resize', lazyLayout);
    });

    return {
        getApp: app.getInstance
    };
});<|MERGE_RESOLUTION|>--- conflicted
+++ resolved
@@ -432,12 +432,7 @@
                     if (point.all()[0].summary) {
                         //invoke special summary if there is one
                         point.invoke('summary', node, baton);
-<<<<<<< HEAD
                     } else if (!node.hasClass('generic-summary')) {
-=======
-                    }
-                    else if(!node.hasClass('generic-summary')) {
->>>>>>> 6c7d6d7a
                         //add generic open close if it's not added yet
                         node.addClass('with-summary show-summary generic-summary');
                         node.on('tap', 'h2', function (e) {
