--- conflicted
+++ resolved
@@ -30,50 +30,6 @@
 </div></nav></div>
 <div class="oxhelp-content">
   <h1 class="sr-only">Erste Schritte</h1>
-<<<<<<< HEAD
-<h2 class="sr-only">Die Benutzeroberfläche</h2>
-<div class="sect2" id="ox.appsuite.user.sect.firststeps.gui.notificationarea">
-<div class="titlepage"><div><div><h3 class="title">3.1.7. Der Infobereich</h3></div></div></div>
-<a class="indexterm" name="id-1.4.4.11.2"></a><div class="reference">
-<a name="ox.appsuite.user.reference.firststeps.gui.notificationarea"></a><p id="ox.appsuite.user.reference.firststeps.gui.notificationarea">
-        </p>
-<div class="informalfigure" id="ox.appsuite.user.fig.firststeps.gui.notificationarea"><div class="screenshot"><div class="mediaobject"><img src="../../images/appsuite_user_gui_notificationarea.png" alt="Der Infobereich"></div></div></div>
-<p>Zeigt Informationen zu den folgenden Objekten:
-        </p>
-<ul class="itemizedlist" style="list-style-type: disc; ">
-<li class="listitem"><p role="presentation">neue Termineinladungen</p></li>
-<li class="listitem"><p role="presentation">Erinnerungen an bevorstehende Termine</p></li>
-<li class="listitem"><p role="presentation">anstehende Aufgaben</p></li>
-<li class="listitem"><p role="presentation">Aufgaben, deren Fälligkeit überschritten ist</p></li>
-</ul>
-<p>
-        Sobald eine Erinnerung ansteht, öffnet der Infobereich automatisch. Sie können dieses Verhalten in den
-        Grundeinstellungen bestimmen. Um den Infobereich manuell zu öffnen, klicken Sie in der 
-        <a class="link" href="ox.appsuite.user.sect.firststeps.gui.menubar.html">Menüleiste</a> rechts auf das Symbol
-        <span class="guibutton"><strong>Neue Objekte</strong></span>
-        <span aria-hidden="true" class="inlinemediaobject" id="ox.appsuite.user.fig.firststeps.gui.notificationarea.unreadbadge"><img src="../../images/appsuite_user_icon_unreadbadge.png"></span>. Wenn Benachrichtigungen vorhanden sind, werden diese angezeigt. Sie können die folgenden Aktionen ausführen:
-        </p>
-<ul class="itemizedlist" style="list-style-type: disc; ">
-<li class="listitem">
-<p role="presentation">Um den Infobereich zu schließen, ohne die Benachrichtigungen zu löschen, klicken Sie auf das Symbol <span class="guibutton"><strong>Schließen</strong></span>
-              <span aria-hidden="true" class="inlinemediaobject" id="ox.appsuite.user.fig.firststeps.gui.notification.closeall"><img src="../../images/appsuite_user_icon_notification_close.png"></span>.
-            </p>
-<p role="presentation">Alternativ klicken Sie in der Menüleiste erneut auf das Symbol.</p>
-</li>
-<li class="listitem"><p role="presentation">Wenn Sie die Benachrichtigungen später erneut erhalten möchten, klicken Sie auf
-            <span class="guibutton"><strong>Später erneut erinnern</strong></span>.</p></li>
-<li class="listitem"><p role="presentation">Um Details zu einer Benachrichtigung anzuzeigen, klicken Sie auf den Titel der Benachrichtigung.</p></li>
-<li class="listitem"><p role="presentation">Wenn Sie zu einer bestimmten Benachrichtigung erneut erinnert werden möchten, klicken Sie unterhalb
-              des Titels der Benachrichtigung auf <span class="guibutton"><strong>Erneut erinnern</strong></span>. Wählen Sie einen Wert.</p></li>
-<li class="listitem">
-<p role="presentation">Um eine Benachrichtigung auszublenden, klicken Sie neben der Benachrichtigung auf das Symbol <span class="guibutton"><strong>Schließen</strong></span>
-              <span aria-hidden="true" class="inlinemediaobject" id="ox.appsuite.user.fig.firststeps.gui.notification.close"><img src="../../images/appsuite_user_icon_notification_close.png"></span>.
-            </p>
-<p role="presentation">Um eine Benachrichtigung zu löschen, klicken Sie neben der Benachrichtigung auf <span class="guibutton"><strong>OK</strong></span>.</p>
-</li>
-<li class="listitem"><p role="presentation">Um Termineinladungen zu bestätigen oder abzulehnen, klicken Sie neben dem Termin auf die entsprechende Schaltfläche.</p></li>
-<li class="listitem"><p role="presentation">Um Aufgaben als erledigt zu markieren, klicken Sie auf die entsprechende Schaltfläche.</p></li>
-=======
 <h2 class="sr-only">Allgemeine Beschreibung der Benutzeroberfläche</h2>
 <div class="sect2" id="ox.appsuite.user.sect.firststeps.gui.notificationarea">
 <div class="titlepage"><div><div><h3 class="title">3.1.8. Der Infobereich</h3></div></div></div>
@@ -132,15 +88,10 @@
 <p role="presentation">
             </p>
 </li>
->>>>>>> 1c74fb5d
 </ul>
 <p>
       </p>
 </div>
-<<<<<<< HEAD
-<p id="ox.appsuite.user.concept.firststeps.gui.notification.parent">Übergeordnetes Thema:
-        <a class="xref" href="ox.appsuite.user.sect.firststeps.gui.html">Die Benutzeroberfläche</a>
-=======
 <p class="title">Siehe auch</p>
 <ul class="itemizedlist" id="ox.appsuite.user.concept.firststeps.gui.notificationarea.related" style="list-style-type: none; ">
 <li class="listitem" style="list-style-type: none"><p role="presentation"><a class="xref" href="ox.appsuite.user.sect.firststeps.gui.menubar.html">Die Menüleiste</a></p></li>
@@ -155,7 +106,6 @@
 </ul>
 <p id="ox.appsuite.user.concept.firststeps.gui.notificationarea.parent">Übergeordnetes Thema:
         <a class="xref" href="ox.appsuite.user.sect.firststeps.gui.html">Allgemeine Beschreibung der Benutzeroberfläche</a>
->>>>>>> 1c74fb5d
       </p>
 </div>
           </div>
