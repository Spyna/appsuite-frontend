--- conflicted
+++ resolved
@@ -1,4 +1,3 @@
-<<<<<<< HEAD
 open-xchange-appsuite-saml (7.8.1-0) stable; urgency=low
 
   * Prepare for 7.8.1
@@ -58,13 +57,12 @@
   * Prepare for 7.8.0
 
  -- Markus Wagner <markus.wagner@open-xchange.com>  Tue, 07 Jul 2015 11:27:29 +0200
-=======
+
 open-xchange-appsuite-saml (7.6.2-5) stable; urgency=medium
 
   * Build for patch 2015-11-11 (2844)
 
- -- Francisco Laguna <francisco.laguna@open-xchange.com>  Thu, 29 Oct 2015 12:57:44 +0000
->>>>>>> 52d97e93
+ -- Francisco Laguna <francisco.laguna@open-xchange.com>  Thu, 29 Oct 2015 13:57:44 +0100
 
 open-xchange-appsuite-saml (7.6.2-4) stable; urgency=medium
 
