<html lang="nl">
<head>
<meta http-equiv="Content-Type" content="text/html; charset=utf-8">
<title>5.4.6. Bijlagen versturen als link</title>
<link rel="stylesheet" type="text/css" href="../../help.css">
<meta name="generator" content="DocBook XSL Stylesheets V1.78.1">
<link rel="home" href="index.html" title="Gebruikershandleiding">
<link rel="up" href="ox.appsuite.user.sect.email.send.html" title="5.4. E-mailberichten versturen">
<link rel="prev" href="ox.appsuite.user.sect.email.send.attachments.html" title="5.4.5. Bijlagen toevoegen">
<link rel="next" href="ox.appsuite.user.sect.email.send.signatures.html" title="5.4.7. Ondertekeningen gebruiken">
<link rel="copyright" href="ox.appsuite.user.legalnotice.html" title="Juridische kennisgeving">
<link rel="stylesheet" type="text/css" href="../../bootstrap.min.css"​/> 
<link id="favicon" rel="shortcut icon" href="../../../apps/themes/default/favicon.ico" type="image/x-icon"> 
<meta name="viewport" content="width=device-width, initial-scale=1.0">
   <script src="../../jquery.min.js"></script> 

   <script src="../../bootstrap.min.js"></script> 
</head>
<body bgcolor="white" text="black" link="#0000FF" vlink="#840084" alink="#0000FF">
<div class="oxhelp-navigation-top"><nav class="navbar navbar-inverse" role="navigation"><div class="container-fluid">
<div class="navbar-header">
<button type="button" class="navbar-toggle" data-toggle="collapse" data-target="#ox-main-nav"><span class="sr-only">Toggle navigation</span><span class="icon-bar"></span><span class="icon-bar"></span><span class="icon-bar"></span></button><a class="navbar-brand"></a>
</div>
<div class="collapse navbar-collapse" id="ox-main-nav"><ul class="nav navbar-nav">
<li><a accesskey="p" class="oxhelp-prev-link" href="ox.appsuite.user.sect.email.send.attachments.html">Terug</a></li>
<li><a accesskey="h" href="index.html" class="oxhelp-home-link">Begin</a></li>
<li><a accesskey="t" href="bk01-toc.html" class="oxhelp-toc-link">Inhoudsopgave</a></li>
<li><a accesskey="n" class="oxhelp-next-link" href="ox.appsuite.user.sect.email.send.signatures.html">Volgende</a></li>
</ul></div>
</div></nav></div>
<div class="oxhelp-content">
  <h1 class="sr-only"><span class="phrase">E-mail</span></h1>
<h2 class="sr-only">E-mailberichten versturen</h2>
<div class="sect2" id="ox.appsuite.user.sect.email.send.attachmentlink">
<div class="titlepage"><div><div><h3 class="title">5.4.6. Bijlagen versturen als link</h3></div></div></div>
<a class="indexterm" name="id-1.6.11.12.2"></a><div class="concept">
<a name="ox.appsuite.user.concept.email.send.attachmentlink"></a><p id="ox.appsuite.user.concept.email.send.attachmentlink">Deze functie maakt het mogelijk om grote bijlagen te verzenden per e-mail. Het gaat als volgt:</p>
<ul class="itemizedlist" style="list-style-type: disc; ">
<li class="listitem"><p role="presentation">De bijlagen worden geüpload naar een nieuwe map onder <span class="guibutton"><strong>Drive Mail</strong></span> in de <span class="phrase"><span class="guilabel"><strong>Bestanden</strong></span></span> app. De naam van deze map komt overeen met het onderwerp van het e-mailbericht. De map wordt gedeeld met een publieke link.</p></li>
<li class="listitem"><p role="presentation">De e-mailontvangers ontvangen een link voor het downloaden van de bijlagen.</p></li>
</ul>
<p>
      </p>
</div>
<div class="task" id="ox.appsuite.user.task.email.send.attachmentlink">
<<<<<<< HEAD
<p class="title">Om een bijlage te verzenden als link op de <span class="guilabel"><strong>Samenstellen</strong></span> pagina doet u het volgende:</p>
=======
<p class="title">Een bijlage toevoegen aan een e-mailbericht gaat al volgt:</p>
>>>>>>> 1c74fb5d
<div class="procedure"><ol class="procedure" type="1">
<li class="step"><p role="presentation">Selecteer de bestanden die u wilt sturen als bijlage.<ul class="itemizedlist" style="list-style-type: disc; ">
<li class="listitem">
<p role="presentation">Als u een lokaal bestand wilt toevoegen als een link, klikt u op <span class="guibutton"><strong>Bijlagen</strong></span>. Klik op <span class="guibutton"><strong>Lokaal bestand toevoegen</strong></span>. Selecteer één of meerdere bestanden.</p>
<p role="presentation"><span class="phrase"><strong>Tip:</strong></span> U kunt ook een bijlage toevoegen door een of meerdere documenten vanuit de bestandsbrowser of de desktop naar het e-mailscherm te slepen en deze te laten vallen onder de <span class="guibutton"><strong>Bijlagen</strong></span> knop. </p>
</li>
<li class="listitem">
<p role="presentation">Om de huidige versie te gebruiken van een bestand uit de <span class="phrase"><span class="guilabel"><strong>Bestanden</strong></span></span> app als een bijlage, klikt u op <span class="guibutton"><strong>Bijlagen</strong></span>. Klik op <span class="phrase"><span class="guibutton"><strong>Toevoegen uit Bestanden</strong></span></span>.</p>
<p role="presentation">Open een map vanuit het <span class="guilabel"><strong>Bijlagen toevoegen</strong></span> scherm. Selecteer één of meerdere bestanden. Klik op <span class="guibutton"><strong>Toevoegen</strong></span>.</p>
</li>
</ul>
            </p></li>
<li class="step"><p role="presentation">U kan de volgende methoden gebruiken:<ul class="itemizedlist" style="list-style-type: disc; ">
<<<<<<< HEAD
<li class="listitem"><p role="presentation">Om een bijlage te verwijderen, klikt u op het <span class="guibutton"><strong>Verwijder bijlage</strong></span> pictogram<span aria-hidden="true" class="inlinemediaobject" id="ox.appsuite.user.fig.email.send.attachmentlink.delete"><img src="../../images/appsuite_user_icon_trash.png"></span> .</p></li>
<li class="listitem"><p role="presentation">Om de bijlagen te verbergen of te tonen klikt u op de knop met het bijlage pictogram.</p></li>
</ul>
            </p></li>
<li class="step"><p role="presentation">Klik op <span class="phrase"><span class="guibutton"><strong>Use Drive Mail</strong></span></span>. Extra functies worden getoond.<ul class="itemizedlist" style="list-style-type: disc; ">
<li class="listitem">
<p role="presentation">Om de vervaldatum in te stellen voor een publieke link klikt u op <span class="guibutton"><strong>Verloopt op</strong></span>. Kies een datum.</p>
<p role="presentation">Als de bijlage verwijderd moet worden nadat de vervaldatum is geweest schakelt u <span class="guibutton"><strong>Verwijder bij verlopen</strong></span>.</p>
=======
<li class="listitem"><p role="presentation">Om een bijlage te verwijderen, klikt u op het <span class="guibutton"><strong>Verwijder bijlage</strong></span> pictogram<span aria-hidden="true" class="inlinemediaobject" id="ox.appsuite.user.fig.email.send.attachmentlink.delete"><img src="../../images/appsuite_user_icon_trash.png"></span>.</p></li>
<li class="listitem"><p role="presentation">Om bijlagen te tonen of verzenden, klikt u op het <span class="guilabel"><strong>Uitvouwen</strong></span> pictogram<span aria-hidden="true" class="inlinemediaobject" id="ox.appsuite.user.fig.email.send.attachmentlink.unfold"><img src="../../images/appsuite_user_icon_dropdown.png"></span></p></li>
</ul>
            </p></li>
<li class="step">
<p role="presentation">Klik op <span class="phrase"><span class="guibutton"><strong>Gebruik Drive Mail </strong></span></span>. De <span class="guibutton"><strong>Opties</strong></span> knop wordt getoond.</p>
<p role="presentation">Klik op de <span class="guibutton"><strong>Opties</strong></span> knop. Het <span class="guilabel"><strong>Drive berichten opties</strong></span> scherm opent.<ul class="itemizedlist" style="list-style-type: disc; ">
<li class="listitem">
<p role="presentation">Om de vervaldatum in te stellen voor een publieke link klikt u op een item onder <span class="guibutton"><strong>Verloopt op</strong></span>.</p>
<p role="presentation">Als u een vervaldatum selecteert kan u de bijlage laten verwijderen na de vervaldatum. Om dit in te stellen schakelt u <span class="guibutton"><strong>Verwijder bij verlopen</strong></span> in.</p>
>>>>>>> 1c74fb5d
<p role="presentation"><span class="phrase"><strong>Opmerking:</strong></span> Afhankelijk van de instellingen van de groupware zijn deze functies optioneel of verplicht.</p>
</li>
<li class="listitem"><p role="presentation">Om de publieke link met de bijlage te beveiligen met een wachtwoord selecteert u het aankruisvakje <span class="guibutton"><strong>Gebruik wachtwoord</strong></span>. Voer een wachtwoord in. Om het wachtwoord te tonen terwijl u het invoert, klikt u op het pictogram aan de rechterkant van het invoervak.</p></li>
<li class="listitem">
<<<<<<< HEAD
<p role="presentation">Om kennisgevingen te krijgen bij specifieke gebeurtenissen klikt u op <span class="guibutton"><strong>Kennisgevingen</strong></span>. Schakel de gewenste opties in.</p>
<p role="presentation"><span class="phrase"><strong>Opmerking:</strong></span> Afhankelijk van de instellingen van de groupware zijn misschien niet alle instellingen beschikbaar.</p>
=======
<p role="presentation">Om kennisgevingen te krijgen bij specifieke gebeurtenissen kiest u één of meerdere opties onder <span class="guibutton"><strong>E-mailkennisgevingen</strong></span>.</p>
<p role="presentation"><span class="phrase"><strong>Opmerking:</strong></span> Afhankelijk van de instellingen van de groupware zijn misschien niet alle instellingen beschikbaar.</p>
</li>
</ul>
            </p>
>>>>>>> 1c74fb5d
</li>
<li class="listitem"><p role="presentation">Om de publieke link met de bijlage te beveiligen met een wachtwoord selecteert u het aankruisvakje. Geef een wachtwoord. Om het wachtwoord te tonen terwijl u het invoert, klikt u op het pictogram aan de rechterkant van het invoervak.</p></li>
</ul>
            </p></li>
</ol></div>
<div class="taskrelated">
          <div class="more">
<a name="ox.appsuite.user.task.email.send.attachmentlink.hint"></a><p id="ox.appsuite.user.task.email.send.attachmentlink.hint"><span class="phrase"><strong>Opmerkingen:</strong></span></p>
<ul class="itemizedlist" style="list-style-type: disc; ">
<li class="listitem"><p role="presentation">Afhankelijk van de instellingen van de groupware is er een maximum bestandsgrootte voor bijlagen die als link worden gestuurd.</p></li>
<li class="listitem"><p role="presentation">Terwijl het bestand word geüpload wordt een procesbalk getoond onder de mappenboom.</p></li>
<li class="listitem">
<p role="presentation">In de <span class="guilabel"><strong>Verzonden objecten</strong></span> map, wordt het e-mailbericht gemarkeerd met het pictogram <span aria-hidden="true" class="inlinemediaobject" id="ox.appsuite.user.fig.email.send.attachmentlink"><img src="../../images/appsuite_user_icon_attachmentlink.png"></span>. Als u de e-mail bekijkt wordt de volgende informatie getoond aan de bovenzijde van het e-mailbericht.</p>
<ul class="itemizedlist" style="list-style-type: circle; ">
<li class="listitem"><p role="presentation">Een link naar de map met de bijlage.</p></li>
<li class="listitem"><p role="presentation">Informatie over de vervaldatum en eventueel het gebruikte wachtwoord.</p></li>
<li class="listitem"><p role="presentation">Een lijst met de bestandsnamen van de bijlagen.</p></li>
</ul>
<p role="presentation">
                </p>
</li>
</ul>
<p>
          </p>
</div>
        </div>
</div>
<p class="title">Zie ook</p>
<ul class="itemizedlist" id="ox.appsuite.user.concept.email.send.attachmentlink.related" style="list-style-type: none; ">
<li class="listitem" style="list-style-type: none"><p role="presentation"><a class="xref" href="ox.appsuite.user.sect.email.send.new.html">Versturen van een nieuw e-mailbericht</a></p></li>
<li class="listitem" style="list-style-type: none"><p role="presentation"><a class="xref" href="ox.appsuite.user.sect.email.send.attachments.html">Bijlagen toevoegen</a></p></li>
</ul>
<<<<<<< HEAD
<p id="ox.appsuite.user.concept.email.send.attachmentlink.parent">Overkoepelend thema: <a class="xref" href="ox.appsuite.user.sect.email.send.html">E-mailberichten versturen</a></p>
=======
<p id="ox.appsuite.user.concept.email.send.attachmentlink.parent">Zie ook: <a class="xref" href="ox.appsuite.user.sect.email.send.html">E-mailberichten versturen</a></p>
>>>>>>> 1c74fb5d
</div>
          </div>
        </body>
</html><|MERGE_RESOLUTION|>--- conflicted
+++ resolved
@@ -43,11 +43,7 @@
       </p>
 </div>
 <div class="task" id="ox.appsuite.user.task.email.send.attachmentlink">
-<<<<<<< HEAD
-<p class="title">Om een bijlage te verzenden als link op de <span class="guilabel"><strong>Samenstellen</strong></span> pagina doet u het volgende:</p>
-=======
 <p class="title">Een bijlage toevoegen aan een e-mailbericht gaat al volgt:</p>
->>>>>>> 1c74fb5d
 <div class="procedure"><ol class="procedure" type="1">
 <li class="step"><p role="presentation">Selecteer de bestanden die u wilt sturen als bijlage.<ul class="itemizedlist" style="list-style-type: disc; ">
 <li class="listitem">
@@ -61,16 +57,6 @@
 </ul>
             </p></li>
 <li class="step"><p role="presentation">U kan de volgende methoden gebruiken:<ul class="itemizedlist" style="list-style-type: disc; ">
-<<<<<<< HEAD
-<li class="listitem"><p role="presentation">Om een bijlage te verwijderen, klikt u op het <span class="guibutton"><strong>Verwijder bijlage</strong></span> pictogram<span aria-hidden="true" class="inlinemediaobject" id="ox.appsuite.user.fig.email.send.attachmentlink.delete"><img src="../../images/appsuite_user_icon_trash.png"></span> .</p></li>
-<li class="listitem"><p role="presentation">Om de bijlagen te verbergen of te tonen klikt u op de knop met het bijlage pictogram.</p></li>
-</ul>
-            </p></li>
-<li class="step"><p role="presentation">Klik op <span class="phrase"><span class="guibutton"><strong>Use Drive Mail</strong></span></span>. Extra functies worden getoond.<ul class="itemizedlist" style="list-style-type: disc; ">
-<li class="listitem">
-<p role="presentation">Om de vervaldatum in te stellen voor een publieke link klikt u op <span class="guibutton"><strong>Verloopt op</strong></span>. Kies een datum.</p>
-<p role="presentation">Als de bijlage verwijderd moet worden nadat de vervaldatum is geweest schakelt u <span class="guibutton"><strong>Verwijder bij verlopen</strong></span>.</p>
-=======
 <li class="listitem"><p role="presentation">Om een bijlage te verwijderen, klikt u op het <span class="guibutton"><strong>Verwijder bijlage</strong></span> pictogram<span aria-hidden="true" class="inlinemediaobject" id="ox.appsuite.user.fig.email.send.attachmentlink.delete"><img src="../../images/appsuite_user_icon_trash.png"></span>.</p></li>
 <li class="listitem"><p role="presentation">Om bijlagen te tonen of verzenden, klikt u op het <span class="guilabel"><strong>Uitvouwen</strong></span> pictogram<span aria-hidden="true" class="inlinemediaobject" id="ox.appsuite.user.fig.email.send.attachmentlink.unfold"><img src="../../images/appsuite_user_icon_dropdown.png"></span></p></li>
 </ul>
@@ -81,25 +67,16 @@
 <li class="listitem">
 <p role="presentation">Om de vervaldatum in te stellen voor een publieke link klikt u op een item onder <span class="guibutton"><strong>Verloopt op</strong></span>.</p>
 <p role="presentation">Als u een vervaldatum selecteert kan u de bijlage laten verwijderen na de vervaldatum. Om dit in te stellen schakelt u <span class="guibutton"><strong>Verwijder bij verlopen</strong></span> in.</p>
->>>>>>> 1c74fb5d
 <p role="presentation"><span class="phrase"><strong>Opmerking:</strong></span> Afhankelijk van de instellingen van de groupware zijn deze functies optioneel of verplicht.</p>
 </li>
 <li class="listitem"><p role="presentation">Om de publieke link met de bijlage te beveiligen met een wachtwoord selecteert u het aankruisvakje <span class="guibutton"><strong>Gebruik wachtwoord</strong></span>. Voer een wachtwoord in. Om het wachtwoord te tonen terwijl u het invoert, klikt u op het pictogram aan de rechterkant van het invoervak.</p></li>
 <li class="listitem">
-<<<<<<< HEAD
-<p role="presentation">Om kennisgevingen te krijgen bij specifieke gebeurtenissen klikt u op <span class="guibutton"><strong>Kennisgevingen</strong></span>. Schakel de gewenste opties in.</p>
-<p role="presentation"><span class="phrase"><strong>Opmerking:</strong></span> Afhankelijk van de instellingen van de groupware zijn misschien niet alle instellingen beschikbaar.</p>
-=======
 <p role="presentation">Om kennisgevingen te krijgen bij specifieke gebeurtenissen kiest u één of meerdere opties onder <span class="guibutton"><strong>E-mailkennisgevingen</strong></span>.</p>
 <p role="presentation"><span class="phrase"><strong>Opmerking:</strong></span> Afhankelijk van de instellingen van de groupware zijn misschien niet alle instellingen beschikbaar.</p>
 </li>
 </ul>
             </p>
->>>>>>> 1c74fb5d
 </li>
-<li class="listitem"><p role="presentation">Om de publieke link met de bijlage te beveiligen met een wachtwoord selecteert u het aankruisvakje. Geef een wachtwoord. Om het wachtwoord te tonen terwijl u het invoert, klikt u op het pictogram aan de rechterkant van het invoervak.</p></li>
-</ul>
-            </p></li>
 </ol></div>
 <div class="taskrelated">
           <div class="more">
@@ -128,11 +105,7 @@
 <li class="listitem" style="list-style-type: none"><p role="presentation"><a class="xref" href="ox.appsuite.user.sect.email.send.new.html">Versturen van een nieuw e-mailbericht</a></p></li>
 <li class="listitem" style="list-style-type: none"><p role="presentation"><a class="xref" href="ox.appsuite.user.sect.email.send.attachments.html">Bijlagen toevoegen</a></p></li>
 </ul>
-<<<<<<< HEAD
-<p id="ox.appsuite.user.concept.email.send.attachmentlink.parent">Overkoepelend thema: <a class="xref" href="ox.appsuite.user.sect.email.send.html">E-mailberichten versturen</a></p>
-=======
 <p id="ox.appsuite.user.concept.email.send.attachmentlink.parent">Zie ook: <a class="xref" href="ox.appsuite.user.sect.email.send.html">E-mailberichten versturen</a></p>
->>>>>>> 1c74fb5d
 </div>
           </div>
         </body>
