--- conflicted
+++ resolved
@@ -19,11 +19,8 @@
 
 Date   | Version | Activity
 -------| --------| -----------------------------------------------------------------------
-<<<<<<< HEAD
-=======
 May 21 | 7.10.6  | Fixed various issues in Chat, Calendar and updated documentation
 May 21 | 7.10.6  | Improved accessibility of Enterprise Picker
->>>>>>> 871e9849
 Oct 20 | 7.10.5  | Fixed various issues in Mail, Help, and core components
 Oct 20 | 7.10.5  | Reworked Chat to improve keyboard support and fixed various accessibility issues
 Oct 20 | 7.10.5  | Added, fixed and improved accessibility e2e tests
