--- conflicted
+++ resolved
@@ -880,23 +880,6 @@
         try {
             return http.wait(
                 http.PUT({
-<<<<<<< HEAD
-                module: 'mail',
-                params: {
-                    action: 'autosave'
-                },
-                data: obj,
-                appendColumns: false
-            })
-            .then(function (result) {
-                // reset draft folder
-                var draftsFolder = accountAPI.getFoldersByType('drafts');
-                pool.resetFolder(draftsFolder);
-                folderAPI.reload(draftsFolder);
-                api.trigger('autosave refresh.all');
-                return result;
-            }));
-=======
                     module: 'mail',
                     params: {
                         action: 'autosave',
@@ -914,7 +897,6 @@
                     return result;
                 })
             );
->>>>>>> 15b67d9d
         } finally {
             // try/finally is used to set up http.wait() first
             if (obj.msgref) prepareRemove(util.parseMsgref(api.separator, obj.msgref));
