/**
 * This work is provided under the terms of the CREATIVE COMMONS PUBLIC
 * LICENSE. This work is protected by copyright and/or other applicable
 * law. Any use of the work other than as authorized under this license
 * or copyright law is prohibited.
 *
 * http://creativecommons.org/licenses/by-nc-sa/2.5/
 *
 * © 2014 Open-Xchange Inc., Tarrytown, NY, USA. info@open-xchange.com
 *
 * @author Matthias Biggeleben <matthias.biggeleben@open-xchange.com>
 */

define('io.ox/core/folder/node', [
    'io.ox/backbone/disposable',
    'io.ox/core/folder/api',
    'io.ox/core/extensions',
    'io.ox/core/api/account',
    'gettext!io.ox/core'
], function (DisposableView, api, ext, account, gt) {

    'use strict';

    // angle caret chevron
    var ICON = 'caret';

    var TreeNodeView = DisposableView.extend({

        tagName: 'li',
        className: 'folder selectable',

        // indentation in px per level
        indentation: 30,

        events: {
            'click .folder-options'     : 'onOptions',
            'click .folder-arrow'       : 'onArrowClick',
            'dblclick .folder-label'    : 'onToggle',
            'mousedown .folder-arrow'   : 'onArrowMousedown',
            'keydown'                   : 'onKeydown'
        },

        list: function () {
            var o = this.options;
            return api.list(o.model_id, { all: o.tree.all });
        },

        reset: function () {
            if (this.isReset) return;
            if (this.collection.fetched) this.onReset(); else this.list();
        },

        getFilter: function () {
            var o = this.options,
                context = o.filter ? this : o.tree,
                fn = o.filter || o.tree.filter;
            return fn.bind(context, o.model_id);
        },

        onReset: function () {

            var o = this.options,
                models = this.collection.filter(this.getFilter()),
                exists = {};

            // recycle existing nodes / use detach to keep events
            this.$.subfolders.children().each(function () {
                exists[$(this).attr('data-id')] = $(this).detach().data('view');
            });

            // append nodes
            this.$.subfolders.append(
                models.map(function (model) {
                    return (exists[model.id] || this.getTreeNode(model).render()).$el;
                }, this)
            );

            // see bug 37373
            // This was caused by the filter method of the unified-folders extensionpoint which sets "subfolder = false" for the folder 1 model.
            // Since this folder always has subfolders this is skipped.
            if (this.folder !== '1') this.model.set('subfolders', models.length > 0);
            this.renderEmpty();

            // trigger events
            this.$.subfolders.children().each(function () {
                var view = $(this).data('view');
                if (!view || exists[view.folder]) return;
                o.tree.appear(view);
            });

            this.isReset = true;
        },

        onAdd: function (model) {
            // filter first
            if (!this.getFilter()(model)) return;
            // add
            var node = this.getTreeNode(model);
            this.$.subfolders.append(node.render().$el);
            this.options.tree.appear(node);
            this.model.set('subfolders', true);
            this.renderEmpty();
        },

        onRemove: function (model) {
            var children = this.$.subfolders.children();
            children.filter('[data-id="' + $.escape(model.id) + '"]').remove();
            this.renderEmpty();
        },

        // respond to changed id
        onChangeId: function (model) {
            var id = String(model.get('id')),
                previous = String(model.previous('id')),
                selection = this.options.tree.selection,
                selected = selection.get();
            // update other ID attributes
            if (this.folder === previous) this.folder = id;
            if (this.options.model_id === previous) this.options.model_id = id;
            if (this.options.contextmenu_id === previous) this.options.contextmenu_id = id;
            // update DOM
            this.renderAttributes();
            // trigger selection change event
            if (previous === selected) this.options.tree.trigger('change', id);
            // close sub-folders
            this.options.open = false;
            this.onChangeSubFolders();
        },

        // re-render on any attribute change
        onChange: function (model) {

            if (model.changed.id !== undefined) {
                this.onChangeId(model);
            }

            if (model.changed[this.getIndexAttribute()] !== undefined) {
                this.renderAttributes();
                if (this.options.parent.onSort) this.options.parent.onSort();
            }

            if (model.changed.subfolders) {
                this.options.open = !!model.changed.subfolders;
                this.onChangeSubFolders();
            }

            this.repaint();
        },

        toggle: function (state) {
            this.options.open = state;
            this.onChangeSubFolders();
            this.options.tree.trigger(state ? 'open' : 'close', this.folder);
        },

        // open/close folder
        onToggle: function (e) {
            if (e.isDefaultPrevented()) return;
            e.preventDefault();
            this.toggle(!this.options.open);
        },

        hasArrow: function () {
            // return true if icon is not fixed-width, i.e. empty
            return this.$.arrow.find('i.fa-fw').length === 0;
        },

        onArrowClick: function (e) {
            if (!$(e.target).closest(this.$.arrow).length || !this.hasArrow()) {
                e.preventDefault();
                return;
            }
            this.onToggle(e);
        },

        onArrowMousedown: function (e) {
            // just to avoid changing the focus (see bug 35802)
            // but only if the folder shows the arrow (see bug 36424)
            if (!$(e.target).closest(this.$.arrow).length) return;
            if (!this.hasArrow()) return;
            e.preventDefault();
        },

        onOptions: function (e) {
            e.preventDefault();
        },

        // utility functions
        hasSubFolders: function () {
            var isFlat = /^virtual\/flat/.test(this.folder);
            return this.options.subfolders && (isFlat || this.model.get('subfolders') === true);
        },

        // respond to new sub-folders
        onChangeSubFolders: function () {
            // has subfolders?
            var o = this.options,
                hasSubFolders = this.hasSubFolders(),
                isOpen = o.open && hasSubFolders;
            // update arrow
            this.$.arrow
            .toggleClass('invisible', !hasSubFolders)
            .html(
                hasSubFolders ?
                    (isOpen ? '<i class="fa fa-' + ICON + '-down">' : '<i class="fa fa-' + ICON + '-right">') :
                    '<i class="fa fa-fw">'
            );
            // a11y
            if (hasSubFolders) this.$el.attr('aria-expanded', isOpen); else this.$el.removeAttr('aria-expanded');
            // toggle subfolder node
            this.$el.toggleClass('open', isOpen);
            // empty?
            this.renderEmpty();
            // fetch sub-folders
            if (isOpen) this.reset();
        },

        // respond to cursor left/right
        onKeydown: function (e) {
            // already processed?
            if (e.isDefaultPrevented()) return;
            // not cursor right/left?
            if (e.which !== 37 && e.which !== 39) return;
            // avoid further processing
            e.preventDefault();
            // skip unless folder has subfolders
            if (!this.hasSubFolders()) return;
            // cursor right?
            var o = this.options;
            if (e.which === 39 && !o.open) {
                o.open = true;
                this.onChangeSubFolders();
            } else if (e.which === 37 && o.open) {
                // cursor left?
                o.open = false;
                this.onChangeSubFolders();
            }
        },

        // get a new TreeNode instance
        getTreeNode: function (model) {
            var o = this.options,
                level = o.headless || o.indent === false ? o.level : o.level + 1,
                options = { folder: model.id, icons: this.options.icons, level: level, tree: o.tree, parent: this };
            return new TreeNodeView(o.tree.getTreeNodeOptions(options, model));
        },

        functions: function () {

            // functions that use debounce or throttle must be defined
            // per instance, not on prototype level. otherwise all instances
            // share the inner timers (side-effects and evil debugging)

            this.onSort = _.debounce(function () {
                // check
                if (!this.$) return;
                // re-append to apply sorting
                var nodes = _(this.$.subfolders.children()).sortBy(function (node) {
                    // don't use data() here
                    var index = $(node).attr('data-index');
                    return parseInt(index, 10);
                });
                this.$.subfolders.append(nodes);
            }, 10);

            this.repaint = _.throttle(function () {
                if (this.model !== null) this.render();
            }, 10);
        },

        initialize: function (options) {

            this.functions();

            // make sure we work with strings
            this.folder = String(options.folder);

            var o = this.options = _.extend({
                arrow: true,                    // show folder arrow
                count: undefined,               // use custom counter
                empty: true,                    // show if empty, i.e. no subfolders?
                headless: false,                // show folder row? root folder usually hidden
                icons: false,                   // show folder icons
                indent: true,                   // indent subfolders, i.e. increase level by 1
                level: 0,                       // nesting / left padding
                model_id: this.folder,          // use this id to load model data and subfolders
                contextmenu_id: this.folder,    // use this id for the context menu
                open: false,                    // state
                sortable: false,                // sortable via alt-cursor-up/down
                subfolders: true,               // load/avoid subfolders
                title: '',                      // custom title
                a11yDescription: []             // content for aria-description tag
            }, options);

            // also set: folder, parent, tree

            this.isVirtual = this.options.virtual || /^virtual/.test(this.folder);
            this.model = api.pool.getModel(o.model_id);
            this.collection = api.pool.getCollection(o.model_id, o.tree.all);
            this.isReset = false;
            this.describedbyID = _.uniqueId('description-');
            this.$ = {};

            // make accessible via DOM
            this.$el.data('view', this);

            // inherit "open"
            if (_(o.tree.open).contains(this.folder)) o.open = true;

            // collection changes
            if (o.subfolders) {
                this.listenTo(this.collection, {
                    'add'    : this.onAdd,
                    'remove' : this.onRemove,
                    'reset'  : this.onReset,
                    'sort'   : this.onSort
                });
            }

            // model changes
            this.listenTo(this.model, {
                'change': this.onChange,
                'change:subfolders': this.onChangeSubFolders,
                'destroy': this.destroy.bind(this)
            });

            // draw scaffold
            this.$el
                .attr({
<<<<<<< HEAD
                    id:              this.describedbyID,
                    'aria-label':    '',
                    'aria-level':    o.level + 1,
                    'aria-selected': false,
                    'data-id':       this.folder,
                    'data-index':    this.getIndex(),
                    'data-model':    o.model_id,
                    'data-contextmenu-id': o.contextmenu_id,
                    'role':          'treeitem',
                    'tabindex':      '-1'
=======
                    id              : this.describedbyID,
                    'aria-label'    : '',
                    'aria-level'    : o.level + 1,
                    'aria-selected' : false,
                    'data-id'       : this.folder,
                    'data-index'    : this.getIndex(),
                    'data-model'    : o.model_id,
                    'data-contextmenu-id': o.contextmenu_id,
                    'role'          : 'treeitem',
                    'tabindex'      : '-1'
>>>>>>> c45ebd3d
                })
                .append(
                    // folder
                    this.$.selectable = $('<div class="folder-node" role="presentation">')
                    .css('padding-left', o.level * this.indentation)
                    .append(
                        this.$.arrow = o.arrow ? $('<div class="folder-arrow invisible"><i class="fa fa-fw"></i></div>') : [],
                        this.$.icon = $('<div class="folder-icon"><i class="fa fa-fw"></i></div>'),
                        this.$.label = $('<div class="folder-label">'),
                        this.$.counter = $('<div class="folder-counter">')
                    ),
                    // tag for screenreader only (aria-description)
                    this.$.a11y = $('<span class="sr-only">').attr({ id: this.describedbyID }),
                    // subfolders
                    this.$.subfolders = $('<ul class="subfolders" role="group">')
                );

            // headless?
            if (o.headless) {
                this.$el.removeClass('selectable').removeAttr('tabindex');
                this.$.selectable.hide();
            }

            // sortable
            if (o.sortable) this.$el.attr('data-sortable', true);

            // virtual?
            if (this.isVirtual) this.$el.addClass('virtual');

            // add contextmenu (only if 'app' is defined; should not appear in modal dialogs, for example)
            if ((!this.isVirtual || o.contextmenu) && o.tree.options.contextmenu && o.tree.app && _.device('!smartphone')) {
                this.$el.attr({ 'aria-haspopup': true });
                this.renderContextControl();
            }

            // get data
            if (!this.isVirtual) api.get(o.model_id);

            // fetch subfolders if not open but "empty" is false
            // or if it's a virtual folder and we're not sure if it has subfolders
            if ((o.empty === false && o.open === false) || this.isVirtual) this.reset();

            // run through some custom callbacks
            var data = this.model.toJSON(), baton = ext.Baton({ view: this, data: data });

            // allow extensions
            ext.point('io.ox/core/foldertree/node').invoke('initialize', this.$el, baton);

            // simple tree-based customize callback
            o.tree.options.customize.call(this.$el, baton);

            // simple tree-based disable callback
            if (o.tree.options.disable(data, o)) this.$el.addClass('disabled');

            // register for 'dispose' event (using inline function to make this testable via spyOn)
            this.$el.on('dispose', this.remove.bind(this));
        },

        getCounter: function () {
            return this.options.count !== undefined ? this.options.count : this.model.get('unread') || 0;
        },

        renderCounter: function () {
            var value = this.getCounter();
            this.$.selectable.toggleClass('show-counter', value > 0);
            this.$.counter.text(value);
        },

        getTitle: function () {
            return this.options.title || this.model.get('title') || '';
        },

        renderTitle: function () {
            var title = this.getTitle();
            this.$.label.text(title);
        },

        renderA11yNode: function () {
            if (this.options.a11yDescription.length) {
                this.$.a11y.text(this.options.a11yDescription.join('. '));
            }
        },

        renderTooltip: function () {
            // don't overwrite custom title
            if (this.options.title) return;
            if (!this.model.has('title')) return;
            var data = this.model.toJSON(), summary = [];
            if (_.isNumber(data.total) && data.total >= 0) summary.push(gt('Total: %1$d', data.total));
            if (_.isNumber(data.unread) && data.unread >= 0) summary.push(gt('Unread: %1$d', data.unread));
            summary = summary.join(', ');
            if (summary) summary = ' (' + summary + ')';
            this.$el.attr({
                'title': this.model.get('title') + summary,
                'aria-label': this.model.get('title') + summary
            });
        },

        renderContextControl: function () {
            this.$.selectable.append(
                $('<a>')
                .addClass('folder-options contextmenu-control')
                .attr({
                    'data-contextmenu': this.options.contextmenu || 'default',
                    'aria-label': gt('Folder-specific actions'),
                    href: '#',
                    role: 'button',
                    tabindex: 1
                })
                .append(
                    $('<i class="fa fa-bars" aria-hidden="true">'),
                    $('<span class="sr-only">').text(gt('Folder-specific actions'))
                )
            );
        },

        renderAttributes: function () {
            this.$el.attr({
                'data-id': this.folder,
                'data-index': this.getIndex(),
                'data-model': this.options.model_id,
                'data-contextmenu-id': this.options.contextmenu_id
            });
        },

        getIndexAttribute: function () {
            var parent = this.options.parent;
            if (!parent || !parent.collection) return undefined;
            return 'index/' + parent.collection.id;
        },

        getIndex: function () {
            var attribute = this.getIndexAttribute();
            if (attribute === undefined) return 0;
            return this.model.get(attribute) || 0;
        },

        isEmpty: function () {
            return this.$.subfolders.children().length === 0;
        },

        renderEmpty: function () {
            if (this.options.empty !== false) return;
            // only show if not empty, i.e. has subfolder
            this.$el.toggleClass('empty', this.isEmpty());
        },

        renderIcon: function () {
            var o = this.options, type;
            if (!o.icons || o.tree.module !== 'mail') return;
            type = account.getType(this.folder) || 'default';
            this.$.icon.addClass('visible ' + type);
        },

        render: function () {
            this.renderAttributes();
            this.renderEmpty();
            this.renderTitle();
            this.renderTooltip();
            this.renderCounter();
            this.renderIcon();
            this.onChangeSubFolders();
            ext.point('io.ox/core/foldertree/node').invoke('draw', this.$el, ext.Baton({ view: this, data: this.model.toJSON() }));
            this.renderA11yNode();
            return this;
        },

        destroy: function () {
            // get parent first
            var parent = this.options.parent;
            // remove from DOM now (will trigger this.remove)
            this.$el.remove();
            // check siblings now
            if (parent.renderEmpty) parent.renderEmpty();
        },

        remove: function () {
            this.stopListening();
            this.collection = this.model = this.options = this.$ = null;
        }
    });

    return TreeNodeView;
});<|MERGE_RESOLUTION|>--- conflicted
+++ resolved
@@ -327,18 +327,6 @@
             // draw scaffold
             this.$el
                 .attr({
-<<<<<<< HEAD
-                    id:              this.describedbyID,
-                    'aria-label':    '',
-                    'aria-level':    o.level + 1,
-                    'aria-selected': false,
-                    'data-id':       this.folder,
-                    'data-index':    this.getIndex(),
-                    'data-model':    o.model_id,
-                    'data-contextmenu-id': o.contextmenu_id,
-                    'role':          'treeitem',
-                    'tabindex':      '-1'
-=======
                     id              : this.describedbyID,
                     'aria-label'    : '',
                     'aria-level'    : o.level + 1,
@@ -349,7 +337,6 @@
                     'data-contextmenu-id': o.contextmenu_id,
                     'role'          : 'treeitem',
                     'tabindex'      : '-1'
->>>>>>> c45ebd3d
                 })
                 .append(
                     // folder
