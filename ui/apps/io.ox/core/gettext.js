/**
 * All content on this website (including text, images, source
 * code and any other original works), unless otherwise noted,
 * is licensed under a Creative Commons License.
 *
 * http://creativecommons.org/licenses/by-nc-sa/2.5/
 *
 * Copyright (C) Open-Xchange Inc., 2011
 * Mail: info@open-xchange.com
 *
 * @author Viktor Pracht <viktor.pracht@open-xchange.com>
 */

define("io.ox/core/gettext", [], function () {

    "use strict";

    // custom dictionary
    var custom = { '*': {} };
<<<<<<< HEAD
=======
    // To allow custom dictionaries, core plugins may not call gettext functions
    // during initialization.
    var enabled = false;
>>>>>>> 22f049e7

    if (_.url.hash('debug-i18n')) {
        try {
            $(document).on('DOMAttrModified', debugAttr)
                .on('DOMCharacterDataModified', debugData)
                .on('DOMNodeInserted', debugNode);
        } catch (e) {
            console.error(e);
        }
    }

    function debugAttr(e) {
        if (e.originalEvent.attrName in { title: 1, value: 1 })
            verify(e.originalEvent.newValue, e.target);
    }

    function debugData(e) {
        verify(e.originalEvent.newValue, e.target);
    }

    function debugNode(e) {
        if (e.target.tagName in { SCRIPT: 1, STYLE: 1 }) return;
        debug(e.target);
        function debug(node) {
            if (node.nodeType === 3) {
                verify(node.data, node.parentNode);
            } else if (node.nodeType === 1) {
                _.each(node.childNodes, debug);
            }
        }
    }

    function verify(s, node) {
        if (isTranslated(s) || $(node).closest('.noI18n').length) return;
        console.error(isDoubleTranslated(s) ? 'Double translated string' : 'Untranslated string', s, encodeURIComponent(s), node);
        $(node).css('backgroundColor', 'rgba(255, 192, 0, 0.5)');
    }

    function markTranslated(text) {
        return '\u200b' + text + '\u200c';
    }

    function isTranslated(text) {
        return (/^(\u200b[^\u200b\u200c]*\u200c|\s*)$/).test(text);
    }

    function isDoubleTranslated(text) {
        return (/^\u200b\u200b.+\u200c\u200c$/).test(text);
    }

    function gt(id, po) {

        po.plural = new Function("n", "return " + po.plural + ";");

        function gettext(text) {
            var args;
            text = gettext.pgettext("", text);
            if (arguments.length < 2) {
                return text;
            } else {
                args = Array.prototype.slice.call(arguments);
                args.splice(0, 1, text);
                return gettext.format.apply(gettext, args);
            }
        }

        if (_.url.hash('debug-i18n')) {
            gettext.format = function (text, params) {
                var args = _.isArray(params) ? [text].concat(params) :
                        Array.prototype.slice.call(arguments);
                for (var i = 0; i < args.length; i++) {
                    var arg = String(args[i]);
                    if (isTranslated(arg)) {
                        arg = arg.slice(1, -1);
                    } else {
                        console.error("Untranslated printf parameter", i, arg);
                        console.trace();
                    }
                    args[i] = arg;
                }
                return markTranslated(_.printf.apply(this, args));
            };
            gettext.noI18n = markTranslated;
            gettext.pgettext = _.compose(markTranslated, pgettext);
            gettext.npgettext = _.compose(markTranslated, npgettext);
        } else {
            gettext.format = _.printf;
            gettext.noI18n = _.identity;
            gettext.pgettext = pgettext;
            gettext.npgettext = npgettext;
        }

        gettext.gettext = function (text) {
            return gettext.pgettext("", text);
        };

        gettext.ngettext = function (singular, plural, n) {
            return gettext.npgettext("", singular, plural, n);
        };

        gettext.getDictionary = function () {
            return po.dictionary;
        };

        function get(key) {
<<<<<<< HEAD
=======
            if (!enabled) {
                console.error('Early gettext call:', JSON.stringify(key));
            }
>>>>>>> 22f049e7
            if (key in custom['*']) return custom['*'][key];
            if (id in custom && key in custom[id]) return custom[id][key];
            return po.dictionary[key];
        }

        function pgettext(context, text) {
            var key = context ? context + "\x00" + text : text;
            return get(key) || text;
        }

        function npgettext(context, singular, plural, n) {
            var key = (context ? context + "\x00" : "") + singular + "\x01" + plural,
                translation = get(key);
            return translation ?
                translation[Number(po.plural(Number(n)))] :
                Number(n) !== 1 ? plural : singular;
        }

        return gettext;
    }

    // probably we can clean that up here since we now have "ox.language" right from the start
    var lang = new $.Deferred();

    gt.setLanguage = function (language) {
        gt.setLanguage = function (lang2) {
            if (lang2 !== language) {
                throw new Error("Multiple setLanguage calls");
            }
        };
        lang.resolve(language);
    };

    gt.language = lang.promise();

    // add custom translation
    gt.addTranslation = function (dictionary, key, value) {
        if (!custom[dictionary]) custom[dictionary] = {};
        if (_.isString(key)) {
            custom[dictionary][key] = value;
        } else {
            _(key).each(function (value, key) {
                custom[dictionary][key] = value;
            });
        }
    };
<<<<<<< HEAD
=======
    
    gt.enable = function () { enabled = true; };
>>>>>>> 22f049e7

    return gt;
});<|MERGE_RESOLUTION|>--- conflicted
+++ resolved
@@ -17,12 +17,9 @@
 
     // custom dictionary
     var custom = { '*': {} };
-<<<<<<< HEAD
-=======
     // To allow custom dictionaries, core plugins may not call gettext functions
     // during initialization.
     var enabled = false;
->>>>>>> 22f049e7
 
     if (_.url.hash('debug-i18n')) {
         try {
@@ -128,12 +125,9 @@
         };
 
         function get(key) {
-<<<<<<< HEAD
-=======
             if (!enabled) {
                 console.error('Early gettext call:', JSON.stringify(key));
             }
->>>>>>> 22f049e7
             if (key in custom['*']) return custom['*'][key];
             if (id in custom && key in custom[id]) return custom[id][key];
             return po.dictionary[key];
@@ -180,11 +174,8 @@
             });
         }
     };
-<<<<<<< HEAD
-=======
     
     gt.enable = function () { enabled = true; };
->>>>>>> 22f049e7
 
     return gt;
 });