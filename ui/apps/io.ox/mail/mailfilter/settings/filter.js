--- conflicted
+++ resolved
@@ -263,33 +263,14 @@
                                 href: '#',
                                 role: 'button',
                                 tabindex: 1,
-                                'aria-label': title + ', ' + gt('Use cursor keys to change the item position')
+                                'aria-label': title + ', ' + gt('Use cursor keys to change the item position. Virtual cursor mode has to be disabled.')
                             }),
                             titleNode = $('<span>').addClass('widget-title pull-left').text(title),
                             $('<div class="widget-controls">').append(function () {
                                 var point = ext.point('io.ox/settings/mailfilter/filter/settings/actions/' + (checkForUnknown() || flag || 'common'));
                                 point.invoke('draw', $(this), self.model);
                             })
-<<<<<<< HEAD
                         );
-=======
-                            .addClass('widget-settings-view draggable ' + getEditableState() + ' ' + (self.model.get('active') ? 'active' : 'disabled'))
-                            .append(
-                                $('<a>').addClass('drag-handle ' + (this.model.collection.length <= 1 ? 'hidden' : '')).append(
-                                    $('<i class="fa fa-bars">')
-                                ).attr({
-                                    href: '#',
-                                    role: 'button',
-                                    tabindex: 1,
-                                    'aria-label': title + ', ' + gt('Use cursor keys to change the item position. Virtual cursor mode has to be disabled.')
-                                }),
-                                titleNode = $('<span>').addClass('widget-title pull-left').text(title),
-                                $('<div class="widget-controls">').append(function () {
-                                    var point = ext.point('io.ox/settings/mailfilter/filter/settings/actions/' + (checkForUnknown() || flag || 'common'));
-                                    point.invoke('draw', $(this), self.model);
-                                })
-                            );
->>>>>>> 6c7d6d7a
 
                         self.model.on('change:rulename', function (el, val) {
                             titleNode.text(val);
