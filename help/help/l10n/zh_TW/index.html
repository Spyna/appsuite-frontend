<html lang="zh_tw">
<head>
<meta http-equiv="Content-Type" content="text/html; charset=utf-8">
<title>使用者指南&gt;</title>
<link rel="stylesheet" type="text/css" href="../../help.css">
<meta name="generator" content="DocBook XSL Stylesheets V1.78.1">
<link rel="home" href="index.html" title="使用者指南&gt;">
<link rel="next" href="ox.appsuite.user.chap.about.html" title="章 1. 關於此文件">
<link rel="copyright" href="ox.appsuite.user.legalnotice.html" title="法律聲明">
<link rel="stylesheet" type="text/css" href="../../bootstrap.min.css"​/> 
<link id="favicon" rel="shortcut icon" href="../../../apps/themes/default/favicon.ico" type="image/x-icon"> 
<meta name="viewport" content="width=device-width, initial-scale=1.0">
   <script src="../../jquery.min.js"></script> 

   <script src="../../bootstrap.min.js"></script> 
</head>
<body bgcolor="white" text="black" link="#0000FF" vlink="#840084" alink="#0000FF">
<div class="oxhelp-navigation-top"><nav class="navbar navbar-inverse" role="navigation"><div class="container-fluid">
<div class="navbar-header">
<button type="button" class="navbar-toggle" data-toggle="collapse" data-target="#ox-main-nav"><span class="sr-only"></span><span class="icon-bar"></span><span class="icon-bar"></span><span class="icon-bar"></span></button><a class="navbar-brand"></a>
</div>
<div class="collapse navbar-collapse" id="ox-main-nav"><ul class="nav navbar-nav">
<li><a accesskey="h" href="index.html" class="oxhelp-home-link">起始頁</a></li>
<li><a accesskey="t" href="bk01-toc.html" class="oxhelp-toc-link">目錄</a></li>
<li><a accesskey="n" class="oxhelp-next-link" href="ox.appsuite.user.chap.about.html">下一頁</a></li>
</ul></div>
</div></nav></div>
<div class="oxhelp-content">
  <div lang="zh-TW" class="book" id="id-1"><div class="titlepage">
<div>
<div><h1 class="title">使用者指南&gt; </h1></div>
<div><div class="author"><h3 class="author">
<span class="firstname"></span> <span class="surname"></span>
</h3></div></div>
<div><p class="copyright">版權 © 2016-2018 </p></div>
<div><a href="ox.appsuite.user.legalnotice.html">法律聲明</a></div>
<<<<<<< HEAD
<div><p class="pubdate">星期四, 05. 十月 20177.8.4 版</p></div>
=======
<div><p class="pubdate">星期五, 01. 六月 20187.8.4 版</p></div>
>>>>>>> 1c74fb5d
<div><div class="abstract" id="ox.appsuite.user.startpage">
<p class="title"></p>
<h2 class="title">說明主題概覽</h2>
<p>
<<<<<<< HEAD

     </p>
<ol class="orderedlist" id="ox.appsuite.user.startpage.toc" type="1">
=======
  
     </p>
<ol class="orderedlist" id="ox.appsuite.user.startpage.toc" type="1">
<li class="listitem" id="ox.appsuite.user.startpage.toc.infos">
<p role="presentation">搜尋資訊</p>
<ol class="orderedlist" type="a">
<li class="listitem"><p role="presentation">
               <a class="link" href="ox.appsuite.user.index.html">索引</a>
             </p></li>
<li class="listitem"><p role="presentation">
               <a class="link" href="ox.appsuite.user.sect.about.glossary.html">詞彙</a>
             </p></li>
<li class="listitem"><p role="presentation">
               <a class="link" href="ox.appsuite.user.chap.bestpractices.html">常見問題</a>
             </p></li>
</ol>
</li>
>>>>>>> 1c74fb5d
<li class="listitem" id="ox.appsuite.user.startpage.toc.common">
<p role="presentation">使用入門</p>
<ol class="orderedlist" type="a">
<li class="listitem"><p role="presentation">
               <a class="link" href="ox.appsuite.user.chap.firststeps.html">第一步</a>
             </p></li>
<li class="listitem"><p role="presentation">
               <a class="link" href="ox.appsuite.user.sect.firststeps.changepassword.html">更改密碼</a>
             </p></li>
<li class="listitem"><p role="presentation">
               <a class="link" href="ox.appsuite.user.sect.firststeps.personaldata.html">更改個人資料</a>
             </p></li>
<li class="listitem"><p role="presentation">
               <a class="link" href="ox.appsuite.user.sect.firststeps.gui.html">使用者介面</a>
             </p></li>
<li class="listitem"><p role="presentation">
               <a class="link" href="ox.appsuite.user.sect.firststeps.clients.html">手動設定客戶端與應用程式</a>
             </p></li>
<li class="listitem"><p role="presentation">
               <a class="link" href="ox.appsuite.user.sect.firststeps.wizard.html">使用精靈設定客戶端與應用程式</a>
             </p></li>
<<<<<<< HEAD
<li class="listitem"><p role="presentation">
               <a class="link" href="ox.appsuite.user.index.html">索引</a>
             </p></li>
<li class="listitem"><p role="presentation">
               <a class="link" href="ox.appsuite.user.sect.about.glossary.html">詞彙</a>
             </p></li>
<li class="listitem"><p role="presentation">
               <a class="link" href="ox.appsuite.user.chap.bestpractices.html">常見問題</a>
             </p></li>
=======
>>>>>>> 1c74fb5d
</ol>
</li>
<li class="listitem" id="ox.appsuite.user.startpage.toc.email">
<p role="presentation">
             <a class="link" href="ox.appsuite.user.chap.email.html">
               <span class="phrase">電子郵件</span>
<<<<<<< HEAD



=======
               
               
               
>>>>>>> 1c74fb5d
             </a>
           </p>
<ol class="orderedlist" type="a">
<li class="listitem"><p role="presentation">
               <a class="link" href="ox.appsuite.user.sect.email.gui.html">元件</a>
             </p></li>
<li class="listitem"><p role="presentation">
               <a class="link" href="ox.appsuite.user.sect.email.view.html">顯示電子郵件</a>
             </p></li>
<li class="listitem"><p role="presentation">
               <a class="link" href="ox.appsuite.user.sect.email.send.html">發送電子郵件</a>
             </p></li>
<li class="listitem"><p role="presentation">
               <a class="link" href="ox.appsuite.user.sect.email.manage.html">管理電子郵件</a>
             </p></li>
<li class="listitem"><p role="presentation">
               <a class="link" href="ox.appsuite.user.sect.email.mailfilter.html">電子郵件過濾器</a>
             </p></li>
<li class="listitem"><p role="presentation">
               <a class="link" href="ox.appsuite.user.sect.email.search.html">搜尋電子郵件</a>
             </p></li>
<li class="listitem"><p role="presentation">
               <a class="link" href="ox.appsuite.user.sect.email.teamwork.html">與團隊發送郵件</a>
             </p></li>
<li class="listitem"><p role="presentation">
               <a class="link" href="ox.appsuite.user.sect.email.accounts.html">外部電子郵件帳號</a>
             </p></li>
</ol>
</li>
<li class="listitem" id="ox.appsuite.user.startpage.toc.contacts">
<p role="presentation">
             <a class="link" href="ox.appsuite.user.chap.contacts.html">
               <span class="phrase">通訊錄</span>
<<<<<<< HEAD



=======
               
               
               
>>>>>>> 1c74fb5d
             </a>
           </p>
<ol class="orderedlist" type="a">
<li class="listitem"><p role="presentation">
               <a class="link" href="ox.appsuite.user.sect.contacts.gui.html">元件</a>
             </p></li>
<li class="listitem"><p role="presentation">
               <a class="link" href="ox.appsuite.user.sect.contacts.view.html">顯示聯絡人</a>
             </p></li>
<li class="listitem"><p role="presentation">
               <a class="link" href="ox.appsuite.user.sect.contacts.add.html">新增聯絡人</a>
             </p></li>
<li class="listitem"><p role="presentation">
               <a class="link" href="ox.appsuite.user.sect.contacts.distributionlist.html">建立通訊組清單</a>
             </p></li>
<li class="listitem"><p role="presentation">
               <a class="link" href="ox.appsuite.user.sect.contacts.manage.html">管理聯絡人</a>
             </p></li>
<li class="listitem"><p role="presentation">
               <a class="link" href="ox.appsuite.user.sect.contacts.search.html">搜索聯絡人</a>
             </p></li>
<li class="listitem"><p role="presentation">
               <a class="link" href="ox.appsuite.user.sect.contacts.teamwork.html">團隊聯絡人</a>
             </p></li>
<li class="listitem"><p role="presentation">
               <a class="link" href="ox.appsuite.user.sect.dataorganisation.subscribe.data.html">訂閱通訊錄</a>
             </p></li>
</ol>
</li>
<li class="listitem" id="ox.appsuite.user.startpage.toc.calendar">
<p role="presentation">
             <a class="link" href="ox.appsuite.user.chap.calendar.html">
               <span class="phrase">行事曆</span>
<<<<<<< HEAD



=======
               
               
               
>>>>>>> 1c74fb5d
             </a>
           </p>
<ol class="orderedlist" type="a">
<li class="listitem"><p role="presentation">
               <a class="link" href="ox.appsuite.user.sect.calendar.gui.html">元件</a>
             </p></li>
<li class="listitem"><p role="presentation">
               <a class="link" href="ox.appsuite.user.sect.calendar.view.html">查看約會</a>
             </p></li>
<li class="listitem"><p role="presentation">
               <a class="link" href="ox.appsuite.user.sect.calendar.add.html">建立約會</a>
             </p></li>
<li class="listitem"><p role="presentation">
               <a class="link" href="ox.appsuite.user.sect.calendar.invitation.html">回覆約會邀請</a>
             </p></li>
<li class="listitem"><p role="presentation">
               <a class="link" href="ox.appsuite.user.sect.calendar.teamwork.html">管理行事曆</a>
             </p></li>
<li class="listitem"><p role="presentation">
               <a class="link" href="ox.appsuite.user.sect.calendar.search.html">搜尋約會</a>
             </p></li>
<li class="listitem"><p role="presentation">
               <a class="link" href="ox.appsuite.user.sect.calendar.teamwork.html">團隊約會</a>
             </p></li>
<li class="listitem"><p role="presentation">
               <a class="link" href="ox.appsuite.user.sect.dataorganisation.subscribe.data.html">訂閱行事曆</a>
             </p></li>
</ol>
</li>
<li class="listitem" id="ox.appsuite.user.startpage.toc.tasks">
<p role="presentation">
             <a class="link" href="ox.appsuite.user.chap.tasks.html">
               <span class="phrase">任務</span>
<<<<<<< HEAD



=======
               
               
               
>>>>>>> 1c74fb5d
             </a>
           </p>
<ol class="orderedlist" type="a">
<li class="listitem"><p role="presentation">
               <a class="link" href="ox.appsuite.user.sect.tasks.gui.html">元件</a>
             </p></li>
<li class="listitem"><p role="presentation">
               <a class="link" href="ox.appsuite.user.sect.tasks.view.html">查看任務</a>
             </p></li>
<li class="listitem"><p role="presentation">
               <a class="link" href="ox.appsuite.user.sect.tasks.add.html">建立任務</a>
             </p></li>
<li class="listitem"><p role="presentation">
<<<<<<< HEAD
               <a class="link" href="ox.appsuite.user.sect.tasks.invitation.html">回復任務邀請</a>
=======
               <a class="link" href="ox.appsuite.user.sect.tasks.invitation.html">回覆任務邀請</a>
>>>>>>> 1c74fb5d
             </p></li>
<li class="listitem"><p role="presentation">
               <a class="link" href="ox.appsuite.user.sect.tasks.manage.html">管理任務</a>
             </p></li>
<li class="listitem"><p role="presentation">
               <a class="link" href="ox.appsuite.user.sect.tasks.search.html">搜尋任務</a>
             </p></li>
<li class="listitem"><p role="presentation">
               <a class="link" href="ox.appsuite.user.sect.tasks.teamwork.html">團隊工作</a>
             </p></li>
</ol>
</li>
<li class="listitem" id="ox.appsuite.user.startpage.toc.files">
<p role="presentation">
             <a class="link" href="ox.appsuite.user.chap.files.html">
               <span class="phrase">雲端空間</span>
<<<<<<< HEAD



=======
               
               
               
>>>>>>> 1c74fb5d
             </a>
           </p>
<ol class="orderedlist" type="a">
<li class="listitem"><p role="presentation">
               <a class="link" href="ox.appsuite.user.sect.files.gui.html">元件</a>
             </p></li>
<li class="listitem"><p role="presentation">
               <a class="link" href="ox.appsuite.user.sect.files.view.html">查看檔案</a>
             </p></li>
<li class="listitem"><p role="presentation">
               <a class="link" href="ox.appsuite.user.sect.files.add.html">建立檔案</a>
             </p></li>
<li class="listitem"><p role="presentation">
<<<<<<< HEAD
=======
               <a class="link" href="ox.appsuite.user.sect.files.text.html">建立並編輯文字檔案</a>
             </p></li>
<li class="listitem"><p role="presentation">
>>>>>>> 1c74fb5d
               <a class="link" href="ox.appsuite.user.sect.files.manage.html">管理檔案</a>
             </p></li>
<li class="listitem"><p role="presentation">
               <a class="link" href="ox.appsuite.user.sect.files.search.html">搜尋檔案</a>
             </p></li>
<li class="listitem"><p role="presentation">
               <a class="link" href="ox.appsuite.user.sect.files.view.content.html">顯示檔案內容</a>
             </p></li>
<li class="listitem"><p role="presentation">
               <a class="link" href="ox.appsuite.user.sect.files.view.presentation.html">進行簡報</a>
             </p></li>
<li class="listitem"><p role="presentation">
               <a class="link" href="ox.appsuite.user.sect.files.accounts.html">新增儲存空間帳號</a>
             </p></li>
</ol>
</li>
<li class="listitem" id="ox.appsuite.user.startpage.toc.dataorganisation">
<p role="presentation">
             <a class="link" href="ox.appsuite.user.chap.dataorganisation.html">管理資料</a>
           </p>
<ol class="orderedlist" type="a">
<li class="listitem"><p role="presentation">
               <a class="link" href="ox.appsuite.user.sect.dataorganisation.folder.navigate.html">在資料夾樹中瀏覽</a>
             </p></li>
<li class="listitem"><p role="presentation">
<<<<<<< HEAD
               <a class="link" href="ox.appsuite.user.sect.dataorganisation.folder.create.html">建立文件夾</a>
             </p></li>
<li class="listitem"><p role="presentation">
=======
>>>>>>> 1c74fb5d
               <a class="link" href="ox.appsuite.user.sect.dataorganisation.folder.rename.html">重命名文件夾</a>
             </p></li>
</ol>
</li>
<li class="listitem" id="ox.appsuite.user.startpage.toc.sharing">
<p role="presentation">
             <a class="link" href="ox.appsuite.user.sect.dataorganisation.sharing.html">共享</a>
           </p>
<ol class="orderedlist" type="a">
<li class="listitem"><p role="presentation">
               <a class="link" href="ox.appsuite.user.sect.dataorganisation.sharing.link.html">使用公開連結分享</a>
             </p></li>
<li class="listitem"><p role="presentation">
               <a class="link" href="ox.appsuite.user.sect.dataorganisation.sharing.invitation.html">邀請參與者存取分享項目</a>
             </p></li>
<li class="listitem"><p role="presentation">
<<<<<<< HEAD
               <a class="link" href="ox.appsuite.user.sect.dataorganisation.sharing.manage.html">管理共享資料</a>
=======
               <a class="link" href="ox.appsuite.user.sect.dataorganisation.sharing.edit.html">管理共享資料</a>
             </p></li>
</ol>
</li>
<li class="listitem" id="ox.appsuite.user.startpage.toc.guard">
<p role="presentation">
             <a class="link" href="ox.guard.user.chap.usage.html">加密郵件通訊與資料</a>
           </p>
<ol class="orderedlist" type="a">
<li class="listitem"><p role="presentation">
               <a class="link" href="ox.guard.user.sect.usage.setup.html">套用基本設定</a>
             </p></li>
<li class="listitem"><p role="presentation">
               <a class="link" href="ox.guard.user.sect.usage.email.html">加密郵件通訊</a>
             </p></li>
<li class="listitem"><p role="presentation">
               <a class="link" href="ox.guard.user.sect.usage.files.html">加密檔案</a>
             </p></li>
<li class="listitem"><p role="presentation">
               <a class="link" href="ox.guard.user.sect.usage.documents.html">加密 Office 文件</a>
             </p></li>
<li class="listitem"><p role="presentation">
               <a class="link" href="ox.guard.user.sect.usage.settings.html">套用安全設定</a>
>>>>>>> 1c74fb5d
             </p></li>
</ol>
</li>
<li class="listitem" id="ox.appsuite.user.startpage.toc.settings">
<p role="presentation">
             <a class="link" href="ox.appsuite.user.sect.firststeps.globalsettings.html">設定</a>
           </p>
<ol class="orderedlist" type="a">
<li class="listitem"><p role="presentation">
               <a class="link" href="ox.appsuite.user.sect.dataorganisation.accounts.html">帳號</a>
             </p></li>
<li class="listitem"><p role="presentation">
               <a class="link" href="ox.appsuite.user.sect.portal.customize.html">入口</a>
             </p></li>
<li class="listitem"><p role="presentation">
               <a class="link" href="ox.appsuite.user.sect.email.settings.html">電子郵件</a>
             </p></li>
<li class="listitem"><p role="presentation">
<<<<<<< HEAD
               <a class="link" href="ox.appsuite.user.sect.contacts.settings.html">通訊錄k</a>
=======
               <a class="link" href="ox.appsuite.user.sect.contacts.settings.html">通訊錄</a>
>>>>>>> 1c74fb5d
             </p></li>
<li class="listitem"><p role="presentation">
               <a class="link" href="ox.appsuite.user.sect.calendar.settings.html">行事曆</a>
             </p></li>
<li class="listitem"><p role="presentation">
               <a class="link" href="ox.appsuite.user.sect.tasks.settings.html">任務</a>
             </p></li>
<li class="listitem"><p role="presentation">
               <a class="link" href="ox.appsuite.user.sect.files.settings.html">檔案</a>
             </p></li>
</ol>
</li>
</ol>
<p>
<<<<<<< HEAD

=======
      
>>>>>>> 1c74fb5d
    </p>
</div></div>
</div>
<hr>
</div></div>
          </div>
        </body>
</html><|MERGE_RESOLUTION|>--- conflicted
+++ resolved
@@ -34,20 +34,11 @@
 </h3></div></div>
 <div><p class="copyright">版權 © 2016-2018 </p></div>
 <div><a href="ox.appsuite.user.legalnotice.html">法律聲明</a></div>
-<<<<<<< HEAD
-<div><p class="pubdate">星期四, 05. 十月 20177.8.4 版</p></div>
-=======
 <div><p class="pubdate">星期五, 01. 六月 20187.8.4 版</p></div>
->>>>>>> 1c74fb5d
 <div><div class="abstract" id="ox.appsuite.user.startpage">
 <p class="title"></p>
 <h2 class="title">說明主題概覽</h2>
 <p>
-<<<<<<< HEAD
-
-     </p>
-<ol class="orderedlist" id="ox.appsuite.user.startpage.toc" type="1">
-=======
   
      </p>
 <ol class="orderedlist" id="ox.appsuite.user.startpage.toc" type="1">
@@ -65,7 +56,6 @@
              </p></li>
 </ol>
 </li>
->>>>>>> 1c74fb5d
 <li class="listitem" id="ox.appsuite.user.startpage.toc.common">
 <p role="presentation">使用入門</p>
 <ol class="orderedlist" type="a">
@@ -87,33 +77,15 @@
 <li class="listitem"><p role="presentation">
                <a class="link" href="ox.appsuite.user.sect.firststeps.wizard.html">使用精靈設定客戶端與應用程式</a>
              </p></li>
-<<<<<<< HEAD
-<li class="listitem"><p role="presentation">
-               <a class="link" href="ox.appsuite.user.index.html">索引</a>
-             </p></li>
-<li class="listitem"><p role="presentation">
-               <a class="link" href="ox.appsuite.user.sect.about.glossary.html">詞彙</a>
-             </p></li>
-<li class="listitem"><p role="presentation">
-               <a class="link" href="ox.appsuite.user.chap.bestpractices.html">常見問題</a>
-             </p></li>
-=======
->>>>>>> 1c74fb5d
 </ol>
 </li>
 <li class="listitem" id="ox.appsuite.user.startpage.toc.email">
 <p role="presentation">
              <a class="link" href="ox.appsuite.user.chap.email.html">
                <span class="phrase">電子郵件</span>
-<<<<<<< HEAD
-
-
-
-=======
-               
-               
-               
->>>>>>> 1c74fb5d
+               
+               
+               
              </a>
            </p>
 <ol class="orderedlist" type="a">
@@ -147,15 +119,9 @@
 <p role="presentation">
              <a class="link" href="ox.appsuite.user.chap.contacts.html">
                <span class="phrase">通訊錄</span>
-<<<<<<< HEAD
-
-
-
-=======
-               
-               
-               
->>>>>>> 1c74fb5d
+               
+               
+               
              </a>
            </p>
 <ol class="orderedlist" type="a">
@@ -189,15 +155,9 @@
 <p role="presentation">
              <a class="link" href="ox.appsuite.user.chap.calendar.html">
                <span class="phrase">行事曆</span>
-<<<<<<< HEAD
-
-
-
-=======
-               
-               
-               
->>>>>>> 1c74fb5d
+               
+               
+               
              </a>
            </p>
 <ol class="orderedlist" type="a">
@@ -231,15 +191,9 @@
 <p role="presentation">
              <a class="link" href="ox.appsuite.user.chap.tasks.html">
                <span class="phrase">任務</span>
-<<<<<<< HEAD
-
-
-
-=======
-               
-               
-               
->>>>>>> 1c74fb5d
+               
+               
+               
              </a>
            </p>
 <ol class="orderedlist" type="a">
@@ -253,11 +207,7 @@
                <a class="link" href="ox.appsuite.user.sect.tasks.add.html">建立任務</a>
              </p></li>
 <li class="listitem"><p role="presentation">
-<<<<<<< HEAD
-               <a class="link" href="ox.appsuite.user.sect.tasks.invitation.html">回復任務邀請</a>
-=======
                <a class="link" href="ox.appsuite.user.sect.tasks.invitation.html">回覆任務邀請</a>
->>>>>>> 1c74fb5d
              </p></li>
 <li class="listitem"><p role="presentation">
                <a class="link" href="ox.appsuite.user.sect.tasks.manage.html">管理任務</a>
@@ -274,15 +224,9 @@
 <p role="presentation">
              <a class="link" href="ox.appsuite.user.chap.files.html">
                <span class="phrase">雲端空間</span>
-<<<<<<< HEAD
-
-
-
-=======
-               
-               
-               
->>>>>>> 1c74fb5d
+               
+               
+               
              </a>
            </p>
 <ol class="orderedlist" type="a">
@@ -296,12 +240,9 @@
                <a class="link" href="ox.appsuite.user.sect.files.add.html">建立檔案</a>
              </p></li>
 <li class="listitem"><p role="presentation">
-<<<<<<< HEAD
-=======
                <a class="link" href="ox.appsuite.user.sect.files.text.html">建立並編輯文字檔案</a>
              </p></li>
 <li class="listitem"><p role="presentation">
->>>>>>> 1c74fb5d
                <a class="link" href="ox.appsuite.user.sect.files.manage.html">管理檔案</a>
              </p></li>
 <li class="listitem"><p role="presentation">
@@ -327,12 +268,6 @@
                <a class="link" href="ox.appsuite.user.sect.dataorganisation.folder.navigate.html">在資料夾樹中瀏覽</a>
              </p></li>
 <li class="listitem"><p role="presentation">
-<<<<<<< HEAD
-               <a class="link" href="ox.appsuite.user.sect.dataorganisation.folder.create.html">建立文件夾</a>
-             </p></li>
-<li class="listitem"><p role="presentation">
-=======
->>>>>>> 1c74fb5d
                <a class="link" href="ox.appsuite.user.sect.dataorganisation.folder.rename.html">重命名文件夾</a>
              </p></li>
 </ol>
@@ -349,9 +284,6 @@
                <a class="link" href="ox.appsuite.user.sect.dataorganisation.sharing.invitation.html">邀請參與者存取分享項目</a>
              </p></li>
 <li class="listitem"><p role="presentation">
-<<<<<<< HEAD
-               <a class="link" href="ox.appsuite.user.sect.dataorganisation.sharing.manage.html">管理共享資料</a>
-=======
                <a class="link" href="ox.appsuite.user.sect.dataorganisation.sharing.edit.html">管理共享資料</a>
              </p></li>
 </ol>
@@ -375,7 +307,6 @@
              </p></li>
 <li class="listitem"><p role="presentation">
                <a class="link" href="ox.guard.user.sect.usage.settings.html">套用安全設定</a>
->>>>>>> 1c74fb5d
              </p></li>
 </ol>
 </li>
@@ -394,11 +325,7 @@
                <a class="link" href="ox.appsuite.user.sect.email.settings.html">電子郵件</a>
              </p></li>
 <li class="listitem"><p role="presentation">
-<<<<<<< HEAD
-               <a class="link" href="ox.appsuite.user.sect.contacts.settings.html">通訊錄k</a>
-=======
                <a class="link" href="ox.appsuite.user.sect.contacts.settings.html">通訊錄</a>
->>>>>>> 1c74fb5d
              </p></li>
 <li class="listitem"><p role="presentation">
                <a class="link" href="ox.appsuite.user.sect.calendar.settings.html">行事曆</a>
@@ -413,11 +340,7 @@
 </li>
 </ol>
 <p>
-<<<<<<< HEAD
-
-=======
       
->>>>>>> 1c74fb5d
     </p>
 </div></div>
 </div>
