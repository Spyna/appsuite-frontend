/**
 * This work is provided under the terms of the CREATIVE COMMONS PUBLIC
 * LICENSE. This work is protected by copyright and/or other applicable
 * law. Any use of the work other than as authorized under this license
 * or copyright law is prohibited.
 *
 * http://creativecommons.org/licenses/by-nc-sa/2.5/
 *
 * © 2012 Open-Xchange Inc., Tarrytown, NY, USA. info@open-xchange.com
 *
 * @author Matthias Biggeleben <matthias.biggeleben@open-xchange.com>
 */

define('io.ox/portal/widgets', [
    'io.ox/core/extensions',
    'io.ox/core/manifests',
    'io.ox/core/upsell',
    'io.ox/core/notifications',
    'settings!io.ox/portal',
    'gettext!io.ox/portal'
], function (ext, manifests, upsell, notifications, settings, gt) {

    'use strict';

    // use for temporary hacks
    var DEV_PLUGINS = []; // ['plugins/portal/helloworld/register'];

    // application object
    var availablePlugins = _(manifests.manager.pluginsFor('portal')).uniq().concat(DEV_PLUGINS),
        collection = new Backbone.Collection([]),
        widgetSet = settings.get('widgetSet', ''),
        generation = Number(settings.get('generation', 0));

    collection.comparator = function (a, b) {
        return ext.indexSorter({ index: a.get('index') }, { index: b.get('index') });
    };

    var widgets = (function () {

        var widgets = {},
            userValues = settings.get('settings' + widgetSet, {}),
            userWidgets = settings.get('widgets/user');

        // Load the users widgets
<<<<<<< HEAD
        _(settings.get('widgets/user') || setDefaultWidgets()).each(function (widgetDef, id) {
            widgets[id] = _.extend({}, widgetDef, { userWidget: true });
=======
        _(userWidgets || {}).each(function (widgetDef, id) {
            widgets[id] = _.extend({}, widgetDef, {userWidget: true});
>>>>>>> 3d791519
        });

        // Ensure all eager widgets of all generations that weren't removed in their corresponding generation
        function processEager(gen) {
            var deleted = {};
            _(settings.get('widgets/deleted' + widgetSet + '/gen_' + gen, [])).each(function (id) {
                deleted[id] = true;
            });
            return function process(widgetDef, id) {
                if (!deleted[id]) {
                    widgets[id] = _.extend({}, widgets[id], widgetDef, userValues[id], { eagerWidget: true });
                }
            };
        }

        for (var gen = 0; gen <= generation; gen++) {
            _(settings.get('widgets/eager' + widgetSet + '/gen_' + gen)).each(processEager(gen));
        }

        // Ensure all protected widgets
        _(settings.get('widgets/protected' + widgetSet)).each(function (widgetDef, id) {
            widgetDef.protectedWidget = true;
            widgets[id] = _.extend({}, widgets[id], widgetDef, { protectedWidget: true });
            if (widgetDef.changeable) {
                var updates = userValues[id] || {};
                _(widgetDef.changeable).each(function (enabled, attr) {
                    if (enabled) {
                        widgets[id][attr] = updates[attr] || widgets[id][attr];
                    }
                });
            }
        });

        // no widgets configured (first start)
        if (_.isEmpty(widgets) && !userWidgets) {

            widgets = {
                mail_0: {
                    plugin: 'plugins/portal/mail/register',
                    color: 'blue',
                    userWidget: true,
                    index: 1
                },
                calendar_0: {
                    plugin: 'plugins/portal/calendar/register',
                    color: 'red',
                    userWidget: true,
                    index: 2
                },
                tasks_0: {
                    plugin: 'plugins/portal/tasks/register',
                    color: 'green',
                    userWidget: true,
                    index: 3
                },
                birthdays_0: {
                    plugin: 'plugins/portal/birthdays/register',
                    color: 'lightgreen',
                    userWidget: true,
                    index: 4
                },
                facebook_0: {
                    plugin: 'plugins/portal/facebook/register',
                    color: 'blue',
                    userWidget: true,
                    index: 4
                },
                twitter_0: {
                    plugin: 'plugins/portal/twitter/register',
                    color: 'pink',
                    userWidget: true,
                    index: 5
                },
                linkedin_0: {
                    plugin: 'plugins/portal/linkedin/register',
                    color: 'lightblue',
                    userWidget: true,
                    index: 6
                }
            };

            settings.set('widgets/user', widgets).save();
        }

        return widgets;

    }());

    var api = {

        // for demo/debugging
        addPlugin: function (plugin) {
            availablePlugins = availablePlugins.concat(plugin);
        },

        getAvailablePlugins: function () {
            return _(availablePlugins).uniq();
        },

        getCollection: function () {
            return collection;
        },

        getEnabled: function () {
            return _(collection.filter(function (model) {
                return !model.has('candidate') && (!model.has('enabled') || model.get('enabled') === true);
            }));
        },

        getSettings: function () {

            var allTypes = ext.point('io.ox/portal/widget').pluck('id');

            return _(widgets)
                .chain()
                // map first since we need the object keys
                .map(function (obj, id) {

                    obj.id = id;
                    obj.type = id.substr(0, id.lastIndexOf('_'));
                    obj.props = obj.props || {};
                    obj.inverse = _.isUndefined(obj.inverse) ? false : obj.inverse;
                    obj.enabled = _.isUndefined(obj.enabled) ? true : obj.enabled;

                    return obj;
                })
                .filter(function (obj) {
                    return _(api.getAvailablePlugins()).contains(obj.plugin) || _(allTypes).contains(obj.type);
                })
                .value();
        },

        getSettingsSorted: function () {
            return _(api.getSettings())
                .chain()
                .sortBy(function (obj) {
                    return obj.index;
                })
                .map(function (obj) {
                    delete obj.candidate;
                    return obj;
                })
                .value();
        },

        loadAllPlugins: function () {
            return require(api.getAvailablePlugins());
        },

        loadUsedPlugins: function () {
            var dependencies = _.intersection(collection.pluck('plugin'), api.getAvailablePlugins());
            return require(dependencies).then(function () {
                return api.removeDisabled();
            }).fail(function () {
                console.error('Could not load portal plugin in loadUsedPlugins.');
            });
        },

        getOptions: function (type) {
            return ext.point('io.ox/portal/widget/' + type + '/settings').options();
        },

        getAllTypes: function () {

            var allTypes = ext.point('io.ox/portal/widget').pluck('id');

            return _.chain(api.getAvailablePlugins().concat(allTypes))
                .map(function (id) {
                    return id.replace(/^plugins\/portal\/(\w+)\/register$/, '$1');
                })
                .uniq()
                .map(function (type) {
                    var options = api.getOptions(type);
                    // inject "requires" for upsell
                    options.requires = api.requires(type);
                    return options;
                })
                .filter(function (obj) {
                    return obj.type !== undefined;
                })
                .value()
                .sort(function (a, b) {
                    return a.title < b.title ? -1 : +1;
                });
        },

        getUsedTypes: function () {
            // mmmh, chain() on collection seems broken
            return _(collection.pluck('type')).uniq().sort();
        },

        containsType: function (type) {
            return _(this.getUsedTypes()).contains(type);
        },

        getColors: function () {
            return 'black red orange lightgreen green lightblue blue purple pink gray'.split(' ');
        },

        getTitle: function (data, title) {
            // precedence if title is a function
            if (_.isFunction(title)) return title(data);
            // try custom title, then fallback
            return data.title || (data.props ? (data.props.description || data.props.title) : '') || title || '';
        },

        getPluginByType: function (type) {
            // look for full plugin path
            var plugin = ext.point('io.ox/portal/widget/' + type).prop('plugin');
            if (plugin) return plugin;
            // look for type
            var prop = ext.point('io.ox/portal/widget/' + type).prop('type');
            return 'plugins/portal/' + (prop || type) + '/register';
        },

        add: function (type, options) {

            // find free id
            var defaults = settings.get('widgets/defaults', {}),
                widget, i = 0, id = type + '_0',
                colors = api.getColors();

            options = _.extend({
                color: colors[_.random(colors.length - 1)],
                enabled: true,
                inverse: false,
                plugin: type,
                props: {}
            }, defaults[type] || {}, options || {});

            while (id in widgets) {
                id = type + '_' + (++i);
            }

            widget = {
                color: options.color,
                enabled: options.enabled,
                inverse: options.inverse,
                id: id,
                index: 0, // otherwise not visible
                plugin: this.getPluginByType(options.plugin),
                props: options.props,
                type: type,
                userWidget: true
            };

            settings.set('widgets/user/' + id, widget).saveAndYell();

            // add to widget hash and collection
            widgets[id] = widget;
            collection.unshift(widget);
        },

        remove: function (model) {
            collection.remove(model);
        },

        removeDisabled: function () {
            collection.remove(
                collection.filter(function (model) {
                    return ext.point('io.ox/portal/widget/' + model.get('type'))
                        .invoke('isEnabled')
                        .reduce(function (memo, bool) {
                            return memo && bool;
                        }, true)
                        .value() === false;
                })
            );
            return api.getEnabled();
        },

        toJSON: function () {
            // get latest values
            var w = {};
            collection.each(function (model) {
                if (!model.get('userWidget')) {
                    return;
                }
                var id = model.get('id');
                w[id] = model.toJSON();
                delete w[id].baton;
            });
            return w;
        },

        extraSettingsToJSON: function () {
            var extraSettings = {};
            collection.each(function (model) {
                if (model.get('userWidget')) {
                    return;
                }
                var id = model.get('id');
                extraSettings[id] = {
                    color: model.get('color'),
                    index: model.get('index'),
                    enabled: model.get('protectedWidget') ? true : model.get('enabled')
                };
            });

            return extraSettings;
        },

        update: function (obj) {
            collection.each(function (model) {
                var id = model.get('id');
                if (id in obj) {
                    model.set(obj[id], { silent: true, validate: true });
                }
            });
        },

        /**
         * Save a list of widgets into the database. The parameter
         * @param widgetList must be a jQuery UI sortable object with its
         * children sorted in the order that should be saved.
         *
         * @param widgetList - the sortable list of widgets
         * @return - a deffered object with the save request
         */
        save: function (widgetList) {
            var self = this;

            // update collection

            var obj = _.extend({}, widgets),
                old_state = obj,
                index = 0;

            var protectedIDs = _(obj).chain().filter(function (e) {
                return e.protectedWidget;
            }).pluck('index').value();

            function getIndex(i) {
                if (_.contains(protectedIDs, i)) {
                    return getIndex(i + 1);
                } else {
                    return i;
                }
            }

            // update all indexes
            widgetList.children().each(function () {
                var node = $(this), id = node.attr('data-widget-id');
                if (id in obj) {
                    if (!obj[id].protectedWidget) {
                        index++;
                        obj[id].index = getIndex(index);
                    }
                }
            });
            self.update(obj);
            collection.trigger('sort');
            return settings.set('widgets/user', self.toJSON()).set('settings' + widgetSet, self.extraSettingsToJSON()).save().fail(
                // don't say anything if successful
                function () {
                    // reset old state
                    self.update(old_state);
                    collection.trigger('sort');
                    widgetList.sortable('cancel');
                    notifications.yell('error', gt('Could not save settings.'));
                }
            );
        },

        requires: function (type) {
            var plugin = this.getPluginByType(type);
            return manifests.manager.getRequirements(plugin);
        },

        // convenience function for upsell
        visible: function (type) {
            var requires = this.requires(type);
            return upsell.has(requires);
        },

        // get model by widget id, e.g. mail_0
        getModel: function (id) {
            return collection.get(id);
        },

        // open settings by widget id
        // returns true if edit dialog can be opened, false otherwise
        edit: function (id) {
            var model = this.getModel(id), options;
            if (model) {
                options = this.getOptions(model.get('type'));
                if (_.isFunction(options.edit)) {
                    options.edit(model);
                    return true;
                }
            }
            return false;
        }
    };

    // Note: Instead of returning this, collection.reset() now returns the changed (added, removed or updated) model or list of models.
    collection
        .reset(api.getSettingsSorted());

    collection
        .on('change', _.debounce(function (model) {
            widgets[model.get('id')] = model.attributes;//update widgets object
            settings.set('widgets/user', api.toJSON()).set('settings' + widgetSet, api.extraSettingsToJSON()).saveAndYell();
            // don’t handle positive case here, since this is called quite often
        }, 100))
        .on('remove', function (model) {
            if (model.get('protectedWidget')) {
                // Don't you dare!
                return;
            } else if (model.get('eagerWidget')) {
                var blacklist = settings.get('widgets/deleted' + widgetSet + '/gen_' + generation, []);
                blacklist.push(model.get('id'));
                if (!settings.get('widgets/deleted')) {
                    settings.set('widgets/deleted', {});
                }

                if (!settings.get('widgets/deleted' + widgetSet)) {
                    settings.set('widgets/deleted' + widgetSet, {});
                }

                settings.set('widgets/deleted' + widgetSet + '/gen_' + generation, blacklist).saveAndYell();

            } else if (model.get('userWidget')) {
                settings.remove('widgets/user/' + model.get('id')).saveAndYell();
            }
        });

    return api;
});<|MERGE_RESOLUTION|>--- conflicted
+++ resolved
@@ -42,13 +42,8 @@
             userWidgets = settings.get('widgets/user');
 
         // Load the users widgets
-<<<<<<< HEAD
-        _(settings.get('widgets/user') || setDefaultWidgets()).each(function (widgetDef, id) {
+        _(userWidgets || {}).each(function (widgetDef, id) {
             widgets[id] = _.extend({}, widgetDef, { userWidget: true });
-=======
-        _(userWidgets || {}).each(function (widgetDef, id) {
-            widgets[id] = _.extend({}, widgetDef, {userWidget: true});
->>>>>>> 3d791519
         });
 
         // Ensure all eager widgets of all generations that weren't removed in their corresponding generation
