# Luiz Fernando Ranghetti <luiz@bureau-cornavin.com>, 2013, 2014.
# Aracele Torres <aracele@bureau-cornavin.com>, 2013, 2014.
# Bianca Oliveira <bianca@bureau-cornavin.com>, 2013, 2014, 2015.
msgid ""
msgstr ""
"Project-Id-Version: tours\n"
"POT-Creation-Date: \n"
<<<<<<< HEAD
"PO-Revision-Date: 2015-03-04 10:07+0100\n"
"Last-Translator: \n"
"Language-Team: Brazilian Portuguese <>\n"
=======
"PO-Revision-Date: 2015-08-26 15:48-0300\n"
"Last-Translator: Bianca Oliveira <bianca@bureau-cornavin.com>\n"
"Language-Team: Brazilian Portuguese <kde-i18n-pt_BR@kde.org>\n"
>>>>>>> 74174fc6
"Language: pt_BR\n"
"MIME-Version: 1.0\n"
"Content-Type: text/plain; charset=UTF-8\n"
"Content-Transfer-Encoding: 8bit\n"
"Plural-Forms: nplurals=2; plural=(n > 1);\n"
"X-Generator: Lokalize 1.5\n"

#: apps/io.ox/tours/calendar.js:72 module:io.ox/tours
msgid "Adding attachments"
msgstr "Adicionando anexos"

#: apps/io.ox/tours/tasks.js:54 module:io.ox/tours
msgid "Adding further details"
msgstr "Adicionando mais detalhes"

#: apps/io.ox/tours/contacts.js:36 module:io.ox/tours
msgid ""
"Click on a letter on the left side of the navigation bar in order to display "
"the corresponding contacts from the selected address book."
msgstr ""
"Clique em uma letra no lado esquerdo da barra de navegação, a fim de exibir "
"os respectivos contatos do catálogo de endereços selecionado."

#: apps/io.ox/tours/portal.js:45 module:io.ox/tours
msgid "Closing a square"
msgstr "Fechando um quadrado"

#: apps/io.ox/tours/mail.js:33 module:io.ox/tours
msgid "Composing a new E-Mail"
msgstr "Escrevendo um novo e-mail"

#: apps/io.ox/tours/calendar.js:34 module:io.ox/tours
msgid "Creating a new appointment"
msgstr "Criando um novo compromisso"

#: apps/io.ox/tours/contacts.js:30 module:io.ox/tours
msgid "Creating a new contact"
msgstr "Criando um novo contato"

#: apps/io.ox/tours/tasks.js:32 module:io.ox/tours
msgid "Creating a new task"
msgstr "Criando uma nova tarefa"

#: apps/io.ox/tours/files.js:60 module:io.ox/tours
msgid "Creating a note"
msgstr "Criando uma nota"

#: apps/io.ox/tours/intro.js:93 module:io.ox/tours
msgid "Creating new items"
msgstr "Criando novos itens"

#: apps/io.ox/tours/calendar.js:57 module:io.ox/tours
msgid "Creating recurring appointments"
msgstr "Criando compromissos recorrentes"

#: apps/io.ox/tours/tasks.js:62 module:io.ox/tours
msgid "Creating recurring tasks"
msgstr "Criando tarefas recorrentes"

#: apps/io.ox/tours/calendar.js:77 module:io.ox/tours
msgid "Creating the appointment"
msgstr "Criando o compromisso"

#: apps/io.ox/tours/tasks.js:87 module:io.ox/tours
msgid "Creating the task"
msgstr "Criando a tarefa"

#: apps/io.ox/tours/portal.js:51 module:io.ox/tours
msgid "Customizing the Portal"
msgstr "Personalizando o Portal"

#: apps/io.ox/tours/intro.js:112 module:io.ox/tours
msgid ""
"Depending on the app, the toolbar contains various functions for creating, "
"editing and organizing objects."
msgstr ""
"Dependendo do aplicativo, a barra de ferramentas contém diversas funções "
"para criar, editar e organizar objetos."

#: apps/io.ox/tours/intro.js:132 module:io.ox/tours
msgid ""
"Detailed instructions for the single apps are located in System menu > Help."
msgstr ""
"Instruções detalhadas para os aplicativos individuais estão localizados no "
"menu Sistema > Ajuda."

#: apps/io.ox/tours/files.js:67 module:io.ox/tours
msgid "Displaying information"
msgstr "Exibindo informações"

#: apps/io.ox/tours/intro.js:75 module:io.ox/tours
msgid "Displaying the help or the settings"
msgstr "Exibindo a ajuda ou as configurações"

#: apps/io.ox/tours/portal.js:40 module:io.ox/tours
msgid "Drag and drop"
msgstr "Arrastar e soltar"

#: apps/io.ox/tours/settings.js:44 module:io.ox/tours
msgid ""
"Edit a setting on the right side. In most of the cases, the changes are "
"activated immediately."
msgstr ""
"Edite uma configuração no lado direito. Na maioria dos casos, as alterações "
"são ativadas imediatamente."

#: apps/io.ox/tours/mail.js:106 module:io.ox/tours
msgid "Editing multiple E-Mails"
msgstr "Editando vários e-mails"

#: apps/io.ox/tours/contacts.js:46 module:io.ox/tours
msgid "Editing multiple contacts"
msgstr "Editando vários contatos"

#: apps/io.ox/tours/tasks.js:99 module:io.ox/tours
msgid "Editing multiple tasks"
msgstr "Editando várias tarefas"

#: apps/io.ox/tours/settings.js:43 module:io.ox/tours
msgid "Editing settings"
msgstr "Editando configurações"

#: apps/io.ox/tours/mail.js:69 module:io.ox/tours
msgid ""
"Enter the E-Mail text into the main area. If the text format was set to HTMl "
"in the options, you can format the E-Mail text. To do so select a text part "
"and then click an icon in the formatting bar."
msgstr ""
"Insira o texto do e-mail na área principal. Se o formato de texto definido "
"nas opções foi HTML, você poder formatar o texto do e-mail. Para fazer isso "
"selecione uma parte do texto e clique em um ícone na barra de formatação."

#: apps/io.ox/tours/mail.js:48 module:io.ox/tours
msgid ""
"Enter the recipient's name into the recipients field. As soon as you typed "
"the first letters, suggestions from the address books are displayed. To "
"accept a recipient suggestion, click on it."
msgstr ""
"Insira o nome do destinatário no campo de destinatários. Assim que digitar "
"as primeiras letras, sugestões de endereços a partir de seus contatos serão "
"exibidas . Para aceitar uma sugestão, clique nela."

#: apps/io.ox/tours/mail.js:59 module:io.ox/tours
msgid "Enter the subject into the subject field."
msgstr "Insira o assunto no campo de assunto."

#: apps/io.ox/tours/calendar.js:52 module:io.ox/tours
msgid ""
"Enter the subject, the start and the end date of the appointment. Other "
"details are optional."
msgstr ""
"Insira o assunto, a data inicial e final do compromisso. Outros detalhes são "
"opcionais."

#: apps/io.ox/tours/tasks.js:49 module:io.ox/tours
msgid "Enter the subject, the start date, and a description."
msgstr "Insira o assunto, a data inicial e uma descrição."

#: apps/io.ox/tours/tasks.js:82 module:io.ox/tours
msgid "Entering billing information"
msgstr "Inserindo informações de faturamento"

#: apps/io.ox/tours/mail.js:68 module:io.ox/tours
msgid "Entering the E-Mail text"
msgstr "Inserindo o texto do e-mail"

#: apps/io.ox/tours/calendar.js:51 module:io.ox/tours
msgid "Entering the appointment's data"
msgstr "Inserindo dados do compromisso"

#: apps/io.ox/tours/mail.js:47 module:io.ox/tours
msgid "Entering the recipient's name"
msgstr "Inserindo o nome do destinatário"

#: apps/io.ox/tours/mail.js:58 module:io.ox/tours
msgid "Entering the subject"
msgstr "Inserindo o assunto"

#: apps/io.ox/tours/tasks.js:48 module:io.ox/tours
msgid "Entering the task's data"
msgstr "Entrando nos dados da tarefa"

#: apps/io.ox/tours/files.js:30 module:io.ox/tours
msgid "Folder tree"
msgstr "Árvore de pastas"

#: apps/io.ox/tours/calendar.js:73 module:io.ox/tours
msgid "Further down you can add documents as attachments to the appointment."
msgstr "Mais abaixo você pode adicionar documentos como anexos ao compromisso."

#: apps/io.ox/tours/mail.js:63 module:io.ox/tours
msgid "Further functions"
msgstr "Funções adicionais"

#: apps/io.ox/tours/intro.js:131 module:io.ox/tours
msgid "Further information"
msgstr "Informações adicionais"

#. Tour name; general introduction
<<<<<<< HEAD
#: apps/io.ox/tours/main.js:806 module:io.ox/tours
msgid "Getting started"
msgstr "Iniciando"

#: apps/io.ox/tours/main.js:845 module:io.ox/tours
=======
#: apps/io.ox/tours/intro.js:46 module:io.ox/tours
msgid "Getting started"
msgstr "Iniciando"

#: apps/io.ox/tours/main.js:77 module:io.ox/tours
>>>>>>> 74174fc6
msgid "Guided tour for this app"
msgstr "Passeio guiado por este aplicativo"

#: apps/io.ox/tours/mail.js:101 module:io.ox/tours
msgid "Halo view"
msgstr "Visualização Halo"

#: apps/io.ox/tours/settings.js:36 module:io.ox/tours
msgid "How the settings are organized"
msgstr "Como as configurações são organizadas"

#: apps/io.ox/tours/mail.js:92 module:io.ox/tours
msgid ""
"If double-clicking on an E-Mail in the list, the E-Mail is opened in a "
"separate window."
msgstr ""
"Se clicar duas vezes em um e-mail na lista, o e-mail será aberto em uma "
"janela separada."

#: apps/io.ox/tours/portal.js:46 module:io.ox/tours
msgid "If you no longer want to display a square, click the cross."
msgstr "Se você não deseja mais exibir um quadrado, clique na cruz."

#: apps/io.ox/tours/intro.js:89 module:io.ox/tours
msgid ""
"In case of new notifications, e.g. appointment invitations, the info area is "
"opened."
msgstr ""
"Em caso de novas notificações, por exemplo, convites de compromissos, a área "
"de informação será aberta."

#: apps/io.ox/tours/mail.js:107 module:io.ox/tours
msgid ""
"In order to edit multiple E-Mails at once, enable the checkboxes on the left "
"side of the E-Mails. If the checkboxes are not displayed, click on View > "
"Checkboxes on the right side of the toolbar."
msgstr ""
"Para editar vários e-mails de uma vez, habilite as caixas de seleção no lado "
"esquerdo dos E-mails. Se as caixas de seleção não forem exibidas, clique em "
"Visualizar > Caixas de Seleção no lado direito da barra de ferramentas."

#: apps/io.ox/tours/mail.js:64 module:io.ox/tours
msgid ""
"In this area you can find further functions, e.g. for adding attachments."
msgstr ""
"Nesta área você pode encontrar mais funções, por exemplo, para adicionar "
"anexos."

#: apps/io.ox/tours/calendar.js:67 module:io.ox/tours
#: apps/io.ox/tours/tasks.js:77
msgid "Inviting other participants"
msgstr "Convidando outros participantes"

#: apps/io.ox/tours/intro.js:70 module:io.ox/tours
msgid "Launching an app"
msgstr "Iniciando um aplicativo"

#: apps/io.ox/tours/contacts.js:35 module:io.ox/tours
msgid "Navigation bar"
msgstr "Barra de navegação"

#: apps/io.ox/tours/mail.js:91 module:io.ox/tours
msgid "Opening an E-Mail in a separate window"
msgstr "Abrindo e-mail em uma janela separada"

#: apps/io.ox/tours/intro.js:101 module:io.ox/tours
msgid "Opening or closing the folder tree"
msgstr "Abrindo ou fechando a árvore de pastas"

#: apps/io.ox/tours/mail.js:112 module:io.ox/tours
msgid "Opening the E-Mail settings"
msgstr "Abrindo as configurações de e-mail"

#: apps/io.ox/tours/settings.js:48 module:io.ox/tours
msgid "Opening the help"
msgstr "Abrindo a ajuda"

#: apps/io.ox/tours/settings.js:30 module:io.ox/tours
msgid "Opening the settings"
msgstr "Abrindo as configurações"

#: apps/io.ox/tours/mail.js:96 module:io.ox/tours
msgid "Reading E-Mail conversations"
msgstr "Lendo as conversas de e-mail"

#: apps/io.ox/tours/portal.js:35 module:io.ox/tours
msgid "Reading the details"
msgstr "Lendo os detalhes"

#: apps/io.ox/tours/intro.js:106 module:io.ox/tours
msgid "Searching for objects"
msgstr "Pesquisando por objetos"

#: apps/io.ox/tours/calendar.js:83 module:io.ox/tours
#: apps/io.ox/tours/files.js:35 apps/io.ox/tours/mail.js:86
msgid "Selecting a view"
msgstr "Selecionando uma visualização"

#: apps/io.ox/tours/contacts.js:40 module:io.ox/tours
msgid "Sending an E-Mail to a contact"
msgstr "Enviando um e-mail para um contato"

#: apps/io.ox/tours/mail.js:74 module:io.ox/tours
msgid "Sending the E-Mail"
msgstr "Enviando o e-mail"

#: apps/io.ox/tours/settings.js:54 module:io.ox/tours
msgid "Signing out"
msgstr "Encerando a sessão"

#: apps/io.ox/tours/tasks.js:92 module:io.ox/tours
msgid "Sorting tasks"
msgstr "Classificando tarefas"

#: apps/io.ox/tours/mail.js:79 module:io.ox/tours
msgid "Sorting your E-Mails"
msgstr "Classificando seus e-mails"

#: apps/io.ox/tours/intro.js:126 module:io.ox/tours
msgid "The Detail view"
msgstr "A visualização Detalhes"

#: apps/io.ox/tours/intro.js:127 module:io.ox/tours
msgid ""
"The Detail view displays an object's content. Depending on the app, further "
"functions for organizing objects can be found in the Detail view."
msgstr ""
"A visualização Detalhes exibe o conteúdo de um objeto. Dependendo do "
"aplicativo, ainda maisfunções para a organização de objetos podem ser "
"encontradas na visualização Detalhes."

#: apps/io.ox/tours/files.js:45 module:io.ox/tours
msgid "The Icons view"
msgstr "A visualização em Ícones"

#: apps/io.ox/tours/files.js:46 module:io.ox/tours
msgid ""
"The Icons view displays an icon and the file name for each file. Click on an "
"icon to view further details and functions in the pop-up."
msgstr ""
"A Visualização em Ícones exibe um icone e um nome de arquivo para casa "
"arquivo. Clique em um ícone para visualizar mais detalhes e funções no menu "
"suspenso."

#: apps/io.ox/tours/calendar.js:95 module:io.ox/tours
#: apps/io.ox/tours/files.js:40
msgid "The List view"
msgstr "Visualização em Lista"

#: apps/io.ox/tours/calendar.js:96 module:io.ox/tours
msgid ""
"The List view shows a list of the appointments in the current folder. If "
"clicking on an appointment, the appointment's data and some functions are "
"displayed in the Detail view."
msgstr ""
"A Visualização em Lista exibe uma lista dos compromissos na pasta atual. Se "
"clicar em um compromisso, os dados do compromisso e algumas funções são "
"exibidas na Visualização de detalhes"

#: apps/io.ox/tours/files.js:41 module:io.ox/tours
msgid ""
"The List view shows details like the size and date of change. Use the "
"checkboxes to select files. Click on a file to view further details and "
"functions in the pop-up."
msgstr ""
"A Visualização em Lista exibe detalhes como o tamanho e data de alteração. "
"Use a caixa de seleção para selecionar arquivos. Clique em um arquivo para "
"visualizar mais detalhes e funções no menu suspenso."

#: apps/io.ox/tours/intro.js:82 module:io.ox/tours
msgid "The New objects icon"
msgstr "Ícone de Novos objetos"

#: apps/io.ox/tours/intro.js:83 module:io.ox/tours
msgid ""
"The New objects icon shows the number of unread E-Mails or other "
"notifications. If clicking the icon, the info area opens."
msgstr ""
"O ícone de Novo objeto exibe o número de e-mails não lidos ou outras "
"notificações. Se clicar no ícone, a área de informação é aberta."

#: apps/io.ox/tours/portal.js:30 module:io.ox/tours
msgid "The Portal"
msgstr "O portal"

#: apps/io.ox/tours/portal.js:31 module:io.ox/tours
msgid ""
"The Portal informs you about current E-Mails, appointments or social network "
"news."
msgstr ""
"O portal informa você sobre seus e-mails atuais, compromissos ou notícias da "
"rede social."

#: apps/io.ox/tours/files.js:50 module:io.ox/tours
msgid "The Tiles view"
msgstr "A visualização em mosaico"

#: apps/io.ox/tours/files.js:51 module:io.ox/tours
msgid ""
"The Tiles view shows a big icon for each file. Click on an icon to view "
"further details and functions in the pop-up."
msgstr ""
"A visualização em mosaico exibe um ícone grande para cada arquivo. Clique no "
"ícone para visualizar mais detalhes e funções no menu suspenso."

#: apps/io.ox/tours/calendar.js:105 module:io.ox/tours
msgid "The calendar views"
msgstr "As visualizações em calendário"

#: apps/io.ox/tours/calendar.js:106 module:io.ox/tours
msgid ""
"The calendar views display a calendar sheet with the appointments for the "
"selected time range."
msgstr ""
"As visualizações em calendário exibem uma folha de calendário com os "
"compromissos para o intervalo de tempo selecionado."

#: apps/io.ox/tours/intro.js:116 module:io.ox/tours
msgid "The folder tree"
msgstr "A árvore de pastas"

#: apps/io.ox/tours/intro.js:88 module:io.ox/tours
msgid "The info area"
msgstr "Área de informação"

#: apps/io.ox/tours/intro.js:121 module:io.ox/tours
msgid "The list"
msgstr "A lista"

#: apps/io.ox/tours/settings.js:37 module:io.ox/tours
msgid ""
"The settings are organized in topics. Select the topic on the left side, e.g "
"Basic settings or E-Mail."
msgstr ""
"As configurações estão organizadas em tópicos. Selecione o tópico no lado "
"esquerdo, por exemplo, Configurações básicas ou E-mail."

#: apps/io.ox/tours/intro.js:111 module:io.ox/tours
msgid "The toolbar"
msgstr "A barra de ferramentas"

#: apps/io.ox/tours/intro.js:67 module:io.ox/tours
msgid ""
"This guided tour will briefly introduce you to the product. Get more "
"detailed information in the tours for the single apps or in the online help."
msgstr ""
"Este passeio guiado apresentará brevemente o produto. Obtenha informações "
"mais detalhadas nos passeios para os aplicativos individuais ou na ajuda "
"online."

#: apps/io.ox/tours/tasks.js:55 module:io.ox/tours
msgid "To add further details, click on Expand form."
msgstr "Para adicionar mais detalhes, clique em Expandir formulário."

#: apps/io.ox/tours/portal.js:41 module:io.ox/tours
msgid ""
"To change the layout, drag a square's title to another position and drop it "
"there."
msgstr ""
"Para alterar o leiaute, arraste o título do quadrado para outra posição e "
"solte-o lá."

#: apps/io.ox/tours/mail.js:87 module:io.ox/tours
msgid ""
"To choose between the different views. click on View in the toolbar. Select "
"a menu entry in the layout."
msgstr ""
"Para escolher entre os diferentes visualizações. clique em Ver na barra de "
"ferramentas. Selecionar uma entrada de menu no layout."

#: apps/io.ox/tours/mail.js:34 module:io.ox/tours
msgid "To compose a new E-Mail, click on Compose in the toolbar."
msgstr ""
"Para escrever um novo e-mail, clique no ícone Escrever na barra de "
"ferramentas."

#: apps/io.ox/tours/intro.js:94 module:io.ox/tours
msgid "To create a new E-Mail, click the Compose new E-Mail in the toolbar."
msgstr ""
"Para criar um novo e-mail, clique no ícone Escrever novo e-mail na barra de "
"ferramentas."

#: apps/io.ox/tours/calendar.js:35 module:io.ox/tours
msgid "To create a new appointment, click on New in the toolbar."
msgstr ""
"Para criar um novo compromisso, clique em Novo na barra de ferramentas."

#: apps/io.ox/tours/contacts.js:31 module:io.ox/tours
msgid "To create a new contact, click on New > Add contact in the toolbar."
msgstr ""
"Para criar um novo contato clique na barra de ferramentas em Novo > "
"Adicionar Contato."

#: apps/io.ox/tours/tasks.js:33 module:io.ox/tours
msgid "To create a new task, click on New in the toolbar."
msgstr "Para criar uma nova tarefa, clique em Novo na barra de ferramentas."

#: apps/io.ox/tours/files.js:61 module:io.ox/tours
msgid "To create a note, click on New > Add note in the toolbar."
msgstr ""
"Para criar uma nota, clique em Novo > Adicionar nota na barra de ferramentas."

#: apps/io.ox/tours/calendar.js:58 module:io.ox/tours
msgid ""
"To create recurring appointments, enable Repeat. Functions for setting the "
"recurrence parameters are shown."
msgstr ""
"Para criar compromissos recorrentes, habilite Repetir. Funções para definir "
"os parâmetros de recorrência são exibidas."

#: apps/io.ox/tours/tasks.js:63 module:io.ox/tours
msgid ""
"To create recurring tasks, enable Repeat. Functions for setting the "
"recurrence parameters are shown."
msgstr ""
"Para criar tarefas recorrentes, habilite Repetir. Funções para definir os "
"parâmetros de recorrência são exibidas."

#: apps/io.ox/tours/calendar.js:78 module:io.ox/tours
msgid "To create the appointment, click on Create at the upper right side."
msgstr "Para criar o compromisso, clique em Criar no lado superior direito."

#: apps/io.ox/tours/tasks.js:88 module:io.ox/tours
msgid "To create the task, click on Create."
msgstr "Para criar tarefa, clique em Criar."

#: apps/io.ox/tours/portal.js:52 module:io.ox/tours
msgid ""
"To display a square again or to display further information sources, click "
"on Customize this page."
msgstr ""
"Para exibir um quadrado novamente ou para exibir mais fontes de informação, "
"clique em Personalizar esta página."

#: apps/io.ox/tours/intro.js:76 module:io.ox/tours
msgid ""
"To display the help or the settings, click the System menu icon in the menu "
"bar."
msgstr ""
"Para exibir a ajuda ou as configurações, clique no ícone do menu Sistema da "
"barra de menu."

#: apps/io.ox/tours/contacts.js:47 module:io.ox/tours
msgid ""
"To edit multiple contacts at once, enable the checkboxes on the left side of "
"the contacts. If the checkboxes are not displayed, click on View > "
"Checkboxes on the right side of the toolbar."
msgstr ""
"Para editar vários contatos ao mesmo tempo, habilite as caixas de seleção no "
"lado esquerdo dos contatos. Se as caixas de seleção não forem exibidas, "
"clique em Visualizar > Caixas de Seleção no lado direito da barra de "
"ferramentas."

#: apps/io.ox/tours/tasks.js:100 module:io.ox/tours
msgid ""
"To edit multiple tasks at once, enable the checkboxes at the left side of "
"the tasks. If the checkboxes are not displayed, click on View > Checkboxes "
"on the right side of the toolbar."
msgstr ""
"Para editar várias tarefas ao mesmo tempo, habilite as caixas de seleção no "
"lado esquerdo das tarefas. Se as caixas de seleção não forem exibidas, "
"clique em Visualizar > Caixas de seleção no lado direito da barra de "
"ferramentas."

#: apps/io.ox/tours/tasks.js:83 module:io.ox/tours
msgid "To enter billing information, click on Show details."
msgstr "Para entrar nas informações de faturamento, clique em Exibir detalhes."

#: apps/io.ox/tours/calendar.js:68 module:io.ox/tours
msgid ""
"To invite other participants, enter their names in the field below "
"Participants. To avoid appointment conflicts, click on Find a free time at "
"the upper right side."
msgstr ""
"Para convidar outros participantes, insira seus nomes no campo Participantes "
"abaixo. Para evitar conflitos de compromisso, clique em Encontrar um tempo "
"livre no lado superior direito."

#: apps/io.ox/tours/tasks.js:78 module:io.ox/tours
msgid ""
"To invite other participants, enter their names in the field below "
"Participants. You can add documents as attachment to the task."
msgstr ""
"Para convidar outros participantes, insira seus nomes no campo Participantes "
"abaixo. Você pode adicionar documentos como anexo para a tarefa."

#: apps/io.ox/tours/intro.js:71 module:io.ox/tours
msgid "To launch an app, click on an entry on the left side of the menu bar."
msgstr ""
"Para iniciar um aplicativo, clique em uma entrada no canto superior esquerdo "
"na barra de menu."

#: apps/io.ox/tours/calendar.js:63 module:io.ox/tours
msgid "To not miss the appointment, use the reminder function."
msgstr "Para não perder o compromisso, use a função de lembrete."

#: apps/io.ox/tours/tasks.js:68 module:io.ox/tours
msgid "To not miss the task, use the reminder function."
msgstr "Para não perder a tarefa, use a função lembrete."

#: apps/io.ox/tours/mail.js:97 module:io.ox/tours
msgid ""
"To open or close an E-Mail in a conversation, click on a free area in the "
"header."
msgstr ""
"Para abrir ou fechar um e-mail em uma conversa, clique em uma área livre no "
"cabeçalho."

#: apps/io.ox/tours/intro.js:102 module:io.ox/tours
msgid ""
"To open or close the folder tree, click on View >  Folder view on the right "
"side of the toolbar."
msgstr ""
"Para abrir ou fechar a árvore de pastas, clique em Ver > Visualização de "
"pastas no lado direito da barra de ferramentas."

#: apps/io.ox/tours/mail.js:113 module:io.ox/tours
msgid ""
"To open the E-Mail settings, click the System menu icon on the upper right "
"side of the menu bar. Select Settings. Click on E-Mail on the left side."
msgstr ""
"Para abrir as configurações do e-mail, clique no ícone do menu Sistema na "
"parte superior direita da barra de menu. Selecione Configurações. Cique em E-"
"mail na parte esquerda."

#: apps/io.ox/tours/settings.js:49 module:io.ox/tours
msgid ""
"To open the help, click the System menu icon on the upper right side of the "
"menu bar. Select Help. The help for the currently selected app is displayed. "
"To browse the complete help, click on Start Page or Table Of Contents at the "
"upper part of the window."
msgstr ""
"Para abrir a ajuda, clique no ícone do Menu do sistema no canto superior "
"direito da barra de menu. Selecione Ajuda. A ajuda para o aplicativo "
"atualmente selecionado é exibida. Para navegar na ajuda completa, clique em "
"Página inicial ou Tabela de conteúdo na parte superior da janela."

<<<<<<< HEAD
#: apps/io.ox/tours/main.js:732 module:io.ox/tours
#, fuzzy
#| msgid ""
#| "To open the settings, click the System menu icon on the upper right side "
#| "of the menu bar. Select Settings. "
=======
#: apps/io.ox/tours/settings.js:31 module:io.ox/tours
>>>>>>> 74174fc6
msgid ""
"To open the settings, click the System menu icon on the upper right side of "
"the menu bar. Select Settings."
msgstr ""
"Para abrir as configurações, clique no ícone do menu Sistema no canto "
"superior direito da barra de menu. Selecione Configurações."

#: apps/io.ox/tours/portal.js:36 module:io.ox/tours
msgid "To read the details, click on an entry in a square."
msgstr "Para ler os detalhes, clique em uma entrada em um quadrado."

#: apps/io.ox/tours/mail.js:102 module:io.ox/tours
msgid ""
"To receive information about the sender or other recipients, open the Halo "
"view by clicking on a name."
msgstr ""
"Para receber informações sobre o remetente ou outros destinatários, abra a "
"visualização Halo clicando sobre um nome."

#: apps/io.ox/tours/intro.js:107 module:io.ox/tours
msgid "To search for objects, click the Search icon in the menu bar."
msgstr ""
"Para pesquisar por objetos, clique no ícone de Pesquisar na barra de menu."

#: apps/io.ox/tours/files.js:36 module:io.ox/tours
msgid ""
"To select one of the views List, Icons or Squares, click on View on the "
"right side of the toolbar."
msgstr ""
"Para selecionar uma das Visualizações em Lista, Ícone ou Quadrado, clique em "
"Visualizar no lado direito da barra de ferramentas."

#: apps/io.ox/tours/calendar.js:84 module:io.ox/tours
msgid ""
"To select one of the views like Day, Month or List, click on View in the "
"toolbar. Select a menu entry from the Layout section."
msgstr ""
"Para selecionar uma das visualizações como Dia, Mês ou Lista, clique em "
"Visualizar na barra de ferramentas. Selecione um item do menu a partir da "
"seção Layout."

#: apps/io.ox/tours/contacts.js:41 module:io.ox/tours
msgid ""
"To send an E-Mail to the contact, click on an E-Mail address or on Send "
"email in the toolbar."
msgstr ""
"Para enviar um e-mail a um contato, clique em um endereço de e-mail ou em "
"Enviar e-mail na barra de ferramentas."

#: apps/io.ox/tours/mail.js:75 module:io.ox/tours
msgid "To send the E-Mail, click on Send"
msgstr "Para enviar o e-mail, clique em Enviar"

#: apps/io.ox/tours/settings.js:55 module:io.ox/tours
msgid ""
"To sign out, click the System menu icon on the upper right side of the menu "
"bar. Select Sign out."
msgstr ""
"Para encerrar a sessão, clique no ícone Sistema do menu no lado superior "
"direito ba barra de menu. Selecione Encerrar sessão."

#: apps/io.ox/tours/mail.js:80 module:io.ox/tours
msgid "To sort the E-Mails, click on Sort by. Select a sort criteria."
msgstr ""
"Para classificar os e-mails, clique em Classificar por. Selecione um "
"critério de classificação."

#: apps/io.ox/tours/tasks.js:93 module:io.ox/tours
msgid "To sort the tasks, click on Sort by. Select a sort criteria."
msgstr ""
"Para classificar as tarefas, clique em Ordenar por. Selecione um critério de "
"classificação."

#: apps/io.ox/tours/tasks.js:73 module:io.ox/tours
msgid "To track the editing status, enter the current progress."
msgstr "Para acompanhar o status da edição, insira o progresso atual."

#: apps/io.ox/tours/files.js:56 module:io.ox/tours
msgid "To upload a file, click on New > Upload new file in the toolbar."
msgstr ""
"Par enviar um arquivo, clique em Novo > Enviar novo arquivo na barra de "
"ferramentas."

#: apps/io.ox/tours/files.js:68 module:io.ox/tours
msgid ""
"To view further information, click on a file. A pop-up window displays "
"further details and functions."
msgstr ""
"Para visualizar mais informações, clique em um arquivo. Um menu suspenso irá "
"exibir mais detalhes e funções."

#: apps/io.ox/tours/tasks.js:72 module:io.ox/tours
msgid "Tracking the editing status"
msgstr "Acompanhando o status da edição"

#: apps/io.ox/tours/files.js:55 module:io.ox/tours
msgid "Uploading a file"
msgstr "Enviando um arquivo"

#: apps/io.ox/tours/files.js:31 module:io.ox/tours
msgid ""
"Use the folder tree to access own, public or shared files. If the folder "
"tree is hidden, click on View > Folder view on the right side of the toolbar."
msgstr ""
"Use a árvore de pastas para acessar arquivos próprios, públicos ou "
"compartilhados. Se a árvore de pasta está oculta, clique em Visualizar > "
"Visualização de Pasta no lado direito da barra de ferramentas."

#: apps/io.ox/tours/intro.js:117 module:io.ox/tours
msgid ""
"Use the folder tree to open the folder containing the objects that you want "
"to view in the list."
msgstr ""
"Use a árvore de pastas para abrir a pasta contendo os objetos que você quer "
"visualizar na lista."

#: apps/io.ox/tours/intro.js:122 module:io.ox/tours
msgid ""
"Use the list to select an object, show its contents or activate functions."
msgstr ""
"Use a lista para selecionar um objeto, exibir seu conteúdo ou ativar funções."

#: apps/io.ox/tours/calendar.js:62 module:io.ox/tours
#: apps/io.ox/tours/tasks.js:67
msgid "Using the reminder function"
msgstr "Usando a função lembrete"

#: apps/io.ox/tours/intro.js:66 module:io.ox/tours
msgid "Welcome to %s"
msgstr "Bem-vindo ao %s"

#~ msgid ""
#~ "Below the recipient you will find further functions, e.g. for sending "
#~ "copies to other recipients or for adding attachments."
#~ msgstr ""
#~ "Abaixo do destinatário você irá encontrar mais funções, como enviar cópia "
#~ "para outros destinatários ou para adicionar anexos."

#~ msgid "Enter the E-Mail text below the subject."
#~ msgstr "Digite o texto do e-mail embaixo do assunto."

#~ msgid ""
#~ "Enter the E-Mail text below the subject. If the text format was set to "
#~ "HTMl in the options, you can format the E-Mail text. To do so select a "
#~ "text part and then click an icon in the formatting bar."
#~ msgstr ""
#~ "Insira o texto do e-mail abaixo do assunto. Se o formato do texto foi "
#~ "definido para HTML nas opções, você pode formatá-lo. Para fazer isso, "
#~ "selecione uma parte do texto e então clique em um ícone na barra de "
#~ "formatação."

#~ msgid ""
#~ "Enter the recipient's name on the top left side. As soon as you typed the "
#~ "first letters, suggestions from the address books are displayed. To "
#~ "accept a recipient suggestion, click on it."
#~ msgstr ""
#~ "Insira o nome do destinatário no lado superior esquerdo. Tão logo você "
#~ "digitar as primeiras letras, as sugestões do catálogo de endereços são "
#~ "exibidas. Para aceitar uma sugestão de destinatário, clique nela."

#~ msgid "Enter the subject on the right side of the recipient."
#~ msgstr "Insira o assunto do lado direito do destinatário."

#~ msgid ""
#~ "If a folder contains images, you can display a slideshow. To do so click "
#~ "the View slideshow icon in the toolbar."
#~ msgstr ""
#~ "Se uma pasta contém imagens, você pode exibir uma apresentação de slides. "
#~ "Para fazer isso clique no ícone Ver apresentação de slides na barra de "
#~ "ferramentas."

#~ msgid ""
#~ "If you no longer want to display a square, click the cross on the upper "
#~ "right side."
#~ msgstr ""
#~ "Se você não quiser mais exibir um quadrado, clique no X no canto superior "
#~ "direito."

#~ msgid ""
#~ "In case of new notifications, e.g. appointment invitations, the info area "
#~ "is opened on the right side."
#~ msgstr ""
#~ "No caso de novas notificações, por exemplo, convites de compromissos, a "
#~ "área de informação é aberta no lado direito."

#~ msgid "Slideshow"
#~ msgstr "Apresentação de slides"

#~ msgid ""
#~ "The settings are organized in topics. Select the topic on the left side, "
#~ "e.g Basic settings or E-Mail. To view all settings, enable Advanced "
#~ "settings at the bottom."
#~ msgstr ""
#~ "As configurações são organizadas em tópicos. Selecione o tópico no lado "
#~ "esquerdo, por exemplo, Configurações básicas ou E-mail. Para visualizar "
#~ "todas as configurações, habilite as Opções avançadas na parte inferior."

#~ msgid "To create the task, click on Create on the upper right side."
#~ msgstr "Para criar a tarefa, clique em Criar no lado superior direito."

#~ msgid ""
#~ "To open the E-Mail settings, click the System menu icon on the upper "
#~ "right side of the menu bar. Select Settings. Click on E-Mail on the left "
#~ "side. To display all settings, enable Advanced settings in the bottom "
#~ "left side"
#~ msgstr ""
#~ "Para abrir as configurações de e-mail, clique no ícone do menu Sistema no "
#~ "lado superior direito da barra de menu. Selecione Configurações. Clique "
#~ "em E-mail no lado esquerdo. Para exibir todas as configurações, ative as "
#~ "Configurações Avançadas no botão do lado inferior esquerdo"

#~ msgid "To send the E-Mail, click on Send on the upper right side."
#~ msgstr "Para enviar o e-mail, clique em Enviar no lado superior direito."<|MERGE_RESOLUTION|>--- conflicted
+++ resolved
@@ -5,15 +5,9 @@
 msgstr ""
 "Project-Id-Version: tours\n"
 "POT-Creation-Date: \n"
-<<<<<<< HEAD
-"PO-Revision-Date: 2015-03-04 10:07+0100\n"
-"Last-Translator: \n"
-"Language-Team: Brazilian Portuguese <>\n"
-=======
 "PO-Revision-Date: 2015-08-26 15:48-0300\n"
 "Last-Translator: Bianca Oliveira <bianca@bureau-cornavin.com>\n"
 "Language-Team: Brazilian Portuguese <kde-i18n-pt_BR@kde.org>\n"
->>>>>>> 74174fc6
 "Language: pt_BR\n"
 "MIME-Version: 1.0\n"
 "Content-Type: text/plain; charset=UTF-8\n"
@@ -213,19 +207,11 @@
 msgstr "Informações adicionais"
 
 #. Tour name; general introduction
-<<<<<<< HEAD
-#: apps/io.ox/tours/main.js:806 module:io.ox/tours
-msgid "Getting started"
-msgstr "Iniciando"
-
-#: apps/io.ox/tours/main.js:845 module:io.ox/tours
-=======
 #: apps/io.ox/tours/intro.js:46 module:io.ox/tours
 msgid "Getting started"
 msgstr "Iniciando"
 
 #: apps/io.ox/tours/main.js:77 module:io.ox/tours
->>>>>>> 74174fc6
 msgid "Guided tour for this app"
 msgstr "Passeio guiado por este aplicativo"
 
@@ -663,15 +649,7 @@
 "atualmente selecionado é exibida. Para navegar na ajuda completa, clique em "
 "Página inicial ou Tabela de conteúdo na parte superior da janela."
 
-<<<<<<< HEAD
-#: apps/io.ox/tours/main.js:732 module:io.ox/tours
-#, fuzzy
-#| msgid ""
-#| "To open the settings, click the System menu icon on the upper right side "
-#| "of the menu bar. Select Settings. "
-=======
 #: apps/io.ox/tours/settings.js:31 module:io.ox/tours
->>>>>>> 74174fc6
 msgid ""
 "To open the settings, click the System menu icon on the upper right side of "
 "the menu bar. Select Settings."
