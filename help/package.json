{
  "name": "open-xchange-appsuite-help",
<<<<<<< HEAD
  "version": "7.10.1-12",
=======
  "version": "7.10.2-3",
>>>>>>> 0d229607
  "description": "App Suite UI Help",
  "repository": {
    "type": "git",
    "url": "https://code.open-xchange.com/git/wd/frontend/web"
  },
  "license": "CC-BY-NC-SA-2.5",
  "dependencies": {
    "bootstrap": "3.3.7",
    "jquery": "^3.2.1"
  },
  "optionalDependencies": {
    "assemble-less": "^0.7.0",
    "eslint": "^4.0.0",
    "eslint-config-open-xchange-appsuite": "^0.3.2",
    "grunt": "1.0.2",
    "grunt-bump": "^0.8.0",
    "grunt-check-dependencies": "^1.0.0",
    "grunt-contrib-clean": "^1.1.0",
    "grunt-contrib-concat": "^1.0.1",
    "grunt-contrib-copy": "^1.0.0",
    "grunt-contrib-uglify": "~3.0.1",
    "grunt-eslint": "^20.0.0",
    "grunt-newer": "^1.3.0",
    "grunt-require-gettext": "^0.8.1",
    "open-xchange-shared-grunt-config": "^0.15.0-pre3",
    "underscore": "^1.8.3"
  },
  "devDependencies": {
    "appserver": "^0.6",
    "grunt-contrib-connect": "^1.0.2",
    "grunt-contrib-watch": "^1.0.0"
  }
}<|MERGE_RESOLUTION|>--- conflicted
+++ resolved
@@ -1,10 +1,6 @@
 {
   "name": "open-xchange-appsuite-help",
-<<<<<<< HEAD
-  "version": "7.10.1-12",
-=======
   "version": "7.10.2-3",
->>>>>>> 0d229607
   "description": "App Suite UI Help",
   "repository": {
     "type": "git",
