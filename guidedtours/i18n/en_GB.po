--- conflicted
+++ resolved
@@ -15,46 +15,283 @@
 "Plural-Forms: nplurals=2; plural=(n != 1);\n"
 "X-Generator: Lokalize 2.0\n"
 
-<<<<<<< HEAD
-#: apps/io.ox/tours/files.js:221 module:io.ox/tours
-msgid "Add another account"
-msgstr "Add another account"
+#: apps/io.ox/tours/calendar.js:34 module:io.ox/tours
+msgid "Creating a new appointment"
+msgstr "Creating a new appointment"
+
+#: apps/io.ox/tours/calendar.js:35 module:io.ox/tours
+msgid "To create a new appointment, click on New in the toolbar."
+msgstr "To create a new appointment, click on New in the tool bar."
+
+#: apps/io.ox/tours/calendar.js:51 module:io.ox/tours
+msgid "Entering the appointment's data"
+msgstr "Entering the appointment's data"
+
+#: apps/io.ox/tours/calendar.js:52 module:io.ox/tours
+msgid ""
+"Enter the subject, the start and the end date of the appointment. Other "
+"details are optional."
+msgstr ""
+"Enter the subject, the start and the end date of the appointment. Other "
+"details are optional."
+
+#: apps/io.ox/tours/calendar.js:57 module:io.ox/tours
+msgid "Creating recurring appointments"
+msgstr "Creating recurring appointments"
+
+#: apps/io.ox/tours/calendar.js:58 module:io.ox/tours
+msgid ""
+"To create recurring appointments, enable Repeat. Functions for setting the "
+"recurrence parameters are shown."
+msgstr ""
+"To create recurring appointments, enable Repeat. Functions for setting the "
+"recurrence parameters are shown."
+
+#: apps/io.ox/tours/calendar.js:62 module:io.ox/tours
+#: apps/io.ox/tours/tasks.js:67
+msgid "Using the reminder function"
+msgstr "Using the reminder function"
+
+#: apps/io.ox/tours/calendar.js:63 module:io.ox/tours
+msgid "To not miss the appointment, use the reminder function."
+msgstr "To not miss the appointment, use the reminder function."
+
+#: apps/io.ox/tours/calendar.js:67 module:io.ox/tours
+#: apps/io.ox/tours/tasks.js:77
+msgid "Inviting other participants"
+msgstr "Inviting other participants"
+
+#: apps/io.ox/tours/calendar.js:68 module:io.ox/tours
+msgid ""
+"To invite other participants, enter their names in the field below "
+"Participants. To avoid appointment conflicts, click on Find a free time at "
+"the upper right side."
+msgstr ""
+"To invite other participants, enter their names in the field below "
+"Participants. To avoid appointment conflicts, click on Find a free time at "
+"the upper right side."
 
 #: apps/io.ox/tours/calendar.js:72 module:io.ox/tours
 msgid "Adding attachments"
 msgstr "Adding attachments"
 
-#: apps/io.ox/tours/tasks.js:54 module:io.ox/tours
-msgid "Adding further details"
-msgstr "Adding additional details"
+#: apps/io.ox/tours/calendar.js:73 module:io.ox/tours
+msgid "Further down you can add documents as attachments to the appointment."
+msgstr "Further down you can add documents as attachments to the appointment."
+
+#: apps/io.ox/tours/calendar.js:77 module:io.ox/tours
+msgid "Creating the appointment"
+msgstr "Creating the appointment"
+
+#: apps/io.ox/tours/calendar.js:78 module:io.ox/tours
+msgid "To create the appointment, click on Create at the upper right side."
+msgstr "To create the appointment, click on Create at the upper right side."
+
+#: apps/io.ox/tours/calendar.js:83 module:io.ox/tours
+#: apps/io.ox/tours/mail.js:86
+msgid "Selecting a view"
+msgstr "Selecting a view"
+
+#: apps/io.ox/tours/calendar.js:84 module:io.ox/tours
+msgid ""
+"To select one of the views like Day, Month or List, click on View in the "
+"toolbar. Select a menu entry from the Layout section."
+msgstr ""
+"To select one of the views like Day, Month or List, click on View in the "
+"tool bar. Select a menu entry from the Layout section."
+
+#: apps/io.ox/tours/calendar.js:95 module:io.ox/tours
+msgid "The List view"
+msgstr "The List view"
+
+#: apps/io.ox/tours/calendar.js:96 module:io.ox/tours
+msgid ""
+"The List view shows a list of the appointments in the current folder. If "
+"clicking on an appointment, the appointment's data and some functions are "
+"displayed in the Detail view."
+msgstr ""
+"The List view shows a list of the appointments in the current folder. If "
+"clicking on an appointment, the appointment's data and some functions are "
+"displayed in the Detail view."
+
+#: apps/io.ox/tours/calendar.js:105 module:io.ox/tours
+msgid "The calendar views"
+msgstr "The calendar views"
+
+#: apps/io.ox/tours/calendar.js:106 module:io.ox/tours
+msgid ""
+"The calendar views display a calendar sheet with the appointments for the "
+"selected time range."
+msgstr ""
+"The calendar views display a calendar sheet with the appointments for the "
+"selected time range."
+
+#: apps/io.ox/tours/contacts.js:30 module:io.ox/tours
+msgid "Creating a new contact"
+msgstr "Creating a new contact"
+
+#: apps/io.ox/tours/contacts.js:31 module:io.ox/tours
+msgid "To create a new contact, click on New > Add contact in the toolbar."
+msgstr "To create a new contact, click on New > Add contact in the tool bar."
+
+#: apps/io.ox/tours/contacts.js:35 module:io.ox/tours
+msgid "Navigation bar"
+msgstr "Navigation bar"
+
+#: apps/io.ox/tours/contacts.js:36 module:io.ox/tours
+msgid ""
+"Click on a letter on the left side of the navigation bar in order to display "
+"the corresponding contacts from the selected address book."
+msgstr ""
+"Click on a letter on the left side of the navigation bar in order to display "
+"the corresponding contacts from the selected address book."
+
+#: apps/io.ox/tours/contacts.js:40 module:io.ox/tours
+msgid "Sending an E-Mail to a contact"
+msgstr "Sending an email to a contact"
+
+#: apps/io.ox/tours/contacts.js:41 module:io.ox/tours
+msgid ""
+"To send an E-Mail to the contact, click on an E-Mail address or on Send "
+"email in the toolbar."
+msgstr ""
+"To send an E-Mail to the contact, click on an E-Mail address or on Send e-"
+"mail in the tool bar."
+
+#: apps/io.ox/tours/contacts.js:46 module:io.ox/tours
+msgid "Editing multiple contacts"
+msgstr "Editing multiple contacts"
+
+#: apps/io.ox/tours/contacts.js:47 module:io.ox/tours
+msgid ""
+"To edit multiple contacts at once, enable the checkboxes on the left side of "
+"the contacts. If the checkboxes are not displayed, click on View > "
+"Checkboxes on the right side of the toolbar."
+msgstr ""
+"To edit multiple contacts at once, enable the checkboxes on the left side of "
+"the contacts. If the checkboxes are not displayed, click on View > "
+"Checkboxes on the right side of the tool bar."
+
+#: apps/io.ox/tours/files.js:53 module:io.ox/tours
+msgid "The Drive app tour.txt"
+msgstr "The Drive app tour.txt"
+
+#: apps/io.ox/tours/files.js:59 module:io.ox/tours
+msgid "The Drive app"
+msgstr "The Drive app"
+
+#: apps/io.ox/tours/files.js:60 module:io.ox/tours
+msgid ""
+"Welcome to your cloud storage app. This Guided Tour will introduce you to "
+"your new online storage solution - your one point to access online stored "
+"files from all your accounts. This is where you can upload and save your "
+"files, share them and synchronize them with different devices.  "
+msgstr ""
+"Welcome to your cloud storage app. This Guided Tour will introduce you to "
+"your new online storage solution - your one point to access online stored "
+"files from all your accounts. This is where you can upload and save your "
+"files, share them and synchronise them with different devices.  "
+
+#: apps/io.ox/tours/files.js:66 module:io.ox/tours
+msgid "Folder tree"
+msgstr "Folder tree"
+
+#: apps/io.ox/tours/files.js:67 module:io.ox/tours
+msgid ""
+"On the left you can see the folder tree. It displays your folder structure "
+"and allows you to navigate to specific folders and subfolders. To make your "
+"life easier, we have already included folders for your Documents, Music, "
+"Pictures and Videos."
+msgstr ""
+"On the left you can see the folder tree. It displays your folder structure "
+"and allows you to navigate to specific folders and subfolders. To make your "
+"life easier, we have already included folders for your Documents, Music, "
+"Pictures and Videos."
+
+#: apps/io.ox/tours/files.js:80 module:io.ox/tours
+msgid "Folder content"
+msgstr "Folder content"
+
+#: apps/io.ox/tours/files.js:81 module:io.ox/tours
+msgid ""
+"Clicking on a folder displays all the subfolders, documents, media and other "
+"files that it contains."
+msgstr ""
+"Clicking on a folder displays all the subfolders, documents, media and other "
+"files that it contains."
+
+#: apps/io.ox/tours/files.js:88 module:io.ox/tours
+msgid "Select a view"
+msgstr "Select a view"
+
+#: apps/io.ox/tours/files.js:89 module:io.ox/tours
+msgid "Different views are available. Just select the one you like best."
+msgstr "Different views are available. Just select the one you like best."
+
+#: apps/io.ox/tours/files.js:103 module:io.ox/tours
+msgid "Toolbar"
+msgstr "Tool bar"
 
 #: apps/io.ox/tours/files.js:104 module:io.ox/tours
 msgid ""
 "At the top you can find the toolbar with many functions and additional "
 "options. You can easily create new folders, new files and much more."
-=======
-#: apps/io.ox/tours/calendar.js:34 module:io.ox/tours
-msgid "Creating a new appointment"
-msgstr "Creating a new appointment"
-
-#: apps/io.ox/tours/calendar.js:35 module:io.ox/tours
-msgid "To create a new appointment, click on New in the toolbar."
-msgstr "To create a new appointment, click on New in the tool bar."
-
-#: apps/io.ox/tours/calendar.js:51 module:io.ox/tours
-msgid "Entering the appointment's data"
-msgstr "Entering the appointment's data"
-
-#: apps/io.ox/tours/calendar.js:52 module:io.ox/tours
-msgid ""
-"Enter the subject, the start and the end date of the appointment. Other "
-"details are optional."
->>>>>>> 9c370bce
 msgstr ""
 "At the top you can find the tool bar with many functions and additional "
 "options. You can easily create new folders, new files and much more."
 
-<<<<<<< HEAD
+#: apps/io.ox/tours/files.js:116 module:io.ox/tours
+msgid "Upload a new file"
+msgstr "Upload a new file"
+
+#: apps/io.ox/tours/files.js:117 module:io.ox/tours
+msgid ""
+"To upload a new file from your local device, simply click on Add local file "
+"and select the file you would like to upload. It is even easier if you just "
+"drag and drop files from your local device into Drive. The uploaded file is "
+"now available in Drive on all your devices."
+msgstr ""
+"To upload a new file from your local device, simply click on Add local file "
+"and select the file you would like to upload. It is even easier if you just "
+"drag and drop files from your local device into Drive. The uploaded file is "
+"now available in Drive on all your devices."
+
+#: apps/io.ox/tours/files.js:131 module:io.ox/tours
+msgid "Preview files"
+msgstr "Preview files"
+
+#: apps/io.ox/tours/files.js:132 module:io.ox/tours
+msgid "Clicking on the view icon leads you to a preview of the selected file."
+msgstr "Clicking on the view icon leads you to a preview of the selected file."
+
+#: apps/io.ox/tours/files.js:142 module:io.ox/tours
+msgid "Preview mode"
+msgstr "Preview mode"
+
+#: apps/io.ox/tours/files.js:143 module:io.ox/tours
+msgid ""
+"From preview you can also select other options to help you manage and work "
+"on your files."
+msgstr ""
+"From preview you can also select other options to help you manage and work "
+"on your files."
+
+#: apps/io.ox/tours/files.js:156 module:io.ox/tours
+msgid "Share files"
+msgstr "Share files"
+
+#: apps/io.ox/tours/files.js:157 module:io.ox/tours
+msgid ""
+"Here you can share files with your colleagues and external contacts. You can "
+"also collaborate on a document and set different access rights."
+msgstr ""
+"Here you can share files with your colleagues and external contacts. You can "
+"also collaborate on a document and set different access rights."
+
+#: apps/io.ox/tours/files.js:168 module:io.ox/tours
+msgid "Sharing options"
+msgstr "Sharing options"
+
 #: apps/io.ox/tours/files.js:169 module:io.ox/tours
 msgid ""
 "Choose from two alternatives to share your files and folders. Use Invite "
@@ -67,520 +304,6 @@
 "and edit files. Or just get a link to let others view and download your "
 "files. You can use an expiration date and password protection if you like."
 
-#: apps/io.ox/tours/contacts.js:36 module:io.ox/tours
-msgid ""
-"Click on a letter on the left side of the navigation bar in order to display "
-"the corresponding contacts from the selected address book."
-=======
-#: apps/io.ox/tours/calendar.js:57 module:io.ox/tours
-msgid "Creating recurring appointments"
-msgstr "Creating recurring appointments"
-
-#: apps/io.ox/tours/calendar.js:58 module:io.ox/tours
-msgid ""
-"To create recurring appointments, enable Repeat. Functions for setting the "
-"recurrence parameters are shown."
->>>>>>> 9c370bce
-msgstr ""
-"Click on a letter on the left side of the navigation bar in order to display "
-"the corresponding contacts from the selected address book."
-
-<<<<<<< HEAD
-#: apps/io.ox/tours/files.js:81 module:io.ox/tours
-msgid ""
-"Clicking on a folder displays all the subfolders, documents, media and other "
-"files that it contains."
-msgstr ""
-"Clicking on a folder displays all the subfolders, documents, media and other "
-"files that it contains."
-
-#: apps/io.ox/tours/files.js:132 module:io.ox/tours
-msgid "Clicking on the view icon leads you to a preview of the selected file."
-msgstr "Clicking on the view icon leads you to a preview of the selected file."
-
-#: apps/io.ox/tours/portal.js:45 module:io.ox/tours
-msgid "Closing a square"
-msgstr "Closing a square"
-
-#: apps/io.ox/tours/files.js:182 module:io.ox/tours
-msgid "Collaborating"
-msgstr "Collaborating"
-
-#: apps/io.ox/tours/mail.js:33 module:io.ox/tours
-msgid "Composing a new E-Mail"
-msgstr "Composing a new email"
-
-#: apps/io.ox/tours/calendar.js:34 module:io.ox/tours
-msgid "Creating a new appointment"
-msgstr "Creating a new appointment"
-
-#: apps/io.ox/tours/contacts.js:30 module:io.ox/tours
-msgid "Creating a new contact"
-msgstr "Creating a new contact"
-
-#: apps/io.ox/tours/tasks.js:32 module:io.ox/tours
-msgid "Creating a new task"
-msgstr "Creating a new task"
-
-#: apps/io.ox/tours/intro.js:72 module:io.ox/tours
-msgid "Creating new items"
-msgstr "Creating new items"
-
-#: apps/io.ox/tours/calendar.js:57 module:io.ox/tours
-msgid "Creating recurring appointments"
-msgstr "Creating recurring appointments"
-
-#: apps/io.ox/tours/tasks.js:62 module:io.ox/tours
-msgid "Creating recurring tasks"
-msgstr "Creating recurring tasks"
-
-=======
-#: apps/io.ox/tours/calendar.js:62 module:io.ox/tours
-#: apps/io.ox/tours/tasks.js:67
-msgid "Using the reminder function"
-msgstr "Using the reminder function"
-
-#: apps/io.ox/tours/calendar.js:63 module:io.ox/tours
-msgid "To not miss the appointment, use the reminder function."
-msgstr "To not miss the appointment, use the reminder function."
-
-#: apps/io.ox/tours/calendar.js:67 module:io.ox/tours
-#: apps/io.ox/tours/tasks.js:77
-msgid "Inviting other participants"
-msgstr "Inviting other participants"
-
-#: apps/io.ox/tours/calendar.js:68 module:io.ox/tours
-msgid ""
-"To invite other participants, enter their names in the field below "
-"Participants. To avoid appointment conflicts, click on Find a free time at "
-"the upper right side."
-msgstr ""
-"To invite other participants, enter their names in the field below "
-"Participants. To avoid appointment conflicts, click on Find a free time at "
-"the upper right side."
-
-#: apps/io.ox/tours/calendar.js:72 module:io.ox/tours
-msgid "Adding attachments"
-msgstr "Adding attachments"
-
-#: apps/io.ox/tours/calendar.js:73 module:io.ox/tours
-msgid "Further down you can add documents as attachments to the appointment."
-msgstr "Further down you can add documents as attachments to the appointment."
-
->>>>>>> 9c370bce
-#: apps/io.ox/tours/calendar.js:77 module:io.ox/tours
-msgid "Creating the appointment"
-msgstr "Creating the appointment"
-
-<<<<<<< HEAD
-#: apps/io.ox/tours/tasks.js:87 module:io.ox/tours
-msgid "Creating the task"
-msgstr "Creating the task"
-
-#: apps/io.ox/tours/portal.js:51 module:io.ox/tours
-msgid "Customizing the Portal"
-msgstr "Customising the Portal"
-
-#: apps/io.ox/tours/intro.js:100 module:io.ox/tours
-msgid ""
-"Depending on the app, the toolbar contains various functions for creating, "
-"editing and organizing objects."
-msgstr ""
-"Depending on the app, the tool bar contains various functions for creating, "
-"editing and organising objects."
-
-#: apps/io.ox/tours/intro.js:120 module:io.ox/tours
-msgid ""
-"Detailed instructions for the single apps are located in System menu > Help."
-msgstr ""
-"Detailed instructions for the individual apps are located in System menu > "
-"Help."
-
-#: apps/io.ox/tours/files.js:198 module:io.ox/tours
-msgid ""
-"Did you know that you can edit text documents and spreadsheets online? Drive "
-"will automatically update your edited file, but thanks to versioning the "
-"original file stays available."
-=======
-#: apps/io.ox/tours/calendar.js:78 module:io.ox/tours
-msgid "To create the appointment, click on Create at the upper right side."
-msgstr "To create the appointment, click on Create at the upper right side."
-
-#: apps/io.ox/tours/calendar.js:83 module:io.ox/tours
-#: apps/io.ox/tours/mail.js:86
-msgid "Selecting a view"
-msgstr "Selecting a view"
-
-#: apps/io.ox/tours/calendar.js:84 module:io.ox/tours
-msgid ""
-"To select one of the views like Day, Month or List, click on View in the "
-"toolbar. Select a menu entry from the Layout section."
-msgstr ""
-"To select one of the views like Day, Month or List, click on View in the "
-"tool bar. Select a menu entry from the Layout section."
-
-#: apps/io.ox/tours/calendar.js:95 module:io.ox/tours
-msgid "The List view"
-msgstr "The List view"
-
-#: apps/io.ox/tours/calendar.js:96 module:io.ox/tours
-msgid ""
-"The List view shows a list of the appointments in the current folder. If "
-"clicking on an appointment, the appointment's data and some functions are "
-"displayed in the Detail view."
-msgstr ""
-"The List view shows a list of the appointments in the current folder. If "
-"clicking on an appointment, the appointment's data and some functions are "
-"displayed in the Detail view."
-
-#: apps/io.ox/tours/calendar.js:105 module:io.ox/tours
-msgid "The calendar views"
-msgstr "The calendar views"
-
-#: apps/io.ox/tours/calendar.js:106 module:io.ox/tours
-msgid ""
-"The calendar views display a calendar sheet with the appointments for the "
-"selected time range."
->>>>>>> 9c370bce
-msgstr ""
-"Did you know that you can edit text documents and spreadsheets online? Drive "
-"will automatically update your edited file, but thanks to versioning the "
-"original file stays available."
-
-<<<<<<< HEAD
-#: apps/io.ox/tours/files.js:89 module:io.ox/tours
-msgid "Different views are available. Just select the one you like best."
-msgstr "Different views are available. Just select the one you like best."
-
-#: apps/io.ox/tours/intro.js:44 module:io.ox/tours
-msgid "Displaying the help or the settings"
-msgstr "Displaying the help or the settings"
-
-#: apps/io.ox/tours/portal.js:40 module:io.ox/tours
-msgid "Drag and drop"
-msgstr "Drag and drop"
-
-#: apps/io.ox/tours/files.js:222 module:io.ox/tours
-msgid ""
-"Drive allows you to connect to other storage solutions if you already have a "
-"cloud storage account you use to save and sync your files. Simply click on "
-"the appropriate logo to access your existing data."
-msgstr ""
-"Drive allows you to connect to other storage solutions if you already have a "
-"cloud storage account you use to save and sync your files. Simply click on "
-"the appropriate logo to access your existing data."
-
-#: apps/io.ox/tours/settings.js:44 module:io.ox/tours
-msgid ""
-"Edit a setting on the right side. In most of the cases, the changes are "
-"activated immediately."
-=======
-#: apps/io.ox/tours/contacts.js:30 module:io.ox/tours
-msgid "Creating a new contact"
-msgstr "Creating a new contact"
-
-#: apps/io.ox/tours/contacts.js:31 module:io.ox/tours
-msgid "To create a new contact, click on New > Add contact in the toolbar."
-msgstr "To create a new contact, click on New > Add contact in the tool bar."
-
-#: apps/io.ox/tours/contacts.js:35 module:io.ox/tours
-msgid "Navigation bar"
-msgstr "Navigation bar"
-
-#: apps/io.ox/tours/contacts.js:36 module:io.ox/tours
-msgid ""
-"Click on a letter on the left side of the navigation bar in order to display "
-"the corresponding contacts from the selected address book."
-msgstr ""
-"Click on a letter on the left side of the navigation bar in order to display "
-"the corresponding contacts from the selected address book."
-
-#: apps/io.ox/tours/contacts.js:40 module:io.ox/tours
-msgid "Sending an E-Mail to a contact"
-msgstr "Sending an email to a contact"
-
-#: apps/io.ox/tours/contacts.js:41 module:io.ox/tours
-msgid ""
-"To send an E-Mail to the contact, click on an E-Mail address or on Send "
-"email in the toolbar."
->>>>>>> 9c370bce
-msgstr ""
-"Edit a setting on the right side. In most of the cases, the changes are "
-"activated immediately."
-
-#: apps/io.ox/tours/files.js:197 module:io.ox/tours
-msgid "Edit documents"
-msgstr "Edit documents"
-
-#: apps/io.ox/tours/mail.js:106 module:io.ox/tours
-msgid "Editing multiple E-Mails"
-msgstr "Editing multiple email messages"
-
-#: apps/io.ox/tours/contacts.js:46 module:io.ox/tours
-msgid "Editing multiple contacts"
-msgstr "Editing multiple contacts"
-
-<<<<<<< HEAD
-#: apps/io.ox/tours/tasks.js:99 module:io.ox/tours
-msgid "Editing multiple tasks"
-msgstr "Editing multiple tasks"
-
-#: apps/io.ox/tours/settings.js:43 module:io.ox/tours
-msgid "Editing settings"
-msgstr "Editing settings"
-
-#: apps/io.ox/tours/mail.js:69 module:io.ox/tours
-#, fuzzy
-msgid ""
-"Enter the E-Mail text into the main area. If the text format was set to HTML "
-"in the options, you can format the E-Mail text. To do so select a text part "
-"and then click an icon in the formatting bar."
-msgstr ""
-"Enter the E-Mail text into the main area. If the text format was set to HTMl "
-"in the options, you can format the E-Mail text. To do so select a text part "
-"and then click an icon in the formatting bar."
-
-#: apps/io.ox/tours/mail.js:48 module:io.ox/tours
-msgid ""
-"Enter the recipient's name into the recipients field. As soon as you typed "
-"the first letters, suggestions from the address books are displayed. To "
-"accept a recipient suggestion, click on it."
-=======
-#: apps/io.ox/tours/contacts.js:47 module:io.ox/tours
-msgid ""
-"To edit multiple contacts at once, enable the checkboxes on the left side of "
-"the contacts. If the checkboxes are not displayed, click on View > "
-"Checkboxes on the right side of the toolbar."
-msgstr ""
-"To edit multiple contacts at once, enable the checkboxes on the left side of "
-"the contacts. If the checkboxes are not displayed, click on View > "
-"Checkboxes on the right side of the tool bar."
-
-#: apps/io.ox/tours/files.js:53 module:io.ox/tours
-msgid "The Drive app tour.txt"
-msgstr "The Drive app tour.txt"
-
-#: apps/io.ox/tours/files.js:59 module:io.ox/tours
-msgid "The Drive app"
-msgstr "The Drive app"
-
-#: apps/io.ox/tours/files.js:60 module:io.ox/tours
-msgid ""
-"Welcome to your cloud storage app. This Guided Tour will introduce you to "
-"your new online storage solution - your one point to access online stored "
-"files from all your accounts. This is where you can upload and save your "
-"files, share them and synchronize them with different devices.  "
-msgstr ""
-"Welcome to your cloud storage app. This Guided Tour will introduce you to "
-"your new online storage solution - your one point to access online stored "
-"files from all your accounts. This is where you can upload and save your "
-"files, share them and synchronise them with different devices.  "
-
-#: apps/io.ox/tours/files.js:66 module:io.ox/tours
-msgid "Folder tree"
-msgstr "Folder tree"
-
-#: apps/io.ox/tours/files.js:67 module:io.ox/tours
-msgid ""
-"On the left you can see the folder tree. It displays your folder structure "
-"and allows you to navigate to specific folders and subfolders. To make your "
-"life easier, we have already included folders for your Documents, Music, "
-"Pictures and Videos."
->>>>>>> 9c370bce
-msgstr ""
-"Enter the recipient's name into the recipients field. As soon as you type "
-"the first letters, suggestions from the address books are displayed. To "
-"accept a recipient suggestion, click on it."
-
-<<<<<<< HEAD
-#: apps/io.ox/tours/mail.js:59 module:io.ox/tours
-msgid "Enter the subject into the subject field."
-msgstr "Enter the subject into the subject field."
-
-#: apps/io.ox/tours/calendar.js:52 module:io.ox/tours
-msgid ""
-"Enter the subject, the start and the end date of the appointment. Other "
-"details are optional."
-=======
-#: apps/io.ox/tours/files.js:80 module:io.ox/tours
-msgid "Folder content"
-msgstr "Folder content"
-
-#: apps/io.ox/tours/files.js:81 module:io.ox/tours
-msgid ""
-"Clicking on a folder displays all the subfolders, documents, media and other "
-"files that it contains."
->>>>>>> 9c370bce
-msgstr ""
-"Enter the subject, the start and the end date of the appointment. Other "
-"details are optional."
-
-<<<<<<< HEAD
-#: apps/io.ox/tours/tasks.js:49 module:io.ox/tours
-msgid "Enter the subject, the start date, and a description."
-msgstr "Enter the subject, the start date, and a description."
-
-#: apps/io.ox/tours/tasks.js:82 module:io.ox/tours
-msgid "Entering billing information"
-msgstr "Entering billing information"
-
-#: apps/io.ox/tours/mail.js:68 module:io.ox/tours
-msgid "Entering the E-Mail text"
-msgstr "Entering the email text"
-
-#: apps/io.ox/tours/calendar.js:51 module:io.ox/tours
-msgid "Entering the appointment's data"
-msgstr "Entering the appointment's data"
-
-#: apps/io.ox/tours/mail.js:47 module:io.ox/tours
-msgid "Entering the recipient's name"
-msgstr "Entering the recipient's name"
-
-#: apps/io.ox/tours/mail.js:58 module:io.ox/tours
-msgid "Entering the subject"
-msgstr "Entering the subject"
-
-#: apps/io.ox/tours/tasks.js:48 module:io.ox/tours
-msgid "Entering the task's data"
-msgstr "Entering the task's data"
-
-#: apps/io.ox/tours/files.js:205 module:io.ox/tours
-msgid "File details"
-msgstr "File details"
-
-#: apps/io.ox/tours/files.js:80 module:io.ox/tours
-msgid "Folder content"
-msgstr "Folder content"
-
-#: apps/io.ox/tours/files.js:66 module:io.ox/tours
-msgid "Folder tree"
-msgstr "Folder tree"
-
-#: apps/io.ox/tours/files.js:143 module:io.ox/tours
-msgid ""
-"From preview you can also select other options to help you manage and work "
-"on your files."
-=======
-#: apps/io.ox/tours/files.js:88 module:io.ox/tours
-msgid "Select a view"
-msgstr "Select a view"
-
-#: apps/io.ox/tours/files.js:89 module:io.ox/tours
-msgid "Different views are available. Just select the one you like best."
-msgstr "Different views are available. Just select the one you like best."
-
-#: apps/io.ox/tours/files.js:103 module:io.ox/tours
-msgid "Toolbar"
-msgstr "Tool bar"
-
-#: apps/io.ox/tours/files.js:104 module:io.ox/tours
-msgid ""
-"At the top you can find the toolbar with many functions and additional "
-"options. You can easily create new folders, new files and much more."
-msgstr ""
-"At the top you can find the tool bar with many functions and additional "
-"options. You can easily create new folders, new files and much more."
-
-#: apps/io.ox/tours/files.js:116 module:io.ox/tours
-msgid "Upload a new file"
-msgstr "Upload a new file"
-
-#: apps/io.ox/tours/files.js:117 module:io.ox/tours
-msgid ""
-"To upload a new file from your local device, simply click on Add local file "
-"and select the file you would like to upload. It is even easier if you just "
-"drag and drop files from your local device into Drive. The uploaded file is "
-"now available in Drive on all your devices."
-msgstr ""
-"To upload a new file from your local device, simply click on Add local file "
-"and select the file you would like to upload. It is even easier if you just "
-"drag and drop files from your local device into Drive. The uploaded file is "
-"now available in Drive on all your devices."
-
-#: apps/io.ox/tours/files.js:131 module:io.ox/tours
-msgid "Preview files"
-msgstr "Preview files"
-
-#: apps/io.ox/tours/files.js:132 module:io.ox/tours
-msgid "Clicking on the view icon leads you to a preview of the selected file."
-msgstr "Clicking on the view icon leads you to a preview of the selected file."
-
-#: apps/io.ox/tours/files.js:142 module:io.ox/tours
-msgid "Preview mode"
-msgstr "Preview mode"
-
-#: apps/io.ox/tours/files.js:143 module:io.ox/tours
-msgid ""
-"From preview you can also select other options to help you manage and work "
-"on your files."
-msgstr ""
-"From preview you can also select other options to help you manage and work "
-"on your files."
-
-#: apps/io.ox/tours/files.js:156 module:io.ox/tours
-msgid "Share files"
-msgstr "Share files"
-
-#: apps/io.ox/tours/files.js:157 module:io.ox/tours
-msgid ""
-"Here you can share files with your colleagues and external contacts. You can "
-"also collaborate on a document and set different access rights."
->>>>>>> 9c370bce
-msgstr ""
-"From preview you can also select other options to help you manage and work "
-"on your files."
-
-<<<<<<< HEAD
-#: apps/io.ox/tours/calendar.js:73 module:io.ox/tours
-msgid "Further down you can add documents as attachments to the appointment."
-msgstr "Further down you can add documents as attachments to the appointment."
-
-#: apps/io.ox/tours/mail.js:63 module:io.ox/tours
-msgid "Further functions"
-msgstr "Additional functions"
-
-#: apps/io.ox/tours/intro.js:119 module:io.ox/tours
-msgid "Further information"
-msgstr "Additional information"
-
-#. Tour name; general introduction
-#: apps/io.ox/tours/main.js:71 module:io.ox/tours
-msgid "Getting started"
-msgstr "Getting started"
-
-#: apps/io.ox/tours/mail.js:101 module:io.ox/tours
-msgid "Halo view"
-msgstr "Halo view"
-
-#: apps/io.ox/tours/files.js:157 module:io.ox/tours
-msgid ""
-"Here you can share files with your colleagues and external contacts. You can "
-"also collaborate on a document and set different access rights."
-msgstr ""
-"Here you can share files with your colleagues and external contacts. You can "
-"also collaborate on a document and set different access rights."
-
-#: apps/io.ox/tours/files.js:232 module:io.ox/tours
-msgid ""
-"Hint: you can always restart guided tours, any time you need them, from the "
-"system menu."
-=======
-#: apps/io.ox/tours/files.js:168 module:io.ox/tours
-msgid "Sharing options"
-msgstr "Sharing options"
-
-#: apps/io.ox/tours/files.js:169 module:io.ox/tours
-msgid ""
-"Choose from two alternatives to share your files and folders. Use Invite "
-"people if you want to manage access rights and allow recipients to create "
-"and edit files. Or just get a link to let others view and download your "
-"files. You can use an expiration date and password protection if you like."
-msgstr ""
-"Choose from two alternatives to share your files and folders. Use Invite "
-"people if you want to manage access rights and allow recipients to create "
-"and edit files. Or just get a link to let others view and download your "
-"files. You can use an expiration date and password protection if you like."
-
 #: apps/io.ox/tours/files.js:182 module:io.ox/tours
 msgid "Collaborating"
 msgstr "Collaborating"
@@ -620,21 +343,11 @@
 "The file details side bar offers additional information about your files. "
 "Just enable the File details option from the View drop down menu and select "
 "a file to see the details."
->>>>>>> 9c370bce
 msgstr ""
-"Hint: you can always restart guided tours, any time you need them, from the "
-"system menu."
-
-<<<<<<< HEAD
-#: apps/io.ox/tours/settings.js:36 module:io.ox/tours
-msgid "How the settings are organized"
-msgstr "How the settings are organised"
-
-#: apps/io.ox/tours/mail.js:92 module:io.ox/tours
-msgid ""
-"If double-clicking on an E-Mail in the list, the E-Mail is opened in a "
-"separate window."
-=======
+"The file details side bar offers additional information about your files. "
+"Just enable the File details option from the View drop down menu and select "
+"a file to see the details."
+
 #: apps/io.ox/tours/files.js:221 module:io.ox/tours
 msgid "Add another account"
 msgstr "Add another account"
@@ -644,36 +357,283 @@
 "Drive allows you to connect to other storage solutions if you already have a "
 "cloud storage account you use to save and sync your files. Simply click on "
 "the appropriate logo to access your existing data."
->>>>>>> 9c370bce
 msgstr ""
-"If double-clicking on an E-Mail in the list, the E-Mail is opened in a "
-"separate window."
-
-<<<<<<< HEAD
-#: apps/io.ox/tours/portal.js:46 module:io.ox/tours
-#, fuzzy
-msgid "If you no longer want to display a square, click the delete icon."
-msgstr "If you no longer want to display a square, click the cross."
+"Drive allows you to connect to other storage solutions if you already have a "
+"cloud storage account you use to save and sync your files. Simply click on "
+"the appropriate logo to access your existing data."
+
+#: apps/io.ox/tours/files.js:231 module:io.ox/tours
+msgid "Restart Guided Tour"
+msgstr "Restart Guided Tour"
+
+#: apps/io.ox/tours/files.js:232 module:io.ox/tours
+msgid ""
+"Hint: you can always restart guided tours, any time you need them, from the "
+"system menu."
+msgstr ""
+"Hint: you can always restart guided tours, any time you need them, from the "
+"system menu."
+
+#: apps/io.ox/tours/intro.js:34 module:io.ox/tours
+msgid "Welcome to %s"
+msgstr "Welcome to %s"
+
+#: apps/io.ox/tours/intro.js:35 module:io.ox/tours
+msgid ""
+"This guided tour will briefly introduce you to the product. Get more "
+"detailed information in the tours for the single apps or in the online help."
+msgstr ""
+"This guided tour will briefly introduce you to the product. Get more "
+"detailed information in the tours for the individual apps or in the online "
+"help."
+
+#: apps/io.ox/tours/intro.js:38 module:io.ox/tours
+msgid "Launching an app"
+msgstr "Launching an app"
+
+#: apps/io.ox/tours/intro.js:39 module:io.ox/tours
+msgid "To launch an app, click on an entry on the left side of the menu bar."
+msgstr "To launch an app, click on an entry on the left side of the menu bar."
+
+#: apps/io.ox/tours/intro.js:44 module:io.ox/tours
+msgid "Displaying the help or the settings"
+msgstr "Displaying the help or the settings"
+
+#: apps/io.ox/tours/intro.js:45 module:io.ox/tours
+msgid ""
+"To display the help or the settings, click the System menu icon in the menu "
+"bar."
+msgstr ""
+"To display the help or the settings, click the System menu icon in the menu "
+"bar."
+
+#: apps/io.ox/tours/intro.js:58 module:io.ox/tours
+msgid "The New objects icon"
+msgstr "The New objects icon"
+
+#: apps/io.ox/tours/intro.js:59 module:io.ox/tours
+msgid ""
+"The New objects icon shows the number of unread E-Mails or other "
+"notifications. If clicking the icon, the info area opens."
+msgstr ""
+"The New objects icon shows the number of unread email messages or other "
+"notifications. If clicking the icon, the info area opens."
+
+#: apps/io.ox/tours/intro.js:65 module:io.ox/tours
+msgid "The info area"
+msgstr "The info area"
 
 #: apps/io.ox/tours/intro.js:66 module:io.ox/tours
 msgid ""
 "In case of new notifications, e.g. appointment invitations, the info area is "
 "opened."
-=======
-#: apps/io.ox/tours/files.js:231 module:io.ox/tours
-msgid "Restart Guided Tour"
-msgstr "Restart Guided Tour"
-
-#: apps/io.ox/tours/files.js:232 module:io.ox/tours
-msgid ""
-"Hint: you can always restart guided tours, any time you need them, from the "
-"system menu."
->>>>>>> 9c370bce
 msgstr ""
 "In case of new notifications, e.g.: appointment invitations, the info area "
 "is opened."
 
-<<<<<<< HEAD
+#: apps/io.ox/tours/intro.js:72 module:io.ox/tours
+msgid "Creating new items"
+msgstr "Creating new items"
+
+#: apps/io.ox/tours/intro.js:73 module:io.ox/tours
+msgid "To create a new E-Mail, click the Compose new E-Mail in the toolbar."
+msgstr "To create a new E-Mail, click the Compose new E-Mail in the tool bar."
+
+#: apps/io.ox/tours/intro.js:81 module:io.ox/tours
+msgid "Opening or closing the folder tree"
+msgstr "Opening or closing the folder tree"
+
+#: apps/io.ox/tours/intro.js:82 module:io.ox/tours
+msgid ""
+"To open or close the folder tree, click on View >  Folder view on the right "
+"side of the toolbar."
+msgstr ""
+"To open or close the folder tree, click on View >  Folder view on the right "
+"side of the tool bar."
+
+#: apps/io.ox/tours/intro.js:94 module:io.ox/tours
+msgid "Searching for objects"
+msgstr "Searching for objects"
+
+#: apps/io.ox/tours/intro.js:95 module:io.ox/tours
+msgid "To search for objects, click the Search icon in the menu bar."
+msgstr "To search for objects, click the Search icon in the menu bar."
+
+#: apps/io.ox/tours/intro.js:99 module:io.ox/tours
+msgid "The toolbar"
+msgstr "The tool bar"
+
+#: apps/io.ox/tours/intro.js:100 module:io.ox/tours
+msgid ""
+"Depending on the app, the toolbar contains various functions for creating, "
+"editing and organizing objects."
+msgstr ""
+"Depending on the app, the tool bar contains various functions for creating, "
+"editing and organising objects."
+
+#: apps/io.ox/tours/intro.js:104 module:io.ox/tours
+msgid "The folder tree"
+msgstr "The folder tree"
+
+#: apps/io.ox/tours/intro.js:105 module:io.ox/tours
+msgid ""
+"Use the folder tree to open the folder containing the objects that you want "
+"to view in the list."
+msgstr ""
+"Use the folder tree to open the folder containing the objects that you want "
+"to view in the list."
+
+#: apps/io.ox/tours/intro.js:109 module:io.ox/tours
+msgid "The list"
+msgstr "The list"
+
+#: apps/io.ox/tours/intro.js:110 module:io.ox/tours
+msgid ""
+"Use the list to select an object, show its contents or activate functions."
+msgstr ""
+"Use the list to select an object, show its contents or activate functions."
+
+#: apps/io.ox/tours/intro.js:114 module:io.ox/tours
+msgid "The Detail view"
+msgstr "The Detail view"
+
+#: apps/io.ox/tours/intro.js:115 module:io.ox/tours
+msgid ""
+"The Detail view displays an object's content. Depending on the app, further "
+"functions for organizing objects can be found in the Detail view."
+msgstr ""
+"The Detail view displays an object's content. Depending on the app, "
+"additional functions for organizing objects can be found in the Detail view."
+
+#: apps/io.ox/tours/intro.js:119 module:io.ox/tours
+msgid "Further information"
+msgstr "Additional information"
+
+#: apps/io.ox/tours/intro.js:120 module:io.ox/tours
+msgid ""
+"Detailed instructions for the single apps are located in System menu > Help."
+msgstr ""
+"Detailed instructions for the individual apps are located in System menu > "
+"Help."
+
+#: apps/io.ox/tours/mail.js:33 module:io.ox/tours
+msgid "Composing a new E-Mail"
+msgstr "Composing a new email"
+
+#: apps/io.ox/tours/mail.js:34 module:io.ox/tours
+msgid "To compose a new E-Mail, click on Compose in the toolbar."
+msgstr "To compose a new E-Mail, click on Compose in the tool bar."
+
+#: apps/io.ox/tours/mail.js:47 module:io.ox/tours
+msgid "Entering the recipient's name"
+msgstr "Entering the recipient's name"
+
+#: apps/io.ox/tours/mail.js:48 module:io.ox/tours
+msgid ""
+"Enter the recipient's name into the recipients field. As soon as you typed "
+"the first letters, suggestions from the address books are displayed. To "
+"accept a recipient suggestion, click on it."
+msgstr ""
+"Enter the recipient's name into the recipients field. As soon as you type "
+"the first letters, suggestions from the address books are displayed. To "
+"accept a recipient suggestion, click on it."
+
+#: apps/io.ox/tours/mail.js:58 module:io.ox/tours
+msgid "Entering the subject"
+msgstr "Entering the subject"
+
+#: apps/io.ox/tours/mail.js:59 module:io.ox/tours
+msgid "Enter the subject into the subject field."
+msgstr "Enter the subject into the subject field."
+
+#: apps/io.ox/tours/mail.js:63 module:io.ox/tours
+msgid "Further functions"
+msgstr "Additional functions"
+
+#: apps/io.ox/tours/mail.js:64 module:io.ox/tours
+msgid ""
+"In this area you can find further functions, e.g. for adding attachments."
+msgstr ""
+"In this area you can find additional functions, e.g. for adding attachments."
+
+#: apps/io.ox/tours/mail.js:68 module:io.ox/tours
+msgid "Entering the E-Mail text"
+msgstr "Entering the email text"
+
+#: apps/io.ox/tours/mail.js:69 module:io.ox/tours
+msgid ""
+"Enter the E-Mail text into the main area. If the text format was set to HTML "
+"in the options, you can format the E-Mail text. To do so select a text part "
+"and then click an icon in the formatting bar."
+msgstr ""
+"Enter the E-Mail text into the main area. If the text format was set to HTML "
+"in the options, you can format the E-Mail text. To do so select a text part "
+"and then click an icon in the formatting bar."
+
+#: apps/io.ox/tours/mail.js:74 module:io.ox/tours
+msgid "Sending the E-Mail"
+msgstr "Sending the email"
+
+#: apps/io.ox/tours/mail.js:75 module:io.ox/tours
+msgid "To send the E-Mail, click on Send"
+msgstr "To send the E-Mail, click on Send"
+
+#: apps/io.ox/tours/mail.js:79 module:io.ox/tours
+msgid "Sorting your E-Mails"
+msgstr "Sorting your email messages"
+
+#: apps/io.ox/tours/mail.js:80 module:io.ox/tours
+msgid "To sort the E-Mails, click on Sort by. Select a sort criteria."
+msgstr "To sort the E-Mail messages, click on Sort by. Select a sort criteria."
+
+#: apps/io.ox/tours/mail.js:87 module:io.ox/tours
+msgid ""
+"To choose between the different views. click on View in the toolbar. Select "
+"a menu entry in the layout."
+msgstr ""
+"To choose between the different views. click on View in the tool bar. Select "
+"a menu entry in the layout."
+
+#: apps/io.ox/tours/mail.js:91 module:io.ox/tours
+msgid "Opening an E-Mail in a separate window"
+msgstr "Opening an E-Mail in a separate window"
+
+#: apps/io.ox/tours/mail.js:92 module:io.ox/tours
+msgid ""
+"If double-clicking on an E-Mail in the list, the E-Mail is opened in a "
+"separate window."
+msgstr ""
+"If double-clicking on an E-Mail in the list, the E-Mail is opened in a "
+"separate window."
+
+#: apps/io.ox/tours/mail.js:96 module:io.ox/tours
+msgid "Reading E-Mail conversations"
+msgstr "Reading E-Mail conversations"
+
+#: apps/io.ox/tours/mail.js:97 module:io.ox/tours
+msgid ""
+"To open or close an E-Mail in a conversation, click on a free area in the "
+"header."
+msgstr ""
+"To open or close an E-Mail in a conversation, click on a free area in the "
+"header."
+
+#: apps/io.ox/tours/mail.js:101 module:io.ox/tours
+msgid "Halo view"
+msgstr "Halo view"
+
+#: apps/io.ox/tours/mail.js:102 module:io.ox/tours
+msgid ""
+"To receive information about the sender or other recipients, open the Halo "
+"view by clicking on a name."
+msgstr ""
+"To receive information about the sender or other recipients, open the Halo "
+"view by clicking on a name."
+
+#: apps/io.ox/tours/mail.js:106 module:io.ox/tours
+msgid "Editing multiple E-Mails"
+msgstr "Editing multiple email messages"
+
 #: apps/io.ox/tours/mail.js:107 module:io.ox/tours
 msgid ""
 "In order to edit multiple E-Mails at once, enable the checkboxes on the left "
@@ -684,338 +644,23 @@
 "the left side of the E-Mail messages. If the checkboxes are not displayed, "
 "click on View > Checkboxes on the right side of the tool bar."
 
-#: apps/io.ox/tours/mail.js:64 module:io.ox/tours
-msgid ""
-"In this area you can find further functions, e.g. for adding attachments."
-=======
-#: apps/io.ox/tours/intro.js:34 module:io.ox/tours
-msgid "Welcome to %s"
-msgstr "Welcome to %s"
-
-#: apps/io.ox/tours/intro.js:35 module:io.ox/tours
-msgid ""
-"This guided tour will briefly introduce you to the product. Get more "
-"detailed information in the tours for the single apps or in the online help."
->>>>>>> 9c370bce
-msgstr ""
-"In this area you can find additional functions, e.g. for adding attachments."
-
-#: apps/io.ox/tours/calendar.js:67 module:io.ox/tours
-#: apps/io.ox/tours/tasks.js:77
-msgid "Inviting other participants"
-msgstr "Inviting other participants"
-
-#: apps/io.ox/tours/intro.js:38 module:io.ox/tours
-msgid "Launching an app"
-msgstr "Launching an app"
-
-<<<<<<< HEAD
-#: apps/io.ox/tours/contacts.js:35 module:io.ox/tours
-msgid "Navigation bar"
-msgstr "Navigation bar"
-
-#: apps/io.ox/tours/files.js:67 module:io.ox/tours
-msgid ""
-"On the left you can see the folder tree. It displays your folder structure "
-"and allows you to navigate to specific folders and subfolders. To make your "
-"life easier, we have already included folders for your Documents, Music, "
-"Pictures and Videos."
-=======
-#: apps/io.ox/tours/intro.js:39 module:io.ox/tours
-msgid "To launch an app, click on an entry on the left side of the menu bar."
-msgstr "To launch an app, click on an entry on the left side of the menu bar."
-
-#: apps/io.ox/tours/intro.js:44 module:io.ox/tours
-msgid "Displaying the help or the settings"
-msgstr "Displaying the help or the settings"
-
-#: apps/io.ox/tours/intro.js:45 module:io.ox/tours
-msgid ""
-"To display the help or the settings, click the System menu icon in the menu "
-"bar."
->>>>>>> 9c370bce
-msgstr ""
-"On the left you can see the folder tree. It displays your folder structure "
-"and allows you to navigate to specific folders and subfolders. To make your "
-"life easier, we have already included folders for your Documents, Music, "
-"Pictures and Videos."
-
-<<<<<<< HEAD
-#: apps/io.ox/tours/mail.js:91 module:io.ox/tours
-msgid "Opening an E-Mail in a separate window"
-msgstr "Opening an E-Mail in a separate window"
-
-#: apps/io.ox/tours/intro.js:81 module:io.ox/tours
-msgid "Opening or closing the folder tree"
-msgstr "Opening or closing the folder tree"
-
 #: apps/io.ox/tours/mail.js:112 module:io.ox/tours
 msgid "Opening the E-Mail settings"
 msgstr "Opening the email settings"
 
-#: apps/io.ox/tours/settings.js:48 module:io.ox/tours
-msgid "Opening the help"
-msgstr "Opening the help"
-
-#: apps/io.ox/tours/settings.js:30 module:io.ox/tours
-msgid "Opening the settings"
-msgstr "Opening the settings"
-
-#: apps/io.ox/tours/files.js:131 module:io.ox/tours
-msgid "Preview files"
-msgstr "Preview files"
-
-#: apps/io.ox/tours/files.js:142 module:io.ox/tours
-msgid "Preview mode"
-msgstr "Preview mode"
-
-#: apps/io.ox/tours/mail.js:96 module:io.ox/tours
-msgid "Reading E-Mail conversations"
-msgstr "Reading E-Mail conversations"
-
-#: apps/io.ox/tours/portal.js:35 module:io.ox/tours
-msgid "Reading the details"
-msgstr "Reading the details"
-
-#: apps/io.ox/tours/files.js:231 module:io.ox/tours
-msgid "Restart Guided Tour"
-msgstr "Restart Guided Tour"
-=======
-#: apps/io.ox/tours/intro.js:58 module:io.ox/tours
-msgid "The New objects icon"
-msgstr "The New objects icon"
-
-#: apps/io.ox/tours/intro.js:59 module:io.ox/tours
+#: apps/io.ox/tours/mail.js:113 module:io.ox/tours
 msgid ""
-"The New objects icon shows the number of unread E-Mails or other "
-"notifications. If clicking the icon, the info area opens."
+"To open the E-Mail settings, click the System menu icon on the upper right "
+"side of the menu bar. Select Settings. Click on E-Mail on the left side."
 msgstr ""
-"The New objects icon shows the number of unread email messages or other "
-"notifications. If clicking the icon, the info area opens."
-
-#: apps/io.ox/tours/intro.js:65 module:io.ox/tours
-msgid "The info area"
-msgstr "The info area"
-
-#: apps/io.ox/tours/intro.js:66 module:io.ox/tours
-msgid ""
-"In case of new notifications, e.g. appointment invitations, the info area is "
-"opened."
-msgstr ""
-"In case of new notifications, e.g.: appointment invitations, the info area "
-"is opened."
-
-#: apps/io.ox/tours/intro.js:72 module:io.ox/tours
-msgid "Creating new items"
-msgstr "Creating new items"
-
-#: apps/io.ox/tours/intro.js:73 module:io.ox/tours
-msgid "To create a new E-Mail, click the Compose new E-Mail in the toolbar."
-msgstr "To create a new E-Mail, click the Compose new E-Mail in the tool bar."
-
-#: apps/io.ox/tours/intro.js:81 module:io.ox/tours
-msgid "Opening or closing the folder tree"
-msgstr "Opening or closing the folder tree"
-
-#: apps/io.ox/tours/intro.js:82 module:io.ox/tours
-msgid ""
-"To open or close the folder tree, click on View >  Folder view on the right "
-"side of the toolbar."
-msgstr ""
-"To open or close the folder tree, click on View >  Folder view on the right "
-"side of the tool bar."
->>>>>>> 9c370bce
-
-#: apps/io.ox/tours/intro.js:94 module:io.ox/tours
-msgid "Searching for objects"
-msgstr "Searching for objects"
-
-<<<<<<< HEAD
-#: apps/io.ox/tours/files.js:88 module:io.ox/tours
-msgid "Select a view"
-msgstr "Select a view"
-
-#: apps/io.ox/tours/calendar.js:83 module:io.ox/tours
-#: apps/io.ox/tours/mail.js:86
-msgid "Selecting a view"
-msgstr "Selecting a view"
-
-#: apps/io.ox/tours/contacts.js:40 module:io.ox/tours
-msgid "Sending an E-Mail to a contact"
-msgstr "Sending an email to a contact"
-
-#: apps/io.ox/tours/mail.js:74 module:io.ox/tours
-msgid "Sending the E-Mail"
-msgstr "Sending the email"
-
-#: apps/io.ox/tours/files.js:156 module:io.ox/tours
-msgid "Share files"
-msgstr "Share files"
-
-#: apps/io.ox/tours/files.js:183 module:io.ox/tours
-msgid ""
-"Sharing files by inviting people does not only offer your recipients the "
-"option to create and edit files. Internal and external participants are also "
-"able to collaborate with you on text documents and spreadsheets at the same "
-"time."
-=======
-#: apps/io.ox/tours/intro.js:95 module:io.ox/tours
-msgid "To search for objects, click the Search icon in the menu bar."
-msgstr "To search for objects, click the Search icon in the menu bar."
-
-#: apps/io.ox/tours/intro.js:99 module:io.ox/tours
-msgid "The toolbar"
-msgstr "The tool bar"
-
-#: apps/io.ox/tours/intro.js:100 module:io.ox/tours
-msgid ""
-"Depending on the app, the toolbar contains various functions for creating, "
-"editing and organizing objects."
-msgstr ""
-"Depending on the app, the tool bar contains various functions for creating, "
-"editing and organising objects."
-
-#: apps/io.ox/tours/intro.js:104 module:io.ox/tours
-msgid "The folder tree"
-msgstr "The folder tree"
-
-#: apps/io.ox/tours/intro.js:105 module:io.ox/tours
-msgid ""
-"Use the folder tree to open the folder containing the objects that you want "
-"to view in the list."
->>>>>>> 9c370bce
-msgstr ""
-"Sharing files by inviting people does not only offer your recipients the "
-"option to create and edit files. Internal and external participants are also "
-"able to collaborate with you on text documents and spreadsheets at the same "
-"time."
-
-<<<<<<< HEAD
-#: apps/io.ox/tours/files.js:168 module:io.ox/tours
-msgid "Sharing options"
-msgstr "Sharing options"
-
-#: apps/io.ox/tours/settings.js:54 module:io.ox/tours
-msgid "Signing out"
-msgstr "Signing out"
-
-#: apps/io.ox/tours/tasks.js:92 module:io.ox/tours
-msgid "Sorting tasks"
-msgstr "Sorting tasks"
-
-#: apps/io.ox/tours/mail.js:79 module:io.ox/tours
-msgid "Sorting your E-Mails"
-msgstr "Sorting your email messages"
-=======
-#: apps/io.ox/tours/intro.js:109 module:io.ox/tours
-msgid "The list"
-msgstr "The list"
-
-#: apps/io.ox/tours/intro.js:110 module:io.ox/tours
-msgid ""
-"Use the list to select an object, show its contents or activate functions."
-msgstr ""
-"Use the list to select an object, show its contents or activate functions."
->>>>>>> 9c370bce
-
-#: apps/io.ox/tours/intro.js:114 module:io.ox/tours
-msgid "The Detail view"
-msgstr "The Detail view"
-
-#: apps/io.ox/tours/intro.js:115 module:io.ox/tours
-msgid ""
-"The Detail view displays an object's content. Depending on the app, further "
-"functions for organizing objects can be found in the Detail view."
-msgstr ""
-"The Detail view displays an object's content. Depending on the app, "
-"additional functions for organizing objects can be found in the Detail view."
-
-<<<<<<< HEAD
-#: apps/io.ox/tours/files.js:59 module:io.ox/tours
-msgid "The Drive app"
-msgstr "The Drive app"
-
-#: apps/io.ox/tours/files.js:53 module:io.ox/tours
-msgid "The Drive app tour.txt"
-msgstr "The Drive app tour.txt"
-
-#: apps/io.ox/tours/calendar.js:95 module:io.ox/tours
-msgid "The List view"
-msgstr "The List view"
-
-#: apps/io.ox/tours/calendar.js:96 module:io.ox/tours
-msgid ""
-"The List view shows a list of the appointments in the current folder. If "
-"clicking on an appointment, the appointment's data and some functions are "
-"displayed in the Detail view."
-msgstr ""
-"The List view shows a list of the appointments in the current folder. If "
-"clicking on an appointment, the appointment's data and some functions are "
-"displayed in the Detail view."
-
-#: apps/io.ox/tours/intro.js:58 module:io.ox/tours
-msgid "The New objects icon"
-msgstr "The New objects icon"
-
-#: apps/io.ox/tours/intro.js:59 module:io.ox/tours
-msgid ""
-"The New objects icon shows the number of unread E-Mails or other "
-"notifications. If clicking the icon, the info area opens."
-=======
-#: apps/io.ox/tours/intro.js:119 module:io.ox/tours
-msgid "Further information"
-msgstr "Additional information"
-
-#: apps/io.ox/tours/intro.js:120 module:io.ox/tours
-msgid ""
-"Detailed instructions for the single apps are located in System menu > Help."
-msgstr ""
-"Detailed instructions for the individual apps are located in System menu > "
-"Help."
-
-#: apps/io.ox/tours/mail.js:33 module:io.ox/tours
-msgid "Composing a new E-Mail"
-msgstr "Composing a new email"
-
-#: apps/io.ox/tours/mail.js:34 module:io.ox/tours
-msgid "To compose a new E-Mail, click on Compose in the toolbar."
-msgstr "To compose a new E-Mail, click on Compose in the tool bar."
-
-#: apps/io.ox/tours/mail.js:47 module:io.ox/tours
-msgid "Entering the recipient's name"
-msgstr "Entering the recipient's name"
-
-#: apps/io.ox/tours/mail.js:48 module:io.ox/tours
-msgid ""
-"Enter the recipient's name into the recipients field. As soon as you typed "
-"the first letters, suggestions from the address books are displayed. To "
-"accept a recipient suggestion, click on it."
-msgstr ""
-"Enter the recipient's name into the recipients field. As soon as you type "
-"the first letters, suggestions from the address books are displayed. To "
-"accept a recipient suggestion, click on it."
-
-#: apps/io.ox/tours/mail.js:58 module:io.ox/tours
-msgid "Entering the subject"
-msgstr "Entering the subject"
-
-#: apps/io.ox/tours/mail.js:59 module:io.ox/tours
-msgid "Enter the subject into the subject field."
-msgstr "Enter the subject into the subject field."
-
-#: apps/io.ox/tours/mail.js:63 module:io.ox/tours
-msgid "Further functions"
-msgstr "Additional functions"
-
-#: apps/io.ox/tours/mail.js:64 module:io.ox/tours
-msgid ""
-"In this area you can find further functions, e.g. for adding attachments."
->>>>>>> 9c370bce
-msgstr ""
-"The New objects icon shows the number of unread email messages or other "
-"notifications. If clicking the icon, the info area opens."
-
-<<<<<<< HEAD
+"To open the E-Mail settings, click the System menu icon on the upper right "
+"side of the menu bar. Select Settings. Click on E-Mail on the left side."
+
+#. Tour name; general introduction
+#: apps/io.ox/tours/main.js:71 module:io.ox/tours
+msgid "Getting started"
+msgstr "Getting started"
+
 #: apps/io.ox/tours/portal.js:30 module:io.ox/tours
 msgid "The Portal"
 msgstr "The Portal"
@@ -1028,256 +673,26 @@
 "The Portal informs you about current email messages, appointments or social "
 "network news."
 
-#: apps/io.ox/tours/calendar.js:105 module:io.ox/tours
-msgid "The calendar views"
-msgstr "The calendar views"
-
-#: apps/io.ox/tours/calendar.js:106 module:io.ox/tours
-msgid ""
-"The calendar views display a calendar sheet with the appointments for the "
-"selected time range."
-msgstr ""
-"The calendar views display a calendar sheet with the appointments for the "
-"selected time range."
-
-#: apps/io.ox/tours/files.js:206 module:io.ox/tours
-msgid ""
-"The file details side bar offers additional information about your files. "
-"Just enable the File details option from the View drop down menu and select "
-"a file to see the details."
-=======
-#: apps/io.ox/tours/mail.js:68 module:io.ox/tours
-msgid "Entering the E-Mail text"
-msgstr "Entering the email text"
-
-#: apps/io.ox/tours/mail.js:69 module:io.ox/tours
-msgid ""
-"Enter the E-Mail text into the main area. If the text format was set to HTML "
-"in the options, you can format the E-Mail text. To do so select a text part "
-"and then click an icon in the formatting bar."
-msgstr ""
-"Enter the E-Mail text into the main area. If the text format was set to HTML "
-"in the options, you can format the E-Mail text. To do so select a text part "
-"and then click an icon in the formatting bar."
-
-#: apps/io.ox/tours/mail.js:74 module:io.ox/tours
-msgid "Sending the E-Mail"
-msgstr "Sending the email"
-
-#: apps/io.ox/tours/mail.js:75 module:io.ox/tours
-msgid "To send the E-Mail, click on Send"
-msgstr "To send the E-Mail, click on Send"
-
-#: apps/io.ox/tours/mail.js:79 module:io.ox/tours
-msgid "Sorting your E-Mails"
-msgstr "Sorting your email messages"
-
-#: apps/io.ox/tours/mail.js:80 module:io.ox/tours
-msgid "To sort the E-Mails, click on Sort by. Select a sort criteria."
-msgstr "To sort the E-Mail messages, click on Sort by. Select a sort criteria."
-
-#: apps/io.ox/tours/mail.js:87 module:io.ox/tours
-msgid ""
-"To choose between the different views. click on View in the toolbar. Select "
-"a menu entry in the layout."
-msgstr ""
-"To choose between the different views. click on View in the tool bar. Select "
-"a menu entry in the layout."
-
-#: apps/io.ox/tours/mail.js:91 module:io.ox/tours
-msgid "Opening an E-Mail in a separate window"
-msgstr "Opening an E-Mail in a separate window"
-
-#: apps/io.ox/tours/mail.js:92 module:io.ox/tours
-msgid ""
-"If double-clicking on an E-Mail in the list, the E-Mail is opened in a "
-"separate window."
->>>>>>> 9c370bce
-msgstr ""
-"The file details side bar offers additional information about your files. "
-"Just enable the File details option from the View drop down menu and select "
-"a file to see the details."
-
-<<<<<<< HEAD
-#: apps/io.ox/tours/intro.js:104 module:io.ox/tours
-msgid "The folder tree"
-msgstr "The folder tree"
-
-#: apps/io.ox/tours/intro.js:65 module:io.ox/tours
-msgid "The info area"
-msgstr "The info area"
-
-#: apps/io.ox/tours/intro.js:109 module:io.ox/tours
-msgid "The list"
-msgstr "The list"
-
-#: apps/io.ox/tours/settings.js:37 module:io.ox/tours
-msgid ""
-"The settings are organized in topics. Select the topic on the left side, e.g "
-"Basic settings or E-Mail."
-=======
-#: apps/io.ox/tours/mail.js:96 module:io.ox/tours
-msgid "Reading E-Mail conversations"
-msgstr "Reading E-Mail conversations"
-
-#: apps/io.ox/tours/mail.js:97 module:io.ox/tours
-msgid ""
-"To open or close an E-Mail in a conversation, click on a free area in the "
-"header."
-msgstr ""
-"To open or close an E-Mail in a conversation, click on a free area in the "
-"header."
-
-#: apps/io.ox/tours/mail.js:101 module:io.ox/tours
-msgid "Halo view"
-msgstr "Halo view"
-
-#: apps/io.ox/tours/mail.js:102 module:io.ox/tours
-msgid ""
-"To receive information about the sender or other recipients, open the Halo "
-"view by clicking on a name."
->>>>>>> 9c370bce
-msgstr ""
-"The settings are organised in topics. Select the topic on the left side, e."
-"g.: Basic settings or E-Mail."
-
-<<<<<<< HEAD
-#: apps/io.ox/tours/intro.js:99 module:io.ox/tours
-msgid "The toolbar"
-msgstr "The tool bar"
-
-#: apps/io.ox/tours/intro.js:35 module:io.ox/tours
-msgid ""
-"This guided tour will briefly introduce you to the product. Get more "
-"detailed information in the tours for the single apps or in the online help."
-=======
-#: apps/io.ox/tours/mail.js:106 module:io.ox/tours
-msgid "Editing multiple E-Mails"
-msgstr "Editing multiple email messages"
-
-#: apps/io.ox/tours/mail.js:107 module:io.ox/tours
-msgid ""
-"In order to edit multiple E-Mails at once, enable the checkboxes on the left "
-"side of the E-Mails. If the checkboxes are not displayed, click on View > "
-"Checkboxes on the right side of the toolbar."
->>>>>>> 9c370bce
-msgstr ""
-"This guided tour will briefly introduce you to the product. Get more "
-"detailed information in the tours for the individual apps or in the online "
-"help."
-
-<<<<<<< HEAD
-#: apps/io.ox/tours/tasks.js:55 module:io.ox/tours
-msgid "To add further details, click on Expand form."
-msgstr "To add additional details, click on Expand form."
+#: apps/io.ox/tours/portal.js:35 module:io.ox/tours
+msgid "Reading the details"
+msgstr "Reading the details"
+
+#: apps/io.ox/tours/portal.js:36 module:io.ox/tours
+msgid "To read the details, click on an entry in a square."
+msgstr "To read the details, click on an entry in a square."
+
+#: apps/io.ox/tours/portal.js:40 module:io.ox/tours
+msgid "Drag and drop"
+msgstr "Drag and drop"
 
 #: apps/io.ox/tours/portal.js:41 module:io.ox/tours
 msgid ""
 "To change the layout, drag a square's title to another position and drop it "
 "there."
-=======
-#: apps/io.ox/tours/mail.js:112 module:io.ox/tours
-msgid "Opening the E-Mail settings"
-msgstr "Opening the email settings"
-
-#: apps/io.ox/tours/mail.js:113 module:io.ox/tours
-msgid ""
-"To open the E-Mail settings, click the System menu icon on the upper right "
-"side of the menu bar. Select Settings. Click on E-Mail on the left side."
->>>>>>> 9c370bce
 msgstr ""
 "To change the layout, drag a square's title to another position and drop it "
 "there."
 
-<<<<<<< HEAD
-#: apps/io.ox/tours/mail.js:87 module:io.ox/tours
-msgid ""
-"To choose between the different views. click on View in the toolbar. Select "
-"a menu entry in the layout."
-msgstr ""
-"To choose between the different views. click on View in the tool bar. Select "
-"a menu entry in the layout."
-
-#: apps/io.ox/tours/mail.js:34 module:io.ox/tours
-msgid "To compose a new E-Mail, click on Compose in the toolbar."
-msgstr "To compose a new E-Mail, click on Compose in the tool bar."
-
-#: apps/io.ox/tours/intro.js:73 module:io.ox/tours
-msgid "To create a new E-Mail, click the Compose new E-Mail in the toolbar."
-msgstr "To create a new E-Mail, click the Compose new E-Mail in the tool bar."
-
-#: apps/io.ox/tours/calendar.js:35 module:io.ox/tours
-msgid "To create a new appointment, click on New in the toolbar."
-msgstr "To create a new appointment, click on New in the tool bar."
-
-#: apps/io.ox/tours/contacts.js:31 module:io.ox/tours
-msgid "To create a new contact, click on New > Add contact in the toolbar."
-msgstr "To create a new contact, click on New > Add contact in the tool bar."
-
-#: apps/io.ox/tours/tasks.js:33 module:io.ox/tours
-msgid "To create a new task, click on New in the toolbar."
-msgstr "To create a new task, click on New in the tool bar."
-
-#: apps/io.ox/tours/calendar.js:58 module:io.ox/tours
-msgid ""
-"To create recurring appointments, enable Repeat. Functions for setting the "
-"recurrence parameters are shown."
-=======
-#. Tour name; general introduction
-#: apps/io.ox/tours/main.js:71 module:io.ox/tours
-msgid "Getting started"
-msgstr "Getting started"
-
-#: apps/io.ox/tours/portal.js:30 module:io.ox/tours
-msgid "The Portal"
-msgstr "The Portal"
-
-#: apps/io.ox/tours/portal.js:31 module:io.ox/tours
-msgid ""
-"The Portal informs you about current E-Mails, appointments or social network "
-"news."
-msgstr ""
-"The Portal informs you about current email messages, appointments or social "
-"network news."
-
-#: apps/io.ox/tours/portal.js:35 module:io.ox/tours
-msgid "Reading the details"
-msgstr "Reading the details"
-
-#: apps/io.ox/tours/portal.js:36 module:io.ox/tours
-msgid "To read the details, click on an entry in a square."
-msgstr "To read the details, click on an entry in a square."
-
-#: apps/io.ox/tours/portal.js:40 module:io.ox/tours
-msgid "Drag and drop"
-msgstr "Drag and drop"
-
-#: apps/io.ox/tours/portal.js:41 module:io.ox/tours
-msgid ""
-"To change the layout, drag a square's title to another position and drop it "
-"there."
->>>>>>> 9c370bce
-msgstr ""
-"To create recurring appointments, enable Repeat. Functions for setting the "
-"recurrence parameters are shown."
-
-<<<<<<< HEAD
-#: apps/io.ox/tours/tasks.js:63 module:io.ox/tours
-msgid ""
-"To create recurring tasks, enable Repeat. Functions for setting the "
-"recurrence parameters are shown."
-msgstr ""
-"To create recurring tasks, enable Repeat. Functions for setting the "
-"recurrence parameters are shown."
-
-#: apps/io.ox/tours/calendar.js:78 module:io.ox/tours
-msgid "To create the appointment, click on Create at the upper right side."
-msgstr "To create the appointment, click on Create at the upper right side."
-
-#: apps/io.ox/tours/tasks.js:88 module:io.ox/tours
-msgid "To create the task, click on Create."
-msgstr "To create the task, click on Create."
-=======
 #: apps/io.ox/tours/portal.js:45 module:io.ox/tours
 msgid "Closing a square"
 msgstr "Closing a square"
@@ -1289,7 +704,6 @@
 #: apps/io.ox/tours/portal.js:51 module:io.ox/tours
 msgid "Customizing the Portal"
 msgstr "Customising the Portal"
->>>>>>> 9c370bce
 
 #: apps/io.ox/tours/portal.js:52 module:io.ox/tours
 msgid ""
@@ -1299,21 +713,6 @@
 "To display a square again or to display additional information sources, "
 "click on Customise this page."
 
-<<<<<<< HEAD
-#: apps/io.ox/tours/intro.js:45 module:io.ox/tours
-msgid ""
-"To display the help or the settings, click the System menu icon in the menu "
-"bar."
-msgstr ""
-"To display the help or the settings, click the System menu icon in the menu "
-"bar."
-
-#: apps/io.ox/tours/contacts.js:47 module:io.ox/tours
-msgid ""
-"To edit multiple contacts at once, enable the checkboxes on the left side of "
-"the contacts. If the checkboxes are not displayed, click on View > "
-"Checkboxes on the right side of the toolbar."
-=======
 #: apps/io.ox/tours/settings.js:30 module:io.ox/tours
 msgid "Opening the settings"
 msgstr "Opening the settings"
@@ -1322,62 +721,10 @@
 msgid ""
 "To open the settings, click the System menu icon on the upper right side of "
 "the menu bar. Select Settings."
->>>>>>> 9c370bce
 msgstr ""
-"To edit multiple contacts at once, enable the checkboxes on the left side of "
-"the contacts. If the checkboxes are not displayed, click on View > "
-"Checkboxes on the right side of the tool bar."
-
-<<<<<<< HEAD
-#: apps/io.ox/tours/tasks.js:100 module:io.ox/tours
-msgid ""
-"To edit multiple tasks at once, enable the checkboxes at the left side of "
-"the tasks. If the checkboxes are not displayed, click on View > Checkboxes "
-"on the right side of the toolbar."
-msgstr ""
-"To edit multiple tasks at once, enable the checkboxes at the left side of "
-"the tasks. If the checkboxes are not displayed, click on View > Checkboxes "
-"on the right side of the tool bar."
-
-#: apps/io.ox/tours/tasks.js:83 module:io.ox/tours
-msgid "To enter billing information, click on Show details."
-msgstr "To enter billing information, click on Show details."
-
-#: apps/io.ox/tours/calendar.js:68 module:io.ox/tours
-msgid ""
-"To invite other participants, enter their names in the field below "
-"Participants. To avoid appointment conflicts, click on Find a free time at "
-"the upper right side."
-msgstr ""
-"To invite other participants, enter their names in the field below "
-"Participants. To avoid appointment conflicts, click on Find a free time at "
-"the upper right side."
-
-#: apps/io.ox/tours/tasks.js:78 module:io.ox/tours
-msgid ""
-"To invite other participants, enter their names in the field below "
-"Participants. You can add documents as attachment to the task."
-msgstr ""
-"To invite other participants, enter their names in the field below "
-"Participants. You can add documents as attachments to the task."
-
-#: apps/io.ox/tours/intro.js:39 module:io.ox/tours
-msgid "To launch an app, click on an entry on the left side of the menu bar."
-msgstr "To launch an app, click on an entry on the left side of the menu bar."
-
-#: apps/io.ox/tours/calendar.js:63 module:io.ox/tours
-msgid "To not miss the appointment, use the reminder function."
-msgstr "To not miss the appointment, use the reminder function."
-
-#: apps/io.ox/tours/tasks.js:68 module:io.ox/tours
-msgid "To not miss the task, use the reminder function."
-msgstr "To not miss the task, use the reminder function."
-
-#: apps/io.ox/tours/mail.js:97 module:io.ox/tours
-msgid ""
-"To open or close an E-Mail in a conversation, click on a free area in the "
-"header."
-=======
+"To open the settings, click the System menu icon on the upper right side of "
+"the menu bar. Select Settings."
+
 #: apps/io.ox/tours/settings.js:36 module:io.ox/tours
 msgid "How the settings are organized"
 msgstr "How the settings are organised"
@@ -1398,32 +745,13 @@
 msgid ""
 "Edit a setting on the right side. In most of the cases, the changes are "
 "activated immediately."
->>>>>>> 9c370bce
 msgstr ""
-"To open or close an E-Mail in a conversation, click on a free area in the "
-"header."
-
-<<<<<<< HEAD
-#: apps/io.ox/tours/intro.js:82 module:io.ox/tours
-msgid ""
-"To open or close the folder tree, click on View >  Folder view on the right "
-"side of the toolbar."
-msgstr ""
-"To open or close the folder tree, click on View >  Folder view on the right "
-"side of the tool bar."
-
-#: apps/io.ox/tours/mail.js:113 module:io.ox/tours
-msgid ""
-"To open the E-Mail settings, click the System menu icon on the upper right "
-"side of the menu bar. Select Settings. Click on E-Mail on the left side."
-msgstr ""
-"To open the E-Mail settings, click the System menu icon on the upper right "
-"side of the menu bar. Select Settings. Click on E-Mail on the left side."
-=======
+"Edit a setting on the right side. In most of the cases, the changes are "
+"activated immediately."
+
 #: apps/io.ox/tours/settings.js:48 module:io.ox/tours
 msgid "Opening the help"
 msgstr "Opening the help"
->>>>>>> 9c370bce
 
 #: apps/io.ox/tours/settings.js:49 module:io.ox/tours
 msgid ""
@@ -1437,56 +765,6 @@
 "To browse the complete help, click on Start Page or Table Of Contents at the "
 "upper part of the window."
 
-<<<<<<< HEAD
-#: apps/io.ox/tours/settings.js:31 module:io.ox/tours
-msgid ""
-"To open the settings, click the System menu icon on the upper right side of "
-"the menu bar. Select Settings."
-msgstr ""
-"To open the settings, click the System menu icon on the upper right side of "
-"the menu bar. Select Settings."
-
-#: apps/io.ox/tours/portal.js:36 module:io.ox/tours
-msgid "To read the details, click on an entry in a square."
-msgstr "To read the details, click on an entry in a square."
-
-#: apps/io.ox/tours/mail.js:102 module:io.ox/tours
-msgid ""
-"To receive information about the sender or other recipients, open the Halo "
-"view by clicking on a name."
-msgstr ""
-"To receive information about the sender or other recipients, open the Halo "
-"view by clicking on a name."
-
-#: apps/io.ox/tours/intro.js:95 module:io.ox/tours
-msgid "To search for objects, click the Search icon in the menu bar."
-msgstr "To search for objects, click the Search icon in the menu bar."
-
-#: apps/io.ox/tours/calendar.js:84 module:io.ox/tours
-msgid ""
-"To select one of the views like Day, Month or List, click on View in the "
-"toolbar. Select a menu entry from the Layout section."
-msgstr ""
-"To select one of the views like Day, Month or List, click on View in the "
-"tool bar. Select a menu entry from the Layout section."
-
-#: apps/io.ox/tours/contacts.js:41 module:io.ox/tours
-msgid ""
-"To send an E-Mail to the contact, click on an E-Mail address or on Send "
-"email in the toolbar."
-msgstr ""
-"To send an E-Mail to the contact, click on an E-Mail address or on Send e-"
-"mail in the tool bar."
-
-#: apps/io.ox/tours/mail.js:75 module:io.ox/tours
-msgid "To send the E-Mail, click on Send"
-msgstr "To send the E-Mail, click on Send"
-
-#: apps/io.ox/tours/settings.js:55 module:io.ox/tours
-msgid ""
-"To sign out, click the System menu icon on the upper right side of the menu "
-"bar. Select Sign out."
-=======
 #: apps/io.ox/tours/settings.js:54 module:io.ox/tours
 msgid "Signing out"
 msgstr "Signing out"
@@ -1531,20 +809,10 @@
 msgid ""
 "To create recurring tasks, enable Repeat. Functions for setting the "
 "recurrence parameters are shown."
->>>>>>> 9c370bce
 msgstr ""
-"To sign out, click the System menu icon on the upper right side of the menu "
-"bar. Select Sign out."
-
-<<<<<<< HEAD
-#: apps/io.ox/tours/mail.js:80 module:io.ox/tours
-msgid "To sort the E-Mails, click on Sort by. Select a sort criteria."
-msgstr "To sort the E-Mail messages, click on Sort by. Select a sort criteria."
-
-#: apps/io.ox/tours/tasks.js:93 module:io.ox/tours
-msgid "To sort the tasks, click on Sort by. Select a sort criteria."
-msgstr "To sort the tasks, click on Sort by. Select a sort criteria."
-=======
+"To create recurring tasks, enable Repeat. Functions for setting the "
+"recurrence parameters are shown."
+
 #: apps/io.ox/tours/tasks.js:68 module:io.ox/tours
 msgid "To not miss the task, use the reminder function."
 msgstr "To not miss the task, use the reminder function."
@@ -1552,74 +820,19 @@
 #: apps/io.ox/tours/tasks.js:72 module:io.ox/tours
 msgid "Tracking the editing status"
 msgstr "Tracking the editing status"
->>>>>>> 9c370bce
 
 #: apps/io.ox/tours/tasks.js:73 module:io.ox/tours
 msgid "To track the editing status, enter the current progress."
 msgstr "To track the editing status, enter the current progress."
 
-<<<<<<< HEAD
-#: apps/io.ox/tours/files.js:117 module:io.ox/tours
-msgid ""
-"To upload a new file from your local device, simply click on Add local file "
-"and select the file you would like to upload. It is even easier if you just "
-"drag and drop files from your local device into Drive. The uploaded file is "
-"now available in Drive on all your devices."
-=======
 #: apps/io.ox/tours/tasks.js:78 module:io.ox/tours
 msgid ""
 "To invite other participants, enter their names in the field below "
 "Participants. You can add documents as attachment to the task."
->>>>>>> 9c370bce
 msgstr ""
-"To upload a new file from your local device, simply click on Add local file "
-"and select the file you would like to upload. It is even easier if you just "
-"drag and drop files from your local device into Drive. The uploaded file is "
-"now available in Drive on all your devices."
-
-<<<<<<< HEAD
-#: apps/io.ox/tours/files.js:103 module:io.ox/tours
-msgid "Toolbar"
-msgstr "Tool bar"
-
-#: apps/io.ox/tours/tasks.js:72 module:io.ox/tours
-msgid "Tracking the editing status"
-msgstr "Tracking the editing status"
-
-#: apps/io.ox/tours/files.js:116 module:io.ox/tours
-msgid "Upload a new file"
-msgstr "Upload a new file"
-
-#: apps/io.ox/tours/intro.js:105 module:io.ox/tours
-msgid ""
-"Use the folder tree to open the folder containing the objects that you want "
-"to view in the list."
-msgstr ""
-"Use the folder tree to open the folder containing the objects that you want "
-"to view in the list."
-
-#: apps/io.ox/tours/intro.js:110 module:io.ox/tours
-msgid ""
-"Use the list to select an object, show its contents or activate functions."
-msgstr ""
-"Use the list to select an object, show its contents or activate functions."
-
-#: apps/io.ox/tours/calendar.js:62 module:io.ox/tours
-#: apps/io.ox/tours/tasks.js:67
-msgid "Using the reminder function"
-msgstr "Using the reminder function"
-
-#: apps/io.ox/tours/intro.js:34 module:io.ox/tours
-msgid "Welcome to %s"
-msgstr "Welcome to %s"
-
-#: apps/io.ox/tours/files.js:60 module:io.ox/tours
-msgid ""
-"Welcome to your cloud storage app. This Guided Tour will introduce you to "
-"your new online storage solution - your one point to access online stored "
-"files from all your accounts. This is where you can upload and save your "
-"files, share them and synchronize them with different devices.  "
-=======
+"To invite other participants, enter their names in the field below "
+"Participants. You can add documents as attachments to the task."
+
 #: apps/io.ox/tours/tasks.js:82 module:io.ox/tours
 msgid "Entering billing information"
 msgstr "Entering billing information"
@@ -1653,12 +866,10 @@
 "To edit multiple tasks at once, enable the checkboxes at the left side of "
 "the tasks. If the checkboxes are not displayed, click on View > Checkboxes "
 "on the right side of the toolbar."
->>>>>>> 9c370bce
 msgstr ""
-"Welcome to your cloud storage app. This Guided Tour will introduce you to "
-"your new online storage solution - your one point to access online stored "
-"files from all your accounts. This is where you can upload and save your "
-"files, share them and synchronise them with different devices.  "
+"To edit multiple tasks at once, enable the checkboxes at the left side of "
+"the tasks. If the checkboxes are not displayed, click on View > Checkboxes "
+"on the right side of the tool bar."
 
 #~ msgid "%1$d %2$s"
 #~ msgstr "%1$d %2$s"
