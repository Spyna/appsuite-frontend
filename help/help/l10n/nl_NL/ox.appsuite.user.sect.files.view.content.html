<html lang="nl">
<head>
<meta http-equiv="Content-Type" content="text/html; charset=utf-8">
<title>9.2.1. Tonen van de inhoud van een bestand</title>
<link rel="stylesheet" type="text/css" href="../../help.css">
<meta name="generator" content="DocBook XSL Stylesheets V1.78.1">
<link rel="home" href="index.html" title="Groupware">
<link rel="up" href="ox.appsuite.user.sect.files.view.html" title="9.2. Toon bestanden en Mappen">
<link rel="prev" href="ox.appsuite.user.sect.files.view.html" title="9.2. Toon bestanden en Mappen">
<link rel="next" href="ox.appsuite.user.sect.files.view.attachments.html" title="9.2.2. Tonen van e-mailbijlagen">
<link rel="copyright" href="ox.appsuite.user.legalnotice.html" title="Juridische kennisgeving">
<link rel="stylesheet" type="text/css" href="../../bootstrap.min.css"​/> 
<link id="favicon" rel="shortcut icon" href="../../../apps/themes/default/favicon.ico" type="image/x-icon"> 
<meta name="viewport" content="width=device-width, initial-scale=1.0">
   <script src="../../jquery.min.js"></script> 

   <script src="../../bootstrap.min.js"></script> 
</head>
<body bgcolor="white" text="black" link="#0000FF" vlink="#840084" alink="#0000FF">
<div class="oxhelp-navigation-top"><nav class="navbar navbar-inverse" role="navigation"><div class="container-fluid">
<div class="navbar-header">
<button type="button" class="navbar-toggle" data-toggle="collapse" data-target="#ox-main-nav"><span class="sr-only">Toggle navigation</span><span class="icon-bar"></span><span class="icon-bar"></span><span class="icon-bar"></span></button><a class="navbar-brand">Open-Xchange</a>
</div>
<div class="collapse navbar-collapse" id="ox-main-nav"><ul class="nav navbar-nav">
<li><a accesskey="p" class="oxhelp-prev-link" href="ox.appsuite.user.sect.files.view.html">Terug</a></li>
<li><a accesskey="h" href="index.html" class="oxhelp-home-link">Begin</a></li>
<li><a accesskey="t" href="bk01-toc.html" class="oxhelp-toc-link">Inhoudsopgave</a></li>
<li><a accesskey="n" class="oxhelp-next-link" href="ox.appsuite.user.sect.files.view.attachments.html">Volgende</a></li>
</ul></div>
</div></nav></div>
<div class="oxhelp-content">
  <h1 class="sr-only"><span class="phrase">Bestanden</span></h1>
<h2 class="sr-only">Toon bestanden en Mappen</h2>
<div class="sect2">
<div class="titlepage"><div><div><h3 class="title">
<a name="ox.appsuite.user.sect.files.view.content"></a>9.2.1. Tonen van de inhoud van een bestand</h3></div></div></div>
<a class="indexterm" name="id-1.10.8.7.2"></a><a class="indexterm" name="id-1.10.8.7.3"></a><div class="concept">
<a name="ox.appsuite.user.concept.files.view.content"></a><p>U kan verschillende tekstbestanden, documenten of afbeeldingen tonen in de viewer. U kan audio en video bestanden afspelen, zolang ze in een geschikt formaat hebben.</p>
</div>
<div class="task">
<a name="ox.appsuite.user.task.files.view.content"></a><p class="title">De inhoud van bestanden tonen gaat als volgt:</p>
<div class="procedure"><ol class="procedure" type="1">
<li class="step"><p>Open een map met bestanden.</p></li>
<li class="step">
<p>Om een overzicht te selecteren voor de objecten klikt u op <span class="guibutton"><strong>Beeld</strong></span> in de werkbalk. Selecteer één van de volgende items: <span class="guibutton"><strong>Lijst</strong></span>, <span class="guibutton"><strong>Pictogrammen</strong></span>, <span class="guibutton"><strong>Vierkanten</strong></span>.</p>
<p>Om de details van de geselecteerde bestanden te tonen klikt u op <span class="guibutton"><strong>Beeld</strong></span> in de werkbalk. Schakel <span class="guibutton"><strong>Bestandsdetails</strong></span> in. Als u meerdere bestanden heeft geselecteerd met selectievakken, worden de details van het laatste bestand getoond.</p>
</li>
<li class="step">
<p>Om de sorteervolgorde aan te passen klikt u op <span class="guibutton"><strong>Sorteren op</strong></span> in de navigatiebalk. Schakel een optie in.</p>
<p>Om alleen specifieke objecttypes te tonen klikt u op <span class="guibutton"><strong>Selecteren</strong></span> in de navigatiebalk. Kies een optie onder <span class="guilabel"><strong>Filter</strong></span>.</p>
</li>
<li class="step">
<p>Gebruik één van de volgende opties om een bestand te openen in de <span class="guilabel"><strong>Viewer</strong></span>:</p>
<div class="itemizedlist"><ul class="itemizedlist" style="list-style-type: disc; ">
<li class="listitem"><p>Dubbelklik op een bestand in het hoofdgebied.</p></li>
<li class="listitem"><p>Selecteer één of meerdere bestanden vanuit het hoofdgebied. Klik op het <span class="guibutton"><strong>Viewer</strong></span> pictogram<span class="inlinemediaobject"><a name="ox.appsuite.user.fig.files.view.content"></a><img src="../../images/appsuite_user_icon_viewer.png"></span> in de werkbalk. </p></li>
</ul></div>
<p>
            </p>
<p>Als de zijbalk niet getoond wordt klikt u op het <span class="guibutton"><strong>Toon details</strong></span> pictogram<span class="inlinemediaobject"><a name="ox.appsuite.user.fig.files.view.content.details"></a><img src="../../images/appsuite_user_icon_viewer_details.png"></span> om details te zien van het geselecteerde bestand.</p>
<p>Afhankelijk van het bestandstype zijn verschillende functies beschikbaar:</p>
<div class="itemizedlist"><ul class="itemizedlist" style="list-style-type: disc; ">
<li class="listitem"><p>Voor tekstbestanden en documenten in Office formaat zijn bewerkingsfuncties beschikbaar: Informatie over het bewerken van documenten kan u vinden in de <span class="phrase">Documents</span> gebruikersdocumentatie.</p></li>
<li class="listitem"><p>Voor presentaties wordt een pictogram voor het presenteren van de presentatie getoond.</p></li>
<li class="listitem">
<p>Voor audio en videobestanden in een geschikt formaat zijn afspeelfuncties beschikbaar. </p>
<p><span class="phrase"><strong>Opmerking:</strong></span> De afspeelopties zijn afhankelijk van de gebruikte webbrowser.</p>
</li>
</ul></div>
<p>
            </p>
</li>
<li class="step">
<p>Om een het vorige of het volgende bestand te openen klikt u op het <span class="guibutton"><strong>Terug</strong></span> pictogram<span class="inlinemediaobject"><a name="ox.appsuite.user.fig.files.view.content.back"></a><img src="../../images/appsuite_user_icon_browse_left.png"></span> of het <span class="guibutton"><strong>Volgende</strong></span> pictogram<span class="inlinemediaobject"><a name="ox.appsuite.user.fig.files.view.content.next"></a><img src="../../images/appsuite_user_icon_browse_right.png"></span> naast het overzicht.</p>
<p>Om bestanden te tonen in een nieuw scherm klikt u het <span class="guibutton"><strong>Pop-out</strong></span> pictogram<span class="inlinemediaobject"><a name="ox.appsuite.user.fig.files.view.content.popout"></a><img src="../../images/appsuite_user_icon_viewer_popout.png"></span> . Voor documenten in het Office formaat zijn de volgende navigatiefuncties beschikbaar: </p>
<div class="itemizedlist"><ul class="itemizedlist" style="list-style-type: disc; ">
<li class="listitem"><p>Om pagina voor pagina te bladeren of om een specifieke pagina te zien gebruikt u de elementen boven het document.</p></li>
<li class="listitem"><p>Om te navigeren met miniaturen opent u het <span class="guibutton"><strong>Miniaturen</strong></span> tabblad in de zijbalk. Klik op een miniatuurafbeelding.</p></li>
</ul></div>
</li>
</ol></div>
<div class="taskrelated">
<<<<<<< HEAD
          <p><span class="phrase"><strong>Tip:</strong></span> U kan ook <a class="link" href="ox.appsuite.user.sect.files.search.html#ox.appsuite.user.task.files.search" title="Zoeken naar bestanden gaat als volgt:">zoeken</a> naar taken.</p>
          <div class="itemizedlist">
<a name="ox.appsuite.user.task.files.view.content.similar"></a><p class="title">Vergelijkbare acties</p>
<ul class="itemizedlist" style="list-style-type: none; "><li class="listitem" style="list-style-type: none"><p>
                <span class="simplelist"><a class="xref" href="ox.appsuite.user.sect.files.view.presentation.html" title="9.2.2. Een presentatie houden">Een presentatie houden</a>, <a class="xref" href="ox.appsuite.user.sect.files.view.download.html" title="9.2.3. Bestanden of mapinhoud downloaden">Bestanden of mapinhoud downloaden</a></span>
              </p></li></ul>
=======
          <div class="itemizedlist">
<a name="ox.appsuite.user.task.files.view.content.similar"></a><p class="title">Vergelijkbare acties</p>
<ul class="itemizedlist" style="list-style-type: none; "><li class="listitem" style="list-style-type: none">
<p>
                </p>
<table border="0" summary="Simple list" class="simplelist">
<tr><td><a class="xref" href="ox.appsuite.user.sect.files.view.presentation.html" title="9.2.3. Een presentatie houden">Een presentatie houden</a></td></tr>
<tr><td><a class="xref" href="ox.appsuite.user.sect.files.view.download.html" title="9.2.4. Bestanden of mapinhoud downloaden">Bestanden of mapinhoud downloaden</a></td></tr>
</table>
<p>
              </p>
</li></ul>
>>>>>>> 4b2e00f6
</div>
        </div>
</div>
</div>
          </div>
        </body>
</html><|MERGE_RESOLUTION|>--- conflicted
+++ resolved
@@ -80,14 +80,6 @@
 </li>
 </ol></div>
 <div class="taskrelated">
-<<<<<<< HEAD
-          <p><span class="phrase"><strong>Tip:</strong></span> U kan ook <a class="link" href="ox.appsuite.user.sect.files.search.html#ox.appsuite.user.task.files.search" title="Zoeken naar bestanden gaat als volgt:">zoeken</a> naar taken.</p>
-          <div class="itemizedlist">
-<a name="ox.appsuite.user.task.files.view.content.similar"></a><p class="title">Vergelijkbare acties</p>
-<ul class="itemizedlist" style="list-style-type: none; "><li class="listitem" style="list-style-type: none"><p>
-                <span class="simplelist"><a class="xref" href="ox.appsuite.user.sect.files.view.presentation.html" title="9.2.2. Een presentatie houden">Een presentatie houden</a>, <a class="xref" href="ox.appsuite.user.sect.files.view.download.html" title="9.2.3. Bestanden of mapinhoud downloaden">Bestanden of mapinhoud downloaden</a></span>
-              </p></li></ul>
-=======
           <div class="itemizedlist">
 <a name="ox.appsuite.user.task.files.view.content.similar"></a><p class="title">Vergelijkbare acties</p>
 <ul class="itemizedlist" style="list-style-type: none; "><li class="listitem" style="list-style-type: none">
@@ -100,7 +92,6 @@
 <p>
               </p>
 </li></ul>
->>>>>>> 4b2e00f6
 </div>
         </div>
 </div>
