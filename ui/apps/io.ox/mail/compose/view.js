--- conflicted
+++ resolved
@@ -27,18 +27,11 @@
     'io.ox/mail/actions/attachmentEmpty',
     'io.ox/mail/actions/attachmentQuota',
     'io.ox/core/tk/dialogs',
-<<<<<<< HEAD
-    'less!io.ox/mail/style',
-    'less!io.ox/mail/compose/style',
-    'io.ox/mail/compose/actions/send'
-], function (extensions, Dropdown, ext, mailAPI, mailUtil, textproc, settings, coreSettings, notifications, snippetAPI, accountAPI, gt, attachmentEmpty, attachmentQuota, dialogs) {
-=======
     'io.ox/mail/compose/signatures',
     'less!io.ox/mail/style',
     'less!io.ox/mail/compose/style',
     'io.ox/mail/compose/actions/send'
 ], function (extensions, Dropdown, ext, mailAPI, mailUtil, textproc, settings, coreSettings, notifications, snippetAPI, accountAPI, gt, attachmentEmpty, attachmentQuota, dialogs, signatureUtil) {
->>>>>>> 4b2e00f6
 
     'use strict';
 
