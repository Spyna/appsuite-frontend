--- conflicted
+++ resolved
@@ -927,7 +927,6 @@
     outline: none;
 
     .vgrid-scrollpane {
-<<<<<<< HEAD
 
         outline: none;
         overflow-x: hidden;
@@ -1002,75 +1001,6 @@
         top: 40px;
     }
 
-=======
-        overflow-x: hidden;
-        overflow-y: auto;
-        -webkit-overflow-scrolling: touch;
-        -webkit-tap-highlight-color: transparent;
-        z-index: 1;
-    }
-
-    &:focus {
-        outline: none;
-    }
-
-    .vgrid-toolbar {
-
-        position: absolute;
-        display: none;
-        right: 0;
-        left: 0;
-        line-height: 40px - 1;
-        padding: 0px 13px 0px 13px;
-        background-color: #f5f5f5;
-        z-index: 2;
-
-        a {
-            i { color: black; }
-            text-decoration: none;
-        }
-
-        &.top {
-            top: 0;
-            border-bottom: 1px solid mix(@textColor, @background, 200%/15);
-        }
-
-        &.bottom {
-            bottom: 0;
-            border-top: 1px solid mix(@textColor, @background, 200%/15);
-        }
-
-        .grid-info {
-            text-align: center;
-            margin: 0 30px;
-            .ellipsis;
-            .folder-count {
-                font-size: 13px;
-                color: #888;
-            }
-        }
-    }
-
-    .select-all {
-        float: left;
-        margin-top: 5px;
-        width: 30px;
-        display: none;
-    }
-
-    &.editable .select-all {
-        display: inline-block;
-    }
-
-    &.top-toolbar .vgrid-toolbar.top, &.bottom-toolbar .vgrid-toolbar.bottom {
-        display: block;
-    }
-
-    &.top-toolbar .vgrid-scrollpane {
-        top: 40px;
-    }
-
->>>>>>> 6aae3568
     &.bottom-toolbar .vgrid-scrollpane {
         bottom: 39px;
     }
@@ -1081,7 +1011,6 @@
         right: 0;
         left: auto;
     }
-<<<<<<< HEAD
 
     .vgrid-toolbar.bottom .dropdown-menu {
         top: auto;
@@ -1102,15 +1031,6 @@
 
     }
 
-=======
-
-    .vgrid-toolbar.bottom .dropdown-menu {
-        top: auto;
-        bottom: 110%;
-        right: 0;
-        left: auto;
-    }
->>>>>>> 6aae3568
 }
 
 .vgrid-cell {
@@ -2338,7 +2258,6 @@
     .rightside { left: 250px; }
     .default-content-padding { padding: 26px 13px 26px 13px; }
 
-<<<<<<< HEAD
     .io-ox-sidepopup-pane {
         top: 35px;
         .default-content-padding { padding: 0 13px 13px 13px; }
@@ -2358,8 +2277,6 @@
     }
 }
 
-=======
->>>>>>> 6aae3568
 // TINY SCREENS
 @media (max-width: 700px) {
 
@@ -2462,7 +2379,6 @@
         -webkit-backface-visibility: hidden;
     }
 
-<<<<<<< HEAD
     .animate-moveright {
         -webkit-transform: translateX(90%);
         -webkit-transition-property: -webkit-transform;
@@ -2479,12 +2395,7 @@
     #io-ox-top-logo-small {
         margin: 8px 0px 0 10px;
     }
-=======
-    #io-ox-top-logo-small {
-        margin: 8px 0px 0 10px;
-    }
-
->>>>>>> 6aae3568
+
     .ios {
         .io-ox-foldertree {
             .overflow();
@@ -2566,31 +2477,6 @@
         }
     }
 }
-<<<<<<< HEAD
-=======
-/** some transitions **/
-@-webkit-keyframes slideleft {
-    from { -webkit-transform: translateX(-50%); }
-    to { -webkit-transform: translateX(0); }
-}
-
-@-webkit-keyframes slideright {
-    from { -webkit-transform: translateX(0); }
-    to { -webkit-transform: translateX(-50%); }
-}
-
-@keyframes slideleft {
-    from { transform: translateX(-50%); }
-    to { transform: translateX(0); }
-}
-
-@keyframes slideright {
-    from { transform: translateX(0); }
-    to { transform: translateX(-50%); }
-}
-
-@keyframes slidein {
->>>>>>> 6aae3568
 
 .slidedown {
     //-webkit-animation-delay: 2s;
@@ -2636,23 +2522,6 @@
     to { opacity: 1; }
 }
 
-<<<<<<< HEAD
-=======
-.slideout {
-    -webkit-animation: slideout 300ms;
-}
-
-
-@keyframes fadein {
-    from { opacity: 0; }
-    to { opacity: 1; }
-}
-@-webkit-keyframes fadein {
-    from { opacity: 0; }
-    to { opacity: 1; }
-}
-
->>>>>>> 6aae3568
 @keyframes fadeout {
     from { opacity: 1; }
     to { opacity: 0; }
