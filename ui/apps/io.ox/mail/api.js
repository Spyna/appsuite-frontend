--- conflicted
+++ resolved
@@ -1066,84 +1066,6 @@
         }
     };
 
-<<<<<<< HEAD
-    // composition space id
-    api.csid = function () {
-        return _.uniqueId() + '.' + _.now();
-    };
-
-    var react = function (action, obj, view) {
-        var isDraft = (action === 'edit'),
-            isAlternative = (view === 'alternative');
-
-        if (isAlternative) view = obj.content_type === 'text/plain' ? 'text' : 'html';
-
-        // get proper view first
-        view = $.trim(view || 'text').toLowerCase();
-        view = view === 'text/plain' ? 'text' : view;
-        view = view === 'text/html' ? 'html' : view;
-
-        if (view === 'html' && obj.content_type === 'text/plain' && !isDraft) view = 'text';
-        if (view === 'text' && obj.content_type === 'text/plain' && isDraft) view = 'raw';
-
-        // attach original message on touch devices?
-        var attachOriginalMessage = obj.attachOriginalMessage || (view === 'text' && _.device('touch') && settings.get('attachOriginalMessage', false) === true),
-            csid = api.csid();
-
-        return http.PUT({
-            module: 'mail',
-            // using jQuery's params because it ignores undefined values
-
-            params: $.extend({}, {
-                action: isDraft ? 'get' : action || '',
-                attachOriginalMessage: attachOriginalMessage,
-                view: view,
-                setFrom: (/reply|replyall|forward/.test(action)),
-                csid: csid,
-                embedded: obj.embedded,
-                max_size: obj.max_size,
-                decrypt: (obj.security && obj.security.decrypted),
-                process_plain_text: false
-            }),
-            data: _([].concat(obj)).map(function (obj) {
-                return api.reduce(obj);
-            }),
-            appendColumns: false
-        })
-        .then(function (data) {
-            var text = '',
-                tmp = '';
-            // inject csid
-            data.csid = csid;
-            // transform pseudo-plain text to real text
-            if (data.attachments && data.attachments.length) {
-                data.attachments = data.attachments.map(sanitizer.sanitize);
-                if (data.attachments[0].content === '') {
-                    // nothing to do - nothing to break
-                } else if (data.attachments[0].content_type === 'text/html') {
-                    // content-type specific
-                    // robust approach for large mails
-                    tmp = document.createElement('DIV');
-                    tmp.innerHTML = data.attachments[0].content;
-                    _(tmp.getElementsByTagName('BLOCKQUOTE')).each(function (node) {
-                        node.removeAttribute('style');
-                    });
-                    text = tmp.innerHTML;
-                    tmp = null;
-                } else {
-                    text = $.trim(data.attachments[0].content);
-                }
-            } else {
-                data.attachments = data.attachments || [{}];
-            }
-            // replace
-            data.attachments[0].content = text;
-            return data;
-        });
-    };
-
-=======
->>>>>>> 0d229607
     /**
      * By updating the last access timestamp the referenced file is prevented from being deleted from both session and disk storage.
      * Needed for inline images
@@ -1212,257 +1134,6 @@
         }, false);
     };
 
-<<<<<<< HEAD
-    /**
-     * prepares object content for 'replayall' action
-     * @param  {object} obj (mail object)
-     * @param  {string} view (html or text)
-     * @return { deferred} done returns prepared object
-     */
-    api.replyall = function (obj, view) {
-        return react('replyall', obj, view);
-    };
-
-    /**
-     * prepares object content for 'reply' action
-     * @param  {object} obj (mail object)
-     * @param  {string} view (html or text)
-     * @return { deferred} done returns prepared object
-     */
-    api.reply = function (obj, view) {
-        return react('reply', obj, view);
-    };
-
-    /**
-     * prepares object content for 'forward' action
-     * @param  {object} obj (mail object)
-     * @param  {string} view (html or text)
-     * @return { deferred} done returns prepared object
-     */
-    api.forward = function (obj, view) {
-        return react('forward', obj, view);
-    };
-
-    /**
-     * prepares object content for 'edit' action
-     * @param  {object} obj (mail object)
-     * @param  {string} view (html or text)
-     * @return { deferred} done returns prepared object
-     */
-    api.edit = function (obj, view) {
-        return react('edit', obj, view);
-    };
-
-    /**
-     * sends a mail
-     * @param  {object} data (mail object)
-     * @param  {array} files
-     * @param  {jquery} form (for 'oldschool')
-     * @fires  api#refresh.all
-     * @fires  api#refresh.list
-     * @return { deferred }
-     */
-    api.send = function (data, files, form) {
-        var deferred,
-            flatten = function (recipient) {
-                var name = $.trim(recipient[0] || '').replace(/^["']+|["']+$/g, ''),
-                    address = String(recipient[1] || ''),
-                    typesuffix = recipient[2] || '',
-                    isMSISDN = typesuffix === '/TYPE=PLMN';
-
-                // don't send display name for MSISDN numbers
-                if (isMSISDN && !/\/TYPE=PLMN$/.test(address)) {
-                    name = null;
-                    address = address + typesuffix;
-                }
-                // otherise ... check if name is empty or name and address are identical
-                if (name === '' || name === address) name = null;
-                return [name, address];
-            };
-
-        // clone data (to avoid side-effects)
-        data = _.clone(data);
-
-        // flatten from, to, cc, bcc
-        data.from = _(data.from).map(flatten);
-        data.to = _(data.to).map(flatten);
-        data.cc = _(data.cc).map(flatten);
-        data.bcc = _(data.bcc).map(flatten);
-        if (data.share_attachments && data.share_attachments.expiry_date) {
-            // explicitedy clone share attachments before doing some computations
-            data.share_attachments = _.clone(data.share_attachments);
-            // expiry date should count from mail send
-            data.share_attachments.expiry_date = _.now() + parseInt(data.share_attachments.expiry_date, 10);
-        }
-        function mapArgs(obj) {
-            return {
-                'args': [{ 'com.openexchange.groupware.contact.pairs': [{ 'folder': obj.folder_id, 'id': obj.id }] }],
-                'identifier': 'com.openexchange.contact'
-            };
-        }
-
-        if (data.contacts_ids) {
-            data.datasources = _.chain(data.contacts_ids).map(mapArgs).value();
-        }
-
-        api.trigger('beforesend', { data: data, files: files, form: form });
-        ox.trigger('mail:send:start', data, files);
-
-        deferred = handleSendXHR2(data, files, deferred);
-
-        var DELAY = api.SEND_REFRESH_DELAY,
-            isSaveDraft = data.flags === api.FLAGS.DRAFT,
-            csid = data.csid;
-
-        api.queue.add(csid, deferred.abort);
-
-        return deferred
-            .done(function () {
-                contactsAPI.trigger('maybeNewContact');
-                api.trigger('send', { data: data, files: files, form: form });
-                ox.trigger('mail:send:stop', data, files);
-                if (data.share_attachments) ox.trigger('please:refresh refresh^');
-            })
-            .fail(function () {
-                ox.trigger('mail:send:fail');
-            })
-            .progress(function (e) {
-                // no progress for saving a draft
-                if (isSaveDraft) return;
-                api.queue.update(csid, e.loaded, e.total);
-            })
-            .always(function () {
-                api.queue.remove(csid);
-            })
-            .then(function (text) {
-                // wait a moment, then update mail index
-                setTimeout(function () {
-                    // reset collections and folder (to update total count)
-                    var affectedFolders = _(['inbox', 'sent', 'drafts'])
-                        .chain()
-                        .map(function (type) {
-                            var folders = accountAPI.getFoldersByType(type);
-                            pool.resetFolder(folders);
-                            return folders;
-                        })
-                        .flatten()
-                        .value();
-                    folderAPI.multiple(affectedFolders, { cache: false });
-                    api.trigger('refresh.all');
-                }, DELAY);
-                // IE9
-                if (_.isObject(text)) return text;
-                // process HTML-ish non-JSONP response
-                var a = text.indexOf('{'),
-                    b = text.lastIndexOf('}');
-                if (a > -1 && b > -1) {
-                    return JSON.parse(text.substr(a, b - a + 1));
-                }
-                return {};
-            })
-            .then(function (result) {
-                if (result.error) {
-                    return $.Deferred().reject(result).promise();
-                } else if (result.data) {
-                    var base = _(result.data.toString().split(api.separator)),
-                        id = base.last(),
-                        folder = base.without(id).join(api.separator);
-                    $.when(accountAPI.getUnifiedMailboxName(), accountAPI.getPrimaryAddress())
-                    .done(function (isUnified, senderAddress) {
-                        // check if mail was sent to self to update inbox counters correctly
-                        var sendToSelf = false;
-                        _.chain(_.union(data.to, data.cc, data.bcc)).each(function (item) {
-                            if (item[1] === senderAddress[1]) {
-                                sendToSelf = true;
-                                return;
-                            }
-                        });
-                        // wait a moment, then update folders as well
-                        setTimeout(function () {
-                            if (isUnified !== null) {
-                                folderAPI.refresh();
-                            } else if (sendToSelf) {
-                                folderAPI.reload(folder, accountAPI.getInbox());
-                            } else {
-                                folderAPI.reload(folder);
-                            }
-                        }, DELAY);
-                    });
-                }
-                return result;
-            });
-    };
-
-    // delay to refresh mail list and folders after sending a message
-    api.SEND_REFRESH_DELAY = 5000;
-
-    function handleSendXHR2(data, files) {
-
-        var form = new FormData();
-
-        // add mail data
-        form.append('json_0', JSON.stringify(data));
-        // add files
-        _(files).each(function (file, index) {
-            if (file.name) {
-                form.append('file_' + index, file, file.name);
-            } else {
-                form.append('file_' + index, file);
-            }
-        });
-
-        return http.UPLOAD({
-            module: 'mail',
-            params: {
-                action: 'new',
-                lineWrapAfter: 0,
-                // force the response to be json(ish) instead of plain html (fixes some error messages)
-                force_json_response: true
-            },
-            data: form,
-            dataType: 'json',
-            fixPost: true
-        });
-    }
-
-    api.queue = (function () {
-
-        function pct(loaded, total) {
-            if (!total) return 0;
-            return Math.max(0, Math.min(100, Math.round(loaded / total * 100))) / 100;
-        }
-
-        return {
-
-            collection: new Backbone.Collection().on('add remove change:pct', function () {
-                var loaded = 0, total = 0, abort;
-                this.each(function (model) {
-                    loaded += model.get('loaded');
-                    total += model.get('total');
-                    abort = model.get('abort');
-                });
-                this.trigger('progress', { count: this.length, loaded: loaded, pct: pct(loaded, total), total: total, abort: abort });
-            }),
-
-            add: function (csid, abort) {
-                this.collection.add(new Backbone.Model({ id: csid, loaded: 0, pct: 0, total: 0, abort: abort }));
-            },
-
-            remove: function (csid) {
-                var model = this.collection.get(csid);
-                this.collection.remove(model);
-            },
-
-            update: function (csid, loaded, total) {
-                var model = this.collection.get(csid);
-                if (!model) return;
-                model.set({ loaded: loaded, pct: pct(loaded, total), total: total });
-            }
-        };
-    }());
-
-=======
->>>>>>> 0d229607
     api.fetchTextPreview = function (ids) {
         return http.fixList(ids, http.PUT({
             module: 'mail',
