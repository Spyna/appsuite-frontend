--- conflicted
+++ resolved
@@ -75,17 +75,11 @@
             actions = $('<div class="reminder-actions">');
 
         //find out remindertype
-<<<<<<< HEAD
         if (model.get('reminder') && model.get('reminder').module === 4) {
             //task
             info = [$('<span class="sr-only" aria-hiden="true">').text(gt('Press [enter] to open')).attr('id', descriptionId),
                     $('<span class="span-to-div title">').text(_.noI18n(model.get('title'))),
                     $('<span class="span-to-div info-wrapper">').append($('<span class="end_date">').text(_.noI18n(model.get('end_date'))),
-=======
-        if (model.get('reminder') && model.get('reminder').module === 4) {//task
-            info = [$('<div class="title">').text(_.noI18n(model.get('title'))),
-                    $('<div class="info-wrapper">').append($('<span class="end_date">').text(_.noI18n(model.get('end_date'))),
->>>>>>> 08f4b444
                     $('<span class="status pull-right">').text(model.get('status')).addClass(model.get('badge')))];
             var endText = '',
                 statusText = '';
@@ -95,10 +89,10 @@
             if (_.noI18n(model.get('status'))) {
                 statusText = gt('status ') + _.noI18n(model.get('status'));
             }
-                    //#. %1$s task title
-                    //#. %2$s task end date
-                    //#. %3$s task status
-                    //#, c-format
+            //#. %1$s task title
+            //#. %2$s task end date
+            //#. %3$s task status
+            //#, c-format
             label = gt('%1$s %2$s %3$s.', _.noI18n(model.get('title')), endText, statusText);
         } else {
             //appointment
