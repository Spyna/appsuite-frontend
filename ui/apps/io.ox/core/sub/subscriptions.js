--- conflicted
+++ resolved
@@ -52,24 +52,10 @@
             render: function (app) {
                 var self = this,
 
-<<<<<<< HEAD
-            popup = new dialogs.ModalDialog({ async: true, help: 'ox.appsuite.user.sect.dataorganisation.pubsub.subscribe.html' });
-=======
                     popup = new dialogs.ModalDialog({ async: true, help: 'ox.appsuite.user.sect.dataorganisation.pubsub.subscribe.html' });
->>>>>>> 15b67d9d
 
                 popup.getHeader().append($('<h4>').text(gt('Subscribe')));
 
-<<<<<<< HEAD
-            api.sources.getAll().done(function (data) {
-                // filter services for the current module
-                var services = [];
-                _.each(data, function (service) {
-                    if (self.model.get('entityModule') === service.module) {
-                        services.push(service);
-                    }
-                });
-=======
                 api.sources.getAll().done(function (data) {
                     // filter services for the current module
                     var services = [];
@@ -78,7 +64,6 @@
                             services.push(service);
                         }
                     });
->>>>>>> 15b67d9d
 
                     function removeFolder(id) {
                         return folderAPI.remove(id);
@@ -142,57 +127,7 @@
                         );
                     }
 
-<<<<<<< HEAD
-                popup.getBody().addClass('form-horizontal');
-
-                // filter disabled/unavailable oauth sources without existing accounts
-                services = _.filter(services, function (service) {
-                    var fdlength = (service.formDescription || []).length, enabled;
-
-                    // process when no formDescriptions
-                    if (fdlength === 0) return true;
-
-                    service.formDescription = _.filter(service.formDescription, function (fd) {
-
-                        if (fd.widget !== 'oauthAccount') return true;
-
-                        var accountType = getAccountType(fd.options.type),
-                            accounts = _.where(keychainAPI.getAll(), { serviceId: fd.options.type });
-
-                        // process when at least one account exists
-                        if (accounts.length) return true;
-
-                        enabled = keychainAPI.isEnabled(accountType);
-
-                        if (!enabled) {
-                            console.error('I do not know keys of accountType ' + accountType + '! I suppose a needed plugin was not registered in the server configuration.');
-                        }
-
-                        // remove formdescription entry when oauth service isn't available
-                        return enabled;
-                    });
-
-                    // remove service in case all formdescriptions where removed
-                    return (service.formDescription || []).length;
-                });
-
-                var baton = ext.Baton({ view: self, model: self.model, data: self.model.attributes, services: services, popup: popup, newFolder: true });
-
-                if (services.length > 0) {
-                    ext.point(POINT + '/dialog').invoke('draw', popup.getBody(), baton);
-                    popup.addPrimaryButton('subscribe', gt('Subscribe'))
-                        .addButton('cancel', gt('Cancel'))
-                        .show(function () {
-                            popup.getBody().find('select.service-value').focus();
-                        });
-                } else {
-                    popup.getBody().append($('<p>').text(gt('No subscription services available for this module')));
-                    popup.addPrimaryButton('cancel', gt('Cancel')).show();
-                }
-                popup.on('subscribe', function () {
-=======
                     popup.getBody().addClass('form-horizontal');
->>>>>>> 15b67d9d
 
                     // filter disabled/unavailable oauth sources without existing accounts
                     services = _.filter(services, function (service) {
