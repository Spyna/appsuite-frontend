/**
 * This work is provided under the terms of the CREATIVE COMMONS PUBLIC
 * LICENSE. This work is protected by copyright and/or other applicable
 * law. Any use of the work other than as authorized under this license
 * or copyright law is prohibited.
 *
 * http://creativecommons.org/licenses/by-nc-sa/2.5/
 *
 * © 2013 Open-Xchange Inc., Tarrytown, NY, USA. info@open-xchange.com
 *
 * @author Matthias Biggeleben <matthias.biggeleben@open-xchange.com>
 */

define('io.ox/mail/detail/links', [
    'io.ox/mail/api',
    'io.ox/core/util',
    'io.ox/core/emoji/util',
    'io.ox/core/extensions',
    'settings!io.ox/mail',
    'gettext!io.ox/mail'
], function (api, util, emoji, ext, settings, gt) {
    'use strict';

    // fix hosts (still need a configurable list on the backend)
    // ox.serverConfig.hosts = (ox.serverConfig.hosts || []).concat('localhost', 'appsuite-dev.open-xchange.com', 'ui-dev.open-xchange.com', 'ox6-dev.open-xchange.com', 'ox6.open-xchange.com');

    function isValidHost(url) {
        var match = url.match(/^https?:\/\/([^\/#]+)/i);
        if (match === null || match.length === 0) return false;
        if (match[1] === 'test') return true;
        return _(ox.serverConfig.hosts).indexOf(match[1]) > -1;
    }

    //
    // Handle replacement
    //

    function replace(result) {
        // get replacement
        var set = $();
        if (result.prefix) set = set.add(processTextNode(result.prefix));
        set = set.add(result.replacement);
        if (result.suffix) set = set.add(processTextNode(result.suffix));
        // now replace
        $(result.node).replaceWith(set);
        return set;
    }

    // Note on regex: [\s\S]* is intended because the dot "." does not include newlines.
    // unfortunately, javascript doesn't support the //s modifier (dotall). [\s\S] is the proper workaround
    // the //m modifier doesn't work in call cases becasue it would drop prefixes before a match in next line
    // see bug 36975

    //
    // Deep links
    //

    var isDeepLink, parseDeepLink, processDeepLink;

    (function () {

        var keys = 'all prefix link app params param name suffix'.split(' '),
            app = {
                'io.ox/contacts': 'contacts',
                'io.ox/calendar': 'calendar',
                'io.ox/task': 'tasks',
                'io.ox/infostore': 'files',
                'io.ox/files': 'files'
            },
            items = {
                contacts: gt('Contact'),
                calendar: gt('Appointment'),
                tasks: gt('Task'),
                files: gt('File'),
                'io.ox/office/text': gt('Document'),
                'io.ox/office/spreadsheet': gt('Spreadsheet')
            },
            folders = {
                contacts: gt('Address Book'),
                calendar: gt('Calendar'),
                tasks: gt('Tasks'),
                files: gt('Folder')
            },
<<<<<<< HEAD
            regDeepLink = /^([\s\S]*)(http[^#]+#!{0,2}&?app=([^&]+)((&(folder|id|perspective)=[^&\s]+)+))([\s\S]*)$/i,
=======
            regDeepLink = /^([\s\S]*)(http[^#]+#!{0,2}&?app=([^&]+)((&(folder|id|item|perspective)=[^&\s]+)+))([\s\S]*)$/i,
>>>>>>> 74174fc6
            regDeepLinkAlt = /^([\s\S]*)(http[^#]+#m=(contacts|calendar|tasks|infostore)((&(f|i)=[^&\s]+)+))([\s\S]*)$/i;

        isDeepLink = function (str) {
            return regDeepLink.test(str) || regDeepLinkAlt.test(str);
        };

        parseDeepLink = function (str) {
            var matches = String(str).match(regDeepLink.test(str) ? regDeepLink : regDeepLinkAlt),
                data = _.object(keys, matches),
                params = _.deserialize(data.params, '&');
            // fix app
            data.app = app[data.app] || data.app;
            // add folder, id, perspective (jQuery's extend to skip undefined)
            // share links use "item" instead of "id" (for whatever reason)
            return $.extend(data, { folder: params.f, id: params.i }, { folder: params.folder, id: params.id || params.item, perspective: params.perspective });
        };

        // node must be a plain text node or a string
        processDeepLink = function (node) {

            var data = parseDeepLink(node.nodeValue),
                text = ('id' in data ? items[data.app] : folders[data.app]) || gt('Link'),
                link = $('<a role="button" href="#" target="_blank" class="deep-link btn btn-primary btn-xs" style="font-family: Arial; color: white; text-decoration: none;">')
                    .attr('href', data.link)
                    .text(text);

            // internal document?
            if (isValidHost(data.link)) {
                // add either specific css class or generic "app" deep-link
                var className = /^(contacts|calendar|tasks|files)/.test(data.app) ? data.app : 'app';
                link.addClass('deep-link-' + className).data(data);
            }

            // move up?
            if ($(node).parent().attr('href') === data.link) node = $(node).parent().get(0);

            return { node: node, prefix: data.prefix, replacement: link, suffix: data.suffix };
        };

    }());

    //
    // URL
    //

    var regUrl = /^([\s\S]*)((http|https|ftp|ftps)\:\/\/\S+)([\s\S]*)$/i,
        regUrlMatch = /^([\s\S]*)((http|https|ftp|ftps)\:\/\/\S+)([\s\S]*)$/i; /* dedicated one to avoid strange side effects */

    function processUrl(node) {

        var matches = node.nodeValue.match(regUrlMatch);
        if (matches === null || matches.length === 0) return node;
        var prefix = matches[1], url = matches[2], suffix = matches[4];

        // fix punctuation marks and brackets
        var fix = util.fixUrlSuffix(url, suffix);
        var link = $('<a href="#" target="_blank">').attr('href', fix.url).text(fix.url);

        return { node: node, prefix: prefix, replacement: link, suffix: fix.suffix };
    }

    //
    // Mail Address (RFC 6531 allows unicode beycond 0x7F)
    // Until we discover real use-cases we stick to [\u0000-\u00FF] to support extended ASCII, e.g. umlauts
    // This excludes Kanji in local part, for example (see bug 37051)

    var regMail = /^([\s\S]*?)([^"\s<,:;\(\)\[\]\u0100-\uFFFF]+@([a-z0-9äöüß\-]+\.)+[a-z]{2,})([\s\S]*)$/i,
        regMailMatch = /^([\s\S]*?)([^"\s<,:;\(\)\[\]\u0100-\uFFFF]+@([a-z0-9äöüß\-]+\.)+[a-z]{2,})([\s\S]*)$/i; /* dedicated one to avoid strange side effects */

    function processMailAddress(node) {

        var matches = node.nodeValue.match(regMailMatch);
        if (matches === null || matches.length === 0) return node;
        var prefix = matches[1], address = matches[2], suffix = matches[4];

        var link = $('<a href="#" class="mailto-link" target="_blank">').attr('href', 'mailto:' + address)
            .data({ address: address })
            .text(address);

        return { node: node, prefix: prefix, replacement: link, suffix: suffix };
    }

    //
    // Complex Mail Address: "name" <address>
    //

    var regMailComplex = /^([\s\S]*?)(&quot;([^&]+)&quot;|"([^"]+)"|'([^']+)')(\s|<br>)+<([^@]+@[^&]+)>([\s\S]*)$/,
        regMailComplexMatch = /^([\s\S]*?)(&quot;([^&]+)&quot;|"([^"]+)"|'([^']+)')(\s|<br>)+<([^@]+@[^&]+)>([\s\S]*)$/;

    function processComplexMailAddress(node) {

        var matches = node.nodeValue.match(regMailComplexMatch);
        if (matches === null || matches.length === 0) return node;
        var prefix = matches[1], name = matches[4], address = matches[7], suffix = matches[8];

        var link = $('<a href="#" class="mailto-link" target="_blank">').attr('href', 'mailto:' + address)
            .data({ address: address, name: name })
            .text(name);

        return { node: node, prefix: prefix, replacement: link, suffix: suffix };
    }

    //
    // Handlers
    //

    // A handler must implement test() and process().
    // test() gets the current text node and returns true/false.
    // process() gets current text node and returns an object
    // that contains node, prefix, replacement, suffix.
    // prefix and suffix are the text parts before and after the
    // replacement that might be need further processing

    var handlers = {

        'deeplink': {
            test: function (node) {
                // quick check
                if (node.nodeValue.indexOf('http') === -1) return false;
                // precise check
                return isDeepLink(node.nodeValue);
            },
            process: processDeepLink
        },

        'mail-address-complex': {
            test: function (node) {
                // quick check
                if (node.nodeValue.indexOf('@') === -1) return false;
                // precise check
                return regMailComplex.test(node.nodeValue) && $(node).closest('a').length === 0;
            },
            process: processComplexMailAddress
        },

        'mail-address': {
            test: function (node) {
                // quick check
                if (node.nodeValue.indexOf('@') === -1) return false;
                // precise check
                return regMail.test(node.nodeValue) && $(node).closest('a').length === 0;
            },
            process: processMailAddress
        },

        'url': {
            test: function (node) {
                // quick check
                if (node.nodeValue.indexOf('http') === -1) return false;
                // precise check
                return regUrl.test(node.nodeValue) && $(node).closest('a').length === 0;
            },
            process: processUrl
        },

        'long-character-sequences': {
            test: function (node) {
                var text = node.nodeValue;
                return text.length >= 30 && /\S{30}/.test(text) && $(node).closest('a').length === 0;
            },
            process: function (node) {
                return { node: node, replacement: $.parseHTML(util.breakableHTML(node.nodeValue)) };
            }
        }
    };

    //
    // Text nodes
    //

    function processTextNode(node) {

        if (_.isString(node)) node = $.txt(node);
        if (node.nodeType !== 3) return;

        for (var id in handlers) {
            var handler = handlers[id];
            if (handler.test(node)) {
                return replace(handler.process(node));
            }
        }

        return node;
    }

    ext.point('io.ox/mail/detail/content').extend({
        id: 'links',
        index: 100,
        process: function (baton) {
            // process all text nodes unless mail is too large (> 512 KB)
            if (baton.isLarge) return;
            // don't combine these two lines via add() - very slow!
            $(this).contents().each(function () {
                processTextNode(this);
            });
            $(this).find('*:not(style)').contents().each(function () {
                processTextNode(this);
            });
        }
    });

    return {
        handlers: handlers,
        isValidHost: isValidHost,
        isDeepLink: isDeepLink,
        parseDeepLink: parseDeepLink,
        processDeepLink: processDeepLink,
        processTextNode: processTextNode
    };
});<|MERGE_RESOLUTION|>--- conflicted
+++ resolved
@@ -81,11 +81,7 @@
                 tasks: gt('Tasks'),
                 files: gt('Folder')
             },
-<<<<<<< HEAD
-            regDeepLink = /^([\s\S]*)(http[^#]+#!{0,2}&?app=([^&]+)((&(folder|id|perspective)=[^&\s]+)+))([\s\S]*)$/i,
-=======
             regDeepLink = /^([\s\S]*)(http[^#]+#!{0,2}&?app=([^&]+)((&(folder|id|item|perspective)=[^&\s]+)+))([\s\S]*)$/i,
->>>>>>> 74174fc6
             regDeepLinkAlt = /^([\s\S]*)(http[^#]+#m=(contacts|calendar|tasks|infostore)((&(f|i)=[^&\s]+)+))([\s\S]*)$/i;
 
         isDeepLink = function (str) {
