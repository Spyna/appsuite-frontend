--- conflicted
+++ resolved
@@ -25,56 +25,6 @@
 
     'use strict';
 
-<<<<<<< HEAD
-    var mailViewSettings,
-        POINT = 'io.ox/mail/settings/detail',
-        optionsAllAccounts,
-
-        optionsForwardEmailAs = [
-            { label: gt('Inline'), value: 'Inline' },
-            { label: gt('Attachment'), value: 'Attachment' }
-        ],
-
-        optionsFormatAs = [
-            { label: gt('HTML'), value: 'html' },
-            { label: gt('Plain text'), value: 'text' },
-            { label: gt('HTML and plain text'), value: 'alternative' }
-        ],
-
-        optionsAutoSave = [
-            { label: gt('disabled'), value: 'disabled' },
-            { label: gt('1 minute'), value: '1_minute' },
-            { label: gt('3 minutes'), value: '3_minutes' },
-            { label: gt('5 minutes'), value: '5_minutes' },
-            { label: gt('10 minutes'), value: '10_minutes' }
-        ],
-
-        optionsFontName = [
-            { label: gt('Use browser default'), value: 'browser-default' }
-        ].concat(
-            mailUtil.getFontFormats().split(';')
-                .filter(function (str) {
-                    return !/^(Web|Wing)dings/.test(str);
-                })
-                .map(function (pair) {
-                    pair = pair.split('=');
-                    return { label: pair[0], value: pair[1] };
-                })
-        ),
-
-        optionsFontsize = [
-            { label: gt('Use browser default'), value: 'browser-default' },
-            { label: '8pt', value: '8pt' },
-            { label: '10pt', value: '10pt' },
-            { label: '11pt', value: '11pt' },
-            { label: '12pt', value: '12pt' },
-            { label: '13pt', value: '13pt' },
-            { label: '14pt', value: '14pt' },
-            { label: '16pt', value: '16pt' }
-        ];
-
-=======
->>>>>>> 1c74fb5d
     // not possible to set nested defaults, so do it here
     if (settings.get('features/registerProtocolHandler') === undefined) {
         settings.set('features/registerProtocolHandler', true);
