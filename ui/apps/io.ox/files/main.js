--- conflicted
+++ resolved
@@ -389,27 +389,6 @@
                             });
                         }, 10);
 
-<<<<<<< HEAD
-                        var toolbar = new Toolbar({ title: app.getTitle(), tabindex: 1 });
-
-                        app.getWindow().nodes.body.prepend(app.mysharesListViewControl.render().$el.addClass('myshares-list-control').append(toolbar.render().$el));
-
-                        app.updateMyshareToolbar = _.debounce(function (list) {
-                            var baton = ext.Baton({
-                                $el: toolbar.$list,
-                                data: app.mysharesListView.collection.get(list),
-                                app: app
-                            }),
-                            ret = ext.point('io.ox/files/share/classic-toolbar')
-                                .invoke('draw', toolbar.$list.empty(), baton);
-
-                            $.when.apply($, ret.value()).then(function () {
-                                toolbar.initButtons();
-                            });
-                        }, 10);
-
-=======
->>>>>>> fab33c95
                         app.updateMyshareToolbar([]);
                         // update toolbar on selection change as well as any model change
                         app.mysharesListView.on('selection:change change', function () {
