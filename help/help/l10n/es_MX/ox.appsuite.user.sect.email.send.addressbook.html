<html lang="es">
<head>
<meta http-equiv="Content-Type" content="text/html; charset=utf-8">
<title>5.4.2. Selección de contactos de una lista</title>
<link rel="stylesheet" type="text/css" href="../../help.css">
<meta name="generator" content="DocBook XSL Stylesheets V1.78.1">
<link rel="home" href="index.html" title="Guía del usuario">
<link rel="up" href="ox.appsuite.user.sect.email.send.html" title="5.4. Envío de correos electrónicos">
<link rel="prev" href="ox.appsuite.user.sect.email.send.new.html" title="5.4.1. Envío de un nuevo correo electrónico">
<link rel="next" href="ox.appsuite.user.sect.email.send.sender.html" title="5.4.3. Selección de dirección de remitente">
<link rel="copyright" href="ox.appsuite.user.legalnotice.html" title="Aviso Legal">
<link rel="stylesheet" type="text/css" href="../../bootstrap.min.css"​/> 
<link id="favicon" rel="shortcut icon" href="../../../apps/themes/default/favicon.ico" type="image/x-icon"> 
<meta name="viewport" content="width=device-width, initial-scale=1.0">
   <script src="../../jquery.min.js"></script> 

   <script src="../../bootstrap.min.js"></script> 
</head>
<body bgcolor="white" text="black" link="#0000FF" vlink="#840084" alink="#0000FF">
<div class="oxhelp-navigation-top"><nav class="navbar navbar-inverse" role="navigation"><div class="container-fluid">
<div class="navbar-header">
<button type="button" class="navbar-toggle" data-toggle="collapse" data-target="#ox-main-nav"><span class="sr-only">Toggle navigation</span><span class="icon-bar"></span><span class="icon-bar"></span><span class="icon-bar"></span></button><a class="navbar-brand"></a>
</div>
<div class="collapse navbar-collapse" id="ox-main-nav"><ul class="nav navbar-nav">
<li><a accesskey="p" class="oxhelp-prev-link" href="ox.appsuite.user.sect.email.send.new.html">Anterior</a></li>
<li><a accesskey="h" href="index.html" class="oxhelp-home-link">Inicio</a></li>
<li><a accesskey="t" href="bk01-toc.html" class="oxhelp-toc-link">TdC</a></li>
<li><a accesskey="n" class="oxhelp-next-link" href="ox.appsuite.user.sect.email.send.sender.html">Siguiente</a></li>
</ul></div>
</div></nav></div>
<div class="oxhelp-content">
  <h1 class="sr-only"><span class="phrase">Correo electrónico</span></h1>
<h2 class="sr-only">Envío de correos electrónicos</h2>
<div class="sect2" id="ox.appsuite.user.sect.email.send.addressbook">
<div class="titlepage"><div><div><h3 class="title">5.4.2. Selección de contactos de una lista</h3></div></div></div>
<a class="indexterm" name="id-1.6.11.8.2"></a><div class="task" id="ox.appsuite.user.task.email.send.addressbook">
<p class="title">Cómo seleccionar los contactos de una lista en la ventana <span class="guilabel"><strong>Seleccionar contactos</strong></span>:</p>
<div class="procedure"><ol class="procedure" type="1">
<li class="step"><p role="presentation">Tiene las siguientes opciones para encontrar un contacto concreto:<ul class="itemizedlist" style="list-style-type: disc; ">
<li class="listitem"><p role="presentation">Indique un nombre en <span class="guibutton"><strong>Buscar</strong></span>.</p></li>
<li class="listitem"><p role="presentation">Para ver los contactos de una libreta de direcciones concreta, presione en <span class="guibutton"><strong>Todas las carpetas</strong></span>. Seleccione una libreta de direcciones de la lista. Dependiendo de la configuración del software colaborativo, puede seleccionar un departamento de la lista.</p></li>
</ul>
            </p></li>
<<<<<<< HEAD
<li class="step"><p role="presentation">Seleccione uno o varios contactos. Los contactos seleccionados se muestran debajo de la lista. Para deshacer la selección, presione en <span class="guibutton"><strong>Borrar selección</strong></span>.</p></li>
=======
<li class="step">
<p role="presentation">Seleccione uno o varios contactos. Los contactos seleccionados se muestran debajo de la lista. Para deshacer la selección, presione en <span class="guibutton"><strong>Borrar selección</strong></span>.</p>
<p role="presentation">También puede utilizar las funciones de selección múltiple de su sistema.</p>
</li>
>>>>>>> 1c74fb5d
<li class="step"><p role="presentation">Para confirmar su selección de contactos, presione en <span class="guibutton"><strong>Seleccionar</strong></span>. </p></li>
</ol></div>
</div>
<p class="title">Vea también</p>
<ul class="itemizedlist" id="ox.appsuite.user.concept.email.send.addressbook.related" style="list-style-type: none; ">
<li class="listitem" style="list-style-type: none"><p role="presentation"><a class="xref" href="ox.appsuite.user.sect.email.send.new.html">Envío de un nuevo correo electrónico</a></p></li>
<li class="listitem" style="list-style-type: none">
<p role="presentation"><a class="xref" href="ox.appsuite.user.sect.email.send.sender.html">Selección de dirección de remitente</a></p>
<p role="presentation"><a class="xref" href="ox.appsuite.user.sect.email.send.copies.html">Envío de copias como CC o CCO</a></p>
<p role="presentation"><a class="xref" href="ox.appsuite.user.sect.email.send.attachments.html">Añadir adjuntos</a></p>
<p role="presentation"><a class="xref" href="ox.appsuite.user.sect.email.send.attachmentlink.html">Envío de adjuntos como enlace</a></p>
<p role="presentation"><a class="xref" href="ox.appsuite.user.sect.email.send.signatures.html">Uso de firmas</a></p>
</li>
<li class="listitem" style="list-style-type: none">
<p role="presentation"><a class="xref" href="ox.appsuite.user.sect.contacts.distributionlist.html">Creación de listas de distribución</a></p>
<p role="presentation"><a class="xref" href="ox.appsuite.user.sect.calendar.add.participants.html">Añadir participantes o recursos a una cita</a></p>
<p role="presentation"><a class="xref" href="ox.appsuite.user.sect.calendar.add.scheduling.html">Uso de la vista de planificación</a></p>
<p role="presentation"><a class="xref" href="ox.appsuite.user.sect.tasks.add.participants.html">Añadir participantes a una tarea</a></p>
<p role="presentation"><a class="xref" href="ox.appsuite.user.sect.dataorganisation.sharing.link.html">Compartición con enlaces públicos</a></p>
<p role="presentation"><a class="xref" href="ox.appsuite.user.sect.dataorganisation.sharing.invitation.html">Invitar a un elemento compartido</a></p>
</li>
</ul>
<p id="ox.appsuite.user.concept.email.send.addressbook.parent">Tema superior: <a class="xref" href="ox.appsuite.user.sect.email.send.html">Envío de correos electrónicos</a></p>
</div>
          </div>
        </body>
</html><|MERGE_RESOLUTION|>--- conflicted
+++ resolved
@@ -41,14 +41,10 @@
 <li class="listitem"><p role="presentation">Para ver los contactos de una libreta de direcciones concreta, presione en <span class="guibutton"><strong>Todas las carpetas</strong></span>. Seleccione una libreta de direcciones de la lista. Dependiendo de la configuración del software colaborativo, puede seleccionar un departamento de la lista.</p></li>
 </ul>
             </p></li>
-<<<<<<< HEAD
-<li class="step"><p role="presentation">Seleccione uno o varios contactos. Los contactos seleccionados se muestran debajo de la lista. Para deshacer la selección, presione en <span class="guibutton"><strong>Borrar selección</strong></span>.</p></li>
-=======
 <li class="step">
 <p role="presentation">Seleccione uno o varios contactos. Los contactos seleccionados se muestran debajo de la lista. Para deshacer la selección, presione en <span class="guibutton"><strong>Borrar selección</strong></span>.</p>
 <p role="presentation">También puede utilizar las funciones de selección múltiple de su sistema.</p>
 </li>
->>>>>>> 1c74fb5d
 <li class="step"><p role="presentation">Para confirmar su selección de contactos, presione en <span class="guibutton"><strong>Seleccionar</strong></span>. </p></li>
 </ol></div>
 </div>
