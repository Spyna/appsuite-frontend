/**
 * All content on this website (including text, images, source
 * code and any other original works), unless otherwise noted,
 * is licensed under a Creative Commons License.
 *
 * http://creativecommons.org/licenses/by-nc-sa/2.5/
 *
 * Copyright (C) Open-Xchange Inc., 2006-2011
 * Mail: info@open-xchange.com
 *
 * @author Francisco Laguna <francisco.laguna@open-xchange.com>
 * @author  Tobias Prinz <tobias.prinz@open-xchange.com>
 */

define('plugins/portal/facebook/register',
    ['io.ox/core/extensions',
     'io.ox/oauth/proxy',
     'less!plugins/portal/facebook/style.css'], function (ext, proxy) {

    'use strict';

    var fnToggle = function () {
        var self = $(this);
        self.data('unfolded', !self.data('unfolded'))
            .text(self.data('unfolded') ? 'Hide comments' : 'Show comments')
            .parent().find('.wall-comment').toggle('fast');
    };

    var createCommentIterator = function (id, node) {
        return function (comment) {
            console.log(this);
            $('<div class="wall-comment">').append(
                $('<img class="picture">').attr('src', 'https://graph.facebook.com/' + comment.from.id + '/picture'),
                $('<div class="wall-comment-content">').append(
                    $('<a class="from">').text(comment.from.name).attr('href', 'http://www.facebook.com/profile.php?id=' + comment.from.id)).append(
                        $('<div class="wall-comment-text">').text(comment.message)))
                .hide()
                .appendTo($(node));
        };
    };

    ext.point('io.ox/portal/widget').extend({

        id: 'facebook',
        index: 150,

        load: function () {
<<<<<<< HEAD
            return proxy.request({
                api: 'facebook',
                url: 'https://graph.facebook.com/fql?q=' + JSON.stringify({
                    newsfeed: "SELECT post_id, actor_id, message, type, description, likes, comments, action_links, app_data, attachment FROM stream WHERE filter_key in (SELECT filter_key FROM stream_filter WHERE uid=me() AND type='newsfeed') AND is_hidden = 0",
                    profiles: "SELECT name, url, pic FROM profile WHERE id IN (SELECT actor_id FROM #newsfeed)"
                })
            }).pipe(JSON.parse);
        },

        draw: function (resultsets) {
            var wall = resultsets.data[0].fql_result_set;
            var profiles = resultsets.data[1].fql_result_set;
            console.log("Wall entries:", wall.length);
=======
            return proxy.request({ api: 'facebook', url: 'https://graph.facebook.com/me/feed?limit=15'})
                .pipe(function (response) { return (response) ? JSON.parse(response) : null; });
        },

        draw: function (wall) {
            if (!wall) {
                this.remove();
                return $.Deferred().resolve();
            }

>>>>>>> 969bbda4
            this.append($('<div>').addClass('clear-title').text('Facebook'));
            _(wall).each(function (post) {
                var entry_id = 'facebook-' + post.post_id;
                var wall_content = $('<div class="facebook wall-entry">').attr('id', entry_id);
                var profile_link = 'http://www.facebook.com/profile.php?id=' + post.actor_id;
                var foundHandler = false;

                // basic wall post skeleton
                wall_content.append(
                    $('<a class="profile-picture">').attr('href', profile_link).append(
                        $('<img class="picture">').attr('src', 'https://graph.facebook.com/' + post.actor_id + '/picture')),
                    $('<div class="wall-post">').append(
                        $('<a class="from">').text('Find me! Also, this is type=' + post.type).attr('href', profile_link),
                        $('<div class="wall-post-content">'),
                        $('<span class="datetime">').text(post.created_time)
                    ));

                //use extension mechanism to enable rendering of different contents
                ext.point('plugins/portal/facebook/renderer').each(function (renderer) {
                    var content_container = wall_content.find('div.wall-post-content');
                    if (renderer.accepts(post) && ! foundHandler) {
                        renderer.draw.apply(content_container, [post]);
                        foundHandler = true;
                    }
                });
                //not used as long as there is a catch-all handler! TODO: Should work in production code.
                if (!foundHandler) {
                    return;
                }

                //comments
                if (post.comments && post.comments.data) {
                    //toggle comments on/off
                    $('<a class="comment-toggle">')
                        .text('Show comments')
                        .on('click', fnToggle)
                        .data('unfolded', false)
                        .appendTo(wall_content);
                    //render comments
                    _(post.comments.data).each(createCommentIterator(post.id, wall_content));
                }

                //make all outgoing links open new tabs/windows
                wall_content.find('a').attr('target', '_blank');

                wall_content.appendTo(this);
            }, this);

            return $.when();
        }
    });

<<<<<<< HEAD


=======
>>>>>>> 969bbda4
    ext.point('plugins/portal/facebook/renderer').extend({
        id: 'photo',
        index: 128,
        accepts: function (post) {
            return (post.type === 247);
        },
        draw: function (post) {
            var media = post.attachment.media[0];
            this.text(post.story || post.message).append(
                $('<a>', {'class': "posted-image", 'href': media.href})
                    .append($('<img>', {'class': "posted-image", 'src': media.src, alt: media.alt, title: media.alt})));
        }
    });

    ext.point('plugins/portal/facebook/renderer').extend({
        id: 'youtube',
        index: 128,
        accepts: function (post) {
            return (post.type === 80 && post.attachment.caption === 'www.youtube.com');
        },
        draw: function (post) {
<<<<<<< HEAD
            /watch\?v=(.+)/.exec(post.attachment.href);
            var vid_id = RegExp.$1;
            var media = post.attachment.media[0];
            
            this.text(post.message).append(
                $('<a>', {'class': "video", 'href': media.href}).append(
                    $('<img class="video-preview">').attr('src', 'http://img.youtube.com/vi/' + vid_id + '/2.jpg'),
                    $('<span class="caption">').text(post.attachment.description)));
=======
            var vid_id = /[?&]v=(.+)/.exec(post.link);
            if (!vid_id) {
                this.text(post.message).append(
                    $('<br>'),
                    $('<a class="video">').attr('href', post.link).append(
                        $('<span class="caption">').text(post.description)));
            } else {
                this.text(post.message).append(
                    $('<a class="video">').attr('href', post.link).append(
                        $('<img class="video-preview">').attr('src', 'http://img.youtube.com/vi/' + vid_id[1] + '/2.jpg'),
                        $('<span class="caption">').text(post.description)));
            }
>>>>>>> 969bbda4
        }
    });

    ext.point('plugins/portal/facebook/renderer').extend({
        id: 'status',
        index: 128,
        accepts: function (post) {
            return (post.type === 46);
        },
        draw: function (post) {
            this.text(post.message);
        }
    });

    ext.point('plugins/portal/facebook/renderer').extend({
        id: 'link',
        index: 196,
        accepts: function (post) {
            return (post.type === 80);
        },
        draw: function (post) {
            var media = post.attachment.media[0];
            console.log("link", post);
            this.append(
                $('<div>').text(post.description),
                $('<a>', {href: media.href}).append(
                    $('<img>', {src: media.src}),
                    $('<span class="caption">').text(post.attachment.description)
                )
            );
        }
    });

    ext.point('plugins/portal/facebook/renderer').extend({
        id: 'other_video',
        index: 196,
        accepts: function (post) {
            return (post.type === 128);
        },
        draw: function (post) {
            console.log("video:", post);
            this.text(post.message);
        }
    });


    ext.point('plugins/portal/facebook/renderer').extend({
        id: 'fallback',
        index: 256,
        accepts: function (post) {
            return true;
        },
        draw: function (post) {
            console.log("Please attach when reporting missing type " + post.type, post);
            this.html('<em style="color: red;">This message is of the type <b>' + post.type + '</b>. We do not know how to render this yet. Please tell us about it!</em>');
        }
    });
});<|MERGE_RESOLUTION|>--- conflicted
+++ resolved
@@ -28,7 +28,6 @@
 
     var createCommentIterator = function (id, node) {
         return function (comment) {
-            console.log(this);
             $('<div class="wall-comment">').append(
                 $('<img class="picture">').attr('src', 'https://graph.facebook.com/' + comment.from.id + '/picture'),
                 $('<div class="wall-comment-content">').append(
@@ -38,6 +37,10 @@
                 .appendTo($(node));
         };
     };
+    
+    var getProfile = function (profiles, actor_id) {
+        return _.find(profiles, function (profile) { return profile.id === actor_id; });
+    };
 
     ext.point('io.ox/portal/widget').extend({
 
@@ -45,12 +48,11 @@
         index: 150,
 
         load: function () {
-<<<<<<< HEAD
             return proxy.request({
                 api: 'facebook',
                 url: 'https://graph.facebook.com/fql?q=' + JSON.stringify({
-                    newsfeed: "SELECT post_id, actor_id, message, type, description, likes, comments, action_links, app_data, attachment FROM stream WHERE filter_key in (SELECT filter_key FROM stream_filter WHERE uid=me() AND type='newsfeed') AND is_hidden = 0",
-                    profiles: "SELECT name, url, pic FROM profile WHERE id IN (SELECT actor_id FROM #newsfeed)"
+                    newsfeed: "SELECT post_id, actor_id, message, type, description, likes, comments, action_links, app_data, attachment, created_time FROM stream WHERE filter_key in (SELECT filter_key FROM stream_filter WHERE uid=me() AND type = 'newsfeed') AND is_hidden = 0",
+                    profiles: "SELECT id, name, url, pic_square FROM profile WHERE id IN (SELECT actor_id FROM #newsfeed)"
                 })
             }).pipe(JSON.parse);
         },
@@ -58,34 +60,28 @@
         draw: function (resultsets) {
             var wall = resultsets.data[0].fql_result_set;
             var profiles = resultsets.data[1].fql_result_set;
-            console.log("Wall entries:", wall.length);
-=======
-            return proxy.request({ api: 'facebook', url: 'https://graph.facebook.com/me/feed?limit=15'})
-                .pipe(function (response) { return (response) ? JSON.parse(response) : null; });
-        },
-
-        draw: function (wall) {
+
             if (!wall) {
                 this.remove();
                 return $.Deferred().resolve();
             }
 
->>>>>>> 969bbda4
             this.append($('<div>').addClass('clear-title').text('Facebook'));
             _(wall).each(function (post) {
+                var profile = getProfile(profiles, post.actor_id);
                 var entry_id = 'facebook-' + post.post_id;
                 var wall_content = $('<div class="facebook wall-entry">').attr('id', entry_id);
-                var profile_link = 'http://www.facebook.com/profile.php?id=' + post.actor_id;
                 var foundHandler = false;
 
                 // basic wall post skeleton
                 wall_content.append(
-                    $('<a class="profile-picture">').attr('href', profile_link).append(
-                        $('<img class="picture">').attr('src', 'https://graph.facebook.com/' + post.actor_id + '/picture')),
+                    $('<a class="profile-picture">').attr('href', profile.url).append(
+                        $('<img class="picture">').attr('src', profile.pic_square)),
                     $('<div class="wall-post">').append(
-                        $('<a class="from">').text('Find me! Also, this is type=' + post.type).attr('href', profile_link),
+                        $('<a class="from">').text(profile.name).attr('href', profile.url),
                         $('<div class="wall-post-content">'),
-                        $('<span class="datetime">').text(post.created_time)
+                        $('<span class="datetime">').text(new Date(post.created_time * 1000))
+//                        $('<span class="debugging-info">').text('Message type: ' + post.type + ', actor_id: ' + post.actor_id)
                     ));
 
                 //use extension mechanism to enable rendering of different contents
@@ -123,11 +119,7 @@
         }
     });
 
-<<<<<<< HEAD
-
-
-=======
->>>>>>> 969bbda4
+
     ext.point('plugins/portal/facebook/renderer').extend({
         id: 'photo',
         index: 128,
@@ -149,16 +141,6 @@
             return (post.type === 80 && post.attachment.caption === 'www.youtube.com');
         },
         draw: function (post) {
-<<<<<<< HEAD
-            /watch\?v=(.+)/.exec(post.attachment.href);
-            var vid_id = RegExp.$1;
-            var media = post.attachment.media[0];
-            
-            this.text(post.message).append(
-                $('<a>', {'class': "video", 'href': media.href}).append(
-                    $('<img class="video-preview">').attr('src', 'http://img.youtube.com/vi/' + vid_id + '/2.jpg'),
-                    $('<span class="caption">').text(post.attachment.description)));
-=======
             var vid_id = /[?&]v=(.+)/.exec(post.link);
             if (!vid_id) {
                 this.text(post.message).append(
@@ -168,10 +150,9 @@
             } else {
                 this.text(post.message).append(
                     $('<a class="video">').attr('href', post.link).append(
-                        $('<img class="video-preview">').attr('src', 'http://img.youtube.com/vi/' + vid_id[1] + '/2.jpg'),
+                        $('<img class="video-preview wall-img-left">').attr('src', 'http://img.youtube.com/vi/' + vid_id[1] + '/2.jpg'),
                         $('<span class="caption">').text(post.description)));
             }
->>>>>>> 969bbda4
         }
     });
 
@@ -194,11 +175,10 @@
         },
         draw: function (post) {
             var media = post.attachment.media[0];
-            console.log("link", post);
             this.append(
                 $('<div>').text(post.description),
                 $('<a>', {href: media.href}).append(
-                    $('<img>', {src: media.src}),
+                    $('<img class="wall-img-left">', {src: media.src}),
                     $('<span class="caption">').text(post.attachment.description)
                 )
             );
@@ -212,7 +192,6 @@
             return (post.type === 128);
         },
         draw: function (post) {
-            console.log("video:", post);
             this.text(post.message);
         }
     });
@@ -229,4 +208,23 @@
             this.html('<em style="color: red;">This message is of the type <b>' + post.type + '</b>. We do not know how to render this yet. Please tell us about it!</em>');
         }
     });
+    
+    
+    ext.point('plugins/portal/facebook/renderer').extend({
+        id: 'app_story',
+        index: 196,
+        accepts: function (post) {
+            return (post.type === 237);
+        },
+        draw: function (post) {
+            var media = post.attachment.media[0];
+            this.append(
+                $('<div class="message">').text(post.message),
+                $('<a class="app-story">').attr('href', media.href).append(
+                    $('<img class="wall-img-left">').attr('src', media.src),
+                    $('<span class="caption title">').text(post.attachment.name),
+                    $('<br>'),
+                    $('<span class="caption">').text(post.attachment.description)));
+        }
+    });
 });