--- conflicted
+++ resolved
@@ -24,15 +24,9 @@
 
         if (emptyFile) {
             new dialogs.ModalDialog()
-<<<<<<< HEAD
-                .text(gt('You attached an empty file. It could be, that this file has been deleted on your drive. Send it anyway?'))
+                .text(gt('You attached an empty file. It could be, that this file has been deleted on your hard drive. Send it anyway?'))
                 .addPrimaryButton('send', gt('Yes, with empty attachment'), 'send', { tabIndex: '1' })
                 .addButton('cancel', gt('Cancel'), 'cancel', { tabIndex: '1' })
-=======
-                .text(gt('You attached an empty file. It could be, that this file has been deleted on your hard drive. Send it anyway?'))
-                .addPrimaryButton('send', gt('Yes, with empty attachment'), 'send', {tabIndex: '1'})
-                .addButton('cancel', gt('Cancel'), 'cancel', {tabIndex: '1'})
->>>>>>> b25de4b8
                 .show(function () {
                     def.notify('empty attachment');
                 }).done(function (action) {
