/**
 * This work is provided under the terms of the CREATIVE COMMONS PUBLIC
 * LICENSE. This work is protected by copyright and/or other applicable
 * law. Any use of the work other than as authorized under this license
 * or copyright law is prohibited.
 *
 * http://creativecommons.org/licenses/by-nc-sa/2.5/
 *
 * © 2012 Open-Xchange Inc., Tarrytown, NY, USA. info@open-xchange.com
 *
 * @author David Bauer <david.bauer@open-xchange.com>
 */

define('io.ox/files/views/create', [
    'io.ox/core/tk/dialogs',
    'io.ox/core/extensions',
    'io.ox/files/api',
    'io.ox/core/tk/upload',
    'gettext!io.ox/files',
    'io.ox/core/tk/attachments',
    'io.ox/core/notifications'
], function (dialogs, ext, api, upload, gt, attachments, notifications) {

    'use strict';

<<<<<<< HEAD
    var POINT = 'io.ox/files/create',
        baton = new ext.Baton(),
        oldMode = _.browser.IE < 10,
        dndInfo = $('<div class="dndinfo alert alert-info">').text(gt('You can drag and drop files from your computer to upload either a new file or another version of a file.')),

        show = function (app) {
            var dialog = new dialogs.CreateDialog({ width: 450, center: true, async: true, container: $('.io-ox-files-window'), 'tabTrap': true }),
                $form = $('<form>', { 'class': 'files-create col-lg-12', 'accept-charset': 'UTF-8', enctype: 'multipart/form-data', method: 'POST' }),
                description = '';
            ext.point(POINT + '/form').invoke('draw', $form, baton);
            ext.point(POINT + '/filelist').invoke();

            //clear file list
            baton.fileList.clear();
=======
        var POINT = 'io.ox/files/create',
            oldMode = _.browser.IE < 10,
            dndInfo = $('<div class="dndinfo alert alert-info">').text(gt('You can drag and drop files from your computer to upload either a new file or another version of a file.')),

            show = function (app) {
                var dialog = new dialogs.CreateDialog({ width: 450, center: true, async: true, container: $('.io-ox-files-window'), 'tabTrap': true }),
                    $form = $('<form>', { 'class': 'files-create col-lg-12', 'accept-charset': 'UTF-8', enctype: 'multipart/form-data', method: 'POST' }),
                    description = '',
                    baton = new ext.Baton();
                ext.point(POINT + '/form').invoke('draw', $form, baton);

                //referenced via baton.fileList
                ext.point(POINT + '/filelist').extend(new attachments.EditableFileList({
                            id: 'attachment_list',
                            itemClasses: 'col-md-6',
                            fileClasses: 'background',
                            preview: false,
                            labelmax: 18,
                            registerTo: baton,
                            index: 300
                        },
                        baton
                    )
                );
                ext.point(POINT + '/filelist').invoke();
                //clear file list
                baton.fileList.clear();
>>>>>>> b25de4b8

            //save handler
            $form.on('submit', function (e) {
                e.preventDefault();
                uploadFiles();
            });

            /**
             * upload filelist collected by fileList
             */
            function uploadFiles() {
                var $input = $form.find('input[type="file"]'),
                    //fileList = ($input.length > 0 ? $input[0].files : []) || [],
                    files = baton.fileList.get();
                if (files.length) {
                    description = $form.find('textarea').val();
                    app.queues.create.offer(files, { description: description, folder: app.folder.get() });
                    baton.fileList.clear();
                    dialog.close();
                } else {
                    notifications.yell('error', gt('No file selected for upload.'));
                    dialog.idle();
                    $input.focus();
                }
            }

            //TODO: add support for multiple files via filelist widget
            function uploadFilesIE9() {
                var files = ($form.find('input[type="file"]').length > 0 ? $form.find('input[type="file"]').prop('disabled', false)[0].files : []) || [],
                    folder = app.folder.get();
                if ($form.find('input[type="file"]').val()) {
                    // disable autologout -> bug 29389
                    ox.autoLogout.stop();

                    api.uploadFile({
                        form: $form,
                        file: _(files).first(),
                        json: {
                            folder: app.folder.get(),
                            description: $form.find('textarea').val()
                        },
                        folder: folder
                    })
                    .done(function (data) {
                        api.propagate('new', data);
                        notifications.yell('success', gt('This file has been added'));
                        dialog.close();
                    })
                    .fail(function (e) {
                        if (e && e.data && e.data.custom) {
                            notifications.yell(e.data.custom.type, e.data.custom.text);
                        }
                        dialog.close();
                    })
                    .always(function () {
                        // reenable autologout -> bug 29389
                        ox.autoLogout.start();
                    });
                } else {
                    notifications.yell('error', gt('No file selected for upload.'));
                    dialog.idle();
                    $form.find('input[type="file"]').focus();
                }
            }

            //dialog
            dialog.header($('<h4>').text(gt('Upload new files')));
            dialog.getBody().append($('<div>').addClass('row').append($form));
            dialog.getBody().append(
                (_.device('!touch') && (!_.browser.IE || _.browser.IE > 9) ? dndInfo : '')
            );
            dialog.getBody().append(baton.fileList.getNode());
            dialog
                .addPrimaryButton('save', gt('Save'), 'save',  { 'tabIndex': '1' })
                .addButton('cancel', gt('Cancel'), 'cancel',  { 'tabIndex': '1' })
                .on('save', function () {
                    if (oldMode) uploadFilesIE9(); else uploadFiles();
                })
                .show(function () { $form.find('.btn-file').focus(); });
        };

    ext.point(POINT + '/form').extend({
        index: 100,
        id: 'createfile',
        draw: function (baton) {
            ext.point(POINT + '/form/field').invoke('draw', this, baton);
        }
    });

    ext.point(POINT + '/form/field')
        .extend({
            id: 'file',
            index: 200,
            draw: function (baton) {
                var $inputWrap = attachments.fileUploadWidget(),
                    $input = $inputWrap.find('input[type="file"]'),
                    changeHandler = function (e) {
                        e.preventDefault();
                        if (!oldMode) {
                            var list = [];
                            //fileList to array of files
                            _($input[0].files).each(function (file) {
                                list.push(_.extend(file, { group: 'file' }));
                            });
                            baton.fileList.add(list);
                            $input.trigger('reset.fileupload');
                            dndInfo.remove();
                        }
                    };
                this.append($inputWrap);
                $input.on('change', changeHandler);
            }
        })
        .extend({
            id: 'comment',
            index: 300,
            draw: function () {
                var guid = _.uniqueId('form-control-label-');
                this.append(
                    $('<div class="form-group">').append(
                        $('<label>').text(gt('Description')).attr('for', guid),
                        $('<textarea class="form-control"></textarea>').attr({
                            tabindex: 1,
                            rows: 4,
                            name: 'description',
                            id: guid
                        })
                    )
                );
            }
        });

<<<<<<< HEAD
    //referenced via baton.fileList
    ext.point(POINT + '/filelist').extend(
        new attachments.EditableFileList({
            id: 'attachment_list',
            itemClasses: 'col-md-6',
            fileClasses: 'background',
            preview: false,
            labelmax: 18,
            registerTo: baton,
            index: 300
        }, baton)
    );

    return {
        show: show
    };
=======
        ext.point(POINT + '/form/field')
            .extend({
                id: 'file',
                index: 200,
                draw: function (baton) {
                    var $inputWrap = attachments.fileUploadWidget(),
                        $input = $inputWrap.find('input[type="file"]'),
                        changeHandler = function (e) {
                            e.preventDefault();
                            if (!oldMode) {
                                var list = [];
                                //fileList to array of files
                                _($input[0].files).each(function (file) {
                                    list.push(_.extend(file, {group: 'file'}));
                                });
                                baton.fileList.add(list);
                                $input.trigger('reset.fileupload');
                                dndInfo.remove();
                            }
                        };
                    this.append($inputWrap);
                    $input.on('change', changeHandler);
                }
            })
            .extend({
                id: 'comment',
                index: 300,
                draw: function () {
                    var guid = _.uniqueId('form-control-label-');
                    this.append(
                        $('<div class="form-group">').append(
                            $('<label>').text(gt('Description')).attr('for', guid),
                            $('<textarea class="form-control"></textarea>').attr({
                                tabindex: 1,
                                rows: 4,
                                name: 'description',
                                id: guid
                            })
                        )
                    );
                }
            });

        return {
            show: show
        };
>>>>>>> b25de4b8

});<|MERGE_RESOLUTION|>--- conflicted
+++ resolved
@@ -23,50 +23,31 @@
 
     'use strict';
 
-<<<<<<< HEAD
     var POINT = 'io.ox/files/create',
-        baton = new ext.Baton(),
         oldMode = _.browser.IE < 10,
         dndInfo = $('<div class="dndinfo alert alert-info">').text(gt('You can drag and drop files from your computer to upload either a new file or another version of a file.')),
 
         show = function (app) {
             var dialog = new dialogs.CreateDialog({ width: 450, center: true, async: true, container: $('.io-ox-files-window'), 'tabTrap': true }),
                 $form = $('<form>', { 'class': 'files-create col-lg-12', 'accept-charset': 'UTF-8', enctype: 'multipart/form-data', method: 'POST' }),
-                description = '';
+                description = '',
+                baton = new ext.Baton();
             ext.point(POINT + '/form').invoke('draw', $form, baton);
+
+            //referenced via baton.fileList
+            ext.point(POINT + '/filelist').extend(new attachments.EditableFileList({
+                id: 'attachment_list',
+                itemClasses: 'col-md-6',
+                fileClasses: 'background',
+                preview: false,
+                labelmax: 18,
+                registerTo: baton,
+                index: 300
+            }, baton));
             ext.point(POINT + '/filelist').invoke();
 
             //clear file list
             baton.fileList.clear();
-=======
-        var POINT = 'io.ox/files/create',
-            oldMode = _.browser.IE < 10,
-            dndInfo = $('<div class="dndinfo alert alert-info">').text(gt('You can drag and drop files from your computer to upload either a new file or another version of a file.')),
-
-            show = function (app) {
-                var dialog = new dialogs.CreateDialog({ width: 450, center: true, async: true, container: $('.io-ox-files-window'), 'tabTrap': true }),
-                    $form = $('<form>', { 'class': 'files-create col-lg-12', 'accept-charset': 'UTF-8', enctype: 'multipart/form-data', method: 'POST' }),
-                    description = '',
-                    baton = new ext.Baton();
-                ext.point(POINT + '/form').invoke('draw', $form, baton);
-
-                //referenced via baton.fileList
-                ext.point(POINT + '/filelist').extend(new attachments.EditableFileList({
-                            id: 'attachment_list',
-                            itemClasses: 'col-md-6',
-                            fileClasses: 'background',
-                            preview: false,
-                            labelmax: 18,
-                            registerTo: baton,
-                            index: 300
-                        },
-                        baton
-                    )
-                );
-                ext.point(POINT + '/filelist').invoke();
-                //clear file list
-                baton.fileList.clear();
->>>>>>> b25de4b8
 
             //save handler
             $form.on('submit', function (e) {
@@ -199,70 +180,7 @@
             }
         });
 
-<<<<<<< HEAD
-    //referenced via baton.fileList
-    ext.point(POINT + '/filelist').extend(
-        new attachments.EditableFileList({
-            id: 'attachment_list',
-            itemClasses: 'col-md-6',
-            fileClasses: 'background',
-            preview: false,
-            labelmax: 18,
-            registerTo: baton,
-            index: 300
-        }, baton)
-    );
-
     return {
         show: show
     };
-=======
-        ext.point(POINT + '/form/field')
-            .extend({
-                id: 'file',
-                index: 200,
-                draw: function (baton) {
-                    var $inputWrap = attachments.fileUploadWidget(),
-                        $input = $inputWrap.find('input[type="file"]'),
-                        changeHandler = function (e) {
-                            e.preventDefault();
-                            if (!oldMode) {
-                                var list = [];
-                                //fileList to array of files
-                                _($input[0].files).each(function (file) {
-                                    list.push(_.extend(file, {group: 'file'}));
-                                });
-                                baton.fileList.add(list);
-                                $input.trigger('reset.fileupload');
-                                dndInfo.remove();
-                            }
-                        };
-                    this.append($inputWrap);
-                    $input.on('change', changeHandler);
-                }
-            })
-            .extend({
-                id: 'comment',
-                index: 300,
-                draw: function () {
-                    var guid = _.uniqueId('form-control-label-');
-                    this.append(
-                        $('<div class="form-group">').append(
-                            $('<label>').text(gt('Description')).attr('for', guid),
-                            $('<textarea class="form-control"></textarea>').attr({
-                                tabindex: 1,
-                                rows: 4,
-                                name: 'description',
-                                id: guid
-                            })
-                        )
-                    );
-                }
-            });
-
-        return {
-            show: show
-        };
->>>>>>> b25de4b8
-
 });