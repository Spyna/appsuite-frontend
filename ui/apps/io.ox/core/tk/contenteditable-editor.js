/**
 * This work is provided under the terms of the CREATIVE COMMONS PUBLIC
 * LICENSE. This work is protected by copyright and/or other applicable
 * law. Any use of the work other than as authorized under this license
 * or copyright law is prohibited.
 *
 * http://creativecommons.org/licenses/by-nc-sa/2.5/
 *
 * © 2016 OX Software GmbH, Germany. info@open-xchange.com
 *
 * @author Matthias Biggeleben <matthias.biggeleben@open-xchange.com>
 */

/* global tinyMCE: true */

define('io.ox/core/tk/contenteditable-editor', [
    'io.ox/core/capabilities',
    'io.ox/core/extensions',
    'io.ox/core/tk/textproc',
    'io.ox/mail/api',
    'io.ox/mail/util',
    'static/3rd.party/purify.min.js',
    'settings!io.ox/core',
    'settings!io.ox/mail',
    'gettext!io.ox/core',
    'less!io.ox/core/tk/contenteditable-editor-content',
    'less!io.ox/core/tk/contenteditable-editor'
], function (capabilities, ext, textproc, mailAPI, mailUtil, DOMPurify, settings, mailSettings, gt, contentCss) {

    'use strict';

    // some gt-calls for translations inside the custom plugins for tinymce
    gt('Drop inline images here');
    gt('Please only drop images here. If you want to send other files, you can send them as attachments.');

    var POINT = 'io.ox/core/tk/contenteditable-editor';

    var INDEX = 0;

    ext.point(POINT + '/setup').extend({
        id: 'default',
        index: INDEX += 100,
        draw: function (ed) {
            ed.on('keydown', function (e) {
                // pressed enter?
                if (!e.shiftKey && e.which === 13) splitContent(ed, e);
                if (e.which === 13 || e.which === 40) setTimeout(throttledScrollOnEnter, 0, ed);
                if (e.which === 38 || e.which === 8) setTimeout(throttledScrollOnCursorUp, 0, ed);
            });
        }
    });

    ext.point(POINT + '/setup').extend({
        id: 'list-style-position',
        index: INDEX += 100,
        draw: function (ed) {
            ed.on('NodeChange', function (e) {
                if (e.element.nodeName !== 'LI') return;
                if (e.element.style.textAlign === 'left' || e.element.style.textAlign === '') return;
                $(e.element).css('list-style-position', 'inside');
            });
        }
    });

    ext.point(POINT + '/setup').extend({
        id: 'sanitize',
        index: INDEX += 100,
        draw: function (ed) {
            var sanitizeAttributes = function (e) {
                if (!e.content) return;
<<<<<<< HEAD
                e.content = DOMPurify.sanitize(e.content);
=======
                // aways cast to String (See Bug 66936) - since this is handed over to tinyMCE
                // we have no choice but making this a String
                e.content = DOMPurify.sanitize(e.content) + '';
>>>>>>> 4d2c175d
            };
            // see bug 48231 and 50849
            ed.on('PastePreProcess', sanitizeAttributes);
        }
    });

    ext.point(POINT + '/setup').extend({
        id: 'retrigger-change',
        index: INDEX += 100,
        draw: function (ed) {
            ed.on('keyup SetContent Change', _.throttle(this.trigger.bind(this, 'change'), 50));
        }
    });

    // see Bug 67872
    // fixes ios iframe focus bug
    ext.point(POINT + '/setup').extend({
        id: 'ios-focus',
        index: INDEX += 100,
        draw: function (ed) {
            if (_.device('!tablet && ios >= 13')) return;
            ed.on('touchstart', function () {
                if (!$(document.activeElement).is('iframe')) $(document.activeElement).blur();
            });
        }
    });

    /*
    // disabled for 7.10.1, will be removed with 7.10.2
    ext.point(POINT + '/options').extend({
        id: 'mention',
        index: INDEX += 100,
        config: function (context) {

            var enabled = mailSettings.get('features/mentions', false);

            if (!enabled) return;

            this.plugins = this.plugins + ' oxmention';

            var model = context.view.model,
                cachedResponse;

            var template = _.template('<li class="list-item selectable" aria-selected="false" role="option" tabindex="-1" data-cid="<%- item.cid %>">' +
                '  <div class="list-item-content">' +
                '    <% if (item.list) { %>' +
                '      <div class="contact-picture distribution-list" aria-hidden="true"><i class="fa fa-align-justify" aria-hidden="true"></i></div>' +
                '    <% } else if (item.label) { %>' +
                '      <div class="contact-picture label" aria-hidden="true"><i class="fa fa-users" aria-hidden="true"></i></div>' +
                '    <% } else if (item.image) { %>' +
                '      <div class="contact-picture image" data-original="<%= item.image %>" style="background-image: url(<%= item.image %>)" aria-hidden="true"></div>' +
                '    <% } else { %>' +
                '      <div class="contact-picture initials <%= item.initial_color %>" aria-hidden="true"><%- item.initials %></div>' +
                '    <% } %>' +
                '    <div class="name">' +
                '       <%= item.full_name_html || item.email || "\u00A0" %>' +
                '       <% if (item.department) { %><span class="gray">(<%- item.department %>)</span><% } %>' +
                '    </div>' +
                '    <div class="email gray"><%- item.caption || "\u00A0" %></div>' +
                '  </div>' +
                '</li>');

            //https://github.com/StevenDevooght/tinyMCE-mention#configuration
            this.mentions = {

                items: settings.get('mentions/limit', 5),

                source: function (query, process) {
                    require(['io.ox/contacts/addressbook/popup', 'less!io.ox/contacts/addressbook/style'], function (addressbook) {
                        $.when().then(function () {
                            return cachedResponse || addressbook.getAllMailAddresses({ useGABOnly: false, lists: false });
                        }).then(function (response) {
                            cachedResponse = response;
                            process(addressbook.search(query, response.index, response.hash));
                        });
                    });
                },
                renderDropdown: function () {
                    // classes 'focus-indicator has-focus visible-selection' used to apply listview styles
                    return '<ul class="mentions-autocomplete dropdown-menu focus-indicator has-focus visible-selection" style="display:none"></ul>';
                },
                render: function (item) {
                    return template({ item: item });
                },
                insert: function (item) {
                    var list = model.get('to') || [],
                        name = item.mail_full_name, mail = item.mail || item.email;
                    model.set('to', list.concat([[name || null, mail || null]]));
                    return '<span>@' + item.mail_full_name + '&nbsp;</span>';
                },

                // matching/sorting done withing addressbook component
                matcher: _.constant(true),
                sorter: _.identity
            };

            require(['io.ox/contacts/api'], function (api) {
                api.on('create update delete', function () {
                    cachedResponse = null;
                });
            });
        }
    });
    */

    function splitContent_W3C(ed) {
        // get current range
        var range = ed.contentWindow.getSelection().getRangeAt(0);
        // range collapsed?
        if (!range.collapsed) {
            // delete selected content now
            ed.execCommand('Delete', false, null);
            // reselect new range
            range = ed.contentWindow.getSelection().getRangeAt(0);
        }
        // do magic
        var container = range.commonAncestorContainer;
        var lastBR = null,
            traverse;
        // helper
        traverse = function (node) {
            var i;
            if (node) {
                if (node.hasChildNodes()) {
                    // skip text nodes
                    for (i = 0; i < node.childNodes.length; i++) {
                        if (node.childNodes[i].nodeType === 1) {
                            // follow this node
                            traverse(node.childNodes[i]);
                            return;
                        } else if (node.childNodes[i].nodeType === 3) {
                            // remove zero width space (good for safari)
                            node.childNodes[i].nodeValue = node.childNodes[i].nodeValue.replace('\u200B', '');
                        }
                    }
                } else if (node.nodeName === 'BR') {
                    // remember node
                    lastBR = node;
                }
            }
        };
        while (container && !/mce-content-body/.test(container.className)) {
            // set range to end of container
            range.setEndAfter(container);
            // get parent node
            var p = container.parentNode;
            // add range content before next sibling (or at the end of the parent node)
            var contents = range.extractContents();
            // BR fix (remove unwanted newline)
            traverse(contents.firstChild);
            // now insert contents
            if ($(contents).text().length > 0) {
                // insert this content only if it includes something visible
                // Actually this allows to split a quote after the very last
                // character without getting empty gray blocks below the split
                p.insertBefore(contents, container.nextSibling);
            }
            // fix ordered lists. Look for subsequent <ol>...</ol><ol>...
            try {
                var ol = $(p).children('ol + ol'), prev, start;
                if (ol.length > 0) {
                    prev = ol.prev();
                    start = prev.children('li').length + 1;
                    ol.attr('start', start);
                }
            } catch (e) {
                if (ox.debug) console.error(e);
            }
            // climb up
            container = p;
        }
        // last BR?
        if (lastBR) {
            try {
                lastBR.parentNode.removeChild(lastBR);
            } catch (e) {
                if (ox.debug) console.error(e);
            }
        }
        // create new elements
        var newNode = mailUtil.getDefaultStyle().node.get(0);
        range.insertNode(newNode);
        range.setStart(newNode, 0);
        range.setEnd(newNode, 0);
        ed.contentWindow.getSelection().empty();
        ed.contentWindow.getSelection().addRange(range);
    }

    function isInsideBlockquote(range) {
        // get ancestor/parent container
        var container = range.commonAncestorContainer || range.parentElement();
        // loop for blockquote
        var bq = $(container).parents('blockquote').last(),
            is = bq.length > 0;
        //console.debug('inside?', is, bq);
        return is;
    }

    function splitContent(ed, e) {
        // get current range
        var range = ed.contentWindow.getSelection().getRangeAt(0);
        // inside blockquote?
        if (!isInsideBlockquote(range)) return;
        if (!range.startContainer) return;
        splitContent_W3C(ed);
        ed.dom.events.cancel(e);
        //focus is lost after content has been split, at least starting with tinyMCE 4.6.6 (4.6.5 didn't)
        ed.focus();
    }

    function getCursorPosition(ed) {
        var scrollable = $(ed.container).closest('.scrollable'),
            selection = ed.contentWindow.getSelection(),
            range = selection.getRangeAt(0),
            // Safari behaves strange here and gives a boundingClientRect with 0 for all properties
            rect = _.device('safari') ? range.getClientRects()[0] : range.getBoundingClientRect(),
            top = rect ? rect.top : 0,
            composeFieldsHeight = scrollable.find('.mail-compose-fields').height(),
            footerHeight = scrollable.parents('.window-container-center').find('.window-footer').outerHeight(),
            marginBottom = scrollable.find('.contenteditable-editor').css('margin-bottom') || '0px',
            editorBottomMargin = parseInt(marginBottom.replace('px', ''), 10) || 0,
            bottom = scrollable.height() - footerHeight - editorBottomMargin * 2;

        // for empty lines we get no valid rect
        if (top === 0) {
            if (selection.modify) {
                selection.modify('extend', 'backward', 'character');
                range = selection.getRangeAt(0);
                rect = range.getBoundingClientRect();
                range.collapse();
                top = rect.top + rect.height;
                // Safari will keep the selection if we do not collapse it
                selection.collapseToEnd();
            } else {
                var container = range.commonAncestorContainer;
                top = $(container).offset().top + container.clientHeight;
            }
        }
        var pos = top - scrollable.scrollTop() + composeFieldsHeight;

        return { pos: pos, top: top, bottom: bottom, scrollable: scrollable };
    }

    var duration = 300,
        easing = 'swing',
        throttledScrollOnCursorUp = _.throttle(scrollOnCursorUp, duration),
        throttledScrollOnEnter = _.throttle(scrollOnEnter, duration);

    // This is to keep the caret visible at all times, otherwise the fixed menubar may hide it.
    // See Bug #56677
    function scrollOnCursorUp(ed) {
        var cursorPosition = getCursorPosition(ed);

        // Scroll to cursor position (If you manually set this to something else, it doesn't feel native)
        if (cursorPosition.top > 0 && cursorPosition.pos < 0) cursorPosition.scrollable.animate({ scrollTop: cursorPosition.top }, duration, easing);
        // Scroll whole window to the top, if cursor reaches top of the editable area
        if (cursorPosition.top < 16) cursorPosition.scrollable.animate({ scrollTop: 0 }, duration, easing);
    }

    function scrollOnEnter(ed) {
        var cursorPosition = getCursorPosition(ed);

        if (cursorPosition.pos >= cursorPosition.bottom) {
            cursorPosition.scrollable.animate({ scrollTop: cursorPosition.top }, duration, easing);
        }
    }

    function lookupTinyMCELanguage() {
        var lookup_lang = ox.language,
            tinymce_langpacks = ['ar', 'ar_SA', 'az', 'be', 'bg_BG', 'bn_BD', 'bs', 'ca', 'cs', 'cy', 'da', 'de', 'de_AT', 'dv', 'el', 'en_CA', 'en_GB', 'es', 'et', 'eu', 'fa', 'fi', 'fo', 'fr_FR', 'gd', 'gl', 'he_IL', 'hr', 'hu_HU', 'hy', 'id', 'is_IS', 'it', 'ja', 'ka_GE', 'kk', 'km_KH', 'ko_KR', 'lb', 'lt', 'lv', 'ml', 'ml_IN', 'mn_MN', 'nb_NO', 'nl', 'pl', 'pt_BR', 'pt_PT', 'ro', 'ru', 'si_LK', 'sk', 'sl_SI', 'sr', 'sv_SE', 'ta', 'ta_IN', 'tg', 'th_TH', 'tr_TR', 'tt', 'ug', 'uk', 'uk_UA', 'vi', 'vi_VN', 'zh_CN', 'zh_TW'],
            tinymce_lang = _.indexOf(tinymce_langpacks, lookup_lang, true);

        // See bug 38381
        if (lookup_lang === 'fr_CA') return 'fr_FR';

        if (tinymce_lang > -1) {
            return tinymce_langpacks[tinymce_lang];
        }
        tinymce_lang = _.indexOf(tinymce_langpacks, lookup_lang.substr(0, 2), true);
        return (tinymce_lang > -1) ? tinymce_langpacks[tinymce_lang] : 'en';
    }

    function Editor(el, opt) {

        var $el, initialized = $.Deferred(), ed, self = this;
        var editor, editorId = el.data('editorId');
        var defaultStyle = mailUtil.getDefaultStyle();

        _.extend(this, Backbone.Events);

        el.append(
            $el = $('<div class="contenteditable-editor">').attr('data-editor-id', editorId).on('keydown', function (e) { if (e.which === 27) e.preventDefault(); }).append(
                editor = $('<div class="editable" tabindex="0" role="textbox" aria-multiline="true">')
                    .attr('aria-label', gt('Rich Text Area. Press ALT-F10 for toolbar'))
                    //.css('margin-bottom', '32px')
                    .toggleClass('simple-linebreaks', mailSettings.get('compose/simpleLineBreaks', false))
            )
        );

        opt = _.extend({
            toolbar1: '*undo *redo | bold italic underline | bullist numlist outdent indent',
            advanced: '*styleselect | *fontselect fontsizeselect | link image *emoji | forecolor backcolor',
            toolbar2: '',
            toolbar3: '',
            plugins: 'autoresize autolink oximage oxpaste oxdrop link paste textcolor emoji lists code',
            theme: 'modern',
            height: null,
            imageLoader: null // is required to upload images. should have upload(file) and getUrl(response) methods
        }, opt);

        editor.addClass(opt.class);

        opt.toolbar1 += ' | ' + opt.advanced;

        // consider custom configurations
        opt.toolbar1 = settings.get('tinyMCE/theme_advanced_buttons1', opt.toolbar1);
        opt.toolbar2 = settings.get('tinyMCE/theme_advanced_buttons2', opt.toolbar2);
        opt.toolbar3 = settings.get('tinyMCE/theme_advanced_buttons3', opt.toolbar3);

        // remove unsupported stuff
        if (!capabilities.has('emoji')) {
            opt.toolbar1 = opt.toolbar1.replace(/( \| )?\*?emoji( \| )?/g, ' | ');
            opt.toolbar2 = opt.toolbar2.replace(/( \| )?\*?emoji( \| )?/g, ' | ');
            opt.toolbar3 = opt.toolbar3.replace(/( \| )?\*?emoji( \| )?/g, ' | ');
            opt.plugins = opt.plugins.replace(/emoji/g, '').trim();
        }

        // store a copy of original toolbar to adjust toolbar in DOM later
        var originalToolbarConfig = opt.toolbar1.replace(/\s*\|\s*/g, ' ');
        opt.toolbar1 = opt.toolbar1.replace(/\*/g, '');

        var fixed_toolbar = '.contenteditable-editor[data-editor-id="' + editorId + '"] > .mce-tinymce > .mce-stack-layout > .mce-top-part';

        var options = {
            script_url: (window.cordova ? ox.localFileRoot : ox.base) + '/apps/3rd.party/tinymce/tinymce.min.js',

            extended_valid_elements: 'blockquote[type]',
            invalid_elements: 'object,iframe,script',

            height: opt.height,
            autoresize_bottom_margin: 0,
            menubar: false,
            statusbar: false,

            skin: opt.skin,

            body_class: 'ox-mce',
            content_style: contentCss,

            toolbar1: opt.toolbar1,
            toolbar2: opt.toolbar2,
            toolbar3: opt.toolbar3,

            relative_urls: false,
            remove_script_host: false,

            entity_encoding: 'raw',

            font_formats: mailUtil.getFontFormats(),
            fontsize_formats: '8pt 10pt 11pt 12pt 13pt 14pt 16pt 18pt 24pt 36pt',

            forced_root_block: 'div',
            forced_root_block_attrs: { 'style': defaultStyle.string, 'class': 'default-style' },

            browser_spellcheck: true,

            plugins: opt.plugins,

            // link plugin settings
            link_title: false,
            target_list: false,
            link_assume_external_targets: true,

            language: lookupTinyMCELanguage(),

            // disable the auto generation of hidden input fields (we don't need them)
            hidden_input: false,

            theme: opt.theme,
            mobile: {
                theme: 'modern',
                toolbar: false
            },

            init_instance_callback: function (editor) {
                ed = editor;
                initialized.resolve();
            },

            execcommand_callback: function (editor_id, elm, command) {
                if (command === 'createlink') {
                    _.defer(function () {
                        $(tinyMCE.get(editor_id).getBody()).find('a').attr({
                            target: '_blank',
                            rel: 'noopener'
                        });
                    });
                }
            },
            // post processing (string-based)
            paste_preprocess: textproc.paste_preprocess,
            // post processing (DOM-based)
            paste_postprocess: textproc.paste_postprocess,

            setup: function (ed) {
                if (opt.oxContext) ed.oxContext = opt.oxContext;
                ext.point(POINT + '/setup').invoke('draw', self, ed);
                ed.on('init', function () {
                    // marker class to fix scroll behavior
                    if (this.oxContext && this.oxContext.signature) {
                        $(this.contentDocument.getElementsByTagName('html')[0]).addClass('signature-editor');
                    }
                    // Somehow, this span (without a tabindex) is focussable in firefox (see Bug 53258)
                    $(fixed_toolbar).find('span.mce-txt').attr('tabindex', -1);
                    // adjust toolbar
                    var widgets = $(fixed_toolbar).find('.mce-widget');
                    originalToolbarConfig.split(' ').forEach(function (id, index) {
                        widgets.eq(index).attr('data-name', id);
                        if (/^\*/.test(id)) widgets.eq(index).attr('data-hidden', 'xs');
                    });
                    // find empty groups
                    $(fixed_toolbar).find('.mce-btn-group').each(function () {
                        $(this).toggleClass('mce-btn-group-visible-xs', $(this).has('.mce-widget:not([data-hidden])').length > 0);
                    });

                    ed.on('SetContent', function (o) {
                        if (!o.paste) return;
                        setTimeout(throttledScrollOnEnter, 0, ed);
                    });

                });
            },

            oxImageLoader: opt.imageLoader
        };

        ext.point(POINT + '/options').invoke('config', options, opt.oxContext);

        require(['3rd.party/tinymce/jquery.tinymce.min']).then(function () {
            editor.tinymce(options);
        });

        function trimEnd(str) {
            return String(str || '').replace(/[\s\xA0]+$/g, '');
        }

        var stripDataAttributes = function (content) {
            return content.replace(/<[a-z][^>]*\sdata-mce.*?>/gi, function (match) {
                // replace all data-mce-* attributes which are written with single or double quotes
                return match.replace(/\sdata-mce-\S+=("[^"]*"|'[^']*')/g, '');
            });
        };

        function resizeEditor() {

            if (el === null) return;

            // This is needed for keyboard to work in small windows with buttons that are hidden
            var buttons = el.find('.mce-btn').filter('[data-hidden="xs"]');
            buttons.filter(':hidden').attr({ role: 'presentation', 'aria-hidden': true });
            buttons.filter(':visible').removeAttr('aria-hidden').attr('role', 'button');

            var h = 0,
                top = 0,
                iframe = el.find('iframe'),
                iframeContents = iframe.contents().height(),
                container = el.closest('.window-container'),
                header = container.find('.window-header:visible').outerHeight() || 0,
                footer = container.find('.window-footer:visible').outerHeight() || 0,
                padding = 0;

            if (_.device('smartphone')) {
                h = $(window).height();
                top = el.offset().top;
            } else {
                h = el.closest('.window-content').height();
                top = el.parent().find('.mail-compose-fields').outerHeight();
                padding = 8;
            }

            var availableHeight = h - top - header - footer - padding;

            if (_.device('smartphone') && (iframeContents > availableHeight)) {
                availableHeight = iframeContents;
            }

            editor.css('min-height', availableHeight + 'px');
            iframe.css('min-height', availableHeight + 'px');
            if (opt.css) editor.css(opt.css);
        }

        var resizeEditorDebounced = _.debounce(resizeEditor, 30),

            set = function (str) {

                ed.setContent(str);

                // Remove all position: absolute and white-space: nowrap inline styles
                // This is a fix for the infamous EUROPCAR mail bugs
                // Don't change this if you don't know what you are doing
                if (/position:(\s+)?absolute/i.test(str)) {
                    $(ed.getBody()).find('[style*=absolute]').css('position', 'static');
                }
                if (/white-space:(\s+)?nowrap/i.test(str)) {
                    $(ed.getBody()).find('[style*=nowrap]').css('white-space', 'normal');
                }

            },

            clear = function () {
                set('');
            },

            ln2br = function (str) {
                return String(str || '').replace(/\r/g, '')
                    // '\n' is for IE; do not add for signatures
                    .replace(new RegExp('\\n', 'g'), str.indexOf('io-ox-signature') > -1 ? '\n' : '<br>');
            },

            // get editor content
            // trim white-space and clean up pseudo XHTML
            // remove empty paragraphs at the end
            get = function () {
                // remove tinyMCE resizeHandles
                $(ed.getBody()).find('.mce-resizehandle').remove();

                // get raw content
                var content = ed.getContent({ format: 'raw' });
                // strip data attributes (incl. bogus attribute)
                content = stripDataAttributes(content);
                // clean up
                content = content
                    .replace(/<(\w+)[ ]?\/>/g, '<$1>')
                    .replace(/(<div>(<br>)?<\/div>)+$/, '');

                // remove trailing white-space, line-breaks, and empty paragraphs
                content = content.replace(
                    /(\s|&nbsp;|\0x20|<br\/?>|<div( class="io-ox-signature")>(&nbsp;|\s|<br\/?>)*<\/div>)*$/g, ''
                );

                // remove trailing white-space
                return trimEnd(content);
            };

        // special handling for alternative mode, send HTML to backend and it will create text/plain part of the mail automagically
        this.content_type = opt.config && opt.config.get('preferredEditorMode') === 'alternative' ? 'ALTERNATIVE' : 'text/html';

        // publish internal 'done'
        this.done = function (fn) {
            return $.when(initialized).then(function () {
                fn(this);
                return this;
            }.bind(this));
        };

        this.focus = function () {
            if (_.device('ios')) return;
            _.defer(function () {
                if (!ed) return;
                ed.focus();
                ed.execCommand('mceFocus', false, editorId);
            });
        };

        this.ln2br = ln2br;

        this.clear = clear;

        this.getContent = get;

        this.getPlainText = function () {
            return textproc.htmltotext($(ed.getBody()).html());
        };

        this.setContent = set;

        this.setPlainText = function (str) {
            // clean up
            str = trimEnd(str);
            if (_.isUndefined(str)) return;
            require(['io.ox/mail/detail/content'], function (proc) {
                set(proc.text2html(str));
                ed.undoManager.clear();
            });
        };

        this.paste = function (str) {
            ed.execCommand('mceInsertClipboardContent', false, { content: str });
        };

        this.scrollTop = function (pos) {
            var doc = $(ed.getDoc());
            if (pos === undefined) {
                return doc.scrollTop();
            } else if (pos === 'top') {
                doc.scrollTop(0);
            } else if (pos === 'bottom') {
                doc.scrollTop(doc.get(0).body.scrollHeight);
            }
        };

        this.setCaretPosition = function () {
            $(ed.getDoc()).scrollTop(0);
        };

        this.appendContent = function (str) {
            var content = this.getContent();
            str = (/^<div/i).test(str) ? str : '<div>' + ln2br(str) + '</div>';
            content = content.replace(/^(<div><br><\/div>){2,}/, '').replace(/(<div><br><\/div>)+$/, '') + '<div><br></div>' + str;
            if (/^<blockquote/.test(content)) {
                content = '<div><br></div>' + content;
            }
            this.setContent(content);
        };

        this.prependContent = function (str) {
            var content = this.getContent();
            str = (/^<div/i).test(str) ? str : '<div>' + ln2br(str) + '</div>';
            content = str + '<div><br></div>' + content.replace(/^(<div><br><\/div>)+/, '').replace(/(<div><br><\/div>){2,}$/, '');
            content = '<div><br></div>' + content;
            this.setContent(content);
        };

        this.setContentParts = function (data, type) {
            var content = '';
            // normalise
            data = _.isString(data) ? { content: data } : data;
            data.content = data.content.replace(/^(<div><br><\/div>)+/, '').replace(/(<div><br><\/div>){2,}$/, '');
            // concat content parts
            if (data.content) content += data.content;
            else content += '<div><br></div>';
            if (type === 'above' && data.cite) content += data.cite;
            if (data.quote) {
                // backend appends &nbsp; to the quote which are wrapped in a paragraph by the ui. remove those.
                data.quote = data.quote.replace(/<div><br>(&nbsp;|&#160;)<\/div>/, '');
                content += (data.quote || '');
            }
            if (type === 'below' && data.cite) {
                // add a blank line between the quoted text and the signature below
                // but only, if the sigature is directly after the quoted text
                // then, the user can always insert text between the quoted text and the signature but has no unnecessary empty lines
                if (!/<div><br><\/div>$/i.test(content) && /<\/blockquote>$/.test(content)) content += '<div><br></div>';
                content += data.cite;
            }
            this.setContent(content);
        };

        // hint: does not detects the cite block
        this.getContentParts = function () {
            var content = this.getContent(),
                isForwardUnquoted = opt.view.model.get('mode') === 'forward' && mailSettings.get('forwardunquoted', false),
                index = content.indexOf(isForwardUnquoted ? '----' : '<blockquote type="cite">');
            // special case: initially replied/forwarded text mail
            if (content.substring(0, 15) === '<blockquote type="cite"><div>') index = 0;
            // special case: switching between signatures in such a mail
            if (content.substring(0, 23) === '<div><br></div><blockquote type="cite">') index = 0;
            if (index < 0) return { content: content };
            return {
                // content without trailing whitespace
                content: content.substring(0, index).replace(/\s+$/g, ''),
                quote: content.substring(index),
                cite: undefined
            };
        };

        this.insertPrevCite = function (str) {
            var data = this.getContentParts();
            str = (/^<div/i).test(str) ? str : '<div>' + ln2br(str) + '</div>';
            // add cite
            data.cite = str;
            this.setContentParts(data, 'above');
        };

        this.insertPostCite = function (str) {
            var data = this.getContentParts();
            str = (/^<div/i).test(str) ? str : '<div>' + ln2br(str) + '</div>';
            // add cite
            data.cite = str;
            this.setContentParts(data, 'below');
        };

        this.replaceParagraph = function (str, rep) {
            var content = this.getContent(), pos, top;
            str = (/^<div/i).test(str) ? str : '<div>' + ln2br(str) + '</div>';
            // exists?
            if ((pos = content.indexOf(str)) > -1) {
                // replace content
                top = this.scrollTop();
                this.setContent(content.substr(0, pos) + (rep || '') + content.substr(pos + str.length));
                this.scrollTop(top);
                return true;
            }
            return false;
        };

        this.removeContent = function (str) {
            this.replaceContent(str, '');
        };

        // allow jQuery access
        this.find = function (selector) {
            return $(ed.getBody()).find(selector);
        };

        this.children = function (selector) {
            return $(ed.getBody()).children(selector);
        };

        this.replaceContent = function (str, rep) {

            // adopted from tinyMCE's searchreplace plugin
            var range, win = ed.getWin(),
                found = false;

            function replace() {
                ed.selection.setContent(rep || '');
            }

            ed.selection.select(ed.getBody(), true);
            ed.selection.collapse(true);

            if (_.browser.IE) {
                ed.focus();
                range = ed.getDoc().selection.createRange();
                while (range.findText(str, 1, 0)) {
                    range.scrollIntoView();
                    range.select();
                    replace();
                    found = true;
                }
            } else {
                while (win.find(str, 0, 0, false, false, false, false)) {
                    replace();
                    found = true;
                }
            }

            return found;
        };

        this.getMode = function () { return 'html'; };

        // convenience access
        this.tinymce = function () { return editor.tinymce ? editor.tinymce() : {}; };

        this.show = function () {
            $el.show();
            // set display to empty sting because of overide 'display' property in css
            $(fixed_toolbar).css('display', '');
            window.toolbar = $(fixed_toolbar);
            $(window).on('resize.tinymce xorientationchange.tinymce changefloatingstyle.tinymce', resizeEditorDebounced);
            $(window).trigger('resize');
        };

        this.hide = function () {
            $el.hide();
            $(window).off('resize.tinymce xorientationchange.tinymce changefloatingstyle.tinymce', resizeEditorDebounced);
        };

        (function () {
            if (_.device('smartphone')) return;
            var scrollPane = opt.scrollpane || opt.app && opt.app.getWindowNode(),
                composeFields = scrollPane.find('.mail-compose-fields'),
                fixed = false;

            // keep fixed toolbar in window, when window is dragged
            if (opt.app && opt.app.get('floating') && opt.app.get('window').floating) {
                opt.app.get('window').floating.on('move', function () {
                    if (fixed) {
                        $(fixed_toolbar).css('top', opt.view.$el.parent().offset().top);
                    }
                });
            }

            scrollPane.on('scroll', function () {
                var scrollTop = scrollPane.scrollTop() || 0;
                fixed = scrollTop > (composeFields.height() + 14);
                $(fixed_toolbar).css('top', fixed ? opt.view.$el.parent().offset().top : 0);
                composeFields.css('margin-bottom', fixed ? 40 : 0);
                $el.toggleClass('toolbar-fixed', fixed);
            });

        }());

        this.destroy = function () {
            this.hide();
            clearKeepalive();
            // have to unset active editor manually. may be removed for future versions of tinyMCE
            delete tinyMCE.EditorManager.activeEditor;
            tinyMCE.EditorManager.remove(ed);
            ed = undefined;
        };

        var intervals = [];

        function addKeepalive(id) {
            var timeout = Math.round(settings.get('maxUploadIdleTimeout', 200000) * 0.9);
            intervals.push(setInterval(opt.keepalive || mailAPI.keepalive, timeout, id));
        }

        function clearKeepalive() {
            _(intervals).each(clearInterval);
        }

        editor.on('addInlineImage', function (e, id) { addKeepalive(id); });
    }

    return Editor;
});<|MERGE_RESOLUTION|>--- conflicted
+++ resolved
@@ -68,13 +68,9 @@
         draw: function (ed) {
             var sanitizeAttributes = function (e) {
                 if (!e.content) return;
-<<<<<<< HEAD
-                e.content = DOMPurify.sanitize(e.content);
-=======
                 // aways cast to String (See Bug 66936) - since this is handed over to tinyMCE
                 // we have no choice but making this a String
                 e.content = DOMPurify.sanitize(e.content) + '';
->>>>>>> 4d2c175d
             };
             // see bug 48231 and 50849
             ed.on('PastePreProcess', sanitizeAttributes);
