--- conflicted
+++ resolved
@@ -52,7 +52,7 @@
             }
         }
     });
-    
+
     api.caches.versions = new cache.SimpleCache("infostore-versions", true);
 
     function fallbackForOX6BackendREMOVEME(htmlpage) {
@@ -224,14 +224,9 @@
             data: [version.version]
         }).done(function () {
             api.caches.all.remove(version.folder);
-<<<<<<< HEAD
-            api.caches.get.remove(version);
-            api.trigger("delete.version update", { id: version.id, folder: version.folder, version: version.version });
-=======
             api.caches.versions.remove(version.id);
             api.caches.get.remove({id: version.id, folder: version.folder});
             api.trigger("delete.version update", {id: version.id, folder: version.folder, version: version.version});
->>>>>>> 1a90323f
         });
     };
 
