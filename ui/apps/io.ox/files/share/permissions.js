/**
 * This work is provided under the terms of the CREATIVE COMMONS PUBLIC
 * LICENSE. This work is protected by copyright and/or other applicable
 * law. Any use of the work other than as authorized under this license
 * or copyright law is prohibited.
 *
 * http://creativecommons.org/licenses/by-nc-sa/2.5/
 *
 * © 2016 OX Software GmbH, Germany. info@open-xchange.com
 *
 * @author David Bauer <david.bauer@open-xchange.com>
 * @author Matthias Biggeleben <matthias.biggeleben@open-xchange.com>
 */

define('io.ox/files/share/permissions', [
    'io.ox/core/extensions',
    'io.ox/backbone/disposable',
    'io.ox/core/yell',
    'io.ox/backbone/mini-views',
    'io.ox/backbone/mini-views/dropdown',
    'io.ox/core/folder/api',
    'io.ox/files/api',
    'io.ox/files/share/api',
    'io.ox/contacts/api',
    'io.ox/backbone/views/modal',
    'io.ox/contacts/util',
    'io.ox/core/settings/util',
    'io.ox/core/tk/typeahead',
    'io.ox/participants/model',
    'io.ox/participants/views',
    'io.ox/core/capabilities',
    'io.ox/core/folder/util',
    'gettext!io.ox/core',
    'settings!io.ox/contacts',
    'io.ox/backbone/mini-views/addresspicker',
    'io.ox/core/util',
    'static/3rd.party/polyfill-resize.js',
    'less!io.ox/files/share/style'
], function (ext, DisposableView, yell, miniViews, DropdownView, folderAPI, filesAPI, api, contactsAPI, ModalDialog, contactsUtil, settingsUtil, Typeahead, pModel, pViews, capabilities, folderUtil, gt, settingsContacts, AddressPickerView, coreUtil) {

    'use strict';

    var POINT = 'io.ox/files/share/permissions',

        roles = {
            //#. Role: view folder + read all
            viewer: { bit: 257, label: gt('Viewer') },
            //#. Role: view folder + read/write all
            reviewer: { bit: 33025, label: gt('Reviewer') },
            //#. Role: create folder + read/write/delete all
            author: { bit: 4227332, label: gt('Author') },
            //#. Role: all permissions
            administrator: { bit: 272662788, label: gt('Administrator') },
            //#. Role: Owner (same as admin)
            owner: { bit: 272662788, label: gt('Owner') }
        },

        fileRoles = {
            // read only
            viewer: 1,
            // read and write
            reviewer: 2,
            // read, write, and delete
            author: 4
        },

        /* Models */

        // Simple Permission
        Permission = Backbone.Model.extend({

            idAttribute: 'entity',

            defaults: {
                group: false,
                bits: 0
            },

            initialize: function () {
                // if extended permissions
                if (this.has('type') && this.get('type') === 'group') {
                    this.set('group', true);
                }
            },

            isMyself: function () {
                return this.get('type') === 'user' && this.get('entity') === ox.user_id;
            },

            isGroup: function () {
                return this.get('type') === 'group';
            },

            isUser: function () {
                return this.get('type') === 'user';
            },

            isPerson: function () {
                return this.isUser() || this.isGuest();
            },

            isInternal: function () {
                var type = this.get('type');
                return type === 'user' || type === 'group';
            },

            isGuest: function () {
                return this.get('type') === 'guest';
            },

            isAnonymous: function () {
                return this.get('type') === 'anonymous';
            },

            isOwner: function (parentModel) {
                if (!this.get('entity') || !parentModel || !_.isFunction(parentModel.getOwner)) return;
                return this.get('entity') === parentModel.getOwner();
            },

            getDisplayName: function (htmlOutput) {
                switch (this.get('type')) {
                    case 'user':
                        return contactsUtil.getFullName(this.get('contact'), htmlOutput);
                    case 'group':
                        return this.get('display_name');
                    case 'guest':
                        var data = this.get('contact');
                        return data[data.field] || data.email1;
                    case 'anonymous':
                        return gt('Public link');
                    // no default
                }
            },

            getEmail: function () {
                return contactsUtil.getMail(this.get('contact'));
            },

            getSortName: function () {
                var data = {};
                switch (this.get('type')) {
                    case 'user':
                        data = this.get('contact');
                        return data.last_name || data.first_name || data.display_name;
                    case 'group':
                        return this.get('display_name');
                    case 'guest':
                        data = this.get('contact');
                        return data[data.field] || data.email1;
                    case 'anonymous':
                        return '';
                    // no default
                }
            },

            // bits    Number  A number as described in Permission flags.
            // entity  Number  (ignored for type “anonymous” or “guest”) User ID of the user or group to which this permission applies.
            // group   Boolean (ignored for type “anonymous” or “guest”) true if entity refers to a group, false if it refers to a user.
            // type    String  (required if no internal “entity” defined) The recipient type, i.e. one of “guest”, “anonymous”
            // email_address   String  (for type “guest”) The e-mail address of the recipient
            // display_name    String  (for type “guest”, optional) The display name of the recipient
            // contact_id  String  (for type “guest”, optional) The object identifier of the corresponding contact entry if the recipient was chosen from the address book
            // contact_folder  String  (for type “guest”, required if “contact_id” is set) The folder identifier of the corresponding contact entry if the recipient was chosen from the address book
            toJSON: function () {

                var type = this.get('type'),
                    data = {
                        bits: this.get('bits')
                    };

                if (this.has('entity')) {
                    data.entity = this.get('entity');
                    data.group = type === 'group';
                } else {
                    switch (type) {
                        case 'guest':
                            data.type = type;
                            var contact = this.get('contact');
                            data.email_address = contact[contact.field] || contact.email1;
                            if (this.has('display_name')) {
                                data.display_name = this.get('display_name');
                            }
                            if (contact && contact.id && contact.folder_id) {
                                data.contact_id = contact.id;
                                data.contact_folder = contact.folder_id;
                            }
                            break;
                        case 'anonymous':
                            data.type = type;
                            break;
                        // no default
                    }
                }

                return data;
            }
        }),

        // Permission Collection
        Permissions = Backbone.Collection.extend({

            model: Permission,

            // method to check if a guest is already in the collection (they receive entity ids that differ from the emails, so this check is needed)
            isAlreadyGuest: function (newGuest) {
                var guests = this.where({ type: 'guest' }),
                    isGuest = false;
                // use try catch not to run into a js error if the field attribute isn't there or sth
                try {
                    for (var i = 0; i < guests.length; i++) {
                        if (guests[i].attributes.contact.email1 === newGuest.contact[newGuest.field]) {
                            isGuest = true;
                        }
                    }
                } catch (e) {
                    if (ox.debug) console.error(e);
                }

                return isGuest;
            },

            comparator: function (a, b) {
                if (a.isMyself()) return -1;
                if (b.isMyself()) return +1;
                var snA = a.getSortName(),
                    snB = b.getSortName(), lexic;

                /*eslint-disable no-nested-ternary */
                lexic = snA === snB ? 0 : (snA > snB ? +1 : -1);
                /*eslint-enable no-nested-ternary */

                if (a.isGroup() && b.isGroup()) return lexic;
                if (a.isGroup()) return -1;
                if (b.isGroup()) return +1;
                if (a.isUser() && b.isUser()) return lexic;
                if (a.isUser()) return -1;
                if (b.isUser()) return +1;
                if (a.isGuest() && b.isGuest()) return lexic;
                if (a.isGuest()) return -1;
                if (b.isGuest()) return +1;
                return +1;
            }
        }),

        // Simple permission view
        PermissionEntityView = DisposableView.extend({

            className: 'permission row',

            /* doesn't work on mobile phones
            events: {
                'click a.bit': 'updateDropdown',
                'click a[data-name="edit"]': 'onEdit',
                'click a[data-name="resend"]': 'onResend',
                'click a[data-name="revoke"]': 'onRemove'
            },
            */

            initialize: function (options) {
                if (this.model.get('type') === 'anonymous') {
                    var self = this,
                        key,
                        remove = function () {
                            self.model.collection.remove(self.model);
                            self.remove();
                        };

                    if (options.parentModel.isFile()) {
                        key = 'remove:link:infostore:' + options.parentModel.get('folder_id') + ':' + options.parentModel.get('id');
                    } else {
                        key = 'remove:link:' + options.parentModel.get('module') + ':' + options.parentModel.get('id');
                    }

                    api.on(key, remove);
                    this.on('dispose', function () {
                        api.off(key, remove);
                    });
                }
                this.parentModel = options.parentModel;
                this.user = null;
                this.display_name = '';
                this.description = '';
                this.ariaLabel = '';

                this.parseBitmask();

                this.listenTo(this.model, 'change:bits', this.onChangeBitmask);
                this.listenTo(this.model, 'change:folder change:read change:write change:delete change:admin', this.updateBitmask);
            },

            onChangeBitmask: function () {
                this.parseBitmask();
            },

            parseBitmask: function () {
                var bitmask = folderAPI.Bitmask(this.model.get('bits'));
                this.model.set({
                    'folder': bitmask.get('folder'),
                    'read':   bitmask.get('read'),
                    'write':  bitmask.get('write'),
                    'delete': bitmask.get('delete'),
                    'admin':  bitmask.get('admin')
                });
            },

            updateBitmask: function () {
                var bitmask = folderAPI.Bitmask(this.model.get('bits'));
                bitmask.set('folder', this.model.get('folder'));
                bitmask.set('read', this.model.get('read'));
                bitmask.set('write', this.model.get('write'));
                bitmask.set('delete', this.model.get('delete'));
                bitmask.set('admin', this.model.get('admin'));
                this.model.set('bits', bitmask.get());
            },

            render: function () {
                this.getEntityDetails();
                if (this.model.get('type') === 'anonymous') return false;
                this.$el.attr({ 'aria-label': this.ariaLabel + '.', 'role': 'group' });
                var baton = ext.Baton({ model: this.model, view: this, parentModel: this.parentModel });
                ext.point(POINT + '/entity').invoke('draw', this.$el.empty(), baton);

                // The menu node is moved outside the PermissionEntityView root node. That's why Backbone event delegate seems to have problems on mobile phones.
                this.$el.find('a[data-name="edit"]').on('click', this.onEdit.bind(this));
                this.$el.find('a[data-name="resend"]').on('click', this.onResend.bind(this));
                this.$el.find('a[data-name="revoke"]').on('click', this.onRemove.bind(this));

                return this;
            },

            onRemove: function (e) {
                e.preventDefault();
                this.model.collection.remove(this.model);
                this.remove();
            },

            onResend: function (e) {

                e.preventDefault();

                var type = this.parentModel.isFile() ? 'file' : 'folder',
                    id = this.parentModel.get('id'),
                    entity = this.model.get('entity');

                api.resend(type, id, entity).then(
                    function success() {
                        yell('success', gt('The notification has been resent'));
                    },
                    function fail(error) {
                        yell(error);
                    }
                );
            },

            onEdit: function (e) {

                e.preventDefault();
                var popup = this.$el.closest('.share-permissions-dialog');

                function cont(data) {
                    // turn parent model into file/folder model
                    var model = new filesAPI.Model(data);
                    ox.load(['io.ox/files/actions/share']).done(function (action) {
                        popup.hide();
                        action.link([model]).one('close', function () {
                            popup.show();
                            popup = model = null;
                        });
                    });
                }

                if (this.parentModel.isFile()) {
                    cont(this.parentModel.attributes);
                } else {
                    folderAPI.get(this.parentModel.get('id')).done(cont);
                }
            },

            getEntityDetails: function () {

                switch (this.model.get('type')) {
                    case 'user':
                        this.user = this.model.get('contact');
                        this.display_name = contactsUtil.getFullName(this.user);
                        this.description = gt('Internal user');
                        break;
                    case 'group':
                        this.display_name = this.model.get('display_name');
                        this.description = gt('Group');
                        break;
                    case 'guest':
                        this.user = this.model.get('contact');
                        this.display_name = this.user[this.user.field] || this.user.email1;
                        this.description = gt('Guest');
                        break;
                    case 'anonymous':
                        // TODO: public vs. password-protected link
                        this.display_name = this.ariaLabel = gt('Public link');
                        this.description = this.model.get('share_url');
                        break;
                    // no default
                }

                // a11y: just say "Public link"; other types use their description
                this.ariaLabel = this.ariaLabel || (this.display_name + ', ' + this.description);
            },

            getRole: function () {
                var bits = this.model.get('bits'), bitmask;
                if (this.parentModel.isFile()) {
                    if (bits === 2 || bits === 4) return 'reviewer';
                } else if (this.model.isOwner(this.parentModel)) {
                    return 'owner';
                } else {
                    bitmask = folderAPI.Bitmask(this.model.get('bits'));
                    if (bitmask.get('admin')) return 'administrator';
                    if (bitmask.get('read') && bitmask.get('write')) {
                        // Author: read, write, delete
                        // Reviewer: read, write
                        return bitmask.get('delete') ? 'author' : 'reviewer';
                    }
                }
                // assumption is that everyone is at least a "Viewer"
                return 'viewer';
            },

            getRoleDescription: function (role) {
                role = role || this.getRole();
                return roles[role] ? roles[role].label : 'N/A';
            },

            // check if it's possible to assign the admin role at all
            supportsAdminRole: function () {

                if (this.parentModel.isFile()) return false;

                var type = this.parentModel.get('type'),
                    module = this.parentModel.get('module');

                // no admin choice for default folders (see Bug 27704)
                if (String(folderAPI.getDefaultFolder(module)) === this.parentModel.get('id')) return false;
                // not for system folders
                if (type === 5) return false;
                // public folder and permission enity 0, i.e. "All users"
                if (type === 2 && this.model.id === 0) return false;
                // private contacts and calendar folders can't have other users with admin permissions
                if (type === 1 && (module === 'contacts' || module === 'calendar')) return false;
                // otherwise
                return true;
            }
        }),

        // All Permissions view
        PermissionsView = DisposableView.extend({

            tagName: 'div',

            className: 'permissions-view container-fluid',

            initialize: function () {
                this.collection = new Permissions();
                this.listenTo(this.collection, 'reset', this.renderAllEntities);
                this.listenTo(this.collection, 'add', this.renderEntity);
            },

            render: function () {

                // extended permissions are mandatory now
                if (this.model.isExtendedPermission()) {
                    this.collection.reset(this.model.getPermissions());
                } else {
                    console.error('Extended permissions are mandatory', this);
                }

                return this;
            },

            renderAllEntities: function () {
                this.$el.empty().append(
                    this.collection.map(function (model) {
                        return new PermissionEntityView({ model: model, parentModel: this.model }).render().$el;
                    }, this)
                );
                return this;
            },

            renderEntity: function (model) {
                var children = this.$el.children(),
                    index = this.collection.indexOf(model),
                    newEntity = new PermissionEntityView({ model: model, parentModel: this.model }).render().$el;
                if (index === 0) {
                    this.$el.prepend(newEntity);
                } else if (children.length > 1) {
                    this.$el.children().eq(index - 1).after(newEntity);
                } else {
                    this.$el.append(newEntity);
                }
            }
        });

    ext.point(POINT + '/entity').extend(
        //
        // Image
        //
        {
            index: 100,
            id: 'image',
            draw: function (baton) {

                var column = $('<div class="col-sm-1 col-xs-2 image">'),
                    node = $('<span class="contact-picture">');

                if (baton.view.user) {
                    // internal users and guests
                    column.append(
                        contactsAPI.pictureHalo(node, baton.view.user, { width: 40, height: 40 })
                    );
                } else {
                    // groups and links
                    column.append(
                        node.addClass('group').append(
                            $('<i class="fa fa-' + (baton.model.get('type') === 'group' ? 'group' : 'link') + '" aria-hidden="true">')
                        )
                    );
                }

                this.append(column);
            }
        },
        //
        // Display name and type
        //
        {
            index: 200,
            id: 'who',
            draw: function (baton) {

                var url = baton.model.get('share_url');

                this.append(
                    $('<div class="col-sm-5 col-xs-10">').append(
                        $('<div class="display_name">').append(
                            baton.model.isUser() ? baton.model.getDisplayName(true) : $.txt(baton.model.getDisplayName())
                        ),
                        $('<div class="description">').append(
                            url ? $('<a href="" target="_blank">').attr('href', url).text(url) : $.txt(baton.view.description)
                        )
                    )
                );
            }
        },
        //
        // User identifier (not userid)
        //
        {
            index: 210,
            id: 'userid',
            draw: function (baton) {
                if (!baton.model.isUser()) return;
                var node = this.find('.description:first'),
                    mail = baton.model.getEmail(),
                    id = _.first(mail.split('@'));
                if (!id) return;
                node.append(
                    $('<span class="post-description">').text(' (' + id + ')')
                );
            }
        },

        //
        // Role dropdown
        //
        {
            index: 300,
            id: 'role',
            draw: function (baton) {

                var $el, dropdown,
                    role = baton.view.getRole(),
                    description = baton.view.getRoleDescription(role),
                    isFile = baton.parentModel.isFile(),
                    isOwner = baton.model.isOwner(baton.parentModel),
                    module = baton.parentModel.get('module'),
                    supportsWritePrivileges = baton.model.isInternal() || !/^(contacts|calendar|tasks)$/.test(module);

                // apply role for the first time
                baton.model.set('role', role, { silent: true });

                $el = $('<div class="col-sm-3 col-sm-offset-0 col-xs-4 col-xs-offset-2 role">');

                if (!baton.parentModel.isAdmin() || isOwner || !supportsWritePrivileges || baton.model.isAnonymous()) {
                    $el.text(description);
                } else {
                    dropdown = new DropdownView({ el: $el.addClass('dropdown')[0], caret: true, label: description, title: gt('Current role'), model: baton.model, smart: true })
                        .option('role', 'viewer', function () {
                            return [$.txt(gt('Viewer')), $.txt(' '), $('<small>').text(gt('(Read only)'))];
                        })
                        .option('role', 'reviewer', function () {
                            return [$.txt(gt('Reviewer')), $.txt(' '), $('<small>').text(gt('(Read and write)'))];
                        });
                    if (!isFile) {
                        // files cannot be deleted in file-based shares
                        dropdown.option('role', 'author', function () {
                            return [$.txt(gt('Author')), $.txt(' '), $('<small>').text(gt('(Read, write, and delete)'))];
                        });
                    }
                    if (baton.view.supportsAdminRole()) {
                        dropdown.divider().option('role', 'administrator', gt('Administrator'));
                    }
                    // respond to changes
                    baton.view.listenTo(baton.model, {
                        'change': _.debounce(function (model) {
                            // just update the role - not the bits
                            role = baton.view.getRole();
                            model.set('role', role, { silent: true });
                            // always update the drop-down label
                            dropdown.$('.dropdown-label').text(baton.view.getRoleDescription(role));
                        }, 10),
                        'change:role': function (model, value) {
                            model.set('bits', isFile ? fileRoles[value] : roles[value].bit);
                        }
                    });
                    dropdown.render();
                }

                this.append($el);
            }
        },
        //
        // Detailed dropdown
        //
        {
            index: 400,
            id: 'detail-dropdown',
            draw: function (baton) {

                var model = baton.model,
                    isAnonymous = model.isAnonymous(),
                    module = baton.parentModel.get('module'),
                    supportsWritePrivileges = model.isInternal() || !/^(contacts|calendar|tasks)$/.test(module);

                // not available for anonymous links (read-only)
                if (isAnonymous) {
                    this.append('<div class="col-sm-2 col-xs-4">');
                    return;
                }

                // simple variant for files
                if (baton.parentModel.isFile()) {
                    // only fix invalid values
                    var bits = model.get('bits');
                    if (bits < 1 || bits > 4) model.set('bits', 1);
                    this.append($('<div class="col-sm-2 col-xs-4 detail-dropdown">'));
                    return;
                }

                // take care of highest bit (64 vs 4 vs 2)
                var maxFolder = model.get('folder') === 64 ? 64 : 4,
                    maxRead = model.get('read') === 64 ? 64 : 2,
                    maxWrite = model.get('write') === 64 ? 64 : 2,
                    maxDelete = model.get('delete') === 64 ? 64 : 2;

                var dropdown = new DropdownView({ caret: true, keep: true, label: gt('Details'), title: gt('Detailed access rights'), model: model, smart: true })
                    //
                    // FOLDER access
                    //
                    .header(gt('Folder'))
                    //#. folder permissions
                    .option('folder', 1, gt('View the folder'))
                    //#. folder permissions
                    .option('folder', 2, gt('Create objects'))
                    //#. folder permissions
                    .option('folder', maxFolder, gt('Create objects and subfolders'))
                    //
                    // READ access
                    //
                    .divider()
                    .header(gt('Read permissions'))
                    //#. object permissions - read
                    .option('read', 0, gt('None'))
                    //#. object permissions - read
                    .option('read', 1, gt('Read own objects'))
                    //#. object permissions - read
                    .option('read', maxRead, gt('Read all objects'))
                    //
                    // WRITE access
                    //
                    .divider()
                    .header(gt('Write permissions'))
                    //#. object permissions - edit/modify
                    .option('write', 0, gt('None'))
                    //#. object permissions - edit/modify
                    .option('write', 1, gt('Edit own objects'))
                    //#. object permissions - edit/modify
                    .option('write', maxWrite, gt('Edit all objects'))
                    //
                    // DELETE access
                    //
                    .divider()
                    .header(gt('Delete permissions'))
                    //#. object permissions - delete
                    .option('delete', 0, gt('None'))
                    //#. object permissions - delete
                    .option('delete', 1, gt('Delete own objects'))
                    //#. object permissions - delete
                    .option('delete', maxDelete, gt('Delete all objects'));

                // add admin role?
                if (baton.view.supportsAdminRole()) {
                    //
                    // ADMIN role
                    //
                    dropdown
                    .divider()
                    .header(gt('Administrative role'))
                    //#. object permissions - user role
                    .option('admin', 0, gt('User'))
                    //#. object permissions - admin role
                    .option('admin', 1, gt('Administrator'));
                }

                dropdown.render();

                // disable all items if not admin or if not any write privileges
                if (!baton.parentModel.isAdmin() || !supportsWritePrivileges) {
                    dropdown.$('li > a').addClass('disabled').prop('disabled', true);
                }

                this.append(
                    $('<div class="col-sm-2 col-xs-4 detail-dropdown">').append(dropdown.$el)
                );
            }
        },
        //
        // Remove button
        //
        {
            index: 500,
            id: 'actions',
            draw: function (baton) {

                var isFolderAdmin = folderAPI.Bitmask(baton.parentModel.get('own_rights')).get('admin') >= 1;
                if (!baton.parentModel.isAdmin()) return;
                if (isFolderAdmin && baton.model.isOwner(baton.parentModel)) return;

                var dropdown = new DropdownView({ label: $('<i class="fa fa-bars" aria-hidden="true">'), smart: true, title: gt('Actions') }),
                    type = baton.model.get('type'),
                    myself = baton.model.isMyself(),
                    isNew = baton.model.has('new'),
                    isMail = baton.parentModel.get('module') === 'mail';

                switch (type) {
                    case 'group':
                        dropdown.link('revoke', isNew ? gt('Remove') : gt('Revoke access'));
                        break;
                    case 'user':
                    case 'guest':
                        if (!myself && !isNew && !isMail) {
                            dropdown.link('resend', gt('Resend invitation')).divider();
                        }
                        dropdown.link('revoke', isNew ? gt('Remove') : gt('Revoke access'));
                        break;
                    case 'anonymous':
                        if (capabilities.has('share_links')) {
                            dropdown.link('edit', gt('Edit')).divider();
                        }
                        dropdown.link('revoke', isNew ? gt('Remove') : gt('Revoke access'));
                        break;
                    // no default
                }

                this.append(
                    $('<div class="col-sm-1 col-xs-2 entity-actions">').append(
                        dropdown.render().$el
                    )
                );
            }
        }
    );

    // helper
    function getBitsExternal(model) {
        return model.isFolder() ? 257 : 1;
    }

    var that = {

        Permission: Permission,

        Permissions: Permissions,

        // async / id is folder id
        showFolderPermissions: function (id, options) {
            that.showByModel(new Backbone.Model({ id: id }), options);
        },

        // async / obj must provide folder_id and id
        showFilePermissions: function (obj, options) {
            that.showByModel(new Backbone.Model(obj), options);
        },

        showByModel: function (model, options) {
            var isFile = model.isFile ? model.isFile() : model.has('folder_id');
            model = new api.Model(isFile ? model.pick('id', 'folder_id') : model.pick('id'));
            model.loadExtendedPermissions({ cache: false })
            .done(function () {
                that.show(model, options);
            })
            // workaround: when we don't have permissions anymore for a folder a 'http:error:FLD-0003' is returned.
            // usually we have a handler in files/main.js for this case, but due to the current following conditions no yell is called
            // -> check if this handling should be changed later so that the FLD-0003' is handled globally
            .fail(function (error) {
                yell(error);
            });
        },

        // to be more self explaining
        showShareDialog: function (model) {
            that.show(model, { share: true });
        },

        // traverse folders upwards and check if root folder is Public Files
        isOrIsUnderPublicFolder: function (model) {

            var id = model.isFolder() ? model.get('id') : model.get('folder_id');

            function checkFolder(id) {
                if (id === '15') { return true; }
                if (id === '9' || id === '1' || id === '0' || id === undefined) { return false; }

                var model = folderAPI.pool.getModel(id);
                var parentId = model && model.get('folder_id');

                return checkFolder(parentId);
            }

            return checkFolder(id);
        },

        show: function (objModel, options) {

            // folder tree: nested (whitelist) vs. flat
            var nested = folderAPI.isNested(objModel.get('module')),
                notificationDefault = !this.isOrIsUnderPublicFolder(objModel),
                title,
                guid;

            // options must be given to modal dialog. Custom dev uses them.
            options = _.extend({
                async: true,
                focus: '.form-control.tt-input',
                help: 'ox.appsuite.user.sect.dataorganisation.sharing.invitation.html',
                title: title,
                smartphoneInputFocus: true,
                width: 800,
                nested: nested,
                share: false }, options);

            options.title = options.title || (options.share ?
<<<<<<< HEAD
                        //#. %1$s determines whether setting permissions for a file or folder
                        //#. %2$s is the file or folder name
                        gt('Share %1$s "%2$s"', (objModel.isFile() ? gt('file') : gt('folder')), objModel.getDisplayName()) :
                        gt('Permissions for %1$s "%2$s"', (objModel.isFile() ? gt('file') : gt('folder')), objModel.getDisplayName()));
=======
                //#. %1$s determines whether setting permissions for a file or folder
                //#. %2$s is the file or folder name
                gt('Share %1$s "%2$s"', (objModel.isFile() ? gt('file') : gt('folder')), objModel.getDisplayName()) :
                gt('Permissions for %1$s "%2$s"', (objModel.isFile() ? gt('file') : gt('folder')), objModel.getDisplayName()));
>>>>>>> 1c74fb5d

            options.point = 'io.ox/files/share/permissions/dialog';

            var dialog = new ModalDialog(options);

            var DialogConfigModel = Backbone.Model.extend({
                defaults: {
                    // default is true for nested and false for flat folder tree, #53439
                    cascadePermissions: nested,
                    message: '',
                    sendNotifications: notificationDefault,
                    disabled: false
                },
                toJSON: function () {
                    var data = {
                        cascadePermissions: this.get('cascadePermissions'),
                        notification: { transport: 'mail' }
                    };

                    if (dialogConfig.get('sendNotifications')) {
                        // add personal message only if not empty
                        // but always send notification!
                        if (this.get('message') && $.trim(this.get('message')) !== '') {
                            data.notification.message = this.get('message');
                        }
                    } else {
                        delete data.notification;
                    }
                    return data;
                }
            });

            var dialogConfig = new DialogConfigModel(),
                permissionsView = new PermissionsView({ model: objModel, share: options.share });

            function hasNewGuests() {
                var knownGuests = [];
                _.each(dialogConfig.get('oldGuests'), function (model) {
                    if (permissionsView.collection.get(model)) {
                        knownGuests.push(model);
                    }
                });
                return permissionsView.collection.where({ type: 'guest' }).length > knownGuests.length;
            }

            permissionsView.listenTo(permissionsView.collection, 'reset', function () {
                dialogConfig.set('oldGuests', _.copy(permissionsView.collection.where({ type: 'guest' })));
            });

            permissionsView.listenTo(permissionsView.collection, 'add remove', function () {
                if (permissionsView.collection.where({ type: 'guest' }).length !== 0 && hasNewGuests()) {
                    dialogConfig.set('sendNotifications', true);
                    dialogConfig.set('disabled', true);
                    dialogConfig.unset('byHand');
                } else {
                    dialogConfig.set('sendNotifications', notificationDefault);
                    dialogConfig.set('disabled', false);
                }

                if (dialogConfig.get('byHand') !== undefined) {
                    dialogConfig.set('sendNotifications', dialogConfig.get('byHand'));
                    dialogConfig.set('disabled', false);
                }

            });
            if (objModel.isAdmin()) {

                dialog.$footer.prepend(
                    $('<div class="form-group">').addClass(_.device('smartphone') ? '' : 'cascade').append(
                        settingsUtil.checkbox('sendNotifications', gt('Send notification by email'), dialogConfig).on('change', function (e) {
                            var input = e.originalEvent.srcElement;
                            dialogConfig.set('byHand', input.checked);
                        })
                    )
                );
            }

            dialogConfig.on('change:disabled', function () {
                dialog.$footer.find('[name="sendNotifications"]').prop('disabled', dialogConfig.get('disabled'));
            });

            dialog.$el.addClass('share-permissions-dialog');

            // add permissions view
            // yep every microsoft browser needs this. edge or ie doesn't matter. No support for "resize: vertical" css attribute
            dialog.$body.addClass(_.browser.IE ? 'IE11' : '').append(
                permissionsView.render().$el
            );

            // to change privileges you have to a folder admin
            var supportsChanges = objModel.isAdmin(),
                folderModel = objModel.getFolderModel();

            // whether you can invite further people is a different question:
            // A. you have to be the admin AND (
            //   B. you can invite guests (external contacts) OR
            //   C. you are in a groupware context (internal users and/or groups)
            // )
            var supportsInvites = supportsChanges && folderModel.supportsInternalSharing(),
                supportsGuests = folderModel.supportsInviteGuests();

            if (supportsInvites) {

                /*
                 * extension point for autocomplete item
                 */
                ext.point(POINT + '/autoCompleteItem').extend({
                    id: 'view',
                    index: 100,
                    draw: function (participant) {
                        this.append(new pViews.ParticipantEntryView({
                            model: participant,
                            closeButton: false,
                            halo: false,
                            field: true
                        }).render().$el);
                    }
                });

                var module = objModel.get('module'),
                    usePicker = !_.device('smartphone') && capabilities.has('contacts') && settingsContacts.get('picker/enabled', true),
                    click = function (e, member) {
                        // build extended permission object
                        var isInternal = /^(1|2)$/.test(member.get('type')) || member.has('user_id'),
                            isGuest = !isInternal && member.get('type') === 5,
                            obj = {
                                bits: isInternal ? 4227332 : getBitsExternal(objModel), // Author : (Viewer for folders: Viewer for files)
                                group: member.get('type') === 2,
                                type: member.get('type') === 2 ? 'group' : 'user',
                                new: true
                            };
                        if (isInternal) {
                            obj.entity = member.has('user_id') ? member.get('user_id') : member.get('id');
                        }
                        obj.contact = member.toJSON();
                        obj.display_name = member.getDisplayName();
                        if (isGuest) {
                            obj.type = 'guest';
                            obj.contact_id = member.get('id');
                            obj.folder_id = member.get('folder_id');
                            obj.field = member.get('field');
                            // guests don't have a proper entity id yet, so we have to check by email
                            if (permissionsView.collection.isAlreadyGuest(obj)) return;
                        }
                        permissionsView.collection.add(new Permission(obj));
                    };

                var typeaheadView = new Typeahead({
                    apiOptions: {
                        // mail does not support sharing folders to guets
                        contacts: supportsGuests,
                        users: true,
                        groups: true
                    },
                    placeholder: gt('Add people'),
                    harmonize: function (data) {
                        data = _(data).map(function (m) {
                            return new pModel.Participant(m);
                        });
                        // remove duplicate entries from typeahead dropdown
                        return _(data).filter(function (model) {
                            // don't offer secondary addresses as guest accounts
                            if (!supportsGuests && model.get('field') !== 'email1') return false;
                            // mail does not support sharing folders to guets
                            if (module === 'mail' && model.get('field') !== 'email1') return false;
                            return !permissionsView.collection.get(model.id);
                        });
                    },
                    click: click,
                    extPoint: POINT
                });

                if (objModel.isFolder() && options.nested) {
                    dialog.$footer.append(
                        $('<div class="form-group">').addClass(_.device('smartphone') ? '' : 'cascade').append(
                            settingsUtil.checkbox('cascadePermissions', gt('Apply to all subfolders'), dialogConfig).on('change', function (e) {
                                var input = e.originalEvent.srcElement;
                                dialogConfig.set('cascadePermissions', input.checked);
                            })
                        )
                    );
                }

                dialog.$header.append(
                    $('<div class="row">').append(
                        $('<div class="form-group col-sm-6">').append(
                            $('<div class="input-group">').toggleClass('has-picker', usePicker).append(
                                $('<label class="sr-only">', { 'for': guid = _.uniqueId('form-control-label-') }).text(gt('Start typing to search for user names')),
                                typeaheadView.$el.attr({ id: guid }),
                                usePicker ? new AddressPickerView({
                                    isPermission: true,
                                    process: click,
                                    useGABOnly: !supportsGuests
                                }).render().$el : []
                            )
                        )
                        // use delegate because typeahead's uses stopPropagation(); apparently not stopImmediatePropagation()
                        .on('keydown blur', 'input', function addManualInput(e) {

                            // mail does not support sharing folders to guests
                            // so we skip any manual edits
                            if (module === 'mail') return;

                            // skip manual edit if invite_guests isn't set
                            if (!supportsGuests) return;

                            // enter or blur?
                            if (e.type === 'keydown' && e.which !== 13) return;

                            // use shown input
                            var value = $.trim($(this).typeahead('val')),
                                list = coreUtil.getAddresses(value);

                            _.each(list, function (value) {
                                if (_.isEmpty(value)) return;
                                // add to collection
                                permissionsView.collection.add(new Permission({
                                    bits: getBitsExternal(objModel),
                                    contact: { email1: value },
                                    type: 'guest',
                                    new: true
                                }));
                            });

                            // clear input field
                            $(this).typeahead('val', '');
                        })
                    )
                );

                dialog.$body.append(
                    // add message - not available for mail
                    $('<div class="share-options form-group">')
                    .toggle(notificationDefault)
                    .addClass(_.browser.IE ? 'IE' : 'nonIE')
                    .append(
                        $('<label class="control-label sr-only">')
                            .text(gt('Enter a Message to inform users'))
                            .attr({ for: guid = _.uniqueId('form-control-label-') }),
                        // message text
                        new miniViews.TextView({
                            name: 'message',
                            model: dialogConfig
                        })
                        .render().$el.addClass('message-text')
                        .attr({
                            id: guid,
                            rows: 3,
                            //#. placeholder text in share dialog
                            placeholder: gt('Personal message (optional). This message is sent to all newly invited people.')
                        })
                    )
                );

                // apply polyfill for CSS resize which IE doesn't support natively
                if (_.browser.IE) {
                    window.resizeHandlerPolyfill(dialog.$body.find('.message-text')[0]);
                }

                dialog.listenTo(dialogConfig, 'change:sendNotifications', function (model, value) {
                    this.$('.message-text').parent().toggle(value);
                });

                typeaheadView.render();
            }

            if (supportsChanges) {
                // add action buttons
                dialog
                    .addCancelButton()
                    .addButton({ action: 'save', label: options.share ? gt('Share') : gt('Save') });
            } else {
                dialog
                    .addButton({ action: 'cancel', label: gt('Close') });
            }

            dialog.on('save', function () {

                var changes, options = dialogConfig.toJSON(), def;

                if (objModel.isFolder()) {
                    changes = { permissions: permissionsView.collection.toJSON() };
                    def = folderAPI.update(objModel.get('id'), changes, options);
                } else {
                    changes = { object_permissions: permissionsView.collection.toJSON() };
                    def = filesAPI.update(objModel.pick('folder_id', 'id'), changes, options);
                }

                def.then(
                    function success() {
                        objModel.reload().then(
                            function () {
                                dialog.close();
                                // we might have new addresses
                                contactsAPI.trigger('maybeNewContact');
                            },
                            function (error) {
                                dialog.idle();
                                yell(error);
                            }
                        );
                    },
                    function fail(error) {
                        dialog.idle();
                        yell(error);
                    }
                );
            });

            dialog.open();
        }
    };

    return that;
});<|MERGE_RESOLUTION|>--- conflicted
+++ resolved
@@ -857,17 +857,10 @@
                 share: false }, options);
 
             options.title = options.title || (options.share ?
-<<<<<<< HEAD
-                        //#. %1$s determines whether setting permissions for a file or folder
-                        //#. %2$s is the file or folder name
-                        gt('Share %1$s "%2$s"', (objModel.isFile() ? gt('file') : gt('folder')), objModel.getDisplayName()) :
-                        gt('Permissions for %1$s "%2$s"', (objModel.isFile() ? gt('file') : gt('folder')), objModel.getDisplayName()));
-=======
                 //#. %1$s determines whether setting permissions for a file or folder
                 //#. %2$s is the file or folder name
                 gt('Share %1$s "%2$s"', (objModel.isFile() ? gt('file') : gt('folder')), objModel.getDisplayName()) :
                 gt('Permissions for %1$s "%2$s"', (objModel.isFile() ? gt('file') : gt('folder')), objModel.getDisplayName()));
->>>>>>> 1c74fb5d
 
             options.point = 'io.ox/files/share/permissions/dialog';
 
