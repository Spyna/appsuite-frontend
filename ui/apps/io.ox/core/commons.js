--- conflicted
+++ resolved
@@ -10,15 +10,11 @@
  * @author Matthias Biggeleben <matthias.biggeleben@open-xchange.com>
  */
 
-<<<<<<< HEAD
-define('io.ox/core/commons', ['io.ox/core/extensions', 'io.ox/core/extPatterns/links'], function (ext, extLinks) {
-=======
 define('io.ox/core/commons',
     ['io.ox/core/extensions',
      'io.ox/core/extPatterns/links',
      'gettext!io.ox/core',
      'io.ox/core/commons-folderview'], function (ext, extLinks, gt, folderview) {
->>>>>>> ce02beda
 
     'use strict';
 
@@ -257,115 +253,9 @@
             });
         },
 
-<<<<<<< HEAD
-        /**
-         * Add folder view
-         */
-        addFolderView: function (app, options) {
-
-            var container,
-                visible = false,
-                permanent = false,
-                top = 0, UP = 'icon-chevron-up', DOWN = 'icon-chevron-down',
-                fnChangeFolder, fnHide, fnShow, togglePermanent,
-                fnToggle, toggle, loadTree, initTree,
-                name = app.getName(),
-                POINT = name + '/folderview';
-
-            ext.point(POINT + '/options').extend({
-                id: 'defaults',
-                index: 100,
-                rootFolderId: '1',
-                type: undefined,
-                view: 'ApplicationFolderTree',
-                visible: false,
-                permanent: false
-            });
-
-            // apply all options
-            _(ext.point(POINT + '/options').all()).each(function (obj) {
-                options = _.extend(obj, options || {});
-            });
-
-            // draw container
-            ext.point(POINT + '/sidepanel').extend({
-                id: 'default',
-                index: 100,
-                draw: function () {
-                    return $('<div>')
-                        .addClass('abs border-right foldertree-sidepanel')
-                        .css({
-                            right: 'auto',
-                            zIndex: 3
-                        });
-                }
-            });
-
-            // get container
-            container = ext.point(POINT + '/sidepanel').invoke('draw').first().value() || $();
-            container.hide().appendTo(app.getWindow().nodes.body);
-
-            fnChangeFolder = function (e, selection) {
-                var folder = selection[0];
-                if (folder.module === options.type) {
-                    app.folder.unset();
-                    if (permanent) {
-                        app.folder.set(folder.id);
-                    } else {
-                        top = container.scrollTop();
-                        container.fadeOut('fast', function () {
-                            app.folder.set(folder.id);
-                        });
-                        visible = false;
-                    }
-                }
-            };
-
-            fnHide = function () {
-                app.getWindow().nodes.title.find('.' + UP).removeClass(UP).addClass(DOWN);
-                top = container.scrollTop();
-                container.hide();
-                visible = false;
-            };
-
-            fnShow = function () {
-                if (!visible) {
-                    app.getWindow().nodes.title.find('.' + DOWN).removeClass(DOWN).addClass(UP);
-                    container.show().scrollTop(top);
-                    visible = true;
-                }
-                return $.when();
-            };
-
-            togglePermanent = function () {
-                var width;
-                if (permanent) {
-                    app.getWindow().nodes.body.css('left', '0px');
-                    container.css({ width: container.attr('data-width') + 'px', left: '0px' });
-                } else {
-                    // show permanent folder view
-                    container.attr('data-width', container.width());
-                    width = 250; //container.outerWidth();
-                    app.getWindow().nodes.body.css('left', width + 'px');
-                    container.css({ width: width + 'px', left: -width + 'px' });
-                }
-                permanent = !permanent;
-            };
-
-            toggle = function (e) {
-                if (visible) {
-                    fnHide();
-                    if (permanent || options.permanent) { togglePermanent(); }
-                } else {
-                    fnShow();
-                    if (options.permanent || (e && e.altKey)) { togglePermanent(); }
-                }
-            };
-=======
         addFolderView: folderview.add,
 
         vsplit: (function () {
->>>>>>> ce02beda
 
             var click = function (e) {
                 e.preventDefault();
@@ -379,33 +269,6 @@
                 }, 100);
             };
 
-<<<<<<< HEAD
-            loadTree = function (e) {
-                if (!e || !e.isDefaultPrevented()) {
-                    toggle(e);
-                    app.showFolderView = fnShow;
-                    app.toggleFolderView = toggle;
-                    app.getWindow().nodes.title.off('click', loadTree);
-                    return require(['io.ox/core/tk/folderviews']).pipe(initTree);
-                } else {
-                    return $.when();
-                }
-            };
-
-            app.showFolderView = loadTree;
-            app.toggleFolderView = loadTree;
-            app.togglePermanentFolderView = togglePermanent;
-            app.folderView = null;
-
-            app.getWindow().nodes.title
-                .css('cursor', 'pointer')
-                .on('click', loadTree);
-
-            if (options.visible === true) {
-                loadTree();
-            }
-        }
-=======
             return function (parent) {
                 var sides = {};
                 parent.addClass('vsplit').append(
@@ -424,7 +287,6 @@
                 return sides;
             };
         }())
->>>>>>> ce02beda
     };
 
     return commons;
