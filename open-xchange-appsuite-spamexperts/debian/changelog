<<<<<<< HEAD
open-xchange-appsuite-spamexperts (7.6.2-0) unstable; urgency=medium

  * prepare for 7.6.2 release

 -- Viktor Pracht <viktor.pracht@open-xchange.com>  Wed, 17 Sep 2014 12:44:56 +0200
=======
open-xchange-appsuite-spamexperts (7.6.1-4) stable; urgency=low

  * Fourth candidate for 7.6.1 release

 -- Viktor Pracht <viktor.pracht@open-xchange.com>  Fri, 10 Oct 2014 15:25:01 +0200
>>>>>>> 08c4b3a7

open-xchange-appsuite-spamexperts (7.6.1-3) stable; urgency=low

  * Third candidate for 7.6.1 release

 -- Viktor Pracht <viktor.pracht@open-xchange.com>  Thu, 02 Oct 2014 16:18:01 +0200

open-xchange-appsuite-spamexperts (7.6.1-2) stable; urgency=low

  * Second candidate for 7.6.1 release

 -- Viktor Pracht <viktor.pracht@open-xchange.com>  Tue, 16 Sep 2014 16:35:18 +0200

open-xchange-appsuite-spamexperts (7.6.1-1) stable; urgency=low

  * First release candidate for 7.6.1

 -- Viktor Pracht <viktor.pracht@open-xchange.com>  Fri, 05 Sep 2014 14:59:31 +0200

open-xchange-appsuite-spamexperts (7.6.1-0) unstable; urgency=medium

  * prepare for 7.6.1

 -- Viktor Pracht <viktor.pracht@open-xchange.com>  Fri, 05 Sep 2014 11:50:06 +0200

open-xchange-appsuite-spamexperts (0.0.1-11) stable; urgency=medium

  * Build for patch 2014-10-06

 -- Viktor Pracht <viktor.pracht@open-xchange.com>  Tue, 30 Sep 2014 11:28:08 +0000

open-xchange-appsuite-spamexperts (0.0.1-10) stable; urgency=medium

  * Build for patch 2014-10-02

 -- Viktor Pracht <viktor.pracht@open-xchange.com>  Tue, 23 Sep 2014 09:02:24 +0000

open-xchange-appsuite-spamexperts (0.0.1-9) stable; urgency=low

  * Build for patch 2014-09-15

 -- Viktor Pracht <viktor.pracht@open-xchange.com>  Thu, 11 Sep 2014 12:22:02 +0200

open-xchange-appsuite-spamexperts (0.0.1-8) stable; urgency=low

  * Build for patch 2014-08-25

 -- Viktor Pracht <viktor.pracht@open-xchange.com>  Wed, 20 Aug 2014 08:59:16 +0200

open-xchange-appsuite-spamexperts (0.0.1-7) stable; urgency=low

  * Build for patch 2014-08-11

 -- Viktor Pracht <viktor.pracht@open-xchange.com>  Mon, 11 Aug 2014 17:59:52 +0200

open-xchange-appsuite-spamexperts (0.0.1-6) stable; urgency=low

  * Build for patch 2014-07-30

 -- Viktor Pracht <viktor.pracht@open-xchange.com>  Wed, 23 Jul 2014 16:21:25 +0200

open-xchange-appsuite-spamexperts (0.0.1-5) stable; urgency=low

  * Build for patch 2014-07-21

 -- Viktor Pracht <viktor.pracht@open-xchange.com>  Mon, 21 Jul 2014 08:35:49 +0200

open-xchange-appsuite-spamexperts (0.0.1-4) stable; urgency=low

  * Seventh candidate for 7.6.0 release

 -- Viktor Pracht <viktor.pracht@open-xchange.com>  Wed, 25 Jun 2014 09:58:56 +0200

open-xchange-appsuite-spamexperts (0.0.1-3) stable; urgency=low

  * Sixth candidate for 7.6.0 release

 -- Viktor Pracht <viktor.pracht@open-xchange.com>  Fri, 20 Jun 2014 12:58:25 +0200

open-xchange-appsuite-spamexperts (0.0.1-2) stable; urgency=low

  * Fifth candidate for 7.6.0 release

 -- Viktor Pracht <viktor.pracht@open-xchange.com>  Fri, 13 Jun 2014 14:07:48 +0200

open-xchange-appsuite-spamexperts (0.0.1-1) unstable; urgency=low

  * Initial Release.

 -- Viktor Pracht <viktor.pracht@open-xchange.com>  Thu, 23 Jan 2014 15:00:47 +0000<|MERGE_RESOLUTION|>--- conflicted
+++ resolved
@@ -1,16 +1,14 @@
-<<<<<<< HEAD
 open-xchange-appsuite-spamexperts (7.6.2-0) unstable; urgency=medium
 
   * prepare for 7.6.2 release
 
  -- Viktor Pracht <viktor.pracht@open-xchange.com>  Wed, 17 Sep 2014 12:44:56 +0200
-=======
+
 open-xchange-appsuite-spamexperts (7.6.1-4) stable; urgency=low
 
   * Fourth candidate for 7.6.1 release
 
  -- Viktor Pracht <viktor.pracht@open-xchange.com>  Fri, 10 Oct 2014 15:25:01 +0200
->>>>>>> 08c4b3a7
 
 open-xchange-appsuite-spamexperts (7.6.1-3) stable; urgency=low
 
