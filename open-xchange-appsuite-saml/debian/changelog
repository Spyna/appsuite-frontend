--- conflicted
+++ resolved
@@ -1,4 +1,3 @@
-<<<<<<< HEAD
 open-xchange-appsuite-saml (7.6.3-1) stable; urgency=medium
 
   * First candidate for 7.6.3 release
@@ -10,13 +9,12 @@
   * prepare for 7.6.3 release
 
  -- Marcus Klein <marcus.klein@open-xchange.com>  Wed, 25 Mar 2015 13:07:31 +0100
-=======
+
 open-xchange-appsuite-saml (7.6.2-7) stable; urgency=medium
 
   * Build for patch 2015-11-16 (2862)
 
- -- Francisco Laguna <francisco.laguna@open-xchange.com>  Wed, 11 Nov 2015 19:19:50 +0000
->>>>>>> d9a4a7bd
+ -- Francisco Laguna <francisco.laguna@open-xchange.com>  Wed, 11 Nov 2015 20:19:50 +0100
 
 open-xchange-appsuite-saml (7.6.2-6) stable; urgency=medium
 
