--- conflicted
+++ resolved
@@ -425,7 +425,6 @@
                     url = url.replace(/format=preview_image/, 'format=thumbnail_image');
                 }
                 previewImage.append(
-<<<<<<< HEAD
                     $('<img class="img-thumbnail lazy" alt="">')
                         .attr('data-original', url)
                         .queueload({ container: wrapper, event: 'scrollstop' })
@@ -438,11 +437,6 @@
                                 $(this).remove();
                             }
                         })
-=======
-                    $('<img alt="" class="img-thumbnail lazy">')
-                    .attr('data-src', url).data('retry', 0)
-                    .one({ load: iconLoad, error: iconError })
->>>>>>> 999ec3b5
                 );
                 previewBackground
                     .attr('data-original', url)
