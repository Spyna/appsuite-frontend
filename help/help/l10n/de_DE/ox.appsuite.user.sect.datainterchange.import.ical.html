<html lang="de">
<head>
<meta http-equiv="Content-Type" content="text/html; charset=utf-8">
<title>11.1.1. Termine und Aufgaben im iCal-Format importieren</title>
<link rel="stylesheet" type="text/css" href="../../help.css">
<meta name="generator" content="DocBook XSL Stylesheets V1.78.1">
<link rel="home" href="index.html" title="Benutzeranleitung">
<link rel="up" href="ox.appsuite.user.sect.datainterchange.import.html" title="11.1. Daten importieren">
<link rel="prev" href="ox.appsuite.user.sect.datainterchange.import.html" title="11.1. Daten importieren">
<link rel="next" href="ox.appsuite.user.sect.datainterchange.import.contactsvcard.html" title="11.1.2. Kontakte im vCard-Format importieren">
<link rel="copyright" href="ox.appsuite.user.legalnotice.html" title="Rechtlicher Hinweis">
<link rel="stylesheet" type="text/css" href="../../bootstrap.min.css"​/> 
<link id="favicon" rel="shortcut icon" href="../../../apps/themes/default/favicon.ico" type="image/x-icon"> 
<meta name="viewport" content="width=device-width, initial-scale=1.0">
   <script src="../../jquery.min.js"></script> 

   <script src="../../bootstrap.min.js"></script> 
</head>
<body bgcolor="white" text="black" link="#0000FF" vlink="#840084" alink="#0000FF">
<div class="oxhelp-navigation-top"><nav class="navbar navbar-inverse" role="navigation"><div class="container-fluid">
<div class="navbar-header">
<button type="button" class="navbar-toggle" data-toggle="collapse" data-target="#ox-main-nav"><span class="sr-only">Navigation umschalten</span><span class="icon-bar"></span><span class="icon-bar"></span><span class="icon-bar"></span></button><a class="navbar-brand"></a>
</div>
<div class="collapse navbar-collapse" id="ox-main-nav"><ul class="nav navbar-nav">
<li><a accesskey="p" class="oxhelp-prev-link" href="ox.appsuite.user.sect.datainterchange.import.html">Zurück</a></li>
<li><a accesskey="h" href="index.html" class="oxhelp-home-link">Startseite</a></li>
<li><a accesskey="t" href="bk01-toc.html" class="oxhelp-toc-link">Inhaltsverzeichnis</a></li>
<li><a accesskey="n" class="oxhelp-next-link" href="ox.appsuite.user.sect.datainterchange.import.contactsvcard.html">Weiter</a></li>
</ul></div>
</div></nav></div>
<div class="oxhelp-content">
  <h1 class="sr-only">Datenaustausch</h1>
<h2 class="sr-only">Daten importieren</h2>
<div class="sect2" id="ox.appsuite.user.sect.datainterchange.import.ical">
<<<<<<< HEAD
<div class="titlepage"><div><div><h3 class="title">12.1.1. Termine und Aufgaben im iCal-Format importieren</h3></div></div></div>
<a class="indexterm" name="id-1.13.4.5.2"></a><a class="indexterm" name="id-1.13.4.5.3"></a><a class="indexterm" name="id-1.13.4.5.4"></a><a class="indexterm" name="id-1.13.4.5.5"></a><div class="concept">
=======
<div class="titlepage"><div><div><h3 class="title">11.1.1. Termine und Aufgaben im iCal-Format importieren</h3></div></div></div>
<a class="indexterm" name="id-1.12.4.5.2"></a><a class="indexterm" name="id-1.12.4.5.3"></a><a class="indexterm" name="id-1.12.4.5.4"></a><a class="indexterm" name="id-1.12.4.5.5"></a><div class="concept">
>>>>>>> 1c74fb5d
<a name="ox.appsuite.user.concept.datainterchange.import.ical"></a><p id="ox.appsuite.user.concept.datainterchange.import.ical">Die folgende Tabelle zeigt, welche iCal-Objekte importiert werden und welche nicht. Die
        Angaben in den Spalten "Termine" und "Aufgaben" haben folgende Bedeutung: </p>
<ul class="itemizedlist" style="list-style-type: disc; ">
<li class="listitem"><p role="presentation">Die Angabe "X" bedeutet, dass das Objekt importiert wird. Der Wert des Objekts ist in RFC2445 festgelegt.</p></li>
<li class="listitem"><p role="presentation">Eine Zahl wie "255" bedeutet, dass das Objekt importiert wird. Die Zahl gibt die maximale Anzahl von Zeichen an.</p></li>
<li class="listitem"><p role="presentation">Die Angabe "unbegrenzt" bedeutet, dass das Objekt importiert wird. Die maximale Anzahl von Zeichen ist nicht begrenzt.</p></li>
<li class="listitem"><p role="presentation">Die Angabe "-" bedeutet, dass das Objekt nicht importiert wird.</p></li>
</ul>
<p>
        Eine Beschreibung aller iCal-Objekte finden Sie im Dokument <a class="ulink" href="http://tools.ietf.org/html/rfc2445" target="_top">RFC2445</a>.
      </p>
</div>
<div class="reference">
<a name="ox.appsuite.user.reference.datainterchange.import.ical"></a><p id="ox.appsuite.user.reference.datainterchange.import.ical">
        </p>
<div class="informaltable" id="ox.appsuite.user.tab.import.ical"><table style="border-collapse: collapse;border-top: 0.5pt solid ; border-bottom: 0.5pt solid ; ">
<colgroup>
<col>
<col>
<col>
<col>
</colgroup>
<thead><tr>
<th style="border-bottom: 0.5pt solid ; ">Kategorie</th>
<th style="border-bottom: 0.5pt solid ; ">iCal-Objekt</th>
<th style="border-bottom: 0.5pt solid ; ">Termine</th>
<th style="border-bottom: 0.5pt solid ; ">Aufgaben</th>
</tr></thead>
<tbody>
<tr>
<td style="">Calendar Properties</td>
<td style="">CALSCALE</td>
<td style="" align="center">-</td>
<td style="" align="center">-</td>
</tr>
<tr>
<td style=""> </td>
<td style="">METHOD</td>
<td style="" align="center">-</td>
<td style="" align="center">-</td>
</tr>
<tr>
<td style=""> </td>
<td style="">PRODID</td>
<td style="" align="center">X</td>
<td style="" align="center">X</td>
</tr>
<tr>
<td style=""> </td>
<td style="">VERSION</td>
<td style="" align="center">X</td>
<td style="" align="center">X</td>
</tr>
<tr>
<td style="">Calendar Components</td>
<td style="">VALARM</td>
<td style="" align="center">X</td>
<td style="" align="center">X</td>
</tr>
<tr>
<td style=""> </td>
<td style="">VEVENT</td>
<td style="" align="center">X</td>
<td style="" align="center">X</td>
</tr>
<tr>
<td style=""> </td>
<td style="">VFREEBUSY</td>
<td style="" align="center">-</td>
<td style="" align="center">-</td>
</tr>
<tr>
<td style=""> </td>
<td style="">VJOURNAL</td>
<td style="" align="center">-</td>
<td style="" align="center">-</td>
</tr>
<tr>
<td style=""> </td>
<td style="">VTIMEZONE</td>
<td style="" align="center">X</td>
<td style="" align="center">X</td>
</tr>
<tr>
<td style=""> </td>
<td style="">VTODO</td>
<td style="" align="center">X</td>
<td style="" align="center">X</td>
</tr>
<tr>
<td style="">Component Properties</td>
<td style="">ATTACH</td>
<td style="" align="center">-</td>
<td style="" align="center">-</td>
</tr>
<tr>
<td style=""> </td>
<td style="">ATTENDEE</td>
<td style="" align="center">X</td>
<td style="" align="center">X</td>
</tr>
<tr>
<td style=""> </td>
<td style="">CATEGORIES</td>
<td style="" align="center">X</td>
<td style="" align="center">X</td>
</tr>
<tr>
<td style=""> </td>
<td style="">CLASS</td>
<td style="" align="center">X</td>
<td style="" align="center">X</td>
</tr>
<tr>
<td style=""> </td>
<td style="">COMMENT</td>
<td style="" align="center">-</td>
<td style="" align="center">-</td>
</tr>
<tr>
<td style=""> </td>
<td style="">COMPLETED</td>
<td style="" align="center">-</td>
<td style="" align="center">X</td>
</tr>
<tr>
<td style=""> </td>
<td style="">CONTACT</td>
<td style="" align="center">-</td>
<td style="" align="center">-</td>
</tr>
<tr>
<td style=""> </td>
<td style="">CREATED</td>
<td style="" align="center">X</td>
<td style="" align="center">X</td>
</tr>
<tr>
<td style=""> </td>
<td style="">DESCRIPTION</td>
<td style="" align="center">Unbegrenzt</td>
<td style="" align="center">Unbegrenzt</td>
</tr>
<tr>
<td style=""> </td>
<td style="">DTEND</td>
<td style="" align="center">X</td>
<td style="" align="center">X</td>
</tr>
<tr>
<td style=""> </td>
<td style="">DTSTAMP</td>
<td style="" align="center">X</td>
<td style="" align="center">X</td>
</tr>
<tr>
<td style=""> </td>
<td style="">DTSTART</td>
<td style="" align="center">X</td>
<td style="" align="center">X</td>
</tr>
<tr>
<td style=""> </td>
<td style="">DUE</td>
<td style="" align="center">X</td>
<td style="" align="center">X</td>
</tr>
<tr>
<td style=""> </td>
<td style="">DURATION</td>
<td style="" align="center">X</td>
<td style="" align="center">X</td>
</tr>
<tr>
<td style=""> </td>
<td style="">EXDATE</td>
<td style="" align="center">X</td>
<td style="" align="center">-</td>
</tr>
<tr>
<td style=""> </td>
<td style="">EXRULE</td>
<td style="" align="center">-</td>
<td style="" align="center">-</td>
</tr>
<tr>
<td style=""> </td>
<td style="">FREEBUSY</td>
<td style="" align="center">-</td>
<td style="" align="center">-</td>
</tr>
<tr>
<td style=""> </td>
<td style="">GEO</td>
<td style="" align="center">-</td>
<td style="" align="center">-</td>
</tr>
<tr>
<td style=""> </td>
<td style="">LAST-MODIFIED</td>
<td style="" align="center">-</td>
<td style="" align="center">-</td>
</tr>
<tr>
<td style=""> </td>
<td style="">LOCATION</td>
<td style="" align="center">255</td>
<td style="" align="center">-</td>
</tr>
<tr>
<td style=""> </td>
<td style="">ORGANIZER</td>
<td style="" align="center">-</td>
<td style="" align="center">-</td>
</tr>
<tr>
<td style=""> </td>
<td style="">PERCENT-COMPLETE</td>
<td style="" align="center">-</td>
<td style="" align="center">X</td>
</tr>
<tr>
<td style=""> </td>
<td style="">PRIORITY</td>
<td style="" align="center">-</td>
<td style="" align="center">X</td>
</tr>
<tr>
<td style=""> </td>
<td style="">RDATE</td>
<td style="" align="center">-</td>
<td style="" align="center">-</td>
</tr>
<tr>
<td style=""> </td>
<td style="">RECURRENCE-ID</td>
<td style="" align="center">-</td>
<td style="" align="center">-</td>
</tr>
<tr>
<td style=""> </td>
<td style="">RELATED-TO</td>
<td style="" align="center">-</td>
<td style="" align="center">-</td>
</tr>
<tr>
<td style=""> </td>
<td style="">REPEAT</td>
<td style="" align="center">-</td>
<td style="" align="center">-</td>
</tr>
<tr>
<td style=""> </td>
<td style="">REQUEST-STATUS</td>
<td style="" align="center">-</td>
<td style="" align="center">-</td>
</tr>
<tr>
<td style=""> </td>
<td style="">RESOURCES</td>
<td style="" align="center">X</td>
<td style="" align="center">-</td>
</tr>
<tr>
<td style=""> </td>
<td style="">RRULE</td>
<td style="" align="center">X</td>
<td style="" align="center">X</td>
</tr>
<tr>
<td style=""> </td>
<td style="">SEQUENCE</td>
<td style="" align="center">-</td>
<td style="" align="center">-</td>
</tr>
<tr>
<td style=""> </td>
<td style="">STATUS</td>
<td style="" align="center">-</td>
<td style="" align="center">X</td>
</tr>
<tr>
<td style=""> </td>
<td style="">SUMMARY</td>
<td style="" align="center">255</td>
<td style="" align="center">255</td>
</tr>
<tr>
<td style=""> </td>
<td style="">TRANSP</td>
<td style="" align="center">-</td>
<td style="" align="center">X</td>
</tr>
<tr>
<td style=""> </td>
<td style="">TRIGGER</td>
<td style="" align="center">X</td>
<td style="" align="center">X</td>
</tr>
<tr>
<td style=""> </td>
<td style="">TZID</td>
<td style="" align="center">X</td>
<td style="" align="center">X</td>
</tr>
<tr>
<td style=""> </td>
<td style="">TZNAME</td>
<td style="" align="center">X</td>
<td style="" align="center">X</td>
</tr>
<tr>
<td style=""> </td>
<td style="">TZOFFSETFROM</td>
<td style="" align="center">X</td>
<td style="" align="center">X</td>
</tr>
<tr>
<td style=""> </td>
<td style="">TZOFFSETTO</td>
<td style="" align="center">X</td>
<td style="" align="center">X</td>
</tr>
<tr>
<td style=""> </td>
<td style="">TZURL</td>
<td style="" align="center">X</td>
<td style="" align="center">X</td>
</tr>
<tr>
<td style=""> </td>
<td style="">UID</td>
<td style="" align="center">X</td>
<td style="" align="center">X</td>
</tr>
<tr>
<td style=""> </td>
<td style="">URL</td>
<td style="" align="center">-</td>
<td style="" align="center">-</td>
</tr>
<tr>
<td style="">Property Parameters</td>
<td style="">CUTYPE</td>
<td style="" align="center">X</td>
<td style="" align="center">X</td>
</tr>
<tr>
<td style=""> </td>
<td style="">DELEGATED-FROM</td>
<td style="" align="center">-</td>
<td style="" align="center">-</td>
</tr>
<tr>
<td style=""> </td>
<td style="">DELEGATED-TO</td>
<td style="" align="center">-</td>
<td style="" align="center">-</td>
</tr>
<tr>
<td style=""> </td>
<td style="">DIR</td>
<td style="" align="center">-</td>
<td style="" align="center">-</td>
</tr>
<tr>
<td style=""> </td>
<td style="">ENCODING</td>
<td style="" align="center">X</td>
<td style="" align="center">X</td>
</tr>
<tr>
<td style=""> </td>
<td style="">FMTTYPE</td>
<td style="" align="center">-</td>
<td style="" align="center">-</td>
</tr>
<tr>
<td style=""> </td>
<td style="">FBTYPE</td>
<td style="" align="center">-</td>
<td style="" align="center">-</td>
</tr>
<tr>
<td style=""> </td>
<td style="">LANGUAGE</td>
<td style="" align="center">-</td>
<td style="" align="center">-</td>
</tr>
<tr>
<td style=""> </td>
<td style="">MEMBER</td>
<td style="" align="center">-</td>
<td style="" align="center">-</td>
</tr>
<tr>
<td style=""> </td>
<td style="">PARTSTAT</td>
<td style="" align="center">-</td>
<td style="" align="center">-</td>
</tr>
<tr>
<td style=""> </td>
<td style="">RANGE</td>
<td style="" align="center">-</td>
<td style="" align="center">-</td>
</tr>
<tr>
<td style=""> </td>
<td style="">RELATED</td>
<td style="" align="center">-</td>
<td style="" align="center">-</td>
</tr>
<tr>
<td style=""> </td>
<td style="">RELTYPE</td>
<td style="" align="center">-</td>
<td style="" align="center">-</td>
</tr>
<tr>
<td style=""> </td>
<td style="">ROLE</td>
<td style="" align="center">-</td>
<td style="" align="center">-</td>
</tr>
<tr>
<td style=""> </td>
<td style="">RSVP</td>
<td style="" align="center">-</td>
<td style="" align="center">-</td>
</tr>
<tr>
<td style=""> </td>
<td style="">SENT-BY</td>
<td style="" align="center">-</td>
<td style="" align="center">-</td>
</tr>
<tr>
<td style=""> </td>
<td style="">TZID</td>
<td style="" align="center">X</td>
<td style="" align="center">X</td>
</tr>
<tr>
<td style=""> </td>
<td style="">VALUE</td>
<td style="" align="center">X</td>
<td style="" align="center">X</td>
</tr>
</tbody>
</table></div>
<p>
      </p>
</div>
<div class="concept">
<a name="ox.appsuite.user.concept.datainterchange.import.ical.restrictions"></a><p id="ox.appsuite.user.concept.datainterchange.import.ical.restrictions">Beachten Sie die folgenden Einschränkungen.</p>
<ul class="itemizedlist" style="list-style-type: disc; ">
<li class="listitem"><p role="presentation">Unterstützt werden Termine wie zum Beispiel: "Der letzte Sonntag in einem Monat". Nicht unterstützt werden Termine, bei denen Tage vom Monatsende aus
            gezählt werden. Beispiel: "Der vorletzte Sonntag in einem Monat". Enthält ein Termin eine solche Angabe, wird der Termin nicht importiert.</p></li>
<li class="listitem"><p role="presentation">Alarmwiederholung wird nicht unterstützt. Beispiel für eine solche Angabe: "Erinnere mich viermal". Enthält ein Termin eine solche Angabe, wird diese
            Angabe ignoriert.</p></li>
<li class="listitem"><p role="presentation">Stellen Sie sicher, dass die Datei, die Sie importieren, korrekte iCal-Daten enthält.</p></li>
</ul>
<p>
      </p>
</div>
<div class="task" id="ox.appsuite.user.task.datainterchange.import.ical">
<p class="title">So importieren Sie Termine oder Aufgaben im iCal-Format:</p>
<div class="procedure"><ol class="procedure" type="1">
<<<<<<< HEAD
<li class="step"><p role="presentation">Starten Sie die App
              <span class="phrase"><span class="guilabel"><strong>Kalender</strong></span></span>
              oder 
              <span class="phrase"><span class="guilabel"><strong>Aufgaben</strong></span></span>.</p></li>
<li class="step"><p role="presentation"><a class="link" href="ox.appsuite.user.sect.dataorganisation.folder.navigate.html#ox.appsuite.user.task.dataorganisation.folder.select">Wählen</a> Sie im Ordnerbaum den Ordner, in den Sie die Termine oder Aufgaben importieren
              wollen.</p></li>
<li class="step"><p role="presentation">Klicken Sie neben dem Ordnernamen auf das Symbol <span class="guibutton"><strong>Ordnerspezifische Aktionen</strong></span>
              <span aria-hidden="true" class="inlinemediaobject" id="ox.appsuite.user.fig.import.ical"><img src="../../images/appsuite_user_icon_foldertree_actions.png"></span> . Klicken Sie auf <span class="guibutton"><strong>Importieren</strong></span>.</p></li>
=======
<li class="step"><p role="presentation">Starten Sie die App 
              <span class="phrase"><span class="guilabel"><strong>Kalender</strong></span></span>
              oder 
              <span class="phrase"><span class="guilabel"><strong>Aufgaben</strong></span></span>.</p></li>
<li class="step"><p role="presentation"><a class="link" href="ox.appsuite.user.sect.dataorganisation.folder.navigate.html#ox.appsuite.user.task.dataorganisation.folder.select">Wählen</a> Sie im Ordnerbaum den Kalender oder Ordner, in den Sie die Termine oder Aufgaben importieren
              wollen.</p></li>
<li class="step"><p role="presentation">Klicken Sie neben dem Kalender oder dem Ordner auf das Symbol <span class="guibutton"><strong>Aktionen</strong></span>
              <span aria-hidden="true" class="inlinemediaobject" id="ox.appsuite.user.fig.import.ical"><img src="../../images/appsuite_user_icon_foldertree_actions.png"></span>. Klicken Sie auf <span class="guibutton"><strong>Importieren</strong></span>.</p></li>
>>>>>>> 1c74fb5d
<li class="step"><p role="presentation">Im Fenster <span class="guilabel"><strong>Importieren nach</strong></span> klicken Sie auf <span class="guibutton"><strong>Datei wählen</strong></span>. Wählen Sie eine Datei im iCal-Format.</p></li>
<li class="step"><p role="presentation">Klicken Sie auf <span class="guibutton"><strong>Importieren</strong></span>.</p></li>
</ol></div>
<div class="taskrelated">
          <p><span class="phrase"><strong>Ergebnis:</strong></span> Die Termine oder Aufgaben werden dem Kalender oder dem Ordner hinzugefügt.</p>
        </div>
</div>
<p class="title">Siehe auch</p>
<ul class="itemizedlist" id="ox.appsuite.user.concept.datainterchange.import.ical.related" style="list-style-type: none; "><li class="listitem" style="list-style-type: none">
<p role="presentation"><a class="xref" href="ox.appsuite.user.sect.datainterchange.import.contactsvcard.html">Kontakte im vCard-Format importieren</a></p>
<p role="presentation"><a class="xref" href="ox.appsuite.user.sect.datainterchange.import.contactscsv.html">Kontakte im CSV-Format importieren</a></p>
</li></ul>
<p id="ox.appsuite.user.concept.datainterchange.import.ical.parent">Übergeordnetes Thema:
        <a class="xref" href="ox.appsuite.user.sect.datainterchange.import.html">Daten importieren</a>
      </p>
</div>
          </div>
        </body>
</html><|MERGE_RESOLUTION|>--- conflicted
+++ resolved
@@ -32,13 +32,8 @@
   <h1 class="sr-only">Datenaustausch</h1>
 <h2 class="sr-only">Daten importieren</h2>
 <div class="sect2" id="ox.appsuite.user.sect.datainterchange.import.ical">
-<<<<<<< HEAD
-<div class="titlepage"><div><div><h3 class="title">12.1.1. Termine und Aufgaben im iCal-Format importieren</h3></div></div></div>
-<a class="indexterm" name="id-1.13.4.5.2"></a><a class="indexterm" name="id-1.13.4.5.3"></a><a class="indexterm" name="id-1.13.4.5.4"></a><a class="indexterm" name="id-1.13.4.5.5"></a><div class="concept">
-=======
 <div class="titlepage"><div><div><h3 class="title">11.1.1. Termine und Aufgaben im iCal-Format importieren</h3></div></div></div>
 <a class="indexterm" name="id-1.12.4.5.2"></a><a class="indexterm" name="id-1.12.4.5.3"></a><a class="indexterm" name="id-1.12.4.5.4"></a><a class="indexterm" name="id-1.12.4.5.5"></a><div class="concept">
->>>>>>> 1c74fb5d
 <a name="ox.appsuite.user.concept.datainterchange.import.ical"></a><p id="ox.appsuite.user.concept.datainterchange.import.ical">Die folgende Tabelle zeigt, welche iCal-Objekte importiert werden und welche nicht. Die
         Angaben in den Spalten "Termine" und "Aufgaben" haben folgende Bedeutung: </p>
 <ul class="itemizedlist" style="list-style-type: disc; ">
@@ -508,16 +503,6 @@
 <div class="task" id="ox.appsuite.user.task.datainterchange.import.ical">
 <p class="title">So importieren Sie Termine oder Aufgaben im iCal-Format:</p>
 <div class="procedure"><ol class="procedure" type="1">
-<<<<<<< HEAD
-<li class="step"><p role="presentation">Starten Sie die App
-              <span class="phrase"><span class="guilabel"><strong>Kalender</strong></span></span>
-              oder 
-              <span class="phrase"><span class="guilabel"><strong>Aufgaben</strong></span></span>.</p></li>
-<li class="step"><p role="presentation"><a class="link" href="ox.appsuite.user.sect.dataorganisation.folder.navigate.html#ox.appsuite.user.task.dataorganisation.folder.select">Wählen</a> Sie im Ordnerbaum den Ordner, in den Sie die Termine oder Aufgaben importieren
-              wollen.</p></li>
-<li class="step"><p role="presentation">Klicken Sie neben dem Ordnernamen auf das Symbol <span class="guibutton"><strong>Ordnerspezifische Aktionen</strong></span>
-              <span aria-hidden="true" class="inlinemediaobject" id="ox.appsuite.user.fig.import.ical"><img src="../../images/appsuite_user_icon_foldertree_actions.png"></span> . Klicken Sie auf <span class="guibutton"><strong>Importieren</strong></span>.</p></li>
-=======
 <li class="step"><p role="presentation">Starten Sie die App 
               <span class="phrase"><span class="guilabel"><strong>Kalender</strong></span></span>
               oder 
@@ -526,7 +511,6 @@
               wollen.</p></li>
 <li class="step"><p role="presentation">Klicken Sie neben dem Kalender oder dem Ordner auf das Symbol <span class="guibutton"><strong>Aktionen</strong></span>
               <span aria-hidden="true" class="inlinemediaobject" id="ox.appsuite.user.fig.import.ical"><img src="../../images/appsuite_user_icon_foldertree_actions.png"></span>. Klicken Sie auf <span class="guibutton"><strong>Importieren</strong></span>.</p></li>
->>>>>>> 1c74fb5d
 <li class="step"><p role="presentation">Im Fenster <span class="guilabel"><strong>Importieren nach</strong></span> klicken Sie auf <span class="guibutton"><strong>Datei wählen</strong></span>. Wählen Sie eine Datei im iCal-Format.</p></li>
 <li class="step"><p role="presentation">Klicken Sie auf <span class="guibutton"><strong>Importieren</strong></span>.</p></li>
 </ol></div>
