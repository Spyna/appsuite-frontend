--- conflicted
+++ resolved
@@ -15,20 +15,11 @@
     'io.ox/core/strings',
     'io.ox/preview/main',
     'io.ox/core/tk/dialogs',
-<<<<<<< HEAD
-    'gettext!io.ox/core/tk/attachments',
-    'io.ox/core/extPatterns/links',
-    'io.ox/core/capabilities',
-    'io.ox/core/extensions',
-    'less!io.ox/core/tk/attachments'
-], function (strings, pre, dialogs, gt, links, capabilities, ext) {
-=======
     'io.ox/core/extPatterns/links',
     'io.ox/core/capabilities',
     'io.ox/core/extensions',
     'gettext!io.ox/core'
 ], function (strings, pre, dialogs, links, capabilities, ext, gt) {
->>>>>>> 74174fc6
 
     'use strict';
 
