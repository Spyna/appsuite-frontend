--- conflicted
+++ resolved
@@ -1,16 +1,14 @@
-<<<<<<< HEAD
 open-xchange-guidedtours (7.8.0-0) unstable; urgency=medium
 
   * prepare for 7.8.0 release
 
  -- Marcus Klein <marcus.klein@open-xchange.com>  Wed, 05 Nov 2014 16:22:50 +0100
-=======
+
 open-xchange-guidedtours (7.6.2-15) stable; urgency=low
 
   * Build for patch 2015-09-09 (2495)
 
  -- Marcus Klein <marcus.klein@open-xchange.com>  Fri, 24 Apr 2015 10:21:26 +0200
->>>>>>> b0acc74e
 
 open-xchange-guidedtours (7.6.2-14) stable; urgency=low
 
