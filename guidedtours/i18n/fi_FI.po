--- conflicted
+++ resolved
@@ -12,67 +12,6 @@
 "Plural-Forms: nplurals=2; plural=(n != 1);\n"
 "X-Generator: Poedit 1.6.9\n"
 
-<<<<<<< HEAD
-#: apps/io.ox/tours/files.js:221 module:io.ox/tours
-#, fuzzy
-#| msgid "Add new account"
-msgid "Add another account"
-msgstr "Lisää uusi tili"
-
-#: apps/io.ox/tours/calendar.js:72 module:io.ox/tours
-msgid "Adding attachments"
-msgstr "Liitteiden lisääminen"
-
-#: apps/io.ox/tours/tasks.js:54 module:io.ox/tours
-msgid "Adding further details"
-msgstr "Muiden tietojen lisääminen"
-
-#: apps/io.ox/tours/files.js:104 module:io.ox/tours
-msgid ""
-"At the top you can find the toolbar with many functions and additional "
-"options. You can easily create new folders, new files and much more."
-msgstr ""
-
-#: apps/io.ox/tours/files.js:169 module:io.ox/tours
-msgid ""
-"Choose from two alternatives to share your files and folders. Use Invite "
-"people if you want to manage access rights and allow recipients to create "
-"and edit files. Or just get a link to let others view and download your "
-"files. You can use an expiration date and password protection if you like."
-msgstr ""
-
-#: apps/io.ox/tours/contacts.js:36 module:io.ox/tours
-msgid ""
-"Click on a letter on the left side of the navigation bar in order to display "
-"the corresponding contacts from the selected address book."
-msgstr ""
-"Napsauta kirjainta vasemmasta reunasta näyttääksesi vastaavat yhteystiedot "
-"valitusta osoitekirjasta."
-
-#: apps/io.ox/tours/files.js:81 module:io.ox/tours
-msgid ""
-"Clicking on a folder displays all the subfolders, documents, media and other "
-"files that it contains."
-msgstr ""
-
-#: apps/io.ox/tours/files.js:132 module:io.ox/tours
-msgid "Clicking on the view icon leads you to a preview of the selected file."
-msgstr ""
-
-#: apps/io.ox/tours/portal.js:45 module:io.ox/tours
-msgid "Closing a square"
-msgstr "Sovellusikkunan sulkeminen"
-
-#: apps/io.ox/tours/files.js:182 module:io.ox/tours
-msgid "Collaborating"
-msgstr ""
-
-#: apps/io.ox/tours/mail.js:33 module:io.ox/tours
-msgid "Composing a new E-Mail"
-msgstr "Uuden sähköpostin laatiminen"
-
-=======
->>>>>>> 870ec1a2
 #: apps/io.ox/tours/calendar.js:34 module:io.ox/tours
 msgid "Creating a new appointment"
 msgstr "Uuden tapaamisen luominen"
@@ -99,42 +38,7 @@
 msgid "Creating recurring appointments"
 msgstr "Toistuvan tapaamisen luominen"
 
-<<<<<<< HEAD
-#: apps/io.ox/tours/tasks.js:62 module:io.ox/tours
-msgid "Creating recurring tasks"
-msgstr "Toistuvien tehtävien luominen"
-
-#: apps/io.ox/tours/calendar.js:77 module:io.ox/tours
-msgid "Creating the appointment"
-msgstr "Tapaamisen luominen"
-
-#: apps/io.ox/tours/tasks.js:87 module:io.ox/tours
-msgid "Creating the task"
-msgstr "Tehtävän luominen"
-
-#: apps/io.ox/tours/portal.js:51 module:io.ox/tours
-msgid "Customizing the Portal"
-msgstr "Mukauttaminen"
-
-#: apps/io.ox/tours/intro.js:100 module:io.ox/tours
-msgid ""
-"Depending on the app, the toolbar contains various functions for creating, "
-"editing and organizing objects."
-msgstr ""
-"Sovelluksesta riippuen, työkalupalkki sisältää erilaisia toimintoja "
-"kohteiden luomiseen, muokkaamiseen ja järjestelyyn."
-
-#: apps/io.ox/tours/intro.js:120 module:io.ox/tours
-msgid ""
-"Detailed instructions for the single apps are located in System menu > Help."
-msgstr ""
-"Yksittäisten sovellusten tarkemmat ohjeet löytyvät järjestelmävalikon "
-"kohdasta ohje."
-
-#: apps/io.ox/tours/files.js:198 module:io.ox/tours
-=======
 #: apps/io.ox/tours/calendar.js:58 module:io.ox/tours
->>>>>>> 870ec1a2
 msgid ""
 "To create recurring appointments, enable Repeat. Functions for setting the "
 "recurrence parameters are shown."
@@ -142,16 +46,10 @@
 "Luodaksesi toistuva tapaaminen, valitse Toista. Näytetään toiminnot "
 "toistumisen määrittelemiseen."
 
-<<<<<<< HEAD
-#: apps/io.ox/tours/files.js:89 module:io.ox/tours
-msgid "Different views are available. Just select the one you like best."
-msgstr ""
-=======
 #: apps/io.ox/tours/calendar.js:62 module:io.ox/tours
 #: apps/io.ox/tours/tasks.js:67
 msgid "Using the reminder function"
 msgstr "Muistutustoiminnon käyttäminen"
->>>>>>> 870ec1a2
 
 #: apps/io.ox/tours/calendar.js:63 module:io.ox/tours
 msgid "To not miss the appointment, use the reminder function."
@@ -162,11 +60,7 @@
 msgid "Inviting other participants"
 msgstr "Muiden osallistujien kutsuminen"
 
-<<<<<<< HEAD
-#: apps/io.ox/tours/files.js:222 module:io.ox/tours
-=======
 #: apps/io.ox/tours/calendar.js:68 module:io.ox/tours
->>>>>>> 870ec1a2
 msgid ""
 "To invite other participants, enter their names in the field below "
 "Participants. To avoid appointment conflicts, click on Find a free time at "
@@ -176,28 +70,9 @@
 "osiossa. Välttääksesi päällekkäisiä tapaamisia, napsauta oikealta Löydä "
 "vapaa aika."
 
-<<<<<<< HEAD
-#: apps/io.ox/tours/settings.js:44 module:io.ox/tours
-msgid ""
-"Edit a setting on the right side. In most of the cases, the changes are "
-"activated immediately."
-msgstr "Muokkaa asetuksia oikealla. Useimmiten muutokset astuvat voimaan heti."
-
-#: apps/io.ox/tours/files.js:197 module:io.ox/tours
-#, fuzzy
-#| msgctxt "app"
-#| msgid "Documents"
-msgid "Edit documents"
-msgstr "Asiakirjat"
-
-#: apps/io.ox/tours/mail.js:106 module:io.ox/tours
-msgid "Editing multiple E-Mails"
-msgstr "Useamman sähköpostin muokkaus"
-=======
 #: apps/io.ox/tours/calendar.js:72 module:io.ox/tours
 msgid "Adding attachments"
 msgstr "Liitteiden lisääminen"
->>>>>>> 870ec1a2
 
 #: apps/io.ox/tours/calendar.js:73 module:io.ox/tours
 msgid "Further down you can add documents as attachments to the appointment."
@@ -234,56 +109,6 @@
 "clicking on an appointment, the appointment's data and some functions are "
 "displayed in the Detail view."
 msgstr ""
-<<<<<<< HEAD
-"Syötä aihe sekä tapaamisen alku- ja loppupäivämäärä. Muut yksityiskohdat "
-"ovat vapaaehtoisia."
-
-#: apps/io.ox/tours/tasks.js:49 module:io.ox/tours
-msgid "Enter the subject, the start date, and a description."
-msgstr "Syötä aihe, alkamispäivämäärä ja kuvaus."
-
-#: apps/io.ox/tours/tasks.js:82 module:io.ox/tours
-msgid "Entering billing information"
-msgstr "Laskutustietojen syöttäminen"
-
-#: apps/io.ox/tours/mail.js:68 module:io.ox/tours
-msgid "Entering the E-Mail text"
-msgstr "Sähköpostin tekstin syöttäminen"
-
-#: apps/io.ox/tours/calendar.js:51 module:io.ox/tours
-msgid "Entering the appointment's data"
-msgstr "Tapaamisen tietojen syöttäminen"
-
-#: apps/io.ox/tours/mail.js:47 module:io.ox/tours
-msgid "Entering the recipient's name"
-msgstr "Vastaanottajan nimen syöttäminen"
-
-#: apps/io.ox/tours/mail.js:58 module:io.ox/tours
-msgid "Entering the subject"
-msgstr "Aiheen syöttäminen"
-
-#: apps/io.ox/tours/tasks.js:48 module:io.ox/tours
-msgid "Entering the task's data"
-msgstr "Tehtävän tietojen syöttäminen"
-
-#: apps/io.ox/tours/files.js:205 module:io.ox/tours
-#, fuzzy
-#| msgid "File Details"
-msgid "File details"
-msgstr "Tiedoston yksityiskohdat"
-
-#: apps/io.ox/tours/files.js:80 module:io.ox/tours
-#, fuzzy
-#| msgid "Folder tree"
-msgid "Folder content"
-msgstr "Kansiopuu"
-
-#: apps/io.ox/tours/files.js:66 module:io.ox/tours
-msgid "Folder tree"
-msgstr "Kansiopuu"
-
-#: apps/io.ox/tours/files.js:143 module:io.ox/tours
-=======
 "Listanäkymä näyttää tämänhetkisen kansion tapaamiset. Mikäli napsautat "
 "tapaamista listassa, tapaamisen tiedot ja joitakin toimintoja näytetään "
 "tarkastelunäkymässä."
@@ -293,7 +118,6 @@
 msgstr "Kalenterinäkymät"
 
 #: apps/io.ox/tours/calendar.js:106 module:io.ox/tours
->>>>>>> 870ec1a2
 msgid ""
 "The calendar views display a calendar sheet with the appointments for the "
 "selected time range."
@@ -301,46 +125,12 @@
 "Kalenterinäkymät näyttävät tapaamiset valitulta aikaväliltä "
 "kalenterimuodossa."
 
-<<<<<<< HEAD
-#: apps/io.ox/tours/calendar.js:73 module:io.ox/tours
-msgid "Further down you can add documents as attachments to the appointment."
-msgstr "Alempaa voit lisätä dokumentteja tapaamisen liitteiksi."
-
-#: apps/io.ox/tours/mail.js:63 module:io.ox/tours
-msgid "Further functions"
-msgstr "Muut toiminnot"
-
-#: apps/io.ox/tours/intro.js:119 module:io.ox/tours
-msgid "Further information"
-msgstr "Lisätietoja"
-
-#. Tour name; general introduction
-#: apps/io.ox/tours/main.js:71 module:io.ox/tours
-msgid "Getting started"
-msgstr "Aluksi"
-
-#: apps/io.ox/tours/mail.js:101 module:io.ox/tours
-msgid "Halo view"
-msgstr "Leijuva näkymä"
-
-#: apps/io.ox/tours/files.js:157 module:io.ox/tours
-msgid ""
-"Here you can share files with your colleagues and external contacts. You can "
-"also collaborate on a document and set different access rights."
-msgstr ""
-
-#: apps/io.ox/tours/files.js:232 module:io.ox/tours
-msgid ""
-"Hint: you can always restart guided tours, any time you need them, from the "
-"system menu."
-=======
 #: apps/io.ox/tours/contacts.js:30 module:io.ox/tours
 msgid "Creating a new contact"
 msgstr "Uuden yhteystiedon luominen"
 
 #: apps/io.ox/tours/contacts.js:31 module:io.ox/tours
 msgid "To create a new contact, click on New > Add contact in the toolbar."
->>>>>>> 870ec1a2
 msgstr ""
 "Luodaksesi uuden yhteystiedon, napsauta työkalupalkista Uusi > Lisää "
 "yhteystieto."
@@ -391,11 +181,6 @@
 msgid "The Drive app"
 msgstr "Drive App"
 
-<<<<<<< HEAD
-#: apps/io.ox/tours/contacts.js:35 module:io.ox/tours
-msgid "Navigation bar"
-msgstr "Navigointipalkki"
-=======
 #: apps/io.ox/tours/files.js:60 module:io.ox/tours
 msgid ""
 "Welcome to your cloud storage app. This Guided Tour will introduce you to "
@@ -411,7 +196,6 @@
 #: apps/io.ox/tours/files.js:66 module:io.ox/tours
 msgid "Folder tree"
 msgstr "Kansiopuu"
->>>>>>> 870ec1a2
 
 #: apps/io.ox/tours/files.js:67 module:io.ox/tours
 msgid ""
@@ -474,32 +258,9 @@
 "Ladattu tiedosto on nyt saatavilla Drivellä kaikilla laitteillasi."
 
 #: apps/io.ox/tours/files.js:131 module:io.ox/tours
-<<<<<<< HEAD
-#, fuzzy
-#| msgid "Preview"
-=======
->>>>>>> 870ec1a2
 msgid "Preview files"
 msgstr "Tiedostojen esikatselu"
 
-<<<<<<< HEAD
-#: apps/io.ox/tours/files.js:142 module:io.ox/tours
-#, fuzzy
-#| msgid "Preview"
-msgid "Preview mode"
-msgstr "Esikatselu"
-
-#: apps/io.ox/tours/mail.js:96 module:io.ox/tours
-msgid "Reading E-Mail conversations"
-msgstr "Sähköpostikeskustelun lukeminen"
-
-#: apps/io.ox/tours/portal.js:35 module:io.ox/tours
-msgid "Reading the details"
-msgstr "Yksityiskohtien katselu"
-
-#: apps/io.ox/tours/files.js:231 module:io.ox/tours
-msgid "Restart Guided Tour"
-=======
 #: apps/io.ox/tours/files.js:132 module:io.ox/tours
 msgid "Clicking on the view icon leads you to a preview of the selected file."
 msgstr "Klikkaamalla näkymäkuvaketta pääset valitun tiedoston esikatseluun."
@@ -512,26 +273,13 @@
 msgid ""
 "From preview you can also select other options to help you manage and work "
 "on your files."
->>>>>>> 870ec1a2
 msgstr ""
 "Esikatselusta voit valita myös muita vaihtoehtoja tiedostojesi hallintaan ja "
 "työstämiseen."
 
-<<<<<<< HEAD
-#: apps/io.ox/tours/intro.js:94 module:io.ox/tours
-msgid "Searching for objects"
-msgstr "Kohteiden etsiminen"
-
-#: apps/io.ox/tours/files.js:88 module:io.ox/tours
-#, fuzzy
-#| msgid "Selecting a view"
-msgid "Select a view"
-msgstr "Näkymän valitseminen"
-=======
 #: apps/io.ox/tours/files.js:156 module:io.ox/tours
 msgid "Share files"
 msgstr "Jaa tiedostoja"
->>>>>>> 870ec1a2
 
 #: apps/io.ox/tours/files.js:157 module:io.ox/tours
 msgid ""
@@ -559,17 +307,9 @@
 "muut voivat katsella ja ladata tiedostosi. Voit halutessasi käyttää "
 "umpeutumisaikaa ja salasanasuojausta."
 
-<<<<<<< HEAD
-#: apps/io.ox/tours/files.js:156 module:io.ox/tours
-#, fuzzy
-#| msgid "Share this file"
-msgid "Share files"
-msgstr "Jaa tämä tiedosto"
-=======
 #: apps/io.ox/tours/files.js:182 module:io.ox/tours
 msgid "Collaborating"
 msgstr "Yhteistyöskentely"
->>>>>>> 870ec1a2
 
 #: apps/io.ox/tours/files.js:183 module:io.ox/tours
 msgid ""
@@ -583,17 +323,9 @@
 "ulkoiset osallistujat voivat myös tehdä yhteistyötä kanssasi "
 "tekstitiedostojen ja taulukko-ohjelmien kanssa samanaikaisesti."
 
-<<<<<<< HEAD
-#: apps/io.ox/tours/files.js:168 module:io.ox/tours
-#, fuzzy
-#| msgid "Sort options"
-msgid "Sharing options"
-msgstr "Lajitteluvaihtoehdot"
-=======
 #: apps/io.ox/tours/files.js:197 module:io.ox/tours
 msgid "Edit documents"
 msgstr "Muokkaa asiakirjoja"
->>>>>>> 870ec1a2
 
 #: apps/io.ox/tours/files.js:198 module:io.ox/tours
 msgid ""
@@ -633,21 +365,6 @@
 "pilvisäilytystili tiedostojesi tallentamiseen ja synkronointiin. Klikkaa "
 "asianomaista logoa päästäksesi käyttämään olemassaolevia tietojasi."
 
-<<<<<<< HEAD
-#: apps/io.ox/tours/files.js:59 module:io.ox/tours
-#, fuzzy
-#| msgctxt "help"
-#| msgid "The Drive App"
-msgid "The Drive app"
-msgstr "Drive App"
-
-#: apps/io.ox/tours/files.js:53 module:io.ox/tours
-#, fuzzy
-#| msgctxt "help"
-#| msgid "The Drive App"
-msgid "The Drive app tour.txt"
-msgstr "Drive App"
-=======
 #: apps/io.ox/tours/files.js:231 module:io.ox/tours
 msgid "Restart Guided Tour"
 msgstr "Aloita opastettu kierros uudestaan"
@@ -659,7 +376,6 @@
 msgstr ""
 "Vinkki: voit aloittaa ohjatun kierroksen järjestelmävalikosta uudelleen "
 "milloin vain."
->>>>>>> 870ec1a2
 
 #: apps/io.ox/tours/intro.js:34 module:io.ox/tours
 msgid "Welcome to %s"
@@ -749,11 +465,7 @@
 msgid "The toolbar"
 msgstr "Työkalupalkki"
 
-<<<<<<< HEAD
-#: apps/io.ox/tours/files.js:206 module:io.ox/tours
-=======
 #: apps/io.ox/tours/intro.js:100 module:io.ox/tours
->>>>>>> 870ec1a2
 msgid ""
 "Depending on the app, the toolbar contains various functions for creating, "
 "editing and organizing objects."
@@ -1096,11 +808,7 @@
 msgid "Creating recurring tasks"
 msgstr "Toistuvien tehtävien luominen"
 
-<<<<<<< HEAD
-#: apps/io.ox/tours/files.js:117 module:io.ox/tours
-=======
 #: apps/io.ox/tours/tasks.js:63 module:io.ox/tours
->>>>>>> 870ec1a2
 msgid ""
 "To create recurring tasks, enable Repeat. Functions for setting the "
 "recurrence parameters are shown."
@@ -1108,33 +816,17 @@
 "Luodaksesi toistuva tehtävä, valitse Toista. Näytetään toiminnot toistumisen "
 "määrittelemiseen."
 
-<<<<<<< HEAD
-#: apps/io.ox/tours/files.js:103 module:io.ox/tours
-#, fuzzy
-#| msgid "The toolbar"
-msgid "Toolbar"
-msgstr "Työkalupalkki"
-=======
 #: apps/io.ox/tours/tasks.js:68 module:io.ox/tours
 msgid "To not miss the task, use the reminder function."
 msgstr "Jottet unohda tehtävää, käytä muistutustoimintoa."
->>>>>>> 870ec1a2
 
 #: apps/io.ox/tours/tasks.js:72 module:io.ox/tours
 msgid "Tracking the editing status"
 msgstr "Muokkaustilanteen seuraaminen"
 
-<<<<<<< HEAD
-#: apps/io.ox/tours/files.js:116 module:io.ox/tours
-#, fuzzy
-#| msgid "Upload new file"
-msgid "Upload a new file"
-msgstr "Lataa uusi tiedosto"
-=======
 #: apps/io.ox/tours/tasks.js:73 module:io.ox/tours
 msgid "To track the editing status, enter the current progress."
 msgstr "Seurataksesi muokkaustilannetta, syötä tämänhetkinen edistyminen."
->>>>>>> 870ec1a2
 
 #: apps/io.ox/tours/tasks.js:78 module:io.ox/tours
 msgid ""
@@ -1172,11 +864,7 @@
 msgid "Editing multiple tasks"
 msgstr "Useamman tehtävän muokkaus"
 
-<<<<<<< HEAD
-#: apps/io.ox/tours/files.js:60 module:io.ox/tours
-=======
 #: apps/io.ox/tours/tasks.js:100 module:io.ox/tours
->>>>>>> 870ec1a2
 msgid ""
 "To edit multiple tasks at once, enable the checkboxes at the left side of "
 "the tasks. If the checkboxes are not displayed, click on View > Checkboxes "
