--- conflicted
+++ resolved
@@ -29,315 +29,15 @@
   <div lang="en-EN" class="book" id="id-1"><div class="titlepage">
 <div>
 <div><h1 class="title">User Guide</h1></div>
-<<<<<<< HEAD
-<div><p class="copyright">Copyright © 2016-2017 </p></div>
-<div><a href="ox.appsuite.user.legalnotice.html">Legal Notice</a></div>
-<div><p class="pubdate">Thursday, 05. October 2017 Version 7.8.4 </p></div>
-<div><div class="abstract" id="ox.appsuite.user.startpage">
-<p class="title"></p>
-<h2 class="title">Help topics overview</h2>
-<p id="ox.appsuite.user.startpage.common"></p>
-<h2 class="title">Getting started</h2>
-<p>
-      </p>
-<ul class="itemizedlist" style="list-style-type: none; ">
-<li class="listitem" style="list-style-type: none"><p role="presentation">
-            <a class="link" href="ox.appsuite.user.chap.firststeps.html">First steps</a>
-          </p></li>
-<li class="listitem" style="list-style-type: none"><p role="presentation">
-            <a class="link" href="ox.appsuite.user.sect.firststeps.changepassword.html">Changing the password</a>
-          </p></li>
-<li class="listitem" style="list-style-type: none"><p role="presentation">
-            <a class="link" href="ox.appsuite.user.sect.firststeps.personaldata.html">Changing personal data</a>
-          </p></li>
-<li class="listitem" style="list-style-type: none"><p role="presentation">
-            <a class="link" href="ox.appsuite.user.sect.firststeps.gui.html">The user interface</a>
-          </p></li>
-<li class="listitem" style="list-style-type: none"><p role="presentation">
-            <a class="link" href="ox.appsuite.user.sect.firststeps.clients.html">Manually setting up clients and apps</a>
-          </p></li>
-<li class="listitem" style="list-style-type: none"><p role="presentation">
-            <a class="link" href="ox.appsuite.user.sect.firststeps.wizard.html">Using the wizard to set up clients and apps</a>
-          </p></li>
-<li class="listitem" style="list-style-type: none"><p role="presentation">
-            <a class="link" href="ox.appsuite.user.index.html">Index</a>
-          </p></li>
-<li class="listitem" style="list-style-type: none"><p role="presentation">
-            <a class="link" href="ox.appsuite.user.sect.about.glossary.html">Glossary</a>
-          </p></li>
-<li class="listitem" style="list-style-type: none"><p role="presentation">
-            <a class="link" href="ox.appsuite.user.chap.bestpractices.html">Frequently asked questions</a>
-          </p></li>
-</ul>
-<p>
-    </p>
-<p id="ox.appsuite.user.startpage.email"></p>
-<h2 class="title">
-      <a class="link" href="ox.appsuite.user.chap.email.html">
-        <span class="phrase">E-Mail</span>
-        
-        
-        
-      </a>
-    </h2>
-<p>
-      </p>
-<ul class="itemizedlist" style="list-style-type: none; ">
-<li class="listitem" style="list-style-type: none"><p role="presentation">
-            <a class="link" href="ox.appsuite.user.sect.email.gui.html">Components</a>
-          </p></li>
-<li class="listitem" style="list-style-type: none"><p role="presentation">
-            <a class="link" href="ox.appsuite.user.sect.email.view.html">Displaying E-Mails</a>
-          </p></li>
-<li class="listitem" style="list-style-type: none"><p role="presentation">
-            <a class="link" href="ox.appsuite.user.sect.email.send.html">Sending E-Mails</a>
-          </p></li>
-<li class="listitem" style="list-style-type: none"><p role="presentation">
-            <a class="link" href="ox.appsuite.user.sect.email.manage.html">Organizing E-Mails</a>
-          </p></li>
-<li class="listitem" style="list-style-type: none"><p role="presentation">
-            <a class="link" href="ox.appsuite.user.sect.email.mailfilter.html">E-Mail filters</a>
-          </p></li>
-<li class="listitem" style="list-style-type: none"><p role="presentation">
-            <a class="link" href="ox.appsuite.user.sect.email.search.html">Searching for E-Mails</a>
-          </p></li>
-<li class="listitem" style="list-style-type: none"><p role="presentation">
-            <a class="link" href="ox.appsuite.user.sect.email.teamwork.html">E-Mails within a team</a>
-          </p></li>
-<li class="listitem" style="list-style-type: none"><p role="presentation">
-            <a class="link" href="ox.appsuite.user.sect.email.accounts.html">External E-Mail accounts</a>
-          </p></li>
-</ul>
-<p>
-    </p>
-<p id="ox.appsuite.user.startpage.contacts"></p>
-<h2 class="title">
-      <a class="link" href="ox.appsuite.user.chap.contacts.html">
-        <span class="phrase">Address Book</span>
-        
-        
-        
-      </a>
-    </h2>
-<p>
-     </p>
-<ul class="itemizedlist" style="list-style-type: none; ">
-<li class="listitem" style="list-style-type: none"><p role="presentation">
-           <a class="link" href="ox.appsuite.user.sect.contacts.gui.html">Components</a>
-         </p></li>
-<li class="listitem" style="list-style-type: none"><p role="presentation">
-           <a class="link" href="ox.appsuite.user.sect.contacts.view.html">Displaying contacts</a>
-         </p></li>
-<li class="listitem" style="list-style-type: none"><p role="presentation">
-           <a class="link" href="ox.appsuite.user.sect.contacts.add.html">Adding contacts</a>
-         </p></li>
-<li class="listitem" style="list-style-type: none"><p role="presentation">
-           <a class="link" href="ox.appsuite.user.sect.contacts.distributionlist.html">Creating distribution lists</a>
-         </p></li>
-<li class="listitem" style="list-style-type: none"><p role="presentation">
-           <a class="link" href="ox.appsuite.user.sect.contacts.manage.html">Organizing contacts</a>
-         </p></li>
-<li class="listitem" style="list-style-type: none"><p role="presentation">
-           <a class="link" href="ox.appsuite.user.sect.contacts.search.html">Searching for contacts</a>
-         </p></li>
-<li class="listitem" style="list-style-type: none"><p role="presentation">
-           <a class="link" href="ox.appsuite.user.sect.contacts.teamwork.html">Contacts in teams</a>
-         </p></li>
-<li class="listitem" style="list-style-type: none"><p role="presentation">
-           <a class="link" href="ox.appsuite.user.sect.dataorganisation.subscribe.data.html">Subscribing to address books</a>
-         </p></li>
-</ul>
-<p>
-    </p>
-<p id="ox.appsuite.user.startpage.calendar"></p>
-<h2 class="title">
-      <a class="link" href="ox.appsuite.user.chap.calendar.html">
-        <span class="phrase">Calendar</span>
-        
-        
-        
-      </a>
-    </h2>
-<p>
-      </p>
-<ul class="itemizedlist" style="list-style-type: none; ">
-<li class="listitem" style="list-style-type: none"><p role="presentation">
-            <a class="link" href="ox.appsuite.user.sect.calendar.gui.html">Components</a>
-          </p></li>
-<li class="listitem" style="list-style-type: none"><p role="presentation">
-            <a class="link" href="ox.appsuite.user.sect.calendar.view.html">Viewing appointments</a>
-          </p></li>
-<li class="listitem" style="list-style-type: none"><p role="presentation">
-            <a class="link" href="ox.appsuite.user.sect.calendar.add.html">Creating appointments</a>
-          </p></li>
-<li class="listitem" style="list-style-type: none"><p role="presentation">
-            <a class="link" href="ox.appsuite.user.sect.calendar.invitation.html">Answering appointment invitations</a>
-          </p></li>
-<li class="listitem" style="list-style-type: none"><p role="presentation">
-            <a class="link" href="ox.appsuite.user.sect.calendar.teamwork.html">Organizing the calendar</a>
-          </p></li>
-<li class="listitem" style="list-style-type: none"><p role="presentation">
-            <a class="link" href="ox.appsuite.user.sect.calendar.search.html">Searching for appointments</a>
-          </p></li>
-<li class="listitem" style="list-style-type: none"><p role="presentation">
-            <a class="link" href="ox.appsuite.user.sect.calendar.teamwork.html">Appointments in teams</a>
-          </p></li>
-<li class="listitem" style="list-style-type: none"><p role="presentation">
-            <a class="link" href="ox.appsuite.user.sect.dataorganisation.subscribe.data.html">Subscribing to calendars</a>
-          </p></li>
-</ul>
-<p>
-    </p>
-<p id="ox.appsuite.user.startpage.tasks"></p>
-<h2 class="title">
-      <a class="link" href="ox.appsuite.user.chap.tasks.html">
-        <span class="phrase">Tasks</span>
-        
-        
-        
-      </a>
-    </h2>
-=======
 <div><p class="copyright">Copyright © 2016-2018 </p></div>
 <div><a href="ox.appsuite.user.legalnotice.html">Legal Notice</a></div>
 <div><p class="pubdate">Friday, 01. June 2018 Version 7.10.0 </p></div>
 <div><div class="abstract" id="ox.appsuite.user.startpage">
 <p class="title"></p>
 <h2 class="title">Help Topics Overview</h2>
->>>>>>> 1c74fb5d
 <p>
   
      </p>
-<<<<<<< HEAD
-<ul class="itemizedlist" style="list-style-type: none; ">
-<li class="listitem" style="list-style-type: none"><p role="presentation">
-           <a class="link" href="ox.appsuite.user.sect.tasks.gui.html">Components</a>
-         </p></li>
-<li class="listitem" style="list-style-type: none"><p role="presentation">
-           <a class="link" href="ox.appsuite.user.sect.tasks.view.html">Viewing tasks</a>
-         </p></li>
-<li class="listitem" style="list-style-type: none"><p role="presentation">
-           <a class="link" href="ox.appsuite.user.sect.tasks.add.html">Creating tasks</a>
-         </p></li>
-<li class="listitem" style="list-style-type: none"><p role="presentation">
-           <a class="link" href="ox.appsuite.user.sect.tasks.invitation.html">Answering task invitations</a>
-         </p></li>
-<li class="listitem" style="list-style-type: none"><p role="presentation">
-           <a class="link" href="ox.appsuite.user.sect.tasks.manage.html">Organizing tasks</a>
-         </p></li>
-<li class="listitem" style="list-style-type: none"><p role="presentation">
-           <a class="link" href="ox.appsuite.user.sect.tasks.search.html">Searching for tasks</a>
-         </p></li>
-<li class="listitem" style="list-style-type: none"><p role="presentation">
-           <a class="link" href="ox.appsuite.user.sect.tasks.teamwork.html">Tasks in teams</a>
-         </p></li>
-</ul>
-<p>
-    </p>
-<p id="ox.appsuite.user.startpage.files"></p>
-<h2 class="title">
-      <a class="link" href="ox.appsuite.user.chap.files.html">
-        <span class="phrase">Drive</span>
-        
-        
-        
-      </a>
-    </h2>
-<p>
-      </p>
-<ul class="itemizedlist" style="list-style-type: none; ">
-<li class="listitem" style="list-style-type: none"><p role="presentation">
-            <a class="link" href="ox.appsuite.user.sect.files.gui.html">Components</a>
-          </p></li>
-<li class="listitem" style="list-style-type: none"><p role="presentation">
-           <a class="link" href="ox.appsuite.user.sect.files.view.html">Viewing files</a>
-         </p></li>
-<li class="listitem" style="list-style-type: none"><p role="presentation">
-            <a class="link" href="ox.appsuite.user.sect.files.add.html">Creating files</a>
-          </p></li>
-<li class="listitem" style="list-style-type: none"><p role="presentation">
-            <a class="link" href="ox.appsuite.user.sect.files.manage.html">Organizing files</a>
-          </p></li>
-<li class="listitem" style="list-style-type: none"><p role="presentation">
-            <a class="link" href="ox.appsuite.user.sect.files.search.html">Searching for files</a>
-          </p></li>
-<li class="listitem" style="list-style-type: none"><p role="presentation">
-            <a class="link" href="ox.appsuite.user.sect.files.view.content.html">Displaying a file's content</a>
-          </p></li>
-<li class="listitem" style="list-style-type: none"><p role="presentation">
-            <a class="link" href="ox.appsuite.user.sect.files.view.presentation.html">Holding a presentation</a>
-          </p></li>
-<li class="listitem" style="list-style-type: none"><p role="presentation">
-            <a class="link" href="ox.appsuite.user.sect.files.accounts.html">Adding storage accounts</a>
-          </p></li>
-</ul>
-<p>
-    </p>
-<p id="ox.appsuite.user.startpage.dataorganisation"></p>
-<h2 class="title">
-      <a class="link" href="ox.appsuite.user.chap.dataorganisation.html">Organizing data</a>
-    </h2>
-<p>
-      </p>
-<ul class="itemizedlist" style="list-style-type: none; ">
-<li class="listitem" style="list-style-type: none"><p role="presentation">
-            <a class="link" href="ox.appsuite.user.sect.dataorganisation.folder.navigate.html">Navigating within the folder tree</a>
-          </p></li>
-<li class="listitem" style="list-style-type: none"><p role="presentation">
-            <a class="link" href="ox.appsuite.user.sect.dataorganisation.folder.create.html">Creating folders</a>
-          </p></li>
-<li class="listitem" style="list-style-type: none"><p role="presentation">
-            <a class="link" href="ox.appsuite.user.sect.dataorganisation.folder.rename.html">Renaming folders</a>
-          </p></li>
-</ul>
-<p>
-    </p>
-<p id="ox.appsuite.user.startpage.sharing"></p>
-<h2 class="title">
-      <a class="link" href="ox.appsuite.user.sect.dataorganisation.sharing.html">Sharing</a>
-    </h2>
-<p>
-      </p>
-<ul class="itemizedlist" style="list-style-type: none; ">
-<li class="listitem" style="list-style-type: none"><p role="presentation">
-            <a class="link" href="ox.appsuite.user.sect.dataorganisation.sharing.link.html">Sharing with public links</a>
-          </p></li>
-<li class="listitem" style="list-style-type: none"><p role="presentation">
-            <a class="link" href="ox.appsuite.user.sect.dataorganisation.sharing.invitation.html">Inviting to a shared item</a>
-          </p></li>
-<li class="listitem" style="list-style-type: none"><p role="presentation">
-            <a class="link" href="ox.appsuite.user.sect.dataorganisation.sharing.manage.html">Managing shared data</a>
-          </p></li>
-</ul>
-<p>
-    </p>
-<p id="ox.appsuite.user.startpage.settings"></p>
-<h2 class="title">
-      <a class="link" href="ox.appsuite.user.sect.firststeps.globalsettings.html">Settings</a>
-    </h2>
-<p>  
-      </p>
-<ul class="itemizedlist" style="list-style-type: none; ">
-<li class="listitem" style="list-style-type: none"><p role="presentation">
-            <a class="link" href="ox.appsuite.user.sect.dataorganisation.accounts.html">Accounts</a>
-          </p></li>
-<li class="listitem" style="list-style-type: none"><p role="presentation">
-            <a class="link" href="ox.appsuite.user.sect.portal.customize.html">Portal</a>
-          </p></li>
-<li class="listitem" style="list-style-type: none"><p role="presentation">
-            <a class="link" href="ox.appsuite.user.sect.email.settings.html">E-Mail</a>
-          </p></li>
-<li class="listitem" style="list-style-type: none"><p role="presentation">
-            <a class="link" href="ox.appsuite.user.sect.calendar.settings.html">Calendar</a>
-          </p></li>
-<li class="listitem" style="list-style-type: none"><p role="presentation">
-            <a class="link" href="ox.appsuite.user.sect.tasks.settings.html">Tasks</a>
-          </p></li>
-<li class="listitem" style="list-style-type: none"><p role="presentation">
-            <a class="link" href="ox.appsuite.user.sect.files.settings.html">Files</a>
-          </p></li>
-</ul>
-=======
 <ol class="orderedlist" id="ox.appsuite.user.startpage.toc" type="1">
 <li class="listitem" id="ox.appsuite.user.startpage.toc.infos">
 <p role="presentation">Finding information</p>
@@ -636,7 +336,6 @@
 </ol>
 </li>
 </ol>
->>>>>>> 1c74fb5d
 <p>
       
     </p>
