<<<<<<< HEAD
open-xchange-dynamic-theme (7.8.3-21) stable; urgency=medium

  * Build for patch 2017-05-15 (4132)

 -- Viktor Pracht <viktor.pracht@open-xchange.com>  Tue, 09 May 2017 09:52:47 +0000

open-xchange-dynamic-theme (7.8.3-20) stable; urgency=medium

  * Build for patch 2017-05-02 (4113)

 -- Viktor Pracht <viktor.pracht@open-xchange.com>  Wed, 26 Apr 2017 12:19:49 +0000

open-xchange-dynamic-theme (7.8.3-19) stable; urgency=medium

  * Build for patch 2017-04-18 (4084)

 -- Viktor Pracht <viktor.pracht@open-xchange.com>  Thu, 06 Apr 2017 15:17:55 +0000

open-xchange-dynamic-theme (7.8.3-18) stable; urgency=medium

  * Build for patch 2017-04-03 (4050)

 -- Viktor Pracht <viktor.pracht@open-xchange.com>  Wed, 29 Mar 2017 15:50:19 +0000

open-xchange-dynamic-theme (7.8.3-17) stable; urgency=medium

  * Build for patch 2017-03-20 (4016)

 -- Viktor Pracht <viktor.pracht@open-xchange.com>  Tue, 14 Mar 2017 15:51:53 +0000

open-xchange-dynamic-theme (7.8.3-16) stable; urgency=medium

  * Build for patch 2017-03-17 (4020)

 -- Viktor Pracht <viktor.pracht@open-xchange.com>  Mon, 13 Mar 2017 08:42:50 +0000

open-xchange-dynamic-theme (7.8.3-15) stable; urgency=medium

  * Build for patch 2017-03-06 (3985)

 -- Viktor Pracht <viktor.pracht@open-xchange.com>  Mon, 06 Mar 2017 11:26:48 +0000

open-xchange-dynamic-theme (7.8.3-14) stable; urgency=medium

  * Build for patch 2017-02-22 (3969)

 -- Viktor Pracht <viktor.pracht@open-xchange.com>  Wed, 22 Feb 2017 12:50:32 +0000

open-xchange-dynamic-theme (7.8.3-13) stable; urgency=medium

  * Build for patch 2017-02-20 (3952)

 -- Viktor Pracht <viktor.pracht@open-xchange.com>  Fri, 17 Feb 2017 09:19:54 +0000

open-xchange-dynamic-theme (7.8.3-12) stable; urgency=medium

  * Build for patch 2017-02-06 (3918)

 -- Viktor Pracht <viktor.pracht@open-xchange.com>  Fri, 27 Jan 2017 15:44:22 +0000

open-xchange-dynamic-theme (7.8.3-11) stable; urgency=medium

  * Build for patch 2017-01-23 (3879)

 -- Viktor Pracht <viktor.pracht@open-xchange.com>  Mon, 16 Jan 2017 18:36:54 +0000

open-xchange-dynamic-theme (7.8.3-10) stable; urgency=medium

  * Build for patch 2017-01-12 (3866)

 -- Viktor Pracht <viktor.pracht@open-xchange.com>  Mon, 09 Jan 2017 11:33:50 +0000

open-xchange-dynamic-theme (7.8.3-9) stable; urgency=medium

  * Build for patch 2017-01-09 (3849)

 -- Viktor Pracht <viktor.pracht@open-xchange.com>  Thu, 22 Dec 2016 13:20:19 +0000

open-xchange-dynamic-theme (7.8.3-8) stable; urgency=medium

  * Build for patch 2016-12-19 (3814)

 -- Viktor Pracht <viktor.pracht@open-xchange.com>  Wed, 14 Dec 2016 12:33:01 +0000

open-xchange-dynamic-theme (7.8.3-7) stable; urgency=medium

  * Build for patch 2016-12-14 (3806)

 -- Viktor Pracht <viktor.pracht@open-xchange.com>  Tue, 13 Dec 2016 15:53:50 +0000

open-xchange-dynamic-theme (7.8.3-6) stable; urgency=medium

  * Build for patch 2016-12-12 (3775)

 -- Viktor Pracht <viktor.pracht@open-xchange.com>  Tue, 06 Dec 2016 09:45:31 +0000
=======
open-xchange-dynamic-theme (7.8.4-3) stable; urgency=medium

  * First candidate for 7.8.4 release

 -- Viktor Pracht <viktor.pracht@open-xchange.com>  Fri, 19 May 2017 12:44:36 +0000

open-xchange-dynamic-theme (7.8.4-2) stable; urgency=medium

  * Second preview of 7.8.4 release

 -- Viktor Pracht <viktor.pracht@open-xchange.com>  Thu, 04 May 2017 14:06:43 +0000

open-xchange-dynamic-theme (7.8.4-1) stable; urgency=medium

  * First preview of 7.8.4 release

 -- Viktor Pracht <viktor.pracht@open-xchange.com>  Mon, 03 Apr 2017 15:53:36 +0000

open-xchange-dynamic-theme (7.8.4-0) unstable; urgency=medium

  * prepare for 7.8.4 release

 -- Viktor Pracht <viktor.pracht@open-xchange.com>  Fri, 02 Dec 2016 14:00:24 +0100
>>>>>>> 8efd135e

open-xchange-dynamic-theme (7.8.3-5) stable; urgency=medium

  * Second release candidate for 7.8.3 release

 -- Viktor Pracht <viktor.pracht@open-xchange.com>  Tue, 29 Nov 2016 11:41:07 +0000

open-xchange-dynamic-theme (7.8.3-4) stable; urgency=medium

  * First release candidate for 7.8.3 release

 -- Viktor Pracht <viktor.pracht@open-xchange.com>  Thu, 24 Nov 2016 16:52:24 +0000

open-xchange-dynamic-theme (7.8.3-3) stable; urgency=medium

  * Third preview for 7.8.3 release

 -- Viktor Pracht <viktor.pracht@open-xchange.com>  Tue, 15 Nov 2016 16:08:59 +0000

open-xchange-dynamic-theme (7.8.3-2) stable; urgency=medium

  * Second preview for 7.8.3 release

 -- Viktor Pracht <viktor.pracht@open-xchange.com>  Sat, 29 Oct 2016 08:42:13 +0000

open-xchange-dynamic-theme (7.8.3-1) stable; urgency=medium

  * First preview of 7.8.3 release

 -- Viktor Pracht <viktor.pracht@open-xchange.com>  Fri, 14 Oct 2016 14:23:26 +0000

open-xchange-dynamic-theme (7.8.3-0) unstable; urgency=medium

  * prepare for 7.8.3 release

 -- Viktor Pracht <viktor.pracht@open-xchange.com>  Tue, 06 Sep 2016 14:47:52 +0200

open-xchange-dynamic-theme (7.8.2-4) stable; urgency=medium

  * Second candidate for 7.8.2 release

 -- Viktor Pracht <viktor.pracht@open-xchange.com>  Tue, 12 Jul 2016 13:02:40 +0000

open-xchange-dynamic-theme (7.8.2-3) stable; urgency=medium

  * First candidate for 7.8.2 release

 -- Viktor Pracht <viktor.pracht@open-xchange.com>  Wed, 06 Jul 2016 14:22:23 +0000

open-xchange-dynamic-theme (7.8.2-2) stable; urgency=medium

  * Second preview for 7.8.2 release

 -- Viktor Pracht <viktor.pracht@open-xchange.com>  Wed, 29 Jun 2016 15:37:49 +0000

open-xchange-dynamic-theme (7.8.2-1) stable; urgency=medium

  * First release candidate for 7.8.2

 -- Viktor Pracht <viktor.pracht@open-xchange.com>  Tue, 14 Jun 2016 20:43:57 +0000

open-xchange-dynamic-theme (7.8.2-0) unstable; urgency=medium

  * prepare for 7.8.2 release

 -- Viktor Pracht <viktor.pracht@open-xchange.com>  Fri, 08 Apr 2016 13:15:43 +0200

open-xchange-dynamic-theme (7.8.1-7) stable; urgency=medium

  * Second candidate for 7.8.1 release

 -- Viktor Pracht <viktor.pracht@open-xchange.com>  Wed, 30 Mar 2016 13:11:50 +0000

open-xchange-dynamic-theme (7.8.1-6) stable; urgency=medium

  * First candidate for 7.8.1 release

 -- Viktor Pracht <viktor.pracht@open-xchange.com>  Fri, 25 Mar 2016 12:26:36 +0000

open-xchange-dynamic-theme (7.8.1-5) stable; urgency=medium

  * Fifth preview of 7.8.1 release

 -- Viktor Pracht <viktor.pracht@open-xchange.com>  Tue, 15 Mar 2016 14:56:58 +0000

open-xchange-dynamic-theme (7.8.1-4) stable; urgency=medium

  * Fourth preview of 7.8.1 release

 -- Viktor Pracht <viktor.pracht@open-xchange.com>  Fri, 04 Mar 2016 15:06:10 +0000

open-xchange-dynamic-theme (7.8.1-3) stable; urgency=medium

  * Third candidate for 7.8.1 release

 -- Viktor Pracht <viktor.pracht@open-xchange.com>  Sat, 20 Feb 2016 16:27:00 +0000

open-xchange-dynamic-theme (7.8.1-2) stable; urgency=medium

  * Second candidate for 7.8.1 release

 -- Viktor Pracht <viktor.pracht@open-xchange.com>  Tue, 02 Feb 2016 10:47:42 +0000

open-xchange-dynamic-theme (7.8.1-1) stable; urgency=medium

  * First candidate for 7.8.1 release

 -- Viktor Pracht <viktor.pracht@open-xchange.com>  Tue, 26 Jan 2016 10:32:11 +0000

open-xchange-dynamic-theme (7.8.1-0) unstable; urgency=medium

  * prepare for 7.8.1 release

 -- Viktor Pracht <viktor.pracht@open-xchange.com>  Thu, 08 Oct 2015 17:17:52 +0200

open-xchange-dynamic-theme (7.8.0-9) stable; urgency=medium

  * Build for patch 2015-11-09 (2840)

 -- Viktor Pracht <viktor.pracht@open-xchange.com>  Fri, 06 Nov 2015 13:41:45 +0100

open-xchange-dynamic-theme (7.8.0-8) stable; urgency=medium

  * Build for patch 2015-10-26 (2816)

 -- Viktor Pracht <viktor.pracht@open-xchange.com>  Tue, 20 Oct 2015 11:46:32 +0200

open-xchange-dynamic-theme (7.8.0-7) stable; urgency=medium

  * Build for patch 2015-10-26 (2812)

 -- Viktor Pracht <viktor.pracht@open-xchange.com>  Mon, 19 Oct 2015 13:36:22 +0200

open-xchange-dynamic-theme (7.8.0-6) stable; urgency=medium

  * Sixth candidate for 7.8.0 release

 -- Viktor Pracht <viktor.pracht@open-xchange.com>  Tue, 06 Oct 2015 09:37:54 +0200

open-xchange-dynamic-theme (7.8.0-5) stable; urgency=medium

  * Fith candidate for 7.8.0 release

 -- Viktor Pracht <viktor.pracht@open-xchange.com>  Fri, 25 Sep 2015 16:53:57 +0200

open-xchange-dynamic-theme (7.8.0-4) stable; urgency=medium

  * Fourth candidate for 7.8.0 release

 -- Viktor Pracht <viktor.pracht@open-xchange.com>  Fri, 18 Sep 2015 11:58:18 +0200

open-xchange-dynamic-theme (7.8.0-3) stable; urgency=medium

  * Third candidate for 7.8.0 release

 -- Viktor Pracht <viktor.pracht@open-xchange.com>  Mon, 07 Sep 2015 17:54:01 +0200

open-xchange-dynamic-theme (7.8.0-2) stable; urgency=medium

  * Second candidate for 7.8.0 release

 -- Viktor Pracht <viktor.pracht@open-xchange.com>  Fri, 21 Aug 2015 17:15:11 +0200

open-xchange-dynamic-theme (7.8.0-1) stable; urgency=low

  * First candidate for 7.8.0 release

 -- Viktor Pracht <viktor.pracht@open-xchange.com>  Wed, 05 Aug 2015 12:53:04 +0200

open-xchange-dynamic-theme (7.8.0-0) unstable; urgency=medium

  * prepare for 7.8.0 release

 -- Viktor Pracht <viktor.pracht@open-xchange.com>  Wed, 05 Nov 2014 16:22:40 +0100

open-xchange-dynamic-theme (7.6.2-29) stable; urgency=medium

  * Build for patch 2015-11-16 (2862)

 -- Viktor Pracht <viktor.pracht@open-xchange.com>  Wed, 11 Nov 2015 20:21:53 +0100

open-xchange-dynamic-theme (7.6.2-28) stable; urgency=medium

  * Build for patch 2015-11-09 (2841)

 -- Viktor Pracht <viktor.pracht@open-xchange.com>  Tue, 03 Nov 2015 15:51:02 +0100

open-xchange-dynamic-theme (7.6.2-27) stable; urgency=medium

  * Build for patch 2015-11-11 (2844)

 -- Viktor Pracht <viktor.pracht@open-xchange.com>  Thu, 29 Oct 2015 14:01:55 +0100

open-xchange-dynamic-theme (7.6.2-26) stable; urgency=medium

  * Build for patch  2015-10-12 (2784)

 -- Viktor Pracht <viktor.pracht@open-xchange.com>  Wed, 30 Sep 2015 17:57:42 +0200

open-xchange-dynamic-theme (7.6.2-25) stable; urgency=medium

  * Build for patch 2015-09-28 (2767)

 -- Viktor Pracht <viktor.pracht@open-xchange.com>  Thu, 24 Sep 2015 12:49:30 +0200

open-xchange-dynamic-theme (7.6.2-24) stable; urgency=medium

  * Build for patch 2015-09-14 (2732)

 -- Viktor Pracht <viktor.pracht@open-xchange.com>  Tue, 08 Sep 2015 14:52:18 +0200

open-xchange-dynamic-theme (7.6.2-23) stable; urgency=medium

  * Build for patch 2015-08-24 (2674)

 -- Viktor Pracht <viktor.pracht@open-xchange.com>  Tue, 18 Aug 2015 17:40:14 +0200

open-xchange-dynamic-theme (7.6.2-22) stable; urgency=low

  * Build for patch 2015-08-10

 -- Viktor Pracht <viktor.pracht@open-xchange.com>  Wed, 05 Aug 2015 09:47:20 +0200

open-xchange-dynamic-theme (7.6.2-21) stable; urgency=low

  * Build for patch 2015-08-03 (2650)

 -- Viktor Pracht <viktor.pracht@open-xchange.com>  Tue, 04 Aug 2015 12:01:36 +0200

open-xchange-dynamic-theme (7.6.2-20) stable; urgency=low

  * First candidate for 7.8.0 release

 -- Viktor Pracht <viktor.pracht@open-xchange.com>  Wed, 05 Aug 2015 12:52:57 +0200

open-xchange-dynamic-theme (7.6.2-20) stable; urgency=low

  * Build for patch 2015-07-20 (2614)

 -- Viktor Pracht <viktor.pracht@open-xchange.com>  Fri, 17 Jul 2015 09:21:32 +0200

open-xchange-dynamic-theme (7.6.2-19) stable; urgency=low

  * Build for patch 2015-06-29 (2569)

 -- Viktor Pracht <viktor.pracht@open-xchange.com>  Tue, 30 Jun 2015 15:24:28 +0200

open-xchange-dynamic-theme (7.6.2-18) stable; urgency=low

  * Build for patch 2015-06-08 (2540)

 -- Viktor Pracht <viktor.pracht@open-xchange.com>  Wed, 10 Jun 2015 16:31:44 +0200

open-xchange-dynamic-theme (7.6.2-17) stable; urgency=low

  * Build for patch 2015-05-26 (2521)

 -- Viktor Pracht <viktor.pracht@open-xchange.com>  Tue, 19 May 2015 15:12:11 +0200

open-xchange-dynamic-theme (7.6.2-16) stable; urgency=low

  * Build for patch 2015-05-04 (2496)

 -- Viktor Pracht <viktor.pracht@open-xchange.com>  Tue, 05 May 2015 15:32:11 +0200

open-xchange-dynamic-theme (7.6.2-15) stable; urgency=low

  * Build for patch 2015-09-09 (2495)

 -- Viktor Pracht <viktor.pracht@open-xchange.com>  Fri, 24 Apr 2015 10:19:54 +0200

open-xchange-dynamic-theme (7.6.2-14) stable; urgency=low

  * Build for patch 2015-04-17 (2491)

 -- Viktor Pracht <viktor.pracht@open-xchange.com>  Thu, 23 Apr 2015 12:00:13 +0200

open-xchange-dynamic-theme (7.6.2-13) stable; urgency=low

  * Build for patch 2015-04-13 (2474)

 -- Viktor Pracht <viktor.pracht@open-xchange.com>  Tue, 14 Apr 2015 18:53:17 +0200

open-xchange-dynamic-theme (7.6.2-12) stable; urgency=low

  * Twelfth candidate for 7.6.2 release

 -- Viktor Pracht <viktor.pracht@open-xchange.com>  Fri, 13 Mar 2015 16:29:53 +0100

open-xchange-dynamic-theme (7.6.2-11) stable; urgency=low

  * Eleventh candidate for 7.6.2 release

 -- Viktor Pracht <viktor.pracht@open-xchange.com>  Fri, 06 Mar 2015 16:30:26 +0100

open-xchange-dynamic-theme (7.6.2-10) stable; urgency=low

  * Tenth candidate for 7.6.2 release

 -- Viktor Pracht <viktor.pracht@open-xchange.com>  Wed, 04 Mar 2015 14:35:35 +0100

open-xchange-dynamic-theme (7.6.2-9) stable; urgency=low

  * Nineth candidate for 7.6.2 release

 -- Viktor Pracht <viktor.pracht@open-xchange.com>  Tue, 03 Mar 2015 13:35:52 +0100

open-xchange-dynamic-theme (7.6.2-8) stable; urgency=low

  * Eighth candidate for 7.6.2 release

 -- Viktor Pracht <viktor.pracht@open-xchange.com>  Tue, 24 Feb 2015 16:40:18 +0100

open-xchange-dynamic-theme (7.6.2-7) stable; urgency=low

  * Seventh candidate for 7.6.2 release

 -- Viktor Pracht <viktor.pracht@open-xchange.com>  Wed, 11 Feb 2015 16:07:52 +0100

open-xchange-dynamic-theme (7.6.2-6) stable; urgency=low

  * Sixth candidate for 7.6.2 release

 -- Viktor Pracht <viktor.pracht@open-xchange.com>  Fri, 30 Jan 2015 16:34:07 +0100

open-xchange-dynamic-theme (7.6.2-5) stable; urgency=low

  * Fifth candidate for 7.6.2 release

 -- Viktor Pracht <viktor.pracht@open-xchange.com>  Tue, 27 Jan 2015 11:47:37 +0100

open-xchange-dynamic-theme (7.6.2-4) stable; urgency=low

  * Moved open-xchange-dynamic-theme to the core repository

 -- Viktor Pracht <viktor.pracht@open-xchange.com>  Wed, 17 Dec 2014 15:51:00 +0100

open-xchange-dynamic-theme (7.6.1-5) stable; urgency=low

  * Follow-up release for rpost theme

 -- Viktor Pracht <viktor.pracht@open-xchange.com>  Wed, 17 Dec 2014 12:38:03 +0100

open-xchange-dynamic-theme (7.6.1-4) stable; urgency=low

  * Follow-up release for rpost theme

 -- Viktor Pracht <viktor.pracht@open-xchange.com>  Tue, 16 Dec 2014 15:34:12 +0100

open-xchange-dynamic-theme (7.6.1-3) stable; urgency=low

  * Follow-up release candidate for 7.6.1.

 -- Viktor Pracht <viktor.pracht@open-xchange.com>  Mon, 20 Oct 2014 10:01:26 +0200

open-xchange-dynamic-theme (7.6.1-2) stable; urgency=low

  * Second release candidate for 7.6.1.

 -- Viktor Pracht <viktor.pracht@open-xchange.com>  Tue, 14 Oct 2014 12:37:18 +0200

open-xchange-dynamic-theme (7.6.1-1) stable; urgency=low

  * First release candidate for 7.6.1.

 -- Viktor Pracht <viktor.pracht@open-xchange.com>  Thu, 02 Oct 2014 10:21:31 +0200

open-xchange-dynamic-theme (7.6.1-0) unstable; urgency=low

  * Prepare backend and appsuite custom plugins for 7.6.1 release

 -- Viktor Pracht <viktor.pracht@open-xchange.com>  Wed, 01 Oct 2014 14:48:13 +0200

open-xchange-dynamic-theme (7.6.0-13) stable; urgency=low

  * Follow-up build.

 -- Viktor Pracht <viktor.pracht@open-xchange.com>  Wed, 15 Oct 2014 16:20:55 +0200

open-xchange-dynamic-theme (7.6.0-12) stable; urgency=low

  * Follow-up build with new open-xchange-rpost-theme.

 -- Viktor Pracht <viktor.pracht@open-xchange.com>  Thu, 25 Sep 2014 16:02:14 +0200

open-xchange-dynamic-theme (7.6.0-11) stable; urgency=low

  * add package open-xchange-rpost-theme

 -- Viktor Pracht <viktor.pracht@open-xchange.com>  Wed, 24 Sep 2014 15:36:59 +0200

open-xchange-dynamic-theme (7.6.0-10) stable; urgency=low

  * enable provisioning of imap

 -- Viktor Pracht <viktor.pracht@open-xchange.com>  Wed, 06 Aug 2014 09:35:06 +0200

open-xchange-dynamic-theme (7.6.0-9) stable; urgency=low

  * removed provisioning method from auth method

 -- Viktor Pracht <viktor.pracht@open-xchange.com>  Tue, 05 Aug 2014 20:53:48 +0200

open-xchange-dynamic-theme (7.6.0-8) stable; urgency=low

  * proxy servlet: better logging, disable admin user

 -- Viktor Pracht <viktor.pracht@open-xchange.com>  Mon, 21 Jul 2014 19:52:45 +0200

open-xchange-dynamic-theme (7.6.0-7) stable; urgency=low

  * Follow-up release for dropping specifc java6 dependency artefacts

 -- Viktor Pracht <viktor.pracht@open-xchange.com>  Fri, 18 Jul 2014 12:33:44 +0200

open-xchange-dynamic-theme (7.6.0-6) stable; urgency=low

  * Second release candidate for hotfix release for ptf 2091

 -- Viktor Pracht <viktor.pracht@open-xchange.com>  Wed, 16 Jul 2014 16:54:58 +0200

open-xchange-dynamic-theme (7.6.0-5) stable; urgency=low

  * Hotfix release for ptf 2091

 -- Viktor Pracht <viktor.pracht@open-xchange.com>  Wed, 16 Jul 2014 11:22:01 +0200

open-xchange-dynamic-theme (7.6.0-4) stable; urgency=low

  * Fourth release candidate for OX 7.6.0

 -- Viktor Pracht <viktor.pracht@open-xchange.com>  Tue, 15 Jul 2014 14:25:44 +0200

open-xchange-dynamic-theme (7.6.0-3) stable; urgency=low

  * Third release candidate for OX 7.6.0

 -- Viktor Pracht <viktor.pracht@open-xchange.com>  Mon, 14 Jul 2014 17:29:21 +0200

open-xchange-dynamic-theme (7.6.0-2) stable; urgency=low

  * Second release candidate for OX 7.6.0

 -- Viktor Pracht <viktor.pracht@open-xchange.com>  Fri, 11 Jul 2014 08:43:15 +0200

open-xchange-dynamic-theme (7.6.0-1) stable; urgency=low

  * First release candidate for OX 7.6.0

 -- Viktor Pracht <viktor.pracht@open-xchange.com>  Mon, 23 Jun 2014 16:06:28 +0200

open-xchange-dynamic-theme (7.6.0-0) unstable; urgency=low

  * Prepare backend and appsuite custom plugins for 7.6.0 release

 -- Viktor Pracht <viktor.pracht@open-xchange.com>  Wed, 11 Jun 2014 14:19:46 +0200

open-xchange-dynamic-theme (7.4.2-6) stable; urgency=low

  * Release build to fix static theming

 -- Viktor Pracht <viktor.pracht@open-xchange.com>  Mon, 19 May 2014 15:30:40 +0200

open-xchange-dynamic-theme (7.4.2-5) stable; urgency=low

  * Release build for PTF 2005

 -- Viktor Pracht <viktor.pracht@open-xchange.com>  Thu, 08 May 2014 09:11:37 +0200

open-xchange-dynamic-theme (7.4.2-4) stable; urgency=low

  * Release build for PTF 2000

 -- Viktor Pracht <viktor.pracht@open-xchange.com>  Wed, 23 Apr 2014 14:28:12 +0200

open-xchange-dynamic-theme (7.4.2-3) stable; urgency=low

  * Bugfix build for ptf 1984

 -- Viktor Pracht <viktor.pracht@open-xchange.com>  Tue, 08 Apr 2014 13:27:37 +0200

open-xchange-dynamic-theme (7.4.2-2) stable; urgency=low

  * Follow-up release for bugfix 31524

 -- Viktor Pracht <viktor.pracht@open-xchange.com>  Thu, 03 Apr 2014 17:39:45 +0200

open-xchange-dynamic-theme (7.4.2-1) unstable; urgency=low

  * Initial Release.

 -- Viktor Pracht <viktor.pracht@open-xchange.com>  Mon, 17 Mar 2014 16:51:44 +0000<|MERGE_RESOLUTION|>--- conflicted
+++ resolved
@@ -1,100 +1,3 @@
-<<<<<<< HEAD
-open-xchange-dynamic-theme (7.8.3-21) stable; urgency=medium
-
-  * Build for patch 2017-05-15 (4132)
-
- -- Viktor Pracht <viktor.pracht@open-xchange.com>  Tue, 09 May 2017 09:52:47 +0000
-
-open-xchange-dynamic-theme (7.8.3-20) stable; urgency=medium
-
-  * Build for patch 2017-05-02 (4113)
-
- -- Viktor Pracht <viktor.pracht@open-xchange.com>  Wed, 26 Apr 2017 12:19:49 +0000
-
-open-xchange-dynamic-theme (7.8.3-19) stable; urgency=medium
-
-  * Build for patch 2017-04-18 (4084)
-
- -- Viktor Pracht <viktor.pracht@open-xchange.com>  Thu, 06 Apr 2017 15:17:55 +0000
-
-open-xchange-dynamic-theme (7.8.3-18) stable; urgency=medium
-
-  * Build for patch 2017-04-03 (4050)
-
- -- Viktor Pracht <viktor.pracht@open-xchange.com>  Wed, 29 Mar 2017 15:50:19 +0000
-
-open-xchange-dynamic-theme (7.8.3-17) stable; urgency=medium
-
-  * Build for patch 2017-03-20 (4016)
-
- -- Viktor Pracht <viktor.pracht@open-xchange.com>  Tue, 14 Mar 2017 15:51:53 +0000
-
-open-xchange-dynamic-theme (7.8.3-16) stable; urgency=medium
-
-  * Build for patch 2017-03-17 (4020)
-
- -- Viktor Pracht <viktor.pracht@open-xchange.com>  Mon, 13 Mar 2017 08:42:50 +0000
-
-open-xchange-dynamic-theme (7.8.3-15) stable; urgency=medium
-
-  * Build for patch 2017-03-06 (3985)
-
- -- Viktor Pracht <viktor.pracht@open-xchange.com>  Mon, 06 Mar 2017 11:26:48 +0000
-
-open-xchange-dynamic-theme (7.8.3-14) stable; urgency=medium
-
-  * Build for patch 2017-02-22 (3969)
-
- -- Viktor Pracht <viktor.pracht@open-xchange.com>  Wed, 22 Feb 2017 12:50:32 +0000
-
-open-xchange-dynamic-theme (7.8.3-13) stable; urgency=medium
-
-  * Build for patch 2017-02-20 (3952)
-
- -- Viktor Pracht <viktor.pracht@open-xchange.com>  Fri, 17 Feb 2017 09:19:54 +0000
-
-open-xchange-dynamic-theme (7.8.3-12) stable; urgency=medium
-
-  * Build for patch 2017-02-06 (3918)
-
- -- Viktor Pracht <viktor.pracht@open-xchange.com>  Fri, 27 Jan 2017 15:44:22 +0000
-
-open-xchange-dynamic-theme (7.8.3-11) stable; urgency=medium
-
-  * Build for patch 2017-01-23 (3879)
-
- -- Viktor Pracht <viktor.pracht@open-xchange.com>  Mon, 16 Jan 2017 18:36:54 +0000
-
-open-xchange-dynamic-theme (7.8.3-10) stable; urgency=medium
-
-  * Build for patch 2017-01-12 (3866)
-
- -- Viktor Pracht <viktor.pracht@open-xchange.com>  Mon, 09 Jan 2017 11:33:50 +0000
-
-open-xchange-dynamic-theme (7.8.3-9) stable; urgency=medium
-
-  * Build for patch 2017-01-09 (3849)
-
- -- Viktor Pracht <viktor.pracht@open-xchange.com>  Thu, 22 Dec 2016 13:20:19 +0000
-
-open-xchange-dynamic-theme (7.8.3-8) stable; urgency=medium
-
-  * Build for patch 2016-12-19 (3814)
-
- -- Viktor Pracht <viktor.pracht@open-xchange.com>  Wed, 14 Dec 2016 12:33:01 +0000
-
-open-xchange-dynamic-theme (7.8.3-7) stable; urgency=medium
-
-  * Build for patch 2016-12-14 (3806)
-
- -- Viktor Pracht <viktor.pracht@open-xchange.com>  Tue, 13 Dec 2016 15:53:50 +0000
-
-open-xchange-dynamic-theme (7.8.3-6) stable; urgency=medium
-
-  * Build for patch 2016-12-12 (3775)
-
- -- Viktor Pracht <viktor.pracht@open-xchange.com>  Tue, 06 Dec 2016 09:45:31 +0000
-=======
 open-xchange-dynamic-theme (7.8.4-3) stable; urgency=medium
 
   * First candidate for 7.8.4 release
@@ -118,7 +21,6 @@
   * prepare for 7.8.4 release
 
  -- Viktor Pracht <viktor.pracht@open-xchange.com>  Fri, 02 Dec 2016 14:00:24 +0100
->>>>>>> 8efd135e
 
 open-xchange-dynamic-theme (7.8.3-5) stable; urgency=medium
 
