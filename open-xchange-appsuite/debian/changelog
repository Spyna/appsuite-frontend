--- conflicted
+++ resolved
@@ -1,16 +1,14 @@
-<<<<<<< HEAD
 open-xchange-appsuite (7.8.1-0) unstable; urgency=medium
 
   * prepare for 7.8.1
 
  -- Markus Wagner <markus.wagner@open-xchange.com>  Thu, 08 Oct 2015 17:07:04 +0200
-=======
+
 open-xchange-appsuite (7.8.0-9) stable; urgency=medium
 
   * Build for patch 2015-11-09 (2840)
 
- -- Markus Wagner <markus.wagner@open-xchange.com>  Fri, 06 Nov 2015 12:35:01 +0000
->>>>>>> b5dec274
+ -- Markus Wagner <markus.wagner@open-xchange.com>  Fri, 06 Nov 2015 13:35:01 +0100
 
 open-xchange-appsuite (7.8.0-8) stable; urgency=medium
 
