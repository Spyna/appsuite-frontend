--- conflicted
+++ resolved
@@ -4,19 +4,10 @@
 
     locators: {
         compose: {
-<<<<<<< HEAD
-            close: locate({ css: '.io-ox-mail-compose-window button[aria-label="Close"]' }).as('Close'),
-            options: locate({ css: '[data-extension-id="composetoolbar-menu"] .dropdown a' })
-                    .withChild('.dropdown-label')
-                    .withText('Options').as('Options dropdown'),
-            signatures: locate({ css: '[data-extension-id="composetoolbar-menu"] .dropdown.signatures a' }),
-            attachments: locate(({ css: '.composetoolbar div[data-extension-id="add_attachments"] a' })).as('Attachments dropdown')
-=======
             close: locate({ css: '.io-ox-mail-compose-window button[aria-label="Save and close"]' }).as('Save and Close'),
             options: locate({ css: '[data-extension-id="composetoolbar-menu"] a[aria-label="Options"]' }).as('Options dropdown'),
             localfile: locate({ css: '.composetoolbar a[aria-label="Add local file"]' }).as('Add local file'),
             drivefile: locate({ css: '.composetoolbar a[aria-label="Add from Drive"]' }).as('Add from Drive')
->>>>>>> 938790d3
         }
     },
 
