--- conflicted
+++ resolved
@@ -461,9 +461,6 @@
                     if (!views[item]) return;
                     views[item].trigger('show');
                     app.perspective = views[item];
-<<<<<<< HEAD
-                    if (_.device('smartphone')) settings.set('viewView', item);
-=======
                     // trigger change perspective so toolbar is redrawn (no more lost today button)
                     app.getWindow().trigger('change:perspective', views[item]);
                     if (_.device('smartphone')) settings.set('viewView', item);
@@ -472,7 +469,6 @@
                     // update the indicator arrows after the page is visible, otherwise we get wrong calculations
                     if (!app || !app.perspective || !app.perspective.appointmentView || !app.perspective.appointmentView.updateHiddenIndicators) return;
                     app.perspective.appointmentView.updateHiddenIndicators();
->>>>>>> 0d229607
                 });
             });
         },
