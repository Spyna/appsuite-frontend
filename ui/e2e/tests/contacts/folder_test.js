/**
 * This work is provided under the terms of the CREATIVE COMMONS PUBLIC
 * LICENSE. This work is protected by copyright and/or other applicable
 * law. Any use of the work other than as authorized under this license
 * or copyright law is prohibited.
 *
 * http://creativecommons.org/licenses/by-nc-sa/2.5/
 * © 2019 OX Software GmbH, Germany. info@open-xchange.com
 *
 * @author Markus Wagner <markus.wagner@open-xchange.com>
 */

/// <reference path="../../steps.d.ts" />

Feature('Contacts > Folder');

Before(async (users) => {
    await users.create();
    await users.create();
});

After(async (users) => {
    await users.removeAll();
});

Scenario('[C85620] Global address book is the default folder - switch capability for user', async function (I, users) {

    // Make sure user has the global address book enabled
    await users[0].hasCapability('gab');

    I.login('app=io.ox/contacts');

    // The global address book is shown
    I.waitForElement(locate('span.folder-name').withText('Global address book'), 10);

    // This async script execution is needed because codecept otherwise doesn't execute the test in a correct order
    await I.executeScript(function () {
        return require('io.ox/core/capabilities').has('gab');
    });

    I.logout();

    // Disable the global address book for the user
    await users[0].doesntHaveCapability('gab');
    I.refreshPage();

    I.login('app=io.ox/contacts');

    // The users contacts folder is shown
    I.waitForElement(locate('span.folder-name').withText('Contacts'), 10);

    // This async script execution is needed because codecept otherwise doesn't execute the test in a correct order
    await I.executeScript(function () {
        return require('io.ox/core/capabilities').has('gab');
    });
});

Scenario('[C85620] Global address book is the default folder - check first login', async function (I, users) {

    // Make sure user has the global address book enabled
    await users[1].doesntHaveCapability('gab');

    I.login('app=io.ox/contacts', { user: users[1] });

    // The users contacts folder is shown
    I.waitForElement(locate('span.folder-name').withText('Contacts'), 10);

    // The global address book isn't shown
    I.dontSeeElement(locate('span.folder-name').withText('Global address book'));

    // This async script execution is needed because codecept otherwise doesn't execute the test in a correct order
    await I.executeScript(function () {
        return require('io.ox/core/capabilities').has('gab');
    });
});

Scenario('[C7355] - Create a new private folder', function (I, contacts) {
    const folderName = 'C7355';

    I.login('app=io.ox/contacts');
    contacts.waitForApp();
    contacts.newAddressbook(folderName);
    I.waitForVisible(locate({ css: '[aria-label="My address books"] .folder:not(.selected) .folder-label' }).at(1).withText(folderName).as(folderName));

});

Scenario('[C7356] - Create a new public folder ', function (I, users, contacts) {
    const folderName = 'C7356';

    I.login('app=io.ox/contacts');
    contacts.waitForApp();

    I.click('Add new address book');
<<<<<<< HEAD
=======
    I.clickDropdown('Personal address book');
>>>>>>> 938790d3
    I.waitForVisible('.modal-body');
    I.fillField('[placeholder="New address book"][type="text"]', folderName);
    I.checkOption('Add as public folder');
    I.click('Add');
    I.waitForDetached('.modal-body');
    // Verfiy new folder is sorted correctly
    I.waitForVisible(locate({ css: '[aria-label="Public address books"] .folder-label' }).at(2).withText(folderName));
    I.selectFolder('C7356');
    I.logout();

    I.login('app=io.ox/contacts', { user: users[1] });
    contacts.waitForApp();
    I.dontSee(folderName);
});<|MERGE_RESOLUTION|>--- conflicted
+++ resolved
@@ -91,10 +91,7 @@
     contacts.waitForApp();
 
     I.click('Add new address book');
-<<<<<<< HEAD
-=======
     I.clickDropdown('Personal address book');
->>>>>>> 938790d3
     I.waitForVisible('.modal-body');
     I.fillField('[placeholder="New address book"][type="text"]', folderName);
     I.checkOption('Add as public folder');
