/**
 * This work is provided under the terms of the CREATIVE COMMONS PUBLIC
 * LICENSE. This work is protected by copyright and/or other applicable
 * law. Any use of the work other than as authorized under this license
 * or copyright law is prohibited.
 *
 * http://creativecommons.org/licenses/by-nc-sa/2.5/
 *
 * © 2016 OX Software GmbH, Germany. info@open-xchange.com
 *
 * @author Matthias Biggeleben <matthias.biggeleben@open-xchange.com>
 */

define('io.ox/core/tk/dialogs', [
    'io.ox/core/event',
    'io.ox/core/extensions',
    'io.ox/core/a11y',
<<<<<<< HEAD
    'io.ox/backbone/mini-views/help'
], function (Events, ext, a11y, HelpView) {
=======
    'io.ox/backbone/mini-views/help',
    'gettext!io.ox/core'
], function (Events, ext, a11y, HelpView, gt) {
>>>>>>> 1c635981

    'use strict';

    // scaffolds
    function getUnderlay() {
        return $('<div class="abs io-ox-dialog-underlay" tabindex="-1">').hide();
    }

    function getPopup() {
        return $('<div class="io-ox-dialog-popup" tabindex="-1" role="dialog" aria-labelledby="dialog-title">').hide()
            .append(
                $('<div class="modal-header" id="dialog-title">'),
                $('<div class="modal-body">'),
                $('<div class="clearfix">'),
                $('<div class="modal-footer">')
            );
    }

    var Dialog = function (options) {

        var o = _.extend({
                width: 500,
                underlayAction: null,
                defaultAction: null,
                easyOut: true,
                center: true,
                async: false,
                //prevents busy function even in asyncmode (needed for IE9 uploads)
                noBusy: false,
                maximize: false,
                top: '50%',
                container: $('#io-ox-core'),
                tabTrap: true,
                focus: true
            }, options),

            nodes = {
                buttons: [],
                underlay: getUnderlay(),
                popup: getPopup(),
                wrapper: $('<div class="abs io-ox-dialog-wrapper">')
            },

            lastFocus = $(),
            innerFocus = $(),
            deferred = $.Deferred(),
            isBusy = false,
            self = this,
            data = {},

            keepFocus = function (e) {
                // we have to consider that two popups might be open
                // so we cannot just refocus the current popup
                var insidePopup = $(e.target).closest('.io-ox-dialog-popup, .io-ox-sidepopup, .mce-window').length > 0;
                if (insidePopup) return;
                if (nodes.popup.is(':visible')) {
                    e.stopPropagation();
                    nodes.popup.focus();
                }
            },

            close = function () {

                // already closed?
                if (!self) return;

                // disable scrollblocker - Bug 29011
                o.container.removeClass('blockscroll');

                self.trigger('close');
                // not via jQuery!
                document.removeEventListener('focus', keepFocus, true);
                nodes.popup.empty().remove();
                nodes.underlay.remove();
                nodes.wrapper.remove();

                // restore focus
                lastFocus = lastFocus.closest(':visible');
                if (o.focus) {
                    if (lastFocus.hasClass('dropdown')) {
                        lastFocus.children().first().focus();
                    } else {
                        lastFocus.focus();
                    }
                }
                // self destruction
                self.events.destroy();
                for (var prop in self) {
                    delete self[prop];
                }
                // remove mobile resize listener
                $(window).off('resize.mobile-dialog');
                self.close = self.idle = $.noop;
                nodes.header = nodes.body = nodes.footer = nodes.underlay = nodes.wrapper = null;
                nodes.buttons = lastFocus = innerFocus = null;
                nodes = deferred = self = data = o = null;
            },

            busy = function () {
                nodes.footer
                    .find('input, select, button')
                    .add(
                        nodes.body
                            .css('opacity', 0.5)
                            .find('input, select, button, textarea')
                    )
                    .each(function (key, val) {
                        val = $(val);
                        if (_.isUndefined(val.data('wasDisabled'))) {
                            val.data('wasDisabled', val.prop('disabled'));
                            val.prop('disabled', true);
                        }
                    });

                innerFocus = $(document.activeElement);
                nodes.popup.focus();
                isBusy = true;
            },

            idle = function () {
                nodes.footer
                    .find('input, select, button')
                    .add(
                        nodes.body
                            .css('opacity', '')
                            .find('input, select, button, textarea')
                    )
                    .each(function (key, val) {
                        val = $(val);
                        if (!_.isUndefined(val.data('wasDisabled'))) {
                            val.prop('disabled', val.data('wasDisabled'));
                            val.removeData('wasDisabled');
                        }
                    });

                innerFocus.focus();
                isBusy = false;
            },

            invoke = function (e) {
                var action = e.data ? e.data.action : e,
                    async = o.async && action !== 'cancel';
                // be busy?
                if (async && !o.noBusy) {
                    busy();
                }
                // trigger action event
                self.trigger('action ' + action, data, self);
                // resolve & close?
                if (!async && self) {
                    deferred.resolveWith(nodes.popup, [action, data, self.getContentNode().get(0)]);
                    close();
                }

                // Fix for #33214 - TypeError: Attempted to assign to readonly property.
                if (_.isObject(e) && !_.browser.Safari) e.processed = true;
            },

            fnKey = function (e) {

                switch (e.which) {
                    case 27:
                        // ESC
                        if (!isBusy && self.getBody().find('.open > .dropdown-menu').length === 0) {
                            // prevent other elements to trigger close
                            e.stopPropagation();
                            if (o.easyOut) invoke('cancel');
                        }
                        break;
                    case 13:
                        // Enter
                        if (!isBusy && $(e.target).is('input:text, input:password')) {
                            if (!o.enter) return false;
                            if (_.isFunction(o.enter)) return o.enter.call(self);
                            invoke(o.enter);
                            return false;
                        }
                        break;
                    case 9:
<<<<<<< HEAD
                        // tab
=======
>>>>>>> 1c635981
                        if (o.tabTrap) a11y.trapFocus(this, e);
                        break;
                    default:
                        break;
                }
            },

            /*
             * This function hides the siblings of the element itself and the siblings of all parents (except body) from screen-readers
             * by setting aria-hidden="true". It also registers a listener, which restores the aria-hidden attribute after the
             * dialog has been closed.
             */
            ariaHideSiblings = function () {
                // add aria-hidden="true" to all siblings of the wrapper and all parents of the wrapper
                $(nodes.wrapper).parentsUntil('body').add(nodes.wrapper).siblings(':not(script,noscript)').each(function () {
                    var el = $(this);
                    // save aria-hidden value for later restoring
                    el.data('ox-restore-aria-hidden', el.attr('aria-hidden'));
                }).attr('aria-hidden', true);
                self.on('close', function () {
                    // restore aria-hidden and remove restoring information
                    $(nodes.wrapper).parentsUntil('body').add(nodes.wrapper).siblings(':not(script,noscript)').removeAttr('aria-hidden').each(function () {
                        var el = $(this);
                        if (el.data('ox-restore-aria-hidden')) el.attr('aria-hidden', el.data('ox-restore-aria-hidden'));
                        el.removeData('ox-restore-aria-hidden');
                    });
                });
            };
        // pass options to ext point
        ext.point('io.ox/core/dialogs').invoke('customize', this, o);
        // append all elements
        o.container.append(
            nodes.wrapper
                .append(nodes.underlay, nodes.popup)
        );

        _(['header', 'body', 'footer']).each(function (part) {
            nodes[part] = nodes.popup.find('.modal-' + part);
        });

        if (o.addClass) {
            nodes.popup.addClass(o.addClass);
        }

        // add event hub
        Events.extend(this);

        this.resizeBody = function () {
            var topSpace = self.getPopup().position().top,
                docHeight = $(document).height(),
                bodyHeight = self.getBody().height(),
                popupHeight = self.getPopup().height(),
                bottomSpace = 30,
                cellHeight = self.getBody().find('.vgrid-cell').eq(0).outerHeight(),
                neededHeight = popupHeight + topSpace + bottomSpace;
            if (neededHeight >= docHeight) {
                var overSize = docHeight - neededHeight,
                    heightVal = bodyHeight + overSize;
                if (heightVal >= cellHeight) {
                    self.getBody().css('height', heightVal + 'px');
                } else {
                    self.getBody().css('height', cellHeight + 'px');
                }
            }
        };

        this.data = function (d) {
            data = d !== undefined ? d : {};
            return this;
        };

        this.header = function () {
            nodes.header.append.apply(nodes.header, arguments);
            return this;
        };

        this.getHeader = function () {
            return nodes.header;
        };

        this.getPopup = function () {
            return nodes.popup;
        };

        this.getContentNode = this.getBody = function () {
            return nodes.body;
        };

        this.getContentControls = this.getFooter = function () {
            return nodes.footer;
        };

        this.text = function (str) {
            var p = nodes.body;
            p.find('.plain-text').remove();
            p.append($('<h4 class="plain-text">').text(str || ''));
            return this;
        };

        this.build = function (fn) {
            if (_.isFunction(fn)) {
                fn.call(this);
            }
            return this;
        };

        this.append = function () {
            nodes.body.append.apply(nodes.body, arguments);
            return this;
        };

        this.prepend = function (node) {
            nodes.body.prepend(node);
            return this;
        };

        var addButton = function (action, label, dataaction, options) {

            options = options || {};

            var opt = {
                label: label,
                data: { action: action },
                click: options.click || invoke,
                dataaction: dataaction,
                purelink: options.purelink,
                inverse: options.inverse
            };

            if (options.type) {
                opt[options.type] = true;
            }
            var button = $.button(opt);
            nodes.buttons.push(button);
            return button.addClass(options.classes).attr({
                role: 'button',
                type: 'button'
            });
        };

        this.addButton = function (action, label, dataaction, options) {
            nodes.footer.prepend(addButton(action, label, dataaction, options).addClass('btn-default'));
            return this;
        };

        this.addDangerButton = function (action, label, dataaction, options) {
            nodes.footer.prepend(addButton(action, label, dataaction, options).addClass('btn-danger'));
            return this;
        };

        this.addSuccessButton = function (action, label, dataaction, options) {
            nodes.footer.prepend(addButton(action, label, dataaction, options).addClass('btn-success'));
            return this;
        };

        this.addWarningButton = function (action, label, dataaction, options) {
            nodes.footer.prepend(addButton(action, label, dataaction, options).addClass('btn-warning'));
            return this;
        };

        this.addPrimaryButton = function (action, label, dataaction, options) {
            nodes.footer.prepend(addButton(action, label, dataaction, options).addClass('btn-primary'));
            return this;
        };

        this.addAlternativeButton = function (action, label, dataaction, options) {
            nodes.footer.prepend(addButton(action, label, dataaction, options).addClass('btn-default').css({ 'float': 'left', marginLeft: 0 }));
            return this;
        };

        this.addButtonMobile = function (action, label, dataaction, options) {
            return addButton(action, label, dataaction, options);
        };

        this.addCheckbox = function (label, action, status) {
            nodes.footer.prepend(
                $('<div class="checkbox">').append(
                    $('<div class="controls">'),
                    $('<label>').text(label).prepend(
                        $('<input type="checkbox">').attr({ 'data-action': action, 'checked': status })
                    )
                )
            );
            return this;
        };

        this.close = function () {
            if (!o || o.async) {
                close();
            } else {
                invoke('cancel');
            }
        };

        this.invoke = function (action) {
            invoke(action);
            return this;
        };

        this.idle = function () {
            idle();
            return this;
        };

        this.busy = function () {
            busy();
            return this;
        };

        this.show = function (callback) {

            // enable scrollblocker - Bug 29011
            o.container.addClass('blockscroll');
            if (o.focus) {
                // remember focussed element
                lastFocus = $(document.activeElement);
                // not via jQuery!
                document.addEventListener('focus', keepFocus, true);
            }

            // empty header?
            if (nodes.header.children().length === 0) {
                nodes.header.remove();
            }

            if (o.help) nodes.header.addClass('help').append(new HelpView({ href: o.help }).render().$el);

            // show but keep invisible
            // this speeds up calculation of dimenstions
            nodes.underlay.show().addClass('in');
            nodes.popup.addClass('invisible').show();

            var fnSetDimensions = function () {
                var dim = {
                    width: parseInt(o.width || nodes.popup.width() * 1.1, 10),
                    height: parseInt(o.height || nodes.popup.height(), 10)
                };
                // limit width & height
                _(['width', 'height']).each(function (d) {
                    // apply explicit limit
                    var id = o[$.camelCase('max-' + d)];
                    if (o[id] && dim[d] > o[id]) {
                        dim[d] = o[id];
                    }
                    // apply document limits
                    var max = $(document)[d]();
                    if (dim[d] && dim[d] > max) {
                        dim[d] = max;
                    }
                });
                return dim;
            };

            var fnSetMaxDimensions = function () {
                if (nodes) {
                    var dim = fnSetDimensions();
                    nodes.popup.css({
                        'max-width': dim.width,
                        top: o.top || 0
                    });
                    // not window here, or we might overlap ads or sth
                    var height = $('#io-ox-core').height() - (2 * o.top) - nodes.header.outerHeight() - nodes.footer.outerHeight();
                    nodes.body.css({
                        'height': height,
                        'max-height': height
                    });
                }
            };

            var dim = fnSetDimensions();

            // apply dimensions, only on desktop and pad
            if (_.device('!smartphone')) {
                var css = { 'max-width': dim.width + 'px' };
                if (o.center) {
                    // center vertically
                    css.top = '50%';
                    var calcSize = function () {
                        if (nodes) {
                            var nodeHeight = nodes.popup.height(),
                                winHeight = $(window).height();
                            // adjust on very small windows
                            if (winHeight < nodes.popup.height()) {
                                nodeHeight = winHeight;
                                css.overflow = 'auto';
                                css.maxHeight = '100%';
                            }
                            css.marginTop = 0 - (nodeHeight / 2 >> 0) + 'px';
                            nodes.popup.css(css);
                        }
                    };

                    $(window)
                        .off('resize.checkTop')
                        .on('resize.checkTop', calcSize);
                    calcSize();

                } else {
                    // use fixed top position
                    nodes.popup.css('top', o.top || '0px');
                    if (o.maximize) {
                        fnSetMaxDimensions();
                        $(window)
                            .off('resize.maximizedpopup')
                            .on('resize.maximizedpopup', fnSetMaxDimensions);
                    }
                }
            }

            if (_.device('smartphone')) {
                // rebuild button section for mobile devices
                nodes.popup.addClass('mobile-dialog');
                nodes.footer.rowfluid = $('<div class="row">');
                nodes.footer.append(nodes.footer.rowfluid);

                _.each(nodes.buttons, function (buttonNode) {
                    nodes.footer.rowfluid.prepend(buttonNode.addClass('btn-medium'));
                    buttonNode.wrap('<div class="col-xs-12 col-md-3">');
                });
                //nodes.body.css('margin-bottom', Math.ceil(nodes.buttons.length / 2) * 40);
            }

            this.trigger('beforeshow');

            nodes.popup.removeClass('invisible');

            // make sure, that the maximum height of the dialog does not exceed the screen height
            function fnMobileMaxHeight() {
                nodes.body.css('max-height', $('#io-ox-core').height() - 40 - nodes.header.outerHeight() - nodes.footer.outerHeight());
            }
            if (_.device('smartphone')) {
                fnMobileMaxHeight();
                $(window).on('resize.mobile-dialog', fnMobileMaxHeight);
            }

            // focus button (if available)
            if (_.device('!smartphone')) {
                var button = nodes.popup.find('.btn-primary').first().focus();
                if (!button.length) {
                    nodes.popup.find('.btn').not('.btn-danger').first().focus();
                }
            }

            nodes.popup.on('keydown', fnKey);

            if (callback) {
                callback.call(nodes.popup, this);
            }

            ariaHideSiblings();
            this.trigger('show');

            return deferred;
        };

        nodes.underlay.click(function () {
            if (o && o.underlayAction) {
                invoke(o.underlayAction);
            }
        });

        nodes.popup.click(function () {
            if (o && o.defaultAction) {
                invoke(o.defaultAction);
            }
        });

        this.setUnderlayAction = function (action) {
            o.underlayAction = action;
            return this;
        };

        this.topmost = function () {
            nodes.underlay.addClass('topmost');
            nodes.popup.addClass('topmost');
            return this;
        };

        this.setUnderlayStyle = function (css) {
            nodes.underlay.css(css || {});
            return this;
        };

        this.setDefaultAction = function (action) {
            o.defaultAction = action;
            return this;
        };
    };

    var CreateDialog = function (options) {

        options = $.extend(
            { top: '50px', center: false },
            options || {}
        );

        Dialog.call(this, options);
    };

    // global click handler to properly close side-popups
    $(document).on('click', function (e) {

        var popups, target = $(e.target);

        if (target.hasClass('apptitle')) {
            popups = $('.io-ox-sidepopup:not(.preserve-on-appchange)');
        } else {
            popups = $('.io-ox-sidepopup:not(.preserve-on-appchange), .preserve-on-appchange:visible');
        }

        if (popups.length === 0) return;
        //check if we are inside a modal dialog or pressed a button in the footer (footer buttons usually close the dialog so check with .io-ox-dialog-popup would fail)
        if (target.closest('.io-ox-dialog-popup, .io-ox-dialog-underlay, .modal-footer').length > 0) return;
        // see bug 41822
        if (target.closest('.io-ox-dialog-sidepopup-toggle').length > 0) return;

        var inside = $(e.target).closest('.io-ox-sidepopup'),
            index = popups.index(inside);

        popups.slice(index + 1).trigger('close');
    });

    $(document).on('keydown', function (e) {
        if (e.which === 27) $('.io-ox-sidepopup:not(.preserve-on-appchange), .preserve-on-appchange:visible').trigger('close');
    });

    var SidePopup = function (options) {

        options = _.extend({
            modal: false,
            arrow: true,
            // closely positon to click/touch location
            closely: false,
            tabTrap: true,
            focus: true
        }, options || {});

        var open,
            close,
            // for example: The view within this SidePopup closes itself
            closeByEvent,
            previousProp,
            timer = null,
            lastFocus = $(),

            overlay,

            sidepopuppane = $('<div class="io-ox-sidepopup-pane f6-target default-content-padding abs">'),

            closer = $('<div class="io-ox-sidepopup-close">').append(
                $('<a href="#" class="close" data-action="close" role="button">').attr('aria-label', gt('Close')).append(
                    $('<i class="fa fa-times" aria-hidden="true">').attr('title', gt('Close'))
                )
            ),

            popup = $('<div class="io-ox-sidepopup abs">').attr('role', 'complementary').append(closer, sidepopuppane),

            arrow = options.arrow === false ? $() :
                $('<div class="io-ox-sidepopup-arrow">').append(
                    $('<div class="border">'),
                    $('<div class="triangle">')
                ),

            target = null,

            self = this,

            fnKey = function (e) {
                if (e.which === 9 && options.tabTrap) a11y.trapFocus(this, e);
            },

            pane = sidepopuppane.scrollable();

        // add event hub
        Events.extend(this);

        if (options.modal) {
            overlay = $('<div class="io-ox-sidepopup-overlay abs">').append(popup, arrow);
        }

        // prevent popups from closing when the app changes
        // used in calendar week/month views see Bug 41346
        if (options.preserveOnAppchange) {
            popup.addClass('preserve-on-appchange');
        }

        // public nodes
        this.nodes = {};
        this.lastTrigger = null;

        closeByEvent = function (e) {
            close(e);
        };

        close = function () {

            // use this to check if it's open
            if (self.nodes.closest) {

                if (options.saveOnClose) {
                    pane.find('.settings-detail-pane').trigger('save');
                }

                // remove handlers & avoid leaks
                self.nodes.closest.prop('sidepopup', previousProp);
                popup.off('view:remove remove close', closeByEvent);
                self.lastTrigger = previousProp = null;
                // use time to avoid flicker
                timer = setTimeout(function () {

                    // is inside simple-window?
                    if (self.nodes.simple.length) {
                        var popups = self.nodes.simple.find('.io-ox-sidepopup'), prev;
                        if (popups.length > 1) {
                            prev = popups.eq(-2);
                            prev.show();
                            $('body').scrollTop(prev.attr('data-scrolltop') || 0);
                        } else {
                            self.nodes.simple.find('[data-hidden-by-sidepopup]')
                                .removeAttr('data-hidden-by-sidepopup')
                                .show();
                            $('body').scrollTop(self.lastSimpleScrollPos || 0);
                        }
                        self.nodes.simple = null;
                    }

                    if (options.modal) {
                        overlay.detach();
                    } else {
                        arrow.detach();
                        popup.detach();
                    }
                    pane.empty();

                    if (options.focus) {
                        lastFocus = lastFocus.closest(':visible');
                        lastFocus.focus();
                    }

                    self.trigger('close');
                }, 100);
            }
        };

        // TODO: unused
        // closeAll = function (e) {
        //     e.data.target.find('.io-ox-sidepopup').trigger('close');
        // };

        popup.on('close', close);

        popup.on('keydown', fnKey);

        closer.find('.close')
            .on('click', function (e) {
                // route click to 'pane' since closer is above pane
                pane.trigger('click');
                // close side popup
                close(e);
                return false;
            })
            .on('keydown', function (e) {
                // enter
<<<<<<< HEAD
                if (e.which === 13) $(this).trigger('click');
=======
                if (e.which === 13) {
                    $(this).trigger('click');
                }
>>>>>>> 1c635981
            });

        function getPct(x) {
            var pct = x / $('body').width() * 100 >> 0;
            // ensure 0-100 range
            return Math.max(0, Math.min(100, pct));
        }

        open = function (e, handler) {
            // get proper elements
            var my = $(this), zIndex, sidepopup;

            lastFocus = $(document.activeElement);

            self.nodes = {
                closest: target || my.parents('.io-ox-sidepopup-pane, .window-content, .window-container-center, .io-ox-dialog-popup, .notifications-overlay, body').first(),
                click: my.parents('.io-ox-sidepopup-pane, .io-ox-dialog-popup, .notifications-overlay, body').first(),
                target: target || my.parents('.simple-window, .window-container-center, .notifications-overlay, body').first(),
                simple: my.closest('.simple-window')
            };

            // get active side popup & triggering element
            sidepopup = self.nodes.closest.prop('sidepopup') || null;
            self.lastTrigger = sidepopup ? sidepopup.lastTrigger : null;
            // get zIndex for visual stacking
            zIndex = my.parents('.io-ox-sidepopup, .window-content, .io-ox-dialog-popup, .window-container-center, .notifications-overlay, body').css('zIndex');
            zIndex = parseInt(zIndex, 10);
            zIndex = _.isNumber(zIndex) ? zIndex + 2 : 100;
            // second click?
            if (self.lastTrigger === this) {
                close(e);
            } else {

                // open siblings?
                if (sidepopup) {
                    sidepopup.close();
                }

                // remember as current trigger
                self.lastTrigger = this;
                previousProp = sidepopup;
                self.nodes.closest.prop('sidepopup', self);

                // clear timer
                clearTimeout(timer);

                // add handlers to close popup
                popup.on('view:remove remove', closeByEvent);

                // decide for proper side
                var docWidth = $('body').width(), mode, pct, left, right,
                    parentPopup = my.parents('.io-ox-sidepopup').first(),
                    firstPopup = parentPopup.length === 0;

                // get side
                if (/^(left|right)$/.test(options.side)) {
                    mode = options.side;
                } else if (self.nodes.target.is('.notifications-overlay')) {
                    // classic behavior: consider position of previous popup
                    mode = parentPopup.hasClass('right') ? 'left' : 'right';
                } else {
                    // use click position to determine which side to appear
                    mode = e.pageX > docWidth / 2 ? 'left' : 'right';
                    if (firstPopup) {
                        options.closely = true;
                        popup.add(arrow).addClass('first');
                    }
                }

                popup.add(arrow).removeClass('left right').addClass(mode).css('z-index', zIndex);
                arrow.css('zIndex', zIndex + 1);

                if (options.closely && _.device('!smartphone')) {
                    if (mode === 'left') {
                        // sidepopup's max-width is 45%, so we limit to 54%
                        pct = Math.min(54, 100 - getPct(e.pageX - 100));
                        left = '';
                        right = pct + '%';
                    } else {
                        pct = Math.min(54, getPct(e.pageX + 100));
                        left = pct + '%';
                        right = '';
                    }
                    // we need to set left AND right because the popup might be reused (delegate mode)
                    popup.add(arrow).css({ left: left, right: right });
                }

                // is inside simple-window?
                if (self.nodes.simple.length) {
                    self.lastSimpleScrollPos = $('body').scrollTop();
                    self.nodes.simple.find('.window-content:visible')
                        .attr('data-hidden-by-sidepopup', 'true')
                        .hide();
                    self.nodes.simple.find('.io-ox-sidepopup:visible').each(function () {
                        $(this).attr('data-scrolltop', $('body').scrollTop()).hide();
                    });
                    $('body').scrollTop(0);
                }

                // defer to avoid being closed directly
                _.defer(function () {

                    // add popup to proper element
                    self.nodes.target.append(
                        (options.modal ? overlay : popup).css('visibility', 'hidden')
                    );

                    // call custom handler
                    (handler || $.noop).call(self, pane.empty(), e, my);

                    // set arrow top
                    var halfHeight = (my.outerHeight(true) / 2 >> 0),
                        targetOffset = self.nodes.target.offset() ? self.nodes.target.offset().top : 0,
                        top = my.offset().top + halfHeight - targetOffset;

                    //
                    arrow.css('top', top);

                    // finally, add arrow
                    (options.modal ? overlay : popup).css('visibility', '');
                    if (!options.modal) {
                        self.nodes.target.append(arrow);
                    }
                    closer.find('.close').focus();
                    self.trigger('show');
                });
            }
        };

        this.delegate = function (node, selector, handler) {

            $(node).on('click.sidepopup', selector, function (e) {
                if ((e.originalEvent || e).processed !== true) {
                    open.call(this, e, handler);
                }
            });

            $(node).on('keypress.sidepopup', selector, function (e) {
                if (e.which === 13 && (e.originalEvent || e).processed !== true) {
                    open.call(this, e, handler);
                }
            });

            return this;
        };

        this.undelegate = function (node) {
            $(node).off('.sidepopup');
            return this;
        };

        this.setTarget = function (t) {
            target = $(t);
            return this;
        };

        this.show = function (e, handler) {
            setTimeout(function () {
                open.call(e.target, e, handler);
            }, 0);
            return this;
        };

        this.close = function (e) {
            close(e);
        };

        this.destroy = function () {
            close();
            this.nodes = overlay = pane = closer = popup = arrow = null;
            return this;
        };
    };

    return {
        ModalDialog: Dialog,
        CreateDialog: CreateDialog,
        SidePopup: SidePopup,
        busy: function (node) {
            node.find('button, input').each(function (key, val) {
                val = $(val);
                if (val.prop('disabled')) {
                    val.data('disabled', true);
                } else {
                    val.prop('disabled', true);
                }
            });
        },
        idle: function (node) {
            node.find('button, input').each(function (key, val) {
                val = $(val);
                if (val.data('disabled')) {
                    val.removeData('disabled');
                } else {
                    val.prop('disabled', false);
                }
            });
        }
    };
});

// DEBUGGING
/*
require(['io.ox/core/tk/dialogs'], function (dialogs) {
    new dialogs.ModalDialog()
        .text('Are you really sure about your decision? Are you aware of all consequences you have to live with?')
        .addButton('cancel', 'No, rather not')
        .addPrimaryButton('delete', 'Shut up and delete it!')
        .show()
        .done(function (action) {
            console.debug('Action', action);
        });
});

require(['io.ox/core/tk/dialogs'], function (dialogs) {
    new dialogs.CreateDialog()
        .text(new Array(20).join('Lorem ipsum dolor sit amet, consetetur sadipscing elitr'))
        .data({ id: 1234 })
        .addButton('cancel', 'Cancel')
        .addButton('yep', 'Yep')
        .show()
        .done(function (action, data) {
            console.debug('Action', action, data);
        });
});

*/<|MERGE_RESOLUTION|>--- conflicted
+++ resolved
@@ -15,14 +15,9 @@
     'io.ox/core/event',
     'io.ox/core/extensions',
     'io.ox/core/a11y',
-<<<<<<< HEAD
-    'io.ox/backbone/mini-views/help'
-], function (Events, ext, a11y, HelpView) {
-=======
     'io.ox/backbone/mini-views/help',
     'gettext!io.ox/core'
 ], function (Events, ext, a11y, HelpView, gt) {
->>>>>>> 1c635981
 
     'use strict';
 
@@ -202,10 +197,6 @@
                         }
                         break;
                     case 9:
-<<<<<<< HEAD
-                        // tab
-=======
->>>>>>> 1c635981
                         if (o.tabTrap) a11y.trapFocus(this, e);
                         break;
                     default:
@@ -769,13 +760,9 @@
             })
             .on('keydown', function (e) {
                 // enter
-<<<<<<< HEAD
-                if (e.which === 13) $(this).trigger('click');
-=======
                 if (e.which === 13) {
                     $(this).trigger('click');
                 }
->>>>>>> 1c635981
             });
 
         function getPct(x) {
