--- conflicted
+++ resolved
@@ -331,22 +331,6 @@
         }
     });
 
-<<<<<<< HEAD
-    ext.point('io.ox/mail/detail/content').extend({
-        id: 'form-submit',
-        index: 1200,
-        process: function () {
-            $(this).on('submit', 'form', function (e) {
-                e.preventDefault();
-                var name = _.uniqueId('blank');
-                /* eslint no-script-url: 2 */
-                blankshield.open('javascript:0', name);
-                /* eslint no-script-url: 0 */
-                this.target = name;
-                setTimeout(this.submit.bind(this));
-            });
-        }
-=======
     //
     // Content general
     //
@@ -419,7 +403,6 @@
         id: 'form-submit',
         index: 1200,
         process: extensions.formSubmit
->>>>>>> 8efd135e
     });
 
     // commented out DUE TO BUGS! (27.01.2016)
