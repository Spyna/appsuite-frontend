--- conflicted
+++ resolved
@@ -176,39 +176,6 @@
             id: 'private',
             draw: function (baton) {
 
-<<<<<<< HEAD
-                if (baton.id !== 'private') return;
-
-                this.append($('<div>').append(
-                    $('<a href="#" tabindex="1" data-action="add-subfolder" role="menuitem">')
-                    .text(gt('New private folder'))
-                    .on('click', { folder: api.getDefaultFolder(baton.options.type), module: baton.options.type }, addFolder)
-                ));
-            }
-        });
-
-        ext.point('io.ox/foldertree/section/links').extend({
-            index: 300,
-            id: 'public',
-            draw: function (baton) {
-
-                // yep, show this below private section.
-                // cause there might be no public folders, and in this case
-                // the section would be hidden
-                if (baton.id !== 'private') return;
-                if (!capabilities.has('edit_public_folders')) return;
-
-                var node = $('<div>');
-                this.append(node);
-
-                api.get({ folder: 2 }).then(function (public_folder) {
-                    if (!api.can('create', public_folder)) return;
-                    node.append(
-                        $('<a href="#" tabindex="1" data-action="add-subfolder" role="menuitem">')
-                        .text(gt('New public folder'))
-                        .on('click', { folder: '2', module: baton.options.type }, addFolder)
-                    );
-=======
                 var type = baton.options.type,
                     link = $('<a href="#" data-action="add-public-folder" role="menuitem">').text(gt('Add public folder'));
 
@@ -221,7 +188,6 @@
                     } else {
                         link.addClass('disabled');
                     }
->>>>>>> e7a2dfcd
                 });
             }
         });
