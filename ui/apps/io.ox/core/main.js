/**
 * This work is provided under the terms of the CREATIVE COMMONS PUBLIC
 * LICENSE. This work is protected by copyright and/or other applicable
 * law. Any use of the work other than as authorized under this license
 * or copyright law is prohibited.
 *
 * http://creativecommons.org/licenses/by-nc-sa/2.5/
 *
 * © 2016 OX Software GmbH, Germany. info@open-xchange.com
 *
 * @author Matthias Biggeleben <matthias.biggeleben@open-xchange.com>
 */

define('io.ox/core/main', [
    'io.ox/core/desktop',
    'io.ox/core/session',
    'io.ox/core/http',
    'io.ox/core/api/apps',
    'io.ox/core/extensions',
    'io.ox/core/extPatterns/stage',
    'io.ox/core/notifications',
    'io.ox/backbone/mini-views/help',
    'io.ox/backbone/mini-views/dropdown',
    // defines jQuery plugin
    'io.ox/core/commons',
    'io.ox/core/upsell',
    'io.ox/backbone/mini-views/upsell',
    'io.ox/core/capabilities',
    'io.ox/core/ping',
    'io.ox/core/folder/api',
    'io.ox/core/a11y',
    'settings!io.ox/core',
    'gettext!io.ox/core',
    'io.ox/core/relogin',
    'io.ox/core/links',
    'io.ox/core/http_errors',
    'io.ox/backbone/disposable',
    'io.ox/tours/get-started'
], function (desktop, session, http, appAPI, ext, Stage, notifications, HelpView, Dropdown, commons, upsell, UpsellView, capabilities, ping, folderAPI, a11y, settings, gt) {

    'use strict';

    var DURATION = 250;

    // enable special logging to investigate why boot fails
    var debug = $.noop;

    if (/\bcore/.test(_.url.hash('debug'))) {
        debug = function () {
            var args = _(arguments).toArray(), t = _.now() - ox.t0;
            args.unshift('core (' + (t / 1000).toFixed(1) + 's): ');
            console.log.apply(console, args);
        };
    }

    // general fix for flexbox scrolling issue (see bugs 43799, 44938, 45501, 46950, 47395)
    $('#io-ox-windowmanager').on('scroll', function () {
        // no infinite loop here. Only scroll if needed
        if (this.scrollTop > 0) this.scrollTop = 0;
    });

    debug('core: Loaded');
    ox.trigger('core:load');

    _.stepwiseInvoke = function (list, method, context) {
        if (!_.isArray(list)) return $.when();
        var args = Array.prototype.slice.call(arguments, 3), done = $.Deferred(), tmp = [];
        function store(result) {
            tmp.push(result);
        }
        function tick() {
            // are we done now?
            if (list.length === 0) return done.resolve(tmp);
            // get next item
            var item = list.shift();
            // has method?
            if (item && _.isFunction(item[method])) {
                // call method and expect a deferred object
                var ret = item[method].apply(context, args);
                if (ret && ret.promise) return ret.done(store).then(tick, done.reject);
            }
            tick();
        }
        tick();
        return done.promise();
    };

    var logout = function (opt) {

        opt = _.extend({
            autologout: false
        }, opt || {});

        $('#background-loader').fadeIn(DURATION, function () {

            $('#io-ox-core').hide();
            var extensions = ext.point('io.ox/core/logout').list();
            _.stepwiseInvoke(extensions, 'logout', this, new ext.Baton(opt)).then(
                function logout() {
                    session.logout().always(function () {
                        // get logout locations
                        var location = (capabilities.has('guest') && ox.serverConfig.guestLogoutLocation) ? ox.serverConfig.guestLogoutLocation : settings.get('customLocations/logout'),
                            fallback = ox.serverConfig.logoutLocation || ox.logoutLocation,
                            logoutLocation = location || (fallback + (opt.autologout ? '#autologout=true' : ''));
                        // Substitute some variables
                        _.url.redirect(_.url.vars(logoutLocation));
                    });
                },
                function cancel() {
                    $('#io-ox-core').show();
                    $('#background-loader').fadeOut(DURATION);
                }
            );
        });
    };

    // trigger all apps to save restorepoints
    ext.point('io.ox/core/logout').extend({
        id: 'saveRestorePoint',
        index: 1,
        logout: function (baton) {
            http.pause();
            var def = $.Deferred();
            if (baton.autologout || ox.online) {
                // TODO: add http pause / resume
                $.when.apply($,
                    ox.ui.apps.map(function (app) {
                        return app.saveRestorePoint();
                    })
                ).always(def.resolve);
            } else {
                ox.ui.App.canRestore().then(function (canRestore) {
                    if (canRestore) {
                        $('#io-ox-core').show();
                        $('#background-loader').hide();
                        require(['io.ox/core/tk/dialogs'], function (dialogs) {
                            new dialogs.ModalDialog()
                                .text(gt('Unsaved documents will be lost. Do you want to sign out now?'))
                                .addPrimaryButton('Yes', gt('Yes'))
                                .addButton('No', gt('No'))
                                .show()
                                .then(function (action) {
                                    if (action === 'No') {
                                        def.reject();
                                    } else {
                                        $('#io-ox-core').hide();
                                        $('#background-loader').show();
                                        def.resolve();
                                    }
                                });
                        });
                    } else {
                        def.resolve();
                    }
                });
            }
            // save core settings
            settings.save();
            http.resume();
            return def;
        }
    });

    // clear all caches
    ext.point('io.ox/core/logout').extend({
        id: 'clearCache',
        logout: function () {
            return ox.cache.clear();
        }
    });

    // wait for all pending settings
    ext.point('io.ox/core/logout').extend({
        id: 'savePendingSettings',
        index: 1000000000000,
        logout: function () {
            // force save requests for all pending settings
            http.pause();
            $.when.apply($,
                _(settings.getAllPendingSettings()).map(function (set) {
                    return set.save(undefined, { force: true });
                })
            );
            return http.resume();
        }
    });

    //
    // handle online/offline mode
    //
    function showIndicator(text) {
        $('#io-ox-offline').text(text).stop().show().animate({ bottom: '0px' }, 200);
        notifications.yell('screenreader', text);
    }

    function hideIndicator() {
        $('#io-ox-offline').stop().animate({ bottom: '-41px' }, 200, function () { $(this).hide(); });
    }

    ox.on({
        'connection:online': function () {
            hideIndicator();
            ox.online = true;
        },
        'connection:offline': function () {
            showIndicator(gt('Offline'));
            ox.online = false;
        },
        'connection:up': function () {
            if (ox.online) hideIndicator();
        },
        'connection:down': function () {
            if (ox.online) showIndicator(gt('Server unreachable'));
        }
    });

    if (!ox.online) {
        $(window).trigger('offline');
    }

    var launcherDropdown,
        topbar = $('#io-ox-topbar'),
        launchers = $('.launchers', topbar),
        launcherDropdownToggle;

    var launcherDropdownTab = $('<li class="launcher-dropdown dropdown" role="presentation">').append(
        launcherDropdownToggle = $('<a href="#" class="dropdown-toggle" data-toggle="dropdown" role="button" aria-haspopup="true">').attr({
            'aria-label': gt('Launcher dropdown. Press [enter] to jump to the dropdown.')
        }).append(
            $('<i class="fa fa-angle-double-right" aria-hidden="true">'),
            $('<span class="sr-only">').text('Dropdown')
        ),
        launcherDropdown = $('<ul class="dropdown-menu" role="menu">')
    );

    launcherDropdownToggle.dropdown();

    // prevent dragging links
    topbar.on('dragstart', false);

    topbar.find('[role="navigation"]').attr({
        'aria-label': gt('Apps')
    });

    // whatever ...
    gt.pgettext('app', 'Portal');
    gt.pgettext('app', 'Mail');
    gt.pgettext('app', 'Address Book');
    gt.pgettext('app', 'Calendar');
    gt.pgettext('app', 'Scheduling');
    gt.pgettext('app', 'Tasks');
    gt.pgettext('app', 'Drive');
    gt.pgettext('app', 'Conversations');

    var tabManager = _.throttle(function () {

        var items = launchers.children('.launcher'),
            launcherDropDownIcon = $('.launcher-dropdown', topbar),
            secondaryLauncher = topbar.find('.launchers-secondary'),
            forceDesktopLaunchers = settings.get('forceDesktopLaunchers', false);

        // we don't show any launcher in top-bar on small devices
        if (_.device('smartphone') && !forceDesktopLaunchers) {
            items.hide();
            launchers.append(launcherDropdownTab);
            return;
        }

        var itemsLeftWidth = launchers.offset().left;

        // Reset first
        launchers.children('.launcher:hidden').each(function (i, node) {
            $(node).show();
        });

        var itemsVisible = launchers.children('.launcher:visible'),
            itemsRightWidth = secondaryLauncher.length > 0 ? secondaryLauncher[0].getBoundingClientRect().width : 0,
            launcherDropDownIconWidth = launcherDropDownIcon.width(),
            viewPortWidth = topbar.width() - launcherDropDownIconWidth;

        launcherDropdownTab.detach();

        itemsVisible.each(function () {
            // use native bounding client rect function to compute the width as floating point
            itemsLeftWidth += this.getBoundingClientRect().width;
        });

        var i = 0, hidden = 0;
        for (i = items.length; i > 1; i--) {
            if (itemsLeftWidth + itemsRightWidth <= viewPortWidth) {
                break;
            } else {
                var lastVisibleItem = launchers.children('.launcher:visible').last();
                itemsLeftWidth = itemsLeftWidth - lastVisibleItem[0].getBoundingClientRect().width;
                lastVisibleItem.hide();
                hidden++;
            }
        }
        $('li', launcherDropdown).attr('role', 'menuitem').hide();

        if (hidden > 0) {
            launchers.append(launcherDropdownTab);
            for (i = hidden; i > 0; i--) {
                $('li', launcherDropdown).eq(-i).show();
            }
        } else {
            launcherDropdownTab.detach();
        }

    }, 100);

    // add launcher
    var addLauncher = function (side, label, fn, arialabel) {
        var node = $('<li class="launcher">');

        if (fn) {
            node.on('click', function (e) {
                e.preventDefault();
                var self = $(this), content,
                    focus = $(document.activeElement);
                // set fixed width, hide label, be busy
                content = self.contents().detach();
                self.css('width', self.width() + 'px').text('\u00A0').busy();
                // call launcher
                (fn.call(this) || $.when()).done(function () {
                    // revert visual changes
                    self.idle().empty().append(content).css('width', '');
                    //detaching results in lost focus, which is bad for keyboard support.
                    //so we need to restore it, if it was not set manually in the mean time.
                    if ($(document.activeElement).filter('body').length > 0) {
                        focus.focus();
                    }
                });
            });
        }

        //construct
        node.append(function () {
            if (_.isString(label)) {
                return $('<a href="#" class="apptitle">').text(/*#, dynamic*/gt.pgettext('app', label));
            } else if (label[0].tagName === 'I') {
                return $('<a href="#" class="apptitle" role="button">').attr('aria-label', arialabel ? _.escape(arialabel) : null).append(label);
            }
            return label;
        });

        return node.appendTo(side === 'left' ? launchers : topbar);
    };

    function initRefreshAnimation() {

        var count = 0,
            timer = null,
            useSpinner = _.device('webkit || firefox || ie > 9'),
            duration = useSpinner ? 500 : 1500,
            refreshIcon = null;

        function off() {
            if (count === 0 && timer === null) {
                $('#io-ox-refresh-icon .apptitle').attr('aria-label', gt('Refresh'));

                if (useSpinner) {
                    refreshIcon = refreshIcon || $('#io-ox-refresh-icon').find('i');
                    if (refreshIcon.hasClass('fa-spin')) {
                        refreshIcon.addClass('fa-spin-paused').removeClass('fa-spin');
                    }
                } else {
                    $('#io-ox-refresh-icon').removeClass('io-ox-progress');
                }
            }
        }

        http.on('start', function (e, xhr, options) {
            if (count === 0) {
                if (timer === null) {
                    if (!options.silent) {
                        $('#io-ox-refresh-icon .apptitle').attr('aria-label', gt('Currently refreshing'));

                        if (useSpinner) {
                            refreshIcon = refreshIcon || $('#io-ox-refresh-icon').find('i');
                            if (!refreshIcon.hasClass('fa-spin')) {
                                refreshIcon.addClass('fa-spin').removeClass('fa-spin-paused');
                            }
                        } else {
                            $('#io-ox-refresh-icon').addClass('io-ox-progress');
                        }
                    }
                }
                clearTimeout(timer);
                timer = setTimeout(function () {
                    timer = null;
                    off();
                }, duration);
            }
            count++;
        });

        http.on('stop', function () {
            count = Math.max(0, count - 1);
            off();
        });
    }

    var refresh;

    (function () {

        var next = _.now(),
            // only trigger every 10 seconds
            REFRESH_THROTTLE = 10000;

        ext.point('io.ox/core/refresh').extend({
            action: _.throttle(function () {
                if (ox.online && ox.session !== '') {
                    try {
                        // trigger global event
                        ox.trigger('refresh^');
                    } catch (e) {
                        console.error('io.ox/core/refresh:default', e.message, e);
                    }
                }
            }, REFRESH_THROTTLE),
            reset: function () {
                next = _.now() + parseInt(settings.get('refreshInterval', 300000), 10);
            }
        });

        function check() {
            if (_.now() > next) {
                ext.point('io.ox/core/refresh').invoke('action');
                ext.point('io.ox/core/refresh').invoke('reset');
            }
        }

        refresh = function () {
            ext.point('io.ox/core/refresh').invoke('action');
            ext.point('io.ox/core/refresh').invoke('reset');
        };
        settings.on('change:refreshInterval', function () {
            ext.point('io.ox/core/refresh').invoke('reset');
        });

        ext.point('io.ox/core/refresh').invoke('reset');
        // check every 10 seconds
        setInterval(check, 10000);
    }());

    (function () {

        // check only in this interval to optimize script performance
        var CHECKINTERVAL = 10,
            // threshold for warning dialog in sconds
            WARNINGSTART = 30,
            // init logout interval
            interval = 0,
            // main timeout reference
            timeout = null,
            // checker timeout reference
            checker = null,
            // remember timeout init
            timeoutStart,
            // init warning dialog
            dialog = null,
            changed = false;

        var getTimeLeft = function () {
            return Math.ceil((timeoutStart + interval - _.now()) / 1000);
        };

        var getInterval = function () {
            return parseInt(settings.get('autoLogout', 0), 10);
        };

        // clear current timeout and reset activity status
        var resetTimeout = function () {
            clearTimeout(timeout);
            timeout = setTimeout(function () {
                logout({ autologout: true });
            }, interval);
            timeoutStart = _.now();
            changed = false;
        };

        // check activity status
        var check = function () {
            if (changed && dialog === null) {
                resetTimeout();
            } else {
                var timeLeft = getTimeLeft();

                if (timeLeft <= WARNINGSTART && dialog === null) {
                    // show warnig dialog
                    require(['io.ox/core/tk/dialogs'], function (dialogs) {

                        var countdown = timeLeft,
                            getString = function (sec) {
                                return gt.format(
                                    gt.ngettext(
                                        'You will be automatically signed out in %1$d second',
                                        'You will be automatically signed out in %1$d seconds', sec
                                    ), gt.noI18n(sec)
                                );
                            },
                            node = $('<span>').text(getString(countdown)),
                            countdownTimer = setInterval(function () {
                                if (countdown <= 0) {
                                    //make sure, this does not run again in a second
                                    clearInterval(countdownTimer);

                                    logout({ autologout: true });
                                } else {
                                    countdown--;
                                    node.text(getString(countdown));
                                }
                            }, 1000);

                        clearTimeout(timeout);

                        dialog = new dialogs.ModalDialog({ easyOut: false })
                            .header($('<h4>').text(gt('Automatic sign out')))
                            .append(node)
                            .topmost()
                            .addPrimaryButton('cancel', gt('Cancel'))
                            .addAlternativeButton('force', gt('Sign out now'))
                            .setUnderlayStyle({
                                backgroundColor: 'white',
                                opacity: 0.90
                            })
                            .show()
                            .done(function (action) {
                                resetTimeout();
                                clearInterval(countdownTimer);
                                dialog = null;
                                if (action === 'force') {
                                    logout();
                                }
                            });

                    });
                }
            }
        };

        var change = function () {
            changed = true;
        };

        var start = function () {

            interval = getInterval();

            if (interval > 0 && timeout === null) {

                // bind mouse, keyboard and touch events to monitor user activity
                $(document).on('mousedown mousemove scroll touchstart touchmove keydown', change);
                // start timeout
                resetTimeout();
                // check every x seconds to reduce setTimeout operations
                checker = setInterval(check, 1000 * CHECKINTERVAL);
            }

        };

        var stop = function () {
            if (checker && timeout) {
                clearTimeout(timeout);
                clearInterval(checker);
                timeout = checker = null;
                $(document).off('mousedown mousemove scroll touchstart touchmove keydown', change);
            }
        };

        var restart = function () {
            stop();
            start();
        };

        var debug = function () {
            CHECKINTERVAL = 1;
            WARNINGSTART = 10;
            getInterval = function () { return 12000; };
            restart();
        };

        ox.autoLogout = {
            start: start,
            stop: stop,
            restart: restart,
            debug: debug,
            logout: logout.bind(null, { autologout: true })
        };

        settings.on('change:autoLogout', function (val) {
            if (parseInt(val, 10) === 0) return ox.autoLogout.stop();
            ox.autoLogout.start();
        });

        start();

    }());

    //
    // Connection metrics
    //

    function launch() {

        var dedicatedLogoutButton;

        debug('Launching ...');

        /**
         * Listen to events on apps collection
         */

        function add(node, container, model) {
            var placeholder;
            node.attr({
                'data-app-name': model.get('name') || model.id,
                'data-app-guid': model.guid
            });
            // is launcher?
            if (model instanceof ox.ui.AppPlaceholder) {
                node.addClass('placeholder');
                if (!upsell.has(model.get('requires')) && upsell.enabled(model.get('requires'))) {
                    node.addClass('upsell').children('a').first().prepend(
                        _(settings.get('upsell/defaultIcon', 'fa-star').split(/ /)).map(function (icon) {
                            return $('<i class="fa" aria-hidden="true">').addClass(icon);
                        })
                    );
                }
            } else {
                placeholder = container.children('.placeholder[data-app-name="' + $.escape(model.get('name')) + '"]');
                if (placeholder.length) {
                    node.insertBefore(placeholder);
                    //if the placeholder had a badge, move it to the new node
                    if (placeholder.find('.topbar-launcherbadge').length) {
                        node.find('.apptitle').append(placeholder.find('.topbar-launcherbadge')[0]);
                    }
                }
                var restoreFocus = placeholder.children('a')[0] === document.activeElement;
                placeholder.remove();
                if (restoreFocus) node.children('a').focus();
            }
        }

        function quit(model) {
            var ariaBasicLabel =
                    //#. %1$s is app title/name
                    _.escape(gt('close for %1$s', model.get('title'))),
                quitApp = $('<a href="#" class="closelink" role="button">').attr('aria-label', ariaBasicLabel)
                    .append($('<i class="fa fa-times" aria-hidden="true">').attr('title', ariaBasicLabel))
                    .on('click', function (e) {
                        e.preventDefault();
                        e.stopImmediatePropagation();
                        model.getWindow().app.quit();
                    })
                    .on('focus', function () {
                        quitApp.attr('aria-label', ariaBasicLabel);
                    });
            return quitApp;
        }

        function addUserContent(model, launcher, first) {
            if (model.get('closable')) {
                launcher.addClass('closable');
                if (first) launcher.find('a').after(quit(model));
            }

            if (model.get('userContent')) {
                var cls = model.get('userContentClass') || '',
                    icon = model.get('userContentIcon') || '';
                launcher.addClass('user-content').addClass(cls).children().first().prepend(
                    $('<i aria-hidden="true">').addClass(icon)
                );
            }
        }

        function getHelp() {
            var currentApp = ox.ui.App.getCurrentApp();

            if (currentApp && currentApp.getContextualHelp) return currentApp.getContextualHelp();

            var currentType = currentApp && currentApp.getName(),
                manifest = _.defaults(
                    ox.manifests.apps[currentType] || {},
                    ox.manifests.apps[currentType + '/main'] || {},
                    {
                        help: {
                            base: 'help',
                            target: 'index.html'
                        }
                    }
                ).help;

            return manifest;
        }

        ox.ui.apps.on('add', function (model) {

            if (model.get('title') === undefined) return;

            // create topbar launcher
            var node = addLauncher('left', model.get('title'), function () { model.launch(); }),
                title = model.get('title'),
                closable = model.get('closable') && !_.device('smartphone'),
                name;

            model.set('topbarNode', node);
            add(node, launchers, model);
            // call extensions to customize
            name = model.get('name') || model.id;
            ext.point('io.ox/core/topbar/launcher').invoke('draw', node, ext.Baton({ model: model, name: name }));

            // is user-content?
            addUserContent(model, node, true);

            // add list item
            var launchernode = $('<li>').append(
                $('<a href="#">').addClass(closable ? 'closable' : '').attr({
                    'data-app-name': name,
                    'data-app-guid': model.guid
                }).text(/*#, dynamic*/gt.pgettext('app', title))
            );
            // also store dropdown node in app model
            model.set('launcherNode', launchernode);

            //add close button
            if (closable) launchernode.append(quit(model));

            launcherDropdown.append(
                launchernode.on('click', function (e) {
                    e.preventDefault();
                    model.launch();
                })
            );
            add(launchernode, launcherDropdown, model);

            tabManager();
        });

        ox.ui.apps.on('remove', function (model) {
            _([launchers, launcherDropdown]).each(function (node) {
                node.children('[data-app-guid="' + model.guid + '"]').remove();
            });
            tabManager();
        });

        ox.ui.apps.on('launch resume', function (model) {
            if (_.device('smartphone') && !settings.get('forceDesktopLaunchers', false)) launchers.children('[role="tab"]').hide();
            // mark last active app
            _([launchers, launcherDropdown]).each(function (nodes) {
                var node = nodes.children(),
                    activeApp = node.filter('[data-app-guid="' + model.guid + '"]');
                node.removeClass('active-app').find('span.sr-only').remove();
                // A11y: Current app indicator for screen-readers
                if (activeApp.length) activeApp.addClass('active-app').find('a').append($('<span class="sr-only">').text(gt('(current app)')));
            });

        });

        ox.ui.apps.on('change:title', function (model, value) {
            var node = $('[data-app-guid="' + model.guid + '"]', launchers);
            $('a.apptitle', node).text(_.noI18n(value));
            addUserContent(model, node);
            launcherDropdown.find('li[data-app-guid="' + model.guid + '"] a:first').text(_.noI18n(value));
            tabManager();
        });

        ext.point('io.ox/core/topbar/right').extend({
            id: 'upsell',
            index: 50,
            draw: function () {
                if (_.device('smartphone')) return;

                var view = new UpsellView({
                    tagName: 'li',
                    className: 'launcher',
                    id: 'secondary-launcher',
                    requires: 'active_sync || caldav || carddav',
                    customize: function () {
                        $('i', this.$el).addClass('launcher-icon');
                    }
                });

                if (view.visible) this.append(view.render().$el);
            }
        });

        ext.point('io.ox/core/topbar/right').extend({
            id: 'notifications',
            index: 100,
            draw: function () {
                // disable notifications if there is no capability of the following (e.g. drive as only app)
                if (!capabilities.has('webmail') && !capabilities.has('calendar') && !capabilities.has('tasks')) return;

                var self = this, DELAY = 5000;

                if (ox.online) {
                    // we don't need this right from the start,
                    // so let's delay this for responsiveness!
                    // only requests are delayed by 5s, the badge is drawn normally
                    self.append(notifications.attach(addLauncher, DELAY));
                    tabManager();
                } else {
                    //lets wait till we are online
                    ox.once('connection:online', function () {
                        self.append(notifications.attach(addLauncher, DELAY));
                        tabManager();
                    });
                }
            }
        });

        ext.point('io.ox/core/topbar/right').extend({
            id: 'search-mobile',
            index: 150,
            draw: function () {
                if (capabilities.has('search') && _.device('smartphone')) {
                    this.append(
                        addLauncher('right', $('<i class="fa fa-search launcher-icon" aria-hidden="true">'), function () {
                            require(['io.ox/search/main'], function (searchapp) {
                                searchapp.run({ reset: true });
                            });
                        }, gt('Search'))
                        .attr('id', 'io-ox-search-topbar-icon')
                    );
                }
            }
        });

        ext.point('io.ox/core/topbar/right').extend({
            id: 'refresh',
            index: 200,
            draw: function () {
                this.append(
                    addLauncher(
                        'right',
                        $('<i class="fa fa-refresh launcher-icon" aria-hidden="true">').attr('title', gt('Refresh')),
                        function () {
                            refresh();
                            return $.when();
                        },
                        gt('Refresh')
                    ).attr('id', 'io-ox-refresh-icon')
                );
            }
        });

        ext.point('io.ox/core/topbar/right').extend({
            id: 'help',
            index: 300,
            draw: function () {
                if (_.device('smartphone')) return;
                var helpView = new HelpView({
                    iconClass: 'launcher-icon',
                    href: getHelp
                });
                if (helpView.$el.hasClass('hidden')) return;
                this.append(
                    addLauncher('right', helpView.render().$el)
                );
            }
        });

        ext.point('io.ox/core/topbar/right/dropdown').extend({
            id: 'upsell',
            index: 50,
            draw: function () {
                var view = new UpsellView({
                    tagName: 'li',
                    id: 'topbar-dropdown',
                    requires: 'active_sync || caldav || carddav',
                    title: 'Upgrade your account',
                    customize: function () {
                        $('i', this.$el).css({ 'width': 'auto' });
                    }
                });

                if (view.visible) {
                    this.append(
                        view.render().$el,
                        $('<li class="divider" role="separator">')
                    );
                }
            }
        });

        ext.point('io.ox/core/topbar/right/dropdown').extend({
            id: 'settings',
            index: 100,
            draw: function () {
                this.append(
                    $('<li role="presentation">').append(
                        $('<a href="#" data-app-name="io.ox/settings" data-action="settings" role="menuitem">').text(gt('Settings'))
                    )
                    .on('click', function (e) {
                        e.preventDefault();
                        ox.launch('io.ox/settings/main');
                    })
                );
            }
        });

        ext.point('io.ox/core/topbar/right/dropdown').extend({
            id: 'onboarding',
            index: 120,
            draw: function () {
                if (capabilities.has('!client-onboarding')) return;

                this.append(
                    $('<li role="presentation">').append(
                        $('<a href="#" data-app-name="io.ox/settings" data-action="client-onboarding" role="menuitem">')
                        //#. starts the client onboarding wizard that helps users
                        //#. to configure their devices to access/sync appsuites
                        //#. data (f.e. install ox mail app)
                        .text(gt('Connect your Device'))
                    )
                    .on('click', function (e) {
                        e.preventDefault();
                        require(['io.ox/onboarding/clients/wizard'], function (wizard) {
                            wizard.run();
                        });
                    })
                );
            }
        });

        ext.point('io.ox/core/topbar/right/dropdown').extend({
            id: 'change-user-data',
            index: 150,
            draw: function () {

                // check if users can edit their own data (see bug 34617)
                if (settings.get('user/internalUserEdit', true) === false) return;

                this.append(
                    $('<li role="presentation">').append(
                        $('<a href="#" data-app-name="io.ox/settings" data-action="my-contact-data" role="menuitem">')
                        .text(gt('My contact data'))
                    )
                    .on('click', function (e) {
                        e.preventDefault();
                        require(['io.ox/core/settings/user'], function (userSettings) {
                            userSettings.openModalDialog();
                        });
                    })
                );
            }
        });

        ext.point('io.ox/core/topbar/right/dropdown').extend({
            id: 'change-user-password',
            index: 175,
            draw: function () {

                if (!capabilities.has('edit_password && guest')) return;

                this.append(
                    $('<li role="presentation">').append(
                        $('<a href="#" data-app-name="io.ox/settings" data-action="password" role="menuitem">')
                        .text(gt('Change password'))
                    )
                    .on('click', function (e) {
                        e.preventDefault();
                        require(['plugins/portal/userSettings/register'], function (userSettings) {
                            userSettings.changePassword();
                        });
                    })
                );
            }
        });

        ext.point('io.ox/core/topbar/right/dropdown').extend({
            id: 'app-specific-help',
            index: 200,
            draw: function () {
                //replaced by module
                var node = this,
                    helpView = new HelpView({
                        content: gt('Help'),
                        href: getHelp
                    });
                node.append(
                    $('<li class="divider" role="separator"></li>')
                );
                if (helpView.$el.hasClass('hidden')) return;
                node.append(
                    $('<li class="io-ox-specificHelp" role="presentation">').append(
                        helpView.render().$el.attr('role', 'menuitem')
                    )
                );
            }
        });

        ext.point('io.ox/core/topbar/right/dropdown').extend({
            id: 'divider-before-about',
            index: 290,
            draw: function () {
                this.append(
                    $('<li class="divider" role="separator">')
                );
            }
        });

        ext.point('io.ox/core/topbar/right/dropdown').extend({
            id: 'about',
            index: 400,
            draw: function () {
                this.append(
                    $('<li role="presentation">').append(
                        $('<a href="#" data-action="about" role="menuitem">').text(gt('About'))
                    )
                    .on('click', function (e) {
                        e.preventDefault();
                        require(['io.ox/core/about/about'], function (about) {
                            about.show();
                        });
                    })
                );
            }
        });

        ext.point('io.ox/core/topbar/right/dropdown').extend({
            id: 'logout',
            index: 1000,
            draw: function () {
                this.append(
                    $('<li class="divider" role="separator">'),
                    $('<li role="presentation">').append(
                        $('<a href="#" data-action="logout" role="menuitem">').text(gt('Sign out'))
                    )
                    .on('click', function (e) {
                        e.preventDefault();
                        logout();
                    })
                );
            }
        });

        ext.point('io.ox/core/topbar/right').extend({
            id: 'dropdown',
            index: 1000,
            draw: function () {
                var ul = $('<ul id="topbar-settings-dropdown" class="dropdown-menu" role="menu">'),
                    a = $('<a href="#" role="button" class="dropdown-toggle f6-target" data-toggle="dropdown">').attr('aria-label', gt('Settings')).append(
                        $('<i class="fa fa-bars launcher-icon" aria-hidden="true">').attr('title', gt('Settings'))
                    );
                this.append(
                    new Dropdown({
                        tagName: 'li',
                        id: 'io-ox-topbar-dropdown-icon',
                        className: 'launcher dropdown',
                        $ul: ul,
                        $toggle: a
                    }).render().$el
                );
                ext.point('io.ox/core/topbar/right/dropdown').invoke('draw', ul);
            }
        });

        dedicatedLogoutButton = settings.get('features/dedicatedLogoutButton', false) === true && _.device('!small');
        if (dedicatedLogoutButton) {
            ext.point('io.ox/core/topbar/right').extend({
                id: 'logout-button',
                index: 2000,
                draw: function () {
                    var logoutButton = addLauncher('right', $('<i class="fa fa-sign-out launcher-icon" aria-hidden="true">'), function () {
                        logout();
                    }, gt('Sign out'));
                    logoutButton.find('a')
                    .attr('data-action', 'sign-out')
                    .tooltip({
                        title: gt('Sign out'),
                        placement: function (tip, el) {
                            return ($(window).width() - $(el).offset().left - el.offsetWidth) < 80 ? 'left' : 'auto';
                        }
                    });
                    this.append(logoutButton);
                }
            });
        }

        (function logoutHint() {

            var data = _.clone(settings.get('features/logoutButtonHint', {}));

            if (!data.enabled) return;

            ext.point('io.ox/core/topbar/right').extend({
                id: 'logout-button-hint',
                index: 2100,
                draw: function () {
                    settings.set('features/logoutButtonHint/active', true).save();
                    // exit: first start with enabled feature
                    if (!_.isBoolean(data.active)) return;
                    // exit: logged out successfully
                    if (!data.active) return;
                    // exit: tab reload with autologin
                    if (_.device('reload') && session.isAutoLogin()) return;

                    // banner action, topbar action, dropdown action
                    var link = $('#io-ox-banner [data-action="logout"]');
                    if (!link.length) link = this.find('[data-action="sign-out"]');
                    if (!link.length) link = this.find('#io-ox-topbar-dropdown-icon > a');
                    // popover
                    link.popover({
                        content: data[ox.language] || gt('You forgot to sign out last time. Always use the sign-out button when you finished your work.'),
                        template: '<div class="popover popover-signout" role="tooltip"><div class="arrow"></div><div class="popover-content popover-content-signout"></div></div>',
                        placement: 'bottom'
                    });
                    // prevent logout action when clicking hint
                    this.get(0).addEventListener('click', function (e) {
                        if (e.target.classList.contains('popover-content-signout')) e.stopImmediatePropagation();
                        link.popover('destroy');
                    }, true);
                    // close on click
                    $(document).one('click', link.popover.bind(link, 'destroy'));
                    // show
                    _.defer(link.popover.bind(link, 'show'));
                }
            });

            ext.point('io.ox/core/logout').extend({
                id: 'logout-button-hint',
                logout: function () {
                    http.pause();
                    settings.set('features/logoutButtonHint/active', false).save();
                    return http.resume();
                }
            });
        })();
<<<<<<< HEAD
=======

        ext.point('io.ox/core/topbar/right').extend({
            id: 'client-onboarding-hint',
            index: 2200,
            draw: function () {
                if (capabilities.has('!client-onboarding')) return;
                if (!_.device('smartphone')) return;
                // exit: tab reload with autologin
                if (_.device('reload') && session.isAutoLogin()) return;

                var conf = _.extend({ enabled: true, remaining: 2 }, settings.get('features/clientOnboardingHint', {}));
                // server prop
                if (!conf.enabled || !conf.remaining) return;
                // banner action, topbar action, dropdown action
                var link = this.find('#io-ox-topbar-dropdown-icon > a');
                // popover
                link.popover({
                    content: gt("Did you know that you can take OX App Suite with you? Just click this icon and choose 'Connect your device' from the menu."),
                    template: '<div class="popover popover-onboarding" role="tooltip"><div class="arrow"></div><div class="popover-content popover-content-onboarding"></div></div>',
                    placement: 'bottom'
                });
                // show
                _.defer(link.popover.bind(link, 'show'));
                // close on any click
                document.body.addEventListener('click', close, true);
                function close() {
                    settings.set('features/clientOnboardingHint/remaining', Math.max(0, conf.remaining - 1)).save();
                    link.popover('destroy');
                    document.body.removeEventListener('click', close, true);
                }
            }
        });
>>>>>>> 8efd135e

        ext.point('io.ox/core/topbar/right').extend({
            id: 'logo',
            index: 10000,
            draw: function () {
                // add small logo to top bar
                this.append(
                    $('<li id="io-ox-top-logo-small" aria-hidden="true">')
                );
            }
        });

        // favorites
        ext.point('io.ox/core/topbar/favorites').extend({
            id: 'default',
            draw: function () {
                var favorites = appAPI.getAllFavorites(),
                    topbarApps = appAPI.getTopbarApps(),
                    topbar = settings.get('topbar/order'),
                    self = this,
                    hash = {};

                // use custom order?
                if (topbar) {
                    // get hash of exisiting favorites
                    _(favorites).each(function (obj) { hash[obj.id] = obj; });
                    _(topbarApps).each(function (obj) { hash[obj.id] = obj; });
                    // get proper order
                    favorites = _(topbar.split(','))
                        .chain()
                        .map(function (id) {
                            return hash[id];
                        })
                        .compact()
                        .value();
                } else {
                    if (topbarApps.length > 0) {
                        _(topbarApps).each(function (obj) {
                            if (_.where(favorites, { id: obj.id }).length === 0) favorites.push(obj);
                        });
                    }
                    // sort by index
                    favorites.sort(function (a, b) {
                        return ext.indexSorter(a, b);
                    });
                }

                _(favorites).each(function (obj) {
                    if (upsell.visible(obj.requires) && _.device(obj.device)) {
                        ox.ui.apps.add(new ox.ui.AppPlaceholder({
                            id: obj.id + '/placeholder',
                            name: obj.id,
                            title: obj.title,
                            requires: obj.requires
                        }));
                    }
                });

                //load and draw badges
                ox.manifests.loadPluginsFor('io.ox/core/notifications').done(function () {
                    ext.point('io.ox/core/notifications/badge').invoke('register', self, {});
                });
            }
        });

        ext.point('io.ox/core/topbar').extend({
            id: 'default',
            draw: function () {

                var rightbar = $('<ul class="launchers-secondary" role="toolbar">')
                    .attr('aria-label', gt('Actions'));

                // right side
                ext.point('io.ox/core/topbar/right').invoke('draw', rightbar);

                rightbar.find('> li').attr('role', 'presentation');
                rightbar.find('> li > a').attr('role', 'button');

                topbar.append(rightbar);

                // refresh animation
                initRefreshAnimation();

                ext.point('io.ox/core/topbar/favorites').invoke('draw');

                $(window).resize(tabManager);
                ox.on('recalculate-topbarsize', tabManager);
            }
        });

        ext.point('io.ox/core/banner').extend({
            id: 'default',
            draw: function () {

                var sc = ox.serverConfig,
                    userOption = settings.get('banner/visible', false),
                    globalOption = !!sc.banner;

                if (userOption === false || _.device('!desktop')) return;
                if (globalOption === false && userOption !== true) return;

                var banner = $('#io-ox-core').addClass('show-banner');

                // set title
                banner.find('.banner-title').append(
                    sc.bannerCompany !== false ? $('<b>').text((sc.bannerCompany || 'OX') + ' ') : $(),
                    $.txt(sc.bannerProductName || 'App Suite')
                );

                var content = banner.find('.banner-content');

                // show current user
                content.append(
                    $('<label>').text(gt('Signed in as:')),
                    $.txt(' '), $.txt(ox.user)
                );

                content.append(
                    $('<a href="#" class="banner-action" data-action="logout" role="button">')
                    .attr('title', gt('Sign out'))
                    .append('<i class="fa fa-sign-out" aria-hidden="true">')
                    .on('click', function (e) {
                        e.preventDefault();
                        logout();
                    })
                );

                // prevent logout action within top-bar drop-down
                ext.point('io.ox/core/topbar/right/dropdown').disable('logout');

                // prevent logo
                ext.point('io.ox/core/topbar/right').disable('logo');
            }
        });

        ext.point('io.ox/core/relogin').extend({
            draw: function () {
                this.append(
                    gt('Your session is expired'), $.txt(_.noI18n('.')), $('<br>'),
                    $('<small>').text(gt('Please sign in again to continue'))
                );
            }
        });

        ext.point('io.ox/core/mobile').extend({
            id: 'i18n',
            draw: function () {
                // pass the translated string to the dropdown handler
                // which has no access to gt functions
                $(document).trigger('dropdown:translate', gt('Close'));
            }
        });

        ext.point('io.ox/core/banner').extend({
            id: 'metrics',
            draw: function () {
                require(['io.ox/metrics/main'], function (metrics) {
                    metrics.watch({
                        node: $('#io-ox-banner'),
                        selector: '.banner-title',
                        type: 'click'
                    }, {
                        app: 'core',
                        target: 'banner/title',
                        type: 'click',
                        action: 'noop'
                    });
                    metrics.watch({
                        node: $('#io-ox-banner'),
                        selector: '.banner-logo',
                        type: 'click'
                    }, {
                        app: 'core',
                        target: 'banner/logo',
                        type: 'click',
                        action: 'noop'
                    });

                    $(document.documentElement).on('mousedown', '.halo-link', function () {
                        var app = ox.ui.App.getCurrentApp() || new Backbone.Model({ name: 'unknown' });
                        metrics.trackEvent({
                            app: 'core',
                            type: 'click',
                            action: 'halo',
                            detail: _.last(app.get('name').split('/'))
                        });
                    });
                });
            }
        });

        // add some senseless characters
        // a) to avoid unwanted scrolling
        // b) to recognize deep links
        if (location.hash === '') location.hash = '#!!';

        var autoLaunchArray = function () {
            var autoStart = [];

            if (settings.get('autoStart') === 'none') {
                autoStart = [];
            } else {
                var favoritePaths = _(appAPI.getFavorites()).pluck('path');

                autoStart = _([].concat(settings.get('autoStart'), 'io.ox/mail', favoritePaths))
                    .chain()
                    .filter(function (o) {
                        if (_.isUndefined(o)) return false;
                        if (_.isNull(o)) return false;
                        // special case to start in settings (see Bug 50987)
                        if (/^io.ox\/settings(\/main)?$/.test(o)) return true;
                        return favoritePaths.indexOf(/main$/.test(o) ? o : o + '/main') >= 0;
                    })
                    .first(1) // use 1 here to return an array
                    .value();
            }

            return autoStart;
        };

        var getAutoLaunchDetails = function (str) {
            var pair = (str || '').split(/:/), app = pair[0], method = pair[1] || '';
            return { app: (/\/main$/).test(app) ? app : app + '/main', method: method };
        };

        var mobileAutoLaunchArray = function () {
            var autoStart = _([].concat(settings.get('autoStartMobile', 'io.ox/mail'))).filter(function (o) {
                return !_.isUndefined(o) && !_.isNull(o);
            });
            // add mail as fallback
            if (autoStart[0] !== 'io.ox/mail') autoStart.push('io.ox/mail');
            return autoStart;
        };

        // checks url which app to launch, needed to handle direct links
        function appCheck(baton) {

            var hash = _.url.hash(),
                looksLikeDeepLink = !('!!' in hash),
                usesDetailPage;
            // fix old infostore
            if (hash.m === 'infostore') hash.m = 'files';

            // no id values with id collections 'folder.id,folder.id'
            // no virtual folder
            if (looksLikeDeepLink && hash.app && hash.folder && hash.id && hash.folder.indexOf('virtual/') !== 0 && hash.id.indexOf(',') < 0) {

                // new-school: app + folder + id
                // replace old IDs with a dot by 'folder_id SLASH id'
                var id = /^\d+\./.test(hash.id) ? hash.id.replace(/\./, '/') : hash.id;
                usesDetailPage = /^io.ox\/(mail|contacts|calendar|tasks)$/.test(hash.app);

                _.url.hash({
                    app: usesDetailPage ? hash.app + '/detail' : hash.app,
                    folder: hash.folder,
                    id: id
                });

                baton.isDeepLink = true;

            } else if (hash.m && hash.f && hash.i) {

                // old-school: module + folder + id
                usesDetailPage = /^(mail|contacts|calendar|tasks)$/.test(hash.m);

                _.url.hash({
                    // special treatment for files (viewer + drive app)
                    app: 'io.ox/' + (usesDetailPage ? hash.m + '/detail' : hash.m),
                    folder: hash.f,
                    id: hash.i
                });

                baton.isDeepLink = true;

            } else if (hash.m && hash.f) {

                // just folder
                _.url.hash({
                    app: 'io.ox/' + hash.m,
                    folder: hash.f
                });

                baton.isDeepLink = true;
            }

            // clean up
            _.url.hash({ m: null, f: null, i: null, '!!': undefined, '!': null });

            // always use portal on small devices!
            if (_.device('smartphone')) mobileAutoLaunchArray();

            var appURL = _.url.hash('app'),
                manifest = appURL && ox.manifests.apps[getAutoLaunchDetails(appURL).app],
                deeplink = looksLikeDeepLink && manifest && manifest.deeplink,
                mailto = _.url.hash('mailto') !== undefined && (appURL === ox.registry.get('mail-compose') + ':compose');

            if (manifest && (manifest.refreshable || deeplink)) {
                baton.autoLaunch = appURL.split(/,/);
                // no manifest for mail compose, capabilities check is sufficient
            } else if (capabilities.has('webmail') && mailto) {
                // launch main mail app for mailto links
                baton.autoLaunch = ['io.ox/mail/main'];
            } else {
                // clear typical parameter?
                if (manifest) _.url.hash({ app: null, folder: null, id: null });
                baton.autoLaunch = autoLaunchArray();
            }
        }

        var baton = ext.Baton({ block: $.Deferred() });

        appCheck(baton);
        baton.autoLaunchApps = _(baton.autoLaunch)
        .chain()
        .map(function (m) {
            return getAutoLaunchDetails(m).app;
        })
        .filter(function (m) {
            //don’t autoload without manifest
            //don’t autoload disabled apps
            return ox.manifests.apps[m] !== undefined && !ox.manifests.isDisabled(m);
        })
        .compact()
        .value();

        var drawDesktop = function () {
            ext.point('io.ox/core/desktop').invoke('draw', $('#io-ox-desktop'), {});
            drawDesktop = $.noop;
        };

        ox.ui.windowManager.on('empty', function (e, isEmpty, win) {
            if (isEmpty) {
                drawDesktop();
                ox.ui.screens.show('desktop');
                var autoStart = getAutoLaunchDetails(win || settings.get('autoStart', 'io.ox/mail/main')).app;
                if (autoStart !== 'none/main') ox.launch(autoStart);
            } else {
                ox.ui.screens.show('windowmanager');
            }
        });

        function fail(type) {
            return function (e) {
                var message = (e && e.message) || '';
                console.error('core: Failed to load:', type, message, e, baton);
            };
        }

        requirejs.onError = function (e) {
            console.error('requirejs', e.message, arguments);
        };

        // start loading stuff
        baton.loaded = $.when(
            baton.block,
            ext.loadPlugins().fail(fail('loadPlugins')),
            require(baton.autoLaunchApps).fail(fail('autoLaunchApps')),
            require(['io.ox/core/api/account']).then(
                function (api) {
                    var def = $.Deferred();
                    api.all().always(def.resolve);
                    return def;
                },
                fail('account')
            )
        );

        new Stage('io.ox/core/stages', {
            id: 'first',
            index: 100,
            run: function () {
                debug('Stage "first"');
            }
        });

        // new Stage('io.ox/core/stages', {
        //     id: 'update-tasks',
        //     index: 200,
        //     run: function () {

        //         debug('Stage "update-tasks"');

        //         require(['io.ox/core/updates/updater']).then(
        //             function success(updater) {
        //                 // this is not mission-critical so continue if anything fails
        //                 return updater.runUpdates().always(function () {
        //                     return $.when();
        //                 });
        //             },
        //             function fail() {
        //                 return $.when();
        //             }
        //         );
        //     }
        // });

        new Stage('io.ox/core/stages', {
            id: 'secretCheck',
            index: 250,
            run: function () {
                if (ox.online && ox.rampup && ox.rampup.oauth) {
                    var analysis = ox.rampup.oauth.secretCheck;
                    if (analysis && !analysis.secretWorks) {
                        // Show dialog
                        require(['io.ox/keychain/secretRecoveryDialog'], function (d) { d.show(); });
                        if (ox.debug) {
                            console.error('Couldn\'t decrypt accounts: ', analysis.diagnosis);
                        }
                    }
                }
            }
        });

        new Stage('io.ox/core/stages', {
            id: 'restore-check',
            index: 300,
            run: function (baton) {

                debug('Stage "restore-check"');

                return ox.ui.App.canRestore().done(function (canRestore) {
                    baton.canRestore = canRestore;
                });
            }
        });

        new Stage('io.ox/core/stages', {
            id: 'restore-confirm',
            index: 400,
            run: function (baton) {

                debug('Stage "restore-confirm"');

                if (baton.canRestore) {

                    baton.restoreHash = _.url.hash();

                    var dialog,
                        def = $.Deferred().done(function () {
                            $('#background-loader').busy().fadeIn();
                            topbar.show();
                            dialog.remove();
                            dialog = null;
                        }),
                        btn1, btn2;

                    $('#io-ox-core').append(
                        dialog = $('<div class="io-ox-restore-dialog" tabindex="-1" role="dialog" aria-labelledby="restore-heading" aria-describedby="restore-description">').append(
                            $('<div role="document">').append(
                                $('<div class="header">').append(
                                    $('<h1 id="restore-heading">').text(gt('Restore applications')),
                                    $('<div id="restore-description">').text(
                                        gt('The following applications can be restored. Just remove the restore point if you don\'t want it to be restored.')
                                    )
                                ),
                                $('<ul class="list-unstyled content">'),
                                $('<div class="footer">').append(
                                    btn1 = $('<button type="button" class="cancel btn btn-default">').text(gt('Cancel')),
                                    btn2 = $('<button type="button" class="continue btn btn-primary">').text(gt('Continue'))
                                )
                            )
                        )
                    );

                    if (_.device('smartphone')) {
                        btn1.addClass('btn-block btn-lg');
                        btn2.addClass('btn-block btn-lg');
                    }

                    // draw savepoints to allow the user removing them
                    ox.ui.App.getSavePoints().done(function (list) {
                        _(list).each(function (item) {
                            var info = item.description || item.module,
                                versionInfo = $();
                            if (item.version !== ox.version) {
                                var version = item.version || '';
                                version = version.split('.').slice(0, -2).join('.');
                                if (version) {
                                    versionInfo = $('<span class="oldversion">').text(gt.noI18n('(' + version + ')'));
                                }
                            }
                            this.append(
                                $('<li class="restore-item">').append(
                                    $('<a href="#" role="button" class="remove">').data(item).append(
                                        $('<i class="fa fa-trash-o" aria-hidden="true">')
                                    ),
                                    item.icon ? $('<i aria-hidden="true">').addClass(item.icon) : $(),
                                    $('<span>').text(gt.noI18n(info)),
                                    versionInfo
                                )
                            );
                        }, dialog.find('.content'));
                    });

                    dialog.on('click', '.footer .btn.continue', def.resolve);
                    dialog.on('click', '.footer .btn.cancel', function (e) {
                        e.preventDefault();
                        ox.ui.App.removeAllRestorePoints().done(function () {
                            _.url.hash(baton.restoreHash);
                            baton.canRestore = false;
                            def.resolve();
                        });
                    });
                    dialog.on('click', '.content .remove', function (e) {
                        e.preventDefault();
                        var node = $(this),
                            id = node.data('id');
                        // remove visually first
                        node.closest('li').remove();
                        // remove restore point
                        ox.ui.App.removeRestorePoint(id).done(function (list) {
                            // continue if list is empty
                            if (list.length === 0) {
                                _.url.hash(baton.restoreHash);
                                baton.canRestore = false;
                                def.resolve();
                            }
                        });
                    });

                    topbar.hide();
                    $('#background-loader').idle().fadeOut(function () {
                        dialog.find('.btn-primary').focus();
                    });

                    return def;
                }
            }
        });

        new Stage('io.ox/core/stages', {
            id: 'restore',
            index: 500,
            run: function (baton) {

                debug('Stage "restore"');

                if (baton.canRestore && !baton.isDeepLink) {
                    // clear auto start stuff (just conflicts)
                    baton.autoLaunch = [];
                    baton.autoLaunchApps = [];
                }

                if (baton.autoLaunch.length === 0 && !baton.canRestore) {
                    drawDesktop();
                    return baton.block.resolve(true);
                }

                return baton.block.resolve(baton.autoLaunch.length > 0 || baton.canRestore || location.hash === '#!');
            }
        });

        new Stage('io.ox/core/stages', {
            id: 'load',
            index: 600,
            run: function (baton) {

                debug('Stage "load"', baton);

                return baton.loaded.done(function (instantFadeOut) {

                    debug('Stage "load" > loaded.done');

                    // draw top bar now
                    ext.point('io.ox/core/banner').invoke('draw');
                    ext.point('io.ox/core/topbar').invoke('draw');
                    ext.point('io.ox/core/mobile').invoke('draw');

                    // help here
                    if (!ext.point('io.ox/core/topbar').isEnabled('default')) {
                        $('#io-ox-screens').css('top', '0px');
                        topbar.hide();
                    }
                    //draw plugins
                    ext.point('io.ox/core/plugins').invoke('draw');

                    debug('Stage "load" > autoLaunch ...');

                    // store hash now or restored apps might have changed url
                    var hash = _.copy(_.url.hash());

                    // restore apps
                    ox.ui.App.restore().always(function () {
                        // is set false, if no autoLaunch is available.
                        // for example if default app is 'none' (see Bug 51207) or app is restored (see Bug Bug 51211)
                        var allUnavailable = baton.autoLaunch.length > 0;
                        // auto launch
                        _(baton.autoLaunch)
                        .chain()
                        .map(function (id) {
                            return getAutoLaunchDetails(id);
                        })
                        .filter(function (details) {
                            //don’t autoload without manifest
                            //don’t autoload disabled apps
                            return ox.manifests.apps[details.app] !== undefined && !ox.manifests.isDisabled(details.app);
                        })
                        .each(function (details, index) {
                            //only load first app on small devices
                            if (index === 0) allUnavailable = false;
                            if (_.device('smartphone') && index > 0) return;
                            // split app/call
                            var launch, method, options = _(hash).pick('folder', 'id');
                            debug('Auto launch:', details.app, options);
                            launch = ox.launch(details.app, options);
                            method = details.method;
                            // TODO: all pretty hard-wired here; looks for better solution
                            // special case: open viewer too?
                            if (hash.app === 'io.ox/files' && hash.id !== undefined) {
                                require(['io.ox/core/viewer/main', 'io.ox/files/api'], function (Viewer, api) {
                                    folderAPI.get(hash.folder)
                                        .done(function () {
                                            api.get(hash).done(function (data) {
                                                new Viewer().launch({ files: [data], folder: hash.folder });
                                            });
                                        })
                                        .fail(function (error) {
                                            _.url.hash('id', null);
                                            notifications.yell(error);
                                        });
                                });
                            }
                            // explicit call?
                            if (method) {
                                launch.done(function () {
                                    if (_.isFunction(this[method])) {
                                        this[method]();
                                    }
                                });
                            }
                            // non-app deeplinks
                            var id = _.url.hash('reg'),
                                // be case insensitive
                                showFeedback = _(_.url.hash()).reduce(function (memo, value, key) {
                                    if (key.toLowerCase() === 'showfeedbackdialog') {
                                        return value;
                                    }
                                    return memo;
                                });

                            if (id && ox.registry.get(id)) {
                                // normalise args
                                var list = (_.url.hash('regopt') || '').split(','),
                                    data = {}, parts;
                                // key:value, key:value... -> object
                                _.each(list, function (str) {
                                    parts = str.split(':');
                                    data[parts[0]] = parts[1];
                                });
                                // call after app is ready
                                launch.done(function () {
                                    ox.registry.call(id, 'client-onboarding', { data: data });
                                });
                            }

                            if (showFeedback === 'true' && capabilities.has('feedback')) {
                                launch.done(function () {
                                    require(['plugins/core/feedback/register'], function (feedback) {
                                        feedback.show();
                                    });
                                });
                            }
                        });
                        if (allUnavailable || (ox.rampup && ox.rampup.errors)) {
                            var message = _.pluck(ox.rampup.errors, 'error').join('\n\n');
                            message = message || gt('The requested application is not available at this moment.');
                            notifications.yell({ type: 'error', error: message, duration: -1 });
                        }
                    });

                    baton.instantFadeOut = instantFadeOut;
                })
                .fail(function () {
                    console.warn('core: Stage "load" > loaded.fail!', baton);
                });
            }
        });

        new Stage('io.ox/core/stages', {
            id: 'curtain',
            index: 700,
            run: function (baton) {

                debug('Stage "curtain"');

                if (baton.instantFadeOut) {
                    // instant fade out
                    $('#background-loader').idle().hide();
                    return $.when();
                }
                var def = $.Deferred();
                $('#background-loader').idle().fadeOut(DURATION, def.resolve);
                return def;
            }
        });

        new Stage('io.ox/core/stages', {
            id: 'ready',
            index: 1000000000000,
            run: function () {
                debug('DONE!');
                ox.trigger('core:ready');
                baton = null;
            }
        });

        debug('core: launch > run stages');
        Stage.run('io.ox/core/stages', baton);
    }

    (function () {

        var hash = {
            'mail-compose': 'io.ox/mail/compose/main',
            'client-onboarding': 'io.ox/onboarding/clients/wizard'
        };

        var custom = {};

        ox.registry = {
            set: function (id, path) {
                custom[id] = path;
            },
            get: function (id) {
                return custom[id] || settings.get('registry/' + id) || hash[id];
            },
            call: function (id, name) {
                var dep = this.get(id),
                    args = _(arguments).toArray().slice(2);
                return ox.load([dep]).then(function (m) {
                    // non-apps
                    if (m.run && _.isFunction(m.run)) return m.run.apply(m, args);
                    if (!m.reuse || !m.getApp) return;
                    // app
                    if (m.reuse(name, args[0])) return;
                    return m.getApp().launch().then(function () {
                        return this[name].apply(this, args);
                    });
                });
            }
        };

    }());

    //
    // Visual response to hidden folders
    //
    folderAPI.on('warn:hidden', function (folder) {
        if (folder) {
            notifications.yell('info',
               //#. %1$s is the filename
               gt('Folder with name "%1$s" will be hidden. Enable setting "Show hidden files and folders" to access this folder again.', folder.title)
            );
        }
    });

    //
    // Respond to special http error codes (see bug 32836)
    //

    ox.on('http:error', function (error) {
        switch (error.code) {
            // IMAP-specific: 'Relogin required'
            case 'MSG-1000':
            case 'MSG-1001':
            // INUSE (see bug 37218)
            // falls through
            case 'MSG-1031':
            case 'MSG-0114':
            case 'OAUTH-0013':
            case 'OAUTH-0042':
            case 'OAUTH-0043':
            case 'OAUTH-0044':
                notifications.yell(error);
                break;
            case 'LGI-0016':
                // redirect based on error message; who had the brilliant idea to name the message of the error object 'error'?
                location.href = _.url.vars(error.error);
                break;
            // no default
        }
    });

    // white list warning codes
    var isValidWarning = (function () {
        var check = function (code, regex) { return regex.test(code); },
            reCodes = [
                // sharing warnings
                /^SHR_NOT-\d{4}$/,
                /^RSS-0007/,
                // IMAP-specific on unified inbox folders (see Bug 50799)
                /^MSG-1001/
            ];
        return function (code) {
            // return true in case at least one regex matched
            var getValid = _.partial(check, code);
            return !!(_.find(reCodes, getValid));
        };
    })();

    ox.on('http:warning', function (warning) {
        var valid = isValidWarning(warning.code);
        if (valid) return notifications.yell('warning', warning.error);
        if (ox.debug) console.warn('server response: ', warning.error);
    });

    return {
        logout: logout,
        launch: launch,
        addLauncher: addLauncher
    };
});<|MERGE_RESOLUTION|>--- conflicted
+++ resolved
@@ -1130,8 +1130,6 @@
                 }
             });
         })();
-<<<<<<< HEAD
-=======
 
         ext.point('io.ox/core/topbar/right').extend({
             id: 'client-onboarding-hint',
@@ -1164,7 +1162,6 @@
                 }
             }
         });
->>>>>>> 8efd135e
 
         ext.point('io.ox/core/topbar/right').extend({
             id: 'logo',
