--- conflicted
+++ resolved
@@ -1,10 +1,6 @@
 {
   "name": "open-xchange-appsuite",
-<<<<<<< HEAD
   "version": "7.6.3-1",
-=======
-  "version": "7.6.2-28",
->>>>>>> 8768d179
   "repository": {
     "type": "git",
     "url": "https://code.open-xchange.com/git/wd/frontend/web"
