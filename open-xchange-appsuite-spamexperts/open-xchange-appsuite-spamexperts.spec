Name:           open-xchange-appsuite-spamexperts
<<<<<<< HEAD
Version:        @OXVERSION@
%define         ox_release 1
=======
Version:        0.0.1
%define         ox_release 9
>>>>>>> f91335de
Release:        %{ox_release}_<CI_CNT>.<B_CNT>
Group:          Applications/Productivity
Packager:       Viktor Pracht <viktor.pracht@open-xchange.com>
License:        CC-BY-NC-SA-3.0
Summary:        Configuration UI for SpamExperts
Source:         %{name}_%{version}.orig.tar.bz2

BuildArch:      noarch
BuildRoot:      %{_tmppath}/%{name}-%{version}-root
BuildRequires:  ant-nodeps
BuildRequires:  java-devel >= 1.6.0
BuildRequires:  nodejs >= 0.10.0

Requires(post): open-xchange-appsuite-manifest

%description
Configuration UI for SpamExperts

## Uncomment for multiple packages (1/4)
#%if 0%{?rhel_version} || 0%{?fedora_version}
#%define docroot /var/www/html/appsuite
#%else
#%define docroot /srv/www/htdocs/appsuite
#%endif
#
#%package        static
#Group:          Applications/Productivity
#Summary:        Configuration UI for SpamExperts
#Requires:       open-xchange-appsuite
#
#%description    static
#Configuration UI for SpamExperts
#
#This package contains the static files for the theme.

%prep
%setup -q

%build

%install
export NO_BRP_CHECK_BYTECODE_VERSION=true
ant -Dbasedir=build -DdestDir=%{buildroot} -DpackageName=%{name} -Dhtdoc=%{docroot} -DkeepCache=true -f build/build.xml build

## Uncomment for multiple packages (2/4)
#files=$(find "%{buildroot}/opt/open-xchange/appsuite/" -type f \
#             ! -regex '.*\.\(js\|css\|less\|json\)' -printf '%%P ')
#for i in $files
#do
#    mkdir -p "%{buildroot}%{docroot}/$(dirname $i)"
#    cp "%{buildroot}/opt/open-xchange/appsuite/$i" "%{buildroot}%{docroot}/$i"
#done

%clean
%{__rm} -rf %{buildroot}

## Uncomment for multiple packages (3/4)
#rm -r "%{buildroot}%{docroot}"

%define update /opt/open-xchange/appsuite/share/update-themes.sh

%post
if [ $1 -eq 1 -a -x %{update} ]; then %{update}; fi

%postun
if [ -x %{update} ]; then %{update}; fi

%files
%defattr(-,root,root)
%dir /opt/open-xchange
%dir /opt/open-xchange/appsuite
%dir /opt/open-xchange/appsuite/apps
%dir /opt/open-xchange/appsuite/apps/com.spamexperts
%dir /opt/open-xchange/appsuite/apps/com.spamexperts/settings
/opt/open-xchange/appsuite/apps/com.spamexperts/*
/opt/open-xchange/appsuite/apps/com.spamexperts/settings/*
%dir /opt/open-xchange/appsuite/manifests
/opt/open-xchange/appsuite/manifests/open-xchange-appsuite-spamexperts.json

## Uncomment for multiple packages (4/4)
#%files static
#%defattr(-,root,root)
#%{docroot}

%changelog
<<<<<<< HEAD
* Fri Sep 05 2014 Viktor Pracht <viktor.pracht@open-xchange.com>
First release candidate for 7.6.1
* Fri Sep 05 2014 Viktor Pracht <viktor.pracht@open-xchange.com>
prepare for 7.6.1
=======
* Thu Sep 11 2014 Viktor Pracht <viktor.pracht@open-xchange.com>
Build for patch 2014-09-15
>>>>>>> f91335de
* Wed Aug 20 2014 Viktor Pracht <viktor.pracht@open-xchange.com>
Build for patch 2014-08-25
* Mon Aug 11 2014 Viktor Pracht <viktor.pracht@open-xchange.com>
Build for patch 2014-08-11
* Wed Jul 23 2014 Viktor Pracht <viktor.pracht@open-xchange.com>
Build for patch 2014-07-30
* Mon Jul 21 2014 Viktor Pracht <viktor.pracht@open-xchange.com>
Build for patch 2014-07-21
* Wed Jun 25 2014 Viktor Pracht <viktor.pracht@open-xchange.com>
Seventh candidate for 7.6.0 release
* Fri Jun 20 2014 Viktor Pracht <viktor.pracht@open-xchange.com>
Sixth candidate for 7.6.0 release
* Fri Jun 13 2014 Viktor Pracht <viktor.pracht@open-xchange.com>
Fifth candidate for 7.6.0 release
* Thu Jan 23 2014 Viktor Pracht <viktor.pracht@open-xchange.com>
Initial Release.<|MERGE_RESOLUTION|>--- conflicted
+++ resolved
@@ -1,11 +1,6 @@
 Name:           open-xchange-appsuite-spamexperts
-<<<<<<< HEAD
 Version:        @OXVERSION@
 %define         ox_release 1
-=======
-Version:        0.0.1
-%define         ox_release 9
->>>>>>> f91335de
 Release:        %{ox_release}_<CI_CNT>.<B_CNT>
 Group:          Applications/Productivity
 Packager:       Viktor Pracht <viktor.pracht@open-xchange.com>
@@ -91,15 +86,12 @@
 #%{docroot}
 
 %changelog
-<<<<<<< HEAD
+* Thu Sep 11 2014 Viktor Pracht <viktor.pracht@open-xchange.com>
+Build for patch 2014-09-15
 * Fri Sep 05 2014 Viktor Pracht <viktor.pracht@open-xchange.com>
 First release candidate for 7.6.1
 * Fri Sep 05 2014 Viktor Pracht <viktor.pracht@open-xchange.com>
 prepare for 7.6.1
-=======
-* Thu Sep 11 2014 Viktor Pracht <viktor.pracht@open-xchange.com>
-Build for patch 2014-09-15
->>>>>>> f91335de
 * Wed Aug 20 2014 Viktor Pracht <viktor.pracht@open-xchange.com>
 Build for patch 2014-08-25
 * Mon Aug 11 2014 Viktor Pracht <viktor.pracht@open-xchange.com>
