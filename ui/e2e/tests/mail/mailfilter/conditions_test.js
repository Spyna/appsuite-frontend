--- conflicted
+++ resolved
@@ -25,66 +25,20 @@
     await users.removeAll();
 });
 
-<<<<<<< HEAD
-function createFilterRule(I, name, condition, value, flag) {
-    I.login('app=io.ox/settings');
-    I.waitForVisible('.io-ox-settings-main');
-    I.waitForElement({ css: 'li .folder[data-id="virtual/settings/io.ox/mail"]>.folder-node' });
-    I.selectFolder('Mail');
-    I.waitForVisible('.rightside h1');
-
-    // open mailfilter settings
-    I.selectFolder('Filter Rules');
-
-    // checks the h1 and the empty message
-    I.waitForVisible('.io-ox-settings-window .settings-detail-pane .io-ox-mailfilter-settings h1');
-    I.see('Mail Filter Rules');
-
-    I.see('There is no rule defined');
-
-    // create a test rule and check the inintial display
-    I.click('Add new rule');
-    I.waitForText('Create new rule');
-    I.see('This rule applies to all messages. Please add a condition to restrict this rule to specific messages.');
-    I.see('Please define at least one action.');
-
-    I.fillField('rulename', name);
-
-    // add condition
-    I.click('Add condition');
-    I.click(condition);
-    I.fillField('values', value);
-
-    // add action
-    I.click('Add action');
-    I.click('Set color flag');
-    I.click('.actions .dropdown-toggle');
-    I.waitForVisible('.flag-dropdown');
-    I.click(flag, '.flag-dropdown');
-
-}
-
-Scenario('[C7792] Filter mail on sender', async function (I, users, mail) {
-    let [user] = users;
-=======
 Scenario('[C7792] Filter mail on sender', async (I, users, mail, mailfilter) => {
     const [user] = users;
->>>>>>> 938790d3
-    await I.haveSetting({
-        'io.ox/mail': { messageFormat: 'text' }
-    });
-
-    I.login('app=io.ox/settings&folder=virtual/settings/io.ox/mailfilter');
-
-<<<<<<< HEAD
-=======
+    await I.haveSetting({
+        'io.ox/mail': { messageFormat: 'text' }
+    });
+
+    I.login('app=io.ox/settings&folder=virtual/settings/io.ox/mailfilter');
+
     mailfilter.waitForApp();
     mailfilter.newRule('TestCase0368');
     mailfilter.addCondition('From', user.get('primaryEmail'));
     mailfilter.setFlag('Blue');
     mailfilter.save();
 
->>>>>>> 938790d3
     I.openApp('Mail');
     mail.waitForApp();
     // compose mail
@@ -102,13 +56,8 @@
 
 });
 
-<<<<<<< HEAD
-Scenario('[C7793] Filter mail on any recipient', async function (I, users, mail) {
-    let [user] = users;
-=======
 Scenario('[C7793] Filter mail on any recipient', async function (I, users, mail, mailfilter) {
     const [user] = users;
->>>>>>> 938790d3
     await I.haveSetting({
         'io.ox/mail': { messageFormat: 'text' }
     });
@@ -138,13 +87,8 @@
 
 });
 
-<<<<<<< HEAD
-Scenario('[C7794] Filter mail on to-field', async function (I, users, mail) {
-    let [user] = users;
-=======
 Scenario('[C7794] Filter mail on to-field', async function (I, users, mail, mailfilter) {
     const [user] = users;
->>>>>>> 938790d3
     await I.haveSetting({
         'io.ox/mail': { messageFormat: 'text' }
     });
@@ -174,13 +118,8 @@
 
 });
 
-<<<<<<< HEAD
-Scenario('[C7795] Filter mail on subject', async function (I, users, mail) {
-    let [user] = users;
-=======
 Scenario('[C7795] Filter mail on subject', async function (I, users, mail, mailfilter) {
     const [user] = users;
->>>>>>> 938790d3
     await I.haveSetting({
         'io.ox/mail': { messageFormat: 'text' }
     });
@@ -209,13 +148,8 @@
     I.waitForElement('.vsplit .flag_1', 30);
 });
 
-<<<<<<< HEAD
-Scenario('[C7796] Filter mail on cc-field', async function (I, users, mail) {
-    let [user] = users;
-=======
 Scenario('[C7796] Filter mail on cc-field', async function (I, users, mail, mailfilter) {
     const [user] = users;
->>>>>>> 938790d3
     await I.haveSetting({
         'io.ox/mail': { messageFormat: 'text' }
     });
@@ -247,13 +181,8 @@
     I.waitForElement('.vsplit .flag_1', 30);
 });
 
-<<<<<<< HEAD
-Scenario('[C7797] Filter mail on header', async function (I, users, mail) {
-    let [user] = users;
-=======
 Scenario('[C7797] Filter mail on header', async function (I, users, mail, mailfilter) {
     const [user] = users;
->>>>>>> 938790d3
     await I.haveSetting({
         'io.ox/mail': { messageFormat: 'text' }
     });
@@ -268,15 +197,9 @@
     I.waitForVisible('.open.dropdownlink');
     I.click('Contains');
     I.fillField('headers', 'Delivered-To');
-<<<<<<< HEAD
-    // save the form
-    I.click('Save');
-    I.waitForVisible('.settings-detail-pane li.settings-list-item[data-id="0"]');
-=======
-
-    mailfilter.setFlag('Red');
-    mailfilter.save();
->>>>>>> 938790d3
+
+    mailfilter.setFlag('Red');
+    mailfilter.save();
 
     I.openApp('Mail');
     mail.waitForApp();
@@ -295,13 +218,8 @@
     I.waitForElement('.vsplit .flag_1', 30);
 });
 
-<<<<<<< HEAD
-Scenario('[C7800] Filter mail on envelope', async function (I, users, mail) {
-
-=======
 Scenario('[C7800] Filter mail on envelope', async function (I, users, mail, mailfilter) {
     const [user] = users;
->>>>>>> 938790d3
     await I.haveSetting({
         'io.ox/mail': { messageFormat: 'text' }
     });
