--- conflicted
+++ resolved
@@ -38,11 +38,7 @@
 <a name="ox.appsuite.user.concept.files.copy"></a><p>È possibile copiare file in un'altra cartella:</p>
 </div>
 <div class="task">
-<<<<<<< HEAD
-<a name="ox.appsuite.user.task.files.copy"></a><p class="title"><b>Come copiare un file:</b></p>
-=======
 <a name="ox.appsuite.user.task.files.copy"></a><p class="title">Come copiare file in un'altra cartella:</p>
->>>>>>> 74174fc6
 <div class="taskprerequisites">
           <p>Prerequisito: è necessario disporre dei permessi appropriati per creare oggetti nella cartella di destinazione.</p>
         </div>
