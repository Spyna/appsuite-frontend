--- conflicted
+++ resolved
@@ -1,26 +1,4 @@
-<<<<<<< HEAD
 open-xchange-appsuite-help-drive (7.6.3-0) unstable; urgency=medium
-=======
-open-xchange-appsuite-help-drive (7.6.1-20) stable; urgency=low
-
-  * Build for patch 2015-03-29 (2475)
-
- -- Marcus Klein <marcus.klein@open-xchange.com>  Fri, 27 Mar 2015 16:25:52 +0100
-
-open-xchange-appsuite-help-drive (7.6.1-19) stable; urgency=low
-
-  * Build for patch 2015-03-30 (2459)
-
- -- Marcus Klein <marcus.klein@open-xchange.com>  Wed, 25 Mar 2015 08:35:00 +0100
-
-open-xchange-appsuite-help-drive (7.6.1-18) stable; urgency=low
-
-  * Build for patch 2015-03-30 (2446)
-
- -- Marcus Klein <marcus.klein@open-xchange.com>  Mon, 23 Mar 2015 16:33:49 +0100
-
-open-xchange-appsuite-help-drive (7.6.1-17) stable; urgency=low
->>>>>>> 08f4b444
 
   * prepare for 7.6.3 release
 
@@ -54,4 +32,22 @@
 
   * Transitional package
 
- -- Marcus Klein <marcus.klein@open-xchange.com>  Mon, 16 Feb 2015 16:45:32 +0100+ -- Marcus Klein <marcus.klein@open-xchange.com>  Mon, 16 Feb 2015 16:45:32 +0100
+
+open-xchange-appsuite-help-drive (7.6.1-20) stable; urgency=low
+
+  * Build for patch 2015-03-29 (2475)
+
+ -- Marcus Klein <marcus.klein@open-xchange.com>  Fri, 27 Mar 2015 16:25:52 +0100
+
+open-xchange-appsuite-help-drive (7.6.1-19) stable; urgency=low
+
+  * Build for patch 2015-03-30 (2459)
+
+ -- Marcus Klein <marcus.klein@open-xchange.com>  Wed, 25 Mar 2015 08:35:00 +0100
+
+open-xchange-appsuite-help-drive (7.6.1-18) stable; urgency=low
+
+  * Build for patch 2015-03-30 (2446)
+
+ -- Marcus Klein <marcus.klein@open-xchange.com>  Mon, 23 Mar 2015 16:33:49 +0100