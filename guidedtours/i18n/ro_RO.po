# Antje Faber, 2012.
# Daiana Heinrich <daiana@bureau-cornavin.com>, 2012, 2013.
msgid ""
msgstr ""
"Project-Id-Version: tours\n"
"POT-Creation-Date: \n"
"PO-Revision-Date: 2016-03-09 21:25+0100\n"
"Last-Translator: daiana <xdaiana@yahoo.com>\n"
"Language-Team: Romanian <ro@bureau-cornavin.com>\n"
"Language: ro_RO\n"
"MIME-Version: 1.0\n"
"Content-Type: text/plain; charset=UTF-8\n"
"Content-Transfer-Encoding: 8bit\n"
"Plural-Forms: nplurals=3; plural=n==1 ? 0 : (n==0 || (n%100 > 0 && n%100 < "
"20)) ? 1 : 2;\n"
"X-Generator: Poedit 1.6.9\n"

<<<<<<< HEAD
#: apps/io.ox/tours/files.js:221 module:io.ox/tours
#, fuzzy
#| msgid "Add new account"
msgid "Add another account"
msgstr "Adaugă un cont nou"

#: apps/io.ox/tours/calendar.js:72 module:io.ox/tours
msgid "Adding attachments"
msgstr "Adăugarea fișierelor atașate"

#: apps/io.ox/tours/tasks.js:54 module:io.ox/tours
msgid "Adding further details"
msgstr "Adăugarea detaliilor suplimentare"

#: apps/io.ox/tours/files.js:104 module:io.ox/tours
msgid ""
"At the top you can find the toolbar with many functions and additional "
"options. You can easily create new folders, new files and much more."
msgstr ""

#: apps/io.ox/tours/files.js:169 module:io.ox/tours
msgid ""
"Choose from two alternatives to share your files and folders. Use Invite "
"people if you want to manage access rights and allow recipients to create "
"and edit files. Or just get a link to let others view and download your "
"files. You can use an expiration date and password protection if you like."
msgstr ""

#: apps/io.ox/tours/contacts.js:36 module:io.ox/tours
msgid ""
"Click on a letter on the left side of the navigation bar in order to display "
"the corresponding contacts from the selected address book."
msgstr ""
"Apăsați pe o literă din partea stângă a barei de navigare pentru a afișa "
"contactele corespunzătoare din agenda de contacte selectată."

#: apps/io.ox/tours/files.js:81 module:io.ox/tours
msgid ""
"Clicking on a folder displays all the subfolders, documents, media and other "
"files that it contains."
msgstr ""

#: apps/io.ox/tours/files.js:132 module:io.ox/tours
msgid "Clicking on the view icon leads you to a preview of the selected file."
msgstr ""

#: apps/io.ox/tours/portal.js:45 module:io.ox/tours
msgid "Closing a square"
msgstr "Închiderea unui cadru"

#: apps/io.ox/tours/files.js:182 module:io.ox/tours
msgid "Collaborating"
msgstr ""

#: apps/io.ox/tours/mail.js:33 module:io.ox/tours
msgid "Composing a new E-Mail"
msgstr "Compunerea unui e-mail nou"

=======
>>>>>>> 3f16b9e5
#: apps/io.ox/tours/calendar.js:34 module:io.ox/tours
msgid "Creating a new appointment"
msgstr "Crearea unei întâlniri noi"

#: apps/io.ox/tours/calendar.js:35 module:io.ox/tours
msgid "To create a new appointment, click on New in the toolbar."
msgstr "Pentru a crea o întâlnire nouă, apăsați pe Nou în bara de unelte."

#: apps/io.ox/tours/calendar.js:51 module:io.ox/tours
msgid "Entering the appointment's data"
msgstr "Introducerea datelor întâlnirii"

#: apps/io.ox/tours/calendar.js:52 module:io.ox/tours
msgid ""
"Enter the subject, the start and the end date of the appointment. Other "
"details are optional."
msgstr ""
"Introduceți subiectul, data de început și de sfârșit a întâlnirii. Celelalte "
"detalii sunt opționale."

#: apps/io.ox/tours/calendar.js:57 module:io.ox/tours
msgid "Creating recurring appointments"
msgstr "Crearea de întâlniri periodice"

<<<<<<< HEAD
#: apps/io.ox/tours/tasks.js:62 module:io.ox/tours
msgid "Creating recurring tasks"
msgstr "Crearea de sarcini periodice"

#: apps/io.ox/tours/calendar.js:77 module:io.ox/tours
msgid "Creating the appointment"
msgstr "Crearea întâlnirii"

#: apps/io.ox/tours/tasks.js:87 module:io.ox/tours
msgid "Creating the task"
msgstr "Crearea sarcinii"

#: apps/io.ox/tours/portal.js:51 module:io.ox/tours
msgid "Customizing the Portal"
msgstr "Personalizarea portalului"

#: apps/io.ox/tours/intro.js:100 module:io.ox/tours
msgid ""
"Depending on the app, the toolbar contains various functions for creating, "
"editing and organizing objects."
msgstr ""
"În funcție de aplicație, bara de unelte conține diverse funcții pentru "
"crearea, editarea și organizarea obiectelor."

#: apps/io.ox/tours/intro.js:120 module:io.ox/tours
msgid ""
"Detailed instructions for the single apps are located in System menu > Help."
msgstr ""
"Instrucțiunile detaliate pentru aplicațiile individuale se găsesc în Meniul "
"sistem > Ajutor."

#: apps/io.ox/tours/files.js:198 module:io.ox/tours
msgid ""
"Did you know that you can edit text documents and spreadsheets online? Drive "
"will automatically update your edited file, but thanks to versioning the "
"original file stays available."
msgstr ""

#: apps/io.ox/tours/files.js:89 module:io.ox/tours
msgid "Different views are available. Just select the one you like best."
=======
#: apps/io.ox/tours/calendar.js:58 module:io.ox/tours
msgid ""
"To create recurring appointments, enable Repeat. Functions for setting the "
"recurrence parameters are shown."
>>>>>>> 3f16b9e5
msgstr ""
"Pentru a crea întâlniri periodice, activați funcția Repetă. Se vor afișa "
"funcțiile pentru setarea parametrilor periodicității."

#: apps/io.ox/tours/calendar.js:62 module:io.ox/tours
#: apps/io.ox/tours/tasks.js:67
msgid "Using the reminder function"
msgstr "Utilizarea funcției de memento"

#: apps/io.ox/tours/calendar.js:63 module:io.ox/tours
msgid "To not miss the appointment, use the reminder function."
msgstr "Pentru a nu rata întâlnirea, utilizați funcția de memento."

<<<<<<< HEAD
#: apps/io.ox/tours/files.js:222 module:io.ox/tours
msgid ""
"Drive allows you to connect to other storage solutions if you already have a "
"cloud storage account you use to save and sync your files. Simply click on "
"the appropriate logo to access your existing data."
msgstr ""
=======
#: apps/io.ox/tours/calendar.js:67 module:io.ox/tours
#: apps/io.ox/tours/tasks.js:77
msgid "Inviting other participants"
msgstr "Invitarea altor participanți "
>>>>>>> 3f16b9e5

#: apps/io.ox/tours/calendar.js:68 module:io.ox/tours
msgid ""
"To invite other participants, enter their names in the field below "
"Participants. To avoid appointment conflicts, click on Find a free time at "
"the upper right side."
msgstr ""
<<<<<<< HEAD
"Editați o setare în partea dreaptă. În cele mai multe cazuri, modificările "
"sunt activate imediat."

#: apps/io.ox/tours/files.js:197 module:io.ox/tours
#, fuzzy
#| msgid "Edit document"
msgid "Edit documents"
msgstr "Editează documentul"
=======
"Pentru a invita alți participanți, introduceți numele acestora în câmpul de "
"sub Participanți. Pentru a evita conflictele între întâlniri, apăsați pe "
"Găsește un interval de timp liber în partea dreaptă sus."
>>>>>>> 3f16b9e5

#: apps/io.ox/tours/calendar.js:72 module:io.ox/tours
msgid "Adding attachments"
msgstr "Adăugarea fișierelor atașate"

#: apps/io.ox/tours/calendar.js:73 module:io.ox/tours
msgid "Further down you can add documents as attachments to the appointment."
msgstr "Mai jos puteți adăuga documente ca fișiere atașate întâlnirii ."

#: apps/io.ox/tours/calendar.js:77 module:io.ox/tours
msgid "Creating the appointment"
msgstr "Crearea întâlnirii"

#: apps/io.ox/tours/calendar.js:78 module:io.ox/tours
msgid "To create the appointment, click on Create at the upper right side."
msgstr "Pentru a crea întâlnirea, apăsați pe Creează în partea dreaptă sus."

#: apps/io.ox/tours/calendar.js:83 module:io.ox/tours
#: apps/io.ox/tours/mail.js:86
msgid "Selecting a view"
msgstr "Selectare unei vederi"

#: apps/io.ox/tours/calendar.js:84 module:io.ox/tours
msgid ""
"To select one of the views like Day, Month or List, click on View in the "
"toolbar. Select a menu entry from the Layout section."
msgstr ""
"Pentru a selecta una dintre vederi, cum ar fi pe Zile, pe Luni sau Listă, "
"apăsați pe Vedere în bara de unelte. Selectați o intrare din meniu în "
"secțiunea Aspect."

#: apps/io.ox/tours/calendar.js:95 module:io.ox/tours
msgid "The List view"
msgstr "Vederea pe liste"

#: apps/io.ox/tours/calendar.js:96 module:io.ox/tours
msgid ""
"The List view shows a list of the appointments in the current folder. If "
"clicking on an appointment, the appointment's data and some functions are "
"displayed in the Detail view."
msgstr ""
<<<<<<< HEAD
"Introduceți subiectul, data de început și de sfârșit a întâlnirii. Celelalte "
"detalii sunt opționale."

#: apps/io.ox/tours/tasks.js:49 module:io.ox/tours
msgid "Enter the subject, the start date, and a description."
msgstr "Introduceți subiectul, data de început și o descriere."

#: apps/io.ox/tours/tasks.js:82 module:io.ox/tours
msgid "Entering billing information"
msgstr "Introducerea de informații de facturare"

#: apps/io.ox/tours/mail.js:68 module:io.ox/tours
msgid "Entering the E-Mail text"
msgstr "Introducerea textului e-mailului"

#: apps/io.ox/tours/calendar.js:51 module:io.ox/tours
msgid "Entering the appointment's data"
msgstr "Introducerea datelor întâlnirii"

#: apps/io.ox/tours/mail.js:47 module:io.ox/tours
msgid "Entering the recipient's name"
msgstr "Introducerea numelui destinatarului"

#: apps/io.ox/tours/mail.js:58 module:io.ox/tours
msgid "Entering the subject"
msgstr "Introducerea subiectului"

#: apps/io.ox/tours/tasks.js:48 module:io.ox/tours
msgid "Entering the task's data"
msgstr "Introducerea datelor sarcinii"

#: apps/io.ox/tours/files.js:205 module:io.ox/tours
#, fuzzy
#| msgid "File Details"
msgid "File details"
msgstr "Detalii fișier"

#: apps/io.ox/tours/files.js:80 module:io.ox/tours
#, fuzzy
#| msgid "Folder tree"
msgid "Folder content"
msgstr "Arborele de dosare"

#: apps/io.ox/tours/files.js:66 module:io.ox/tours
msgid "Folder tree"
msgstr "Arborele de dosare"

#: apps/io.ox/tours/files.js:143 module:io.ox/tours
=======
"Vederea pe liste afișează o listă cu întâlnirile din dosarul curent. Printr-"
"un clic pe o întâlnire, datele referitoare la întâlnire și anumite funcții "
"se afișează în vederea detaliată."

#: apps/io.ox/tours/calendar.js:105 module:io.ox/tours
msgid "The calendar views"
msgstr "Vederile calendarului"

#: apps/io.ox/tours/calendar.js:106 module:io.ox/tours
>>>>>>> 3f16b9e5
msgid ""
"The calendar views display a calendar sheet with the appointments for the "
"selected time range."
msgstr ""
"Vederile calendar afișează o foaie de calendar cu întâlnirile pentru "
"intervalul de timp selectat."

<<<<<<< HEAD
#: apps/io.ox/tours/calendar.js:73 module:io.ox/tours
msgid "Further down you can add documents as attachments to the appointment."
msgstr "Mai jos puteți adăuga documente ca fișiere atașate întâlnirii ."

#: apps/io.ox/tours/mail.js:63 module:io.ox/tours
msgid "Further functions"
msgstr "Funcții suplimentare"

#: apps/io.ox/tours/intro.js:119 module:io.ox/tours
msgid "Further information"
msgstr "Informații suplimentare"

#. Tour name; general introduction
#: apps/io.ox/tours/main.js:71 module:io.ox/tours
msgid "Getting started"
msgstr "Introducere"

#: apps/io.ox/tours/mail.js:101 module:io.ox/tours
msgid "Halo view"
msgstr "Vedere halou"

#: apps/io.ox/tours/files.js:157 module:io.ox/tours
msgid ""
"Here you can share files with your colleagues and external contacts. You can "
"also collaborate on a document and set different access rights."
msgstr ""

#: apps/io.ox/tours/files.js:232 module:io.ox/tours
msgid ""
"Hint: you can always restart guided tours, any time you need them, from the "
"system menu."
=======
#: apps/io.ox/tours/contacts.js:30 module:io.ox/tours
msgid "Creating a new contact"
msgstr "Crearea unui contact nou"

#: apps/io.ox/tours/contacts.js:31 module:io.ox/tours
msgid "To create a new contact, click on New > Add contact in the toolbar."
>>>>>>> 3f16b9e5
msgstr ""
"Pentru a crea un contact nou, apăsați pe Nou > Adaugă contact în bara de "
"unelte."

#: apps/io.ox/tours/contacts.js:35 module:io.ox/tours
msgid "Navigation bar"
msgstr "Bara de navigare"

#: apps/io.ox/tours/contacts.js:36 module:io.ox/tours
msgid ""
"Click on a letter on the left side of the navigation bar in order to display "
"the corresponding contacts from the selected address book."
msgstr ""
"Apăsați pe o literă din partea stângă a barei de navigare pentru a afișa "
"contactele corespunzătoare din agenda de contacte selectată."

#: apps/io.ox/tours/contacts.js:40 module:io.ox/tours
msgid "Sending an E-Mail to a contact"
msgstr "Trimiterea unui e-mail către un contact"

#: apps/io.ox/tours/contacts.js:41 module:io.ox/tours
msgid ""
"To send an E-Mail to the contact, click on an E-Mail address or on Send "
"email in the toolbar."
msgstr ""
"Pentru a trimite un e-mail unui contact, apăsați pe o adresă de e-mail sau "
"pe Trimite un e-mail în bara de unelte."

#: apps/io.ox/tours/contacts.js:46 module:io.ox/tours
msgid "Editing multiple contacts"
msgstr "Editarea mai multor contacte"

#: apps/io.ox/tours/contacts.js:47 module:io.ox/tours
msgid ""
"To edit multiple contacts at once, enable the checkboxes on the left side of "
"the contacts. If the checkboxes are not displayed, click on View > "
"Checkboxes on the right side of the toolbar."
msgstr ""
"Pentru a edita mai multe contacte în același timp, activați casetele de "
"selectare din stânga contactelor. În cazul în care casetele de selctare nu "
"sunt afișate, apăsați pe Vedere > Casete de selectare în partea dreaptă a "
"barei de unelte."

#: apps/io.ox/tours/files.js:53 module:io.ox/tours
msgid "The Drive app tour.txt"
msgstr "Vizită aplicație Drive.txt"

#: apps/io.ox/tours/files.js:59 module:io.ox/tours
msgid "The Drive app"
msgstr "Aplicația Drive"

<<<<<<< HEAD
#: apps/io.ox/tours/contacts.js:35 module:io.ox/tours
msgid "Navigation bar"
msgstr "Bara de navigare"
=======
#: apps/io.ox/tours/files.js:60 module:io.ox/tours
msgid ""
"Welcome to your cloud storage app. This Guided Tour will introduce you to "
"your new online storage solution - your one point to access online stored "
"files from all your accounts. This is where you can upload and save your "
"files, share them and synchronize them with different devices.  "
msgstr ""
"Bine ați venit la aplicația de stocare în cloud. Această vizită ghidată vă "
"oferă o introducere în utilizarea noii soluții de stocare online - un puonct "
"unic de acces pentru fișierele stocate online din toate aplicațiile "
"dumneavoastră. Aici vă puteți încărca și salva fișierele, le puteți partaja "
"și sincroniza cu diferite dispozitive."

#: apps/io.ox/tours/files.js:66 module:io.ox/tours
msgid "Folder tree"
msgstr "Arborele de dosare"
>>>>>>> 3f16b9e5

#: apps/io.ox/tours/files.js:67 module:io.ox/tours
msgid ""
"On the left you can see the folder tree. It displays your folder structure "
"and allows you to navigate to specific folders and subfolders. To make your "
"life easier, we have already included folders for your Documents, Music, "
"Pictures and Videos."
msgstr ""
"În dreapta se poate vedea arborele de dosare. Afișează structura de dosare "
"și permite navigarea directă către dosarele dorite. Pentru a vă facilita "
"navigarea, am inclus din start dosare pentru documente, muzică, imagini și "
"înregistrări video."

#: apps/io.ox/tours/files.js:80 module:io.ox/tours
msgid "Folder content"
msgstr "Conținut dosar"

#: apps/io.ox/tours/files.js:81 module:io.ox/tours
msgid ""
"Clicking on a folder displays all the subfolders, documents, media and other "
"files that it contains."
msgstr ""
"Clic pe un dosar și se vor afișa toate dosarele subordonate, documentele, "
"fișierele multimedia și toate celelalte fișiere conținute în acest dosar."

#: apps/io.ox/tours/files.js:88 module:io.ox/tours
msgid "Select a view"
msgstr "Selectează o vedere"

#: apps/io.ox/tours/files.js:89 module:io.ox/tours
msgid "Different views are available. Just select the one you like best."
msgstr "Sunt disponibile mai multe vederi. Selectați-o pe cea preferată."

#: apps/io.ox/tours/files.js:103 module:io.ox/tours
msgid "Toolbar"
msgstr "Bară de unelte"

<<<<<<< HEAD
#: apps/io.ox/tours/files.js:131 module:io.ox/tours
#, fuzzy
msgid "Preview files"
msgstr "Previzualizare"

#: apps/io.ox/tours/files.js:142 module:io.ox/tours
#, fuzzy
msgid "Preview mode"
msgstr "Previzualizare"
=======
#: apps/io.ox/tours/files.js:104 module:io.ox/tours
msgid ""
"At the top you can find the toolbar with many functions and additional "
"options. You can easily create new folders, new files and much more."
msgstr ""
"În partea de sus puteți găsi bara de unelte ce conține numeroase funcții și "
"opțiuni adiționale. Puteți crea cu ușurință noi dosare, fișiere și multe "
"altele."

#: apps/io.ox/tours/files.js:116 module:io.ox/tours
msgid "Upload a new file"
msgstr "Încarcă un fișier nou"
>>>>>>> 3f16b9e5

#: apps/io.ox/tours/files.js:117 module:io.ox/tours
msgid ""
"To upload a new file from your local device, simply click on Add local file "
"and select the file you would like to upload. It is even easier if you just "
"drag and drop files from your local device into Drive. The uploaded file is "
"now available in Drive on all your devices."
msgstr ""
"Pentru a încărca un fișier nou de pe dispozitivul dumneavoastră local "
"trebuie doar să apăsați pe Adaugă fișier local și să selectați fișierul "
"dorit. Chiar mai simplu, puteți glisa și fixa fișiere de pe dispozitivul "
"local direct în Drive. Fișierele încărcate vor fi disponibile prin Drive pe "
"toate dispozitivele dumneavoastră."

#: apps/io.ox/tours/files.js:131 module:io.ox/tours
msgid "Preview files"
msgstr "Previzualizează fișiere"

<<<<<<< HEAD
#: apps/io.ox/tours/files.js:231 module:io.ox/tours
msgid "Restart Guided Tour"
=======
#: apps/io.ox/tours/files.js:132 module:io.ox/tours
msgid "Clicking on the view icon leads you to a preview of the selected file."
>>>>>>> 3f16b9e5
msgstr ""
"Dacă apăsați pe pictograma vedere, obțineți o previzualizare a fișierului "
"selectat."

#: apps/io.ox/tours/files.js:142 module:io.ox/tours
msgid "Preview mode"
msgstr "Mod previzualizare"

<<<<<<< HEAD
#: apps/io.ox/tours/files.js:88 module:io.ox/tours
#, fuzzy
#| msgid "Selecting a view"
msgid "Select a view"
msgstr "Selectare unei vederi"
=======
#: apps/io.ox/tours/files.js:143 module:io.ox/tours
msgid ""
"From preview you can also select other options to help you manage and work "
"on your files."
msgstr ""
"Din previzualizare puteți selecta, de asemenea, alte opțiuni care vă ajută "
"să gestionați și să lucrați cu fișiere."
>>>>>>> 3f16b9e5

#: apps/io.ox/tours/files.js:156 module:io.ox/tours
msgid "Share files"
msgstr "Partajează fișiere"

#: apps/io.ox/tours/files.js:157 module:io.ox/tours
msgid ""
"Here you can share files with your colleagues and external contacts. You can "
"also collaborate on a document and set different access rights."
msgstr ""
"Aici puteți partaja fișiere cu colegii dumneavoastră sau cu contacte "
"externe. Puteți, de asemena, să colaborați la un document și să setați "
"diferite drepturi de acces."

#: apps/io.ox/tours/files.js:168 module:io.ox/tours
msgid "Sharing options"
msgstr "Opțiuni de partajare"

<<<<<<< HEAD
#: apps/io.ox/tours/files.js:156 module:io.ox/tours
#, fuzzy
#| msgid "Share this file"
msgid "Share files"
msgstr "Partajează fișierul curent"
=======
#: apps/io.ox/tours/files.js:169 module:io.ox/tours
msgid ""
"Choose from two alternatives to share your files and folders. Use Invite "
"people if you want to manage access rights and allow recipients to create "
"and edit files. Or just get a link to let others view and download your "
"files. You can use an expiration date and password protection if you like."
msgstr ""
"Puteți alege între două alternative de partajare de fișiere și dosare. "
"Utilizați Invită persoane dacă doriți să gestionați drepturi de acces și să "
"permiteți destinatarilor crearea și editarea de fișiere. Ca alternativă "
"puteți crea o legătură pentru a permite altora vizualizarea și descărcarea "
"fișierelor dumneavoastră. Puteți utiliza, dacă doriți, o dată de expirare "
"sau protejare prin parolă."

#: apps/io.ox/tours/files.js:182 module:io.ox/tours
msgid "Collaborating"
msgstr "Colaborare"
>>>>>>> 3f16b9e5

#: apps/io.ox/tours/files.js:183 module:io.ox/tours
msgid ""
"Sharing files by inviting people does not only offer your recipients the "
"option to create and edit files. Internal and external participants are also "
"able to collaborate with you on text documents and spreadsheets at the same "
"time."
msgstr ""
"Partajarea de fișiere prin invitație nu oferă destinatarilor doar opțiunea "
"de a crea și edita fișiere. Participanții interni și externi pot colabora, "
"de asemenea, în același timp și la documentele și foile dumneavoastră de "
"calcul."

<<<<<<< HEAD
#: apps/io.ox/tours/files.js:168 module:io.ox/tours
#, fuzzy
#| msgid "Sort options"
msgid "Sharing options"
msgstr "Opțiuni de sortare"
=======
#: apps/io.ox/tours/files.js:197 module:io.ox/tours
msgid "Edit documents"
msgstr "Editează documentele"
>>>>>>> 3f16b9e5

#: apps/io.ox/tours/files.js:198 module:io.ox/tours
msgid ""
"Did you know that you can edit text documents and spreadsheets online? Drive "
"will automatically update your edited file, but thanks to versioning the "
"original file stays available."
msgstr ""
"Știați că puteți edita documente text și foi de calcul online? Drive va "
"actualiza automat fișierul editat de dumneavoastră, dar, prin controlul "
"versiunilor, fișierul original rămâne disponibil."

#: apps/io.ox/tours/files.js:205 module:io.ox/tours
msgid "File details"
msgstr "Detalii fișier"

#: apps/io.ox/tours/files.js:206 module:io.ox/tours
msgid ""
"The file details side bar offers additional information about your files. "
"Just enable the File details option from the View drop down menu and select "
"a file to see the details."
msgstr ""
"Bara laterală Detalii fișiere oferă informații adiționale despre fișierele "
"dumneavoastră. Trebuie doar să activați opțiunea Detalii fișiere din meniul "
"Vedere și să selectați un fișier pentru a-i vedea detaliile."

#: apps/io.ox/tours/files.js:221 module:io.ox/tours
msgid "Add another account"
msgstr "Adaugă un alt cont"

#: apps/io.ox/tours/files.js:222 module:io.ox/tours
msgid ""
"Drive allows you to connect to other storage solutions if you already have a "
"cloud storage account you use to save and sync your files. Simply click on "
"the appropriate logo to access your existing data."
msgstr ""
"Drive vă permite conectarea la alte soluții de stocare dacă aveți deja un "
"cont de stocare în cloud pentru salvarea și sincronizarea de fișiere. "
"Trebuie doar să apăsați pe logoul corespunzător pentru a vă accesa datele "
"existente."

<<<<<<< HEAD
#: apps/io.ox/tours/files.js:59 module:io.ox/tours
#, fuzzy
#| msgctxt "help"
#| msgid "The Drive App"
msgid "The Drive app"
msgstr "Aplicația Drive"

#: apps/io.ox/tours/files.js:53 module:io.ox/tours
#, fuzzy
#| msgctxt "help"
#| msgid "The Drive App"
msgid "The Drive app tour.txt"
msgstr "Aplicația Drive"
=======
#: apps/io.ox/tours/files.js:231 module:io.ox/tours
msgid "Restart Guided Tour"
msgstr "Repornește vizita ghidată"

#: apps/io.ox/tours/files.js:232 module:io.ox/tours
msgid ""
"Hint: you can always restart guided tours, any time you need them, from the "
"system menu."
msgstr ""
"Sugestie: puteți reporni vizitele ghidate oricând aveți nevoie, utilizând "
"meniul sistem."
>>>>>>> 3f16b9e5

#: apps/io.ox/tours/intro.js:34 module:io.ox/tours
msgid "Welcome to %s"
msgstr "Bine ați venit la %s"

#: apps/io.ox/tours/intro.js:35 module:io.ox/tours
msgid ""
"This guided tour will briefly introduce you to the product. Get more "
"detailed information in the tours for the single apps or in the online help."
msgstr ""
"Această vizită ghidată vă va prezenta rapid produsul. Puteți obține mai "
"multe informații în vizitele pentru aplicațiile individuale sau în ajutorul "
"online."

#: apps/io.ox/tours/intro.js:38 module:io.ox/tours
msgid "Launching an app"
msgstr "Lansarea unei aplicații"

#: apps/io.ox/tours/intro.js:39 module:io.ox/tours
msgid "To launch an app, click on an entry on the left side of the menu bar."
msgstr ""
"Pentru a lansa o aplicație, apăsați pe o intrare din partea stângă a barei "
"de meniu."

#: apps/io.ox/tours/intro.js:44 module:io.ox/tours
msgid "Displaying the help or the settings"
msgstr "Afișarea ajutorului și setărilor"

#: apps/io.ox/tours/intro.js:45 module:io.ox/tours
msgid ""
"To display the help or the settings, click the System menu icon in the menu "
"bar."
msgstr ""
"Pentru a afișa ajutorul sau setările, apăsați pe pictograma Meniu sistem din "
"bara de meniu."

#: apps/io.ox/tours/intro.js:58 module:io.ox/tours
msgid "The New objects icon"
msgstr "Pictograma Obiecte noi"

#: apps/io.ox/tours/intro.js:59 module:io.ox/tours
msgid ""
"The New objects icon shows the number of unread E-Mails or other "
"notifications. If clicking the icon, the info area opens."
msgstr ""
"Pictograma pentru obiecte noi afișează numărul de e-mailuri sau alte "
"notificări necitite . Atunci când apăsați pe pictogramă, se deschide zona de "
"informații."

#: apps/io.ox/tours/intro.js:65 module:io.ox/tours
msgid "The info area"
msgstr "Zona de informații"

#: apps/io.ox/tours/intro.js:66 module:io.ox/tours
msgid ""
"In case of new notifications, e.g. appointment invitations, the info area is "
"opened."
msgstr ""
"În cazul unor notificări noi, de ex. invitații pentru întâlniri, se deschide "
"zona de informații."

#: apps/io.ox/tours/intro.js:72 module:io.ox/tours
msgid "Creating new items"
msgstr "Crearea de elemente noi"

#: apps/io.ox/tours/intro.js:73 module:io.ox/tours
msgid "To create a new E-Mail, click the Compose new E-Mail in the toolbar."
msgstr ""
"Pentru a crea un e-mail nou, apăsați pe Creează e-mail nou în bara de unelte."

#: apps/io.ox/tours/intro.js:81 module:io.ox/tours
msgid "Opening or closing the folder tree"
msgstr "Deschiderea sau închiderea arborelui de dosare"

#: apps/io.ox/tours/intro.js:82 module:io.ox/tours
msgid ""
"To open or close the folder tree, click on View >  Folder view on the right "
"side of the toolbar."
msgstr ""
"Pentru a deschide sau a închide arborele de dosare, apăsați pe Vedere > "
"Vedere dosar în partea dreaptă a barei de unelte. "

#: apps/io.ox/tours/intro.js:94 module:io.ox/tours
msgid "Searching for objects"
msgstr "Căutarea de obiecte"

#: apps/io.ox/tours/intro.js:95 module:io.ox/tours
msgid "To search for objects, click the Search icon in the menu bar."
msgstr ""
"Pentru a căuta anumite obiecte,  apăsați pe pictograma Căutare din bara de "
"meniu."

<<<<<<< HEAD
#: apps/io.ox/tours/files.js:206 module:io.ox/tours
=======
#: apps/io.ox/tours/intro.js:99 module:io.ox/tours
msgid "The toolbar"
msgstr "Bara de unelte"

#: apps/io.ox/tours/intro.js:100 module:io.ox/tours
>>>>>>> 3f16b9e5
msgid ""
"Depending on the app, the toolbar contains various functions for creating, "
"editing and organizing objects."
msgstr ""
"În funcție de aplicație, bara de unelte conține diverse funcții pentru "
"crearea, editarea și organizarea obiectelor."

#: apps/io.ox/tours/intro.js:104 module:io.ox/tours
msgid "The folder tree"
msgstr "Arborele de dosare"

#: apps/io.ox/tours/intro.js:105 module:io.ox/tours
msgid ""
"Use the folder tree to open the folder containing the objects that you want "
"to view in the list."
msgstr ""
"Utilzați arborele de dosare pentru a deschide dosarul care conține obiectele "
"pe care doriți să le vizualizați în listă."

#: apps/io.ox/tours/intro.js:109 module:io.ox/tours
msgid "The list"
msgstr "Lista"

#: apps/io.ox/tours/intro.js:110 module:io.ox/tours
msgid ""
"Use the list to select an object, show its contents or activate functions."
msgstr ""
"Utilizați lista pentru a selecta un obiect, a afișa conținutul acestuia sau "
"a activa anumite funcții."

#: apps/io.ox/tours/intro.js:114 module:io.ox/tours
msgid "The Detail view"
msgstr "Vederea detaliată"

#: apps/io.ox/tours/intro.js:115 module:io.ox/tours
msgid ""
"The Detail view displays an object's content. Depending on the app, further "
"functions for organizing objects can be found in the Detail view."
msgstr ""
"Vederea detaliată afișează conținutul obiectului. În funcție de aplicație, "
"în vederea detaliată se pot găsi funcții suplimentare pentru organizarea "
"obiectelor."

#: apps/io.ox/tours/intro.js:119 module:io.ox/tours
msgid "Further information"
msgstr "Informații suplimentare"

#: apps/io.ox/tours/intro.js:120 module:io.ox/tours
msgid ""
"Detailed instructions for the single apps are located in System menu > Help."
msgstr ""
"Instrucțiunile detaliate pentru aplicațiile individuale se găsesc în Meniul "
"sistem > Ajutor."

#: apps/io.ox/tours/mail.js:33 module:io.ox/tours
msgid "Composing a new E-Mail"
msgstr "Compunerea unui e-mail nou"

#: apps/io.ox/tours/mail.js:34 module:io.ox/tours
msgid "To compose a new E-Mail, click on Compose in the toolbar."
msgstr "Pentru a compune un e-mail nou, apăsați pe Compune în bara de unelte."

#: apps/io.ox/tours/mail.js:47 module:io.ox/tours
msgid "Entering the recipient's name"
msgstr "Introducerea numelui destinatarului"

#: apps/io.ox/tours/mail.js:48 module:io.ox/tours
msgid ""
"Enter the recipient's name into the recipients field. As soon as you typed "
"the first letters, suggestions from the address books are displayed. To "
"accept a recipient suggestion, click on it."
msgstr ""
"Introduceți numele destinatarului în câmpul corespunzător. În timp ce "
"introduceți primele litere, se afișează sugestii din agenda de contacte. "
"Apăsați pe sugestia dorită pentru a o accepta."

#: apps/io.ox/tours/mail.js:58 module:io.ox/tours
msgid "Entering the subject"
msgstr "Introducerea subiectului"

#: apps/io.ox/tours/mail.js:59 module:io.ox/tours
msgid "Enter the subject into the subject field."
msgstr "Introduceți subiectul în câmpul corespunzător."

#: apps/io.ox/tours/mail.js:63 module:io.ox/tours
msgid "Further functions"
msgstr "Funcții suplimentare"

#: apps/io.ox/tours/mail.js:64 module:io.ox/tours
msgid ""
"In this area you can find further functions, e.g. for adding attachments."
msgstr ""
"În această zonă găsiți funcțiile suplimentare, de ex. pentru adăugarea de "
"fișiere atașate."

#: apps/io.ox/tours/mail.js:68 module:io.ox/tours
msgid "Entering the E-Mail text"
msgstr "Introducerea textului e-mailului"

#: apps/io.ox/tours/mail.js:69 module:io.ox/tours
msgid ""
"Enter the E-Mail text into the main area. If the text format was set to HTMl "
"in the options, you can format the E-Mail text. To do so select a text part "
"and then click an icon in the formatting bar."
msgstr ""
"Introduceți textul mesajului în zona principală. Dacă formatul text a fost "
"setat din opțiuni pe HTML, puteți formata textul mesajului. Pentru formatare "
"selectați o parte a textului, apoi apăsați pe o pictogramă din bara de "
"format."

#: apps/io.ox/tours/mail.js:74 module:io.ox/tours
msgid "Sending the E-Mail"
msgstr "Trimiterea e-mailului"

#: apps/io.ox/tours/mail.js:75 module:io.ox/tours
msgid "To send the E-Mail, click on Send"
msgstr "Pentru a trimite un e-mail, apăsați pe Trimite"

#: apps/io.ox/tours/mail.js:79 module:io.ox/tours
msgid "Sorting your E-Mails"
msgstr "Sortarea e-mailurilor"

#: apps/io.ox/tours/mail.js:80 module:io.ox/tours
msgid "To sort the E-Mails, click on Sort by. Select a sort criteria."
msgstr ""
"Pentru sortarea e-mailurilor, apăsați pe Sortează după. Selectați un "
"criteriu de sortare."

#: apps/io.ox/tours/mail.js:87 module:io.ox/tours
msgid ""
"To choose between the different views. click on View in the toolbar. Select "
"a menu entry in the layout."
msgstr ""
"Pentru a alege între diferitele vederi, apăsați pe Vedere în bara de unelte. "
"Selectați o intrare din meniu în aspect."

#: apps/io.ox/tours/mail.js:91 module:io.ox/tours
msgid "Opening an E-Mail in a separate window"
msgstr "Deschiderea unui e-mail într-o fereastră separată"

#: apps/io.ox/tours/mail.js:92 module:io.ox/tours
msgid ""
"If double-clicking on an E-Mail in the list, the E-Mail is opened in a "
"separate window."
msgstr ""
"Printr-un dublu clic pe un e-mail din listă, e-mailul se deschide într-o "
"fereastră separată."

#: apps/io.ox/tours/mail.js:96 module:io.ox/tours
msgid "Reading E-Mail conversations"
msgstr "Citirea conversațiilor de e-mail"

#: apps/io.ox/tours/mail.js:97 module:io.ox/tours
msgid ""
"To open or close an E-Mail in a conversation, click on a free area in the "
"header."
msgstr ""
"Pentru a deschide sau a închide un e-mail dintr-o conversație, apăsați pe o "
"zonă liberă din antet."

#: apps/io.ox/tours/mail.js:101 module:io.ox/tours
msgid "Halo view"
msgstr "Vedere halou"

#: apps/io.ox/tours/mail.js:102 module:io.ox/tours
msgid ""
"To receive information about the sender or other recipients, open the Halo "
"view by clicking on a name."
msgstr ""
"Pentru a primi informații despre expeditor sau alți destinatari, deschideți "
"vederea haloului apăsând pe un nume."

#: apps/io.ox/tours/mail.js:106 module:io.ox/tours
msgid "Editing multiple E-Mails"
msgstr "Editarea mai multor e-mailuri"

#: apps/io.ox/tours/mail.js:107 module:io.ox/tours
msgid ""
"In order to edit multiple E-Mails at once, enable the checkboxes on the left "
"side of the E-Mails. If the checkboxes are not displayed, click on View > "
"Checkboxes on the right side of the toolbar."
msgstr ""
"Pentru a edita mai multe e-mailuri în același timp, activați casetele de "
"selectare din stânga e-mailurilor. În cazul în care casetele de selectare nu "
"sunt afișate, apăsați pe Vedere > Casete de selectare în partea dreaptă a "
"barei de unelte."

#: apps/io.ox/tours/mail.js:112 module:io.ox/tours
msgid "Opening the E-Mail settings"
msgstr "Deschiderea setărilor de e-mail"

#: apps/io.ox/tours/mail.js:113 module:io.ox/tours
msgid ""
"To open the E-Mail settings, click the System menu icon on the upper right "
"side of the menu bar. Select Settings. Click on E-Mail on the left side."
msgstr ""
"Pentru a deschide setările de e-mail, apăsați pe pictograma Meniu sistem din "
"partea dreaptă sus a barei de meniu. Selectați Setări. Apăsați pe E-mail în "
"partea stângă."

#. Tour name; general introduction
#: apps/io.ox/tours/main.js:71 module:io.ox/tours
msgid "Getting started"
msgstr "Introducere"

#: apps/io.ox/tours/portal.js:30 module:io.ox/tours
msgid "The Portal"
msgstr "Portalul"

#: apps/io.ox/tours/portal.js:31 module:io.ox/tours
msgid ""
"The Portal informs you about current E-Mails, appointments or social network "
"news."
msgstr ""
"Portalul vă informează despre e-mailurile, întâlnirile sau știrile din "
"rețelele sociale curente."

#: apps/io.ox/tours/portal.js:35 module:io.ox/tours
msgid "Reading the details"
msgstr "Citirea detaliilor"

#: apps/io.ox/tours/portal.js:36 module:io.ox/tours
msgid "To read the details, click on an entry in a square."
msgstr "Pentru a citi detaliile, apăsați pe o intrare într-un cadru."

#: apps/io.ox/tours/portal.js:40 module:io.ox/tours
msgid "Drag and drop"
msgstr "Glisarea și fixarea"

#: apps/io.ox/tours/portal.js:41 module:io.ox/tours
msgid ""
"To change the layout, drag a square's title to another position and drop it "
"there."
msgstr ""
"Pentru a schimba aspectul, glisați titlul unui cadru într-o altă poziție și "
"fixați-l acolo."

#: apps/io.ox/tours/portal.js:45 module:io.ox/tours
msgid "Closing a square"
msgstr "Închiderea unui cadru"

#: apps/io.ox/tours/portal.js:46 module:io.ox/tours
msgid "If you no longer want to display a square, click the cross."
msgstr "Dacă nu mai doriți afișarea cadrului, apăsați pe cruce."

#: apps/io.ox/tours/portal.js:51 module:io.ox/tours
msgid "Customizing the Portal"
msgstr "Personalizarea portalului"

#: apps/io.ox/tours/portal.js:52 module:io.ox/tours
msgid ""
"To display a square again or to display further information sources, click "
"on Customize this page."
msgstr ""
"Pentru a afișa un cadru din nou sau pentru a afișa surse de informații "
"suplimentare, apăsați pe Personalizează pagina."

#: apps/io.ox/tours/settings.js:30 module:io.ox/tours
msgid "Opening the settings"
msgstr "Deschiderea setărilor"

#: apps/io.ox/tours/settings.js:31 module:io.ox/tours
msgid ""
"To open the settings, click the System menu icon on the upper right side of "
"the menu bar. Select Settings."
msgstr ""
"Pentru a deschide setările, apăsați pe pictograma Meniu sistem din partea "
"dreaptă sus a barei de meniu. Selectați Setări."

#: apps/io.ox/tours/settings.js:36 module:io.ox/tours
msgid "How the settings are organized"
msgstr "Cum sunt organizate setările"

#: apps/io.ox/tours/settings.js:37 module:io.ox/tours
msgid ""
"The settings are organized in topics. Select the topic on the left side, e.g "
"Basic settings or E-Mail."
msgstr ""
"Setările sunt grupate pe subiecte. Selectați subiectul în partea stângă, de "
"ex. Setări de bază sau E-mail."

#: apps/io.ox/tours/settings.js:43 module:io.ox/tours
msgid "Editing settings"
msgstr "Editarea setărilor"

#: apps/io.ox/tours/settings.js:44 module:io.ox/tours
msgid ""
"Edit a setting on the right side. In most of the cases, the changes are "
"activated immediately."
msgstr ""
"Editați o setare în partea dreaptă. În cele mai multe cazuri, modificările "
"sunt activate imediat."

#: apps/io.ox/tours/settings.js:48 module:io.ox/tours
msgid "Opening the help"
msgstr "Deschiderea ajutorului"

#: apps/io.ox/tours/settings.js:49 module:io.ox/tours
msgid ""
"To open the help, click the System menu icon on the upper right side of the "
"menu bar. Select Help. The help for the currently selected app is displayed. "
"To browse the complete help, click on Start Page or Table Of Contents at the "
"upper part of the window."
msgstr ""
"Pentru a deschide ajutorul, apăsați pe pictograma Meniu sistem din partea "
"dreaptă sus a barei de meniu. Selectați Ajutor. Se afișează ajutorul pentru "
"aplicația selectată momentan. Pentru a naviga în ajutorul complet, apăsați "
"pe Pagina de pornire sau pe Cuprins în partea superioară a ferestrei."

#: apps/io.ox/tours/settings.js:54 module:io.ox/tours
msgid "Signing out"
msgstr "Deconectare"

#: apps/io.ox/tours/settings.js:55 module:io.ox/tours
msgid ""
"To sign out, click the System menu icon on the upper right side of the menu "
"bar. Select Sign out."
msgstr ""
"Pentru a vă deconecta, apăsați pe pictograma Meniu sistem din partea dreapă "
"sus a barei de meniu. Selectați Deconectare."

#: apps/io.ox/tours/tasks.js:32 module:io.ox/tours
msgid "Creating a new task"
msgstr "Crearea unei sarcini noi"

#: apps/io.ox/tours/tasks.js:33 module:io.ox/tours
msgid "To create a new task, click on New in the toolbar."
msgstr "Pentru a crea o sarcină nouă, apăsați pe Nou în bara de unelte."

#: apps/io.ox/tours/tasks.js:48 module:io.ox/tours
msgid "Entering the task's data"
msgstr "Introducerea datelor sarcinii"

#: apps/io.ox/tours/tasks.js:49 module:io.ox/tours
msgid "Enter the subject, the start date, and a description."
msgstr "Introduceți subiectul, data de început și o descriere."

#: apps/io.ox/tours/tasks.js:54 module:io.ox/tours
msgid "Adding further details"
msgstr "Adăugarea detaliilor suplimentare"

#: apps/io.ox/tours/tasks.js:55 module:io.ox/tours
msgid "To add further details, click on Expand form."
msgstr "Pentru a adăuga detalii suplimentare. apăsați pe Extinde formularul."

#: apps/io.ox/tours/tasks.js:62 module:io.ox/tours
msgid "Creating recurring tasks"
msgstr "Crearea de sarcini periodice"

<<<<<<< HEAD
#: apps/io.ox/tours/files.js:117 module:io.ox/tours
=======
#: apps/io.ox/tours/tasks.js:63 module:io.ox/tours
>>>>>>> 3f16b9e5
msgid ""
"To create recurring tasks, enable Repeat. Functions for setting the "
"recurrence parameters are shown."
msgstr ""
"Pentru a crea sarcini periodice, activați funcția Repetă. Se vor afișa "
"funcțiile pentru setarea parametrilor periodicității."

<<<<<<< HEAD
#: apps/io.ox/tours/files.js:103 module:io.ox/tours
#, fuzzy
#| msgid "The toolbar"
msgid "Toolbar"
msgstr "Bara de unelte"
=======
#: apps/io.ox/tours/tasks.js:68 module:io.ox/tours
msgid "To not miss the task, use the reminder function."
msgstr "Pentru a nu rata sarcina, utilizați funcția de memento."
>>>>>>> 3f16b9e5

#: apps/io.ox/tours/tasks.js:72 module:io.ox/tours
msgid "Tracking the editing status"
msgstr "Urmărirea stării de editare"

<<<<<<< HEAD
#: apps/io.ox/tours/files.js:116 module:io.ox/tours
#, fuzzy
#| msgid "Upload new file"
msgid "Upload a new file"
msgstr "Încarcă fișier nou"
=======
#: apps/io.ox/tours/tasks.js:73 module:io.ox/tours
msgid "To track the editing status, enter the current progress."
msgstr "Pentru a urmări starea de editare, introduceți progresul curent."
>>>>>>> 3f16b9e5

#: apps/io.ox/tours/tasks.js:78 module:io.ox/tours
msgid ""
"To invite other participants, enter their names in the field below "
"Participants. You can add documents as attachment to the task."
msgstr ""
"Pentru a invita alți participanți, introduceți numele acestora în câmpul de "
"sub Participanți. Puteți adăuga documente ca fișiere atașate la sarcină."

#: apps/io.ox/tours/tasks.js:82 module:io.ox/tours
msgid "Entering billing information"
msgstr "Introducerea de informații de facturare"

#: apps/io.ox/tours/tasks.js:83 module:io.ox/tours
msgid "To enter billing information, click on Show details."
msgstr ""
"Pentru a introduce informațiile de facturare, apăsați pe Afișează detaliile."

#: apps/io.ox/tours/tasks.js:87 module:io.ox/tours
msgid "Creating the task"
msgstr "Crearea sarcinii"

#: apps/io.ox/tours/tasks.js:88 module:io.ox/tours
msgid "To create the task, click on Create."
msgstr "Pentru a crea sarcina, apăsați pe Creează."

#: apps/io.ox/tours/tasks.js:92 module:io.ox/tours
msgid "Sorting tasks"
msgstr "Sortarea sarcinilor"

#: apps/io.ox/tours/tasks.js:93 module:io.ox/tours
msgid "To sort the tasks, click on Sort by. Select a sort criteria."
msgstr ""
"Pentru a sorta sarcinile, apăsați pe Sortează după. Selectați un criteriu de "
"sortare."

<<<<<<< HEAD
#: apps/io.ox/tours/files.js:60 module:io.ox/tours
=======
#: apps/io.ox/tours/tasks.js:99 module:io.ox/tours
msgid "Editing multiple tasks"
msgstr "Editarea mai multor sarcini"

#: apps/io.ox/tours/tasks.js:100 module:io.ox/tours
>>>>>>> 3f16b9e5
msgid ""
"To edit multiple tasks at once, enable the checkboxes at the left side of "
"the tasks. If the checkboxes are not displayed, click on View > Checkboxes "
"on the right side of the toolbar."
msgstr ""
"Pentru a edita mai multe sarcini în același timp, activați casetele de "
"selectare din stânga sarcinilor. În cazul în care casetele de selectare nu "
"sunt afișate, apăsați pe Vedere > Casete de selectare în partea dreaptă a "
"barei de unelte."

#~ msgid " %1$s (%2$s) "
#~ msgstr " %1$s (%2$s) "

#~ msgid " %1$s (%2$s); "
#~ msgstr " %1$s (%2$s); "

#~ msgid " is currently editing this document."
#~ msgstr "este în curs de a edita acest document."

#~ msgid "!!!This file has not been added"
#~ msgstr "!!!Fișierul nu a fost adăugat"

#~ msgid "% done:"
#~ msgstr "% gata:"

#~ msgid "% finished"
#~ msgstr "% finalizat"

#~ msgid "%1$d %2$s"
#~ msgstr "%1$d %2$s"

#~ msgid "%1$d Day"
#~ msgid_plural "%1$d Days"
#~ msgstr[0] "%1$d zi"
#~ msgstr[1] "%1$d zile"
#~ msgstr[2] "%1$d de zile"

#~ msgid "%1$d Hour"
#~ msgid_plural "%1$d Hours"
#~ msgstr[0] "%1$d oră"
#~ msgstr[1] "%1$d ore"
#~ msgstr[2] "%1$d de ore"

#~ msgid "%1$d Minute"
#~ msgid_plural "%1$d Minutes"
#~ msgstr[0] "%1$d minut"
#~ msgstr[1] "%1$d minute"
#~ msgstr[2] "%1$d de minute"

#~ msgid "%1$d Week"
#~ msgid_plural "%1$d Weeks"
#~ msgstr[0] "%1$d săptămână"
#~ msgstr[1] "%1$d săptămâni"
#~ msgstr[2] "%1$d de săptămâni"

#~ msgid "%1$d column"
#~ msgid_plural "%1$d columns"
#~ msgstr[0] "%1$d coloană"
#~ msgstr[1] "%1$d coloane"
#~ msgstr[2] "%1$d de coloane"

#~ msgid "%1$d day, %2$s"
#~ msgid_plural "%1$d days, %2$s"
#~ msgstr[0] "%1$d zi, %2$s"
#~ msgstr[1] "%1$d zile, %2$s"
#~ msgstr[2] "%1$d de zile, %2$s"

#~ msgctxt "in"
#~ msgid "%1$d day, %2$s"
#~ msgid_plural "%1$d days, %2$s"
#~ msgstr[0] "%1$d zi, %2$s"
#~ msgstr[1] "%1$d zile, %2$s"
#~ msgstr[2] "%1$d de zile, %2$s"

#~ msgid "%1$d files has been changed recently"
#~ msgstr "%1$d fișiere au fost modificate recent"

#~ msgid "%1$d hour and %2$s"
#~ msgid_plural "%1$d hours and %2$s"
#~ msgstr[0] "%1$d oră și %2$s"
#~ msgstr[1] "%1$d ore și %2$s"
#~ msgstr[2] "%1$d de ore și %2$s"

#~ msgctxt "in"
#~ msgid "%1$d hour and %2$s"
#~ msgid_plural "%1$d hours and %2$s"
#~ msgstr[0] "%1$d oră și %2$s"
#~ msgstr[1] "%1$d ore și %2$s"
#~ msgstr[2] "%1$d de ore și %2$s"

#~ msgid "%1$d mail"
#~ msgid_plural "%1$d mails"
#~ msgstr[0] "%1$d mail"
#~ msgstr[1] "%1$d mailuri"
#~ msgstr[2] "%1$d de mailuri"

#, fuzzy
#~ msgid "%1$d messages in this conversation"
#~ msgstr "Conversații recente"

#, fuzzy
#~ msgid "%1$d messages selected"
#~ msgstr "<b>%1$d</b> elemente selectate"

#~ msgid "%1$d row"
#~ msgid_plural "%1$d rows"
#~ msgstr[0] "%1$d linie"
#~ msgstr[1] "%1$d linii"
#~ msgstr[2] "%1$d de linii"

#~ msgctxt "datetime"
#~ msgid "%1$s %2$s"
#~ msgstr "%1$s %2$s"

#~ msgctxt "mail address"
#~ msgid "%1$s %2$s"
#~ msgstr "%1$s %2$s"

#~ msgctxt "window title"
#~ msgid "%1$s %2$s"
#~ msgstr "%1$s %2$s"

#, fuzzy
#~ msgid "%1$s (Tentative)"
#~ msgstr "%1$s (Tentativă)"

#~ msgid "%1$s - %2$s"
#~ msgstr "%1$s - %2$s"

#~ msgid "%1$s is a new contact"
#~ msgstr "%1$s este un contact nou"

#~ msgid "%1$s is now connected with %2$s"
#~ msgstr "%1$s este acum în conexiune cu %2$s"

#~ msgid "%1$s mail"
#~ msgid_plural "%1$s mails"
#~ msgstr[0] "%1$s mesaj"
#~ msgstr[1] "%1$s mesaje"
#~ msgstr[2] "%1$s de mesaje"

#~ msgid "%1$s mail, %2$s unread"
#~ msgid_plural "%1$s mails, %2$s unread"
#~ msgstr[0] "%1$s mesaj, %2$s necitite"
#~ msgstr[1] "%1$s mesaje, %2$s necitite"
#~ msgstr[2] "%1$s de mesaje, %2$s necitite"

#~ msgid "%1$s of %2$s"
#~ msgstr "%1$s, proprietar %2$s"

#, fuzzy
#~ msgid "%1$s%2$s %3$s%4$s%5$s"
#~ msgstr ""
#~ "%1$s\n"
#~ "%2$s %3$s\n"
#~ "%4$s\n"
#~ "%5$s"

#~ msgid "%1$s: %2$s"
#~ msgstr "%1$s: %2$s"

#~ msgid "%2$s (%1$s, %3$s)"
#~ msgstr "%2$s (%1$s, %3$s)"

#~ msgid "%2$s, %1$s"
#~ msgstr "%2$s, %1$s"

#~ msgid "%3$s %2$s, %1$s"
#~ msgstr "%3$s %2$s, %1$s"

#~ msgid "%d appointment"
#~ msgid_plural "%d appointments"
#~ msgstr[0] "%d întâlnire"
#~ msgstr[1] "%d întâlniri"
#~ msgstr[2] "%d de întâlniri"

#~ msgid "%d day"
#~ msgid_plural "%d days"
#~ msgstr[0] "%d zi"
#~ msgstr[1] "%d zile"
#~ msgstr[2] "%d de zile"

#~ msgctxt "in"
#~ msgid "%d day"
#~ msgid_plural "%d days"
#~ msgstr[0] "%d zi"
#~ msgstr[1] "%d zile"
#~ msgstr[2] "%d de zile"

#~ msgid "%d hour"
#~ msgid_plural "%d hours"
#~ msgstr[0] "%d oră"
#~ msgstr[1] "%d ore"
#~ msgstr[2] "%d de ore"

#~ msgctxt "in"
#~ msgid "%d hour"
#~ msgid_plural "%d hours"
#~ msgstr[0] "%d oră"
#~ msgstr[1] "%d ore"
#~ msgstr[2] "%d de ore"

#~ msgid "%d info item"
#~ msgid_plural "%d info items"
#~ msgstr[0] "%d element de informație"
#~ msgstr[1] "%d elemente de informație"
#~ msgstr[2] "%d de elemente de informație"

#~ msgid "%d minute"
#~ msgid_plural "%d minutes"
#~ msgstr[0] "%d minut"
#~ msgstr[1] "%d minute"
#~ msgstr[2] "%d de minute"

#~ msgctxt "in"
#~ msgid "%d minute"
#~ msgid_plural "%d minutes"
#~ msgstr[0] "%d minut"
#~ msgstr[1] "%d minute"
#~ msgstr[2] "%d de minute"

#~ msgid "%d task"
#~ msgid_plural "%d tasks"
#~ msgstr[0] "%d sarcină"
#~ msgstr[1] "%d sarcini"
#~ msgstr[2] "%d de sarcini"

#~ msgid "%d week"
#~ msgid_plural "%d weeks"
#~ msgstr[0] "%d săptămână"
#~ msgstr[1] "%d săptămâni"
#~ msgstr[2] "%d de săptămâni"

#~ msgctxt "in"
#~ msgid "%d week"
#~ msgid_plural "%d weeks"
#~ msgstr[0] "%d săptămână"
#~ msgstr[1] "%d săptămâni"
#~ msgstr[2] "%d de săptămâni"

#~ msgid "%s, EEE"
#~ msgstr "%s, EEE"

#~ msgid "&Attachment"
#~ msgstr "Fișier &atașat"

#~ msgid "&Distribution List"
#~ msgstr "Listă de &distribuție"

#~ msgid "&Distributionlist"
#~ msgstr "Listă de &distribuție"

#~ msgid "&E-Mail"
#~ msgstr "&E-mail"

#~ msgid "&Edit"
#~ msgstr "&Editează"

#~ msgid "&Flags"
#~ msgstr "&Marcaje"

#~ msgid "&Folder permissions"
#~ msgstr "Permisiuni &dosar"

#~ msgid "&Messaging"
#~ msgstr "&Mesagerie"

#~ msgid "&New"
#~ msgstr "&Nou"

#~ msgid "&New Task"
#~ msgstr "Sarcină &nouă"

#~ msgid "&Save"
#~ msgstr "&Salvează"

#~ msgid "&Search"
#~ msgstr "&Caută"

#~ msgid "&Social"
#~ msgstr "&Social"

#~ msgid "(%1$s) Attachments"
#~ msgstr "(%1$s) Fișiere atașate"

#~ msgid "(Default)"
#~ msgstr "(Implicit)"

#~ msgid "(may be slow on old machines)"
#~ msgstr "(poate funcționa încet pe calculatoare vechi)"

#~ msgid ", "
#~ msgstr ", "

#~ msgid "--"
#~ msgstr "--"

#~ msgid "--:--"
#~ msgstr "--:--"

#~ msgid "... or create a fresh one for your profile"
#~ msgstr "... sau creați unul nou pentru profilul dumneavoastră"

#~ msgid "0 minutes"
#~ msgstr "0 minute"

#~ msgid "1 day"
#~ msgstr "1 zi"

#~ msgid "1 file has been changed recently"
#~ msgstr "Un fișier a fost modificat recent"

#~ msgid "1 hour"
#~ msgstr "1 oră"

#~ msgid "1 item"
#~ msgid_plural "%1$d items"
#~ msgstr[0] "1 element"
#~ msgstr[1] "%1$d elemente"
#~ msgstr[2] "%1$d de elemente"

#~ msgid "1 minute"
#~ msgstr "1 minut"

#~ msgid "1 week"
#~ msgstr "1 săptămână"

#~ msgid "10"
#~ msgstr "10"

#~ msgid "10 minutes"
#~ msgstr "10 minute"

#~ msgid "100%"
#~ msgstr "100%"

#~ msgid "12 hour"
#~ msgstr "12 ore"

#~ msgid "15"
#~ msgstr "15"

#~ msgid "15 minutes"
#~ msgstr "15 minute"

#~ msgid "150%"
#~ msgstr "150%"

#~ msgid "2 days"
#~ msgstr "2 zile"

#~ msgid "2 hour"
#~ msgstr "2 ore"

#~ msgid "2 weeks"
#~ msgstr "2 săptămâni"

#~ msgid "20"
#~ msgstr "20"

#~ msgid "200%"
#~ msgstr "200%"

#~ msgid "3 days"
#~ msgstr "3 zile"

#~ msgid "3 minutes"
#~ msgstr "3 minute"

#~ msgid "3 weeks"
#~ msgstr "3 săptămâni"

#~ msgid "30"
#~ msgstr "30"

#~ msgid "30 minutes"
#~ msgstr "30 de minute"

#~ msgid "4 days"
#~ msgstr "4 zile"

#~ msgid "4 hour"
#~ msgstr "4 ore"

#~ msgid "4 weeks"
#~ msgstr "4 săptămâni"

#~ msgid "45 minutes"
#~ msgstr "45 de minute"

#~ msgid "5"
#~ msgstr "5"

#~ msgid "5 days"
#~ msgstr "5 zile"

#~ msgid "5 minutes"
#~ msgstr "5 minute"

#~ msgid "50%"
#~ msgstr "50%"

#~ msgid "6 days"
#~ msgstr "6 zile"

#~ msgid "6 hour"
#~ msgstr "6 ore"

#~ msgid "60"
#~ msgstr "60"

#~ msgid "75%"
#~ msgstr "75%"

#~ msgid "8 hour"
#~ msgstr "8 ore"

#~ msgid "<b>%1$d</b> elements selected"
#~ msgstr "<b>%1$d</b> elemente selectate"

#~ msgid "A B C D E F G H I J K L M N O P Q R S T U V W X Y Z"
#~ msgstr "A B C D E F G H I J K L M N O P Q R S T U V W X Y Z"

#~ msgid ""
#~ "A refresh takes some time, so please be patient, while the refresh runs "
#~ "in the background. Only one refresh per subscription and per session is "
#~ "allowed."
#~ msgstr ""
#~ "O actualizare durează un anumit timp, așadar vă rugăm să așteptați în "
#~ "timp ce actualizarea rulează în fundal. Este permisă o singură "
#~ "actualizare pe abonament și pe sesiune.  "

#, fuzzy
#~ msgid "A return receipt has been sent"
#~ msgstr "A fost trimisă o confirmare de primire"

#~ msgid "A severe error occurred!"
#~ msgstr "A apărut o eroare gravă!"

#~ msgid "AD"
#~ msgstr "dHr"

#~ msgid "AJAX Error"
#~ msgstr "Eroare AJAX"

#~ msgid "AM"
#~ msgstr "AM"

#~ msgid "About"
#~ msgstr "Despre"

#~ msgid "Above quoted text"
#~ msgstr "Deasupra textului între ghilimele"

#~ msgid "Absent"
#~ msgstr "Absent"

#~ msgid "Absent on business"
#~ msgstr "Absent în scop de afaceri"

#~ msgid "Accent 1"
#~ msgstr "Accent 1"

#~ msgid "Accent 2"
#~ msgstr "Accent 2"

#~ msgid "Accent 3"
#~ msgstr "Accent 3"

#~ msgid "Accent 4"
#~ msgstr "Accent 4"

#~ msgid "Accent 5"
#~ msgstr "Accent 5"

#~ msgid "Accent 6"
#~ msgstr "Accent 6"

#~ msgid "Accept"
#~ msgstr "Acceptă"

#~ msgid "Accept / Decline"
#~ msgstr "Acceptă / Respinge"

#~ msgid "Accept and replace exception"
#~ msgstr "Acceptă și înlocuiește excepția"

#~ msgid "Accept changes"
#~ msgstr "Acceptă modificările"

#~ msgid "Accept extra participant"
#~ msgstr "Acceptă încă un participant"

#~ msgid "Accept invitation"
#~ msgstr "Acceptă invitația"

#~ msgid "Accept/Decline"
#~ msgstr "Acceptă/Refuză"

#~ msgid "Accepted"
#~ msgstr "Acceptat"

#~ msgctxt "help"
#~ msgid "Accessing Files with WebDAV"
#~ msgstr "Accesul la fișiere cu WebDAV"

#~ msgid "Accessing global address book is not permitted"
#~ msgstr "Accesarea agendei globale de contacte nu este permisă"

#~ msgid "Account"
#~ msgstr "Cont"

#~ msgid "Account Settings"
#~ msgstr "Setări cont"

#~ msgid "Account added successfully"
#~ msgstr "Contul a fost adăugat cu succes"

#~ msgid "Account name"
#~ msgstr "Nume cont"

#~ msgid "Account settings"
#~ msgstr "Setări cont"

#~ msgid "Account settings could not be saved."
#~ msgstr "Nu s-au putut salva setările contului."

#~ msgid "Account updated"
#~ msgstr "Cont actualizat"

#~ msgid "Account:"
#~ msgstr "Cont:"

#~ msgid "Accounts"
#~ msgstr "Conturi"

#~ msgid "Acquire Edit Rights"
#~ msgstr "Obține drepturi de editare"

#~ msgid "Actions"
#~ msgstr "Acțiuni"

#~ msgid "Activate or deactivate the start page hovers."
#~ msgstr ""
#~ "Activează sau dezactivează ferestrele de asistență pentru paginile de "
#~ "pornire."

#~ msgid "Active"
#~ msgstr "Activ"

#~ msgid "Actual costs"
#~ msgstr "Costuri curente"

#~ msgid "Actual duration in minutes"
#~ msgstr "Durată efectivă în minute"

#~ msgid "Add"
#~ msgstr "Adaugă"

#~ msgid "Add ->"
#~ msgstr "Adaugă ->"

#~ msgid "Add Attachment"
#~ msgstr "Atașează fișier"

#~ msgid "Add Bcc →"
#~ msgstr "Adaugă Bcc →"

#~ msgid "Add Cc →"
#~ msgstr "Adaugă Cc →"

#~ msgid "Add E-Mail account ..."
#~ msgstr "Adaugă cont de e-mail..."

#~ msgid "Add Facebook/Twitter ..."
#~ msgstr "Adaugă Facebook/Twitter ..."

#~ msgid "Add To →"
#~ msgstr "Adaugă Către →"

#~ msgid "Add a Subreddit"
#~ msgstr "Adaugă un Subreddit"

#~ msgid "Add a blog"
#~ msgstr "Adaugă un blog"

#~ msgid "Add a feed"
#~ msgstr "Adaugă un flux"

#~ msgid "Add a stream"
#~ msgstr "Adaugă un flux"

#~ msgid "Add account"
#~ msgstr "Adaugă un cont"

#~ msgid "Add action"
#~ msgstr "Adaugă o acțiune"

#~ msgid "Add cipher code"
#~ msgstr "Adaugă cod de criptare"

#~ msgid "Add condition"
#~ msgstr "Adaugă condiție"

#~ msgid "Add contact"
#~ msgstr "Adaugă contact"

#~ msgid "Add distribution list"
#~ msgstr "Adaugă listă de distribuție"

#~ msgid "Add feed"
#~ msgstr "Adaugă flux"

#~ msgid "Add files"
#~ msgstr "Adaugă fișiere"

#~ msgid "Add folder"
#~ msgstr "Adaugă un dosar"

#~ msgid "Add folder menu"
#~ msgstr "Adaugă meniu dosare"

#~ msgid "Add from addressbook"
#~ msgstr "Adaugă din agenda de contacte"

#~ msgid "Add group"
#~ msgstr "Adaugă grup"

#~ msgid "Add mail account"
#~ msgstr "Adaugă cont de mail"

#~ msgid "Add member"
#~ msgstr "Adaugă un membru"

#~ msgid "Add new contact"
#~ msgstr "Adaugă contact nou"

#~ msgid "Add new folder"
#~ msgstr "Adaugă un dosar nou"

#~ msgid "Add new folder for this subscription"
#~ msgstr "Adaugă un dosar nou pentru acest abonament"

#~ msgid "Add new participant"
#~ msgstr "Adaugă participant"

#~ msgid "Add new rule"
#~ msgstr "Adaugă o regulă nouă"

#~ msgid "Add new signature"
#~ msgstr "Adaugă o semnătură nouă"

#~ msgid "Add new subfolder"
#~ msgstr "Adaugă un dosar subordonat nou"

#~ msgid "Add note"
#~ msgstr "Adaugă o notă"

#~ msgid "Add participant"
#~ msgstr "Adaugă participant"

#~ msgid "Add participant/resource"
#~ msgstr "Adaugă participant/resursă"

#~ msgid "Add picture"
#~ msgstr "Adaugă imagine"

#~ msgid "Add sender and recipients to \"To\", Cc to \"Cc\""
#~ msgstr "Adaugă expeditorul și destinatarii la \"Către\", Cc la \"Cc\""

#~ msgid "Add sender to \"To\", recipients to \"Cc\""
#~ msgstr "Adaugă expeditorul la \"Către\", destinatarii la \"Cc\""

#~ msgid "Add signature"
#~ msgstr "Adaugă o semnătură "

#~ msgid "Add subfolder"
#~ msgstr "Adaugă dosar subordonat"

#~ msgid "Add subject"
#~ msgstr "Adaugă subiect"

#~ msgid "Add to address book"
#~ msgstr "Adaugă în agenda de contacte"

#~ msgid "Add to calendar"
#~ msgstr "Adaugă în calendar"

#~ msgid "Add to portal"
#~ msgstr "Adaugă la portal"

#~ msgid "Add widget"
#~ msgstr "Adaugă o aplicație"

#~ msgid "Add your account"
#~ msgstr "Adaugați contul dumneavoastră"

#~ msgid "Added the new participant"
#~ msgstr "Noul participant a fost adăugat"

#~ msgid "Adding subscription. This may take some seconds..."
#~ msgstr ""
#~ "Se adaugă abonamentul. Această operație poate să dureze câteva secunde..."

#~ msgid "Additional:"
#~ msgstr "Adițional:"

#~ msgid "Address (private)"
#~ msgstr "Adresă (personală)"

#~ msgid "Address Book"
#~ msgstr "Agendă de contacte"

#~ msgctxt "app"
#~ msgid "Address Book"
#~ msgstr "Agendă de contacte"

#~ msgid "Address Business"
#~ msgstr "Adresă profesională"

#~ msgid "Address Home"
#~ msgstr "Adresă personală"

#~ msgid "Address Other"
#~ msgstr "Altă adresă"

#~ msgid "Addresses"
#~ msgstr "Adrese"

#~ msgid "Adjust"
#~ msgstr "Ajustează"

#~ msgid "Adjust start date"
#~ msgstr "Modifică data de început"

#~ msgid "Admin"
#~ msgstr "Admin"

#~ msgid "Administration"
#~ msgstr "Administrare"

#~ msgid "Administrator"
#~ msgstr "Administrator"

#, fuzzy
#~ msgid "Advanced Settings"
#~ msgstr "Setări Drive"

#~ msgid "Afghanistan"
#~ msgstr "Afganistan"

#~ msgid ""
#~ "After pressing OK, a new window will open where you can authorize %s to "
#~ "access your account data."
#~ msgstr ""
#~ "După ce apăsați OK se va deschide o fereastră unde puteți autoriza "
#~ "accesul %s la datele contului dumneavoastră."

#~ msgid "Albania"
#~ msgstr "Albania"

#~ msgid "Algeria"
#~ msgstr "Algeria"

#~ msgid "All"
#~ msgstr "Tot"

#~ msgid "All Categories..."
#~ msgstr "Toate categoriile..."

#~ msgid "All Emoji"
#~ msgstr "Toate caracterele emoji"

#~ msgid "All appointments"
#~ msgstr "Toate întâlnirile"

#~ msgid "All attachments"
#~ msgstr "Toate fișierele atașate"

#~ msgid "All changes saved"
#~ msgstr "Toate modificările au fost salvate"

#~ msgid "All day"
#~ msgstr "Toată ziua"

#, fuzzy
#~| msgid "Add folder"
#~ msgid "All folders"
#~ msgstr "Adaugă un dosar"

#~ msgid "All users"
#~ msgstr "Toți utilizatorii"

#~ msgid "Allow html formatted emails"
#~ msgstr "Permite mesajele în format html"

#~ msgid "Allow pre-loading of externally linked images"
#~ msgstr "Permite preîncărcarea imaginilor cu legături externe"

#~ msgid "Alternative Email"
#~ msgstr "E-mail alternativ"

#~ msgid "American Samoa"
#~ msgstr "Samoa Americană"

#~ msgid "An error occurred"
#~ msgstr "A apărut o eroare"

#~ msgid "An error occurred while importing the document."
#~ msgstr "A apărut o eroare la importarea documentului."

#~ msgid "An error occurred while loading page %1$d."
#~ msgstr "A apărut o eroare la încărcarea paginii %1$d."

#~ msgid "An error occurred while loading the document."
#~ msgstr "A apărut o eroare la încărcarea documentului."

#~ msgid "An error occurred."
#~ msgstr "A apărut o eroare."

#~ msgid "An error occurred. (%1$s, %3$s)"
#~ msgstr "A apărut o eroare. (%1$s, %3$s)"

#~ msgid "An error occurred. Click to try again"
#~ msgstr "A apărut o eroare. Apăsaţi aici pentru a încerca din nou."

#~ msgid "An error occurred. Please try again later"
#~ msgstr "A apărut o eroare. Încercați din nou"

#~ msgid "An error occurred. Please try again."
#~ msgstr "A apărut o eroare. Încercați din nou. "

#~ msgid "An error occurred. The message was:"
#~ msgstr "A apărut o eroare. S-a returnat mesajul următor:"

#~ msgid "An internal error occurred"
#~ msgstr "A apărut o eroare internă"

#~ msgid "An unknown error occurred"
#~ msgstr "A apărut o eroare necunoscută"

#~ msgid "Andorra"
#~ msgstr "Andorra"

#~ msgid "Angola"
#~ msgstr "Angola"

#~ msgid "Anguilla"
#~ msgstr "Anguilla"

#~ msgid "Anniversary"
#~ msgstr "Aniversare"

#~ msgid "Anniversary:"
#~ msgstr "Aniversare:"

#~ msgid "Another user"
#~ msgstr "Alt utilizator"

#~ msgid "Answered"
#~ msgstr "Răspuns"

#~ msgid "Antarctica"
#~ msgstr "Antarctica"

#~ msgid "Antigua and Barbuda"
#~ msgstr "Antigua și Barbuda"

#~ msgid "Any recipient"
#~ msgstr "Toți destinatarii"

#~ msgid "Append vCard"
#~ msgstr "Adaugă un vCard"

#~ msgid "Application Toolbar"
#~ msgstr "Bară de unelte pentru aplicații"

#~ msgid "Application may not work as expected until this problem is solved."
#~ msgstr ""
#~ "S-ar putea ca aplicația să nu funcționeze conform așteptărilor până când "
#~ "această problemă va fi rezolvată."

#~ msgid "Applications"
#~ msgstr "Aplicații"

#~ msgid "Apply role"
#~ msgstr "Aplică rolul"

#~ msgid "Apply rule if all conditions are met"
#~ msgstr "Aplică regula dacă toate condițiile sunt respectate"

#~ msgid "Apply rule if any condition is met."
#~ msgstr "Aplică regula dacă oricare din condiții este respectată."

#~ msgid "Appointment"
#~ msgstr "Întâlnire"

#~ msgid "Appointment Details"
#~ msgstr "Detalii întâlnire"

#~ msgid "Appointment has been copied"
#~ msgid_plural "Appointments have been copied"
#~ msgstr[0] "Întâlnirea a fost copiată"
#~ msgstr[1] "Întâlnirile au fost copiate"
#~ msgstr[2] "Întâlnirile au fost copiate"

#~ msgid "Appointment has been moved"
#~ msgid_plural "Appointments have been moved"
#~ msgstr[0] "Întâlnirea a fost mutată"
#~ msgstr[1] "Întâlnirile au fost mutate"
#~ msgstr[2] "Întâlnirile au fost mutate"

#~ msgid ""
#~ "Appointment invitation. %1$s %2$s %3$s %4$s %5$s. Press [enter] to open"
#~ msgstr ""
#~ "Invitație întâlnire. %1$s %2$s %3$s %4$s %5$s. Apăsați [Enter] pentru a "
#~ "deschide"

#~ msgid "Appointment invitations"
#~ msgstr "Invitații la întâlniri"

#~ msgid "Appointment reminder. %1$s %2$s %3$s %4$s. Press [enter] to open"
#~ msgstr ""
#~ "Memento întâlnire. %1$s %2$s %3$s %4$s. Apăsați [Enter] pentru a deschide"

#~ msgid "Appointment reminders"
#~ msgstr "Mementouri pentru întâlniri"

#~ msgid "Appointments"
#~ msgstr "Întâlniri"

#~ msgid "Appointments in personal calendars: set status to"
#~ msgstr "Întâlniri în calendarele personale: setează starea pe"

#~ msgid "Appointments in public calendars: set status to"
#~ msgstr "Întâlniri în calendarele publice: setează starea pe"

#~ msgid "Appointments:"
#~ msgstr "Întâlniri:"

#~ msgid "Approximate Duration for Subscriptions"
#~ msgstr "Durata aproximativă de abonare"

#~ msgid "Apr"
#~ msgstr "Apr"

#~ msgid "April"
#~ msgstr "Aprilie"

#~ msgid ""
#~ "Are you sure you want to delete all E-Mails from this folder? The deleted "
#~ "E-Mails will be moved to the Trash folder."
#~ msgstr ""
#~ "Sigur doriți să ștergeți toate mesajele din acest dosar? Mesajele șterse "
#~ "vor fi mutate în coșul de gunoi."

#~ msgid "Are you sure you want to delete selected item?"
#~ msgstr "Sigur doriți să ștergeți elementul selectat?"

#~ msgid "Are you sure you want to delete selected items?"
#~ msgstr "Sigur doriți să ștergeți elementele selectate?"

#~ msgid "Are you sure you want to delete the selected E-Mails?"
#~ msgstr "Sigur doriți să ștergeți mesajele selectate?"

#~ msgid "Are you sure you want to delete the selected account?"
#~ msgid_plural "Are you sure you want to delete the selected accounts?"
#~ msgstr[0] "Sigur doriți să ștergeți contul selectat?"
#~ msgstr[1] "Sigur doriți să ștergeți conturile selectate?"
#~ msgstr[2] "Sigur doriți să ștergeți conturile selectate?"

#~ msgid "Are you sure you want to delete the selected attachment?"
#~ msgstr "Sigur doriți să ștergeți fișierul atașat selectat?"

#~ msgid "Are you sure you want to delete the selected contact?"
#~ msgid_plural "Are you sure you want to delete the selected contacts?"
#~ msgstr[0] "Sigur doriți să ștergeți contactul selectat?"
#~ msgstr[1] "Sigur doriți să ștergeți contactele selectate?"
#~ msgstr[2] "Sigur doriți să ștergeți contactele selectate?"

#~ msgid "Are you sure you want to delete the selected folder?"
#~ msgstr "Sigur doriți să ștergeți dosarul selectat?"

#~ msgid "Are you sure you want to delete the selected items?"
#~ msgstr "Sigur doriți să ștergeți elementele selectate?"

#~ msgid "Are you sure you want to delete the selected publication?"
#~ msgid_plural "Are you sure you want to delete the selected publications?"
#~ msgstr[0] "Sigur doriți să ștergeți publicația selectată?"
#~ msgstr[1] "Sigur doriți să ștergeți publicațiile selectate?"
#~ msgstr[2] "Sigur doriți să ștergeți publicațiile selectate?"

#~ msgid "Are you sure you want to delete the selected resource?"
#~ msgid_plural "Are you sure you want to delete the selected resources?"
#~ msgstr[0] "Sigur doriți să ștergeți resursa selectată?"
#~ msgstr[1] "Sigur doriți să ștergeți resursele selectate?"
#~ msgstr[2] "Sigur doriți să ștergeți resursele selectate?"

#~ msgid "Are you sure you want to delete the selected rule?"
#~ msgid_plural "Are you sure you want to delete the selected rules?"
#~ msgstr[0] "Sigur doriți să ștergeți regula selectată?"
#~ msgstr[1] "Sigur doriți să ștergeți regulile selectate?"
#~ msgstr[2] "Sigur doriți să ștergeți regulile selectate?"

#~ msgid "Are you sure you want to delete the selected version?"
#~ msgstr "Sigur doriți să ștergeți versiunea selectată?"

#~ msgid "Are you sure you want to delete this Tweet?"
#~ msgstr "Sigur doriți să ștergeți acest mesaj Twitter?"

#~ msgid ""
#~ "Are you sure you want to detach the file from current Info Item?\n"
#~ " (all versions of the file will be removed)"
#~ msgstr ""
#~ "Sigur doriți să detașați fișierul de elementul de informație curent?\n"
#~ " (vor fi eliminate toate versiunile acestui fișier)"

#~ msgid ""
#~ "Are you sure you want to permanently delete all E-Mails from this folder? "
#~ "The deleted E-Mails will be irrevocably lost."
#~ msgstr ""
#~ "Sigur doriți să ștergeți definitiv toate mesajele din acest dosar? "
#~ "Mesajele șterse vor fi pierdute în mod irevocabil."

#~ msgid "Are you sure?"
#~ msgstr "Sigur?"

#~ msgid "Argentina"
#~ msgstr "Argentina"

#~ msgid "Armenia"
#~ msgstr "Armenia"

#~ msgid "Aruba"
#~ msgstr "Aruba"

#~ msgid "Ascending"
#~ msgstr "În ordine crescătoare"

#~ msgid "Ask for new invitation"
#~ msgstr "Cere o nouă invitație"

#, fuzzy
#~ msgid "Ask for return receipt"
#~ msgstr "Solicită o confirmare de primire"

#~ msgid "Assistant"
#~ msgstr "Asistent"

#~ msgid "Assistant:"
#~ msgstr "Asistent:"

#~ msgid ""
#~ "At the top of the display area the path to the selected folder is shown. "
#~ "Click on the path to switch to another folder."
#~ msgstr ""
#~ "În partea de sus a zonei de afișare este afișată calea către dosarul "
#~ "selectat. Apăsați pe cale pentru a trece de la un dosar la altul."

#~ msgid "Attach InfoItem"
#~ msgstr "Atașează un element de informație"

#~ msgid "Attach local file"
#~ msgstr "Atașează un fișier local"

#~ msgid "Attach my vCard"
#~ msgstr "Atașează vCard"

#~ msgid "Attachment"
#~ msgstr "Fișier atașat"

#~ msgctxt "plural"
#~ msgid "Attachment"
#~ msgid_plural "Attachments"
#~ msgstr[0] "Fișier atașat"
#~ msgstr[1] "Fișiere atașate"
#~ msgstr[2] "Fișiere atașate"

#~ msgid "Attachment has been saved"
#~ msgid_plural "Attachments have been saved"
#~ msgstr[0] "Fișierul atașat a fost salvat"
#~ msgstr[1] "Fișierele atașate au fost salvate"
#~ msgstr[2] "Fișierele atașate au fost salvate"

#~ msgid ""
#~ "Attachment uploads are not supported in Internet Explorer 9. Please "
#~ "upgrade to Internet Explorer 10."
#~ msgstr ""
#~ "Încărcarea de fișiere atașate nu este suportată în Internet Explorer 9. "
#~ "Treceți la Internet Explorer 10."

#~ msgid "Attachments"
#~ msgstr "Fișiere atașate"

#~ msgid "Attachments (%1$s)"
#~ msgstr "Fișiere atașate (%1$s)"

#~ msgid "Attachments have been saved!"
#~ msgstr "Fișierele atașate au fost salvate!"

#~ msgid "Attachments will be saved"
#~ msgstr "Fișierele atașate vor fi salvate"

#~ msgid "Attachments   "
#~ msgstr "Fișiere atașate"

#~ msgid "Attention"
#~ msgstr "Atenție"

#~ msgid "Audio enabled"
#~ msgstr "Audio activat"

#~ msgid "Aug"
#~ msgstr "Aug"

#~ msgid "August"
#~ msgstr "August"

#~ msgid "Australia"
#~ msgstr "Australia"

#~ msgid "Austria"
#~ msgstr "Austria"

#~ msgid "Author"
#~ msgstr "Autor"

#~ msgid "Auto"
#~ msgstr "Automat"

#~ msgid "Auto Forward"
#~ msgstr "Redirecționare automată"

#~ msgid "Auto Logout"
#~ msgstr "Deconectare automată"

#~ msgid "Auto-save email drafts"
#~ msgstr "Salvare automată a schițelor de mesaje"

#~ msgid "Auto-save email drafts?"
#~ msgstr "Doriți salvarea automată a schițelor de mesaje?"

#~ msgid "Automatic opening of notification area"
#~ msgstr "Deschidere automată a zonei de notificare"

#~ msgid "Automatic sign out"
#~ msgstr "Deconectare automată"

#~ msgid "Automatically collect contacts"
#~ msgstr "Colectează automat contactele"

#~ msgid ""
#~ "Automatically collect contacts in the folder \"Collected addresses\" "
#~ "while reading"
#~ msgstr ""
#~ "Colectează automat contactele în dosarul \"Adrese colectate\" la citire"

#~ msgid ""
#~ "Automatically collect contacts in the folder \"Collected addresses\" "
#~ "while reading?"
#~ msgstr ""
#~ "Colectează automat contactele în dosarul \"Adrese colectate\" la "
#~ "trimitere?"

#~ msgid ""
#~ "Automatically collect contacts in the folder \"Collected addresses\" "
#~ "while sending"
#~ msgstr ""
#~ "Colectează automat contactele în dosarul  \"Adrese colectate\" la "
#~ "trimitere"

#~ msgid ""
#~ "Automatically collect contacts in the folder \"Collected addresses\" "
#~ "while sending?"
#~ msgstr ""
#~ "Colectează automat contactele în dosarul  \"Adrese colectate\" la "
#~ "trimitere?"

#~ msgid ""
#~ "Automatically delete a notification mail after it has been accepted or "
#~ "declined?"
#~ msgstr ""
#~ "Doriți să ștergeți automat mailurile de notificare după ce le aceptați "
#~ "sau le respingeți?"

#~ msgid "Automatically select first E-Mail"
#~ msgstr "Selectează automat primul mesaj"

#~ msgid "Autorefresh:"
#~ msgstr "Actualizare automată:"

#~ msgid "Availability"
#~ msgstr "Disponibilitate"

#~ msgid "Available Categories:"
#~ msgstr "Categorii disponibile:"

#~ msgid "Available Teams:"
#~ msgstr "Echipe disponibile:"

#~ msgid "Available UWA modules:"
#~ msgstr "Module UWA disponibile:"

#~ msgid "Average time: %1$s ms"
#~ msgstr "Durată medie: %1$s ms"

#~ msgid "Azerbaijan"
#~ msgstr "Azerbaidjan"

#~ msgid "B"
#~ msgstr "B"

#~ msgid "BCC"
#~ msgstr "BCC"

#~ msgid "Back"
#~ msgstr "Înapoi"

#~ msgid "Back to appointment"
#~ msgstr "Înapoi la întâlnire"

#~ msgid "Background 1"
#~ msgstr "Fond 1"

#~ msgid "Background 2"
#~ msgstr "Fond 2"

#~ msgid "Bahamas"
#~ msgstr "Bahamas"

#~ msgid "Bahrain"
#~ msgstr "Bahrain"

#~ msgid "Bangladesh"
#~ msgstr "Bangladesh"

#~ msgid "Barbados"
#~ msgstr "Barbados"

#~ msgid "Bars"
#~ msgstr "Bare"

#~ msgid "Based on mailing list"
#~ msgstr "Pe baza listei de discuții"

#~ msgid "Based on sender"
#~ msgstr "Pe baza expeditorului"

#~ msgid "Basic settings"
#~ msgstr "Setări de bază"

#~ msgid "Bcc"
#~ msgstr "Bcc"

#~ msgid "Bcc..."
#~ msgstr "Bcc..."

#~ msgid "Bcc:"
#~ msgstr "Bcc:"

#~ msgid "Be a participant when creating appointments?"
#~ msgstr "Doriți să participați la întâlnirile create?"

#~ msgid "Begins at"
#~ msgstr "Începe la"

#~ msgid "Belarus"
#~ msgstr "Belarus"

#~ msgid "Below quoted text"
#~ msgstr "Sub textul între ghilimele"

#~ msgid ""
#~ "Below the recipient you will find further functions, e.g. for sending "
#~ "copies to other recipients or for adding attachments."
#~ msgstr ""
#~ "Sub destinatar se găsesc funcții suplimentare cum ar fi pentru trimiterea "
#~ "de copii către alți destinatari sau pentru adăugarea de fișiere atașate."

#~ msgid "Benin"
#~ msgstr "Benin"

#~ msgid "Bermuda"
#~ msgstr "Bermuda"

#~ msgid "Bhutan"
#~ msgstr "Bhutan"

#~ msgid "Billing information"
#~ msgstr "Informații de facturare"

#~ msgid "Birthday Appointment"
#~ msgstr "Întâlnire aniversară"

#~ msgid "Birthday of %s."
#~ msgstr "Ziua de naștere a utilizatorului %s."

#~ msgid "Birthdays"
#~ msgstr "Aniversări"

#~ msgid "Black"
#~ msgstr "Negru"

#~ msgid "Blind copy (BCC) to"
#~ msgstr "Copie invizibilă (BCC) către"

#~ msgid "Block pre-loading of externally linked images"
#~ msgstr "Blochează preîncărcarea imaginilor cu legături externe"

#~ msgid "Blue"
#~ msgstr "Albastru"

#~ msgid "Bold"
#~ msgstr "Aldin"

#~ msgid "Bolivia"
#~ msgstr "Bolivia"

#~ msgid "Border inside"
#~ msgstr "Borduri interioare"

#~ msgid "Border left"
#~ msgstr "Bordură stânga"

#~ msgid "Border left and right"
#~ msgstr "Bordură stânga și dreapta"

#~ msgid "Border outside"
#~ msgstr "Borduri exterioare"

#~ msgid "Border outside and inside"
#~ msgstr "Borduri exterioare și interioare"

#~ msgid "Border right"
#~ msgstr "Bordură dreapta"

#~ msgid "Border top"
#~ msgstr "Bordură sus"

#~ msgid "Border top and bottom"
#~ msgstr "Bordură sus și jos"

#~ msgid "Bosnia and Herzegovina"
#~ msgstr "Bosnia și Herțegovina"

#~ msgid "Botswana"
#~ msgstr "Botswana"

#, fuzzy
#~ msgid "Bottom"
#~ msgstr "Bordură jos"

#~ msgid "Bouvet Island"
#~ msgstr "Insula Bouvet "

#~ msgid "Branches"
#~ msgstr "Filiale"

#~ msgid "Branches:"
#~ msgstr "Filiale:"

#~ msgid "Brazil"
#~ msgstr "Brazilia"

#~ msgid "British Indian Ocean Territory"
#~ msgstr "Teritoriul Britanic din Oceanul Indian"

#~ msgid "Browser"
#~ msgstr "Navigator de internet"

#~ msgid "Brunei Darussalam"
#~ msgstr "Brunei"

#~ msgid "Bulgaria"
#~ msgstr "Bulgaria"

#~ msgid "Bullets On/Off"
#~ msgstr "Marcatori activați/dezactivați"

#~ msgid "Burkina Faso"
#~ msgstr "Burkina Faso"

#~ msgid "Burundi"
#~ msgstr "Burundi"

#~ msgid "Business Address"
#~ msgstr "Adresă profesională"

#~ msgid "Business address"
#~ msgstr "Adresă profesională"

#~ msgid "Business category"
#~ msgstr "Categorie profesională"

#~ msgid "Buy a gift"
#~ msgstr "Cumpără un cadou"

#~ msgid "Buy now!"
#~ msgstr "Cumpărați acum!"

#~ msgid ""
#~ "By changing the date of this appointment you are creating an appointment "
#~ "exception to the series. Do you want to continue?"
#~ msgstr ""
#~ "Dacă modificați data acestei întâlniri se va crea o întâlnire excepție "
#~ "într-o serie. Doriți să continuați?"

#~ msgid "CAD"
#~ msgstr "CAD"

#~ msgid "CC"
#~ msgstr "CC"

#~ msgid "CHF"
#~ msgstr "CHF"

#~ msgid "CSV"
#~ msgstr "CSV"

#~ msgid "CSV (Contacts)"
#~ msgstr "CSV (Contacte)"

#~ msgid "CW"
#~ msgstr "Săpt."

#~ msgid "CW %1$d"
#~ msgstr "CW %1$d"

#~ msgid "CalDAV URL"
#~ msgstr "URL CalDAV"

#~ msgid "Calendar"
#~ msgstr "Calendar"

#~ msgctxt "app"
#~ msgid "Calendar"
#~ msgstr "Calendar"

#~ msgid "Calendar custom view"
#~ msgstr "Calendar vedere personalizată"

#~ msgid "Calendar day view"
#~ msgstr "Calendar vedere pe zile"

#~ msgid "Calendar workweek view"
#~ msgstr "Calendar vedere pe săptămâni de lucru"

#~ msgid "Cambodia"
#~ msgstr "Cambodgia"

#~ msgid "Cameroon"
#~ msgstr "Camerun"

#~ msgid "Can not create appointment in a folder other than appointment folder"
#~ msgstr ""
#~ "Întâlnirea nu se poate crea într-un alt dosar decât cel de întâlniri"

#~ msgid "Canada"
#~ msgstr "Canada"

#~ msgid "Canadian dollar"
#~ msgstr "Dolar canadian"

#~ msgid "Cancel"
#~ msgstr "Renunță"

#~ msgid "Cancel search"
#~ msgstr "Anulează căutarea"

#~ msgid "Canceled"
#~ msgstr "Anulat"

#~ msgid "Cannot find any messages this contact sent to you."
#~ msgstr "Nu a fost găsit niciun mesaj de la acest contact."

#~ msgid "Cannot find any messages you sent to this contact."
#~ msgstr "Nu a fost găsit niciun mesaj către acest contact."

#~ msgid "Cannot find user with given name."
#~ msgstr "Nu a fost găsit niciun utilizator cu numele indicat."

#~ msgid "Cannot move default folders."
#~ msgstr "Dosarele implicite nu pot fi mutate."

#~ msgid "Cannot move folder into itself."
#~ msgstr "Nu se poate muta un dosar în el însuși."

#~ msgid "Cannot move shared folder."
#~ msgstr "Dosarele partajate nu pot fi mutate."

#~ msgid "Cannot move system folder."
#~ msgstr "Dosarele sistem nu pot fi mutate."

#~ msgid "Cannot print this item"
#~ msgid_plural "Cannot print these items"
#~ msgstr[0] "Nu se poate imprima acest element"
#~ msgstr[1] "Nu se pot imprima aceste elemente"
#~ msgstr[2] "Nu se pot imprima aceste elemente"

#~ msgid "Capacity"
#~ msgstr "Capacitate"

#~ msgid "Cape Verde"
#~ msgstr "Republica Capului Verde"

#~ msgid "Cards"
#~ msgstr "Fișe"

#~ msgid "Cart is empty."
#~ msgstr "Coșul este gol."

#~ msgid "Categories"
#~ msgstr "Categorii"

#~ msgid "Categories..."
#~ msgstr "Categorii..."

#~ msgid "Categories:"
#~ msgstr "Categorii:"

#~ msgid "Category"
#~ msgstr "Categorie"

#~ msgid "Category names must be unique"
#~ msgstr "Numele categoriilor trebuie să fie unice"

#~ msgid "Cayman Islands"
#~ msgstr "Insulele Cayman"

#~ msgid "Cc"
#~ msgstr "Cc"

#~ msgid "Cc..."
#~ msgstr "Cc..."

#~ msgid "Cc:"
#~ msgstr "Cc:"

#~ msgid "Cell phone"
#~ msgstr "Telefon mobil"

#~ msgid "Cell phone (alt)"
#~ msgstr "Telefon mobil (alternativ)"

#~ msgid "Cell phone (private):"
#~ msgstr "Telefon mobil (personal):"

#~ msgid "Cell phone:"
#~ msgstr "Telefon mobil:"

#~ msgid "Center"
#~ msgstr "Centru"

#~ msgid "Centered, no text wrapping"
#~ msgstr "Centrat, fără aranjare text"

#~ msgid "Central African Republic"
#~ msgstr "Republica Centrafricană"

#~ msgid "Chad"
#~ msgstr "Ciad"

#~ msgid "Change"
#~ msgstr "Modifică"

#~ msgid "Change View"
#~ msgstr "Modifică vederea"

#~ msgid "Change confirmation status"
#~ msgstr "Modifică starea confirmării"

#~ msgid "Change due date"
#~ msgstr "Modifică data scadentă"

#~ msgid "Change folder"
#~ msgstr "Schimbă dosarul"

#~ msgid "Change password"
#~ msgstr "Modifică parola"

#~ msgid "Change password and sign out"
#~ msgstr "Modificare parolă și deconectare"

#~ msgid "Change state"
#~ msgstr "Modifică starea"

#~ msgid "Change status"
#~ msgstr "Modifică starea"

#~ msgid "Change subscription"
#~ msgstr "Modifică abonamentul"

#~ msgid "Change view"
#~ msgstr "Modifică vederea"

#~ msgid "Changed due date"
#~ msgstr "Dată scadentă modificată"

#~ msgid "Changed on"
#~ msgstr "Modificat pe"

#~ msgid "Changes have been saved"
#~ msgstr "Modificările au fost salvate"

#~ msgid "Changes have been saved."
#~ msgstr "Modificările au fost salvate."

#~ msgid "Character"
#~ msgstr "Caracter"

#~ msgid "Check"
#~ msgstr "Verifică"

#~ msgid "Check connection"
#~ msgstr "Verifică conexiunea"

#~ msgid "Check for new messages every 'n' minutes"
#~ msgstr "Verifică o dată la 'n' minute dacă există mesaje noi"

#~ msgid "Check for:"
#~ msgstr "Verifică:"

#, fuzzy
#~ msgid "Checkboxes"
#~ msgstr "Comutare casete de selectare"

#~ msgid "Checking credentials... This may take a few seconds."
#~ msgstr ""
#~ "Se verifică datele de autentificare... Această operație poate să dureze "
#~ "câteva secunde."

#~ msgid "Children"
#~ msgstr "Copii"

#~ msgid "Children:"
#~ msgstr "Copii:"

#~ msgid "Chile"
#~ msgstr "Chile"

#~ msgid "China"
#~ msgstr "China"

#~ msgid "Choose Team"
#~ msgstr "Alege echipa"

#~ msgid "Choose a new password for your account."
#~ msgstr "Alegeți o nouă parolă pentru contul dumneavoastră."

#~ msgid "Christmas Island"
#~ msgstr "Insula Crăciunului"

#~ msgid "City"
#~ msgstr "Localitate"

#~ msgid "City (business)"
#~ msgstr "Localitate (profesional)"

#~ msgid "City (private)"
#~ msgstr "Localitate (personal)"

#~ msgid "City:"
#~ msgstr "Localitate:"

#~ msgid "Classic"
#~ msgstr "Clasic"

#~ msgid "Clean up"
#~ msgstr "Curăță"

#~ msgid "Cleaning up... This may take a few seconds."
#~ msgstr ""
#~ "Curățare în curs... Această operație poate să dureze câteva secunde."

#~ msgid "Clear cache"
#~ msgstr "Golire cache"

#~ msgid "Click for whole day appointment"
#~ msgstr "Clic pentru o întâlnire pentru întreaga zi"

#~ msgid "Click here for free trial."
#~ msgstr "Apăsați aici pentru a ieși din centrul de asistență"

#~ msgid "Click here to add your account"
#~ msgstr "Apăsați aici pentru a adăuga contul dumneavoastră"

#~ msgid "Click here to quit the help center"
#~ msgstr "Apăsați aici pentru a ieși din centrul de asistență"

#~ msgid "Click on a sentence to choose when to repeat the appointment."
#~ msgstr ""
#~ "Apăsați pe propoziție pentru a selecta momentul de repetare a întâlnirii."

#~ msgid "Click on the links to change the values."
#~ msgstr "Apăsați pe legături pentru a modifica valorile."

#~ msgid "Click to authorize your account again"
#~ msgstr "Apăsați aici pentru a autoriza contul dumneavoastră din nou"

#~ msgid "Click to open."
#~ msgstr "Apăsați aici pentru a deschide."

#~ msgid "Click to open. Drag to your desktop to download."
#~ msgstr ""
#~ "Apăsați aici pentru a deschide. Glisați pe desktop pentru a descărca."

#~ msgid "Click to retry"
#~ msgstr "Apăsați aici pentru a încerca din nou"

#~ msgid "Click to retry later."
#~ msgstr "Apăsați aici pentru a încerca din nou."

#~ msgid "Click to try again."
#~ msgstr "Apăsați aici pentru a încerca din nou."

#~ msgid "Click to upload image"
#~ msgstr "Apăsați aici pentru a încărca imaginea"

#~ msgid ""
#~ "Client PC operating system: Latest Versions of Windows XP, Windows 7 "
#~ "(each with 32 + 64 bit) (no support of Mac OS X clients with emulators), "
#~ "Windows 8"
#~ msgstr ""
#~ "Sistemul de operare al clientului: Ultimele versiuni de Windows XP, "
#~ "Windows Vista (ambele 32 + 64 de biți) (fără suport pentru clienții Mac "
#~ "OS X cu emulator), Windows 8"

#~ msgid "Client PC operating system: Windows XP, Windows Vista, Windows 7"
#~ msgstr ""
#~ "Sistemul de operare al clientului: Windows XP, Windows Vista, Windows 7"

#~ msgid ""
#~ "Client PC operation system: Latest Versions of Windows XP, Windows 7 "
#~ "(each with 32 + 64 bit) (no support of Mac OS X clients with emulators)"
#~ msgstr ""
#~ "Client PC operation system: Latest Versions of Windows XP, Windows 7 "
#~ "(each with 32 + 64 bit) (no support of Mac OS X clients with emulators)"

#~ msgid "Close"
#~ msgstr "Închide"

#~ msgid "Close Window"
#~ msgstr "Închide fereastra"

#~ msgid "Close all"
#~ msgstr "Închide tot"

#~ msgid "Close configuration"
#~ msgstr "Închide configurația"

#~ msgid "Close document"
#~ msgstr "închide documentul"

#, fuzzy
#~| msgid "Folder view"
#~ msgid "Close folder view"
#~ msgstr "Vedere dosar"

#~ msgid "Close quick config"
#~ msgstr "Închide configurația rapidă"

#~ msgid "Close this reminder"
#~ msgstr "Închide memento"

#~ msgid "Cocos (Keeling) Islands"
#~ msgstr "Insulele Cocos (Keeling)"

#~ msgid "Collapse form"
#~ msgstr "Restrânge formularul"

#~ msgid "Collect while reading E-Mails?"
#~ msgstr "Colectare la citirea mesajelor?"

#~ msgid "Collect while sending E-Mails?"
#~ msgstr "Colectare la trimiterea mesajelor?"

#~ msgid "Colombia"
#~ msgstr "Columbia"

#~ msgid "Color"
#~ msgstr "Culoare"

#~ msgid "Color quoted lines"
#~ msgstr "Colorează liniile citate"

#~ msgid "Comma Separated"
#~ msgstr "Separate prin virgule"

#~ msgid "Comment"
#~ msgstr "Comentariu"

#~ msgid "Comment:"
#~ msgstr "Comentariu:"

#~ msgid "Comments"
#~ msgstr "Comentarii"

#~ msgid "Comments:"
#~ msgstr "Comentarii:"

#~ msgid "Commercial Register"
#~ msgstr "Registru comercial"

#~ msgid "Commercial Register:"
#~ msgstr "Registru comercial:"

#~ msgid "Common"
#~ msgstr "Comun"

#~ msgid "Common Emoji"
#~ msgstr "Emoji obișnuit"

#, fuzzy
#~| msgid "Compact view"
#~ msgid "Compact"
#~ msgstr "Vedere compactă"

#~ msgid "Compact view"
#~ msgstr "Vedere compactă"

#~ msgid "Companies"
#~ msgstr "Firme"

#~ msgid "Company"
#~ msgstr "Firmă"

#~ msgid "Company:"
#~ msgstr "Firmă:"

#~ msgid "Compose"
#~ msgstr "Compune"

#, fuzzy
#~ msgid "Compose new email"
#~ msgstr "Compune un mail nou"

#~ msgid "Compose new mail"
#~ msgstr "Compune un mail nou"

#~ msgid "Conditions"
#~ msgstr "Condiții"

#~ msgid "Configuration damaged, please inform the administrator."
#~ msgstr "Configurația a fost deteriorată, informați administratorul. "

#~ msgid "Confirm"
#~ msgstr "Confirmă"

#~ msgid "Confirm new password"
#~ msgstr "Confirmați noua parolă"

#~ msgid "Confirmation"
#~ msgstr "Confirmare"

#~ msgid "Confirmation message"
#~ msgstr "Mesaj de confirmare"

#~ msgid "Confirmation status"
#~ msgstr "Starea confirmării"

#~ msgid "Confirmed"
#~ msgstr "Confirmat"

#~ msgid "Conflicts detected"
#~ msgstr "S-au detectat conflicte"

#~ msgid "Conflicts with resources cannot be ignored"
#~ msgstr "Conflictele cu resurse nu pot fi ignorate"

#~ msgid "Conflicts:"
#~ msgstr "Conflicte:"

#~ msgid "Congo"
#~ msgstr "Congo"

#~ msgid "Connection failed! Please check your settings: "
#~ msgstr "Conexiunea a eșuat! Verificați setările: "

#~ msgid "Connector for Microsoft Outlook"
#~ msgstr "Conector pentru Microsoft Outlook"

#~ msgid "Contact"
#~ msgstr "Contact"

#~ msgid "Contact Details"
#~ msgstr "Detalii de contact"

#~ msgid "Contact folder..."
#~ msgstr "Dosar de contacte..."

#~ msgid "Contact overview"
#~ msgstr "Prezentare generală a contactului"

#, fuzzy
#~ msgid "Contact pictures"
#~ msgstr "Contacte"

#~ msgid "Contact: %1$s"
#~ msgstr "Contact: %1$s"

#~ msgid "Contacts"
#~ msgstr "Contacte"

#~ msgid "Contacts have been copied"
#~ msgstr "Contactele au fost copiate"

#~ msgid "Contacts have been moved"
#~ msgstr "Contactele au fost mutate"

#~ msgid "Contains"
#~ msgstr "Conține"

#~ msgid "Content"
#~ msgstr "Conținut"

#~ msgid "Content-Type:"
#~ msgstr "Content-Type:"

#~ msgid "Continue"
#~ msgstr "Continuă"

#~ msgid "Conversations"
#~ msgstr "Conversații"

#~ msgctxt "app"
#~ msgid "Conversations"
#~ msgstr "Conversații"

#~ msgid "Cook Islands"
#~ msgstr "Insulele Cook"

#~ msgid "Copy"
#~ msgstr "Copiază"

#~ msgctxt "CC"
#~ msgid "Copy"
#~ msgid_plural "Copy"
#~ msgstr[0] "Copie"
#~ msgstr[1] "Copie"
#~ msgstr[2] "Copie"

#~ msgid "Copy (CC) to"
#~ msgstr "Copie (CC) către"

#~ msgid "Copy to"
#~ msgstr "Copie către"

#~ msgid "Copy to description"
#~ msgstr "Copiază în descriere"

#~ msgid "Costa Rica"
#~ msgstr "Costa Rica"

#~ msgid "Costs must be between -%1$d and %1$d."
#~ msgstr "Costurile trebuie să fie cuprinse între -%1$d și %1$d."

#~ msgid "Cote d'Ivoire"
#~ msgstr "Coasta de Fildeș"

#~ msgid "Could not get a default folder for this application."
#~ msgstr "Nu s-a putut obține un dosar implicit pentru această aplicație."

#~ msgid "Could not load all participants for this task."
#~ msgstr "Nu s-au putut încărca toți participanții pentru această sarcină."

#~ msgid "Could not load attachments for this contact."
#~ msgstr "Nu s-au putut încărca fișierele atașate pentru acest contact."

#~ msgid "Could not load attachments for this task."
#~ msgstr "Nu s-au putut încărca fișierele atașate la această sarcină."

#~ msgid "Could not load data"
#~ msgstr "Nu s-au putut încărca datele"

#~ msgid "Could not load new Tweets."
#~ msgstr "Nu s-au putut încărca mesaje Twitter noi."

#~ msgid "Could not load this list"
#~ msgstr "Nu s-a putut încărca lista"

#~ msgid "Could not save auto forward"
#~ msgstr "Nu s-a putut salva redirecționarea automată "

#~ msgid "Could not save settings"
#~ msgstr "Nu s-au putut salva setările"

#~ msgid "Could not save settings."
#~ msgstr "Nu s-au putut salva setările."

#~ msgid ""
#~ "Could not save settings. There have to be at least one user with "
#~ "administration rights."
#~ msgstr ""
#~ "Setările nu au putut fi salvate. Trebuie să existe cel puțin un "
#~ "utilizator cu drepturi de administrare."

#~ msgid "Could not save vacation notice"
#~ msgstr "Nu s-a putut salva mesajul de absență"

#~ msgid "Couldn't load all contact images."
#~ msgstr "Nu s-au putut încărca toate imaginile contactului."

#~ msgid "Couldn't load appointment data."
#~ msgstr "Nu s-au putut încărca datele întâlnirii."

#~ msgid "Couldn't load contact data."
#~ msgstr "Nu s-au putut încărca datele de contact."

#~ msgid "Couldn't load file data."
#~ msgstr "Nu s-au putut încărca datele fișier."

#~ msgid "Couldn't load folders."
#~ msgstr "Nu s-au putut încărca dosarele."

#~ msgid "Couldn't load subfolders."
#~ msgstr "Nu s-au putut încărca dosarele subordonate."

#~ msgid "Couldn't load that email."
#~ msgstr "Nu s-a putut încărca mesajul."

#~ msgid "Couldn't load that task."
#~ msgstr "Nu s-a putut încărca sarcina."

#~ msgid "Couldn't load your auto forward."
#~ msgstr "Nu s-au putut încărca redirecționarea dumneavoastră automată."

#~ msgid "Couldn't load your contact data."
#~ msgstr "Nu s-au putut încărca datele de contact."

#~ msgid "Couldn't load your mail filters."
#~ msgstr "Nu s-au putut încărca filtrele dumneavoastră de mesaje."

#~ msgid "Couldn't load your vacation notice."
#~ msgstr "Nu s-au putut încărca mesajul dumneavoastră de absență."

#~ msgid "Country"
#~ msgstr "Țară"

#~ msgid "Country (other)"
#~ msgstr "Țară (altele)"

#~ msgid "Country (other):"
#~ msgstr "Țară (altele):"

#~ msgid "Country:"
#~ msgstr "Țară:"

#~ msgid "Create"
#~ msgstr "Creează"

#~ msgid "Create Appointment"
#~ msgstr "Creează o întâlnire"

#~ msgid "Create a filter"
#~ msgstr "Creează un filtru"

#~ msgid "Create appointment"
#~ msgstr "Creează o întâlnire"

#~ msgid "Create contact"
#~ msgstr "Creează un contact"

#~ msgid "Create distribution list"
#~ msgstr "Creează o listă de distribuție"

#~ msgid "Create list"
#~ msgstr "Creează o listă"

#~ msgid "Create new rule"
#~ msgstr "Creează so regulă nouă"

#~ msgid "Create new task"
#~ msgstr "Creează sarcină nouă"

#~ msgid "Create public appointments"
#~ msgstr "Creează întâlniri publice"

#~ msgid "Create reminder"
#~ msgstr "Creează un memento"

#~ msgid "Create task"
#~ msgstr "Creează o sarcină"

#~ msgid "Created"
#~ msgstr "Creat"

#~ msgid "Created By:"
#~ msgstr "Creat de:"

#~ msgid "Created by"
#~ msgstr "Creat de"

#~ msgid "Created by:"
#~ msgstr "Creat de:"

#~ msgid "Created on"
#~ msgstr "Creat pe"

#~ msgid "Created on %1$s by %2$s, last changed on %3$s by %4$s"
#~ msgstr ""
#~ "Creat pe %1$s de către %2$s, ultima modificare pe %3$s de către %4$s"

#~ msgid "Created on:"
#~ msgstr "Creat pe:"

#~ msgid ""
#~ "Created private folder '%1$s' in %2$s and subscribed successfully to "
#~ "shared folder"
#~ msgstr ""
#~ "Dosarul personal '%1$s' a fost creat în %2$s și abonat cu succes la "
#~ "dosarul partajat"

#~ msgctxt "help"
#~ msgid "Creating Files"
#~ msgstr "Crearea de fișiere"

#~ msgid "Creating a note"
#~ msgstr "Crearea unei note"

#~ msgid "Creation date:"
#~ msgstr "Data creării:"

#~ msgid "Croatia"
#~ msgstr "Croația"

#~ msgid "Cuba"
#~ msgstr "Cuba"

#~ msgid "Currency"
#~ msgstr "Monedă"

#~ msgid "Current Costs:"
#~ msgstr "Costuri curente:"

#~ msgid "Current costs:"
#~ msgstr "Costuri curente:"

#~ msgid "Current duration:"
#~ msgstr "Durată curentă:"

#~ msgid "Current page and total page count"
#~ msgstr "Pagina curentă și numărul total de pagini"

#~ msgid "Current version"
#~ msgstr "Versiune curentă"

#~ msgid "Current week"
#~ msgstr "Săptămâna curentă"

#~ msgid "Current week, next week"
#~ msgstr "Săptămâna curentă, săptămâna următoare"

#~ msgid "Current week, next week, 10 later"
#~ msgstr "Săptămâna curentă, săptămâna următoare, încă 10"

#~ msgid "Current week, next week, 15 later"
#~ msgstr "Săptămâna curentă, săptămâna următoare, încă 15"

#~ msgid "Current week, next week, 20 later"
#~ msgstr "Săptămâna curentă, săptămâna următoare, încă 20"

#~ msgid "Current week, next week, 5 later"
#~ msgstr "Săptămâna curentă, săptămâna următoare, încă 5"

#~ msgid "Current zoom factor"
#~ msgstr "Factor de mărire curent"

#~ msgid "Custom"
#~ msgstr "Personalizat"

#~ msgid "Custom form"
#~ msgstr "Formular personalizat"

#~ msgid "Customize this page"
#~ msgstr "Personalizează pagina"

#~ msgid "Cut"
#~ msgstr "Taie"

#~ msgid "Cyprus"
#~ msgstr "Cipru"

#~ msgid "Czech"
#~ msgstr "Cehă"

#~ msgid "Czech Republic"
#~ msgstr "Republica Cehă"

#~ msgid "DKK"
#~ msgstr "DKK"

#~ msgid "Danish"
#~ msgstr "Daneză"

#~ msgid "Dark blue"
#~ msgstr "Albastru închis"

#~ msgid "Dark red"
#~ msgstr "Roșu închis"

#~ msgid "Darker"
#~ msgstr "Mai închis"

#~ msgid "Data imported successfully"
#~ msgstr "Datele au fost importate cu succes"

#~ msgid "Data only partially imported ( %1$s of %2$s records)"
#~ msgstr "Datele au fost importate doar parțial (%1$s din %2$s înregistrări)"

#~ msgid "Date"
#~ msgstr "Dată"

#~ msgid "Date completed"
#~ msgstr "Data încheierii"

#~ msgid "Date format:"
#~ msgstr "Format dată:"

#~ msgid "Date of birth"
#~ msgstr "Data nașterii"

#~ msgid "Date of birth:"
#~ msgstr "Data nașterii:"

#~ msgid "Date:"
#~ msgstr "Dată:"

#~ msgid "Day"
#~ msgstr "Zi"

#~ msgid "Day View"
#~ msgstr "Vedere pe zile"

#~ msgid "Days"
#~ msgstr "Zile"

#~ msgid "Debug"
#~ msgstr "Depanare"

#~ msgid "December"
#~ msgstr "Decembrie"

#~ msgid "Decline"
#~ msgstr "Respinge"

#~ msgid "Decline counter proposal"
#~ msgstr "Respinge contrapropunerea"

#~ msgid "Declined"
#~ msgstr "Respins"

#~ msgid "Default E-Mail font size?"
#~ msgstr "Dimensiunea implicită a fontului pentru mesaje?"

#~ msgid "Default E-Mail font?"
#~ msgstr "Fontul implicit pentru mesaje?"

#~ msgid "Default Theme"
#~ msgstr "Temă implicită"

#~ msgid "Default address"
#~ msgstr "Adresă implicită "

#~ msgid "Default app after sign in"
#~ msgstr "Aplicație implicită după autentificare"

#~ msgid "Default calendar view"
#~ msgstr "Vedere implicită calendar"

#~ msgid "Default reminder"
#~ msgstr "Memento implicit"

#~ msgid "Default sender address"
#~ msgstr "Adresa implicită a expeditorului"

#~ msgid "Default sender address:"
#~ msgstr "Adresa implicită a expeditorului:"

#~ msgid "Default view"
#~ msgstr "Vedere implicită"

#~ msgid "Default view for Spam folder:"
#~ msgstr "Vedere implicită pentru dosarul de Spam"

#~ msgid "Deferred"
#~ msgstr "Amânat"

#~ msgid "Delay before a hover is displayed"
#~ msgstr "Timpul de așteptare înainte de afișarea unei ferestre de asistență"

#~ msgid "Delete"
#~ msgstr "Șterge"

#~ msgid "Delete Attachment"
#~ msgstr "Șterge fișierul atașat"

#~ msgid "Delete Columns"
#~ msgstr "Șterge coloanele"

#~ msgid "Delete Contact"
#~ msgstr "Șterge contactul"

#~ msgid "Delete E-Mail"
#~ msgstr "Șterge mesajul"

#~ msgid "Delete E-Mails"
#~ msgstr "Șterge mesajele"

#~ msgid "Delete Folder"
#~ msgstr "Șterge dosarul"

#~ msgid "Delete Publication"
#~ msgid_plural "Delete Publications"
#~ msgstr[0] "Șterge publicația"
#~ msgstr[1] "Șterge publicațiile"
#~ msgstr[2] "Șterge publicațiile"

#~ msgid "Delete Resource"
#~ msgid_plural "Delete Resources"
#~ msgstr[0] "Șterge resursa"
#~ msgstr[1] "Șterge resursele"
#~ msgstr[2] "Șterge resursele"

#~ msgid "Delete Rows"
#~ msgstr "Șterge liniile"

#~ msgid "Delete Rule"
#~ msgid_plural "Delete Rules"
#~ msgstr[0] "Șterge regula"
#~ msgstr[1] "Șterge regulile"
#~ msgstr[2] "Șterge regulile"

#~ msgid "Delete Task"
#~ msgstr "Șterge sarcina"

#~ msgid "Delete a Subreddit"
#~ msgstr "Șterge un subreddit"

#~ msgid "Delete a blog"
#~ msgstr "Șterge un blog"

#~ msgid "Delete a feed"
#~ msgstr "Șterge un flux"

#~ msgid "Delete a group of feeds"
#~ msgstr "Șterge un grup de fluxuri"

#~ msgid "Delete a stream"
#~ msgstr "Șterge un flux"

#~ msgid "Delete account"
#~ msgstr "Șterge contul"

#~ msgid "Delete all accounts"
#~ msgstr "Șterge toate conturile"

#~ msgid "Delete appointment"
#~ msgstr "Șterge întâlnirea"

#~ msgid "Delete contact"
#~ msgid_plural "Delete contacts"
#~ msgstr[0] "Șterge contactul"
#~ msgstr[1] "Șterge contactele"
#~ msgstr[2] "Șterge contactele"

#~ msgid "Delete drawing object"
#~ msgstr "Șterge obiectul desenat"

#~ msgid "Delete feed"
#~ msgstr "Șterge fluxul"

#~ msgid "Delete group"
#~ msgstr "Șterge grupul"

#~ msgid "Delete selected columns"
#~ msgstr "Șterge coloanele selectate"

#~ msgid "Delete selected rows"
#~ msgstr "Șterge liniile selectate"

#~ msgid "Delete the draft after sending."
#~ msgstr "Sterge schița după trimitere."

#~ msgid "Delete version"
#~ msgstr "Șterge versiunea"

#~ msgid "Delete whole series"
#~ msgstr "Șterge toată seria"

#~ msgid "Delete widget"
#~ msgstr "Șterge aplicația"

#~ msgid "Deleting messages on local storage also deletes them on server"
#~ msgstr ""
#~ "Mesajele șterse de pe mediul de stocare local vor fi șterse și de pe "
#~ "server"

#~ msgid "Demote One Level"
#~ msgstr "Coboară cu un nivel"

#~ msgid "Department"
#~ msgstr "Departament"

#~ msgid "Department:"
#~ msgstr "Departament:"

#~ msgid "Descending"
#~ msgstr "În ordine descrescătoare"

#~ msgid "Description"
#~ msgstr "Descriere"

#~ msgid "Description has been copied"
#~ msgstr "Descrierea a fost copiată"

#~ msgid "Description:"
#~ msgstr "Descriere:"

#~ msgid "Destination"
#~ msgstr "Destinație"

#~ msgid "Destination folder:"
#~ msgstr "Dosar de destinație:"

#~ msgid "Detach file"
#~ msgstr "Detașează fișierul"

#~ msgid "Detail"
#~ msgstr "Detalii"

#~ msgid "Detail Information for Publication"
#~ msgstr "Informații detaliate pentru publicație"

#~ msgid "Detail information for publication"
#~ msgstr "Informații detaliate pentru publicație"

#~ msgid ""
#~ "Detailed guides for all modules are located in the help section of the "
#~ "settings."
#~ msgstr ""
#~ "În secțiunea ajutor a setărilor se găsesc ghiduri detaliate pentru toate "
#~ "modulele."

#~ msgid ""
#~ "Detailed information can be found in the Import section of the online "
#~ "help or the user manual."
#~ msgstr ""
#~ "Informații detaliate por fi găsite în secțiunea Import a ajutorului "
#~ "online sau în manualul de utilizare."

#~ msgid "Details"
#~ msgstr "Detalii"

#~ msgid "Details:"
#~ msgstr "Detalii:"

#~ msgid "Direct link"
#~ msgstr "Legătură directă"

#~ msgid "Direct link: %1$s"
#~ msgstr "Legătură directă: %1$s"

#~ msgid "Direct message"
#~ msgstr "Mesaj direct"

#~ msgid "Disable"
#~ msgstr "Dezactivează"

#~ msgid "Disable all"
#~ msgstr "Dezactivează tot"

#~ msgid "Disable widget"
#~ msgstr "Dezactiveză aplicația"

#~ msgid "Disabled"
#~ msgstr "Deazctivat"

#~ msgid "Discard"
#~ msgstr "Renunță"

#~ msgid "Discard changes"
#~ msgstr "Renunță la modificări"

#~ msgid "Display"
#~ msgstr "Afișează"

#~ msgid "Display Name"
#~ msgstr "Nume afișat"

#~ msgid "Display area"
#~ msgstr "Zona de afișare"

#~ msgid "Display as"
#~ msgstr "Afișează ca"

#~ msgid "Display as:"
#~ msgstr "Afișează ca:"

#~ msgid "Display emoticons as graphics in text emails"
#~ msgstr "Afișează emotigramele ca imagini în mesajele text"

#~ msgid "Display name"
#~ msgstr "Nume afișat"

#~ msgid "Display of names"
#~ msgstr "Afișarea numelor"

#~ msgid "Displayed name"
#~ msgstr "Nume afișat"

#~ msgid "Displaying information"
#~ msgstr "Afișarea de informații"

#~ msgid "Distance"
#~ msgstr "Distanță"

#~ msgid "Distribution List"
#~ msgstr "Listă de distribuție"

#~ msgid "Distribution list"
#~ msgstr "Listă de distribuție"

#~ msgid "Distribution list has been saved"
#~ msgstr "Lista de distribuție a fost salvată"

#~ msgid "Djibouti"
#~ msgstr "Djibouti"

#~ msgid "Do the following:"
#~ msgstr "Execută următoarea acțiune:"

#~ msgid ""
#~ "Do you really want to change the file extension from  \".%1$s\" to \".%2$s"
#~ "\" ?"
#~ msgstr "Sigur doriți să modificați extensia din \".%1$s\" în \".%2$s\" ?"

#~ msgid "Do you really want to delete folder \"%s\"?"
#~ msgstr "Sigur doriți să ștergeți dosarul \"%s\"?"

#~ msgid "Do you really want to delete the following blog?"
#~ msgstr "Sigur doriți să ștergeți următorul blog?"

#~ msgid "Do you really want to delete the following feed?"
#~ msgstr "Sigur doriți să ștergeți fluxul următor?"

#~ msgid "Do you really want to delete the following group of feeds?"
#~ msgstr "Sigur doriți să ștergeți următorul grup de fluxuri?"

#~ msgid "Do you really want to delete the following stream?"
#~ msgstr "Sigur doriți să ștergeți următorul flux?"

#~ msgid "Do you really want to delete the following subreddit?"
#~ msgstr "Sigur doriți să ștergeți următorul subreddit?"

#~ msgid "Do you really want to delete these items?"
#~ msgstr "Sigur doriți să ștergeți elementele?"

#~ msgid "Do you really want to delete this account?"
#~ msgstr "Sigur doriți să ștergeți acest cont?"

#~ msgid "Do you really want to delete this contact?"
#~ msgstr "Sigur doriți să ștergeți contactul?"

#~ msgid "Do you really want to delete this distribution list?"
#~ msgstr "Sigur doriți să ștergeți lista de distribuție?"

#~ msgid "Do you really want to delete this file?"
#~ msgid_plural "Do you really want to delete these files?"
#~ msgstr[0] "Sigur doriți să ștergeți acest fișier?"
#~ msgstr[1] "Sigur doriți să ștergeți aceste fișiere?"
#~ msgstr[2] "Sigur doriți să ștergeți aceste fișiere?"

#~ msgid "Do you really want to delete this task?"
#~ msgid_plural "Do you really want to delete this tasks?"
#~ msgstr[0] "Sigur doriți să ștergeți această sarcină?"
#~ msgstr[1] "Sigur doriți să ștergeți aceste sarcini?"
#~ msgstr[2] "Sigur doriți să ștergeți aceste sarcini?"

#~ msgid "Do you really want to delete this widget?"
#~ msgstr "Sigur doriți să ștergeți această aplicație?"

#~ msgid "Do you really want to discard this mail?"
#~ msgstr "Sigur doriți să renunțați la acest mail?"

#~ msgid "Do you really want to discard your changes?"
#~ msgstr "Sigur doriți să renunțați la modificări?"

#~ msgid "Do you really want to empty folder \"%s\"?"
#~ msgstr "Sigur doriți să goliți dosarul \"%s\"?"

#~ msgid ""
#~ "Do you really want to remove the extension \".%1$s\" from your filename?"
#~ msgstr "Sigur doriți să eliminați extensia \".%1$s\" din numele fișierului?"

#, fuzzy
#~| msgid ""
#~| "Do you want to edit the whole series or just one appointment within the "
#~| "series?"
#~ msgid ""
#~ "Do you want to confirm the whole series or just one appointment within "
#~ "the series?"
#~ msgstr "Doriți să editați toată seria sau doar anumite întâlniri din serie?"

#~ msgid ""
#~ "Do you want to delete the whole recurrence or a single instance of the "
#~ "recurrence?"
#~ msgstr "Doriți să ștergeți toată seria sau o anumită instanță din serie?"

#~ msgid ""
#~ "Do you want to delete the whole series or just one appointment within the "
#~ "series?"
#~ msgstr ""
#~ "Doriți să ștergeți toată seria sau doar o anumită întâlnire din serie?"

#~ msgid "Do you want to delete this appointment?"
#~ msgstr "Doriți să ștergeți întâlnirea?"

#~ msgid ""
#~ "Do you want to edit the whole recurrence or a single recurrence "
#~ "appointment? Please note when changing a serial appointment, exceptions "
#~ "to the recurrence are reset."
#~ msgstr ""
#~ "Doriți să editați toată seria sau doar o anumită întâlnire din serie? "
#~ "Atenție: dacă modificați o serie de întâlniri, excepțiile acestei serii "
#~ "vor fi resetate."

#~ msgid ""
#~ "Do you want to edit the whole recurrence or single instances of the "
#~ "recurrence? Please note when changing a serial appointment, exceptions to "
#~ "the recurrence are reset."
#~ msgstr ""
#~ "Doriți să editați toată seria sau doar anumite instanțe din serie? "
#~ "Atenție: dacă modificați o serie de întâlniri, excepțiile acestei serii "
#~ "vor fi resetate."

#~ msgid ""
#~ "Do you want to edit the whole series or a single series appointment? "
#~ "Please note when changing a serial appointment, exceptions to the series "
#~ "are reset."
#~ msgstr ""
#~ "Doriți să editați toată seria sau doar o anumită întâlnire din serie? "
#~ "Atenție: dacă modificați o serie de întâlniri, excepțiile acestei serii "
#~ "vor fi resetate."

#~ msgid ""
#~ "Do you want to edit the whole series or just one appointment within the "
#~ "series?"
#~ msgstr "Doriți să editați toată seria sau doar anumite întâlniri din serie?"

#~ msgid "Do you want to keep the draft after sending this mail?"
#~ msgstr "Doriți să păstrați schița după trimiterea acestui mail?"

#~ msgid "Do you want to permanently delete this mail?"
#~ msgid_plural "Do you want to permanently delete these mails?"
#~ msgstr[0] "Doriți să ștergeți definitiv acest mail?"
#~ msgstr[1] "Doriți să ștergeți definitiv aceste mailuri?"
#~ msgstr[2] "Doriți să ștergeți definitiv aceste mailuri?"

#~ msgid "Do you want to save your configuration?"
#~ msgstr "Doriți să salvați configurația?"

#~ msgid "Do you want to send a delivery receipt?"
#~ msgstr "Doriți să trimiteți o confirmare de primire?"

#~ msgid "Document"
#~ msgstr "Document"

#~ msgid "Document name"
#~ msgstr "Numele documentului"

#~ msgid "Document saved in folder \"%1$s\"."
#~ msgstr "Document salvat în dosarul \"%1$s\"."

#~ msgctxt "app"
#~ msgid "Documents"
#~ msgstr "Documente"

#~ msgid "Does not match"
#~ msgstr "Nu corespunde"

#~ msgid "Does not match regex"
#~ msgstr "Nu corespunde expresiei regulate"

#~ msgid "Dominica"
#~ msgstr "Dominica"

#~ msgid "Dominican Republic"
#~ msgstr "Republica Dominicană"

#~ msgid "Don't show again"
#~ msgstr "Nu afișa din nou"

#~ msgid "Done"
#~ msgstr "Finalizat"

#~ msgid "Double"
#~ msgstr "La două rânduri"

#, fuzzy
#~ msgid "Doubleclick in this row for whole day appointment"
#~ msgstr "Clic pentru o întâlnire pentru întreaga zi"

#~ msgid "Download"
#~ msgstr "Descarcă"

#~ msgid "Download Updater"
#~ msgstr "Descarcă aplicația de actualizare"

#~ msgid "Download install file (for Windows)"
#~ msgstr "Descarcă fișierul de instalare (pentru Windows)"

#~ msgid "Download updater for the Connector for Microsoft Outlook"
#~ msgstr ""
#~ "Descarcă aplicația de actualizare a conectorului pentru Microsoft Outlook"

#~ msgid "Downloads"
#~ msgstr "Descărcări"

#~ msgid "Drafts folder"
#~ msgstr "Dosar de schițe"

#~ msgid "Drag to reorder widget"
#~ msgstr "Glisați pentru a reordona aplicația"

#~ msgid "Drawing"
#~ msgstr "Desen"

#~ msgid "Drawing Position"
#~ msgstr "Poziția desenului"

#~ msgid "Drawing position"
#~ msgstr "Poziția desenului"

#~ msgctxt "app"
#~ msgid "Drive"
#~ msgstr "Drive"

#~ msgctxt "help"
#~ msgid "Drive Settings"
#~ msgstr "Setări Drive"

#, fuzzy
#~ msgid "Drop EML file here for import"
#~ msgstr "Glisați aici pentru a importa mailul"

#~ msgid "Drop here to import this mail"
#~ msgstr "Glisați aici pentru a importa mailul"

#~ msgid "Drop here to upload a <b class=\"dndignore\">new attachment</b>"
#~ msgstr ""
#~ "Glisați aici pentru a încărca un <b class=\"dndignore\">fișier atașat "
#~ "nou</b>"

#~ msgid "Drop here to upload a <b class=\"dndignore\">new file</b>"
#~ msgstr ""
#~ "Glisați aici pentru a încărca un <b class=\"dndignore\">fișier nou</b>"

#~ msgid "Drop here to upload a <b class=\"dndignore\">new version</b>"
#~ msgstr ""
#~ "Glisați aici pentru a încărca o <b class=\"dndignore\">versiune nouă</b>"

#~ msgid ""
#~ "Drop here to upload a <b class=\"dndignore\">new version</b> of \"%1$s\""
#~ msgstr ""
#~ "Glisați aici pentru a încărca o <b class=\"dndignore\">versiune nouă</b> "
#~ "a \"%1$s\""

#~ msgid "Drop here to upload a <b class='dndignore'>new attachment</b>"
#~ msgstr ""
#~ "Glisați aici pentru a încărca un <b class='dndignore'>fișier atașat nou</"
#~ "b>"

#~ msgid "Drop the file anywhere to add attachment"
#~ msgstr "Glisați fișieul oriunde pentru a adăuga ca fișier atașat"

#~ msgid "Dropdown"
#~ msgstr "Listă derulantă"

#~ msgid "Due"
#~ msgstr "Scadență"

#~ msgid "Due %1$s"
#~ msgstr "Scadent în data de %1$s"

#~ msgid "Due date"
#~ msgstr "Dată de scadență"

#~ msgid "Due date:"
#~ msgstr "Dată de scadență:"

#~ msgid "Due in %d day."
#~ msgid_plural "Due in %d days."
#~ msgstr[0] "Scadent după %d zi."
#~ msgstr[1] "Scadent după %d zile."
#~ msgstr[2] "Scadent după %d de zile."

#~ msgid "Due on %1$s"
#~ msgstr "Scadent pe %1$s"

#~ msgid "Due today!"
#~ msgstr "Scadent astăzi!"

#~ msgid "Dutch (Netherlands)"
#~ msgstr "Olandeză (Olanda)"

#~ msgid "Dynamic resizing..."
#~ msgstr "Redimensionare dinamică..."

#~ msgid "E-Mail"
#~ msgstr "E-mail"

#~ msgid "E-Mail (business):"
#~ msgstr "E-mail (profesional):"

#~ msgid "E-Mail (other)"
#~ msgstr "E-mail (altul)"

#~ msgid "E-Mail (other):"
#~ msgstr "E-mail (altul):"

#~ msgid "E-Mail (private)"
#~ msgstr "E-mail (personal)"

#~ msgid "E-Mail (private):"
#~ msgstr "E-mail (personal):"

#~ msgctxt "help"
#~ msgid "E-Mail Settings"
#~ msgstr "Setări de e-mail"

#~ msgid "E-Mail:"
#~ msgstr "E-mail:"

#~ msgid "EB"
#~ msgstr "EB"

#~ msgid "EEE, %s"
#~ msgstr "EEE, %s"

#~ msgid "EEEE, %s"
#~ msgstr "EEEE, %s"

#~ msgid "EUR"
#~ msgstr "EUR"

#~ msgid "Each"
#~ msgstr "Fiecare"

#~ msgid "Each %s Day"
#~ msgstr "O dată la %s zile"

#~ msgid "Each %s weeks on %s"
#~ msgstr "O dată la %s săptămâni %s"

#~ msgid "Each %s. %s"
#~ msgstr "Fiecare %s. %s"

#~ msgid "Ecuador"
#~ msgstr "Ecuador"

#~ msgid "Edit"
#~ msgstr "Editează"

#~ msgid "Edit Appointment"
#~ msgstr "Editează întâlnirea"

#~ msgid "Edit Contact"
#~ msgstr "Editează contactul"

#~ msgid "Edit Distribution List"
#~ msgstr "Editează lista de distribuție"

#~ msgid "Edit Flickr photo stream"
#~ msgstr "Editează un flux de fotografii Flickr"

#~ msgid "Edit Furigana"
#~ msgstr "Editează furigana"

#~ msgid "Edit InfoItem"
#~ msgstr "Editează elementul de informație"

#~ msgid "Edit Mode"
#~ msgstr "Mod editare"

#~ msgid "Edit Tumblr feed"
#~ msgstr "Editează un flux Tumblr"

#~ msgid "Edit a Subreddit"
#~ msgstr "Editează un Subreddit"

#~ msgid "Edit a blog"
#~ msgstr "Editează un blog"

#~ msgid "Edit a group of feeds"
#~ msgstr "Editează un grup de fluxuri"

#~ msgid "Edit appointment"
#~ msgstr "Editează întâlnirea"

#~ msgid "Edit as new"
#~ msgstr "Editează ca nou"

#~ msgid "Edit description"
#~ msgstr "Editează descrierea"

#~ msgid "Edit draft"
#~ msgstr "Editează ciorna"

#~ msgid "Edit feed"
#~ msgstr "Editează flux"

#~ msgid "Edit rule"
#~ msgstr "Editează regula"

#~ msgid "Edit signature"
#~ msgstr "Editează semnătura"

#~ msgid "Edit task"
#~ msgstr "Editează sarcina"

#~ msgid "Edit to set a name."
#~ msgstr "Editează pentru a seta un nume."

#~ msgid "Editor"
#~ msgstr "Editor"

#~ msgid "Editor feature set:"
#~ msgstr "Tip de configurație editor:"

#~ msgid "El Salvador"
#~ msgstr "El Salvador"

#~ msgid "Elements of this week only"
#~ msgstr "Doar elementele acestei săptămâni"

#~ msgid "Email"
#~ msgstr "E-mail"

#~ msgid "Email 1"
#~ msgstr "E-mail 1"

#~ msgid "Email 1 / Phone number"
#~ msgstr "Adresă de email 1 / Număr de telefon"

#~ msgid "Email 2"
#~ msgstr "E-mail 2"

#~ msgid "Email 3"
#~ msgstr "E-mail 3"

#~ msgid "Email Address:"
#~ msgstr "Adresă de e-mail:"

#~ msgid "Email address"
#~ msgstr "Adresă de e-mail"

#~ msgid "Email addresses"
#~ msgstr "Adrese de e-mail"

#, fuzzy
#~ msgid "Email from %1$s: %2$s"
#~ msgstr "Anual în ziua de %1$s %2$d"

#~ msgid "Email notification for Accept/Declined"
#~ msgstr "Notificare pe e-mail pentru Acceptat/Respins"

#~ msgid "Email notification for New, Changed, Deleted?"
#~ msgstr "Notificare pe e-mail pentru Nou, Modificat, Șters?"

#~ msgid "Email notification for appointment"
#~ msgstr "Notificare pe e-mail pentru întâlnire"

#~ msgid "Email notification for appointment creator?"
#~ msgstr "Notificare pe e-mail pentru creatorul întâlnirii?"

#~ msgid "Email notification for appointment participant?"
#~ msgstr "Notificare pe e-mail pentru participantul la întâlnire?"

#~ msgid "Email notification for task"
#~ msgstr "Notificare pe e-mail pentru sarcină"

#~ msgid "Email notification for task creator?"
#~ msgstr "Notificare pe e-mail pentru creatorul sarcinii?"

#~ msgid "Email notification for task participant?"
#~ msgstr "Notificare pe e-mail pentru participantul la sarcină?"

#~ msgid ""
#~ "Emails cannot be put into trash folder while your mail quota is exceeded."
#~ msgstr ""
#~ "Mesajele nu pot fi plasate în coșul de gunoi deoarece cota de mail este "
#~ "depășită."

#~ msgid "Embedded windows"
#~ msgstr "Ferestre integrate"

#~ msgid "Employee ID"
#~ msgstr "Identificator angajat"

#~ msgid "Employee ID:"
#~ msgstr "Identificator angajat:"

#~ msgid "Employee type"
#~ msgstr "Tip de angajat"

#~ msgctxt "vgrid"
#~ msgid "Empty"
#~ msgstr "Gol"

#~ msgid "Empty folder"
#~ msgstr "Golește dosarul"

#~ msgid "Empty name and description found."
#~ msgstr "S-au găsit un nume și o descriere vide."

#~ msgid "Emptying folder... This may take a few seconds."
#~ msgstr ""
#~ "Se golește dosarul... Această operație poate să dureze câteva secunde."

#~ msgid "Enable"
#~ msgstr "Activează"

#~ msgid "Enable Calendar Hover"
#~ msgstr "Activează ferestrele de asistență pentru calendar"

#~ msgid "Enable Contacts Hover"
#~ msgstr "Activează ferestrele de asistență pentru contacte"

#~ msgid "Enable E-Mail Hover"
#~ msgstr "Activează ferestrele de asistență pentru e-mail"

#~ msgid "Enable E-Mail Hover?"
#~ msgstr "Doriți să activați ferestrele de asistență pentru e-mail?"

#~ msgid "Enable Infostore Hover"
#~ msgstr "Activează ferestrele de asistență pentru depozitul de informații"

#~ msgid "Enable Plugin"
#~ msgstr "Activează modul"

#~ msgid "Enable Tasks Hover"
#~ msgstr "Activează ferestrele de asistență pentru sarcini"

#~ msgid "Enable auto completion of E-Mail addresses?"
#~ msgstr "Doriți să activați completarea automată a adreselor de e-mail?"

#~ msgid "Enable calendar hovers"
#~ msgstr "Activează ferestrele de asistență pentru calendar"

#~ msgid "Enable start page hovers"
#~ msgstr "Activează ferestrele de asistență pentru pagina de pornire"

#~ msgid "Enable visual effects"
#~ msgstr "Activează efectele vizuale"

#~ msgid "Enabled"
#~ msgstr "Activat"

#~ msgid "Enabled for all mail folders"
#~ msgstr "Activat pentru toate dosarele de mail"

#~ msgid "Enabled for inbox only"
#~ msgstr "Activat doar pentru mesajele primite"

#~ msgid "Enabled for the following addresses"
#~ msgstr "Activat pentru următoarele adrese"

#~ msgid ""
#~ "Enables offline access to e-mail, calendar, tasks, and contacts folders. "
#~ "Any changes that are made using Microsoft Outlook offline will be "
#~ "automatically synchronized the next time you go online:"
#~ msgstr ""
#~ "Activează accesul offline la dosarele de e-mail, calendar, sarcini și "
#~ "contacte. Modificările efectuate utilizând offline Microfost Outlook vor "
#~ "fi sincronizate automat la următoarea conectare la rețea."

#~ msgid "End"
#~ msgstr "Sfârșit"

#~ msgid "End date is before start date"
#~ msgstr "Data de sfârșit este înaintea datei de început"

#~ msgid "End date:"
#~ msgstr "Dată de sfârșit:"

#~ msgid "End of working time"
#~ msgstr "Sfârșitul zilei de lucru"

#~ msgid "End time is before start time"
#~ msgstr "Ora de sfârșit este înaintea orei de început"

#~ msgid "End:"
#~ msgstr "Sfârșit:"

#~ msgid "Ends at"
#~ msgstr "Se termină la"

#~ msgid "Ends at:"
#~ msgstr "Se termină la:"

#~ msgid "Ends on"
#~ msgstr "Se termină în data de"

#~ msgid "English (US)"
#~ msgstr "Engleză (SUA)"

#~ msgid "Enhanced"
#~ msgstr "Îmbunătățit"

#~ msgid "Enter Image URL"
#~ msgstr "Introduceți un URL pentru Imagine"

#~ msgid "Enter URL"
#~ msgstr "Introduceți URL-ul"

#~ msgid "Enter a comment"
#~ msgstr "Introduceți un comentariu"

#~ msgid "Enter additional data"
#~ msgstr "Introduceți date adiționale"

#~ msgid "Enter document title here"
#~ msgstr "Introduceți titlul documentului aici"

#~ msgid "Enter general data"
#~ msgstr "Introduceți date generale"

#~ msgid "Enter personal data"
#~ msgstr "Introduceți date personale"

#~ msgid "Enter the E-Mail text below the subject."
#~ msgstr "Introduceți textului e-mailului sub subiect."

#~ msgid ""
#~ "Enter the E-Mail text below the subject. If the text format was set to "
#~ "HTMl in the options, you can format the E-Mail text. To do so select a "
#~ "text part and then click an icon in the formatting bar."
#~ msgstr ""
#~ "Introduceți textul e-mailului sub subiect. Dacă formatul textului este "
#~ "setat pe HTMl în opțiuni, puteți formata textul e-mailului. Pentru a "
#~ "formata, selectați o parte de text și apăsați pe o pictogramă din bara de "
#~ "formatare."

#~ msgid ""
#~ "Enter the recipient's name on the top left side. As soon as you typed the "
#~ "first letters, suggestions from the address books are displayed. To "
#~ "accept a recipient suggestion, click on it."
#~ msgstr ""
#~ "Introduceți numele destinatarului în partea stângă sus. Imediat ce "
#~ "începeți să scrieți primele litere, se afișează sugestii din agendele de "
#~ "contacte. Pentru a acepta o sugestie de destinatar, apăsați pe acea "
#~ "sugestie."

#~ msgid "Enter the subject on the right side of the recipient."
#~ msgstr "Introduceți subiectul în dreapta expeditorului."

#~ msgid "Enter visible text"
#~ msgstr "Introduceți un text vizibil"

#~ msgid "Enter your version comment:"
#~ msgstr "Introduceți un comentariu pentru versiune:"

#~ msgid "Entire thread"
#~ msgstr "Toată conversația"

#~ msgid "Envelope"
#~ msgstr "Plic"

#~ msgid "Equatorial Guinea"
#~ msgstr "Guineea Ecuatorială"

#~ msgid "Error"
#~ msgstr "Eroare"

#~ msgid "Error log"
#~ msgstr "Jurnal erori"

#~ msgid "Error-ID: %1$s"
#~ msgstr "Identificator eroare: %1$s"

#~ msgid "Error:"
#~ msgstr "Eroare:"

#~ msgid "Error: %1$s doesn't support routing from %2$s"
#~ msgstr "Eroare: %1$s nu suportă rutarea din %2$s"

#~ msgid "Error: %1$s doesn't support routing to %2$s"
#~ msgstr "Eroare: %1$s nu suportă rutarea spre %2$s"

#~ msgid "Error: %2$s"
#~ msgstr "Eroare: %2$s"

#~ msgid "Errors"
#~ msgstr "Erori"

#~ msgid "Estimated Costs:"
#~ msgstr "Costuri estimate:"

#~ msgid "Estimated Duration:"
#~ msgstr "Durata estimată:"

#~ msgid "Estimated costs"
#~ msgstr "Costuri estimate"

#~ msgid "Estimated duration in minutes"
#~ msgstr "Durată estimată în minute"

#~ msgid "Estonia"
#~ msgstr "Estonia"

#~ msgid "Ethiopia"
#~ msgstr "Etiopia"

#~ msgid "Euro"
#~ msgstr "Euro"

#~ msgid "Every"
#~ msgstr "O dată la"

#~ msgid "Every %1$d days"
#~ msgstr "O dată la %1$d zile"

#~ msgid "Every %1$d months on day %2$d"
#~ msgstr "O dată la %1$d luni în ziua de %2$d"

#~ msgid "Every %1$d months on the %2$s %3$s"
#~ msgstr "O dată la %1$d luni în ziua de %2$s %3$s"

#~ msgid "Every %1$d weeks on %2$s"
#~ msgstr "O dată la %1$d săptămâni în ziua de %2$s"

#~ msgid "Every %1$d weeks on all days"
#~ msgstr "O dată la %1$d  săptămâni în fiecare zi"

#~ msgid "Every %1$d weeks on work days"
#~ msgstr "O dată la %1$d săptămâni în zile de lucru"

#~ msgid "Every %1$d years on %2$s %3$d"
#~ msgstr "O dată la %1$d ani în ziua de %2$s %3$d"

#~ msgid "Every %1$d years on the %2$s %3$s of %4$d"
#~ msgstr "O dată la %1$d ani în data de %2$s %3$s a lunii %4$d"

#~ msgid "Every day"
#~ msgstr "În fiecare zi"

#~ msgid "Exception caught: "
#~ msgstr "S-a găsit o excepție"

#~ msgid "Exit Fullscreen"
#~ msgstr "Ieșire ecran complet"

#~ msgid "Expand form"
#~ msgstr "Extinde formularul"

#~ msgid "Expand timeframe by one month"
#~ msgstr "Extinde intervalul de timp cu o lună"

#~ msgid "Expert mode"
#~ msgstr "Mod expert"

#~ msgid "Export"
#~ msgstr "Export"

#~ msgid "Export folder"
#~ msgstr "Exportă dosarul"

#~ msgid "Extended view"
#~ msgstr "Vedere extinsă"

#~ msgctxt "help"
#~ msgid "External E-Mail Accounts"
#~ msgstr "Conturi de e-mail externe"

#~ msgid "External contact"
#~ msgstr "Contact extern"

#~ msgid ""
#~ "External images have been blocked to protect you against potential spam!"
#~ msgstr ""
#~ "Imaginile externe au fost blocate pentru a vă proteja împotriva "
#~ "eventualelor mesaje nedorite!"

#~ msgid "External link"
#~ msgstr "Legătură externă"

#~ msgid "External participants"
#~ msgstr "Participanți externi"

#~ msgid "External user"
#~ msgstr "Utilizator extern"

#~ msgctxt "friday"
#~ msgid "F"
#~ msgstr "V"

#~ msgid "FAQ"
#~ msgstr "Întrebări frecvente"

#~ msgid "Face"
#~ msgstr "Față"

#~ msgid "Facebook"
#~ msgstr "Facebook"

#~ msgid "Facebook reported an error:"
#~ msgstr "Facebook a returnat o eroare:"

#~ msgid "Failed to add. Maybe the vCard attachment is invalid."
#~ msgstr "Adăugarea a eșuat. Probabil că fișierul VCard atașat este incorect."

#~ msgid "Failed to connect."
#~ msgstr "Eroare de conexiune."

#~ msgid "Failed to recover accounts"
#~ msgstr "Recuperarea conturilor a eșuat"

#~ msgid "Failed to save distribution list."
#~ msgstr "Salvarea listei de distribuție a eșuat."

#~ msgid "Failed to sign in"
#~ msgstr "Autentificarea a eșuat"

#~ msgid ""
#~ "Failed to start application. Maybe you have connection problems. Please "
#~ "try again."
#~ msgstr ""
#~ "Aplicația nu a putut demara. Probabil aveți probleme de conexiune. "
#~ "Încercați din nou."

#~ msgid ""
#~ "Failed to update confirmation status; most probably the appointment has "
#~ "been deleted."
#~ msgstr ""
#~ "Actualizarea stării confirmării a eșuat; probabil că întâlnirea a fost "
#~ "ștearsă."

#~ msgid ""
#~ "Failed to update confirmation status; most probably the task has been "
#~ "deleted."
#~ msgstr ""
#~ "Actualizarea stării confirmării a eșuat; probabil că sarcina a fost "
#~ "ștearsă."

#~ msgid "Failure! Please refresh."
#~ msgstr "Eroare! Reîncărcați."

#~ msgid "Falkland Islands (Malvinas)"
#~ msgstr "Insulele Falkland (Malvine)"

#~ msgid "Faroe Islands"
#~ msgstr "Insulele Feroe"

#~ msgid "Favorite"
#~ msgstr "Favorit"

#~ msgid "Favorited"
#~ msgstr "Adăugat la preferințe"

#~ msgid "Fax"
#~ msgstr "Fax"

#~ msgid "Fax (Home)"
#~ msgstr "Fax (personal)"

#~ msgid "Fax (alt)"
#~ msgstr "Fax (alternativ)"

#~ msgid "Fax (business)"
#~ msgstr "Fax (profesional)"

#~ msgid "Fax (business):"
#~ msgstr "Fax (profesional):"

#~ msgid "Fax (other)"
#~ msgstr "Fax (altul)"

#~ msgid "Fax (other):"
#~ msgstr "Fax (altul):"

#~ msgid "Fax (private)"
#~ msgstr "Fax (personal)"

#~ msgid "Fax:"
#~ msgstr "Fax:"

#~ msgid "Feature not available!"
#~ msgstr "Funcționalitatea nu este disponibilă!"

#~ msgid "Feb"
#~ msgstr "Feb"

#~ msgid "February"
#~ msgstr "Februarie"

#~ msgid "Feed URL"
#~ msgstr "URL flux"

#, fuzzy
#~ msgid "Feedback"
#~ msgstr "înapoi"

#~ msgid "Feeling • Decoration"
#~ msgstr "Senzație • Ornament"

#~ msgid "Fiji"
#~ msgstr "Fiji"

#~ msgid "File"
#~ msgstr "Fișier"

#~ msgid "File name"
#~ msgstr "Nume fișier"

#~ msgid "File name:"
#~ msgstr "Nume fișier:"

#~ msgid "File names must not be empty"
#~ msgstr "Numele fișierelor nu pot fi goale"

#~ msgid "File names must not contain slashes"
#~ msgstr "Numele fișierelor nu pot conține bare oblice"

#~ msgid "File quota"
#~ msgstr "Cotă de fișier"

#~ msgid "File type:"
#~ msgstr "Tip fișier:"

#~ msgid "File versions"
#~ msgstr "Versiuni fișier"

#~ msgid "File..."
#~ msgstr "Fișier..."

#~ msgid "File: %1$s"
#~ msgstr "Fișier: %1$s"

#~ msgid "Files"
#~ msgstr "Fișiere"

#~ msgctxt "app"
#~ msgid "Files"
#~ msgstr "Fișiere"

#~ msgid "Files View"
#~ msgstr "Vedere pe fișiere"

#~ msgid "Files have been copied"
#~ msgstr "Fișierele au fost copiate"

#~ msgid "Files have been moved"
#~ msgstr "Fișierele au fost mutate"

#~ msgid "Filter"
#~ msgstr "Filtru"

#~ msgid "Find a free time"
#~ msgstr "Găsește un interval de timp liber"

#~ msgid "Fine grid"
#~ msgstr "Grilă fină"

#~ msgid "Finish tour"
#~ msgstr "Încheie vizita ghidată"

#~ msgid "Finland"
#~ msgstr "Finlanda"

#~ msgid "First name"
#~ msgstr "Prenume"

#~ msgid "First name Last name"
#~ msgstr "Prenume Nume"

#~ msgid "First name:"
#~ msgstr "Prenume:"

#~ msgid "Fit to screen size"
#~ msgstr "Ajustează la dimensiunea ecranului"

#~ msgid "Fit to screen width"
#~ msgstr "Ajustează la lățimea ecranului"

#~ msgid "Flag"
#~ msgstr "Marcaj"

#~ msgid "Flag #%d"
#~ msgstr "Marcaj #%d"

#~ msgid "Flag mail with"
#~ msgstr "Marchează mesajul cu"

#~ msgid "Flags"
#~ msgstr "Marcaje"

#~ msgid "Flickr"
#~ msgstr "Flickr"

#~ msgid "Float Left"
#~ msgstr "Flotant Stânga"

#~ msgid "Float Right"
#~ msgstr "Flotant Dreapta"

#~ msgid "Folder"
#~ msgstr "Dosar"

#~ msgid "Folder Name"
#~ msgstr "Nume dosar"

#~ msgid "Folder Properties"
#~ msgstr "Proprietăți dosar"

#~ msgid "Folder Properties: %s"
#~ msgstr "Proprietăți dosar: %s"

#~ msgid "Folder actions"
#~ msgstr "Acțiuni dosar"

#~ msgid "Folder name"
#~ msgstr "Nume dosar"

#~ msgid "Folder names must not be empty"
#~ msgstr "Numele dosarelor nu pot fi goale"

#~ msgid "Folder names must not contain slashes"
#~ msgstr "Numele dosarelor nu pot conține bare oblice"

#~ msgid "Folder path"
#~ msgstr "Cale dosar"

#~ msgid "Folder permissions"
#~ msgstr "Permisiuni dosar"

#~ msgid "Folder type"
#~ msgstr "Tip dosar"

#~ msgid "Folder view"
#~ msgstr "Vedere dosar"

#~ msgid ""
#~ "Folder with name \"%1$s\" will be hidden. Enable setting \"Show hidden "
#~ "files and folders\" to access this folder again."
#~ msgstr ""
#~ "Dosarul denumit \"%1$s\" va fi ascuns. Activați setarea \"Afișează "
#~ "fișierele și dosarele ascunse\" pentru a avea din nou acces la acest "
#~ "dosar."

#~ msgid "Folder-specific actions"
#~ msgstr "Acțiuni specifice dosarului"

#~ msgid "Folder..."
#~ msgstr "Dosar..."

#~ msgid "Folder:"
#~ msgstr "Dosar:"

#~ msgid "Folders"
#~ msgstr "Dosare"

#~ msgid "Follow"
#~ msgstr "Urmărește"

#~ msgid "Follow the instructions and install the updater."
#~ msgstr "Urmați instrucțiunile și instalați aplicația de actualizare."

#~ msgid "Following"
#~ msgstr "Urmărire"

#~ msgid "Font name"
#~ msgstr "Nume font"

#~ msgid "Font size"
#~ msgstr "Dimensiune font"

#~ msgid "Food"
#~ msgstr "Mâncare"

#, fuzzy
#~ msgid "For best results, please use"
#~ msgstr "Pentru îmbunătățirea rezultatelor, utilizați"

#~ msgid ""
#~ "For security reasons, all account passwords are encrypted with your "
#~ "primary account password. If you change your primary password, your "
#~ "external accounts might stop working. In this case, you can use your old "
#~ "password to recover all account passwords:"
#~ msgstr ""
#~ "Din motive de securitate, toate parolele conturilor sunt criptate cu "
#~ "ajutorul parolei contului dumneavoastră principal. Dacă modificați parola "
#~ "principală, conturile dumneavoatră externe ar putea să nu mai "
#~ "funcționeze.  Puteți folosi vechea parolă pentru a recupera toate "
#~ "parolele conturilor:"

#~ msgid "Forgot your password?"
#~ msgstr "Ați uitat parola?"

#~ msgid "Format"
#~ msgstr "Formatează"

#~ msgid "Format emails as"
#~ msgstr "Formatează e-mailurile ca"

#~ msgid "Format emails as:"
#~ msgstr "Formatează e-mailurile ca:"

#~ msgid "Forward"
#~ msgstr "Redirecționează"

#~ msgid "Forward all incoming emails to this address"
#~ msgstr "Redirecționează toate e-mailurile primite către această adresă"

#~ msgid "Forward emails as"
#~ msgstr "Redirecționează e-mailurile ca"

#~ msgid "Forward emails as:"
#~ msgstr "Redirecționează e-mailurile ca:"

#~ msgid "Free"
#~ msgstr "Liber"

#~ msgid "Free trial..."
#~ msgstr "Versiune de evaluare gratuită...."

#~ msgid "French"
#~ msgstr "Franceză"

#~ msgid "French Guiana"
#~ msgstr "Guyana Franceză"

#~ msgid "French Polynesia"
#~ msgstr "Polinezia Franceză"

#~ msgid "French Southern Territories"
#~ msgstr "Teritoriile australe și antarctice franceze"

#~ msgid "Fri"
#~ msgstr "Vi"

#~ msgid "Friday"
#~ msgstr "Vineri"

#~ msgid "From"
#~ msgstr "De la"

#~ msgid "From %s"
#~ msgstr "De la %s"

#~ msgctxt "when"
#~ msgid "From:"
#~ msgstr "De la:"

#~ msgctxt "who"
#~ msgid "From:"
#~ msgstr "De la:"

#~ msgid "Fullscreen"
#~ msgstr "Ecran complet"

#~ msgid "Furigana for company"
#~ msgstr "Firmă Furigana"

#~ msgid "Furigana for first name"
#~ msgstr "Prenume Furigana"

#~ msgid "Furigana for last name"
#~ msgstr "Nume Furigana"

#~ msgid "Furigana..."
#~ msgstr "Furigana..."

#~ msgid "GB"
#~ msgstr "GB"

#~ msgid "GBP"
#~ msgstr "GBP"

#~ msgid "Gabon"
#~ msgstr "Gabon"

#~ msgid "Gambia"
#~ msgstr "Gambia"

#~ msgid "General"
#~ msgstr "General"

#~ msgid "Georgia"
#~ msgstr "Georgia"

#~ msgid "German"
#~ msgstr "Germană"

#~ msgid "Get directions"
#~ msgstr "Indicații"

#~ msgid "Get free upgrade"
#~ msgstr "Obține actualizarea gratuită"

#~ msgid "Ghana"
#~ msgstr "Ghana"

#~ msgid "Gibraltar"
#~ msgstr "Gibraltar"

#~ msgid "Go"
#~ msgstr "Start"

#~ msgid "Go to page"
#~ msgstr "Mergi la pagina"

#~ msgid "Good"
#~ msgstr "Bună"

#~ msgid "Good evening"
#~ msgstr "Bună seara"

#~ msgid "Good evening, %s"
#~ msgstr "Bună seara, %s"

#~ msgid "Good morning"
#~ msgstr "Bună dimineața"

#~ msgid "Good morning, %s"
#~ msgstr "Bună dimineața, %s"

#~ msgid "Gray"
#~ msgstr "Gri"

#~ msgid "Greek"
#~ msgstr "Greacă"

#~ msgid "Green"
#~ msgstr "Verde"

#~ msgid "Greenland"
#~ msgstr "Groenlanda"

#~ msgid "Grenada"
#~ msgstr "Grenada"

#~ msgid "Grey"
#~ msgstr "Gri"

#~ msgid "Grid"
#~ msgstr "Grilă"

#~ msgid "Group"
#~ msgstr "Grup"

#~ msgid "Group Administration"
#~ msgstr "Administrare grup"

#~ msgid "Group Member"
#~ msgstr "Membru grup"

#~ msgid "Group Members"
#~ msgstr "Membrii grupului"

#~ msgid "Group appointment"
#~ msgstr "Întâlnire de grup"

#~ msgid "Group name"
#~ msgstr "Nume grup"

#~ msgid "Group task"
#~ msgstr "Sarcină de grup"

#~ msgid "Groups"
#~ msgstr "Grupuri"

#~ msgid "Guadeloupe"
#~ msgstr "Guadelupa"

#~ msgid "Guam"
#~ msgstr "Guam"

#~ msgid "Guatemala"
#~ msgstr "Guatemala"

#~ msgid "Guest"
#~ msgstr "Invitat"

#~ msgid "Guidance"
#~ msgstr "Orientare"

#~ msgid "Guided tour for this app"
#~ msgstr "Vizită ghidată pentru această aplicație"

#~ msgid "Guinea"
#~ msgstr "Guineea"

#~ msgid "Guinea-Bissau"
#~ msgstr "Guineea-Bissau"

#~ msgid "Guyana"
#~ msgstr "Guyana"

#~ msgctxt "teamview"
#~ msgid "H"
#~ msgstr "H"

#~ msgid "H-Split"
#~ msgstr "Divizare pe orizontală"

#~ msgid "H-split view"
#~ msgstr "Afișare divizată pe orizontală"

#~ msgctxt "dayview"
#~ msgid "HH"
#~ msgstr "HH"

#~ msgid "HH:mm"
#~ msgstr "HH:mm"

#~ msgctxt "dayview"
#~ msgid "HH:mm"
#~ msgstr "HH:mm"

#~ msgid "HTML"
#~ msgstr "HTML"

#~ msgid "HTML and plain text"
#~ msgstr "HTML și text simplu"

#~ msgid "HTML-only mail"
#~ msgstr "Mesaj doar în format HTML"

#~ msgid "Haiti"
#~ msgstr "Haiti"

#~ msgid "Header"
#~ msgstr "Antet"

#~ msgid "Heading"
#~ msgstr "Titlu"

#~ msgid "Heard Island and McDonald Islands"
#~ msgstr "Insula Heard și Insulele McDonald"

#~ msgid "Hello"
#~ msgstr "Salut"

#~ msgid "Hello %s"
#~ msgstr "Salut %s"

#~ msgid "Hello World"
#~ msgstr "Salut lume"

#~ msgid "Help"
#~ msgstr "Ajutor"

#~ msgid ""
#~ "Here you can import tasks, appointments or contacts from iCal, vCard or "
#~ "CSV files."
#~ msgstr ""
#~ "Aici puteți importa sarcini, întâlniri sau contacte din fișiere iCal, "
#~ "vCard sau CSV."

#~ msgid "Hi!<br><br>%1$s shares a publication with you:<br>%2$s"
#~ msgstr ""
#~ "Bună ziua!<br><br>%1$s dorește să partajeze o publicație cu dumneavoastră:"
#~ "<br>%2$s"

#, fuzzy
#~ msgid "Hidden folders"
#~ msgstr "Adaugă un dosar"

#~ msgid "Hide"
#~ msgstr "Ascunde"

#~ msgid "Hide QR code"
#~ msgstr "Ascunde codul QR"

#~ msgctxt "plural"
#~ msgid "Hide attachment"
#~ msgid_plural "Hide attachments"
#~ msgstr[0] "Ascunde fișierul atașat"
#~ msgstr[1] "Ascunde fișierele atașate"
#~ msgstr[2] "Ascunde fișierele atașate"

#~ msgid "Hide comments"
#~ msgstr "Ascunde comentariile"

#~ msgid "Hide conflicts"
#~ msgstr "Ascunde conflictele"

#~ msgid "Hide details"
#~ msgstr "Ascunde detaliile"

#~ msgid "Hide later elements"
#~ msgstr "Ascunde elementele ulterioare"

#~ msgid "Hide non-working time"
#~ msgstr "Ascunde orele din afara programului de lucru"

#~ msgid "Hide non-working time in teamview"
#~ msgstr "Ascunde orele din afara programului de lucru în afișarea echipelor"

#~ msgid "Hide request body"
#~ msgstr "Ascunde corpul cererii"

#~ msgid "Hide side panel"
#~ msgstr "Ascunde panoul lateral"

#~ msgid "Hide stack trace"
#~ msgstr "Ascunde trasarea erorilor"

#~ msgid "High"
#~ msgstr "Ridicat"

#~ msgid "High priority"
#~ msgstr "Prioritate ridicată"

#~ msgid "History of error messages"
#~ msgstr "Istoricul mesajelor de eroare"

#~ msgid "Hobby"
#~ msgstr "Hobby"

#~ msgid "Holy See (Vatican City State)"
#~ msgstr "Sfântul Scaun (Statul Vatican)"

#~ msgctxt "address"
#~ msgid "Home"
#~ msgstr "Acasă"

#~ msgid "Home Address"
#~ msgstr "Adresă personală"

#~ msgid "Home address"
#~ msgstr "Adresă personală"

#~ msgid "Honduras"
#~ msgstr "Honduras"

#~ msgid "Hong Kong"
#~ msgstr "Hong Kong"

#~ msgid "Host"
#~ msgstr "Gazdă"

#~ msgid "Hours"
#~ msgstr "Ore"

#~ msgid "How does this work?"
#~ msgstr "Cum funcționează?"

#~ msgid "Hungarian"
#~ msgstr "Maghiară"

#~ msgid "IM"
#~ msgstr "IM"

#~ msgid "IM (private)"
#~ msgstr "IM (personal)"

#~ msgid "IM (private):"
#~ msgstr "IM (personal):"

#~ msgid "IMAP Mail Server"
#~ msgstr "Server de mail IMAP"

#~ msgid "IMAP folder subscription"
#~ msgstr "Abonare dosar IMAP"

#~ msgid "IP phone"
#~ msgstr "Telefon IP"

#~ msgid "IP phone (private)"
#~ msgstr "Telefon IP (personal)"

#~ msgid "IP phone (private):"
#~ msgstr "Telefon IP (personal):"

#~ msgid "Iceland"
#~ msgstr "Islanda"

#~ msgid "Icon view"
#~ msgstr "Vedere pe pictograme"

#~ msgid "Icons"
#~ msgstr "Pictograme"

#~ msgid ""
#~ "If a folder contains images, you can display a slideshow. To do so click "
#~ "the View slideshow icon in the toolbar."
#~ msgstr ""
#~ "Dacă un dosar conține imagini, puteți afișa o prezentare. Pentru aceasta, "
#~ "apăsați pe pictograma Vedere prezentare din bara de unelte."

#~ msgid ""
#~ "If the authorization expired or was revoked, you can repeat the "
#~ "authorization process by clicking on the button below. The authorization "
#~ "will proceed in a separate window."
#~ msgstr ""
#~ "Dacă autorizația a expirat sau a fost revocată, puteți repeta procesul de "
#~ "autorizare apăsând butonul de mai jos. Autorizarea se va efectua într-o "
#~ "fereastră separată."

#~ msgid ""
#~ "If you change the password, you will be signed out. Please ensure that "
#~ "everything is closed and saved."
#~ msgstr ""
#~ "Dacă modificați parola veți fi deconectat. Asigurați-vă că ați închis și "
#~ "ați salvat tot."

#~ msgid ""
#~ "If you no longer want to display a square, click the cross on the upper "
#~ "right side."
#~ msgstr ""
#~ "Dacă nu mai doriți să afișați un cadru, apăsați pe crucea din partea "
#~ "dreaptă sus."

#~ msgid ""
#~ "If you spot a free time, just select this area. To do this, move the "
#~ "cursor to the start time, hold the mouse button, and <b>drag the mouse</"
#~ "b> to the end time."
#~ msgstr ""
#~ "Dacă găsiți un interval de timp liber, este de ajuns să selectați această "
#~ "zonă. Pentru aceasta, deplasați cursorul pe ora de început, mențineți "
#~ "apăsat butonul mouse-ului și <b>glisați mouse-ul</b> pe ora de sfârșit."

#~ msgid "Ignore"
#~ msgstr "Ignoră"

#~ msgid "Ignore conflicts"
#~ msgstr "Ignoră conflictele"

#~ msgid ""
#~ "Ignore existing events. Helpful to import public holiday calendars, for "
#~ "example."
#~ msgstr ""
#~ "Ignoră evenimentele existente. Util, de exemplu, pentru calendarele de "
#~ "sărbători."

#~ msgid "Illegal Date in remind date"
#~ msgstr "Dată incorectă pentru memento"

#~ msgid "Illegal Date in start date"
#~ msgstr "Dată de început incorectă"

#~ msgid "Illegal date in due date"
#~ msgstr "Dată de scadență incorectă"

#~ msgid "Illegal entry in reminder hour field"
#~ msgstr "Intrare incorectă în câmpul oră pentru memento"

#~ msgid "Image"
#~ msgstr "Imagine"

#~ msgid "Image 1"
#~ msgstr "Imagine 1"

#~ msgid "Import"
#~ msgstr "Importă"

#~ msgid "Import Status"
#~ msgstr "Starea importului"

#~ msgid "Import into"
#~ msgstr "Importă în"

#~ msgid "Import signatures"
#~ msgstr "Importă semnăturile"

#~ msgid "In %1$d days"
#~ msgstr "Peste %1$d zile"

#~ msgid "In %s hours:"
#~ msgstr "Peste %s ore:"

#~ msgid "In %s milliseconds:"
#~ msgstr "Peste %s millisecunde:"

#~ msgid "In %s minutes:"
#~ msgstr "Peste %s minute:"

#~ msgid "In %s seconds:"
#~ msgstr "Peste %s secunde:"

#~ msgid "In %s weeks:"
#~ msgstr "Peste %s săptămâni:"

#~ msgid "In a public folder there must be at least one participant."
#~ msgstr "Într-un dosar public trebuie să existe cel puțin un participant."

#~ msgid ""
#~ "In case of new notifications, e.g. appointment invitations, the info area "
#~ "is opened on the right side."
#~ msgstr ""
#~ "Atunci când există notificări noi, de exemplu invitații pentru întâlniri, "
#~ "zona de informații se deschide în partea dreaptă."

#~ msgid ""
#~ "In order to assign categories to the objects selected, use the control "
#~ "fields on the left of the categories. In order to edit a category select "
#~ "it and use the buttons on the right side."
#~ msgstr ""
#~ "Pentru a atribui categorii obiectelor selectate, utilizați câmpurile de "
#~ "control din dreapta categoriilor. Pentru a edita o categorie, selectați-o "
#~ "și utilizați butoanele din partea dreaptă."

#~ msgid "In progress"
#~ msgstr "În curs"

#~ msgid ""
#~ "In the Details section at the bottom right side you can enter billing "
#~ "information."
#~ msgstr ""
#~ "În secțiunea Detalii din partea dreaptă sus, puteți introduce informații "
#~ "de facturare."

#~ msgid ""
#~ "In the Icons view you can see the files of the selected folder in the "
#~ "display area."
#~ msgstr ""
#~ "În vederea pe pictograme, puteți vizualiza fișierele dosarelor selectate "
#~ "în zona de afișare."

#~ msgid "Inbox"
#~ msgstr "Mesaje primite"

#~ msgid "Include distribution lists"
#~ msgstr "Include listele de distribuție"

#~ msgid "Incoming Notification Mails"
#~ msgstr "Mailuri de notificare primite"

#~ msgid "Inconsistent dates"
#~ msgstr "Date incorecte"

#~ msgid "Incorrect input, only numbers are allowed."
#~ msgstr "Valoare incorectă, sunt permise doar numere."

#~ msgid "Incorrect input."
#~ msgstr "Valoare incorectă."

#~ msgid "India"
#~ msgstr "India"

#~ msgid "Info"
#~ msgstr "Informație"

#~ msgid "InfoItem"
#~ msgstr "Element de informație"

#~ msgid "InfoStore"
#~ msgstr "Depozit de informații"

#~ msgid "InfoStore:"
#~ msgstr "Depozit de informații:"

#~ msgid "Infoitem"
#~ msgstr "Element de informație"

#~ msgid "Infostore"
#~ msgstr "Depozit de informații"

#~ msgid "Initialization ..."
#~ msgstr "Inițializare ..."

#~ msgid "Inline"
#~ msgstr "Inclus"

#~ msgid "Inline With Text"
#~ msgstr "În linie cu textul"

#, fuzzy
#~ msgid "Inline menu %1$s"
#~ msgstr "Conectat ca %1$s"

#~ msgid "Inline with text"
#~ msgstr "În linie cu textul"

#~ msgid "Insert"
#~ msgstr "Inserează"

#~ msgid "Insert Column"
#~ msgstr "Inserează coloană"

#~ msgid "Insert Image File"
#~ msgstr "Inserează fișier imagine"

#~ msgid "Insert Image URL"
#~ msgstr "Inserează URL imagine"

#~ msgid "Insert Row"
#~ msgstr "Inserează linie"

#~ msgid "Insert column"
#~ msgstr "Inserează coloană"

#~ msgid "Insert image file"
#~ msgstr "Inserează fișier imagine"

#~ msgid "Insert inline image"
#~ msgstr "Inserează o imagine inclusă"

#~ msgid "Insert row"
#~ msgstr "Inserează linie"

#~ msgid "Insert table"
#~ msgstr "Inserează tabel"

#~ msgid "Insert the original email text to a reply"
#~ msgstr "Inserează textul mesajului original în răspuns"

#~ msgid "Insert/Edit Hyperlink"
#~ msgstr "Inserează/editează legătura"

#~ msgid ""
#~ "Install this web app on your %1$s: Tap %2$s and then %3$s'Add to Home "
#~ "Screen'%4$s"
#~ msgstr ""
#~ "Instalați această aplicație web pe %1$s dumneavoastră: apăsați pe %2$s și "
#~ "apoi pe %3$'Adaugă la ecranul de pornire'%4$s"

#~ msgid "Instant Messenger 1"
#~ msgstr "Mesagerie instantanee 1"

#~ msgid "Instant Messenger 2"
#~ msgstr "Mesagerie instantanee 2"

#~ msgid "Instant Messenger:"
#~ msgstr "Mesagerie instantanee:"

#~ msgid "Internal Error"
#~ msgstr "Eroare internă"

#~ msgid "Internal Error: The server didn't provide any data."
#~ msgstr "Eroare internă: Serverul nu a furnizat date."

#~ msgid "Internal Error: Unable to open the Attachment (%s)."
#~ msgstr "Eroare internă: Nu s-a putut deschide fișierul atașat (%s)."

#~ msgid ""
#~ "Internet Explorer 9 does not support attachment uploads. Please upgrade "
#~ "to Internet Explorer 10."
#~ msgstr ""
#~ "Internet Explorer 9 nu suportă încărcarea de fișiere atașate. Treceți la "
#~ "Internet Explorer 10."

#~ msgid ""
#~ "Internet Explorer 9 does not support file uploads. Please upgrade to "
#~ "Internet Explorer 10."
#~ msgstr ""
#~ "Internet Explorer 9 nu suportă încărcarea de fișiere. Treceți la Internet "
#~ "Explorer 10."

#~ msgid "Interval of the reminder in minutes"
#~ msgstr "Interval în minute pentru memento"

#~ msgid "Invalid Signature"
#~ msgstr "Semnătură incorectă"

#~ msgid "Invalid Team"
#~ msgstr "Echipă incorectă"

#~ msgid "Invalid data"
#~ msgstr "Date incorecte"

#~ msgid "Invalid date format for birthday."
#~ msgstr "Format incorect pentru data nașterii."

#~ msgid "Invalid date format. The valid format is %s"
#~ msgstr "Format incorect pentru dată. Formatul corect este %s."

#~ msgid "Invalid date!"
#~ msgstr "Dată incorectă!"

#~ msgid "Invalid date."
#~ msgstr "Dată incorectă."

#~ msgid "Invalid tag name. Tags may not contain the character '%s'."
#~ msgstr ""
#~ "Nume de etichetă incorect. Etichetele nu pot conține caracterul '%s'."

#~ msgid "Invalid time!"
#~ msgstr "Oră incorectă!"

#~ msgid "Invalid time."
#~ msgstr "Oră incorectă."

#~ msgid "Invitations"
#~ msgstr "Invitații"

#~ msgid "Invite to appointment"
#~ msgstr "Invită la întâlnire"

#~ msgid "Invite to new appointment"
#~ msgstr "Invită la întâlnirea nouă"

#~ msgid "Iran"
#~ msgstr "Iran"

#~ msgid "Iraq"
#~ msgstr "Irak"

#~ msgid "Ireland"
#~ msgstr "Irlanda"

#~ msgid "Is at least"
#~ msgstr "Este cel puțin"

#~ msgid "Is at most"
#~ msgstr "Este cel mult"

#~ msgid "Is bigger than"
#~ msgstr "Este mai mare decât"

#~ msgid "Is exactly"
#~ msgstr "Este identic"

#~ msgid "Is not exactly"
#~ msgstr "Nu este identic"

#~ msgid "Is smaller than"
#~ msgstr "Este mai mic decât"

#~ msgid "Isle of Man"
#~ msgstr "Insula Man"

#~ msgid "Israel"
#~ msgstr "Israel"

#~ msgid "Italian (Italy)"
#~ msgstr "Italiană (Italia)"

#~ msgid "Italic"
#~ msgstr "Cursiv"

#~ msgid "Items"
#~ msgstr "Elemente"

#~ msgid "Items without a file can not be downloaded."
#~ msgstr "Elementele fără niciun fișier nu pot fi descărcate."

#~ msgid "Items without a file can not be opened."
#~ msgstr "Elementele fără niciun fișier nu pot fi deschise."

#~ msgid "JPY"
#~ msgstr "JPY"

#~ msgid "Jamaica"
#~ msgstr "Jamaica"

#~ msgid "Jan"
#~ msgstr "Ian"

#~ msgid "January"
#~ msgstr "Ianuarie"

#~ msgid "Japan"
#~ msgstr "Japonia"

#~ msgid "Japanese Carrier"
#~ msgstr "Japanese Carrier"

#~ msgid "Jersey"
#~ msgstr "Jersey"

#~ msgid "Job"
#~ msgstr "Profesional"

#~ msgid "Job description"
#~ msgstr "Descrierea postului"

#~ msgid "Jordan"
#~ msgstr "Iordania"

#~ msgid "Jul"
#~ msgstr "Iul"

#~ msgid "July"
#~ msgstr "Iulie"

#~ msgid "Jun"
#~ msgstr "Iun"

#~ msgid "June"
#~ msgstr "Iunie"

#~ msgid "Just disable widget"
#~ msgstr "Doar dezactiveză aplicația"

#~ msgid "Justify"
#~ msgstr "Stânga-dreapta"

#~ msgid "KB"
#~ msgstr "KB"

#~ msgid "Kazakhstan"
#~ msgstr "Kazahstan"

#~ msgid "Keep"
#~ msgstr "Păstrează"

#~ msgid "Keep the draft."
#~ msgstr "Păstrează schița."

#~ msgid "Kenya"
#~ msgstr "Kenya"

#~ msgid "Kiribati"
#~ msgstr "Kiribati"

#~ msgid "Korea, Democratic People's Republic of"
#~ msgstr "Republica Populară Democrată Coreeană"

#~ msgid "Korea, Republic of"
#~ msgstr "Republica Coreea"

#~ msgid "Kuwait"
#~ msgstr "Kuweit"

#~ msgid "Kyrgyzstan"
#~ msgstr "Kîrgîzstan"

#~ msgid "Label"
#~ msgstr "Etichetă"

#~ msgid "Language"
#~ msgstr "Limbă"

#~ msgid "Language and region"
#~ msgstr "Limbă și regiune"

#~ msgid "Language-specific default"
#~ msgstr "Specific limbă implicit"

#~ msgid "Languages"
#~ msgstr "Limbi"

#~ msgid "Lao People's Democratic Republic"
#~ msgstr "Republica Populară Democrată Lao"

#~ msgid "Last Modified:"
#~ msgstr "Ultima modificare:"

#~ msgid "Last Week"
#~ msgstr "Săptămâna trecută"

#~ msgid "Last changed on %1$s by %2$s"
#~ msgstr "Ultima modificare pe %1$s de către %2$s"

#~ msgid "Last day"
#~ msgstr "Ultima zi"

#~ msgid "Last modified"
#~ msgstr "Ultima modificare"

#~ msgid "Last name"
#~ msgstr "Nume"

#~ msgid "Last name, First name"
#~ msgstr "Nume, Prenume"

#~ msgid "Last name:"
#~ msgstr "Nume:"

#~ msgid "Later tasks:"
#~ msgstr "Sarcini ulterioare:"

#~ msgid "Launcher dropdown. Press [enter] to jump to the dropdown."
#~ msgstr ""
#~ "Listă derulantă de lansare de aplicații. Apăsați [Enter] pentru a vedea "
#~ "lista."

#~ msgid "Layout"
#~ msgstr "Aspect"

#~ msgid "Leave messages on server"
#~ msgstr "Păstrează mesajele pe server"

#~ msgid "Lebanon"
#~ msgstr "Liban"

#~ msgid "Left"
#~ msgstr "Stânga"

#~ msgid "Left aligned, text wraps at right side"
#~ msgstr "Aliniat stânga, textul se aranjează în partea dreaptă"

#~ msgid "Lesotho"
#~ msgstr "Lesotho"

#~ msgid "Letters • Symbols"
#~ msgstr "Litere • Simboluri"

#~ msgid "Liberia"
#~ msgstr "Liberia"

#~ msgid "Libyan Arab Jamahiriya"
#~ msgstr "Libia"

#~ msgid "Liechtenstein"
#~ msgstr "Liechtenstein"

#~ msgid "Life"
#~ msgstr "Viață"

#~ msgid "Light blue"
#~ msgstr "Albastru deschis"

#~ msgid "Light green"
#~ msgstr "Verde deschis"

#~ msgid "Lighter"
#~ msgstr "Mai deschis"

#~ msgid "Liked a link: %s"
#~ msgstr "Legătură apreciată: %s"

#~ msgid "Line Spacing"
#~ msgstr "Spațiere linii"

#, fuzzy
#~ msgid "Line wrap when sending text mails after"
#~ msgstr "Aranjare pe linii la trimiterea de e-mailuri text după"

#, fuzzy
#~ msgid "Line wrap when sending text mails after how much characters"
#~ msgstr "Aranjare pe linii la trimiterea de e-mailuri text după"

#~ msgid "Line wrap when sending text mails after: "
#~ msgstr "Aranjare pe linii la trimiterea de mesaje text după:"

#~ msgid "Link"
#~ msgstr "Legătură"

#~ msgid "Link / URL:"
#~ msgstr "Legătură / URL:"

#~ msgid "Link/Url"
#~ msgstr "Legătură/URL"

#~ msgid "LinkedIn"
#~ msgstr "LinkedIn"

#~ msgid "LinkedIn Network Updates"
#~ msgstr "Actualizări rețea LinkedIn"

#~ msgid "LinkedIn reported an error:"
#~ msgstr "LinkedIn a returnat o eroare:"

#~ msgid "Links"
#~ msgstr "Legături"

#~ msgid "List"
#~ msgstr "Listă"

#~ msgid "List name"
#~ msgstr "Nume listă"

#~ msgid "List view"
#~ msgstr "Vedere pe liste"

#~ msgid "Lithuania"
#~ msgstr "Lituania"

#~ msgid "Load Contents..."
#~ msgstr "Încarcă conținutul..."

#~ msgid "Load Error"
#~ msgstr "Eroare de încărcare"

#~ msgid "Load all mails. This might take some time."
#~ msgstr ""
#~ "Se încarcă toate e-mailurile. Această operație poate să dureze câteva "
#~ "minute."

#~ msgid "Location"
#~ msgstr "Loc"

#~ msgid "Location:"
#~ msgstr "Loc:"

#~ msgid "Lock"
#~ msgstr "Blochează"

#~ msgid "Locked:"
#~ msgstr "Blocat:"

#~ msgid "Login"
#~ msgstr "Nume utilizator"

#~ msgctxt "username"
#~ msgid "Login"
#~ msgstr "Nume utilizator"

#~ msgctxt "verb"
#~ msgid "Login"
#~ msgstr "Autentificare"

#~ msgid ""
#~ "Login failed. Please check your user name and password and try again."
#~ msgstr ""
#~ "Autentificarea a eșuat. Verificați numele de utilizator și parola, apoi "
#~ "încercați din nou."

#~ msgid "Login must not be empty."
#~ msgstr "Câmpul pentru numele de utilizator nu poate fi gol."

#~ msgid "Login not possible at the moment, please try again later."
#~ msgstr "Autentificarea nu este posibilă momentan, încercați din nou."

#~ msgid "Logout now"
#~ msgstr "Deconectează-mă acum"

#~ msgid "Long"
#~ msgstr "Lung"

#~ msgid "Loss"
#~ msgstr "Pierdere"

#~ msgid "Loss: %1$s %"
#~ msgstr "Pierdere: %1$s %"

#~ msgid "Low"
#~ msgstr "Jos"

#~ msgid "Low priority"
#~ msgstr "Prioritate scăzută"

#~ msgid "Luxembourg"
#~ msgstr "Luxemburg"

#~ msgctxt "monday"
#~ msgid "M"
#~ msgstr "L"

#~ msgid "M/d/yy"
#~ msgstr "L/z/aa"

#~ msgid "M/d/yyyy"
#~ msgstr "L/z/aaaa"

#~ msgid "MB"
#~ msgstr "MB"

#~ msgid "MM/dd"
#~ msgstr "LL/zz"

#~ msgid "MM/dd/yy"
#~ msgstr "LL/zz/aa"

#~ msgid "MM/dd/yyyy"
#~ msgstr "LL/zz/aaaa"

#~ msgid "Macao"
#~ msgstr "Macao"

#~ msgid "Macedonia"
#~ msgstr "Macedonia"

#~ msgid "Madagascar"
#~ msgstr "Madagascar"

#~ msgid "Mail"
#~ msgstr "Mail"

#~ msgctxt "app"
#~ msgid "Mail"
#~ msgstr "Mail"

#~ msgid "Mail Details"
#~ msgstr "Detalii e-mail"

#~ msgid "Mail Filter"
#~ msgstr "Filtru de mesaje"

#~ msgid "Mail Thread Details"
#~ msgstr "Detalii conversație"

#~ msgid "Mail account"
#~ msgstr "Cont de mail"

#~ msgid "Mail and Messaging"
#~ msgstr "Mail și mesagerie"

#~ msgid "Mail and Social Accounts"
#~ msgstr "Conturi de e-mail și sociale"

#~ msgid "Mail count quota"
#~ msgstr "Cotă de număr de mailuri"

#~ msgid "Mail has been copied"
#~ msgstr "Mesajul a fost copiat"

#~ msgid "Mail has been imported"
#~ msgstr "Mailul a fost importat"

#~ msgid "Mail has been moved"
#~ msgstr "Mesajul a fost mutat"

#~ msgid "Mail has empty subject. Send it anyway?"
#~ msgstr "Subiectul mesajului este gol. Trimiteți oricum?"

#~ msgid "Mail has no recipient."
#~ msgstr "Mesajul nu are niciun destinatar."

#~ msgid "Mail quota"
#~ msgstr "Cotă de mail"

#~ msgid "Mail quota exceeded"
#~ msgstr "Cotă de mail depășită"

#~ msgid "Mail reminder"
#~ msgstr "Memento pentru mail"

#~ msgid "Mail reminder for"
#~ msgstr "Memento pentru mail pentru"

#~ msgid "Mail saved as draft"
#~ msgstr "Mesaj salvat ca schiță"

#~ msgid "Mail source"
#~ msgstr "Sursa mailului"

#~ msgid "Mail text"
#~ msgstr "Textul mailului"

#~ msgid "Mail was not imported, only .eml files are supported."
#~ msgstr "Mailul nu a fost importat, doar fișierele .eml sunt suportate."

#, fuzzy
#~ msgid "Mail was not imported. Only .eml files are supported."
#~ msgstr "Mailul nu a fost importat, doar fișierele .eml sunt suportate."

#~ msgid "Mailfilter created"
#~ msgstr "Filtru de mesaje creat"

#~ msgid "Mailfilter updated"
#~ msgstr "Filtru de mesaje actualizat"

#~ msgid "Mailing list"
#~ msgstr "Listă de discuții"

#~ msgid "Mailing list %s"
#~ msgstr "Listă de discuții %s"

#~ msgid "Mails have been copied"
#~ msgstr "Mesajele au fost copiate"

#~ msgid "Mails have been moved"
#~ msgstr "Mesajele au fost mutate"

#~ msgid "Mails per hour (%)"
#~ msgstr "Mesaje pe oră (%)"

#~ msgid "Mails per week-day (%)"
#~ msgstr "Mesaje pe zi din săptămână (%)"

#~ msgid "Main window"
#~ msgstr "Fereastră principală"

#~ msgid "Make this the current version"
#~ msgstr "Selectează ca versiune curentă"

#~ msgid "Malawi"
#~ msgstr "Malawi"

#~ msgid "Malaysia"
#~ msgstr "Malaysia"

#~ msgid "Maldives"
#~ msgstr "Maldive"

#~ msgid "Mali"
#~ msgstr "Mali"

#~ msgid "Malta"
#~ msgstr "Malta"

#~ msgid "Manage applications"
#~ msgstr "Gestionează aplicațiile"

#~ msgid "Manager"
#~ msgstr "Manager"

#~ msgid "Manager:"
#~ msgstr "Manager:"

#~ msgctxt "help"
#~ msgid "Managing E-Mail messages"
#~ msgstr "Gestionarea mesajelor"

#~ msgctxt "help"
#~ msgid "Managing Files"
#~ msgstr "Gestionarea fișierelor"

#~ msgid "Mandatory Field(s) missing!"
#~ msgstr "Lipsesc câmpuri obligatorii!"

#~ msgid "Manual"
#~ msgstr "Manual"

#~ msgid "Mar"
#~ msgstr "Mar"

#~ msgid "March"
#~ msgstr "Martie"

#~ msgid "Marital status"
#~ msgstr "Stare civilă"

#~ msgid "Marital status:"
#~ msgstr "Stare civilă:"

#~ msgid "Mark all day appointments as free"
#~ msgstr "Marchează toate întâlnirile de azi ca ore libere"

#~ msgid "Mark all mails as read"
#~ msgstr "Marchează toate mesajele ca citite"

#~ msgid "Mark as distributionlist"
#~ msgstr "Marchează ca listă de distribuție"

#, fuzzy
#~ msgid "Mark as done"
#~ msgstr "Marchează ca finalizat"

#, fuzzy
#~ msgid "Mark as read"
#~ msgstr "Marchează ca citit"

#~ msgid "Mark as spam"
#~ msgstr "Marchează ca mesaj nedorit"

#, fuzzy
#~ msgid "Mark as unread"
#~ msgstr "Marchează ca necitit"

#~ msgid "Mark folder read"
#~ msgstr "Marchează dosarul ca citit"

#~ msgid "Mark mail as"
#~ msgstr "Marchează mesajul ca"

#~ msgid "Mark read"
#~ msgstr "Marchează ca citit"

#~ msgid "Mark unread"
#~ msgstr "Marchează ca necitit"

#~ msgid "Marshall Islands"
#~ msgstr "Insulele Marshall"

#~ msgid "Martinique"
#~ msgstr "Martinica"

#~ msgid "Matches"
#~ msgstr "Corespondențe"

#~ msgid "Matches (wildcards allowed)"
#~ msgstr "Corespunde (sunt permise caractere de înlocuire)"

#~ msgid "Mauritania"
#~ msgstr "Mauritania"

#~ msgid "Mauritius"
#~ msgstr "Mauritius"

#~ msgid "Maximum"
#~ msgstr "Maxim"

#~ msgid "May"
#~ msgstr "Mai"

#~ msgid "Mayotte"
#~ msgstr "Mayotte"

#~ msgid "Mediaplayer"
#~ msgstr "Mediaplayer"

#~ msgid "Medium"
#~ msgstr "Mediu"

#, fuzzy
#~ msgid "Medium priority"
#~ msgstr "Prioritate ridicată"

#~ msgid "Members"
#~ msgstr "Membri"

#~ msgid "Members of group"
#~ msgstr "Membrii grupului"

#~ msgid "Members:"
#~ msgstr "Membri:"

#~ msgid "Messaging"
#~ msgstr "Mesagerie"

#~ msgid "Messenger"
#~ msgstr "Mesagerie"

#~ msgid "Mexico"
#~ msgstr "Mexic"

#~ msgid "Micronesia"
#~ msgstr "Micronezia"

#~ msgid "Microsoft Outlook"
#~ msgstr "Microsoft Outlook"

#~ msgid "Middle name"
#~ msgstr "Prenume 2"

#~ msgid "Middle name:"
#~ msgstr "Prenume 2:"

#~ msgid "Mime Type"
#~ msgstr "Tip Mime"

#~ msgid "Mime type"
#~ msgstr "Tip Mime"

#~ msgid "Minimize"
#~ msgstr "Minimizează"

#, fuzzy
#~ msgid "Minimum password length is %1$d."
#~ msgstr "Lungimea minimă a parolei este %1$s."

#~ msgid "Minutes"
#~ msgstr "Minute"

#~ msgid "Miscellaneous"
#~ msgstr "Diverse"

#~ msgid "Mobile"
#~ msgstr "Mobil"

#~ msgid "Mobile (private):"
#~ msgstr "Mobil (personal):"

#, fuzzy
#~ msgid "Mobile device settings:"
#~ msgstr "Setări dosar"

#~ msgid "Mobile:"
#~ msgstr "Mobil:"

#~ msgid "Model is incomplete."
#~ msgstr "Modelul nu este complet."

#~ msgid "Modified"
#~ msgstr "Modificat"

#~ msgid "Modified by:"
#~ msgstr "Modificat de:"

#~ msgid "Modify"
#~ msgstr "Modifică"

#~ msgid "Modify all"
#~ msgstr "Modifică tot"

#~ msgid "Modify objects"
#~ msgstr "Modifică obiectele"

#~ msgid "Modify own"
#~ msgstr "Modifică elementele proprii"

#~ msgid "Modify your account information."
#~ msgstr "Modificați informațiile contului dumneavoastră."

#~ msgid "Module"
#~ msgstr "Modul"

#~ msgid "Moldova"
#~ msgstr "Moldova"

#~ msgid "Mon"
#~ msgstr "Lun"

#~ msgid "Monaco"
#~ msgstr "Monaco"

#~ msgid "Monday"
#~ msgstr "Luni"

#~ msgid "Mongolia"
#~ msgstr "Mongolia"

#~ msgid "Montenegro"
#~ msgstr "Muntenegru"

#~ msgid "Month"
#~ msgstr "Lună"

#~ msgid "Month View"
#~ msgstr "Vedere pe luni"

#~ msgid "Monthly on day %1$d"
#~ msgstr "Lunar în fiecare %1$d"

#~ msgid "Monthly on the %1$s %2$s"
#~ msgstr "Lunar în data de %1$s %2$s"

#~ msgid "Months"
#~ msgstr "Luni"

#~ msgid "More"
#~ msgstr "Mai multe"

#~ msgid "More zoom settings"
#~ msgstr "Mai multe setări de zoom"

#~ msgid "Morocco"
#~ msgstr "Maroc"

#~ msgid "Move"
#~ msgstr "Mută"

#~ msgid "Move folder"
#~ msgstr "Mută dosarul"

#~ msgid "Move to folder"
#~ msgstr "Mută în dosar"

#~ msgid "Moving mails ... This may take a few seconds."
#~ msgstr ""
#~ "Se mută mesajele ... Această operație poate să dureze câteva secunde."

#~ msgid "Mozambique"
#~ msgstr "Mozambic"

#~ msgid "My Infostore"
#~ msgstr "Depozit personal de informații"

#~ msgid "My OX Social"
#~ msgstr "OX Social personal"

#~ msgid "My Social Configuration"
#~ msgstr "Configurație socială personală"

#~ msgid "My contact data"
#~ msgstr "Datele mele de contact"

#~ msgid "My latest files"
#~ msgstr "Fișierele mele cele mai recente"

#~ msgid "My password"
#~ msgstr "Parola mea"

#~ msgid "Myanmar"
#~ msgstr "Myanmar"

#~ msgid "N/A"
#~ msgstr "N/A"

#~ msgid "Name"
#~ msgstr "Nume"

#~ msgid "Name already taken"
#~ msgstr "Numele este utilizat deja"

#~ msgid "Name for group of feeds"
#~ msgstr "Nume pentru grupul de fluxuri"

#~ msgid "Name of feed"
#~ msgstr "Nume flux"

#~ msgid "Name of the Distribution List:"
#~ msgstr "Numele listei de distribuție:"

#~ msgid "Name:"
#~ msgstr "Nume:"

#~ msgid "Names and email addresses"
#~ msgstr "Nume și adrese de e-mail"

#~ msgid "Namibia"
#~ msgstr "Namibia"

#~ msgid "Nature"
#~ msgstr "Natură"

#~ msgid "Nauru"
#~ msgstr "Nauru"

#~ msgid "Nepal"
#~ msgstr "Nepal"

#~ msgid "Netherlands Antilles"
#~ msgstr "Antilele Olandeze"

#~ msgid "Network Problems"
#~ msgstr "Probleme de rețea"

#~ msgid "Never"
#~ msgstr "Niciodată"

#~ msgid "New Appointment"
#~ msgstr "Întâlnire nouă"

#~ msgid "New Caledonia"
#~ msgstr "Noua Caledonie"

#~ msgid "New Distribution List"
#~ msgstr "Listă de distribuție nouă"

#~ msgid "New Folder"
#~ msgstr "Dosar nou"

#~ msgid "New InfoItem"
#~ msgstr "Element de informație nou"

#~ msgid "New Infoitem"
#~ msgstr "Element de informație nou"

#~ msgid "New Mail"
#~ msgstr "Mesaj nou"

#~ msgid "New Mail from %1$s %2$s. Press [enter] to open"
#~ msgstr "Mesaj nou de la %1$s %2$s. Apăsați [Enter] pentru a deschide"

#~ msgid "New Mails"
#~ msgstr "Mesaje noi"

#~ msgid "New Task"
#~ msgstr "Sarcină nouă"

#~ msgid "New Team"
#~ msgstr "Echipă nouă"

#~ msgid "New Zealand"
#~ msgstr "Noua Zeelandă"

#~ msgid "New appointment"
#~ msgstr "Întâlnire nouă"

#~ msgid "New contact"
#~ msgstr "Contact nou"

#~ msgid "New folder"
#~ msgstr "Dosar nou"

#~ msgid "New message"
#~ msgstr "Mesaj nou"

#~ msgid "New messaging service"
#~ msgstr "Serviciu de mesagerie nou"

#~ msgid "New office document"
#~ msgstr "Document Office nou"

#~ msgid "New password"
#~ msgstr "Noua parolă"

#~ msgid "New private folder"
#~ msgstr "Dosar personal nou"

#~ msgid "New public folder"
#~ msgstr "Dosar public nou"

#~ msgid "New publication"
#~ msgstr "Publicație nouă"

#~ msgid "New rule"
#~ msgstr "Regulă nouă"

#~ msgid "New subfolder"
#~ msgstr "Dosar subordonat nou"

#~ msgid "New subscription"
#~ msgstr "Abonament nou"

#~ msgid "New task"
#~ msgstr "Sarcină nouă"

#~ msgid "New..."
#~ msgstr "Nou..."

#~ msgid "Next"
#~ msgstr "Următorul"

#~ msgid "Next Day"
#~ msgstr "Ziua următoare"

#~ msgid "Next Week"
#~ msgstr "Săptămâna următoare"

#~ msgid "Next birthdays"
#~ msgstr "Următoarele aniversări"

#~ msgid "Next step"
#~ msgstr "Etapa următoare"

#~ msgid "Nicaragua"
#~ msgstr "Nicaragua"

#~ msgid "Nickname"
#~ msgstr "Pseudonim"

#~ msgid "Nickname:"
#~ msgstr "Nume utilizator:"

#~ msgid "Niger"
#~ msgstr "Niger"

#~ msgid "Nigeria"
#~ msgstr "Nigeria"

#~ msgid "Niue"
#~ msgstr "Insula Niue"

#~ msgid "No"
#~ msgstr "Nu"

#~ msgid "No Appointment selected."
#~ msgstr "Nicio întâlnire selectată."

#~ msgid "No Attachments available"
#~ msgstr "Niciun fișier atașat disponibil"

#~ msgid "No Info Items in this folder"
#~ msgstr "Niciun element de informație în acest dosar"

#~ msgid "No Members"
#~ msgstr "Niciun membru"

#~ msgid "No Messaging accounts configured."
#~ msgstr "Niciun cont de mesagerie configurat."

#~ msgid "No RSS feeds found."
#~ msgstr "Nu a fost găsit niciun flux RSS."

#~ msgid "No Tweets yet."
#~ msgstr "Niciun mesaj Twitter până acum."

#~ msgid "No addresses available"
#~ msgstr "Nicio adresă disponibilă"

#, fuzzy
#~ msgid "No appointments found for \"%s\""
#~ msgstr "Nu a fost găsit niciun mail pentru \"%s\""

#, fuzzy
#~ msgid "No appointments found until %s"
#~ msgstr "Nicio întâlnire astăzi"

#~ msgid "No attachments available"
#~ msgstr "Niciun fișier atașat disponibil"

#~ msgid "No birthdays within the next %1$d weeks"
#~ msgstr "Nicio aniversare în următoarele %1$d săptămâni"

#~ msgid "No border"
#~ msgstr "Nicio bordură"

#~ msgid "No color"
#~ msgstr "Nicio culoare"

#~ msgid ""
#~ "No connection to server. Please check your internet connection and retry."
#~ msgstr ""
#~ "Nicio conexiune cu serverul. Verificați conexiunea internet și încercați "
#~ "din nou."

#~ msgid "No downloads available"
#~ msgstr "Nicio descărcare disponibilă"

#~ msgid "No elements selected"
#~ msgstr "Niciun element selectat"

#~ msgid "No errors"
#~ msgstr "Nicio eroare "

#~ msgid "No file selected for upload."
#~ msgstr "Nu a fost selectat niciun fișier de încărcat."

#~ msgid "No files have been changed recently"
#~ msgstr "Niciun fișier nu a fost modificat recent"

#~ msgid "No groups available"
#~ msgstr "Niciun grup disponibil"

#, fuzzy
#~| msgid "No RSS feeds found."
#~ msgid "No items found"
#~ msgstr "Nu a fost găsit niciun flux RSS."

#~ msgid "No lost requests"
#~ msgstr "Nicio cerere pierdută"

#~ msgid "No mails"
#~ msgstr "Niciun mesaj"

#~ msgid "No mails at all!"
#~ msgstr "Niciun mail!"

#~ msgid "No mails found for \"%s\""
#~ msgstr "Nu a fost găsit niciun mail pentru \"%s\""

#~ msgid "No mails in this folder"
#~ msgstr "Niciun mesaj în acest dosar"

#~ msgid "No mails in your inbox"
#~ msgstr "Niciun mesaj în dosarul dumneavoastră de mesaje primite"

#~ msgid "No matching templates on this Server"
#~ msgstr "Niciun model corespunzător pe acest server"

#, fuzzy
#~ msgid "No message selected"
#~ msgstr "Niciun element selectat"

#~ msgid "No notifications"
#~ msgstr "Nicio notificare "

#~ msgid "No participants available"
#~ msgstr "Niciun participant disponibil"

#~ msgid "No preview available"
#~ msgstr "Nicio previzualizare disponibilă"

#, fuzzy
#~ msgid "No priority"
#~ msgstr "Prioritate scăzută"

#~ msgid "No recipients"
#~ msgstr "Niciun destinatar"

#~ msgid "No recurrence"
#~ msgstr "Nicio repetare"

#~ msgid "No reminder"
#~ msgstr "Niciun memento"

#~ msgid "No resources available"
#~ msgstr "Nicio resursă disponibilă"

#~ msgid "No route planner registered."
#~ msgstr "Niciun planificator de traseu înregistrat."

#~ msgid "No routing data available"
#~ msgstr "Nicio informație despre traseu disponibilă"

#~ msgid "No search result found for the string provided"
#~ msgstr "Nu s-a găsit niciun rezultat pentru șirul indicat"

#~ msgid "No server connection"
#~ msgstr "Nicio conexiune cu serverul"

#~ msgid "No signature"
#~ msgstr "Nicio semnătură"

#~ msgid "No slow requests"
#~ msgstr "Nicio cerere lentă"

#~ msgid "No subject"
#~ msgstr "Niciun subiect"

#~ msgid "No subscription added"
#~ msgstr "Niciun abonament adăugat"

#~ msgid "No subscription selected"
#~ msgstr "Niciun abonament selectat"

#~ msgid "No subscriptions configured"
#~ msgstr "Niciun abonament configurat"

#~ msgid "No tasks today"
#~ msgstr "Nicio sarcină astăzi"

#~ msgid "No text"
#~ msgstr "Niciun text"

#~ msgid "No title."
#~ msgstr "Niciun titlu."

#~ msgid "No versions available"
#~ msgstr "Nicio versiune disponibilă"

#~ msgid "No wall posts yet."
#~ msgstr "Nicio postare pe perete."

#~ msgid "No, not now"
#~ msgstr "Nu, nu acum"

#~ msgid "None"
#~ msgstr "Niciunul"

#~ msgid "Norfolk Island"
#~ msgstr "Insula Norfolk"

#~ msgid "Normal"
#~ msgstr "Normal"

#~ msgid "Northern Mariana Islands"
#~ msgstr "Insulele Mariane de Nord"

#~ msgid "Norway"
#~ msgstr "Norvegia"

#~ msgid "Not Spam"
#~ msgstr "Nu este un spam"

#~ msgid "Not enough rights"
#~ msgstr "Drepturi insuficiente"

#~ msgid "Not set"
#~ msgstr "Nu este setat"

#~ msgid "Not spam"
#~ msgstr "Nu este un mesaj nedorit"

#~ msgid "Not started"
#~ msgstr "Nu a început"

#~ msgid "Not yet confirmed"
#~ msgstr "Neconfirmat"

#~ msgid "Note"
#~ msgstr "Notiță"

#~ msgid "Note: Attachments are not viewable when composing a new message"
#~ msgstr ""
#~ "Observație: Fișierele atașate nu pot fi vizualizate în timp ce se compune "
#~ "un mesaj nou"

#~ msgid "Note: One contact is not shown due to missing phone numbers"
#~ msgid_plural ""
#~ "Note: %1$d contacts are not shown due to missing phone numbers"
#~ msgstr[0] ""
#~ "Notiță: Unul dintre contacte nu este afișat deoarece lipsește numărul de "
#~ "telefon."
#~ msgstr[1] ""
#~ "Notiță: %1$d contacte nu sunt afișate deoarece lipsesc numerele de telefon"
#~ msgstr[2] ""
#~ "Notiță: %1$d de contacte nu sunt afișate deoarece lipsesc numerele de "
#~ "telefon"

#~ msgid ""
#~ "Note: Refreshing this subscription will replace the calendar content with "
#~ "the external content. Changes you have made inside appsuite will be "
#~ "overwritten"
#~ msgstr ""
#~ "Notă: Prelungirea abonării va înlocui conținutul calendarului cu "
#~ "conținutul extern. Modificările făcute în cadrul appsuite vor fi "
#~ "suprascrise."

#~ msgid "Note: The vCard format cannot contain distribution lists"
#~ msgstr "Notă: Formatul vCard nu poate conține liste de distribuție"

#~ msgid ""
#~ "Note: This subscription will replace the calendar content with the "
#~ "external content. Therefore you must create a new folder for this "
#~ "subscription."
#~ msgstr ""
#~ "Notă: Abonamentul va înlocui conținutul calendarului cu conținutul "
#~ "extern. Trebuie să creați un nou dosar pentru această abonare."

#~ msgid "Notifier"
#~ msgstr "Notificator"

#~ msgid ""
#~ "Notifier informs the user about the current status of emails and "
#~ "appointments without having to display the user interface."
#~ msgstr ""
#~ "Notificatorul informează utilizatorul despre starea curentă a e-"
#~ "mailurilor și a întâlnirilor fără a afișa interfața utilizator."

#~ msgid "Notify all participants by email."
#~ msgstr "Informează toți participanții prin e-mail."

#~ msgid "Notify on delivery receipt?"
#~ msgstr "Informare despre confirmarea de primire?"

#~ msgid "Notify participants by E-Mail"
#~ msgstr "Informează participanții prin e-mail"

#~ msgid "Nov"
#~ msgstr "Nov"

#~ msgid "November"
#~ msgstr "Noiembrie"

#~ msgid "Nr:"
#~ msgstr "Nr.:"

#~ msgid "Number of concurrent appointments shown in custom view"
#~ msgstr "Număr de întâlniri simultane afișate în vederea personalizată"

#~ msgid "Number of concurrent appointments shown in day view"
#~ msgstr "Număr de întâlniri simultane afișate în vederea pe zile"

#~ msgid "Number of concurrent appointments shown in workweek view"
#~ msgstr ""
#~ "Număr de întâlniri simultane afișate în vederea pe săptămâni de lucru"

#~ msgid "Number of days between vacation notices to the same sender"
#~ msgstr "Număr de zile între mesajele de absență către același expeditor"

#~ msgid "Number of days in custom view"
#~ msgstr "Număr de zile în vederea personalizată"

#~ msgid "Number of days in work week"
#~ msgstr "Număr de zile în săptămâna de lucru"

#~ msgid "Number of rows to be displayed in card view:"
#~ msgstr "Număr de linii care trebuie afișate în vederea fișe:"

#~ msgid "Numbering On/Off"
#~ msgstr "Numerotare activată/dezactivată"

#~ msgid "OK"
#~ msgstr "OK"

#~ msgid "Object permissions"
#~ msgstr "Permisiuni obiect"

#~ msgid "Objects"
#~ msgstr "Obiecte"

#~ msgid "Oct"
#~ msgstr "Oct"

#~ msgid "October"
#~ msgstr "Octombrie"

#~ msgid "Of the following conditions:"
#~ msgstr "Dintre condițiile următoare:"

#~ msgid "Off"
#~ msgstr "Dezactivat"

#~ msgid "Offline"
#~ msgstr "Offline"

#~ msgid "Offline mode"
#~ msgstr "Mod offline"

#~ msgid "Ok"
#~ msgstr "Ok"

#~ msgid "Old Password is wrong."
#~ msgstr "Vechea parolă este greșită."

#~ msgid "Oman"
#~ msgstr "Oman"

#~ msgid "On %s %s each %s. months"
#~ msgstr "În fiecare %s %s o dată la %s luni"

#~ msgid "On %s %s every month"
#~ msgstr "În %s %s în fiecare lună"

#~ msgid "On %s %s in %s"
#~ msgstr "A %s %s din %s"

#~ msgid "On %s. day every %s. month"
#~ msgstr "În ziua a %s a o dată la %s luni"

#~ msgid "On %s. day every month"
#~ msgstr "În ziua a %s a în fiecare lună"

#~ msgid "On every new notification"
#~ msgstr "La fiecare notificare nouă"

#~ msgid "On new notifications except mails"
#~ msgstr "La fiecare notificare nouă cu excepția e-mailurilor"

#~ msgid "On work days"
#~ msgstr "În zilele lucrătoare"

#~ msgid "One and a Half"
#~ msgstr "Unu și jumătate"

#~ msgid ""
#~ "One or more attached files exceed the size limit per email. Therefore, "
#~ "the files are not sent as attachments but kept on the server. The email "
#~ "you have sent just contains links to download these files."
#~ msgstr ""
#~ "Unul sau mai multe fișiere atașate depășesc limita permisă. De aceea, "
#~ "fișierele nu vor fi atașate, ci păstrate pe server. Mesajul pe care l-ați "
#~ "trimis conține legături pentru a descărca aceste fișiere."

#~ msgid "Only showing items related to folder \"%1$s\""
#~ msgstr "Se afișează doar elementele legate de dosarul \"%1$s\""

#~ msgid ""
#~ "Only use this option if this computer is used solely by you. Your "
#~ "credentials are locally saved for the current working day. You can use "
#~ "several browser windows for working with the groupware. Do not use this "
#~ "option when working on a 3rd party computer (e.g., in an Internet cafe)"
#~ msgstr ""
#~ "Utilizați această opțiune doar dacă sunteți singura persoană care "
#~ "utilizează acest calculator. Datele dumneavoastră de autentificare sunt "
#~ "salvate local pe durata zilei de lucru curente. Puteți folosi mai multe "
#~ "ferestre de navigare pentru a lucra în programele partajate. Nu utilizați "
#~ "această opțiune când lucrați pe calculatorul unei alte persoane (de "
#~ "exemplu într-un internet café)"

#~ msgid "Open"
#~ msgstr "Deschide"

#~ msgid "Open attachment"
#~ msgstr "Deschide fișierul atașat"

#~ msgid "Open external link"
#~ msgstr "Deschide legătura externă"

#, fuzzy
#~| msgid "Folder view"
#~ msgid "Open folder view"
#~ msgstr "Vedere dosar"

#~ msgid "Open in browser"
#~ msgstr "Deschide în navigator"

#~ msgid "Open in new tab"
#~ msgstr "Deschide într-o filă nouă"

#, fuzzy
#~ msgid "Open on LinkedIn"
#~ msgstr "LinkedIn"

#~ msgid "Open-Xchange Server"
#~ msgstr "Server Open-Xchange "

#, fuzzy
#~| msgid "All messages"
#~ msgid "Open/close all messages"
#~ msgstr "Toate mesajele"

#~ msgid "Opening E-Mail threads"
#~ msgstr "Deschiderea conversațiilor"

#~ msgid "Optional %d"
#~ msgstr "Opțional %d"

#~ msgid "Optional 01"
#~ msgstr "Opțional 01"

#~ msgid "Optional 02"
#~ msgstr "Opțional 02"

#~ msgid "Optional 03"
#~ msgstr "Opțional 03"

#~ msgid "Optional 04"
#~ msgstr "Opțional 04"

#~ msgid "Optional 05"
#~ msgstr "Opțional 05"

#~ msgid "Optional 06"
#~ msgstr "Opțional 06"

#~ msgid "Optional 07"
#~ msgstr "Opțional 07"

#~ msgid "Optional 08"
#~ msgstr "Opțional 08"

#~ msgid "Optional 09"
#~ msgstr "Opțional 09"

#~ msgid "Optional 10"
#~ msgstr "Opțional 10"

#~ msgid "Optional 11"
#~ msgstr "Opțional 11"

#~ msgid "Optional 12"
#~ msgstr "Opțional 12"

#~ msgid "Optional 13"
#~ msgstr "Opțional 13"

#~ msgid "Optional 14"
#~ msgstr "Opțional 14"

#~ msgid "Optional 15"
#~ msgstr "Opțional 15"

#~ msgid "Optional 16"
#~ msgstr "Opțional 16"

#~ msgid "Optional 17"
#~ msgstr "Opțional 17"

#~ msgid "Optional 18"
#~ msgstr "Opțional 18"

#~ msgid "Optional 19"
#~ msgstr "Opțional 19"

#~ msgid "Optional 20"
#~ msgstr "Opțional 20"

#~ msgid "Optional Fields:"
#~ msgstr "Câmpuri opționale:"

#~ msgid "Options"
#~ msgstr "Opțiuni"

#~ msgid "Orange"
#~ msgstr "Portocaliu"

#~ msgid "Order by:"
#~ msgstr "Aranjează după:"

#~ msgid "Organization"
#~ msgstr "Organizație"

#~ msgid "Organizer"
#~ msgstr "Organizator"

#~ msgid "Organizer:"
#~ msgstr "Organizator:"

#~ msgid "Other Address"
#~ msgstr "Altă adresă"

#~ msgid "Other address"
#~ msgstr "Altă adresă"

#~ msgid "Others"
#~ msgstr "Altele"

#~ msgid "Outgoing server settings (SMTP)"
#~ msgstr "Setări server de expediere (SMTP)"

#~ msgid "Outlook file"
#~ msgstr "Fișier Outlook"

#~ msgid "Overdue"
#~ msgstr "Scadență depășită"

#~ msgid "Overdue Task. %1$s %2$s. Press [enter] to open"
#~ msgstr ""
#~ "Sarcină cu scadența depășită. %1$s %2$s. Apăsați [Enter] pentru a deschide"

#~ msgid "Overdue Tasks"
#~ msgstr "Sarcini cu scadență depășită"

#~ msgid "Overdue by %d day."
#~ msgid_plural "Overdue by %d days."
#~ msgstr[0] "Scadență depășită cu %d zi."
#~ msgstr[1] "Scadență depășită cu %d zile."
#~ msgstr[2] "Scadență depășită cu %d de zile."

#~ msgid "Overdue by yesterday."
#~ msgstr "Scadență depășită ieri."

#~ msgid "Overview Subscriptions"
#~ msgstr "Prezentare generală a abonamentelor"

#~ msgid "Owner"
#~ msgstr "Proprietar"

#~ msgid "PB"
#~ msgstr "PB"

#~ msgid "PLN"
#~ msgstr "PLN"

#~ msgid "PM"
#~ msgstr "PM"

#~ msgid "POP3 Mail Server"
#~ msgstr "Server de e-mail POP3"

#~ msgid "POP3:"
#~ msgstr "POP3:"

#~ msgid "Page %1$d of %2$d"
#~ msgstr "Pagina %1$d din %2$d"

#~ msgid "Page number"
#~ msgstr "Număr pagină"

#~ msgid "Pager"
#~ msgstr "Pager"

#~ msgid "Pager:"
#~ msgstr "Pager:"

#~ msgid "Pakistan"
#~ msgstr "Pakistan"

#~ msgid "Palau"
#~ msgstr "Palau"

#~ msgid "Palestinian Territory, Occupied"
#~ msgstr "Teritoriul Palestinian Ocupat"

#~ msgid "Panama"
#~ msgstr "Panama"

#~ msgid "Panel is shown as"
#~ msgstr "Panoul este afișat ca"

#~ msgid "Papua New Guinea"
#~ msgstr "Papua Noua Guinee"

#~ msgid "Paragraph Alignment"
#~ msgstr "Aliniere Paragraf"

#~ msgid "Paragraph Fill Color"
#~ msgstr "Culoare umplere paragraf"

#~ msgid "Paragraph borders"
#~ msgstr "Borduri paragraf"

#~ msgid "Paragraph style"
#~ msgstr "Stil paragraf"

#~ msgid "Parameter:"
#~ msgstr "Parametru:"

#~ msgid "Participant"
#~ msgstr "Participant"

#~ msgid "Participant:"
#~ msgstr "Participant:"

#~ msgid "Participants"
#~ msgstr "Participanți"

#~ msgid "Participants:"
#~ msgstr "Participanți:"

#~ msgid "Password"
#~ msgstr "Parolă"

#~ msgid "Password has changed"
#~ msgstr "Parola a fost modificată"

#, fuzzy
#~ msgid "Password length must be between %1$d and %2$d characters."
#~ msgstr ""
#~ "Lungimea parolei trebuie să fie cuprinsă între %1$s și %2$s caractere."

#, fuzzy
#~ msgid "Password strength: Good"
#~ msgstr "Puterea parolei"

#, fuzzy
#~ msgid "Password strength: Legendary!"
#~ msgstr "Puterea parolei"

#, fuzzy
#~ msgid "Password strength: Strong"
#~ msgstr "Puterea parolei"

#, fuzzy
#~ msgid "Password strength: Too short"
#~ msgstr "Puterea parolei"

#, fuzzy
#~ msgid "Password strength: Very strong"
#~ msgstr "Puterea parolei"

#, fuzzy
#~ msgid "Password strength: Very weak"
#~ msgstr "Puterea parolei"

#, fuzzy
#~ msgid "Password strength: Weak"
#~ msgstr "Puterea parolei"

#, fuzzy
#~ msgid "Password strength: Wrong length"
#~ msgstr "Puterea parolei"

#~ msgid "Password:"
#~ msgstr "Parolă:"

#~ msgid "Paste"
#~ msgstr "Lipește"

#~ msgid "People"
#~ msgstr "Oameni"

#~ msgid "Permanently remove deleted emails"
#~ msgstr "Elimină definitiv e-mailurile șterse"

#~ msgid "Permanently remove deleted emails?"
#~ msgstr "Doriți să eliminați definitiv e-mailurile șterse?"

#~ msgid "Permanently remove your deleted E-Mails?"
#~ msgstr "Doriți să eliminați definitiv e-mailurile dumneavoastră șterse?"

#~ msgid "Permissions"
#~ msgstr "Permisiuni"

#~ msgid "Personal"
#~ msgstr "Personal"

#~ msgid "Personal information"
#~ msgstr "Informații personale"

#~ msgid "Peru"
#~ msgstr "Peru"

#~ msgid "Philippines"
#~ msgstr "Filipine"

#~ msgid "Phone"
#~ msgstr "Telefon"

#~ msgid "Phone & fax numbers"
#~ msgstr "Numere de telefon și de fax"

#~ msgid "Phone (assistant)"
#~ msgstr "Telefon (asistent)"

#~ msgid "Phone (business alt)"
#~ msgstr "Telefon (profesional alternativ)"

#~ msgid "Phone (business)"
#~ msgstr "Telefon (profesional)"

#~ msgid "Phone (business):"
#~ msgstr "Telefon (profesional):"

#~ msgid "Phone (car)"
#~ msgstr "Telefon (mașină)"

#~ msgid "Phone (car):"
#~ msgstr "Telefon (mașină):"

#~ msgid "Phone (company)"
#~ msgstr "Telefon (firmă)"

#~ msgid "Phone (company):"
#~ msgstr "Telefon (firmă):"

#~ msgid "Phone (home alt)"
#~ msgstr "Telefon (personal alternativ)"

#~ msgid "Phone (home)"
#~ msgstr "Telefon (personal)"

#~ msgid "Phone (other)"
#~ msgstr "Telefon (altul)"

#~ msgid "Phone (other):"
#~ msgstr "Telefon (altul):"

#~ msgid "Phone (private 2)"
#~ msgstr "Telefon (personal 2)"

#~ msgid "Phone (private 2):"
#~ msgstr "Telefon (personal 2):"

#~ msgid "Phone (private)"
#~ msgstr "Telefon (personal)"

#~ msgid "Phone (private):"
#~ msgstr "Telefon (personal):"

#~ msgid "Phone 2"
#~ msgstr "Telefon 2"

#~ msgid "Phone 2:"
#~ msgstr "Telefon 2:"

#~ msgid "Phone alt"
#~ msgstr "Număr de telefon alternativ"

#~ msgid "Phone numbers"
#~ msgstr "Numere de telefon"

#~ msgid "Phone:"
#~ msgstr "Telefon:"

#~ msgid "Pick a time here"
#~ msgstr "Alege o oră aici"

#~ msgid "Pink"
#~ msgstr "Roz"

#~ msgid "Pitcairn"
#~ msgstr "Pitcairn"

#~ msgid "Place of Signature:"
#~ msgstr "Locul semnăturii:"

#~ msgid "Places"
#~ msgstr "Locuri"

#~ msgid "Plain text"
#~ msgstr "Text simplu"

#~ msgid "Play audio files"
#~ msgstr "Redă fișierele audio"

#~ msgid "Play video files"
#~ msgstr "Redă fișierele video"

#~ msgid "Please choose"
#~ msgstr "Selectați"

#~ msgid "Please choose a sentence below."
#~ msgstr "Selectați o propoziție."

#~ msgid "Please enter a correct number."
#~ msgstr "Introduceți un număr corect."

#~ msgid "Please enter a date in the past"
#~ msgstr "Introduceți o dată din trecut"

#~ msgid "Please enter a description"
#~ msgstr "Introduceți o descriere"

#~ msgid "Please enter a description."
#~ msgstr "Introduceți o descirere."

#~ msgid "Please enter a feed URL."
#~ msgstr "Introduceți un URL pentru flux."

#~ msgid "Please enter a name for the group of feeds."
#~ msgstr "Introduceți un nume pentru grupul de fluxuri."

#~ msgid "Please enter a search query"
#~ msgstr "Introduceți o interogare de căutare"

#~ msgid "Please enter a valid date"
#~ msgstr "Introduceți o dată corectă"

#~ msgid "Please enter a valid date."
#~ msgstr "Introduceți o dată corectă."

#~ msgid "Please enter a valid email address"
#~ msgstr "Introduceți o adresă de email corectă"

#~ msgid "Please enter a valid email address or phone number"
#~ msgstr ""
#~ "Introduceți o adresă de email corectă sau un număr de telefon corect"

#~ msgid "Please enter a valid name"
#~ msgstr "Introduceți un nume corect"

#, fuzzy
#~ msgid "Please enter a valid number"
#~ msgstr "Introduceți un nume corect"

#~ msgid "Please enter a valid object"
#~ msgstr "Introduceți un obiect corect"

#~ msgid "Please enter a valid phone number. Allowed characters are: %1$s"
#~ msgstr ""
#~ "Introduceți un număr de telefon corect. Caracterele permise sunt: %1$s"

#~ msgid "Please enter a value"
#~ msgstr "Introduceți o valoare"

#~ msgid "Please enter an blog url."
#~ msgstr "Introduceți un URL pentru blog."

#~ msgid "Please enter an feed-url."
#~ msgstr "Introduceți un url pentru flux."

#~ msgid "Please enter correct password"
#~ msgstr "Introduceți parola corectă"

#~ msgid "Please enter the following data: %1$s"
#~ msgstr "Introduceți următoarele date: %1$s"

#~ msgid "Please enter value between 0 and 100."
#~ msgstr "Introduceți o valoare cuprinsă între 0 și 100."

#~ msgid "Please enter your credentials."
#~ msgstr "Introduceți datele dumneavoastră de autentificare."

#~ msgid "Please enter your password."
#~ msgstr "Introduceți parola."

#~ msgid ""
#~ "Please have a look at the %sInteresting UWA modules%s page. It shows a "
#~ "list of widgets and their associated data."
#~ msgstr ""
#~ "Consultați pagina %sModule UWA interesante%s. Aceasta prezintă o listă de "
#~ "componente și datele lor asociate."

#~ msgid ""
#~ "Please note, changing or removing the file extension will cause problems "
#~ "when viewing or editing."
#~ msgstr ""
#~ "Atenție, modificarea sau eliminarea extensiei fișierului va cauza "
#~ "probleme la vizualizare sau editare."

#~ msgid ""
#~ "Please note: All messages received from the POP3 account will be stored "
#~ "to a folder on your local IMAP account."
#~ msgstr ""
#~ "Observație: Toate mesajele primite din partea contului POP3 vor fi "
#~ "depozitate într-un dosar în contul dumneavoastră IMAP local."

#~ msgid ""
#~ "Please note: You are the creator of this appointment. If you delete this "
#~ "appointment it will be removed for all participants."
#~ msgstr ""
#~ "Observație: Sunteți creatorul acestei întâlniri. Dacă ștergeți "
#~ "întâlnirea, aceasta va fi eliminată pentru toți participanții. "

#~ msgid ""
#~ "Please only use HTML signatures if you are familiar with HTML. Using "
#~ "wrong HTML tags might result in partly or completely garbled signatures."
#~ msgstr ""
#~ "Utilizarea semnăturilor HTML se recomandă doar dacă sunteți familiarizat "
#~ "cu HTML. Utilizarea de etichete HTML eronate poate avea ca rezultat "
#~ "semnături parțial sau total corupte."

#~ msgid "Please provide a site name."
#~ msgstr "Introduceți numele locului."

#~ msgid ""
#~ "Please provide the old password so the account passwords can be recovered."
#~ msgstr "Introduceți parola veche pentru a putea recupera parola contului."

#~ msgid "Please select a country for the destination address"
#~ msgstr "Selectați o țară pentru adresa de destinație"

#~ msgid "Please select a country for the start address"
#~ msgstr "Selectați o țară pentru adresa de pornire"

#~ msgid "Please select a file to import"
#~ msgstr "Selectați fișierul care trebuie importat"

#~ msgid "Please select a file to insert"
#~ msgstr "Selectați fișierul de inserat"

#~ msgid "Please select a valid iCal File to import"
#~ msgstr "Selectați un fișier iCal de importat"

#~ msgid "Please select a valid image File to insert"
#~ msgstr "Selectați un fișier imagine corect de inserat"

#~ msgid "Please select at least one E-Mail address."
#~ msgstr "Selectați cel puțin o adresă de e-mail."

#~ msgid "Please select at least one task!"
#~ msgstr "Selectați cel puțin o sarcină!"

#~ msgid "Please select only one Publication"
#~ msgstr "Selectați o singură publicație"

#~ msgid "Please select only one subscription"
#~ msgstr "Selectați un singur abonament"

#~ msgid "Please set valid folder!"
#~ msgstr "Setați un dosar valid!"

#~ msgid "Please sign in again to continue"
#~ msgstr "Autentificați-vă din nou pentru a continua"

#, fuzzy
#~ msgid "Please specify these missing variables:"
#~ msgstr "Precizați următoarele variabile care lipsesc: "

#~ msgid "Please update your browser."
#~ msgstr "Actualizați navigatorul."

#~ msgid "Please wait ..."
#~ msgstr "Așteptați..."

#~ msgid ""
#~ "Please wait while checking the connection ... This may take a while ..."
#~ msgstr ""
#~ "Așteptați până se verifică conexiunea... Această acțiune poate dura "
#~ "câteva minute..."

#~ msgid "Please wait while you are being redirected to the start page ..."
#~ msgstr "Așteptați până sunteți redirecționat către pagina de pornire..."

#~ msgid "Poland"
#~ msgstr "Polonia"

#~ msgid "Polish"
#~ msgstr "Poloneză"

#~ msgid "Popups"
#~ msgstr "Ferestre pop-up"

#~ msgctxt "app"
#~ msgid "Portal"
#~ msgstr "Portal"

#~ msgid "Portal Squares"
#~ msgstr "Pătrate portal"

#~ msgid "Portal Widgets"
#~ msgstr "Portal aplicații"

#~ msgid "Portal settings"
#~ msgstr "Setări portal"

#~ msgid "Portugal"
#~ msgstr "Portugalia"

#~ msgid "Portuguese (Portugal)"
#~ msgstr "Portugheză (Portugalia)"

#~ msgid "Position"
#~ msgstr "Post"

#~ msgid "Position:"
#~ msgstr "Post:"

#~ msgid "Postcode"
#~ msgstr "Cod poștal"

#~ msgid "Pound sterling"
#~ msgstr "Liră sterlină"

#~ msgid "Preferences"
#~ msgstr "Preferințe"

#~ msgid "Premium features"
#~ msgstr "Funcționalitățile versiunii Premium"

#~ msgid "Press [enter] to close this alertbox."
#~ msgstr "Apăsați [Enter] pentru a închide această casetă de avertizare."

#, fuzzy
#~ msgid "Press [enter] to jump to"
#~ msgstr "Apăsați [Enter] pentru a ajunge la"

#~ msgid "Press [enter] to jump to complete list of Birthdays."
#~ msgstr "Apăsați [Enter] pentru a ajunge la lista completă de aniversări."

#~ msgid "Press [enter] to jump to the facebook stream."
#~ msgstr "Apăsați [Enter] pentru a ajunge la fluxul Facebook."

#~ msgid "Press [enter] to jump to the flicker stream."
#~ msgstr "Apăsați [Enter] pentru a ajunge la fluxul Flicker."

#~ msgid "Press [enter] to jump to the linkedin stream."
#~ msgstr "Apăsați [Enter] pentru a ajunge la fluxul LinkedIn."

#~ msgid "Press [enter] to jump to the rss stream."
#~ msgstr "Apăsați [Enter] pentru a ajunge la fluxul RSS."

#~ msgid "Press [enter] to jump to the tumblr feed."
#~ msgstr "Apăsați [Enter] pentru a ajunge la fluxul Tumblr."

#~ msgid "Press [enter] to jump to the twitter feed."
#~ msgstr "Apăsați [Enter] pentru a ajunge la fluxul Twitter."

#~ msgid "Press [enter] to select a time when you want to be reminded again"
#~ msgstr "Apăsați [Enter] pentru a selecta când doriți următorul memento"

#~ msgid "Press to hide all appointment invitations."
#~ msgstr "Apăsați pentru a ascunde toate invitațiile la întâlniri."

#~ msgid "Press to hide all appointment reminders."
#~ msgstr "Apăsați pentru a ascunde toate mementourile pentru întâlniri."

#~ msgid "Press to hide all notifications for new mails."
#~ msgstr "Apăsați pentru a ascunde toate notificările pentru e-mailuri noi."

#~ msgid "Press to hide all notifications for overdue tasks."
#~ msgstr ""
#~ "Apăsați pentru a ascunde toate notificările pentru sarcini cu scadența "
#~ "depășită."

#~ msgid "Press to hide all task invitations."
#~ msgstr "Apăsați pentru a acunde toate invitațiile pentru sarcini."

#~ msgid "Press to hide all task reminders."
#~ msgstr "Apăsați pentru a acunde toate mementourile pentru sarcini."

#~ msgid "Preview"
#~ msgstr "Previzualizare"

#~ msgid "Preview could not be loaded"
#~ msgstr "Nu s-a putut încărca previzualizarea"

#~ msgid "Previous"
#~ msgstr "Precedent"

#~ msgid "Previous Day"
#~ msgstr "Ziua precedentă"

#~ msgid "Previous Week"
#~ msgstr "Săptămâna trecută"

#~ msgid "Primary Email"
#~ msgstr "E-mail principal"

#~ msgid "Primary account"
#~ msgstr "Cont principal"

#~ msgid "Principal:"
#~ msgstr "Principal:"

#~ msgid "Print"
#~ msgstr "Imprimă"

#~ msgid "Print tasks"
#~ msgstr "Imprimă sarcinile"

#~ msgid "Printout"
#~ msgstr "Imprimă"

#~ msgid "Priority"
#~ msgstr "Prioritate"

#~ msgid "Priority:"
#~ msgstr "Prioritate:"

#~ msgid "Privacy Notice"
#~ msgstr "Declarație de confidențialitate"

#~ msgid "Private"
#~ msgstr "Personal"

#~ msgid "Private calendars"
#~ msgstr "Calendare personale"

#~ msgid "Private computer"
#~ msgstr "Calculator personal"

#~ msgid "Private contacts"
#~ msgstr "Contacte personale"

#~ msgid "Private:"
#~ msgstr "Personal:"

#~ msgid "Process subsequent rules"
#~ msgstr "Procesează regulile ulterioare"

#~ msgid "Profession"
#~ msgstr "Profesie"

#~ msgid "Profession:"
#~ msgstr "Profesie:"

#~ msgid "Progress"
#~ msgstr "Progres"

#~ msgid "Progress %1$s %"
#~ msgstr "Progres %1$s %"

#~ msgid "Progress in %"
#~ msgstr "Progres în %"

#~ msgid "Progress must be a valid number between 0 and 100"
#~ msgstr "Progresul trebuie să fie un număr corect cuprins între 0 și 100"

#~ msgid "Promote One Level"
#~ msgstr "Urcă cu un nivel"

#~ msgid "Properties"
#~ msgstr "Proprietăți"

#~ msgid "Public"
#~ msgstr "Public"

#~ msgid "Public calendars"
#~ msgstr "Calendare publice"

#~ msgid "Public contacts"
#~ msgstr "Contacte publice"

#~ msgid "Public folder %s"
#~ msgstr "Dosar public %s"

#~ msgid "Public or shared computer"
#~ msgstr "Calculator public sau partajat"

#~ msgid "Public tasks"
#~ msgstr "Sarcini publice"

#~ msgid "Publication"
#~ msgstr "Publicație"

#~ msgid "Publication created"
#~ msgstr "Publicație creată"

#~ msgid "Publication has been added"
#~ msgstr "Publicația a fost adăugată"

#~ msgid "Publication must have a site."
#~ msgstr "Publicația trebuie să aibă un amplasament."

#~ msgid "Publication must have a target."
#~ msgstr "Publicația trebuie să aibă o destinație."

#~ msgid "Publications"
#~ msgstr "Publicații"

#~ msgid "Publications and Subscriptions"
#~ msgstr "Publicații și Abonamente"

#~ msgid "Publications must have a name"
#~ msgstr "Publicațiile trebuie să aibă un nume"

#~ msgid "Publish"
#~ msgstr "Publică"

#~ msgid "Publish folder"
#~ msgstr "Publică dosarul"

#~ msgid "Publish item"
#~ msgstr "Publică elementul"

#~ msgid "Puerto Rico"
#~ msgstr "Puerto Rico"

#~ msgid "Pull To Refresh"
#~ msgstr "Glisați pentru a reîncărca"

#~ msgid "Purchase confirmation"
#~ msgstr "Confirmare achiziție"

#~ msgid "Purple"
#~ msgstr "Violet"

#~ msgid "Quick Search"
#~ msgstr "Căutare rapidă"

#~ msgid "Quick config"
#~ msgstr "Configurare rapidă"

#~ msgid "Quit"
#~ msgstr "Ieși"

#~ msgid "Quota"
#~ msgstr "Cotă"

#~ msgid "Quota Exceed"
#~ msgstr "Cotă depășită"

#~ msgid "RMB"
#~ msgstr "RMB"

#~ msgid "RSS"
#~ msgstr "RSS"

#~ msgid "RSS Feed"
#~ msgstr "Flux RSS"

#~ msgid "RSS Feeds"
#~ msgstr "Fluxuri RSS"

#~ msgid "RUB"
#~ msgstr "RUB"

#~ msgctxt "to"
#~ msgid "Read"
#~ msgstr "Citește"

#~ msgid "Read Only Mode"
#~ msgstr "Mod doar citire"

#~ msgid "Read all"
#~ msgstr "Citește toate"

#~ msgid "Read article on tumblr.com"
#~ msgstr "Citiți articolul pe tumblr.com"

#~ msgid "Read own"
#~ msgstr "Citește elemente proprii"

#~ msgid "Read-only mode"
#~ msgstr "Mod doar citire"

#~ msgid "Read/Unread"
#~ msgstr "Citit/Necitit"

#~ msgid "Reauthorize"
#~ msgstr "Autorizează din nou"

#~ msgid "Rebuild Tree..."
#~ msgstr "Reconstituire arbore..."

#~ msgid "Received mails"
#~ msgstr "Mesaje primite"

#~ msgid "Received:"
#~ msgstr "Primit:"

#~ msgid "Recent activities"
#~ msgstr "Activități recente"

#~ msgid "Recently changed files"
#~ msgstr "Fișiere modificate recent"

#~ msgid "Recently used"
#~ msgstr "Utilizat recent"

#~ msgid "Recipient"
#~ msgstr "Destinatar"

#~ msgid "Recover"
#~ msgstr "Recuperează "

#~ msgid "Recover passwords"
#~ msgstr "Recuperează parolele"

#~ msgid "Recurrence"
#~ msgstr "Repetare"

#~ msgid "Recurrence Pattern"
#~ msgstr "Model de repetare"

#~ msgid "Recurrence Settings"
#~ msgstr "Setări repetare"

#~ msgctxt "calendar"
#~ msgid "Recurrence..."
#~ msgstr "Repetare..."

#~ msgctxt "tasks"
#~ msgid "Recurrence..."
#~ msgstr "Repetare..."

#~ msgid "Recurrence:"
#~ msgstr "Repetare:"

#~ msgid "Recurring appointment"
#~ msgstr "Întâlnire periodică"

#~ msgid "Recurring task"
#~ msgstr "Sarcină periodică"

#, fuzzy
#~ msgid "Recurring tasks need a valid due date."
#~ msgstr ""
#~ "Este necesară o dată de sfârșit corectă pentru sarcinile care se repetă."

#~ msgid "Recurring tasks need a valid end date."
#~ msgstr ""
#~ "Este necesară o dată de sfârșit corectă pentru sarcinile care se repetă."

#~ msgid "Recurring tasks need a valid start date."
#~ msgstr ""
#~ "Este necesară o dată de început corectă pentru sarcinile care se repetă."

#~ msgid "Red"
#~ msgstr "Roșu"

#~ msgid "Redirect to"
#~ msgstr "Redirecționează către"

#~ msgid "Refresh"
#~ msgstr "Reactualizează"

#~ msgid "Refresh interval"
#~ msgstr "Interval de reîncărcare"

#~ msgid "Refresh rate in minutes:"
#~ msgstr "Interval de actualizare în minute:"

#~ msgid "Regex"
#~ msgstr "Expresie regulată"

#~ msgid "Reject changes"
#~ msgstr "Respinge modificările"

#~ msgid "Reject with reason"
#~ msgstr "Respinge cu un motiv"

#~ msgid "Related articles"
#~ msgstr "Articole asociate"

#~ msgid "Reload current view every:"
#~ msgstr "Reîncarcă vederea curentă la fiecare:"

#~ msgid "Reload statistics"
#~ msgstr "Reîncarcă statisticile"

#~ msgid "Relogin"
#~ msgstr "Reautentificare"

#~ msgid "Remind me"
#~ msgstr "Amintește-mi"

#~ msgid "Remind me again"
#~ msgstr "Amintește-mi din nou"

#~ msgid "Remind me again "
#~ msgstr "Amintește-mi din nou"

#~ msgid "Reminder"
#~ msgstr "Memento"

#~ msgid "Reminder date"
#~ msgstr "Dată memento"

#~ msgid "Reminder date %1$s"
#~ msgstr "Dată memento %1$s"

#~ msgid "Reminder has been created"
#~ msgstr "Mementoul a fost creat"

#~ msgid "Reminder:"
#~ msgstr "Memento:"

#~ msgid "Remove Member"
#~ msgstr "Elimină membrul"

#~ msgid "Remove attachment"
#~ msgstr "Elimină fișierul atașat"

#~ msgid "Remove copy from server after retrieving a message"
#~ msgstr "Elimină copia de pe server după recuperarea mesajului"

#~ msgid "Remove flag"
#~ msgstr "Elimină marcajul"

#~ msgid "Remove from recipient list"
#~ msgstr "Elimină din lista  destinatarilor"

#~ msgid "Remove participant"
#~ msgstr "Elimină participantul"

#~ msgid "Remove picture"
#~ msgstr "Elimină imaginea"

#~ msgid "Rename"
#~ msgstr "Redenumire"

#~ msgid "Rename Document"
#~ msgstr "Redenumește documentul"

#~ msgid "Rename folder"
#~ msgstr "Redenumește dosarul"

#~ msgid "Renminbi"
#~ msgstr "Renminbi"

#~ msgid "Repeat"
#~ msgstr "Repetă"

#~ msgid "Repeat new password"
#~ msgstr "Introduceți din nou noua parolă"

#~ msgid "Reply"
#~ msgstr "Răspunde"

#~ msgid "Reply All"
#~ msgstr "Răspunde tuturor"

#~ msgid "Reply all"
#~ msgstr "Răspunde tuturor"

#~ msgid "Reply to"
#~ msgstr "Răspunde către"

#, fuzzy
#~ msgid "Reply to all recipients"
#~ msgstr "Toți destinatarii"

#, fuzzy
#~ msgid "Reply to sender"
#~ msgstr "Răspunde către"

#~ msgid "Reply-to Address"
#~ msgstr "Răspunde la adresa:"

#~ msgid "Reserved"
#~ msgstr "Rezervat"

#~ msgid "Reset image"
#~ msgstr "Resetează imaginea"

#~ msgid "Reset this list"
#~ msgstr "Resetează lista"

#~ msgid "Resource"
#~ msgstr "Resursă"

#~ msgid "Resource email"
#~ msgstr "E-mail resursă"

#~ msgid "Resource group"
#~ msgstr "Grup de resurse"

#~ msgid "Resource name"
#~ msgstr "Nume resursă"

#~ msgid "Resources"
#~ msgstr "Resurse"

#~ msgid "Resources:"
#~ msgstr "Resurse:"

#~ msgid "Restore Last Operation"
#~ msgstr "Restabilește ultima operație"

#~ msgid "Restore applications"
#~ msgstr "Restabilește aplicațiile"

#~ msgid "Results for \"%s\""
#~ msgstr "Rezultate pentru \"%s\""

#~ msgid "Retry"
#~ msgstr "Încearcă din nou"

#, fuzzy
#~ msgid "Return Receipt"
#~ msgstr "Confirmare de primire"

#~ msgid "Retweet"
#~ msgstr "Retrimite mesaj Twitter"

#~ msgid "Retweet new"
#~ msgstr "Retrimite mesaj Twitter nou"

#~ msgid "Retweet this to your followers?"
#~ msgstr "Retransmite mesajul Twitter urmăritorilor dumneavoastră?"

#~ msgid "Retweeted"
#~ msgstr "Mesaj Twitter retrimis"

#~ msgid "Retweeted by %s"
#~ msgstr "Mesaj Twitter retrimis de %s"

#~ msgid "Reunion"
#~ msgstr "Reuniune"

#~ msgid "Revert Last Operation"
#~ msgstr "Revenire la ultima operație"

#~ msgid "Review your purchases"
#~ msgstr "Revedeți cumpărăturile"

#~ msgid "Right"
#~ msgstr "Dreapta"

#~ msgid "Right aligned, text wraps at left side"
#~ msgstr "Aliniat dreapta, textul se aranjează în partea stângă"

#~ msgid "Romanian"
#~ msgstr "Română"

#~ msgid "Room number"
#~ msgstr "Număr cameră"

#~ msgid "Room number:"
#~ msgstr "Număr cameră:"

#~ msgid "Route Planning"
#~ msgstr "Planificarea traseului"

#~ msgid "Rule name"
#~ msgstr "Nume regulă"

#~ msgid "Rules"
#~ msgstr "Reguli"

#~ msgid "Running applications"
#~ msgstr "Aplicații în execuție"

#~ msgid "Russian"
#~ msgstr "Rusă"

#~ msgid "Russian Federation"
#~ msgstr "Federația Rusă"

#~ msgid "Rwanda"
#~ msgstr "Rwanda"

#~ msgctxt "saturday"
#~ msgid "S"
#~ msgstr "S"

#~ msgctxt "sunday"
#~ msgid "S"
#~ msgstr "D"

#~ msgid "SEK"
#~ msgstr "SEK"

#~ msgid "Saint Barthélemy"
#~ msgstr "Saint Barthélemy"

#~ msgid "Saint Helena"
#~ msgstr "Insula Sfânta Elena"

#~ msgid "Saint Kitts and Nevis"
#~ msgstr "Sfântul Kitts și Nevis"

#~ msgid "Saint Lucia"
#~ msgstr "Sfânta Lucia"

#~ msgid "Saint Martin (French part)"
#~ msgstr "Sfântul Martin (partea franceză)"

#~ msgid "Saint Pierre and Miquelon"
#~ msgstr "Saint Pierre și Miquelon"

#~ msgid "Saint Vincent and the Grenadines"
#~ msgstr "Sfântul Vicențiu și Grenadine "

#~ msgid "Sales Volume"
#~ msgstr "Volumul vânzărilor"

#~ msgid "Sales Volume:"
#~ msgstr "Volumul vânzărilor:"

#~ msgid "Samoa"
#~ msgstr "Samoa"

#~ msgid "Sample:"
#~ msgstr "Eșantion:"

#~ msgid "San Marino"
#~ msgstr "San Marino"

#~ msgid "Sao Tome and Principe"
#~ msgstr "São Tomé și Príncipe"

#~ msgid "Sat"
#~ msgstr "Sâm"

#~ msgid "Saturday"
#~ msgstr "Sâmbătă"

#~ msgid "Saudi Arabia"
#~ msgstr "Arabia Saudită"

#~ msgid "Save"
#~ msgstr "Salvează"

#~ msgid "Save as distribution list"
#~ msgstr "Salvează ca listă de distribuție"

#~ msgid "Save as draft"
#~ msgstr "Salvează ca schiță"

#~ msgid "Save as file"
#~ msgstr "Salvează ca fișier"

#, fuzzy
#~ msgid "Save attachment"
#~ msgstr "Elimină fișierul atașat"

#~ msgid "Save changes"
#~ msgstr "Salvează modificările"

#~ msgid "Save configuration before every logout?"
#~ msgstr "Salvează configurația înainte de fiecare deconectare?"

#~ msgid "Save in file store"
#~ msgstr "Salvează în depozitul de fișiere"

#, fuzzy
#~ msgid "Save to Drive"
#~ msgstr "Salvează în Drive"

#~ msgid "Saved in"
#~ msgstr "Salvat în"

#, fuzzy
#~ msgid "Saved mail attachment"
#~ msgstr "Trimite ca fișier atașat"

#, fuzzy
#~ msgid "Saving attachment to Drive"
#~ msgid_plural "Saving attachments to Drive"
#~ msgstr[0] "Se salvează fișierul atașat în Drive"
#~ msgstr[1] "Se salvează fișierele atașate în Drive"
#~ msgstr[2] "Se salvează fișierele atașate în Drive"

#~ msgid "Saving latest changes ..."
#~ msgstr "Se salvează modificările cele mai recente ..."

#~ msgid "Schedule an all-day event"
#~ msgstr "Programează un eveniment pe durata întregii zile"

#~ msgid "Scheduling"
#~ msgstr "Programare"

#~ msgctxt "app"
#~ msgid "Scheduling"
#~ msgstr "Programare"

#~ msgid "Search"
#~ msgstr "Caută"

#~ msgid "Search for items"
#~ msgstr "Căutare elemente"

#~ msgid "Search here"
#~ msgstr "Caută aici"

#, fuzzy
#~ msgid "Search in"
#~ msgstr "Căutat în"

#~ msgid "Search:"
#~ msgstr "Caută:"

#~ msgid "Searched for: %1$s"
#~ msgstr "S-a căutat: %1$s"

#~ msgid "Searched in"
#~ msgstr "Căutat în"

#~ msgid "Searched in all folders"
#~ msgstr "Căutat în toate dosarele"

#~ msgid "Security"
#~ msgstr "Securitate"

#~ msgid "Select"
#~ msgstr "Selectează"

#~ msgid "Select Attachments"
#~ msgstr "Selectează fișierele atașate"

#~ msgid "Select Image File"
#~ msgstr "Selectează fișierul imagine"

#~ msgid "Select Members"
#~ msgstr "Selectează membrii"

#~ msgid "Select Participants and Resources"
#~ msgstr "Selectează participanții și resursele"

#~ msgid "Select Recipients"
#~ msgstr "Selectează destinatarii"

#~ msgid "Select Users"
#~ msgstr "Selectează utilizatorii"

#~ msgid "Select a contact category"
#~ msgstr "Selectează o categorie de contacte"

#~ msgid "Select a folder for import"
#~ msgstr "Selectează dosarul care trebuie importat"

#~ msgid "Select a task category"
#~ msgstr "Selectează o categorie de sarcini"

#~ msgid "Select a type"
#~ msgstr "Selectează un tip"

#~ msgid "Select all"
#~ msgstr "Selectează tot"

#~ msgid "Select an infostore category"
#~ msgstr "Selectează o categorie de depozite de informații"

#~ msgid "Select appointment display type"
#~ msgstr "Selectați un tip de afișare a întâlnirilor"

#~ msgid "Select file"
#~ msgstr "Selectează fișierul"

#~ msgid "Select folder"
#~ msgstr "Selectează dosarul"

#~ msgid "Select from the list and add selected as members"
#~ msgstr "Selectează din listă și adaugă elementele selectate la membri"

#~ msgid "Select from the list and add selected as participants"
#~ msgstr "Selectează din listă și adaugă elementele selectate la participanți"

#~ msgid "Select from the list and add selected as participants or resources"
#~ msgstr ""
#~ "Selectează din listă și adaugă elementele selectate la participanți sau "
#~ "resurse"

#~ msgid "Select from the list and add selected as recipients"
#~ msgstr "Selectează din listă și adaugă elementele selectate la destinatari"

#~ msgid "Select from the list and add selected as users"
#~ msgstr "Selectează din listă și adaugă elementele selectate la utilizatori"

#~ msgid "Select none"
#~ msgstr "Nu selecta nimic"

#~ msgid "Select page"
#~ msgstr "Selectează pagina"

#~ msgid "Select the appointment path"
#~ msgstr "Selectează calea întâlnirii"

#~ msgid "Select the number of items to be displayed in the module panes."
#~ msgstr ""
#~ "Selectează numărul de elemente care vor fi afișate în panourile de module."

#~ msgid "Selection Details"
#~ msgstr "Detalii selecție"

#~ msgid "Send"
#~ msgstr "Trimite"

#~ msgid "Send Attachment"
#~ msgstr "Trimite fișierul atașat"

#~ msgid "Send E-Mail about this publication"
#~ msgstr "Trimite un e-mail despre această publicație"

#~ msgid "Send E-Mail to all"
#~ msgstr "Trimite un e-mail tuturor"

#, fuzzy
#~ msgid "Send a return receipt"
#~ msgstr "Trimite o confirmare de primire"

#~ msgid "Send as E-Mail"
#~ msgstr "Trimite ca e-mail"

#~ msgid "Send as internal link"
#~ msgstr "Trimite ca legătură internă"

#~ msgid "Send as mail"
#~ msgstr "Trimite ca mail"

#~ msgid "Send as vCard"
#~ msgstr "Trimite ca vCard"

#~ msgid "Send by mail"
#~ msgstr "Trimite prin mail"

#, fuzzy
#~ msgid "Send feedback"
#~ msgstr "Trimite mail"

#~ msgid "Send mail"
#~ msgstr "Trimite mail"

#~ msgid "Send mail to all participants"
#~ msgstr "Trimite mailul tuturor participanților"

#~ msgid "Send new mail"
#~ msgstr "Trimite mail"

#~ msgid "Send vacation notice during this time only"
#~ msgstr "Trimite mesajul de absență numai în această perioadă"

#~ msgid "Sender"
#~ msgstr "Expeditor"

#~ msgid "Sender/From"
#~ msgstr "Expeditor/De la"

#~ msgid "Senegal"
#~ msgstr "Senegal"

#~ msgid "Sent"
#~ msgstr "Trimis"

#~ msgid "Sent folder"
#~ msgstr "Dosar de mesaje trimise"

#~ msgid "Sent from %s via mobile"
#~ msgstr "Trimis de pe %s utilizând un mobil"

#~ msgid "Sent mails"
#~ msgstr "Mesaje trimise"

#~ msgid "Sep"
#~ msgstr "Sept"

#~ msgid "Separator"
#~ msgstr "Separator"

#~ msgid "September"
#~ msgstr "Septembrie"

#~ msgid "Serbia"
#~ msgstr "Serbia"

#~ msgid "Series"
#~ msgstr "Serie"

#~ msgid "Server Error"
#~ msgstr "Eroare de server"

#~ msgid "Server name"
#~ msgstr "Nume server"

#~ msgid "Server port"
#~ msgstr "Port server"

#~ msgid "Server settings"
#~ msgstr "Setări server"

#~ msgid "Server type"
#~ msgstr "Tip server"

#~ msgid "Server unreachable"
#~ msgstr "Server inaccesibil"

#~ msgid "Server version"
#~ msgstr "Versiune server"

#~ msgid "Set as default"
#~ msgstr "Setează ca implicit"

#, fuzzy
#~ msgid "Set color"
#~ msgstr "Culoare text"

#~ msgid "Settings"
#~ msgstr "Setări "

#~ msgctxt "app"
#~ msgid "Settings"
#~ msgstr "Setări"

#~ msgid "Seychelles"
#~ msgstr "Seychelles"

#~ msgid "Share"
#~ msgstr "Partajează"

#~ msgid "Share calendar"
#~ msgstr "Partajează calendarul"

#~ msgid "Share link by email"
#~ msgstr "Partajează legătura prin e-mail"

#~ msgid "Share tasks"
#~ msgstr "Partajează sarcinile"

#~ msgid "Share this folder"
#~ msgstr "Partajează dosarul curent"

#~ msgid "Share your contacts"
#~ msgstr "Partajează contactele"

#~ msgid "Shared"
#~ msgstr "Partajat"

#~ msgid "Shared Appointments"
#~ msgstr "Întâlniri partajate"

#~ msgid "Shared contacts"
#~ msgstr "Contacte partajate"

#~ msgid "Shopping cart"
#~ msgstr "Coș de cumpărături"

#, fuzzy
#~ msgid "Show"
#~ msgstr "Afișează"

#~ msgid "Show 10 elements"
#~ msgstr "Afișează 10 elemente"

#~ msgid "Show 15 elements"
#~ msgstr "Afișează 15 elemente"

#~ msgid "Show 20 elements"
#~ msgstr "Afișează 20 elemente"

#~ msgid "Show 5 elements"
#~ msgstr "Afișează 5 elemente"

#~ msgid "Show Group Members"
#~ msgstr "Afișează membrii grupului"

#~ msgid "Show QR code"
#~ msgstr "Afișează codul QR"

#~ msgid "Show all %1$d messages in inbox"
#~ msgstr "Afișează toate cele %1$d mesaje primite"

#~ msgid "Show all items"
#~ msgstr "Afișează mai puține"

#~ msgid "Show all mails. Note: Mails are no longer grouped by conversation."
#~ msgstr ""
#~ "Afișează toate mesajele. Notă: Mesajele nu mai sunt grupate după "
#~ "conversație."

#~ msgid "Show all my appointments from all calendars"
#~ msgstr "Afișează toate întâlnirile mele din toate calendarele"

#, fuzzy
#~ msgid "Show appointment details"
#~ msgstr "Afișează întâlnirea"

#~ msgid "Show as"
#~ msgstr "Afișează ca"

#~ msgctxt "plural"
#~ msgid "Show attachment"
#~ msgid_plural "Show attachments"
#~ msgstr[0] "Afișează fișierul atașat"
#~ msgstr[1] "Afișează fișierele atașate"
#~ msgstr[2] "Afișează fișierele atașate"

#~ msgid "Show comments"
#~ msgstr "Afișează comentariile"

#~ msgid "Show confirmation popup for new appointments?"
#~ msgstr "Afișează mesaj de confirmare pentru întâlnirile noi?"

#~ msgid "Show conflicts"
#~ msgstr "Afișează conflictele"

#~ msgid "Show contacts from administrator group"
#~ msgstr "Afișează contactele din grupul administratorului"

#~ msgid "Show declined appointments"
#~ msgstr "Afișează întâlnirile respinse"

#~ msgid "Show details"
#~ msgstr "Afișează detaliile"

#~ msgid "Show done tasks"
#~ msgstr "Afișează sarcinile efectuate"

#~ msgid "Show file"
#~ msgstr "Afișează fișierul"

#~ msgid "Show first page"
#~ msgstr "Afișează prima pagină"

#~ msgid "Show hidden files and folders"
#~ msgstr "Afișează fișierele și dosarele ascunse"

#~ msgid "Show images"
#~ msgstr "Afișează imaginile"

#~ msgid "Show in Calendar"
#~ msgstr "Afișează în calendar"

#~ msgid "Show in calendar"
#~ msgstr "Afișează în calendar"

#~ msgid "Show inbox"
#~ msgstr "Afișează Mesajele primite"

#~ msgid "Show internal link"
#~ msgstr "Afișează legătura internă"

#~ msgid "Show last page"
#~ msgstr "Afișează ultima pagină"

#~ msgid "Show legal information"
#~ msgstr "Afișează informațiile legale"

#~ msgid "Show less"
#~ msgstr "Afișează mai puține"

#~ msgid "Show more"
#~ msgstr "Afișează mai multe"

#~ msgid "Show more..."
#~ msgstr "Afișează mai multe..."

#~ msgid "Show name instead of E-Mail address in To and Cc fields:"
#~ msgstr ""
#~ "Afișează numele în locul adresei de e-mail în câmpurile Către și Cc:"

#~ msgid "Show next page"
#~ msgstr "Afișează pagina următoare"

#~ msgid "Show original message"
#~ msgstr "Afișează mesajul original"

#~ msgid "Show original publication"
#~ msgstr "Afișează publicația originală"

#~ msgid "Show previous page"
#~ msgstr "Afișează pagina precedentă"

#, fuzzy
#~ msgid "Show quoted text"
#~ msgstr "Sub textul între ghilimele"

#~ msgid "Show request body"
#~ msgstr "Afișează corpul cererii"

#~ msgid "Show sender image?"
#~ msgstr "Afișează imaginea expeditorului?"

#~ msgid "Show side panel"
#~ msgstr "Afișează panoul lateral"

#~ msgid "Show stack trace"
#~ msgstr "Afișează trasarea erorilor"

#~ msgid "Show strack trace"
#~ msgstr "Afișează trasarea erorilor"

#~ msgid "Show task"
#~ msgstr "Afișează sarcina"

#, fuzzy
#~ msgid "Show task details"
#~ msgstr "Afișează detaliile"

#~ msgid "Show version history"
#~ msgstr "Afișează istoricul de versiuni"

#, fuzzy
#~ msgid "Show/hide folder"
#~ msgstr "Mută dosarul"

#~ msgid "Shown as"
#~ msgstr "Afișat ca"

#~ msgid "Sidebar"
#~ msgstr "Bara laterală"

#~ msgid "Sierra Leone"
#~ msgstr "Sierra Leone"

#~ msgid "Sign in"
#~ msgstr "Autentificare"

#~ msgid "Sign out"
#~ msgstr "Deconectare"

#~ msgid "Sign out now"
#~ msgstr "Deconectează acum"

#~ msgid "Signature"
#~ msgstr "Semnătură"

#~ msgid "Signature name"
#~ msgstr "Nume semnătură"

#~ msgid "Signature position"
#~ msgstr "Poziție semnătură"

#~ msgid "Signature text"
#~ msgstr "Text semnătură"

#~ msgid "Signature:"
#~ msgstr "Semnătură:"

#~ msgid "Signatures"
#~ msgstr "Semnături"

#~ msgid "Signed in as %1$s"
#~ msgstr "Conectat ca %1$s"

#~ msgid "Simple Pad"
#~ msgstr "Editor simplu"

#~ msgid "Since the appointment is recurring, it may cause further conflicts."
#~ msgstr ""
#~ "Întâlnirea este periodică deci este posibil să existe conflicte "
#~ "ulterioare."

#~ msgid "Single"
#~ msgstr "La un rând"

#~ msgid "Size"
#~ msgstr "Dimensiune"

#~ msgid "Size (bytes)"
#~ msgstr "Dimensiune (bytes)"

#~ msgid "Size:"
#~ msgstr "Dimensiune:"

#~ msgid "Skip this step"
#~ msgstr "Ignoră această etapă"

#~ msgid "Slideshow"
#~ msgstr "Prezentare"

#~ msgid "Slovakia"
#~ msgstr "Slovacia"

#~ msgid "Slovenia"
#~ msgstr "Slovenia"

#~ msgid "Slow requests"
#~ msgstr "Cereri lente"

#~ msgid "Social"
#~ msgstr "Social"

#~ msgid "Social Messaging accounts"
#~ msgstr "Conturi de mesagerie socială"

#~ msgid ""
#~ "Social accounts are only used to download contact and/or calendar data"
#~ msgstr ""
#~ "Conturile sociale sunt utilizate doar pentru descărcarea de date de "
#~ "contacte și/sau calendar"

#~ msgid "SoftBank"
#~ msgstr "SoftBank"

#~ msgid "Solomon Islands"
#~ msgstr "Insulele Solomon"

#~ msgid "Somalia"
#~ msgstr "Somalia"

#~ msgid "Some fields contain invalid data"
#~ msgstr "Anumite câmpuri conțin date incorecte"

#~ msgid "Someone shared a file with you"
#~ msgstr "Un alt utilizator a partajat un fișier cu dumneavoastră"

#~ msgid ""
#~ "Someone shared a folder with you. Would you like to subscribe those %1$s?"
#~ msgstr ""
#~ "Un alt utilizator a partajat un dosar cu dumneavoastră. Doriți să vă "
#~ "abonați la %1$s?"

#~ msgid "Something went wrong reauthorizing the %s account."
#~ msgstr "A apărut o eroare la noua autorizare a contului %s."

#~ msgid "Something went wrong reauthorizing the account."
#~ msgstr "A apărut o eroare la noua autorizare a contului."

#~ msgid "Something went wrong saving your changes."
#~ msgstr "A apărut o eroare la salvarea modificărilor."

#~ msgid "Sorry, failed to load the document successfully."
#~ msgstr "Nu s-a putut încărca documentul."

#~ msgid "Sorry, this page is not available at the moment."
#~ msgstr "Ne pare rău, dar pagina nu este disponibilă pentru moment."

#~ msgid ""
#~ "Sorry, we cannot help you here. Your provider needs to obtain a key from "
#~ "LinkedIn with the permission to do read messages."
#~ msgstr ""
#~ "Ne pare rău, dar nu vă putem ajuta. Furnizorul dumneavoastră trebuie să "
#~ "obțină de la LinkedIn o cheie cu permisiuni pentru a citi mesajele. "

#~ msgid "Source"
#~ msgstr "Sursă"

#~ msgid "South Africa"
#~ msgstr "Africa de Sud"

#~ msgid "South Georgia and the South Sandwich Islands"
#~ msgstr "Georgia de Sud și Insulele Sandwich de Sud"

#~ msgid "Spam"
#~ msgstr "Spam"

#~ msgid "Spam folder"
#~ msgstr "Dosar spam"

#~ msgid "Spanish"
#~ msgstr "Spaniolă"

#~ msgid "Spouse's name"
#~ msgstr "Numele soțului/soției"

#~ msgid "Spouse's name:"
#~ msgstr "Numele soțului/soției:"

#~ msgid "Sri Lanka"
#~ msgstr "Sri Lanka"

#~ msgid "Standard colors"
#~ msgstr "Culori standard"

#~ msgid "Start"
#~ msgstr "Începe"

#~ msgid "Start Page"
#~ msgstr "Pagină de pornire"

#~ msgid "Start date"
#~ msgstr "Dată de început"

#~ msgid "Start date:"
#~ msgstr "Dată de început:"

#~ msgid "Start of working time"
#~ msgstr "Ora la care s-a început lucrul"

#~ msgid "Start page"
#~ msgstr "Pagina de pornire"

#~ msgid "Start time"
#~ msgstr "Ora de început"

#~ msgid "Start:"
#~ msgstr "Începe:"

#~ msgid "Started %s days ago:"
#~ msgstr "A început acum %s zile:"

#~ msgid "Started %s hours ago:"
#~ msgstr "A început acum %s ore:"

#~ msgid "Started %s milliseconds ago:"
#~ msgstr "A început acum %s millisecunde:"

#~ msgid "Started %s minutes ago:"
#~ msgstr "A început acum %s minute:"

#~ msgid "Started %s seconds ago:"
#~ msgstr "A început acum %s secunde:"

#~ msgid "Started %s weeks ago:"
#~ msgstr "A început acum %s săptămâni:"

#~ msgid "Starts at"
#~ msgstr "Începe la"

#~ msgid "Starts at:"
#~ msgstr "Începe la:"

#~ msgid "Starts on"
#~ msgstr "Incepe în data de"

#~ msgid "Starts on %1$s, due on %2$s."
#~ msgstr "Începe %1$s, scadent %2$s."

#~ msgid "Starts on %s."
#~ msgstr "Începe în %s."

#~ msgid "State"
#~ msgstr "Stat"

#~ msgid "State (business)"
#~ msgstr "Stat (profesional)"

#~ msgid "State (other)"
#~ msgstr "Stat (altul)"

#~ msgid "State (other):"
#~ msgstr "Stat (altul):"

#~ msgid "State (private)"
#~ msgstr "Stat (personal)"

#~ msgid "State:"
#~ msgstr "Stat:"

#~ msgid "Static resizing..."
#~ msgstr "Redimensionare statică..."

#~ msgid "Status"
#~ msgstr "Stare"

#~ msgid "Status:"
#~ msgstr "Stare:"

#~ msgid "Stay signed in"
#~ msgstr "Rămâi conectat"

#~ msgid "Step %d. Download Updater"
#~ msgstr "Etapa %d. Descarcă aplicația de actualizare"

#~ msgid "Streams"
#~ msgstr "Fluxuri"

#~ msgid "Street"
#~ msgstr "Stradă"

#~ msgid "Street (business)"
#~ msgstr "Stradă (profesională)"

#~ msgid "Street (other)"
#~ msgstr "Stradă (alta)"

#~ msgid "Street (other):"
#~ msgstr "Stradă (alta):"

#~ msgid "Street (private)"
#~ msgstr "Stradă (personală)"

#~ msgid "Street:"
#~ msgstr "Stradă:"

#~ msgid "Strike through"
#~ msgstr "Tăiere text"

#~ msgid "Subject"
#~ msgstr "Subiect"

#~ msgid "Subject:"
#~ msgstr "Subiect:"

#~ msgid "Subreddits"
#~ msgstr "Subreddituri"

#~ msgid "Subscribe"
#~ msgstr "Abonare"

#~ msgid "Subscribe Folder"
#~ msgstr "Abonare la dosar"

#~ msgid "Subscribe IMAP folders"
#~ msgstr "Abonare la dosarele IMAP"

#~ msgid "Subscribe contacts from LinkedIn, Facebook, Google..."
#~ msgstr "Abonare la contacte din LinkedIn, Facebook, Google..."

#~ msgid "Subscribe into:"
#~ msgstr "Abonare în:"

#~ msgid "Subscribed"
#~ msgstr "Abonat"

#~ msgid ""
#~ "Subscribing to items that are not delivered by another Open-Xchange "
#~ "Server (i.e. OXMF) may take some time. Example: Importing 100 contacts "
#~ "from Xing takes about 5 minutes. We are continually improving this "
#~ "functionality. Future releases will work significantly faster."
#~ msgstr ""
#~ "Abonarea la elemente ce nu sunt furnizate de un alt server Open-Xchange "
#~ "(de ex. OXMF) poate dura mai mult. Exemplu: Importarea a 100 de contacte "
#~ "din Xing durează circa 5 minute. Această funcționalitate se îmbunătățește "
#~ "continuu. Versiunile mai noi vor fi cu mult mai rapide."

#~ msgid "Subscription refresh"
#~ msgstr "Actualizare abonament"

#~ msgid "Subscription successfully created."
#~ msgstr "Abonament creat cu succes."

#~ msgid "Subscriptions"
#~ msgstr "Abonamente"

#~ msgid "Successfully imported: %d"
#~ msgstr "Importat cu succes: %d"

#~ msgid "Such data will never be uploaded"
#~ msgstr "Acest tip de date nu va fi încărcat niciodată"

#~ msgid "Sudan"
#~ msgstr "Sudan"

#~ msgid "Suffix"
#~ msgstr "Sufix"

#~ msgid "Suffix:"
#~ msgstr "Sufix:"

#~ msgid "Sun"
#~ msgstr "Dum"

#~ msgid "Sunday"
#~ msgstr "Duminică"

#~ msgid "Superscript"
#~ msgstr "Exponent"

#~ msgid ""
#~ "Supported Outlook versions (Connector 2 for Microsoft Outlook): Latest "
#~ "Versions of Microsoft Outlook 2003, Microsoft Outlook 2007, Outlook 2010 "
#~ "(no support of \"Office 2010 Click-to-Run\", \"Office Home and Business "
#~ "2010 Testversion\")"
#~ msgstr ""
#~ "Versiuni de Outlook acceptate (Connector 2 pentru Microsoft Outlook): "
#~ "Ultimele versiuni de Microsoft Outlook 2003, Microsoft Outlook 2007, "
#~ "Outlook 2010 (fără suport pentru \"Office 2010 Click-to-Run\", \"Office "
#~ "Acasă și la Firmă 2010 Versiune de încercare\")"

#~ msgid ""
#~ "Supported Outlook versions (Connector for Microsoft Outlook): Microsoft "
#~ "Outlook 2003, Microsoft Outlook 2007"
#~ msgstr ""
#~ "Versiuni de Outlook acceptate (Connector pentru Microsoft Outlook): "
#~ "Microsoft Outlook 2003, Microsoft Outlook 2007"

#~ msgid "Suriname"
#~ msgstr "Surinam"

#~ msgid "Svalbard and Jan Mayen"
#~ msgstr "Svalbard și Jan Mayen"

#~ msgid "Swaziland"
#~ msgstr "Swaziland"

#~ msgid "Sweden"
#~ msgstr "Suedia"

#~ msgid "Swedish (Sweden)"
#~ msgstr "Suedeză (Suedia)"

#~ msgid "Swiss franc"
#~ msgstr "Franc elvețian"

#~ msgid "Switched to read only mode."
#~ msgstr "Comutat pe mod doar în citire."

#~ msgid "Switzerland"
#~ msgstr "Elveția"

#~ msgid "Symbols"
#~ msgstr "Simboluri"

#~ msgid "Sync with mobile phone"
#~ msgstr "Sincronizare cu telefonul mobil"

#~ msgid "Synchronization"
#~ msgstr "Sincronizare"

#~ msgid "Synchronization to the server has been lost."
#~ msgstr "Sincronizarea cu serverul a fost pierdută."

#~ msgid "Synchronize with Outlook"
#~ msgstr "Sincronizare cu Outlook"

#~ msgid ""
#~ "Syntax error in config: \n"
#~ "%s"
#~ msgstr ""
#~ "Eroare de sintaxă în configurare: \n"
#~ "%s"

#~ msgid ""
#~ "Syntax error in server response (%s): \"%s\"\n"
#~ "\n"
#~ "URL: %s\n"
#~ "\n"
#~ "Data: %s\n"
#~ "\n"
#~ "Response: %s"
#~ msgstr ""
#~ "Eroare de sintaxă în răspunsul de la server (%s): \"%s\"\n"
#~ "\n"
#~ "URL: %s\n"
#~ "\n"
#~ "Date: %s\n"
#~ "\n"
#~ "Răspuns: %s"

#~ msgid "Syrian Arab Republic"
#~ msgstr "Republica Arabă Siriană"

#~ msgid "System"
#~ msgstr "Sistem"

#~ msgctxt "thursday"
#~ msgid "T"
#~ msgstr "J"

#~ msgctxt "tuesday"
#~ msgid "T"
#~ msgstr "M"

#~ msgid "TAX ID"
#~ msgstr "Cod de înregistrare fiscală"

#~ msgid "TAX ID:"
#~ msgstr "Cod de înregistrare fiscală:"

#~ msgid "TB"
#~ msgstr "TB"

#~ msgid "TTY/TDD"
#~ msgstr "Telefon TTY/TDD"

#~ msgid "TTY/TDD:"
#~ msgstr "Telefon TTY/TDD:"

#~ msgid "Tab-based panel"
#~ msgstr "Panou cu file"

#~ msgid "Table"
#~ msgstr "Tabel"

#~ msgid "Tag mail with"
#~ msgstr "Marcați e-mailul cu"

#~ msgid "Taiwan"
#~ msgstr "Taiwan"

#~ msgid "Tajikistan"
#~ msgstr "Tadjikistan"

#~ msgid "Tanzania"
#~ msgstr "Tanzania"

#~ msgid "Target"
#~ msgstr "Destinație"

#~ msgid "Task"
#~ msgstr "Sarcină"

#~ msgid "Task Details"
#~ msgstr "Detalii sarcină"

#~ msgid "Task has been deleted!"
#~ msgid_plural "Tasks have been deleted!"
#~ msgstr[0] "Sarcina a fost ștearsă!"
#~ msgstr[1] "Sarcinile au fost șterse!"
#~ msgstr[2] "Sarcinile au fost șterse!"

#~ msgid "Task invitation. %1$s %2$s %3$s. Press [enter] to open"
#~ msgstr ""
#~ "Invitație sarcină. %1$s %2$s %3$s. Apăsați [Enter] pentru a deschide"

#~ msgid "Task invitations"
#~ msgstr "Invitații pentru sarcini"

#~ msgid "Task moved."
#~ msgid_plural "Tasks moved."
#~ msgstr[0] "Sarcină mutată."
#~ msgstr[1] "Sarcini mutate."
#~ msgstr[2] "Sarcini mutate."

#~ msgid "Task reminder. %1$s %2$s %3$s. Press [enter] to open"
#~ msgstr "Memento sarcină. %1$s %2$s %3$s. Apăsați [Enter] pentru a deschide"

#~ msgid "Task reminders"
#~ msgstr "Mementouri pentru sarcini"

#~ msgid "Task was already deleted!"
#~ msgstr "Sarcina a fost deja ștearsă!"

#~ msgid "Task was modified before, please reload"
#~ msgstr "Sarcina a fost modificată între timp, reîncărcați "

#~ msgid "Tasks"
#~ msgstr "Sarcini"

#~ msgctxt "app"
#~ msgid "Tasks"
#~ msgstr "Sarcini"

#~ msgid "Tasks have been moved"
#~ msgstr "Sarcinile au fost mutate"

#~ msgid "Tasks:"
#~ msgstr "Sarcini:"

#~ msgid "Team"
#~ msgstr "Echipă"

#~ msgid "Team Members"
#~ msgstr "Membrii echipei"

#~ msgid "Telephone (ISDN)"
#~ msgstr "Telefon (ISDN)"

#~ msgid "Telephone callback"
#~ msgstr "Telefon pentru apelare inversă"

#~ msgid "Telephone primary"
#~ msgstr "Telefon principal"

#~ msgid "Telephone radio"
#~ msgstr "Telefon radio"

#~ msgid "Telex"
#~ msgstr "Telex"

#~ msgid "Telex:"
#~ msgstr "Telex:"

#~ msgid "Tell me more..."
#~ msgstr "Mai mult..."

#~ msgid "Template"
#~ msgstr "Model"

#~ msgid "Temporary"
#~ msgstr "Temporar"

#~ msgid "Tentative"
#~ msgstr "Tentativă"

#~ msgid "Tentatively accepted"
#~ msgstr "Acceptat provizoriu"

#~ msgid "Text"
#~ msgstr "Text"

#~ msgid "Text 1"
#~ msgstr "Text 1"

#~ msgid "Text 2"
#~ msgstr "Text 2"

#~ msgid "Text Fill Color"
#~ msgstr "Culoare umplere text"

#~ msgid "Text format"
#~ msgstr "Format text"

#~ msgid "Text:"
#~ msgstr "Text:"

#~ msgid "Thailand"
#~ msgstr "Thailanda"

#, fuzzy
#~ msgid "Thank you for your feedback"
#~ msgstr "Adăugați un grup nou pentru fluxuri"

#~ msgctxt "help"
#~ msgid "The E-Mail Components"
#~ msgstr "Componentele e-mailului"

#~ msgid ""
#~ "The E-Mail address you have entered seems not to be valid. Would you like "
#~ "to add it anyway?"
#~ msgstr ""
#~ "Adresa de e-mail introdusă nu este validă. Doriți să o adăugați oricum?"

#~ msgid "The E-Mail module is not available"
#~ msgstr "Modulul de e-mail nu este disponibil"

#~ msgctxt "help"
#~ msgid "The Files Components"
#~ msgstr "Componentele fișier"

#~ msgid "The Icons view"
#~ msgstr "Vederea pe pictograme"

#~ msgid ""
#~ "The Icons view displays an icon and the file name for each file. Click on "
#~ "an icon to view further details and functions in the pop-up."
#~ msgstr ""
#~ "Vederea pe pictograme afișează o pictogramă și numele fișierului pentru "
#~ "fiecare fișier. Apăsați pe o pictogramă pentru a vizualiza detaliile și "
#~ "funcțiile suplimentare într-o fereastră pop-up. "

#~ msgid "The Icons view displays an icon for each file."
#~ msgstr "Vederea pe pictograme afișează o pictogramă pentru fiecare fișier."

#~ msgid ""
#~ "The List view shows a sidebar with appointments and a display area with "
#~ "the data of the selected appointment. This view corresponds to the view "
#~ "in E-Mail and Contacts."
#~ msgstr ""
#~ "Vederea pe liste afișează o bară laterală cu întâlniri și o zonă de "
#~ "afișare cu informațiile întâlnirii selectate. Această vedere corespunde "
#~ "vederii din E-mail și Contacte."

#~ msgid ""
#~ "The List view shows a sidebar with files and a display area with the data "
#~ "of the selected file. This view corresponds to the views in E-Mail and "
#~ "Contacts."
#~ msgstr ""
#~ "Vederea pe liste afișează o bară laterală cu fișiere și o zonă de afișare "
#~ "cu informațiile despre fișierul selectat. Această vedere corespunde "
#~ "vederii din E-mail și Contacte."

#~ msgid ""
#~ "The List view shows details like the size and date of change. Use the "
#~ "checkboxes to select files. Click on a file to view further details and "
#~ "functions in the pop-up."
#~ msgstr ""
#~ "Vederea pe liste afișează detalii precum dimensiunea și data modificării. "
#~ "Utilizați casetele de selectare pentru a selecta fișierele. Apăsați pe un "
#~ "fișier pentru a vizualiza detaliile și funcțiile suplimentare într-o "
#~ "fereastră pop-up. "

#~ msgid "The Tiles view"
#~ msgstr "Vederea pe cadre"

#~ msgid ""
#~ "The Tiles view shows a big icon for each file. Click on an icon to view "
#~ "further details and functions in the pop-up."
#~ msgstr ""
#~ "Vederea pe cadre afișează o pictogramă mare pentru fiecare fișier. "
#~ "Apăsați pe o pictogramă pentru a vizualiza detaliile și funcțiile "
#~ "suplimentare într-o fereastră pop-up. "

#~ msgid "The account must be named"
#~ msgstr "Contul trebuie să fie numit"

#~ msgid "The allowed quota is reached."
#~ msgstr "S-a atins limita permisă."

#~ msgid "The appointment has been added to your calendar"
#~ msgstr "Întâlnirea a fost adăugată în calendarul dumneavoastră"

#~ msgid "The appointment has been deleted"
#~ msgstr "Întâlnirea a fost ștearsă"

#~ msgid "The appointment has been updated"
#~ msgstr "Întâlnirea a fost actualizată"

#, fuzzy
#~ msgid ""
#~ "The appointment is repeated <a href=\"#\"  data-widget=\"number\" data-"
#~ "attribute=\"interval\">every <span class=\"number-control\">2</span> "
#~ "days</a>."
#~ msgstr ""
#~ "Întâlnirea se repetă <a href=\"#\"  data-widget=\"number\" data-attribute="
#~ "\"interval\">o dată la <span class=\"number-control\">2</span> zile</a>. "

#, fuzzy
#~ msgid ""
#~ "The appointment is repeated <a href=\"#\"  data-widget=\"number\" data-"
#~ "attribute=\"interval\">every <span class=\"number-control\">2</span> "
#~ "weeks</a> on <a href=\"#\"  data-widget=\"custom\" data-attribute=\"days"
#~ "\">monday</a>."
#~ msgstr ""
#~ "Întâlnirea se repetă <a href=\"#\"  data-widget=\"number\" data-attribute="
#~ "\"interval\">o dată la <span class=\"number-control\">2</span> săptămâni</"
#~ "a> <a href=\"#\"  data-widget=\"custom\" data-attribute=\"days\">lunea</"
#~ "a>. "

#~ msgid ""
#~ "The appointment is repeated <a href=\"#\" data-attribute=\"recurrenceType"
#~ "\" data-widget=\"options\">weekly</a>."
#~ msgstr ""
#~ "Întâlnirea se repetă <a href=\"#\" data-attribute=\"recurrenceType\" data-"
#~ "widget=\"options\">săptămânal</a>."

#, fuzzy
#~ msgid ""
#~ "The appointment is repeated every <a href=\"#\" data-widget=\"options\" "
#~ "data-attribute=\"ordinal\">first</a> <a href=\"#\" data-widget=\"options"
#~ "\" data-attribute=\"day\">Wednesday</a> in <a href=\"#\" data-widget="
#~ "\"options\" data-attribute=\"month\">October</a>."
#~ msgstr ""
#~ "Întâlnirea se repetă <a href=\"#\" data-widget=\"options\" data-attribute="
#~ "\"ordinal\">în prima</a> <a href=\"#\" data-widget=\"options\" data-"
#~ "attribute=\"day\">miercuri</a> din <a href=\"#\" data-widget=\"options\" "
#~ "data-attribute=\"month\">octombrie</a>. "

#, fuzzy
#~ msgid ""
#~ "The appointment is repeated every year on day <a href=\"#\" data-widget="
#~ "\"number\" data-attribute=\"dayInMonth\"><span class=\"number-control"
#~ "\">10</span></a> of <a href=\"#\" data-widget=\"options\" data-attribute="
#~ "\"month\">October</a>."
#~ msgstr ""
#~ "Întâlnirea se repetă în fiecare an <a href=\"#\" data-widget=\"number\" "
#~ "data-attribute=\"dayInMonth\"><span class=\"number-control\">în a zecea "
#~ "zi</span></a> din <a href=\"#\" data-widget=\"options\" data-attribute="
#~ "\"month\">octombrie</a>. "

#, fuzzy
#~ msgid ""
#~ "The appointment is repeated on day <a href=\"#\" data-widget=\"number\" "
#~ "data-attribute=\"dayInMonth\"><span class=\"number-control\">10</span></"
#~ "a> <a href=\"#\" data-widget=\"number\" data-attribute=\"interval\">every "
#~ "<span class=\"number-control\">2</span> months</a>."
#~ msgstr ""
#~ "Întâlnirea se repetă <a href=\"#\" data-widget=\"number\" data-attribute="
#~ "\"dayInMonth\"><span class=\"number-control\">a zecea zi</span></a> <a "
#~ "href=\"#\" data-widget=\"number\" data-attribute=\"interval\">o dată la "
#~ "<span class=\"number-control\">2</span> luni</a>. "

#, fuzzy
#~ msgid ""
#~ "The appointment is repeated the <a href=\"#\" data-widget=\"options\" "
#~ "data-attribute=\"ordinal\">second</a> <a href=\"#\" data-widget=\"options"
#~ "\" data-attribute=\"day\">Wednesday</a> <a href=\"#\" data-widget=\"number"
#~ "\" data-attribute=\"interval\">every <span class=\"number-control\">2</"
#~ "span> months</a>."
#~ msgstr ""
#~ "Întâlnirea se repetă <a href=\"#\" data-widget=\"options\" data-attribute="
#~ "\"ordinal\">a doua</a> <a href=\"#\" data-widget=\"options\" data-"
#~ "attribute=\"day\">miercuri</a> <a href=\"#\" data-widget=\"number\" data-"
#~ "attribute=\"interval\">o dată la <span class=\"number-control\">2</span> "
#~ "luni</a>. "

#~ msgid ""
#~ "The blue graph shows the distribution of request durations in percent. "
#~ "The gray graph shows a trivial network ping to recognize slow connections."
#~ msgstr ""
#~ "Graficul albastru indică distribuția duratei cererilor în procente. "
#~ "Graficul gri indică un simplu ping de rețea pentru identificarea "
#~ "conexiunilor lente."

#~ msgid "The changes have been rejected"
#~ msgstr "Modificările au fost respinse"

#~ msgid "The character \" \" is not allowed."
#~ msgstr "Caracterul \" \" nu este permis."

#~ msgid ""
#~ "The configuration could not be saved, because of the following error:"
#~ msgstr "Configurația nu a putut fi salvată din cauza următoarei erori:"

#~ msgid "The connection was successful."
#~ msgstr "Conexiunea a reușit."

#~ msgid ""
#~ "The display area shows an object's content. At the top of the display "
#~ "area you will find functions for e.g. moving or deleting objects."
#~ msgstr ""
#~ "Zona de afișare afișează conținutul unui obiect. În partea de sus a zonei "
#~ "de afișare se regăsesc funcții cum ar fi mutarea sau ștergerea obiectelor."

#~ msgid "The document is protected by a password."
#~ msgstr "Documentul este protejat prin parolă."

#~ msgid "The due date cannot be before start date. Adjust start date?"
#~ msgstr ""
#~ "Data scadentă nu poate fi înaintea datei de început. Doriți să modificați "
#~ "data de început?"

#~ msgid "The email has been sent"
#~ msgstr "E-mailul a fost trimis"

#~ msgid ""
#~ "The entered value for %s is not within the allowed range. Please use a "
#~ "value from -130000 to 130000."
#~ msgstr ""
#~ "Valoarea introdusă pentru %s nu se încadrează în limitele permise. "
#~ "Introduceți o valoare cuprinsă între -130000 și 130000."

#~ msgid ""
#~ "The file \"%1$s\" cannot be uploaded because it exceeds the maximum file "
#~ "size of %2$s"
#~ msgstr ""
#~ "Fișierul \"%1$s\" nu poate fi încărcat deoarece depășește dimensiunea "
#~ "maximă pentru fișier de %2$s"

#~ msgid ""
#~ "The file \"%1$s\" cannot be uploaded because it exceeds the quota limit "
#~ "of %2$s"
#~ msgstr ""
#~ "Fișierul \"%1$s\" nu poate fi încărcat deoarece depășește limita de %2$s"

#~ msgid "The file is available at %1$s"
#~ msgstr "Fișierul este disponibil la %1$s"

#~ msgid "The first 90 days are free."
#~ msgstr "Primele 90 de zile sunt gratuite."

#~ msgid "The folder has been cleaned up."
#~ msgstr "Dosarul a fost curățat."

#~ msgid "The folder has been emptied."
#~ msgstr "Dosarul a fost golit."

#~ msgid "The folder is available at %1$s"
#~ msgstr "Dosarul este disponibil la %1$s"

#~ msgid ""
#~ "The following addresses are already on the list of participants and "
#~ "therefore not been added: %s"
#~ msgstr ""
#~ "Următoarele adrese se regăsesc deja pe lista de participanți și ca urmare "
#~ "nu au fost adăugate: %s"

#~ msgid ""
#~ "The following applications can be restored. Just remove the restore point "
#~ "if you don't want it to be restored."
#~ msgstr ""
#~ "Următoarele aplicații nu pot fi restabilite. Eliminați punctul de "
#~ "restabilire dacă nu doriți să fie restabilite."

#~ msgid "The following appointment already started:"
#~ msgstr "Următoarea întâlnire a început deja:"

#~ msgid "The following products will be activated now:"
#~ msgstr "Următoarele produse vor fi activate acum:"

#~ msgid "The following task is already past due:"
#~ msgstr "Scadența următoarei sarcini este deja depășită:"

#~ msgid ""
#~ "The graph shows performance frequencies in percent. Grey line shows ideal "
#~ "performance, blue line is measured performance."
#~ msgstr ""
#~ "Graficul indică frecvențele de performanță în procente. Linia gri indică "
#~ "performanța ideală, iar cea albastră indică performanța măsurată."

#~ msgid ""
#~ "The icon at the bottom right side helps you sort your tasks. Click the "
#~ "icon to get a list of sort criteria."
#~ msgstr ""
#~ "Pictograma din partea dreaptă jos vă ajută să vă sortați sarcinile. "
#~ "Apăsați pe pictogramă pentru a obține o listă cu criterii de sortare."

#~ msgid ""
#~ "The icon on the bottom right side helps you sort your E-Mails. Click the "
#~ "icon to get a list of sort criteria."
#~ msgstr ""
#~ "Pictograma din partea stângă jos vă ajută să vă sortați e-mailurile. "
#~ "Apăsați pe pictogramă pentru a obține o listă cu criterii de sortare."

#~ msgid "The mandatory field %1$s is not defined."
#~ msgstr "Câmpul obligatoriu %1$s nu este definit."

#~ msgid "The new folder tree setting will take effect after a new login."
#~ msgstr ""
#~ "Noua setare a arborelui de dosare va fi aplicată după o autentificare "
#~ "nouă."

#~ msgid "The number of recipients is limited to %1$s recipients per field"
#~ msgstr ""
#~ "Numărul destinatarilor este limitat la %1$s destinatari pentru fiecare "
#~ "câmp"

#~ msgid ""
#~ "The number on the right side of the E-Mail subject corresponds to the "
#~ "number of E-Mails in a thread. To open the thread, click on the number."
#~ msgstr ""
#~ "Numărul din dreapta subiectului e-mailului corespunde numărului de mesaje "
#~ "din conversație. Pentru a deschide conversația, apăsați pe acel număr."

#~ msgid "The panel setting will take effect after a new login."
#~ msgstr "Setarea panoului va fi aplicată după o autentificare nouă."

#~ msgid "The provided filename exceeds the allowed length."
#~ msgstr "Numele fișierului depășește lungimea permisă."

#~ msgid "The publication %s is now enabled"
#~ msgstr "Publicația %s este activată"

#~ msgid "The publication has been made available as %s"
#~ msgstr "Publicația a fost pusă la dispoziție ca %s"

#~ msgid "The repeat interval must be an integer number"
#~ msgstr "Intervalul de repetare trebuie să fie un număr întreg."

#~ msgid "The requested email no longer exists"
#~ msgstr "E-mailul solicitat nu mai există"

#~ msgid "The search pattern requires at least %s characters."
#~ msgstr "Modelul de căutare trebuie să conțină cel puțin %s caractere."

#~ msgid "The selected filter rule refers to an unknown folder '%s'."
#~ msgstr "Regula de filtru selectată se referă la un dosar necunoscut '%s'."

#, fuzzy
#~ msgid "The sender wants to get notified when you have read this email"
#~ msgstr ""
#~ "Expeditorul dorește să primească o notificare când citiți acest e-mail"

#~ msgid ""
#~ "The series <a href=\"#\" data-attribute=\"ending\" data-widget=\"options"
#~ "\">ends</a> <a href=\"#\" data-attribute=\"occurrences\" data-widget="
#~ "\"number\">after <span class=\"number-control\">2</span> appointments</a>."
#~ msgstr ""
#~ "Seria <a href=\"#\" data-attribute=\"ending\" data-widget=\"options\">se "
#~ "termină</a> <a href=\"#\" data-attribute=\"occurrences\" data-widget="
#~ "\"number\">după <span class=\"number-control\">2</span> întâlniri</a>."

#~ msgid ""
#~ "The series <a href=\"#\" data-attribute=\"ending\" data-widget=\"options"
#~ "\">ends</a> on <a href=\"#\" data-attribute=\"until\" data-widget=\"custom"
#~ "\">11/03/2013</a>."
#~ msgstr ""
#~ "Seria <a href=\"#\" data-attribute=\"ending\" data-widget=\"options\">se "
#~ "termină</a> în <a href=\"#\" data-attribute=\"until\" data-widget=\"custom"
#~ "\">11/03/2013</a>."

#~ msgid ""
#~ "The series <a href=\"#\" data-attribute=\"ending\" data-widget=\"options"
#~ "\">never ends</a>."
#~ msgstr ""
#~ "Seria <a href=\"#\" data-attribute=\"ending\" data-widget=\"options\">nu "
#~ "are sfârșit</a>."

#~ msgid "The server didn't respond!"
#~ msgstr "Serverul nu a răspuns!"

#~ msgid ""
#~ "The setting has been saved and will become active when you enter the "
#~ "application the next time."
#~ msgstr "Setarea a fost salvată și va fi activată la următoarea accesare."

#~ msgid "The setting has been saved."
#~ msgstr "Setarea a fost salvată."

#~ msgid ""
#~ "The settings are organized in topics. Select the topic on the left side, "
#~ "e.g Basic settings or E-Mail. To view all settings, enable Advanced "
#~ "settings at the bottom."
#~ msgstr ""
#~ "Setările sunt organizate pe subiecte. Selectați subiectul în partea "
#~ "stângă, de exemplu Setări de bază sau E-Mail. Pentru a vizualiza toate "
#~ "setările, activați Setări avansate în partea inferioară."

#~ msgid ""
#~ "The settings for collecting contacts in this folder will become disabled "
#~ "when you enter the application the next time."
#~ msgstr ""
#~ "Setările pentru colectarea contactelor în acest dosar vor fi dezactivate "
#~ "la următoarea accesare a aplicației."

#~ msgid ""
#~ "The shared data will be accessible to everyone on the Internet. Please "
#~ "consider, which data you want to share."
#~ msgstr ""
#~ "Toți utilizatorii de pe internet vor avea acces la datele publicate. "
#~ "Luați în considereare datele pe care doriți să le publicați."

#, fuzzy
#~ msgid "The start date must be before the due date."
#~ msgstr "Data de început trebuie să fie înaintea datei de sfârșit."

#~ msgid "The start date must be before the end date."
#~ msgstr "Data de început trebuie să fie înaintea datei de sfârșit."

#~ msgid "The subscription %s is now disabled"
#~ msgstr "Abonamentul %s este dezactivat"

#~ msgid "The subscription %s is now enabled"
#~ msgstr "Abonamentul %s este activat"

#~ msgid "The subscription could not be created."
#~ msgstr "Nu s-a putut crea abonamentul."

#~ msgid "The task could not be deleted."
#~ msgid_plural "The tasks could not be deleted."
#~ msgstr[0] "Nu s-a putut șterge sarcina."
#~ msgstr[1] "Nu s-au putut șterge sarcinile."
#~ msgstr[2] "Nu s-au putut șterge sarcinile."

#~ msgid "The two newly entered passwords do not match."
#~ msgstr "Ultimele două parole introduse nu corespund."

#~ msgid ""
#~ "The unrecoverable items have been cleaned up successfully. Please refresh "
#~ "this page to see the changes."
#~ msgstr ""
#~ "Elementele nerecuperabile au fost curățate cu succes. Actualizați pagina "
#~ "pentru a vizualiza modificările."

#~ msgid ""
#~ "The updater provides a simple installation wizard. Follow the "
#~ "instructions to install the application. The updater will inform you of "
#~ "any updates for the Connector for Microsoft Outlook, Notifier and Drive. "
#~ "You can download the updates from within the updater."
#~ msgstr ""
#~ "Aplicația de actualizare afișează un asistent de instalare simplu. Urmați "
#~ "instrucțiunile pentru a instala aplicația. Aplicația de actualizare vă va "
#~ "informa cu privire la actualizările Conectorului pentru Microsoft "
#~ "Outlook, ale Notificatorului și ale aplicației Drive. Puteți descărca "
#~ "actualizările prin aplicația de actualizare."

#~ msgid ""
#~ "The updater will inform you of any updates for the Connector for "
#~ "Microsoft Outlook and Notifier."
#~ msgstr ""
#~ "Aplicația de actualizare vă va informa despre toate actualizările pentru "
#~ "Conectorul pentru Microsoft Outlook și Notificator."

#~ msgid "The user has administrative rights"
#~ msgstr "Utilizatorul are drepturi de administrare"

#~ msgid ""
#~ "The window could not be opened. Most likely it has been blocked by a pop-"
#~ "up or advertisement blocker. Please check your browser settings and make "
#~ "sure pop-ups are allowed for this domain."
#~ msgstr ""
#~ "Nu s-a putut deschide fereastra. Cel mai probabil aceasta a fost blocată "
#~ "de funcția de blocare a ferestrelor pop-up sau a reclamelor. Verificați "
#~ "setările navigatorului și asigurați-vă că ferestrele pop-up sunt permise "
#~ "pentru acest domeniu."

#~ msgid "Theme"
#~ msgstr "Temă"

#~ msgid "Theme colors"
#~ msgstr "Culorile temei"

#~ msgid "Theme will be applied after a new login."
#~ msgstr "Tema va fi aplicată după o autentificare nouă."

#~ msgid "There are unsaved changes."
#~ msgstr "Unele modificări nu au fost salvate."

#~ msgid "There is already %1$d appointment in this timeframe."
#~ msgid_plural "There are already %1$d appointments in this timeframe."
#~ msgstr[0] "Există deja %1$d întâlnire în acest interval de timp."
#~ msgstr[1] "Există deja %1$d întâlniri în acest interval de timp."
#~ msgstr[2] "Există deja %1$d de întâlniri în acest interval de timp."

#~ msgid "There is no rule defined"
#~ msgstr "Nu a fost definită nicio regulă"

#~ msgid ""
#~ "There was no suitable server found for this mail/password combination"
#~ msgstr ""
#~ "Nu a fost găsit niciun server potrivit pentru această combinație de mail/"
#~ "parolă"

#~ msgid "There were not activities in your network"
#~ msgstr "Nicio activitate în rețeaua dumneavoastră"

#~ msgid ""
#~ "These statistics only include folders, which have a depth less than four "
#~ "in the folder structure from the folder \"%1$s\"."
#~ msgstr ""
#~ "Aceste statistici includ doar dosare aflate la nivel cel mult patru în "
#~ "structura dosarului \"%1$s\"."

#~ msgid "This Signature name already exists"
#~ msgstr "Numele de semnătură există deja."

#~ msgid "This Team name already exists"
#~ msgstr "Numele de echipă există deja."

#~ msgid "This account cannot be validated"
#~ msgstr "Contul nu poate fi validat"

#~ msgid "This contact is private and cannot be shared"
#~ msgstr "Acest contact este personal și nu poate fi partajat"

#~ msgid "This distribution list has been added to the portal"
#~ msgstr "Lista de distribuție a fost adugată la portal"

#~ msgid "This document contains unsaved changes. Do you really want to close?"
#~ msgstr ""
#~ "Documentul conține modificări care nu au fost salvate. Sigur doriți să îl "
#~ "închideți?"

#~ msgid "This email address cannot be used for appointments"
#~ msgstr "Această adresă de e-mail nu poate fi utilizată pentru întâlniri"

#~ msgid "This email contains a task"
#~ msgstr "Acest e-mail conține o sarcină"

#~ msgid "This email contains an appointment"
#~ msgstr "Acest mesaj conține o întâlnire"

#~ msgid "This feature is deactivated"
#~ msgstr "Această funcționalitate este dezactivată"

#~ msgid ""
#~ "This feature is not available. In order to use it, you need to upgrade "
#~ "your account now."
#~ msgstr ""
#~ "Această funcționalitate nu este disponibilă. Pentru a putea să o "
#~ "utilizați, trebuie să vă actualizați contul acum."

#~ msgid "This field has to be filled"
#~ msgstr "Acest câmp trebuie să fie completat"

#~ msgid "This file has been added"
#~ msgstr "Fișierul a fost adăugat"

#~ msgid "This file has been added to the portal"
#~ msgstr "Fișierul a fost adăugat la portal"

#~ msgid "This file has been deleted"
#~ msgid_plural "These files have been deleted"
#~ msgstr[0] "Acest fișier a fost șters"
#~ msgstr[1] "Aceste fișiere au fost șterse"
#~ msgstr[2] "Aceste fișiere au fost șterse"

#~ msgid "This file has been locked"
#~ msgid_plural "These files have been locked"
#~ msgstr[0] "Acest fișier a fost blocat"
#~ msgstr[1] "Aceste fișiere au fost blocate"
#~ msgstr[2] "Aceste fișiere au fost blocate"

#~ msgid "This file has been unlocked"
#~ msgid_plural "These files have been unlocked"
#~ msgstr[0] "Acest fișier a fost deblocat"
#~ msgstr[1] "Aceste fișiere au fost deblocate"
#~ msgstr[2] "Aceste fișiere au fost deblocate"

#~ msgid "This file has not been added"
#~ msgstr "Fișierul nu a fost adăugat"

#~ msgid "This file has not been deleted"
#~ msgid_plural "These files have not been deleted"
#~ msgstr[0] "Acest fișier nu a fost șters"
#~ msgstr[1] "Aceste fișiere nu au fost șterse"
#~ msgstr[2] "Aceste fișiere nu au fost șterse"

#~ msgid "This file has not been deleted, as it is locked by its owner."
#~ msgid_plural ""
#~ "These files have not been deleted, as they are locked by their owner."
#~ msgstr[0] ""
#~ "Acest fișier nu a fost șters deoarece este blocat de către proprietar."
#~ msgstr[1] ""
#~ "Aceste fișiere nu au fost șterse deoarece sunt blocate de către "
#~ "proprietar."
#~ msgstr[2] ""
#~ "Aceste fișiere nu au fost șterse deoarece sunt blocate de către "
#~ "proprietar."

#~ msgid "This file has not been locked"
#~ msgid_plural "These files have not been locked"
#~ msgstr[0] "Acest fișier nu a fost blocat"
#~ msgstr[1] "Aceste fișiere nu au fost blocate"
#~ msgstr[2] "Aceste fișiere nu au fost blocate"

#~ msgid "This file has not been unlocked"
#~ msgid_plural "These files have not been unlocked"
#~ msgstr[0] "Acest fișier nu a fost deblocat"
#~ msgstr[1] "Aceste fișiere nu au fost deblocate"
#~ msgstr[2] "Aceste fișiere nu au fost deblocate"

#~ msgid "This file is locked by %1$s"
#~ msgstr "Acest fișier este blocat de către %1$s"

#~ msgid "This file is locked by you"
#~ msgstr "Acest fișier este blocat de către dumneavoastră"

#~ msgid "This file will be written in your default folder to allow editing"
#~ msgstr ""
#~ "Fișierul va fi scris în dosarul dumneavoastră implicit pentru a permite "
#~ "editarea"

#~ msgid "This folder has no publications"
#~ msgstr "Dosarul nu conține nicio publicație"

#~ msgid "This folder has no subscriptions"
#~ msgstr "Dosarul nu conține niciun abonament"

#~ msgid "This folder has publications and/or subscriptions"
#~ msgstr "Dosarul conține publicații și/sau abonamente"

#~ msgid ""
#~ "This folder has publications but you are not allowed to view or edit them"
#~ msgstr ""
#~ "Acest dosar conține publicații, dar nu aveți permisiune pentru a le "
#~ "vizualiza sau edita"

#~ msgid ""
#~ "This folder has subscriptions but you are not allowed to view or edit them"
#~ msgstr ""
#~ "Acest dosar conține abonamente, dar nu aveți permisiune pentru a le "
#~ "vizualiza sau edita"

#~ msgid "This is a standard folder, which can't be renamed."
#~ msgstr "Acesta este un dosar standard, care nu poate fi redenumit."

#~ msgid "This is not a valid email address"
#~ msgstr "Adresa de mail nu este validă"

#~ msgid "This is not a valid mail address"
#~ msgstr "Adresa de mail nu este validă"

#~ msgid "This is not a valid user or group."
#~ msgstr "Acesta nu este un utilizator sau un grup valid"

#~ msgid "This list has no contacts yet"
#~ msgstr "Lista nu conține niciun contact"

#~ msgid "This mail contains an URL to a publication."
#~ msgstr "Acest e-mail conține o legătură către o publicație."

#~ msgid "This mail has been added to the portal"
#~ msgstr "Mesajul a fost adăugat la portal"

#~ msgid "This mail has no content"
#~ msgstr "Mesajul nu are niciun conținut"

#~ msgid "This note will not be printed"
#~ msgstr "Această notiță nu va fi imprimată"

#~ msgid ""
#~ "This object does not contain a file, would you like to send the link?"
#~ msgstr "Obiectul nu conține niciun fișier, doriți să trimiteți legătura?"

#~ msgid ""
#~ "This rule applies to all messages. Please add a condition to restrict "
#~ "this rule to specific messages."
#~ msgstr ""
#~ "Această regulă se aplică tuturor mesajelor. Adăugați o condiție pentru a "
#~ "restricționa această regulă la anumite mesaje."

#~ msgid "This session will be terminated in %d second."
#~ msgid_plural "This session will be terminated in %d seconds."
#~ msgstr[0] "Această sesiune se va închide după %d secundă."
#~ msgstr[1] "Această sesiune se va închide după %d secunde."
#~ msgstr[2] "Această sesiune se va închide după %d de secunde."

#~ msgid "This task recurs"
#~ msgstr "Această sarcină se repetă"

#~ msgid ""
#~ "This widget is currently offline because the twitter rate limit exceeded."
#~ msgstr ""
#~ "Această componentă nu este online momentan pentru că s-a depășit limita "
#~ "de mesaje Twitter."

#, fuzzy
#~| msgid "Thread view"
#~ msgid "Thread"
#~ msgstr "Vedere pe fire de conversație"

#~ msgid "Thu"
#~ msgstr "Jo"

#~ msgid "Thursday"
#~ msgstr "Joi"

#~ msgid "Tile"
#~ msgstr "Dală"

#~ msgid "Tiles"
#~ msgstr "Dale"

#~ msgid "Time"
#~ msgstr "Oră"

#~ msgid "Time Range"
#~ msgstr "Interval de timp"

#~ msgid "Time range for the calender view"
#~ msgstr "Interval de timp pentru vederea calendarului"

#~ msgid "Time range for the list view"
#~ msgstr "Interval de timp pentru vederea listei"

#~ msgid "Time range for the team view"
#~ msgstr "Interval de timp pentru vederea echipei"

#~ msgid "Time scale in minutes"
#~ msgstr "Interval de timp în minute"

#~ msgid "Time zone"
#~ msgstr "Fus orar"

#~ msgid "Timezone"
#~ msgstr "Fus orar"

#~ msgid "Timor-Leste"
#~ msgstr "Timorul de Est"

#~ msgid "Title"
#~ msgstr "*Titlu"

#~ msgctxt "salutation"
#~ msgid "Title"
#~ msgstr "Titulatură"

#~ msgctxt "title"
#~ msgid "Title"
#~ msgstr "Titlu"

#~ msgctxt "description"
#~ msgid "Title:"
#~ msgstr "Titlu:"

#~ msgctxt "salutation"
#~ msgid "Title:"
#~ msgstr "Titulatură:"

#~ msgid "To"
#~ msgstr "Către"

#~ msgid "To %s"
#~ msgstr "Către %s"

#~ msgid ""
#~ "To add contacts manually, just provide a valid email address (e.g john."
#~ "doe@example.com or \"John Doe\" <jd@example.com>)"
#~ msgstr ""
#~ "Pentru a adăuga contacte manual, introduceți o adresă de mail validă (de "
#~ "exemplu john.doe@example.com sau \"John Doe\" <jd@example.com>) "

#~ msgid "To create a note, click on New > Add note in the toolbar."
#~ msgstr ""
#~ "Pentru a crea o notă, apăsați pe Nou >Adaugă notă în bara de unelte."

#~ msgid "To create a note, click the icon at the top. Select Add note."
#~ msgstr ""
#~ "Pentru a crea o notă, apăsați pe pictograma din partea de sus. Selectați "
#~ "Adaugă notă."

#~ msgid "To create the task, click on Create on the upper right side."
#~ msgstr "Pentru a crea sarcina, apăsați pe Creează în partea dreaptă sus."

#~ msgid "To launch an app, click on a tile's headline."
#~ msgstr "Pentru a lansa o aplicație, apăsați pe titlul unui cadru."

#~ msgid ""
#~ "To open the E-Mail settings, click the System menu icon on the upper "
#~ "right side of the menu bar. Select Settings. Click on E-Mail on the left "
#~ "side. To display all settings, enable Advanced settings in the bottom "
#~ "left side"
#~ msgstr ""
#~ "Pentru a deschide setările de e-mail, apăsați pictograma Meniu sistem din "
#~ "partea dreaptă sus a barei de meniu. Selecați Setări. Apăsați pe E-mail "
#~ "în partea stângă. Pentru a afișa toate setările, activați Setări avansate "
#~ "în partea stângă jos"

#, fuzzy
#~ msgid ""
#~ "To open the help, click the System menu icon on the upper right side of "
#~ "the menu bar. Select Help."
#~ msgstr ""
#~ "Pentru a deschide ajutorul, apăsați pe pictograma Meniu sistem din partea "
#~ "dreapă sus a barei de meniu. Selectați Ajutor."

#~ msgid ""
#~ "To select one of the views List, Icons or Squares, click on View on the "
#~ "right side of the toolbar."
#~ msgstr ""
#~ "Pentru a selecta una dintre vederile Listă, Pictograme sau Cadre, apăsați "
#~ "pe Vedere în partea dreaptă a barei de unelte."

#~ msgid "To send the E-Mail, click on Send on the upper right side."
#~ msgstr ""
#~ "Pentru a trimite e-mailul, apăsație pe Trimite în partea dreaptă sus."

#~ msgid "To upload a file, click on New > Upload new file in the toolbar."
#~ msgstr ""
#~ "Pentru a încărca un fișier, apăsați pe Nou > Încarcă fișier nou în bara "
#~ "de unelte."

#~ msgid "To view attachment you must first save your e-mail as a draft."
#~ msgstr ""
#~ "Pentru a vizualiza fișierele atașate terbuie să salvați înainte mesajul "
#~ "dumneavoastră ca schiță."

#~ msgid ""
#~ "To view further information, click on a file. A pop-up window displays "
#~ "further details and functions."
#~ msgstr ""
#~ "Pentru a vizualiza informații suplimentare, apăsați pe un fișier. "
#~ "Detaliile și funcțiile suplimentare se afișează într-o fereastră pop-up."

#~ msgid "To..."
#~ msgstr "Către..."

#~ msgid "To:"
#~ msgstr "Către:"

#~ msgid "Today"
#~ msgstr "Astăzi"

#~ msgid "Toggle checkboxes"
#~ msgstr "Comutare casete de selectare"

#~ msgid "Toggle folder"
#~ msgstr "Comutare dosar"

#~ msgid "Toggle search"
#~ msgstr "Comutare căutare"

#~ msgid "Togo"
#~ msgstr "Togo"

#~ msgid "Tokelau"
#~ msgstr "Tokelau"

#~ msgid "Tomorrow"
#~ msgstr "Mâine"

#~ msgid "Tonga"
#~ msgstr "Tonga"

#~ msgid "Too short"
#~ msgstr "Prea scurt"

#~ msgid "Tool"
#~ msgstr "Unealtă"

#~ msgid "Top 10 file types"
#~ msgstr "Cele mai utilizate 10 tipuri de fișiere"

#~ msgid "Top 10 folder size"
#~ msgstr "Cele mai mari 10 dosare"

#~ msgid "Top 10 you got mail from"
#~ msgstr "Primii 10 expeditori de la care ați primit mesaje"

#~ msgid "Top 10 you sent mail to"
#~ msgstr "Primii 10 destinatari cărora le-ați trimis mesaje"

#~ msgid "Total cost"
#~ msgstr "Cost total"

#~ msgid "Total: %1$s requests"
#~ msgstr "Total: %1$s cereri"

#~ msgid "Touchselect on/off"
#~ msgstr "*Selectare tactilă activată/dezactivată"

#~ msgid "Tour: Coming from OX6"
#~ msgstr "*Vizită: Pentru utilizatorii de OX6"

#~ msgid "Town"
#~ msgstr "Oraș"

#~ msgid "Trash folder"
#~ msgstr "Coș de gunoi"

#~ msgid "Trinidad and Tobago"
#~ msgstr "Trinidad și Tobago"

#~ msgid "Trying to auto-configure your mail account"
#~ msgstr "Tentativă de auto-configurare a contului dumneavoatră de mail"

#~ msgid "Tue"
#~ msgstr "Ma"

#~ msgid "Tuesday"
#~ msgstr "Marți"

#~ msgid "Tumblr"
#~ msgstr "Tumblr"

#~ msgid "Tunisia"
#~ msgstr "Tunisia"

#~ msgid "Turkey"
#~ msgstr "Turcia"

#~ msgid "Turkmenistan"
#~ msgstr "Turkmenistan"

#~ msgid "Turks and Caicos Islands"
#~ msgstr "Insulele Turks și Caicos "

#~ msgid "Tuvalu"
#~ msgstr "Tuvalu"

#~ msgid "Tweet"
#~ msgstr "Mesaj Twitter"

#~ msgid "Twitter"
#~ msgstr "Twitter"

#~ msgid "Twitter reported the following errors:"
#~ msgstr "Twitter a returnat următoarele erori:"

#~ msgid "Type"
#~ msgstr "Tip"

#~ msgid "Type:"
#~ msgstr "Tip:"

#~ msgid "UI version"
#~ msgstr "Versiune IU"

#~ msgid "URI"
#~ msgstr "URI"

#~ msgid "URI:"
#~ msgstr "URI:"

#~ msgid "URL"
#~ msgstr "URL"

#~ msgid "URL:"
#~ msgstr "URL:"

#~ msgid "US dollar"
#~ msgstr "Dolar american"

#~ msgid "USD"
#~ msgstr "USD"

#~ msgid "UWA Modules"
#~ msgstr "Module UWA"

#~ msgid "UWA Widgets..."
#~ msgstr "Componente UWA..."

#~ msgid "Uganda"
#~ msgstr "Uganda"

#~ msgid "Ukraine"
#~ msgstr "Ucraina"

#~ msgid "Unable to create a new subscription folder."
#~ msgstr "Nu s-a putut crea un dosar de abonamente nou."

#~ msgid "Unable to display E-Mail source."
#~ msgstr "Nu s-a putut afișa sursa e-mailului."

#~ msgid ""
#~ "Unable to establish a connection to the E-Mail server. Possible reasons: "
#~ "the mail server is (temporarily) down or there are network connection "
#~ "problems. To prevent further errors the module has been disabled. Please "
#~ "contact your administrator."
#~ msgstr ""
#~ "Nu se poate stabili conexiunea cu serverul de e-mail. Motive posibile: "
#~ "serverul nu funcționează (momentan) sau sunt probleme de conexiune la "
#~ "rețea. Pentru a evita alte erori, modulul a fost dezactivat. Contactați "
#~ "administratorul."

#~ msgid "Unable to load mail filter settings."
#~ msgstr "Nu s-au putut încărca setările de filtrare a mailurilor."

#~ msgid "Unanswered"
#~ msgstr "Nu s-a răspuns"

#~ msgid "Unconfirmed"
#~ msgstr "Neconfirmat"

#~ msgid "Under construction"
#~ msgstr "În construcție"

#~ msgid "Underline"
#~ msgstr "Subliniat"

#~ msgid "Undone"
#~ msgstr "Anulat"

#~ msgid ""
#~ "Unexpected: Unable to load data because the server response was empty! "
#~ "Please try again later or contact the system administrator!"
#~ msgstr ""
#~ "Eroare neașteptată: Nu s-au putut încărca datele deoarece s-a primit un "
#~ "răspuns gol de le server! Încercați din nou mai târziu sau contactați "
#~ "administratorul de sistem!"

#~ msgid "Unfollow"
#~ msgstr "Nu mai urmări"

#~ msgid "Unified"
#~ msgstr "Unificat"

#~ msgid "United Arab Emirates"
#~ msgstr "Emiratele Arabe Unite"

#~ msgid "United Kingdom"
#~ msgstr "Regatul Unit"

#~ msgid "United States"
#~ msgstr "Statele Unite"

#~ msgid "United States Minor Outlying Islands"
#~ msgstr "Insulele Minore Îndepărtate ale Statelor Unite"

#~ msgid "Unknown"
#~ msgstr "Necunoscut"

#~ msgid "Unknown error while checking subreddit."
#~ msgstr "Eroare necunoscută la verificarea subredditului."

#~ msgid "Unknown error while checking tumblr-blog."
#~ msgstr "Eroare necunoscută la verificarea blogului tumblr."

#, fuzzy
#~ msgid "Unknown sender"
#~ msgstr "Niciun expeditor"

#~ msgid "Unlock"
#~ msgstr "Deblochează"

#~ msgid "Unread"
#~ msgstr "Necitite"

#~ msgid "Unread only"
#~ msgstr "Doar necitite"

#~ msgid "Unselect all"
#~ msgstr "Deselectează tot"

#, fuzzy
#~ msgid "Unset default signature"
#~ msgstr "Semnătură implicită:"

#~ msgid ""
#~ "Unsupported Preview - Certain functions disabled and stability not "
#~ "assured until general release later this year"
#~ msgstr ""
#~ "Previzualizarea nu este suportată - Anumite funcționalități sunt "
#~ "dezactivate, iar stabilitatea nu este garantată până la apariția "
#~ "versiunilor mai noi în cursul acestui an"

#~ msgid "Until:"
#~ msgstr "Până la:"

#~ msgid "Up"
#~ msgstr "Sus"

#~ msgid "Update"
#~ msgstr "Actualizează"

#~ msgid "Updater"
#~ msgstr "Aplicație de actualizare"

#~ msgid "Updating account data. This might take a few seconds."
#~ msgstr ""
#~ "Se actualizează datele contului. Această operație poate să dureze câteva "
#~ "secunde."

#~ msgid ""
#~ "Updating subscribed data takes time. Importing 100 contacts for example, "
#~ "may take up to 5 minutes. Please have some patience."
#~ msgstr ""
#~ "Actualizarea datelor abonate poate dura. Importarea a 100 de contacte, de "
#~ "exemplu, durează până la 5 minute. Vă rugăm să așteptați."

#~ msgid "Upgrade required"
#~ msgstr "Actualizare necesară"

#~ msgid "Upgrade to premium"
#~ msgstr "Treci la versiunea premium"

#~ msgid "Upgrade to premium edition"
#~ msgstr "Trecere la versiunea premium"

#~ msgid "Upload"
#~ msgstr "Încarcă"

#~ msgid "Upload a new version"
#~ msgstr "Încarcă o versiune nouă"

#~ msgid "Upload a picture"
#~ msgstr "Încarcă o imagine"

#~ msgid "Upload file"
#~ msgstr "Încarcă un fișier"

#~ msgid "Upload new files"
#~ msgstr "Încarcă fișiere noi"

#~ msgid "Upload new version"
#~ msgstr "Încarcă versiune nouă"

#~ msgid "Uploading a file"
#~ msgstr "Încărcarea unui fișier"

#~ msgid "Uploading folders is not supported."
#~ msgstr "Încărcarea dosarelor nu este suportată."

#~ msgid "Uploading..."
#~ msgstr "Se încarcă..."

#~ msgid "Uptime: %1$s minutes"
#~ msgstr "Timp de activitate: %1$s minutes"

#~ msgid "Uruguay"
#~ msgstr "Uruguay"

#~ msgid "Use \"Standalone\" Mode:"
#~ msgstr "Folosește modul \"Autonom\":"

#~ msgid "Use SSL connection"
#~ msgstr "Folosește conexiunea SSL"

#~ msgid ""
#~ "Use cursor keys to change the date. Press ctrl-key at the same time to "
#~ "change year or shift-key to change month. Close date-picker by pressing "
#~ "ESC key."
#~ msgstr ""
#~ "Utilizați tastele cursor pentru a modifica data. Apăsați tasta Ctrl în "
#~ "același timp pentru a modifica anul sau tasta Shift pentru a modifica "
#~ "luna. Închideți selectorul de dată apăsând tasta Esc."

#~ msgid "Use cursor keys to change the item position"
#~ msgstr "Utilizați tastele cursor pentru a schimba poziția elementului"

#~ msgid "Use fixed-width font for text mails"
#~ msgstr "Utilizează un font de lățime fixă pentru mesajele text"

#~ msgid "Use for appointment"
#~ msgstr "Folosește pentru întâlnire"

#~ msgid "Use the expert mode?"
#~ msgstr "Folosește modul expert?"

#~ msgid ""
#~ "Use the folder tree to access own, public or shared files. If the folder "
#~ "tree is hidden, click on View > Folder view on the right side of the "
#~ "toolbar."
#~ msgstr ""
#~ "Utilizați arborele de dosare pentru a accesa fișierele proprii, publice "
#~ "sau partajate. Dacă arborele de dosare este ascuns, apăsați pe Vedere > "
#~ "Vedere dosar în partea dreaptă a barei de unelte."

#~ msgid ""
#~ "Use this option when logging in to the server from a public or shared "
#~ "computer. Your credentials are not saved locally. You can only use one "
#~ "browser window for working with the groupware. You can not re-load the "
#~ "browser window. In order to finish working with the groupware, first log "
#~ "out from the server. Close the browser window. This prevents unauthorized "
#~ "access to your groupware data."
#~ msgstr ""
#~ "Utilizați această opțiune când vă conectați la server de la un calculator "
#~ "public sau partajat. Datele dumneavoastră de autentificare nu sunt "
#~ "salvate local. Puteți folosi o singură fereastră de navigare pentru a "
#~ "lucra în programele partajate. Nu puteți reîncărca pagina de navigare. "
#~ "Pentru a termina lucrul cu programele partajate, deconectați-vă mai întâi "
#~ "de la server. Închideți fereastra de navigare. Aceasta împiedică accesul "
#~ "neautorizat la datele dumneavoastră din programele partajate."

#~ msgid "Use unified mail for this account"
#~ msgstr "Folosește mesageria unificată pentru acest cont"

#~ msgid "Use username and password"
#~ msgstr "Folosește numele de utilizator și parola"

#~ msgid "User"
#~ msgstr "Utilizator"

#~ msgid "User data"
#~ msgstr "Datele utilizatorului"

#~ msgid "User fields"
#~ msgstr "Câmpur utilizator"

#~ msgid "User name"
#~ msgstr "Nume utilizator"

#~ msgid "Username"
#~ msgstr "Nume utilizator"

#~ msgid "Username must not be empty."
#~ msgstr "Numele de utilizator nu poate fi gol"

#~ msgid "Users"
#~ msgstr "Utilizatori"

#~ msgid "Using the reminder functions"
#~ msgstr "Utilizarea funcțiilor de memento"

#~ msgid "Uzbekistan"
#~ msgstr "Uzbekistan"

#~ msgid "V-Split"
#~ msgstr "Divizare pe verticală"

#~ msgid "V-split view"
#~ msgstr "Afișare divizată pe verticală"

#~ msgid "Vacation Notice"
#~ msgstr "Mesaj de absență"

#~ msgid "Vanuatu"
#~ msgstr "Vanuatu"

#~ msgid "Venezuela"
#~ msgstr "Venezuela"

#~ msgid "Version"
#~ msgstr "Versiune"

#~ msgid "Version Comment"
#~ msgstr "Comentariu versiune"

#~ msgid "Version comment"
#~ msgstr "Comentariu versiune"

#~ msgid "Version history"
#~ msgstr "Istoric versiuni"

#~ msgid "Very high"
#~ msgstr "Foarte ridicată"

#~ msgid "Very low"
#~ msgstr "Foarte joasă"

#~ msgid "Very strong"
#~ msgstr "Foarte puternică"

#~ msgid "Video enabled"
#~ msgstr "Video activat"

#~ msgid "Viet Nam"
#~ msgstr "Vietnam"

#, fuzzy
#~ msgid "View"
#~ msgstr "&Vizualizează"

#~ msgid "View Slideshow"
#~ msgstr "Vedere prezentare"

#~ msgid "View all appointments from all available calendars"
#~ msgstr "Vizualizează toate întâlnirile din toate calendarele disponibile"

#~ msgid "View all attachments"
#~ msgstr "Vizualizează toate fișierele atașate"

#~ msgid "View source"
#~ msgstr "Afișează sursa"

#~ msgid "Virgin Islands, British"
#~ msgstr "Insulele Virgine Britanice"

#~ msgid "Virgin Islands, U.S."
#~ msgstr "Insulele Virgine Americane"

#~ msgid "Visibility"
#~ msgstr "Vizibilitate"

#~ msgid "Visible folder"
#~ msgstr "Dosar vizibil"

#~ msgid "Visual effects"
#~ msgstr "Efecte vizuale"

#~ msgctxt "wednesday"
#~ msgid "W"
#~ msgstr "M"

#~ msgid "Waiting"
#~ msgstr "Așteptare"

#~ msgid "Wallis and Futuna"
#~ msgstr "Wallis și Futuna"

#~ msgid "Warning"
#~ msgstr "Avertisment"

#~ msgid "Warning: %2$s"
#~ msgstr "Avertisment: %2$s"

#~ msgid "Warning: This message might be a phishing or scam mail"
#~ msgstr "Avertisment: Este posibil ca acest mesaj să fie o escrocherie"

#~ msgid "Warnings:"
#~ msgstr "Avertismente:"

#~ msgid "Weak"
#~ msgstr "Slab"

#~ msgid "Weather • Season"
#~ msgstr "Vreme • Anotimp"

#~ msgid "Wed"
#~ msgstr "Mi"

#~ msgid "Wednesday"
#~ msgstr "Miercuri"

#~ msgid "Week"
#~ msgstr "Săptămână"

#~ msgid "Week View"
#~ msgstr "Vedere pe săptămâni"

#~ msgid "Week(s) on"
#~ msgstr "săptămâni în ziua de"

#~ msgid "Weekend Day"
#~ msgstr "Zi de sfârșit de săptămână"

#~ msgid "Weekly on %1$s"
#~ msgstr "O dată pe săptămână în ziua de %1$s"

#~ msgid "Western Sahara"
#~ msgstr "Sahara Occidentală"

#~ msgid "When \"Reply all\":"
#~ msgstr "Când se \"Răspunde tuturor\":"

#~ msgid "When activating this option an installation wizard will be launched."
#~ msgstr "La activarea acestei opțiuni, se va lansa un asistent de instalare."

#~ msgid "When switching to another view"
#~ msgstr "Când comutați pe o altă vedere"

#~ msgid ""
#~ "When using this feature, you as the current owner of the data are "
#~ "responsible for being careful with privacy rules and for complying with "
#~ "legal obligations (Copyright, Privacy Laws). Especially when sharing "
#~ "personal data you are the responsible party according to the Federal Data "
#~ "Protection Act (BDSG, Germany) or other Privacy Acts of your country. "
#~ "According to European and other national regulations you as the "
#~ "responsible party are in charge of data economy, and must not publish or "
#~ "forward personal data without the person's consent. Beyond legal "
#~ "obligations, we would like to encourage extreme care when dealing with "
#~ "personal data. Please consider carefully where you store and to whom you "
#~ "forward personal data. Please ensure appropriate access protection, e.g. "
#~ "by proper password protection."
#~ msgstr ""
#~ "Când folosiți această funcționalitate, în calitate de proprietar curent "
#~ "al datelor, vă revine responsabilitatea de a respecta regulile privind "
#~ "protecția vieții private și obligațiile legale (drepturi de autor, "
#~ "legislația privind protecția vieții private). În special când publicați "
#~ "date cu caracter personal, constituiți partea responsabilă, în "
#~ "conformitate cu legea pentru protecția persoanelor cu privire la "
#~ "prelucrarea datelor cu caracter personal și libera circulație a acestor "
#~ "date sau alte legi privind protecția vieții private aplicabile în țara "
#~ "dumneavoastră. În conformitate cu reglementările europene și cu alte "
#~ "reglementări naționale, în calitate de parte responsabilă, sunteți "
#~ "responsabil de ciclul de viață al datelor și nu aveți dreptul de a "
#~ "publica sau de a transmite date cu caracter personal fără acordul "
#~ "persoanei. În afară de obligațiile legale, vă încurajăm să acordați o "
#~ "atenție deosebită prelucrării datelor cu caracter personal. Luați în "
#~ "considerare locul în care depozitați și persoanele cărora le transmiteți "
#~ "date cu caracter personal. Asigurați un acces protejat adaptat, de "
#~ "exemplu printr-o parolă adaptată.  "

#~ msgid "Whole day"
#~ msgstr "Toată ziua"

#~ msgid "Windows are shown as"
#~ msgstr "Ferestrele sunt afișate ca"

#~ msgctxt "address"
#~ msgid "Work"
#~ msgstr "Serviciu"

#~ msgid "Work week starts on"
#~ msgstr "Săptămâna de lucru începe"

#~ msgid "Workweek"
#~ msgstr "Săptămână de lucru"

#~ msgid "Workweek View"
#~ msgstr "Vedere pe săptămâni de lucru"

#~ msgid "Would you like to create the following birthday series appointment?"
#~ msgstr "Doriți să creați următoarea serie de întâlniri aniversare?"

#~ msgid "YB"
#~ msgstr "YB"

#~ msgid "Year"
#~ msgstr "An"

#~ msgid "Yearly on %1$s %2$d"
#~ msgstr "Anual în ziua de %1$s %2$d"

#~ msgid "Yearly on the %1$s %2$s of %3$d"
#~ msgstr "Anual în data de %1$s %2$s a lunii %3$d"

#~ msgid "Years"
#~ msgstr "Ani"

#~ msgid "Yellow"
#~ msgstr "Galben"

#~ msgid "Yemen"
#~ msgstr "Yemen"

#~ msgid "Yes"
#~ msgstr "Da"

#~ msgid "Yes, send without subject"
#~ msgstr "Da, trimite fără subiect"

#~ msgid "Yes, upgrade my account"
#~ msgstr "Da, actualizează contul"

#~ msgid "Yesterday"
#~ msgstr "Ieri"

#~ msgid "You already accepted this invitation"
#~ msgstr "Ați acceptat deja această invitație"

#~ msgid ""
#~ "You are about to change your confirmation status. Please leave a comment "
#~ "for other participants."
#~ msgstr ""
#~ "Sunteți pe cale de a schimba starea confirmării dumneavoastră. Scrieți un "
#~ "comentariu pentru alți participanți."

#, fuzzy
#~ msgid ""
#~ "You are currently using %1$s of your %2$s available disk space. You have "
#~ "%3$s left."
#~ msgstr ""
#~ "Momentan utilizați %1$s din spațiul disponibil pe disc, %2$s. Spațiu "
#~ "disponibil: %3$s. "

#~ msgid ""
#~ "You are not allowed to create appointments in \"%1$s\" owned by %2$s. "
#~ "Appointments will therefore be created in your private calendar."
#~ msgstr ""
#~ "Nu aveți permisiune pentru a crea întâlniri în \"%1$s\" deținut de %2$s. "
#~ "Prin urmare, întâlnirile vor fi create în calendarul dumneavoastră "
#~ "personal."

#~ msgid ""
#~ "You are not allowed to create appointments in \"%1$s\". Appointments will "
#~ "therefore be created in your private calendar."
#~ msgstr ""
#~ "Nu aveți permisiune pentru a crea întâlniri în \"%1$s\". Prin urmare, "
#~ "întâlnirile vor fi create în calendarul dumneavoastră personal."

#~ msgid "You are the organizer"
#~ msgstr "Sunteți organizatorul"

#~ msgid "You can download the updates from within the updater."
#~ msgstr "Puteți să descărcați actualizările din aplicația de actualizare."

#~ msgid ""
#~ "You can drag and drop files from your computer here to add as attachment."
#~ msgstr ""
#~ "Puteți să glisați și să fixați aici fișierele din calculator pentru a le "
#~ "adăuga ca fișiere atașate."

#~ msgid ""
#~ "You can drag and drop files from your computer to upload either a new "
#~ "file or another version of a file."
#~ msgstr ""
#~ "Puteți să glisați și să fixați fișiere din calculator pentru încărca "
#~ "fișiere noi sau versiuni noi ale unor fișiere existente."

#~ msgid "You can quick-save your changes via Ctrl+Enter."
#~ msgstr "Puteți să salvați modificările rapid apăsând pe Ctrl+Enter."

#~ msgid "You can't create a new recurrence in a modified appointment."
#~ msgstr "Nu se poate crea o repetare nouă într-o întâlnire modificată."

#~ msgid ""
#~ "You cannot remove the owner of the shared folder from this appointment."
#~ msgstr ""
#~ "Nu puteți elimina proprietarul dosarului partajat din această întâlnire."

#~ msgid "You cannot remove yourself from this appointment."
#~ msgstr ""
#~ "Nu puteți elimina utilizatorul dumneavoastră propriu din această "
#~ "întâlnire."

#~ msgid "You declined this appointment"
#~ msgstr "Ați respins această întâlnire"

#~ msgid "You declined this task"
#~ msgstr "Ați respins această sarcină"

#~ msgid "You did not enter a subject. Would you like to enter a subject now?"
#~ msgstr "Nu ați introdus niciun subiect. Doriți să introduceți un subiect?"

#~ msgid ""
#~ "You do not have write permission for this folder. The new contact will be "
#~ "saved in your personal contacts folder. "
#~ msgstr ""
#~ "Nu aveți drept de scriere pentru acest dosar. Noul contact va fi salvat "
#~ "în dosarul dumneavoastră de contacte personal."

#~ msgid "You don't have any appointments in the near future."
#~ msgstr "Nu aveți nicio întâlnire în viitorul apropiat."

#~ msgid "You don't have any publications yet"
#~ msgstr "Nu aveți nicio publicație încă"

#~ msgid "You don't have any subscriptions yet"
#~ msgstr "Nu aveți niciun abonament încă"

#~ msgid "You don't have any tasks that are either due soon or overdue."
#~ msgstr "Nu aveți nicio sarcină scadentă în curând sau cu scadența depășită."

#~ msgid ""
#~ "You don't have enough rights to create objects in this folder. Do you "
#~ "want to create the object in your default folder?"
#~ msgstr ""
#~ "Nu aveți drepturi suficiente pentru a crea obiecte în acest dosar. Doriți "
#~ "să creați obiectul în dosarul dumneavoastră predefinit?"

#~ msgid "You don't have permissions to change this document"
#~ msgstr "Nu aveți permisiuni pentru a modifica documentul"

#~ msgid ""
#~ "You entered an E-Mail address with IDN domain. In some environments IDN "
#~ "domains will not work as expected. Would you like to add it nevertheless?"
#~ msgstr ""
#~ "Ați introdus o adresă de e-mail care conține un nume de domeniu "
#~ "internaționalizat. În anumite medii, numele de domenii internaționalizate "
#~ "nu vor funcționa conform așteptărilor. Doriți să adăugați adresa oricum?"

#, fuzzy
#~| msgid "You have %1$d notification"
#~| msgid_plural "You have %1$d notifications"
#~ msgid "You have %1$d notification."
#~ msgid_plural "You have %1$d notifications."
#~ msgstr[0] "Aveți %1$d notificare "
#~ msgstr[1] "Aveți %1$d notificări"
#~ msgstr[2] "Aveți %1$d de notificări"

#~ msgid ""
#~ "You have %1$d notifications. Press [enter] to jump to the notification "
#~ "area and [escape] to close it again."
#~ msgid_plural ""
#~ "You have %1$d notifications. Press [enter] to jump to the notification "
#~ "area and [escape] to close it again."
#~ msgstr[0] ""
#~ "Aveți %1$d notificare. Apăsați [Enter] pentru a ajunge la zona de "
#~ "notificări și [Escape] pentru a o închide din nou."
#~ msgstr[1] ""
#~ "Aveți %1$d notificări. Apăsați [Enter] pentru a ajunge la zona de "
#~ "notificări și [Escape] pentru a o închide din nou."
#~ msgstr[2] ""
#~ "Aveți %1$d de notificări. Apăsați [Enter] pentru a ajunge la zona de "
#~ "notificări și [Escape] pentru a o închide din nou."

#~ msgid "You have %1$d unread messages"
#~ msgstr "Aveți %1$d mesaje necitite"

#~ msgid "You have 1 unread message"
#~ msgstr "Aveți un mesaj necitit"

#~ msgid "You have accepted the appointment"
#~ msgstr "Ați acceptat întâlnirea"

#~ msgid "You have accepted this appointment"
#~ msgstr "Ați acceptat această întâlnire"

#~ msgid "You have accepted this task"
#~ msgstr "Ați acceptat această sarcină"

#~ msgid "You have been automatically signed out"
#~ msgstr "Ați fost deconectat automat"

#~ msgid "You have declined the appointment"
#~ msgstr "Ați respins întâlnirea"

#~ msgid "You have edit rights."
#~ msgstr "Aveți drepturi de editare."

#~ msgid "You have no new messages"
#~ msgstr "Nu aveți niciun mesaj nou"

#~ msgid "You have no unread messages"
#~ msgstr "Nu aveți niciun mesaj necitit"

#~ msgid "You have reauthorized this %s account."
#~ msgstr "Ați autorizat din nou acest cont %s."

#~ msgid "You have reauthorized this account."
#~ msgstr "Ați autorizat din nou acest cont."

#~ msgid ""
#~ "You have set up an external E-Mail account. The sole responsibility for "
#~ "the availability of the external E-Mail account lies with the service "
#~ "provider."
#~ msgstr ""
#~ "Ați setat un cont de e-mail extern. Întreaga responsabilitate pentru "
#~ "disponibilitatea contului de e-mail extern îi revine furnizorului de "
#~ "servicii."

#~ msgid "You have tentatively accepted the appointment"
#~ msgstr "Ați acceptat provizoriu întâlnirea"

#~ msgid "You have the following appointment in %s:"
#~ msgstr "Aveți următoarea întâlnire peste %s:"

#~ msgid "You have to enter a username and password to subscribe."
#~ msgstr "Introduceți un nume de utilizator și o parolă pentru a vă abona."

#~ msgid "You must specify an E-Mail address for redirection."
#~ msgstr "Trebuie să introduceți o adresă de e-mail pentru redirecționare."

#~ msgid ""
#~ "You need to authorize %1$s to use your account. Please click on the "
#~ "button below and the authorization will proceed in a separate window."
#~ msgstr ""
#~ "Trebuie să autorizați accesul %1$s pentru a utiliza contul dumneavoastră. "
#~ "Apăsați pe butonul de mai jos, iar autorizarea se va efectua într-o "
#~ "fereastră separată."

#~ msgid "You need to use Android %n or higher."
#~ msgstr "Trebuie să utilizați Android %n sau o versiune mai recentă."

#~ msgid "You need to use iOS %n or higher."
#~ msgstr "Trebuie să utilizați  iOS %n sau o versiune mai recentă."

#~ msgid "You seem to have been inactive for %d minute."
#~ msgid_plural "You seem to have been inactive for %d minutes."
#~ msgstr[0] "Utilizatorul dumneavoastră a fost inactiv timp de %d minut."
#~ msgstr[1] "Utilizatorul dumneavoastră a fost inactiv timp de %d minute."
#~ msgstr[2] "Utilizatorul dumneavoastră a fost inactiv timp de %d de minute."

#~ msgid "You share this folder with other users"
#~ msgstr "Acest dosar este partajat cu alți utilizatori"

#~ msgid "You tentatively accepted this invitation"
#~ msgstr "Ați acceptat provizoriu această invitație"

#~ msgid "You tentatively accepted this task"
#~ msgstr "Ați acceptat provizoriu această sarcină"

#~ msgid "You wanted to be reminded about the following InfoItem:"
#~ msgstr "Ați solicitat un memento despre elementul de informație următor:"

#~ msgid ""
#~ "You will automatically return to the appointment dialog. The selected "
#~ "start and end time as well as the current participant list will be "
#~ "applied."
#~ msgstr ""
#~ "Veți reveni automat la fereastra de dialog pentru întâlnire. Data de "
#~ "început și cea de sfârșit, precum și lista actuală de participanți, vor "
#~ "fi aplicate."

#~ msgid "You will be automatically signed out in %1$d second"
#~ msgid_plural "You will be automatically signed out in %1$d seconds"
#~ msgstr[0] "Veți fi deconectat automat peste %1$d secundă"
#~ msgstr[1] "Veți fi deconectat automat peste %1$d secunde"
#~ msgstr[2] "Veți fi deconectat automat peste %1$d de secunde"

#~ msgid "You will need to re-login for the change to take effect."
#~ msgstr "Pentru a aplica modificările trebuie să vă reconectați."

#~ msgid "You're not allowed to delete this attachment!"
#~ msgstr "Nu aveți permisiune pentru a șterge acest fișier atașat!"

#~ msgid "Your Applications"
#~ msgstr "Aplicațiile dumneavoastră"

#~ msgid "Your IP address has changed"
#~ msgstr "Adresa dumneavoastră IP a fost modificată"

#~ msgid "Your answer"
#~ msgstr "Răspunsul dumneavoastră"

#~ msgid "Your applications"
#~ msgstr "Aplicațiile dumneavoastră"

#~ msgid "Your auto forward has been saved"
#~ msgstr "Redirecționarea dumneavoastră automată a fost salvată"

#~ msgid "Your browser is not supported!"
#~ msgstr "Navigatorul dumneavoastră nu este suportat!"

#~ msgid "Your browser is slow and outdated!"
#~ msgstr "Navigatorul dumneavoastră este lent și nu este actual!"

#~ msgid "Your browser version is not supported!"
#~ msgstr "Versiunea navigatorului dumneavoastră nu este suportată!"

#~ msgid "Your browser's cookie functionality is disabled. Please turn it on."
#~ msgstr ""
#~ "Funcționalitatea pentru cookie-uri a navigatorului dumneavoastră este "
#~ "dezactivată. Vă rugăm să o activați."

#, fuzzy
#~ msgid ""
#~ "Your capacity is shared with all members of your group. Your group is "
#~ "currently using %1$s of its %2$s available disk space. The amount of free "
#~ "space is %3$s."
#~ msgstr ""
#~ "Capacitatea dumneavoastră va fi partajată cu toți membrii grupului. "
#~ "Grupul dumneavoastră utilizează momentan %1$s din spațiul disponibil pe "
#~ "disc, %2$s. Spațiu liber rămas: %3$s"

#~ msgid "Your contact information have been saved."
#~ msgstr "Informațiile de contact au fost salvate."

#~ msgid "Your current password"
#~ msgstr "Parola dumneavoastră actuală"

#~ msgid "Your data has been saved"
#~ msgstr "Datele dumneavoastră au fost salvate"

#~ msgid "Your mail address"
#~ msgstr "Adresa dumneavoastră de mail"

#~ msgid "Your messages"
#~ msgstr "Mesajele dumneavoastră"

#~ msgid "Your name"
#~ msgstr "Numele dumneavoastră"

#~ msgid "Your old password"
#~ msgstr "Parola veche"

#~ msgid "Your operating system is not supported."
#~ msgstr "Sistemul dumneavoastră de operare nu este suportat."

#~ msgid "Your password"
#~ msgstr "Parola dumneavoastră"

#~ msgid ""
#~ "Your password changed. For a future use of your subscriptions and "
#~ "additional E-Mail accounts enter your old password. This only has to be "
#~ "done once. If you now cancel the action you have to newly set up all "
#~ "subscriptions and additional E-Mail accounts."
#~ msgstr ""
#~ "Parola dumneavoastră a fost modifcată. Pentru o utilizare viitoare a "
#~ "abonamentelor și a conturilor dumneavoastră de e-mail suplimentare, "
#~ "introduceți parola veche. Această acțiune trebuie executată o singură "
#~ "dată. Dacă anulați această acțiune acum, va trebui să setați din nou "
#~ "toate abonamentele și conturile de e-mail suplimentare."

#~ msgid "Your password has been changed"
#~ msgstr "Parola dumneavoastră a fost modificată"

#, fuzzy
#~ msgid ""
#~ "Your password is more secure if it also contains capital letters, "
#~ "numbers, and special characters like $, _, %"
#~ msgstr ""
#~ "Parola este mai sigură dacă include și litere de tipar, cifre și "
#~ "caractere speciale precum %1$s."

#~ msgid "Your primary mail account can not be deleted."
#~ msgstr "Contul dumneavoastră principal de mail nu poate fi șters."

#~ msgid ""
#~ "Your scheduled appointment conflicts with one or more previously "
#~ "scheduled appointments."
#~ msgstr ""
#~ "Întâlnirea programată este în conflict cu una sau mai multe întâlniri "
#~ "programate anterior."

#~ msgid "Your selected picture will be displayed after saving"
#~ msgstr "Imaginea selectată va fi afișată după salvare"

#~ msgid "Your session has expired. Please log in again."
#~ msgstr "Sesiunea dumneavoastră a expirat. Autentificați-vă din nou."

#~ msgid "Your session has expired. You have to close this window."
#~ msgstr "Sesiunea dumneavoastră a expirat. Închideți această fereastră."

#~ msgid "Your session is expired"
#~ msgstr "Sesiunea dumneavoastră a expirat"

#~ msgid "Your timezone"
#~ msgstr "Fusul dumneavoastră orar"

#~ msgid "Your vacation notice has been saved"
#~ msgstr "Mesajul dumneavoastră de absență a fost salvat"

#~ msgid "ZB"
#~ msgstr "ZB"

#~ msgid "ZIP"
#~ msgstr "Cod poștal"

#~ msgid "ZIP (business)"
#~ msgstr "Cod poștal (profesional)"

#~ msgid "ZIP (private)"
#~ msgstr "Cod poștal (personal)"

#~ msgid "ZIP / City"
#~ msgstr "Cod poștal / Oraș"

#~ msgid "ZIP / City (other)"
#~ msgstr "Cod poștal / Oraș (altul)"

#~ msgid "ZIP:"
#~ msgstr "Cod poștal:"

#~ msgid "Zambia"
#~ msgstr "Zambia"

#~ msgid "Zimbabwe"
#~ msgstr "Zimbabwe"

#~ msgid "Zloty"
#~ msgstr "Zlot polonez"

#~ msgid "Zoom in"
#~ msgstr "Mărire"

#~ msgid "Zoom out"
#~ msgstr "Micșorare"

#~ msgid "Zoom: %1$d%"
#~ msgstr "Zoom: %1$d%"

#~ msgid "above"
#~ msgstr "mai sus"

#~ msgid "absent on business"
#~ msgstr "absent în scop de afaceri"

#~ msgid "after"
#~ msgstr "după"

#~ msgid "after %1$d appointment"
#~ msgid_plural "after %1$d appointments"
#~ msgstr[0] "după %1$d întâlnire"
#~ msgstr[1] "după %1$d întâlniri"
#~ msgstr[2] "după %1$d de întâlniri"

#~ msgid "all"
#~ msgstr "tot"

#~ msgid "and"
#~ msgstr "și"

#~ msgid "any"
#~ msgstr "oricare"

#~ msgid "appointments"
#~ msgstr "întâlniri"

#~ msgid "april"
#~ msgstr "aprilie"

#~ msgid "attachment"
#~ msgstr "fișier atașat"

#~ msgid "august"
#~ msgstr "august"

#~ msgid "auto"
#~ msgstr "auto"

#~ msgid "below"
#~ msgstr "mai jos"

#~ msgid "booked"
#~ msgstr "ocupat"

#~ msgid "by %1$s until %2$s"
#~ msgstr "prin %1$s până la %2$s"

#~ msgid "by noon"
#~ msgstr "până la amiază"

#~ msgid "bytes"
#~ msgstr "bytes"

#, fuzzy
#~ msgid "characters"
#~ msgstr "caractere"

#~ msgid "clear"
#~ msgstr "curăță"

#~ msgid "close"
#~ msgstr "închide"

#~ msgid "close for %1$s"
#~ msgstr "închide pentru %1$s"

#~ msgid "copy to clipboard"
#~ msgstr "copiere în clipboard"

#~ msgid "create objects"
#~ msgstr "creează obiecte"

#~ msgid "create objects and subfolders"
#~ msgstr "creează obiecte și dosare subordonate"

#~ msgid "created by %s"
#~ msgstr "creat de %s"

#~ msgid "d.M.yy"
#~ msgstr "z.L.aa"

#~ msgid "d.M.yyyy"
#~ msgstr "z.L.aaaa"

#~ msgid "d.MM.yy"
#~ msgstr "z.LL.aa"

#~ msgid "daily"
#~ msgstr "zilnic"

#~ msgid "day every"
#~ msgstr "zi o dată la"

#~ msgid "day of the week"
#~ msgstr "zi din săptămână"

#~ msgid "day of the weekend"
#~ msgstr "zi din weekend"

#~ msgid "dd-MMM-yy"
#~ msgstr "zz-LLL-aa"

#~ msgid "dd.MM.yy"
#~ msgstr "zz.LL.aa"

#~ msgid "dd.MM.yyyy"
#~ msgstr "zz.LL.aaaa"

#~ msgid "dd/MM/yy"
#~ msgstr "zz/LL/aa"

#~ msgid "dd/MM/yyyy"
#~ msgstr "zz/LL/aaaa"

#~ msgid "december"
#~ msgstr "decembrie"

#~ msgid "default"
#~ msgstr "predefinit"

#~ msgid "delete all objects"
#~ msgstr "șterge toate obiectele"

#~ msgid "delete only own objects"
#~ msgstr "șterge doar obiectele personale"

#~ msgid "deleted"
#~ msgstr "șters"

#~ msgid "disabled"
#~ msgstr "dezactivat"

#~ msgid "edit all objects"
#~ msgstr "editează toate obiectele"

#~ msgid "edit own objects"
#~ msgstr "editează obiectele personale"

#, fuzzy
#~ msgid "end date"
#~ msgstr "dată de sfârșit"

#~ msgid "ends"
#~ msgstr "se termină"

#~ msgid "ends after a certain number of appointments"
#~ msgstr "se termină după un anumit număr de întâlniri"

#~ msgid "ends on a specific date"
#~ msgstr "se termină la o dată specifică"

#~ msgid "estimated costs"
#~ msgstr "costuri estimate"

#~ msgid "every %1$d day"
#~ msgid_plural "every %1$d days"
#~ msgstr[0] "o dată la  %1$d zi"
#~ msgstr[1] "o dată la %1$d zile"
#~ msgstr[2] "o dată la %1$d de zile"

#~ msgid "every %1$d month"
#~ msgid_plural "every %1$d months"
#~ msgstr[0] "o dată la %1$d lună"
#~ msgstr[1] "o dată la %1$d luni"
#~ msgstr[2] "o dată la %1$d de luni"

#~ msgid "every %1$d week"
#~ msgid_plural "every %1$d weeks"
#~ msgstr[0] "o dată la %1$d săptămână"
#~ msgstr[1] "o dată la %1$d săptămâni"
#~ msgstr[2] "o dată la %1$d de săptămâni"

#~ msgid "every day"
#~ msgstr "în fiecare zi"

#~ msgid "every month"
#~ msgstr "în fiecare lună"

#~ msgid "every week"
#~ msgstr "în fiecare săptămână"

#~ msgid "february"
#~ msgstr "februarie"

#~ msgid "files"
#~ msgstr "fișiere"

#~ msgid "first"
#~ msgstr "prima"

#~ msgid "flickr.people.getPublicPhotos"
#~ msgstr "flickr.people.getPublicPhotos"

#~ msgid "flickr.photos.search"
#~ msgstr "flickr.photos.search"

#~ msgid "forward"
#~ msgstr "înainte"

#~ msgid "fourth"
#~ msgstr "a patra"

#~ msgid "free"
#~ msgstr "liber"

#~ msgid "hCard Export"
#~ msgstr "Exportă hCard"

#~ msgid "hot"
#~ msgstr "fierbinte"

#~ msgid "http://"
#~ msgstr "http://"

#~ msgid "i18n test string - do not translate this"
#~ msgstr "i18n test string - do not translate this"

#~ msgid "iCal"
#~ msgstr "iCal"

#~ msgid "iCalendar"
#~ msgstr "iCalendar"

#~ msgid "in"
#~ msgstr "în"

#~ msgctxt "in"
#~ msgid "in %d minute"
#~ msgid_plural "in %d minutes"
#~ msgstr[0] "în %d minut"
#~ msgstr[1] "în %d minute"
#~ msgstr[2] "în %d de minute"

#~ msgid "in 15 minutes"
#~ msgstr "peste 15 minute"

#~ msgid "in 30 minutes"
#~ msgstr "peste 30 minute"

#~ msgid "in 5 minutes"
#~ msgstr "peste 5 minute"

#~ msgid "in blind copy"
#~ msgstr "în copie invizibilă "

#~ msgid "in copy"
#~ msgstr "în copie"

#~ msgid "in one hour"
#~ msgstr "peste o oră"

#~ msgid "in one week"
#~ msgstr "peste o săptămână"

#, fuzzy
#~ msgid "is not a valid user or group."
#~ msgstr "nu este un utilizator sau un grup valid."

#~ msgid "is on"
#~ msgstr "este pe"

#~ msgid "isMailAddress"
#~ msgstr "isMailAddress"

#~ msgid "january"
#~ msgstr "ianuarie"

#~ msgid "july"
#~ msgstr "iulie"

#~ msgid "june"
#~ msgstr "iunie"

#~ msgid "last"
#~ msgstr "ultima"

#~ msgid "late in the evening"
#~ msgstr "seara târziu"

#~ msgid "locked by"
#~ msgstr "blocat de"

#~ msgid "march"
#~ msgstr "martie"

#~ msgid "may"
#~ msgstr "mai"

#~ msgctxt "dayview"
#~ msgid "mm"
#~ msgstr "ll"

#~ msgid "month"
#~ msgstr "lună"

#~ msgid "monthly"
#~ msgstr "lunar"

#~ msgid "more"
#~ msgstr "mai multe"

#~ msgid "never ends"
#~ msgstr "nu se termină niciodată"

#~ msgid "new"
#~ msgstr "nou"

#~ msgid "next Friday"
#~ msgstr "Vinerea viitoare"

#~ msgid "next Monday"
#~ msgstr "Lunea viitoare"

#~ msgid "next Saturday"
#~ msgstr "Sâmbăta viitoare"

#~ msgid "next Sunday"
#~ msgstr "Duminica viitoare"

#~ msgid "next Thursday"
#~ msgstr "Joia viitoare"

#~ msgid "next Tuesday"
#~ msgstr "Marțea viitoare"

#~ msgid "next Wednesday"
#~ msgstr "Miercurea viitoare"

#~ msgid "next week"
#~ msgstr "săptămâna următoare"

#~ msgid "no delete permissions"
#~ msgstr "fără permisiune de ștergere"

#~ msgid "no edit permissions"
#~ msgstr "fără permisiune de editare"

#~ msgid "no read permissions"
#~ msgstr "fără permisiune de citire"

#~ msgid "not sent"
#~ msgstr "nu s-a trimis"

#~ msgid "november"
#~ msgstr "noiembrie"

#~ msgid "october"
#~ msgstr "octombrie"

#~ msgid "on"
#~ msgstr "în"

#~ msgid "on behalf of"
#~ msgstr "în numele"

#~ msgid "organized by %s"
#~ msgstr "organizat de %s"

#~ msgid "please select"
#~ msgstr "selectați"

#~ msgid "predefined"
#~ msgstr "implicit"

#~ msgid "previous week"
#~ msgstr "săptămâna trecută"

#~ msgid "read all objects"
#~ msgstr "citește toate obiectele"

#~ msgid "read own objects"
#~ msgstr "citește obiectele personale"

#~ msgid "remove"
#~ msgstr "elimină"

#~ msgid "reserved"
#~ msgstr "rezervat"

#~ msgid "route planner"
#~ msgstr "planificator de traseu"

#~ msgid "second"
#~ msgstr "a doua"

#~ msgid "seen"
#~ msgstr "vizualizat"

#~ msgid "select format"
#~ msgstr "selectează formatul"

#~ msgid "september"
#~ msgstr "septembrie"

#~ msgid "set the last used time range of the new view"
#~ msgstr "setează ultimul interval de timp utilizat în vederea nouă"

#~ msgid "show all"
#~ msgstr "afișează tot"

#~ msgid "show image"
#~ msgstr "afișează imaginea"

#, fuzzy
#~ msgid "status"
#~ msgstr "stare"

#~ msgid ""
#~ "street\n"
#~ "postal_code city"
#~ msgstr ""
#~ "street\n"
#~ "postal_code city"

#~ msgid ""
#~ "street\n"
#~ "postal_code city\n"
#~ "state\n"
#~ "country"
#~ msgstr ""
#~ "street\n"
#~ "postal_code city\n"
#~ "state\n"
#~ "country"

#~ msgid "street,postal_code/city,country,state"
#~ msgstr "street,postal_code/city,country,state"

#, fuzzy
#~ msgid "subfolders of %s"
#~ msgstr "Membrii %s"

#~ msgid "tasks"
#~ msgstr "sarcini"

#~ msgid "temporary"
#~ msgstr "temporar"

#~ msgid "tentative"
#~ msgstr "tentativă"

#~ msgid "third"
#~ msgstr "a treia"

#~ msgid "this afternoon"
#~ msgstr "în această după-masă"

#~ msgid "this morning"
#~ msgstr "în dimineața aceasta"

#~ msgid "to"
#~ msgstr "către"

#~ msgid "tomorrow"
#~ msgstr "mâine"

#~ msgid "tonight"
#~ msgstr "deseară"

#~ msgid "unknown"
#~ msgstr "necunoscut"

#~ msgid "unkown"
#~ msgstr "necunoscut"

#~ msgid "unlimited"
#~ msgstr "nelimitat"

#~ msgid "unnamed"
#~ msgstr "nedenumit"

#~ msgid "vCard"
#~ msgstr "vCard"

#~ msgid "vacation"
#~ msgstr "absență"

#~ msgid "vacation notice"
#~ msgstr "mesaj de absență"

#~ msgid "via"
#~ msgstr "prin"

#~ msgid "view the folder"
#~ msgstr "vizualizează dosarul"

#~ msgid "waiting"
#~ msgstr "în așteptare"

#~ msgid "weekly"
#~ msgstr "săptămânal"

#~ msgid "work days"
#~ msgstr "zile lucrătoare"

#~ msgid "yearly"
#~ msgstr "anual"

#~ msgid "yy/MM/dd"
#~ msgstr "aa/LL/zz"

#~ msgid "yyyy-MM-dd"
#~ msgstr "yyyy-MM-dd"

#~ msgctxt "label"
#~ msgid "yyyy-MM-dd"
#~ msgstr "aaaa-LL-zz"

#~ msgid "Åland Islands"
#~ msgstr "Insulele Åland"<|MERGE_RESOLUTION|>--- conflicted
+++ resolved
@@ -15,67 +15,6 @@
 "20)) ? 1 : 2;\n"
 "X-Generator: Poedit 1.6.9\n"
 
-<<<<<<< HEAD
-#: apps/io.ox/tours/files.js:221 module:io.ox/tours
-#, fuzzy
-#| msgid "Add new account"
-msgid "Add another account"
-msgstr "Adaugă un cont nou"
-
-#: apps/io.ox/tours/calendar.js:72 module:io.ox/tours
-msgid "Adding attachments"
-msgstr "Adăugarea fișierelor atașate"
-
-#: apps/io.ox/tours/tasks.js:54 module:io.ox/tours
-msgid "Adding further details"
-msgstr "Adăugarea detaliilor suplimentare"
-
-#: apps/io.ox/tours/files.js:104 module:io.ox/tours
-msgid ""
-"At the top you can find the toolbar with many functions and additional "
-"options. You can easily create new folders, new files and much more."
-msgstr ""
-
-#: apps/io.ox/tours/files.js:169 module:io.ox/tours
-msgid ""
-"Choose from two alternatives to share your files and folders. Use Invite "
-"people if you want to manage access rights and allow recipients to create "
-"and edit files. Or just get a link to let others view and download your "
-"files. You can use an expiration date and password protection if you like."
-msgstr ""
-
-#: apps/io.ox/tours/contacts.js:36 module:io.ox/tours
-msgid ""
-"Click on a letter on the left side of the navigation bar in order to display "
-"the corresponding contacts from the selected address book."
-msgstr ""
-"Apăsați pe o literă din partea stângă a barei de navigare pentru a afișa "
-"contactele corespunzătoare din agenda de contacte selectată."
-
-#: apps/io.ox/tours/files.js:81 module:io.ox/tours
-msgid ""
-"Clicking on a folder displays all the subfolders, documents, media and other "
-"files that it contains."
-msgstr ""
-
-#: apps/io.ox/tours/files.js:132 module:io.ox/tours
-msgid "Clicking on the view icon leads you to a preview of the selected file."
-msgstr ""
-
-#: apps/io.ox/tours/portal.js:45 module:io.ox/tours
-msgid "Closing a square"
-msgstr "Închiderea unui cadru"
-
-#: apps/io.ox/tours/files.js:182 module:io.ox/tours
-msgid "Collaborating"
-msgstr ""
-
-#: apps/io.ox/tours/mail.js:33 module:io.ox/tours
-msgid "Composing a new E-Mail"
-msgstr "Compunerea unui e-mail nou"
-
-=======
->>>>>>> 3f16b9e5
 #: apps/io.ox/tours/calendar.js:34 module:io.ox/tours
 msgid "Creating a new appointment"
 msgstr "Crearea unei întâlniri noi"
@@ -100,53 +39,10 @@
 msgid "Creating recurring appointments"
 msgstr "Crearea de întâlniri periodice"
 
-<<<<<<< HEAD
-#: apps/io.ox/tours/tasks.js:62 module:io.ox/tours
-msgid "Creating recurring tasks"
-msgstr "Crearea de sarcini periodice"
-
-#: apps/io.ox/tours/calendar.js:77 module:io.ox/tours
-msgid "Creating the appointment"
-msgstr "Crearea întâlnirii"
-
-#: apps/io.ox/tours/tasks.js:87 module:io.ox/tours
-msgid "Creating the task"
-msgstr "Crearea sarcinii"
-
-#: apps/io.ox/tours/portal.js:51 module:io.ox/tours
-msgid "Customizing the Portal"
-msgstr "Personalizarea portalului"
-
-#: apps/io.ox/tours/intro.js:100 module:io.ox/tours
-msgid ""
-"Depending on the app, the toolbar contains various functions for creating, "
-"editing and organizing objects."
-msgstr ""
-"În funcție de aplicație, bara de unelte conține diverse funcții pentru "
-"crearea, editarea și organizarea obiectelor."
-
-#: apps/io.ox/tours/intro.js:120 module:io.ox/tours
-msgid ""
-"Detailed instructions for the single apps are located in System menu > Help."
-msgstr ""
-"Instrucțiunile detaliate pentru aplicațiile individuale se găsesc în Meniul "
-"sistem > Ajutor."
-
-#: apps/io.ox/tours/files.js:198 module:io.ox/tours
-msgid ""
-"Did you know that you can edit text documents and spreadsheets online? Drive "
-"will automatically update your edited file, but thanks to versioning the "
-"original file stays available."
-msgstr ""
-
-#: apps/io.ox/tours/files.js:89 module:io.ox/tours
-msgid "Different views are available. Just select the one you like best."
-=======
 #: apps/io.ox/tours/calendar.js:58 module:io.ox/tours
 msgid ""
 "To create recurring appointments, enable Repeat. Functions for setting the "
 "recurrence parameters are shown."
->>>>>>> 3f16b9e5
 msgstr ""
 "Pentru a crea întâlniri periodice, activați funcția Repetă. Se vor afișa "
 "funcțiile pentru setarea parametrilor periodicității."
@@ -160,19 +56,10 @@
 msgid "To not miss the appointment, use the reminder function."
 msgstr "Pentru a nu rata întâlnirea, utilizați funcția de memento."
 
-<<<<<<< HEAD
-#: apps/io.ox/tours/files.js:222 module:io.ox/tours
-msgid ""
-"Drive allows you to connect to other storage solutions if you already have a "
-"cloud storage account you use to save and sync your files. Simply click on "
-"the appropriate logo to access your existing data."
-msgstr ""
-=======
 #: apps/io.ox/tours/calendar.js:67 module:io.ox/tours
 #: apps/io.ox/tours/tasks.js:77
 msgid "Inviting other participants"
 msgstr "Invitarea altor participanți "
->>>>>>> 3f16b9e5
 
 #: apps/io.ox/tours/calendar.js:68 module:io.ox/tours
 msgid ""
@@ -180,20 +67,9 @@
 "Participants. To avoid appointment conflicts, click on Find a free time at "
 "the upper right side."
 msgstr ""
-<<<<<<< HEAD
-"Editați o setare în partea dreaptă. În cele mai multe cazuri, modificările "
-"sunt activate imediat."
-
-#: apps/io.ox/tours/files.js:197 module:io.ox/tours
-#, fuzzy
-#| msgid "Edit document"
-msgid "Edit documents"
-msgstr "Editează documentul"
-=======
 "Pentru a invita alți participanți, introduceți numele acestora în câmpul de "
 "sub Participanți. Pentru a evita conflictele între întâlniri, apăsați pe "
 "Găsește un interval de timp liber în partea dreaptă sus."
->>>>>>> 3f16b9e5
 
 #: apps/io.ox/tours/calendar.js:72 module:io.ox/tours
 msgid "Adding attachments"
@@ -235,56 +111,6 @@
 "clicking on an appointment, the appointment's data and some functions are "
 "displayed in the Detail view."
 msgstr ""
-<<<<<<< HEAD
-"Introduceți subiectul, data de început și de sfârșit a întâlnirii. Celelalte "
-"detalii sunt opționale."
-
-#: apps/io.ox/tours/tasks.js:49 module:io.ox/tours
-msgid "Enter the subject, the start date, and a description."
-msgstr "Introduceți subiectul, data de început și o descriere."
-
-#: apps/io.ox/tours/tasks.js:82 module:io.ox/tours
-msgid "Entering billing information"
-msgstr "Introducerea de informații de facturare"
-
-#: apps/io.ox/tours/mail.js:68 module:io.ox/tours
-msgid "Entering the E-Mail text"
-msgstr "Introducerea textului e-mailului"
-
-#: apps/io.ox/tours/calendar.js:51 module:io.ox/tours
-msgid "Entering the appointment's data"
-msgstr "Introducerea datelor întâlnirii"
-
-#: apps/io.ox/tours/mail.js:47 module:io.ox/tours
-msgid "Entering the recipient's name"
-msgstr "Introducerea numelui destinatarului"
-
-#: apps/io.ox/tours/mail.js:58 module:io.ox/tours
-msgid "Entering the subject"
-msgstr "Introducerea subiectului"
-
-#: apps/io.ox/tours/tasks.js:48 module:io.ox/tours
-msgid "Entering the task's data"
-msgstr "Introducerea datelor sarcinii"
-
-#: apps/io.ox/tours/files.js:205 module:io.ox/tours
-#, fuzzy
-#| msgid "File Details"
-msgid "File details"
-msgstr "Detalii fișier"
-
-#: apps/io.ox/tours/files.js:80 module:io.ox/tours
-#, fuzzy
-#| msgid "Folder tree"
-msgid "Folder content"
-msgstr "Arborele de dosare"
-
-#: apps/io.ox/tours/files.js:66 module:io.ox/tours
-msgid "Folder tree"
-msgstr "Arborele de dosare"
-
-#: apps/io.ox/tours/files.js:143 module:io.ox/tours
-=======
 "Vederea pe liste afișează o listă cu întâlnirile din dosarul curent. Printr-"
 "un clic pe o întâlnire, datele referitoare la întâlnire și anumite funcții "
 "se afișează în vederea detaliată."
@@ -294,7 +120,6 @@
 msgstr "Vederile calendarului"
 
 #: apps/io.ox/tours/calendar.js:106 module:io.ox/tours
->>>>>>> 3f16b9e5
 msgid ""
 "The calendar views display a calendar sheet with the appointments for the "
 "selected time range."
@@ -302,46 +127,12 @@
 "Vederile calendar afișează o foaie de calendar cu întâlnirile pentru "
 "intervalul de timp selectat."
 
-<<<<<<< HEAD
-#: apps/io.ox/tours/calendar.js:73 module:io.ox/tours
-msgid "Further down you can add documents as attachments to the appointment."
-msgstr "Mai jos puteți adăuga documente ca fișiere atașate întâlnirii ."
-
-#: apps/io.ox/tours/mail.js:63 module:io.ox/tours
-msgid "Further functions"
-msgstr "Funcții suplimentare"
-
-#: apps/io.ox/tours/intro.js:119 module:io.ox/tours
-msgid "Further information"
-msgstr "Informații suplimentare"
-
-#. Tour name; general introduction
-#: apps/io.ox/tours/main.js:71 module:io.ox/tours
-msgid "Getting started"
-msgstr "Introducere"
-
-#: apps/io.ox/tours/mail.js:101 module:io.ox/tours
-msgid "Halo view"
-msgstr "Vedere halou"
-
-#: apps/io.ox/tours/files.js:157 module:io.ox/tours
-msgid ""
-"Here you can share files with your colleagues and external contacts. You can "
-"also collaborate on a document and set different access rights."
-msgstr ""
-
-#: apps/io.ox/tours/files.js:232 module:io.ox/tours
-msgid ""
-"Hint: you can always restart guided tours, any time you need them, from the "
-"system menu."
-=======
 #: apps/io.ox/tours/contacts.js:30 module:io.ox/tours
 msgid "Creating a new contact"
 msgstr "Crearea unui contact nou"
 
 #: apps/io.ox/tours/contacts.js:31 module:io.ox/tours
 msgid "To create a new contact, click on New > Add contact in the toolbar."
->>>>>>> 3f16b9e5
 msgstr ""
 "Pentru a crea un contact nou, apăsați pe Nou > Adaugă contact în bara de "
 "unelte."
@@ -393,11 +184,6 @@
 msgid "The Drive app"
 msgstr "Aplicația Drive"
 
-<<<<<<< HEAD
-#: apps/io.ox/tours/contacts.js:35 module:io.ox/tours
-msgid "Navigation bar"
-msgstr "Bara de navigare"
-=======
 #: apps/io.ox/tours/files.js:60 module:io.ox/tours
 msgid ""
 "Welcome to your cloud storage app. This Guided Tour will introduce you to "
@@ -414,7 +200,6 @@
 #: apps/io.ox/tours/files.js:66 module:io.ox/tours
 msgid "Folder tree"
 msgstr "Arborele de dosare"
->>>>>>> 3f16b9e5
 
 #: apps/io.ox/tours/files.js:67 module:io.ox/tours
 msgid ""
@@ -452,17 +237,6 @@
 msgid "Toolbar"
 msgstr "Bară de unelte"
 
-<<<<<<< HEAD
-#: apps/io.ox/tours/files.js:131 module:io.ox/tours
-#, fuzzy
-msgid "Preview files"
-msgstr "Previzualizare"
-
-#: apps/io.ox/tours/files.js:142 module:io.ox/tours
-#, fuzzy
-msgid "Preview mode"
-msgstr "Previzualizare"
-=======
 #: apps/io.ox/tours/files.js:104 module:io.ox/tours
 msgid ""
 "At the top you can find the toolbar with many functions and additional "
@@ -475,7 +249,6 @@
 #: apps/io.ox/tours/files.js:116 module:io.ox/tours
 msgid "Upload a new file"
 msgstr "Încarcă un fișier nou"
->>>>>>> 3f16b9e5
 
 #: apps/io.ox/tours/files.js:117 module:io.ox/tours
 msgid ""
@@ -494,13 +267,8 @@
 msgid "Preview files"
 msgstr "Previzualizează fișiere"
 
-<<<<<<< HEAD
-#: apps/io.ox/tours/files.js:231 module:io.ox/tours
-msgid "Restart Guided Tour"
-=======
 #: apps/io.ox/tours/files.js:132 module:io.ox/tours
 msgid "Clicking on the view icon leads you to a preview of the selected file."
->>>>>>> 3f16b9e5
 msgstr ""
 "Dacă apăsați pe pictograma vedere, obțineți o previzualizare a fișierului "
 "selectat."
@@ -509,13 +277,6 @@
 msgid "Preview mode"
 msgstr "Mod previzualizare"
 
-<<<<<<< HEAD
-#: apps/io.ox/tours/files.js:88 module:io.ox/tours
-#, fuzzy
-#| msgid "Selecting a view"
-msgid "Select a view"
-msgstr "Selectare unei vederi"
-=======
 #: apps/io.ox/tours/files.js:143 module:io.ox/tours
 msgid ""
 "From preview you can also select other options to help you manage and work "
@@ -523,7 +284,6 @@
 msgstr ""
 "Din previzualizare puteți selecta, de asemenea, alte opțiuni care vă ajută "
 "să gestionați și să lucrați cu fișiere."
->>>>>>> 3f16b9e5
 
 #: apps/io.ox/tours/files.js:156 module:io.ox/tours
 msgid "Share files"
@@ -542,13 +302,6 @@
 msgid "Sharing options"
 msgstr "Opțiuni de partajare"
 
-<<<<<<< HEAD
-#: apps/io.ox/tours/files.js:156 module:io.ox/tours
-#, fuzzy
-#| msgid "Share this file"
-msgid "Share files"
-msgstr "Partajează fișierul curent"
-=======
 #: apps/io.ox/tours/files.js:169 module:io.ox/tours
 msgid ""
 "Choose from two alternatives to share your files and folders. Use Invite "
@@ -566,7 +319,6 @@
 #: apps/io.ox/tours/files.js:182 module:io.ox/tours
 msgid "Collaborating"
 msgstr "Colaborare"
->>>>>>> 3f16b9e5
 
 #: apps/io.ox/tours/files.js:183 module:io.ox/tours
 msgid ""
@@ -580,17 +332,9 @@
 "de asemenea, în același timp și la documentele și foile dumneavoastră de "
 "calcul."
 
-<<<<<<< HEAD
-#: apps/io.ox/tours/files.js:168 module:io.ox/tours
-#, fuzzy
-#| msgid "Sort options"
-msgid "Sharing options"
-msgstr "Opțiuni de sortare"
-=======
 #: apps/io.ox/tours/files.js:197 module:io.ox/tours
 msgid "Edit documents"
 msgstr "Editează documentele"
->>>>>>> 3f16b9e5
 
 #: apps/io.ox/tours/files.js:198 module:io.ox/tours
 msgid ""
@@ -631,21 +375,6 @@
 "Trebuie doar să apăsați pe logoul corespunzător pentru a vă accesa datele "
 "existente."
 
-<<<<<<< HEAD
-#: apps/io.ox/tours/files.js:59 module:io.ox/tours
-#, fuzzy
-#| msgctxt "help"
-#| msgid "The Drive App"
-msgid "The Drive app"
-msgstr "Aplicația Drive"
-
-#: apps/io.ox/tours/files.js:53 module:io.ox/tours
-#, fuzzy
-#| msgctxt "help"
-#| msgid "The Drive App"
-msgid "The Drive app tour.txt"
-msgstr "Aplicația Drive"
-=======
 #: apps/io.ox/tours/files.js:231 module:io.ox/tours
 msgid "Restart Guided Tour"
 msgstr "Repornește vizita ghidată"
@@ -657,7 +386,6 @@
 msgstr ""
 "Sugestie: puteți reporni vizitele ghidate oricând aveți nevoie, utilizând "
 "meniul sistem."
->>>>>>> 3f16b9e5
 
 #: apps/io.ox/tours/intro.js:34 module:io.ox/tours
 msgid "Welcome to %s"
@@ -750,15 +478,11 @@
 "Pentru a căuta anumite obiecte,  apăsați pe pictograma Căutare din bara de "
 "meniu."
 
-<<<<<<< HEAD
-#: apps/io.ox/tours/files.js:206 module:io.ox/tours
-=======
 #: apps/io.ox/tours/intro.js:99 module:io.ox/tours
 msgid "The toolbar"
 msgstr "Bara de unelte"
 
 #: apps/io.ox/tours/intro.js:100 module:io.ox/tours
->>>>>>> 3f16b9e5
 msgid ""
 "Depending on the app, the toolbar contains various functions for creating, "
 "editing and organizing objects."
@@ -1108,11 +832,7 @@
 msgid "Creating recurring tasks"
 msgstr "Crearea de sarcini periodice"
 
-<<<<<<< HEAD
-#: apps/io.ox/tours/files.js:117 module:io.ox/tours
-=======
 #: apps/io.ox/tours/tasks.js:63 module:io.ox/tours
->>>>>>> 3f16b9e5
 msgid ""
 "To create recurring tasks, enable Repeat. Functions for setting the "
 "recurrence parameters are shown."
@@ -1120,33 +840,17 @@
 "Pentru a crea sarcini periodice, activați funcția Repetă. Se vor afișa "
 "funcțiile pentru setarea parametrilor periodicității."
 
-<<<<<<< HEAD
-#: apps/io.ox/tours/files.js:103 module:io.ox/tours
-#, fuzzy
-#| msgid "The toolbar"
-msgid "Toolbar"
-msgstr "Bara de unelte"
-=======
 #: apps/io.ox/tours/tasks.js:68 module:io.ox/tours
 msgid "To not miss the task, use the reminder function."
 msgstr "Pentru a nu rata sarcina, utilizați funcția de memento."
->>>>>>> 3f16b9e5
 
 #: apps/io.ox/tours/tasks.js:72 module:io.ox/tours
 msgid "Tracking the editing status"
 msgstr "Urmărirea stării de editare"
 
-<<<<<<< HEAD
-#: apps/io.ox/tours/files.js:116 module:io.ox/tours
-#, fuzzy
-#| msgid "Upload new file"
-msgid "Upload a new file"
-msgstr "Încarcă fișier nou"
-=======
 #: apps/io.ox/tours/tasks.js:73 module:io.ox/tours
 msgid "To track the editing status, enter the current progress."
 msgstr "Pentru a urmări starea de editare, introduceți progresul curent."
->>>>>>> 3f16b9e5
 
 #: apps/io.ox/tours/tasks.js:78 module:io.ox/tours
 msgid ""
@@ -1183,15 +887,11 @@
 "Pentru a sorta sarcinile, apăsați pe Sortează după. Selectați un criteriu de "
 "sortare."
 
-<<<<<<< HEAD
-#: apps/io.ox/tours/files.js:60 module:io.ox/tours
-=======
 #: apps/io.ox/tours/tasks.js:99 module:io.ox/tours
 msgid "Editing multiple tasks"
 msgstr "Editarea mai multor sarcini"
 
 #: apps/io.ox/tours/tasks.js:100 module:io.ox/tours
->>>>>>> 3f16b9e5
 msgid ""
 "To edit multiple tasks at once, enable the checkboxes at the left side of "
 "the tasks. If the checkboxes are not displayed, click on View > Checkboxes "
