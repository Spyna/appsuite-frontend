--- conflicted
+++ resolved
@@ -835,27 +835,6 @@
                 title: gt('Save draft'),
                 description: gt('This email has not been sent. You can save the draft to work on later.'),
                 // up to 540px because of 3 buttons, french needs this for example
-<<<<<<< HEAD
-                if (!_.device('smartphone')) dialogOptions.width = '560px';
-
-                new ModalDialog(dialogOptions)
-                    .addCancelButton()
-                    .addButton({ label: saveText, action: 'savedraft', placement: 'left', className: 'btn-default' })
-                    .addButton({ label: discardText, action: 'delete' })
-                    .on('savedraft', function () {
-                        self.saveDraft().then(def.resolve, def.reject);
-                    })
-                    .on('delete', function () {
-                        var isAutoDiscard = self.config.get('autoDiscard'),
-                            editFor = self.model.get('meta').editFor;
-                        def.resolve();
-                        if (!isDraft || !isAutoDiscard || !editFor) return;
-                        // only delete autosaved drafts that are not saved manually and have a msgref
-                        mailAPI.remove([{ id: editFor.originalId, folder_id: editFor.originalFolderId }]);
-                    })
-                    .open();
-            }
-=======
                 width: _.device('smartphone') ? undefined : '560px'
             })
             .addCancelButton()
@@ -870,7 +849,6 @@
                 return def.resolve();
             })
             .open();
->>>>>>> ca3be1a3
 
             return def.then(function () {
                 self.clean();
