<html lang="de">
<head>
<meta http-equiv="Content-Type" content="text/html; charset=utf-8">
<title>5.1.9. Das E-Mail-Bearbeitungsfenster</title>
<link rel="stylesheet" type="text/css" href="../../help.css">
<meta name="generator" content="DocBook XSL Stylesheets V1.78.1">
<link rel="home" href="index.html" title="Benutzeranleitung">
<link rel="up" href="ox.appsuite.user.sect.email.gui.html" title="5.1. Die E-Mail-Bestandteile">
<link rel="prev" href="ox.appsuite.user.sect.email.gui.popup.html" title="5.1.8. Das E-Mail-Popup">
<link rel="next" href="ox.appsuite.user.sect.email.view.html" title="5.2. E-Mails anzeigen">
<link rel="copyright" href="ox.appsuite.user.legalnotice.html" title="Rechtlicher Hinweis">
<link rel="stylesheet" type="text/css" href="../../bootstrap.min.css"​/> 
<link id="favicon" rel="shortcut icon" href="../../../apps/themes/default/favicon.ico" type="image/x-icon"> 
<meta name="viewport" content="width=device-width, initial-scale=1.0">
   <script src="../../jquery.min.js"></script> 

   <script src="../../bootstrap.min.js"></script> 
</head>
<body bgcolor="white" text="black" link="#0000FF" vlink="#840084" alink="#0000FF">
<div class="oxhelp-navigation-top"><nav class="navbar navbar-inverse" role="navigation"><div class="container-fluid">
<div class="navbar-header">
<button type="button" class="navbar-toggle" data-toggle="collapse" data-target="#ox-main-nav"><span class="sr-only">Navigation umschalten</span><span class="icon-bar"></span><span class="icon-bar"></span><span class="icon-bar"></span></button><a class="navbar-brand"></a>
</div>
<div class="collapse navbar-collapse" id="ox-main-nav"><ul class="nav navbar-nav">
<li><a accesskey="p" class="oxhelp-prev-link" href="ox.appsuite.user.sect.email.gui.popup.html">Zurück</a></li>
<li><a accesskey="h" href="index.html" class="oxhelp-home-link">Startseite</a></li>
<li><a accesskey="t" href="bk01-toc.html" class="oxhelp-toc-link">Inhaltsverzeichnis</a></li>
<li><a accesskey="n" class="oxhelp-next-link" href="ox.appsuite.user.sect.email.view.html">Weiter</a></li>
</ul></div>
</div></nav></div>
<div class="oxhelp-content">
  <h1 class="sr-only">
    <span class="phrase">E-Mail</span>
    
    
        
  </h1>
<h2 class="sr-only">Die 
      <span class="phrase"><span class="guilabel"><strong>E-Mail</strong></span></span>-Bestandteile
    </h2>
<div class="sect2" id="ox.appsuite.user.sect.email.gui.create">
<<<<<<< HEAD
<div class="titlepage"><div><div><h3 class="title">5.1.9. Die
        <span class="phrase">E-Mail</span>
        
        
        
        Ansicht zum Verfassen oder Bearbeiten</h3></div></div></div>
<div class="reference">
<a name="ox.appsuite.user.reference.email.gui.create"></a><p id="ox.appsuite.user.reference.email.gui.create">
        Diese Ansicht wird verwendet, wenn Sie eine neue E-Mail verfassen oder einen E-Mail-Entwurf bearbeiten.
=======
<div class="titlepage"><div><div><h3 class="title">5.1.9. Das E-Mail-Bearbeitungsfenster
      </h3></div></div></div>
<div class="reference">
<a name="ox.appsuite.user.reference.email.gui.create"></a><p id="ox.appsuite.user.reference.email.gui.create">
        Dieses Fenster wird verwendet, wenn Sie eine E-Mail verfassen oder einen E-Mail-Entwurf bearbeiten.
>>>>>>> 1c74fb5d
        </p>
<p class="title">Inhalt</p>
<ul class="itemizedlist" id="ox.appsuite.user.reference.email.gui.create.entries" style="list-style-type: disc; ">
<li class="listitem">
<<<<<<< HEAD
<p role="presentation">Elemente, die sich je nach Konfiguration der Groupware am oberen oder unteren Bildschirmrand befinden.
              </p>
<ul class="itemizedlist" style="list-style-type: circle; ">
<li class="listitem"><p role="presentation"><span class="guibutton"><strong>Senden</strong></span>. Sobald Sie die erforderlichen Eingaben fertiggestellt haben,
                    klicken Sie auf diese Schaltfläche, um die E-Mail zu senden.</p></li>
<li class="listitem"><p role="presentation"><span class="guibutton"><strong>Speichern</strong></span>. Anklicken speichert den aktuellen Inhalt der E-Mail im
                    Ordner <span class="guilabel"><strong>Entwürfe</strong></span>.</p></li>
<li class="listitem"><p role="presentation"><span class="guibutton"><strong>Verwerfen</strong></span>. Um den Vorgang abzubrechen, klicken Sie auf diese
                    Schaltfläche. Im nächsten Dialogfenster werden verschiedene Aktionen angeboten.</p></li>
=======
<p role="presentation">Die Titelleiste enthält die folgenden Elemente.
            </p>
<ul class="itemizedlist" style="list-style-type: circle; ">
<li class="listitem"><p role="presentation">Fenstertitel</p></li>
<li class="listitem"><p role="presentation">Symbole zum Festlegen der Fensterposition, Symbol zum Abbrechen</p></li>
>>>>>>> 1c74fb5d
</ul>
<p role="presentation">
            </p>
</li>
<<<<<<< HEAD
<li class="listitem"><p role="presentation">Neben <span class="guibutton"><strong>Von</strong></span> wird Ihre Absender-Adresse angezeigt. Abhängig von der Einrichtung
              Ihres Groupware Kontos können Sie verschiedene Absender-Adressen angeben. Um eine andere Absender-Adresse 
              auszuwählen, klicken Sie auf die angezeigte Adresse.</p></li>
<li class="listitem">
<p role="presentation">Eingabefeld <span class="guibutton"><strong>An</strong></span>. Geben Sie hier einen Empfänger oder mehrere Empfänger ein.
              Während der Eingabe werden passende Vorschläge angezeigt. Klicken Sie auf einen Vorschlag, um ihn zu 
              übernehmen.</p>
<p role="presentation">Um eine Kopie an andere Empfänger zu senden, klicken Sie rechts im Eingabefeld auf
              <span class="guibutton"><strong>CC</strong></span> oder auf <span class="guibutton"><strong>BCC</strong></span>. Geben Sie die Adressen der Empfänger
              der Kopie oder der Blindkopie in die passenden Eingabefelder ein.</p>
<p role="presentation">Anklicken von <span class="guibutton"><strong>An</strong></span>, <span class="guibutton"><strong>CC</strong></span> oder <span class="guibutton"><strong>BCC</strong></span>
            öffnet eine Liste, in der Sie Empfänger auswählen können.</p>
</li>
<li class="listitem"><p role="presentation">Eingabefeld <span class="guibutton"><strong>Betreff</strong></span>. Geben Sie hier den Betreff Ihrer E-Mail ein.</p></li>
<li class="listitem"><p role="presentation">Schaltfläche <span class="guibutton"><strong>Anhänge</strong></span>. Klicken Sie auf diese Schaltfläche, um Dateien
              hinzuzufügen, die lokal vorhanden oder in der App
              <span class="phrase"><span class="guilabel"><strong>Drive</strong></span></span>
              
              
               
              gespeichert sind.</p></li>
<li class="listitem"><p role="presentation">Schaltfläche <span class="guibutton"><strong>Signaturen</strong></span>. Bestimmt, ob eine Signatur in den E-Mail Text
              eingefügt wird. Klicken Sie auf die Schaltfläche, um eine Signatur auszuwählen oder zu entfernen. In den 
              E-Mail Einstellungen können Sie Signaturen erstellen oder bearbeiten.</p></li>
<li class="listitem"><p role="presentation">Schaltfläche <span class="guibutton"><strong>Optionen</strong></span>. Klicken Sie auf diese Schaltfläche, um bestimmte Optionen
              festzulegen: Textformat der E-Mail, Wichtigkeit, Empfangsbestätigung.</p></li>
<li class="listitem">
<p role="presentation">
              Je nach Konfiguration sind Funktionen verfügbar, um E-Mails verschlüsselt zu senden:
              </p>
<ul class="itemizedlist" style="list-style-type: circle; ">
<li class="listitem"><p role="presentation">Symbol <span class="guibutton"><strong>Verschlüsseln</strong></span>
                    <span aria-hidden="true" class="inlinemediaobject" id="ox.appsuite.user.fig.email.gui.create.encrypt"><img src="../../images/guard_user_icon_encrypt.png"></span></p></li>
<li class="listitem"><p role="presentation">Schaltfläche <span class="guibutton"><strong>Sicherheit</strong></span></p></li>
</ul>
<p role="presentation">
            </p>
<p role="presentation">
              Informationen zum Verschlüsseln finden Sie in der
              <span class="phrase"><span class="guilabel"><strong>Guard</strong></span></span>
              
              
              
              Benutzeranleitung. 
            </p>
</li>
<li class="listitem"><p role="presentation">Eingabefeld für den E-Mail Text. Geben Sie hier den Text ein. Wenn Sie im Menü der Schaltfläche
              <span class="guibutton"><strong>Optionen</strong></span> das HTML-Format gewählt haben, können Sie den Text formatieren oder Bilder einfügen.</p></li>
=======
<li class="listitem">
<p role="presentation">Adressen
              </p>
<ul class="itemizedlist" style="list-style-type: circle; ">
<li class="listitem"><p role="presentation"><span class="guibutton"><strong>Von</strong></span>. Zeigt Ihre Absenderadresse. Um eine andere Absenderadresse 
                    auszuwählen, klicken Sie auf die angezeigte Adresse.</p></li>
<li class="listitem">
<p role="presentation">Eingabefeld <span class="guibutton"><strong>An</strong></span>. Geben Sie hier einen Empfänger oder mehrere Empfänger ein.</p>
<p role="presentation">Während der Eingabe werden passende Vorschläge angezeigt. Klicken Sie auf einen Vorschlag, um ihn zu 
                    übernehmen.</p>
<p role="presentation">Symbol <span class="guibutton"><strong>Kontakte auswählen</strong></span>
                    <span aria-hidden="true" class="inlinemediaobject" id="ox.appsuite.user.fig.email.gui.create.to.addressbookpicker"><img src="../../images/appsuite_user_icon_addressbookpicker.png"></span>. Öffnet ein Fenster, in dem Sie Kontakte aus einer Liste wählen können.</p>
</li>
<li class="listitem"><p role="presentation">Um eine Kopie an andere Empfänger zu senden, klicken Sie rechts im Eingabefeld auf 
                    <span class="guibutton"><strong>CC</strong></span> oder auf <span class="guibutton"><strong>BCC</strong></span>.</p></li>
<li class="listitem"><p role="presentation">Anklicken von <span class="guibutton"><strong>An</strong></span>, <span class="guibutton"><strong>CC</strong></span> oder <span class="guibutton"><strong>BCC</strong></span>
                    öffnet ein Fenster, in dem Sie Kontakte aus einer Liste wählen können.</p></li>
</ul>
<p role="presentation">
            </p>
</li>
<li class="listitem">
<p role="presentation">E-Mail-Inhalt
              </p>
<ul class="itemizedlist" style="list-style-type: circle; ">
<li class="listitem"><p role="presentation">Eingabefeld <span class="guibutton"><strong>Betreff</strong></span>. Geben Sie hier den Betreff Ihrer E-Mail ein.</p></li>
<li class="listitem"><p role="presentation"><span class="guibutton"><strong>Anhänge</strong></span>. Fügt Dateien hinzu, die lokal vorhanden oder in der App
                    <span class="phrase"><span class="guilabel"><strong>Drive</strong></span></span>
                    
                    
                     
                    gespeichert sind.</p></li>
<li class="listitem"><p role="presentation"><span class="guibutton"><strong>Signaturen</strong></span>. Bestimmt, ob eine Signatur in den E-Mail Text 
                    eingefügt wird.</p></li>
<li class="listitem"><p role="presentation"><span class="guibutton"><strong>Optionen</strong></span>. Zeigt die folgenden Optionen: Textformat der E-Mail bestimmen, 
                    Wichtigkeit festlegen, Visitenkarte anhängen, Lesebestätigung anfordern.</p></li>
<li class="listitem">
<p role="presentation">
                    Je nach Konfiguration sind Funktionen verfügbar, um E-Mails verschlüsselt zu senden:
                    </p>
<ul class="itemizedlist" style="list-style-type: square; ">
<li class="listitem"><p role="presentation">Symbol <span class="guibutton"><strong>Verschlüsseln</strong></span>
                          <span aria-hidden="true" class="inlinemediaobject" id="ox.appsuite.user.fig.email.gui.create.encrypt"><img src="../../images/guard_user_icon_encrypt.png"></span></p></li>
<li class="listitem"><p role="presentation">Schaltfläche <span class="guibutton"><strong>Sicherheit</strong></span></p></li>
</ul>
<p role="presentation">
                  </p>
<p role="presentation">
                    Informationen zum Verschlüsseln finden Sie in 
                    <a class="xref" href="ox.guard.user.chap.usage.html"><i>Datenverschlüsselung</i></a>. 
                  </p>
</li>
<li class="listitem"><p role="presentation">Eingabefeld für den E-Mail Text. Geben Sie hier den Text ein. Wenn Sie im Menü der Schaltfläche  
                    <span class="guibutton"><strong>Optionen</strong></span> das HTML-Format gewählt haben, können Sie den Text formatieren oder Bilder einfügen.</p></li>
</ul>
<p role="presentation">
            </p>
</li>
<li class="listitem">
<p role="presentation">Schaltflächenleiste
              </p>
<ul class="itemizedlist" style="list-style-type: circle; ">
<li class="listitem"><p role="presentation"><span class="guibutton"><strong>Senden</strong></span>. Sendet die E-Mail.
                    Schließt das Bearbeitungsfenster.</p></li>
<li class="listitem"><p role="presentation"><span class="guibutton"><strong>Speichern</strong></span>. Speichert den aktuellen Inhalt der E-Mail im
                    Ordner <span class="guilabel"><strong>Entwürfe</strong></span>.</p></li>
<li class="listitem"><p role="presentation"><span class="guibutton"><strong>Verwerfen</strong></span>. Bricht das Verfassen der E-Mail ab.</p></li>
</ul>
<p role="presentation">
            </p>
</li>
>>>>>>> 1c74fb5d
</ul>
<p>
      </p>
</div>
<p class="title">Siehe auch</p>
<<<<<<< HEAD
<ul class="itemizedlist" id="ox.appsuite.user.reference.email.gui.create.related" style="list-style-type: none; "><li class="listitem" style="list-style-type: none">
<p role="presentation"><a class="xref" href="ox.appsuite.user.sect.email.send.new.html">Neue E-Mail senden</a></p>
<p role="presentation"><a class="xref" href="ox.appsuite.user.sect.email.manage.draft.html">Mit E-Mail-Entwürfen arbeiten</a></p>
</li></ul>
<p id="ox.appsuite.user.reference.email.gui.create.parent">Übergeordnetes Thema:
        <a class="xref" href="ox.appsuite.user.sect.email.gui.html">Die
      <span class="phrase"><span class="guilabel"><strong>E-Mail</strong></span></span>
      
      
      
      Bestandteile
=======
<ul class="itemizedlist" id="ox.appsuite.user.reference.email.gui.create.related" style="list-style-type: none; ">
<li class="listitem" style="list-style-type: none"><p role="presentation"><a class="xref" href="ox.appsuite.user.sect.firststeps.gui.create.html">Das Bearbeitungsfenster</a></p></li>
<li class="listitem" style="list-style-type: none">
<p role="presentation"><a class="xref" href="ox.appsuite.user.sect.email.send.new.html">Neue E-Mail senden</a></p>
<p role="presentation"><a class="xref" href="ox.appsuite.user.sect.email.manage.draft.html">Mit E-Mail-Entwürfen arbeiten</a></p>
</li>
</ul>
<p id="ox.appsuite.user.reference.email.gui.create.parent">Übergeordnetes Thema:
        <a class="xref" href="ox.appsuite.user.sect.email.gui.html">Die 
      <span class="phrase"><span class="guilabel"><strong>E-Mail</strong></span></span>-Bestandteile
>>>>>>> 1c74fb5d
    </a>
      </p>
</div>
          </div>
        </body>
</html><|MERGE_RESOLUTION|>--- conflicted
+++ resolved
@@ -39,98 +39,24 @@
       <span class="phrase"><span class="guilabel"><strong>E-Mail</strong></span></span>-Bestandteile
     </h2>
 <div class="sect2" id="ox.appsuite.user.sect.email.gui.create">
-<<<<<<< HEAD
-<div class="titlepage"><div><div><h3 class="title">5.1.9. Die
-        <span class="phrase">E-Mail</span>
-        
-        
-        
-        Ansicht zum Verfassen oder Bearbeiten</h3></div></div></div>
-<div class="reference">
-<a name="ox.appsuite.user.reference.email.gui.create"></a><p id="ox.appsuite.user.reference.email.gui.create">
-        Diese Ansicht wird verwendet, wenn Sie eine neue E-Mail verfassen oder einen E-Mail-Entwurf bearbeiten.
-=======
 <div class="titlepage"><div><div><h3 class="title">5.1.9. Das E-Mail-Bearbeitungsfenster
       </h3></div></div></div>
 <div class="reference">
 <a name="ox.appsuite.user.reference.email.gui.create"></a><p id="ox.appsuite.user.reference.email.gui.create">
         Dieses Fenster wird verwendet, wenn Sie eine E-Mail verfassen oder einen E-Mail-Entwurf bearbeiten.
->>>>>>> 1c74fb5d
         </p>
 <p class="title">Inhalt</p>
 <ul class="itemizedlist" id="ox.appsuite.user.reference.email.gui.create.entries" style="list-style-type: disc; ">
 <li class="listitem">
-<<<<<<< HEAD
-<p role="presentation">Elemente, die sich je nach Konfiguration der Groupware am oberen oder unteren Bildschirmrand befinden.
-              </p>
-<ul class="itemizedlist" style="list-style-type: circle; ">
-<li class="listitem"><p role="presentation"><span class="guibutton"><strong>Senden</strong></span>. Sobald Sie die erforderlichen Eingaben fertiggestellt haben,
-                    klicken Sie auf diese Schaltfläche, um die E-Mail zu senden.</p></li>
-<li class="listitem"><p role="presentation"><span class="guibutton"><strong>Speichern</strong></span>. Anklicken speichert den aktuellen Inhalt der E-Mail im
-                    Ordner <span class="guilabel"><strong>Entwürfe</strong></span>.</p></li>
-<li class="listitem"><p role="presentation"><span class="guibutton"><strong>Verwerfen</strong></span>. Um den Vorgang abzubrechen, klicken Sie auf diese
-                    Schaltfläche. Im nächsten Dialogfenster werden verschiedene Aktionen angeboten.</p></li>
-=======
 <p role="presentation">Die Titelleiste enthält die folgenden Elemente.
             </p>
 <ul class="itemizedlist" style="list-style-type: circle; ">
 <li class="listitem"><p role="presentation">Fenstertitel</p></li>
 <li class="listitem"><p role="presentation">Symbole zum Festlegen der Fensterposition, Symbol zum Abbrechen</p></li>
->>>>>>> 1c74fb5d
 </ul>
 <p role="presentation">
             </p>
 </li>
-<<<<<<< HEAD
-<li class="listitem"><p role="presentation">Neben <span class="guibutton"><strong>Von</strong></span> wird Ihre Absender-Adresse angezeigt. Abhängig von der Einrichtung
-              Ihres Groupware Kontos können Sie verschiedene Absender-Adressen angeben. Um eine andere Absender-Adresse 
-              auszuwählen, klicken Sie auf die angezeigte Adresse.</p></li>
-<li class="listitem">
-<p role="presentation">Eingabefeld <span class="guibutton"><strong>An</strong></span>. Geben Sie hier einen Empfänger oder mehrere Empfänger ein.
-              Während der Eingabe werden passende Vorschläge angezeigt. Klicken Sie auf einen Vorschlag, um ihn zu 
-              übernehmen.</p>
-<p role="presentation">Um eine Kopie an andere Empfänger zu senden, klicken Sie rechts im Eingabefeld auf
-              <span class="guibutton"><strong>CC</strong></span> oder auf <span class="guibutton"><strong>BCC</strong></span>. Geben Sie die Adressen der Empfänger
-              der Kopie oder der Blindkopie in die passenden Eingabefelder ein.</p>
-<p role="presentation">Anklicken von <span class="guibutton"><strong>An</strong></span>, <span class="guibutton"><strong>CC</strong></span> oder <span class="guibutton"><strong>BCC</strong></span>
-            öffnet eine Liste, in der Sie Empfänger auswählen können.</p>
-</li>
-<li class="listitem"><p role="presentation">Eingabefeld <span class="guibutton"><strong>Betreff</strong></span>. Geben Sie hier den Betreff Ihrer E-Mail ein.</p></li>
-<li class="listitem"><p role="presentation">Schaltfläche <span class="guibutton"><strong>Anhänge</strong></span>. Klicken Sie auf diese Schaltfläche, um Dateien
-              hinzuzufügen, die lokal vorhanden oder in der App
-              <span class="phrase"><span class="guilabel"><strong>Drive</strong></span></span>
-              
-              
-               
-              gespeichert sind.</p></li>
-<li class="listitem"><p role="presentation">Schaltfläche <span class="guibutton"><strong>Signaturen</strong></span>. Bestimmt, ob eine Signatur in den E-Mail Text
-              eingefügt wird. Klicken Sie auf die Schaltfläche, um eine Signatur auszuwählen oder zu entfernen. In den 
-              E-Mail Einstellungen können Sie Signaturen erstellen oder bearbeiten.</p></li>
-<li class="listitem"><p role="presentation">Schaltfläche <span class="guibutton"><strong>Optionen</strong></span>. Klicken Sie auf diese Schaltfläche, um bestimmte Optionen
-              festzulegen: Textformat der E-Mail, Wichtigkeit, Empfangsbestätigung.</p></li>
-<li class="listitem">
-<p role="presentation">
-              Je nach Konfiguration sind Funktionen verfügbar, um E-Mails verschlüsselt zu senden:
-              </p>
-<ul class="itemizedlist" style="list-style-type: circle; ">
-<li class="listitem"><p role="presentation">Symbol <span class="guibutton"><strong>Verschlüsseln</strong></span>
-                    <span aria-hidden="true" class="inlinemediaobject" id="ox.appsuite.user.fig.email.gui.create.encrypt"><img src="../../images/guard_user_icon_encrypt.png"></span></p></li>
-<li class="listitem"><p role="presentation">Schaltfläche <span class="guibutton"><strong>Sicherheit</strong></span></p></li>
-</ul>
-<p role="presentation">
-            </p>
-<p role="presentation">
-              Informationen zum Verschlüsseln finden Sie in der
-              <span class="phrase"><span class="guilabel"><strong>Guard</strong></span></span>
-              
-              
-              
-              Benutzeranleitung. 
-            </p>
-</li>
-<li class="listitem"><p role="presentation">Eingabefeld für den E-Mail Text. Geben Sie hier den Text ein. Wenn Sie im Menü der Schaltfläche
-              <span class="guibutton"><strong>Optionen</strong></span> das HTML-Format gewählt haben, können Sie den Text formatieren oder Bilder einfügen.</p></li>
-=======
 <li class="listitem">
 <p role="presentation">Adressen
               </p>
@@ -202,25 +128,11 @@
 <p role="presentation">
             </p>
 </li>
->>>>>>> 1c74fb5d
 </ul>
 <p>
       </p>
 </div>
 <p class="title">Siehe auch</p>
-<<<<<<< HEAD
-<ul class="itemizedlist" id="ox.appsuite.user.reference.email.gui.create.related" style="list-style-type: none; "><li class="listitem" style="list-style-type: none">
-<p role="presentation"><a class="xref" href="ox.appsuite.user.sect.email.send.new.html">Neue E-Mail senden</a></p>
-<p role="presentation"><a class="xref" href="ox.appsuite.user.sect.email.manage.draft.html">Mit E-Mail-Entwürfen arbeiten</a></p>
-</li></ul>
-<p id="ox.appsuite.user.reference.email.gui.create.parent">Übergeordnetes Thema:
-        <a class="xref" href="ox.appsuite.user.sect.email.gui.html">Die
-      <span class="phrase"><span class="guilabel"><strong>E-Mail</strong></span></span>
-      
-      
-      
-      Bestandteile
-=======
 <ul class="itemizedlist" id="ox.appsuite.user.reference.email.gui.create.related" style="list-style-type: none; ">
 <li class="listitem" style="list-style-type: none"><p role="presentation"><a class="xref" href="ox.appsuite.user.sect.firststeps.gui.create.html">Das Bearbeitungsfenster</a></p></li>
 <li class="listitem" style="list-style-type: none">
@@ -231,7 +143,6 @@
 <p id="ox.appsuite.user.reference.email.gui.create.parent">Übergeordnetes Thema:
         <a class="xref" href="ox.appsuite.user.sect.email.gui.html">Die 
       <span class="phrase"><span class="guilabel"><strong>E-Mail</strong></span></span>-Bestandteile
->>>>>>> 1c74fb5d
     </a>
       </p>
 </div>
