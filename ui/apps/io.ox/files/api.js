/**
 *
 * All content on this website (including text, images, source
 * code and any other original works), unless otherwise noted,
 * is licensed under a Creative Commons License.
 *
 * http://creativecommons.org/licenses/by-nc-sa/2.5/
 *
 * Copyright (C) Open-Xchange Inc., 2006-2011
 * Mail: info@open-xchange.com
 *
 * @author Francisco Laguna <francisco.laguna@open-xchange.com>
 * @author Matthias Biggeleben <matthias.biggeleben@open-xchange.com>
 *
 */

define("io.ox/files/api",
    ["io.ox/core/http",
     "io.ox/core/api/factory",
     "io.ox/core/config",
     "io.ox/core/cache"
    ], function (http, apiFactory, config, cache) {

    "use strict";

    var mime_types = {
        'jpg' : 'image/jpeg',
        'jpeg': 'image/jpeg',
        'png' : 'image/png',
        'gif' : 'image/gif',
        'tif' : 'image/tiff',
        'tiff': 'image/tiff',
        'mp3' : 'audio/mpeg3',
        'ogg' : 'audio/ogg',
        'mp4' : 'video/mp4',
        'm4v' : 'video/mp4',
        'ogv' : 'video/ogg',
        'ogm' : 'video/ogg',
        'webm': 'video/webm'
    };

    var fixContentType = function (data) {
        if (data.file_mimetype === 'application/octet-stream')
        {
            var ext = _((data.filename || '').split('.'))
                .last().toLowerCase();
            if (ext in mime_types) {
                data.file_mimetype = mime_types[ext];
            }
        }
        return data;
    };

    // generate basic API
    var api = apiFactory({
        module: "infostore",
        requests: {
            all: {
                action: "all",
                folder: config.get("folder.infostore"),
<<<<<<< HEAD
                columns: "20,1,702",
=======
                columns: "20,1,702,703",
>>>>>>> ce02beda
                sort: "700",
                order: "asc"
            },
            list: {
                action: "list",
                columns: "20,1,700,701,702,703,704,705,706,707,709,711"
            },
            get: {
                action: "get"
            },
            search: {
                action: "search",
<<<<<<< HEAD
                columns: "20,1,702",
=======
                columns: "20,1,702,703",
>>>>>>> ce02beda
                sort: "700",
                order: "asc",
                getData: function (query) {
                    return { pattern: query };
                }
            }
        },
        pipe: {
            all: function (data) {
                _(data).each(fixContentType);
                return data;
            },
            list: function (data) {
                _(data).each(fixContentType);
                return data;
            },
            search: function (data) {
                _(data).each(fixContentType);
                return data;
            }
        }
    });

    api.caches.versions = new cache.SimpleCache("infostore-versions", true);

    // Upload a file and store it
    // As options, we expect:
    // "folder" - The folder ID to upload the file to. This is optional and defaults to the standard files folder
    // "json" - The complete file object. This is optional and defaults to an empty object with just the folder_id set.
    // "file" - the file object to upload
    // The method returns a deferred that is resolved once the file has been uploaded
    api.uploadFile = function (options) {
        // Alright, let's simulate a multipart formdata form
        options = $.extend({
            folder: config.get("folder.infostore")
        }, options || {});

        var formData = new FormData();
        if ('filename' in options) {
            formData.append("file", options.file, options.filename);
        } else {
            formData.append("file", options.file);
        }

        if (options.json && !$.isEmptyObject(options.json)) {
            if (!options.json.folder_id) {
                options.json.folder_id = options.folder;
            }
        } else {
            options.json = { folder_id: options.folder };
        }
        formData.append("json", JSON.stringify(options.json));

        return http.UPLOAD({
                module: "infostore",
                params: { action: "new" },
                data: formData,
                fixPost: true
            })
            .pipe(function (data) {
                // clear folder cache
                return api.caches.all.grepRemove(options.json.folder_id + '\t')
                    .pipe(function () {
                        api.trigger("create.file refresh.all");
                        return { folder_id: String(options.json.folder_id), id: parseInt(data.data, 10) };
                    });
            });
    };

    // Upload a file and store it
    // As options, we expect:
    // "folder" - The folder ID to upload the file to. This is optional and defaults to the standard files folder
    // "json" - The complete file object. This is optional and defaults to an empty object with just the folder_id set.
    // "file" - the file object to upload
    // The method returns a deferred that is resolved once the file has been uploaded
    api.uploadNewVersion = function (options) {
        // Alright, let's simulate a multipart formdata form
        options = $.extend({
            folder: config.get("folder.infostore")
        }, options || {});

        var formData = new FormData();
        if ('filename' in options) {
            formData.append("file", options.file, options.filename);
        } else {
            formData.append("file", options.file);
        }

        if (options.json && !$.isEmptyObject(options.json)) {
            if (!options.json.folder_id) {
                options.json.folder_id = options.folder;
            }
        } else {
            options.json = { folder_id: options.folder };
        }
        formData.append("json", JSON.stringify(options.json));

        return http.UPLOAD({
                module: "infostore",
                params: { action: "update", timestamp: _.now(), id: options.id },
                data: formData,
                fixPost: true // TODO: temp. backend fix
            })
            .pipe(function (data) {
                var id = options.json.id || options.id;
                // clear folder cache
                return $.when(
                    api.caches.all.grepRemove(options.json.folder_id + '\t'),
                    api.caches.get.remove({ folder_id: options.json.folder_id, id: id }),
                    api.caches.versions.remove(id)
                )
                .pipe(function () {
                    api.trigger("create.version update refresh.all", { id: id, folder: options.json.folder_id });
                    return { folder_id: String(options.json.folder_id), id: id, timestamp: data.timestamp};
                });
            });
    };

    api.update = function (file) {
        var obj = { id: file.id, folder: file.folder_id };
        return http.PUT({
                module: 'infostore',
                params: { action: 'update', id: file.id, timestamp: _.now() },
                data: file,
                appendColumns: false
            })
            .pipe(function () {
                // clear all cache since titles and thus the order might have changed
                return $.when(api.caches.all.grepRemove(file.folder_id + '\t'),  api.caches.get.remove({ folder_id: file.folder_id, id: file.id }));
            })
            .pipe(function () {
                return api.get(obj, false);
            })
            .done(function () {
                api.trigger('update refresh.all', obj);
            });
    };

    api.create = function (options) {

        options = $.extend({
            folder: config.get("folder.infostore")
        }, options || {});

        if (!options.json.folder_id) {
            options.json.folder_id = options.folder;
        }

        return http.PUT({
                module: "infostore",
                params: { action: "new" },
                data: options.json,
                appendColumns: false
            })
            .pipe(function (data) {
                // clear folder cache
                return api.caches.all.grepRemove(options.folder)
                    .pipe(function () {
                        api.trigger("create.file", {id: data, folder: options.folder});
                        return { folder_id: String(options.folder), id: String(data ? data : 0) };
                    });
            });
    };

    api.versions = function (options) {
        var getOptions = {action: "versions"};
        options = options || {};
        if (!options.id) {
            throw new Error("Please specify an id for which to fetch versions");
        }
        getOptions.id = options.id;
        return api.caches.versions.get(options.id).pipe(function (data) {
            if (data !== null) {
                return data;
            } else {
                return http.GET({
                    module: "infostore",
                    params: getOptions,
                    appendColumns: true
                })
                .pipe(function (data) {
                    api.caches.versions.add(options.id, data);
                    return data;
                });
            }
        });
    };

    api.getUrl = function (file, mode) {
        var url = ox.apiRoot + '/infostore',
            query = '?action=document&id=' + file.id + '&folder=' + file.folder_id +
                (file.version !== undefined ? '&version=' + file.version : '');
        switch (mode) {
        case 'open':
            return url + query + '&delivery=view';
        case 'download':
            return url + (file.filename ? '/' + encodeURIComponent(file.filename) : '') +
                query + '&delivery=download';
        default:
            return url + query;
        }
    };

    api.detach = function (version) {
        return http.PUT({
            module: "infostore",
            params: { action: "detach", id: version.id, folder: version.folder, timestamp: _.now() },
            data: [version.version],
            appendColumns: false
        })
        .pipe(function () {
            return $.when(
                api.caches.all.grepRemove(version.folder + '\t'),
                api.caches.list.remove({ id: version.id, folder: version.folder }),
                api.caches.get.remove({ id: version.id, folder: version.folder }),
                api.caches.versions.remove(version.id)
            );
        })
        .done(function () {
            api.trigger("delete.version update refresh.all", {id: version.id, folder: version.folder, version: version.version});
        });
    };

    return api;

});<|MERGE_RESOLUTION|>--- conflicted
+++ resolved
@@ -58,11 +58,7 @@
             all: {
                 action: "all",
                 folder: config.get("folder.infostore"),
-<<<<<<< HEAD
-                columns: "20,1,702",
-=======
                 columns: "20,1,702,703",
->>>>>>> ce02beda
                 sort: "700",
                 order: "asc"
             },
@@ -75,11 +71,7 @@
             },
             search: {
                 action: "search",
-<<<<<<< HEAD
-                columns: "20,1,702",
-=======
                 columns: "20,1,702,703",
->>>>>>> ce02beda
                 sort: "700",
                 order: "asc",
                 getData: function (query) {
