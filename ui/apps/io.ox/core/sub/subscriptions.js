/**
 * This work is provided under the terms of the CREATIVE COMMONS PUBLIC
 * LICENSE. This work is protected by copyright and/or other applicable
 * law. Any use of the work other than as authorized under this license
 * or copyright law is prohibited.
 *
 * http://creativecommons.org/licenses/by-nc-sa/2.5/
 *
 * © 2016 OX Software GmbH, Germany. info@open-xchange.com
 *
 * @author David Bauer <david.bauer@open-xchange.com>
 */

define('io.ox/core/sub/subscriptions', [
    'io.ox/core/extensions',
    'io.ox/core/sub/model',
    'io.ox/core/api/sub',
    'io.ox/core/folder/api',
    'io.ox/core/notifications',
    'io.ox/core/tk/dialogs',
    'io.ox/keychain/api',
    'gettext!io.ox/core/sub',
    'settings!io.ox/core'
], function (ext, sub, api, folderAPI, notifications, dialogs, keychainAPI, gt) {

    'use strict';

    var POINT = 'io.ox/core/sub/subscribe',

        // needs id and module (e.g. contacts)
        buildSubscribeDialog = function (options) {
            options = options || {};
            var model = new sub.Subscription({
                folder: options.folder,
                entity: { folder: options.folder },
                entityModule: options.module
            });

            new SubscriptionView({ model: model }).render(options.app);
        },

        isDestructiveSubscription = function (baton) {
            return baton.data.entityModule === 'calendar';
        },

        getAccountType = function (type) {
            return type.substring(type.lastIndexOf('.') + 1);
        },

        SubscriptionView = Backbone.View.extend({
            tagName: 'div',
            render: function (app) {
                var self = this,

                    popup = new dialogs.ModalDialog({ async: true, help: 'ox.appsuite.user.sect.dataorganisation.pubsub.subscribe.html' });

                popup.getHeader().append($('<h4>').text(gt('Subscribe')));

                api.sources.getAll().done(function (data) {
                    // filter services for the current module
                    var services = [];
                    _.each(data, function (service) {
                        if (self.model.get('entityModule') === service.module) {
                            services.push(service);
                        }
                    });

                    function removeFolder(id) {
                        return folderAPI.remove(id);
                    }

                    function saveModel(newFolder) {

                        notifications.yell('busy', gt('Checking credentials ...'));
                        var folder = self.model.attributes.folder;


                        require(['io.ox/oauth/keychain']).then(function (oauth) {
                            // optionally request oauth scope incrementally
                            var account = oauth.accounts.get(self.model.source().account),
                                hasAllScopes = (self.model.get('wantedScopes') || []).reduce(function (acc, scope) {
                                    return acc && account.hasScope(scope);
                                }, !!account);
                            if (hasAllScopes) return;

                            var def = $.Deferred();

                            account.listenTo(account, 'sync', def.resolve);
                            account.listenTo(account, 'error', function (m, resp) {
                                def.reject(resp);
                            });

                            account
                                .enableScopes(self.model.get('wantedScopes'))
                                .save();

                            return def;
                        }).then(function () {
                            // do not send wantedScopes to server, because those are used internally only
                            self.model.unset('wantedScopes');

                            return self.model.save();
                        }).then(
                            function saveSuccess(id) {
                                //set id, if none is present (new model)
                                if (!self.model.id) { self.model.id = id; }
                                api.subscriptions.refresh({ id: id, folder: folder }).then(
                                    function refreshSuccess() {
                                        notifications.yell('success', gt('Subscription successfully created.'));
                                        popup.close();
                                        return self.model;
                                    },
                                    function refreshFail(error) {
                                        popup.idle();
                                        popup.getBody().find('.control-group:not(:first)').addClass('error');
                                        showErrorInline(popup.getBody(), gt('Error:'), _.noI18n(error.error_html || error.error));
                                        api.subscriptions.destroy(id);
                                        self.model = self.model.clone();
                                        if (newFolder) {
                                            removeFolder(folder);
                                        }
                                    }
                                )
                                .then(function (model) {
                                    return model.fetch();
                                })
                                .then(function (model) {
                                    var subscriptions = sub.subscriptions();
                                    //update the model-(collection)
                                    subscriptions.add(model, { merge: true });
                                })
                                .done(function () {
                                    app.folder.set(folder);
                                });
                            },
                            function saveFail(error) {
                                popup.idle();
                                if (!self.model.valid) {
                                    if (!error.model) {
                                        showErrorInline(popup.getBody(), gt('Error:'), _.noI18n(error.error));
                                    } else {
                                        notifications.yell({
                                            type: 'error',
                                            headline: gt('Error'),
                                            message: gt('The subscription could not be created.')
                                        });
                                    }
                                }
                                if (newFolder) {
                                    removeFolder(folder);
                                }
                            }
                        );
                    }

                    popup.getBody().addClass('form-horizontal');

                    // filter disabled/unavailable oauth sources without existing accounts
                    services = _.filter(services, function (service) {
                        var fdlength = (service.formDescription || []).length, enabled;

                        // process when no formDescriptions
                        if (fdlength === 0) return true;

                        service.formDescription = _.filter(service.formDescription, function (fd) {

                            if (fd.widget !== 'oauthAccount') return true;

                            var accountType = getAccountType(fd.options.type),
                                accounts = _.where(keychainAPI.getAll(), { serviceId: fd.options.type });

                            // process when at least one account exists
                            if (accounts.length) return true;

                            enabled = keychainAPI.isEnabled(accountType);

                            if (!enabled) {
                                console.error('I do not know keys of accountType ' + accountType + '! I suppose a needed plugin was not registered in the server configuration.');
                            }

                            // remove formdescription entry when oauth service isn't available
                            return enabled;
                        });

                        // remove service in case all formdescriptions where removed
                        return (service.formDescription || []).length;
                    });

                    if (app.subscription && _.isArray(app.subscription.wantedOAuthScopes)) {
                        // app requires some oauth scopes for subscriptions
                        // TODO: should this info come from the backend?
                        self.model.set('wantedScopes', app.subscription.wantedOAuthScopes);
                    }

                    var baton = ext.Baton({ view: self, model: self.model, data: self.model.attributes, services: services, popup: popup, newFolder: true });

                    if (services.length > 0) {
                        ext.point(POINT + '/dialog').invoke('draw', popup.getBody(), baton);
                        popup.addPrimaryButton('subscribe', gt('Subscribe'))
                            .addButton('cancel', gt('Cancel'))
                            .show(function () {
                                popup.getBody().find('select.service-value').focus();
                            });
                    } else {
                        popup.getBody().append($('<p>').text(gt('No subscription services available for this module')));
                        popup.addPrimaryButton('cancel', gt('Cancel')).show();
                    }
                    popup.on('subscribe', function () {

                        popup.busy();
                        var module = self.model.get('entityModule'),
                            invalid, folder;

                        _.each(popup.getBody().find('.userform input'), function (input) {
                            if (!$(input).val()) {
                                $(input).closest('.control-group').addClass('has-error');
                                popup.idle();
                                invalid = true;
                            } else {
                                $(input).closest('.control-group').removeClass('has-error');
                            }
                        });

                        if (invalid) return;

                        // needs to create an account first
                        var createAccount = popup.getBody().find('.btn-new-account');
                        if (createAccount.length) {
                            createAccount
                                .parent().addClass('has-error')
                                .end().on('click', function () {
                                    $(this).parent().removeClass('has-error');
                                });
                            popup.idle();
                            return;
                        }

                        // add new folders under module's default folder!
                        folder = require('settings!io.ox/core').get('folder/' + module);

                        //...but drive uses current selected folder instead
                        if (module === 'infostore') folder = app.folder.get() || folder;

                        if (baton.newFolder) {
                            var service = findId(baton.services, baton.model.get('source'));

                            folderAPI.create(folder, {
                                title: service.displayName || gt('New Folder')
                            })
                            .done(function (folder) {
                                self.model.attributes.folder = self.model.attributes.entity.folder = folder.id;
                                saveModel(true);
                            });
                        } else {
                            self.model.attributes.folder = folder;
                            saveModel();
                        }

                    });
                });

            }
        });

    function showErrorInline(node, label, msg) {
        node.find('div.alert').remove();
        node.prepend($('<div class="alert alert-danger" role="alert">').append(
            $('<strong>').text(label),
            $.txt(' '),
            $('<span>').html(msg),
            $('<button type="button" data-dismiss="alert" class="btn btn-default close" tabindex="1">').text('x'))
        );

    }

    function findId(list, id) {
        //FIXME: use _.findWhere, once available, to get rid of the anonymous function
        return _(list).find(function (t) {
            return t.id === id;
        });
    }

    function buildForm(node, baton) {
        node.empty();
        var service = findId(baton.services, baton.model.get('source'));

        function setSource(id) {
            baton.model.setSource(service, { 'account': parseInt(id, 10) });
        }

        function oauth(accountType) {
            var win = window.open(ox.base + '/busy.html', '_blank', 'height=400, width=600, resizable=yes, scrollbars=yes');
            return keychainAPI.createInteractively(accountType, win, baton.model.get('wantedScopes') || []);
        }

        _.each(service.formDescription, function (fd) {
            var controls;
            if (fd.widget === 'oauthAccount') {
                var accounts = _.where(keychainAPI.getAll(), { serviceId: fd.options.type });
                if (accounts.length === 1) {
                    setSource(accounts[0].id);
                    controls = $('<button type="button" class="btn btn-default disabled" tabindex="1">').text(accounts[0].displayName);
                } else if (accounts.length > 1) {
                    controls = $('<select>').attr('name', fd.name).on('change', function () {
                        setSource($(this).val());
                    });
                    _.each(accounts, function (account) {
                        controls.append(
                            $('<option>').text(account.displayName).val(account.id)
                        );
                    });
                    // set initially to first account in list
                    setSource(accounts[0].id);
                } else {
                    controls = $('<button type="button" class="btn btn-default btn-new-account" tabindex="1">').text(gt('Add new account')).on('click', function () {
                        oauth(getAccountType(fd.options.type)).done(function () {
                            buildForm(node, baton);
                        });
                    });
                }

            } else {
                var input_type = fd.name === 'password' ? 'password' : 'text';
<<<<<<< HEAD
                controls = $('<input class="form-control" type="' + input_type + '" name="' + fd.name + '" tabindex="1">');
=======
                controls = $('<input class="form-control">').attr({ 'type': input_type, 'name': fd.name });
>>>>>>> 1c635981
            }
            node.append(
                $('<div class="control-group">').append(
                    $('<label class="control-label">').attr('for', fd.name).text((fd.name === 'account' ? gt('Account') : fd.displayName)),
                    $('<div class="controls">').append(controls)
                )
            );
        });
        var source = {};
        node.on('change blur', 'input[type="text"], input[type="password"]', function () {
            var cgroup = $(this).closest('.control-group');
            if (!$(this).val()) {
                cgroup.addClass('error');
            } else {
                cgroup.removeClass('error');
                source[$(this).attr('name')] = $(this).val();
                baton.model.setSource(service, source);
            }
        });
    }

    ext.point(POINT + '/dialog').extend({
        id: 'service',
        index: 100,
        draw: function (baton) {
            var node, userform;

            this.append($('<div class="control-group">').append(
                $('<label class="control-label" for="service-value">').text(gt('Source')),
                $('<div class="controls">').append(
                    node = $('<select name="service-value" class="form-control service-value">').on('change', function () {
                        userform.parent().find('.alert-danger').remove();
                        userform.parent().find('.error').removeClass('error');
                        baton.model.setSource(findId(baton.services, node.val()));
                        buildForm(userform, baton);
                    }))));

            _.each(baton.services, function (service) {
                node.append($('<option>').text(service.displayName).val(service.id));
            });

            if (!baton.model.source()) {
                baton.model.setSource(findId(baton.services, node.val()));
            } else {
                node.val(baton.model.source().service.id);
            }

            this.append(userform = $('<div class="userform">'));
            buildForm(userform, baton);

        }
    });

    ext.point(POINT + '/dialog').extend({
        id: 'targetfolder',
        index: 200,
        draw: function (baton) {
            var destructive = isDestructiveSubscription(baton);
            this.append(
                $('<div class="control-group">').append(
                    $('<div class="controls checkbox">').append(
                        $('<label>').append(
                            $('<input type="checkbox">')
                                .prop('checked', true)
                                .prop('disabled', destructive)
                                .on('change', function () {
                                    if (destructive) {
                                        baton.newFolder = true;
                                        $(this).prop('checked', true);
                                        return;
                                    }
                                    if (!$(this).prop('checked')) {
                                        baton.newFolder = false;
                                    }
                                }),
                            $.txt(gt('Add new folder for this subscription'))
                        )
                    )
                )
            );

            if (destructive) {
                this.append($('<p class="text-warning">').text(gt('Note: This subscription will replace the calendar content with the external content. Therefore you must create a new folder for this subscription.')));
            }
        }
    });

    ext.point(POINT + '/dialog').extend({
        id: 'durationinformation',
        index: 300,
        draw: function () {
            var fullNode = $('<div class="alert alert-info">').css({ 'margin-bottom': 0, 'margin-top': '10px' }).append(
                $('<b class="privacy-label">').text(gt('Approximate Duration for Subscriptions')),
                        $('<div class="privacy-text">').text(
                            gt('Updating subscribed data takes time. Importing 100 contacts for example, may take up to 5 minutes. Please have some patience.')));
            var link = $('<div class="control-group">').append($('<a href="#" class="controls">').text(gt('Approximate Duration for Subscriptions')).on('click', function (e) {
                e.preventDefault();
                link.replaceWith(fullNode);
            }));
            this.append(link);
        }
    });

    return {
        buildSubscribeDialog: buildSubscribeDialog
    };
});<|MERGE_RESOLUTION|>--- conflicted
+++ resolved
@@ -268,7 +268,7 @@
             $('<strong>').text(label),
             $.txt(' '),
             $('<span>').html(msg),
-            $('<button type="button" data-dismiss="alert" class="btn btn-default close" tabindex="1">').text('x'))
+            $('<button type="button" data-dismiss="alert" class="btn btn-default close">').text('x'))
         );
 
     }
@@ -299,7 +299,7 @@
                 var accounts = _.where(keychainAPI.getAll(), { serviceId: fd.options.type });
                 if (accounts.length === 1) {
                     setSource(accounts[0].id);
-                    controls = $('<button type="button" class="btn btn-default disabled" tabindex="1">').text(accounts[0].displayName);
+                    controls = $('<button type="button" class="btn btn-default disabled">').text(accounts[0].displayName);
                 } else if (accounts.length > 1) {
                     controls = $('<select>').attr('name', fd.name).on('change', function () {
                         setSource($(this).val());
@@ -312,7 +312,7 @@
                     // set initially to first account in list
                     setSource(accounts[0].id);
                 } else {
-                    controls = $('<button type="button" class="btn btn-default btn-new-account" tabindex="1">').text(gt('Add new account')).on('click', function () {
+                    controls = $('<button type="button" class="btn btn-default btn-new-account">').text(gt('Add new account')).on('click', function () {
                         oauth(getAccountType(fd.options.type)).done(function () {
                             buildForm(node, baton);
                         });
@@ -321,11 +321,7 @@
 
             } else {
                 var input_type = fd.name === 'password' ? 'password' : 'text';
-<<<<<<< HEAD
-                controls = $('<input class="form-control" type="' + input_type + '" name="' + fd.name + '" tabindex="1">');
-=======
                 controls = $('<input class="form-control">').attr({ 'type': input_type, 'name': fd.name });
->>>>>>> 1c635981
             }
             node.append(
                 $('<div class="control-group">').append(
