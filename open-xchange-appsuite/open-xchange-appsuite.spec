--- conflicted
+++ resolved
@@ -8,11 +8,7 @@
 BuildRequires:  java-devel >= 1.6.0
 BuildRequires:  nodejs >= 0.10.0
 Version:        @OXVERSION@
-<<<<<<< HEAD
 %define         ox_release 0
-=======
-%define         ox_release 25
->>>>>>> 2ae90371
 Release:        %{ox_release}_<CI_CNT>.<B_CNT>
 Group:          Applications/Productivity
 Vendor:         Open-Xchange
@@ -582,13 +578,10 @@
 /opt/open-xchange/etc/languages/appsuite/open-xchange-appsuite-l10n-zh-tw.properties
 
 %changelog
-<<<<<<< HEAD
+* Fri Jul 17 2015 Markus Wagner <markus.wagner@open-xchange.com>
+Build for patch 2015-07-20 (2637)
 * Tue Jun 30 2015 Markus Wagner <markus.wagner@open-xchange.com>
 Build for patch 2015-06-29 (2569)
-=======
-* Fri Jul 17 2015 Markus Wagner <markus.wagner@open-xchange.com>
-Build for patch 2015-07-20 (2637)
->>>>>>> 2ae90371
 * Wed Jun 24 2015 Markus Wagner <markus.wagner@open-xchange.com>
 Build for patch 2015-06-26 (2573)
 * Wed Jun 10 2015 Markus Wagner <markus.wagner@open-xchange.com>
