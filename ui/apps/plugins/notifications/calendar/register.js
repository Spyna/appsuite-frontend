--- conflicted
+++ resolved
@@ -488,18 +488,13 @@
                                 });
                             });
                             if (remindersToDelete.length > 0) {
-<<<<<<< HEAD
-                                reminderAPI.deleteReminder(remindersToDelete);//remove reminders correctly from server too
-=======
                                 //remove reminders correctly from server too
                                 reminderAPI.deleteReminder(remindersToDelete);
->>>>>>> e7758a2e
                             }
                             ReminderNotifications.collection.reset(models);
                         });
                     });
                 });
-<<<<<<< HEAD
 
             calAPI
                 .on('delete:appointment', removeReminders)
@@ -507,23 +502,12 @@
                     reminderAPI.getReminders();
                 })
                 .on('mark:invite:confirmed', function (e, obj) {
-                    if (obj.data.confirmation === 2) {//remove reminders for declined appointments
+                    //remove reminders for declined appointments
+                    if (obj.data.confirmation === 2) {
                         removeReminders(e, obj);
                     }
                 });
 
-=======
-            calAPI.on('delete:appointment', removeReminders)
-                  .on('delete:appointment', function () {
-                        reminderAPI.getReminders();
-                    })
-                  .on('mark:invite:confirmed', function (e, obj) {
-                        //remove reminders for declined appointments
-                        if (obj.data.confirmation === 2) {
-                            removeReminders(e, obj);
-                        }
-                    });
->>>>>>> e7758a2e
             reminderAPI.getReminders();
         }
     });
