msgid ""
msgstr ""
"Project-Id-Version: open-xchange-appsuite\n"
"POT-Creation-Date: \n"
<<<<<<< HEAD
"PO-Revision-Date: 2019-10-04 11:30+0200\n"
=======
"PO-Revision-Date: 2019-11-14 21:15+0300\n"
>>>>>>> 4d2c175d
"Last-Translator: \n"
"Language-Team: NAME <EMAIL>\n"
"Language: tr_TR\n"
"MIME-Version: 1.0\n"
"Content-Type: text/plain; charset=UTF-8\n"
"Content-Transfer-Encoding: 8bit\n"
"Plural-Forms: nplurals=2; plural=(n > 1);\n"
<<<<<<< HEAD
"X-Generator: Poedit 2.1.1\n"
=======
"X-Generator: Poedit 2.2.4\n"
>>>>>>> 4d2c175d

#: apps/io.ox/backbone/basicModel.js module:io.ox/core
#: apps/io.ox/backbone/extendedModel.js
msgid "The dialog contains invalid data"
msgstr "Görev geçersiz veri içeriyor"

#: apps/io.ox/backbone/basicModel.js module:io.ox/core
#: apps/io.ox/backbone/extendedModel.js apps/io.ox/core/main/offline.js
msgid "Server unreachable"
msgstr "Sunucuya ulaşılamıyor"

#: apps/io.ox/backbone/mini-views/addresspicker.js module:io.ox/core
#: apps/io.ox/contacts/addressbook/popup.js module:io.ox/contacts
#: apps/io.ox/mail/compose/extensions.js module:io.ox/mail
msgid "Select contacts"
msgstr "Kişileri seçin"

#: apps/io.ox/backbone/mini-views/alarms.js module:io.ox/calendar
msgid "Notification"
msgstr "Bildirim"

#: apps/io.ox/backbone/mini-views/alarms.js module:io.ox/calendar
msgid "Audio"
msgstr "Ses"

#: apps/io.ox/backbone/mini-views/alarms.js module:io.ox/calendar
msgid "Mail"
msgstr "E-posta"

#: apps/io.ox/backbone/mini-views/alarms.js module:io.ox/calendar
msgid "SMS"
msgstr "SMS"

#. Used in a selectbox when the reminder for an appointment is before the start time
#: apps/io.ox/backbone/mini-views/alarms.js module:io.ox/calendar
msgid "before start"
msgstr "başlamadan önce"

#. Used in a selectbox when the reminder for an appointment is after the start time
#: apps/io.ox/backbone/mini-views/alarms.js module:io.ox/calendar
msgid "after start"
msgstr "başlamadan sonra"

#. Used in a selectbox when the reminder for an appointment is before the end time
#: apps/io.ox/backbone/mini-views/alarms.js module:io.ox/calendar
msgid "before end"
msgstr "bitmeden önce"

#. Used in a selectbox when the reminder for an appointment is after the end time
#: apps/io.ox/backbone/mini-views/alarms.js module:io.ox/calendar
msgid "after end"
msgstr "bittikten sonra"

#. Used to display reminders for appointments
#. %1$s: the time the reminder should pop up. relative date: 15 minutes, 3 days etc
#: apps/io.ox/backbone/mini-views/alarms.js module:io.ox/calendar
msgid "Notify %1$s before start."
msgstr "Başlamadan %1$s önce anımsat."

#. Used to display reminders for appointments
#. %1$s: the time the reminder should pop up. relative date: 15 minutes, 3 days etc
#: apps/io.ox/backbone/mini-views/alarms.js module:io.ox/calendar
msgid "Notify %1$s after start."
msgstr "Başladıktan %1$s sonra anımsat."

#. Used to display reminders for appointments
#. %1$s: the time the reminder should pop up. relative date: 15 minutes, 3 days etc
#: apps/io.ox/backbone/mini-views/alarms.js module:io.ox/calendar
msgid "Notify %1$s before end."
msgstr "Bitmeden %1$s önce anımsat."

#. Used to display reminders for appointments
#. %1$s: the time the reminder should pop up. relative date: 15 minutes, 3 days etc
#: apps/io.ox/backbone/mini-views/alarms.js module:io.ox/calendar
msgid "Notify %1$s after end."
msgstr "Bittikten %1$s sonra anımsat."

#. Used to display reminders for appointments
#. %1$s: the time the reminder should pop up. absolute date with time: something like September 4, 1986 8:30 PM
#: apps/io.ox/backbone/mini-views/alarms.js module:io.ox/calendar
msgid "Notify at %1$s."
msgstr "%1$s tarihinde anımsat."

#. Used to display reminders for appointments
#: apps/io.ox/backbone/mini-views/alarms.js module:io.ox/calendar
msgid "Notify at start."
msgstr "Başlarken anımsat."

#. Used to display reminders for appointments
#: apps/io.ox/backbone/mini-views/alarms.js module:io.ox/calendar
msgid "Notify at end."
msgstr "Biterken anımsat."

#. Used to display reminders for appointments
#. %1$s: the time the reminder should pop up. relative date: 15 minutes, 3 days etc
#: apps/io.ox/backbone/mini-views/alarms.js module:io.ox/calendar
msgid "Play sound %1$s before start."
msgstr "Başlamadan %1$s önce ses çal."

#. Used to display reminders for appointments
#. %1$s: the time the reminder should pop up. relative date: 15 minutes, 3 days etc
#: apps/io.ox/backbone/mini-views/alarms.js module:io.ox/calendar
msgid "Play sound %1$s after start."
msgstr "Başladıktan %1$s sonra ses çal."

#. Used to display reminders for appointments
#. %1$s: the time the reminder should pop up. relative date: 15 minutes, 3 days etc
#: apps/io.ox/backbone/mini-views/alarms.js module:io.ox/calendar
msgid "Play sound %1$s before end."
msgstr "Bitmeden %1$s önce ses çal."

#. Used to display reminders for appointments
#. %1$s: the time the reminder should pop up. relative date: 15 minutes, 3 days etc
#: apps/io.ox/backbone/mini-views/alarms.js module:io.ox/calendar
msgid "Play sound %1$s after end."
msgstr "Bittikten %1$s sonra ses çal."

#. Used to display reminders for appointments
#. %1$s: the time the reminder should pop up. absolute date with time: something like September 4, 1986 8:30 PM
#: apps/io.ox/backbone/mini-views/alarms.js module:io.ox/calendar
msgid "Play sound at %1$s."
msgstr "%1$s tarihinde ses çal."

#. Used to display reminders for appointments
#: apps/io.ox/backbone/mini-views/alarms.js module:io.ox/calendar
msgid "Play sound at start."
msgstr "Başlarken ses çal."

#. Used to display reminders for appointments
#: apps/io.ox/backbone/mini-views/alarms.js module:io.ox/calendar
msgid "Play sound at end."
msgstr "Biterken ses çal."

#. Used to display reminders for appointments
#. %1$s: the time the reminder should pop up. relative date: 15 minutes, 3 days etc
#: apps/io.ox/backbone/mini-views/alarms.js module:io.ox/calendar
msgid "Send mail %1$s before start."
msgstr "Başlamadan %1$s önce e-posta gönder."

#. Used to display reminders for appointments
#. %1$s: the time the reminder should pop up. relative date: 15 minutes, 3 days etc
#: apps/io.ox/backbone/mini-views/alarms.js module:io.ox/calendar
msgid "Send mail %1$s after start."
msgstr "Başladıktan %1$s sonra e-posta gönder."

#. Used to display reminders for appointments
#. %1$s: the time the reminder should pop up. relative date: 15 minutes, 3 days etc
#: apps/io.ox/backbone/mini-views/alarms.js module:io.ox/calendar
msgid "Send mail %1$s before end."
msgstr "Bitmeden %1$s önce e-posta gönder."

#. Used to display reminders for appointments
#. %1$s: the time the reminder should pop up. relative date: 15 minutes, 3 days etc
#: apps/io.ox/backbone/mini-views/alarms.js module:io.ox/calendar
msgid "Send mail %1$s after end."
msgstr "Bittikten %1$s sonra e-posta gönder."

#. Used to display reminders for appointments
#. %1$s: the time the reminder should pop up. absolute date with time: something like September 4, 1986 8:30 PM
#: apps/io.ox/backbone/mini-views/alarms.js module:io.ox/calendar
msgid "Send mail at %1$s."
msgstr "%1$s tarihinde e-posta gönder."

#. Used to display reminders for appointments
#: apps/io.ox/backbone/mini-views/alarms.js module:io.ox/calendar
msgid "Send mail at start."
msgstr "Başlarken e-posta gönder."

#. Used to display reminders for appointments
#: apps/io.ox/backbone/mini-views/alarms.js module:io.ox/calendar
msgid "Send mail at end."
msgstr "Biterken e-posta gönder."

#. Used to display reminders for appointments
#. %1$s: the reminder type, SMS etc
#. %2$s: the time the reminder should pop up. relative date: 15 minutes, 3 days etc
#: apps/io.ox/backbone/mini-views/alarms.js module:io.ox/calendar
msgid "%1$s %2$s before start."
msgstr "Başlamadan %2$s önce %1$s."

#. Used to display reminders for appointments
#. %1$s: the reminder type, SMS etc
#. %2$s: the time the reminder should pop up. relative date: 15 minutes, 3 days etc
#: apps/io.ox/backbone/mini-views/alarms.js module:io.ox/calendar
msgid "%1$s %2$s after start."
msgstr "Başlamadan %2$s sonra %1$s."

#. Used to display reminders for appointments
#. %1$s: the reminder type, SMS etc
#. %2$s: the time the reminder should pop up. relative date: 15 minutes, 3 days etc
#: apps/io.ox/backbone/mini-views/alarms.js module:io.ox/calendar
msgid "%1$s %2$s before end."
msgstr "Bitmeden %2$s önce %1$s."

#. Used to display reminders for appointments
#. %1$s: the reminder type, SMS etc
#. %2$s: the time the reminder should pop up. relative date: 15 minutes, 3 days etc
#: apps/io.ox/backbone/mini-views/alarms.js module:io.ox/calendar
msgid "%1$s %2$s after end."
msgstr "Bitmeden %2$s sonra %1$s."

#. Used to display reminders for appointments
#. %1$s: the reminder type, SMS etc
#. %2$s: the time the reminder should pop up. absolute date with time: something like September 4, 1986 8:30 PM
#: apps/io.ox/backbone/mini-views/alarms.js module:io.ox/calendar
msgid "%1$s at %2$s."
msgstr "%2$s tarihinde %1$s."

#. Used to display reminders for appointments
#. %1$s: the reminder type, SMS etc
#: apps/io.ox/backbone/mini-views/alarms.js module:io.ox/calendar
msgid "%1$s at start."
msgstr "Başlarken %1$s."

#. Used to display reminders for appointments
#. %1$s: the reminder type, SMS etc
#: apps/io.ox/backbone/mini-views/alarms.js module:io.ox/calendar
msgid "%1$s at end."
msgstr "Bitince %1$s."

#: apps/io.ox/backbone/mini-views/alarms.js module:io.ox/calendar
msgid "Add reminder"
msgstr "Anımsatıcı ekle"

#. %1$d: is the number of the reminder
#: apps/io.ox/backbone/mini-views/alarms.js module:io.ox/calendar
msgid "Reminder %1$d"
msgstr "Hatırlatma %1$d"

#. screenreader label for the reminder type (audio, notification, etc)
#: apps/io.ox/backbone/mini-views/alarms.js module:io.ox/calendar
msgid "type"
msgstr "tür"

#. screenreader label for the reminder timeframe (15 minutes, etc)
#: apps/io.ox/backbone/mini-views/alarms.js module:io.ox/calendar
msgid "timeframe"
msgstr "zaman aralığı"

#. screenreader label for the reminder timeframe relation (before start, after end, etc)
#: apps/io.ox/backbone/mini-views/alarms.js module:io.ox/calendar
msgid "timeframe relation"
msgstr "zaman aralığı ilişkisi"

#: apps/io.ox/backbone/mini-views/alarms.js module:io.ox/calendar
msgid "Remove reminder"
msgstr "Anımsatıcıyı kaldır"

#: apps/io.ox/backbone/mini-views/alarms.js module:io.ox/calendar
#: apps/io.ox/tasks/edit/view-template.js module:io.ox/tasks/edit
#: apps/io.ox/tasks/util.js module:io.ox/tasks
msgid "No reminder"
msgstr "Anımsatıcı yok"

#: apps/io.ox/backbone/mini-views/alarms.js module:io.ox/calendar
msgid "Edit reminders"
msgstr "Anımsatıcıları düzenle"

#: apps/io.ox/backbone/mini-views/alarms.js module:io.ox/calendar
#: apps/io.ox/backbone/views/edit-picture.js module:io.ox/contacts
#: apps/io.ox/backbone/views/recurrence-view.js module:io.ox/calendar/edit/main
#: apps/io.ox/mail/compose/sharing.js module:io.ox/mail
#: apps/io.ox/mail/mailfilter/settings/filter.js
msgid "Apply"
msgstr "Uygula"

#. %1$s is attachment file name
#: apps/io.ox/backbone/mini-views/attachments.js module:io.ox/core
msgid "Remove attachment \"%1$s\""
msgstr "\"%1$s\" ekini kaldır"

#: apps/io.ox/backbone/mini-views/attachments.js module:io.ox/core
msgid "Add attachment"
msgstr "Dosya ekle"

#. color names for screenreaders
#: apps/io.ox/backbone/mini-views/colorpicker.js module:io.ox/core
#: apps/io.ox/portal/settings/pane.js module:io.ox/portal
msgid "Black"
msgstr "Siyah"

#. color names for screenreaders
#: apps/io.ox/backbone/mini-views/colorpicker.js module:io.ox/core
msgid "Burnt orange"
msgstr "Yanık turuncu"

#. color names for screenreaders
#: apps/io.ox/backbone/mini-views/colorpicker.js module:io.ox/core
msgid "Dark olive"
msgstr "Koyu zeytin"

#. color names for screenreaders
#: apps/io.ox/backbone/mini-views/colorpicker.js module:io.ox/core
msgid "Dark green"
msgstr "Koyu yeşil"

#. color names for screenreaders
#: apps/io.ox/backbone/mini-views/colorpicker.js module:io.ox/core
msgid "Dark azure"
msgstr "Koyu azur"

#. color names for screenreaders
#: apps/io.ox/backbone/mini-views/colorpicker.js module:io.ox/core
msgid "Navy Blue"
msgstr "Lacivert"

#. color names for screenreaders
#: apps/io.ox/backbone/mini-views/colorpicker.js module:io.ox/core
#: apps/io.ox/core/settings/pane.js
msgid "Indigo"
msgstr "Çivit mavisi"

#. color names for screenreaders
#: apps/io.ox/backbone/mini-views/colorpicker.js module:io.ox/core
msgid "Very dark gray"
msgstr "Çok koyu gri"

#: apps/io.ox/backbone/mini-views/colorpicker.js module:io.ox/core
msgid "Maroon"
msgstr "Bordo"

#: apps/io.ox/backbone/mini-views/colorpicker.js module:io.ox/core
#: apps/io.ox/core/tk/flag-picker.js module:io.ox/mail
#: apps/io.ox/mail/mailfilter/settings/filter/actions/register.js
#: module:io.ox/mailfilter apps/io.ox/portal/settings/pane.js
#: module:io.ox/portal
msgid "Orange"
msgstr "Turuncu"

#: apps/io.ox/backbone/mini-views/colorpicker.js module:io.ox/core
msgid "Olive"
msgstr "Zeytin"

#: apps/io.ox/backbone/mini-views/colorpicker.js module:io.ox/core
#: apps/io.ox/core/settings/pane.js apps/io.ox/core/tk/flag-picker.js
#: module:io.ox/mail
#: apps/io.ox/mail/mailfilter/settings/filter/actions/register.js
#: module:io.ox/mailfilter apps/io.ox/portal/settings/pane.js
#: module:io.ox/portal
msgid "Green"
msgstr "Yeşil"

#: apps/io.ox/backbone/mini-views/colorpicker.js module:io.ox/core
msgid "Teal"
msgstr "Camgöbeği"

#: apps/io.ox/backbone/mini-views/colorpicker.js module:io.ox/core
#: apps/io.ox/core/settings/pane.js apps/io.ox/core/tk/flag-picker.js
#: module:io.ox/mail
#: apps/io.ox/mail/mailfilter/settings/filter/actions/register.js
#: module:io.ox/mailfilter apps/io.ox/portal/settings/pane.js
#: module:io.ox/portal
msgid "Blue"
msgstr "Mavi"

#: apps/io.ox/backbone/mini-views/colorpicker.js module:io.ox/core
msgid "Grayish blue"
msgstr "Grimsi mavi"

#: apps/io.ox/backbone/mini-views/colorpicker.js module:io.ox/core
#: apps/io.ox/core/tk/flag-picker.js module:io.ox/mail
#: apps/io.ox/mail/mailfilter/settings/filter/actions/register.js
#: module:io.ox/mailfilter apps/io.ox/portal/settings/pane.js
#: module:io.ox/portal
msgid "Gray"
msgstr "Gri"

#: apps/io.ox/backbone/mini-views/colorpicker.js module:io.ox/core
#: apps/io.ox/core/tk/flag-picker.js module:io.ox/mail
#: apps/io.ox/mail/mailfilter/settings/filter/actions/register.js
#: module:io.ox/mailfilter apps/io.ox/portal/settings/pane.js
#: module:io.ox/portal
msgid "Red"
msgstr "Kırmızı"

#: apps/io.ox/backbone/mini-views/colorpicker.js module:io.ox/core
msgid "Amber"
msgstr "Kehribar"

#: apps/io.ox/backbone/mini-views/colorpicker.js module:io.ox/core
msgid "Yellow green"
msgstr "Sarı yeşil"

#: apps/io.ox/backbone/mini-views/colorpicker.js module:io.ox/core
msgid "Sea green"
msgstr "Deniz yeşili"

#: apps/io.ox/backbone/mini-views/colorpicker.js module:io.ox/core
#: apps/io.ox/core/settings/pane.js
msgid "Turquoise"
msgstr "Turkuaz"

#: apps/io.ox/backbone/mini-views/colorpicker.js module:io.ox/core
msgid "Royal blue"
msgstr "Kraliyet mavisi"

#: apps/io.ox/backbone/mini-views/colorpicker.js module:io.ox/core
#: apps/io.ox/core/tk/flag-picker.js module:io.ox/mail
#: apps/io.ox/mail/mailfilter/settings/filter/actions/register.js
#: module:io.ox/mailfilter apps/io.ox/portal/settings/pane.js
#: module:io.ox/portal
msgid "Purple"
msgstr "Mor"

#: apps/io.ox/backbone/mini-views/colorpicker.js module:io.ox/core
msgid "Medium gray"
msgstr "Orta gri"

#: apps/io.ox/backbone/mini-views/colorpicker.js module:io.ox/core
msgid "Magenta"
msgstr "Macenta"

#: apps/io.ox/backbone/mini-views/colorpicker.js module:io.ox/core
msgid "Gold"
msgstr "Altın"

#: apps/io.ox/backbone/mini-views/colorpicker.js module:io.ox/core
msgid "Sky blue"
msgstr "Gök mavisi"

#: apps/io.ox/backbone/mini-views/colorpicker.js module:io.ox/core
msgid "Red violet"
msgstr "Kırmızı eflatun"

#: apps/io.ox/backbone/mini-views/colorpicker.js module:io.ox/core
#: apps/io.ox/core/tk/flag-picker.js module:io.ox/mail
#: apps/io.ox/mail/mailfilter/settings/filter/actions/register.js
#: module:io.ox/mailfilter apps/io.ox/portal/settings/pane.js
#: module:io.ox/portal
msgid "Pink"
msgstr "Pembe"

#: apps/io.ox/backbone/mini-views/colorpicker.js module:io.ox/core
msgid "Light sky blue"
msgstr "Açık gök mavisi"

#: apps/io.ox/backbone/mini-views/colorpicker.js module:io.ox/core
msgid "Plum"
msgstr "Erik"

#: apps/io.ox/backbone/mini-views/colorpicker.js module:io.ox/core
msgid "No color"
msgstr "Renksiz"

#. title of toggle button within password field
#: apps/io.ox/backbone/mini-views/common.js module:io.ox/core
msgid "toggle password visibility"
msgstr "parola görünürlüğünü aç/kapat"

#: apps/io.ox/backbone/mini-views/copy-to-clipboard.js module:io.ox/core
msgid "Copy to clipboard"
msgstr "Panoya kopyala"

#: apps/io.ox/backbone/mini-views/copy-to-clipboard.js module:io.ox/core
msgid "Copied"
msgstr "Kopyalandı"

#: apps/io.ox/backbone/mini-views/date.js module:io.ox/core
#: apps/io.ox/calendar/toolbar.js module:io.ox/calendar
msgid "Year"
msgstr "Yıl"

#: apps/io.ox/backbone/mini-views/date.js module:io.ox/core
#: apps/io.ox/calendar/freetime/timeView.js module:io.ox/calendar
#: apps/io.ox/calendar/toolbar.js
msgid "Month"
msgstr "Ay"

#: apps/io.ox/backbone/mini-views/date.js module:io.ox/core
#: apps/io.ox/calendar/toolbar.js module:io.ox/calendar
msgid "Day"
msgstr "Gün"

#: apps/io.ox/backbone/mini-views/datepicker.js module:io.ox/core
#: apps/io.ox/backbone/views/recurrence-view.js module:io.ox/calendar/edit/main
#: apps/io.ox/core/settings/errorlog/settings/pane.js
#: apps/io.ox/files/favorite/view-options.js
#: apps/io.ox/files/share/view-options.js module:io.ox/files
#: apps/io.ox/files/view-options.js apps/io.ox/mail/view-options.js
#: module:io.ox/mail
msgid "Date"
msgstr "Tarih"

#: apps/io.ox/backbone/mini-views/datepicker.js module:io.ox/core
#: apps/io.ox/calendar/freetime/timeView.js module:io.ox/calendar
#: apps/io.ox/calendar/month/view.js apps/io.ox/calendar/week/view.js
msgid ""
"Use cursor keys to change the date. Press ctrl-key at the same time to "
"change year or shift-key to change month. Close date-picker by pressing ESC "
"key."
msgstr ""
"Tarihi değiştirmek için ok tuşlarını kullanın. Yılı değiştirmek için aynı "
"anda ctrl-ok tuşlarına, ayı değiştirmek için shift-ok tuşlarına basın. Esc "
"tuşuna basarak tarih seçiciyi kapatabilirsiniz."

#: apps/io.ox/backbone/mini-views/datepicker.js module:io.ox/core
msgid "Time"
msgstr "Saat"

#: apps/io.ox/backbone/mini-views/datepicker.js module:io.ox/core
#: apps/io.ox/backbone/validation.js
#: apps/io.ox/mail/mailfilter/settings/filter/tests/register.js
#: module:io.ox/mailfilter
msgid "Please enter a valid date"
msgstr "Lütfen geçerli bir tarih girin"

#: apps/io.ox/backbone/mini-views/helplink.js module:io.ox/core
#: apps/io.ox/help/main.js module:io.ox/help
msgid "Online help"
msgstr "Çevrimiçi yardım"

#. Really delete portal widget - in contrast to "just disable"
#: apps/io.ox/backbone/mini-views/listutils.js module:io.ox/core
#: apps/io.ox/calendar/actions.js module:io.ox/calendar
#: apps/io.ox/calendar/invitations/register.js module:io.ox/calendar/main
#: apps/io.ox/calendar/mobile-toolbar-actions.js apps/io.ox/calendar/toolbar.js
#: apps/io.ox/contacts/actions.js module:io.ox/contacts
#: apps/io.ox/contacts/actions/delete.js
#: apps/io.ox/contacts/mobile-toolbar-actions.js module:io.ox/mail
#: apps/io.ox/contacts/toolbar.js apps/io.ox/core/folder/actions/remove.js
#: apps/io.ox/core/folder/contextmenu.js apps/io.ox/core/sub/settings/pane.js
#: module:io.ox/core/sub apps/io.ox/core/viewer/views/toolbarview.js
#: apps/io.ox/files/actions.js module:io.ox/files
#: apps/io.ox/files/actions/delete-previous-versions.js
#: apps/io.ox/files/actions/delete.js apps/io.ox/files/contextmenu.js
#: apps/io.ox/files/toolbar.js apps/io.ox/mail/actions.js
#: apps/io.ox/mail/actions/delete.js apps/io.ox/mail/compose/extensions.js
#: apps/io.ox/mail/contextmenu.js apps/io.ox/mail/mailfilter/settings/filter.js
#: apps/io.ox/mail/mobile-toolbar-actions.js apps/io.ox/mail/toolbar.js
#: apps/io.ox/multifactor/factorRenderer.js module:io.ox/core/boot
#: apps/io.ox/multifactor/settings/views/deleteMultifactorView.js
#: apps/io.ox/notes/toolbar.js module:io.ox/notes apps/io.ox/portal/main.js
#: module:io.ox/portal apps/io.ox/portal/settings/widgetview.js
#: apps/io.ox/settings/apps/settings/pane.js apps/io.ox/tasks/actions.js
#: module:io.ox/tasks apps/io.ox/tasks/actions/delete.js
#: apps/io.ox/tasks/mobile-toolbar-actions.js apps/io.ox/tasks/toolbar.js
#: apps/plugins/administration/groups/settings/pane.js
#: apps/plugins/administration/groups/settings/toolbar.js
#: apps/plugins/administration/resources/settings/pane.js
#: apps/plugins/administration/resources/settings/toolbar.js
#: apps/plugins/portal/twitter/util.js module:plugins/portal
#: apps/plugins/portal/xing/actions.js
msgid "Delete"
msgstr "Sil"

#. Used as a button label to enter the "edit mode"
#: apps/io.ox/backbone/mini-views/listutils.js module:io.ox/core
#: apps/io.ox/calendar/actions.js module:io.ox/calendar
#: apps/io.ox/calendar/main.js apps/io.ox/calendar/toolbar.js
#: apps/io.ox/contacts/actions.js module:io.ox/contacts
#: apps/io.ox/contacts/main.js apps/io.ox/contacts/mobile-toolbar-actions.js
#: module:io.ox/mail apps/io.ox/contacts/toolbar.js
#: apps/io.ox/core/viewer/views/toolbarview.js apps/io.ox/files/actions.js
#: module:io.ox/files apps/io.ox/files/main.js
#: apps/io.ox/files/share/permissions.js apps/io.ox/files/toolbar.js
#: apps/io.ox/mail/actions.js apps/io.ox/mail/main.js
#: apps/io.ox/multifactor/factorRenderer.js module:io.ox/core/boot
#: apps/io.ox/portal/settings/pane.js module:io.ox/portal
#: apps/io.ox/settings/accounts/views.js module:io.ox/settings/accounts
#: apps/io.ox/tasks/actions.js module:io.ox/tasks apps/io.ox/tasks/main.js
#: apps/io.ox/tasks/mobile-toolbar-actions.js apps/io.ox/tasks/toolbar.js
#: apps/plugins/administration/groups/settings/pane.js
#: apps/plugins/administration/groups/settings/toolbar.js
#: apps/plugins/administration/resources/settings/pane.js
#: apps/plugins/administration/resources/settings/toolbar.js
msgid "Edit"
msgstr "Düzenle"

#: apps/io.ox/backbone/mini-views/listutils.js module:io.ox/core
#: apps/io.ox/mail/mailfilter/autoforward/view.js module:io.ox/mail
#: apps/io.ox/mail/mailfilter/settings/filter/view-form.js
#: module:io.ox/settings
msgid "Process subsequent rules"
msgstr "Sonraki kuralları işle"

#: apps/io.ox/backbone/mini-views/quota.js module:io.ox/core
msgid "unlimited"
msgstr "sınırsız"

#: apps/io.ox/backbone/mini-views/quota.js module:io.ox/core
#: apps/io.ox/core/viewer/views/sidebar/fileversionsview.js
#: module:io.ox/core/viewer apps/io.ox/mail/util.js
msgid "unknown"
msgstr "bilinmeyen"

#. %1$s is the storagespace in use
#. %2$s is the max storagespace
#: apps/io.ox/backbone/mini-views/quota.js module:io.ox/core
#, c-format
msgid "%1$s of %2$s"
msgstr "%1$s / %2$s"

#. Quota maxed out; 100%
#: apps/io.ox/backbone/mini-views/quota.js module:io.ox/core
msgid "100%"
msgstr "%100"

#: apps/io.ox/backbone/mini-views/settings-list-view.js module:io.ox/core
msgid "Drag to reorder items"
msgstr "Öğeleri sıralamak için sürükleyin"

#: apps/io.ox/backbone/mini-views/settings-list-view.js module:io.ox/core
msgid "Use cursor keys to reorder items"
msgstr "Öğeleri sıralamak için ok tuşlarını kullanın"

#: apps/io.ox/backbone/mini-views/settings-list-view.js module:io.ox/core
msgid "%1$s moved to position %2$s of %3$s"
msgstr "%1$s, %2$s/%3$s konumuna taşındı"

#: apps/io.ox/backbone/mini-views/timezonepicker.js module:io.ox/core
#: apps/io.ox/calendar/week/view.js module:io.ox/calendar
msgid "Standard timezone"
msgstr "Standart saat dilimi"

#: apps/io.ox/backbone/mini-views/timezonepicker.js module:io.ox/core
#: apps/io.ox/calendar/week/view.js module:io.ox/calendar
#: apps/io.ox/core/folder/favorites.js apps/io.ox/files/favorites.js
#: apps/io.ox/files/filepicker.js module:io.ox/files apps/io.ox/files/main.js
msgid "Favorites"
msgstr "Favoriler"

#: apps/io.ox/backbone/mini-views/timezonepicker.js module:io.ox/core
msgid "All timezones"
msgstr "Tüm saat dilimleri"

#. screenreader label for main toolbar
#: apps/io.ox/backbone/mini-views/toolbar.js module:io.ox/core
#: apps/io.ox/backbone/views/toolbar.js
msgid "%1$s toolbar. Use cursor keys to navigate."
msgstr "%1$s araç çubuğu. Ok tuşlarıyla gezinebilirsiniz."

#. screenreader label for main toolbar
#: apps/io.ox/backbone/mini-views/toolbar.js module:io.ox/core
#: apps/io.ox/backbone/views/toolbar.js
msgid "Actions. Use cursor keys to navigate."
msgstr "Eylemler. Gezinmek için ok tuşlarını kullanın."

#: apps/io.ox/backbone/validation.js module:io.ox/core
msgid "Please enter a valid number"
msgstr "Lütfen geçerli bir sayı girin"

#: apps/io.ox/backbone/validation.js module:io.ox/core
msgid "Please enter a date in the past"
msgstr "Lütfen geçmişte olan bir tarih girin"

#: apps/io.ox/backbone/validation.js module:io.ox/core
msgid "Please enter a valid email address"
msgstr "Lütfen geçerli bir e-posta adresi girin"

#: apps/io.ox/backbone/validation.js module:io.ox/core
msgid "Please enter a valid phone number. Allowed characters are: %1$s"
msgstr "Lütfen geçerli bir telefon numara girin. Geçerli karakterler: %1$s"

#: apps/io.ox/backbone/validation.js module:io.ox/core
msgid "Please enter a valid object"
msgstr "Lütfen geçerli bir nesne girin"

#: apps/io.ox/backbone/validation.js module:io.ox/core
msgid "Please enter a value"
msgstr "Lütfen bir değer girin"

#: apps/io.ox/backbone/views/capture-media.js module:io.ox/core
msgid "Please grant access to your webcam first."
msgstr "Lütfen öncelikle kameranıza erişim izni verin."

#: apps/io.ox/backbone/views/capture-media.js module:io.ox/core
msgid "Requesting device information. Please wait..."
msgstr "Cihaz bilgileri isteniyor. Lütfen bekleyin..."

#: apps/io.ox/backbone/views/capture-media.js module:io.ox/core
msgid "Currently there are no compatible webcams available on your device."
msgstr "Cihazınızda uyumlu bir web kamerası bulunamadı."

#: apps/io.ox/backbone/views/capture-media.js module:io.ox/core
#: apps/io.ox/backbone/views/edit-picture.js module:io.ox/contacts
msgid "Take a photo"
msgstr "Fotoğraf çek"

#. label for a list of webcam devices currently available
#: apps/io.ox/backbone/views/capture-media.js module:io.ox/core
msgid "Webcam"
msgstr "Web kamerası"

#: apps/io.ox/backbone/views/capture-media.js module:io.ox/core
msgid "Switch camera"
msgstr "Kamerayı değiştir"

#: apps/io.ox/backbone/views/datepicker.js module:io.ox/core
msgid "Use cursor keys to navigate, press enter to select a date"
msgstr "Dolaşmak için ok tuşlarını kullanın, tarih seçmek için enter'a basın"

#: apps/io.ox/backbone/views/datepicker.js module:io.ox/core
msgid "Today: %1$s"
msgstr "Bugün: %1$s"

#: apps/io.ox/backbone/views/datepicker.js module:io.ox/core
msgid "Go to previous month"
msgstr "Önceki aya git"

#: apps/io.ox/backbone/views/datepicker.js module:io.ox/core
msgid "Go to next month"
msgstr "Sonraki aya git"

#: apps/io.ox/backbone/views/datepicker.js module:io.ox/core
#: apps/io.ox/calendar/year/view.js module:io.ox/calendar
msgid "CW"
msgstr "TH"

#. CW is calender week and %1$d is the week number
#. %1$d = Calendar week
#: apps/io.ox/backbone/views/datepicker.js module:io.ox/core
#: apps/io.ox/calendar/freetime/timeView.js module:io.ox/calendar
#: apps/io.ox/calendar/month/view.js apps/io.ox/calendar/week/view.js
msgid "CW %1$d"
msgstr "TH %1$d"

#: apps/io.ox/backbone/views/datepicker.js module:io.ox/core
msgid "Go to previous year"
msgstr "Önceki yıla git"

#: apps/io.ox/backbone/views/datepicker.js module:io.ox/core
msgid "Go to next year"
msgstr "Sonraki yıla git"

#: apps/io.ox/backbone/views/datepicker.js module:io.ox/core
msgid "Go to previous decade"
msgstr "Önceki ön yıla git"

#: apps/io.ox/backbone/views/datepicker.js module:io.ox/core
msgid "Go to next decade"
msgstr "Sonraki ön yıla git"

#: apps/io.ox/backbone/views/edit-picture.js module:io.ox/contacts
msgid "Change photo"
msgstr "Fotoğrafı değiştir"

#: apps/io.ox/backbone/views/edit-picture.js module:io.ox/contacts
msgid "Upload a photo"
msgstr "Fotoğraf yükle"

#. noun. label for the zoomslider in case the zoom is undefined or 0
#: apps/io.ox/backbone/views/edit-picture.js module:io.ox/contacts
msgid "Zoom"
msgstr "Yakınlaştırma"

#: apps/io.ox/backbone/views/edit-picture.js module:io.ox/contacts
msgid "Remove photo"
msgstr "Fotoğrafı kaldır"

#: apps/io.ox/backbone/views/modal.js module:io.ox/core
#: apps/io.ox/backbone/views/window.js apps/io.ox/calendar/freetime/main.js
#: module:io.ox/calendar apps/io.ox/core/about/about.js
#: apps/io.ox/core/folder/actions/properties.js apps/io.ox/core/folder/tree.js
#: apps/io.ox/core/main.js apps/io.ox/core/permissions/permissions.js
#: apps/io.ox/core/tk/dialogs.js apps/io.ox/core/tk/wizard.js
#: apps/io.ox/core/viewer/views/toolbarview.js
#: apps/io.ox/core/wizard/registry.js module:io.ox/core/wizard
#: apps/io.ox/editor/main.js module:io.ox/editor
#: apps/io.ox/files/actions/add-storage-account.js module:io.ox/files
#: apps/io.ox/files/actions/share.js apps/io.ox/files/share/permissions.js
#: apps/io.ox/files/upload/view.js apps/io.ox/mail/accounts/settings.js
#: module:io.ox/mail/accounts/settings apps/io.ox/mail/actions/source.js
#: module:io.ox/mail apps/io.ox/mail/common-extensions.js
#: apps/io.ox/mail/mailfilter/autoforward/indicator.js
#: apps/io.ox/mail/mailfilter/vacationnotice/indicator.js
#: apps/io.ox/mail/main.js apps/io.ox/mail/statistics.js
#: apps/io.ox/onboarding/clients/view-mobile.js module:io.ox/core/onboarding
#: apps/plugins/upsell/simple-wizard/register.js
#: module:plugins/upsell/simple-wizard
msgid "Close"
msgstr "Kapat"

#: apps/io.ox/backbone/views/modal.js module:io.ox/core
#: apps/io.ox/core/pim/actions.js apps/io.ox/core/viewer/views/toolbarview.js
#: apps/io.ox/files/actions.js module:io.ox/files
#: apps/io.ox/files/contextmenu.js apps/io.ox/files/toolbar.js
#: apps/io.ox/mail/actions.js module:io.ox/mail apps/io.ox/mail/detail/links.js
#: apps/io.ox/multifactor/settings/views/backupStringRegistrationView.js
#: module:io.ox/core/boot apps/io.ox/notes/toolbar.js module:io.ox/notes
#: apps/io.ox/onboarding/clients/extensions.js module:io.ox/core/onboarding
msgid "Download"
msgstr "İndir"

#: apps/io.ox/backbone/views/modal.js module:io.ox/core
#: apps/io.ox/calendar/actions/acceptdeny.js module:io.ox/calendar
#: apps/io.ox/calendar/actions/change-alarms.js
#: apps/io.ox/calendar/actions/change-folder-alarms.js
#: apps/io.ox/calendar/actions/change-organizer.js apps/io.ox/calendar/main.js
#: apps/io.ox/contacts/main.js module:io.ox/contacts apps/io.ox/core/desktop.js
#: apps/io.ox/core/download.js apps/io.ox/core/permissions/permissions.js
#: apps/io.ox/core/relogin.js apps/io.ox/core/sub/subscriptions.js
#: module:io.ox/core/sub
#: apps/io.ox/core/viewer/views/sidebar/uploadnewversionview.js
#: module:io.ox/core/viewer apps/io.ox/files/main.js module:io.ox/files
#: apps/io.ox/files/upload/main.js apps/io.ox/files/upload/view.js
#: apps/io.ox/mail/actions/attachmentEmpty.js module:io.ox/mail
#: apps/io.ox/mail/categories/edit.js
#: apps/io.ox/mail/compose/actions/extensions.js
#: apps/io.ox/mail/compose/extensions.js apps/io.ox/mail/compose/view.js
#: apps/io.ox/mail/main.js
#: apps/io.ox/multifactor/settings/views/deleteMultifactorView.js
#: module:io.ox/core/boot apps/io.ox/multifactor/views/constants.js
#: apps/io.ox/tasks/main.js module:io.ox/tasks
msgid "Cancel"
msgstr "İptal"

#: apps/io.ox/backbone/views/recurrence-view.js module:io.ox/calendar/edit/main
msgid "Daily"
msgstr "Her gün"

#: apps/io.ox/backbone/views/recurrence-view.js module:io.ox/calendar/edit/main
msgid "Daily on workdays"
msgstr "Hafta içi her gün"

#: apps/io.ox/backbone/views/recurrence-view.js module:io.ox/calendar/edit/main
msgid "Weekly"
msgstr "Her hafta"

#: apps/io.ox/backbone/views/recurrence-view.js module:io.ox/calendar/edit/main
msgid "Monthly"
msgstr "Her ay"

#: apps/io.ox/backbone/views/recurrence-view.js module:io.ox/calendar/edit/main
msgid "Yearly"
msgstr "Her yıl"

#: apps/io.ox/backbone/views/recurrence-view.js module:io.ox/calendar/edit/main
msgid "Repeat"
msgstr "Tekrarla"

#: apps/io.ox/backbone/views/recurrence-view.js module:io.ox/calendar/edit/main
msgid "Weekday"
msgstr "Hafta içi"

#. Used as label for the following selection: 'date' or 'weekday'
#. Thus an appointment/task will be repeated by date (e.g. every 4th of a month) or by weekday (e.g. every second tuesday)
#: apps/io.ox/backbone/views/recurrence-view.js module:io.ox/calendar/edit/main
msgid "Repeat by"
msgstr "Tekrar sıklığı"

#: apps/io.ox/backbone/views/recurrence-view.js module:io.ox/calendar/edit/main
msgid "day(s)"
msgstr "gün"

#: apps/io.ox/backbone/views/recurrence-view.js module:io.ox/calendar/edit/main
msgid "week(s)"
msgstr "hafta"

#: apps/io.ox/backbone/views/recurrence-view.js module:io.ox/calendar/edit/main
msgid "month(s)"
msgstr "ay"

#: apps/io.ox/backbone/views/recurrence-view.js module:io.ox/calendar/edit/main
msgid "year(s)"
msgstr "yıl"

#: apps/io.ox/backbone/views/recurrence-view.js module:io.ox/calendar/edit/main
msgid "Interval"
msgstr "Aralık"

#. declines the use of desktop notifications
#: apps/io.ox/backbone/views/recurrence-view.js module:io.ox/calendar/edit/main
#: apps/io.ox/core/notifications.js module:io.ox/core
#: apps/io.ox/mail/compose/sharing.js module:io.ox/mail
#: apps/io.ox/settings/security/settings/pane.js
msgid "Never"
msgstr "Asla"

#: apps/io.ox/backbone/views/recurrence-view.js module:io.ox/calendar/edit/main
msgid "After a number of occurrences"
msgstr "Belli bir yineleme sayısından sonra"

#: apps/io.ox/backbone/views/recurrence-view.js module:io.ox/calendar/edit/main
msgid "On specific date"
msgstr "Belli bir tarihte"

#: apps/io.ox/backbone/views/recurrence-view.js module:io.ox/calendar/edit/main
msgid "Ends"
msgstr "Bitiş"

#: apps/io.ox/backbone/views/recurrence-view.js module:io.ox/calendar/edit/main
msgid "Occurrences"
msgstr "Yinelemeler"

#: apps/io.ox/backbone/views/recurrence-view.js module:io.ox/calendar/edit/main
#: apps/io.ox/calendar/edit/extensions.js
msgid "Ends on"
msgstr "Bitiş"

#: apps/io.ox/backbone/views/recurrence-view.js module:io.ox/calendar/edit/main
msgid "Please enter a positive number"
msgstr "Lütfen pozitif bir sayı girin"

#: apps/io.ox/backbone/views/recurrence-view.js module:io.ox/calendar/edit/main
msgid "Please insert a date after the start date"
msgstr "Lütfen başlangıç tarihinden sonra gelen bir tarih ekleyin"

#: apps/io.ox/backbone/views/recurrence-view.js module:io.ox/calendar/edit/main
msgid "Please select at least one day"
msgstr "Lütfen en az bir gün seçin"

#: apps/io.ox/backbone/views/recurrence-view.js module:io.ox/calendar/edit/main
msgid "Edit recurrence"
msgstr "Yinelenmeyi düzenle"

#: apps/io.ox/backbone/views/search.js module:io.ox/core
msgid "New search ... (prototype)"
msgstr "Yeni arama ... (prototip)"

#. Context: Search. Label for date control.
#: apps/io.ox/backbone/views/search.js module:io.ox/core
msgid "After"
msgstr "Bu tarihten sonra"

#. Context: Search. Label for date control.
#: apps/io.ox/backbone/views/search.js module:io.ox/core
msgid "Before"
msgstr "Bu tarihten önce"

#: apps/io.ox/backbone/views/search.js module:io.ox/core
#: apps/io.ox/contacts/addressbook/popup.js module:io.ox/contacts
#: apps/io.ox/core/desktop.js apps/io.ox/core/main/apps.js
#: apps/io.ox/core/main/topbar_right.js apps/io.ox/find/extensions-facets.js
#: apps/io.ox/find/main.js apps/io.ox/find/view-tokenfield.js
#: apps/io.ox/search/autocomplete/extensions.js apps/io.ox/search/main.js
#: module:io.ox/search apps/plugins/portal/flickr/register.js
#: module:plugins/portal
msgid "Search"
msgstr "Arama"

#: apps/io.ox/backbone/views/toolbar.js module:io.ox/core
#: apps/io.ox/core/extPatterns/links.js apps/io.ox/files/share/permissions.js
#: apps/io.ox/mail/mailfilter/settings/filter/view-form.js
#: module:io.ox/settings
msgid "Actions"
msgstr "Eylemler"

#: apps/io.ox/backbone/views/toolbar.js module:io.ox/core
#: apps/io.ox/core/extPatterns/links.js
msgid "More actions"
msgstr "Diğer eylemler"

#: apps/io.ox/backbone/views/window.js module:io.ox/core
msgid "Minimized windows"
msgstr "Küçültülmüş penceler"

#. window resize
#: apps/io.ox/backbone/views/window.js module:io.ox/core
msgid "Minimize"
msgstr "Küçült"

#. window resize
#: apps/io.ox/backbone/views/window.js module:io.ox/core
msgid "Shrink"
msgstr "Daralt"

#. window resize
#: apps/io.ox/backbone/views/window.js module:io.ox/core
msgid "Maximize"
msgstr "Büyüt"

#: apps/io.ox/calendar/actions.js module:io.ox/calendar
msgid "Do you want the appointments printed in detail or as a compact list?"
msgstr ""
"Randevularınız ayrıntılı olarak mı yoksa özet bir liste olarak mı "
"yazdırılsın?"

#. answer Button to 'Do you want the appointments printed in detail or as a compact list?'
#: apps/io.ox/calendar/actions.js module:io.ox/calendar
#: apps/io.ox/calendar/freetime/timeView.js apps/io.ox/mail/toolbar.js
#: module:io.ox/mail
msgid "Compact"
msgstr "Özet"

#. answer Button to 'Do you want the appointments printed in detail or as a compact list?'
#: apps/io.ox/calendar/actions.js module:io.ox/calendar
msgid "Detailed"
msgstr "Ayrıntılı"

#: apps/io.ox/calendar/actions.js module:io.ox/calendar
#: apps/io.ox/calendar/mobile-toolbar-actions.js apps/io.ox/calendar/toolbar.js
#: apps/io.ox/contacts/actions.js module:io.ox/contacts
#: apps/io.ox/contacts/mobile-toolbar-actions.js module:io.ox/mail
#: apps/io.ox/contacts/toolbar.js apps/io.ox/core/folder/contextmenu.js
#: module:io.ox/core apps/io.ox/files/actions.js module:io.ox/files
#: apps/io.ox/files/contextmenu.js apps/io.ox/files/toolbar.js
#: apps/io.ox/mail/actions.js apps/io.ox/mail/contextmenu.js
#: apps/io.ox/mail/mobile-toolbar-actions.js apps/io.ox/mail/toolbar.js
#: apps/io.ox/tasks/actions.js module:io.ox/tasks
#: apps/io.ox/tasks/actions/move.js apps/io.ox/tasks/mobile-toolbar-actions.js
#: apps/io.ox/tasks/toolbar.js
msgid "Move"
msgstr "Taşı"

#: apps/io.ox/calendar/actions.js module:io.ox/calendar
#: apps/io.ox/calendar/actions/acceptdeny.js
msgid "Change appointment status"
msgstr "Randevunun durumunu değiştir"

#: apps/io.ox/calendar/actions.js module:io.ox/calendar
msgid ""
"This appointment is part of a series. Do you want to confirm the whole "
"series or just one appointment within the series?"
msgstr ""
"Bu randevu bir dizinin parçası. Tüm diziyi mi yoksa dizideki tek bir "
"randevuyu mu onaylamak istiyorsunuz?"

#: apps/io.ox/calendar/actions.js module:io.ox/calendar
msgid ""
"This appointment is part of a series. Do you want to decline the whole "
"series or just one appointment within the series?"
msgstr ""
"Bu randevu bir dizinin parçası. Tüm diziyi mi yoksa dizideki tek bir "
"randevuyu mu reddetmek istiyorsunuz?"

#: apps/io.ox/calendar/actions.js module:io.ox/calendar
msgid "Accept appointment"
msgstr "Randevuyu kabul et"

#: apps/io.ox/calendar/actions.js module:io.ox/calendar
msgid "Decline appointment"
msgstr "Randevuyu reddet"

#. Use singular in this context
#: apps/io.ox/calendar/actions.js module:io.ox/calendar
msgid "Accept series"
msgstr "Diziyi kabul et"

#. Use singular in this context
#: apps/io.ox/calendar/actions.js module:io.ox/calendar
msgid "Decline series"
msgstr "Diziyi reddet"

#: apps/io.ox/calendar/actions.js module:io.ox/calendar
#: apps/io.ox/calendar/actions/acceptdeny.js
#: apps/io.ox/calendar/invitations/register.js module:io.ox/calendar/main
#: apps/plugins/portal/xing/register.js module:plugins/portal
msgid "Accept"
msgstr "Kabul et"

#: apps/io.ox/calendar/actions.js module:io.ox/calendar
#: apps/io.ox/calendar/actions/acceptdeny.js
#: apps/io.ox/calendar/invitations/register.js module:io.ox/calendar/main
msgid "Decline"
msgstr "Reddet"

#: apps/io.ox/calendar/actions.js module:io.ox/calendar
#: apps/io.ox/calendar/toolbar.js
msgid "Change status"
msgstr "Durumu değiştir"

#: apps/io.ox/calendar/actions.js module:io.ox/calendar
#: apps/io.ox/calendar/actions/change-alarms.js
#: apps/io.ox/calendar/actions/change-folder-alarms.js
#: apps/io.ox/core/folder/contextmenu.js module:io.ox/core
msgid "Change reminders"
msgstr "Anımsatıcıları değiştir"

#. Calendar: Create follow-up appointment. Maybe "Folgetermin" in German.
#: apps/io.ox/calendar/actions.js module:io.ox/calendar
msgid "Follow-up"
msgstr "Takip"

#: apps/io.ox/calendar/actions.js module:io.ox/calendar
#: apps/io.ox/calendar/mobile-toolbar-actions.js apps/io.ox/calendar/toolbar.js
#: apps/io.ox/contacts/actions.js module:io.ox/contacts
#: apps/io.ox/contacts/mobile-toolbar-actions.js module:io.ox/mail
#: apps/io.ox/contacts/toolbar.js apps/io.ox/core/export.js module:io.ox/core
#: apps/io.ox/core/folder/contextmenu.js apps/io.ox/tasks/actions.js
#: module:io.ox/tasks apps/io.ox/tasks/mobile-toolbar-actions.js
#: apps/io.ox/tasks/toolbar.js
msgid "Export"
msgstr "Dışarı aktar"

#: apps/io.ox/calendar/actions.js module:io.ox/calendar
#: apps/io.ox/calendar/toolbar.js apps/io.ox/contacts/actions.js
#: module:io.ox/contacts apps/io.ox/contacts/actions/print.js
#: apps/io.ox/contacts/toolbar.js apps/io.ox/core/print.js module:io.ox/core
#: apps/io.ox/mail/actions.js module:io.ox/mail apps/io.ox/mail/contextmenu.js
#: apps/io.ox/mail/toolbar.js
#: apps/io.ox/multifactor/settings/views/backupStringRegistrationView.js
#: module:io.ox/core/boot apps/io.ox/tasks/actions.js module:io.ox/tasks
#: apps/io.ox/tasks/toolbar.js
msgid "Print"
msgstr "Yazdır"

#: apps/io.ox/calendar/actions.js module:io.ox/calendar
msgid "Participant related actions"
msgstr "Katılımcıyı ilgilendiren eylemler"

#: apps/io.ox/calendar/actions.js module:io.ox/calendar
msgid "Send email to all participants"
msgstr "Tüm katılımcılara e-posta gönder"

#: apps/io.ox/calendar/actions.js module:io.ox/calendar
msgid "Invite to new appointment"
msgstr "Yeni randevuya davet et"

#: apps/io.ox/calendar/actions.js module:io.ox/calendar
#: apps/io.ox/calendar/freetime/main.js apps/io.ox/mail/actions.js
#: module:io.ox/mail
msgid "Save as distribution list"
msgstr "Dağıtım listesi olarak kaydet"

#: apps/io.ox/calendar/actions.js module:io.ox/calendar
#: apps/io.ox/calendar/actions/change-organizer.js
msgid "Change organizer"
msgstr "Organizatörü değiştir"

#: apps/io.ox/calendar/actions.js module:io.ox/calendar
msgid "Synchronize calendar"
msgstr "Takvimi eşitle"

#: apps/io.ox/calendar/actions/acceptdeny.js module:io.ox/calendar
#: apps/io.ox/tasks/actions.js module:io.ox/tasks
#: apps/io.ox/tasks/mobile-toolbar-actions.js apps/io.ox/tasks/toolbar.js
msgid "Change confirmation status"
msgstr "Onay durumunu değiştir"

#: apps/io.ox/calendar/actions/acceptdeny.js module:io.ox/calendar
msgid "You are currently acting on behalf of the calendar owner."
msgstr "Şu anda takvim sahibi adına hareket ediyorsunuz."

#: apps/io.ox/calendar/actions/acceptdeny.js module:io.ox/calendar
msgid ""
"You are about to change your confirmation status. Please leave a comment for "
"other participants."
msgstr ""
"Onay durumunuzu değiştirmek üzeresiniz. Lütfen diğer katılımcıların "
"okuyabileceği bir yorum yazın."

#. is in the same window as "You are about to change your confirmation status. Please leave a comment for other participants". So "comment" should be translated the same in both cases to not confuse users
#: apps/io.ox/calendar/actions/acceptdeny.js module:io.ox/calendar
#: apps/io.ox/calendar/invitations/register.js module:io.ox/calendar/main
#: apps/io.ox/contacts/edit/view-form.js module:io.ox/contacts
#: apps/io.ox/contacts/model.js apps/plugins/portal/xing/actions.js
#: module:plugins/portal
msgid "Comment"
msgstr "Yorum"

#: apps/io.ox/calendar/actions/acceptdeny.js module:io.ox/calendar
msgid "Please comment your confirmation status."
msgstr "Lütfen onay durumuzla ilgili bir yorum ekleyin."

#: apps/io.ox/calendar/actions/acceptdeny.js module:io.ox/calendar
#: apps/io.ox/calendar/invitations/register.js module:io.ox/calendar/main
#: apps/io.ox/calendar/util.js
msgid "Tentative"
msgstr "Değişebilir"

#: apps/io.ox/calendar/actions/acceptdeny.js module:io.ox/calendar
msgid ""
"This appointment is part of a series. Do you want to change your "
"confirmation for the whole series or just for this appointment within the "
"series?"
msgstr ""
"Bu randevu bir dizinin parçası. Tüm dizi için mi yoksa dizideki tek bir "
"randevu için mi onayınızı değiştirmek istiyorsunuz?"

#: apps/io.ox/calendar/actions/acceptdeny.js module:io.ox/calendar
#: apps/io.ox/calendar/actions/change-alarms.js
msgid "Change appointment"
msgstr "Randevuyu değiştir"

#. Use singular in this context
#: apps/io.ox/calendar/actions/acceptdeny.js module:io.ox/calendar
#: apps/io.ox/calendar/actions/change-alarms.js
msgid "Change series"
msgstr "Diziyi değiştir"

#: apps/io.ox/calendar/actions/change-alarms.js module:io.ox/calendar
#: apps/io.ox/calendar/edit/extensions.js module:io.ox/calendar/edit/main
#: apps/io.ox/calendar/invitations/register.js module:io.ox/calendar/main
#: apps/io.ox/mail/actions.js module:io.ox/mail apps/io.ox/mail/toolbar.js
#: apps/io.ox/tasks/edit/view-template.js module:io.ox/tasks/edit
msgid "Reminder"
msgstr "Anımsatıcı"

#: apps/io.ox/calendar/actions/change-alarms.js module:io.ox/calendar
#: apps/io.ox/calendar/actions/change-folder-alarms.js
#: apps/io.ox/calendar/actions/change-organizer.js
#: apps/io.ox/core/folder/picker.js module:io.ox/core
#: apps/io.ox/core/relogin.js apps/io.ox/core/tk/filestorageUtil.js
#: apps/io.ox/multifactor/settings/views/addDevice.js module:io.ox/core/boot
#: apps/io.ox/multifactor/settings/views/backupStringRegistrationView.js
#: apps/io.ox/multifactor/settings/views/smsRegistrationView.js
#: apps/io.ox/multifactor/settings/views/totpRegistrationView.js
#: apps/io.ox/settings/security/sessions/settings/pane.js
msgid "Ok"
msgstr "Tamam"

#: apps/io.ox/calendar/actions/change-alarms.js module:io.ox/calendar
msgid "Change appointment reminders"
msgstr "Randevu anımsatıcılarını değiştir"

#: apps/io.ox/calendar/actions/change-alarms.js module:io.ox/calendar
msgid ""
"This appointment is part of a series. Do you want to change your reminders "
"for the whole series or just for this appointment within the series?"
msgstr ""
"Bu randevu bir dizinin parçası. Tüm dizi için mi yoksa yalnızca bu randevu "
"için mi anımsatıcılarınızı değiştirmek istiyorsunuz?"

#. %1$s:  is the calendar's name
#: apps/io.ox/calendar/actions/change-folder-alarms.js module:io.ox/calendar
msgid "Edit all reminders for calendar: %1$s"
msgstr "Takvimdeki tüm anımsatıcıları düzenle: %1$s"

#: apps/io.ox/calendar/actions/change-folder-alarms.js module:io.ox/calendar
#: apps/io.ox/calendar/settings/pane.js
msgid "Default reminder"
msgstr "Varsayılan anımsatıcı"

#: apps/io.ox/calendar/actions/change-folder-alarms.js module:io.ox/calendar
#: apps/io.ox/calendar/settings/pane.js
msgid "Default reminder for appointments in birthday calendar"
msgstr "Doğum günü takvimindeki randevular için varsayılan anımsatıcı"

#: apps/io.ox/calendar/actions/change-folder-alarms.js module:io.ox/calendar
#: apps/io.ox/calendar/settings/pane.js
msgid "Default reminder for all-day appointments"
msgstr "Tam günlük randevular için varsayılan anımsatıcı"

#: apps/io.ox/calendar/actions/change-organizer.js module:io.ox/calendar
msgid "New organizer"
msgstr "Yeni organizatör"

#: apps/io.ox/calendar/actions/change-organizer.js module:io.ox/calendar
msgid "Select new organizer"
msgstr "Yeni organizatörü seçin"

#: apps/io.ox/calendar/actions/change-organizer.js module:io.ox/calendar
#: apps/io.ox/calendar/actions/delete.js
msgid "Add a message to the notification email for the other participants."
msgstr ""
"Diğer katılımcılara giderek bildirim e-postasına mesajınızı ekleyebilirsiniz."

#: apps/io.ox/calendar/actions/change-organizer.js module:io.ox/calendar
#: apps/io.ox/calendar/actions/delete.js
#: apps/io.ox/calendar/actions/subscribe-ical.js apps/io.ox/core/boot/i18n.js
#: module:io.ox/core/boot apps/io.ox/core/relogin.js module:io.ox/core
#: apps/io.ox/files/share/wizard.js module:io.ox/files
#: apps/io.ox/mail/accounts/view-form.js module:io.ox/settings
#: apps/io.ox/mail/compose/sharing.js module:io.ox/mail
msgid "Password"
msgstr "Parola"

#: apps/io.ox/calendar/actions/change-organizer.js module:io.ox/calendar
msgid "Organizer changed"
msgstr "Organizatör değiştirildi"

#: apps/io.ox/calendar/actions/create.js module:io.ox/calendar
msgid "Appointments in shared calendars"
msgstr "Paylaşımlı takvimlerdeki randevular"

#: apps/io.ox/calendar/actions/create.js module:io.ox/calendar
msgid ""
"The selected calendar is shared by %1$s. Appointments in shared calendars "
"will generally be created on behalf of the owner."
msgstr ""
"Seçili takvim %1$s tarafından paylaşılmaktadır. Paylaşılan takvimdeki "
"randevular genel olarak takvim sahibinin adına oluşturulur."

#: apps/io.ox/calendar/actions/create.js module:io.ox/calendar
msgid ""
"Do you really want to create an appointment <b>on behalf of the folder "
"owner</b> or do you want to create an appointment <b>with the folder owner</"
"b> in your own calendar?"
msgstr ""
"Gerçekten <b>klasör sahibi adına</b> randevu oluşturmak mı istiyorsunuz "
"yoksa kendi takviminizde<b>klasör sahibiyle </b> bir randevu oluşturmak mı "
"istiyorsunuz?"

#: apps/io.ox/calendar/actions/create.js module:io.ox/calendar
msgid "Invite owner"
msgstr "Sahibi davet et"

#: apps/io.ox/calendar/actions/create.js module:io.ox/calendar
msgid "On behalf of the owner"
msgstr "Sahibin adına"

#: apps/io.ox/calendar/actions/create.js module:io.ox/calendar
msgid "Appointments in public calendars"
msgstr "Ortak takvimlerdeki randevular"

#: apps/io.ox/calendar/actions/create.js module:io.ox/calendar
msgid ""
"The selected calendar \"%1$s\" is public. Do you really want to create an "
"appointment in this calendar?"
msgstr ""
"Seçilen \"%1$s\" takvimi ortak bir takvim. Bu takvimde randevu oluşturmak "
"istediğinizden emin misiniz?"

#: apps/io.ox/calendar/actions/create.js module:io.ox/calendar
msgid "Create in public calendar"
msgstr "Ortak takvimde oluştur"

#: apps/io.ox/calendar/actions/delete.js module:io.ox/calendar
msgid ""
"This appointment is part of a series. Do you want to delete all appointments "
"of the series or just this appointment?"
msgstr ""
"Bu randevu bir dizinin parçası. Dizideki tüm randevuları mı yoksa yalnızca "
"bu randevuyu mu silmek istiyorsunuz?"

#: apps/io.ox/calendar/actions/delete.js module:io.ox/calendar
msgid ""
"This appointment is part of a series. Do you want to delete this and all "
"future appointments of the series or just this appointment?"
msgstr ""
"Bu randevu bir dizinin parçası. Hem bunu hem de dizideki tüm gelecek "
"randevuları mı yoksa yalnızca bu randevuyu mu silmek istiyorsunuz?"

#: apps/io.ox/calendar/actions/delete.js module:io.ox/calendar
msgid "Do you really want to delete this appointment?"
msgstr "Bu randevuyu silmek istediğinizden emin misiniz?"

#: apps/io.ox/calendar/actions/delete.js module:io.ox/calendar
#: apps/io.ox/calendar/toolbar.js
msgid "Delete appointment"
msgstr "Randevuyu sil"

#: apps/io.ox/calendar/actions/delete.js module:io.ox/calendar
msgid "Delete this appointment"
msgstr "Bu randevuyu sil"

#: apps/io.ox/calendar/actions/delete.js module:io.ox/calendar
msgid "Delete all appointments"
msgstr "Tüm randevuları sil"

#: apps/io.ox/calendar/actions/delete.js module:io.ox/calendar
msgid "Delete all future appointments"
msgstr "Gelecekteki tüm randevuları sil"

#: apps/io.ox/calendar/actions/subscribe-google.js module:io.ox/calendar
msgid "My Google Calendar"
msgstr "Google Takvimim"

#: apps/io.ox/calendar/actions/subscribe-google.js module:io.ox/calendar
#: apps/io.ox/files/actions/add-storage-account.js module:io.ox/files
#: apps/io.ox/mail/accounts/settings.js module:io.ox/mail/accounts/settings
#: apps/io.ox/oauth/keychain.js module:io.ox/core
msgid "Account added successfully"
msgstr "Hesap başarıyla eklendi"

#: apps/io.ox/calendar/actions/subscribe-ical.js module:io.ox/calendar
#: apps/io.ox/core/folder/actions/properties.js module:io.ox/core
msgid "iCal URL"
msgstr "iCal adresi"

#: apps/io.ox/calendar/actions/subscribe-ical.js module:io.ox/calendar
#: apps/io.ox/onboarding/clients/config.js module:io.ox/core/onboarding
msgid "Login"
msgstr "Kullanıcı adı"

#: apps/io.ox/calendar/actions/subscribe-ical.js module:io.ox/calendar
msgid "Your default reminders will be applied to this calendar."
msgstr "Varsayılan anımsatıcılarınız bu takvime uygulanacak."

#: apps/io.ox/calendar/actions/subscribe-ical.js module:io.ox/calendar
msgid "Subscribe to iCal feed"
msgstr "iCal akışına abone ol"

#: apps/io.ox/calendar/actions/subscribe-ical.js module:io.ox/calendar
#: apps/io.ox/core/sub/subscriptions.js module:io.ox/core/sub
msgid "Subscribe"
msgstr "Abone ol"

#: apps/io.ox/calendar/actions/subscribe-ical.js module:io.ox/calendar
msgid "iCal feed has been imported successfully"
msgstr "iCal akışı başarıyla alındı"

#: apps/io.ox/calendar/actions/subscribe-shared.js module:io.ox/calendar
#: apps/io.ox/calendar/settings/pane.js
msgid "Subscribe shared calendars"
msgstr "Paylaşılan takvimlere abone ol"

#: apps/io.ox/calendar/actions/subscribe-shared.js module:io.ox/calendar
#: apps/io.ox/calendar/edit/extensions.js module:io.ox/calendar/edit/main
#: apps/io.ox/calendar/settings/schedjoules/schedjoules.js
#: module:io.ox/calendar/settings/schedjoules
#: apps/io.ox/contacts/distrib/create-dist-view.js module:io.ox/contacts
#: apps/io.ox/contacts/edit/main.js apps/io.ox/contacts/edit/view-form.js
#: apps/io.ox/core/folder/actions/imap-subscription.js module:io.ox/core
#: apps/io.ox/core/permissions/permissions.js
#: apps/io.ox/core/settings/editLocale.js apps/io.ox/editor/main.js
#: module:io.ox/editor apps/io.ox/files/actions/edit-description.js
#: module:io.ox/files apps/io.ox/files/actions/save-as-pdf.js
#: apps/io.ox/files/filepicker.js apps/io.ox/files/share/permissions.js
#: apps/io.ox/mail/accounts/settings.js module:io.ox/mail/accounts/settings
#: apps/io.ox/mail/actions/attachmentSave.js module:io.ox/mail
#: apps/io.ox/mail/categories/edit.js apps/io.ox/mail/compose/names.js
#: apps/io.ox/mail/mailfilter/settings/filter.js
#: apps/io.ox/mail/settings/signatures/settings/pane.js
#: apps/io.ox/multifactor/settings/views/editMultifactorView.js
#: module:io.ox/core/boot apps/io.ox/oauth/settings.js module:io.ox/settings
#: apps/io.ox/tasks/edit/view-template.js module:io.ox/tasks/edit
#: apps/plugins/administration/groups/settings/edit.js
#: apps/plugins/administration/resources/settings/edit.js
#: apps/plugins/portal/flickr/register.js module:plugins/portal
#: apps/plugins/portal/mail/register.js apps/plugins/portal/rss/register.js
#: module:io.ox/portal apps/plugins/portal/tumblr/register.js
msgid "Save"
msgstr "Kaydet"

#: apps/io.ox/calendar/actions/subscribe-shared.js module:io.ox/calendar
#: apps/io.ox/calendar/settings/schedjoules/schedjoules.js
#: module:io.ox/calendar/settings/schedjoules
msgid "subscribe to calendar"
msgstr "takvime abone ol"

#: apps/io.ox/calendar/actions/subscribe-shared.js module:io.ox/calendar
msgid "Sync via DAV"
msgstr "DAV ile eşitle"

#: apps/io.ox/calendar/actions/subscribe-shared.js module:io.ox/calendar
msgid "sync via DAV"
msgstr "DAV ile eşitle"

#. shown when a download of calendar data is requested (has header "Included calendars ...")
#: apps/io.ox/calendar/actions/subscribe-shared.js module:io.ox/calendar
#: apps/io.ox/calendar/edit/extensions.js module:io.ox/calendar/edit/main
#: apps/io.ox/core/folder/extensions.js module:io.ox/core
#: apps/io.ox/settings/personalData/settings/pane.js
msgid "Public calendars"
msgstr "Ortak takvimler"

#. shown when a download of calendar data is requested (has header "Included calendars ...")
#: apps/io.ox/calendar/actions/subscribe-shared.js module:io.ox/calendar
#: apps/io.ox/calendar/edit/extensions.js module:io.ox/calendar/edit/main
#: apps/io.ox/core/folder/extensions.js module:io.ox/core
#: apps/io.ox/settings/personalData/settings/pane.js
msgid "Shared calendars"
msgstr "Paylaşılan takvimler"

#. appointment flag: 'secret' does not show up for other users in any cases; 'private' may be shown to other users under certain conditions
#: apps/io.ox/calendar/actions/subscribe-shared.js module:io.ox/calendar
#: apps/io.ox/calendar/common-extensions.js
#: apps/io.ox/calendar/edit/extensions.js module:io.ox/calendar/edit/main
#: apps/io.ox/calendar/list/listview.js
#: apps/io.ox/calendar/view-grid-template.js
#: apps/io.ox/tasks/edit/view-template.js module:io.ox/tasks/edit
#: apps/io.ox/tasks/view-detail.js module:io.ox/tasks
msgid "Private"
msgstr "Özel"

#: apps/io.ox/calendar/actions/subscribe-shared.js module:io.ox/calendar
#: apps/io.ox/calendar/edit/extensions.js module:io.ox/calendar/edit/main
#: apps/io.ox/core/folder/extensions.js module:io.ox/core
msgid "Hidden calendars"
msgstr "Gizli takvimler"

#: apps/io.ox/calendar/color-picker.js module:io.ox/calendar
msgid "no color"
msgstr "renk yok"

#. appointment flag: 'secret' does not show up for other users in any cases; 'private' may be shown to other users under certain conditions
#: apps/io.ox/calendar/common-extensions.js module:io.ox/calendar
#: apps/io.ox/calendar/edit/extensions.js module:io.ox/calendar/edit/main
msgid "Secret"
msgstr "Gizli"

#. File and folder details
#: apps/io.ox/calendar/common-extensions.js module:io.ox/calendar
#: apps/io.ox/core/viewer/views/sidebar/fileinfoview.js
#: module:io.ox/core/viewer apps/io.ox/core/viewer/views/sidebarview.js
#: apps/io.ox/files/share/permissions.js module:io.ox/core
#: apps/io.ox/files/upload/main.js module:io.ox/files
msgid "Details"
msgstr "Ayrıntılar"

#: apps/io.ox/calendar/common-extensions.js module:io.ox/calendar
#: apps/io.ox/participants/chronos-detail.js module:io.ox/core
#: apps/io.ox/participants/chronos-views.js apps/io.ox/participants/views.js
msgid "Organizer"
msgstr "Organizatör"

#: apps/io.ox/calendar/common-extensions.js module:io.ox/calendar
msgid "Sent by"
msgstr "Gönderen"

#: apps/io.ox/calendar/common-extensions.js module:io.ox/calendar
msgid "Shown as"
msgstr "Gösterilen"

#. Context: Session Management. Refers to the macos calendar
#: apps/io.ox/calendar/common-extensions.js module:io.ox/calendar
#: apps/io.ox/calendar/edit/extensions.js module:io.ox/calendar/edit/main
#: apps/io.ox/core/folder/api.js module:io.ox/core
#: apps/io.ox/core/import/import.js apps/io.ox/mail/detail/links.js
#: module:io.ox/mail apps/io.ox/settings/personalData/settings/pane.js
#: apps/io.ox/settings/security/sessions/settings/pane.js
msgid "Calendar"
msgstr "Takvim"

#: apps/io.ox/calendar/common-extensions.js module:io.ox/calendar
msgid "Created"
msgstr "Oluşturma"

#: apps/io.ox/calendar/common-extensions.js module:io.ox/calendar
#: apps/io.ox/core/viewer/views/sidebar/fileinfoview.js
#: module:io.ox/core/viewer apps/io.ox/notes/detail-view.js module:io.ox/notes
msgid "Modified"
msgstr "Değiştirme"

#: apps/io.ox/calendar/conflicts/conflictList.js
#: module:io.ox/calendar/conflicts/conflicts
msgid "Conflicts:"
msgstr "Çakışmalar:"

#: apps/io.ox/calendar/conflicts/conflictList.js
#: module:io.ox/calendar/conflicts/conflicts
#: apps/io.ox/calendar/invitations/register.js module:io.ox/calendar/main
msgid "Show appointment details"
msgstr "Randevu ayrıntılarını göster"

#: apps/io.ox/calendar/conflicts/conflictList.js
#: module:io.ox/calendar/conflicts/conflicts
msgid "Conflicts detected"
msgstr "Çakışma tespit edildi"

#: apps/io.ox/calendar/conflicts/conflictList.js
#: module:io.ox/calendar/conflicts/conflicts
msgid "The new appointment conflicts with existing appointments."
msgstr "Yeni randevunuz mevcut randevularla çakışıyor."

#: apps/io.ox/calendar/conflicts/conflictList.js
#: module:io.ox/calendar/conflicts/conflicts
msgid "Conflicts with resources cannot be ignored"
msgstr "Kaynakları bulunan çakışmalar görmezden gelinemez"

#: apps/io.ox/calendar/conflicts/conflictList.js
#: module:io.ox/calendar/conflicts/conflicts
msgid "Ignore conflicts"
msgstr "Çakışmaları görmezden gel"

#: apps/io.ox/calendar/detail/main.js module:io.ox/calendar
#: apps/io.ox/calendar/perspective.js
msgid "Appointment Details"
msgstr "Randevu Ayrıntıları"

#: apps/io.ox/calendar/detail/main.js module:io.ox/calendar
#: apps/io.ox/calendar/perspective.js
msgid "An error occurred. Please try again."
msgstr "Bir hata oluştu. Lütfen yeniden deneyin."

#: apps/io.ox/calendar/edit/extensions.js module:io.ox/calendar/edit/main
#: apps/io.ox/calendar/edit/main.js apps/io.ox/calendar/toolbar.js
#: module:io.ox/calendar apps/io.ox/calendar/util.js
msgid "Edit appointment"
msgstr "Randevuyu düzenle"

#: apps/io.ox/calendar/edit/extensions.js module:io.ox/calendar/edit/main
#: apps/io.ox/calendar/edit/main.js apps/io.ox/calendar/freetime/main.js
#: module:io.ox/calendar
msgid "Create appointment"
msgstr "Randevu oluştur"

#: apps/io.ox/calendar/edit/extensions.js module:io.ox/calendar/edit/main
#: apps/io.ox/calendar/mobile-toolbar-actions.js module:io.ox/calendar
#: apps/io.ox/tasks/edit/view-template.js module:io.ox/tasks/edit
#: apps/plugins/administration/groups/settings/edit.js module:io.ox/core
#: apps/plugins/administration/resources/settings/edit.js
msgid "Create"
msgstr "Oluştur"

#: apps/io.ox/calendar/edit/extensions.js module:io.ox/calendar/edit/main
#: apps/io.ox/contacts/distrib/create-dist-view.js module:io.ox/contacts
#: apps/io.ox/contacts/edit/main.js apps/io.ox/contacts/edit/view-form.js
#: apps/io.ox/mail/compose/extensions.js module:io.ox/mail
#: apps/io.ox/mail/mailfilter/settings/filter/actions/register.js
#: module:io.ox/mailfilter apps/io.ox/tasks/edit/view-template.js
#: module:io.ox/tasks/edit
msgid "Discard"
msgstr "Vazgeç"

#: apps/io.ox/calendar/edit/extensions.js module:io.ox/calendar/edit/main
#: apps/io.ox/calendar/util.js module:io.ox/calendar
#: apps/io.ox/core/viewer/views/sidebar/fileinfoview.js
#: module:io.ox/core/viewer apps/io.ox/mail/actions/reminder.js
#: module:io.ox/mail apps/io.ox/mail/compose/extensions.js
#: apps/io.ox/mail/detail/view.js
#: apps/io.ox/mail/mailfilter/settings/filter/tests/register.js
#: module:io.ox/mailfilter apps/io.ox/mail/mailfilter/vacationnotice/view.js
#: apps/io.ox/mail/view-options.js apps/io.ox/tasks/edit/view-template.js
#: module:io.ox/tasks/edit apps/io.ox/tasks/main.js module:io.ox/tasks
msgid "Subject"
msgstr "Konu"

#: apps/io.ox/calendar/edit/extensions.js module:io.ox/calendar/edit/main
#: apps/io.ox/calendar/print-compact.js module:io.ox/calendar
#: apps/io.ox/calendar/util.js
msgid "Location"
msgstr "Konum"

#: apps/io.ox/calendar/edit/extensions.js module:io.ox/calendar/edit/main
msgid "Starts on"
msgstr "Başlangıç"

#: apps/io.ox/calendar/edit/extensions.js module:io.ox/calendar/edit/main
msgid "Start time"
msgstr "Başlangıç saati"

#: apps/io.ox/calendar/edit/extensions.js module:io.ox/calendar/edit/main
msgid "End time"
msgstr "Bitiş saati"

#: apps/io.ox/calendar/edit/extensions.js module:io.ox/calendar/edit/main
#: apps/io.ox/tasks/edit/view-template.js module:io.ox/tasks/edit
#: apps/plugins/portal/calendar/register.js module:plugins/portal
msgid "All day"
msgstr "Tüm gün"

#: apps/io.ox/calendar/edit/extensions.js module:io.ox/calendar/edit/main
#: apps/io.ox/calendar/toolbar.js module:io.ox/calendar
msgid "Find a free time"
msgstr "Boş zaman bul"

#: apps/io.ox/calendar/edit/extensions.js module:io.ox/calendar/edit/main
msgid "Your recurrence rule does not fit to your start date."
msgstr "Yineleme kuralınız başlangıç tarihinize uymuyor."

#: apps/io.ox/calendar/edit/extensions.js module:io.ox/calendar/edit/main
msgid "Your recurrence rule was changed automatically."
msgstr "Yinelenme kuralınız otomatik olarak değiştirildi."

#: apps/io.ox/calendar/edit/extensions.js module:io.ox/calendar/edit/main
#: apps/io.ox/calendar/util.js module:io.ox/calendar
#: apps/io.ox/core/folder/actions/properties.js module:io.ox/core
#: apps/io.ox/core/viewer/views/sidebar/filedescriptionview.js
#: module:io.ox/core/viewer apps/io.ox/files/actions/edit-description.js
#: module:io.ox/files apps/io.ox/tasks/edit/view-template.js
#: module:io.ox/tasks/edit
#: apps/plugins/administration/resources/settings/edit.js
#: apps/plugins/portal/flickr/register.js module:plugins/portal
#: apps/plugins/portal/mail/register.js apps/plugins/portal/rss/register.js
#: module:io.ox/portal apps/plugins/portal/tumblr/register.js
msgid "Description"
msgstr "Açıklama"

#: apps/io.ox/calendar/edit/extensions.js module:io.ox/calendar/edit/main
msgid "User defined color"
msgstr "Kullanıcı tanımlı renk"

#: apps/io.ox/calendar/edit/extensions.js module:io.ox/calendar/edit/main
msgid ""
"You are using a shared calendar. The calendar owner was added as organizer."
msgstr ""
"Paylaşılan bir takvim kullanıyorsunuz. Takvim sahibi organizatör olarak "
"eklendi."

#: apps/io.ox/calendar/edit/extensions.js module:io.ox/calendar/edit/main
msgid "You are no longer using a shared calendar. You were added as organizer."
msgstr ""
"Artık paylaşılan bir takvim kullanmıyorsunuz. Organizatör olarak eklendiniz."

#: apps/io.ox/calendar/edit/extensions.js module:io.ox/calendar/edit/main
msgid "You are no longer using a public calendar. You were added as organizer."
msgstr ""
"Artık ortak bir takvim kullanmıyorsunuz. Organizatör olarak eklendiniz."

#: apps/io.ox/calendar/edit/extensions.js module:io.ox/calendar/edit/main
#: apps/io.ox/core/folder/extensions.js module:io.ox/core
msgid "My calendars"
msgstr "Takvimlerim"

#: apps/io.ox/calendar/edit/extensions.js module:io.ox/calendar/edit/main
#: apps/io.ox/mail/settings/compose/settings/pane.js module:io.ox/mail
#: apps/io.ox/mail/view-options.js apps/io.ox/portal/settings/pane.js
#: module:io.ox/portal
msgid "Color"
msgstr "Renk"

#: apps/io.ox/calendar/edit/extensions.js module:io.ox/calendar/edit/main
#: apps/io.ox/tasks/edit/view-template.js module:io.ox/tasks/edit
msgid "Expand form"
msgstr "Formu genişlet"

#: apps/io.ox/calendar/edit/extensions.js module:io.ox/calendar/edit/main
#: apps/io.ox/tasks/edit/view-template.js module:io.ox/tasks/edit
msgid "Collapse form"
msgstr "Formu daralt"

#: apps/io.ox/calendar/edit/extensions.js module:io.ox/calendar/edit/main
msgid "Visibility"
msgstr "Görünürlük"

#: apps/io.ox/calendar/edit/extensions.js module:io.ox/calendar/edit/main
msgid "Standard"
msgstr "Standart"

#: apps/io.ox/calendar/edit/extensions.js module:io.ox/calendar/edit/main
msgid "Appointment color"
msgstr "Randevu rengi"

#. showed inside a color picker. Used if an appointment should not have a custom color
#: apps/io.ox/calendar/edit/extensions.js module:io.ox/calendar/edit/main
msgid "Use calendar color"
msgstr "Takvim rengini kullan"

#: apps/io.ox/calendar/edit/extensions.js module:io.ox/calendar/edit/main
msgid "none"
msgstr "hiçbiri"

#: apps/io.ox/calendar/edit/extensions.js module:io.ox/calendar/edit/main
msgid "Show as free"
msgstr "Serbest olarak göster"

#: apps/io.ox/calendar/edit/extensions.js module:io.ox/calendar/edit/main
msgid "Participants can make changes"
msgstr "Katılımcılar değişiklik yapabilir"

#. Sort by messages that have attachments
#: apps/io.ox/calendar/edit/extensions.js module:io.ox/calendar/edit/main
#: apps/io.ox/calendar/view-detail.js module:io.ox/calendar
#: apps/io.ox/contacts/edit/view-form.js module:io.ox/contacts
#: apps/io.ox/contacts/edit/view.js apps/io.ox/contacts/view-detail.js
#: apps/io.ox/mail/compose/extensions.js module:io.ox/mail
#: apps/io.ox/mail/view-options.js apps/io.ox/tasks/edit/view-template.js
#: module:io.ox/tasks/edit apps/io.ox/tasks/view-detail.js module:io.ox/tasks
msgid "Attachments"
msgstr "Ekler"

#: apps/io.ox/calendar/edit/extensions.js module:io.ox/calendar/edit/main
#: apps/io.ox/contacts/edit/view-form.js module:io.ox/contacts
#: apps/io.ox/contacts/edit/view.js apps/io.ox/tasks/edit/view-template.js
#: module:io.ox/tasks/edit
msgid "Drop here to upload a <b class=\"dndignore\">new attachment</b>"
msgstr ""
"<b class=\"dndignore\">Yeni bir ek</b> yüklemek için dosyayı buraya "
"sürükleyin"

#. Applies changes to an existing appointment, used in scheduling view
#: apps/io.ox/calendar/edit/extensions.js module:io.ox/calendar/edit/main
#: apps/io.ox/mail/mailfilter/autoforward/view.js module:io.ox/mail
#: apps/io.ox/mail/mailfilter/vacationnotice/view.js
msgid "Apply changes"
msgstr "Değişiklikleri uygula"

#: apps/io.ox/calendar/edit/extensions.js module:io.ox/calendar/edit/main
#: apps/io.ox/calendar/freetime/main.js module:io.ox/calendar
msgid "Please select a time for the appointment"
msgstr "Lütfen randevu saatini seçin"

#: apps/io.ox/calendar/edit/main.js module:io.ox/calendar/edit/main
msgid "Edit Appointment"
msgstr "Randevuyu düzenle"

#: apps/io.ox/calendar/edit/main.js module:io.ox/calendar/edit/main
msgid "Description has been copied"
msgstr "Açıklama kopyalandı"

#: apps/io.ox/calendar/edit/main.js module:io.ox/calendar/edit/main
#: apps/io.ox/calendar/list/view.js module:io.ox/calendar
#: apps/io.ox/calendar/view-detail.js apps/io.ox/mail/detail/links.js
#: module:io.ox/mail
msgid "Appointment"
msgstr "Randevu"

#. "Discard changes" appears in combination with "Cancel" (this action)
#. Translation must be distinguishable for the user
#: apps/io.ox/calendar/edit/main.js module:io.ox/calendar/edit/main
#: apps/io.ox/contacts/distrib/main.js module:io.ox/contacts
#: apps/io.ox/contacts/edit/main.js apps/io.ox/editor/main.js
#: module:io.ox/editor apps/io.ox/tasks/edit/main.js module:io.ox/tasks
msgid "Do you really want to discard your changes?"
msgstr "Değişikliklerinizi silmek istediğinizden emin misiniz?"

#. "Discard changes" appears in combination with "Cancel" (this action)
#. Translation should be distinguishable for the user
#: apps/io.ox/calendar/edit/main.js module:io.ox/calendar/edit/main
#: apps/io.ox/contacts/distrib/main.js module:io.ox/contacts
#: apps/io.ox/contacts/edit/main.js apps/io.ox/editor/main.js
#: module:io.ox/editor apps/io.ox/tasks/edit/main.js module:io.ox/tasks
msgctxt "dialog"
msgid "Discard changes"
msgstr "Değişikliklerden vazgeç"

#: apps/io.ox/calendar/edit/timezone-dialog.js module:io.ox/calendar/edit/main
msgid "Start date timezone"
msgstr "Başlangıç tarihi saat dilimi"

#: apps/io.ox/calendar/edit/timezone-dialog.js module:io.ox/calendar/edit/main
msgid "End date timezone"
msgstr "Bitiş tarihi saat dilimi"

#: apps/io.ox/calendar/edit/timezone-dialog.js module:io.ox/calendar/edit/main
msgid "Change timezone"
msgstr "Saat dilimini değiştir"

#: apps/io.ox/calendar/edit/timezone-dialog.js module:io.ox/calendar/edit/main
msgid "Change"
msgstr "Değiştir"

#. Will be used as aria lable for the screen reader to tell the user which color/category the appointment within the calendar has.
#: apps/io.ox/calendar/extensions.js module:io.ox/calendar
#: apps/io.ox/calendar/list/listview.js apps/io.ox/core/folder/extensions.js
#: module:io.ox/core
msgid "Category"
msgstr "Kategori"

#: apps/io.ox/calendar/freetime/main.js module:io.ox/calendar
#: apps/io.ox/calendar/toolbar.js
msgctxt "app"
msgid "Scheduling"
msgstr "Planlama"

#: apps/io.ox/calendar/freetime/participantsView.js module:io.ox/calendar
msgid "Add participant"
msgstr "Katılımcı ekle"

#: apps/io.ox/calendar/freetime/timeView.js module:io.ox/calendar
#: apps/io.ox/find/date/patterns.js module:io.ox/core
msgid "Previous week"
msgstr "Önceki hafta"

#: apps/io.ox/calendar/freetime/timeView.js module:io.ox/calendar
#: apps/io.ox/find/date/patterns.js module:io.ox/core
msgid "Previous month"
msgstr "Önceki ay"

#: apps/io.ox/calendar/freetime/timeView.js module:io.ox/calendar
msgid "Next week"
msgstr "Sonraki hafta"

#: apps/io.ox/calendar/freetime/timeView.js module:io.ox/calendar
msgid "Next month"
msgstr "Sonraki ay"

#: apps/io.ox/calendar/freetime/timeView.js module:io.ox/calendar
#: apps/io.ox/core/viewer/views/toolbarview.js module:io.ox/core
msgid "Zoom in"
msgstr "Yakınlaştır"

#: apps/io.ox/calendar/freetime/timeView.js module:io.ox/calendar
#: apps/io.ox/core/viewer/views/toolbarview.js module:io.ox/core
msgid "Zoom out"
msgstr "Uzaklaştır"

#: apps/io.ox/calendar/freetime/timeView.js module:io.ox/calendar
#: apps/io.ox/calendar/toolbar.js apps/io.ox/contacts/toolbar.js
#: module:io.ox/contacts apps/io.ox/files/toolbar.js module:io.ox/files
#: apps/io.ox/find/extensions-facets.js module:io.ox/core
#: apps/io.ox/mail/compose/extensions.js module:io.ox/mail
#: apps/io.ox/mail/compose/sharing.js apps/io.ox/mail/compose/view.js
#: apps/io.ox/mail/toolbar.js apps/io.ox/settings/personalData/settings/pane.js
#: apps/io.ox/tasks/toolbar.js module:io.ox/tasks
msgid "Options"
msgstr "Seçenekler"

#: apps/io.ox/calendar/freetime/timeView.js module:io.ox/calendar
msgid "Rows"
msgstr "Satırlar"

#: apps/io.ox/calendar/freetime/timeView.js module:io.ox/calendar
msgid "Show fine grid"
msgstr "Ayrıntılı kılavuzu göster"

#: apps/io.ox/calendar/freetime/timeView.js module:io.ox/calendar
msgid "Appointment types"
msgstr "Randevu türleri"

#. State of an appointment (reserved or free)
#: apps/io.ox/calendar/freetime/timeView.js module:io.ox/calendar
#: apps/io.ox/calendar/util.js
msgid "Free"
msgstr "Serbest"

#: apps/io.ox/calendar/freetime/timeView.js module:io.ox/calendar
msgid "Date range"
msgstr "Tarih aralığı"

#: apps/io.ox/calendar/freetime/timeView.js module:io.ox/calendar
#: apps/io.ox/calendar/toolbar.js
msgid "Week"
msgstr "Hafta"

#: apps/io.ox/calendar/freetime/timeView.js module:io.ox/calendar
msgid "Hide non-working time"
msgstr "İş saati olmayan saatleri gizle"

#. used to describe a time frame that is blocked in the scheduling view, when no further information is available (appointment title etc.)
#: apps/io.ox/calendar/freetime/timeView.js module:io.ox/calendar
msgid "Blocked time frame"
msgstr "Bloke zaman aralığı"

#. %1$s = apppointment creator name
#: apps/io.ox/calendar/freetime/timeView.js module:io.ox/calendar
msgid "Created by: %1$s"
msgstr "Oluşturan: %1$s"

#: apps/io.ox/calendar/freetime/timeView.js module:io.ox/calendar
msgid "Could not get appointment information"
msgstr "Randevu bilgileri alamadı"

#: apps/io.ox/calendar/invitations/register.js module:io.ox/calendar/main
msgid "Accept changes"
msgstr "Değişiklikleri kabul et"

#: apps/io.ox/calendar/invitations/register.js module:io.ox/calendar/main
msgid "Add new participant"
msgstr "Yeni katılımcı ekle"

#: apps/io.ox/calendar/invitations/register.js module:io.ox/calendar/main
msgid "Reject changes"
msgstr "Değişklikleri reddet"

#: apps/io.ox/calendar/invitations/register.js module:io.ox/calendar/main
#: apps/io.ox/keychain/secretRecoveryDialog.js module:io.ox/keychain
msgid "Ignore"
msgstr "Görmezden gel"

#: apps/io.ox/calendar/invitations/register.js module:io.ox/calendar/main
msgid "You have accepted the appointment"
msgstr "Randevuyu kabul ettiniz"

#: apps/io.ox/calendar/invitations/register.js module:io.ox/calendar/main
msgid "Changes have been saved"
msgstr "Değişiklikler kaydedildi"

#: apps/io.ox/calendar/invitations/register.js module:io.ox/calendar/main
msgid "Added the new participant"
msgstr "Yeni katılımcı eklendi"

#: apps/io.ox/calendar/invitations/register.js module:io.ox/calendar/main
msgid "The appointment has been updated"
msgstr "Randevu güncellenmdi"

#: apps/io.ox/calendar/invitations/register.js module:io.ox/calendar/main
msgid "The appointment has been deleted"
msgstr "Randevu silindi"

#: apps/io.ox/calendar/invitations/register.js module:io.ox/calendar/main
msgid "The changes have been rejected"
msgstr "Değişiklikler reddedildi"

#: apps/io.ox/calendar/invitations/register.js module:io.ox/calendar/main
msgid "You have tentatively accepted the appointment"
msgstr "Randevuyu değişebilir olarak kabul ettiniz"

#: apps/io.ox/calendar/invitations/register.js module:io.ox/calendar/main
msgid "You have declined the appointment"
msgstr "Randevuyu reddettiniz"

#: apps/io.ox/calendar/invitations/register.js module:io.ox/calendar/main
msgid "This email contains an appointment"
msgstr "Bu e-posta bir randevu içeriyor"

#: apps/io.ox/calendar/invitations/register.js module:io.ox/calendar/main
msgid "You are the organizer"
msgstr "Organizatör sizsiniz"

#: apps/io.ox/calendar/invitations/register.js module:io.ox/calendar/main
msgid "You have accepted this appointment"
msgstr "Bu randevuyu kabul ettiniz"

#: apps/io.ox/calendar/invitations/register.js module:io.ox/calendar/main
msgid "You declined this appointment"
msgstr "Bu randevuyu reddettiniz"

#: apps/io.ox/calendar/invitations/register.js module:io.ox/calendar/main
msgid "You tentatively accepted this invitation"
msgstr "Bu daveti değişebilir olarak kabul ettiniz"

#: apps/io.ox/calendar/invitations/register.js module:io.ox/calendar/main
msgid ""
"Failed to update confirmation status; most probably the appointment has been "
"deleted."
msgstr "Onay durumu güncellenemedi. Büyük ihitmalle randevu silinmiş."

#: apps/io.ox/calendar/invitations/register.js module:io.ox/calendar/main
msgid "This email contains a task"
msgstr "Bu e-posta bir görev içeriyor"

#: apps/io.ox/calendar/invitations/register.js module:io.ox/calendar/main
msgid "Show task details"
msgstr "Görev ayrıntılarını göster"

#: apps/io.ox/calendar/invitations/register.js module:io.ox/calendar/main
msgid "You have accepted this task"
msgstr "Bu görevi kabul ettiniz"

#: apps/io.ox/calendar/invitations/register.js module:io.ox/calendar/main
msgid "You declined this task"
msgstr "Bu görevi reddettiniz"

#: apps/io.ox/calendar/invitations/register.js module:io.ox/calendar/main
msgid "You tentatively accepted this task"
msgstr "Bu görevi değişebilir olarak kabul ettiniz"

#: apps/io.ox/calendar/invitations/register.js module:io.ox/calendar/main
msgid ""
"Failed to update confirmation status; most probably the task has been "
"deleted."
msgstr "Onay durumu güncellenemedi. Büyük ihtimalle görev silinmiş."

#. %1$s is an appointment location (e.g. a room, a telco line, a company, a city)
#. This fragment appears within a long string for screen readers
#: apps/io.ox/calendar/list/listview.js module:io.ox/calendar
msgctxt "a11y"
msgid "location %1$s"
msgstr "konum %1$s"

#: apps/io.ox/calendar/list/listview.js module:io.ox/calendar
msgid "No appointments found until %s"
msgstr "%s tarihine kadar randeuvunuz yok"

#: apps/io.ox/calendar/list/listview.js module:io.ox/calendar
msgid "Error: Failed to load appointments"
msgstr "Hata: Randevular yüklenemedi"

#: apps/io.ox/calendar/list/listview.js module:io.ox/calendar
#: apps/io.ox/core/boot/i18n.js module:io.ox/core/boot
#: apps/io.ox/core/commons.js module:io.ox/core
#: apps/io.ox/core/main/autologout.js apps/io.ox/files/listview.js
#: module:io.ox/files apps/io.ox/mail/detail/view.js module:io.ox/mail
#: apps/io.ox/mail/listview.js apps/plugins/portal/twitter/register.js
#: module:plugins/portal
msgid "Retry"
msgstr "Yeniden dene"

#: apps/io.ox/calendar/list/listview.js module:io.ox/calendar
#: apps/io.ox/core/tk/vgrid.js module:io.ox/core
#: apps/io.ox/mail/mailfilter/vacationnotice/view.js module:io.ox/mail
msgid "Select all"
msgstr "Tümünü seç"

#: apps/io.ox/calendar/list/listview.js module:io.ox/calendar
#: apps/io.ox/calendar/mobile-toolbar-actions.js apps/io.ox/files/listview.js
#: module:io.ox/files apps/io.ox/mail/main.js module:io.ox/mail
msgid "List view"
msgstr "Liste görünümü"

#: apps/io.ox/calendar/list/listview.js module:io.ox/calendar
msgid "Load appointments until %1$s"
msgstr "%s tarihine kadar olan randevuları yükle"

#: apps/io.ox/calendar/list/view-options.js module:io.ox/calendar
#: apps/io.ox/calendar/toolbar.js apps/io.ox/core/commons.js module:io.ox/core
#: apps/io.ox/files/favorite/view-options.js
#: apps/io.ox/files/share/view-options.js module:io.ox/files
#: apps/io.ox/files/view-options.js apps/io.ox/mail/view-options.js
#: module:io.ox/mail
msgid "Open folder view"
msgstr "Klasör görünümünü aç"

#: apps/io.ox/calendar/list/view.js module:io.ox/calendar
msgid "No appointment selected"
msgstr "Randevu seçilmedi"

#: apps/io.ox/calendar/list/view.js module:io.ox/calendar
msgid "%1$s appointments selected"
msgstr "%1$s randevu seçildi"

#: apps/io.ox/calendar/list/view.js module:io.ox/calendar
msgid "Could't load appointment data."
msgstr "Randevu verileri yüklenemedi."

#: apps/io.ox/calendar/main.js module:io.ox/calendar
msgid "Calendars"
msgstr "Takvimler"

#. Used as button label for a navigation action, like the browser back button
#: apps/io.ox/calendar/main.js module:io.ox/calendar
#: apps/io.ox/contacts/main.js module:io.ox/contacts apps/io.ox/core/commons.js
#: module:io.ox/core apps/io.ox/core/tk/wizard.js apps/io.ox/mail/main.js
#: module:io.ox/mail apps/io.ox/mail/threadview.js apps/io.ox/tasks/main.js
#: module:io.ox/tasks
msgid "Back"
msgstr "Geri"

#: apps/io.ox/calendar/main.js module:io.ox/calendar
#: apps/io.ox/contacts/main.js module:io.ox/contacts
#: apps/io.ox/core/folder/tree.js module:io.ox/core
#: apps/io.ox/core/folder/view.js apps/io.ox/files/filepicker.js
#: module:io.ox/files apps/io.ox/files/main.js
#: apps/io.ox/files/share/toolbar.js apps/io.ox/files/toolbar.js
#: apps/io.ox/mail/main.js module:io.ox/mail apps/io.ox/tasks/main.js
#: module:io.ox/tasks
msgid "Folders"
msgstr "Klasörler"

#: apps/io.ox/calendar/main.js module:io.ox/calendar
msgid "Calendar account error"
msgstr "Takvim hesabı hatası"

#: apps/io.ox/calendar/main.js module:io.ox/calendar
msgid "Try again"
msgstr "Yeniden dene"

#: apps/io.ox/calendar/main.js module:io.ox/calendar
#: apps/io.ox/core/folder/actions/common.js module:io.ox/core
msgid "Refreshing calendar might take some time..."
msgstr "Takvimin yenilenmesi biraz zaman alabilir..."

#: apps/io.ox/calendar/main.js module:io.ox/calendar
#: apps/io.ox/core/folder/actions/common.js module:io.ox/core
msgid "Successfully refreshed calendar"
msgstr "Takvim başarıyla yenilendi"

#: apps/io.ox/calendar/main.js module:io.ox/calendar
#: apps/io.ox/calendar/month/view.js apps/io.ox/calendar/week/view.js
#: apps/plugins/portal/calendar/register.js module:plugins/portal
msgid "Appointments"
msgstr "Randevular"

#. toolbar with 'select all' and 'sort by'
#: apps/io.ox/calendar/main.js module:io.ox/calendar
msgid "Appointment options"
msgstr "Randevu seçenekleri"

#. search feature returns an empty result
#: apps/io.ox/calendar/main.js module:io.ox/calendar
#: apps/io.ox/contacts/addressbook/popup.js module:io.ox/contacts
#: apps/io.ox/find/main.js module:io.ox/core
msgid "No matching items found."
msgstr "Eşleşen öğe bulunamadı."

#: apps/io.ox/calendar/main.js module:io.ox/calendar apps/io.ox/mail/main.js
#: module:io.ox/mail apps/io.ox/settings/main.js module:io.ox/core
msgid "Application may not work as expected until this problem is solved."
msgstr "Bu sorun çözülünceye kadar uygulama beklendiği gibi çalışmayabilir."

#: apps/io.ox/calendar/mobile-toolbar-actions.js module:io.ox/calendar
msgid "Calendar view"
msgstr "Takvim görünümü"

#: apps/io.ox/calendar/mobile-toolbar-actions.js module:io.ox/calendar
msgid "Show next month"
msgstr "Sonraki ayı göster"

#: apps/io.ox/calendar/mobile-toolbar-actions.js module:io.ox/calendar
msgid "Show previous month"
msgstr "Önceki ayı göster"

#: apps/io.ox/calendar/mobile-toolbar-actions.js module:io.ox/calendar
#: apps/io.ox/calendar/toolbar.js apps/io.ox/calendar/util.js
#: apps/io.ox/calendar/week/view.js apps/io.ox/core/tk/datepicker.js
#: module:io.ox/core apps/io.ox/find/date/patterns.js apps/io.ox/tasks/util.js
#: module:io.ox/tasks apps/plugins/portal/birthdays/register.js
#: module:plugins/portal apps/plugins/portal/calendar/register.js
msgid "Today"
msgstr "Bugün"

#: apps/io.ox/calendar/model.js module:io.ox/calendar
#: apps/io.ox/mail/mailfilter/vacationnotice/model.js module:io.ox/mail
msgid "The end date must be after the start date."
msgstr "Bitiş tarihi başlangıç tarihinden önce olamaz."

#. %1$s is an upload limit like for example 10mb
#: apps/io.ox/calendar/model.js module:io.ox/calendar
#: apps/io.ox/contacts/model.js module:io.ox/contacts apps/io.ox/tasks/model.js
#: module:io.ox/tasks
msgid "Files can not be uploaded, because upload limit of %1$s is exceeded."
msgstr "%1$s yükleme sınırı aşıldığı için dosya yüklenemedi."

#. error text is displayed when an appointment is marked as secret but blocking a ressource (e.g. a conference room)
#: apps/io.ox/calendar/model.js module:io.ox/calendar
msgid "You cannot mark the appointment as secret, when blocking a ressource."
msgstr "Bir kaynağı engelleyen randevuyu gizli olarak işaretleyemezsiniz."

#: apps/io.ox/calendar/month/view.js module:io.ox/calendar
msgid "Previous Month"
msgstr "Önceki ay"

#: apps/io.ox/calendar/month/view.js module:io.ox/calendar
msgid "Next Month"
msgstr "Sonraki ay"

#. %1$s is a date: october 12th 2017 for example
#: apps/io.ox/calendar/month/view.js module:io.ox/calendar
msgid "Selected - %1$s"
msgstr "Seçili - %1$s"

#: apps/io.ox/calendar/print-compact.js module:io.ox/calendar
#: apps/io.ox/participants/chronos-detail.js module:io.ox/core
#: apps/io.ox/participants/detail.js
msgid "Participants"
msgstr "Katılımcılar"

#: apps/io.ox/calendar/print.js module:io.ox/calendar apps/io.ox/tasks/print.js
#: module:io.ox/tasks
msgid "Accepted"
msgstr "Kabul edildi"

#: apps/io.ox/calendar/print.js module:io.ox/calendar apps/io.ox/tasks/print.js
#: module:io.ox/tasks
msgid "Declined"
msgstr "Reddedildi"

#: apps/io.ox/calendar/print.js module:io.ox/calendar apps/io.ox/tasks/print.js
#: module:io.ox/tasks
msgid "Tentatively accepted"
msgstr "Kesin olmadan kabul edildi"

#: apps/io.ox/calendar/print.js module:io.ox/calendar apps/io.ox/tasks/print.js
#: module:io.ox/tasks
msgid "Unconfirmed"
msgstr "Onaylanmadı"

#: apps/io.ox/calendar/settings/pane.js module:io.ox/calendar
msgid "%1$d minutes"
msgstr "%1$d dakika"

#. estimated upload duration
#: apps/io.ox/calendar/settings/pane.js module:io.ox/calendar
#: apps/io.ox/calendar/util.js apps/io.ox/files/settings/pane.js
#: module:io.ox/files apps/io.ox/files/upload/main.js
#: apps/io.ox/mail/compose/sharing.js module:io.ox/mail
msgid "%1$d day"
msgid_plural "%1$d days"
msgstr[0] "%1$d gün"
msgstr[1] "%1$d gün"

#: apps/io.ox/calendar/settings/pane.js module:io.ox/calendar
#: apps/io.ox/core/main/apps.js module:io.ox/core apps/io.ox/oauth/settings.js
#: module:io.ox/settings
msgctxt "app"
msgid "Calendar"
msgstr "Takvim"

#. the noun, not the verb (e.g. German "Anzeige")
#: apps/io.ox/calendar/settings/pane.js module:io.ox/calendar
#: apps/io.ox/mail/settings/pane.js module:io.ox/mail
msgctxt "noun"
msgid "View"
msgstr "Görünüm"

#: apps/io.ox/calendar/settings/pane.js module:io.ox/calendar
msgid "Start of working time"
msgstr "İş günü başlangıcı"

#: apps/io.ox/calendar/settings/pane.js module:io.ox/calendar
msgid "End of working time"
msgstr "İş günü bitişi"

#. Context: Calendar settings. Default time scale in minutes for new appointments.
#: apps/io.ox/calendar/settings/pane.js module:io.ox/calendar
msgid "Time scale"
msgstr "Zaman aralıkları"

#: apps/io.ox/calendar/settings/pane.js module:io.ox/calendar
msgid "Show declined appointments"
msgstr "Reddedilen randevuları göster"

#: apps/io.ox/calendar/settings/pane.js module:io.ox/calendar
msgid "Show birthday calendar"
msgstr "Doğum günü takvimini göster"

#. settings: context of a birthday calendar
#: apps/io.ox/calendar/settings/pane.js module:io.ox/calendar
msgid "Birthday calendar"
msgstr "Doğum günü takvimi"

#: apps/io.ox/calendar/settings/pane.js module:io.ox/calendar
msgid "Workweek view"
msgstr "İş haftası görünümü"

#: apps/io.ox/calendar/settings/pane.js module:io.ox/calendar
msgid "Week start"
msgstr "Hafta başı"

#: apps/io.ox/calendar/settings/pane.js module:io.ox/calendar
msgid "Workweek length"
msgstr "İş haftası uzunluğu"

#: apps/io.ox/calendar/settings/pane.js module:io.ox/calendar
#: apps/io.ox/calendar/toolbar.js
msgid "New appointment"
msgstr "Yeni randevu"

#: apps/io.ox/calendar/settings/pane.js module:io.ox/calendar
msgid "Mark all day appointments as free"
msgstr "Tam günlük randevuları serbest olarak işaretle"

#: apps/io.ox/calendar/settings/pane.js module:io.ox/calendar
msgid "Participants can edit appointments"
msgstr "Katılımcılar randevuları düzenleyebilir"

#: apps/io.ox/calendar/settings/pane.js module:io.ox/calendar
#: apps/io.ox/mail/compose/sharing.js module:io.ox/mail
#: apps/io.ox/tasks/settings/pane.js module:io.ox/tasks
msgid "Email notifications"
msgstr "E-posta bildirimleri"

#: apps/io.ox/calendar/settings/pane.js module:io.ox/calendar
msgid ""
"Receive notifications when an appointment in which you participate is "
"created, modified or deleted"
msgstr ""
"Katıldığım bir randevu oluşturulduğunda, değiştirildiğinde veya silindiğinde "
"bildirim gönder"

#: apps/io.ox/calendar/settings/pane.js module:io.ox/calendar
msgid ""
"Receive notification as appointment creator when participants accept or "
"decline"
msgstr ""
"Randevuyu oluşturan bensem katılımcılar kabul veya reddettiğinde bildirim "
"gönder"

#: apps/io.ox/calendar/settings/pane.js module:io.ox/calendar
msgid ""
"Receive notification as appointment participant when other participants "
"accept or decline"
msgstr ""
"Randevu katılımcısıysam diğer katılımcılar kabul veya reddettiğinde bildirim "
"gönder"

#: apps/io.ox/calendar/settings/pane.js module:io.ox/calendar
msgid ""
"Automatically delete the invitation email after the appointment has been "
"accepted or declined"
msgstr ""
"Randevu kabul veya reddedildikten sonra davet e-postasını otomatik olarak sil"

#: apps/io.ox/calendar/settings/schedjoules/schedjoules.js
#: module:io.ox/calendar/settings/schedjoules
msgid "Add calendar"
msgstr "Takvim ekle"

#: apps/io.ox/calendar/settings/schedjoules/schedjoules.js
#: module:io.ox/calendar/settings/schedjoules
#: apps/io.ox/mail/mailfilter/vacationnotice/view.js module:io.ox/mail
#: apps/io.ox/tasks/print.js module:io.ox/tasks
msgid "Start"
msgstr "Başlangıç"

#: apps/io.ox/calendar/settings/schedjoules/schedjoules.js
#: module:io.ox/calendar/settings/schedjoules
msgid "The integration of the subscribed calendars might take a while."
msgstr "Abone olduğunuz takvimlerin bütünleştirilmesi biraz zaman alabilir."

#: apps/io.ox/calendar/settings/schedjoules/schedjoules.js
#: module:io.ox/calendar/settings/schedjoules apps/io.ox/core/boot/i18n.js
#: module:io.ox/core/boot apps/io.ox/core/settings/pane.js module:io.ox/core
#: apps/plugins/portal/xing/register.js module:plugins/portal
msgid "Language"
msgstr "Dil"

#: apps/io.ox/calendar/settings/schedjoules/schedjoules.js
#: module:io.ox/calendar/settings/schedjoules apps/io.ox/contacts/edit/view.js
#: module:io.ox/contacts apps/io.ox/contacts/model.js
msgid "Country"
msgstr "Ülke"

#: apps/io.ox/calendar/settings/schedjoules/schedjoules.js
#: module:io.ox/calendar/settings/schedjoules
msgid "Your default reminders will be applied to these calendars."
msgstr "Varsayılan anımsatıcılarınız bu takvimlere uygulanacak."

#: apps/io.ox/calendar/settings/timezones/favorite-view.js
#: module:io.ox/calendar
msgid "Add timezone"
msgstr "Saat dilimi ekle"

#: apps/io.ox/calendar/settings/timezones/favorite-view.js
#: module:io.ox/calendar
msgid "Select favorite timezone"
msgstr "Favori saat dilimimi seç"

#: apps/io.ox/calendar/settings/timezones/favorite-view.js
#: module:io.ox/calendar apps/io.ox/core/folder/actions/add.js
#: module:io.ox/core apps/io.ox/core/sub/subscriptions.js module:io.ox/core/sub
#: apps/io.ox/mail/accounts/settings.js module:io.ox/mail/accounts/settings
#: apps/io.ox/mail/compose/extensions.js module:io.ox/mail
msgid "Add"
msgstr "Ekle"

#: apps/io.ox/calendar/settings/timezones/favorite-view.js
#: module:io.ox/calendar apps/io.ox/core/settings/pane.js module:io.ox/core
msgid "Time zone"
msgstr "Saat dilimi"

#: apps/io.ox/calendar/settings/timezones/favorite-view.js
#: module:io.ox/calendar
msgid "The selected timezone is already a favorite."
msgstr "Seçilen zaman dilimi zaten favorilerinizde."

#: apps/io.ox/calendar/settings/timezones/pane.js module:io.ox/calendar
msgid "Favorite timezones"
msgstr "Favori saat dilimleri"

#: apps/io.ox/calendar/settings/timezones/pane.js module:io.ox/calendar
msgctxt "app"
msgid "Favorite timezones"
msgstr "Favori saat dilimleri"

#. View is used as a noun in the toolbar. Clicking the button opens a popup with options related to the View
#. used as a verb here. label of a button to view attachments
#. used as a verb here. label of a button to view files
#: apps/io.ox/calendar/toolbar.js module:io.ox/calendar
#: apps/io.ox/contacts/toolbar.js module:io.ox/contacts
#: apps/io.ox/core/pim/actions.js module:io.ox/core apps/io.ox/files/actions.js
#: module:io.ox/files apps/io.ox/files/contextmenu.js
#: apps/io.ox/files/toolbar.js apps/io.ox/mail/actions.js module:io.ox/mail
#: apps/io.ox/mail/toolbar.js apps/io.ox/tasks/toolbar.js module:io.ox/tasks
msgid "View"
msgstr "Görünüm"

#: apps/io.ox/calendar/toolbar.js module:io.ox/calendar
#: apps/io.ox/files/toolbar.js module:io.ox/files apps/io.ox/mail/toolbar.js
#: module:io.ox/mail
msgid "Layout"
msgstr "Düzen"

#: apps/io.ox/calendar/toolbar.js module:io.ox/calendar
msgid "Workweek"
msgstr "İş haftası"

#: apps/io.ox/calendar/toolbar.js module:io.ox/calendar
#: apps/io.ox/files/toolbar.js module:io.ox/files apps/io.ox/mail/toolbar.js
#: module:io.ox/mail
msgid "List"
msgstr "Liste"

#: apps/io.ox/calendar/toolbar.js module:io.ox/calendar
#: apps/io.ox/contacts/toolbar.js module:io.ox/contacts
#: apps/io.ox/files/toolbar.js module:io.ox/files apps/io.ox/mail/toolbar.js
#: module:io.ox/mail apps/io.ox/tasks/toolbar.js module:io.ox/tasks
msgid "Folder view"
msgstr "Klasör görünümü"

#: apps/io.ox/calendar/toolbar.js module:io.ox/calendar
msgid "Mini calendar"
msgstr "Mini takvim"

#: apps/io.ox/calendar/toolbar.js module:io.ox/calendar
msgid "Weekends"
msgstr "Hafta sonları"

#: apps/io.ox/calendar/toolbar.js module:io.ox/calendar
#: apps/io.ox/contacts/toolbar.js module:io.ox/contacts
#: apps/io.ox/files/toolbar.js module:io.ox/files apps/io.ox/mail/toolbar.js
#: module:io.ox/mail apps/io.ox/tasks/toolbar.js module:io.ox/tasks
msgid "Checkboxes"
msgstr "Onay kutuları"

#: apps/io.ox/calendar/util.js module:io.ox/calendar
msgid "fifth / last"
msgstr "beşinci / son"

#: apps/io.ox/calendar/util.js module:io.ox/calendar
msgid "first"
msgstr "ilk"

#: apps/io.ox/calendar/util.js module:io.ox/calendar
msgid "second"
msgstr "ikinci"

#: apps/io.ox/calendar/util.js module:io.ox/calendar
msgid "third"
msgstr "üçüncü"

#: apps/io.ox/calendar/util.js module:io.ox/calendar
msgid "fourth"
msgstr "dördüncü"

#: apps/io.ox/calendar/util.js module:io.ox/calendar
msgid "unconfirmed"
msgstr "onaylanmamış"

#: apps/io.ox/calendar/util.js module:io.ox/calendar
msgid "accepted"
msgstr "kabul edildi"

#: apps/io.ox/calendar/util.js module:io.ox/calendar
msgid "declined"
msgstr "reddedildi"

#: apps/io.ox/calendar/util.js module:io.ox/calendar
msgid "tentative"
msgstr "değişebilir"

#. superessive of the weekday
#. will only be used in a form like “Happens every week on $weekday”
#: apps/io.ox/calendar/util.js module:io.ox/calendar
msgctxt "superessive"
msgid "Sunday"
msgstr "Pazar"

#. superessive of the weekday
#. will only be used in a form like “Happens every week on $weekday”
#: apps/io.ox/calendar/util.js module:io.ox/calendar
msgctxt "superessive"
msgid "Monday"
msgstr "Pazartesi"

#. superessive of the weekday
#. will only be used in a form like “Happens every week on $weekday”
#: apps/io.ox/calendar/util.js module:io.ox/calendar
msgctxt "superessive"
msgid "Tuesday"
msgstr "Salı"

#. superessive of the weekday
#. will only be used in a form like “Happens every week on $weekday”
#: apps/io.ox/calendar/util.js module:io.ox/calendar
msgctxt "superessive"
msgid "Wednesday"
msgstr "Çarşamba"

#. superessive of the weekday
#. will only be used in a form like “Happens every week on $weekday”
#: apps/io.ox/calendar/util.js module:io.ox/calendar
msgctxt "superessive"
msgid "Thursday"
msgstr "Perşembe"

#. superessive of the weekday
#. will only be used in a form like “Happens every week on $weekday”
#: apps/io.ox/calendar/util.js module:io.ox/calendar
msgctxt "superessive"
msgid "Friday"
msgstr "Cuma"

#. superessive of the weekday
#. will only be used in a form like “Happens every week on $weekday”
#: apps/io.ox/calendar/util.js module:io.ox/calendar
msgctxt "superessive"
msgid "Saturday"
msgstr "Cumartesi"

#: apps/io.ox/calendar/util.js module:io.ox/calendar
msgid "light red"
msgstr "açık kırmızı"

#: apps/io.ox/calendar/util.js module:io.ox/calendar
msgid "light orange"
msgstr "açık turuncu"

#: apps/io.ox/calendar/util.js module:io.ox/calendar
msgid "light yellow"
msgstr "açık sarı"

#: apps/io.ox/calendar/util.js module:io.ox/calendar
msgid "light olive"
msgstr "açık zeytin"

#: apps/io.ox/calendar/util.js module:io.ox/calendar
msgid "light green"
msgstr "açık yeşil"

#: apps/io.ox/calendar/util.js module:io.ox/calendar
msgid "light cyan"
msgstr "açık camgöbeği"

#: apps/io.ox/calendar/util.js module:io.ox/calendar
msgid "light azure"
msgstr "açık azur"

#: apps/io.ox/calendar/util.js module:io.ox/calendar
msgid "light blue"
msgstr "açık mavi"

#: apps/io.ox/calendar/util.js module:io.ox/calendar
msgid "light indigo"
msgstr "açık çivit"

#: apps/io.ox/calendar/util.js module:io.ox/calendar
msgid "light purple"
msgstr "açık mor"

#: apps/io.ox/calendar/util.js module:io.ox/calendar
msgid "light magenta"
msgstr "açık macenta"

#: apps/io.ox/calendar/util.js module:io.ox/calendar
msgid "light pink"
msgstr "açık pembe"

#: apps/io.ox/calendar/util.js module:io.ox/calendar
msgid "light gray"
msgstr "açık gri"

#: apps/io.ox/calendar/util.js module:io.ox/calendar
msgid "red"
msgstr "kırmızı"

#: apps/io.ox/calendar/util.js module:io.ox/calendar
msgid "orange"
msgstr "turuncu"

#: apps/io.ox/calendar/util.js module:io.ox/calendar
msgid "yellow"
msgstr "sarı"

#: apps/io.ox/calendar/util.js module:io.ox/calendar
msgid "olive"
msgstr "zeytin"

#: apps/io.ox/calendar/util.js module:io.ox/calendar
msgid "green"
msgstr "yeşil"

#: apps/io.ox/calendar/util.js module:io.ox/calendar
msgid "cyan"
msgstr "camgöbeği"

#: apps/io.ox/calendar/util.js module:io.ox/calendar
msgid "azure"
msgstr "azur"

#: apps/io.ox/calendar/util.js module:io.ox/calendar
msgid "blue"
msgstr "mavi"

#: apps/io.ox/calendar/util.js module:io.ox/calendar
msgid "indigo"
msgstr "çivit"

#: apps/io.ox/calendar/util.js module:io.ox/calendar
msgid "purple"
msgstr "mor"

#: apps/io.ox/calendar/util.js module:io.ox/calendar
msgid "magenta"
msgstr "macenta"

#: apps/io.ox/calendar/util.js module:io.ox/calendar
msgid "pink"
msgstr "pembe"

#: apps/io.ox/calendar/util.js module:io.ox/calendar
msgid "gray"
msgstr "gri"

#: apps/io.ox/calendar/util.js module:io.ox/calendar
msgid "dark red"
msgstr "koyu kırmızı"

#: apps/io.ox/calendar/util.js module:io.ox/calendar
msgid "dark orange"
msgstr "koyu turuncu"

#: apps/io.ox/calendar/util.js module:io.ox/calendar
msgid "dark yellow"
msgstr "koyu sarı"

#: apps/io.ox/calendar/util.js module:io.ox/calendar
msgid "dark olive"
msgstr "koyu zeytin"

#: apps/io.ox/calendar/util.js module:io.ox/calendar
msgid "dark green"
msgstr "koyu yeşil"

#: apps/io.ox/calendar/util.js module:io.ox/calendar
msgid "dark cyan"
msgstr "koyu camgöbeği"

#: apps/io.ox/calendar/util.js module:io.ox/calendar
msgid "dark azure"
msgstr "koyu azur"

#: apps/io.ox/calendar/util.js module:io.ox/calendar
msgid "dark blue"
msgstr "koyu mavi"

#: apps/io.ox/calendar/util.js module:io.ox/calendar
msgid "dark indigo"
msgstr "koyu çivit"

#: apps/io.ox/calendar/util.js module:io.ox/calendar
msgid "dark purple"
msgstr "koyu mor"

#: apps/io.ox/calendar/util.js module:io.ox/calendar
msgid "dark magenta"
msgstr "koyu macenta"

#: apps/io.ox/calendar/util.js module:io.ox/calendar
msgid "dark pink"
msgstr "koyu pembe"

#: apps/io.ox/calendar/util.js module:io.ox/calendar
msgid "dark gray"
msgstr "koyu gri"

#: apps/io.ox/calendar/util.js module:io.ox/calendar
#: apps/io.ox/find/date/patterns.js module:io.ox/core apps/io.ox/mail/util.js
#: apps/io.ox/tasks/util.js module:io.ox/tasks
#: apps/plugins/portal/birthdays/register.js module:plugins/portal
msgid "Yesterday"
msgstr "Dün"

#: apps/io.ox/calendar/util.js module:io.ox/calendar apps/io.ox/tasks/util.js
#: module:io.ox/tasks apps/plugins/portal/birthdays/register.js
#: module:plugins/portal apps/plugins/portal/calendar/register.js
msgid "Tomorrow"
msgstr "Yarın"

#. date intervals for screenreaders
#. please keep the 'to' do not use dashes here because this text will be spoken by the screenreaders
#. %1$s is the start date
#. %2$s is the end date
#: apps/io.ox/calendar/util.js module:io.ox/calendar apps/io.ox/tasks/util.js
#: module:io.ox/tasks
#, c-format
msgid "%1$s to %2$s"
msgstr "%1$s ile %2$s arasında"

#: apps/io.ox/calendar/util.js module:io.ox/calendar apps/io.ox/tasks/util.js
#: module:io.ox/tasks
msgid "Whole day"
msgstr "Tam gün"

#. General duration (nominative case): X days
#. %d is the number of days
#: apps/io.ox/calendar/util.js module:io.ox/calendar apps/io.ox/tasks/util.js
#: module:io.ox/tasks
#, c-format
msgid "%d day"
msgid_plural "%d days"
msgstr[0] "%d gün"
msgstr[1] "%d gün"

#. estimated upload duration
#: apps/io.ox/calendar/util.js module:io.ox/calendar
#: apps/io.ox/files/upload/main.js module:io.ox/files
#: apps/io.ox/mail/compose/sharing.js module:io.ox/mail
msgid "%1$d minute"
msgid_plural "%1$d minutes"
msgstr[0] "%1$d dakika"
msgstr[1] "%1$d dakika"

#. estimated upload duration
#: apps/io.ox/calendar/util.js module:io.ox/calendar
#: apps/io.ox/files/upload/main.js module:io.ox/files
#: apps/io.ox/mail/compose/sharing.js module:io.ox/mail
msgid "%1$d hour"
msgid_plural "%1$d hours"
msgstr[0] "%1$d saat"
msgstr[1] "%1$d saat"

#. estimated upload duration
#: apps/io.ox/calendar/util.js module:io.ox/calendar
#: apps/io.ox/files/upload/main.js module:io.ox/files
#: apps/io.ox/mail/compose/sharing.js module:io.ox/mail
msgid "%1$d week"
msgid_plural "%1$d weeks"
msgstr[0] "%1$d hafta"
msgstr[1] "%1$d hafta"

#: apps/io.ox/calendar/util.js module:io.ox/calendar
msgid "Reserved"
msgstr "Rezerve"

#. recurrence string
#. used to concatenate two weekdays, like Monday and Tuesday
#. make sure that the leading and trailing spaces are also in the translation
#: apps/io.ox/calendar/util.js module:io.ox/calendar
msgid " and "
msgstr " ve "

#. This delimiter is used to concatenate a list of string
#. Example: Monday, Tuesday, Wednesday
#. make sure, that the trailing space is also in the translation
#: apps/io.ox/calendar/util.js module:io.ox/calendar
msgid ", "
msgstr ", "

#. recurrence string
#. %1$d: numeric
#: apps/io.ox/calendar/util.js module:io.ox/calendar
msgctxt "daily"
msgid "Every day."
msgid_plural "Every %1$d days."
msgstr[0] "Her gün."
msgstr[1] "%1$d günde bir."

#. recurrence string
#. %1$d: numeric
#: apps/io.ox/calendar/util.js module:io.ox/calendar
msgctxt "weekly"
msgid "Every day."
msgid_plural "Every %1$d weeks on all days."
msgstr[0] "Her gün."
msgstr[1] "Her %1$d haftada bir her gün."

#. recurrence string
#. %1$d: numeric
#: apps/io.ox/calendar/util.js module:io.ox/calendar
msgctxt "weekly"
msgid "On workdays."
msgid_plural "Every %1$d weeks on workdays."
msgstr[0] "İş günlerinde."
msgstr[1] "%1$d haftada bir iş günlerinde."

#. recurrence string
#. %1$d: numeric
#: apps/io.ox/calendar/util.js module:io.ox/calendar
msgctxt "weekly"
msgid "Every weekend."
msgid_plural "Every %1$d weeks on weekends."
msgstr[0] "Her hafta sonu."
msgstr[1] "%1$d haftada bir hafta sonları."

#. recurrence string
#. %1$d: numeric
#. %2$s: day string, e.g. "Friday" or "Monday, Tuesday, Wednesday"
#. day string will be in "superessive" form if %1$d >= 2; nominative if %1$d == 1
#: apps/io.ox/calendar/util.js module:io.ox/calendar
msgctxt "weekly"
msgid "Every %2$s."
msgid_plural "Every %1$d weeks on %2$s."
msgstr[0] "Her %2$s."
msgstr[1] "%1$d haftada bir %2$s."

#. recurrence string
#. %1$d: numeric, interval
#. %2$d: numeric, day in month
#. Example: Every 5 months on day 18
#: apps/io.ox/calendar/util.js module:io.ox/calendar
msgctxt "monthly"
msgid "Every month on day %2$d."
msgid_plural "Every %1$d months on day %2$d."
msgstr[0] "Her ayın %2$d. günü."
msgstr[1] "%1$d ayda bir, ayın %2$d. günü."

#. recurrence string
#. %1$d: numeric, interval
#. %2$s: count string, e.g. first, second, or last
#. %3$s: day string, e.g. Monday
#. Example Every 3 months on the second Tuesday
#: apps/io.ox/calendar/util.js module:io.ox/calendar
msgctxt "monthly"
msgid "Every month on the %2$s %3$s."
msgid_plural "Every %1$d months on the %2$s %3$s."
msgstr[0] "Her ayın %2$s %3$s günü."
msgstr[1] "%1$d ayda bir, ayın %2$s %3$s günü."

#. recurrence string
#. %1$s: Month nane, e.g. January
#. %2$d: Date, numeric, e.g. 29
#. Example: Every year in December on day 3
#: apps/io.ox/calendar/util.js module:io.ox/calendar
msgid "Every year in %1$s on day %2$d."
msgstr "Her yıl %1$s ayının %1$s. günü."

#. recurrence string
#. %1$s: count string, e.g. first, second, or last
#. %2$s: day string, e.g. Monday
#. %3$s: month nane, e.g. January
#. Example: Every year on the first Tuesday in December
#: apps/io.ox/calendar/util.js module:io.ox/calendar
msgid "Every year on the %1$s %2$s in %3$d."
msgstr "Her yıl %3$d ayının %1$s %2$d günü."

#: apps/io.ox/calendar/util.js module:io.ox/calendar
msgid "The series ends on %1$s."
msgstr "Dizi %1$s biter."

#: apps/io.ox/calendar/util.js module:io.ox/calendar
msgid "The series ends after one occurrence."
msgid_plural "The series ends after %1$d occurences."
msgstr[0] "Dizi bir kez yinelendikten sonra biter."
msgstr[1] "Dizi %1$d kez yinelendikten sonra biter."

#: apps/io.ox/calendar/util.js module:io.ox/calendar
msgid "The series never ends."
msgstr "Dizi hiç bitmez."

#. object permissions - read
#. object permissions - edit/modify
#. object permissions - delete
#. Auth type. None. No authentication
#. Connection security. None.
#: apps/io.ox/calendar/util.js module:io.ox/calendar
#: apps/io.ox/core/settings/dialogs/quickLauncherDialog.js module:io.ox/core
#: apps/io.ox/core/settings/pane.js apps/io.ox/core/tk/attachments.js
#: apps/io.ox/core/tk/flag-picker.js module:io.ox/mail
#: apps/io.ox/files/share/permissions.js apps/io.ox/files/view-options.js
#: module:io.ox/files apps/io.ox/mail/accounts/view-form.js
#: module:io.ox/settings
#: apps/io.ox/mail/mailfilter/settings/filter/actions/register.js
#: module:io.ox/mailfilter
msgid "None"
msgstr "Yok"

#: apps/io.ox/calendar/util.js module:io.ox/calendar
#: apps/io.ox/participants/views.js module:io.ox/core
msgid "Unknown"
msgstr "Bilinmiyor"

#: apps/io.ox/calendar/util.js module:io.ox/calendar
msgid "This appointment is part of a series."
msgstr "Bu randevu bir dizinin parçası."

#: apps/io.ox/calendar/util.js module:io.ox/calendar
msgid "Edit this appointment"
msgstr "Bu randevuyu düzenle"

#: apps/io.ox/calendar/util.js module:io.ox/calendar
msgid ""
"Do you want to edit the whole series or just this appointment within the "
"series?"
msgstr ""
"Tüm diziyi mi yoksa yalnızca dizinin içindeki bu randevuyu mu düzenlemek "
"istiyorsunuz?"

#: apps/io.ox/calendar/util.js module:io.ox/calendar
msgid "Edit series"
msgstr "Diziyi düzenle"

#: apps/io.ox/calendar/util.js module:io.ox/calendar
msgid ""
"Do you want to edit this and all future appointments or the whole series?"
msgstr ""
"Bunu ve gelecekteki randevuları mı yoksa tüm diziyi mi düzenlemek "
"istiyorsunuz?"

#: apps/io.ox/calendar/util.js module:io.ox/calendar
msgid "Series"
msgstr "Dizi"

#: apps/io.ox/calendar/util.js module:io.ox/calendar
msgid "Edit all future appointments"
msgstr "Gelecekteki tüm randevuları düzenle"

#: apps/io.ox/calendar/util.js module:io.ox/calendar
msgid ""
"Do you want to edit this and all future appointments or just this "
"appointment within the series?"
msgstr ""
"Hem bunu hem de dizideki tüm gelecek randevuları mı yoksa yalnızca bu "
"randevuyu mu silmek istiyorsunuz?"

#: apps/io.ox/calendar/util.js module:io.ox/calendar
msgid "Appointment is private"
msgstr "Bu randevu özel"

#: apps/io.ox/calendar/util.js module:io.ox/calendar
msgid "Appointment is confidential"
msgstr "Bu randevu gizli"

#: apps/io.ox/calendar/util.js module:io.ox/calendar
msgid "Appointment is part of a series"
msgstr "Bu randevu bir dizinin parçası"

#: apps/io.ox/calendar/util.js module:io.ox/calendar
msgid "Appointment has participants"
msgstr "Randevunun katılımcıları var"

#: apps/io.ox/calendar/util.js module:io.ox/calendar
msgid "Appointment has attachments"
msgstr "Randevunun eki var"

#: apps/io.ox/calendar/view-detail.js module:io.ox/calendar
msgid ""
"This appointment is an exception. Changing the exception does not affect the "
"series."
msgstr "Bu randevu bir istisnadır. İstisnayı değiştirmeniz diziyi etkilemez."

#: apps/io.ox/calendar/view-detail.js module:io.ox/calendar
msgid "Direct link"
msgstr "Direkt bağlantı"

#. %1$s is an appointment location (e.g. a room, a telco line, a company, a city)
#. This fragment appears within a long string for screen readers.
#. Some languages (e.g. German) might need to translate "location:".
#: apps/io.ox/calendar/view-grid-template.js module:io.ox/calendar
msgctxt "a11y"
msgid "at %1$s"
msgstr "konum: %1$s"

#. %1$s A month name
#. %2$s Another month name
#. %3$s A four digit year
#. Example: January - February 2019
#: apps/io.ox/calendar/week/view.js module:io.ox/calendar
msgid "%1$s - %2$s %3$s"
msgstr "%1$s - %2$s %3$s"

#. %1$s A month name
#. %2$s A four digit year
#. %3$s Another month name
#. %4$s Another year
#. Example: December 2019 - January 2020
#: apps/io.ox/calendar/week/view.js module:io.ox/calendar
msgid "%1$s %2$s - %3$s %4$s"
msgstr "%1$s %2$s - %3$s %4$s"

#: apps/io.ox/calendar/week/view.js module:io.ox/calendar
msgid "Next Day"
msgstr "Sonraki gün"

#: apps/io.ox/calendar/week/view.js module:io.ox/calendar
msgid "Next Week"
msgstr "Sonraki hafta"

#: apps/io.ox/calendar/week/view.js module:io.ox/calendar
msgid "Previous Day"
msgstr "Önceki gün"

#: apps/io.ox/calendar/week/view.js module:io.ox/calendar
msgid "Previous Week"
msgstr "Önceki hafta"

#. Should appointments of different folders/calendars be shown in the same column (merge) or in seperate ones (split)
#: apps/io.ox/calendar/week/view.js module:io.ox/calendar
msgid "Merge"
msgstr "Birleştir"

#. Should appointments of different folders/calendars be shown in the same column (merge) or in seperate ones (split)
#: apps/io.ox/calendar/week/view.js module:io.ox/calendar
msgid "Split"
msgstr "Ayır"

#: apps/io.ox/calendar/week/view.js module:io.ox/calendar
msgid "Click to merge all folders into one column"
msgstr "Tüm klasörleri bir sütunda birleştirmek için tıklayın"

#: apps/io.ox/calendar/week/view.js module:io.ox/calendar
msgid "Click to split all folders into separate columns"
msgstr "Tüm klasörleri ayrı sütunlara ayırmak için tıklayın"

#: apps/io.ox/calendar/week/view.js module:io.ox/calendar
msgid "%s %s, create all-day appointment"
msgstr "%s %s, tam günlük randevu oluştur"

#: apps/io.ox/calendar/week/view.js module:io.ox/calendar
msgid "Create all-day appointment"
msgstr "Tam günlük randevu oluştur"

#: apps/io.ox/calendar/week/view.js module:io.ox/calendar
msgid "Manage favorites"
msgstr "Favorileri yönet"

#: apps/io.ox/calendar/year/view.js module:io.ox/calendar
#: apps/io.ox/find/date/patterns.js module:io.ox/core
msgid "Previous year"
msgstr "Önceki yıl"

#: apps/io.ox/calendar/year/view.js module:io.ox/calendar
msgid "Next year"
msgstr "Sonraki yıl"

#: apps/io.ox/contacts/actions.js module:io.ox/contacts
msgid "Contacts have been moved"
msgstr "Kişiler taşındı"

#: apps/io.ox/contacts/actions.js module:io.ox/contacts
msgid "Contact has been moved"
msgstr "Kişi taşındı"

#: apps/io.ox/contacts/actions.js module:io.ox/contacts
#: apps/io.ox/contacts/mobile-toolbar-actions.js module:io.ox/mail
#: apps/io.ox/contacts/toolbar.js apps/io.ox/files/actions.js
#: module:io.ox/files apps/io.ox/files/contextmenu.js module:io.ox/core
#: apps/io.ox/files/toolbar.js apps/io.ox/mail/actions.js
#: apps/io.ox/mail/contextmenu.js apps/io.ox/mail/mobile-toolbar-actions.js
#: apps/io.ox/mail/toolbar.js
msgid "Copy"
msgstr "Kopyala"

#: apps/io.ox/contacts/actions.js module:io.ox/contacts
msgid "Contacts have been copied"
msgstr "Kişiler kopyalandı"

#: apps/io.ox/contacts/actions.js module:io.ox/contacts
msgid "Contact has been copied"
msgstr "Kişi kopyalandı"

#: apps/io.ox/contacts/actions.js module:io.ox/contacts
#: apps/io.ox/contacts/edit/main.js
#: apps/io.ox/contacts/mobile-toolbar-actions.js module:io.ox/mail
#: apps/io.ox/contacts/toolbar.js
msgid "New contact"
msgstr "Yeni kişi"

#: apps/io.ox/contacts/actions.js module:io.ox/contacts
msgid "New distribution list"
msgstr "Yeni dağıtım listesi"

#: apps/io.ox/contacts/actions.js module:io.ox/contacts
#: apps/io.ox/mail/actions.js module:io.ox/mail
msgid "Add to address book"
msgstr "Adres defterine ekle"

#: apps/io.ox/contacts/actions.js module:io.ox/contacts
#: apps/io.ox/contacts/mobile-toolbar-actions.js module:io.ox/mail
#: apps/io.ox/contacts/toolbar.js
msgid "Send email"
msgstr "E-posta gönder"

#: apps/io.ox/contacts/actions.js module:io.ox/contacts
#: apps/io.ox/contacts/toolbar.js
msgid "Invite"
msgstr "Davet et"

#: apps/io.ox/contacts/actions.js module:io.ox/contacts
#: apps/io.ox/contacts/mobile-toolbar-actions.js module:io.ox/mail
#: apps/io.ox/contacts/toolbar.js apps/io.ox/mail/actions.js
msgid "Invite to appointment"
msgstr "Randevuya davet et"

#: apps/io.ox/contacts/actions.js module:io.ox/contacts
#: apps/io.ox/contacts/mobile-toolbar-actions.js module:io.ox/mail
#: apps/io.ox/contacts/toolbar.js
msgid "Send as vCard"
msgstr "vCard olarak gönder"

#: apps/io.ox/contacts/actions.js module:io.ox/contacts
#: apps/io.ox/contacts/toolbar.js apps/io.ox/core/viewer/views/toolbarview.js
#: module:io.ox/core apps/io.ox/files/actions.js module:io.ox/files
#: apps/io.ox/files/toolbar.js apps/io.ox/mail/actions.js module:io.ox/mail
#: apps/io.ox/mail/toolbar.js
msgid "Add to portal"
msgstr "Portale ekle"

#: apps/io.ox/contacts/actions.js module:io.ox/contacts
msgid "Share your contacts"
msgstr "Kişilerinizi paylaşın"

#: apps/io.ox/contacts/actions/addToPortal.js module:io.ox/mail
msgid "This distribution list has been added to the portal"
msgstr "Dağıtım listesi portale eklendi"

#: apps/io.ox/contacts/actions/delete.js module:io.ox/contacts
msgid "Do you really want to delete these items?"
msgstr "Bu öğeleri silmek istediğinizden emin misiniz?"

#: apps/io.ox/contacts/actions/delete.js module:io.ox/contacts
msgid "Do you really want to delete this distribution list?"
msgstr "Bu dağıtım listesini gerçekten silmek istiyor musunuz?"

#: apps/io.ox/contacts/actions/delete.js module:io.ox/contacts
msgid "Do you really want to delete this contact?"
msgstr "Bu kişiyi gerçekten silmek istiyor musunuz?"

#: apps/io.ox/contacts/actions/print.js module:io.ox/contacts
msgid "Print preview"
msgstr "Yazdırma ön izlemesi"

#: apps/io.ox/contacts/actions/print.js module:io.ox/contacts
#: apps/io.ox/contacts/print.js
msgid "Phone list"
msgstr "Telefon listesi"

#. the user selects, whether to print a simple phonelist or a detailed contact list.
#: apps/io.ox/contacts/actions/print.js module:io.ox/contacts
msgctxt "contact-print-dialog"
msgid "Details"
msgstr "Ayrıntılar"

#: apps/io.ox/contacts/actions/print.js module:io.ox/contacts
msgid "Select print layout"
msgstr "Yazdırma düzenini seçin"

#: apps/io.ox/contacts/addressbook/popup.js module:io.ox/contacts
#: apps/io.ox/contacts/common-extensions.js apps/io.ox/contacts/main.js
#: apps/io.ox/contacts/model.js apps/io.ox/contacts/view-detail.js
#: apps/io.ox/participants/views.js module:io.ox/core
msgid "Distribution list"
msgstr "Dağıtım listesi"

#: apps/io.ox/contacts/addressbook/popup.js module:io.ox/contacts
#: apps/io.ox/core/folder/extensions.js module:io.ox/core
msgid "My address books"
msgstr "Adres defterlerim"

#. shown when a download of contact data is requested (has header "Included address books ...")
#: apps/io.ox/contacts/addressbook/popup.js module:io.ox/contacts
#: apps/io.ox/core/folder/extensions.js module:io.ox/core
#: apps/io.ox/settings/personalData/settings/pane.js
msgid "Public address books"
msgstr "Açık adres defterleri"

#. shown when a download of contact data is requested (has header "Included address books ...")
#: apps/io.ox/contacts/addressbook/popup.js module:io.ox/contacts
#: apps/io.ox/core/folder/extensions.js module:io.ox/core
#: apps/io.ox/settings/personalData/settings/pane.js
msgid "Shared address books"
msgstr "Paylaşılan adres defterleri"

#. Context: Add selected contacts; German "Auswählen", for example
#: apps/io.ox/contacts/addressbook/popup.js module:io.ox/contacts
msgctxt "select-contacts"
msgid "Select"
msgstr "Seç"

#: apps/io.ox/contacts/addressbook/popup.js module:io.ox/contacts
msgid "Departments"
msgstr "Bölümler"

#: apps/io.ox/contacts/addressbook/popup.js module:io.ox/contacts
#: apps/io.ox/mail/view-options.js module:io.ox/mail
#: apps/io.ox/search/facets/extensions.js module:io.ox/core
msgid "All folders"
msgstr "Tüm klasörler"

#: apps/io.ox/contacts/addressbook/popup.js module:io.ox/contacts
msgid "All distribution lists"
msgstr "Tüm dağıtım listesileri"

#: apps/io.ox/contacts/addressbook/popup.js module:io.ox/contacts
msgid "All groups"
msgstr "Tüm gruplar"

#: apps/io.ox/contacts/addressbook/popup.js module:io.ox/contacts
msgid "Apply filter"
msgstr "Filtreyi uygula"

#. empty message for list view
#: apps/io.ox/contacts/addressbook/popup.js module:io.ox/contacts
#: apps/io.ox/mail/common-extensions.js module:io.ox/mail
msgid "Empty"
msgstr "Boş"

#: apps/io.ox/contacts/addressbook/popup.js module:io.ox/contacts
#: apps/io.ox/files/share/permissions.js module:io.ox/core
#: apps/io.ox/mail/mailfilter/settings/filter/actions/util.js
#: module:io.ox/mailfilter
#: apps/io.ox/mail/mailfilter/settings/filter/tests/util.js
#: apps/io.ox/settings/security/certificates/settings/certificate-view.js
#: module:io.ox/settings/certificates
msgid "Remove"
msgstr "Kaldır"

#. %1$d is number of selected items (addresses/groups) in the list
#: apps/io.ox/contacts/addressbook/popup.js module:io.ox/contacts
msgid "%1$d item selected"
msgid_plural "%1$d items selected"
msgstr[0] "%1$d öğe seçildi"
msgstr[1] "%1$d öğe seçildi"

#: apps/io.ox/contacts/addressbook/popup.js module:io.ox/contacts
msgid "The selected items. Press Backspace or Delete to remove."
msgstr "Seçilen öğeleri kaldırmak için Backspace veya Delete tuşuna basın."

#. %1$d is number of selected addresses
#: apps/io.ox/contacts/addressbook/popup.js module:io.ox/contacts
msgid "%1$d address selected"
msgid_plural "%1$d addresses selected"
msgstr[0] "%1$d adres seçildi"
msgstr[1] "%1$d adres seçildi"

#: apps/io.ox/contacts/addressbook/popup.js module:io.ox/contacts
msgid "The selected addresses. Press Backspace or Delete to remove."
msgstr "Seçilen adresleri kaldırmak için Backspace veya Delete tuşuna basın."

#: apps/io.ox/contacts/addressbook/popup.js module:io.ox/contacts
msgid "Clear selection"
msgstr "Seçimi temizle"

#: apps/io.ox/contacts/detail/main.js module:io.ox/contacts
msgid "Distribution List Details"
msgstr "Dağıtım Listesi Ayrıntıları"

#: apps/io.ox/contacts/detail/main.js module:io.ox/contacts
#: apps/io.ox/contacts/main.js apps/io.ox/contacts/view-detail.js
msgid "Contact Details"
msgstr "Kişi Ayrıntıları"

#: apps/io.ox/contacts/distrib/create-dist-view.js module:io.ox/contacts
msgid "Create list"
msgstr "Liste oluştur"

#: apps/io.ox/contacts/distrib/create-dist-view.js module:io.ox/contacts
#: apps/io.ox/contacts/distrib/main.js
msgid "Create distribution list"
msgstr "Dağıtım listesi oluştur"

#: apps/io.ox/contacts/distrib/create-dist-view.js module:io.ox/contacts
#: apps/io.ox/contacts/distrib/main.js
msgid "Edit distribution list"
msgstr "Dağıtım listesini düzenle"

#. Name of distribution list
#: apps/io.ox/contacts/distrib/create-dist-view.js module:io.ox/contacts
#: apps/io.ox/contacts/print.js
#: apps/io.ox/core/viewer/views/sidebar/fileinfoview.js
#: module:io.ox/core/viewer apps/io.ox/files/favorite/view-options.js
#: module:io.ox/core apps/io.ox/files/share/view-options.js module:io.ox/files
#: apps/io.ox/files/view-options.js apps/io.ox/mail/categories/edit.js
#: module:io.ox/mail apps/io.ox/mail/mailfilter/settings/filter/tests/util.js
#: module:io.ox/mailfilter
msgid "Name"
msgstr "Ad"

#: apps/io.ox/contacts/distrib/create-dist-view.js module:io.ox/contacts
#: apps/io.ox/contacts/view-detail.js
msgid "This list has no members yet"
msgstr "Listede henüz üye yok"

#: apps/io.ox/contacts/distrib/create-dist-view.js module:io.ox/contacts
#: apps/io.ox/tasks/edit/view-template.js module:io.ox/tasks/edit
msgid "Add contact"
msgstr "Kişi ekle"

#: apps/io.ox/contacts/distrib/create-dist-view.js module:io.ox/contacts
msgid ""
"To add contacts manually, just provide a valid email address (e.g john."
"doe@example.com or \"John Doe\" <jd@example.com>)"
msgstr ""
"Kişileri elle eklemek için geçerli bir e-posta adresi yazın (örn. ahmet."
"guzel@example.com veya \"Ahmet Güzel\" <ag@example.com>)"

#: apps/io.ox/contacts/distrib/main.js module:io.ox/contacts
msgid "Distribution List"
msgstr "Dağıtım Listesi"

#: apps/io.ox/contacts/distrib/main.js module:io.ox/contacts
msgid "Distribution list has been saved"
msgstr "Dağıtım listesi kaydedildi"

#: apps/io.ox/contacts/distrib/main.js module:io.ox/contacts
msgid "Failed to save distribution list."
msgstr "Dağıtım listesi kaydedilemedi."

#: apps/io.ox/contacts/edit/main.js module:io.ox/contacts
msgid "Edit Contact"
msgstr "Kişiyi düzenle"

#: apps/io.ox/contacts/edit/main.js module:io.ox/contacts
#: apps/io.ox/contacts/settings/pane.js apps/io.ox/core/folder/extensions.js
#: module:io.ox/core apps/io.ox/core/main/topbar_right.js
#: apps/io.ox/core/settings/pane.js
#: apps/plugins/portal/userSettings/register.js
msgid "My contact data"
msgstr "İletişim bilgilerim"

#: apps/io.ox/contacts/edit/main.js module:io.ox/contacts
#: apps/io.ox/contacts/toolbar.js
msgid "Edit contact"
msgstr "Kişiyi düzenle"

#: apps/io.ox/contacts/edit/main.js module:io.ox/contacts
#: apps/io.ox/mail/detail/links.js module:io.ox/mail
msgid "Contact"
msgstr "Kişi"

#. vcard (electronic business card) field
#: apps/io.ox/contacts/edit/view-form.js module:io.ox/contacts
#: apps/io.ox/contacts/print-details.js
msgid "Personal information"
msgstr "Kişisel bilgiler"

#: apps/io.ox/contacts/edit/view-form.js module:io.ox/contacts
msgid "Messaging"
msgstr "Mesajlaşma"

#: apps/io.ox/contacts/edit/view-form.js module:io.ox/contacts
msgid "Phone & fax numbers"
msgstr "Telefon ve faks numaraları"

#: apps/io.ox/contacts/edit/view-form.js module:io.ox/contacts
#: apps/io.ox/contacts/edit/view.js apps/io.ox/contacts/view-detail.js
msgid "Home address"
msgstr "Ev adresi"

#: apps/io.ox/contacts/edit/view-form.js module:io.ox/contacts
#: apps/io.ox/contacts/edit/view.js apps/io.ox/contacts/view-detail.js
#: apps/plugins/halo/xing/register.js module:plugins/portal
msgid "Business address"
msgstr "İş adresi"

#: apps/io.ox/contacts/edit/view-form.js module:io.ox/contacts
#: apps/io.ox/contacts/edit/view.js apps/io.ox/contacts/view-detail.js
msgid "Other address"
msgstr "Diğer adres"

#: apps/io.ox/contacts/edit/view-form.js module:io.ox/contacts
msgid "Job description"
msgstr "İş tanımı"

#: apps/io.ox/contacts/edit/view-form.js module:io.ox/contacts
msgid "Advanced"
msgstr "Gelişmiş"

#: apps/io.ox/contacts/edit/view-form.js module:io.ox/contacts
msgid "User fields"
msgstr "Kullanıcı alanları"

#. Format of addresses
#. %1$s is the street
#. %2$s is the postal code
#. %3$s is the city
#. %4$s is the state
#. %5$s is the country
#: apps/io.ox/contacts/edit/view-form.js module:io.ox/contacts
#: apps/plugins/halo/xing/register.js module:plugins/portal
msgid ""
"%1$s\n"
"%2$s %3$s\n"
"%4$s\n"
"%5$s"
msgstr ""
"%1$s\n"
"%2$s %3$s\n"
"%4$s\n"
"%5$s"

#: apps/io.ox/contacts/edit/view.js module:io.ox/contacts
msgid "Remove field"
msgstr "Alanı kaldır"

#: apps/io.ox/contacts/edit/view.js module:io.ox/contacts
#: apps/io.ox/contacts/model.js
msgid "This contact is private and cannot be shared"
msgstr "Bu kişi özel olduğu için paylaşılamaz"

#. Contact edit dialog. Personal information.
#: apps/io.ox/contacts/edit/view.js module:io.ox/contacts
msgid "Add personal info"
msgstr "Kişisel bilgi ekle"

#. Contact edit dialog. Business information.
#: apps/io.ox/contacts/edit/view.js module:io.ox/contacts
msgid "Add business info"
msgstr "İş bilgisi ekle"

#. Contact edit dialog.
#. Short for: Add email address, phone number, fax number.
#: apps/io.ox/contacts/edit/view.js module:io.ox/contacts
msgid "Add email, phone, fax"
msgstr "E-posta, telefon, faks ekle"

#. Contact edit dialog.
#: apps/io.ox/contacts/edit/view.js module:io.ox/contacts
msgid "Add postal address"
msgstr "Mektup adresi ekle"

#. Contact edit dialog.
#: apps/io.ox/contacts/edit/view.js module:io.ox/contacts
msgid "Add additional info"
msgstr "Ek bilgi ekle"

#: apps/io.ox/contacts/edit/view.js module:io.ox/contacts
#: apps/io.ox/contacts/model.js
msgctxt "salutation"
msgid "Title"
msgstr "Unvan"

#: apps/io.ox/contacts/edit/view.js module:io.ox/contacts
#: apps/io.ox/contacts/model.js
msgid "Display name"
msgstr "Görünen ad"

#: apps/io.ox/contacts/edit/view.js module:io.ox/contacts
#: apps/io.ox/contacts/model.js apps/plugins/portal/xing/register.js
#: module:plugins/portal apps/plugins/wizards/mandatory/main.js
#: module:io.ox/wizards/firstStart
msgid "First name"
msgstr "Ad"

#: apps/io.ox/contacts/edit/view.js module:io.ox/contacts
#: apps/io.ox/contacts/model.js apps/plugins/portal/xing/register.js
#: module:plugins/portal apps/plugins/wizards/mandatory/main.js
#: module:io.ox/wizards/firstStart
msgid "Last name"
msgstr "Soyadı"

#: apps/io.ox/contacts/edit/view.js module:io.ox/contacts
#: apps/io.ox/contacts/model.js
msgid "Middle name"
msgstr "İkinci ad"

#: apps/io.ox/contacts/edit/view.js module:io.ox/contacts
#: apps/io.ox/contacts/model.js
msgid "Suffix"
msgstr "Son ek"

#: apps/io.ox/contacts/edit/view.js module:io.ox/contacts
#: apps/io.ox/contacts/model.js
msgid "Birthday"
msgstr "Doğum tarihi"

#: apps/io.ox/contacts/edit/view.js module:io.ox/contacts
#: apps/io.ox/contacts/model.js
msgid "Marital status"
msgstr "Medeni durum"

#: apps/io.ox/contacts/edit/view.js module:io.ox/contacts
#: apps/io.ox/contacts/model.js
msgid "Children"
msgstr "Çocuk"

#: apps/io.ox/contacts/edit/view.js module:io.ox/contacts
#: apps/io.ox/contacts/model.js
msgid "Nickname"
msgstr "Takma adı"

#: apps/io.ox/contacts/edit/view.js module:io.ox/contacts
#: apps/io.ox/contacts/model.js
msgid "Spouse's name"
msgstr "Eşinin adı"

#: apps/io.ox/contacts/edit/view.js module:io.ox/contacts
#: apps/io.ox/contacts/model.js
msgid "Anniversary"
msgstr "Yıl dönümü"

#: apps/io.ox/contacts/edit/view.js module:io.ox/contacts
#: apps/io.ox/contacts/model.js
msgid "Email 1"
msgstr "E-posta 1"

#: apps/io.ox/contacts/edit/view.js module:io.ox/contacts
#: apps/io.ox/contacts/model.js
msgid "Email 2"
msgstr "E posta 2"

#: apps/io.ox/contacts/edit/view.js module:io.ox/contacts
#: apps/io.ox/contacts/model.js
msgid "Email 3"
msgstr "E posta 3"

#: apps/io.ox/contacts/edit/view.js module:io.ox/contacts
#: apps/io.ox/contacts/model.js
msgid "Instant Messenger 1"
msgstr "Anlık ileti 1"

#: apps/io.ox/contacts/edit/view.js module:io.ox/contacts
#: apps/io.ox/contacts/model.js
msgid "Instant Messenger 2"
msgstr "Anlık ileti 2"

#: apps/io.ox/contacts/edit/view.js module:io.ox/contacts
#: apps/io.ox/contacts/model.js apps/io.ox/onboarding/clients/config.js
#: module:io.ox/core/onboarding apps/plugins/portal/rss/register.js
#: module:io.ox/portal
msgid "URL"
msgstr "URL"

#: apps/io.ox/contacts/edit/view.js module:io.ox/contacts
#: apps/io.ox/contacts/model.js
msgid "Company"
msgstr "Şirket"

#: apps/io.ox/contacts/edit/view.js module:io.ox/contacts
#: apps/io.ox/contacts/model.js
msgid "Profession"
msgstr "Meslek"

#: apps/io.ox/contacts/edit/view.js module:io.ox/contacts
#: apps/io.ox/contacts/model.js apps/io.ox/contacts/print.js
msgid "Department"
msgstr "Bölüm"

#: apps/io.ox/contacts/edit/view.js module:io.ox/contacts
#: apps/io.ox/contacts/model.js
msgid "Position"
msgstr "Pozisyon"

#: apps/io.ox/contacts/edit/view.js module:io.ox/contacts
#: apps/io.ox/contacts/model.js
msgid "Employee type"
msgstr "Çalışan türü"

#: apps/io.ox/contacts/edit/view.js module:io.ox/contacts
#: apps/io.ox/contacts/model.js
msgid "Room number"
msgstr "Oda numarası"

#: apps/io.ox/contacts/edit/view.js module:io.ox/contacts
#: apps/io.ox/contacts/model.js
msgid "Employee ID"
msgstr "Çalışan no"

#: apps/io.ox/contacts/edit/view.js module:io.ox/contacts
#: apps/io.ox/contacts/model.js
msgid "Sales Volume"
msgstr "Satış hacmi"

#: apps/io.ox/contacts/edit/view.js module:io.ox/contacts
#: apps/io.ox/contacts/model.js
msgid "TAX ID"
msgstr "Vergi numarası"

#: apps/io.ox/contacts/edit/view.js module:io.ox/contacts
#: apps/io.ox/contacts/model.js
msgid "Commercial Register"
msgstr "Ticaret sicili"

#: apps/io.ox/contacts/edit/view.js module:io.ox/contacts
#: apps/io.ox/contacts/model.js
msgid "Branches"
msgstr "Şubeler"

#: apps/io.ox/contacts/edit/view.js module:io.ox/contacts
#: apps/io.ox/contacts/model.js
msgid "Business category"
msgstr "İş kategorisi"

#: apps/io.ox/contacts/edit/view.js module:io.ox/contacts
#: apps/io.ox/contacts/model.js apps/io.ox/core/yell.js module:io.ox/core
msgid "Info"
msgstr "Bilgi"

#: apps/io.ox/contacts/edit/view.js module:io.ox/contacts
#: apps/io.ox/contacts/model.js
msgid "Manager"
msgstr "Yönetici"

#: apps/io.ox/contacts/edit/view.js module:io.ox/contacts
#: apps/io.ox/contacts/model.js
msgid "Assistant"
msgstr "Asistan"

#. vcard (electronic business card) field
#: apps/io.ox/contacts/edit/view.js module:io.ox/contacts
#: apps/io.ox/contacts/model.js apps/io.ox/contacts/print-details.js
#: apps/io.ox/contacts/print.js apps/io.ox/onboarding/clients/extensions.js
#: module:io.ox/core/onboarding
msgid "Cell phone"
msgstr "Cep telefonu"

#: apps/io.ox/contacts/edit/view.js module:io.ox/contacts
#: apps/io.ox/contacts/model.js
msgid "Cell phone (alt)"
msgstr "Cep telefonu (alternatif)"

#: apps/io.ox/contacts/edit/view.js module:io.ox/contacts
#: apps/io.ox/contacts/model.js
msgid "Phone (business)"
msgstr "Telefon (iş)"

#: apps/io.ox/contacts/edit/view.js module:io.ox/contacts
#: apps/io.ox/contacts/model.js
msgid "Phone (business alt)"
msgstr "Telefon (iş alternatif)"

#: apps/io.ox/contacts/edit/view.js module:io.ox/contacts
#: apps/io.ox/contacts/model.js
msgid "Telephone callback"
msgstr "Telefon geri araması"

#: apps/io.ox/contacts/edit/view.js module:io.ox/contacts
#: apps/io.ox/contacts/model.js
msgid "Phone (car)"
msgstr "Telefon (araba)"

#: apps/io.ox/contacts/edit/view.js module:io.ox/contacts
#: apps/io.ox/contacts/model.js
msgid "Phone (company)"
msgstr "Telefon (şirket)"

#: apps/io.ox/contacts/edit/view.js module:io.ox/contacts
#: apps/io.ox/contacts/model.js
msgid "Phone (home)"
msgstr "Telefon (ev)"

#: apps/io.ox/contacts/edit/view.js module:io.ox/contacts
#: apps/io.ox/contacts/model.js
msgid "Phone (home alt)"
msgstr "Telefon (ev alternatif)"

#: apps/io.ox/contacts/edit/view.js module:io.ox/contacts
#: apps/io.ox/contacts/model.js
msgid "Phone (other)"
msgstr "Telefon (diğer)"

#: apps/io.ox/contacts/edit/view.js module:io.ox/contacts
#: apps/io.ox/contacts/model.js
msgid "Telephone (ISDN)"
msgstr "Telefon (ISDN)"

#: apps/io.ox/contacts/edit/view.js module:io.ox/contacts
#: apps/io.ox/contacts/model.js
msgid "Pager"
msgstr "Çağrı cihazı"

#: apps/io.ox/contacts/edit/view.js module:io.ox/contacts
#: apps/io.ox/contacts/model.js
msgid "Telephone primary"
msgstr "Birinci telefon"

#: apps/io.ox/contacts/edit/view.js module:io.ox/contacts
#: apps/io.ox/contacts/model.js
msgid "Telephone radio"
msgstr "Radyofon"

#: apps/io.ox/contacts/edit/view.js module:io.ox/contacts
#: apps/io.ox/contacts/model.js
msgid "Telex"
msgstr "Teleks"

#: apps/io.ox/contacts/edit/view.js module:io.ox/contacts
#: apps/io.ox/contacts/model.js
msgid "TTY/TDD"
msgstr "TTY/TDD"

#: apps/io.ox/contacts/edit/view.js module:io.ox/contacts
#: apps/io.ox/contacts/model.js
msgid "IP phone"
msgstr "IP telefonu"

#: apps/io.ox/contacts/edit/view.js module:io.ox/contacts
#: apps/io.ox/contacts/model.js
msgid "Phone (assistant)"
msgstr "Telefon (asistan)"

#: apps/io.ox/contacts/edit/view.js module:io.ox/contacts
#: apps/io.ox/contacts/model.js
msgid "Fax (Home)"
msgstr "Faks (ev)"

#: apps/io.ox/contacts/edit/view.js module:io.ox/contacts
#: apps/io.ox/contacts/model.js
msgid "Fax"
msgstr "Faks"

#: apps/io.ox/contacts/edit/view.js module:io.ox/contacts
#: apps/io.ox/contacts/model.js
msgid "Fax (alt)"
msgstr "Faks (alternatif)"

#: apps/io.ox/contacts/edit/view.js module:io.ox/contacts
#: apps/io.ox/contacts/model.js
msgid "Street"
msgstr "Sokak"

#: apps/io.ox/contacts/edit/view.js module:io.ox/contacts
#: apps/io.ox/contacts/model.js
msgid "Postcode"
msgstr "Posta kodu"

#: apps/io.ox/contacts/edit/view.js module:io.ox/contacts
#: apps/io.ox/contacts/model.js apps/io.ox/contacts/print.js
msgid "City"
msgstr "İlçe"

#: apps/io.ox/contacts/edit/view.js module:io.ox/contacts
#: apps/io.ox/contacts/model.js
msgid "State"
msgstr "İl"

#. Notes on a contact in the address book.
#. Like in "adding a note". "Notizen" in German, for example.
#: apps/io.ox/contacts/edit/view.js module:io.ox/contacts
msgctxt "contact"
msgid "Note"
msgstr "Not"

#: apps/io.ox/contacts/edit/view.js module:io.ox/contacts
msgid "Furigana for first name"
msgstr "Ad için furigana"

#: apps/io.ox/contacts/edit/view.js module:io.ox/contacts
msgid "Furigana for last name"
msgstr "Soyadı için furigana"

#: apps/io.ox/contacts/edit/view.js module:io.ox/contacts
msgid "Furigana for company"
msgstr "Şirket için furigana"

#: apps/io.ox/contacts/edit/view.js module:io.ox/contacts
#: apps/io.ox/contacts/model.js
msgid "Image 1"
msgstr "Resim 1"

#: apps/io.ox/contacts/edit/view.js module:io.ox/contacts
#: apps/io.ox/contacts/model.js
msgid "Optional 01"
msgstr "Seçimli 01"

#: apps/io.ox/contacts/edit/view.js module:io.ox/contacts
#: apps/io.ox/contacts/model.js
msgid "Optional 02"
msgstr "Seçimli 02"

#: apps/io.ox/contacts/edit/view.js module:io.ox/contacts
#: apps/io.ox/contacts/model.js
msgid "Optional 03"
msgstr "Seçimli 03"

#: apps/io.ox/contacts/edit/view.js module:io.ox/contacts
#: apps/io.ox/contacts/model.js
msgid "Optional 04"
msgstr "Seçimli 04"

#: apps/io.ox/contacts/edit/view.js module:io.ox/contacts
#: apps/io.ox/contacts/model.js
msgid "Optional 05"
msgstr "Seçimli 05"

#: apps/io.ox/contacts/edit/view.js module:io.ox/contacts
#: apps/io.ox/contacts/model.js
msgid "Optional 06"
msgstr "Seçimli 06"

#: apps/io.ox/contacts/edit/view.js module:io.ox/contacts
#: apps/io.ox/contacts/model.js
msgid "Optional 07"
msgstr "Seçimli 07"

#: apps/io.ox/contacts/edit/view.js module:io.ox/contacts
#: apps/io.ox/contacts/model.js
msgid "Optional 08"
msgstr "Seçimli 08"

#: apps/io.ox/contacts/edit/view.js module:io.ox/contacts
#: apps/io.ox/contacts/model.js
msgid "Optional 09"
msgstr "Seçimli 09"

#: apps/io.ox/contacts/edit/view.js module:io.ox/contacts
#: apps/io.ox/contacts/model.js
msgid "Optional 10"
msgstr "Seçimli 10"

#: apps/io.ox/contacts/edit/view.js module:io.ox/contacts
#: apps/io.ox/contacts/model.js
msgid "Optional 11"
msgstr "Seçimli 11"

#: apps/io.ox/contacts/edit/view.js module:io.ox/contacts
#: apps/io.ox/contacts/model.js
msgid "Optional 12"
msgstr "Seçimli 12"

#: apps/io.ox/contacts/edit/view.js module:io.ox/contacts
#: apps/io.ox/contacts/model.js
msgid "Optional 13"
msgstr "Seçimli 13"

#: apps/io.ox/contacts/edit/view.js module:io.ox/contacts
#: apps/io.ox/contacts/model.js
msgid "Optional 14"
msgstr "Seçimli 14"

#: apps/io.ox/contacts/edit/view.js module:io.ox/contacts
#: apps/io.ox/contacts/model.js
msgid "Optional 15"
msgstr "Seçimli 15"

#: apps/io.ox/contacts/edit/view.js module:io.ox/contacts
#: apps/io.ox/contacts/model.js
msgid "Optional 16"
msgstr "Seçimli 16"

#: apps/io.ox/contacts/edit/view.js module:io.ox/contacts
#: apps/io.ox/contacts/model.js
msgid "Optional 17"
msgstr "Seçimli 17"

#: apps/io.ox/contacts/edit/view.js module:io.ox/contacts
#: apps/io.ox/contacts/model.js
msgid "Optional 18"
msgstr "Seçimli 18"

#: apps/io.ox/contacts/edit/view.js module:io.ox/contacts
#: apps/io.ox/contacts/model.js
msgid "Optional 19"
msgstr "Seçimli 19"

#: apps/io.ox/contacts/edit/view.js module:io.ox/contacts
#: apps/io.ox/contacts/model.js
msgid "Optional 20"
msgstr "Seçimli 20"

#: apps/io.ox/contacts/edit/view.js module:io.ox/contacts
msgid "This value is too long. The allowed length is %1$d characters."
msgstr "Bu değer çok uzun. İzin verilen uzunluk %1$d karakter."

#: apps/io.ox/contacts/edit/view.js module:io.ox/contacts
msgid "This is an invalid email address."
msgstr "Bu e-posta adresi geçersiz."

#: apps/io.ox/contacts/main.js module:io.ox/contacts
msgid "Empty name and description found."
msgstr "Boş isim ve açıklama bulundu."

#: apps/io.ox/contacts/main.js module:io.ox/contacts
msgid "Edit to set a name."
msgstr "Ad vermek için düzenleyin."

#. index used in contacts list to jump to names with a specific starting letter
#: apps/io.ox/contacts/main.js module:io.ox/contacts
msgid "Starting letter index"
msgstr "Başlangıç harfi dizini"

#: apps/io.ox/contacts/main.js module:io.ox/contacts
msgid "Couldn't load contact data."
msgstr "Kişi verileri yüklenemedi."

#: apps/io.ox/contacts/main.js module:io.ox/contacts
msgid "Contacts"
msgstr "Kişiler"

#: apps/io.ox/contacts/main.js module:io.ox/contacts
msgid "Contact list. Select a contact to view details."
msgstr "Kişi listesi. Ayrıntılarını görmek istediğiniz kişiyi seçin."

#: apps/io.ox/contacts/main.js module:io.ox/contacts
msgid "Contacts toolbar"
msgstr "Kişiler araç çubuğu"

#: apps/io.ox/contacts/model.js module:io.ox/contacts
msgid "Please set day and month properly"
msgstr "Lütfen gün ve ayı düzgün bir şekilde ayarlayın"

#: apps/io.ox/contacts/model.js module:io.ox/contacts
msgid "First name must not be empty for internal users"
msgstr "Dahili kullanıcılar için ad boş bırakılmamalıdır"

#: apps/io.ox/contacts/model.js module:io.ox/contacts
msgid "Last name must not be empty for internal users"
msgstr "Dahili kullanıcılar için soyadı boş bırakılmamalıdır"

#: apps/io.ox/contacts/model.js module:io.ox/contacts
msgid "Links"
msgstr "Linkler"

#: apps/io.ox/contacts/model.js module:io.ox/contacts
msgid "Mark as distributionlist"
msgstr "Dağıtım listesi olarak işaretle"

#: apps/io.ox/contacts/model.js module:io.ox/contacts
msgid "Default address"
msgstr "Varsayılan adres"

#: apps/io.ox/contacts/model.js module:io.ox/contacts
msgid "Address Home"
msgstr "Ev adresi"

#: apps/io.ox/contacts/model.js module:io.ox/contacts
msgid "Address Business"
msgstr "İş adresi"

#: apps/io.ox/contacts/model.js module:io.ox/contacts
msgid "Address Other"
msgstr "Diğer adres"

#. vcard (electronic business card) field
#: apps/io.ox/contacts/print-details.js module:io.ox/contacts
#: apps/io.ox/contacts/print.js
msgid "Phone"
msgstr "Telefon"

#. vcard (electronic business card) field
#: apps/io.ox/contacts/print-details.js module:io.ox/contacts
#: apps/io.ox/contacts/print.js
#: apps/io.ox/settings/personalData/settings/pane.js module:io.ox/core
msgid "Email"
msgstr "E-posta"

#. vcard (electronic business card) field
#: apps/io.ox/contacts/print-details.js module:io.ox/contacts
msgid "Business Address"
msgstr "İş adresi"

#. vcard (electronic business card) field
#: apps/io.ox/contacts/print-details.js module:io.ox/contacts
msgid "Home Address"
msgstr "Ev adresi"

#. vcard (electronic business card) field
#: apps/io.ox/contacts/print-details.js module:io.ox/contacts
msgid "Other Address"
msgstr "Diğer adres"

#. vcard (electronic business card) field
#: apps/io.ox/contacts/print-details.js module:io.ox/contacts
msgid "Business"
msgstr "İş"

#. vcard (electronic business card) field
#: apps/io.ox/contacts/print-details.js module:io.ox/contacts
msgid "Home"
msgstr "Ev"

#. vcard (electronic business card) field
#: apps/io.ox/contacts/print-details.js module:io.ox/contacts
msgid "Other"
msgstr "Diğer"

#. vcard (electronic business card) field
#: apps/io.ox/contacts/print-details.js module:io.ox/contacts
#: apps/io.ox/contacts/view-detail.js
msgid "Messenger"
msgstr "Mesajlaşma"

#. vcard (electronic business card) field
#: apps/io.ox/contacts/print-details.js module:io.ox/contacts
#: apps/plugins/halo/xing/register.js module:plugins/portal
msgid "Date of birth"
msgstr "Doğum tarihi"

#: apps/io.ox/contacts/print.js module:io.ox/contacts
msgid "Note: One contact is not shown due to missing phone numbers"
msgid_plural "Note: %1$d contacts are not shown due to missing phone numbers"
msgstr[0] "Not: Telefon numaralı eksik olduğu için bir kişi gösterilmiyor"
msgstr[1] "Not: Telefon numaralı eksik olduğu için %1$ kişi gösterilmiyor"

#: apps/io.ox/contacts/print.js module:io.ox/contacts
msgid "This note will not be printed"
msgstr "Bu not yazdırılmayacaktır"

#: apps/io.ox/contacts/settings/pane.js module:io.ox/contacts
msgid "Language-specific default"
msgstr "Dile özel varsayılan"

#: apps/io.ox/contacts/settings/pane.js module:io.ox/contacts
msgid "First name Last name"
msgstr "Adı Soyadı"

#: apps/io.ox/contacts/settings/pane.js module:io.ox/contacts
msgid "Last name, First name"
msgstr "Soyadı, Adı"

#: apps/io.ox/contacts/settings/pane.js module:io.ox/contacts
#: apps/io.ox/contacts/view-detail.js
msgid "Google Maps"
msgstr "Google Haritalar"

#: apps/io.ox/contacts/settings/pane.js module:io.ox/contacts
#: apps/io.ox/contacts/view-detail.js
msgid "Open Street Map"
msgstr "Sokak haritasını aç"

#: apps/io.ox/contacts/settings/pane.js module:io.ox/contacts
msgid "No link"
msgstr "Bağlantı yok"

#: apps/io.ox/contacts/settings/pane.js module:io.ox/contacts
#: apps/io.ox/contacts/view-detail.js
msgid "Apple Maps"
msgstr "Apple Harita"

#: apps/io.ox/contacts/settings/pane.js module:io.ox/contacts
#: apps/io.ox/mail/detail/links.js module:io.ox/mail
msgid "Address Book"
msgstr "Adres defteri"

#: apps/io.ox/contacts/settings/pane.js module:io.ox/contacts
msgid "Display of names"
msgstr "Adların görünümü"

#: apps/io.ox/contacts/settings/pane.js module:io.ox/contacts
msgid "Initial folder"
msgstr "İlk açılacak klasör"

#: apps/io.ox/contacts/settings/pane.js module:io.ox/contacts
msgid "Start in global address book"
msgstr "Küresel adres defteriyle başla"

#: apps/io.ox/contacts/settings/pane.js module:io.ox/contacts
msgid "Link postal addresses with map service"
msgstr "Posta adreslerini harita servisine bağla"

#: apps/io.ox/contacts/toolbar.js module:io.ox/contacts
msgid "Delete contact"
msgstr "Kişiyi sil"

#. Name with title
#. %1$s is the first name
#. %2$s is the last name
#. %3$s is the title
#: apps/io.ox/contacts/util.js module:io.ox/contacts
msgid "%3$s %2$s, %1$s"
msgstr "%3$s %2$s, %1$s"

#. Name without title
#. %1$s is the first name
#. %2$s is the last name
#: apps/io.ox/contacts/util.js module:io.ox/contacts
msgid "%2$s, %1$s"
msgstr "%2$s, %1$s"

#. Name in mail addresses
#. %1$s is the first name
#. %2$s is the last name
#: apps/io.ox/contacts/util.js module:io.ox/contacts
msgctxt "mail address"
msgid "%1$s %2$s"
msgstr "%1$s %2$s"

#. %1$d is age in years (number)
#: apps/io.ox/contacts/util.js module:io.ox/contacts
msgid "Age: %1$d"
msgstr "Yaş: %1$d"

#. '%1$s contact's display name
#: apps/io.ox/contacts/util.js module:io.ox/contacts
msgid "%1$s could not be added as the contact has no valid email field."
msgstr "Geçerli bir e-posta alanı olmadığı için %1$s kişi olarak eklenemedi."

#: apps/io.ox/contacts/util.js module:io.ox/contacts
msgid "Some contacts could not be added as they have no valid email field."
msgstr "Geçerli e-posta alanları olmadığı için bazı kişiler eklenemedi."

#: apps/io.ox/contacts/view-detail.js module:io.ox/contacts
msgid "Distribution list with 1 entry"
msgid_plural "Distribution list with %1$d entries"
msgstr[0] "1 kayıtlı dağıtım listesi"
msgstr[1] "%1$d kayıtlı dağıtım listesi"

#. %1$s is a map service, like "Google Maps"
#: apps/io.ox/contacts/view-detail.js module:io.ox/contacts
msgid "Open in %1$s"
msgstr "%1$s ile aç"

#: apps/io.ox/contacts/view-detail.js module:io.ox/contacts
#: apps/io.ox/core/tk/attachments.js module:io.ox/core
#: apps/io.ox/mail/toolbar.js module:io.ox/mail apps/io.ox/tasks/view-detail.js
#: module:io.ox/tasks
msgid "All attachments"
msgstr "Tüm ekler"

#: apps/io.ox/contacts/view-detail.js module:io.ox/contacts
msgid "Could not load attachments for this contact."
msgstr "Bu kişinin ekleri yüklenemedi."

#: apps/io.ox/contacts/view-detail.js module:io.ox/contacts
msgid "Copy to description"
msgstr "Açıklamaya kopyala"

#: apps/io.ox/contacts/view-detail.js module:io.ox/contacts
msgid "Saved in:"
msgstr "Kayıt yeri:"

#: apps/io.ox/contacts/widgets/pictureUpload.js module:io.ox/contacts
msgid "Change contact photo"
msgstr "Kişinin fotoğrafını değiştir"

#. %1$s maximum file size
#: apps/io.ox/contacts/widgets/pictureUpload.js module:io.ox/contacts
msgid "The photo exceeds the allowed file size of %1$s"
msgstr "Fotoğraf izin verilen %1$s boyutunu aşıyor"

#: apps/io.ox/contacts/widgets/pictureUpload.js module:io.ox/contacts
msgid ""
"The file type \"%1$s\" cannot be used as a contact photo. Supported file "
"types are JPEG, GIF, BMP, and PNG."
msgstr ""
"\"%1$s\" dosya türü kişi fotoğrafı olarak kullanılamaz. Desteklenen dosya "
"türleri JPEG, GIF, BMP ve PNG'dir."

#: apps/io.ox/contacts/widgets/pictureUpload.js module:io.ox/contacts
msgid "Click to add photo"
msgstr "Fotoğraf eklemek için tıklayın"

#: apps/io.ox/core/about/about.js module:io.ox/core
#: apps/io.ox/core/settings/errorlog/settings/pane.js
msgid "UI version"
msgstr "Arayüz sürümü"

#: apps/io.ox/core/about/about.js module:io.ox/core
#: apps/io.ox/core/settings/errorlog/settings/pane.js
msgid "Server version"
msgstr "Sunucu sürümü"

#: apps/io.ox/core/api/attachment.js module:io.ox/core
msgid "Saved appointment attachment"
msgstr "Randevu eki kaydedildi"

#: apps/io.ox/core/api/attachment.js module:io.ox/core
msgid "Saved task attachment"
msgstr "Görev eki kaydedildi"

#: apps/io.ox/core/api/attachment.js module:io.ox/core
msgid "Saved contact attachment"
msgstr "Kişi eki kaydedildi"

#: apps/io.ox/core/api/attachment.js module:io.ox/core
msgid "Saved attachment"
msgstr "Ek kaydedildi"

#: apps/io.ox/core/attachments/view.js module:io.ox/core
msgid "Toggle preview"
msgstr "Ön izlemeyi aç/kapat"

#: apps/io.ox/core/attachments/view.js module:io.ox/core
msgid "%1$d attachment"
msgid_plural "%1$d attachments"
msgstr[0] "%1$d ek"
msgstr[1] "%1$d ek"

#: apps/io.ox/core/attachments/view.js module:io.ox/core
#: apps/io.ox/core/tk/attachments.js apps/io.ox/core/tk/attachmentsUtil.js
msgid "Remove attachment"
msgstr "Eki kaldır"

#: apps/io.ox/core/boot/i18n.js module:io.ox/core/boot
#: apps/plugins/administration/groups/settings/edit.js module:io.ox/core
msgid "User name"
msgstr "Kullanıcı adı"

#: apps/io.ox/core/boot/i18n.js module:io.ox/core/boot
#: apps/io.ox/core/relogin.js module:io.ox/core
msgid "Sign in"
msgstr "Giriş yap"

#. the noun not the verb
#: apps/io.ox/core/boot/i18n.js module:io.ox/core/boot
msgctxt "word"
msgid "Sign in"
msgstr "Giriş yap"

#: apps/io.ox/core/boot/i18n.js module:io.ox/core/boot
msgid "Stay signed in"
msgstr "Oturumu açık bırak"

#: apps/io.ox/core/boot/i18n.js module:io.ox/core/boot
msgid "Forgot your password?"
msgstr "Parolanızı mı unuttunuz?"

#: apps/io.ox/core/boot/i18n.js module:io.ox/core/boot
msgid "Languages"
msgstr "Diller"

#: apps/io.ox/core/boot/i18n.js module:io.ox/core/boot
msgid "Language:"
msgstr "Dil:"

#: apps/io.ox/core/boot/i18n.js module:io.ox/core/boot
msgid ""
"No connection to server. Please check your internet connection and retry."
msgstr ""
"Sunucuya bağlanılamadı. Lütfen internet bağlantınızı kontrol edip yeniden "
"deneyin."

#: apps/io.ox/core/boot/i18n.js module:io.ox/core/boot
msgid "Please enter your credentials."
msgstr "Lütfen giriş bilgilerinizi yazın."

#: apps/io.ox/core/boot/i18n.js module:io.ox/core/boot
msgid "Please enter your password."
msgstr "Lütfen parolanızı yazın."

#: apps/io.ox/core/boot/i18n.js module:io.ox/core/boot
msgid "Your browser version is not supported!"
msgstr "Tarayıcı sürümünüz desteklenmiyor!"

#: apps/io.ox/core/boot/i18n.js module:io.ox/core/boot
msgid "Your browser is not supported!"
msgstr "Tarayıcınız desteklenmiyor!"

#: apps/io.ox/core/boot/i18n.js module:io.ox/core/boot
msgid "This browser is not supported on your current platform."
msgstr "Kullandığınız platformda bu tarayıcı desteklenmiyor."

#. %n in the lowest version of Android
#: apps/io.ox/core/boot/i18n.js module:io.ox/core/boot
msgid "You need to use Android %n or higher."
msgstr "Android %n veya daha üst bir sürümü kullanmalısınız."

#. %n is the lowest version of iOS
#: apps/io.ox/core/boot/i18n.js module:io.ox/core/boot
msgid "You need to use iOS %n or higher."
msgstr "iOS %n veya üst bir sürümü kullanmalısınız."

#: apps/io.ox/core/boot/i18n.js module:io.ox/core/boot
msgid "Your platform is not supported!"
msgstr "Platformunuz desklenmiyor!"

#: apps/io.ox/core/boot/i18n.js module:io.ox/core/boot
msgid "This platform is currently not supported."
msgstr "Kullandığınız platform şu anda desteklenmiyor."

#. all variables are version strings of the browsers, like 52 in Chrome 52
#: apps/io.ox/core/boot/i18n.js module:io.ox/core/boot
msgid ""
"Support starts with Chrome %1$d, Firefox %2$d, IE %3$d, and Safari %4$d."
msgstr ""
"Desteklediğimiz en düşük sürümler: Chrome %1$d, Firefox %2$d, IE %3$d, ve "
"Safari %4$d."

#. 'Google Chrome' is a brand and should not be translated
#: apps/io.ox/core/boot/i18n.js module:io.ox/core/boot
msgid "For best results we recommend using Google Chrome for Android."
msgstr "En iyi sonuçlar için Android'de Google Chrome kullanmanızı öneririz."

#. The missing word at the end of the sentence ('Play Store') will be injected later by script
#: apps/io.ox/core/boot/i18n.js module:io.ox/core/boot
msgid "Get the latest version from the "
msgstr "Son sürümü indirmek için: "

#: apps/io.ox/core/boot/i18n.js module:io.ox/core/boot
msgid "Your operating system is not supported."
msgstr "İşletim sisteminiz desteklenmiyor."

#: apps/io.ox/core/boot/i18n.js module:io.ox/core/boot
msgid "Your password is expired. Please change your password to continue."
msgstr ""
"Parolanızın süresi doldu. Lütfen devam etmek için parolanızı değiştirin."

#: apps/io.ox/core/boot/i18n.js module:io.ox/core/boot
msgid "Please update your browser."
msgstr "Lütfen tarayıcınızı güncelleyin."

#. browser recommendation: sentence ends with 'Google Chrome' (wrappend in a clickable link)
#: apps/io.ox/core/boot/i18n.js module:io.ox/core/boot
msgid "For best results, please use "
msgstr "En iyi sonuçlar için önerdiğimiz tarayıcı: "

#: apps/io.ox/core/boot/i18n.js module:io.ox/core/boot
msgid "You have been automatically signed out"
msgstr "Otomatik olarak çıkış yaptınız"

#: apps/io.ox/core/boot/i18n.js module:io.ox/core/boot
msgid ""
"Unsupported Preview - Certain functions disabled and stability not assured "
"until general release later this year"
msgstr ""
"Desteklenmeyen ön izleme: Bu yılın sonlarında yayımlanacak genel sürüme dek "
"bazı işlevler devre dışıdır ve stabilite garantisi verilmemektedir"

#: apps/io.ox/core/boot/i18n.js module:io.ox/core/boot
msgid "Offline mode"
msgstr "Çevrimdışı modu"

#: apps/io.ox/core/boot/i18n.js module:io.ox/core/boot
msgid "Your browser's cookie functionality is disabled. Please turn it on."
msgstr ""
"Tarayıcınızın çerez fonksiyonu devre dışı. Lütfen bu fonksiyonu "
"etkinleştirin."

#: apps/io.ox/core/boot/i18n.js module:io.ox/core/boot
msgid "Connection timed out. Please try reloading the page."
msgstr ""
"Bağlantı zaman aşımına uğradı. Lütfen sayfayı yeniden yüklemeyi deneyin."

#: apps/io.ox/core/boot/i18n.js module:io.ox/core/boot
msgid "Something went wrong. Please close this browser tab and try again."
msgstr ""
"Bir şeyler ters gitti. Lütfen bu tarayıcı sekmesini kapatın ve yeniden "
"deneyin."

#: apps/io.ox/core/boot/i18n.js module:io.ox/core/boot
msgid "Connection error"
msgstr "Bağlantı hatası"

#: apps/io.ox/core/boot/i18n.js module:io.ox/core/boot
msgid "The service is not available right now."
msgstr "Hizmet şu anda kullanılamıyor."

#: apps/io.ox/core/boot/i18n.js module:io.ox/core/boot
msgid "Reload"
msgstr "Yeniden yükle"

#: apps/io.ox/core/boot/warning.js module:io.ox/core/boot
msgid "Warning!"
msgstr "Uyarı!"

#: apps/io.ox/core/boot/warning.js module:io.ox/core/boot
msgid ""
"This is a browser feature for developers. If you were asked to copy and "
"paste anything here, somebody might want to take over your account. Do not "
"enter any script code without knowing what it does."
msgstr ""
"Bu, geliştiricilere yönelik bir tarayıcı özelliğidir. Buraya bir şey "
"kopyalayıp yapıştırmanız istendiyse birisi hesabınızı ele geçirmeye "
"çalışıyor olabilir. Ne yaptığını bilmediğiniz hiçbir script kodunu buraya "
"yazmayın."

#. number of selected item
#. %1$s is the number surrounded by a tag
#: apps/io.ox/core/commons.js module:io.ox/core
msgid "%1$s item selected"
msgid_plural "%1$s items selected"
msgstr[0] "%1$s öğe seçildi"
msgstr[1] "%1$s öğe seçildi"

#: apps/io.ox/core/commons.js module:io.ox/core
msgid "Selection Details"
msgstr "Seçim ayrıntıları"

#: apps/io.ox/core/commons.js module:io.ox/core apps/io.ox/files/main.js
#: module:io.ox/files
msgid "No elements selected"
msgstr "Hiçbir öğe seçilmedi"

#: apps/io.ox/core/commons.js module:io.ox/core
msgid "Results"
msgstr "Sonuçlar"

#: apps/io.ox/core/commons.js module:io.ox/core
msgid "Item list"
msgstr "Öğe listesi"

#: apps/io.ox/core/commons.js module:io.ox/core
#: apps/io.ox/files/view-options.js module:io.ox/files
#: apps/io.ox/mail/view-options.js module:io.ox/mail
msgid "Close folder view"
msgstr "Klasör görünümünü kapat"

#: apps/io.ox/core/commons.js module:io.ox/core
msgid "Premium features"
msgstr "Premium özellikler"

#: apps/io.ox/core/commons.js module:io.ox/core
msgid "Close premium features"
msgstr "Premium özellikleri kapat"

#: apps/io.ox/core/commons.js module:io.ox/core
msgid "Try now!"
msgstr "Hemen deneyin!"

#: apps/io.ox/core/desktop.js module:io.ox/core
msgid ""
"Failed to automatically save current stage of work. Please save your work to "
"avoid data loss in case the browser closes unexpectedly."
msgstr ""
"Mevcut çalışma aşaması otomatik olarak kaydedilemedi. Tarayıcınız "
"beklenmedik şekilde kapanırsa verilerinizi kaydetmemek için lütfen "
"çalışmanızı kaydedin."

#: apps/io.ox/core/desktop.js module:io.ox/core
msgid "Could not get a default folder for this application."
msgstr "Bu uygulama için varsayılan klasör bulunamadı."

#: apps/io.ox/core/desktop.js module:io.ox/core
msgid "There are unsaved changes."
msgstr "Kaydedilmemiş değişiklikler var."

#: apps/io.ox/core/desktop.js module:io.ox/core
msgid "Start search"
msgstr "Aramayı başlat"

#: apps/io.ox/core/desktop.js module:io.ox/core
msgid "Cancel search"
msgstr "Aramayı iptal et"

#: apps/io.ox/core/desktop.js module:io.ox/core
msgid ""
"Failed to start application. Maybe you have connection problems. Please try "
"again."
msgstr ""
"Uygulama başlatılamadı. Bağlantı sorunlarınız olabilir. Lütfen tekrar "
"deneyin."

#: apps/io.ox/core/download.js module:io.ox/core
msgid "Download infected file"
msgstr "Enfekte dosyayı indir"

#: apps/io.ox/core/download.js module:io.ox/core
msgid "Download unscanned file"
msgstr "Taranmamış dosyayı indir"

#: apps/io.ox/core/download.js module:io.ox/core
msgid "Unable to perform Anti-Virus check for the requested file(s)"
msgstr "İstenen dosya(lar) için antivirüs kontrolü yapılamadı"

#: apps/io.ox/core/download.js module:io.ox/core
msgid "Malicious file detected"
msgstr "Kötü niyetli dosya algılandı"

#: apps/io.ox/core/download.js module:io.ox/core
msgid "Anti-Virus warning"
msgstr "Antivirüs Uyarısı"

#: apps/io.ox/core/emoji/view.js module:io.ox/mail
msgid "Reset this list"
msgstr "Bu listeyi sıfırla"

#. Emoji category
#: apps/io.ox/core/emoji/view.js module:io.ox/mail
#: apps/io.ox/emoji/categories.js
msgid "Recently used"
msgstr "Son kullanılanlar"

#. Emoji category
#: apps/io.ox/core/emoji/view.js module:io.ox/mail
#: apps/io.ox/emoji/categories.js
msgid "People"
msgstr "İnsanlar"

#. Emoji category
#: apps/io.ox/core/emoji/view.js module:io.ox/mail
#: apps/io.ox/emoji/categories.js
msgid "Symbols"
msgstr "Semboller"

#. Emoji category
#: apps/io.ox/core/emoji/view.js module:io.ox/mail
#: apps/io.ox/emoji/categories.js
msgid "Nature"
msgstr "Doğa"

#. Emoji category
#: apps/io.ox/core/emoji/view.js module:io.ox/mail
#: apps/io.ox/emoji/categories.js
msgid "Objects"
msgstr "Nesneler"

#. Emoji category
#: apps/io.ox/core/emoji/view.js module:io.ox/mail
#: apps/io.ox/emoji/categories.js
msgid "Places"
msgstr "Yerler"

#: apps/io.ox/core/export.js module:io.ox/core
msgid "iCalendar"
msgstr "iCalendar"

#: apps/io.ox/core/export.js module:io.ox/core apps/io.ox/core/import/import.js
msgid "vCard"
msgstr "vCard"

#: apps/io.ox/core/export.js module:io.ox/core apps/io.ox/core/import/import.js
msgid "CSV"
msgstr "CSV"

#: apps/io.ox/core/export.js module:io.ox/core
msgid "Export folder"
msgstr "Klasörü dışa aktar"

#. export selected items (folders), title of a dialog
#: apps/io.ox/core/export.js module:io.ox/core
msgid "Export selected"
msgstr "Seçilenleri dışa aktar"

#. Warning dialog
#. %1$s is file format for data export
#: apps/io.ox/core/export.js module:io.ox/core
msgid "Format: %1$s"
msgstr "Biçim: %1$s"

#. file format for data export
#: apps/io.ox/core/export.js module:io.ox/core apps/io.ox/core/import/import.js
msgid "Format"
msgstr "Biçim"

#: apps/io.ox/core/export.js module:io.ox/core
msgid "No export format available"
msgstr "Kullanılabilir dışa verme biçimi yok"

#: apps/io.ox/core/export.js module:io.ox/core
msgid "Include distribution lists"
msgstr "Dağıtım listelerini dahil et"

#. %1$s inline menu title for better accessibility
#: apps/io.ox/core/extPatterns/links.js module:io.ox/core
msgid "Inline menu %1$s"
msgstr "Satır içi menü %1$s"

#: apps/io.ox/core/extPatterns/links.js module:io.ox/core
#: apps/io.ox/find/extensions-api.js apps/io.ox/search/facets/extensions.js
msgid "More"
msgstr "Daha fazlası"

#: apps/io.ox/core/folder/actions/add.js module:io.ox/core
#: apps/io.ox/core/folder/extensions.js
msgid "Add new calendar"
msgstr "Yeni takvim ekle"

#: apps/io.ox/core/folder/actions/add.js module:io.ox/core
#: apps/io.ox/core/folder/extensions.js
msgid "Add new address book"
msgstr "Yeni adres defteri ekle"

#: apps/io.ox/core/folder/actions/add.js module:io.ox/core
#: apps/io.ox/core/folder/contextmenu.js apps/io.ox/core/folder/extensions.js
#: apps/io.ox/files/actions.js module:io.ox/files
msgid "Add new folder"
msgstr "Yeni klasör ekle"

#: apps/io.ox/core/folder/actions/add.js module:io.ox/core
msgid "New calendar"
msgstr "Yeni takvim"

#: apps/io.ox/core/folder/actions/add.js module:io.ox/core
msgid "New address book"
msgstr "Yeni adres defteri"

#: apps/io.ox/core/folder/actions/add.js module:io.ox/core
msgid "New folder"
msgstr "Yeni klasör"

#: apps/io.ox/core/folder/actions/add.js module:io.ox/core
msgid "Calendar name"
msgstr "Takvim adı"

#: apps/io.ox/core/folder/actions/add.js module:io.ox/core
msgid "Address book name"
msgstr "Adres defteri adı"

#: apps/io.ox/core/folder/actions/add.js module:io.ox/core
#: apps/io.ox/core/folder/actions/rename.js
msgid "Folder name"
msgstr "Klasör adı"

#: apps/io.ox/core/folder/actions/add.js module:io.ox/core
msgid "Add as public calendar"
msgstr "Ortak takvim olarak ekle"

#: apps/io.ox/core/folder/actions/add.js module:io.ox/core
msgid "Add as public folder"
msgstr "Ortak klasör olarak ekle"

#: apps/io.ox/core/folder/actions/add.js module:io.ox/core
msgid ""
"A public folder is used for content that is of common interest for all "
"users. To allow other users to read or edit the contents, you have to set "
"the respective permissions for the public folder."
msgstr ""
"Ortak klasörler tüm kullanıcıları ilgilendiren içerikleri depolamak için "
"kullanılır. Diğer kullanıcıların içeriği okumalarına veya düzenlemelerine "
"izin vermek için ortak klasörün ilgili izinlerini ayarlamanız gerekir."

#: apps/io.ox/core/folder/actions/archive.js module:io.ox/core
msgid "Archive messages"
msgstr "Mesajları arşivle"

#: apps/io.ox/core/folder/actions/archive.js module:io.ox/core
msgid "All messages older than %1$d days will be moved to the archive folder"
msgstr "%1$d günden eski tüm mesajlar arşiv klasörüne taşınacak"

#. Verb: (to) archive messages
#: apps/io.ox/core/folder/actions/archive.js module:io.ox/core
#: apps/io.ox/mail/actions.js module:io.ox/mail apps/io.ox/mail/contextmenu.js
#: apps/io.ox/mail/mobile-toolbar-actions.js apps/io.ox/mail/toolbar.js
msgctxt "verb"
msgid "Archive"
msgstr "Arşivle"

#. notification while archiving messages
#: apps/io.ox/core/folder/actions/archive.js module:io.ox/core
msgid "Archiving messages ..."
msgstr "Mesajlar arşivleniyor ..."

#: apps/io.ox/core/folder/actions/common.js module:io.ox/core
msgid "Move all"
msgstr "Tümünü taşı"

#: apps/io.ox/core/folder/actions/common.js module:io.ox/core
msgid "Cleaning up ..."
msgstr "Temizleniyor ..."

#: apps/io.ox/core/folder/actions/common.js module:io.ox/core
msgid "The folder has been cleaned up."
msgstr "Klasör temizlendi."

#: apps/io.ox/core/folder/actions/common.js module:io.ox/core
msgid "All messages have been deleted"
msgstr "Tüm mesajlar silindi"

#: apps/io.ox/core/folder/actions/common.js module:io.ox/core
msgid "All files have been deleted"
msgstr "Tüm dosyalar silindi"

#: apps/io.ox/core/folder/actions/common.js module:io.ox/core
msgid "The folder has been emptied"
msgstr "Klasör boşaltıldı"

#: apps/io.ox/core/folder/actions/common.js module:io.ox/core
msgid "Do you really want to empty folder \"%s\"?"
msgstr "\"%s\" klasörünü boşaltmak istediğinizden emin misiniz?"

#. empty is a verb in this case. Used when the contents of a folder should be deleted
#: apps/io.ox/core/folder/actions/common.js module:io.ox/core
#: apps/io.ox/core/folder/contextmenu.js
msgid "Empty folder"
msgstr "Klasörü boşalt"

#: apps/io.ox/core/folder/actions/imap-subscription.js module:io.ox/core
msgid "Subscribe to IMAP folders"
msgstr "IMAP klasörlerine abone ol"

#: apps/io.ox/core/folder/actions/move.js module:io.ox/core
msgid "You cannot move items to this folder"
msgstr "Öğeleri bu klasöre taşıyamazsınız"

#: apps/io.ox/core/folder/actions/move.js module:io.ox/core
msgid "A folder cannot be moved into itself"
msgstr "Klasör kendi içine taşınamaz"

#: apps/io.ox/core/folder/actions/move.js module:io.ox/core
msgid "A folder cannot be moved to one of its subfolders"
msgstr "Klasör kendi alt klasörlerine taşınamaz"

#: apps/io.ox/core/folder/actions/move.js module:io.ox/core
msgid "Please wait for the previous operation to finish"
msgstr "Lütfen önceki işlemin bitmesini bekleyin"

#: apps/io.ox/core/folder/actions/move.js module:io.ox/core
#: apps/io.ox/core/folder/contextmenu.js apps/io.ox/mail/categories/train.js
#: module:io.ox/mail
msgid "Move all messages"
msgstr "Tüm mesajları taşı"

#: apps/io.ox/core/folder/actions/move.js module:io.ox/core
msgid "Move folder"
msgstr "Klasörü taşı"

#: apps/io.ox/core/folder/actions/properties.js module:io.ox/core
msgid "CalDAV URL"
msgstr "CalDAV adresi"

#: apps/io.ox/core/folder/actions/properties.js module:io.ox/core
msgid "Last updated"
msgstr "Son güncelleme"

#: apps/io.ox/core/folder/actions/properties.js module:io.ox/core
#: apps/io.ox/core/sub/subscriptions.js module:io.ox/core/sub
#: apps/plugins/portal/mail/register.js module:plugins/portal
msgid "Account"
msgstr "Hesap"

#: apps/io.ox/core/folder/actions/properties.js module:io.ox/core
msgid "iCal feed"
msgstr "iCal akışı"

#: apps/io.ox/core/folder/actions/properties.js module:io.ox/core
msgid "Google subscription"
msgstr "Google aboneliği"

#: apps/io.ox/core/folder/actions/properties.js module:io.ox/core
msgid "Calendars of interest"
msgstr "İlginizi çekebilecek takvimler"

#: apps/io.ox/core/folder/actions/properties.js module:io.ox/core
#: apps/io.ox/tasks/edit/view-template.js module:io.ox/tasks/edit
#: apps/plugins/portal/flickr/register.js module:plugins/portal
msgid "Type"
msgstr "Tür"

#: apps/io.ox/core/folder/actions/properties.js module:io.ox/core
#: apps/io.ox/core/folder/contextmenu.js
msgid "Properties"
msgstr "Özellikler"

#: apps/io.ox/core/folder/actions/remove.js module:io.ox/core
msgid ""
"Could not delete folder. This can be due to insufficient permissions in your "
"trash folder or this might be a special folder that cannot be deleted."
msgstr ""
"Klasör silinemedi. Bu durum, çöp kutusu klasörünüzdeki izinlerin yetersiz "
"olmasından veya bu klasörün silinemeyen, özel bir klasör olmasından "
"kaynaklanabilir."

#: apps/io.ox/core/folder/actions/remove.js module:io.ox/core
msgid "Do you really want to delete calendar \"%s\"?"
msgstr "\"%s\" takvimini silmek istediğinizden emin misiniz?"

#: apps/io.ox/core/folder/actions/remove.js module:io.ox/core
msgid "Do you really want to delete folder \"%s\"?"
msgstr "\"%s\" klasörünü silmek istediğinizden emin misiniz?"

#: apps/io.ox/core/folder/actions/remove.js module:io.ox/core
msgid ""
"This calendar is shared with others. It won't be available for them any more."
msgstr ""
"Bu takvim başkalarıyla paylaşılıyor. Artık onlar da takvime ulaşamayacak."

#: apps/io.ox/core/folder/actions/remove.js module:io.ox/core
msgid ""
"This folder is shared with others. It won't be available for them any more."
msgstr ""
"Bu klasör başkalarıyla paylaşılıyor. Artık onlar da takvime ulaşamayacak."

#: apps/io.ox/core/folder/actions/rename.js module:io.ox/core
msgid "This is a standard folder, which can't be renamed."
msgstr "Bu standart bir klasör olduğu için adı değiştirilemez."

#: apps/io.ox/core/folder/actions/rename.js module:io.ox/core
msgid "Rename folder"
msgstr "Klasörün adını değiştir"

#: apps/io.ox/core/folder/actions/rename.js module:io.ox/core
#: apps/io.ox/core/folder/contextmenu.js
#: apps/io.ox/core/viewer/views/toolbarview.js apps/io.ox/files/actions.js
#: module:io.ox/files apps/io.ox/files/actions/rename.js
#: apps/io.ox/files/contextmenu.js apps/io.ox/files/toolbar.js
msgid "Rename"
msgstr "Adını değiştir"

#: apps/io.ox/core/folder/api.js module:io.ox/core
msgid "Default calendar"
msgstr "Varsayılan takvim"

#. %1$s is the folder owner
#. %2$s is the folder title
#: apps/io.ox/core/folder/api.js module:io.ox/core
msgid "%1$s: %2$s"
msgstr "%1$s: %2$s"

#: apps/io.ox/core/folder/api.js module:io.ox/core
#: apps/io.ox/mail/common-extensions.js module:io.ox/mail
#: apps/io.ox/mail/view-options.js
msgid "Unread"
msgstr "Okunmamış"

#: apps/io.ox/core/folder/api.js module:io.ox/core
msgid "All my public appointments"
msgstr "Tüm açık randevularım"

#: apps/io.ox/core/folder/api.js module:io.ox/core
msgid "Accessing global address book is not permitted"
msgstr "Küresel adres defterine erişmenize izin verilmiyor"

#: apps/io.ox/core/folder/api.js module:io.ox/core
msgid ""
"Could not save settings. There have to be at least one user with "
"administration rights."
msgstr ""
"Ayarlar kaydedilemedi. Yönetim haklarına sahip en az bir kullanıcı olması "
"gerekir."

#: apps/io.ox/core/folder/api.js module:io.ox/core
#: apps/io.ox/core/sub/subscriptions.js module:io.ox/core/sub
msgid "New Folder"
msgstr "Yeni Klasör"

#: apps/io.ox/core/folder/contextmenu.js module:io.ox/core
msgid "Mark all messages as read"
msgstr "Tüm mesajları okunmuş olarak işaretle"

#: apps/io.ox/core/folder/contextmenu.js module:io.ox/core
msgid "Clean up"
msgstr "Temizle"

#: apps/io.ox/core/folder/contextmenu.js module:io.ox/core
msgid "Archive old messages"
msgstr "Eski mesajları arşivle"

#: apps/io.ox/core/folder/contextmenu.js module:io.ox/core
msgid "Empty trash"
msgstr "Çöp kutusunu boşalt"

#: apps/io.ox/core/folder/contextmenu.js module:io.ox/core
msgid "Delete all messages"
msgstr "Tüm mesajları sil"

#: apps/io.ox/core/folder/contextmenu.js module:io.ox/core
#: apps/io.ox/files/toolbar.js module:io.ox/files
msgid "Delete forever"
msgstr "Kalıcı olarak sil"

#: apps/io.ox/core/folder/contextmenu.js module:io.ox/core
#: apps/io.ox/files/actions.js module:io.ox/files
#: apps/io.ox/files/contextmenu.js apps/io.ox/files/toolbar.js
msgid "Restore"
msgstr "Geri yükle"

#: apps/io.ox/core/folder/contextmenu.js module:io.ox/core
#: apps/io.ox/files/contextmenu.js
msgid "Download entire folder"
msgstr "Tüm klasörü indir"

#: apps/io.ox/core/folder/contextmenu.js module:io.ox/core
#: apps/io.ox/core/import/import.js
#: apps/io.ox/mail/settings/signatures/settings/pane.js module:io.ox/mail
msgid "Import"
msgstr "İçe aktar"

#: apps/io.ox/core/folder/contextmenu.js module:io.ox/core
msgid "Sharing"
msgstr "Paylaşım"

#: apps/io.ox/core/folder/contextmenu.js module:io.ox/core
#: apps/io.ox/files/contextmenu.js
msgid "Permissions / Invite people"
msgstr "İzinler / Kişileri davet et"

#: apps/io.ox/core/folder/contextmenu.js module:io.ox/core
msgid "Permissions"
msgstr "İzinler"

#: apps/io.ox/core/folder/contextmenu.js module:io.ox/core
#: apps/io.ox/core/viewer/views/toolbarview.js apps/io.ox/files/actions.js
#: module:io.ox/files apps/io.ox/files/contextmenu.js
msgid "Create sharing link"
msgstr "Paylaşım linki oluştur"

#: apps/io.ox/core/folder/contextmenu.js module:io.ox/core
#: apps/io.ox/files/contextmenu.js apps/io.ox/files/toolbar.js
#: module:io.ox/files
msgid "Show in Drive"
msgstr "Drive'da göster"

#: apps/io.ox/core/folder/contextmenu.js module:io.ox/core
msgid "Show"
msgstr "Göster"

#: apps/io.ox/core/folder/contextmenu.js module:io.ox/core
msgid "Hide"
msgstr "Gizle"

#: apps/io.ox/core/folder/contextmenu.js module:io.ox/core
msgid "Refresh this calendar"
msgstr "Bu takvimi yenile"

#: apps/io.ox/core/folder/contextmenu.js module:io.ox/core
msgid "Show all calendars"
msgstr "Tüm takvimleri göster"

#: apps/io.ox/core/folder/contextmenu.js module:io.ox/core
msgid "Show this calendar only"
msgstr "Yalnızca bu takvimi göster"

#: apps/io.ox/core/folder/contextmenu.js module:io.ox/core
msgid "Select all messages"
msgstr "Tüm mesajları seç"

#: apps/io.ox/core/folder/extensions.js module:io.ox/core
#: apps/io.ox/files/main.js module:io.ox/files
msgid "My shares"
msgstr "Paylaştıklarım"

#: apps/io.ox/core/folder/extensions.js module:io.ox/core
msgid "My folders"
msgstr "Klasörlerim"

#: apps/io.ox/core/folder/extensions.js module:io.ox/core
#: apps/io.ox/files/actions/add-storage-account.js module:io.ox/files
msgid "Add storage account"
msgstr "Depolama hesabı ekle"

#: apps/io.ox/core/folder/extensions.js module:io.ox/core
#: apps/io.ox/core/sub/subscriptions.js module:io.ox/core/sub
msgid "Subscribe to address book"
msgstr "Adres defterine abone ol"

#: apps/io.ox/core/folder/extensions.js module:io.ox/core
msgid "View all attachments"
msgstr "Tüm ekleri göster"

#: apps/io.ox/core/folder/extensions.js module:io.ox/core
#: apps/io.ox/mail/accounts/settings.js module:io.ox/mail/accounts/settings
#: apps/io.ox/mail/folderview-extensions.js module:io.ox/mail
msgid "Add mail account"
msgstr "E-posta hesabı ekle"

#: apps/io.ox/core/folder/extensions.js module:io.ox/core
msgid "Synchronize with your tablet or smartphone"
msgstr "Tabletiniz veya akıllı telefonunuzla eşitleyin"

#: apps/io.ox/core/folder/extensions.js module:io.ox/core
msgid "Hidden address books"
msgstr "Gizli adres defterleri"

#: apps/io.ox/core/folder/extensions.js module:io.ox/core
#: apps/plugins/portal/tasks/register.js module:plugins/portal
msgid "My tasks"
msgstr "Görevlerim"

#: apps/io.ox/core/folder/extensions.js module:io.ox/core
msgid "Public tasks"
msgstr "Açık görevler"

#: apps/io.ox/core/folder/extensions.js module:io.ox/core
msgid "Shared tasks"
msgstr "Paylaşılan görevler"

#: apps/io.ox/core/folder/extensions.js module:io.ox/core
msgid "Hidden tasks"
msgstr "Gizli görevler"

#: apps/io.ox/core/folder/extensions.js module:io.ox/core
msgid "Personal calendar"
msgstr "Kişisel takvim"

#: apps/io.ox/core/folder/extensions.js module:io.ox/core
#: apps/io.ox/core/sub/subscriptions.js module:io.ox/core/sub
msgid "Subscribe to calendar"
msgstr "Takvime abone ol"

#: apps/io.ox/core/folder/extensions.js module:io.ox/core
msgid "Browse calendars of interest"
msgstr "İlgimi çekebilecek takvimlere göz at"

#: apps/io.ox/core/folder/extensions.js module:io.ox/core
msgid "Google calendar"
msgstr "Google takvimi"

#: apps/io.ox/core/folder/extensions.js module:io.ox/core
msgid "Subscribe via URL (iCal)"
msgstr "URL ile abone ol (iCal)"

#: apps/io.ox/core/folder/extensions.js module:io.ox/core
msgid "Subscribe shared Calendar"
msgstr "Paylaşılan takvime abone ol"

#: apps/io.ox/core/folder/extensions.js module:io.ox/core
msgid "Import calendar"
msgstr "Takvimi içe aktar"

#: apps/io.ox/core/folder/extensions.js module:io.ox/core
#: apps/io.ox/core/import/import.js
msgid "Upload file"
msgstr "Dosya yükle"

#: apps/io.ox/core/folder/extensions.js module:io.ox/core
msgid "Shared by other users"
msgstr "Diğer kullanıcılar tarafından paylaşılanlar"

#: apps/io.ox/core/folder/extensions.js module:io.ox/core
msgid "You share this folder with other users"
msgstr "Bu klasörü diğer kullanıcılarla paylaşıyorsunuz"

#: apps/io.ox/core/folder/extensions.js module:io.ox/core
msgid "This folder has subscriptions"
msgstr "Bu klasöre ait abonelikler var"

#: apps/io.ox/core/folder/favorites.js module:io.ox/core
#: apps/io.ox/core/viewer/views/toolbarview.js apps/io.ox/files/actions.js
#: module:io.ox/files apps/io.ox/files/contextmenu.js
#: apps/io.ox/files/favorites.js apps/io.ox/files/toolbar.js
msgid "Remove from favorites"
msgstr "Favorilerden sil"

#: apps/io.ox/core/folder/favorites.js module:io.ox/core
#: apps/io.ox/core/viewer/views/toolbarview.js apps/io.ox/files/actions.js
#: module:io.ox/files apps/io.ox/files/contextmenu.js
#: apps/io.ox/files/favorites.js apps/io.ox/files/toolbar.js
msgid "Add to favorites"
msgstr "Favorilere ekle"

#. Used for the total count of objects or mails in a folder
#: apps/io.ox/core/folder/node.js module:io.ox/core
msgid "Total: %1$d"
msgstr "Toplam: %1$d"

#: apps/io.ox/core/folder/node.js module:io.ox/core
msgid "%1$d total"
msgstr "toplam %1$d"

#. Used for the count of unread mails in a folder
#: apps/io.ox/core/folder/node.js module:io.ox/core
msgid "Unread: %1$d"
msgstr "Okunmamış: %1$d"

#. %1$d number of unread mails
#: apps/io.ox/core/folder/node.js module:io.ox/core
#: apps/plugins/notifications/mail/register.js module:plugins/notifications
msgid "%1$d unread"
msgstr "%1$d okunmamış"

#: apps/io.ox/core/folder/node.js module:io.ox/core
msgid "Right click for more options."
msgstr "Diğer seçenekler için sağ tıklayın."

#: apps/io.ox/core/folder/node.js module:io.ox/core
msgid "Folder-specific actions"
msgstr "Klasöre özel eylemler"

#. %1$s is the name of the folder
#: apps/io.ox/core/folder/node.js module:io.ox/core
msgid "Actions for %1$s"
msgstr "%1$s eylemleri"

#: apps/io.ox/core/folder/picker.js module:io.ox/core
#: apps/io.ox/mail/mailfilter/settings/filter/actions/util.js
#: module:io.ox/mailfilter
msgid "Select folder"
msgstr "Klasör seç"

#: apps/io.ox/core/folder/picker.js module:io.ox/core
msgid "Create folder"
msgstr "Klasör oluştur"

#: apps/io.ox/core/folder/tree.js module:io.ox/core
msgid "No action available"
msgstr "Eylem mevcut değil"

#: apps/io.ox/core/folder/tree.js module:io.ox/core
#: apps/io.ox/core/tk/list-contextmenu.js
msgid "Folder options"
msgstr "Klasör seçenekleri"

#. generic error message
#: apps/io.ox/core/http_errors.js module:io.ox/core
msgid "An unknown error occurred"
msgstr "Bilinmeyen bir hata oluştu"

#. error message when offline
#: apps/io.ox/core/http_errors.js module:io.ox/core
msgid "Cannot connect to server. Please check your connection."
msgstr "Sunucuya bağlanılamadı. Lütfen bağlantınızı kontrol edin."

#: apps/io.ox/core/import/import.js module:io.ox/core
msgid "select format"
msgstr "biçim seçin"

#: apps/io.ox/core/import/import.js module:io.ox/core
msgid "Imported calendar"
msgstr "İçe aktarılan takvim"

#: apps/io.ox/core/import/import.js module:io.ox/core
msgid "New calendar name"
msgstr "Yeni takvim adı"

#: apps/io.ox/core/import/import.js module:io.ox/core
msgid "Ignore existing appointments"
msgstr "Mevcut randevuları görmezden gel"

#: apps/io.ox/core/import/import.js module:io.ox/core
msgid "Ignore existing events"
msgstr "Mevcut etkinlikleri görmezden gel"

#: apps/io.ox/core/import/import.js module:io.ox/core
msgid "Note on CSV files:"
msgstr "CVS dosyalarına dair hatırlatma:"

#: apps/io.ox/core/import/import.js module:io.ox/core
msgid ""
"The first record of a valid CSV file must define proper column names. "
"Supported separators are comma and semi-colon."
msgstr ""
"Geçerli bir CSV dosyasının ilk satırında sütun adları tanımlamalıdır. Ayırma "
"karakteri olarak nokta ve noktalı virgül desteklenir."

#: apps/io.ox/core/import/import.js module:io.ox/core
msgid "Learn more"
msgstr "Daha fazla bilgi al"

#: apps/io.ox/core/import/import.js module:io.ox/core
msgid ""
"Ignoring existing appointments is helpful to import public holiday "
"calendars, for example."
msgstr ""
"Mevcut randevuları yok saymak, örneğin tatil takvimlerini içe aktarırken işe "
"yarayabilir."

#: apps/io.ox/core/import/import.js module:io.ox/core
msgid "Please note that other participants are removed on calendar import."
msgstr "Takvimleri içe aktarırken diğer katılımcıların silineceğini unutmayın."

#: apps/io.ox/core/import/import.js module:io.ox/core
msgid "Import from file"
msgstr "Dosyadan içe aktar"

#. Error message if contact import failed
#: apps/io.ox/core/import/import.js module:io.ox/core
msgid "There was no contact data to import"
msgstr "İçe aktarılacak kişi verisi bulunamadı"

#. Error message if task import failed
#: apps/io.ox/core/import/import.js module:io.ox/core
msgid "There was no task data to import"
msgstr "İçe aktarılacak görev verisi bulunamadı"

#. Error message if calendar import failed
#: apps/io.ox/core/import/import.js module:io.ox/core
msgid "There was no appointment data to import"
msgstr "İçe aktarılacak randevu verisi bulunamadı"

#: apps/io.ox/core/import/import.js module:io.ox/core
msgid "Please select a file to import"
msgstr "Lütfen içe aktarılacak dosyayı seçin"

#: apps/io.ox/core/import/import.js module:io.ox/core
msgid "Please select a valid iCal File to import"
msgstr "Lütfen içe aktarım için geçerli bir iCal dosyası seçin"

#: apps/io.ox/core/import/import.js module:io.ox/core
msgid "You must enter a folder name"
msgstr "Bir klasör adı yazmalısınız"

#: apps/io.ox/core/import/import.js module:io.ox/core
msgid "Data imported successfully"
msgstr "Veriler başarıyla aktarıldı"

#. Failure message if no data (e.g. appointments) could be imported
#: apps/io.ox/core/import/import.js module:io.ox/core
msgid "Failed to import any data"
msgstr "Verilerin alınması başarısız oldu"

#: apps/io.ox/core/import/import.js module:io.ox/core
msgid "Data only partially imported (%1$s of %2$s records)"
msgstr "Veriler kısmen aktarıldı (%2$s kaydın %1$s tanesi)"

#: apps/io.ox/core/main/appcontrol.js module:io.ox/core
msgid "Navigate to:"
msgstr "Git:"

#: apps/io.ox/core/main/appcontrol.js module:io.ox/core
msgid "All Applications"
<<<<<<< HEAD
msgstr ""
=======
msgstr "Tüm Uygulamalar"
>>>>>>> 4d2c175d

#: apps/io.ox/core/main/appcontrol.js module:io.ox/core
msgid "Skip to main content"
msgstr "Ana içeriğe geç"

#: apps/io.ox/core/main/appcontrol.js module:io.ox/core
#: apps/io.ox/core/main/topbar_right.js apps/io.ox/core/sub/settings/pane.js
#: module:io.ox/core/sub apps/io.ox/multifactor/login/loginScreen.js
msgid "Refresh"
msgstr "Yenile"

#: apps/io.ox/core/main/appcontrol.js module:io.ox/core
msgid "Currently refreshing"
msgstr "Yenileniyor"

#: apps/io.ox/core/main/apps.js module:io.ox/core
#: apps/io.ox/mail/settings/pane.js module:io.ox/mail
#: apps/io.ox/oauth/settings.js module:io.ox/settings
#: apps/io.ox/settings/security/settings/pane.js
msgctxt "app"
msgid "Mail"
msgstr "E-posta"

#: apps/io.ox/core/main/apps.js module:io.ox/core apps/io.ox/oauth/settings.js
#: module:io.ox/settings
msgctxt "app"
msgid "Address Book"
msgstr "Adres Defteri"

#: apps/io.ox/core/main/apps.js module:io.ox/core
msgctxt "app"
msgid "Portal"
msgstr "Portal"

#. %1$s is usually "Drive" (product name; might be customized)
#: apps/io.ox/core/main/apps.js module:io.ox/core
#: apps/io.ox/core/pim/actions.js apps/io.ox/core/viewer/views/toolbarview.js
#: apps/io.ox/files/settings/pane.js module:io.ox/files
#: apps/io.ox/mail/actions.js module:io.ox/mail apps/io.ox/oauth/settings.js
#: module:io.ox/settings apps/io.ox/settings/personalData/settings/pane.js
msgctxt "app"
msgid "Drive"
msgstr "Drive"

#: apps/io.ox/core/main/apps.js module:io.ox/core
#: apps/io.ox/tasks/settings/pane.js module:io.ox/tasks
msgctxt "app"
msgid "Tasks"
msgstr "Görevler"

#: apps/io.ox/core/main/apps.js module:io.ox/core
msgctxt "app"
msgid "Notes"
msgstr "Notlar"

#: apps/io.ox/core/main/apps.js module:io.ox/core apps/io.ox/editor/main.js
#: module:io.ox/editor apps/io.ox/mail/compose/view.js module:io.ox/mail
msgid "Editor"
msgstr "Editör"

#: apps/io.ox/core/main/apps.js module:io.ox/core
#: apps/io.ox/core/main/topbar_right.js
#: apps/io.ox/multifactor/login/loginScreen.js apps/io.ox/settings/main.js
msgid "Settings"
msgstr "Ayarlar"

#: apps/io.ox/core/main/autologout.js module:io.ox/core
msgid "You will be automatically signed out in %1$d second"
msgid_plural "You will be automatically signed out in %1$d seconds"
msgstr[0] "%1$d saniye sonra otomatik olarak çıkış yapacaksınız"
msgstr[1] "%1$d saniye sonra otomatik olarak çıkış yapacaksınız"

#: apps/io.ox/core/main/autologout.js module:io.ox/core
#: apps/io.ox/settings/security/settings/pane.js module:io.ox/mail
msgid "Automatic sign out"
msgstr "Otomatik çıkış"

#: apps/io.ox/core/main/autologout.js module:io.ox/core
msgid "Sign out now"
msgstr "Hemen çıkış yap"

#: apps/io.ox/core/main/autologout.js module:io.ox/core
msgid "Are you sure?"
msgstr "Emin misiniz?"

#: apps/io.ox/core/main/autologout.js module:io.ox/core
msgid "Forcing logout may cause data loss."
msgstr "Çıkışa zorlamanız veri kaybına yol açabilir."

#: apps/io.ox/core/main/autologout.js module:io.ox/core
msgid "Force sign out"
msgstr "Çıkışa zorla"

#: apps/io.ox/core/main/autologout.js module:io.ox/core
msgid "Logout failed."
msgstr "Çıkış yapılamadı."

#: apps/io.ox/core/main/logout.js module:io.ox/core
#: apps/io.ox/core/main/topbar_right.js
#: apps/io.ox/settings/security/sessions/settings/pane.js
msgid "Sign out"
msgstr "Çıkış"

#: apps/io.ox/core/main/logout.js module:io.ox/core
msgid "Are you sure you want to sign out from all related browser tabs?"
msgstr ""
"İlgili tüm tarayıcı sekmelerinden çıkış yapmak istediğinizden emin misiniz?"

#: apps/io.ox/core/main/logout.js module:io.ox/core
msgid "Unsaved documents will be lost. Do you want to sign out now?"
msgstr "Kaydedilmeyen belgeler kaybolacaktır. Çıkış yapmak istiyor musunuz?"

#. folder permissions - Is Admin? NO
#: apps/io.ox/core/main/logout.js module:io.ox/core
#: apps/io.ox/core/permissions/permissions.js
msgid "No"
msgstr "Hayır"

#. folder permissions - Is Admin? YES
#: apps/io.ox/core/main/logout.js module:io.ox/core
#: apps/io.ox/core/permissions/permissions.js apps/io.ox/files/util.js
#: module:io.ox/files
msgid "Yes"
msgstr "Evet"

#: apps/io.ox/core/main/offline.js module:io.ox/core
msgid "Offline"
msgstr "Çevrimdışı"

#: apps/io.ox/core/main/stages.js module:io.ox/core
msgid "The requested application is not available at this moment."
msgstr "İstenen uygulama şu anda kullanılamıyor."

#. %1$s is placeholder for the product name like "App Suite"
#: apps/io.ox/core/main/stages.js module:io.ox/core
msgid "The below item was open last time you exited %1$s."
msgid_plural "The below items were open last time you exited %1$s."
msgstr[0] "Aşağıdaki öğe, %1$s uygulamasından son çıktığınızda açıktı."
msgstr[1] "Aşağıdaki öğeler, %1$s uygulamasından son çıktığınızda açıktı."

#: apps/io.ox/core/main/stages.js module:io.ox/core
msgid "Please click \"Continue\" if you'd like to continue editing."
msgstr "Düzenlemeye devam etmek istiyorsanız \"Devam et\"e tıklayın."

#: apps/io.ox/core/main/stages.js module:io.ox/core
msgid "If you do not wish to keep the item, please click on the trash icon."
msgid_plural ""
"If you do not wish to keep an item, please click on the trash icon."
msgstr[0] "Öğeyi tutmak istemiyorsanız çöp kutusu simgesine tıklayın."
msgstr[1] "Öğeleri tutmak istemiyorsanız çöp kutusu simgesine tıklayın."

#: apps/io.ox/core/main/topbar_right.js module:io.ox/core
msgid "Refresh. Current interval (%1$s min) can be customized in settings."
msgstr "Yenile. Yenileme aralığını (%1$s dk) ayarlardan değiştirebilirsiniz."

#: apps/io.ox/core/main/topbar_right.js module:io.ox/core
#: apps/plugins/portal/upsell/register.js module:plugins/portal
msgid "Upgrade your account"
msgstr "Hesabınızı yükseltin"

#. starts the client onboarding wizard that helps users
#. to configure their devices to access/sync appsuites
#. data (f.e. install ox mail app)
#: apps/io.ox/core/main/topbar_right.js module:io.ox/core
#: apps/plugins/portal/client-onboarding/register.js module:plugins/portal
msgid "Connect your Device"
msgstr "Cihazınızı bağlayın"

#. starts the client onboarding wizard that helps users
#. to configure their devices to access/sync appsuites
#. data (f.e. install ox mail app)
#: apps/io.ox/core/main/topbar_right.js module:io.ox/core
msgid "Connect this Device"
msgstr "Bu cihazı bağla"

#: apps/io.ox/core/main/topbar_right.js module:io.ox/core
#: apps/plugins/portal/userSettings/register.js
msgid "Add login password"
<<<<<<< HEAD
msgstr ""
=======
msgstr "Parola ekle"
>>>>>>> 4d2c175d

#: apps/io.ox/core/main/topbar_right.js module:io.ox/core
#: apps/plugins/portal/userSettings/register.js
msgid "Change login password"
<<<<<<< HEAD
msgstr ""
=======
msgstr "Parolayı değiştir"
>>>>>>> 4d2c175d

#: apps/io.ox/core/main/topbar_right.js module:io.ox/core
#: apps/io.ox/core/viewer/views/toolbarview.js
msgid "Help"
msgstr "Yardım"

#: apps/io.ox/core/main/topbar_right.js module:io.ox/core
msgid "About"
msgstr "Hakkında"

#. tooltip of dropdown menu in topbar (contact image icon)
#: apps/io.ox/core/main/topbar_right.js module:io.ox/core
msgid "Support"
msgstr "Destek"

#: apps/io.ox/core/main/topbar_right.js module:io.ox/core
msgid ""
"You forgot to sign out last time. Always use the sign-out button when you "
"finished your work."
msgstr ""
"Geçen sefer çıkış yapmayı unuttunuz. Çalışmanızı bitirince her zaman \"çıkış"
"\" düğmesini kullanın."

#. %1$s is the product name
#: apps/io.ox/core/main/topbar_right.js module:io.ox/core
#, c-format
msgid ""
"Did you know that you can take %1$s with you? Just click this icon and "
"choose 'Connect your device' from the menu."
msgstr ""
"%1$s uygulamasını yanınızda taşıyabilirsiniz! Bu simgeye tıklayıp menüden "
"\"Cihazınızı bağlayın\" seçeneğini seçmeniz yeterli."

#. %1$s is the filename
#: apps/io.ox/core/main/warning.js module:io.ox/core
msgid ""
"Folder with name \"%1$s\" will be hidden. Enable setting \"Show hidden files "
"and folders\" to access this folder again."
msgstr ""
"\"%1$s\" adlı klasör gizlenecektir. Bu klasöre yeniden erişmek için \"Gizli "
"dosya ve klasörleri göster\" ayarını etkinleştirmelisiniz."

#: apps/io.ox/core/media-devices.js module:io.ox/core
msgid ""
"There are currently no compatible media devices available on your device."
msgstr "Şu anda cihazınızda kullanılabilen uyumlu medya aygıtı yok."

#: apps/io.ox/core/media-devices.js module:io.ox/core
msgid ""
"Access to your media devices has been denied. Please refer to your browser "
"help pages for how to reset authorization."
msgstr ""
"Medya aygıtlarınıza erişim engellendi. Lütfen yetkilendirmeyi sıfırlamak "
"için tarayıcınızın yardım sayfalarına bakın."

#: apps/io.ox/core/media-devices.js module:io.ox/core
msgid "This feature isn't available for non-secure connections."
msgstr "Bu özellik, güvenli olmayan bağlantılarda kullanılamaz."

#. %1$s a natural number
#: apps/io.ox/core/media-devices.js module:io.ox/core
msgid "Microphone %1$s"
msgstr "Mikrofon %1$s"

#. %1$s a natural number
#: apps/io.ox/core/media-devices.js module:io.ox/core
msgid "Camera %1$s"
msgstr "Kamera %1$s"

#. %1$s a natural number
#. This text is used to describe an unknown device (camera / microphone etc)
#: apps/io.ox/core/media-devices.js module:io.ox/core
msgid "Unknown %1$s"
msgstr "Bilinmeyen %1$s"

#: apps/io.ox/core/media-devices.js module:io.ox/core
msgid ""
"Unfortunately your browser doesn't support listing available media devices."
msgstr ""
"Ne yazık ki tarayıcınızın kullanılabilir medya aygıtlarını listelemeyi "
"desteklemiyor."

#. %1$d number of notifications in notification area
#: apps/io.ox/core/notifications.js module:io.ox/core
#, c-format
msgid "%1$d notification."
msgid_plural "%1$d notifications."
msgstr[0] "%1$d bildirim."
msgstr[1] "%1$d bildirim."

#: apps/io.ox/core/notifications.js module:io.ox/core
msgid "No notifications"
msgstr "Bildirim yok"

#: apps/io.ox/core/notifications.js module:io.ox/core
msgid "Close notification area"
msgstr "Bildirim alanını kapat"

#: apps/io.ox/core/notifications.js module:io.ox/core
msgid "Notifications"
msgstr "Bildirimler"

#. Hides all current notifications (invitations, reminder etc.) for half an hour.
#: apps/io.ox/core/notifications.js module:io.ox/core
msgid "Notify me again later"
msgstr "Daha sonra yeniden anımsat"

#: apps/io.ox/core/notifications.js module:io.ox/core
msgid "Would you like to enable desktop notifications?"
msgstr "Masaüstü bildirimlerini etkinleştirmek ister misiniz?"

#: apps/io.ox/core/notifications.js module:io.ox/core
msgid "Later"
msgstr "Daha sonra"

#. Opens popup to decide if desktop notifications should be shown
#: apps/io.ox/core/notifications.js module:io.ox/core
msgid "Decide now"
msgstr "Etkinleştir"

#: apps/io.ox/core/notifications.js module:io.ox/core
msgid ""
"You can manage desktop notifications at any time, by visiting your settings"
msgstr ""
"Masaüstü bildirimlerini istediğiniz zaman ayarlarınızı ziyaret ederek "
"yönetebilirsiniz"

#: apps/io.ox/core/notifications/subview.js module:io.ox/core
msgid "Hide this notification"
msgstr "Bu bildirimi gizle"

#: apps/io.ox/core/notifications/subview.js module:io.ox/core
msgid "New notifications"
msgstr "Yeni bildirimler"

#: apps/io.ox/core/notifications/subview.js module:io.ox/core
msgid "You have new notifications"
msgstr "Yeni bildirimleriniz var"

#: apps/io.ox/core/permissions/permissions.js module:io.ox/core
#: apps/io.ox/files/share/permissions.js
msgid "Guest"
msgstr "Konuk"

#. Role: create folder + read/write/delete all
#: apps/io.ox/core/permissions/permissions.js module:io.ox/core
#: apps/io.ox/files/share/permissions.js
msgid "Author"
msgstr "Yazar"

#. Role: all permissions
#. object permissions - admin role
#: apps/io.ox/core/permissions/permissions.js module:io.ox/core
#: apps/io.ox/files/share/permissions.js
msgid "Administrator"
msgstr "Yönetici"

#: apps/io.ox/core/permissions/permissions.js module:io.ox/core
msgid "Apply role"
msgstr "Rolü uygula"

#. folder permissions
#: apps/io.ox/core/permissions/permissions.js module:io.ox/core
msgid "view the folder"
msgstr "klasörü görüntüleme"

#. folder permissions
#: apps/io.ox/core/permissions/permissions.js module:io.ox/core
msgid "create objects"
msgstr "nesne oluşturma"

#. folder permissions
#: apps/io.ox/core/permissions/permissions.js module:io.ox/core
msgid "create objects and subfolders"
msgstr "nesne ve alt klasörler oluşturma"

#. object permissions - read
#: apps/io.ox/core/permissions/permissions.js module:io.ox/core
msgid "no read permissions"
msgstr "okuma izni yok"

#. object permissions - read
#: apps/io.ox/core/permissions/permissions.js module:io.ox/core
msgid "read own objects"
msgstr "kendi nesnelerini okuma"

#. object permissions - read
#: apps/io.ox/core/permissions/permissions.js module:io.ox/core
msgid "read all objects"
msgstr "tüm nesneleri okuma"

#. object permissions - edit/modify
#: apps/io.ox/core/permissions/permissions.js module:io.ox/core
msgid "no edit permissions"
msgstr "düzenleme izni yok"

#. object permissions - edit/modify
#: apps/io.ox/core/permissions/permissions.js module:io.ox/core
msgid "edit own objects"
msgstr "kendi nesnelerini düzenleme"

#. object permissions - edit/modify
#: apps/io.ox/core/permissions/permissions.js module:io.ox/core
msgid "edit all objects"
msgstr "tüm nesneleri düzenleme"

#. object permissions - delete
#: apps/io.ox/core/permissions/permissions.js module:io.ox/core
msgid "no delete permissions"
msgstr "silme izni yok"

#. object permissions - delete
#: apps/io.ox/core/permissions/permissions.js module:io.ox/core
msgid "delete only own objects"
msgstr "yalnızca kendi nesnelerini silme"

#. object permissions - delete
#: apps/io.ox/core/permissions/permissions.js module:io.ox/core
msgid "delete all objects"
msgstr "tüm nesneleri silme"

#. Role: Owner (same as admin)
#: apps/io.ox/core/permissions/permissions.js module:io.ox/core
#: apps/io.ox/files/share/permissions.js
msgid "Owner"
msgstr "Sahibi"

#: apps/io.ox/core/permissions/permissions.js module:io.ox/core
msgid "Folder permissions"
msgstr "Klasör izinleri"

#: apps/io.ox/core/permissions/permissions.js module:io.ox/core
msgid "Object permissions"
msgstr "Nesne izinleri"

#: apps/io.ox/core/permissions/permissions.js module:io.ox/core
msgid "The user has administrative rights"
msgstr "Kullanıcının yönetici yetkileri var"

#: apps/io.ox/core/permissions/permissions.js module:io.ox/core
#: apps/io.ox/files/share/permissions.js
msgid "Apply to all subfolders"
msgstr "Tüm alt klasörlere uygula"

#: apps/io.ox/core/permissions/permissions.js module:io.ox/core
msgid "Add user/group"
msgstr "Kullanıcı/grup ekle"

#. permissions dialog
#. error message when selected user or group can not be used
#: apps/io.ox/core/permissions/permissions.js module:io.ox/core
msgid "This is not a valid user or group."
msgstr "Bu geçerli bir kullanıcı veya grup değil."

#: apps/io.ox/core/permissions/permissions.js module:io.ox/core
#: apps/io.ox/files/share/permissions.js
#: apps/plugins/administration/groups/settings/edit.js
msgid "Start typing to search for user names"
msgstr "Kullanıcı adlarını aramak için yazmaya başlayın"

#: apps/io.ox/core/pim/actions.js module:io.ox/core
msgid "Attachments have been saved!"
msgstr "Ekler kaydedildi!"

#. %1$s is usually "Drive" (product name; might be customized)
#: apps/io.ox/core/pim/actions.js module:io.ox/core
#: apps/io.ox/core/viewer/views/toolbarview.js apps/io.ox/mail/actions.js
#: module:io.ox/mail
msgid "Save to %1$s"
msgstr "%1$s'a kaydet"

#: apps/io.ox/core/print.js module:io.ox/core
msgid "Printout"
msgstr "Yazdır"

#: apps/io.ox/core/print.js module:io.ox/core
#: apps/io.ox/core/sub/subscriptions.js module:io.ox/core/sub
#: apps/io.ox/core/yell.js apps/io.ox/keychain/secretRecoveryDialog.js
#: module:io.ox/keychain apps/io.ox/mail/accounts/settings.js
#: module:io.ox/mail/accounts/settings apps/io.ox/oauth/reauth_handler.js
msgid "Error"
msgstr "Hata"

#: apps/io.ox/core/print.js module:io.ox/core
msgid "Cannot print this item"
msgid_plural "Cannot print these items"
msgstr[0] "Bu öğe yazdırılamıyor"
msgstr[1] "Bu öğeler yazdırılamıyor"

#: apps/io.ox/core/relogin.js module:io.ox/core
msgid "You have to sign in again"
msgstr "Devam etmek için lütfen yeniden giriş yapın"

#: apps/io.ox/core/relogin.js module:io.ox/core
msgid "Please sign in again to continue"
msgstr "Devam etmek için lütfen yeniden giriş yapın"

#: apps/io.ox/core/relogin.js module:io.ox/core
msgid "Please enter correct password"
msgstr "Lütfen doğru parolayı yazın"

#: apps/io.ox/core/relogin.js module:io.ox/core
msgid "Failed to sign in"
msgstr "Giriş yapılamadı"

#: apps/io.ox/core/relogin.js module:io.ox/core
msgid "Your IP address has changed"
msgstr "IP adresiniz değişti"

#: apps/io.ox/core/relogin.js module:io.ox/core
msgid "Your session is expired"
msgstr "Oturumunuzun süresi doldu"

#. %s is the number of the quicklauncher (1-3)
#: apps/io.ox/core/settings/dialogs/quickLauncherDialog.js module:io.ox/core
msgid "Position %s"
msgstr "Pozisyon %s"

#: apps/io.ox/core/settings/dialogs/quickLauncherDialog.js module:io.ox/core
msgid "Change quick launch icons"
msgstr "Hızlı başlatma simgelerini değiştir"

#: apps/io.ox/core/settings/dialogs/quickLauncherDialog.js module:io.ox/core
msgid "Save changes"
msgstr "Değişiklikleri kaydet"

#: apps/io.ox/core/settings/downloads/pane.js module:io.ox/core
#: apps/plugins/portal/oxdriveclients/register.js module:plugins/portal
msgid "Download the %s client for %s"
msgstr "%s istemcisinin %s sürümünü indir"

#. String will include the product name, i.e. "OX Drive for Windows"
#: apps/io.ox/core/settings/downloads/pane.js module:io.ox/core
msgid "%s client for Windows"
msgstr "Windows için %s istemcisi"

#: apps/io.ox/core/settings/downloads/pane.js module:io.ox/core
msgid "Download installation file"
msgstr "Kurulum dosyasını indir"

#. String will include the product name, "OX Drive for Mac OS"
#: apps/io.ox/core/settings/downloads/pane.js module:io.ox/core
msgid "%s client for Mac OS"
msgstr "MacOS için %s istemcisi"

#. String will include the product name, i.e. "OX Drive for iOS"
#: apps/io.ox/core/settings/downloads/pane.js module:io.ox/core
msgid "%s client for iOS"
msgstr "iOS için %s istemcisi"

#. String will include the product name, i.e. "OX Drive for Android"
#: apps/io.ox/core/settings/downloads/pane.js module:io.ox/core
msgid "%s client for Android"
msgstr "Android için %s istemcisi"

#: apps/io.ox/core/settings/downloads/pane.js module:io.ox/core
msgid "Downloads"
msgstr "İndirmeler"

#: apps/io.ox/core/settings/editLocale.js module:io.ox/core
msgid "Regional settings"
msgstr "Bölgesel ayarlar"

#: apps/io.ox/core/settings/editLocale.js module:io.ox/core
msgid "9:00 AM (12 hours)"
msgstr "ÖÖ 9:00 (12 saat)"

#: apps/io.ox/core/settings/editLocale.js module:io.ox/core
msgid "09:00 AM (12 hours)"
msgstr "ÖÖ 09:00 (12 saat)"

#: apps/io.ox/core/settings/editLocale.js module:io.ox/core
msgid "9:00 (24 hours)"
msgstr "9:00 (24 saat)"

#: apps/io.ox/core/settings/editLocale.js module:io.ox/core
msgid "09:00 (24 hours)"
msgstr "09:00 (24 saat)"

#: apps/io.ox/core/settings/editLocale.js module:io.ox/core
msgid "9.00 (24 hours)"
msgstr "9.00 (24 saat)"

#: apps/io.ox/core/settings/editLocale.js module:io.ox/core
msgid "09.00 (24 hours)"
msgstr "09.00 (24 hours)"

#: apps/io.ox/core/settings/editLocale.js module:io.ox/core
msgid "Week that contains January 1st (e.g. US, Canada)"
msgstr "1 Ocak'ı içeren hafta (örn. ABD, Kanada)"

#: apps/io.ox/core/settings/editLocale.js module:io.ox/core
msgid "Week that contains January 4th (e.g. Europe, ISO-8601)"
msgstr "4 Ocak'ı içeren hafta (örn. Avrupa, ISO-8601)"

#: apps/io.ox/core/settings/editLocale.js module:io.ox/core
msgid "Reset"
msgstr "Sıfırla"

#: apps/io.ox/core/settings/editLocale.js module:io.ox/core
msgid "Time format"
msgstr "Saat biçimi"

#: apps/io.ox/core/settings/editLocale.js module:io.ox/core
msgid "Date format"
msgstr "Tarih biçimi"

#: apps/io.ox/core/settings/editLocale.js module:io.ox/core
msgid "Number format"
msgstr "Sayı biçimi"

#: apps/io.ox/core/settings/editLocale.js module:io.ox/core
msgid "First day of the week"
msgstr "Haftanın ilk günü"

#: apps/io.ox/core/settings/editLocale.js module:io.ox/core
msgid "First week of the year"
msgstr "Yılın ilk haftası"

#: apps/io.ox/core/settings/errorlog/settings/pane.js module:io.ox/core
msgid "Error log"
msgstr "Hata kaydı"

#: apps/io.ox/core/settings/errorlog/settings/pane.js module:io.ox/core
msgid "Show request body"
msgstr "İstek gövdesini göster"

#: apps/io.ox/core/settings/errorlog/settings/pane.js module:io.ox/core
msgid "Hide request body"
msgstr "İstek gövdesini gizle"

#: apps/io.ox/core/settings/errorlog/settings/pane.js module:io.ox/core
msgid "Show stack trace"
msgstr "Yığın izlemeyi göster"

#: apps/io.ox/core/settings/errorlog/settings/pane.js module:io.ox/core
msgid "Hide stack trace"
msgstr "Yığın izlemeyi gizle"

#: apps/io.ox/core/settings/errorlog/settings/pane.js module:io.ox/core
msgid "Host"
msgstr "Sunucu"

#: apps/io.ox/core/settings/errorlog/settings/pane.js module:io.ox/core
msgid "Browser"
msgstr "Tarayıcı"

#: apps/io.ox/core/settings/errorlog/settings/pane.js module:io.ox/core
msgid "Total: %1$s requests"
msgstr "Toplam: %1$s istek"

#: apps/io.ox/core/settings/errorlog/settings/pane.js module:io.ox/core
msgid "Average time: %1$s ms"
msgstr "Ortalama süre: %1$s ms"

#: apps/io.ox/core/settings/errorlog/settings/pane.js module:io.ox/core
msgid "Loss: %1$s %"
msgstr "Kayıp: %1$s %"

#: apps/io.ox/core/settings/errorlog/settings/pane.js module:io.ox/core
msgid "Uptime: %1$s minutes"
msgstr "Çalışma süresi: %1$s dakika"

#: apps/io.ox/core/settings/errorlog/settings/pane.js module:io.ox/core
msgid "Reload statistics"
msgstr "İstatistikleri yenile"

#: apps/io.ox/core/settings/errorlog/settings/pane.js module:io.ox/core
msgid ""
"The blue graph shows the distribution of request durations in percent. The "
"gray graph shows a trivial network ping to recognize slow connections."
msgstr ""
"Mavi grafik, istek sürelerinin yüzde olarak dağıtımını gösterir. Gri grafik "
"yavaş bağlantıları tanımak için küçük bir ağ ping'i gösterir."

#: apps/io.ox/core/settings/errorlog/settings/pane.js module:io.ox/core
msgid "Errors"
msgstr "Hatalar"

#: apps/io.ox/core/settings/errorlog/settings/pane.js module:io.ox/core
msgid "Slow requests"
msgstr "İstekleri göster"

#: apps/io.ox/core/settings/errorlog/settings/pane.js module:io.ox/core
msgid "Loss"
msgstr "Kayıp"

#: apps/io.ox/core/settings/errorlog/settings/pane.js module:io.ox/core
msgid "No errors"
msgstr "Hata yok"

#: apps/io.ox/core/settings/errorlog/settings/pane.js module:io.ox/core
msgid "No slow requests"
msgstr "Yavaş istek yok"

#: apps/io.ox/core/settings/errorlog/settings/pane.js module:io.ox/core
msgid "No lost requests"
msgstr "Kayıp istek yok"

#: apps/io.ox/core/settings/pane.js module:io.ox/core
msgid ""
"Some settings (e.g. language and timezone) require a page reload or relogin "
"to take effect."
msgstr ""
"Bazı ayarların (örn. dil ve saat dilimi) etkinleşmesi için sayfayı "
"yenilemeniz veya yeniden giriş yapmanız gerekir."

#: apps/io.ox/core/settings/pane.js module:io.ox/core
msgid "Customized"
msgstr "Özelleştirilmiş"

#: apps/io.ox/core/settings/pane.js module:io.ox/core
msgid "Default Theme"
msgstr "Varsayılan Tema"

#: apps/io.ox/core/settings/pane.js module:io.ox/core
msgid "Unicolor"
msgstr "Tek renk"

#: apps/io.ox/core/settings/pane.js module:io.ox/core
#: apps/io.ox/portal/settings/pane.js module:io.ox/portal
msgid "Default"
msgstr "Varsayılan"

#: apps/io.ox/core/settings/pane.js module:io.ox/core
msgid "Multicolor"
msgstr "Çok renk"

#: apps/io.ox/core/settings/pane.js module:io.ox/core
msgid "Purple/Magenta"
msgstr "Mor/macenta"

#. Option label for the automatic theme changer (changes theme depending on time)
#: apps/io.ox/core/settings/pane.js module:io.ox/core
msgid "Automatic"
msgstr "Otomatik"

#: apps/io.ox/core/settings/pane.js module:io.ox/core
msgid "Time-dependent"
msgstr "Zamana bağlı"

#: apps/io.ox/core/settings/pane.js module:io.ox/core
#: apps/io.ox/settings/security/settings/pane.js module:io.ox/mail
msgid "5 minutes"
msgstr "5 dakika"

#: apps/io.ox/core/settings/pane.js module:io.ox/core
#: apps/io.ox/settings/security/settings/pane.js module:io.ox/mail
msgid "10 minutes"
msgstr "10 dakika"

#: apps/io.ox/core/settings/pane.js module:io.ox/core
#: apps/io.ox/settings/security/settings/pane.js module:io.ox/mail
msgid "15 minutes"
msgstr "15 dakika"

#: apps/io.ox/core/settings/pane.js module:io.ox/core
#: apps/io.ox/settings/security/settings/pane.js module:io.ox/mail
msgid "30 minutes"
msgstr "30 dakika"

#: apps/io.ox/core/settings/pane.js module:io.ox/core
#: apps/io.ox/settings/main.js
msgid "Basic settings"
msgstr "Temel ayarlar"

#: apps/io.ox/core/settings/pane.js module:io.ox/core
#: apps/io.ox/settings/accounts/settings/pane.js module:io.ox/settings/accounts
msgid "The setting requires a reload or relogin to take effect."
msgstr ""
"Ayarların etkili olması için sayfayı yeniden yüklemeli veya yeniden giriş "
"yapmalısınız."

#: apps/io.ox/core/settings/pane.js module:io.ox/core
msgid "Reload page"
msgstr "Sayfayı yenile"

#: apps/io.ox/core/settings/pane.js module:io.ox/core
msgid "Configure quick launchers"
msgstr "Hızlı başlatıcıları yapılandır"

#: apps/io.ox/core/settings/pane.js module:io.ox/core
#: apps/plugins/portal/userSettings/register.js
msgid "Change password"
msgstr "Parolayı değiştir"

#: apps/io.ox/core/settings/pane.js module:io.ox/core
msgid "More regional settings"
msgstr "Diğer bölgesel ayarlar"

#: apps/io.ox/core/settings/pane.js module:io.ox/core
msgid "First day of the week: %1$s"
msgstr "Haftanın ilk günü: %1$s"

#: apps/io.ox/core/settings/pane.js module:io.ox/core
#: apps/plugins/portal/userSettings/register.js
msgid "Change password"
msgstr "Parolayı değiştir"

#: apps/io.ox/core/settings/pane.js module:io.ox/core
msgid "Theme"
msgstr "Tema"

#: apps/io.ox/core/settings/pane.js module:io.ox/core
msgid "Design"
msgstr "Tasarım"

#: apps/io.ox/core/settings/pane.js module:io.ox/core
msgid "Refresh interval"
msgstr "Yenileme aralığı"

#: apps/io.ox/core/settings/pane.js module:io.ox/core
msgid "Default app after sign in"
msgstr "Giriş sonrası varsayılan uygulama"

#. Opens a native browser popup to decide if this applications/website is allowed to show notifications
#: apps/io.ox/core/settings/pane.js module:io.ox/core
msgid "Manage browser permissions now"
msgstr "Tarayıcı izinlerini yönet"

#: apps/io.ox/core/settings/pane.js module:io.ox/core
msgid ""
"Please check your browser settings and enable desktop notifications for this "
"domain"
msgstr ""
"Lütfen tarayıcı ayarlarınızı kontrol edin ve bu alan adı için masaüstü "
"bildirimlerini etkinleştirin"

#: apps/io.ox/core/settings/pane.js module:io.ox/core
msgid "Automatic opening of notification area"
msgstr "Bildirim alanı otomatik olarak açılsın"

#: apps/io.ox/core/settings/pane.js module:io.ox/core
msgid "Show desktop notifications"
msgstr "Masaüstü bildirimlerini göster"

#. Bytes
#: apps/io.ox/core/strings.js module:io.ox/core
msgid "B"
msgstr "B"

#. Kilobytes
#: apps/io.ox/core/strings.js module:io.ox/core
msgid "KB"
msgstr "KB"

#. Megabytes
#: apps/io.ox/core/strings.js module:io.ox/core
msgid "MB"
msgstr "MB"

#. Gigabytes
#: apps/io.ox/core/strings.js module:io.ox/core
msgid "GB"
msgstr "GB"

#. Terabytes
#: apps/io.ox/core/strings.js module:io.ox/core
msgid "TB"
msgstr "TB"

#. Petabytes
#: apps/io.ox/core/strings.js module:io.ox/core
msgid "PB"
msgstr "PB"

#. Exabytes
#: apps/io.ox/core/strings.js module:io.ox/core
msgid "EB"
msgstr "EB"

#. Zettabytes
#: apps/io.ox/core/strings.js module:io.ox/core
msgid "ZB"
msgstr "ZB"

#. Yottabytes
#: apps/io.ox/core/strings.js module:io.ox/core
msgid "YB"
msgstr "YB"

#. File size
#. %1$d is the number
#. %2$s is the unit (B, KB, MB etc.)
#: apps/io.ox/core/strings.js module:io.ox/core
msgid "%1$d %2$s"
msgstr "%1$d %2$s"

#: apps/io.ox/core/sub/model.js module:io.ox/core/sub
msgid "Model is incomplete."
msgstr "Model tamamlanmamış."

#. %1$s is a name/label of an input field (for example: URL or Login)
#: apps/io.ox/core/sub/model.js module:io.ox/core/sub
#, c-format
msgid "%1$s must not be empty."
msgstr "%1$s boş olmamalıdır."

#: apps/io.ox/core/sub/settings/pane.js module:io.ox/core/sub
msgid "Only showing items related to folder \"%1$s\""
msgstr "Yalnızca \"%1$s\" klasörüyle ilgili öğeler gösteriliyor"

#: apps/io.ox/core/sub/settings/pane.js module:io.ox/core/sub
msgid "Show all items"
msgstr "Tüm öğeleri göster"

#: apps/io.ox/core/sub/settings/pane.js module:io.ox/core/sub
msgid "Unnamed subscription"
msgstr "Adsız abonelik"

#: apps/io.ox/core/sub/settings/pane.js module:io.ox/core/sub
msgid ""
"Note: Refreshing this subscription will replace the calendar content with "
"the external content. Changes you have made inside appsuite will be "
"overwritten"
msgstr ""
"Not: Bu aboneliği yenilerseniz takvim içeriği harici içeriklerle "
"değiştirilecektir. Uygulama içinde yaptığınız değişikliklerin üzerine "
"yazılacaktır"

#: apps/io.ox/core/sub/settings/pane.js module:io.ox/core/sub
#: apps/io.ox/mail/mailfilter/settings/filter.js module:io.ox/mail
#: apps/io.ox/portal/settings/pane.js module:io.ox/portal
msgid "Disable"
msgstr "Devre dışı bırak"

#: apps/io.ox/core/sub/settings/pane.js module:io.ox/core/sub
#: apps/io.ox/mail/mailfilter/settings/filter.js module:io.ox/mail
#: apps/io.ox/portal/settings/pane.js module:io.ox/portal
msgid "Enable"
msgstr "Etkinleştir"

#: apps/io.ox/core/sub/settings/pane.js module:io.ox/core/sub
msgid "Subscription refresh"
msgstr "Abonelik yenileme"

#: apps/io.ox/core/sub/settings/pane.js module:io.ox/core/sub
msgid ""
"A refresh takes some time, so please be patient, while the refresh runs in "
"the background. Only one refresh per subscription and per session is allowed."
msgstr ""
"Yenileme biraz zaman alır. Yenileme arka planda çalışırken lütfen bekleyin. "
"Her abonelik için her oturumda yalnızca bir yenileme yapılabilir."

#: apps/io.ox/core/sub/settings/pane.js module:io.ox/core/sub
msgid ""
"This folder has publications but you are not allowed to view or edit them"
msgstr ""
"Bu klasörün yayınları var ama onları görüntüleme veya düzenleme izniniz yok"

#: apps/io.ox/core/sub/settings/pane.js module:io.ox/core/sub
msgid ""
"This folder has subscriptions but you are not allowed to view or edit them"
msgstr ""
"Bu klasörün abonelikleri var ama onları görüntüleme veya düzenleme izniniz "
"yok"

#: apps/io.ox/core/sub/settings/pane.js module:io.ox/core/sub
msgid "This folder has no publications"
msgstr "Bu klasörün yayını yok"

#: apps/io.ox/core/sub/settings/pane.js module:io.ox/core/sub
msgid "This folder has no subscriptions"
msgstr "Bu klasörün aboneliği yok"

#: apps/io.ox/core/sub/settings/pane.js module:io.ox/core/sub
msgid "You don't have any publications yet"
msgstr "Henüz herhangi bir yayınınız yok"

#: apps/io.ox/core/sub/settings/pane.js module:io.ox/core/sub
msgid "You don't have any subscriptions yet"
msgstr "Henüz herhangi bir aboneliğiniz yok"

#: apps/io.ox/core/sub/settings/pane.js module:io.ox/core/sub
msgid "Publications"
msgstr "Yayınlar"

#: apps/io.ox/core/sub/settings/pane.js module:io.ox/core/sub
#: apps/io.ox/core/sub/settings/register.js
msgid "Subscriptions"
msgstr "Abonelikler"

#: apps/io.ox/core/sub/subscriptions.js module:io.ox/core/sub
msgid "No subscription services available for this module"
msgstr "Bu modül için kullanılabilir abonelik hizmeti yok"

#: apps/io.ox/core/sub/subscriptions.js module:io.ox/core/sub
msgid "Error:"
msgstr "Hata:"

#: apps/io.ox/core/sub/subscriptions.js module:io.ox/core/sub
msgid "Subscription successfully created."
msgstr "Abonelik başarıyla oluşturuldu."

#: apps/io.ox/core/sub/subscriptions.js module:io.ox/core/sub
msgid "The subscription could not be created."
msgstr "Abonelik oluşturulamadı."

#: apps/io.ox/core/sub/subscriptions.js module:io.ox/core/sub
msgid "My %1$s calendar"
msgstr "%1$s takvimim"

#: apps/io.ox/core/sub/subscriptions.js module:io.ox/core/sub
msgid "My %1$s contacts"
msgstr "%1$s kişilerim"

#: apps/io.ox/core/sub/subscriptions.js module:io.ox/core/sub
msgid "Configure %s"
msgstr "%s yapılandırması"

#: apps/io.ox/core/tk/attachments.js module:io.ox/core
#: apps/io.ox/mail/compose/extensions.js module:io.ox/mail
msgid "Add attachments"
msgstr "Dosya ekle"

#: apps/io.ox/core/tk/attachments.js module:io.ox/core
#: apps/io.ox/mail/compose/extensions.js module:io.ox/mail
msgid "Add from Drive"
msgstr "Drive'dan ekle"

#. headline for a progress bar
#: apps/io.ox/core/tk/attachments.js module:io.ox/core
msgid "Uploading attachments"
msgstr "Dosyalar yükleniyor"

#: apps/io.ox/core/tk/attachmentsUtil.js module:io.ox/core
#: apps/io.ox/preview/main.js
msgid "Preview"
msgstr "Ön izleme"

#: apps/io.ox/core/tk/contenteditable-editor.js module:io.ox/core
msgid "Drop inline images here"
msgstr "Satır içi resimleri buraya bırakın"

#: apps/io.ox/core/tk/contenteditable-editor.js module:io.ox/core
msgid ""
"Please only drop images here. If you want to send other files, you can send "
"them as attachments."
msgstr ""
"Lütfen sadece resim dosyalarını buraya bırakın. Başka tür dosyaları ek "
"olarak gönderebilirsiniz."

#: apps/io.ox/core/tk/contenteditable-editor.js module:io.ox/core
msgid "Rich Text Area. Press ALT-F10 for toolbar"
msgstr "Zengin metin alanı. Araç çubuğu için Alt+F10"

#: apps/io.ox/core/tk/datepicker.js module:io.ox/core
msgid "Clear"
msgstr "Temizle"

#: apps/io.ox/core/tk/filestorageUtil.js module:io.ox/core
msgid "Conflicts"
msgstr "Çakışmalar"

#: apps/io.ox/core/tk/filestorageUtil.js module:io.ox/core
msgid "Ignore warnings"
msgstr "Uyarıları görmezden gel"

#: apps/io.ox/core/tk/filestorageUtil.js module:io.ox/core
msgid "Warnings:"
msgstr "Uyarılar:"

#: apps/io.ox/core/tk/filestorageUtil.js module:io.ox/core
#: apps/io.ox/tasks/common-extensions.js module:io.ox/tasks
msgid "Canceled"
msgstr "İptal edildi"

#: apps/io.ox/core/tk/flag-picker.js module:io.ox/mail
#: apps/io.ox/mail/mailfilter/settings/filter/actions/register.js
#: module:io.ox/mailfilter apps/io.ox/portal/settings/pane.js
#: module:io.ox/portal
msgid "Light green"
msgstr "Açık yeşil"

#: apps/io.ox/core/tk/flag-picker.js module:io.ox/mail
#: apps/io.ox/mail/mailfilter/settings/filter/actions/register.js
#: module:io.ox/mailfilter apps/io.ox/portal/settings/pane.js
#: module:io.ox/portal
msgid "Light blue"
msgstr "Açık mavi"

#: apps/io.ox/core/tk/flag-picker.js module:io.ox/mail
#: apps/io.ox/mail/mailfilter/settings/filter/actions/register.js
#: module:io.ox/mailfilter
msgid "Yellow"
msgstr "Sarı"

#: apps/io.ox/core/tk/flag-picker.js module:io.ox/mail
#: apps/io.ox/mail/toolbar.js
msgid "Set color"
msgstr "Renk belirle"

#: apps/io.ox/core/tk/iframe.js module:io.ox/core/tk/iframe
msgid "An error occurred. There is no valid token available."
msgstr "Bir hata oluştu. Geçerli jeton mevcut değil."

#: apps/io.ox/core/tk/list-dnd.js module:io.ox/core
#: apps/io.ox/core/tk/selection.js apps/io.ox/core/viewer/util.js
#: module:io.ox/core/viewer
msgid "1 item"
msgid_plural "%1$d items"
msgstr[0] "1 item"
msgstr[1] "%1$d öğe"

#: apps/io.ox/core/tk/reminder-util.js module:io.ox/core
msgid "Remind me again"
msgstr "Yeniden anımsat"

#: apps/io.ox/core/tk/reminder-util.js module:io.ox/core
msgid "Don't remind me again"
msgstr "Bir daha anımsatma"

#: apps/io.ox/core/tk/reminder-util.js module:io.ox/core
msgid "OK"
msgstr "Tamam"

#: apps/io.ox/core/tk/reminder-util.js module:io.ox/core
#: apps/plugins/notifications/calendar/register.js module:plugins/notifications
#: apps/plugins/notifications/tasks/register.js
msgid "Press to open Details"
msgstr "Ayrıntıları açmak için basın"

#. %1$s task title
#: apps/io.ox/core/tk/reminder-util.js module:io.ox/core
#, c-format
msgid "Reminder for task %1$s."
msgstr "%1$s görevinin anımsatıcısı."

#. %1$s appointment title
#: apps/io.ox/core/tk/reminder-util.js module:io.ox/core
#, c-format
msgid "Reminder for appointment %1$s."
msgstr "%1$s randevusunun anımsatıcısı."

#: apps/io.ox/core/tk/sounds-util.js module:plugins/notifications
#: apps/io.ox/mail/settings/pane.js module:io.ox/mail
msgid "Bell"
msgstr "Bell"

#: apps/io.ox/core/tk/sounds-util.js module:plugins/notifications
msgid "Marimba"
msgstr "Marimba"

#: apps/io.ox/core/tk/sounds-util.js module:plugins/notifications
msgid "Wood"
msgstr "Wood"

#: apps/io.ox/core/tk/sounds-util.js module:plugins/notifications
msgid "Chimes"
msgstr "Chimes"

#: apps/io.ox/core/tk/tokenfield.js module:io.ox/core
msgid "No autocomplete entries found"
msgstr "Hiç otomatik tamamlama kaydı bulunamadı"

#. %1$d is the number of search results in the autocomplete field
#: apps/io.ox/core/tk/tokenfield.js module:io.ox/core
#, c-format
msgid "One autocomplete entry found"
msgid_plural "%1$d autocomplete entries found"
msgstr[0] "Bir otomatik tamamlama kaydı bulundu"
msgstr[1] "%1$d otomatik tamamlama kaydı bulundu"

#: apps/io.ox/core/tk/tokenfield.js module:io.ox/core
msgid ""
"Added distribution list %s with %s member. The only member of the "
"distribution list is %s."
msgstr "%s dağıtım listesi %s üyeyle eklendi. Dağıtım listesinin tek üyesi %s."

#: apps/io.ox/core/tk/tokenfield.js module:io.ox/core
msgid ""
"Added distribution list %s with %s members. Members of the distribution list "
"are %s."
msgstr "%s dağıtım listesi %s üyeyle eklendi. Dağıtım listesinin üyeleri %s."

#. %1$s is the display name of an added user or mail recipient
#. %2$s is the email address of the user or mail recipient
#. %1$s is the added search query
#. %2$s is the context of the added search query
#: apps/io.ox/core/tk/tokenfield.js module:io.ox/core
msgid "Added %1$s, %2$s."
msgstr "%1$s, %2$s eklendi."

#. %1$s is the display name of an added user or mail recipient
#. %1$s is the added search query
#: apps/io.ox/core/tk/tokenfield.js module:io.ox/core
msgid "Added %1$s."
msgstr "%1$s eklendi."

#. Variable will be an contact or email address in a tokenfield. Text is used for screenreaders to provide a hint how to delete the token
#: apps/io.ox/core/tk/tokenfield.js module:io.ox/core
msgid "%1$s. Press backspace to delete."
msgstr "%1$s. Silmek için backspace tuşuna basın."

#. %1$s is the display name of a removed user or mail recipient
#. %2$s is the email address of the user or mail recipient
#. %1$s is the removed search query
#. %2$s is the context of the removed search query
#: apps/io.ox/core/tk/tokenfield.js module:io.ox/core
msgid "Removed %1$s, %2$s."
msgstr "%1$s, %2$s silindi."

#. %1$s is the display name of a removed user or mail recipient
#. %1$s is the removed search query
#: apps/io.ox/core/tk/tokenfield.js module:io.ox/core
msgid "Removed %1$s."
msgstr "%1$s silindi."

#: apps/io.ox/core/tk/upload-problems.js module:io.ox/core
msgid "Unable to upload file"
msgid_plural "Unable to upload files"
msgstr[0] "Dosya yüklenemedi"
msgstr[1] "Dosyalar yüklenemedi"

#: apps/io.ox/core/tk/upload-problems.js module:io.ox/core
msgid "We encountered an issue for your upload"
msgid_plural "We encountered some issues for your upload"
msgstr[0] "Yüklemenizle ilgili bir sorunla karşılaştık"
msgstr[1] "Yüklemenizle ilgili bazı sorunlarla karşılaştık"

#: apps/io.ox/core/tk/upload.js module:io.ox/core
msgid "Uploading folders is not supported."
msgstr "Klasör yükleme desteklenmiyor."

#: apps/io.ox/core/tk/upload.js module:io.ox/core apps/io.ox/mail/import.js
#: module:io.ox/mail
msgid "Mail was not imported. Only .eml files are supported."
msgstr "E-posta içe alınamadı. Yalnızca .eml dosyaları destekleniyor."

#: apps/io.ox/core/tk/vgrid.js module:io.ox/core
msgid "Multiselect"
msgstr "Çoklu seçim"

#: apps/io.ox/core/tk/vgrid.js module:io.ox/core
msgid "Deselect all"
msgstr "Tüm seçimi kaldır"

#. toolbar with 'select all' and 'sort by'
#: apps/io.ox/core/tk/vgrid.js module:io.ox/core
msgid "Item list options"
msgstr "Öğe liste ayarları"

#. list is empty / no items
#: apps/io.ox/core/tk/vgrid.js module:io.ox/core
msgctxt "vgrid"
msgid "Empty"
msgstr "Boş"

#: apps/io.ox/core/tk/vgrid.js module:io.ox/core
msgid "Could not load this list"
msgstr "Bu liste yüklenemedi"

#. finish the tour
#: apps/io.ox/core/tk/wizard.js module:io.ox/core
msgctxt "tour"
msgid "Finish"
msgstr "Bitir"

#: apps/io.ox/core/tk/wizard.js module:io.ox/core apps/io.ox/tours/whats-new.js
msgid "Start tour"
msgstr "Turu başlat"

#: apps/io.ox/core/tk/wizard.js module:io.ox/core
#: apps/io.ox/core/viewer/views/displayerview.js
#: apps/io.ox/core/wizard/registry.js module:io.ox/core/wizard
#: apps/io.ox/multifactor/views/constants.js module:io.ox/core/boot
#: apps/io.ox/tours/whats-new.js apps/io.ox/wizards/upsell.js
#: module:io.ox/wizards
msgid "Next"
msgstr "Sonraki"

#: apps/io.ox/core/tk/wizard.js module:io.ox/core
msgid "Welcome"
msgstr "Hoş geldiniz"

#: apps/io.ox/core/upsell.js module:io.ox/core
msgid "Upgrade required"
msgstr "Güncelleme gerekli"

#: apps/io.ox/core/upsell.js module:io.ox/core
msgid ""
"This feature is not available. In order to use it, you need to upgrade your "
"account now."
msgstr ""
"Bu özellik kullanılamıyor. Bunu kullanmak için hesabınızı yükseltmeniz "
"gerekir."

#: apps/io.ox/core/upsell.js module:io.ox/core
msgid "The first 90 days are free."
msgstr "İlk 90 gün ücretsizdir."

#: apps/io.ox/core/upsell.js module:io.ox/core
msgid "Get free upgrade"
msgstr "Ücretsiz yükseltmeyi deneyin"

#: apps/io.ox/core/viewer/main.js module:io.ox/core
msgid "Sorry, there is no preview available."
msgstr "Üzgünüz, ön izleme yapılamıyor."

#: apps/io.ox/core/viewer/main.js module:io.ox/core
msgid "To print this file, please use \"Print as PDF\" in the viewer."
msgstr ""
"Bu dosyayı yazdırmak için lütfen görüntüleyicideki \"PDF olarak yazdır\"ı "
"kullanın."

#: apps/io.ox/core/viewer/views/displayerview.js module:io.ox/core
#: apps/io.ox/core/wizard/registry.js module:io.ox/core/wizard
msgid "Previous"
msgstr "Önceki"

#: apps/io.ox/core/viewer/views/displayerview.js module:io.ox/core
msgid ""
"Use left/right arrow keys to navigate and escape key to exit the viewer."
msgstr ""
"Gezinmek için sol/sağ ok tuşlarını, görüntüleyiciden çıkmak için Escape "
"tuşunu kullanabilirsiniz."

#: apps/io.ox/core/viewer/views/displayerview.js module:io.ox/core
msgid "Cannot require a view type for %1$s"
msgstr "%1$s için görünüm türü gerektirilemez"

#. information about the currently displayed file version in viewer
#. %1$d - version date
#: apps/io.ox/core/viewer/views/displayerview.js module:io.ox/core
msgid "Version of %1$s"
msgstr "%1$s sürümü"

#. information about position of the current item in viewer
#. this will only be shown for more than one item
#. %1$d - position of current item
#. %2$d - total amount of items
#: apps/io.ox/core/viewer/views/displayerview.js module:io.ox/core
msgid "%1$d of %2$d item"
msgid_plural "%1$d of %2$d items"
msgstr[0] "%1$d / %2$d öğe"
msgstr[1] "%1$d / %2$d öğe"

#: apps/io.ox/core/viewer/views/sidebar/filedescriptionview.js
#: module:io.ox/core/viewer
msgid "Description text"
msgstr "Açıklama metni"

#: apps/io.ox/core/viewer/views/sidebar/filedescriptionview.js
#: module:io.ox/core/viewer apps/io.ox/core/viewer/views/toolbarview.js
#: module:io.ox/core apps/io.ox/files/actions.js module:io.ox/files
#: apps/io.ox/files/toolbar.js
msgid "Edit description"
msgstr "Açıklamayı düzenle"

#: apps/io.ox/core/viewer/views/sidebar/filedescriptionview.js
#: module:io.ox/core/viewer
msgid "Add a description"
msgstr "Açıklama ekle"

#: apps/io.ox/core/viewer/views/sidebar/fileinfoview.js
#: module:io.ox/core/viewer apps/io.ox/files/view-options.js module:io.ox/files
#: apps/io.ox/mail/mailfilter/settings/filter/tests/register.js
#: module:io.ox/mailfilter apps/io.ox/mail/settings/compose/settings/pane.js
#: module:io.ox/mail apps/io.ox/mail/view-options.js
msgid "Size"
msgstr "Boyut"

#: apps/io.ox/core/viewer/views/sidebar/fileinfoview.js
#: module:io.ox/core/viewer
msgid "Resolution"
msgstr "Çözünürlük"

#: apps/io.ox/core/viewer/views/sidebar/fileinfoview.js
#: module:io.ox/core/viewer
msgid "Device make"
msgstr "Cihaz yılı"

#: apps/io.ox/core/viewer/views/sidebar/fileinfoview.js
#: module:io.ox/core/viewer
msgid "Device model"
msgstr "Cihaz modeli"

#: apps/io.ox/core/viewer/views/sidebar/fileinfoview.js
#: module:io.ox/core/viewer
msgid "Shot"
msgstr "Görüntü"

#: apps/io.ox/core/viewer/views/sidebar/fileinfoview.js
#: module:io.ox/core/viewer
msgid "ISO"
msgstr "ISO"

#: apps/io.ox/core/viewer/views/sidebar/fileinfoview.js
#: module:io.ox/core/viewer
msgid "Capture date"
msgstr "Çekim tarihi"

#: apps/io.ox/core/viewer/views/sidebar/fileinfoview.js
#: module:io.ox/core/viewer apps/io.ox/files/common-extensions.js
#: module:io.ox/files apps/io.ox/files/share/permissions.js module:io.ox/core
#: apps/io.ox/find/extensions-api.js apps/io.ox/mail/detail/links.js
#: module:io.ox/mail apps/io.ox/search/main.js module:io.ox/search
msgid "Folder"
msgstr "Klasör"

#. "Shares" in terms of "shared with others" ("Freigaben")
#: apps/io.ox/core/viewer/views/sidebar/fileinfoview.js
#: module:io.ox/core/viewer
msgid "Shares"
msgstr "Paylaşımlar"

#: apps/io.ox/core/viewer/views/sidebar/fileinfoview.js
#: module:io.ox/core/viewer
msgid "This file is shared with others"
msgstr "Bu dosya başkalarıyla paylaşılıyor"

#: apps/io.ox/core/viewer/views/sidebar/fileinfoview.js
#: module:io.ox/core/viewer
msgid "This folder is shared with others"
msgstr "Bu klasör başkalarıyla paylaşılıyor"

#. %1$s is the name of the inputfield (To, CC, BCC)
#: apps/io.ox/core/viewer/views/sidebar/fileinfoview.js
#: module:io.ox/core/viewer apps/io.ox/mail/common-extensions.js
#: module:io.ox/mail apps/io.ox/mail/compose/extensions.js
#: apps/io.ox/mail/mailfilter/settings/filter/tests/register.js
#: module:io.ox/mailfilter apps/io.ox/mail/print.js
#: apps/io.ox/mail/view-options.js
msgid "To"
msgstr "Kime"

#: apps/io.ox/core/viewer/views/sidebar/fileinfoview.js
#: module:io.ox/core/viewer apps/io.ox/mail/actions/reminder.js
#: module:io.ox/mail apps/io.ox/mail/compose/extensions.js
#: apps/io.ox/mail/mailfilter/settings/filter/tests/register.js
#: module:io.ox/mailfilter apps/io.ox/mail/view-options.js
msgid "From"
msgstr "Kimden"

#: apps/io.ox/core/viewer/views/sidebar/fileinfoview.js
#: module:io.ox/core/viewer
msgid "Sent"
msgstr "Gönderildi"

#: apps/io.ox/core/viewer/views/sidebar/fileinfoview.js
#: module:io.ox/core/viewer
msgid "Received"
msgstr "Alındı"

#: apps/io.ox/core/viewer/views/sidebar/fileinfoview.js
#: module:io.ox/core/viewer
msgid "View message"
msgstr "Mesajı göster"

#. button: show collapsed content
#: apps/io.ox/core/viewer/views/sidebar/fileinfoview.js
#: module:io.ox/core/viewer apps/io.ox/onboarding/clients/view-mobile.js
#: module:io.ox/core/onboarding apps/io.ox/tasks/edit/view-template.js
#: module:io.ox/tasks/edit
msgid "Hide details"
msgstr "Ayrıntıları gizle"

#: apps/io.ox/core/viewer/views/sidebar/fileversionsview.js
#: module:io.ox/core/viewer
msgid "File version table, the first row represents the current version."
msgstr "Dosya sürüm tablosu. İlk satır şu anki sürümü temsil eder."

#: apps/io.ox/core/viewer/views/sidebar/fileversionsview.js
#: module:io.ox/core/viewer apps/io.ox/editor/main.js module:io.ox/editor
#: apps/io.ox/mail/detail/links.js module:io.ox/mail
msgid "File"
msgstr "Dosya"

#: apps/io.ox/core/viewer/views/sidebar/fileversionsview.js
#: module:io.ox/core/viewer
msgid "View this version"
msgstr "Bu sürümü görüntüle"

#: apps/io.ox/core/viewer/views/sidebar/fileversionsview.js
#: module:io.ox/core/viewer
msgid "Versions (%1$d)"
msgstr "Sürümler (%1$d)"

#: apps/io.ox/core/viewer/views/sidebar/panelbaseview.js
#: module:io.ox/core/viewer
msgid "Toggle panel"
msgstr "Paneli aç/kapat"

#: apps/io.ox/core/viewer/views/sidebar/panelbaseview.js
#: module:io.ox/core/viewer
msgid "Open description panel"
msgstr "Açıklama panelini aç"

#: apps/io.ox/core/viewer/views/sidebar/panelbaseview.js
#: module:io.ox/core/viewer
msgid "Close description panel"
msgstr "Açıklama panelini kapat"

#: apps/io.ox/core/viewer/views/sidebar/uploadnewversionview.js
#: module:io.ox/core/viewer
msgid "Version Comment"
msgstr "Sürüm yorumu"

#: apps/io.ox/core/viewer/views/sidebar/uploadnewversionview.js
#: module:io.ox/core/viewer apps/io.ox/files/actions/upload-new-version.js
#: module:io.ox/files
msgid "Upload"
msgstr "Yükle"

#: apps/io.ox/core/viewer/views/sidebar/uploadnewversionview.js
#: module:io.ox/core/viewer apps/io.ox/core/viewer/views/toolbarview.js
#: module:io.ox/core apps/io.ox/files/actions/upload-new-version.js
#: module:io.ox/files
msgid "Upload new version"
msgstr "Yeni sürümü yükle"

#: apps/io.ox/core/viewer/views/sidebarview.js module:io.ox/core/viewer
msgid "Thumbnails"
msgstr "Küçük resimler"

#. %1$s is the filename of the current file
#: apps/io.ox/core/viewer/views/sidebarview.js module:io.ox/core/viewer
msgid "Drop new version of \"%1$s\" here"
msgstr "\"%1$s\" dosyasının yeni sürümünü buraya bırakın"

#: apps/io.ox/core/viewer/views/sidebarview.js module:io.ox/core/viewer
msgid "Drop only a single file as new version."
msgstr "Yeni olarak yalnızca bir dosya bırakabilirsiniz."

#: apps/io.ox/core/viewer/views/toolbarview.js module:io.ox/core
msgid ""
"This document cannot be viewed at the moment because a new version is being "
"uploaded. Please wait until the upload is completed."
msgstr ""
"Şu anda bu belgenin yeni bir sürümü yüklenmekte olduğundan belge "
"görüntülenemiyor. Lütfen yükleme tamamlanana kadar bekleyin."

#: apps/io.ox/core/viewer/views/toolbarview.js module:io.ox/core
msgid "File name"
msgstr "Dosya adı"

#: apps/io.ox/core/viewer/views/toolbarview.js module:io.ox/core
msgid "Rename File"
msgstr "Dosya adını değiştir"

#: apps/io.ox/core/viewer/views/toolbarview.js module:io.ox/core
msgid "Fit to screen width"
msgstr "Ekran genişliğine sığdır"

#: apps/io.ox/core/viewer/views/toolbarview.js module:io.ox/core
msgid "Fit to screen size"
msgstr "Ekran boyutuna sığdır"

#: apps/io.ox/core/viewer/views/toolbarview.js module:io.ox/core
msgid "Slideshow"
msgstr "Slayt gösterisi"

#: apps/io.ox/core/viewer/views/toolbarview.js module:io.ox/core
msgid "Run slideshow"
msgstr "Slayt gösterisini çalıştır"

#: apps/io.ox/core/viewer/views/toolbarview.js module:io.ox/core
msgid "Stop slideshow"
msgstr "Slayt gösterisini durdur"

#: apps/io.ox/core/viewer/views/toolbarview.js module:io.ox/core
msgid "View details"
msgstr "Ayrıntıları göster"

#: apps/io.ox/core/viewer/views/toolbarview.js module:io.ox/core
msgid "Pop out standalone viewer"
msgstr "Ayrık görüntüleyicide aç"

#: apps/io.ox/core/viewer/views/toolbarview.js module:io.ox/core
msgid "Close viewer"
msgstr "Görüntüleyiciyi kapat"

#: apps/io.ox/core/viewer/views/toolbarview.js module:io.ox/core
#: apps/io.ox/files/share/permissions.js apps/io.ox/files/toolbar.js
#: module:io.ox/files apps/plugins/portal/xing/actions.js module:plugins/portal
msgid "Share"
msgstr "Paylaş"

#: apps/io.ox/core/viewer/views/toolbarview.js module:io.ox/core
msgid "Share this file"
msgstr "Bu dosyayı paylaş"

#: apps/io.ox/core/viewer/views/toolbarview.js module:io.ox/core
msgid "Open attachment"
msgstr "Eki aç"

#: apps/io.ox/core/viewer/views/toolbarview.js module:io.ox/core
msgid "Print as PDF"
msgstr "PDF olarak yazdır"

#: apps/io.ox/core/viewer/views/toolbarview.js module:io.ox/core
#: apps/io.ox/files/actions.js module:io.ox/files
msgid "Invite people"
msgstr "Başkasını davet et"

#: apps/io.ox/core/viewer/views/toolbarview.js module:io.ox/core
#: apps/io.ox/files/actions.js module:io.ox/files
#: apps/io.ox/files/contextmenu.js apps/io.ox/files/toolbar.js
msgid "Send by email"
msgstr "E-postayla gönder"

#: apps/io.ox/core/viewer/views/toolbarview.js module:io.ox/core
msgid "of %1$d"
msgstr "/ %1$d"

#: apps/io.ox/core/viewer/views/toolbarview.js module:io.ox/core
msgid "Previous page"
msgstr "Önceki sayfa"

#: apps/io.ox/core/viewer/views/toolbarview.js module:io.ox/core
msgid "Next page"
msgstr "Sonraki sayfa"

#: apps/io.ox/core/viewer/views/types/audioview.js module:io.ox/core
msgid "Click to play audio file"
msgstr "Ses dosyasını çalmak için tıklayın"

#: apps/io.ox/core/viewer/views/types/audioview.js module:io.ox/core
msgid "Your browser does not support the audio format of this file."
msgstr "Tarayıcınız bu dosyanın ses biçimini desteklemiyor."

#: apps/io.ox/core/viewer/views/types/baseview.js module:io.ox/core
msgid ""
"\n"
" Please download the file using the button below."
msgstr ""
"\n"
" Lütfen aşağıdaki düğmeye tıklayarak dosyayı indirin."

#. %1$s is the file size "Download 2mb" for example
#: apps/io.ox/core/viewer/views/types/baseview.js module:io.ox/core
msgid "Download %1$s"
msgstr "%1$s indir"

#. %1$s is the file size "Download 2mb" for example
#: apps/io.ox/core/viewer/views/types/baseview.js module:io.ox/core
msgid "Downlad"
msgstr "İndir"

#: apps/io.ox/core/viewer/views/types/defaultview.js module:io.ox/core
msgid "There is no preview for this file type."
msgstr "Bu dosya türünde ön izleme yapılamaz."

#: apps/io.ox/core/viewer/views/types/documentview.js module:io.ox/core
#: apps/io.ox/files/actions/save-as-pdf.js module:io.ox/files
msgid "An error occurred converting the document so it cannot be displayed."
msgstr "Belge dönüştürülürken bir hata oluştuğu için belge görüntülenemiyor."

#: apps/io.ox/core/viewer/views/types/documentview.js module:io.ox/core
#: apps/io.ox/files/actions/save-as-pdf.js module:io.ox/files
msgid "This document is password protected and cannot be displayed."
msgstr "Bu belge parola korumalı ve görüntülenemiyor."

#. text of a viewer document page caption
#. Example result: "Page 5 of 10"
#. %1$d is the current page index
#. %2$d is the total number of pages
#: apps/io.ox/core/viewer/views/types/documentview.js module:io.ox/core
msgid "Page %1$d of %2$d"
msgstr "Sayfa %1$d / %2$d"

#: apps/io.ox/core/viewer/views/types/documentview.js module:io.ox/core
msgid "Sorry, this page is not available at the moment."
msgstr "Üzgünüz, bu sayfa şu anda kullanılamıyor."

#: apps/io.ox/core/viewer/views/types/documentview.js module:io.ox/core
msgid "Your preview is being generated."
msgstr "Ön izlemeniz oluşturuluyor."

#: apps/io.ox/core/viewer/views/types/documentview.js module:io.ox/core
msgid ""
"\n"
" Alternatively you can download the file."
msgstr ""
"\n"
" İsterseniz dosyayı indirebilirsiniz."

#: apps/io.ox/core/viewer/views/types/imageview.js module:io.ox/core
msgid "Sorry, there is no preview available for this image."
msgstr "Üzgünüz, bu resim için ön izleme mevcut değil."

#: apps/io.ox/core/viewer/views/types/spreadsheetview.js module:io.ox/core
#: apps/io.ox/files/actions/save-as-pdf.js module:io.ox/files
msgid "An error occurred loading the document so it cannot be displayed."
msgstr "Belge yüklenirken bir hata oluştuğu için belge görüntülenemiyor."

#: apps/io.ox/core/viewer/views/types/textview.js module:io.ox/core
msgid "Sorry, there is no preview available for this file."
msgstr "Üzgünüz, bu dosya için kullanılabilir ön izleme yok."

#: apps/io.ox/core/viewer/views/types/videoview.js module:io.ox/core
msgid "Your browser does not support the video format of this file."
msgstr "Tarayıcınız bu dosyanın video biçimini desteklemiyor."

#: apps/io.ox/core/viewer/views/types/videoview.js module:io.ox/core
msgid ""
"Error while playing the video. Either your browser does not support the "
"format or you have connection problems."
msgstr ""
"Video oynatılırken hata oluştu. Ya tarayıcınız dosya biçimini desteklemiyor "
"ya da bağlantı sorunları var."

#: apps/io.ox/core/viewer/views/types/videoview.js module:io.ox/core
msgid "Start video"
msgstr "Videoyu başlat"

#. Task: Done like in "Mark as done"
#: apps/io.ox/core/wizard/registry.js module:io.ox/core/wizard
#: apps/io.ox/core/yell.js module:io.ox/core apps/io.ox/tasks/actions.js
#: module:io.ox/tasks apps/io.ox/tasks/edit/view-template.js
#: module:io.ox/tasks/edit apps/io.ox/tasks/print.js
#: apps/io.ox/tasks/toolbar.js apps/io.ox/tasks/util.js
#: apps/plugins/notifications/tasks/register.js module:plugins/notifications
msgid "Done"
msgstr "Bitti"

#: apps/io.ox/core/yell.js module:io.ox/core
msgid "Success"
msgstr "Başarılı"

#: apps/io.ox/core/yell.js module:io.ox/core
#: apps/io.ox/mail/accounts/settings.js module:io.ox/mail/accounts/settings
#: apps/io.ox/mail/mailfilter/autoforward/indicator.js module:io.ox/mail
#: apps/io.ox/mail/mailfilter/vacationnotice/indicator.js
msgid "Warning"
msgstr "Uyarı"

#: apps/io.ox/core/yell.js module:io.ox/core
msgid "Close this notification"
msgstr "Bu bildirimi kapat"

#: apps/io.ox/editor/main.js module:io.ox/editor
msgid "Title"
msgstr "Başlık"

#: apps/io.ox/editor/main.js module:io.ox/editor
msgid "Enter document title here"
msgstr "Belge başlığını buraya yazın"

#: apps/io.ox/editor/main.js module:io.ox/editor
#: apps/io.ox/mail/actions/delete.js module:io.ox/mail
#: apps/io.ox/mail/actions/reminder.js
msgid "Note"
msgstr "Not"

#: apps/io.ox/editor/main.js module:io.ox/editor
msgid "You can quick-save your changes via Ctrl+Enter."
msgstr "Ctrl+Enter tuşlarına bakarak değişiklikleri hızlıca kaydedebilirsiniz."

#: apps/io.ox/editor/main.js module:io.ox/editor
msgid "This file will be written in your default folder to allow editing"
msgstr ""
"Bu dosya, düzenlemeye izin vermek için varsayılan klasörünüze yazılacak"

#. Emoji collection. Unified/standard icons. "Standard" might work for other languages.
#: apps/io.ox/emoji/categories.js module:io.ox/mail
msgid "Unified"
msgstr "Birleşik"

#. Emoji collection. SoftBank-specific icons. "SoftBank" in other languages, too.
#: apps/io.ox/emoji/categories.js module:io.ox/mail
msgid "SoftBank"
msgstr "SoftBank"

#. Emoji collection. Emoji icons that work across Japanese (telecom) carriers.
#: apps/io.ox/emoji/categories.js module:io.ox/mail
msgid "Japanese Carrier"
msgstr "Japon Şebekeleri"

#. Emoji category
#. Japanese: 顔
#. Contains: All kinds of smilies
#: apps/io.ox/emoji/categories.js module:io.ox/mail
msgid "Face"
msgstr "Yüzler"

#. Emoji category
#. Japanese should include "Katakana Middle Dot". Unicode: 30FB
#. Japanese: 気持ち・装飾
#. Other languages can use simple bullet. Unicode: 2022
#. Contains: Hearts, Gestures like thumbs up
#: apps/io.ox/emoji/categories.js module:io.ox/mail
msgid "Feeling • Decoration"
msgstr "Duygular • Dekorasyon"

#. Emoji category
#. Japanese should include "Katakana Middle Dot". Unicode: 30FB
#. Japanese: 天気・季節
#. Other languages can use simple bullet. Unicode: 2022
#. Contains: Sun, rain, flowers
#: apps/io.ox/emoji/categories.js module:io.ox/mail
msgid "Weather • Season"
msgstr "Hava • Mevsimler"

#. Emoji category
#. Japanese: キャラクター
#. Contains: Cartoon characters, animals
#: apps/io.ox/emoji/categories.js module:io.ox/mail
msgid "Character"
msgstr "Karakter"

#. Emoji category
#. Japanese: 食べ物
#. Contains: Cup of coffee, cake, fruits
#: apps/io.ox/emoji/categories.js module:io.ox/mail
msgid "Food"
msgstr "Yemek"

#. Emoji category
#. Japanese: 日常
#. Rather "everyday life". Contains: Cars, trucks, plane, buildings, flags
#: apps/io.ox/emoji/categories.js module:io.ox/mail
msgid "Life"
msgstr "Yaşam"

#. Emoji category
#. Japanese: ツール
#. Contains: Phones, tv, clocks
#: apps/io.ox/emoji/categories.js module:io.ox/mail
msgid "Tool"
msgstr "Alet"

#. Emoji category
#. Japanese: 趣味
#. Contains: Tennis, golf, football, pool
#: apps/io.ox/emoji/categories.js module:io.ox/mail
msgid "Hobby"
msgstr "Hobi"

#. Emoji category
#. Japanese should include "Katakana Middle Dot". Unicode: 30FB
#. Japanese: 文字・記号
#. Other languages can use simple bullet. Unicode: 2022
#. Contains: Arrows, numbers, symbols like play and fast-forward, copyright symbol
#: apps/io.ox/emoji/categories.js module:io.ox/mail
msgid "Letters • Symbols"
msgstr "Harfler • Semboller"

#. Emojis that work across all Japanese carriers.
#. Japanese: 他社共通絵文字
#: apps/io.ox/emoji/categories.js module:io.ox/mail
msgid "Common Emoji"
msgstr "Sık Kullanılan Emojiler"

#. Emojis of SoftBank set.
#. Japanese: 全絵文字
#: apps/io.ox/emoji/categories.js module:io.ox/mail
msgid "All Emoji"
msgstr "Tüm Emojiler"

#: apps/io.ox/files/actions.js module:io.ox/files
msgid "File has been moved"
msgstr "Dosya taşındı"

#: apps/io.ox/files/actions.js module:io.ox/files
msgid "Files have been moved"
msgstr "Dosyalar taşındı"

#: apps/io.ox/files/actions.js module:io.ox/files
msgid "File has been copied"
msgstr "Dosya kopyalandı"

#: apps/io.ox/files/actions.js module:io.ox/files
msgid "Files have been copied"
msgstr "Dosyalar kopyalandı"

#: apps/io.ox/files/actions.js module:io.ox/files
msgid "Revoked access."
msgstr "Erişim iptal edildi."

#: apps/io.ox/files/actions.js module:io.ox/files
msgid "Upload files"
msgstr "Dosyaları yükle"

#. Please translate like "take a note", "Notiz" in German, for example.
#. more like "to notice" than "to notify".
#: apps/io.ox/files/actions.js module:io.ox/files
msgid "Add note"
msgstr "Not ekle"

#. sharing: a guest user will be created for the owner of that email address
#: apps/io.ox/files/actions.js module:io.ox/files
msgid ""
"Every recipient gets an individual link. Guests can also create and change "
"files."
msgstr ""
"Her alıcıya ayrı bir bağlantı gönderilir. Konuklar ayrıca dosya "
"oluşturabilir ve değiştirebilir."

#. sharing: a link will be created
#: apps/io.ox/files/actions.js module:io.ox/files
msgid ""
"Everybody gets the same link. The link just allows to view the file or "
"folder."
msgstr ""
"Herkese aynı bağlantı gönderilir. Bu bağlantıya tıklayanlar dosyayı ve "
"klasörü görebilir."

#: apps/io.ox/files/actions.js module:io.ox/files apps/io.ox/files/toolbar.js
msgid "Lock"
msgstr "Kilitle"

#: apps/io.ox/files/actions.js module:io.ox/files apps/io.ox/files/toolbar.js
msgid "Unlock"
msgstr "Kilidi kaldır"

#: apps/io.ox/files/actions.js module:io.ox/files
msgid "Make this the current version"
msgstr "Bunu güncel sürüm yap"

#: apps/io.ox/files/actions.js module:io.ox/files
#: apps/io.ox/files/actions/versions-delete.js
msgid "Delete version"
msgstr "Sürümü sil"

#: apps/io.ox/files/actions.js module:io.ox/files
msgid "Delete all previous versions"
msgstr "Önceki sürümlerin tümünü sil"

#: apps/io.ox/files/actions.js module:io.ox/files
msgid "Drop here to upload a <b class=\"dndignore\">new file</b>"
msgstr ""
"<b class=\"dndignore\">Yeni dosya</b> yüklemek için dosyayı buraya bırakın"

#: apps/io.ox/files/actions.js module:io.ox/files
msgid ""
"Drop here to upload a <b class=\"dndignore\">new version</b> of \"%1$s\""
msgstr ""
"\"%1$s\" dosyasının <b class=\"dndignore\">yeni bir sürümünü</b> yüklemek "
"için dosyayı buraya bırakın"

#: apps/io.ox/files/actions.js module:io.ox/files
msgid "Drop here to upload a <b class=\"dndignore\">new version</b>"
msgstr ""
"<b class=\"dndignore\">Yeni bir sürüm</b> yüklemek için dosyayı buraya "
"bırakın"

#: apps/io.ox/files/actions.js module:io.ox/files
msgid "Share your folders"
msgstr "Klasörlerinizi paylaşın"

#. Folder name for an external file storage (dropbox, google drive etc)
#. %1$s - the name of the file storage service (dropbox, one drive, google drive, box drive)
#: apps/io.ox/files/actions/add-storage-account.js module:io.ox/files
msgid "My %1$s"
msgstr "%1$s"

#. error message shown to the user after trying to create a duplicate account
#: apps/io.ox/files/actions/add-storage-account.js module:io.ox/files
msgid "Account already exists"
msgstr "Hesap zaten var"

#: apps/io.ox/files/actions/add-storage-account.js module:io.ox/files
#: apps/io.ox/oauth/keychain.js module:io.ox/core
msgid "Account could not be added"
msgstr "Hesap eklenemedi"

#: apps/io.ox/files/actions/add-to-portal.js module:io.ox/files
msgid "This file has been added to the portal"
msgstr "Bu dosya portale eklendi"

#: apps/io.ox/files/actions/delete-previous-versions.js module:io.ox/files
msgid ""
"Do you really want to delete all previous versions except the current "
"version?"
msgstr "Bu sürümden önceki tüm sürümleri silmek istediğinizden emin misiniz?"

#: apps/io.ox/files/actions/delete.js module:io.ox/files
msgid "This file has not been deleted, as it is locked by its owner."
msgid_plural ""
"These files have not been deleted, as they are locked by their owner."
msgstr[0] "Bu dosya, sahibi tarafından kilitlendiği için silinmedi."
msgstr[1] "Bu dosyalar sahibi tarafından kilitlendiği için silinmedi."

#: apps/io.ox/files/actions/delete.js module:io.ox/files
msgid "This file has not been deleted"
msgid_plural "These files have not been deleted"
msgstr[0] "Bu dosya silinmedi"
msgstr[1] "Bu dosyalar silinmedi"

#: apps/io.ox/files/actions/delete.js module:io.ox/files
msgid "Do you really want to delete this item?"
msgid_plural "Do you really want to delete these items?"
msgstr[0] "Bu öğeyi silmek istediğinizden emin misiniz?"
msgstr[1] "Bu öğeleri silmek istediğinizden emin misiniz?"

#: apps/io.ox/files/actions/delete.js module:io.ox/files
msgid ""
"This file (or folder) is shared with others. It won't be available for them "
"any more."
msgid_plural ""
"Some files/folder are shared with others. They won't be available for them "
"any more."
msgstr[0] ""
"Bu dosya (veya klasör) başkalarıyla paylaşılıyor. Artık onlara açık "
"olmayacak."
msgstr[1] ""
"Bazı dosyalar veya klasörler başkalarıyla paylaşılıyor. Artık onlara açık "
"olmayacaklar."

#: apps/io.ox/files/actions/download.js module:io.ox/files
msgid "Items without a file can not be downloaded."
msgstr "Dosyası olmayan öğeler indirilemez."

#: apps/io.ox/files/actions/restore.js module:io.ox/files
msgid ""
"Restored into multiple folders:\n"
"\n"
"%s"
msgstr ""
"Birden çok klasöre geri yüklendi:\n"
"\n"
"%s"

#: apps/io.ox/files/actions/restore.js module:io.ox/files
msgid ""
"Restored into folder:\n"
"\n"
"%s"
msgstr ""
"Klasöre geri yüklendi:\n"
"\n"
"%s"

#: apps/io.ox/files/actions/save-as-pdf.js module:io.ox/files
#: apps/io.ox/files/contextmenu.js module:io.ox/core
#: apps/io.ox/files/toolbar.js
msgid "Save as PDF"
msgstr "PDF olarak kaydet"

#: apps/io.ox/files/actions/share.js module:io.ox/files
msgid "Send link"
msgstr "Bağlantıyı gönder"

#. informs user about the consequences when creating a rule for selected mails ()
#. %1$s single file name or empty string (non-essential information: can be left out)
#. %2$d number of items (files or folders)
#: apps/io.ox/files/actions/share.js module:io.ox/files
#, c-format
msgid "Sharing link created for file \"%1$s\""
msgid_plural "Sharing link created for %2$d items"
msgstr[0] "\"%1$s\" dosyası için paylaşım bağlantısı oluşturuldu"
msgstr[1] "%2$s öğe için paylaşım bağlantısı oluşturuldu"

#. informs user about the consequences when creating a rule for selected mails ()
#. %1$s single folder name or empty string (non-essential information: can be left out)
#. %2$d number of items (files or folders)
#: apps/io.ox/files/actions/share.js module:io.ox/files
#, c-format
msgid "Sharing link created for folder \"%1$s\""
msgid_plural "Sharing link created for %2$d items"
msgstr[0] "\"%1$s\" klasörü için paylaşım bağlantısı oluşturuldu"
msgstr[1] "%2$s öğe için paylaşım bağlantısı oluşturuldu"

#: apps/io.ox/files/actions/share.js module:io.ox/files
msgid "Remove link"
msgstr "Bağlantıyı kaldır"

#: apps/io.ox/files/actions/share.js module:io.ox/files
msgid "The link has been removed"
msgstr "Bağlantı kaldırıldı"

#: apps/io.ox/files/actions/upload-new-version.js module:io.ox/files
msgid "Select file"
msgstr "Dosya seçin"

#: apps/io.ox/files/actions/upload-new-version.js module:io.ox/files
msgid "You have to select a file to upload."
msgstr "Yüklenecek bir dosya seçmelisiniz."

#: apps/io.ox/files/actions/versions-delete.js module:io.ox/files
msgctxt "One file only"
msgid "Do you really want to delete this version?"
msgstr "Gerçekten bu sürümü silmek istiyor musunuz?"

#: apps/io.ox/files/api.js module:io.ox/files
msgid "The provided filename exceeds the allowed length."
msgstr "Sağlanan dosya adı izin verilen uzunluğu aşıyor."

#: apps/io.ox/files/api.js module:io.ox/files
msgid "The allowed quota is reached."
msgstr "İzin verilen kota sınırına ulaştınız."

#: apps/io.ox/files/api.js module:io.ox/files
msgid "This file could not be uploaded."
msgstr "Bu dosya yüklenemedi."

#: apps/io.ox/files/common-extensions.js module:io.ox/files
msgid "modified"
msgstr "değiştirilme"

#: apps/io.ox/files/common-extensions.js module:io.ox/files
msgid "size"
msgstr "boyut"

#: apps/io.ox/files/common-extensions.js module:io.ox/files
msgid "Locked"
msgstr "Kilitli"

#: apps/io.ox/files/contextmenu.js module:io.ox/core
msgid "Edit Share"
msgstr "Paylaşımı düzenle"

#: apps/io.ox/files/contextmenu.js module:io.ox/core
#: apps/io.ox/files/share/permissions.js apps/io.ox/files/share/toolbar.js
#: module:io.ox/files
msgid "Revoke access"
msgstr "Erişimi kaldır"

#: apps/io.ox/files/detail/main.js module:io.ox/files
msgid "File Details"
msgstr "Dosya Ayrıntıları"

#. Sort options drop-down
#: apps/io.ox/files/favorite/view-options.js module:io.ox/core
#: apps/io.ox/files/share/view-options.js module:io.ox/files
#: apps/io.ox/files/view-options.js
msgctxt "dropdown"
msgid "Sort by"
msgstr "Sıralama"

#: apps/io.ox/files/favorite/view-options.js module:io.ox/core
#: apps/io.ox/files/share/view-options.js module:io.ox/files
#: apps/io.ox/files/view-options.js apps/io.ox/mail/view-options.js
#: module:io.ox/mail apps/io.ox/tasks/main.js module:io.ox/tasks
msgid "Ascending"
msgstr "Artan"

#: apps/io.ox/files/favorite/view-options.js module:io.ox/core
#: apps/io.ox/files/share/view-options.js module:io.ox/files
#: apps/io.ox/files/view-options.js apps/io.ox/mail/view-options.js
#: module:io.ox/mail apps/io.ox/tasks/main.js module:io.ox/tasks
msgid "Descending"
msgstr "Azalan"

#: apps/io.ox/files/filepicker.js module:io.ox/files
msgid "Add files"
msgstr "Dosya ekle"

#: apps/io.ox/files/filepicker.js module:io.ox/files
msgid "Upload local file"
msgstr "Yerel dosya yükle"

#: apps/io.ox/files/filepicker.js module:io.ox/files apps/io.ox/files/main.js
msgid "Files"
msgstr "Dosyalar"

#: apps/io.ox/files/filepicker.js module:io.ox/files
msgid "The uploaded file does not match the requested file type."
msgid_plural "None of the uploaded files matches the requested file type."
msgstr[0] "Yüklenen dosya istenen dosya türüne uymuyor."
msgstr[1] "Yüklenen dosyalar istenen dosya türüne uymuyor."

#: apps/io.ox/files/listview.js module:io.ox/files
msgid "Error: Failed to load files"
msgstr "Hata: Dosyalar yüklenemedi"

#. Quota means a general quota for mail and files
#: apps/io.ox/files/main.js module:io.ox/files apps/io.ox/mail/main.js
#: module:io.ox/mail apps/plugins/portal/quota/register.js
#: module:plugins/portal
msgid "Quota"
msgstr "Kota"

#. Quota means a general quota for mail and files
#: apps/io.ox/files/main.js module:io.ox/files
#: apps/plugins/portal/quota/register.js module:plugins/portal
msgid "File quota"
msgstr "Dosya kotası"

#: apps/io.ox/files/main.js module:io.ox/files apps/io.ox/mail/main.js
#: module:io.ox/mail
msgid "Need more space?"
msgstr "Daha fazla alana mı ihtiyacınız var?"

#. moving folders/files
#: apps/io.ox/files/main.js module:io.ox/files
msgid "Move operation takes longer to finish"
msgstr "Taşıma işleminin tamamlanması daha uzun sürer"

#. %1$s: moving folders/files
#: apps/io.ox/files/main.js module:io.ox/files
msgid "Finished moving"
msgstr "Taşıma tamamlandı"

#. toolbar with 'select all' and 'sort by'
#: apps/io.ox/files/main.js module:io.ox/files
msgid "Files options"
msgstr "Dosya seçenekleri"

#: apps/io.ox/files/main.js module:io.ox/files
msgid "thumbnail"
msgstr "küçük resim"

#: apps/io.ox/files/mobile-toolbar-actions.js module:io.ox/mail
msgid "Show icons"
msgstr "Simgeleri göster"

#: apps/io.ox/files/mobile-toolbar-actions.js module:io.ox/mail
msgid "Show tiles"
msgstr "Döşemeleri göster"

#: apps/io.ox/files/mobile-toolbar-actions.js module:io.ox/mail
msgid "Show list"
msgstr "Listeyi göster"

#: apps/io.ox/files/settings/pane.js module:io.ox/files
msgid "Add new version"
msgstr "Yeni sürüm ekle"

#: apps/io.ox/files/settings/pane.js module:io.ox/files
msgid "Add new version and show notification"
msgstr "Yeni sürüm ekle ve bildirim göster"

#: apps/io.ox/files/settings/pane.js module:io.ox/files
msgid "Add separate file"
msgstr "Başka dosya ekle"

#: apps/io.ox/files/settings/pane.js module:io.ox/files
msgid "Show all images just once"
msgstr "Tüm resimleri yalnızca bir kez göster"

#: apps/io.ox/files/settings/pane.js module:io.ox/files
msgid "Repeat slideshow"
msgstr "Slayt gösterisini tekrarla"

#: apps/io.ox/files/settings/pane.js module:io.ox/files
msgid "%1$d seconds"
msgstr "%1$d saniye"

#: apps/io.ox/files/settings/pane.js module:io.ox/files
msgid "Forever"
msgstr "Sonsuza dek"

#: apps/io.ox/files/settings/pane.js module:io.ox/files
msgid "1 day"
msgstr "1 gün"

#: apps/io.ox/files/settings/pane.js module:io.ox/files
msgid "7 days"
msgstr "7 gün"

#: apps/io.ox/files/settings/pane.js module:io.ox/files
msgid "30 days"
msgstr "30 gün"

#: apps/io.ox/files/settings/pane.js module:io.ox/files
msgid "60 days"
msgstr "60 gün"

#: apps/io.ox/files/settings/pane.js module:io.ox/files
msgid "90 days"
msgstr "90 gün"

#: apps/io.ox/files/settings/pane.js module:io.ox/files
msgid "1 year"
msgstr "1 yıl"

#: apps/io.ox/files/settings/pane.js module:io.ox/files
msgid "Keep all versions"
msgstr "Tüm sürümleri koru"

#: apps/io.ox/files/settings/pane.js module:io.ox/files
msgid "1 version"
msgstr "1 sürüm"

#: apps/io.ox/files/settings/pane.js module:io.ox/files
msgid "5 versions"
msgstr "5 sürüm"

#: apps/io.ox/files/settings/pane.js module:io.ox/files
msgid "10 versions"
msgstr "10 sürüm"

#: apps/io.ox/files/settings/pane.js module:io.ox/files
msgid "20 versions"
msgstr "20 sürüm"

#: apps/io.ox/files/settings/pane.js module:io.ox/files
msgid "30 versions"
msgstr "30 sürüm"

#: apps/io.ox/files/settings/pane.js module:io.ox/files
msgid "40 versions"
msgstr "40 sürüm"

#: apps/io.ox/files/settings/pane.js module:io.ox/files
msgid "50 versions"
msgstr "50 sürüm"

#: apps/io.ox/files/settings/pane.js module:io.ox/files
msgid "60 versions"
msgstr "60 sürüm"

#: apps/io.ox/files/settings/pane.js module:io.ox/files
msgid "70 versions"
msgstr "70 sürüm"

#: apps/io.ox/files/settings/pane.js module:io.ox/files
msgid "80 versions"
msgstr "80 sürüm"

#: apps/io.ox/files/settings/pane.js module:io.ox/files
msgid "90 versions"
msgstr "90 sürüm"

#: apps/io.ox/files/settings/pane.js module:io.ox/files
msgid "100 versions"
msgstr "100 sürüm"

#: apps/io.ox/files/settings/pane.js module:io.ox/files
msgid "%1$d version"
msgid_plural "%1$d versions"
msgstr[0] "%1$d sürüm"
msgstr[1] "%1$d sürüm"

#: apps/io.ox/files/settings/pane.js module:io.ox/files
msgid "Adding files with identical names"
msgstr "Aynı adlı dosya eklendiğinde"

#: apps/io.ox/files/settings/pane.js module:io.ox/files
msgid "Slideshow / Autoplay mode for images"
msgstr "Resimler için slayt gösterisi / otomatik oynatma modu"

#: apps/io.ox/files/settings/pane.js module:io.ox/files
msgid "Duration per image"
msgstr "Resim başına süre"

#: apps/io.ox/files/settings/pane.js module:io.ox/files
#: apps/io.ox/mail/settings/compose/settings/pane.js module:io.ox/mail
msgid "Advanced settings"
msgstr "Gelişmiş ayarlar"

#: apps/io.ox/files/settings/pane.js module:io.ox/files
msgid "Show hidden files and folders"
msgstr "Gizli dosyaları ve klasörleri göster"

#: apps/io.ox/files/settings/pane.js module:io.ox/files
msgid "File version history"
msgstr "Dosya sürüm geçmişi"

#: apps/io.ox/files/settings/pane.js module:io.ox/files
msgid "Timeframe"
msgstr "Zaman aralığı"

#: apps/io.ox/files/settings/pane.js module:io.ox/files
msgid "The timeframe is not limited"
msgstr "Zaman aralığı sınırlanmamış"

#: apps/io.ox/files/settings/pane.js module:io.ox/files
msgid "The timeframe is limited to 1 day."
msgid_plural "The timeframe is limited to %1$d days."
msgstr[0] "Zaman aralığı 1 günle sınırlanmış."
msgstr[1] "Zaman aralığı %1$d günle sınırlanmış."

#: apps/io.ox/files/settings/pane.js module:io.ox/files
msgid "File version limit"
msgstr "Dosya sürümü sınırı"

#: apps/io.ox/files/settings/pane.js module:io.ox/files
msgid "The number of versions is not limited"
msgstr "Sürüm sayısı sınırlanmamış"

#: apps/io.ox/files/settings/pane.js module:io.ox/files
msgid "The number of versions is limited to 1 version."
msgid_plural "The number of versions is limited to %1$d versions."
msgstr[0] "Sürüm sayısı 1 sürümle sınırlanmış."
msgstr[1] "Sürüm sayısı %1$d sürümle sınırlanmış."

#: apps/io.ox/files/settings/pane.js module:io.ox/files
#: apps/io.ox/participants/chronos-detail.js module:io.ox/core
#: apps/io.ox/participants/detail.js
msgid "Summary"
msgstr "Özet"

#: apps/io.ox/files/settings/pane.js module:io.ox/files
msgid "All file versions are retained"
msgstr "Tüm dosya sürümleri korundu"

#: apps/io.ox/files/settings/pane.js module:io.ox/files
msgid "All file versions older than 1 day will be deleted after next login"
msgid_plural ""
"All file versions older than %1$d days will be deleted after next login"
msgstr[0] "%1$d günden eski tüm mesajlar sonraki girişinizde silinecek"
msgstr[1] "%1$d günden eski tüm mesajlar sonraki girişinizde silinecek"

#: apps/io.ox/files/settings/pane.js module:io.ox/files
msgid ""
"When a file has more than 1 additional version, older versions will be "
"deleted when a new version is created"
msgid_plural ""
"When a file has more than %1$d additional versions, older versions will be "
"deleted when a new version is created"
msgstr[0] ""
"Bir dosyanın 1'den fazla ek sürümü varsa yeni bir sürüm oluşturulduğunda "
"eski sürümler silinecektir"
msgstr[1] ""
"Bir dosyanın en az %1$d ek sürümü varsa yeni bir sürüm oluşturulduğunda eski "
"sürümler silinecektir"

#: apps/io.ox/files/settings/pane.js module:io.ox/files
msgid "Keep saved versions"
msgstr "Kaydedilen sürümleri koru"

#: apps/io.ox/files/settings/pane.js module:io.ox/files
msgid "Keep number of recent versions"
msgstr "Korunacak sürüm sayısı"

#: apps/io.ox/files/share/listview.js module:io.ox/files
#: apps/io.ox/files/share/permissions.js module:io.ox/core
msgid "Public link"
msgstr "Genel bağlantı"

#: apps/io.ox/files/share/listview.js module:io.ox/files
msgid "Internal and external users"
msgstr "İç ve dış kullanıcılar"

#: apps/io.ox/files/share/listview.js module:io.ox/files
msgid "External users"
msgstr "Dış kullanıcılar"

#: apps/io.ox/files/share/listview.js module:io.ox/files
msgid "Internal users"
msgstr "İç kullanıcılar"

#: apps/io.ox/files/share/model.js module:io.ox/core
msgid "Please set password"
msgstr "Lütfen parolayı ayarlayın"

#. Role: view folder + read all
#: apps/io.ox/files/share/permissions.js module:io.ox/core
msgid "Viewer"
msgstr "Görüntüleyici"

#. Role: view folder + read/write all
#: apps/io.ox/files/share/permissions.js module:io.ox/core
msgid "Reviewer"
msgstr "Düzenleyici"

#: apps/io.ox/files/share/permissions.js module:io.ox/core
msgid "The notification has been resent"
msgstr "Bildirim gönderildi"

#: apps/io.ox/files/share/permissions.js module:io.ox/core
msgid "Internal user"
msgstr "Dahili kullanıcı"

#: apps/io.ox/files/share/permissions.js module:io.ox/core
#: apps/io.ox/participants/chronos-views.js apps/io.ox/participants/views.js
msgid "Group"
msgstr "Grup"

#: apps/io.ox/files/share/permissions.js module:io.ox/core
msgid "Current role"
msgstr "Geçerli rol"

#: apps/io.ox/files/share/permissions.js module:io.ox/core
msgid "(Read only)"
msgstr "(Yalnızca okuma)"

#: apps/io.ox/files/share/permissions.js module:io.ox/core
msgid "(Read and write)"
msgstr "(Okuma ve yazma)"

#: apps/io.ox/files/share/permissions.js module:io.ox/core
msgid "(Read, write, and delete)"
msgstr "(Okuma, yazma ve silme)"

#: apps/io.ox/files/share/permissions.js module:io.ox/core
msgid "Detailed access rights"
msgstr "Ayrıntılı erişim izinleri"

#. folder permissions
#: apps/io.ox/files/share/permissions.js module:io.ox/core
msgid "View the folder"
msgstr "Klasörü görüntüleme"

#. folder permissions
#: apps/io.ox/files/share/permissions.js module:io.ox/core
msgid "Create objects"
msgstr "Nesne oluşturma"

#. folder permissions
#: apps/io.ox/files/share/permissions.js module:io.ox/core
msgid "Create objects and subfolders"
msgstr "Nesne ve alt klasörler oluşturma"

#: apps/io.ox/files/share/permissions.js module:io.ox/core
msgid "Read permissions"
msgstr "Okuma izinleri"

#. object permissions - read
#: apps/io.ox/files/share/permissions.js module:io.ox/core
msgid "Read own objects"
msgstr "Kendi nesnelerini okuma"

#. object permissions - read
#: apps/io.ox/files/share/permissions.js module:io.ox/core
msgid "Read all objects"
msgstr "Tüm nesneleri okuma"

#: apps/io.ox/files/share/permissions.js module:io.ox/core
msgid "Write permissions"
msgstr "Yazma izinleri"

#. object permissions - edit/modify
#: apps/io.ox/files/share/permissions.js module:io.ox/core
msgid "Edit own objects"
msgstr "Kendi nesnelerini düzenleme"

#. object permissions - edit/modify
#: apps/io.ox/files/share/permissions.js module:io.ox/core
msgid "Edit all objects"
msgstr "Tüm nesneleri düzenleme"

#: apps/io.ox/files/share/permissions.js module:io.ox/core
msgid "Delete permissions"
msgstr "Silme izinleri"

#. object permissions - delete
#: apps/io.ox/files/share/permissions.js module:io.ox/core
msgid "Delete own objects"
msgstr "Kendi nesnelerini silme"

#. object permissions - delete
#: apps/io.ox/files/share/permissions.js module:io.ox/core
msgid "Delete all objects"
msgstr "Tüm nesneleri silme"

#: apps/io.ox/files/share/permissions.js module:io.ox/core
msgid "Administrative role"
msgstr "Yönetici rolü"

#. object permissions - user role
#: apps/io.ox/files/share/permissions.js module:io.ox/core
#: apps/io.ox/mail/mailfilter/settings/filter/tests/register.js
#: module:io.ox/mailfilter
msgid "User"
msgstr "Kullanıcı"

#: apps/io.ox/files/share/permissions.js module:io.ox/core
msgid "Resend invitation"
msgstr "Davetiyeyi yeniden gönder"

#. %1$s determines whether setting permissions for a file or folder
#. %2$s is the file or folder name
#: apps/io.ox/files/share/permissions.js module:io.ox/core
msgid "Share %1$s \"%2$s\""
msgstr "\"%2$s\" %1$s paylaş"

#. %1$s determines whether setting permissions for a file or folder
#. %2$s is the file or folder name
#: apps/io.ox/files/share/permissions.js module:io.ox/core
msgid "file"
msgstr "dosyasını"

#. %1$s determines whether setting permissions for a file or folder
#. %2$s is the file or folder name
#: apps/io.ox/files/share/permissions.js module:io.ox/core
msgid "folder"
msgstr "klasörünü"

#: apps/io.ox/files/share/permissions.js module:io.ox/core
msgid "Permissions for %1$s \"%2$s\""
msgstr "\"%2$s\" %1$s izinleri"

#: apps/io.ox/files/share/permissions.js module:io.ox/core
msgid "Send notification by email"
msgstr "E-postayla bildirim gönder"

#: apps/io.ox/files/share/permissions.js module:io.ox/core
msgid "Add people"
msgstr "Kişi ekle"

#: apps/io.ox/files/share/permissions.js module:io.ox/core
msgid "Enter a Message to inform users"
msgstr "Kullanıcıları bilgilendirecek bir mesaj yazın"

#. placeholder text in share dialog
#: apps/io.ox/files/share/permissions.js module:io.ox/core
msgid ""
"Personal message (optional). This message is sent to all newly invited "
"people."
msgstr ""
"Kişisel mesaj (isteğe bağlı). Bu mesaj yeni davet edilen kişilere gönderilir."

#: apps/io.ox/files/share/toolbar.js module:io.ox/files
msgid "Edit share"
msgstr "Paylaşımı düzenle"

#: apps/io.ox/files/share/wizard.js module:io.ox/files
msgid ""
"You can copy and paste this link in an email, instant messenger or social "
"network. Please note that anyone with this link can access the share."
msgstr ""
"Bu bağlantıyı kopyalayıp bir e-postaya, anlık mesajlaşma uygulamasına veya "
"sosyal ağa yapıştırabilirsiniz. Bağlantıya sahip olan herkes paylaşıma "
"erişebilir."

#: apps/io.ox/files/share/wizard.js module:io.ox/files
msgid "Add recipients ..."
msgstr "Alıcı ekle ..."

#. placeholder text in share dialog
#: apps/io.ox/files/share/wizard.js module:io.ox/files
msgid "Message (optional)"
msgstr "Mesaj (isteğe bağlı)"

#: apps/io.ox/files/share/wizard.js module:io.ox/files
msgid "Share with subfolders"
msgstr "Alt klasörlerle birlikte paylaş"

#: apps/io.ox/files/share/wizard.js module:io.ox/files
msgid "one day"
msgstr "bir gün"

#: apps/io.ox/files/share/wizard.js module:io.ox/files
msgid "one week"
msgstr "bir hafta"

#: apps/io.ox/files/share/wizard.js module:io.ox/files
msgid "one month"
msgstr "bir ay"

#: apps/io.ox/files/share/wizard.js module:io.ox/files
msgid "three months"
msgstr "üç ay"

#: apps/io.ox/files/share/wizard.js module:io.ox/files
msgid "six months"
msgstr "altı ay"

#: apps/io.ox/files/share/wizard.js module:io.ox/files
msgid "one year"
msgstr "bir yıl"

#: apps/io.ox/files/share/wizard.js module:io.ox/files
msgid "Expires in"
msgstr "Süre bitimi"

#: apps/io.ox/files/share/wizard.js module:io.ox/files
#: apps/io.ox/settings/security/certificates/settings/utils.js
#: module:io.ox/settings/certificates
msgid "Expires on"
msgstr "Süre bitimi"

#: apps/io.ox/files/share/wizard.js module:io.ox/files
msgid "Password required"
msgstr "Parola gerekli"

#: apps/io.ox/files/share/wizard.js module:io.ox/files
#: apps/io.ox/mail/compose/sharing.js module:io.ox/mail
msgid "Enter Password"
msgstr "Parolayı yazın"

#: apps/io.ox/files/toolbar.js module:io.ox/files
msgid "New"
msgstr "Yeni"

#: apps/io.ox/files/toolbar.js module:io.ox/files
msgid "Icons"
msgstr "Simgeler"

#: apps/io.ox/files/toolbar.js module:io.ox/files
msgid "Tiles"
msgstr "Döşemeler"

#: apps/io.ox/files/toolbar.js module:io.ox/files
msgid "File details"
msgstr "Dosya ayrıntıları"

#: apps/io.ox/files/upload/dropzone.js module:io.ox/files
msgid "Drop files here to upload"
msgstr "Yüklenecek dosyaları buraya bırakın"

#. estimated upload duration
#: apps/io.ox/files/upload/main.js module:io.ox/files
msgid "%1$d second"
msgid_plural "%1$d seconds"
msgstr[0] "%1$d saniye"
msgstr[1] "%1$d saniye"

#: apps/io.ox/files/upload/main.js module:io.ox/files
msgid "A new version for \"%1$s\" has been added."
msgstr "\"%1$s\" için yeni bir sürüm eklendi."

#. %1$s progress of currently uploaded files in percent
#: apps/io.ox/files/upload/main.js module:io.ox/files
#: apps/io.ox/files/upload/view.js
msgid "%1$s completed"
msgstr "%1$s tamamlandı"

#. %1$s remaining upload time
#: apps/io.ox/files/upload/main.js module:io.ox/files
msgid "Remaining time: %1$s"
msgstr "Kalan süre: %1$s"

#. the name of the file, which is currently uploaded (might be shortended by '...' on missing screen space )
#: apps/io.ox/files/upload/main.js module:io.ox/files
msgid "Uploading \"%1$s\""
msgstr "\"%1$s\" yükleniyor"

#: apps/io.ox/files/upload/view.js module:io.ox/files
msgid "Upload progress"
msgstr "Yükleme ilerlemesi"

#: apps/io.ox/files/util.js module:io.ox/files
msgid ""
"Please note, changing or removing the file extension will cause problems "
"when viewing or editing."
msgstr ""
"Unutmayın ki dosya uzantısını değiştirme veya kaldırma, dosyayı "
"görüntülerken veya düzenlerken sorunlara neden olabilir."

#: apps/io.ox/files/util.js module:io.ox/files
msgid ""
"Do you really want to remove the extension \".%1$s\" from your filename?"
msgstr ""
"Dosya adınızın \".%1$s\" uzantısını gerçekten kaldırmak istiyor musunuz?"

#: apps/io.ox/files/util.js module:io.ox/files
msgid ""
"Do you really want to change the file extension from  \".%1$s\" to \".%2$s"
"\" ?"
msgstr ""
"Dosya uzantısını \".%1$s\" yerine \".%2$s\" olarak değiştirmek istiyor "
"musunuz?"

#: apps/io.ox/files/util.js module:io.ox/files
msgid "Confirmation"
msgstr "Onay"

#: apps/io.ox/files/util.js module:io.ox/files
msgid "Adjust"
msgstr "Ayarla"

#: apps/io.ox/files/view-options.js module:io.ox/files
#: apps/io.ox/mail/accounts/view-form.js module:io.ox/settings
msgid "Select"
msgstr "Seç"

#: apps/io.ox/files/view-options.js module:io.ox/files
#: apps/io.ox/find/extensions-api.js module:io.ox/core
#: apps/io.ox/find/manager/value-model.js
#: apps/io.ox/mail/mailfilter/settings/filter/tests/register.js
#: module:io.ox/mailfilter
msgid "All"
msgstr "Tümü"

#: apps/io.ox/files/view-options.js module:io.ox/files
msgid "All files"
msgstr "Tüm dosyalar"

#. Verb: (to) filter documents by file type
#: apps/io.ox/files/view-options.js module:io.ox/files
msgctxt "verb"
msgid "Filter"
msgstr "Filtrele"

#: apps/io.ox/files/view-options.js module:io.ox/files
msgid "PDFs"
msgstr "PDF'ler"

#: apps/io.ox/files/view-options.js module:io.ox/files
msgid "Text documents"
msgstr "Metin belgeleri"

#: apps/io.ox/files/view-options.js module:io.ox/files
msgid "Spreadsheets"
msgstr "Hesap tabloları"

#: apps/io.ox/files/view-options.js module:io.ox/files
msgid "Presentations"
msgstr "Sunumlar"

#: apps/io.ox/files/view-options.js module:io.ox/files
msgid "Images"
msgstr "Resimler"

#: apps/io.ox/files/view-options.js module:io.ox/files
msgid "Music"
msgstr "Müzikler"

#: apps/io.ox/files/view-options.js module:io.ox/files
msgid "Videos"
msgstr "Videolar"

#. Sort options drop-down
#: apps/io.ox/files/view-options.js module:io.ox/files
msgctxt "dropdown"
msgid "Select"
msgstr "Seçin"

#: apps/io.ox/files/view-options.js module:io.ox/files
msgid "Switch to parent folder"
msgstr "Üst klasöre geç"

#: apps/io.ox/files/view-options.js module:io.ox/files
msgid "Search results"
msgstr "Arama sonuçları"

#: apps/io.ox/find/date/patterns.js module:io.ox/core
msgid "as daterange"
msgstr "tarih aralığı olarak"

#: apps/io.ox/find/date/patterns.js module:io.ox/core
msgid "Last day"
msgstr "Son gün"

#: apps/io.ox/find/date/patterns.js module:io.ox/core
msgid "Last week"
msgstr "Son hafta"

#: apps/io.ox/find/date/patterns.js module:io.ox/core
msgid "Last month"
msgstr "Son ay"

#: apps/io.ox/find/date/patterns.js module:io.ox/core
msgid "Last year"
msgstr "Son yıl"

#: apps/io.ox/find/date/patterns.js module:io.ox/core
msgid "Last 7 days"
msgstr "Son 7 gün"

#: apps/io.ox/find/date/patterns.js module:io.ox/core
msgid "Last 30 days"
msgstr "Son 30 gün"

#: apps/io.ox/find/date/patterns.js module:io.ox/core
msgid "Last 365 days"
msgstr "Son 365 gün"

#: apps/io.ox/find/extensions-api.js module:io.ox/core
msgid "as date"
msgstr "tarih olarak"

#: apps/io.ox/find/extensions-api.js module:io.ox/core
msgid "All Folders"
msgstr "Tüm klasörler"

#: apps/io.ox/find/extensions-api.js module:io.ox/core
#: apps/io.ox/settings/accounts/settings/pane.js module:io.ox/settings/accounts
#: apps/io.ox/settings/main.js
msgid "Accounts"
msgstr "Hesaplar"

#: apps/io.ox/find/main.js module:io.ox/core
msgid "Search in all folders"
msgstr "Tüm klasörlerde ara"

#: apps/io.ox/find/view-facets.js module:io.ox/core
msgid "Search facets"
msgstr "Arama yönleri"

#: apps/io.ox/find/view-placeholder.js module:io.ox/core
#: apps/io.ox/find/view.js
msgid "Search function not supported in this folder"
msgstr "Bu klasörde arama işlevi desteklenmiyor"

#: apps/io.ox/help/main.js module:io.ox/help
msgid "%1$s Help"
msgstr "%1$s Yardımı"

#: apps/io.ox/help/main.js module:io.ox/help
msgid "loading"
msgstr "yükleniyor"

#: apps/io.ox/keychain/api.js module:io.ox/keychain
msgid ""
"The unrecoverable items have been cleaned up successfully. Please refresh "
"this page to see the changes."
msgstr ""
"Kurtarılamayan öğeler başarıyla temizlendi. Değişiklikleri görmek için "
"lütfen bu sayfayı yenileyin."

#: apps/io.ox/keychain/secretRecoveryDialog.js module:io.ox/keychain
#: apps/io.ox/settings/accounts/settings/pane.js module:io.ox/settings/accounts
msgid "Recover passwords"
msgstr "Parolaları kurtar"

#: apps/io.ox/keychain/secretRecoveryDialog.js module:io.ox/keychain
msgid ""
"Please provide the old password so the account passwords can be recovered."
msgstr "Hesap parolalarının kurtarılabilmesi için lütfen eski parolayı yazın."

#: apps/io.ox/keychain/secretRecoveryDialog.js module:io.ox/keychain
msgid "Your old password"
msgstr "Eski parolanız"

#: apps/io.ox/keychain/secretRecoveryDialog.js module:io.ox/keychain
msgid "Recover"
msgstr "Kurtar"

#: apps/io.ox/keychain/secretRecoveryDialog.js module:io.ox/keychain
msgid "Failed to recover accounts"
msgstr "Hesaplar kurtarılamadı"

#: apps/io.ox/mail/accounts/keychain.js module:io.ox/keychain
msgid "Mail account"
msgstr "E-posta hesabı"

#: apps/io.ox/mail/accounts/model.js module:io.ox/keychain
msgid "The account must be named"
msgstr "Hesaba ad vermelisiniz"

#: apps/io.ox/mail/accounts/model.js module:io.ox/keychain
msgid "This field is mandatory"
msgstr "Bu alan zorunludur"

#: apps/io.ox/mail/accounts/model.js module:io.ox/keychain
msgid "This is not a valid email address"
msgstr "Bu geçerli bir e-posta adresi değil"

#: apps/io.ox/mail/accounts/settings.js module:io.ox/mail/accounts/settings
msgid "Edit mail account"
msgstr "E-posta hesabını düzenle"

#: apps/io.ox/mail/accounts/settings.js module:io.ox/mail/accounts/settings
msgid ""
"Account settings could not be saved. Please take a look at the annotations "
"in the form. "
msgstr "Hesap ayarları kaydedilemedi. Lütfen formdaki ek açıklamalara bakın. "

#: apps/io.ox/mail/accounts/settings.js module:io.ox/mail/accounts/settings
#: apps/io.ox/mail/accounts/view-form.js module:io.ox/settings
msgid "Use unified mail for this account"
msgstr "Bu hesap için birleşik e-postayı kullan"

#: apps/io.ox/mail/accounts/settings.js module:io.ox/mail/accounts/settings
msgid "Add other mail account"
<<<<<<< HEAD
msgstr ""

#: apps/io.ox/mail/accounts/settings.js module:io.ox/mail/accounts/settings
msgid "Please choose your mail account provider."
msgstr ""
=======
msgstr "Başka bir e-posta hesabı ekle"

#: apps/io.ox/mail/accounts/settings.js module:io.ox/mail/accounts/settings
msgid "Please choose your mail account provider."
msgstr "Lütfen e-posta hesabı sağlayıcınızı seçin."
>>>>>>> 4d2c175d

#: apps/io.ox/mail/accounts/settings.js module:io.ox/mail/accounts/settings
msgid "Your mail address"
msgstr "E-posta adresiniz"

#: apps/io.ox/mail/accounts/settings.js module:io.ox/mail/accounts/settings
msgid "Your password"
msgstr "Parolanız"

#: apps/io.ox/mail/accounts/settings.js module:io.ox/mail/accounts/settings
msgid "Your credentials will be sent over a secure connection only"
msgstr "Kimlik bilgilerinizin güvenli bir bağlantı üzerinden gönderilecektir"

#: apps/io.ox/mail/accounts/settings.js module:io.ox/mail/accounts/settings
msgid "Trying to auto-configure your mail account"
msgstr "E-posta hesabınızı otomatik olarak yapılandırmaya çalışıyoruz"

#: apps/io.ox/mail/accounts/settings.js module:io.ox/mail/accounts/settings
msgid "There was no suitable server found for this mail/password combination"
msgstr "Bu e-posta/parola kombinasyonu için uygun bir sunucu bulunamadı"

#: apps/io.ox/mail/accounts/settings.js module:io.ox/mail/accounts/settings
msgid "Failed to connect."
msgstr "Bağlantı kurulamadı."

#: apps/io.ox/mail/accounts/settings.js module:io.ox/mail/accounts/settings
msgid "Manual"
msgstr "Elle"

#: apps/io.ox/mail/accounts/settings.js module:io.ox/mail/accounts/settings
msgid ""
"Auto-configuration failed. Do you want to configure your account manually?"
msgstr ""
"Otomatik yapılandırma başarısız oldu. Hesabınızı elle yapılandırmak ister "
"misiniz?"

#: apps/io.ox/mail/accounts/settings.js module:io.ox/mail/accounts/settings
#: apps/io.ox/mail/accounts/view-form.js module:io.ox/settings
msgid "Ignore Warnings"
msgstr "Uyarıları yoksay"

#: apps/io.ox/mail/accounts/settings.js module:io.ox/mail/accounts/settings
msgid "Cannot establish secure connection. Do you want to proceed anyway?"
msgstr "Güvenli bağlantı kurulamıyor. Yine de devam etmek ister misiniz?"

#: apps/io.ox/mail/accounts/settings.js module:io.ox/mail/accounts/settings
msgid "This is not a valid mail address"
msgstr "Bu geçerli bir e-posta adresi değil"

#. Auth type. Short for "Use same credentials as incoming mail server"
#: apps/io.ox/mail/accounts/view-form.js module:io.ox/settings
msgid "As incoming mail server"
msgstr "Gelen e-posta sunucusu olarak"

#. Auth type. Use separate username and password
#: apps/io.ox/mail/accounts/view-form.js module:io.ox/settings
msgid "Use separate username and password"
msgstr "Ayrı kullanıcı adı ve parola kullan"

#. Connection security. StartTLS.
#: apps/io.ox/mail/accounts/view-form.js module:io.ox/settings
msgid "StartTLS"
msgstr "StartTLS"

#. Connection security. SSL/TLS.
#: apps/io.ox/mail/accounts/view-form.js module:io.ox/settings
msgid "SSL/TLS"
msgstr "SSL/TLS"

#: apps/io.ox/mail/accounts/view-form.js module:io.ox/settings
msgid "Account updated"
msgstr "Hesap güncellendi"

#: apps/io.ox/mail/accounts/view-form.js module:io.ox/settings
msgid "Username must not be empty."
msgstr "Kullanıcı adı boş bırakılamaz."

#. %1$s the missing request parameter
#: apps/io.ox/mail/accounts/view-form.js module:io.ox/settings
#, c-format
msgid "Please enter the following data: %1$s"
msgstr "Lütfen şu veriyi girin: %1$s"

#: apps/io.ox/mail/accounts/view-form.js module:io.ox/settings
msgid "Warnings"
msgstr "Uyarılar"

#: apps/io.ox/mail/accounts/view-form.js module:io.ox/settings
#: apps/io.ox/portal/main.js module:io.ox/portal
msgid "Inspect certificate"
msgstr "Sertifikayı denetle"

#: apps/io.ox/mail/accounts/view-form.js module:io.ox/settings
msgid "Incoming server"
msgstr "Gelen sunucu"

#: apps/io.ox/mail/accounts/view-form.js module:io.ox/settings
msgid "Server type"
msgstr "Sunucu türü"

#: apps/io.ox/mail/accounts/view-form.js module:io.ox/settings
msgid "Server name"
msgstr "Sunucu adı"

#: apps/io.ox/mail/accounts/view-form.js module:io.ox/settings
msgid "Connection security"
msgstr "Bağlantı güvenliği"

#: apps/io.ox/mail/accounts/view-form.js module:io.ox/settings
msgid "Server port"
msgstr "Sunucu portu"

#: apps/io.ox/mail/accounts/view-form.js module:io.ox/settings
msgid "Username"
msgstr "Kullanıcı adı"

#: apps/io.ox/mail/accounts/view-form.js module:io.ox/settings
msgid "Refresh rate in minutes"
msgstr "Yenileme hızı (dakika)"

#: apps/io.ox/mail/accounts/view-form.js module:io.ox/settings
msgid "Remove copy from server after retrieving a message"
msgstr "İletiyi aldıktan sonra sunucudaki kopyayı sil"

#: apps/io.ox/mail/accounts/view-form.js module:io.ox/settings
msgid "Deleting messages on local storage also deletes them on server"
msgstr "Yerel depolamadaki iletileri silerseniz sunucudaki iletiler de silinir"

#: apps/io.ox/mail/accounts/view-form.js module:io.ox/settings
msgid "Outgoing server (SMTP)"
msgstr "Giden sunucu (SMTP)"

#: apps/io.ox/mail/accounts/view-form.js module:io.ox/settings
msgid "Authentication"
msgstr "Kimlik doğrulama"

#. Sent folder
#: apps/io.ox/mail/accounts/view-form.js module:io.ox/settings
msgctxt "folder"
msgid "Sent messages"
msgstr "Gönderilen iletiler"

#. Trash folder
#: apps/io.ox/mail/accounts/view-form.js module:io.ox/settings
msgctxt "folder"
msgid "Deleted messages"
msgstr "Silinen iletiler"

#. Drafts folder
#: apps/io.ox/mail/accounts/view-form.js module:io.ox/settings
msgctxt "folder"
msgid "Drafts"
msgstr "Taslaklar"

#. Spam folder
#: apps/io.ox/mail/accounts/view-form.js module:io.ox/settings
msgctxt "folder"
msgid "Spam"
msgstr "Spam"

#. Archive folder
#: apps/io.ox/mail/accounts/view-form.js module:io.ox/settings
msgctxt "folder"
msgid "Archive"
msgstr "Arşiv"

#: apps/io.ox/mail/accounts/view-form.js module:io.ox/settings
msgid "Standard folders"
msgstr "Standart klasörler"

#: apps/io.ox/mail/accounts/view-form.js module:io.ox/settings
msgid "Account settings"
msgstr "Hesap ayarları"

#: apps/io.ox/mail/accounts/view-form.js module:io.ox/settings
msgid "Account name"
msgstr "Hesap adı"

#: apps/io.ox/mail/accounts/view-form.js module:io.ox/settings
#: apps/plugins/wizards/mandatory/main.js module:io.ox/wizards/firstStart
msgid "Your name"
msgstr "Adınız"

#: apps/io.ox/mail/accounts/view-form.js module:io.ox/settings
msgid "Email address"
msgstr "E-posta adresi"

#. If the user selects 'copy of' in the drafts folder, the subject of the email is prefixed with [Copy].
#. Please make sure that this is a prefix in every translation since it will be removed when the mail is sent.
#. %1$s the original subject of the mail
#: apps/io.ox/mail/actions.js module:io.ox/mail
msgid "[Copy] %1$s"
msgstr "[Kopya] %1$s"

#: apps/io.ox/mail/actions.js module:io.ox/mail
msgid "Email has been moved"
msgstr "E-posta taşındı"

#: apps/io.ox/mail/actions.js module:io.ox/mail
msgid "Emails have been moved"
msgstr "E-postalar taşındı"

#: apps/io.ox/mail/actions.js module:io.ox/mail
msgid "Email has been copied"
msgstr "E-posta kopyalandı"

#: apps/io.ox/mail/actions.js module:io.ox/mail
msgid "Emails have been copied"
msgstr "E-postalar kopyalandı"

#: apps/io.ox/mail/actions.js module:io.ox/mail apps/io.ox/mail/contextmenu.js
#: apps/plugins/portal/twitter/util.js module:plugins/portal
msgid "Reply"
msgstr "Yanıtla"

#: apps/io.ox/mail/actions.js module:io.ox/mail
#: apps/io.ox/mail/compose/checks.js apps/io.ox/mail/contextmenu.js
msgid "Reply all"
msgstr "Tümünü yanıtla"

#: apps/io.ox/mail/actions.js module:io.ox/mail apps/io.ox/mail/contextmenu.js
#: apps/io.ox/mail/mobile-toolbar-actions.js apps/io.ox/mail/toolbar.js
msgid "Forward"
msgstr "İlet"

#: apps/io.ox/mail/actions.js module:io.ox/mail apps/io.ox/mail/contextmenu.js
#: apps/io.ox/mail/mobile-toolbar-actions.js apps/io.ox/mail/toolbar.js
msgid "Mark as spam"
msgstr "Spam olarak işaretle"

#: apps/io.ox/mail/actions.js module:io.ox/mail apps/io.ox/mail/contextmenu.js
#: apps/io.ox/mail/mobile-toolbar-actions.js apps/io.ox/mail/toolbar.js
msgid "Not spam"
msgstr "Spam değil"

#: apps/io.ox/mail/actions.js module:io.ox/mail
msgid "Send new email"
msgstr "Yeni e-posta gönder"

#: apps/io.ox/mail/actions.js module:io.ox/mail apps/io.ox/mail/contextmenu.js
#: apps/io.ox/mail/toolbar.js
msgid "Save as file"
msgstr "Dosya olarak kaydet"

#. source in terms of source code
#: apps/io.ox/mail/actions.js module:io.ox/mail apps/io.ox/mail/contextmenu.js
#: apps/io.ox/mail/toolbar.js
msgid "View source"
msgstr "Kaynağı görüntüle"

#: apps/io.ox/mail/actions.js module:io.ox/mail
#: apps/io.ox/mail/actions/copyMove.js
msgid "Create filter rule"
msgstr "Filtre kuralı oluştur"

#: apps/io.ox/mail/actions.js module:io.ox/mail
msgid "Add to calendar"
msgstr "Takvime ekle"

#: apps/io.ox/mail/actions.js module:io.ox/mail
msgid "Drop here to import this email"
msgstr "Bu e-postayı içe aktarmak için buraya bırakın"

#. %1$s mail sender
#. %2$s mail subject
#: apps/io.ox/mail/actions/addToPortal.js module:io.ox/mail
#: apps/io.ox/mail/util.js module:io.ox/core
#: apps/plugins/notifications/mail/register.js module:plugins/notifications
#: apps/plugins/portal/mail/register.js module:plugins/portal
#, c-format
msgid "No subject"
msgstr "Konu yok"

#: apps/io.ox/mail/actions/addToPortal.js module:io.ox/mail
msgid "This email has been added to the portal"
msgstr "Bu e-posta portale eklendi"

#: apps/io.ox/mail/actions/attachmentEmpty.js module:io.ox/mail
msgid ""
"You attached an empty file. It could be, that this file has been deleted on "
"your hard drive. Send it anyway?"
msgstr ""
"Boş bir dosya eklediniz. Bu dosya sabit diskinizde silinmiş olabilir. Yine "
"de gönderilsin mi?"

#: apps/io.ox/mail/actions/attachmentEmpty.js module:io.ox/mail
msgid "Yes, with empty attachment"
msgstr "Evet, boş ekle gönder"

#: apps/io.ox/mail/actions/attachmentQuota.js module:io.ox/mail
msgid ""
"The file \"%1$s\" cannot be uploaded because it exceeds the total attachment "
"size limit of %2$s"
msgstr "\"%1$s\" dosyası, %2$s maksimum ek boyutunu aştığı için yüklenemiyor"

#: apps/io.ox/mail/actions/attachmentQuota.js module:io.ox/mail
msgid ""
"The file \"%1$s\" cannot be uploaded because it exceeds the maximum file "
"size of %2$s"
msgstr ""
"\"%1$s\" dosyası %2$s olan maksimum dosya boyutunu geçtiği için yüklenemiyor"

#: apps/io.ox/mail/actions/attachmentQuota.js module:io.ox/mail
msgid ""
"The file \"%1$s\" cannot be uploaded because it exceeds the attachment "
"publication maximum file size of %2$s"
msgstr ""
"\"%1$s\" dosyası, %2$s maksimum ek yayımlama boyutunu aştığı için "
"yüklenemiyor"

#: apps/io.ox/mail/actions/attachmentQuota.js module:io.ox/mail
msgid ""
"The file \"%1$s\" cannot be uploaded because it exceeds the infostore quota "
"limit of %2$s"
msgstr ""
"\"%1$s\" dosyası, %2$s maksimum infostore kota sınırını aştığı için "
"yüklenemiyor"

#: apps/io.ox/mail/actions/attachmentSave.js module:io.ox/mail
msgid "Saving attachment ..."
msgid_plural "Saving attachments ..."
msgstr[0] "Ek kaydediliyor ..."
msgstr[1] "Ekler kaydediliyor ..."

#: apps/io.ox/mail/actions/attachmentSave.js module:io.ox/mail
msgid "Attachment has been saved"
msgid_plural "Attachments have been saved"
msgstr[0] "Ek kaydedildi"
msgstr[1] "Ekler kaydedildi"

#: apps/io.ox/mail/actions/attachmentSave.js module:io.ox/mail
msgid "Save attachment"
msgstr "Eki kaydet"

#: apps/io.ox/mail/actions/copyMove.js module:io.ox/mail
msgid "unknown sender"
msgstr "bilinmeyen gönderen"

#. informs user about the consequences when creating a rule for selected mails
#: apps/io.ox/mail/actions/copyMove.js module:io.ox/mail
msgid ""
"All future messages from the sender will be moved to the selected folder."
msgid_plural ""
"All future messages from the senders of the selected mails will be moved to "
"the selected folder."
msgstr[0] "İleride bu gönderenden gelecek tüm iletiler seçili klasöre taşınır."
msgstr[1] ""
"İleride seçili e-postaları gönderenlerden gelecek tüm iletiler seçili "
"klasöre taşınır."

#: apps/io.ox/mail/actions/create.js module:io.ox/core
msgid "Error while resolving mail addresses. Please try again."
msgstr "E-posta adresleri çözümlenirken hata oluştu. Lütfen tekrar deneyin."

#: apps/io.ox/mail/actions/delete.js module:io.ox/mail
msgid "Do you want to permanently delete this mail?"
msgid_plural "Do you want to permanently delete these mails?"
msgstr[0] "Bu e-postayı kalıcı olarak silmek istiyor musunuz?"
msgstr[1] "Bu e-postaları kalıcı olarak silmek istiyor musunuz?"

#: apps/io.ox/mail/actions/delete.js module:io.ox/mail
msgid "Mail quota exceeded"
msgstr "E-posta kotası aşıldı"

#: apps/io.ox/mail/actions/delete.js module:io.ox/mail
msgid ""
"Emails cannot be put into trash folder while your mail quota is exceeded."
msgstr "E-posta kotanız dolduğunda e-postalar çöp kutusuna gönderilemez."

#: apps/io.ox/mail/actions/delete.js module:io.ox/mail
msgid ""
"Currently edited drafts with attachments can not be deleted until you close "
"the correspondig mail compose window."
msgstr ""
"Eki olan ve düzenlenmekte olan taslaklar, siz ilgili e-posta oluşturma "
"penceresini kapatana kadar silinemez."

#: apps/io.ox/mail/actions/ical.js module:io.ox/mail
msgid "The appointment has been added to your calendar"
msgstr "Randevu takviminize eklendi"

#: apps/io.ox/mail/actions/reminder.js module:io.ox/mail
msgid "Remind me"
msgstr "Anımsat"

#: apps/io.ox/mail/actions/reminder.js module:io.ox/mail
msgid "Create reminder"
msgstr "Anımsatısı oluştur"

#: apps/io.ox/mail/actions/reminder.js module:io.ox/mail
msgid "Mail reminder"
msgstr "E-posta anımsatıcısı"

#: apps/io.ox/mail/actions/reminder.js module:io.ox/mail
msgid "Mail reminder for"
msgstr "Anımsatıcı"

#: apps/io.ox/mail/actions/reminder.js module:io.ox/mail
msgid "Reminder has been created"
msgstr "Anımsatıcı oluşturuldu"

#: apps/io.ox/mail/actions/source.js module:io.ox/mail
msgid "Mail source"
msgstr "E-posta kaynağı"

#: apps/io.ox/mail/actions/source.js module:io.ox/mail
msgid "Authentication details"
msgstr "Doğrulama ayrıntıları"

#: apps/io.ox/mail/actions/vcard.js module:io.ox/mail
msgid "Failed to add. Maybe the vCard attachment is invalid."
msgstr "Eklenemedi. vCard eki geçersiz olabilir."

#: apps/io.ox/mail/api.js module:io.ox/mail
msgid "Saved mail attachment"
msgstr "E-posta eki kaydedildi"

#: apps/io.ox/mail/api.js module:io.ox/mail
#: apps/plugins/notifications/mail/register.js module:plugins/notifications
msgid "New mail"
msgstr "Yeni e-posta"

#: apps/io.ox/mail/api.js module:io.ox/mail
msgid ""
"Unable to connect to mail server. Possible reasons: The mail server is "
"(temporarily) down or there are network connection problems. Please try "
"again in a few minutes."
msgstr ""
"E-posta sunucusuna bağlanılamadı. Olası nedenler: E-posta sunucusu (geçici "
"olarak) kapalı olabilir veya ağ bağlantısı sorunları olabilir. Lütfen birkaç "
"dakika sonra tekrar deneyin."

#: apps/io.ox/mail/categories/edit.js module:io.ox/mail
msgid "Category name"
msgstr "Kategori adı"

#: apps/io.ox/mail/categories/edit.js module:io.ox/mail
msgid "Configure categories"
msgstr "Kategorileri yapılandır"

#: apps/io.ox/mail/categories/edit.js module:io.ox/mail
msgid "You can enable categories again via the view dropdown on the right"
msgstr ""
"Sağdaki Görünüm menüsü aracılığıyla kategorileri yeniden "
"etkinleştirebilirsiniz"

#: apps/io.ox/mail/categories/edit.js module:io.ox/mail
msgid ""
"Please note that some categories are predefined and you might not be able to "
"rename or disable them."
msgstr ""
"Bazı kategorilerin önceden tanımlanmış olduğunu, bunları yeniden "
"adlandıramayacağınızı ve devre dışı bırakamayacağınızı unutmayın."

#: apps/io.ox/mail/categories/edit.js module:io.ox/mail
msgid "Disable categories"
msgstr "Kategorileri devre dışı bırak"

#. mail categories feature: the update job is running that assigns
#. some common mails (e.g. from twitter.com) to predefined categories
#: apps/io.ox/mail/categories/mediator.js module:io.ox/mail
msgid ""
"It may take some time until mails are assigned to the default categories."
msgstr "E-postaların varsayılan kategorilere atanması biraz zaman alabilir."

#: apps/io.ox/mail/categories/picker.js module:io.ox/mail
msgid "Move to category"
msgstr "Kategoriye taşı"

#: apps/io.ox/mail/categories/picker.js module:io.ox/mail
msgid "Move to folder"
msgstr "Klasöre taşı"

#: apps/io.ox/mail/categories/tabs.js module:io.ox/mail
msgid "Inbox categories"
msgstr "Gelen kutusu kategorileri"

#: apps/io.ox/mail/categories/tabs.js module:io.ox/mail
msgid "Unread messages"
msgstr "Okunmamış mesajlar"

#: apps/io.ox/mail/categories/tabs.js module:io.ox/mail
msgid "Drop here!"
msgstr "Buraya bırakın!"

#. successfully moved a message via drag&drop to another mail category (tab)
#. %1$s represents the name if the target category (non-essential information: can be left out)
#: apps/io.ox/mail/categories/train.js module:io.ox/mail
msgid "Message moved to category \"%1$s\"."
msgid_plural "Messages moved to category \"%1$s\"."
msgstr[0] "İleti \"%1$s\" kategorisine taşındı."
msgstr[1] "İletiler \"%1$s\" kategorisine taşındı."

#. ask user to move all messages from the same sender to the mail category (tab)
#. %1$s represents a single email address (non-essential information: can be left out)
#: apps/io.ox/mail/categories/train.js module:io.ox/mail
msgid "Do you want to move all messages from %1$s to that category?"
msgid_plural ""
"Do you want to move all messages from selected senders to that category?"
msgstr[0] ""
"%1$s adresinden gelen tüm iletileri bu kategoriye taşımak istiyor musunuz?"
msgstr[1] ""
"Seçili gönderenlerden gelen tüm iletileri bu kategoriye taşımak istiyor "
"musunuz?"

#: apps/io.ox/mail/common-extensions.js module:io.ox/mail
msgid "Flagged"
msgstr "İşaretli"

#. Color is used as a noun
#. %1$s - color name, used to describe a mail that has a color flag
#. %1$s is the title of the item, which should be colored
#: apps/io.ox/mail/common-extensions.js module:io.ox/mail
#: apps/io.ox/portal/settings/pane.js module:io.ox/portal
msgid "Color %1$s"
msgstr "%1$s rengi"

#: apps/io.ox/mail/common-extensions.js module:io.ox/mail
msgid "has attachments"
msgstr "ekleri var"

#: apps/io.ox/mail/common-extensions.js module:io.ox/mail
msgid "Warning:"
msgstr "Uyarı:"

#: apps/io.ox/mail/common-extensions.js module:io.ox/mail
msgid "Note:"
msgstr "Not:"

#: apps/io.ox/mail/common-extensions.js module:io.ox/mail
msgid "From:"
msgstr "Kimden:"

#: apps/io.ox/mail/common-extensions.js module:io.ox/mail
msgid "Not flagged"
msgstr "İşaretli değil"

#: apps/io.ox/mail/common-extensions.js module:io.ox/mail
#: apps/io.ox/mail/print.js
msgctxt "CC"
msgid "Copy"
msgstr "Kopya"

#: apps/io.ox/mail/common-extensions.js module:io.ox/mail
msgid "Blind copy"
msgstr "Gizli kopya"

#. %1$d - number of other recipients (names will be shown if string is clicked)
#: apps/io.ox/mail/common-extensions.js module:io.ox/mail
msgid "and %1$d others"
msgstr "ve %1$d kişi daha"

#: apps/io.ox/mail/common-extensions.js module:io.ox/mail
#: apps/io.ox/mail/contextmenu.js apps/io.ox/mail/mobile-toolbar-actions.js
#: apps/io.ox/mail/toolbar.js
msgid "Mark as read"
msgstr "Okundu olarak işaretle"

#: apps/io.ox/mail/common-extensions.js module:io.ox/mail
#: apps/io.ox/mail/contextmenu.js apps/io.ox/mail/mobile-toolbar-actions.js
#: apps/io.ox/mail/toolbar.js
msgid "Mark as unread"
msgstr "Okunmadı olarak işaretle"

#: apps/io.ox/mail/common-extensions.js module:io.ox/mail
msgid "Enable Links"
msgstr "Bağlantıları etkinleştir"

#: apps/io.ox/mail/common-extensions.js module:io.ox/mail
msgid "Links have been disabled to protect you against potential spam!"
msgstr "Olası bir spam'den korunmanız için bağlantıları devre dışı bıraktık."

#: apps/io.ox/mail/common-extensions.js module:io.ox/mail
msgid "Show images"
msgstr "Resimleri göster"

#: apps/io.ox/mail/common-extensions.js module:io.ox/mail
msgid ""
"External images have been blocked to protect you against potential spam!"
msgstr "Olası bir spam'den korunmanız için resimleri engelledik."

#: apps/io.ox/mail/common-extensions.js module:io.ox/mail
msgid "Warning: This message might be a phishing or scam mail"
msgstr "Uyarı: Bu e-posta, dolandırıcılık veya aldatma amaçlı olabilir"

#. read receipt; German "Lesebestätigung"
#: apps/io.ox/mail/common-extensions.js module:io.ox/mail
msgid "A read receipt has been sent"
msgstr "Okundu bilgisi gönderildi"

#. Respond to a read receipt request; German "Lesebestätigung senden"
#: apps/io.ox/mail/common-extensions.js module:io.ox/mail
msgid "Send a read receipt"
msgstr "Okundu bilgisi gönder"

#: apps/io.ox/mail/common-extensions.js module:io.ox/mail
msgid "The sender wants to get notified when you have read this email"
msgstr "Bu e-postayı okuduğunuzda gönderen kişi bilgilendirilmek istiyor"

#. %1$s is usually "Drive Mail" (product name; might be customized)
#: apps/io.ox/mail/compose/actions/extensions.js module:io.ox/mail
#: apps/io.ox/mail/compose/sharing.js
msgid ""
"Attachment file size too large. You have to use %1$s or reduce the "
"attachment file size."
msgstr ""
"Ek dosya boyutu çok büyük. Ya %1$s kullanmalı ya da ek dosya boyutunu "
"azaltmalısınız."

#. Detection phrases: These are phrases with a "|" as delimiter to detect if someone had the intent to attach a file to a mail, but forgot to do so.
#. Please use this as a template for english. There could be more or less phrases in other languages, there is no maximum or minimum length, as
#. long as you use the "|" delimiter to seperate each phrase. Also: Detection is case-insensitive so we don't need case variants.
#: apps/io.ox/mail/compose/actions/extensions.js module:io.ox/mail
msgid ""
"see attached|see attachment|see included|is attached|attached is|are "
"attached|attached are|attached to this email|attached to this message|I'm "
"attaching|I am attaching|I've attached|I have attached|I attach|I attached|"
"find attached|find the attached|find included|find the included|attached "
"file|see the attached|see attachments|attached files|see the attachment"
msgstr ""
"ekte gönderiyorum|ekliyorum|ektedir|ekte|ekteki|ekli dosya|see attached|see "
"attachment|see included|is attached|attached is|are attached|attached are|"
"attached to this email|attached to this message|I'm attaching|I am attaching|"
"I've attached|I have attached|I attach|I attached|find attached|find the "
"attached|find included|find the included|attached file|see the attached|see "
"attachments|attached files|see the attachment"

#: apps/io.ox/mail/compose/actions/extensions.js module:io.ox/mail
msgid "Forgot attachment?"
msgstr "Eki unuttunuz mu?"

#: apps/io.ox/mail/compose/actions/extensions.js module:io.ox/mail
msgid "Send without attachment"
msgstr "Ek olmadan gönder"

#: apps/io.ox/mail/compose/actions/extensions.js module:io.ox/mail
msgid "It appears as if you forgot to attach a file."
msgstr "Dosya eklemeyi unutmuş olabilirsiniz."

#: apps/io.ox/mail/compose/actions/extensions.js module:io.ox/mail
msgid "You mentioned \"%s\" in your email, but there are no files attached."
msgstr "E-postanızda \"%s\" yazmışsınız ama herhangi bir dosya eklemediniz."

#: apps/io.ox/mail/compose/actions/send.js module:io.ox/mail
msgid "Mail has no recipient."
msgstr "E-postanın alıcısı yok."

#: apps/io.ox/mail/compose/actions/send.js module:io.ox/mail
msgid "Empty subject"
msgstr "Konu yok"

#: apps/io.ox/mail/compose/actions/send.js module:io.ox/mail
msgid "This email has no subject. Do you want to send it anyway?"
msgstr "E-postanın konusu boş. Yine de gönderilsin mi?"

#: apps/io.ox/mail/compose/actions/send.js module:io.ox/mail
msgid "Send without subject"
msgstr "Konusuz gönder"

#: apps/io.ox/mail/compose/actions/send.js module:io.ox/mail
msgid "Add subject"
msgstr "Konu ekle"

#: apps/io.ox/mail/compose/actions/send.js module:io.ox/mail
msgid "error"
msgstr "hata"

#: apps/io.ox/mail/compose/actions/send.js module:io.ox/mail
msgid "The sending of the message has been canceled."
msgstr "İletinin gönderimi iptal edildi."

#: apps/io.ox/mail/compose/actions/send.js module:io.ox/mail
msgid "The email has been sent"
msgstr "E-posta gönderildi"

#: apps/io.ox/mail/compose/checks.js module:io.ox/mail
msgid "Reply to mailing list"
msgstr "Posta listesini yanıtla"

#. %1$d is an email addresses
#: apps/io.ox/mail/compose/checks.js module:io.ox/mail
msgid "This message was sent via the mailing list %1$s."
msgstr "Bu ileti %1$s posta listesi üzerinden gönderildi."

#. %1$d is an email addresses
#: apps/io.ox/mail/compose/checks.js module:io.ox/mail
msgid "This message was sent via a mailing list."
msgstr "Bu ileti bir posta listesi üzerinden gönderildi."

#. %1$d is an email addresses
#: apps/io.ox/mail/compose/checks.js module:io.ox/mail
msgid "Do you really want to reply all or just %1$s?"
msgstr "Tümünü mü yoksa yalnızca %1$s adresini mi yanıtlamak istiyorsunuz?"

#: apps/io.ox/mail/compose/checks.js module:io.ox/mail
#: apps/io.ox/mail/mobile-toolbar-actions.js apps/io.ox/mail/toolbar.js
msgid "Reply to sender"
msgstr "Göndereni yanıtla"

#. %1$s is the name of the inputfield (To, CC, BCC)
#: apps/io.ox/mail/compose/extensions.js module:io.ox/mail
msgid ""
"%1$s autocomplete token field. Use left and right Arrowkeys to navigate "
"between the tokens"
msgstr ""
"%1$s otomatik tamamlama belirteci alanı. Belirteçler arasında gezinmek için "
"sol ve sağ ok tuşlarını kullanın"

#. %1$s is the name of the inputfield (To, CC, BCC)
#: apps/io.ox/mail/compose/extensions.js module:io.ox/mail
msgid "CC"
msgstr "CC"

#: apps/io.ox/mail/compose/extensions.js module:io.ox/mail
msgid "Select CC contacts"
msgstr "CC kişilerini seçin"

#. %1$s is the name of the inputfield (To, CC, BCC)
#: apps/io.ox/mail/compose/extensions.js module:io.ox/mail
msgid "BCC"
msgstr "BCC"

#: apps/io.ox/mail/compose/extensions.js module:io.ox/mail
msgid "Select BCC contacts"
msgstr "BCC kişilerini seçin"

#. Must not exceed 8 characters. e.g. German would be: "Antworten an", needs to be abbreviated like "Antw. an" as space is very limited
#: apps/io.ox/mail/compose/extensions.js module:io.ox/mail
msgctxt "compose"
msgid "Reply to"
msgstr "Yanıtla"

#: apps/io.ox/mail/compose/extensions.js module:io.ox/mail
msgid "Show names"
msgstr "Adları göster"

#: apps/io.ox/mail/compose/extensions.js module:io.ox/mail
msgid "Edit names"
msgstr "Adları düzenle"

#: apps/io.ox/mail/compose/extensions.js module:io.ox/mail
#: apps/io.ox/mail/toolbar.js
msgid "Compose new email"
msgstr "Yeni e-posta oluştur"

#: apps/io.ox/mail/compose/extensions.js module:io.ox/mail
#: apps/io.ox/onboarding/clients/extensions.js module:io.ox/core/onboarding
#: apps/plugins/core/feedback/register.js module:io.ox/core
msgid "Send"
msgstr "Gönder"

#: apps/io.ox/mail/compose/extensions.js module:io.ox/mail
msgid ""
"This email just contains your email address as sender. Your real name is not "
"used."
msgstr ""
"Bu e-postanın gönderen alanında yalnızca e-posta adresiniz var. Gerçek "
"adınız kullanılmıyor."

#: apps/io.ox/mail/compose/extensions.js module:io.ox/mail
#: apps/io.ox/mail/compose/view.js
msgid "Show carbon copy input field"
msgstr "CC giriş alanını göster"

#: apps/io.ox/mail/compose/extensions.js module:io.ox/mail
#: apps/io.ox/mail/compose/view.js
msgid "Show blind carbon copy input field"
msgstr "BCC giriş alanını göster"

#: apps/io.ox/mail/compose/extensions.js module:io.ox/mail
msgid "Drop attachments here"
msgstr "Ekleri buraya bırakın"

#: apps/io.ox/mail/compose/extensions.js module:io.ox/mail
msgid "Mail size: %1$s"
msgstr "E-posta boyutu: %1$s"

#. %s is a list of filenames separeted by commas
#. it is used by screenreaders to indicate which files are currently added to the list of attachments
#: apps/io.ox/mail/compose/extensions.js module:io.ox/mail
msgid "Added %s to attachments."
msgstr "%s eklendi."

#: apps/io.ox/mail/compose/extensions.js module:io.ox/mail
msgid "Add local file"
msgstr "Yerel dosya ekle"

#. broken image inside a mail
#: apps/io.ox/mail/compose/inline-images.js module:io.ox/mail
msgid "One of the embedded images could not be used."
msgstr "Gömülü resimlerden biri kullanılamadı."

#. generic erromessage if inserting an image into a mail failed.
#: apps/io.ox/mail/compose/inline-images.js module:io.ox/mail
msgid "Error while uploading your image"
msgstr "Resim yüklenirken hata oluştu"

#: apps/io.ox/mail/compose/inline-images.js module:io.ox/mail
msgid "Insert inline image"
msgstr "Satır içi resim ekle"

#: apps/io.ox/mail/compose/inline-images.js module:io.ox/mail
#: apps/io.ox/notes/detail-view.js module:io.ox/notes
msgid "Insert"
msgstr "Ekle"

#: apps/io.ox/mail/compose/inline-images.js module:io.ox/mail
msgid "Please select a valid image File to insert"
msgstr "Eklemek için lütfen geçerli bir resim dosyası seçin"

#. %s is the product name
#: apps/io.ox/mail/compose/main.js module:io.ox/mail
msgid "Sent from %s via mobile"
msgstr "%s ile cep telefonumdan gönderildi"

#: apps/io.ox/mail/compose/main.js module:io.ox/mail
#: apps/io.ox/mail/compose/view.js apps/io.ox/mail/mobile-toolbar-actions.js
#: apps/io.ox/mail/settings/compose/register.js apps/io.ox/mail/toolbar.js
msgid "Compose"
msgstr "Oluştur"

#: apps/io.ox/mail/compose/main.js module:io.ox/mail
msgid ""
"The mail draft could not be found on the server. It was sent or deleted in "
"the meantime."
msgstr ""
"E-posta taslağı sunucuda bulunamadı. Gönderilmiş veya silinmiş olabilir."

#: apps/io.ox/mail/compose/main.js module:io.ox/mail
msgid "You cannot open more than %1$s drafts at the same time."
msgstr "Aynı anda en fazla %1$s taslak açabilirsiniz."

#. %1$s A date
#. %2$s An email address
#. Example: On January 8, 2019 2:23 PM richard@open-xchange.com wrote:
#: apps/io.ox/mail/compose/model.js module:io.ox/mail
msgid "On %1$s %2$s wrote:"
msgstr "%1$s tarihinde %2$s yazdı:"

#: apps/io.ox/mail/compose/model.js module:io.ox/mail
msgid "---------- Original Message ----------"
msgstr "---------- Orijinal İleti ----------"

#. %1$s An email address
#. Example: From: richard@open-xchange.com
#: apps/io.ox/mail/compose/model.js module:io.ox/mail
msgid "From: %1$s"
msgstr "Kimden: %1$s"

#. %1$s An email address or a comma separated list of mail addresses
#: apps/io.ox/mail/compose/model.js module:io.ox/mail
msgid "To: %1$s"
msgstr "Kime: %1$s"

#. Used to quote the addresses of an address in carbon copy
#. %1$s An email address or a comma separated list of mail addresses
#: apps/io.ox/mail/compose/model.js module:io.ox/mail
msgid "Cc: %1$s"
msgstr "Cc: %1$s"

#: apps/io.ox/mail/compose/model.js module:io.ox/mail
msgid "Date: %1$s"
msgstr "Tarih: %1$s"

#. %1$s The subject of an email
#: apps/io.ox/mail/compose/model.js module:io.ox/mail
msgid "Subject: %1$s"
msgstr "Konu: %1$s"

#: apps/io.ox/mail/compose/names.js module:io.ox/mail
msgid "Use custom name"
msgstr "Özel bir ad kullan"

#: apps/io.ox/mail/compose/names.js module:io.ox/mail
msgid "Custom name"
msgstr "Özel ad"

#: apps/io.ox/mail/compose/names.js module:io.ox/mail
msgid ""
"Select a checkbox to define a custom name for that address; otherwise the "
"mail account's default name will be used. If you want to use an address "
"anonymously, select the checkbox and leave the field empty."
msgstr ""
"Bu adres için özel bir ad tanımlamak üzere onay kutusunu işaretleyin. Aksi "
"halde e-posta hesabının varsayılan adı kullanılacaktır. Anonim bir adres "
"kullanmak istiyorsanız onay kutusunu işaretleyin ve alanı boş bırakın."

#: apps/io.ox/mail/compose/names.js module:io.ox/mail
msgid "Edit real names"
msgstr "Gerçek adları düzenle"

#: apps/io.ox/mail/compose/resize-view.js module:io.ox/mail
msgid "Image size"
msgstr "Resim boyutu"

#: apps/io.ox/mail/compose/resize-view.js module:io.ox/mail
msgid ""
"The image cannot not be resized because it was not found on your hard drive."
msgstr "Resim sabit sürücünüzde bulunamadığı için yeniden boyutlandırılamadı."

#. Small (number px) is used as an option for resizing images and refers to a small sized image
#: apps/io.ox/mail/compose/resize-view.js module:io.ox/mail
msgid "Small (%1$s px)"
msgstr "Küçük (%1$s px)"

#. Medium (number px) is used as an option for resizing images and refers to a medium sized image
#: apps/io.ox/mail/compose/resize-view.js module:io.ox/mail
msgid "Medium (%1$s px)"
msgstr "Orta (%1$s px)"

#. Large (number px) is used as an option for resizing images and refers to a large sized image
#: apps/io.ox/mail/compose/resize-view.js module:io.ox/mail
msgid "Large (%1$s px)"
msgstr "Büyük (%1$s px)"

#. Original is used as an option for resizing images and refers to the original image size
#. In the context of resizing images before uploading them this text is used as a label for a dropdown
#: apps/io.ox/mail/compose/resize-view.js module:io.ox/mail
msgid "Original"
msgstr "Orijinal"

#. In the context of resizing images before uploading them this text is used as a label for a dropdown
#: apps/io.ox/mail/compose/resize-view.js module:io.ox/mail
msgid "Small"
msgstr "Küçük"

#. In the context of resizing images before uploading them this text is used as a label for a dropdown
#: apps/io.ox/mail/compose/resize-view.js module:io.ox/mail
#: apps/io.ox/tasks/print.js module:io.ox/tasks
msgid "Medium"
msgstr "Orta"

#. In the context of resizing images before uploading them this text is used as a label for a dropdown
#: apps/io.ox/mail/compose/resize-view.js module:io.ox/mail
msgid "Large"
msgstr "Büyük"

#: apps/io.ox/mail/compose/sharing.js module:io.ox/mail
msgid "%1$d month"
msgid_plural "%1$d months"
msgstr[0] "%1$d ay"
msgstr[1] "%1$d ay"

#: apps/io.ox/mail/compose/sharing.js module:io.ox/mail
msgid "%1$d year"
msgid_plural "%1$d years"
msgstr[0] "%1$d yıl"
msgstr[1] "%1$d yıl"

#. label of a selectbox to select a time (1 day 1 month etc.) or "never"
#: apps/io.ox/mail/compose/sharing.js module:io.ox/mail
msgid "Expiration"
msgstr "Süre sonu"

#. label of a selectbox: automatically delete files after a share/sharing-link expired?
#: apps/io.ox/mail/compose/sharing.js module:io.ox/mail
msgid "Delete files after expiration"
msgstr "Süre bitince dosyaları sil"

#. checkbox label to determine if a password should be used
#: apps/io.ox/mail/compose/sharing.js module:io.ox/mail
msgid "Use password"
msgstr "Parola kullan"

#. There is a label "Nofification" before this text
#: apps/io.ox/mail/compose/sharing.js module:io.ox/mail
msgid "Receive notification when someone finished downloading file(s)"
msgstr "Birisi dosya indirmeyi bitirdiğinde bildirim al"

#. There is a label "Nofification" before this text
#: apps/io.ox/mail/compose/sharing.js module:io.ox/mail
msgid "Receive notification when the link expires"
msgstr "Bağlantının süresi dolduğunda bildirim al"

#. There is a label "Nofification" before this text
#: apps/io.ox/mail/compose/sharing.js module:io.ox/mail
msgid "Receive notification when someone accesses the file(s)"
msgstr "Birisi dosyaya/dosyalara eriştiğinde bildirim al"

#. %1$s is usually "Drive Mail" (product name; might be customized)
#: apps/io.ox/mail/compose/sharing.js module:io.ox/mail
msgid "Use %1$s"
msgstr "%1$s kullan"

#. %1$s is usually "Drive Mail" (product name; might be customized)
#: apps/io.ox/mail/compose/sharing.js module:io.ox/mail
msgid "%1$s options"
msgstr "%1$s seçenekleri"

#: apps/io.ox/mail/compose/signatures.js module:io.ox/mail
#: apps/io.ox/mail/settings/signatures/register.js
#: apps/io.ox/mail/settings/signatures/settings/pane.js
msgid "Signatures"
msgstr "İmzalar"

#: apps/io.ox/mail/compose/signatures.js module:io.ox/mail
#: apps/io.ox/mail/settings/signatures/settings/pane.js
msgid "No signature"
msgstr "İmza yok"

#: apps/io.ox/mail/compose/signatures.js module:io.ox/mail
msgid "Manage signatures"
msgstr "İmzaları yönet"

#: apps/io.ox/mail/compose/view.js module:io.ox/mail
msgid "Plain Text"
msgstr "Düz metin"

#: apps/io.ox/mail/compose/view.js module:io.ox/mail
#: apps/io.ox/mail/settings/compose/settings/pane.js
msgid "HTML"
msgstr "HTML"

#. E-Mail priority
#: apps/io.ox/mail/compose/view.js module:io.ox/mail
msgctxt "E-Mail"
msgid "Priority"
msgstr "Öncelik"

#. E-Mail priority
#: apps/io.ox/mail/compose/view.js module:io.ox/mail
msgctxt "E-Mail priority"
msgid "High"
msgstr "Yüksek"

#. E-Mail priority
#: apps/io.ox/mail/compose/view.js module:io.ox/mail
msgctxt "E-Mail priority"
msgid "Normal"
msgstr "Normal"

#. E-Mail priority
#: apps/io.ox/mail/compose/view.js module:io.ox/mail
msgctxt "E-Mail priority"
msgid "Low"
msgstr "Düşük"

#: apps/io.ox/mail/compose/view.js module:io.ox/mail
msgid "Attach Vcard"
msgstr "vCard ekle"

#: apps/io.ox/mail/compose/view.js module:io.ox/mail
msgid "Request read receipt"
msgstr "Okundu bilgisi iste"

#: apps/io.ox/mail/compose/view.js module:io.ox/mail
msgid "Couldn't load editor"
msgstr "Düzenleyici yüklenemedi"

#: apps/io.ox/mail/compose/view.js module:io.ox/mail
msgctxt "dialog"
msgid "Delete draft"
msgstr "Taslağı sil"

#: apps/io.ox/mail/compose/view.js module:io.ox/mail
msgctxt "dialog"
msgid "Discard message"
msgstr "İletiyi sil"

#: apps/io.ox/mail/compose/view.js module:io.ox/mail
msgid "Keep draft"
msgstr "Taslağı sakla"

#: apps/io.ox/mail/compose/view.js module:io.ox/mail
msgid "Save as draft"
msgstr "Taslak olarak kaydet"

#: apps/io.ox/mail/compose/view.js module:io.ox/mail
msgid "Do you really want to delete this draft?"
msgstr "Bu taslağı gerçekten silmek istiyor musunuz?"

#: apps/io.ox/mail/compose/view.js module:io.ox/mail
msgid "Do you really want to discard your message?"
msgstr "İletinizi silmek istediğinize emin misiniz?"

#. This is a prefix of a copied draft and will be removed
#. This string must equal the prefix, which is prepended before the subject on copy
#. It is important, that the space is also translated, as the space will also be removed
#: apps/io.ox/mail/compose/view.js module:io.ox/mail
msgid "[Copy] "
msgstr "[Kopya] "

#: apps/io.ox/mail/compose/view.js module:io.ox/mail
msgid "Hide carbon copy input field"
msgstr "CC alanını gizle"

#: apps/io.ox/mail/compose/view.js module:io.ox/mail
msgid "Hide blind carbon copy input field"
msgstr "BCC alanını gizle"

#. Verb: (to) flag messages
#: apps/io.ox/mail/contextmenu.js module:io.ox/mail apps/io.ox/mail/toolbar.js
msgctxt "verb"
msgid "Flag"
msgstr "İşaretle"

#. Verb: (to) unflag messages
#: apps/io.ox/mail/contextmenu.js module:io.ox/mail apps/io.ox/mail/toolbar.js
msgctxt "verb"
msgid "Unflag"
msgstr "İşareti kaldır"

#: apps/io.ox/mail/detail/content.js module:io.ox/mail
msgid "This mail has no content"
msgstr "Bu e-postanın içeriği yok"

#: apps/io.ox/mail/detail/content.js module:io.ox/mail
msgid "Show quoted text"
msgstr "Alıntılanan metni göster"

#: apps/io.ox/mail/detail/links.js module:io.ox/mail
#: apps/io.ox/tasks/edit/main.js module:io.ox/tasks
msgid "Task"
msgstr "Görev"

#: apps/io.ox/mail/detail/links.js module:io.ox/mail
msgid "Document"
msgstr "Belge"

#: apps/io.ox/mail/detail/links.js module:io.ox/mail
msgid "Spreadsheet"
msgstr "Hesap Tablosu"

#: apps/io.ox/mail/detail/links.js module:io.ox/mail
#: apps/io.ox/settings/personalData/settings/pane.js module:io.ox/core
msgid "Tasks"
msgstr "Görevler"

#: apps/io.ox/mail/detail/links.js module:io.ox/mail
msgid "Link"
msgstr "Bağlantı"

#: apps/io.ox/mail/detail/mobileView.js module:io.ox/mail
#: apps/io.ox/mail/detail/view.js
msgid "This message has been truncated due to size limitations."
msgstr "Bu ileti, boyut sınırlamaları nedeniyle kesilmiştir."

#: apps/io.ox/mail/detail/mobileView.js module:io.ox/mail
#: apps/io.ox/mail/detail/view.js
msgid "Show entire message"
msgstr "İletinin tamamını göster"

#. %1$s: Mail sender
#. %2$s: Mail subject
#: apps/io.ox/mail/detail/mobileView.js module:io.ox/mail
#: apps/io.ox/mail/detail/view.js
msgid "Email from %1$s: %2$s"
msgstr "%1$s e-posta gönderdi: %2$s"

#. Works as a label for a sender address. Like "Sent via". If you have no good translation, use "Sender".
#: apps/io.ox/mail/detail/view.js module:io.ox/mail
msgid "Via"
msgstr "Gönderen"

#: apps/io.ox/mail/detail/view.js module:io.ox/mail
msgid "Email content"
msgstr "E-posta içeriği"

#: apps/io.ox/mail/detail/view.js module:io.ox/mail
msgid "Show entire message including all external images"
msgstr "Dış kaynaklı resimler de dahil olmak üzere iletinin tamamını göster"

#: apps/io.ox/mail/detail/view.js module:io.ox/mail
msgid "Error: Failed to load message content"
msgstr "Hata: İleti içeriği yüklenemedi"

#: apps/io.ox/mail/import.js module:io.ox/mail
msgid "Mail has been imported"
msgstr "E-posta içe aktarıldı"

#: apps/io.ox/mail/import.js module:io.ox/mail
msgid "Drop EML file here for import"
msgstr "İçe aktarılacak EML dosyasını buraya bırakın"

#: apps/io.ox/mail/listview.js module:io.ox/mail
msgid "Error: Failed to load messages"
msgstr "Hata: İletiler yüklenemedi"

#: apps/io.ox/mail/mailfilter/autoforward/indicator.js module:io.ox/mail
msgid "Auto forwarding is active"
msgstr "Otomatik iletme açık"

#: apps/io.ox/mail/mailfilter/autoforward/model.js module:io.ox/mail
msgid "autoforward"
msgstr "otomatik ilet"

#: apps/io.ox/mail/mailfilter/autoforward/view.js module:io.ox/mail
#: apps/io.ox/mail/mailfilter/vacationnotice/view.js
#: apps/io.ox/settings/util.js module:io.ox/core
msgid "Unable to load mail filter settings."
msgstr "E-posta filtreleme kuralları yüklenemedi."

#: apps/io.ox/mail/mailfilter/autoforward/view.js module:io.ox/mail
msgid "Unable to load your auto forward settings. Please retry later."
msgstr ""
"Otomatik iletme kurallarınız yüklenemedi. Lütfen daha sonra yeniden deneyin."

#: apps/io.ox/mail/mailfilter/autoforward/view.js module:io.ox/mail
#: apps/io.ox/mail/settings/pane.js
msgid "Auto forward"
msgstr "Otomatik ilet"

#: apps/io.ox/mail/mailfilter/autoforward/view.js module:io.ox/mail
msgid "Enable or disable auto forward"
msgstr "Otomatik iletmeyi aç veya kapat"

#: apps/io.ox/mail/mailfilter/autoforward/view.js module:io.ox/mail
msgid "Forward all incoming emails to this address"
msgstr "Gelen tüm e-postaları bu adrese yönlendir"

#: apps/io.ox/mail/mailfilter/autoforward/view.js module:io.ox/mail
msgid "Keep a copy of the message"
msgstr "İletinin kopyasını sakla"

#: apps/io.ox/mail/mailfilter/settings/filter.js module:io.ox/mail
msgid "Create new rule"
msgstr "Yeni kural oluştur"

#: apps/io.ox/mail/mailfilter/settings/filter.js module:io.ox/mail
msgid "Edit rule"
msgstr "Kuralı düzenle"

#: apps/io.ox/mail/mailfilter/settings/filter.js module:io.ox/mail
msgid "Save and apply"
msgstr "Kaydet ve uygula"

#: apps/io.ox/mail/mailfilter/settings/filter.js module:io.ox/mail
#: apps/io.ox/portal/settings/pane.js module:io.ox/portal
#: apps/io.ox/settings/accounts/views.js module:io.ox/settings/accounts
msgid "Edit %1$s"
msgstr "%1$s düzenle"

#: apps/io.ox/mail/mailfilter/settings/filter.js module:io.ox/mail
msgid "Process subsequent rules of %1$s"
msgstr "Sonraki %1$s kurallarını işle"

#. %1$s is the user name of the group member
#: apps/io.ox/mail/mailfilter/settings/filter.js module:io.ox/mail
#: apps/io.ox/portal/settings/pane.js module:io.ox/portal
#: apps/plugins/administration/groups/settings/members.js module:io.ox/core
msgid "Remove %1$s"
msgstr "%1$s adlı kullanıcıyı sil"

#: apps/io.ox/mail/mailfilter/settings/filter.js module:io.ox/mail
msgid "This rule contains unsupported properties. "
msgstr "Bu kuralda desteklenmeyen özellikler var. "

#: apps/io.ox/mail/mailfilter/settings/filter.js module:io.ox/mail
msgid "Drag to reorder filter rules"
msgstr "Filtre kurallarını yeniden sıralamak için sürükleyin"

#: apps/io.ox/mail/mailfilter/settings/filter.js module:io.ox/mail
msgid "Select the folder to apply the rule to"
msgstr "Kuralın uygulanacağı klasörü seçin"

#: apps/io.ox/mail/mailfilter/settings/filter.js module:io.ox/mail
msgid "Do you really want to delete this filter rule?"
msgstr "Bu filtre kuralını gerçekten silmek istiyor musunuz?"

#: apps/io.ox/mail/mailfilter/settings/filter.js module:io.ox/mail
msgid "Mail Filter Rules"
msgstr "E-posta Filtre Kuralları"

#: apps/io.ox/mail/mailfilter/settings/filter.js module:io.ox/mail
msgid "Add new rule"
msgstr "Yeni kural ekle"

#: apps/io.ox/mail/mailfilter/settings/filter.js module:io.ox/mail
msgid "There is no rule defined"
msgstr "Tanımlanmış hiç kural yok"

#: apps/io.ox/mail/mailfilter/settings/filter/actions/register.js
#: module:io.ox/mailfilter
msgid "Mark mail as"
msgstr "E-postayı işaretle"

#: apps/io.ox/mail/mailfilter/settings/filter/actions/register.js
#: module:io.ox/mailfilter
msgid "Add IMAP keyword"
msgstr "IMAP anahtar kelimesi ekle"

#: apps/io.ox/mail/mailfilter/settings/filter/actions/register.js
#: module:io.ox/mailfilter
msgid "Set color flag"
msgstr "Bayrak rengini ayarla"

#: apps/io.ox/mail/mailfilter/settings/filter/actions/register.js
#: module:io.ox/mailfilter
msgid "deleted"
msgstr "silindi"

#: apps/io.ox/mail/mailfilter/settings/filter/actions/register.js
#: module:io.ox/mailfilter
msgid "seen"
msgstr "görüldü"

#: apps/io.ox/mail/mailfilter/settings/filter/actions/register.js
#: module:io.ox/mailfilter
msgid "flagged"
msgstr "işaretli"

#: apps/io.ox/mail/mailfilter/settings/filter/actions/register.js
#: module:io.ox/mailfilter
msgid "Remove IMAP keyword"
msgstr "IMAP anahtar kelimesini sil"

#: apps/io.ox/mail/mailfilter/settings/filter/actions/register.js
#: module:io.ox/mailfilter
msgid "Keep"
msgstr "Sakla"

#. File a message into a folder
#: apps/io.ox/mail/mailfilter/settings/filter/actions/register.js
#: module:io.ox/mailfilter
msgid "File into"
msgstr "Klasöre taşı"

#. Copy a message into a folder
#: apps/io.ox/mail/mailfilter/settings/filter/actions/register.js
#: module:io.ox/mailfilter
msgid "Copy into"
msgstr "Kopyala"

#: apps/io.ox/mail/mailfilter/settings/filter/actions/register.js
#: module:io.ox/mailfilter
msgid "Redirect to"
msgstr "Yönlendir"

#: apps/io.ox/mail/mailfilter/settings/filter/actions/register.js
#: module:io.ox/mailfilter
msgid "Reject with reason"
msgstr "Sebep belirterek reddet"

#: apps/io.ox/mail/mailfilter/settings/filter/tests/register.js
#: module:io.ox/mailfilter
msgid "Nested condition"
msgstr "İç içe koşul"

#: apps/io.ox/mail/mailfilter/settings/filter/tests/register.js
#: module:io.ox/mailfilter
msgid "continue if all of these conditions are met"
msgstr "bu koşulların tümü sağlandıysa devam et"

#: apps/io.ox/mail/mailfilter/settings/filter/tests/register.js
#: module:io.ox/mailfilter
msgid "continue if any of these conditions are met"
msgstr "bu koşulların herhangi biri sağlandıysa devam et"

#: apps/io.ox/mail/mailfilter/settings/filter/tests/register.js
#: module:io.ox/mailfilter
msgid "continue if all conditions are met"
msgstr "tüm koşullar sağlandıysa devam et"

#: apps/io.ox/mail/mailfilter/settings/filter/tests/register.js
#: module:io.ox/mailfilter
#: apps/io.ox/mail/mailfilter/settings/filter/view-form.js
#: module:io.ox/settings
msgid "Add condition"
msgstr "Koşul ekle"

#: apps/io.ox/mail/mailfilter/settings/filter/tests/register.js
#: module:io.ox/mailfilter
msgid "Body"
msgstr "Gövde"

#: apps/io.ox/mail/mailfilter/settings/filter/tests/register.js
#: module:io.ox/mailfilter
msgid "Current date"
msgstr "Geçerli tarih"

#: apps/io.ox/mail/mailfilter/settings/filter/tests/register.js
#: module:io.ox/mailfilter
msgid "original time zone"
msgstr "asıl saat dilimi"

#. greater than or equal to
#: apps/io.ox/mail/mailfilter/settings/filter/tests/register.js
#: module:io.ox/mailfilter
msgid "Greater equals"
msgstr "Büyük eşittir"

#. lower than or equal to
#: apps/io.ox/mail/mailfilter/settings/filter/tests/register.js
#: module:io.ox/mailfilter
msgid "Lower equals"
msgstr "Küçük eşittir"

#: apps/io.ox/mail/mailfilter/settings/filter/tests/register.js
#: module:io.ox/mailfilter
#: apps/io.ox/mail/mailfilter/settings/filter/tests/util.js
msgid "Is exactly"
msgstr "Tam olarak"

#: apps/io.ox/mail/mailfilter/settings/filter/tests/register.js
#: module:io.ox/mailfilter
#: apps/io.ox/mail/mailfilter/settings/filter/tests/util.js
msgid "Is not exactly"
msgstr "Değil"

#. lower than the given value
#: apps/io.ox/mail/mailfilter/settings/filter/tests/register.js
#: module:io.ox/mailfilter
msgid "Lower"
msgstr "Bundan az"

#. greater than the given value
#: apps/io.ox/mail/mailfilter/settings/filter/tests/register.js
#: module:io.ox/mailfilter
msgid "Greater"
msgstr "Bundan çok"

#: apps/io.ox/mail/mailfilter/settings/filter/tests/register.js
#: module:io.ox/mailfilter
msgid "datepicker"
msgstr "tarih seçimi"

#: apps/io.ox/mail/mailfilter/settings/filter/tests/register.js
#: module:io.ox/mailfilter
msgid "Sent date"
msgstr "Gönderim tarihi"

#: apps/io.ox/mail/mailfilter/settings/filter/tests/register.js
#: module:io.ox/mailfilter
msgid "Envelope"
msgstr "Zarf"

#: apps/io.ox/mail/mailfilter/settings/filter/tests/register.js
#: module:io.ox/mailfilter
msgid "Local-part"
msgstr "Local-part"

#: apps/io.ox/mail/mailfilter/settings/filter/tests/register.js
#: module:io.ox/mailfilter
msgid "Domain"
msgstr "Alan adı"

#: apps/io.ox/mail/mailfilter/settings/filter/tests/register.js
#: module:io.ox/mailfilter
msgid "Detail"
msgstr "Ayrıntı"

#: apps/io.ox/mail/mailfilter/settings/filter/tests/register.js
#: module:io.ox/mailfilter
#: apps/io.ox/mail/mailfilter/settings/filter/tests/util.js
msgid "Header"
msgstr "Üstbilgi"

#: apps/io.ox/mail/mailfilter/settings/filter/tests/register.js
#: module:io.ox/mailfilter
msgid "Cc"
msgstr "Cc"

#: apps/io.ox/mail/mailfilter/settings/filter/tests/register.js
#: module:io.ox/mailfilter
msgid "Any recipient"
msgstr "Herhangi bir alıcı"

#: apps/io.ox/mail/mailfilter/settings/filter/tests/register.js
#: module:io.ox/mailfilter
msgid "Mailing list"
msgstr "Posta listesi"

#: apps/io.ox/mail/mailfilter/settings/filter/tests/register.js
#: module:io.ox/mailfilter
msgid "Is bigger than"
msgstr "Büyüktür"

#: apps/io.ox/mail/mailfilter/settings/filter/tests/register.js
#: module:io.ox/mailfilter
msgid "Is smaller than"
msgstr "Küçüktür"

#: apps/io.ox/mail/mailfilter/settings/filter/tests/register.js
#: module:io.ox/mailfilter
msgid "Address"
msgstr "Adres"

#: apps/io.ox/mail/mailfilter/settings/filter/tests/register.js
#: module:io.ox/mailfilter
msgid "Bcc"
msgstr "Bcc"

#: apps/io.ox/mail/mailfilter/settings/filter/tests/register.js
#: module:io.ox/mailfilter
msgid "Sender"
msgstr "Gönderen"

#. header entry - needs no different translation
#: apps/io.ox/mail/mailfilter/settings/filter/tests/register.js
#: module:io.ox/mailfilter
msgid "Resent-From"
msgstr "Resent-From"

#. header entry - needs no different translation
#: apps/io.ox/mail/mailfilter/settings/filter/tests/register.js
#: module:io.ox/mailfilter
msgid "Resent-To"
msgstr "Resent-To"

#: apps/io.ox/mail/mailfilter/settings/filter/tests/register.js
#: module:io.ox/mailfilter
msgid "String"
msgstr "Dize"

#: apps/io.ox/mail/mailfilter/settings/filter/tests/register.js
#: module:io.ox/mailfilter
msgid "Source"
msgstr "Kaynak"

#: apps/io.ox/mail/mailfilter/settings/filter/tests/util.js
#: module:io.ox/mailfilter
msgid "Part"
msgstr "Bölüm"

#: apps/io.ox/mail/mailfilter/settings/filter/tests/util.js
#: module:io.ox/mailfilter
msgid "Contains"
msgstr "Şunu içeren"

#: apps/io.ox/mail/mailfilter/settings/filter/tests/util.js
#: module:io.ox/mailfilter
msgid "Contains not"
msgstr "Şunu içermeyen"

#: apps/io.ox/mail/mailfilter/settings/filter/tests/util.js
#: module:io.ox/mailfilter
msgid "Matches"
msgstr "Şununla eşleşen"

#: apps/io.ox/mail/mailfilter/settings/filter/tests/util.js
#: module:io.ox/mailfilter
msgid "Matches not"
msgstr "Şununla eşleşmeyen"

#: apps/io.ox/mail/mailfilter/settings/filter/tests/util.js
#: module:io.ox/mailfilter
msgid "Starts with"
msgstr "Şununla başlayan"

#: apps/io.ox/mail/mailfilter/settings/filter/tests/util.js
#: module:io.ox/mailfilter
msgid "Starts not with"
msgstr "Şununla başlamayan"

#. a given string does end with a specified pattern
#: apps/io.ox/mail/mailfilter/settings/filter/tests/util.js
#: module:io.ox/mailfilter
msgid "Ends with"
msgstr "Şununla biten"

#. a given string does not end with a specified pattern
#: apps/io.ox/mail/mailfilter/settings/filter/tests/util.js
#: module:io.ox/mailfilter
msgid "Ends not with"
msgstr "Şununla bitmeyen"

#: apps/io.ox/mail/mailfilter/settings/filter/tests/util.js
#: module:io.ox/mailfilter
msgid "Regex"
msgstr "Regex"

#: apps/io.ox/mail/mailfilter/settings/filter/tests/util.js
#: module:io.ox/mailfilter
msgid "Not Regex"
msgstr "Regex değil"

#: apps/io.ox/mail/mailfilter/settings/filter/tests/util.js
#: module:io.ox/mailfilter
msgid "Exists"
msgstr "Var"

#: apps/io.ox/mail/mailfilter/settings/filter/tests/util.js
#: module:io.ox/mailfilter
msgid "Does not exist"
msgstr "Yok"

#: apps/io.ox/mail/mailfilter/settings/filter/tests/util.js
#: module:io.ox/mailfilter
msgid "matches a substring"
msgstr "bir alt dize ile eşleşen"

#: apps/io.ox/mail/mailfilter/settings/filter/tests/util.js
#: module:io.ox/mailfilter
msgid "does not match a substring"
msgstr "bir alt dize ile eşleşmeyen"

#: apps/io.ox/mail/mailfilter/settings/filter/tests/util.js
#: module:io.ox/mailfilter
msgid "an exact, full match"
msgstr "tam eşleşme"

#: apps/io.ox/mail/mailfilter/settings/filter/tests/util.js
#: module:io.ox/mailfilter
msgid "not an exact, full match "
msgstr "tam eşleşme değil "

#: apps/io.ox/mail/mailfilter/settings/filter/tests/util.js
#: module:io.ox/mailfilter
msgid "a full match (allows DOS-style wildcards)"
msgstr "tam eşleşme (DOS tarzı joker karakterler kullanılabilir)"

#: apps/io.ox/mail/mailfilter/settings/filter/tests/util.js
#: module:io.ox/mailfilter
msgid "not a full match (allows DOS-style wildcards)"
msgstr "tam eşleşme değil (DOS tarzı joker karakterler kullanılabilir)"

#: apps/io.ox/mail/mailfilter/settings/filter/view-form.js
#: module:io.ox/settings
msgid ""
"This rule applies to all messages. Please add a condition to restrict this "
"rule to specific messages."
msgstr ""
"Bu kural tüm iletilere uygulanacaktır. Kuralı belirli iletilerle sınırlamak "
"için lütfen bir koşul ekleyin."

#: apps/io.ox/mail/mailfilter/settings/filter/view-form.js
#: module:io.ox/settings
msgid "Please define at least one action."
msgstr "Lütfen en az bir eylem tanımlayın."

#: apps/io.ox/mail/mailfilter/settings/filter/view-form.js
#: module:io.ox/settings
msgid "Conditions"
msgstr "Koşullar"

#: apps/io.ox/mail/mailfilter/settings/filter/view-form.js
#: module:io.ox/settings
msgid "Add action"
msgstr "Eylem ekle"

#: apps/io.ox/mail/mailfilter/settings/filter/view-form.js
#: module:io.ox/settings
msgid "Rule name"
msgstr "Kural adı"

#: apps/io.ox/mail/mailfilter/settings/filter/view-form.js
#: module:io.ox/settings
msgid "Apply rule if all conditions are met"
msgstr "Tüm koşullar sağlanırsa kuralı uygula"

#: apps/io.ox/mail/mailfilter/settings/filter/view-form.js
#: module:io.ox/settings
msgid "Apply rule if any condition is met"
msgstr "Herhangi bir koşul sağlanırsa kuralı uygula"

#: apps/io.ox/mail/mailfilter/settings/model.js module:io.ox/mail
#: apps/io.ox/mail/mailfilter/settings/util.js
msgid "New rule"
msgstr "Yeni kural"

#: apps/io.ox/mail/mailfilter/settings/register.js module:io.ox/mail
msgid "Filter Rules"
msgstr "Filtre kuralları"

#: apps/io.ox/mail/mailfilter/settings/register.js module:io.ox/mail
msgid "Unable to load mail filter rules settings."
msgstr "E-posta filtresi kuralları yüklenemedi."

#: apps/io.ox/mail/mailfilter/settings/register.js module:io.ox/mail
msgid "Couldn't load your mail filter rules."
msgstr "E-posta filtre kurallarınız yüklenemedi."

#. This is a summary for a mail filter rule
#. Example: Keep mails from test@invalid
#: apps/io.ox/mail/mailfilter/settings/util.js module:io.ox/mail
msgid "Keep mails from %1$s"
msgstr "%1$s adresinden gelen e-postaları sakla"

#. This is a summary for a mail filter rule
#. Example: Discard mails from test@invalid
#: apps/io.ox/mail/mailfilter/settings/util.js module:io.ox/mail
msgid "Discard mails from %1$s"
msgstr "%1$s adresinden gelen e-postaları sil"

#. This is a summary for a mail filter rule
#. %1$s A user input (usually a mail address)
#. %2$s A folder selected by the user
#. Example: Move mails from test@invalid into folder INBOX
#: apps/io.ox/mail/mailfilter/settings/util.js module:io.ox/mail
msgid "Move mails from %1$s into folder %2$s"
msgstr "%1$s adresinden gelen e-postaları %2$s klasörüne taşı"

#. This is a summary for a mail filter rule
#. %1$s A user input (usually a mail address)
#. %2$s user input (expected a mail address) where the messages are redirected to
#. Example: Redirect mails from test@invalid to another@invalid
#: apps/io.ox/mail/mailfilter/settings/util.js module:io.ox/mail
msgid "Redirect mails from %1$s to %2$s"
msgstr "%1$s adresinden gelen e-postaları %2$s adresine yönlendir"

#. This is a summary for a mail filter rule
#. %1$s A user input (usually a mail address)
#. %2$s A reason which is entered by the user
#. Example: Reject mails from test@invalid with reason Invalid
#: apps/io.ox/mail/mailfilter/settings/util.js module:io.ox/mail
msgid "Reject mails from %1$s with reason %2$s"
msgstr "%1$s adresinden gelen e-postaları %2$s nedeniyle reddet"

#. This is a summary for a mail filter rule
#. Example: Mark mails from test@invalid as seen
#: apps/io.ox/mail/mailfilter/settings/util.js module:io.ox/mail
msgid "Mark mails from %1$s as seen"
msgstr "%1$s adresinden gelen e-postaları görüldü olarak işaretle"

#. This is a summary for a mail filter rule
#. Example: Mark mails from test@invalid as deleted
#: apps/io.ox/mail/mailfilter/settings/util.js module:io.ox/mail
msgid "Mark mails from %1$s as deleted"
msgstr "%1$s adresinden gelen e-postaları silindi olarak işaretle"

#. This is a summary for a mail filter rule
#. Example: Flag mails from test@invalid with a color
#: apps/io.ox/mail/mailfilter/settings/util.js module:io.ox/mail
msgid "Flag mails from %1$s with a color"
msgstr "%1$s adresinden gelen e-postaları renklendir"

#. This is a summary for a mail filter rule
#. %1$s User input (usually a mail address)
#. %2$s A tag, which is entered by the user via a text input
#. Example: Tag mails from test@invalid with SoccerTeam
#: apps/io.ox/mail/mailfilter/settings/util.js module:io.ox/mail
msgid "Tag mails from %1$s with %2$s"
msgstr "%1$s adresinden gelen e-postalara %2$s etiketini ekle"

#. This is a summary for a mail filter rule
#. Example: Keep mails to test@invalid
#: apps/io.ox/mail/mailfilter/settings/util.js module:io.ox/mail
msgid "Keep mails to %1$s"
msgstr "%1$s adresine giden-postaları sakla"

#. This is a summary for a mail filter rule
#. Example: Discard mails to test@invalid
#: apps/io.ox/mail/mailfilter/settings/util.js module:io.ox/mail
msgid "Discard mails to %1$s"
msgstr "%1$s adresine giden-postaları sil"

#. This is a summary for a mail filter rule
#. %1$s A user input (usually a mail address)
#. %2$s A folder selected by the user
#. Example: Move mails to test@invalid into folder INBOX
#: apps/io.ox/mail/mailfilter/settings/util.js module:io.ox/mail
msgid "Move mails to %1$s into folder %2$s"
msgstr "%1$s adresine giden e-postaları %2$s klasörüne taşı"

#. This is a summary for a mail filter rule
#. %1$s A user input (usually a mail address)
#. %2$s user input (expected a mail address) where the messages are redirected to
#. Example: Redirect mails to test@invalid to another@invalid
#: apps/io.ox/mail/mailfilter/settings/util.js module:io.ox/mail
msgid "Redirect mails to %1$s to %2$s"
msgstr "%1$s adresine giden e-postaları %2$s adresine yönlendir"

#. This is a summary for a mail filter rule
#. %1$s A user input (usually a mail address)
#. %2$s A reason which is entered by the user
#. Example: Reject mails to test@invalid with reason Invalid
#: apps/io.ox/mail/mailfilter/settings/util.js module:io.ox/mail
msgid "Reject mails to %1$s with reason %2$s"
msgstr "%1$s adresine giden e-postaları %2$s nedeniyle reddet"

#. This is a summary for a mail filter rule
#. Example: Mark mails to test@invalid as seen
#: apps/io.ox/mail/mailfilter/settings/util.js module:io.ox/mail
msgid "Mark mails to %1$s as seen"
msgstr "%1$s adresine giden e-postaları görüldü olarak işaretle"

#. This is a summary for a mail filter rule
#. Example: Mark mails to test@invalid as deleted
#: apps/io.ox/mail/mailfilter/settings/util.js module:io.ox/mail
msgid "Mark mails to %1$s as deleted"
msgstr "%1$s adresine giden e-postaları silindi olarak işaretle"

#. This is a summary for a mail filter rule
#. Example: Flag mails to test@invalid with a color
#: apps/io.ox/mail/mailfilter/settings/util.js module:io.ox/mail
msgid "Flag mails to %1$s with a color"
msgstr "%1$s adresine giden e-postaları renklendir"

#. This is a summary for a mail filter rule
#. %1$s User input
#. %2$s A tag, which is entered by the user via a text input
#. Example: Tag mails to test@invalid with SoccerTeam
#: apps/io.ox/mail/mailfilter/settings/util.js module:io.ox/mail
msgid "Tag mails to %1$s with %2$s"
msgstr "%1$s adresine giden e-postalara %2$s etiketini ekle"

#. This is a summary for a mail filter rule
#. Example: Keep mails with subject Some subject
#: apps/io.ox/mail/mailfilter/settings/util.js module:io.ox/mail
msgid "Keep mails with subject %1$s"
msgstr "%1$s konulu e-postaları sakla"

#. This is a summary for a mail filter rule
#. Example: Discard mails with subject Some subject
#: apps/io.ox/mail/mailfilter/settings/util.js module:io.ox/mail
msgid "Discard mails with subject %1$s"
msgstr "%1$s konulu e-postaları sil"

#. This is a summary for a mail filter rule
#. %1$s User input for mail subjects to filter for
#. %2$s A folder selected by the user
#. Example: Move mails with subject Some subject into folder INBOX
#: apps/io.ox/mail/mailfilter/settings/util.js module:io.ox/mail
msgid "Move mails with subject %1$s into folder %2$s"
msgstr "%1$s konulu e-postaları %2$s klasörüne taşı"

#. This is a summary for a mail filter rule
#. %1$s User input for mail subjects to filter for
#. %2$s user input (expected a mail address) where the messages are redirected to
#. Example: Redirect mails with subject Some subject to another@invalid
#: apps/io.ox/mail/mailfilter/settings/util.js module:io.ox/mail
msgid "Redirect mails with subject %1$s to %2$s"
msgstr "%1$s konulu e-postaları %2$s adresine yönlendir"

#. This is a summary for a mail filter rule
#. %1$s User input for mail subjects to filter for
#. %2$s A reason which is entered by the user
#. Example: Reject mails with subject Some subject with reason Invalid
#: apps/io.ox/mail/mailfilter/settings/util.js module:io.ox/mail
msgid "Reject mails with subject %1$s with reason %2$s"
msgstr "%1$s konulu e-postaları %2$s nedeniyle reddet"

#. This is a summary for a mail filter rule
#. Example: Mark mails with subject Some subject as seen
#: apps/io.ox/mail/mailfilter/settings/util.js module:io.ox/mail
msgid "Mark mails with subject %1$s as seen"
msgstr "%1$s konulu e-postaları görüldü olarak işaretle"

#. This is a summary for a mail filter rule
#. Example: Mark mails with subject Some subject as deleted
#: apps/io.ox/mail/mailfilter/settings/util.js module:io.ox/mail
msgid "Mark mails with subject %1$s as deleted"
msgstr "%1$s konulu e-postaları silindi olarak işaretle"

#. This is a summary for a mail filter rule
#. Example: Flag mails with subject Some subject with a color
#: apps/io.ox/mail/mailfilter/settings/util.js module:io.ox/mail
msgid "Flag mails with subject %1$s with a color"
msgstr "%1$s konulu e-postaları renklendir"

#. This is a summary for a mail filter rule
#. %1$s User input for mail subjects to filter for
#. %2$s A tag, which is entered by the user via a text input
#. Example: Tag mails with subject Some subject with SoccerTeam
#: apps/io.ox/mail/mailfilter/settings/util.js module:io.ox/mail
msgid "Tag mails with subject %1$s with %2$s"
msgstr "%1$s konulu e-postalara %2$s etiketini ekle"

#: apps/io.ox/mail/mailfilter/vacationnotice/indicator.js module:io.ox/mail
msgid "Your vacation notice is active"
msgstr "Tatil bildirimi aktif"

#: apps/io.ox/mail/mailfilter/vacationnotice/model.js module:io.ox/mail
msgid "vacation notice"
msgstr "tatil bildirimi"

#: apps/io.ox/mail/mailfilter/vacationnotice/model.js module:io.ox/mail
msgid "The time frame is in the past."
msgstr "Zaman dilimi geçmişte kalmış."

#: apps/io.ox/mail/mailfilter/vacationnotice/view.js module:io.ox/mail
msgid "Unable to load your vacation notice. Please retry later."
msgstr "Tatil bildiriminiz yüklenemedi. Lütfen daha sonra yeniden deneyin."

#: apps/io.ox/mail/mailfilter/vacationnotice/view.js module:io.ox/mail
#: apps/io.ox/mail/settings/pane.js apps/io.ox/mail/toolbar.js
msgid "Vacation notice"
msgstr "Tatil bildirimi"

#: apps/io.ox/mail/mailfilter/vacationnotice/view.js module:io.ox/mail
msgid "Default sender"
msgstr "Varsayılan gönderen"

#: apps/io.ox/mail/mailfilter/vacationnotice/view.js module:io.ox/mail
msgid "Enable or disable vacation notice"
msgstr "Tatil bildirimini aç veya kapat"

#: apps/io.ox/mail/mailfilter/vacationnotice/view.js module:io.ox/mail
msgid "Send vacation notice during this time only"
msgstr "Sadece bu süre boyunca tatil bildirimi gönder"

#: apps/io.ox/mail/mailfilter/vacationnotice/view.js module:io.ox/mail
msgid "End"
msgstr "Bitiş"

#: apps/io.ox/mail/mailfilter/vacationnotice/view.js module:io.ox/mail
msgid "Message"
msgstr "İleti"

#: apps/io.ox/mail/mailfilter/vacationnotice/view.js module:io.ox/mail
msgid "Show advanced options"
msgstr "Gelişmiş seçenekleri göster"

#. Context: Vacation notices
#: apps/io.ox/mail/mailfilter/vacationnotice/view.js module:io.ox/mail
msgid "Days between notices to the same sender"
msgstr "Aynı gönderene gönderilecek bildirimler arasındaki süre"

#: apps/io.ox/mail/mailfilter/vacationnotice/view.js module:io.ox/mail
msgid "Send from"
msgstr "Gönderen"

#: apps/io.ox/mail/mailfilter/vacationnotice/view.js module:io.ox/mail
msgid ""
"The Notice is sent out for messages received by %1$s. You may choose to send "
"it out for other recipient addresses too:"
msgstr ""
"Bildirim, %1$s tarafından alınan iletiler için gönderilir. Diğer alıcı "
"adresleri için de göndermeyi seçebilirsiniz:"

#: apps/io.ox/mail/main.js module:io.ox/mail
msgid "Thread"
msgstr "Dizi"

#. Quota means a general quota for mail and files
#: apps/io.ox/mail/main.js module:io.ox/mail
#: apps/plugins/portal/quota/register.js module:plugins/portal
msgid "Mail quota"
msgstr "E-posta kotası"

#: apps/io.ox/mail/main.js module:io.ox/mail
msgid "Messages"
msgstr "İletiler"

#. toolbar with 'select all' and 'sort by'
#: apps/io.ox/mail/main.js module:io.ox/mail
msgid "Messages options"
msgstr "İleti seçenekleri"

#: apps/io.ox/mail/main.js module:io.ox/mail
msgid "No message selected"
msgstr "İleti seçilmedi"

#. %1$d is the number of selected messages
#: apps/io.ox/mail/main.js module:io.ox/mail
msgid "%1$d message selected"
msgid_plural "%1$d messages selected"
msgstr[0] "%1$d ileti seçildi"
msgstr[1] "%1$d ileti seçildi"

#: apps/io.ox/mail/main.js module:io.ox/mail
msgid ""
"There are %1$d messages in this folder; not all messages are displayed in "
"the list currently."
msgstr "Bu klasörde %1$ d ileti var. Şu anda listede tüm iletiler görünmüyor."

#. This is a short version of "x messages selected", will be used in mobile mail list view
#: apps/io.ox/mail/main.js module:io.ox/mail
msgid "%1$d selected"
msgstr "%1$d seçili"

#. %1$d is number of messages; %2$d is progress in percent
#: apps/io.ox/mail/main.js module:io.ox/mail
msgid "Sending 1 message ... %2$d%"
msgid_plural "Sending %1$d messages ... %2$d%"
msgstr[0] "1 ileti gönderiliyor ... %2$d%"
msgstr[1] "%1$d ileti gönderiliyor ... %2$d%"

#: apps/io.ox/mail/mobile-toolbar-actions.js module:io.ox/mail
#: apps/io.ox/mail/toolbar.js
msgid "Reply to all recipients"
msgstr "Tüm alıcıları yanıtla"

#. Sort by messages which are flagged, "Flag" is used in dropdown
#: apps/io.ox/mail/mobile-toolbar-actions.js module:io.ox/mail
#: apps/io.ox/mail/view-options.js
msgid "Flag"
msgstr "İşaretli"

#: apps/io.ox/mail/mobile-toolbar-actions.js module:io.ox/mail
msgid "Unflag"
msgstr "İşareti kaldır"

#: apps/io.ox/mail/mobile-toolbar-actions.js module:io.ox/mail
msgid "Set color..."
msgstr "Renk belirle..."

#: apps/io.ox/mail/print.js module:io.ox/mail
msgctxt "BCC"
msgid "Blind copy"
msgstr "Gizli kopya"

#: apps/io.ox/mail/settings/compose/settings/pane.js module:io.ox/mail
msgid "Inline"
msgstr "Satır içi"

#: apps/io.ox/mail/settings/compose/settings/pane.js module:io.ox/mail
msgid "Attachment"
msgstr "Ek"

#: apps/io.ox/mail/settings/compose/settings/pane.js module:io.ox/mail
msgid "Plain text"
msgstr "Düz metin"

#: apps/io.ox/mail/settings/compose/settings/pane.js module:io.ox/mail
msgid "HTML and plain text"
msgstr "HTML ve düz metin"

#: apps/io.ox/mail/settings/compose/settings/pane.js module:io.ox/mail
msgid "Use browser default"
msgstr "Tarayıcı varsayılanını kullan"

#: apps/io.ox/mail/settings/compose/settings/pane.js module:io.ox/mail
msgctxt "settings"
msgid "Mail Compose"
msgstr "E-posta oluşturma"

#: apps/io.ox/mail/settings/compose/settings/pane.js module:io.ox/mail
msgid "Format emails as"
msgstr "E-posta biçimi"

#: apps/io.ox/mail/settings/compose/settings/pane.js module:io.ox/mail
msgid "Font"
msgstr "Yazı tipi"

#: apps/io.ox/mail/settings/compose/settings/pane.js module:io.ox/mail
msgid "Default font style"
msgstr "Varsayılan yazı tipi stili"

#: apps/io.ox/mail/settings/compose/settings/pane.js module:io.ox/mail
msgid "This is how your message text will look like."
msgstr "İleti metniniz bu şekilde görünecektir."

#: apps/io.ox/mail/settings/compose/settings/pane.js module:io.ox/mail
msgid "Forward emails as"
msgstr "E-postaları iletme biçimi"

#: apps/io.ox/mail/settings/compose/settings/pane.js module:io.ox/mail
msgid "Append vCard"
msgstr "vCard iliştir"

#: apps/io.ox/mail/settings/compose/settings/pane.js module:io.ox/mail
msgid "Insert the original email text to a reply"
msgstr "Asıl e-posta metnini yanıta ekle"

#: apps/io.ox/mail/settings/compose/settings/pane.js module:io.ox/mail
msgid "Confirm recipients when replying to a mailing list"
msgstr "Posta listesini yanıtlarken alıcıları onayla"

#: apps/io.ox/mail/settings/compose/settings/pane.js module:io.ox/mail
msgid "Default sender address"
msgstr "Varsayılan gönderen adresi"

#: apps/io.ox/mail/settings/compose/settings/pane.js module:io.ox/mail
msgid "Always add the following recipient to blind carbon copy (BCC)"
msgstr "Şu alıcıyı her zaman BCC'ye (gizli kopya) ekle"

#: apps/io.ox/mail/settings/pane.js module:io.ox/mail
msgid "Could not save settings"
msgstr "Ayarlar kaydedilemedi"

#: apps/io.ox/mail/settings/pane.js module:io.ox/mail
msgid "Allow html formatted emails"
msgstr "HTML biçimli e-postalara izin ver"

#: apps/io.ox/mail/settings/pane.js module:io.ox/mail
msgid "Color quoted lines"
msgstr "Alıntılanan satırları renklendir"

#: apps/io.ox/mail/settings/pane.js module:io.ox/mail
msgid "Use fixed-width font for text mails"
msgstr "Metin e-postalarında sabit genişlikli yazı tipi kullan"

#: apps/io.ox/mail/settings/pane.js module:io.ox/mail
msgid "Show requests for read receipts"
msgstr "Okundu bilgisi isteklerini göster"

#: apps/io.ox/mail/settings/pane.js module:io.ox/mail
msgid "Show folder with all unseen messages"
msgstr "Klasörü tüm görülmemiş iletilerle göster"

#. Should be "töne" in german, used for notification sounds. Not "geräusch"
#: apps/io.ox/mail/settings/pane.js module:io.ox/mail
msgid "Notification sounds"
msgstr "Bildirim sesleri"

#: apps/io.ox/mail/settings/pane.js module:io.ox/mail
msgid "Play sound on incoming mail"
msgstr "E-posta geldiğinde ses çal"

#: apps/io.ox/mail/settings/pane.js module:io.ox/mail
msgid "Sound"
msgstr "Ses"

#: apps/io.ox/mail/settings/pane.js module:io.ox/mail
msgid "Behavior"
msgstr "Davranış"

#: apps/io.ox/mail/settings/pane.js module:io.ox/mail
msgid "Permanently remove deleted emails"
msgstr "Silinen e-postaları kalıcı olarak kaldır"

#: apps/io.ox/mail/settings/pane.js module:io.ox/mail
msgid ""
"Automatically collect contacts in the folder \"Collected addresses\" while "
"sending"
msgstr ""
"Gönderirken kişileri otomatik olarak ''Toplanmış adresler'' klasöründe topla"

#: apps/io.ox/mail/settings/pane.js module:io.ox/mail
msgid ""
"Automatically collect contacts in the folder \"Collected addresses\" while "
"reading"
msgstr ""
"Okurken kişileri otomatik olarak ''Toplanmış adresler'' klasöründe topla"

#: apps/io.ox/mail/settings/pane.js module:io.ox/mail
msgid "Ask for mailto link registration"
msgstr "mailto bağlantılarını kaydetmeyi sor"

#: apps/io.ox/mail/settings/pane.js module:io.ox/mail
msgid "Register now"
msgstr "Hemen kaydet"

#: apps/io.ox/mail/settings/pane.js module:io.ox/mail
msgid "Change IMAP subscriptions"
msgstr "IMAP aboneliklerini değiştir"

#: apps/io.ox/mail/settings/signatures/settings/pane.js module:io.ox/mail
msgid "Signature name"
msgstr "İmza adı"

#: apps/io.ox/mail/settings/signatures/settings/pane.js module:io.ox/mail
msgid "Add signature above quoted text"
msgstr "İmzayı alıntılanan metnin üstüne ekle"

#: apps/io.ox/mail/settings/signatures/settings/pane.js module:io.ox/mail
msgid "Add signature below quoted text"
msgstr "İmzayı alıntılanan metnin altına ekle"

#: apps/io.ox/mail/settings/signatures/settings/pane.js module:io.ox/mail
msgid "Add signature"
msgstr "İmza ekle"

#: apps/io.ox/mail/settings/signatures/settings/pane.js module:io.ox/mail
msgid "Edit signature"
msgstr "İmzayı düzenle"

#: apps/io.ox/mail/settings/signatures/settings/pane.js module:io.ox/mail
msgid "Please enter a valid name"
msgstr "Lütfen geçerli bir ad yazın"

#: apps/io.ox/mail/settings/signatures/settings/pane.js module:io.ox/mail
msgid "Import signatures"
msgstr "İmzaları içe aktar"

#: apps/io.ox/mail/settings/signatures/settings/pane.js module:io.ox/mail
msgid ""
"You can import all existing signatures from the previous product generation "
"at once."
msgstr ""
"Önceki nesil üründe bulunan imzalarınızı tek seferde içe aktarabilirsiniz."

#: apps/io.ox/mail/settings/signatures/settings/pane.js module:io.ox/mail
msgid "Delete old signatures after import"
msgstr "İçe aktarımdan sonra eski imzaları sil"

#: apps/io.ox/mail/settings/signatures/settings/pane.js module:io.ox/mail
msgid "No preview available"
msgstr "Ön izleme mevcut değil"

#: apps/io.ox/mail/settings/signatures/settings/pane.js module:io.ox/mail
#: apps/io.ox/settings/security/certificates/settings/utils.js
#: module:io.ox/settings/certificates
msgid "Signature"
msgstr "İmza"

#: apps/io.ox/mail/settings/signatures/settings/pane.js module:io.ox/mail
msgid "Add new signature"
msgstr "Yeni imza ekle"

#: apps/io.ox/mail/settings/signatures/settings/pane.js module:io.ox/mail
msgid "Default signature"
msgstr "Varsayılan imza"

#: apps/io.ox/mail/settings/signatures/settings/pane.js module:io.ox/mail
msgid "Default signature for replies or forwardings"
msgstr "Yanıtlar ve iletilenler için varsayılan imza"

#: apps/io.ox/mail/settings/signatures/settings/pane.js module:io.ox/mail
msgid "Default signature for new messages"
msgstr "Yeni iletiler için varsayılan imza"

#: apps/io.ox/mail/settings/signatures/settings/pane.js module:io.ox/mail
msgid "Default signature for replies or forwards"
msgstr "Yanıtlar ve iletilenler için varsayılan imza"

#: apps/io.ox/mail/statistics.js module:io.ox/mail
msgid "Top 10 you sent mail to"
msgstr "En çok e-posta gönderdiğiniz 10 kişi"

#: apps/io.ox/mail/statistics.js module:io.ox/mail
msgid "Top 10 you got mail from"
msgstr "En çok e-posta aldığınız 10 kişi"

#: apps/io.ox/mail/statistics.js module:io.ox/mail
msgid "Mails per week-day (%)"
msgstr "İş günü başına e-posta (%)"

#: apps/io.ox/mail/statistics.js module:io.ox/mail
msgid "Mails per hour (%)"
msgstr "Saat başına e-posta (%)"

#: apps/io.ox/mail/statistics.js module:io.ox/mail apps/io.ox/mail/toolbar.js
msgid "Statistics"
msgstr "İstatistikler"

#: apps/io.ox/mail/threadview.js module:io.ox/mail
msgid "Back to list"
msgstr "Listeye dön"

#: apps/io.ox/mail/threadview.js module:io.ox/mail
msgid "Previous message"
msgstr "Önceki ileti"

#: apps/io.ox/mail/threadview.js module:io.ox/mail
msgid "Next message"
msgstr "Sonraki ileti"

#: apps/io.ox/mail/threadview.js module:io.ox/mail
msgid "Conversation"
msgstr "Yazışma"

#: apps/io.ox/mail/threadview.js module:io.ox/mail
msgid "Open all messages"
msgstr "Tüm iletileri aç"

#: apps/io.ox/mail/threadview.js module:io.ox/mail
msgid "Open/close all messages"
msgstr "Tüm iletileri aç/kapat"

#: apps/io.ox/mail/threadview.js module:io.ox/mail
msgid "Close all messages"
msgstr "Tüm iletileri kapat"

#: apps/io.ox/mail/toolbar.js module:io.ox/mail
msgid "Edit draft"
msgstr "Taslağı düzenle"

#: apps/io.ox/mail/toolbar.js module:io.ox/mail
msgid "Edit copy"
msgstr "Kopyayı düzenle"

#: apps/io.ox/mail/toolbar.js module:io.ox/mail
msgid "Set category"
msgstr "Kategoriyi ayarla"

#: apps/io.ox/mail/toolbar.js module:io.ox/mail
msgid "Vertical"
msgstr "Dikey"

#: apps/io.ox/mail/toolbar.js module:io.ox/mail
msgid "Horizontal"
msgstr "Yatay"

#: apps/io.ox/mail/toolbar.js module:io.ox/mail apps/io.ox/portal/widgets.js
#: module:io.ox/portal apps/plugins/portal/mail/register.js
#: module:plugins/portal
msgid "Inbox"
msgstr "Gelen kutusu"

#: apps/io.ox/mail/toolbar.js module:io.ox/mail
msgid "Use categories"
msgstr "Kategorileri kullan"

#. term is followed by a space and three dots (' …')
#. the dots refer to the term 'Categories' right above this dropdown entry
#. so user reads it as 'Configure Categories'
#: apps/io.ox/mail/toolbar.js module:io.ox/mail
msgid "Configure"
msgstr "Yapılandır"

#: apps/io.ox/mail/toolbar.js module:io.ox/mail
msgid "Text preview"
msgstr "Metin ön izlemesi"

#: apps/io.ox/mail/toolbar.js module:io.ox/mail
msgid "Contact pictures"
msgstr "Kişi resimleri"

#: apps/io.ox/mail/toolbar.js module:io.ox/mail
msgid "Exact dates"
msgstr "Kesin tarihler"

#: apps/io.ox/mail/toolbar.js module:io.ox/mail
msgid "Message size"
msgstr "İleti boyutu"

#: apps/io.ox/mail/util.js module:io.ox/core
msgid "Unknown sender"
msgstr "Bilinmeyen gönderen"

#: apps/io.ox/mail/util.js module:io.ox/core
msgid "No recipients"
msgstr "Alıcı yok"

#: apps/io.ox/mail/util.js module:io.ox/core
msgctxt "E-Mail"
msgid "High priority"
msgstr "Yüksek öncelik"

#: apps/io.ox/mail/util.js module:io.ox/core
msgctxt "E-Mail"
msgid "Low priority"
msgstr "Düşük öncelik"

#: apps/io.ox/mail/util.js module:io.ox/core
msgid "Primary account"
msgstr "Birincil hesap"

#: apps/io.ox/mail/util.js module:io.ox/core
msgid "Be careful with this message. It might be spam or a phishing mail."
msgstr "Bu e-postaya dikkat edin. Dolandırıcılık veya aldatma amaçlı olabilir."

#: apps/io.ox/mail/util.js module:io.ox/core
msgid "This is a dangerous email containing spam or malware."
msgstr ""
"Bu e-posta, spam veya kötü amaçlı yazılım içerdiğinden tehlikeli olabilir."

#: apps/io.ox/mail/util.js module:io.ox/core
msgid "We could not verify that this email is from %1$s."
msgstr "Bu e-postanın %1$s adresinden geldiğini doğrulayamadık."

#: apps/io.ox/mail/util.js module:io.ox/core
msgid "We could verify that this email is from %1$s."
msgstr "Bu e-postanın %1$s adresinden geldiğini doğruladık."

#: apps/io.ox/mail/util.js module:io.ox/core
msgid "message"
msgstr "ileti"

#: apps/io.ox/mail/view-options.js module:io.ox/mail
msgid "Search in"
msgstr "Aranacak yer"

#: apps/io.ox/mail/view-options.js module:io.ox/mail
msgid "Current folder"
msgstr "Geçerli klasör"

#. Context: mail search. Label for <input>.
#: apps/io.ox/mail/view-options.js module:io.ox/mail
msgid "Contains words"
msgstr "Şu kelimeleri içeren"

#. Context: mail search. Label for checbbox.
#: apps/io.ox/mail/view-options.js module:io.ox/mail
msgid "Has attachments"
msgstr "Ekleri var"

#: apps/io.ox/mail/view-options.js module:io.ox/mail
msgid "Conversations"
msgstr "Yazışmalar"

#. Sort options drop-down
#: apps/io.ox/mail/view-options.js module:io.ox/mail
msgctxt "dropdown"
msgid "Sort"
msgstr "Sırala"

#: apps/io.ox/mail/view-options.js module:io.ox/mail
msgid "All messages in this folder"
msgstr "Bu klasördeki tüm iletiler"

#. 'All' options drop-down (lead to 'Delete ALL messages', 'Mark ALL messages as read', etc.)
#: apps/io.ox/mail/view-options.js module:io.ox/mail
msgctxt "dropdown"
msgid "All"
msgstr "Tümü"

#: apps/io.ox/multifactor/factorRenderer.js module:io.ox/core/boot
msgid "SMS Code"
msgstr "SMS kodu"

#: apps/io.ox/multifactor/factorRenderer.js module:io.ox/core/boot
msgid "Web auth"
msgstr "Web auth"

#: apps/io.ox/multifactor/factorRenderer.js module:io.ox/core/boot
msgid "Security Token"
msgstr "Güvenlik jetonu"

#: apps/io.ox/multifactor/factorRenderer.js module:io.ox/core/boot
msgid "Yubikey"
msgstr "Yubikey"

#: apps/io.ox/multifactor/factorRenderer.js module:io.ox/core/boot
msgid "Google Authenticator"
msgstr "Google Authenticator"

#: apps/io.ox/multifactor/factorRenderer.js module:io.ox/core/boot
msgid "Recovery code"
msgstr "Kurtarmayı kodu"

#: apps/io.ox/multifactor/lost.js module:io.ox/core/boot
msgid ""
"There are no backup devices available for this account. Please notify "
"support for help."
msgstr ""
"Bu hesap için kullanılabilir yedek cihaz yok. Yardım almak isterseniz destek "
"ekibimizle iletişime geçebilirsiniz."

#: apps/io.ox/multifactor/lost.js module:io.ox/core/boot
msgid "Authentication failure. Please try reloading the page."
msgstr "Kimlik doğrulama hatası. Lütfen sayfayı yenilemeyi deneyin."

#: apps/io.ox/multifactor/settings.js module:io.ox/core/boot
#: apps/io.ox/multifactor/views/constants.js
msgid "2-Step Verification"
msgstr "2 Adımlı Doğrulama"

#: apps/io.ox/multifactor/settings/pane.js module:io.ox/core/boot
msgctxt "app"
msgid "2-Step Verification"
msgstr "2 Adımlı Doğrulama"

#: apps/io.ox/multifactor/settings/pane.js module:io.ox/core/boot
msgid "Verification Options"
msgstr "Doğrulama seçenekleri"

#: apps/io.ox/multifactor/settings/pane.js module:io.ox/core/boot
msgid "Recovery Options"
msgstr "Kurtarma Seçenekleri"

#: apps/io.ox/multifactor/settings/pane.js module:io.ox/core/boot
msgid "No 2-Step verification options configured yet."
msgstr "2 adımlı doğrulama seçenekleri henüz yapılandırılmadı."

#: apps/io.ox/multifactor/settings/pane.js module:io.ox/core/boot
msgid "Add recovery option"
msgstr "Kurtarma seçeneği ekle"

#: apps/io.ox/multifactor/settings/pane.js module:io.ox/core/boot
msgid "Add verification option"
msgstr "Doğrulama seçeneği ekle"

#. Error message when trying to get available providers from middleware
#: apps/io.ox/multifactor/settings/pane.js module:io.ox/core/boot
msgid "Problem getting 2-step verification providers"
msgstr "2 adımlı doğrulama sağlayıcıları alınırken sorun oluştu"

#: apps/io.ox/multifactor/settings/views/addDevice.js module:io.ox/core/boot
msgid "Add Multifactor Device"
msgstr "Çok faktörlü doğrulama cihazı ekle"

#: apps/io.ox/multifactor/settings/views/addDevice.js module:io.ox/core/boot
msgid "Please enter the phone number for the device."
msgstr "Lütfen cihazın telefon numarasını yazın."

#. Catch all error when trying to set up a new 2step device
#: apps/io.ox/multifactor/settings/views/addDevice.js module:io.ox/core/boot
msgid "Something went wrong. Please try again later."
msgstr "Bir şeyler ters gitti. Lütfen daha sonra tekrar deneyin."

#: apps/io.ox/multifactor/settings/views/addDevice.js module:io.ox/core/boot
msgid "Please only use numeric characters for phone number"
msgstr "Telefon numarasında yalnızca sayısal karakterler kullanın"

#: apps/io.ox/multifactor/settings/views/addMultifactorView.js
#: module:io.ox/core/boot
msgid "Add Recovery Option"
msgstr "Kurtarma seçeneği ekle"

#: apps/io.ox/multifactor/settings/views/addMultifactorView.js
#: module:io.ox/core/boot
msgid "Add Verification Option"
msgstr "Doğrulama seçeneği ekle"

#: apps/io.ox/multifactor/settings/views/addMultifactorView.js
#: module:io.ox/core/boot
msgid ""
"In the event you lose or are unable to use your authentication device, your "
"account will be locked out unless you set up a recovery method. We strongly "
"recommend that you do so now."
msgstr ""
"Kurtarma yöntemini ayarlamazsanız, kimlik doğrulama cihazınızı kaybetmeniz "
"veya kullanamamanız durumunda hesabınız kilitli kalır. Kurtarma yöntemini "
"şimdi ayarlamanızı şiddetle öneririz."

#: apps/io.ox/multifactor/settings/views/addMultifactorView.js
#: module:io.ox/core/boot
msgid "No providers available"
msgstr "Kullanılabilir sağlayıcı yok"

#: apps/io.ox/multifactor/settings/views/addMultifactorView.js
#: module:io.ox/core/boot
msgid "Code via text message"
msgstr "Kısa mesaj kodu"

#: apps/io.ox/multifactor/settings/views/addMultifactorView.js
#: module:io.ox/core/boot
msgid "Use a FIDO2 compatible device to authenticate your identity."
msgstr "Kimliğinizi doğrulamak için FIDO2 uyumlu bir cihaz kullanın."

#: apps/io.ox/multifactor/settings/views/addMultifactorView.js
#: module:io.ox/core/boot
msgid "Yubikey, Google Security Keys, or compatible FIDO device"
msgstr "Yubikey, Google Güvenlik Anahtarı veya uyumlu bir FIDO cihazı"

#: apps/io.ox/multifactor/settings/views/addMultifactorView.js
#: module:io.ox/core/boot
msgid "Use Yubikey's One Time Password System"
msgstr "Yubikey'in tek seferlik parola (OTP) sistemini kullan"

#: apps/io.ox/multifactor/settings/views/addMultifactorView.js
#: module:io.ox/core/boot
msgid "Google Authenticator or compatible"
msgstr "Google Authenticator veya uyumlu bir uygulama"

#: apps/io.ox/multifactor/settings/views/addMultifactorView.js
#: module:io.ox/core/boot
msgid "Backup code to access your account."
msgstr "Hesabınıza erişmeniz için yedek kodu."

#: apps/io.ox/multifactor/settings/views/addMultifactorView.js
#: module:io.ox/core/boot
msgid "Unknown system"
msgstr "Bilinmeyen sistem"

#: apps/io.ox/multifactor/settings/views/backupStringRegistrationView.js
#: module:io.ox/core/boot
#: apps/io.ox/multifactor/settings/views/printBackupString.js
msgid "Recovery Code"
msgstr "Kurtarma kodu"

#: apps/io.ox/multifactor/settings/views/backupStringRegistrationView.js
#: module:io.ox/core/boot
msgid ""
"This is your recovery code. Please write it down, print it, or save the "
"file. Be sure to save this in a secure location."
msgstr ""
"Bu sizin kurtarma kodunuz. Lütfen bunu bir yere yazarak, çıktısını alarak "
"veya dosyayı kaydederek güvenli bir yerde saklayın."

#. this is a file name that stores the a long recovery code
#: apps/io.ox/multifactor/settings/views/backupStringRegistrationView.js
#: module:io.ox/core/boot
msgid "recovery"
msgstr "kurtarma"

#: apps/io.ox/multifactor/settings/views/deleteMultifactorView.js
#: module:io.ox/core/boot
msgid "Delete Multifactor Device"
msgstr "Çok faktörlü doğrulama cihazını sil"

#. Devices are named.  This is the text for the deleting a multifactor device
#: apps/io.ox/multifactor/settings/views/deleteMultifactorView.js
#: module:io.ox/core/boot
msgid "This will delete the device named %s."
msgstr "%s adlı cihaz silinecektir."

#: apps/io.ox/multifactor/settings/views/deleteMultifactorView.js
#: module:io.ox/core/boot
msgid "Unable to delete"
msgstr "Silinemedi"

#: apps/io.ox/multifactor/settings/views/editMultifactorView.js
#: module:io.ox/core/boot
msgid "Edit Multifactor Device"
msgstr "Çok faktörlü doğrulama cihazını düzenle"

#: apps/io.ox/multifactor/settings/views/editMultifactorView.js
#: module:io.ox/core/boot
msgid "This will edit the name for device (%s)"
msgstr "Bu işlem, %s adlı cihazın adını düzenleyecektir"

#: apps/io.ox/multifactor/settings/views/editMultifactorView.js
#: module:io.ox/core/boot
msgid "This will assign a name to the device"
msgstr "Bu işlem, cihaza bir ad atayacaktır"

#: apps/io.ox/multifactor/settings/views/editMultifactorView.js
#: module:io.ox/core/boot
msgid "Unable to edit name."
msgstr "Ad düzenlenemedi."

#: apps/io.ox/multifactor/settings/views/smsRegistrationView.js
#: module:io.ox/core/boot
#: apps/io.ox/multifactor/settings/views/u2fRegistrationView.js
msgid "Confirm Code"
msgstr "Kodu doğrulayın"

#: apps/io.ox/multifactor/settings/views/smsRegistrationView.js
#: module:io.ox/core/boot
msgid "Please enter the validation code we just sent to your device."
msgstr "Lütfen cihazınıza gönderdiğiniz doğrulama kodunu yazın."

#: apps/io.ox/multifactor/settings/views/smsRegistrationView.js
#: module:io.ox/core/boot
#: apps/io.ox/multifactor/settings/views/totpRegistrationView.js
msgid "Bad input or server error. Please try again."
msgstr "Hatalı girdi veya sunucu hatası. Lütfen yeniden deneyin."

#: apps/io.ox/multifactor/settings/views/smsRegistrationView.js
#: module:io.ox/core/boot
#: apps/io.ox/multifactor/settings/views/totpRegistrationView.js
msgid "Bad verification code. Please try again"
msgstr "Yanlış doğrulama kodu. Lütfen yeniden deneyin"

#: apps/io.ox/multifactor/settings/views/totpRegistrationView.js
#: module:io.ox/core/boot
msgid "Authenticator Registration"
msgstr "Kimlik doğrulayıcı kaydı"

#: apps/io.ox/multifactor/settings/views/totpRegistrationView.js
#: module:io.ox/core/boot
msgid "Scan the QR code with your authenticator."
msgstr "QR kodunu kimlik doğrulama uygulamanızla tarayın."

#: apps/io.ox/multifactor/settings/views/totpRegistrationView.js
#: module:io.ox/core/boot
msgid "Click to copy URL to clipboard"
msgstr "Adresi panoya kopyalamak için tıklayın"

#: apps/io.ox/multifactor/settings/views/totpRegistrationView.js
#: module:io.ox/core/boot
msgid ""
"If scanning does not work, you may be able to enter the following setup code."
msgstr "Tarama işe yaramazsa aşağıdaki kurulum kodunu girebilirsiniz."

#: apps/io.ox/multifactor/settings/views/totpRegistrationView.js
#: module:io.ox/core/boot
msgid ""
"Once complete, please enter an authentication code to verify everything is "
"configured properly."
msgstr ""
"İşlem bittikten sonra her şeyin düzgün yapılandırıldığını onaylamak için "
"lütfen doğrulama kodunu yazın."

#: apps/io.ox/multifactor/settings/views/u2fRegistrationView.js
#: module:io.ox/core/boot
msgid "Please touch/activate your device"
msgstr "Lütfen cihazınıza dokunun/etkinleştirin"

#: apps/io.ox/multifactor/settings/views/u2fRegistrationView.js
#: module:io.ox/core/boot
msgid "Device is already registered"
msgstr "Cihaz zaten kayıtlı"

#: apps/io.ox/multifactor/settings/views/u2fRegistrationView.js
#: module:io.ox/core/boot
msgid "Problem registering device"
msgstr "Cihaz kaydetme sorunu"

#: apps/io.ox/multifactor/settings/views/u2fRegistrationView.js
#: module:io.ox/core/boot
msgid "Failed to register device"
msgstr "Cihaz kaydedilemedi"

#: apps/io.ox/multifactor/settings/views/u2fRegistrationView.js
#: module:io.ox/core/boot
msgid "Failed to register device."
msgstr "Cihaz kaydedilemedi."

#: apps/io.ox/multifactor/views/backupProvider.js module:io.ox/core/boot
msgid "Upload Recovery File"
msgstr "Kurtarma dosyasını yükle"

#: apps/io.ox/multifactor/views/backupProvider.js module:io.ox/core/boot
msgid "Please enter the recovery code"
msgstr "Lütfen kurtarma kodunu yazın"

#: apps/io.ox/multifactor/views/backupProvider.js module:io.ox/core/boot
msgid "Next 4 characters of the backup string"
msgstr "Yedek kodunun sonraki 4 karakteri"

#: apps/io.ox/multifactor/views/constants.js module:io.ox/core/boot
msgid "I lost my device"
msgstr "Cihazımı kaybettim"

#: apps/io.ox/multifactor/views/constants.js module:io.ox/core/boot
msgid "Reauthentication required for this action"
msgstr "Bu eylem için kimlik doğrulaması gerekiyor"

#: apps/io.ox/multifactor/views/constants.js module:io.ox/core/boot
msgid "Select 2-Step Verification Method"
msgstr "2 adımlı doğrulama yöntemini seçin"

#: apps/io.ox/multifactor/views/selectDeviceView.js module:io.ox/core/boot
msgid "Please select a device to use for additional authentication"
msgstr "Ek doğrulama amacıyla kullanacağınız cihazı seçin"

#: apps/io.ox/multifactor/views/smsProvider.js module:io.ox/core/boot
msgid "New code sent."
msgstr "Yeni kod gönderildi."

#: apps/io.ox/multifactor/views/smsProvider.js module:io.ox/core/boot
msgid "A new code was sent to your SMS device. Please enter the code."
msgstr "SMS cihazınıza yeni bir kod gönderildi. Lütfen kodu yazın."

#: apps/io.ox/multifactor/views/smsProvider.js module:io.ox/core/boot
msgid ""
"You secured your account with 2-Step Verification. Please enter the "
"verification code we sent to the phone *****%s."
msgstr ""
"Hesabınızda 2 adımlı doğrulamayı etkinleştirdiniz. Lütfen *****%s numaralı "
"telefona gönderdiğimiz doğrulama kodunu yazın."

#: apps/io.ox/multifactor/views/totpProvider.js module:io.ox/core/boot
msgid ""
"You secured your account with 2-Step Verification. Please enter the "
"verification code from the Authenticator App."
msgstr ""
"Hesabınızda 2 adımlı doğrulamayı etkinleştirdiniz. Lütfen Authenticator "
"uygulamasında görünen doğrulama kodunu yazın."

#: apps/io.ox/multifactor/views/u2fProvider.js module:io.ox/core/boot
msgid ""
"You secured your account with 2-Step Verification. Please use your "
"authentication token to complete verification."
msgstr ""
"Hesabınızda 2 adımlı doğrulamayı etkinleştirdiniz. Doğrulamayı tamamlamak "
"için lütfen kimlik doğrulama cihazınızı kullanın."

#: apps/io.ox/multifactor/views/u2fProvider.js module:io.ox/core/boot
msgid ""
"This browser is not compatible with your configured authentication device. "
"Please use Chrome browser, or Firefox with U2F enabled."
msgstr ""
"Bu tarayıcı, yapılandırılmış kimlik doğrulama cihazınızla uyumlu değil. "
"Lütfen U2F özelliğine sahip Chrome veya Firefox'u kullanın."

#. Error message when trying to use a USB Keyfob to verify identity, maybe wrong website
#: apps/io.ox/multifactor/views/u2fProvider.js module:io.ox/core/boot
msgid ""
"Bad parameters for authenticating with this key. Possibly wrong URL domain "
"for this key."
msgstr ""
"Bu anahtarla kimlik doğrulaması için parametreler hatalı. Muhtemelen "
"anahtarın URL alan adı yanlış."

#. Error message when trying to use a USB Keyfob to verify identity.  Some configuration is wrong
#: apps/io.ox/multifactor/views/u2fProvider.js module:io.ox/core/boot
msgid "Configuration not supported"
msgstr "Yapılandırma desteklenmiyor"

#. Error message when trying to use a USB Keyfob to verify identity.  Probably wrong key
#: apps/io.ox/multifactor/views/u2fProvider.js module:io.ox/core/boot
msgid "This device is not eligible for this request. Wrong hardware key?"
msgstr ""
"Bu cihaz bu istekte bulunmaya yetkili değil. Yanlış donanımsal anahtarı "
"takmış olabilir misiniz?"

#: apps/io.ox/multifactor/views/u2fProvider.js module:io.ox/core/boot
msgid "Timeout"
msgstr "Zaman aşımı"

#. Error message when trying to use a USB Keyfob to verify identity  Error with authenticating
#: apps/io.ox/multifactor/views/u2fProvider.js module:io.ox/core/boot
msgid "Error authenticating. Please reload browser and try again."
msgstr "Kimlik doğrulama hatası. Lütfen tarayıcıyı yenileyip tekrar deneyin."

#: apps/io.ox/notes/mediator.js module:io.ox/notes
msgid "Topics"
msgstr "Konular"

#: apps/io.ox/notes/mediator.js module:io.ox/notes
msgid "Preview not available"
msgstr "Ön izleme mevcut değil"

#: apps/io.ox/notes/toolbar.js module:io.ox/notes
msgid "New note"
msgstr "Yeni not"

#: apps/io.ox/notes/toolbar.js module:io.ox/notes
msgid "Send by mail"
msgstr "E-posta ile gönder"

#: apps/io.ox/oauth/backbone.js module:io.ox/oauth
msgid "Sign in with Google. This will add your Gmail account."
<<<<<<< HEAD
msgstr ""
=======
msgstr "Google ile giriş yapın. Bu işlem Gmail hesabınızı ekler."
>>>>>>> 4d2c175d

#. %1$s is the display name of the account
#. e.g. My Xing account
#: apps/io.ox/oauth/keychain.js module:io.ox/core
msgid "My %1$s account"
msgstr "%1$s hesabım"

#. %1$s is the display name of the account
#. %2$d number, if more than one account of the same service
#. e.g. My Xing account
#: apps/io.ox/oauth/keychain.js module:io.ox/core
msgid "My %1$s account (%2$d)"
msgstr "%1$s hesabım (%2$s)"

#: apps/io.ox/oauth/reauth_handler.js module:io.ox/core
msgid "Reauthorize"
msgstr "Yeniden yetkilendir"

#. link title for related accounts into the corresponding folder
#. %1$s - the name of the folder to link into, e.g. "My G-Calendar"
#. %2$s - the translated name of the application the link points to, e.g. "Mail", "Drive"
#: apps/io.ox/oauth/settings.js module:io.ox/settings
msgid "Open %1$s in %2$s"
msgstr "%1$s klasörünü %2$s ile aç"

#: apps/io.ox/oauth/settings.js module:io.ox/settings
msgid "Account Name"
msgstr "Hesap adı"

#. %1$s: app store name
#: apps/io.ox/onboarding/clients/config.js module:io.ox/core/onboarding
msgid "Mac App Store"
msgstr "Mac App Store"

#. %1$s: app store name
#: apps/io.ox/onboarding/clients/config.js module:io.ox/core/onboarding
msgid "Get the App from %1$s."
msgstr "Uygulamayı %1$s üzerinden indirin."

#. %1$s: app store name
#: apps/io.ox/onboarding/clients/config.js module:io.ox/core/onboarding
msgid "App Store"
msgstr "App Store"

#. %1$s: app store name
#: apps/io.ox/onboarding/clients/config.js module:io.ox/core/onboarding
msgid "Google Play"
msgstr "Google Play"

#. %1$s: app store name
#: apps/io.ox/onboarding/clients/config.js module:io.ox/core/onboarding
msgid "Get the App from %1$s"
msgstr "Uygulamayı %1$s üzerinden indirin"

#: apps/io.ox/onboarding/clients/config.js module:io.ox/core/onboarding
msgid "Download the application."
msgstr "Uygulamayı indirin."

#: apps/io.ox/onboarding/clients/config.js module:io.ox/core/onboarding
msgid "Get your device configured by email."
msgstr "Cihazınızı e-posta ile yapılandırın."

#: apps/io.ox/onboarding/clients/config.js module:io.ox/core/onboarding
msgid ""
"iOS devices can be automatically configured by installing the configuration "
"profile."
msgstr ""
"iOS cihazlara yapılandırma profilini yükleyerek cihazları otomatik "
"yapılandırabilirsiniz."

#: apps/io.ox/onboarding/clients/config.js module:io.ox/core/onboarding
msgid "CalDAV"
msgstr "CalDAV"

#: apps/io.ox/onboarding/clients/config.js module:io.ox/core/onboarding
msgid "CardDAV"
msgstr "CardDAV"

#: apps/io.ox/onboarding/clients/config.js module:io.ox/core/onboarding
msgid "IMAP"
msgstr "IMAP"

#: apps/io.ox/onboarding/clients/config.js module:io.ox/core/onboarding
msgid "Server Name"
msgstr "Sunucu adı"

#: apps/io.ox/onboarding/clients/config.js module:io.ox/core/onboarding
msgid "Port"
msgstr "Port"

#: apps/io.ox/onboarding/clients/config.js module:io.ox/core/onboarding
msgid "User Name"
msgstr "Kullanıcı adı"

#: apps/io.ox/onboarding/clients/config.js module:io.ox/core/onboarding
msgid "Connection"
msgstr "Bağlantı"

#: apps/io.ox/onboarding/clients/config.js module:io.ox/core/onboarding
msgid "SMTP"
msgstr "SMTP"

#: apps/io.ox/onboarding/clients/config.js module:io.ox/core/onboarding
msgid "EAS"
msgstr "EAS"

#: apps/io.ox/onboarding/clients/extensions.js module:io.ox/core/onboarding
msgid "Show or hide alternative options for advanced users."
msgstr ""
"İleri düzey kullanıcılara yönelik alternatif seçenekleri göster veya gizle."

#: apps/io.ox/onboarding/clients/extensions.js module:io.ox/core/onboarding
msgid "Show more options"
msgstr "Daha fazla seçenek göster"

#: apps/io.ox/onboarding/clients/extensions.js module:io.ox/core/onboarding
msgid "Show less options"
msgstr "Daha az seçenek göster"

#: apps/io.ox/onboarding/clients/extensions.js module:io.ox/core/onboarding
msgid "Manual Configuration"
msgstr "Elle yapılandırma"

#: apps/io.ox/onboarding/clients/extensions.js module:io.ox/core/onboarding
msgid "Automatic Configuration (via SMS)"
msgstr "Otomatik yapılandırma (SMS ile)"

#: apps/io.ox/onboarding/clients/extensions.js module:io.ox/core/onboarding
msgid ""
"Please enter your mobile phone number, and we´ll send you a link to "
"automatically configure your iOS device! It´s that simple!"
msgstr ""
"Lütfen cep telefonu numaranızı yazın. iOS cihazınızı otomatik olarak "
"yapılandırabileceğiniz bağlantıyı telefonunuza göndereceğiz."

#: apps/io.ox/onboarding/clients/extensions.js module:io.ox/core/onboarding
msgid "Please confirm"
msgstr "Lütfen onaylayın"

#. %1$s: a cell phone number
#: apps/io.ox/onboarding/clients/extensions.js module:io.ox/core/onboarding
msgid "Link will be sent to %1$s"
msgstr "Bağlantı %1$s numaralı telefona gönderilecek"

#: apps/io.ox/onboarding/clients/extensions.js module:io.ox/core/onboarding
msgid "Configuration Email"
msgstr "Yapılandırma e-postası"

#: apps/io.ox/onboarding/clients/extensions.js module:io.ox/core/onboarding
#: apps/io.ox/onboarding/clients/view-mobile.js
msgid "Automatic Configuration"
msgstr "Otomatik yapılandırma"

#: apps/io.ox/onboarding/clients/extensions.js module:io.ox/core/onboarding
msgid "Download profile"
msgstr "Profili indir"

#: apps/io.ox/onboarding/clients/extensions.js module:io.ox/core/onboarding
msgid "Installation"
msgstr "Kurulum"

#. button: hide collapsable content
#: apps/io.ox/onboarding/clients/view-mobile.js module:io.ox/core/onboarding
#: apps/io.ox/tasks/edit/view-template.js module:io.ox/tasks/edit
msgid "Show details"
msgstr "Ayrıntıları göster"

#: apps/io.ox/onboarding/clients/view-mobile.js module:io.ox/core/onboarding
msgid "Install"
msgstr "Kur"

#: apps/io.ox/onboarding/clients/view-mobile.js module:io.ox/core/onboarding
#: apps/io.ox/onboarding/clients/wizard.js
msgid "Premium"
msgstr "Premium"

#: apps/io.ox/onboarding/clients/view-mobile.js module:io.ox/core/onboarding
msgid "Connect this device"
msgstr "Bu cihazı bağla"

#. title for 1st and snd step of the client onboarding wizard
#. users can configure their devices to access/sync appsuites data (f.e. install ox mail app)
#. %1$s the product name
#: apps/io.ox/onboarding/clients/wizard.js module:io.ox/core/onboarding
#: apps/plugins/portal/client-onboarding/register.js module:plugins/portal
#, c-format
msgid "Take %1$s with you! Stay up-to-date on your favorite devices."
msgstr ""
"%1$s hep yanınızda! Onu en sevdiğiniz cihazlarınıza da yükleyebilirsiniz."

#: apps/io.ox/onboarding/clients/wizard.js module:io.ox/core/onboarding
msgid "back"
msgstr "geri"

#. user can choose between windows, android, apple (usually)
#: apps/io.ox/onboarding/clients/wizard.js module:io.ox/core/onboarding
msgid "Please select the platform of your device."
msgstr "Lütfen cihazınızın platformunu seçin."

#: apps/io.ox/onboarding/clients/wizard.js module:io.ox/core/onboarding
msgid "list of available platforms"
msgstr "kullanılabilir platform listesi"

#. user can choose between smartphone, tablet and laptop/desktop (usually)
#: apps/io.ox/onboarding/clients/wizard.js module:io.ox/core/onboarding
msgid "What type of device do you want to configure?"
msgstr "Ne tür bir cihazı yapılandırmak istiyorsunuz?"

#: apps/io.ox/onboarding/clients/wizard.js module:io.ox/core/onboarding
msgid "list of available devices"
msgstr "kullanılabilir cihaz listesi"

#: apps/io.ox/onboarding/clients/wizard.js module:io.ox/core/onboarding
msgid "choose a different platform"
msgstr "başka bir platform seçin"

#. title for 3rd step of the client onboarding wizard
#. user can choose between different scenarios (usually identical with our apps)
#: apps/io.ox/onboarding/clients/wizard.js module:io.ox/core/onboarding
msgid "What do you want to use?"
msgstr "Neleri kullanmak istiyorsunuz?"

#: apps/io.ox/onboarding/clients/wizard.js module:io.ox/core/onboarding
msgid "list of available actions"
msgstr "kullanılabilir eylem listesi"

#: apps/io.ox/onboarding/clients/wizard.js module:io.ox/core/onboarding
msgid "choose a different scenario"
msgstr "başka bir senaryo seçin"

#: apps/io.ox/onboarding/clients/wizard.js module:io.ox/core/onboarding
msgid "Client onboarding"
msgstr "Alışma vakti"

#. error message when server returns incomplete
#. configuration for client onboarding
#: apps/io.ox/onboarding/clients/wizard.js module:io.ox/core/onboarding
msgid "Incomplete configuration."
msgstr "Eksik yapılandırma."

#. %1$d a list of email addresses
#: apps/io.ox/participants/add.js module:io.ox/core
#, c-format
msgid "This email address cannot be used"
msgid_plural "The following email addresses cannot be used: %1$d"
msgstr[0] "Bu e-posta adresi kullanılamaz"
msgstr[1] "Şu e-posta adresleri kullanılamaz: %1$d"

#: apps/io.ox/participants/add.js module:io.ox/core
msgid "Add contact/resource"
msgstr "Kişi/kaynak ekle"

#. %1$s is an email address
#: apps/io.ox/participants/add.js module:io.ox/core
msgid "Cannot add contact with an invalid mail address: %1$s"
msgstr "E-posta adresi geçersiz olduğu için kişi eklenemedi: %1$s"

#: apps/io.ox/participants/chronos-detail.js module:io.ox/core
#: apps/io.ox/participants/detail.js
msgid "External participants"
msgstr "Harici katılımcılar"

#: apps/io.ox/participants/chronos-detail.js module:io.ox/core
#: apps/io.ox/participants/detail.js
#: apps/plugins/administration/resources/register.js
#: apps/plugins/administration/resources/settings/pane.js
msgid "Resources"
msgstr "Kaynaklar"

#: apps/io.ox/participants/chronos-views.js module:io.ox/core
#: apps/io.ox/participants/views.js
msgid "Resource"
msgstr "Kaynak"

#: apps/io.ox/participants/chronos-views.js module:io.ox/core
#: apps/io.ox/participants/views.js
msgid "Remove contact"
msgstr "Kişiyi sil"

#: apps/io.ox/participants/chronos-views.js module:io.ox/core
#: apps/io.ox/participants/views.js
msgid "External contact"
msgstr "Harici kişi"

#: apps/io.ox/participants/chronos-views.js module:io.ox/core
#: apps/io.ox/participants/views.js
msgid "This list has no participants yet"
msgstr "Henüz bu listenin katılımcısı yok"

#: apps/io.ox/participants/chronos-views.js module:io.ox/core
#: apps/io.ox/participants/views.js
msgid "Members (%1$d)"
msgstr "Üyeler (%1$d)"

#: apps/io.ox/participants/chronos-views.js module:io.ox/core
#: apps/io.ox/participants/views.js
msgid "Participants (%1$d)"
msgstr "Katılımcılar (%1$d)"

#: apps/io.ox/participants/views.js module:io.ox/core
msgid "Resource group"
msgstr "Kaynak grubu"

#. Default greeting for portal widget
#: apps/io.ox/portal/main.js module:io.ox/portal
msgid "Welcome to your inbox"
msgstr "Gelen kutunuza hoş geldiniz"

#. Default greeting for portal widget
#: apps/io.ox/portal/main.js module:io.ox/portal
msgid "Welcome to your calendar"
msgstr "Takviminize hoş geldiniz"

#. Default greeting for portal widget
#: apps/io.ox/portal/main.js module:io.ox/portal
msgid "Welcome to your tasks"
msgstr "Görevlerinize hoş geldiniz"

#. Default greeting for portal widget
#: apps/io.ox/portal/main.js module:io.ox/portal
msgid "Welcome to your files"
msgstr "Dosyalarınıza hoş geldiniz"

#: apps/io.ox/portal/main.js module:io.ox/portal
msgid "Good morning, %s"
msgstr "Günaydın %s"

#: apps/io.ox/portal/main.js module:io.ox/portal
msgid "Good evening, %s"
msgstr "İyi akşamlar %s"

#: apps/io.ox/portal/main.js module:io.ox/portal
msgid "Hello %s"
msgstr "Merhaba %s"

#. Portal. Logged in as user
#: apps/io.ox/portal/main.js module:io.ox/portal
msgid "Signed in as"
msgstr "Kullanıcı:"

#: apps/io.ox/portal/main.js module:io.ox/portal
msgid "Customize this page"
msgstr "Bu sayfayı özelleştir"

#: apps/io.ox/portal/main.js module:io.ox/portal
#: apps/plugins/portal/files/register.js module:plugins/portal
msgid "Disable widget"
msgstr "Bileşeni kapat"

#: apps/io.ox/portal/main.js module:io.ox/portal
msgid "Get started here"
msgstr "Buradan başlayın"

#. %1$s is social media name, e.g. Facebook
#: apps/io.ox/portal/main.js module:io.ox/portal
msgid "Welcome to %1$s"
msgstr "%1$s ağına hoş geldiniz"

#. %1$s is social media name, e.g. Facebook
#: apps/io.ox/portal/main.js module:io.ox/portal
msgid "Add your %1$s account"
msgstr "%1$s hesabınızı ekleyin"

#: apps/io.ox/portal/main.js module:io.ox/portal
msgid "Try again."
msgstr "Yeniden deneyin."

#: apps/io.ox/portal/main.js module:io.ox/portal
msgid ""
"The widget \"%s\" was disabled as the account might have been removed or is "
"no longer available."
msgstr ""
"Hesap silinmiş olabilir veya artık kullanılamıyor olabilir. Bu yüzden \"%s\" "
"bileşeni kapatıldı."

#: apps/io.ox/portal/main.js module:io.ox/portal
msgid "An error occurred."
msgstr "Bir hata oluştu."

#: apps/io.ox/portal/main.js module:io.ox/portal
msgid "Portal widgets"
msgstr "Portal bileşenleri"

#: apps/io.ox/portal/main.js module:io.ox/portal
msgid "Portal"
msgstr "Portal"

#: apps/io.ox/portal/main.js module:io.ox/portal
#: apps/io.ox/portal/settings/widgetview.js
msgid "Delete widget"
msgstr "Bileşeni sil"

#: apps/io.ox/portal/main.js module:io.ox/portal
#: apps/io.ox/portal/settings/widgetview.js
msgid "Do you really want to delete this widget?"
msgstr "Bu bileşeni silmek istediğinizden emin misiniz?"

#. Just disable portal widget - in contrast to delete
#: apps/io.ox/portal/main.js module:io.ox/portal
#: apps/io.ox/portal/settings/widgetview.js
msgid "Just disable widget"
msgstr "Bileşeni yalnızca kapat"

#: apps/io.ox/portal/settings/pane.js module:io.ox/portal
msgid "Portal settings"
msgstr "Portal ayarları"

#: apps/io.ox/portal/settings/pane.js module:io.ox/portal
msgid "Add widget"
msgstr "Bileşen ekle"

#: apps/io.ox/portal/settings/pane.js module:io.ox/portal
msgid "Drag to reorder widget"
msgstr "Bileşenin sırasını değiştirmek için sürükleyin"

#: apps/io.ox/portal/settings/pane.js module:io.ox/portal
msgid "Disable %1$s"
msgstr "%1$s bileşenini kapat"

#: apps/io.ox/portal/settings/pane.js module:io.ox/portal
msgid "Enable %1$s"
msgstr "%1$s bileşenini aç"

#: apps/io.ox/portal/settings/pane.js module:io.ox/portal
msgid "Smartphone settings:"
msgstr "Akıllı telefon ayarları:"

#: apps/io.ox/portal/settings/pane.js module:io.ox/portal
msgid "Reduce to widget summary"
msgstr "Bileşen özetine geç"

#: apps/io.ox/portal/widgets.js module:io.ox/portal
msgid "Could not save settings."
msgstr "Ayarlar kaydedilemedi."

#: apps/io.ox/preview/main.js module:io.ox/core
msgid "Open file. Drag to your desktop to download."
msgstr "Dosyayı açar. İndirmek için masaüstünüze sürükleyin."

#: apps/io.ox/preview/main.js module:io.ox/core
msgid "Open file"
msgstr "Dosyayı aç"

#: apps/io.ox/search/items/view-template.js module:io.ox/core
msgid "No items found"
msgstr "Herhangi bir öğe bulunamadı"

#: apps/io.ox/search/model.js module:io.ox/search
msgid ""
"The selected folder is virtual and can not be searched. Please select "
"another folder."
msgstr ""
"Seçilen klasör sanal olduğundan içinde arama yapılamaz. Lütfen başka bir "
"klasör seçin."

#: apps/io.ox/search/view-template.js module:io.ox/core
msgid "Clear field"
msgstr "Alanı temizle"

#: apps/io.ox/search/view-template.js module:io.ox/core
msgid "More than the currently displayed %1$s items were found"
msgstr "Şu anda gösterilen %1$s öğeden fazlası bulundu"

#: apps/io.ox/settings/accounts/settings/pane.js module:io.ox/settings/accounts
msgid "Allow connections with untrusted certificates"
msgstr "Sertifikasına güvenilmeyen bağlantılara izin ver"

#: apps/io.ox/settings/accounts/settings/pane.js module:io.ox/settings/accounts
msgid "Password recovery"
msgstr "Parola kurtarma"

#. Shown in settings page for accounts. Should use the indefinite form, it's a general information
#. about account recovery, where account can be plural. In German "Informationen zur Accounwiederherstellung"
#: apps/io.ox/settings/accounts/settings/pane.js module:io.ox/settings/accounts
msgid "Show information about account recovery"
msgstr "Hesap kurtarmayla ilgili bilgileri göster"

#: apps/io.ox/settings/accounts/settings/pane.js module:io.ox/settings/accounts
msgid ""
"For security reasons, all credentials are encrypted with your primary "
"account password. If you change your primary password, your external "
"accounts might stop working. In this case, you can use your old password to "
"recover all account passwords."
msgstr ""
"Güvenlik nedeniyle tüm kimlik bilgileri birincil hesap parolanızla "
"şifrelenir. Birincil parolanızı değiştirirseniz dış hesaplarınız artık "
"çalışmayabilir. Bu durumda tüm hesap parolalarını kurtarmak için eski "
"parolanızı kullanabilirsiniz."

#: apps/io.ox/settings/accounts/views.js module:io.ox/settings/accounts
msgid "Delete %1$s"
msgstr "%1$s hesabını sil"

#: apps/io.ox/settings/accounts/views.js module:io.ox/settings/accounts
msgid "Delete account"
msgstr "Hesabı sil"

#: apps/io.ox/settings/accounts/views.js module:io.ox/settings/accounts
msgid "Do you really want to delete this account?"
msgstr "Bu hesabı gerçekten silmek istiyor musunuz?"

#: apps/io.ox/settings/apps/settings/pane.js module:io.ox/core
msgid "External Apps"
msgstr "Harici Uygulamalar"

#: apps/io.ox/settings/apps/settings/pane.js module:io.ox/core
msgid "Do you want to revoke the access of this application?"
msgstr "Bu uygulamanın erişimini iptal etmek istiyor musunuz?"

#: apps/io.ox/settings/apps/settings/pane.js module:io.ox/core
msgid "Revoke"
msgstr "İptal et"

#: apps/io.ox/settings/apps/settings/pane.js module:io.ox/core
msgid "Permissions:"
msgstr "İzinler:"

#: apps/io.ox/settings/apps/settings/pane.js module:io.ox/core
msgid "Approved:"
msgstr "Onaylanan:"

#: apps/io.ox/settings/apps/settings/pane.js module:io.ox/core
msgid "The following external applications/services can access your data:"
msgstr "Aşağıdaki dış uygulamalar/hizmetler verilerinize erişebilir:"

#: apps/io.ox/settings/apps/settings/pane.js module:io.ox/core
msgid ""
"There are no external applications/services which can access your account."
msgstr "Hesabınıza erişebilen harici uygulamalar/hizmetler yoktur."

#: apps/io.ox/settings/main.js module:io.ox/core
#: apps/io.ox/settings/security/settings/pane.js module:io.ox/mail
msgid "Security"
msgstr "Güvenlik"

#: apps/io.ox/settings/main.js module:io.ox/core
msgid "Active clients"
msgstr "Aktif istemciler"

#: apps/io.ox/settings/main.js module:io.ox/core
#: apps/io.ox/settings/security/certificates/settings/pane.js
#: module:io.ox/settings/certificates
msgid "Certificates"
msgstr "Sertifikalar"

#: apps/io.ox/settings/main.js module:io.ox/core
msgid "%1$s %2$s"
msgstr "%1$s %2$s"

#: apps/io.ox/settings/personalData/settings/pane.js module:io.ox/core
msgid "Includes all emails from your primary mail account as eml files."
msgstr ""
"Birincil e-posta hesabınızdaki tüm e-postaları eml dosyaları olarak dahil "
"eder."

#. header for a dropdown
#: apps/io.ox/settings/personalData/settings/pane.js module:io.ox/core
msgid "Included folders"
msgstr "Dahil edilen klasörler"

#. shown when a download of mail data is requested (has header "Included folders ...")
#. shown when a download of (cloud) drive files is requested (has header "Included folders ...")
#: apps/io.ox/settings/personalData/settings/pane.js module:io.ox/core
msgid "Trash folder"
msgstr "Çöp kutusu klasörü"

#. shown when a download of mail data is requested (has header "Included folders ...")
#. shown when a download of (cloud) drive files is requested (has header "Included folders ...")
#. shown when a download of task data is requested (has header "Included folders ...")
#: apps/io.ox/settings/personalData/settings/pane.js module:io.ox/core
msgid "Public folders"
msgstr "Açık klasörler"

#. shown when a download of mail data is requested (has header "Included folders ...")
#. shown when a download of (cloud) drive files is requested (has header "Included folders ...")
#. shown when a download of task data is requested (has header "Included folders ...")
#: apps/io.ox/settings/personalData/settings/pane.js module:io.ox/core
msgid "Shared folders"
msgstr "Paylaşılan klasörler"

#. shown when a download of mail data is requested (has header "Included folders ...")
#: apps/io.ox/settings/personalData/settings/pane.js module:io.ox/core
msgid "Unsubscribed folders"
msgstr "Abone olmadığınız klasörler"

#: apps/io.ox/settings/personalData/settings/pane.js module:io.ox/core
msgid "Includes all appointments from your calendars as ical files."
msgstr "Takvimlerinizdeki tüm randevuları ical dosyaları olarak dahil eder."

#. header for a dropdown
#: apps/io.ox/settings/personalData/settings/pane.js module:io.ox/core
msgid "Included calendars"
msgstr "Dahil edilen takvimler"

#. shown when a download of calendar data is requested (has header "Included calendars ...")
#: apps/io.ox/settings/personalData/settings/pane.js module:io.ox/core
msgid "Unsubscribed calendars"
msgstr "Abone olmadığınız takvimler"

#: apps/io.ox/settings/personalData/settings/pane.js module:io.ox/core
msgid "Address book"
msgstr "Adres defteri"

#: apps/io.ox/settings/personalData/settings/pane.js module:io.ox/core
msgid "Includes all contact data from your address books as vcard files."
msgstr ""
"Adres defterlerinizdeki tüm kişi bilgilerini vcard dosyaları olarak dahil "
"eder."

#. header for a dropdown
#: apps/io.ox/settings/personalData/settings/pane.js module:io.ox/core
msgid "Included address books"
msgstr "Dahil edilen adres defterleri"

#. %1$s is usually "Drive" (product name; might be customized)
#: apps/io.ox/settings/personalData/settings/pane.js module:io.ox/core
msgid "Includes all files from %1$s."
msgstr "Tüm %1$s dosyalarını içerir."

#. header for a dropdown
#: apps/io.ox/settings/personalData/settings/pane.js module:io.ox/core
msgid "Additional options"
msgstr "Ek seçenekler"

#. shown when a download of (cloud) drive files is requested
#: apps/io.ox/settings/personalData/settings/pane.js module:io.ox/core
msgid "Include all file versions"
msgstr "Tüm dosya sürümlerini dahil et"

#: apps/io.ox/settings/personalData/settings/pane.js module:io.ox/core
msgid "Includes all tasks as ical files."
msgstr "Tüm görevleri ical dosyaları olarak dahil eder."

#: apps/io.ox/settings/personalData/settings/pane.js module:io.ox/core
msgid "Download your personal data"
msgstr "Kişisel verilerinizi indirin"

#: apps/io.ox/settings/personalData/settings/pane.js module:io.ox/core
msgid ""
"You can download a copy of your personal data from your account, if you want "
"to save it or transfer it to another provider."
msgstr ""
"Hesabınızdaki kişisel verilerin bir kopyasını indirerek verilerinizi "
"saklayabilir veya başka bir sağlayıcıya aktarabilirsiniz."

#: apps/io.ox/settings/personalData/settings/pane.js module:io.ox/core
msgid "Maximum file size"
msgstr "Maksimum dosya boyutu"

#: apps/io.ox/settings/personalData/settings/pane.js module:io.ox/core
msgid ""
"Archives larger than the selected size will be split into multiple files."
msgstr "Seçilen boyuttan daha büyük arşivler parçalara ayrılacaktır."

#: apps/io.ox/settings/personalData/settings/pane.js module:io.ox/core
msgid "Request download"
msgstr "İndirmeyi iste"

#: apps/io.ox/settings/personalData/settings/pane.js module:io.ox/core
msgid "Download requested"
msgstr "İndirme isteği alındı"

#: apps/io.ox/settings/personalData/settings/pane.js module:io.ox/core
msgid "Request new download"
msgstr "Yeni indirme iste"

#: apps/io.ox/settings/personalData/settings/pane.js module:io.ox/core
msgid ""
"There is currently an archive download available. By requesting a new "
"download the current archive will be deleted and is no longer available."
msgstr ""
"Şu anda indirilebilir bir arşiv mevcut. Yeni bir indirme isterseniz mevcut "
"arşiv silinecek ve bundan sonra indirilemeyecektir."

#. header for zip archive download list
#: apps/io.ox/settings/personalData/settings/pane.js module:io.ox/core
msgid "Your archive"
msgstr "Arşiviniz"

#: apps/io.ox/settings/personalData/settings/pane.js module:io.ox/core
msgid ""
"Your requested archive is currently being created. Depending on the size of "
"the requested data this may take hours or days. You will be informed via "
"email when your download is ready."
msgstr ""
"Arşiviniz şu anda hazırlanıyor. İstediğiniz verilerin büyüklüğüne bağlı "
"olarak bu işlem birkaç saat veya birkaç gün sürebilir. Arşiviniz indirilmeye "
"hazır olduğunda size e-postayla bilgi vereceğiz."

#: apps/io.ox/settings/personalData/settings/pane.js module:io.ox/core
msgid "Cancel download request"
msgstr "İndirme isteğini iptal et"

#: apps/io.ox/settings/personalData/settings/pane.js module:io.ox/core
msgid "Do you really want to cancel the current download request?"
msgstr "İndirme isteğinizi iptal etmek istediğinizden emin misiniz?"

#. %1$s: date and time when the download expires
#. %1$s: date when the download was requested
#: apps/io.ox/settings/personalData/settings/pane.js module:io.ox/core
msgid ""
"Your data archive from %2$s is ready for download. The download is available "
"until %1$s."
msgstr ""
"%2$s tarihli veri arşiviniz indirilmeye hazır. Arşivi %1$s tarihine kadar "
"indirebilirsiniz."

#. %1$s: filename
#: apps/io.ox/settings/personalData/settings/pane.js module:io.ox/core
msgid "Download %1$s."
msgstr "%1$s arşivini indir."

#: apps/io.ox/settings/personalData/settings/pane.js module:io.ox/core
msgid "Download personal data"
msgstr "Kişisel verileri indir"

#: apps/io.ox/settings/security/certificates/settings/certificate-view.js
#: module:io.ox/settings/certificates
msgid "Remove certificate"
msgstr "Sertifikayı kaldır"

#: apps/io.ox/settings/security/certificates/settings/certificate-view.js
#: module:io.ox/settings/certificates
msgid "Do you really want to remove this certificate?"
msgstr "Bu sertifikayı gerçekten kaldırmak istiyor musunuz?"

#: apps/io.ox/settings/security/certificates/settings/pane.js
#: module:io.ox/settings/certificates
msgid "The certificate list is empty"
msgstr "Sertifika listesi boş"

#: apps/io.ox/settings/security/certificates/settings/pane.js
#: module:io.ox/settings/certificates
#: apps/io.ox/settings/security/certificates/settings/utils.js
msgid "Fingerprint"
msgstr "Parmak izi"

#: apps/io.ox/settings/security/certificates/settings/pane.js
#: module:io.ox/settings/certificates
msgid "Untrust certificate %1$s"
msgstr "%1$s sertifikasına güvenme"

#: apps/io.ox/settings/security/certificates/settings/pane.js
#: module:io.ox/settings/certificates
msgid "Untrust"
msgstr "Güvenme"

#: apps/io.ox/settings/security/certificates/settings/pane.js
#: module:io.ox/settings/certificates
msgid "Trust certificate %1$s"
msgstr "%1$s sertifikasına güven"

#: apps/io.ox/settings/security/certificates/settings/pane.js
#: module:io.ox/settings/certificates
msgid "Trust"
msgstr "Güven"

#: apps/io.ox/settings/security/certificates/settings/pane.js
#: module:io.ox/settings/certificates
msgid "Remove certificate %1$s"
msgstr "%1$s sertifikasını kaldır"

#: apps/io.ox/settings/security/certificates/settings/utils.js
#: module:io.ox/settings/certificates
msgid "Common name"
msgstr "Genel ad"

#: apps/io.ox/settings/security/certificates/settings/utils.js
#: module:io.ox/settings/certificates
msgid "Expired"
msgstr "Süresi doldu"

#: apps/io.ox/settings/security/certificates/settings/utils.js
#: module:io.ox/settings/certificates
msgid "Failure reason"
msgstr "Başarısızlık nedeni"

#: apps/io.ox/settings/security/certificates/settings/utils.js
#: module:io.ox/settings/certificates
msgid "Hostname"
msgstr "Sunucu ado"

#: apps/io.ox/settings/security/certificates/settings/utils.js
#: module:io.ox/settings/certificates
msgid "Issued by"
msgstr "Düzenleyen"

#: apps/io.ox/settings/security/certificates/settings/utils.js
#: module:io.ox/settings/certificates
msgid "Issued on"
msgstr "Düzenleme tarihi"

#: apps/io.ox/settings/security/certificates/settings/utils.js
#: module:io.ox/settings/certificates
msgid "Serial number"
msgstr "Seri numarası"

#: apps/io.ox/settings/security/certificates/settings/utils.js
#: module:io.ox/settings/certificates
msgid "Trusted"
msgstr "Güvenilir"

#: apps/io.ox/settings/security/certificates/settings/utils.js
#: module:io.ox/settings/certificates
msgid "Certificate details"
msgstr "Sertifika ayrıntıları"

#: apps/io.ox/settings/security/certificates/settings/utils.js
#: module:io.ox/settings/certificates
msgid "Trust certificate"
msgstr "Sertifikaya güven"

#. Context: Session Management. Active session on platform/os.
#: apps/io.ox/settings/security/sessions/settings/pane.js module:io.ox/core
msgid "Windows"
msgstr "Windows"

#. Context: Session Management. Active session on platform/os.
#: apps/io.ox/settings/security/sessions/settings/pane.js module:io.ox/core
msgid "Linux"
msgstr "Linux"

#. Context: Session Management. Active session on platform/os.
#: apps/io.ox/settings/security/sessions/settings/pane.js module:io.ox/core
msgid "Mac"
msgstr "Mac"

#. Context: Session Management. Active session on platform/os.
#: apps/io.ox/settings/security/sessions/settings/pane.js module:io.ox/core
msgid "iOS"
msgstr "iOS"

#. Context: Session Management. Active session on platform/os.
#: apps/io.ox/settings/security/sessions/settings/pane.js module:io.ox/core
msgid "Android"
msgstr "Android"

#: apps/io.ox/settings/security/sessions/settings/pane.js module:io.ox/core
msgid "Chrome"
msgstr "Chrome"

#: apps/io.ox/settings/security/sessions/settings/pane.js module:io.ox/core
msgid "Safari"
msgstr "Safari"

#: apps/io.ox/settings/security/sessions/settings/pane.js module:io.ox/core
msgid "Firefox"
msgstr "Firefox"

#: apps/io.ox/settings/security/sessions/settings/pane.js module:io.ox/core
msgid "Edge"
msgstr "Edge"

#: apps/io.ox/settings/security/sessions/settings/pane.js module:io.ox/core
msgid "Internet Explorer"
msgstr "Internet Explorer"

#: apps/io.ox/settings/security/sessions/settings/pane.js module:io.ox/core
msgid "Opera"
msgstr "Opera"

#: apps/io.ox/settings/security/sessions/settings/pane.js module:io.ox/core
msgid "Chromium"
msgstr "Chromium"

#. Context: Session Management. Refers to the macos addressbook
#: apps/io.ox/settings/security/sessions/settings/pane.js module:io.ox/core
msgid "Addressbook"
msgstr "Adres defteri"

#. Context: Session Management. Refers to ios calendar and/or addressbook
#: apps/io.ox/settings/security/sessions/settings/pane.js module:io.ox/core
msgid "Calendar/Addressbook"
msgstr "Takvim/adres defteri"

#: apps/io.ox/settings/security/sessions/settings/pane.js module:io.ox/core
msgid "Thunderbird Lightning"
msgstr "Thunderbird Lightning"

#: apps/io.ox/settings/security/sessions/settings/pane.js module:io.ox/core
msgid "eM Client"
msgstr "eM Client"

#: apps/io.ox/settings/security/sessions/settings/pane.js module:io.ox/core
msgid "Appsuite eM Client"
msgstr "Appsuite eM Client"

#: apps/io.ox/settings/security/sessions/settings/pane.js module:io.ox/core
msgid "CalDav"
msgstr "CalDav"

#: apps/io.ox/settings/security/sessions/settings/pane.js module:io.ox/core
msgid "CardDav"
msgstr "CardDav"

#: apps/io.ox/settings/security/sessions/settings/pane.js module:io.ox/core
msgid "DAVdroid"
msgstr "DAVdroid"

#: apps/io.ox/settings/security/sessions/settings/pane.js module:io.ox/core
msgid "CalDav/CardDav"
msgstr "CalDav/CardDav"

#: apps/io.ox/settings/security/sessions/settings/pane.js module:io.ox/core
msgid "WebDAV"
msgstr "WebDAV"

#: apps/io.ox/settings/security/sessions/settings/pane.js module:io.ox/core
msgid "Exchange Active Sync"
msgstr "Exchange Active Sync"

#: apps/io.ox/settings/security/sessions/settings/pane.js module:io.ox/core
msgid "Unknown application"
msgstr "Bilinmeyen uygulama"

#: apps/io.ox/settings/security/sessions/settings/pane.js module:io.ox/core
msgid "Unknown device"
msgstr "Bilinmeyen cihaz"

#. text in the settings pane to indicate session that is currently active
#: apps/io.ox/settings/security/sessions/settings/pane.js module:io.ox/core
msgid "Now active"
msgstr "Şu anda aktif"

#: apps/io.ox/settings/security/sessions/settings/pane.js module:io.ox/core
msgid "Do you really want to sign out from that device?"
msgstr "Gerçekten bu cihazdan çıkış yapmak istiyor musunuz?"

#: apps/io.ox/settings/security/sessions/settings/pane.js module:io.ox/core
msgid "You are currently signed in with the following devices"
msgstr "Aşağıdaki cihazlarda oturum açmış durumdasınız"

#: apps/io.ox/settings/security/sessions/settings/pane.js module:io.ox/core
msgid "Sign out from all clients"
msgstr "Tüm istemcilerden çıkış yap"

#: apps/io.ox/settings/security/sessions/settings/pane.js module:io.ox/core
msgid "Do you really want to sign out from all clients except the current one?"
msgstr ""
"Şu an kullandığınız dışındaki tüm istemcilerden çıkış yapmak istiyor musunuz?"

#. headline for general settings
#. used in feedback dialog for general feedback. Would be "Allgemein" in German for example
#: apps/io.ox/settings/security/settings/pane.js module:io.ox/mail
#: apps/plugins/core/feedback/register.js module:io.ox/core
msgid "General"
msgstr "Genel"

#: apps/io.ox/settings/security/settings/pane.js module:io.ox/mail
msgid "Allow pre-loading of externally linked images"
msgstr "Dış bağlantılı görüntülerin önceden yüklenmesine izin ver"

#: apps/io.ox/settings/security/settings/pane.js module:io.ox/mail
msgid "Show email authenticity"
msgstr "E-posta orijinalliğini göster"

#. Status for mail authenticity features. Do not show any information at all
#: apps/io.ox/settings/security/settings/pane.js module:io.ox/mail
msgid "Disabled"
msgstr "Devre dışı"

#. Status for mail authenticity features. Show information for dangerous and unambiguous/inconclusive
#: apps/io.ox/settings/security/settings/pane.js module:io.ox/mail
msgid "Suspicious and unclassified emails only"
msgstr "Yalnızca şüpheli ve sınıflandırılmamış e-postalar"

#. Status for mail authenticity features. Show information for any mail
#: apps/io.ox/settings/security/settings/pane.js module:io.ox/mail
msgid "All emails"
msgstr "Tüm e-postalar"

#: apps/io.ox/settings/security/settings/pane.js module:io.ox/mail
msgid "Always trust mails from the following senders"
msgstr "Aşağıdaki gönderenlerden gelen e-postalara her zaman güven"

#: apps/io.ox/settings/security/settings/pane.js module:io.ox/mail
msgid "Comma-separated list e.g. \"example.org, alice@example.com\""
msgstr "Listeyi virgülle ayırın. Örnek: \"example.org, aysun@example.com\""

#. Task: "Due" like in "Change due date"
#: apps/io.ox/tasks/actions.js module:io.ox/tasks apps/io.ox/tasks/print.js
#: apps/io.ox/tasks/toolbar.js
msgid "Due"
msgstr "Sona erme tarihi"

#: apps/io.ox/tasks/actions.js module:io.ox/tasks apps/io.ox/tasks/toolbar.js
msgid "Change due date"
msgstr "Bitiş tarihini değiştir"

#: apps/io.ox/tasks/actions.js module:io.ox/tasks
#: apps/io.ox/tasks/mobile-toolbar-actions.js apps/io.ox/tasks/toolbar.js
#: apps/plugins/notifications/tasks/register.js module:plugins/notifications
msgid "Mark as done"
msgstr "Bitmiş olarak işaretle"

#. Task: Undone like in "Mark as undone"
#: apps/io.ox/tasks/actions.js module:io.ox/tasks apps/io.ox/tasks/toolbar.js
msgid "Undone"
msgstr "Geri al"

#: apps/io.ox/tasks/actions.js module:io.ox/tasks
#: apps/io.ox/tasks/mobile-toolbar-actions.js apps/io.ox/tasks/toolbar.js
msgid "Mark as undone"
msgstr "Bitmemiş olarak işaretle"

#: apps/io.ox/tasks/actions/delete.js module:io.ox/tasks
msgid "Do you really want to delete this task?"
msgid_plural "Do you really want to delete these tasks?"
msgstr[0] "Bu görevi silmek istediğinizden emin misiniz?"
msgstr[1] "Bu görevleri silmek istediğinizden emin misiniz?"

#: apps/io.ox/tasks/actions/delete.js module:io.ox/tasks
msgid "Task has been deleted!"
msgid_plural "Tasks have been deleted!"
msgstr[0] "Görev silinmiştir."
msgstr[1] "Görevler silinmiştir."

#: apps/io.ox/tasks/actions/delete.js module:io.ox/tasks
msgid "Task was already deleted!"
msgstr "Bu görev daha önce silinmiş."

#: apps/io.ox/tasks/actions/delete.js module:io.ox/tasks
msgid "The task could not be deleted."
msgid_plural "The tasks could not be deleted."
msgstr[0] "Görev silinemedi."
msgstr[1] "Görevler silinemedi."

#: apps/io.ox/tasks/actions/doneUndone.js module:io.ox/tasks
msgid "Task marked as undone"
msgid_plural "Tasks marked as undone"
msgstr[0] "Görev bitmemiş olarak işaretlendi"
msgstr[1] "Görevler bitmemiş olarak işaretlendi"

#: apps/io.ox/tasks/actions/doneUndone.js module:io.ox/tasks
msgid "Task marked as done"
msgid_plural "Tasks marked as done"
msgstr[0] "Görev bitmiş olarak işaretlendi"
msgstr[1] "Görevler bitmiş olarak işaretlendi"

#: apps/io.ox/tasks/actions/move.js module:io.ox/tasks
msgid "Tasks can not be moved to or out of shared folders"
msgstr "Görevler paylaşılan klasörlere veya paylaşılan klasörlerden taşınamaz"

#: apps/io.ox/tasks/actions/printDisabled.js module:io.ox/tasks
msgid "Print tasks"
msgstr "Görevleri yazdır"

#: apps/io.ox/tasks/common-extensions.js module:io.ox/tasks
#: apps/io.ox/tasks/print.js
msgid "Progress"
msgstr "İlerleme"

#: apps/io.ox/tasks/common-extensions.js module:io.ox/tasks
msgid "Inconsistent dates"
msgstr "Günler bağdaşmıyor"

#. If the user changes the duedate of a task, it may be before the start date, which is not allowed
#. If this happens the user gets the option to change the start date so it matches the due date
#: apps/io.ox/tasks/common-extensions.js module:io.ox/tasks
msgid "The due date cannot be before start date. Adjust start date?"
msgstr ""
"Bitiş tarihi başlangıç tarihinden önce olamaz. Başlangıç tarihi düzenlensin "
"mi?"

#: apps/io.ox/tasks/common-extensions.js module:io.ox/tasks
msgid "Adjust start date"
msgstr "Başlangıç tarihini ayarla"

#: apps/io.ox/tasks/common-extensions.js module:io.ox/tasks
msgid "Changed due date"
msgstr "Bitiş tarihi değiştirildi"

#: apps/io.ox/tasks/detail/main.js module:io.ox/tasks apps/io.ox/tasks/main.js
msgid "Task Details"
msgstr "Görev Ayrıntıları"

#: apps/io.ox/tasks/edit/main.js module:io.ox/tasks
#: apps/io.ox/tasks/edit/view-template.js module:io.ox/tasks/edit
#: apps/io.ox/tasks/edit/view.js
msgid "Create task"
msgstr "Görev oluştur"

#: apps/io.ox/tasks/edit/main.js module:io.ox/tasks
#: apps/io.ox/tasks/edit/view-template.js module:io.ox/tasks/edit
#: apps/io.ox/tasks/edit/view.js apps/io.ox/tasks/toolbar.js
msgid "Edit task"
msgstr "Görevi düzenle"

#: apps/io.ox/tasks/edit/util.js module:io.ox/tasks
msgid "Minus"
msgstr "Eksi"

#: apps/io.ox/tasks/edit/util.js module:io.ox/tasks
msgid "Plus"
msgstr "Artı"

#: apps/io.ox/tasks/edit/view-template.js module:io.ox/tasks/edit
#: apps/io.ox/tasks/view-detail.js module:io.ox/tasks
msgid "Start date"
msgstr "Başlangıç tarihi"

#: apps/io.ox/tasks/edit/view-template.js module:io.ox/tasks/edit
#: apps/io.ox/tasks/main.js module:io.ox/tasks
msgid "Due date"
msgstr "Bitiş tarihi"

#. Text that is displayed in a select box for task reminders, when the user does not use a predefined time, like in 15minutes
#: apps/io.ox/tasks/edit/view-template.js module:io.ox/tasks/edit
msgid "Manual input"
msgstr "Elle giriş"

#: apps/io.ox/tasks/edit/view-template.js module:io.ox/tasks/edit
#: apps/io.ox/tasks/print.js module:io.ox/tasks
msgid "Reminder date"
msgstr "Anımsatma tarihi"

#: apps/io.ox/tasks/edit/view-template.js module:io.ox/tasks/edit
#: apps/io.ox/tasks/print.js module:io.ox/tasks apps/io.ox/tasks/util.js
msgid "Not started"
msgstr "Başlamadı"

#: apps/io.ox/tasks/edit/view-template.js module:io.ox/tasks/edit
#: apps/io.ox/tasks/print.js module:io.ox/tasks apps/io.ox/tasks/util.js
msgid "In progress"
msgstr "Devam ediyor"

#: apps/io.ox/tasks/edit/view-template.js module:io.ox/tasks/edit
#: apps/io.ox/tasks/print.js module:io.ox/tasks apps/io.ox/tasks/util.js
msgid "Waiting"
msgstr "Bekliyor"

#: apps/io.ox/tasks/edit/view-template.js module:io.ox/tasks/edit
#: apps/io.ox/tasks/print.js module:io.ox/tasks apps/io.ox/tasks/util.js
msgid "Deferred"
msgstr "Ertelendi"

#: apps/io.ox/tasks/edit/view-template.js module:io.ox/tasks/edit
#: apps/io.ox/tasks/main.js module:io.ox/tasks
msgid "Status"
msgstr "Durum"

#: apps/io.ox/tasks/edit/view-template.js module:io.ox/tasks/edit
msgid "Progress in %"
msgstr "İlerleme (%)"

#: apps/io.ox/tasks/edit/view-template.js module:io.ox/tasks/edit
msgid "Please enter value between 0 and 100."
msgstr "Lütfen 0 ile 100 arasında bir değer girin."

#: apps/io.ox/tasks/edit/view-template.js module:io.ox/tasks/edit
msgctxt "Tasks priority"
msgid "None"
msgstr "Yok"

#: apps/io.ox/tasks/edit/view-template.js module:io.ox/tasks/edit
msgctxt "Tasks priority"
msgid "Low"
msgstr "Düşük"

#: apps/io.ox/tasks/edit/view-template.js module:io.ox/tasks/edit
msgctxt "Tasks priority"
msgid "Medium"
msgstr "Orta"

#: apps/io.ox/tasks/edit/view-template.js module:io.ox/tasks/edit
msgctxt "Tasks priority"
msgid "High"
msgstr "Yüksek"

#: apps/io.ox/tasks/edit/view-template.js module:io.ox/tasks/edit
msgctxt "Tasks"
msgid "Priority"
msgstr "Öncelik"

#: apps/io.ox/tasks/edit/view-template.js module:io.ox/tasks/edit
msgid "This task has no participants yet"
msgstr "Henüz bu görevin katılımcısı yok"

#: apps/io.ox/tasks/edit/view-template.js module:io.ox/tasks/edit
#: apps/io.ox/tasks/print.js module:io.ox/tasks apps/io.ox/tasks/view-detail.js
msgid "Estimated duration in minutes"
msgstr "Tahmini süre (dakika)"

#: apps/io.ox/tasks/edit/view-template.js module:io.ox/tasks/edit
#: apps/io.ox/tasks/print.js module:io.ox/tasks apps/io.ox/tasks/view-detail.js
msgid "Actual duration in minutes"
msgstr "Gerçekleşen süre (dakika)"

#: apps/io.ox/tasks/edit/view-template.js module:io.ox/tasks/edit
#: apps/io.ox/tasks/print.js module:io.ox/tasks apps/io.ox/tasks/view-detail.js
msgid "Estimated costs"
msgstr "Tahmini maliyet"

#: apps/io.ox/tasks/edit/view-template.js module:io.ox/tasks/edit
#: apps/io.ox/tasks/print.js module:io.ox/tasks apps/io.ox/tasks/view-detail.js
msgid "Actual costs"
msgstr "Asıl maliyet"

#: apps/io.ox/tasks/edit/view-template.js module:io.ox/tasks/edit
msgid "Currency"
msgstr "Para birimi"

#: apps/io.ox/tasks/edit/view-template.js module:io.ox/tasks/edit
#: apps/io.ox/tasks/print.js module:io.ox/tasks apps/io.ox/tasks/view-detail.js
msgid "Distance"
msgstr "Uzaklık"

#: apps/io.ox/tasks/edit/view-template.js module:io.ox/tasks/edit
#: apps/io.ox/tasks/print.js module:io.ox/tasks apps/io.ox/tasks/view-detail.js
msgid "Billing information"
msgstr "Fatura bilgileri"

#: apps/io.ox/tasks/edit/view-template.js module:io.ox/tasks/edit
#: apps/io.ox/tasks/print.js module:io.ox/tasks apps/io.ox/tasks/view-detail.js
msgid "Companies"
msgstr "Şirketler"

#: apps/io.ox/tasks/main.js module:io.ox/tasks
msgid "Couldn't load that task."
msgstr "Bu görev yüklenemedi."

#: apps/io.ox/tasks/main.js module:io.ox/tasks
msgid "Tasks toolbar"
msgstr "Görevler araç çubuğu"

#: apps/io.ox/tasks/main.js module:io.ox/tasks
msgid "Sort options"
msgstr "Sıralama seçenekleri"

#: apps/io.ox/tasks/main.js module:io.ox/tasks
msgid "Urgency"
msgstr "Aciliyet"

#: apps/io.ox/tasks/main.js module:io.ox/tasks apps/io.ox/tasks/print.js
msgid "Priority"
msgstr "Öncelik"

#: apps/io.ox/tasks/main.js module:io.ox/tasks
msgid "Order"
msgstr "Sıra"

#: apps/io.ox/tasks/main.js module:io.ox/tasks
msgid "Show done tasks"
msgstr "Bitmiş görevleri göster"

#: apps/io.ox/tasks/mobile-toolbar-actions.js module:io.ox/tasks
#: apps/io.ox/tasks/toolbar.js
msgid "New task"
msgstr "Yeni görev"

#: apps/io.ox/tasks/model.js module:io.ox/tasks
msgid "The start date must be before the due date."
msgstr "Başlangıç tarihi bitiş tarihinden önce olamaz."

#: apps/io.ox/tasks/model.js module:io.ox/tasks
msgid "The due date must not be before the start date."
msgstr "Bitiş tarihi başlangıç tarihinden önce olamaz."

#: apps/io.ox/tasks/model.js module:io.ox/tasks
msgid "Costs must be between -%1$d and %1$d."
msgstr "Maliyetler -%1$d ile %1$d arasında olmalıdır."

#: apps/io.ox/tasks/model.js module:io.ox/tasks
msgid "Costs must only have two decimal places."
msgstr "Maliyetlerin yalnızca iki ondalık basamağı olabilir."

#: apps/io.ox/tasks/model.js module:io.ox/tasks
msgid "Progress must be a valid number between 0 and 100"
msgstr "İlerleme 0 ile 100 arasında bir sayı olmalıdır"

#: apps/io.ox/tasks/model.js module:io.ox/tasks
msgid "Recurring tasks need a valid start date."
msgstr "Yinelenen görevlerin geçerli bir başlangıç tarihi olmalıdır."

#: apps/io.ox/tasks/model.js module:io.ox/tasks
msgid "Recurring tasks need a valid due date."
msgstr "Yinelenen görevlerin geçerli bir bitiş tarihi olmalıdır."

#: apps/io.ox/tasks/print.js module:io.ox/tasks
msgid "Low"
msgstr "Düşük"

#: apps/io.ox/tasks/print.js module:io.ox/tasks
msgid "High"
msgstr "Yüksek"

#: apps/io.ox/tasks/print.js module:io.ox/tasks apps/io.ox/tasks/view-detail.js
msgid "Date completed"
msgstr "Tamamlanma tarihi"

#: apps/io.ox/tasks/print.js module:io.ox/tasks apps/io.ox/tasks/view-detail.js
msgid "This task recurs"
msgstr "Bu görev yineleniyor"

#: apps/io.ox/tasks/settings/pane.js module:io.ox/tasks
msgid ""
"Receive notifications when a task in which you participate is created, "
"modified or deleted"
msgstr ""
"Katıldığım bir görev oluşturulduğunda, değiştirildiğinde veya silindiğinde "
"bildirim gönder"

#: apps/io.ox/tasks/settings/pane.js module:io.ox/tasks
msgid ""
"Receive notifications when a participant accepted or declined a task created "
"by you"
msgstr ""
"Bir katılımcı, oluşturduğum bir görevi kabul ettiğinde veya reddettiğinde "
"bildirim gönder"

#: apps/io.ox/tasks/settings/pane.js module:io.ox/tasks
msgid ""
"Receive notifications when a participant accepted or declined a task in "
"which you participate"
msgstr ""
"Bir katılımcı, katıldığım bir görevi kabul ettiğinde veya reddettiğinde "
"bildirim gönder"

#: apps/io.ox/tasks/toolbar.js module:io.ox/tasks
msgid "Delete task"
msgstr "Görevi sil"

#: apps/io.ox/tasks/util.js module:io.ox/tasks
msgid "this morning"
msgstr "bu sabah"

#: apps/io.ox/tasks/util.js module:io.ox/tasks
msgid "by noon"
msgstr "öğlen"

#: apps/io.ox/tasks/util.js module:io.ox/tasks
msgid "this afternoon"
msgstr "bu öğleden sonra"

#: apps/io.ox/tasks/util.js module:io.ox/tasks
msgid "tonight"
msgstr "bu gece"

#: apps/io.ox/tasks/util.js module:io.ox/tasks
msgid "late in the evening"
msgstr "akşam"

#: apps/io.ox/tasks/util.js module:io.ox/tasks
msgid "in 5 minutes"
msgstr "5 dakika sonra"

#: apps/io.ox/tasks/util.js module:io.ox/tasks
msgid "in 15 minutes"
msgstr "15 dakika sonra"

#: apps/io.ox/tasks/util.js module:io.ox/tasks
msgid "in 30 minutes"
msgstr "30 dakika sonra"

#: apps/io.ox/tasks/util.js module:io.ox/tasks
msgid "in one hour"
msgstr "bir saat sonra"

#: apps/io.ox/tasks/util.js module:io.ox/tasks
msgid "tomorrow"
msgstr "yarın"

#: apps/io.ox/tasks/util.js module:io.ox/tasks
msgid "in one week"
msgstr "bir hafta sonra"

#: apps/io.ox/tasks/util.js module:io.ox/tasks
msgid "Original mail"
msgstr "Orijinal e-posta"

#: apps/io.ox/tasks/util.js module:io.ox/tasks
msgid "Overdue"
msgstr "Gecikmiş"

#: apps/io.ox/tasks/util.js module:io.ox/tasks
msgid "No priority"
msgstr "Öncelik yok"

#: apps/io.ox/tasks/util.js module:io.ox/tasks
msgid "Low priority"
msgstr "Düşük öncelikli"

#: apps/io.ox/tasks/util.js module:io.ox/tasks
msgid "Medium priority"
msgstr "Orta öncelikli"

#: apps/io.ox/tasks/util.js module:io.ox/tasks
msgid "High priority"
msgstr "Yüksek öncelikli"

#: apps/io.ox/tasks/util.js module:io.ox/tasks
msgid "%1$d Minute"
msgid_plural "%1$d Minutes"
msgstr[0] "%1$d dakika"
msgstr[1] "%1$d dakika"

#: apps/io.ox/tasks/util.js module:io.ox/tasks
msgid "%1$d Hour"
msgid_plural "%1$d Hours"
msgstr[0] "%1$d saat"
msgstr[1] "%1$d saat"

#: apps/io.ox/tasks/util.js module:io.ox/tasks
msgid "%1$d Day"
msgid_plural "%1$d Days"
msgstr[0] "%1$d gün"
msgstr[1] "%1$d gün"

#: apps/io.ox/tasks/util.js module:io.ox/tasks
msgid "%1$d Week"
msgid_plural "%1$d Weeks"
msgstr[0] "%1$d hafta"
msgstr[1] "%1$d hafta"

#. %1$s due date of a task
#: apps/io.ox/tasks/view-detail.js module:io.ox/tasks
#, c-format
msgid "Due %1$s"
msgstr "Bitiş %1$s"

#. %1$s reminder date of a task
#: apps/io.ox/tasks/view-detail.js module:io.ox/tasks
#, c-format
msgid "Reminder date %1$s"
msgstr "Anımsatma tarihi %1$s"

#. %1$s how much of a task is completed in percent, values from 0-100
#: apps/io.ox/tasks/view-detail.js module:io.ox/tasks
#: apps/io.ox/tasks/view-grid-template.js
#, c-format
msgid "Progress %1$s %"
msgstr "İlerleme %%1$s"

#: apps/io.ox/tasks/view-detail.js module:io.ox/tasks
msgid "Could not load attachments for this task."
msgstr "Bu görevin ekleri yüklenemedi."

#. followed by date or time to mark the enddate of a task
#: apps/io.ox/tasks/view-grid-template.js module:io.ox/tasks
msgid "ends:"
msgstr "bitiş:"

#. message for screenreaders in case selected task has participants
#: apps/io.ox/tasks/view-grid-template.js module:io.ox/tasks
msgid "has participants"
msgstr "katılımcıları var"

#: apps/io.ox/tasks/view-grid-template.js module:io.ox/tasks
msgid "private"
msgstr "özel"

#: apps/io.ox/tours/get-started.js module:io.ox/core
msgid "Guided tour for this app"
msgstr "Rehberli uygulama turu"

#: apps/io.ox/tours/whats-new.js module:io.ox/core
msgid "App Launcher"
msgstr "Uygulama Başlatıcı"

#. %1$s is the product name, e.g. OX App Suite
#: apps/io.ox/tours/whats-new.js module:io.ox/core
msgid ""
"To navigate between the %1$s applications, just click on the new App "
"Launcher icon."
msgstr ""
"%1$s uygulamaları arasında gezinmek için Uygulama Başlatıcı simgesine "
"tıklayabilirsiniz."

#: apps/io.ox/tours/whats-new.js module:io.ox/core
msgid "Click on the application that you would like to use."
msgstr "Kullanmak istediğiniz uygulamaya tıklayın."

#: apps/io.ox/tours/whats-new.js module:io.ox/core
msgid "New Windows"
msgstr "Yeni penceler"

#: apps/io.ox/tours/whats-new.js module:io.ox/core
msgid ""
"E-Mails will appear in a new window. These windows can be maximized, "
"minimized and closed."
msgstr ""

#: apps/io.ox/tours/whats-new.js module:io.ox/core
msgid ""
"Windows you have minimized will appear in all applications for easy access. "
"You can maximize a window again by clicking on it."
msgstr ""
"Küçülttüğünüz pencereler kolay erişim için tüm uygulamalarda görünür. Bir "
"pencereyi tekrar üzerine tıklayarak büyütebilirsiniz."

#. Title of tour step, demonstrating options available for 2-step verification
#: apps/io.ox/tours/whats-new.js module:io.ox/core
msgid "2-step Verification Options"
msgstr "2 adımlı doğrulama seçenekleri"

#: apps/io.ox/tours/whats-new.js module:io.ox/core
msgid ""
"You can now add additional verification options to enhance the security of "
"your account."
msgstr ""
"Hesap güvenliğinizi artırmak amacıyla artık ikinci bir kimlik doğrulama "
"seçeneği ekleyebilirsiniz."

#. %1$s is the product name, e.g. OX App Suite
#: apps/io.ox/tours/whats-new.js module:io.ox/core
msgid "What's new"
msgstr "Yeni neler var?"

#: apps/io.ox/tours/whats-new.js module:io.ox/core
msgid "To learn more about the new and improved features you can visit "
msgstr "Yeni ve geliştirilen özellikler hakkında bilgi almak için: "

#. %1$s is the product name, e.g. OX App Suite
#: apps/io.ox/tours/whats-new.js module:io.ox/core
msgid ""
"Welcome to %1$s.\n"
"We've made some exciting changes to %1$s. This quick tour will guide you "
"through some of the new and improved features."
msgstr ""
"%1$s uygulamasına hoş geldiniz.\n"
"İlginizi çekeceğini düşündüğümüz bazı değişiklikler yaptık. Bu küçük "
"turumuzda yeni ve geliştirilmiş özelliklerden bazılarını göstereceğiz."

#: apps/io.ox/tours/whats-new.js module:io.ox/core
msgid "Never show again"
msgstr "Bir daha gösterme"

#: apps/io.ox/wizards/upsell.js module:io.ox/wizards
msgid "Upgrade to premium edition"
msgstr "Premium sürüme yükseltin"

#: apps/io.ox/wizards/upsell.js module:io.ox/wizards
msgid "Shopping cart"
msgstr "Alışveriş sepeti"

#: apps/io.ox/wizards/upsell.js module:io.ox/wizards
msgid "Cart is empty."
msgstr "Sepet boş."

#: apps/io.ox/wizards/upsell.js module:io.ox/wizards
msgid "Review your purchases"
msgstr "Satın alımlarınızı gözden geçirin"

#: apps/io.ox/wizards/upsell.js module:io.ox/wizards
msgid "Total cost"
msgstr "Toplam maliyet"

#: apps/io.ox/wizards/upsell.js module:io.ox/wizards
msgid "Buy now!"
msgstr "Hemen satın alın!"

#: apps/io.ox/wizards/upsell.js module:io.ox/wizards
msgid "Purchase confirmation"
msgstr "Satın alma onayı"

#: apps/io.ox/wizards/upsell.js module:io.ox/wizards
msgid "The following products will be activated now:"
msgstr "Aşağıdaki ürünler etkinleştirilecektir:"

#: apps/plugins/administration/groups/register.js module:io.ox/core
#: apps/plugins/administration/groups/settings/pane.js
msgid "Groups"
msgstr "Gruplar"

#: apps/plugins/administration/groups/settings/edit.js module:io.ox/core
msgid "Group name"
msgstr "Grup adı"

#: apps/plugins/administration/groups/settings/edit.js module:io.ox/core
msgid "Members"
msgstr "Üyeler"

#: apps/plugins/administration/groups/settings/edit.js module:io.ox/core
msgid "Edit group"
msgstr "Grubu düzenle"

#: apps/plugins/administration/groups/settings/edit.js module:io.ox/core
#: apps/plugins/administration/groups/settings/toolbar.js
msgid "Create new group"
msgstr "Yeni grup oluştur"

#: apps/plugins/administration/groups/settings/members.js module:io.ox/core
msgid "Remove member"
msgstr "Üyeyi çıkar"

#. %1$d is the number of members
#: apps/plugins/administration/groups/settings/pane.js module:io.ox/core
msgid "%1$d member"
msgid_plural "%1$d members"
msgstr[0] "%1$d üye"
msgstr[1] "%1$d üye"

#. %1$s is the group name
#: apps/plugins/administration/groups/settings/toolbar.js module:io.ox/core
msgid ""
"Do you really want to delete the group \"%1$s\"? This action cannot be "
"undone!"
msgstr ""
"\"%1$s\" grubunu gerçekten silmek istiyor musunuz? Bu işlem geri alınamaz!"

#: apps/plugins/administration/groups/settings/toolbar.js module:io.ox/core
msgid "Delete group"
msgstr "Grubu sil"

#: apps/plugins/administration/resources/settings/edit.js module:io.ox/core
msgid "Resource name (mandatory)"
msgstr "Kaynak adı (zorunlu)"

#: apps/plugins/administration/resources/settings/edit.js module:io.ox/core
msgid "Mail address (mandatory)"
msgstr "E-posta adresi (zorunlu)"

#: apps/plugins/administration/resources/settings/edit.js module:io.ox/core
msgid "Edit resource"
msgstr "Kaynağı düzenle"

#: apps/plugins/administration/resources/settings/edit.js module:io.ox/core
#: apps/plugins/administration/resources/settings/toolbar.js
msgid "Create new resource"
msgstr "Yeni kaynak oluştur"

#. %1$s is the resource name
#: apps/plugins/administration/resources/settings/toolbar.js module:io.ox/core
msgid ""
"Do you really want to delete the resource \"%1$s\"? This action cannot be "
"undone!"
msgstr ""
"\"%1$s\" kaynağını gerçekten silmek istiyor musunuz? Bu işlem geri alınamaz!"

#: apps/plugins/administration/resources/settings/toolbar.js module:io.ox/core
msgid "Delete resource"
msgstr "Kaynağı sil"

#. 1 of 5 star rating
#: apps/plugins/core/feedback/register.js module:io.ox/core
msgctxt "rating"
msgid "It's really bad"
msgstr "Çok kötü"

#. 2 of 5 star rating
#: apps/plugins/core/feedback/register.js module:io.ox/core
msgctxt "rating"
msgid "I don't like it"
msgstr "Beğenmedim"

#. 3 of 5 star rating
#: apps/plugins/core/feedback/register.js module:io.ox/core
msgctxt "rating"
msgid "It's ok"
msgstr "Fena değil"

#. 4 of 5 star rating
#: apps/plugins/core/feedback/register.js module:io.ox/core
msgctxt "rating"
msgid "I like it"
msgstr "Beğendim"

#. 5 of 5 star rating
#: apps/plugins/core/feedback/register.js module:io.ox/core
msgctxt "rating"
msgid "It's awesome"
msgstr "Şahane"

#: apps/plugins/core/feedback/register.js module:io.ox/core
msgid "%1$d of 5 stars"
msgstr "%1$d / 5 yıldız"

#: apps/plugins/core/feedback/register.js module:io.ox/core
msgid "Not likely at all"
msgstr "Hiç olası değil"

#: apps/plugins/core/feedback/register.js module:io.ox/core
msgid "%1$d of 10 points."
msgstr "%1$d / 10 puan."

#: apps/plugins/core/feedback/register.js module:io.ox/core
msgid "Extremely likely"
msgstr "Çok olası"

#. %1$s is the product name, for example 'OX App Suite'
#: apps/plugins/core/feedback/register.js module:io.ox/core
msgid "How likely is it that you would recommend %1$s to a friend?"
msgstr "%1$s ürününü arkadaşlarınıza önerme olasılığınız nedir?"

#: apps/plugins/core/feedback/register.js module:io.ox/core
msgid "Please rate this product"
msgstr "Lütfen bu ürüne bir puan verin"

#: apps/plugins/core/feedback/register.js module:io.ox/core
msgid "Please rate the following application:"
msgstr "Lütfen aşağıdaki uygulamaya bir puan verin:"

#. %1$s is the product name, for example 'OX App Suite'
#: apps/plugins/core/feedback/register.js module:io.ox/core
msgid "How do you like %1$s?"
msgstr "%1$s uygulamasını beğendiniz mi?"

#: apps/plugins/core/feedback/register.js module:io.ox/core
msgid "Comments and suggestions"
msgstr "Yorumlar ve öneriler"

#: apps/plugins/core/feedback/register.js module:io.ox/core
msgid ""
"Please note that support requests cannot be handled via the feedback form. "
"If you have questions or problems please contact our support directly."
msgstr ""
"Görüş formu aracılığıyla gönderilen destek taleplerini dikkate alamadığımızı "
"hatırlatmak isteriz. Sorularınız varsa lütfen doğrudan destek ekibimize "
"başvurun."

#: apps/plugins/core/feedback/register.js module:io.ox/core
msgid "Please select a rating."
msgstr "Lütfen bir puan seçin."

#. popup info message
#: apps/plugins/core/feedback/register.js module:io.ox/core
msgid "Thank you for your feedback"
msgstr "Görüşünüzü paylaştığınız için teşekkür ederiz"

#. popup error message
#: apps/plugins/core/feedback/register.js module:io.ox/core
msgid "Feedback could not be sent"
msgstr "Görüş gönderilemedi"

#: apps/plugins/core/feedback/register.js module:io.ox/core
msgid "Feedback"
msgstr "Görüş"

#: apps/plugins/core/feedback/register.js module:io.ox/core
msgid "Give feedback"
msgstr "Görüş bildir"

#: apps/plugins/halo/appointments/register.js module:plugins/halo
msgid "Shared Appointments"
msgstr "Paylaşılan randevular"

#: apps/plugins/halo/mail/register.js module:plugins/halo
msgid "Recent conversations"
msgstr "Son yazışmalar"

#: apps/plugins/halo/mail/register.js module:plugins/halo
msgid "Received mails"
msgstr "Alınan e-postalar"

#: apps/plugins/halo/mail/register.js module:plugins/halo
msgid "Cannot find any messages this contact sent to you."
msgstr "Bu kişinin size gönderdiği herhangi bir ileti bulunamadı."

#: apps/plugins/halo/mail/register.js module:plugins/halo
msgid "Sent mails"
msgstr "Gönderilen e-postalar"

#: apps/plugins/halo/mail/register.js module:plugins/halo
msgid "Cannot find any messages you sent to this contact."
msgstr "Bu kişiye gönderdiğiniz herhangi bir ileti bulunamadı."

#: apps/plugins/halo/xing/register.js module:plugins/portal
#: apps/plugins/portal/xing/register.js apps/plugins/xing/main.js
msgid "XING"
msgstr "XING"

#. what follows is a set of job/status descriptions used by XING
#: apps/plugins/halo/xing/register.js module:plugins/portal
msgid "Entrepreneur"
msgstr "Girişimci"

#: apps/plugins/halo/xing/register.js module:plugins/portal
msgid "Freelancer"
msgstr "Serbest çalışan"

#: apps/plugins/halo/xing/register.js module:plugins/portal
msgid "Employee"
msgstr "Çalışan"

#: apps/plugins/halo/xing/register.js module:plugins/portal
msgid "Executive"
msgstr "Yönetici"

#: apps/plugins/halo/xing/register.js module:plugins/portal
msgid "Recruiter"
msgstr "İşe alım sorumlusu"

#: apps/plugins/halo/xing/register.js module:plugins/portal
msgid "Public servant"
msgstr "Kamu görevlisi"

#: apps/plugins/halo/xing/register.js module:plugins/portal
msgid "Student"
msgstr "Öğrenci"

#: apps/plugins/halo/xing/register.js module:plugins/portal
msgid "Unemployed"
msgstr "İşsiz"

#: apps/plugins/halo/xing/register.js module:plugins/portal
msgid "Retired"
msgstr "Emekli"

#: apps/plugins/halo/xing/register.js module:plugins/portal
msgid ""
"You are not directly linked to %s. Here are people who are linked to %s:"
msgstr ""
"%s ile doğrudan bağlantılı değilsiniz. %s ile doğrudan bağlantılı olan "
"kişilerin listesi:"

#: apps/plugins/halo/xing/register.js module:plugins/portal
msgid "Your shared contacts:"
msgstr "Paylaşılan kişileriniz:"

#: apps/plugins/halo/xing/register.js module:plugins/portal
msgid "Private address"
msgstr "Özel adres"

#. %1$s is the employee position or status, e.g. student
#. %2$s is the employer name, e.g. University of Meinerzhagen-Valbert
#: apps/plugins/halo/xing/register.js module:plugins/portal
msgid "%1$s at %2$s"
msgstr "%2$s, %1$s"

#: apps/plugins/halo/xing/register.js module:plugins/portal
msgid "Employment"
msgstr "İş durumu"

#: apps/plugins/halo/xing/register.js module:plugins/portal
msgid "Sorry, could not connect to %s right now."
msgstr "Şu anda %s sunucusuna bağlanamadı."

#: apps/plugins/halo/xing/register.js module:plugins/portal
msgid "Sorry, there is no data available for you on %s."
msgstr "Üzgünüz, %s üzerinde sizin için kullanılabilir veri yok."

#: apps/plugins/notifications/calendar/register.js module:plugins/notifications
msgid "Participant not found"
msgstr "Katılımcı bulunamadı"

#. %1$s Appointment title
#. %1$s task title
#: apps/plugins/notifications/calendar/register.js module:plugins/notifications
#: apps/plugins/notifications/tasks/register.js
#, c-format
msgid "Invitation for %1$s."
msgstr "%1$s davetiyesi."

#: apps/plugins/notifications/calendar/register.js module:plugins/notifications
msgid "Open in calendar"
msgstr "Takvimde aç"

#: apps/plugins/notifications/calendar/register.js module:plugins/notifications
#: apps/plugins/notifications/tasks/register.js
msgid "Accept/Decline"
msgstr "Kabul et/reddet"

#: apps/plugins/notifications/calendar/register.js module:plugins/notifications
msgid "Accept / Decline"
msgstr "Kabul et / reddet"

#: apps/plugins/notifications/calendar/register.js module:plugins/notifications
#: apps/plugins/notifications/tasks/register.js
msgid "Accept invitation"
msgstr "Daveti kabul et"

#: apps/plugins/notifications/calendar/register.js module:plugins/notifications
msgctxt "in"
msgid "in %d minute"
msgid_plural "in %d minutes"
msgstr[0] "%d dakika sonra"
msgstr[1] "%d dakika sonra"

#. notification pane: action  to remove/acknowledge all reminders (they don't show up anymore)
#: apps/plugins/notifications/calendar/register.js module:plugins/notifications
msgid "Remove all reminders"
msgstr "Tüm anımsatıcıları kaldır"

#. Reminders (notifications) about appointments
#: apps/plugins/notifications/calendar/register.js module:plugins/notifications
msgid "Appointment reminders"
msgstr "Randevu anımsatıcıları"

#. Title of generic desktop notification about new reminders for appointments
#: apps/plugins/notifications/calendar/register.js module:plugins/notifications
msgid "New appointment reminders"
msgstr "Yeni randevu anımsatıcıları"

#. Body text of generic desktop notification about new reminders for appointments
#: apps/plugins/notifications/calendar/register.js module:plugins/notifications
msgid "You have new appointment reminders"
msgstr "Yeni randevu anımsatıcılarınız var"

#. Title of the desktop notification about new reminder for a specific appointment
#: apps/plugins/notifications/calendar/register.js module:plugins/notifications
msgid "New appointment reminder"
msgstr "Yeni randevu anımsatıcısı"

#. Reminders (notifications) about appointments
#: apps/plugins/notifications/calendar/register.js module:plugins/notifications
msgid "Hide all appointment reminders."
msgstr "Tüm randevu anımsatıcıları gizle."

#: apps/plugins/notifications/calendar/register.js module:plugins/notifications
msgid "Appointment reminder"
msgstr "Randevu anımsatıcısı"

#. Invitations (notifications) about appointments
#: apps/plugins/notifications/calendar/register.js module:plugins/notifications
msgid "Appointment invitations"
msgstr "Randevu davetleri"

#. Title of generic desktop notification about new invitations to appointments
#. Title of the desktop notification about new invitation to a specific appointment
#: apps/plugins/notifications/calendar/register.js module:plugins/notifications
msgid "New appointment invitation"
msgstr "Yeni randevu daveti"

#. Body text of generic desktop notification about new invitations to appointments
#: apps/plugins/notifications/calendar/register.js module:plugins/notifications
msgid "You have new appointment invitations"
msgstr "Yeni randevu davetleriniz var"

#. Invitations (notifications) about appointments
#: apps/plugins/notifications/calendar/register.js module:plugins/notifications
msgid "Hide all appointment invitations."
msgstr "Tüm randevu davetiyelerini gizle."

#: apps/plugins/notifications/mail/register.js module:plugins/notifications
msgid "New mails"
msgstr "Yeni e-postalar"

#: apps/plugins/notifications/mail/register.js module:plugins/notifications
msgid "You have new mail"
msgstr "Yeni e-postanız var"

#. %1$s mail sender
#. %2$s mail subject
#: apps/plugins/notifications/mail/register.js module:plugins/notifications
#, c-format
msgid "Mail from %1$s, %2$s"
msgstr "E-posta geldi: %1$s, %2$s"

#. %1$s task title
#: apps/plugins/notifications/tasks/register.js module:plugins/notifications
#, c-format
msgid "Overdue Task %1$s."
msgstr "Gecikmiş görev: %1$s."

#: apps/plugins/notifications/tasks/register.js module:plugins/notifications
msgid "Overdue Tasks"
msgstr "Gecikmiş görevler"

#: apps/plugins/notifications/tasks/register.js module:plugins/notifications
msgid "New overdue tasks"
msgstr "Yeni gecikmiş görevler"

#: apps/plugins/notifications/tasks/register.js module:plugins/notifications
msgid "You have overdue tasks"
msgstr "Gecikmiş görevleriniz var"

#: apps/plugins/notifications/tasks/register.js module:plugins/notifications
msgid "New overdue task"
msgstr "Yeni gecikmiş görev"

#: apps/plugins/notifications/tasks/register.js module:plugins/notifications
msgid "Hide all notifications for overdue tasks."
msgstr "Gecikmiş görevler için tüm bildirimleri gizle."

#. Reminders (notifications) about tasks
#: apps/plugins/notifications/tasks/register.js module:plugins/notifications
msgid "Task reminders"
msgstr "Görev anımsatıcıları"

#. Title for a generic desktop notification about new reminders for tasks
#: apps/plugins/notifications/tasks/register.js module:plugins/notifications
msgid "New task reminders"
msgstr "Yeni görev anımsatıcıları"

#. Content for a generic desktop notification about new reminders for tasks
#: apps/plugins/notifications/tasks/register.js module:plugins/notifications
msgid "You have new task reminders"
msgstr "Yeni görev anımsatıcılarınız var"

#. Title for a desktop notification about a new reminder for a specific task
#: apps/plugins/notifications/tasks/register.js module:plugins/notifications
msgid "New task reminder"
msgstr "Yeni görev anımsatıcı"

#. Reminders (notifications) about tasks
#: apps/plugins/notifications/tasks/register.js module:plugins/notifications
msgid "Hide all task reminders."
msgstr "Tüm görev anımsatıcıları gizle."

#. Inviations (notifications) to tasks
#: apps/plugins/notifications/tasks/register.js module:plugins/notifications
msgid "Task invitations"
msgstr "Görev davetleri"

#. Title for a generic desktop notification about new invitations to tasks
#: apps/plugins/notifications/tasks/register.js module:plugins/notifications
msgid "New task invitations"
msgstr "Yeni görev davetleri"

#. Content for a generic desktop notification about new invitations to tasks
#: apps/plugins/notifications/tasks/register.js module:plugins/notifications
msgid "You have new task invitations"
msgstr "Yeni görev davetleriniz var"

#. Title for a desktop notification about a new invitation to a specific task
#: apps/plugins/notifications/tasks/register.js module:plugins/notifications
msgid "New task invitation"
msgstr "Yeni görev daveti"

#. Inviations (notifications) to tasks
#: apps/plugins/notifications/tasks/register.js module:plugins/notifications
msgid "Hide all task invitations."
msgstr "Tüm görev davetiyelerini gizle."

#: apps/plugins/portal/birthdays/register.js module:plugins/portal
msgid "Birthdays"
msgstr "Doğum günleri"

#: apps/plugins/portal/birthdays/register.js module:plugins/portal
msgid "No birthdays within the next %1$d weeks"
msgstr "Gelecek %1$d hafta içinde doğum günü yok"

#: apps/plugins/portal/birthdays/register.js module:plugins/portal
msgid "Press [enter] to jump to complete list of Birthdays."
msgstr "Doğum günlerinin tam listesine gitmek için [enter] tuşuna basın."

#: apps/plugins/portal/birthdays/register.js module:plugins/portal
msgid "External link"
msgstr "Dış bağlantı"

#: apps/plugins/portal/birthdays/register.js module:plugins/portal
msgid "Buy a gift"
msgstr "Hediye satın al"

#: apps/plugins/portal/birthdays/register.js module:plugins/portal
msgid "In %1$d days"
msgstr "%1$d gün sonra"

#: apps/plugins/portal/calendar/register.js module:plugins/portal
msgid "You don't have any appointments in the near future."
msgstr "Yakın tarihte herhangi bir randevunuz yok."

#. button label within the client-onboarding widget
#. button opens the wizard to configure your device
#: apps/plugins/portal/client-onboarding/register.js module:plugins/portal
msgid "Connect"
msgstr "Bağla"

#: apps/plugins/portal/flickr/register.js module:plugins/portal
msgid "Could not load data"
msgstr "Veri yüklenmedi"

#: apps/plugins/portal/flickr/register.js module:plugins/portal
msgid "Press [enter] to jump to the flicker stream."
msgstr "Flickr akışına gitmek için [enter] tuşuna basın."

#: apps/plugins/portal/flickr/register.js module:plugins/portal
msgid "Cannot find user with given name."
msgstr "Bu adı taşıyan bir kullanıcı bulunamadı."

#: apps/plugins/portal/flickr/register.js module:plugins/portal
msgid "Edit Flickr photo stream"
msgstr "Flickr fotoğraf akışını düzenle"

#: apps/plugins/portal/flickr/register.js module:plugins/portal
msgid "Search photos"
msgstr "Fotoğraflarda ara"

#: apps/plugins/portal/flickr/register.js module:plugins/portal
msgid "Public photos by user"
msgstr "Kullanıcının herkese açık fotoğrafları"

#: apps/plugins/portal/flickr/register.js module:plugins/portal
msgid "Please enter a search query"
msgstr "Bir arama sorgusu girin"

#: apps/plugins/portal/flickr/register.js module:plugins/portal
msgid "Please enter a description"
msgstr "Lütfen bir açıklama yazın"

#: apps/plugins/portal/flickr/register.js module:plugins/portal
msgid "Flickr"
msgstr "Flickr"

#: apps/plugins/portal/helloworld/register.js module:plugins/portal
msgid "Hello World"
msgstr "Merhaba dünya"

#: apps/plugins/portal/mail/register.js module:plugins/portal
msgid "No mails in your inbox"
msgstr "Gelen kutunuzda e-posta yok"

#: apps/plugins/portal/mail/register.js module:plugins/portal
msgid "You have no unread messages"
msgstr "Okunmamış iletiniz yok"

#. %1$d is the number of mails
#: apps/plugins/portal/mail/register.js module:plugins/portal
#, c-format
msgid "You have %1$d unread message"
msgid_plural "You have %1$d unread messages"
msgstr[0] "Okunmamış %1$d iletiniz var"
msgstr[1] "Okunmamış %1$d iletiniz var"

#: apps/plugins/portal/oxdriveclients/register.js module:plugins/portal
msgid "your platform"
msgstr "platformunuz"

#: apps/plugins/portal/oxdriveclients/register.js module:plugins/portal
msgid "Download %s"
msgstr "%s indir"

#: apps/plugins/portal/oxdriveclients/register.js module:plugins/portal
msgid "Please use the \"Connect your device\" wizard to download %s"
msgstr ""
"%s uygulamasını indirmek için lütfen \"Cihazınızı bağlayın\" sihirbazını "
"kullanın"

#. Product name will be inserted to advertise the product. I.e. "Get OX Drive" but meant in terms of gettings a piece of software from a online store
#. Product name will be inserted to adevertise the product. I.e. "Get OX Drive" but meant in terms of gettings a piece of software from a online store
#: apps/plugins/portal/oxdriveclients/register.js module:plugins/portal
msgid "Get %s"
msgstr "%s uygulamasını indir"

#: apps/plugins/portal/oxdriveclients/register.js module:plugins/portal
msgid "Download %s for %s now"
msgstr "%s %s sürümünü indirin"

#: apps/plugins/portal/oxdriveclients/register.js module:plugins/portal
msgid ""
"The %s client lets you store and share your photos, files, documents and "
"videos, anytime, anywhere. Access any file you save to %s from all your "
"computers, iPhone, iPad or from within %s itself."
msgstr ""
"%s istemcisi, fotoğraflarınızı, dosyalarınızı, belgelerinizi ve "
"videolarınızı her zaman, her yerde depolamanızı ve paylaşmanızı sağlar. %s "
"uygulamasına kaydettiğiniz dosyalara bilgisayarlarınızdan, iPhone'unuzdan, "
"iPad'inizden ve %s içinden erişebilirsiniz."

#: apps/plugins/portal/oxdriveclients/register.js module:plugins/portal
msgid "%s is also available for other platforms:"
msgstr "%s başka platformlarda da kullanılabilir:"

#: apps/plugins/portal/powerdns-parental-control/register.js
#: module:plugins/portal
msgid "PowerDNS parental control"
msgstr "PowerDNS ebeveyn denetimi"

#. button label within the client-onboarding widget
#. button opens the wizard to configure your device
#: apps/plugins/portal/powerdns-parental-control/register.js
#: module:plugins/portal
msgid "Open parental control settings"
msgstr "Ebeveyn denetimi ayarlarını aç"

#: apps/plugins/portal/quota/register.js module:plugins/portal
msgid "Mail count quota"
msgstr "E-posta sayısı kotası"

#: apps/plugins/portal/recentfiles/register.js module:plugins/portal
msgid "Recently changed files"
msgstr "Son değiştirilen dosyalar"

#: apps/plugins/portal/recentfiles/register.js module:plugins/portal
msgid "My latest files"
msgstr "Son dosyalarım"

#: apps/plugins/portal/recentfiles/register.js module:plugins/portal
msgid "No files have been changed recently"
msgstr "Son zamanlarda hiçbir dosya değiştirilmedi"

#: apps/plugins/portal/recentfiles/register.js module:plugins/portal
msgid "1 file has been changed recently"
msgstr "1 dosya son zamanlarda değiştirildi"

#: apps/plugins/portal/recentfiles/register.js module:plugins/portal
msgid "%1$d files has been changed recently"
msgstr "%1$d dosya son zamanlarda değiştirildi"

#: apps/plugins/portal/reddit/register.js module:io.ox/portal
msgid "No title."
msgstr "Başlık yok."

#: apps/plugins/portal/reddit/register.js module:io.ox/portal
msgid "Comments"
msgstr "Yorumlar"

#: apps/plugins/portal/rss/register.js module:io.ox/portal
msgid "RSS Feed"
msgstr "RSS akışı"

#: apps/plugins/portal/rss/register.js module:io.ox/portal
msgid "Press [enter] to jump to the rss stream."
msgstr "RSS akışına gitmek için [enter] tuşuna basın."

#: apps/plugins/portal/rss/register.js module:io.ox/portal
msgid "No RSS feeds found."
msgstr "RSS akışı bulunamadı."

#: apps/plugins/portal/rss/register.js module:io.ox/portal
msgid "RSS Feeds"
msgstr "RSS Akışları"

#: apps/plugins/portal/rss/register.js module:io.ox/portal
msgid "Please enter a feed URL."
msgstr "Lütfen bir akış adresi ekleyin."

#: apps/plugins/portal/tasks/register.js module:plugins/portal
msgid "You don't have any tasks that are either due soon or overdue."
msgstr "Yakında süresi dolacak veya gecikmiş bir göreviniz yok."

#. Due on date
#: apps/plugins/portal/tasks/register.js module:plugins/portal
msgid "Due on %1$s"
msgstr "%1$s tarihinde sona eriyor"

#: apps/plugins/portal/tumblr/register.js module:io.ox/portal
msgid "Press [enter] to jump to the tumblr feed."
msgstr "Tumblr akışına gitmek için [enter] tuşuna basın."

#: apps/plugins/portal/tumblr/register.js module:io.ox/portal
msgid "Read article on tumblr.com"
msgstr "Yazıyı tumblr.com'da oku"

#: apps/plugins/portal/tumblr/register.js module:io.ox/portal
msgid "Open external link"
msgstr "Dış bağlantıyı aç"

#: apps/plugins/portal/tumblr/register.js module:io.ox/portal
msgid "Edit Tumblr feed"
msgstr "Tumblr akışını düzenle"

#: apps/plugins/portal/tumblr/register.js module:io.ox/portal
msgid "Feed URL"
msgstr "Akış adresi"

#: apps/plugins/portal/tumblr/register.js module:io.ox/portal
msgid "Please enter an blog url."
msgstr "Lütfen bir blog adresi yazın."

#: apps/plugins/portal/tumblr/register.js module:io.ox/portal
msgid "Please enter a description."
msgstr "Lütfen bir açıklama yazın."

#: apps/plugins/portal/tumblr/register.js module:io.ox/portal
msgid "Unknown error while checking tumblr-blog."
msgstr "Tumblr blog'u denetlenirken bilinmeyen bir hata oluştu."

#: apps/plugins/portal/tumblr/register.js module:io.ox/portal
msgid "Tumblr"
msgstr "Tumblr"

#: apps/plugins/portal/twitter/register.js module:plugins/portal
msgid ""
"This widget is currently offline because the twitter rate limit exceeded."
msgstr "Twitter yenileme sınırı aşıldığı için bu bileşen şu anda çevrimdışı."

#: apps/plugins/portal/twitter/register.js module:plugins/portal
#: apps/plugins/portal/twitter/util.js
msgid "An internal error occurred"
msgstr "Bir iç hata oluştu"

#: apps/plugins/portal/twitter/register.js module:plugins/portal
msgid "Could not load new Tweets."
msgstr "Yeni Tweetler yüklenemedi."

#: apps/plugins/portal/twitter/register.js module:plugins/portal
msgid "No Tweets yet."
msgstr "Henüz Tweet yok."

#: apps/plugins/portal/twitter/register.js module:plugins/portal
msgid "Twitter reported the following errors:"
msgstr "Twitter aşağıdaki hataları bildirdi:"

#: apps/plugins/portal/twitter/register.js module:plugins/portal
msgid "Authorize your account again"
msgstr "Hesabınızı yeniden yetkilendirin"

#: apps/plugins/portal/twitter/register.js module:plugins/portal
msgid "You have reauthorized this %s account."
msgstr "Bu %s hesabını yeniden yetkilendirdiniz."

#: apps/plugins/portal/twitter/register.js module:plugins/portal
msgid "Something went wrong reauthorizing the %s account."
msgstr "%s hesabı yeniden yetkilendirilirken bir sorun oluştu."

#: apps/plugins/portal/twitter/register.js module:plugins/portal
msgid "Retry later."
msgstr "Daha sonra yeniden deneyin."

#: apps/plugins/portal/twitter/register.js module:plugins/portal
msgid "Twitter"
msgstr "Twitter"

#: apps/plugins/portal/twitter/register.js module:plugins/portal
msgid "Press [enter] to jump to the twitter feed."
msgstr "Twitter akışına gitmek için [enter] tuşuna basın."

#: apps/plugins/portal/twitter/register.js module:plugins/portal
msgid "Add your account"
msgstr "Hesabınızı ekleyin"

#: apps/plugins/portal/twitter/util.js module:plugins/portal
msgid "Favorited"
msgstr "Favorilere eklendi"

#: apps/plugins/portal/twitter/util.js module:plugins/portal
msgid "Favorite"
msgstr "Favori"

#: apps/plugins/portal/twitter/util.js module:plugins/portal
msgid "Retweet this to your followers?"
msgstr "Bunu takipçilerinize Retweetlemek istiyor musunuz?"

#: apps/plugins/portal/twitter/util.js module:plugins/portal
msgid "Retweet"
msgstr "Retweetle"

#: apps/plugins/portal/twitter/util.js module:plugins/portal
msgid "Retweeted"
msgstr "Retweetlendi"

#: apps/plugins/portal/twitter/util.js module:plugins/portal
msgid "Retweeted by %s"
msgstr "%s Retweetledi"

#. twitter: Follow this person
#: apps/plugins/portal/twitter/util.js module:plugins/portal
msgid "Follow"
msgstr "Takip et"

#. twitter: Stop following this person
#: apps/plugins/portal/twitter/util.js module:plugins/portal
msgid "Unfollow"
msgstr "Takibi bırak"

#. twitter: already following this person
#: apps/plugins/portal/twitter/util.js module:plugins/portal
msgid "Following"
msgstr "Takip ediliyor"

#: apps/plugins/portal/twitter/util.js module:plugins/portal
msgid "Are you sure you want to delete this Tweet?"
msgstr "Bu Tweet'i silmek istediğinizden emin misiniz?"

#: apps/plugins/portal/userSettings/register.js module:io.ox/core
msgid "Change password and sign out"
msgstr "Parolayı değiştir ve çıkış yap"

#: apps/plugins/portal/userSettings/register.js module:io.ox/core
msgid "Password strength: Too short"
msgstr "Parola kalitesi: çok kısa"

#: apps/plugins/portal/userSettings/register.js module:io.ox/core
msgid "Password strength: Wrong length"
msgstr "Parola kalitesi: yanlış uzunlukta"

#: apps/plugins/portal/userSettings/register.js module:io.ox/core
msgid "Password strength: Very weak"
msgstr "Parola kalitesi: çok zayıf"

#: apps/plugins/portal/userSettings/register.js module:io.ox/core
msgid "Password strength: Weak"
msgstr "Parola kalitesi: zayıf"

#: apps/plugins/portal/userSettings/register.js module:io.ox/core
msgid "Password strength: Good"
msgstr "Parola kalitesi: iyi"

#: apps/plugins/portal/userSettings/register.js module:io.ox/core
msgid "Password strength: Strong"
msgstr "Parola kalitesi: güçlü"

#: apps/plugins/portal/userSettings/register.js module:io.ox/core
msgid "Password strength: Very strong"
msgstr "Parola kalitesi: çok güçlü"

#: apps/plugins/portal/userSettings/register.js module:io.ox/core
msgid "Password strength: Legendary!"
msgstr "Parola kalitesi: mükemmel!"

#. %1$s are some example characters
#: apps/plugins/portal/userSettings/register.js module:io.ox/core
#, c-format
msgid ""
"Your password is more secure if it also contains capital letters, numbers, "
"and special characters like %1$s"
msgstr ""
"Parolanız büyük harf, rakam ve %1$s gibi özel karakterler de içerirse daha "
"güvenli olur"

#. %1$s is the minimum password length
#. %2$s is the maximum password length
#: apps/plugins/portal/userSettings/register.js module:io.ox/core
#, c-format
msgid "Password length must be between %1$d and %2$d characters."
msgstr "Parola uzunluğu %1$d ile %2$d karakter arasında olmalıdır."

#. %1$s is the minimum password length
#: apps/plugins/portal/userSettings/register.js module:io.ox/core
#, c-format
msgid "Minimum password length is %1$d."
msgstr "Minimum parola uzunluğu %1$d karakterdir."

#: apps/plugins/portal/userSettings/register.js module:io.ox/core
msgid "Your current password"
msgstr "Mevcut parolanız"

#: apps/plugins/portal/userSettings/register.js module:io.ox/core
msgid "New password"
msgstr "Yeni parola"

#: apps/plugins/portal/userSettings/register.js module:io.ox/core
msgid "Repeat new password"
msgstr "Yeni parolayı tekrarlayın"

#: apps/plugins/portal/userSettings/register.js module:io.ox/core
msgid ""
"If you change the password, you will be signed out. Please ensure that "
"everything is closed and saved."
msgstr ""
"Parolanızı değiştirdiyseniz oturumunuz kapatılacaktır. Lütfen her şeyi "
"kapatıp kaydettiğinizden emin olun."

#: apps/plugins/portal/userSettings/register.js module:io.ox/core
msgid "Your new password may not be empty."
msgstr "Yeni parolanız boş olamaz."

#: apps/plugins/portal/userSettings/register.js module:io.ox/core
msgid "The two newly entered passwords do not match."
msgstr "Yeni girdiğiniz iki parola birbiriyle uyuşmuyor."

#: apps/plugins/portal/userSettings/register.js module:io.ox/core
msgid "User data"
msgstr "Kullanıcı verileri"

#: apps/plugins/portal/userSettings/register.js module:io.ox/core
msgid "My password"
msgstr "Parolam"

#: apps/plugins/portal/xing/actions.js module:plugins/portal
msgid "There was a problem with XING, the error message was: \"%s\""
msgstr "XING ile ilgili bir hata var. Hata mesajı: \"%s\""

#: apps/plugins/portal/xing/actions.js module:plugins/portal
msgid "Comment has been successfully posted on XING"
msgstr "Yorumunuz XING üzerinde başarıyla paylaşıldı"

#: apps/plugins/portal/xing/actions.js module:plugins/portal
msgid "Submit comment"
msgstr "Yorum gönder"

#: apps/plugins/portal/xing/actions.js module:plugins/portal
msgid "The activity has been deleted successfully"
msgstr "Etkinlik başarıyla silindi"

#: apps/plugins/portal/xing/actions.js module:plugins/portal
msgid "The comment has been deleted successfully"
msgstr "Yorum başarıyla silindi"

#: apps/plugins/portal/xing/actions.js module:plugins/portal
msgid "There was a problem with XING. The error message was: \"%s\""
msgstr "XING ile ilgili bir hata var. Hata mesajı: \"%s\""

#. As on Facebook, XING allows a stop pointing out they liked a comment. An 'undo' for the like action, if you will.
#: apps/plugins/portal/xing/actions.js module:plugins/portal
msgid "Un-liked comment"
msgstr "Beğenmekten vazgeçtiniz"

#. As on Facebook, XING allows a user to point out that they like a comment
#: apps/plugins/portal/xing/actions.js module:plugins/portal
msgid "Liked comment"
msgstr "Yorumu beğendiniz"

#: apps/plugins/portal/xing/actions.js module:plugins/portal
msgid "Un-like"
msgstr "Beğenme"

#: apps/plugins/portal/xing/actions.js module:plugins/portal
msgid "Like"
msgstr "Beğen"

#: apps/plugins/portal/xing/actions.js module:plugins/portal
msgid "Shared activity"
msgstr "Paylaşılan etkinlik"

#: apps/plugins/portal/xing/activities.js module:plugins/portal
msgid "%1$s recommends this link:"
msgstr "%1$s şu bağlantıyı öneriyor:"

#: apps/plugins/portal/xing/activities.js module:plugins/portal
msgid "%1$s posted a link:"
msgstr "%1$s bir bağlantı paylaştı:"

#. We do not know the gender of the user and therefore, it is impossible to write e.g. '%1$s changed her status'.
#. But you could use '%1$s changes his/her status' depending on the language.
#. %1$s the name of the user which changed his/her status
#: apps/plugins/portal/xing/activities.js module:plugins/portal
msgid "%1$s changed the status:"
msgstr "%1$s durumunu değiştirdi:"

#: apps/plugins/portal/xing/activities.js module:plugins/portal
msgid "%1$s has a new contact:"
msgstr "%1$s adlı kişinin yeni bir kontağı var:"

#: apps/plugins/portal/xing/activities.js module:plugins/portal
msgid "%1$s has new contacts:"
msgstr "%1$s adlı kişinin yeni kontakları var:"

#: apps/plugins/portal/xing/activities.js module:plugins/portal
msgid "%1$s posted a new activity:"
msgstr "%1$s yeni bir etkinlik paylaştı:"

#. We do not know the gender of the user and therefore, it is impossible to write e.g. '%1$s changed her profile:'.
#. But you could use '%1$s changes his/her profile:' depending on the language.
#. %1$s the name of the user which changed his/her profile
#: apps/plugins/portal/xing/activities.js module:plugins/portal
msgid "%1$s updated the profile:"
msgstr "%1$s profilini güncelledi:"

#: apps/plugins/portal/xing/register.js module:plugins/portal
msgid "Successfully reauthorized your %s account"
msgstr "%s hesabınız başarıyla yeniden yetkilendirildi"

#: apps/plugins/portal/xing/register.js module:plugins/portal
#: apps/plugins/xing/main.js
msgid "There was a problem with %s. The error message was: \"%s\""
msgstr "%s ile ilgili bir sorun oluştu. Hata mesajı: \"%s\""

#: apps/plugins/portal/xing/register.js module:plugins/portal
msgid ""
"Please select which of the following data we may use to create your %s "
"account:"
msgstr "%s hesabınızı oluştururken hangi verileri kullanabileceğimizi seçin:"

#: apps/plugins/portal/xing/register.js module:plugins/portal
msgid "Mail address"
msgstr "E-posta adresi"

#: apps/plugins/portal/xing/register.js module:plugins/portal
msgid ""
"Please check your inbox for a confirmation email.\n"
"\n"
"Follow the instructions in the email and then return to the widget to "
"complete account setup."
msgstr ""
"Bir onay e-postası gönderdik. Lütfen gelen kutunuzu kontrol edin.\n"
"\n"
"E-postada yönergeleri uyguladıktan sonra hesap kurulumunu tamamlamak için bu "
"bileşene geri dönün."

#: apps/plugins/portal/xing/register.js module:plugins/portal
msgid "Post a status update"
msgstr "Durum güncellemesi paylaş"

#: apps/plugins/portal/xing/register.js module:plugins/portal
msgid ""
"Your status update could not be posted on %s. The error message was: \"%s\""
msgstr "Durum güncellemeniz %s üzerinde paylaşılamadı. Hata mesajı: \"%s\""

#: apps/plugins/portal/xing/register.js module:plugins/portal
msgid "Your status update has been successfully posted on %s"
msgstr "Durum güncellemeniz %s üzerinde başarıyla paylaşıldı"

#: apps/plugins/portal/xing/register.js module:plugins/portal
msgid "There is no recent activity in your Xing network."
msgstr "Xing ağınızda güncel bir etkinlik görünmüyor."

#: apps/plugins/portal/xing/register.js module:plugins/portal
msgid ""
"Get news from your XING network delivered to you. Stay in touch and find out "
"about new business opportunities."
msgstr ""
"XING ağınızdan son haberleri alın. İş arkadaşlarınızla irtibatı sürdürün ve "
"yeni iş olanaklarını takip edin."

#. %1$s is social media name, e.g. Facebook
#: apps/plugins/portal/xing/register.js module:plugins/portal
msgid "Create new %1$s account"
msgstr "Yeni %1$s hesabı oluştur"

#: apps/plugins/portal/xing/register.js module:plugins/portal
msgid "Click here to reconnect to your xing account to see activities."
msgstr "Xing hesabınızı yeniden bağlayarak etkinlikleri görmek için tıklayın."

#: apps/plugins/portal/xing/register.js module:plugins/portal
msgid "Your %s newsfeed"
msgstr "%s haberleriniz"

#: apps/plugins/wizards/mandatory/main.js module:io.ox/wizards/firstStart
msgid "Welcome to %s"
msgstr "%s uygulamasına hoş geldiniz"

#: apps/plugins/wizards/mandatory/main.js module:io.ox/wizards/firstStart
msgid ""
"Before you can continue using the product, you have to enter some basic "
"information. It will take less than a minute."
msgstr ""
"Bu ürünü kullanabilmek için bazı temel bilgilerinizi paylaşmalısınız. En "
"fazla bir dakika sürecektir."

#: apps/plugins/wizards/mandatory/main.js module:io.ox/wizards/firstStart
msgid "Back to sign in"
msgstr "Girişe geri dön"

#: apps/plugins/wizards/mandatory/main.js module:io.ox/wizards/firstStart
msgid "Your timezone"
msgstr "Saat diliminiz"

#: apps/plugins/xing/main.js module:plugins/portal
msgid "Invitation sent"
msgstr "Davet gönderildi"

#: apps/plugins/xing/main.js module:plugins/portal
msgid "Contact request sent"
msgstr "Kişi isteği gönderildi"

#: apps/plugins/xing/main.js module:plugins/portal
msgid "Invite to %s"
msgstr "%s etkinliğine davet et"

#: apps/plugins/xing/main.js module:plugins/portal
msgid "Add on %s"
msgstr "%s üzerine ekle"

<<<<<<< HEAD
#~ msgid "Apps"
#~ msgstr "Uygulamalar"

#~ msgid "Please select your mail account provider"
#~ msgstr "Lütfen e-posta hesabı sağlayıcınızı seçin"

#~ msgid ""
#~ "Emails will appear in a new window. These windows can be maximized, "
#~ "minimized and closed."
#~ msgstr ""
#~ "E-postalar yeni bir pencerede açılacaktır. Bu pencereleri büyütüp "
#~ "küçültebilir ve kapatabilirsiniz."

#~ msgid "Anti-Virus Warning"
#~ msgstr "Antivirüs Uyarısı"

#~ msgid "UNKNOWN"
#~ msgstr "BİLİNMİYOR"
=======
#~ msgid "%1$s Toolbar"
#~ msgstr "%1$s araç çubuğu"
>>>>>>> 4d2c175d

#~ msgid "Change reminder"
#~ msgstr "Anımsatıcıyı değiştir"

#~ msgid "Confidential"
#~ msgstr "Gizli"

#~ msgid "Recurrence"
#~ msgstr "Yineleme"

#~ msgid ""
#~ "One or more attached files exceed the size limit per email. Therefore, "
#~ "the files are not sent as attachments but kept on the server. The email "
#~ "you have sent just contains links to download these files."
#~ msgstr ""
#~ "Bir veya daha fazla ekli dosya e-posta başına boyut sınırını aşıyor. Bu "
#~ "nedenle dosyalar ek olarak gönderilmedi ama sunucuda tutuldu. "
#~ "Gönderdiğiniz e-posta, bu dosyaları indirmek için gereken bağlantıları "
#~ "içeriyor."

#~ msgid "Edit image"
#~ msgstr "Resmi düzenle"

#~ msgid "Upload image"
#~ msgstr "Resim yükle"

#~ msgid "Take photo"
#~ msgstr "Fotoğraf çek"

#~ msgid "Rotate image"
#~ msgstr "Resmi döndür"

#~ msgid "Visibility Help"
#~ msgstr "Görünürlük yardımı"

#~ msgid "The appointment is visible for all users in shared calendars."
#~ msgstr "Randevu, paylaşılan takvimlerdeki tüm kullanıcılara görünür."

#~ msgid ""
#~ "In shared calendars, the appointment is displayed as a simple time slot "
#~ "for non-attending users."
#~ msgstr ""
#~ "Paylaşılan takvimlerde randevu, katılmayan kullanıcılar için basit bir "
#~ "zaman dilimi olarak görüntülenir."

#~ msgid ""
#~ "The appointment is not visible to non-attending users in shared calendars "
#~ "at all. The appointment is not considered for conflicts and does not "
#~ "appear in the scheduling view. This option cannot be used, if the "
#~ "appointment blocks resources."
#~ msgstr ""
#~ "Randevu, paylaşılan takvimlerdeki katılımcı olmayan kullanıcılara "
#~ "görünmez. Randevu, çakışmalara dahil edilmez ve planlama görünümünde "
#~ "görünmez. Randevunun engellediği kaynaklar varsa bu seçenek kullanılamaz."

#~ msgid "Listview"
#~ msgstr "Liste görünümü"

#~ msgid "Create contact"
#~ msgstr "Kişi oluştur"

#~ msgid "Some fields contain invalid data"
#~ msgstr "Bazı alanlar geçersiz veri içeriyor"

#~ msgid "Show all fields"
#~ msgstr "Tüm alanları göster"

#~ msgid "Personal"
#~ msgstr "Kişisel"

#~ msgid "Job"
#~ msgstr "İş"

#~ msgid "Mail and Messaging"
#~ msgstr "E-posta ve Mesajlaşma"

#~ msgid "Phone numbers"
#~ msgstr "Telefon numaraları"

#~ msgid "Miscellaneous"
#~ msgstr "Diğer"

#~ msgid "Your selected picture exceeds the maximum allowed file size of %1$s"
#~ msgstr "Seçtiğiniz resim, izin verilen %1$s dosya boyutunu aşıyor"

#~ msgid ""
#~ "This filetype is not supported as contact picture. Only image types (JPG, "
#~ "GIF, BMP or PNG) are supported."
#~ msgstr ""
#~ "Kişi resmi olarak bu dosya türü desteklenmiyor. Yalnızca resim dosyaları "
#~ "(JPG, GIF, BMP veya PNG) destekleniyor."

#~ msgid "Upload local image"
#~ msgstr "Yerel resim yükle"

#~ msgid "Localpart"
#~ msgstr "Localpart"

#~ msgid ""
#~ "Let´s automatically configure your device, by clicking the button below."
#~ msgstr ""
#~ "Cihazınızı otomatik olarak yapılandırmak için aşağıdaki düğmeye tıklayın."

#~ msgid "Show or hide actions for advanced users."
#~ msgstr "İleri düzey kullanıcılara yönelik eylemleri göster veya gizle."

#~ msgid "Expert user?"
#~ msgstr "Uzman kullanıcı mısınız?"

#~ msgid "Hide options for expert users."
#~ msgstr "Uzman kullanıcılara yönelik seçenekleri gizle."

#~ msgid "Configure now"
#~ msgstr "Hemen yapılandır"

#~ msgid "%1$s (Tentative)"
#~ msgstr "%1$s (Kesin değil)"

#~ msgid "1 minute"
#~ msgstr "1 dakika"

#~ msgid "3 minutes"
#~ msgstr "3 dakika"

#~ msgid "A new code was sent to your SMS device.  Please enter the code."
#~ msgstr "SMS cihazınıza yeni bir kod gönderildi.  Lütfen kodu yazın."

#~ msgid "A severe error occurred!"
#~ msgstr "Ciddi bir hata oluştu!"

#~ msgctxt "help"
#~ msgid "Accessing Files with WebDAV"
#~ msgstr "WebDAV ile dosyalara ulaşma"

#~ msgid "Add folder"
#~ msgstr "Klasör ekle"

#~ msgid "Add original message as attachment"
#~ msgstr "Asıl iletiyi ek olarak ekle"

#~ msgid "Add to Favorites"
#~ msgstr "Favorilere ekle"

#~ msgid "All file versions older than 1 day will be deleted"
#~ msgid_plural "All file versions older than %1$d days will be deleted"
#~ msgstr[0] "1 günden daha eski tüm dosya sürümleri silinecektir"
#~ msgstr[1] "%1$d günden daha eski tüm dosya sürümleri silinecektir"

#~ msgid "Anti-Virus Warning"
#~ msgstr "Antivirüs Uyarısı"

#, fuzzy
#~| msgid "Apply"
#~ msgid "Apply..."
#~ msgstr "Uygula"

#~ msgid "Appointment list"
#~ msgstr "Randevu listesi"

#~ msgid "Apps"
#~ msgstr "Uygulamalar"

#~ msgid "Authentication failure.  Please reload browser and try again."
#~ msgstr ""
#~ "Kimlik doğrulama hatası.  Lütfen tarayıcıyı yenileyip tekrar deneyin."

#~ msgid "Auto-save email drafts"
#~ msgstr "E-posta taslaklarını otomatik kaydet"

#~ msgid "Bad input or server error.  Please try again."
#~ msgstr "Hatalı girdi veya sunucu hatası.  Lütfen yeniden deneyin."

#~ msgid ""
#~ "Bad parameters for authenticating with this key.  Possibly wrong URL "
#~ "domain for this key."
#~ msgstr ""
#~ "Bu anahtarla kimlik doğrulaması için parametreler hatalı.  Muhtemelen "
#~ "anahtarın URL alan adı yanlış."

#~ msgid "Bad verification code.  Please try again"
#~ msgstr "Hatalı doğrulama kodu.  Lütfen yeniden deneyin"

#~ msgid "Calendar Day View"
#~ msgstr "Takvim Günü Görünümü"

#~ msgid "Calendar Month View"
#~ msgstr "Takvim Ayı Görünümü"

#~ msgid "Calendar Week View"
#~ msgstr "Takvim Haftası Görünümü"

#~ msgid "Calendar Workweek View"
#~ msgstr "Takvim İş Haftası Görünümü"

#~ msgid "Calendar:"
#~ msgstr "Takvim:"

#~ msgid "Capacity"
#~ msgstr "Kapasite"

#~ msgid "Click here to quit the help center"
#~ msgstr "Yardım merkezinden çıkmak için tıklatın"

#~ msgid "Close reminder for %1$s"
#~ msgstr "%1$s anımsatıcısını kapat"

#~ msgid "Compose new mail"
#~ msgstr "Yeni e-posta oluştur"

#~ msgid "Continue"
#~ msgstr "Devam et"

#~ msgid "Create distibution list"
#~ msgstr "Dağıtım listesi oluştur"

#~ msgid "Create new calendar"
#~ msgstr "Yeni takvim oluştur"

#~ msgctxt "help"
#~ msgid "Creating Files"
#~ msgstr "Dosya oluşturma"

#~ msgid "Days"
#~ msgstr "Günler"

#~ msgid "Draft saved at %1$s"
#~ msgstr "Taslak kaydedildi (%1$s)"

#~ msgctxt "help"
#~ msgid "Drive Settings"
#~ msgstr "Drive Ayarları"

#~ msgid "Drop here to import this mail"
#~ msgstr "Bu e-postayı içe aktarmak için buraya bırakın"

#~ msgid "Email 1 / Phone number"
#~ msgstr "E-posta 1 / Telefon numarası"

#~ msgid "Error authenticating.  Please reload browser and try again."
#~ msgstr ""
#~ "Kimlik doğrulama hatası.  Lütfen tarayıcıyı yenileyip tekrar deneyin."

#~ msgid "Hours"
#~ msgstr "Saat"

#~ msgid ""
#~ "If scanning doesn't work, you may be able to enter the following setup "
#~ "code."
#~ msgstr "Tarama işe yaramazsa aşağıdaki kurulum kodunu girebilirsiniz."

#~ msgid "Image size:"
#~ msgstr "Resim boyutu:"

#~ msgid ""
#~ "In the event you lose or are unable to use your authentication device, "
#~ "your account will be locked out unless you set up a recovery method.  We "
#~ "strongly recommend that you do so now."
#~ msgstr ""
#~ "Kurtarma yöntemini ayarlamazsanız, kimlik doğrulama cihazınızı "
#~ "kaybetmeniz veya kullanamamanız durumunda hesabınız kilitli kalır.  "
#~ "Kurtarma yöntemini şimdi ayarlamanızı şiddetle öneririz."

#~ msgid "In your timezone (%1$s): %2$s (Duration: %3$s)"
#~ msgstr "Sizin saat diliminizde (%1$s): %2$s (Süre: %3$s)"

#~ msgid "Is bigger than (Size: B/KB/MB/GB)"
#~ msgstr "Büyüktür (Boyut: B/KB/MB/GB)"

#~ msgid "Is smaller than (Size: B/KB/MB/GB)"
#~ msgstr "Küçüktür (Boyut: B/KB/MB/GB)"

#~ msgid "Load full mail"
#~ msgstr "Tamamını yükle"

#~ msgid "Loading the full mail might lead to performance problems."
#~ msgstr "İletinin tamamını yüklemeniz performans sorunlarına yol açabilir."

#~ msgid "Mail has been copied"
#~ msgstr "E-posta kopyalandı"

#~ msgid "Mail has been moved"
#~ msgstr "E-posta taşındı"

#~ msgid "Mail size:"
#~ msgstr "E-posta boyutu:"

#~ msgid "Mails have been copied"
#~ msgstr "E-postalar kopyalandı"

#~ msgid "Mails have been moved"
#~ msgstr "E-postalar taşındı"

#~ msgctxt "help"
#~ msgid "Managing Files"
#~ msgstr "Dosyaları yönetme"

#~ msgid "Minutes"
#~ msgstr "Dakikalar"

#~ msgid "Monday"
#~ msgstr "Pazartesi"

#~ msgid "Months"
#~ msgstr "Aylar"

#~ msgid "New Mail"
#~ msgstr "Yeni e-posta"

#~ msgid "New file"
#~ msgstr "Yeni dosya"

#~ msgid "Numbers"
#~ msgstr "Sayılar"

#~ msgid ""
#~ "Older versions will be deleted after next login or when a new version is "
#~ "created"
#~ msgstr ""
#~ "Eski sürümler bir sonraki girişinizde veya yeni bir sürüm "
#~ "oluşturulduğunda silinecektir"

#~ msgid "Open"
#~ msgstr "Aç"

#~ msgid "Participant permissions"
#~ msgstr "Katılımcı izinleri"

#~ msgid "Participants can edit the appointment"
#~ msgstr "Katılımcılar randevuyu düzenleyebilir"

#~ msgid "Pause auto-play mode"
#~ msgstr "Otomatik oynatma modunu duraklat"

#~ msgid "Pick a time here"
#~ msgstr "Bir zaman seçin"

#~ msgid "Please enter a name for the distribution list"
#~ msgstr "Lütfen dağıtım listesi için bir ad girin"

#~ msgid "Please enter a valid email address or phone number"
#~ msgstr "Lütfen geçerli bir e-posta adresi veya telefon numarası girin"

#~ msgid "Please leave a comment for other participants."
#~ msgstr "Lütfen diğer katılımcılar için yorum bırakın."

#~ msgid "Please note that distribution lists cannot contain resources."
#~ msgstr "Unutmayın ki dağıtım listeleri kaynak içeremez."

#~ msgid "Please select at least one participant"
#~ msgstr "Lütfen en az bir katılımcı seçin"

#~ msgid "Pop out"
#~ msgstr "Ayır"

#~ msgid "Publication must have a site."
#~ msgstr "Yayının bir sitesi olması gerekir."

#~ msgid "Publication must have a target."
#~ msgstr "Yayının bir hedefi olması gerekir."

#~ msgid "Publications and Subscriptions"
#~ msgstr "Yayınlar ve abonelikler"

#~ msgid "Quick launch %s"
#~ msgstr "Hızlı başlatma %s"

#~ msgid "Quick reply: %1$s"
#~ msgstr "Hızlı yanıt: %1$s"

#~ msgid "Read"
#~ msgstr "Okunmuş"

#~ msgid "Receive notification for appointment changes"
#~ msgstr "Randevu değişikliklerinde bildirim gönder"

#~ msgid "Related articles"
#~ msgstr "İlgili makaleler"

#~ msgid "Relogin"
#~ msgstr "Yeniden giriş yap"

#~ msgid "Reply to all"
#~ msgstr "Tümünü yanıtla"

#~ msgid "Run auto-play "
#~ msgstr "Otomatik oynatmayı çalıştır "

#~ msgid "Run auto-play mode"
#~ msgstr "Otomatik oynatma modunu çalıştır"

#~ msgid ""
#~ "Search results page lists all active facets to allow them to be easly "
#~ "adjustable/removable. Below theses common facets additonal advanced "
#~ "facets are listed. To narrow down search result please adjust active "
#~ "facets or add new ones"
#~ msgstr ""
#~ "Arama sonuçları sayfasında tüm etkin öğeler listelenir. Böylece onları "
#~ "kolayca ayarlayabilir veya silebilirsiniz. Bu sık kullanılan öğelerin "
#~ "altında ileri düzey öğeler listelenir. Arama sonuçlarını daraltmak için "
#~ "lütfen etkin öğeleri ayarlayın veya yenilerini ekleyin"

#~ msgid "Select calendar"
#~ msgstr "Takvim seç"

#~ msgid "Send mail"
#~ msgstr "E-posta gönder"

#~ msgid "Send mail to all participants"
#~ msgstr "Tüm katılımcılara e-posta gönder"

#~ msgid "Send new mail"
#~ msgstr "Yeni e-posta gönder"

#~ msgid "Share current folder"
#~ msgstr "Mevcut klasörü paylaş"

#~ msgid "Share selected file"
#~ msgid_plural "Share selected files"
#~ msgstr[0] "Seçili dosyayı paylaş"
#~ msgstr[1] "Seçili dosyaları paylaş"

#~ msgid "Share selected folder"
#~ msgid_plural "Share selected folders"
#~ msgstr[0] "Seçili klasörü paylaş"
#~ msgstr[1] "Seçili klasörleri paylaş"

#~ msgid "Share selected objects"
#~ msgstr "Seçili nesneleri paylaş"

#~ msgid "Show next day"
#~ msgstr "Sonraki günü göster"

#~ msgid "Show previous day"
#~ msgstr "Önceki günü göster"

#~ msgid ""
#~ "Some files cannot be uploaded because they exceed the maximum file size "
#~ "of %1$s"
#~ msgstr ""
#~ "Bazı dosyalar %1$s olan maksimum dosya boyutunu geçtiği için "
#~ "yüklenemiyorlar"

#, fuzzy
#~| msgid ""
#~| "Some settings (language, timezone, theme) require a relogin to take "
#~| "effect."
#~ msgid ""
#~ "Some settings (e.g. language and timezone) require a relogin to take "
#~ "effect."
#~ msgstr ""
#~ "Bazı ayarların (dil, saat dilimi, tema) etkinleşmesi için yeniden giriş "
#~ "yapmanız gerekir."

#~ msgid "Something went wrong.  Please try again later."
#~ msgstr "Bir hata oluştu.  Lütfen daha sonra yeniden deneyin."

#~ msgid "Sunday"
#~ msgstr "Pazar"

#~ msgid "Task was modified before, please reload"
#~ msgstr "Görev daha önce değiştirilmiş. Lütfen yeniden yükleyin"

#~ msgctxt "help"
#~ msgid "The Drive App"
#~ msgstr "Drive Uygulaması"

#~ msgid ""
#~ "The files cannot be uploaded because each file exceeds the maximum file "
#~ "size of %1$s"
#~ msgstr ""
#~ "Tüm dosyalar %1$s olan maksimum dosya boyutunu geçtiği için "
#~ "yüklenemiyorlar"

#~ msgid "The setting requires a relogin to take effect."
#~ msgstr "Ayarların etkili olması için yeniden giriş yapmalısınız."

#~ msgid ""
#~ "There are more than %n appointments in the current calendar. Some "
#~ "features are disabled due to performance reasons."
#~ msgstr ""
#~ "Mevcut takvimde en az %n randevu var. Performansın düşmemesi için bazı "
#~ "özellikler devre dışı bırakıldı."

#~ msgid ""
#~ "There are no backup devices available for this account.  Please notify "
#~ "support for help."
#~ msgstr ""
#~ "Bu hesap için kullanılabilir yedekleme cihazı yok.  Yardım almak "
#~ "isterseniz destek ekibimizle iletişime geçebilirsiniz."

#~ msgid ""
#~ "These statistics only include folders, which have a depth less than four "
#~ "in the folder structure from the folder \"%1$s\"."
#~ msgstr ""
#~ "Bu istatistikler yalnızca \"%1$s\" klasör yapısında dörtten az derinliği "
#~ "olan klasörleri içerir."

#~ msgid "This appointment"
#~ msgstr "Bu randevuyu"

#~ msgid ""
#~ "This appointment is an exception. Changing the series does not affect "
#~ "exceptions."
#~ msgstr ""
#~ "Bu randevu bir istisnadır. Diziyi değiştirmeniz istisnaları etkilemez."

#~ msgid ""
#~ "This browser is not compatible with your configured authentication "
#~ "device.  Please use Chrome browser, or Firefox with U2F enabled."
#~ msgstr ""
#~ "Bu tarayıcı, yapılandırılmış kimlik doğrulama cihazınızla uyumlu değil.  "
#~ "Lütfen U2F özelliğine sahip Chrome veya Firefox'u kullanın."

#~ msgid "This device is not eligible for this request.  Wrong hardware key?"
#~ msgstr ""
#~ "Bu cihaz bu istekte bulunmaya yetkili değil.  Yanlış donanımsal anahtarı "
#~ "takmış olabilir misiniz?"

#~ msgid "This folder has publications and/or subscriptions"
#~ msgstr "Bu klasöre ait yayınlar ve/veya abonelikler var"

#~ msgid ""
#~ "This is a suspicious email because we could not verify that it is really "
#~ "from %1$s."
#~ msgstr ""
#~ "Bu e-postanın gerçekten %1$s adresinden geldiğini doğrulayamadığımız için "
#~ "bu e-posta şüphelidir."

#~ msgid "This mail has been added to the portal"
#~ msgstr "Bu e-posta portale eklendi"

#~ msgid "Top 10 file types"
#~ msgstr "Başlıca 10 dosya türü"

#~ msgid "Top 10 folder size"
#~ msgstr "En büyük 10 klasör boyutu"

#~ msgid "UNKNOWN"
#~ msgstr "BİLİNMİYOR"

#~ msgid "Updater"
#~ msgstr "Güncelleyici"

#~ msgid "Viewer Toolbar"
#~ msgstr "Görüntüleyici Araç Çubuğu"

#~ msgid "Week that contains the first Thursday"
#~ msgstr "İlk perşembeyi içeren hafta"

#~ msgid "What‘s New in %1$s 7.10.0"
#~ msgstr "%1$s 7.10.0 sürümünde yeni neler var?"

#~ msgid ""
#~ "When a file has more than 1 additional version, older versions of the "
#~ "file will be deleted"
#~ msgid_plural ""
#~ "When a file has more than %1$d additional versions, older versions of the "
#~ "file will be deleted"
#~ msgstr[0] ""
#~ "Dosyanın birden fazla ek sürümü varsa eski sürümleri silinecektir"
#~ msgstr[1] ""
#~ "Dosyanın en az %1$d ek sürümü varsa daha eski sürümleri silinecektir"

#~ msgid ""
#~ "When executing the downloaded file, an installation wizard will be "
#~ "launched. Follow the instructions and install the updater. Installs "
#~ "latest versions of Windows® client software. The Updater automatically "
#~ "informs about new updates. You can download the updates from within the "
#~ "Updater."
#~ msgstr ""
#~ "İndirdiğiniz dosyayı çalıştırınca kurulum sihirbazı açılacaktır. "
#~ "Yönergeleri izleyerek güncelleyiciyi kurun. Böylece Windows® istemci "
#~ "yazılımının son sürümü yüklenecektir. Güncelleyici, yeni güncellemeler "
#~ "çıktığında sizi otomatik olarak bilgilendirir. Güncelleyiciyi kullanarak "
#~ "güncellemeleri indirebilirsiniz."

#~ msgid "Years"
#~ msgstr "Yıllar"

#~ msgid ""
#~ "You are currently using %1$s of your %2$s available disk space. You have "
#~ "%3$s left. "
#~ msgstr ""
#~ "%2$s disk alanınızın %1$s kadarını kullanıyorsunuz. %3$s boş alanınız "
#~ "var. "

#~ msgid "You cannot move items to virtual folders"
#~ msgstr "Öğeleri sanal klasörlere taşıyamazsınız"

#~ msgid ""
#~ "You secured your account with 2-Step Verification.  Please enter the "
#~ "verification code from the Authenticator App."
#~ msgstr ""
#~ "Hesabınızda 2 adımlı doğrulamayı etkinleştirdiniz.  Lütfen Authenticator "
#~ "uygulamasında görünen doğrulama kodunu yazın."

#~ msgid ""
#~ "You secured your account with 2-Step Verification.  Please enter the "
#~ "verification code we sent to the phone *****%s."
#~ msgstr ""
#~ "Hesabınızda 2 adımlı doğrulamayı etkinleştirdiniz.  Lütfen *****%s "
#~ "numaralı telefona gönderdiğimiz doğrulama kodunu yazın."

#~ msgid ""
#~ "You secured your account with 2-Step Verification.  Please use your "
#~ "authentication token to complete verification."
#~ msgstr ""
#~ "Hesabınızda 2 adımlı doğrulamayı etkinleştirdiniz.  Doğrulamayı "
#~ "tamamlamak için lütfen kimlik doğrulama cihazınızı kullanın."

#~ msgid ""
#~ "Your capacity is shared with all members of your group. Your group is "
#~ "currently using %1$s of its %2$s available disk space. The amount of free "
#~ "space is %3$s. "
#~ msgstr ""
#~ "Kapasiteniz tüm grup üyeleriyle paylaşılır. Grubunuz şu anda %2$s disk "
#~ "alanının %1$s kadarını kullanıyor. %3$s boş alanınız var. "

#~ msgid "Your default reminders will be applied to this calendars."
#~ msgstr "Varsayılan anımsatıcılarınız bu takvimlere uygulanacak."

#~ msgid "Your feedback"
#~ msgstr "Görüşünüz"

#~ msgid "flickr.people.getPublicPhotos"
#~ msgstr "flickr.people.getPublicPhotos"

#~ msgid "flickr.photos.search"
#~ msgstr "flickr.photos.search"<|MERGE_RESOLUTION|>--- conflicted
+++ resolved
@@ -2,11 +2,7 @@
 msgstr ""
 "Project-Id-Version: open-xchange-appsuite\n"
 "POT-Creation-Date: \n"
-<<<<<<< HEAD
-"PO-Revision-Date: 2019-10-04 11:30+0200\n"
-=======
 "PO-Revision-Date: 2019-11-14 21:15+0300\n"
->>>>>>> 4d2c175d
 "Last-Translator: \n"
 "Language-Team: NAME <EMAIL>\n"
 "Language: tr_TR\n"
@@ -14,11 +10,7 @@
 "Content-Type: text/plain; charset=UTF-8\n"
 "Content-Transfer-Encoding: 8bit\n"
 "Plural-Forms: nplurals=2; plural=(n > 1);\n"
-<<<<<<< HEAD
-"X-Generator: Poedit 2.1.1\n"
-=======
 "X-Generator: Poedit 2.2.4\n"
->>>>>>> 4d2c175d
 
 #: apps/io.ox/backbone/basicModel.js module:io.ox/core
 #: apps/io.ox/backbone/extendedModel.js
@@ -5182,11 +5174,7 @@
 
 #: apps/io.ox/core/main/appcontrol.js module:io.ox/core
 msgid "All Applications"
-<<<<<<< HEAD
-msgstr ""
-=======
 msgstr "Tüm Uygulamalar"
->>>>>>> 4d2c175d
 
 #: apps/io.ox/core/main/appcontrol.js module:io.ox/core
 msgid "Skip to main content"
@@ -5365,20 +5353,12 @@
 #: apps/io.ox/core/main/topbar_right.js module:io.ox/core
 #: apps/plugins/portal/userSettings/register.js
 msgid "Add login password"
-<<<<<<< HEAD
-msgstr ""
-=======
 msgstr "Parola ekle"
->>>>>>> 4d2c175d
 
 #: apps/io.ox/core/main/topbar_right.js module:io.ox/core
 #: apps/plugins/portal/userSettings/register.js
 msgid "Change login password"
-<<<<<<< HEAD
-msgstr ""
-=======
 msgstr "Parolayı değiştir"
->>>>>>> 4d2c175d
 
 #: apps/io.ox/core/main/topbar_right.js module:io.ox/core
 #: apps/io.ox/core/viewer/views/toolbarview.js
@@ -5972,11 +5952,6 @@
 #: apps/io.ox/core/settings/pane.js module:io.ox/core
 msgid "First day of the week: %1$s"
 msgstr "Haftanın ilk günü: %1$s"
-
-#: apps/io.ox/core/settings/pane.js module:io.ox/core
-#: apps/plugins/portal/userSettings/register.js
-msgid "Change password"
-msgstr "Parolayı değiştir"
 
 #: apps/io.ox/core/settings/pane.js module:io.ox/core
 msgid "Theme"
@@ -8110,19 +8085,11 @@
 
 #: apps/io.ox/mail/accounts/settings.js module:io.ox/mail/accounts/settings
 msgid "Add other mail account"
-<<<<<<< HEAD
-msgstr ""
-
-#: apps/io.ox/mail/accounts/settings.js module:io.ox/mail/accounts/settings
-msgid "Please choose your mail account provider."
-msgstr ""
-=======
 msgstr "Başka bir e-posta hesabı ekle"
 
 #: apps/io.ox/mail/accounts/settings.js module:io.ox/mail/accounts/settings
 msgid "Please choose your mail account provider."
 msgstr "Lütfen e-posta hesabı sağlayıcınızı seçin."
->>>>>>> 4d2c175d
 
 #: apps/io.ox/mail/accounts/settings.js module:io.ox/mail/accounts/settings
 msgid "Your mail address"
@@ -10892,11 +10859,7 @@
 
 #: apps/io.ox/oauth/backbone.js module:io.ox/oauth
 msgid "Sign in with Google. This will add your Gmail account."
-<<<<<<< HEAD
-msgstr ""
-=======
 msgstr "Google ile giriş yapın. Bu işlem Gmail hesabınızı ekler."
->>>>>>> 4d2c175d
 
 #. %1$s is the display name of the account
 #. e.g. My Xing account
@@ -12378,6 +12341,8 @@
 "E-Mails will appear in a new window. These windows can be maximized, "
 "minimized and closed."
 msgstr ""
+"E-postalar yeni bir pencerede açılacaktır. Bu pencereleri büyütüp "
+"küçültebilir ve kapatabilirsiniz."
 
 #: apps/io.ox/tours/whats-new.js module:io.ox/core
 msgid ""
@@ -13522,29 +13487,8 @@
 msgid "Add on %s"
 msgstr "%s üzerine ekle"
 
-<<<<<<< HEAD
-#~ msgid "Apps"
-#~ msgstr "Uygulamalar"
-
-#~ msgid "Please select your mail account provider"
-#~ msgstr "Lütfen e-posta hesabı sağlayıcınızı seçin"
-
-#~ msgid ""
-#~ "Emails will appear in a new window. These windows can be maximized, "
-#~ "minimized and closed."
-#~ msgstr ""
-#~ "E-postalar yeni bir pencerede açılacaktır. Bu pencereleri büyütüp "
-#~ "küçültebilir ve kapatabilirsiniz."
-
-#~ msgid "Anti-Virus Warning"
-#~ msgstr "Antivirüs Uyarısı"
-
-#~ msgid "UNKNOWN"
-#~ msgstr "BİLİNMİYOR"
-=======
 #~ msgid "%1$s Toolbar"
 #~ msgstr "%1$s araç çubuğu"
->>>>>>> 4d2c175d
 
 #~ msgid "Change reminder"
 #~ msgstr "Anımsatıcıyı değiştir"
