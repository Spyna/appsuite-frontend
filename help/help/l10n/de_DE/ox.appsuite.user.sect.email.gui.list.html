--- conflicted
+++ resolved
@@ -40,44 +40,16 @@
     </h2>
 <div class="sect2" id="ox.appsuite.user.sect.email.gui.list">
 <div class="titlepage"><div><div><h3 class="title">5.1.6. Die
-<<<<<<< HEAD
-        <span class="phrase">E-Mail</span>
-        
-        
-        
-        Liste</h3></div></div></div>
-<div class="reference">
-<a name="ox.appsuite.user.reference.email.gui.list"></a><p id="ox.appsuite.user.reference.email.gui.list">
-        Zeigt eine Liste der E-Mails im aktuellen Ordner. Wenn Sie 
-        <a class="link" href="ox.appsuite.user.sect.email.gui.tabs.html">Kategorien</a>
-=======
         <span class="phrase">E-Mail</span>-Liste
       </h3></div></div></div>
 <div class="reference">
 <a name="ox.appsuite.user.reference.email.gui.list"></a><p id="ox.appsuite.user.reference.email.gui.list">
         Zeigt eine Liste der E-Mails im aktuellen Ordner. Wenn Sie 
         <a class="link" href="ox.appsuite.user.sect.email.gui.tabs.html">Kategorien</a> 
->>>>>>> 1c74fb5d
         verwenden, werden im Posteingang die E-Mails angezeigt, die zu der aktuellen Kategorie gehören.
         </p>
 <p class="title">Inhalt</p>
 <ul class="itemizedlist" id="ox.appsuite.user.reference.email.gui.list.entries" style="list-style-type: disc; ">
-<<<<<<< HEAD
-<li class="listitem"><p role="presentation">Für jede E-Mail werden angezeigt: Absender, Betreff, Datum oder Uhrzeit des Empfangs oder die Größe der E-Mail.
-              Ungelesene E-Mails werden durch das Symbol <span class="guilabel"><strong>Ungelesen</strong></span>
-              <span aria-hidden="true" class="inlinemediaobject" id="ox.appsuite.user.fig.email.gui.list.unread"><img src="../../images/appsuite_user_icon_email_unread.png"></span> gekennzeichnet.</p></li>
-<li class="listitem"><p role="presentation">Falls vorhanden, werden zusätzlich angezeigt: Symbole für Anhänge, farbiges Label, Markierung,
-              Anzahl der E-Mails einer Konversation, Wichtigkeit.</p></li>
-<li class="listitem"><p role="presentation">Verschlüsselte E-Mails werden durch das Symbol
-              <span class="guilabel"><strong>Verschlüsselt</strong></span>
-              <span aria-hidden="true" class="inlinemediaobject" id="ox.appsuite.user.fig.email.gui.list.encrypted"><img src="../../images/appsuite_user_icon_encrypted.png"></span> gekennzeichnet. Informationen zum Verschlüsseln
-              finden Sie in der
-              <span class="phrase"><span class="guilabel"><strong>Guard</strong></span></span>
-              
-              
-              
-              Benutzeranleitung. 
-=======
 <li class="listitem">
 <p role="presentation">Wenn eine Abwesenheitsbenachrichtigung aktiv ist, wird oberhalb der Liste ein Hinweistext angezeigt.</p>
 <p role="presentation">Wenn Sie den Hinweistext schließen, bleibt die Abwesenheitsbenachrichtigung weiter aktiv.</p>
@@ -97,22 +69,14 @@
               <span class="guilabel"><strong>Verschlüsselt</strong></span>
               <span aria-hidden="true" class="inlinemediaobject" id="ox.appsuite.user.fig.email.gui.list.encrypted"><img src="../../images/appsuite_user_icon_encrypted.png"></span> gekennzeichnet. Informationen über die Verschlüsselung von E-Mails finden Sie in
               <a class="xref" href="ox.guard.user.chap.usage.html"><i>Datenverschlüsselung</i></a>.
->>>>>>> 1c74fb5d
             </p></li>
 </ul>
 <p>
         </p>
 <p class="title">Funktionen</p>
 <ul class="itemizedlist" id="ox.appsuite.user.reference.email.gui.list.functions" style="list-style-type: disc; ">
-<<<<<<< HEAD
-<li class="listitem"><p role="presentation">Um die E-Mail-Adresse eines Absenders anstelle seines Namens anzuzeigen, bewegen Sie den Zeiger auf den Namen eines
-              Absenders. Ein Tooltip zeigt die originale E-Mail-Adresse.</p></li>
-<li class="listitem">
-<p role="presentation">Um mehrere E-Mails zu wählen, aktivieren Sie in der Werkzeugleiste in
-=======
 <li class="listitem">
 <p role="presentation">Um mehrere E-Mails zu wählen, aktivieren Sie in der Werkzeugleiste in 
->>>>>>> 1c74fb5d
               <span class="guibutton"><strong>Ansicht</strong></span> die Einstellung <span class="guibutton"><strong>Kontrollfelder</strong></span>. </p>
 <p role="presentation">Alternativ verwenden Sie die Methoden zur Mehrfachselektion, die auf Ihrem System üblich sind.</p>
 </li>
@@ -120,36 +84,14 @@
               oberhalb der Liste öffnet ein Menü, mit dem Sie für alle E-Mails des aktuellen E-Mail-Ordners diese Funktionen ausführen 
               können: Als gelesen markieren, verschieben, archivieren, löschen.</p></li>
 <li class="listitem">
-<<<<<<< HEAD
-<p role="presentation">Um alle sichtbaren E-Mails des Ordners zu wählen, aktivieren Sie oberhalb der Liste das Kontrollfeld
-              <span class="guibutton"><strong>Alle wählen</strong></span>.</p>
-<p role="presentation">
-              <span class="phrase"><strong>Hinweis:</strong></span> Das Kontrollfeld <span class="guibutton"><strong>Alle wählen</strong></span> wählt
-              nur alle sichtbaren E-Mails eines Ordners. Um Wartezeiten zu verringern, wird ab einer bestimmten Anzahl 
-              nur ein Teil der E-Mails eines Ordners vom Server geladen. Um alle E-Mails eines Ordners anzuzeigen, 
-              blättern Sie zum Ende der Liste. Warten Sie, bis alle E-Mails vom Server geladen sind.              
-            </p>
-</li>
-<li class="listitem">
-<p role="presentation">Anklicken der Schaltfläche <span class="guibutton"><strong>Sortieren nach</strong></span>
-              oberhalb der Liste öffnet ein Menü, mit dem Sie E-Mails sortieren können.</p>
-<p role="presentation">Um alle E-Mails einer Konversation zu einem einzelnen Listeneintrag zusammen zu fassen,
-              aktivieren Sie in <span class="guibutton"><strong>Sortieren nach</strong></span> das Kontrollfeld <span class="guibutton"><strong>Konversationen</strong></span>.
-=======
 <p role="presentation">Anklicken der Schaltfläche <span class="guibutton"><strong>Sortieren</strong></span>
               oberhalb der Liste öffnet ein Menü, mit dem Sie E-Mails sortieren können.</p>
 <p role="presentation">Um alle E-Mails einer Konversation zu einem einzelnen Listeneintrag zusammen zu fassen,
               aktivieren Sie in <span class="guibutton"><strong>Sortieren</strong></span> das Kontrollfeld <span class="guibutton"><strong>Konversationen</strong></span>.
->>>>>>> 1c74fb5d
             </p>
 <p role="presentation">Die Einstellungen zum Sortieren gelten für den aktuellen E-Mail-Ordner. Sie können für jeden Ordner
               unterschiedliche Einstellungen verwenden.</p>
 </li>
-<<<<<<< HEAD
-<li class="listitem"><p role="presentation">Anklicken einer E-Mail zeigt ihren Inhalt in der
-              <a class="link" href="ox.appsuite.user.sect.email.gui.detailview.html">Detailansicht</a>.</p></li>
-<li class="listitem"><p role="presentation">Um die Breite der Liste anzupassen, bewegen Sie den Zeiger auf den Rand zwischen Liste und Detailansicht.
-=======
 <li class="listitem"><p role="presentation">Um die E-Mail-Adresse eines Absenders anstelle seines Namens anzuzeigen, bewegen Sie den Zeiger auf den Namen eines
               Absenders. Ein Tooltip zeigt die originale E-Mail-Adresse.</p></li>
 <li class="listitem"><p role="presentation">Anklicken einer E-Mail zeigt ihren Inhalt in der 
@@ -158,28 +100,12 @@
               Um häufig genutzte Funktionen aufzurufen, können Sie für eine E-Mail oder für mehrere E-Mails das Kontextmenü verwenden.  
             </p></li>
 <li class="listitem"><p role="presentation">Um die Breite der Liste anzupassen, bewegen Sie den Zeiger auf den Rand zwischen Liste und Detailansicht. 
->>>>>>> 1c74fb5d
              Ziehen Sie den Rand nach links oder nach rechts.</p></li>
 </ul>
 <p>
       </p>
 </div>
 <p class="title">Siehe auch</p>
-<<<<<<< HEAD
-<ul class="itemizedlist" id="ox.appsuite.user.reference.email.gui.list.related" style="list-style-type: none; "><li class="listitem" style="list-style-type: none">
-<p role="presentation"><a class="xref" href="ox.appsuite.user.sect.email.view.html">E-Mails anzeigen</a></p>
-<p role="presentation"><a class="xref" href="ox.appsuite.user.sect.email.send.reply.html">E-Mail beantworten</a></p>
-<p role="presentation"><a class="xref" href="ox.appsuite.user.sect.email.send.forward.html">E-Mail weiterleiten</a></p>
-<p role="presentation"><a class="xref" href="ox.appsuite.user.sect.email.manage.html">E-Mails organisieren</a></p>
-</li></ul>
-<p id="ox.appsuite.user.reference.email.gui.list.parent">Übergeordnetes Thema:
-        <a class="xref" href="ox.appsuite.user.sect.email.gui.html">Die
-      <span class="phrase"><span class="guilabel"><strong>E-Mail</strong></span></span>
-      
-      
-      
-      Bestandteile
-=======
 <ul class="itemizedlist" id="ox.appsuite.user.reference.email.gui.list.related" style="list-style-type: none; ">
 <li class="listitem" style="list-style-type: none">
 <p role="presentation"><a class="xref" href="ox.appsuite.user.sect.email.view.html">E-Mails anzeigen</a></p>
@@ -192,7 +118,6 @@
 <p id="ox.appsuite.user.reference.email.gui.list.parent">Übergeordnetes Thema:
         <a class="xref" href="ox.appsuite.user.sect.email.gui.html">Die 
       <span class="phrase"><span class="guilabel"><strong>E-Mail</strong></span></span>-Bestandteile
->>>>>>> 1c74fb5d
     </a>
       </p>
 </div>
