--- conflicted
+++ resolved
@@ -37,19 +37,6 @@
   </h1>
 <h2 class="sr-only">Termine verwalten</h2>
 <div class="sect2" id="ox.appsuite.user.sect.calendar.manage.delete">
-<<<<<<< HEAD
-<div class="titlepage"><div><div><h3 class="title">7.6.8. Termine löschen</h3></div></div></div>
-<a class="indexterm" name="id-1.8.13.13.2"></a><a class="indexterm" name="id-1.8.13.13.3"></a><div class="concept">
-<a name="ox.appsuite.user.concept.calendar.manage.delete"></a><p id="ox.appsuite.user.concept.calendar.manage.delete">Sie können einen Termin oder mehrere Termine gemeinsam
-        löschen.</p>
-</div>
-<div class="task" id="ox.appsuite.user.task.calendar.manage.delete">
-<p class="title">So löschen Sie einen Termin:</p>
-<div class="taskprerequisites">
-          <div class="concept">
-<a name="ox.appsuite.user.concept.calendar.manage.delete.caution"></a><p id="ox.appsuite.user.concept.calendar.manage.delete.caution"><span class="phrase"><strong>Achtung:</strong></span>
-            Wenn Sie einen Termin löschen, ist dieser Termin unwiederbringlich verloren.</p>
-=======
 <div class="titlepage"><div><div><h3 class="title">7.7.9. Termine löschen</h3></div></div></div>
 <a class="indexterm" name="id-1.8.14.14.2"></a><a class="indexterm" name="id-1.8.14.14.3"></a><div class="concept">
 <a name="ox.appsuite.user.concept.calendar.manage.delete"></a><p id="ox.appsuite.user.concept.calendar.manage.delete">Sie können Termine löschen.</p>
@@ -60,24 +47,11 @@
           <div class="concept">
 <a name="ox.appsuite.user.concept.calendar.manage.delete.caution"></a><p id="ox.appsuite.user.concept.calendar.manage.delete.caution"><span class="phrase"><strong>Achtung:</strong></span>
             Wenn Sie einen Termin löschen, ist dieser Termin endgültig gelöscht.</p>
->>>>>>> 1c74fb5d
 </div>
           <p>Je nach Konfiguration des Servers können Sie in Ihren privaten Kalendern Termine nur löschen, wenn Sie 
             Organisator des Termins sind.</p>
         </div>
 <div class="procedure"><ol class="procedure" type="1">
-<<<<<<< HEAD
-<li class="step"><p role="presentation">Je nach eingestellter Ansicht verwenden Sie eine der folgenden Methoden:
-              <ul class="itemizedlist" style="list-style-type: none; ">
-<li class="listitem" style="list-style-type: none"><p role="presentation">In einer Kalenderansicht klicken Sie auf einen Termin. Klicken Sie im Popup auf
-                    <span class="guibutton"><strong>Löschen</strong></span>.</p></li>
-<li class="listitem" style="list-style-type: none"><p role="presentation">In der Listenansicht wählen Sie einen Termin. Klicken Sie in der Werkzeugleiste auf
-                    <span class="guibutton"><strong>Löschen</strong></span>.</p></li>
-</ul>
-            </p></li>
-<li class="step"><p role="presentation">Bestätigen Sie, dass Sie den Termin löschen möchten, indem Sie auf <span class="guibutton"><strong>Löschen</strong></span>
-              klicken.</p></li>
-=======
 <li class="step"><p role="presentation">Je nach eingestellter Ansicht verwenden Sie eine der folgenden Methoden: 
               <ul class="itemizedlist" style="list-style-type: none; ">
 <li class="listitem" style="list-style-type: none"><p role="presentation">In einer Kalenderansicht klicken Sie auf einen Termin. Klicken Sie im Popup auf
@@ -87,7 +61,6 @@
 </ul>
             </p></li>
 <li class="step"><p role="presentation">Bestätigen Sie, dass Sie die Termine löschen möchten.</p></li>
->>>>>>> 1c74fb5d
 </ol></div>
 <div class="taskrelated">
           <p><span class="phrase"><strong>Ergebnis:</strong></span> Die Termine werden gelöscht.</p>
