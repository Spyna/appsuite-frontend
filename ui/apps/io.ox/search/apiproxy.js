/**
 * This work is provided under the terms of the CREATIVE COMMONS PUBLIC
 * LICENSE. This work is protected by copyright and/or other applicable
 * law. Any use of the work other than as authorized under this license
 * or copyright law is prohibited.
 *
 * http://creativecommons.org/licenses/by-nc-sa/2.5/
 *
 * © 2014 Open-Xchange Inc., Tarrytown, NY, USA. info@open-xchange.com
 *
 * @author Frank Paczynski <frank.paczynski@open-xchange.com>
 */

define('io.ox/search/apiproxy', [
    'io.ox/core/extensions',
    'gettext!io.ox/core',
    'io.ox/search/api',
    'io.ox/core/notifications'
], function (ext, gt, api, notifications) {

    'use strict';

    // use proxy as managing wrapper for the model matching autocompletes naming conventions
    var init = function (app) {

        /**
         * allows manipulating facet data returned by apis autocomplete action
         */
        var POINT = ext.point('io.ox/search/api/autocomplete');

        POINT.extend({
            id: 'exclusive',
            index: 100,
            customize: function (baton) {
                _.each(baton.data, function (facet) {
                    // handle 'exclusive' facets (use options as values also)
                    if (facet.style === 'exclusive' && !facet.values) {
                        facet.values = [];
                        _.each(facet.options, function (option) {
                            var value = _.extend({}, option, { options: facet.options });
                            delete value.filter;
                            facet.values.push(value);
                        });
                    }
                });
            }
        });

        POINT.extend({
            id: 'custom-facet-daterange',
            index: 200,
            customize: function (baton) {
                if (baton.args[0].params.module !== 'mail') return;

                // for mail only
                _.each(baton.data, function (facet) {
                    // hack to add custom timespan value
                    if (facet.id === 'date') {

                        // new id
                        facet.id = facet.id + '.custom';
                        var tmp = _.copy(facet.values[0]);

                        delete tmp.filter;
                        tmp.facet = facet.id;
                        tmp.name = gt('date range');
                        tmp.id = 'daterange';
                        tmp.point = 'daterange';
                        tmp.options = [];

                        delete facet.options;
                        facet.values = [tmp];
                    }
                });
            }
        });

        POINT.extend({
            id: 'only-once',
            index: 300,
            customize: function (baton) {

                if (_.device('small')) return;

                var whitelist = {
<<<<<<< HEAD
                    style: ['simple'],
                    id: ['contacts', 'contact', 'participant', 'participant']
                };
=======
                        style: ['simple'],
                        id: ['contacts', 'contact', 'participant', 'task_participants']
                    };
>>>>>>> 158f701f

                // flag  facet
                _.each(baton.data, function (facet) {
                    var style = _.contains(whitelist.style, facet.style),
                        id = _.contains(whitelist.id, facet.id),
                        advanced = !(style || id);

                    // flag when not in whitelist
                    if (advanced) {
                        facet.flags.push('advanced');
                    } else if (style) {
                        facet.flags.push('highlander');
                    }
                });
            }
        });

        POINT.extend({
            id: 'folder',
            index: 350,
            customize: function (baton) {
                baton.data.push({
                    id: 'folder',
                    name: gt('Folder'),
                    style: 'custom',
                    custom: true,
                    hidden: true,
                    flags: [
                        _.device('small') ? '' : 'advanced',
                        'conflicts:folder_type'
                    ],
                    values: [{
                        facet: 'folder',
                        id: 'custom',
                        custom: '',
                        filter: {}
                    }]
                });
            }
        });

        /**
         * success handler to pass data through extension point
         * @param  {[type]} data [description]
         * @return { deferred} returns available facets
         */
        function extend (args, data) {
            var baton = ext.Baton.ensure({ app: app, data: data.facets, args: args });
            POINT.invoke('customize', this, baton);
            return baton.data;
        }

        /**
         * calls api and pass the response through an extension point
         * @param {object} any number of objects that will be
         * @return { deferred} returns available facets
         * extended into one new options object
         */
        function autocomplete () {
            var args = [{}].concat(Array.prototype.slice.call(arguments)),
                opt = $.extend.apply(undefined, args);
            // call api
            return api.autocomplete(opt).then(extend.bind(this, args));
        }

        var model = app.getModel(),
            proxy = {
                // alias for autocomplete tk
                search: function (query, options) {
                    var standard = {
                        params: {
                            module: model.getModule()
                        },
                        data: {
                            prefix: query
                        }
                    };

                    return model.getFacets()
                        .then(function (facets) {
                            // extend standard options
                            standard.data.facets = facets;
                        })
                        .then(function () {
                            // call server
                            return autocomplete(standard, options);
                        })
                        .then(undefined, function (error) {
                            // fallback when app doesn't support search
                            if (error.code === 'SVL-0010') {
                                var app = model.getApp();
                                // add temporary mapping (default app)
                                model.defaults.options.mapping[app] = model.defaults.options.defaultApp;
                                return autocomplete(standard, options, { params: { module: model.getModule() }});
                            }
                            return error;
                        })
                        .then(function (data) {

                            var pool = model.get('pool'),
                                hash = {};

                            _.each(data, function (facet) {
                                hash[facet.id] = true;
                            });

                            // add
                            _.each(pool, function (facet) {
                                if (!hash[facet.id])
                                    data.unshift(facet);
                            });
                            return data;
                        })
                        .then(function (data) {
                            // match convention in autocomplete tk
                            var data = {
                                list: data,
                                hits: 0
                            };
                            model.set({
                                query: query,
                                autocomplete: data.list
                            }, {
                                silent: true
                            });
                            return data;
                        }, notifications.yell);
                },
                query: (function () {

                    function filterFacets(opt, facets) {
                        // extend options
                        opt.data.facets = _.filter(facets, function (facet) {
                            // TODO: remove hack to ingore folder facet when empty
                            return !('value' in facet) || (facet.value !== 'custom');
                        });
                    }

                    function getResults(opt) {
                        // TODO: better solution needed
                        var folderOnly = !opt.data.facets.length || (opt.data.facets.length === 1 && opt.data.facets[0].facet === 'folder');
                        // call server
                        return folderOnly ? $.Deferred().resolve(undefined) : api.query(opt);
                    }

                    function drawResults(result) {
                        var start = Date.now();
                        if (result) {
                            model.setItems(result, start);
                            app.view.trigger('query:result', result);
                        }
                        app.view.trigger('query:stop');
                        return result;
                    }

                    function fail(result) {
                        notifications.yell(result);
                        app.view.trigger('query:stop');
                        app.view.trigger('query:fail');
                    }

                    return function (sync, params) {
                        var opt = {
                            params: _.extend({ module: model.getModule() }, params),

                            data: {
                                start: model.get('start'),
                                // workaround: more searchresults?
                                size: model.get('size') + model.get('extra')
                            }
                        };
                        app.view.trigger('query:start');
                        return model.getFacets()
                            .done(filterFacets.bind(this, opt))
                            .then(getResults.bind(this, opt))
                            .then(
                                // success
                                sync ? drawResults : _.lfo(drawResults),
                                // fail
                                sync ? fail : _.lfo(fail)
                            );
                    };
                }())
            };
        return proxy;
    };

    return {
        init: init
    };
});<|MERGE_RESOLUTION|>--- conflicted
+++ resolved
@@ -11,7 +11,7 @@
  * @author Frank Paczynski <frank.paczynski@open-xchange.com>
  */
 
-define('io.ox/search/apiproxy', [
+define('io.ox/search/apiproxy',[
     'io.ox/core/extensions',
     'gettext!io.ox/core',
     'io.ox/search/api',
@@ -83,15 +83,9 @@
                 if (_.device('small')) return;
 
                 var whitelist = {
-<<<<<<< HEAD
-                    style: ['simple'],
-                    id: ['contacts', 'contact', 'participant', 'participant']
-                };
-=======
                         style: ['simple'],
                         id: ['contacts', 'contact', 'participant', 'task_participants']
                     };
->>>>>>> 158f701f
 
                 // flag  facet
                 _.each(baton.data, function (facet) {
@@ -136,7 +130,7 @@
         /**
          * success handler to pass data through extension point
          * @param  {[type]} data [description]
-         * @return { deferred} returns available facets
+         * @return {deferred} returns available facets
          */
         function extend (args, data) {
             var baton = ext.Baton.ensure({ app: app, data: data.facets, args: args });
@@ -147,7 +141,7 @@
         /**
          * calls api and pass the response through an extension point
          * @param {object} any number of objects that will be
-         * @return { deferred} returns available facets
+         * @return {deferred} returns available facets
          * extended into one new options object
          */
         function autocomplete () {
@@ -162,63 +156,63 @@
                 // alias for autocomplete tk
                 search: function (query, options) {
                     var standard = {
-                        params: {
-                            module: model.getModule()
-                        },
-                        data: {
-                            prefix: query
-                        }
-                    };
+                            params: {
+                                module: model.getModule()
+                            },
+                            data: {
+                                prefix: query
+                            }
+                        };
 
                     return model.getFacets()
-                        .then(function (facets) {
-                            // extend standard options
-                            standard.data.facets = facets;
-                        })
-                        .then(function () {
-                            // call server
-                            return autocomplete(standard, options);
-                        })
-                        .then(undefined, function (error) {
-                            // fallback when app doesn't support search
-                            if (error.code === 'SVL-0010') {
-                                var app = model.getApp();
-                                // add temporary mapping (default app)
-                                model.defaults.options.mapping[app] = model.defaults.options.defaultApp;
-                                return autocomplete(standard, options, { params: { module: model.getModule() }});
-                            }
-                            return error;
-                        })
-                        .then(function (data) {
-
-                            var pool = model.get('pool'),
-                                hash = {};
-
-                            _.each(data, function (facet) {
-                                hash[facet.id] = true;
-                            });
-
-                            // add
-                            _.each(pool, function (facet) {
-                                if (!hash[facet.id])
-                                    data.unshift(facet);
-                            });
-                            return data;
-                        })
-                        .then(function (data) {
-                            // match convention in autocomplete tk
-                            var data = {
-                                list: data,
-                                hits: 0
-                            };
-                            model.set({
-                                query: query,
-                                autocomplete: data.list
-                            }, {
-                                silent: true
-                            });
-                            return data;
-                        }, notifications.yell);
+                            .then(function (facets) {
+                                // extend standard options
+                                standard.data.facets = facets;
+                            })
+                            .then(function () {
+                                // call server
+                                return autocomplete(standard, options);
+                            })
+                            .then(undefined, function (error) {
+                                // fallback when app doesn't support search
+                                if (error.code === 'SVL-0010') {
+                                    var app = model.getApp();
+                                    // add temporary mapping (default app)
+                                    model.defaults.options.mapping[app] = model.defaults.options.defaultApp;
+                                    return autocomplete(standard, options, { params: { module: model.getModule() } });
+                                }
+                                return error;
+                            })
+                            .then(function (data) {
+
+                                var pool = model.get('pool'),
+                                    hash = {};
+
+                                _.each(data, function (facet) {
+                                    hash[facet.id] = true;
+                                });
+
+                                // add
+                                _.each(pool, function (facet) {
+                                    if (!hash[facet.id])
+                                        data.unshift(facet);
+                                });
+                                return data;
+                            })
+                            .then(function (data) {
+                                // match convention in autocomplete tk
+                                var data = {
+                                    list: data,
+                                    hits: 0
+                                };
+                                model.set({
+                                    query: query,
+                                    autocomplete: data.list
+                                }, {
+                                    silent: true
+                                });
+                                return data;
+                            }, notifications.yell);
                 },
                 query: (function () {
 
