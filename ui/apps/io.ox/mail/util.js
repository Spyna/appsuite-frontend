/**
 * This work is provided under the terms of the CREATIVE COMMONS PUBLIC
 * LICENSE. This work is protected by copyright and/or other applicable
 * law. Any use of the work other than as authorized under this license
 * or copyright law is prohibited.
 *
 * http://creativecommons.org/licenses/by-nc-sa/2.5/
 *
 * © 2011 Open-Xchange Inc., Tarrytown, NY, USA. info@open-xchange.com
 *
 * @author Matthias Biggeleben <matthias.biggeleben@open-xchange.com>
 * @author Christoph Kopp <christoph.kopp@open-xchange.com>
 */

define('io.ox/mail/util', [
    'io.ox/core/extensions',
    'io.ox/core/date',
    'io.ox/core/util',
    'io.ox/core/api/account',
    'io.ox/core/capabilities',
    'settings!io.ox/mail',
    'settings!io.ox/contacts',
    'gettext!io.ox/core'
], function (ext, date, util, accountAPI, capabilities, settings, contactsSetting, gt) {

    'use strict';

    var that,
        format = _.printf,
        MINUTE = 60 * 1000,
        HOUR = MINUTE * 60,
        DAY = HOUR * 24,

        ngettext = function (s, p, n) {
            return n > 1 ? p : s;
        },

        // fnClickPerson = function (e) {
        //     e.preventDefault();
        //     ext.point('io.ox/core/person:action').each(function (ext) {
        //         _.call(ext.action, e.data, e);
        //     });
        // },

        getDateFormated = function (timestamp, options) {

            if (!_.isNumber(timestamp)) return gt('unknown');

            var opt = $.extend({ fulldate: false, filtertoday: true }, options || {}),
                now = new date.Local(),
                d = new date.Local(timestamp),
                base, delta,

                timestr = function () {
                    return d.format(date.TIME);
                },
                datestr = function () {
                    return d.format(date.DATE) + (opt.fulldate ? ' ' + timestr() : '');
                },
                isSameDay = function () {
                    return d.getDate() === now.getDate() &&
                        d.getMonth() === now.getMonth() &&
                        d.getYear() === now.getYear();
                };

            if (opt.filtertoday && isSameDay()) return timestr();

            if (opt.smart) {
                base = Math.floor(timestamp / DAY) * DAY;
                now = Math.floor(_.utc() / DAY) * DAY;
                delta = Math.floor((now - base) / DAY);
                if (delta === 1) { return gt('Yesterday'); } else if (delta <= 6) { return d.format('EEEE'); }
            }

            return datestr();
        },

        trimAddress = function (address) {
            address = $.trim(address || '');
            // apply toLowerCase only for mail addresses, don't change phone numbers
            return address.indexOf('@') > -1 ? address.toLowerCase() : address;
        },

        // regex: split list at non-quoted ',' or ';'
        rRecipientList = /([^,;"]+|"(\\.|[^"])+")+/,
        // regex: remove delimiters/spaces
        rRecipientCleanup = /^[,;\s]+/,
        // regex: process single recipient
        rRecipient = /^("(\\.|[^"])+"\s|[^<]+)(<[^\>]+\>)$/,
        // regex: remove < > from mail address
        rMailCleanup = /(^<|>$)/g,
        // regex: remove special characters from telephone number
        rTelephoneCleanup = /[^0-9+]/g,
        // regex: used to identify phone numbers
        rNotDigitAndAt = /[^A-Za-z@]/g,

        // mail addresses hash
        addresses = {};

    accountAPI.getAllSenderAddresses().done(function (sendAddresses) {
        _(sendAddresses).chain().pluck(1).each(function (address) {
            addresses[address.toLowerCase()] = true;
        });
    });

    that = {

        /**
         * currently registred types
         * @example: { MSISND : '/TYPE=PLMN' }
         * @return { array} list of types
         */
        getChannelSuffixes: (function () {
            //important: used for global replacements so keep this value unique
            var types = { msisdn: contactsSetting.get('msisdn/suffix', '/TYPE=PLMN') };
            return function () {
                return types;
            };
        }()),

        /**
         * identify channel (email or phone)
         * @param  {string} value
         * @param  {boolean} check for activated cap first (optional: default is true)
         * @return { string} channel
         */
        getChannel: function (value, check) {
            //default value
            value = String(value || '');
            check = check || typeof check === 'undefined';
            var type = value.indexOf(that.getChannelSuffixes().msisdn) > -1,
                //no check OR activated cap
                setting = !(check) || capabilities.has('msisdn'),
                //no '@' AND no alphabetic digit AND at least one numerical digit
                phoneval = function () {
                    return value.replace(rNotDigitAndAt, '').length === 0 &&
                           value.replace(rTelephoneCleanup, '').length > 0;
                };
            return type || (setting && phoneval()) ? 'phone' : 'email';
        },

        cleanupPhone: function (phone) {
            return phone.replace(rTelephoneCleanup, '');
        },

        parseRecipient: function (s) {
            var recipient = $.trim(s), match, name, target;
            if ((match = recipient.match(rRecipient)) !== null) {
                // case 1: display name plus email address / telephone number
                if (that.getChannel(match[3]) === 'email') {
                    target = match[3].replace(rMailCleanup, '').toLowerCase();
                } else {
                    target = that.cleanupPhone(match[3]);
                }
                name = util.unescapeDisplayName(match[1]);
            } else {
                // case 2: assume plain email address / telephone number
                if (that.getChannel(recipient) === 'email') {
                    target = recipient.replace(rMailCleanup, '').toLowerCase();
                    name = target.split(/@/)[0];
                } else {
                    name = target = that.cleanupPhone(recipient);
                }
            }
            return [name, target];
        },

        /**
         * remove typesuffix from sender/reciepients
         * @param  {object|string} mail
         * @return { undefined }
         */
        removeChannelSuffix: !capabilities.has('msisdn') ? _.identity :
            function (mail) {
                var types = that.getChannelSuffixes(),
                    //remove typesuffx from string
                    remove = function (value) {
                        _.each(types, function (type) {
                            value = value.replace(new RegExp(type, 'ig'), '');
                        });
                        return value;
                    };
                if (!_.isEmpty(types)) {
                    if (_.isString(mail)) {
                        mail = remove(mail);
                    } else if (_.isArray(mail)) {
                        //array of nested mails
                        _.each(mail, function (message) {
                            message = that.removeChannelSuffix(message);
                        });
                    } else if (_.isObject(mail)) {
                        if (mail.from && _.isArray(mail.from[0]) && mail.from[0][1])
                            mail.from[0][1] = remove(mail.from[0][1]);
                        if (_.isArray(mail.to)) {
                            _.each(mail.to, function (recipient) {
                                recipient[1] = remove(recipient[1]);
                            });
                        }
                        ///nestedm mail
                        if (_.isArray(mail.nested_msgs)) {
                            _.each(mail.nested_msgs, function (message) {
                                message = that.removeChannelSuffix(message);
                            });
                        }
                    }
                }
                return mail;
            },

        /**
         * Parse comma or semicolon separated list of recipients
         * Example: '"Doe, Jon" <jon@doe.foo>, "\'World, Hello\'" <hi@dom.tld>, urbi@orbi.tld'
         */
        parseRecipients: function (s) {
            var list = [], match, recipient;
            if (!s) return list;
            while ((match = s.match(rRecipientList)) !== null) {
                // look ahead for next round
                s = s.substr(match[0].length).replace(rRecipientCleanup, '');
                // get recipient
                recipient = this.parseRecipient(match[0]);
                //stupid workarround so exchange draft emails without proper mail adresses get displayed correctly (Bug 23983)
                var msExchange = recipient[0] === recipient[1];
                // add to list? (stupid check but avoids trash)
                if (msExchange || recipient[1].indexOf('@') > -1 || that.getChannel(recipient[1]) === 'phone') {
                    list.push(recipient);
                }
            }
            return list;
        },

        serializeList: function (data, field) {

            field = field || 'from';

            var list = data[field] || [['', '']],
                i = 0, $i = list.length,
                tmp = $('<div>'), obj, email, node, sender;

            for (; i < $i; i++) {

                obj = { display_name: this.getDisplayName(list[i]) };
                email = String(list[i][1] || '').toLowerCase();
                if (email !== 'undisclosed-recipients:;') obj.email = email;
                node = util.renderPersonalName(obj);
                if (obj.email) node.addClass('person-link person-' + field);
                tmp.append(node);

                // add 'on behalf of'?
                if (field === 'from' && 'headers' in data && 'Sender' in data.headers) {
                    sender = this.parseRecipients(data.headers.Sender);
                    // only show if display names differ (otherwise it looks like a senseless duplicate)
                    if (sender[0][0] !== data.from[0][0] && sender[0][1] !== data.from[0][1]) {
                        tmp.append(
                            $.txt(_.noI18n(' ')),
                            //#. (From) email1 via email2. Appears in email detail view.
                            gt('via'),
                            $.txt(_.noI18n(' ')),
                            this.serializeList({ sender: sender }, 'sender')
                        );
                    }
                }

                if (i < $i - 1) {
                    tmp.append(
                        $('<span class="delimiter">').append($.txt(_.noI18n('\u00A0\u2014 ')))
                    );
                }
            }
            return tmp.contents();
        },

        serializeAttachments: function (data, list) {
            var i = 0, $i = list.length, tmp = $(), filename = '', href = '';
            for (; i < $i; i++) {
                filename = list[i].filename || '';
                href = ox.apiRoot + '/mail?' + $.param({
                    action: 'attachment',
                    folder: data.folder_id,
                    id: data.id,
                    attachment: list[i].id,
                    delivery: 'download'
                });
                tmp = tmp.add(
                    $('<a>', { href: href, target: '_blank' })
                    .addClass('attachment-link').text(_.noI18n(filename))
                );
                if (i < $i - 1) {
                    tmp = tmp.add(
                        $('<span>').addClass('delimiter')
                            .append($.txt(_.noI18n('\u00A0\u2022 ')))
                    );
                }
            }
            return tmp;
        },

        getDisplayName: function (pair, forceShowMail) {

            if (!_.isArray(pair)) return '';

            var name = pair[0],
                email = String(pair[1] || '').toLowerCase(),
                display_name = util.unescapeDisplayName(name);

            // fix order ("last name, firstname" becomes "first name last name")
            display_name = display_name.replace(/^([^,.\(\)]+),\s([^,]+)$/, '$2 $1');

            if (forceShowMail && display_name && email) {
                display_name += ' <' + email + '>';
            }

            return display_name || email;
        },

        // takes care of special edge-case: no from address
        hasFrom: function (data) {
            return data && _.isArray(data.from) && data.from.length > 0 && !!data.from[0][1];
        },

        // returns jquery set
        getFrom: function (data, field) {

            data = data || {};
            field = field || 'from';

            // get list
            var list = _(data[field])
                .chain()
                .map(function (item) {
                    // reduce to display name
                    return that.getDisplayName(item);
                })
                .filter(function (name) {
                    // skip empty names
                    return name !== '';
                })
                .value();

            // empty?
            if (list.length === 0) {
                return $().add(
                    $.txt(field === 'from' ? gt('Unknown sender') : gt('No recipients'))
                );
            }

            list = _(list).reduce(function (set, name) {
                return set
                    .add(util.renderPersonalName({ name: name }).addClass('person'))
                    .add($.txt(', '));
            }, $());

            // drop last item
            return list.slice(0, -1);
        },

        /**
         * Format the Sender field using display name and email
         *
         * @return the email address or a string like "Display Name" <email@address.example>
         */
        formatSender: function (name, address, quote) {

            var args = _(arguments).toArray();

            if (_.isArray(args[0])) {
                quote = address;
                name = args[0][0];
                address = args[0][1];
            }

            name = util.unescapeDisplayName(name);
            address = trimAddress(address);

            // short version; just mail address
            if (name === '') return address;
            // long version; display_name plus address
            return (quote === false ? name : '"' + name + '"') + ' <' + address + '>';
        },

        // remove typical "Re: Re: Fwd: Re sequences".
        // keepFirstPrefix <bool> allows to keep the most recent one.
        // that mode is useful in list view to indicate that it's not the original email.
        getSubject: function (data, keepFirstPrefix) {

            var subject = $.trim(_.isString(data) ? data : data.subject);

            if (subject === '') return gt('No subject');

            // remove mailing list stuff (optional)
            if (settings.get('features/cleanSubjects', false))
                subject = subject.replace(/\[[^\[]*\]\s*/g, '');

            return keepFirstPrefix ?
                subject.replace(/^((re|fwd|aw|wg):\s?)((re|fwd|aw|wg):\s?)*/i, '$1') :
                subject.replace(/^((re|fwd|aw|wg):\s?)+/i, '');
        },

        getPriority: function (data) {
            // normal?
            if (data && data.priority === 3) return $();
            if (data && data.priority < 3) return $('<span class="high"><i class="fa fa-exclamation"/></span>').attr('title', gt('High priority'));
            return $('<span class="low"><i class="fa fa-minus"/></span>').attr('title', gt('Low priority'));
        },

        getAccountName: function (data) {
            // primary account?
            var id = window.unescape(data ? data.id : '');
            if ((/^default0/).test(id)) return gt('Primary account');
            return (data && data.account_name) || 'N/A';
        },

        getTime: function (timestamp, options) {
            return getDateFormated(timestamp, options);
        },

        getDateTime: function (timestamp, options) {
            options = _.extend({ fulldate: true }, options);
            return getDateFormated(timestamp, options);
        },

        getFullDate: function (timestamp) {
            if (!_.isNumber(timestamp))
                return gt('unknown');
            var t = new date.Local(timestamp);
            return t.format(date.DATE_TIME);
        },

        getSmartTime: function (timestamp) {
            //FIXME: remove this method later
            //this method is unused, because it brings a lot of problems to manually update the string
            //without the page being reloaded. This might confuse the user and therefore we decided not
            //to use this method any longer. It has not been removed, yet but should so in the future.
            //The following warning is there to inform potential 3rd-party developers about the change.
            console.warn('This method is deprecated and will be removed with 7.6.0 or at any random date later');
            if (!_.isNumber(timestamp))
                return gt('unknown');
            var now = new Date(),
                zone = now.getTimezoneOffset(),
                time = now.getTime() - zone * 60 * 1000,
                delta = time - timestamp,
                d = new Date(timestamp),
                n = 0;
            // today?
            if (d.getDate() === now.getDate()) {
                if (delta < HOUR) {
                    n = Math.ceil(delta / MINUTE);
                    return String(format(ngettext('%d minute ago', '%d minutes ago', n), n)); /*i18n*/
                } else {
                    n = Math.ceil(delta / HOUR);
                    return String(format(ngettext('%d hour ago', '%d hours ago', n), n)); /*i18n*/
                }
            } else if (d.getDate() === now.getDate() - 1) {
                // yesterday
                return 'Yesterday';
            } else {
                return d.getDate() + '.' + (d.getMonth() + 1) + '.' + d.getFullYear();
            }
        },

        count: function (data) {
            return _(data).reduce(function (memo, obj) {
                return memo + (obj.thread ? obj.thread.length : 1);
            }, 0);
        },

        isToplevel: function (data) {
            return _.isObject(data) && 'folder_id' in data && !('filename' in data);
        },

        isUnseen: function (data) {
            data = _.isObject(data) ? data.flags : data;
            return _.isNumber(data) ? (data & 32) !== 32 : undefined;
        },

        isDeleted: function (data) {
            return data && _.isNumber(data.flags) ? (data.flags & 2) === 2 : undefined;
        },

        isSpam: function (data) {
            return data && _.isNumber(data.flags) ? (data.flags & 128) === 128 : undefined;
        },

        isAnswered: function () {
            return _.chain(arguments || []).flatten().compact().reduce(function (memo, data) {
                return memo || (data.flags & 1) === 1;
            }, false).value();
        },

        isForwarded: function () {
            return _.chain(arguments || []).flatten().compact().reduce(function (memo, data) {
                return memo || (data.flags & 256) === 256;
            }, false).value();
        },

        //is obj only an attachment of another email
        isAttachment: function (data) {
            return typeof (data || {}).parent !== 'undefined';
        },

        isEmbedded: function (data) {
            if (!_.isObject(data)) return false;
            return data.folder_id === undefined && data.filename !== undefined;
        },

        byMyself: function (data) {
            data = data || {};
            return data.from && data.from.length && String(data.from[0][1] || '').toLowerCase() in addresses;
        },

        hasOtherRecipients: function (data) {
            data = data || {};
            var list = [].concat(data.to || [], data.cc || [], data.bcc || []),
                others = _(list).reduce(function (memo, arr) {
                    var email = String(arr[1] || '').toLowerCase();
                    return memo + (email && !(email in addresses) ? 1 : 0);
                }, 0);
            return others > 0;
        },

        //deprecated?
        getInitialDefaultSender: function () {
            var mailArray = _(settings.get('defaultSendAddress', []));
            return mailArray._wrapped[0];
        },

        fixInlineImages: function (data) {
            return data
                .replace(new RegExp('(<img[^>]+src=")' + ox.abs + ox.apiRoot), '$1/ajax')
                .replace(new RegExp('(<img[^>]+src=")' + ox.apiRoot, 'g'), '$1/ajax')
                .replace(/on(mousedown|contextmenu)="return false;"\s?/g, '')
                .replace(/data-mce-src="[^"]+"\s?/, '');
        },

        signatures: (function () {
            var htmltags = /(<\/?\w+(\s[^<>]*)?>)/g,
                general = function (text) {
                    return String(text || '')
                        //replace white-space and evil \r
                        .replace(/(\r\n|\n|\r)/g, '\n')
                        //replace subsequent white-space (except linebreaks)
                        .replace(/[\t\f\v ][\t\f\v ]+/g, ' ')
                        .trim();
                },
                add = function (text, isHTML) {
                    var clean = general(text);
                    //special entities like '&'/&amp;
                    var $parsed = $('<dummy>').html(clean);
                    if (isHTML) {
                        if (!htmltags.test(clean)) {
                            $parsed.text(clean);
                        }

                        return $parsed.html();
                    } else {
                        if (!htmltags.test(clean)) {
                            $parsed.text(clean);
                        }
                        $parsed.find('p').replaceWith(function () {
                            return $(this).html() + '\n\n';
                        });
                        $parsed.find('br').replaceWith(function () {
                            return $(this).html() + '\n';
                        });
                        return $parsed.text().trim();
                    }
                },
                preview = function (text) {
                    return general(text)
                        //remove ASCII art (intended to remove separators like '________')
                        .replace(/([\-=+*°._!?\/\^]{4,})/g, '')
                        //remove htmltags
                        .replace(htmltags, '')
                        .trim();
                };
            return {
                cleanAdd: function (text, isHTML) {
                    return add(text, !!isHTML);
                },
                cleanPreview: function (text) {
                    return preview(text);
                },
                is: function (text, list, isHTML) {
                    var signatures = _(list).map(function (signature) {
                            //consider changes applied by appsuite
                            var clean = add(signature.content, !!isHTML);
                            //consider changes applied by tiny
                            if (clean === '') {
                                return '<br>';
                            } else {
                                return clean
                                    //set breaks
                                    .replace(/(\r\n|\n|\r)/g, '<br>')
                                    //replace surrounding white-space (except linebreaks)
                                    .replace(/>[\t\f\v ]+/g, '>')
                                    .replace(/[\t\f\v ]+</g, '<')
                                    //remove empty alt attribute(added by tiny)
                                    .replace(/ alt=""/, '');
                            }
                        });
                    return _(signatures).indexOf(add(text, !!isHTML)) > - 1;
                }
            };
        })(),

        getAttachments: (function () {

            var isWinmailDATPart = function (obj) {
                return !('filename' in obj) && obj.attachments &&
                    obj.attachments.length === 1 && obj.attachments[0].content === null;
            };

            //remove last element from id (previewing during compose)
            //TODO: there must be a better solution (frank)
            var fixIds = function (data, obj) {
                if (data.parent && data.parent.needsfix) {
                    var tmp = obj.id.split('.');
                    obj.id = obj.id.split('.').length > 1 ? tmp.splice(1, tmp.length).join('.') : obj.id;
                }
            };

            return function (data) {
                data = data || {};
                var i, $i, obj, dat, attachments = [],
                mail = { id: data.id, folder_id: data.folder_id };

                // get nested messages
                for (i = 0, $i = (data.nested_msgs || []).length; i < $i; i++) {
                    obj = data.nested_msgs[i];
                    // is wrapped attachment? (winmail.dat stuff)
                    if (isWinmailDATPart(obj)) {
                        dat = obj.attachments[0];
                        attachments.push(
                            _.extend({}, dat, { mail: mail, title: obj.filename || '' })
                        );
                    } else {
                        fixIds(data, obj);
                        attachments.push({
                            id: obj.id,
                            content_type: 'message/rfc822',
                            filename: obj.filename ||
<<<<<<< HEAD
                                // remove consecutive white-space
                                _.ellipsis((obj.subject || '').replace(/\s+/g, ' '), { max: 50 }),
=======
                                      // remove consecutive white-space
                                      _.ellipsis((obj.subject || '').replace(/\s+/g, ' '), {max: 50}),
>>>>>>> 6c7d6d7a
                            title: obj.filename || obj.subject || '',
                            mail: mail,
                            parent: data.parent || mail,
                            nested_message: _.extend({}, obj, { parent: mail })
                        });
                    }
                }

                //fix referenced mail
                if (data.parent && mail && mail.folder_id === undefined) {
                    mail.id =  data.parent.id;
                    mail.folder_id = data.parent.folder_id;
                }

                // get non-inline attachments
                for (i = 0, $i = (data.attachments || []).length; i < $i; i++) {
                    obj = data.attachments[i];
                    if (obj.disp === 'attachment' || /^image/.test(obj.content_type)) {
                        fixIds(data, obj);
                        attachments.push(
                            _.extend(obj, { mail: mail, title: obj.filename || '', parent: data.parent || mail })
                        );
                    }
                }

                return attachments;
            };
        }())
    };
    return that;
});<|MERGE_RESOLUTION|>--- conflicted
+++ resolved
@@ -639,13 +639,8 @@
                             id: obj.id,
                             content_type: 'message/rfc822',
                             filename: obj.filename ||
-<<<<<<< HEAD
                                 // remove consecutive white-space
                                 _.ellipsis((obj.subject || '').replace(/\s+/g, ' '), { max: 50 }),
-=======
-                                      // remove consecutive white-space
-                                      _.ellipsis((obj.subject || '').replace(/\s+/g, ' '), {max: 50}),
->>>>>>> 6c7d6d7a
                             title: obj.filename || obj.subject || '',
                             mail: mail,
                             parent: data.parent || mail,
