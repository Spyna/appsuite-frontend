--- conflicted
+++ resolved
@@ -115,13 +115,9 @@
             isOpera = Object.prototype.toString.call(window.opera) === '[object Opera]';
             webkit = ua.indexOf('AppleWebKit/') > -1;
             chrome = ua.indexOf('Chrome/') > -1;
-<<<<<<< HEAD
-            edge = ua.indexOf('Edge/') > -1;  // TODO: This needs to be updated, if better user agent is available
-=======
             // TODO: This needs to be updated, if better user agent is available
             // http://dev.modern.ie/platform/faq/what-is-the-microsoft-edge-user-agent-st
             edge = ua.indexOf('Edge/') > -1;
->>>>>>> 74174fc6
             phantom = ua.indexOf('PhantomJS/') > -1;
             MacOS = ua.indexOf('Macintosh') > -1;
             Windows = ua.indexOf('Windows') > -1;
