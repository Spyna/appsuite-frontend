<html lang="de">
<head>
<meta http-equiv="Content-Type" content="text/html; charset=utf-8">
<title>9.6.9. Dateien oder Ordner löschen</title>
<link rel="stylesheet" type="text/css" href="../../help.css">
<meta name="generator" content="DocBook XSL Stylesheets V1.78.1">
<link rel="home" href="index.html" title="Benutzeranleitung">
<link rel="up" href="ox.appsuite.user.sect.files.manage.html" title="9.6. Dateien und Ordner organisieren">
<link rel="prev" href="ox.appsuite.user.sect.files.manage.favorite.html" title="9.6.8. Dateien oder Ordner zu Favoriten hinzufügen">
<link rel="next" href="ox.appsuite.user.sect.files.manage.lock.html" title="9.6.10. Dateien sperren oder entsperren">
<link rel="copyright" href="ox.appsuite.user.legalnotice.html" title="Rechtlicher Hinweis">
<link rel="stylesheet" type="text/css" href="../../bootstrap.min.css"​/> 
<link id="favicon" rel="shortcut icon" href="../../../apps/themes/default/favicon.ico" type="image/x-icon"> 
<meta name="viewport" content="width=device-width, initial-scale=1.0">
   <script src="../../jquery.min.js"></script> 

   <script src="../../bootstrap.min.js"></script> 
</head>
<body bgcolor="white" text="black" link="#0000FF" vlink="#840084" alink="#0000FF">
<div class="oxhelp-navigation-top"><nav class="navbar navbar-inverse" role="navigation"><div class="container-fluid">
<div class="navbar-header">
<button type="button" class="navbar-toggle" data-toggle="collapse" data-target="#ox-main-nav"><span class="sr-only">Navigation umschalten</span><span class="icon-bar"></span><span class="icon-bar"></span><span class="icon-bar"></span></button><a class="navbar-brand"></a>
</div>
<div class="collapse navbar-collapse" id="ox-main-nav"><ul class="nav navbar-nav">
<li><a accesskey="p" class="oxhelp-prev-link" href="ox.appsuite.user.sect.files.manage.favorite.html">Zurück</a></li>
<li><a accesskey="h" href="index.html" class="oxhelp-home-link">Startseite</a></li>
<li><a accesskey="t" href="bk01-toc.html" class="oxhelp-toc-link">Inhaltsverzeichnis</a></li>
<li><a accesskey="n" class="oxhelp-next-link" href="ox.appsuite.user.sect.files.manage.lock.html">Weiter</a></li>
</ul></div>
</div></nav></div>
<div class="oxhelp-content">
  <h1 class="sr-only">
    <span class="phrase">Drive</span>
    
    
    
  </h1>
<<<<<<< HEAD
<h2 class="sr-only">Dateien organisieren</h2>
<div class="sect2" id="ox.appsuite.user.sect.files.manage.delete">
<div class="titlepage"><div><div><h3 class="title">9.5.8. Dateien löschen</h3></div></div></div>
<a class="indexterm" name="id-1.10.11.13.2"></a><a class="indexterm" name="id-1.10.11.13.3"></a><div class="concept">
<a name="ox.appsuite.user.concept.files.manage.delete"></a><p id="ox.appsuite.user.concept.files.manage.delete">Sie können eine Datei oder mehrere Dateien löschen.
        Sie haben folgende Möglichkeiten:
        </p>
<ul class="itemizedlist" style="list-style-type: disc; ">
<li class="listitem"><p role="presentation">Dateien <a class="link" href="ox.appsuite.user.sect.files.manage.delete.html#ox.appsuite.user.task.files.manage.delete">löschen</a>.
              Die Dateien werden in den Ordner <span class="guilabel"><strong>Papierkorb</strong></span> verschoben.</p></li>
<li class="listitem"><p role="presentation">Gelöschte Dateien aus dem Ordner <span class="guilabel"><strong>Papierkorb</strong></span>
              <a class="link" href="ox.appsuite.user.sect.files.manage.delete.html#ox.appsuite.user.task.files.manage.undelete">wieder herstellen</a>.</p></li>
<li class="listitem">
<p role="presentation">Dateien im Ordner <span class="guilabel"><strong>Papierkorb</strong></span>
              <a class="link" href="ox.appsuite.user.sect.files.manage.delete.html#ox.appsuite.user.task.files.manage.deleteforever">endgültig löschen</a>.
              Alternativ können Sie alle Objekte eines Ordners endgültig löschen, indem Sie den 
              <a class="link" href="ox.appsuite.user.sect.files.manage.delete.html#ox.appsuite.user.task.files.manage.emptytrash">Papierkorb leeren</a>.
            </p>
<p role="presentation"><span class="phrase"><strong>Achtung:</strong></span> Wenn Sie im Ordner <span class="guilabel"><strong>Papierkorb</strong></span>
              eine Datei löschen, ist diese Datei unwiederbringlich verloren.</p>
=======
<h2 class="sr-only">Dateien und Ordner organisieren</h2>
<div class="sect2" id="ox.appsuite.user.sect.files.manage.delete">
<div class="titlepage"><div><div><h3 class="title">9.6.9. Dateien oder Ordner löschen</h3></div></div></div>
<a class="indexterm" name="id-1.10.12.14.2"></a><a class="indexterm" name="id-1.10.12.14.3"></a><div class="concept">
<a name="ox.appsuite.user.concept.files.manage.delete"></a><p id="ox.appsuite.user.concept.files.manage.delete">Sie können Objekte wie Dateien oder Ordner löschen. 
        Sie haben folgende Möglichkeiten:
        </p>
<ul class="itemizedlist" style="list-style-type: disc; ">
<li class="listitem"><p role="presentation">Objekte <a class="link" href="ox.appsuite.user.sect.files.manage.delete.html#ox.appsuite.user.task.files.manage.delete">löschen</a>. 
              Die Objekte werden in den Ordner <span class="guilabel"><strong>Papierkorb</strong></span> verschoben.</p></li>
<li class="listitem">
<p role="presentation">Gelöschte Objekte aus dem Ordner <span class="guilabel"><strong>Papierkorb</strong></span> 
              <a class="link" href="ox.appsuite.user.sect.files.manage.delete.html#ox.appsuite.user.task.files.manage.undelete">wieder herstellen</a>.</p>
<p role="presentation">Die Objekte werden an ihrem ursprünglichen Ort wieder hergestellt.</p>
</li>
<li class="listitem">
<p role="presentation">Objekte im Ordner <span class="guilabel"><strong>Papierkorb</strong></span>  
              <a class="link" href="ox.appsuite.user.sect.files.manage.delete.html#ox.appsuite.user.task.files.manage.deleteforever">endgültig löschen</a>. 
              Alternativ können Sie alle Objekte eines Ordners endgültig löschen, indem Sie den 
              <a class="link" href="ox.appsuite.user.sect.files.manage.delete.html#ox.appsuite.user.task.files.manage.emptytrash">Papierkorb leeren</a>.
            </p>
<p role="presentation"><span class="phrase"><strong>Achtung:</strong></span> Wenn Sie im Ordner <span class="guilabel"><strong>Papierkorb</strong></span> 
              Objekte löschen, sind diese Objekte endgültig gelöscht.</p>
>>>>>>> 1c74fb5d
</li>
</ul>
<p>
      </p>
</div>
<div class="task" id="ox.appsuite.user.task.files.manage.delete">
<<<<<<< HEAD
<p class="title">So löschen Sie eine Datei:</p>
<div class="procedure"><ol class="procedure" type="1">
<li class="step">
<p role="presentation">Wählen Sie im Anzeigebereich eine Datei oder mehrere Dateien. Klicken Sie in der Werkzeugleiste auf das Symbol
              <span class="guibutton"><strong>Löschen</strong></span>
              <span aria-hidden="true" class="inlinemediaobject" id="ox.appsuite.user.fig.task.files.manage.delete"><img src="../../images/appsuite_user_icon_functionbar_trash.png"></span>.
            </p>
<p role="presentation">Alternativ verwenden Sie im <span class="guilabel"><strong>Viewer</strong></span> das Symbol <span class="guibutton"><strong>Aktionen</strong></span>
              <span aria-hidden="true" class="inlinemediaobject" id="ox.appsuite.user.fig.files.manage.delete.viewer"><img src="../../images/appsuite_user_icon_viewer_menuebars.png"></span> .</p>
</li>
<li class="step"><p role="presentation">Bestätigen Sie, dass Sie die gewählten Dateien löschen möchten.</p></li>
=======
<p class="title">So löschen Sie Objekte:</p>
<div class="procedure"><ol class="procedure" type="1">
<li class="step"><p role="presentation">Wählen Sie im Anzeigebereich die Objekte.</p></li>
<li class="step"><p role="presentation">Verwenden Sie eine der folgenden Methoden:
              <ul class="itemizedlist" style="list-style-type: disc; ">
<li class="listitem"><p role="presentation">Klicken Sie in der Werkzeugleiste auf das Symbol <span class="guibutton"><strong>Löschen</strong></span>
                    <span aria-hidden="true" class="inlinemediaobject" id="ox.appsuite.user.fig.task.files.manage.delete"><img src="../../images/appsuite_user_icon_functionbar_trash.png"></span>.
                  </p></li>
<li class="listitem"><p role="presentation">Wählen Sie im Kontextmenü <span class="guibutton"><strong>Löschen</strong></span>.</p></li>
</ul>
            </p></li>
<li class="step"><p role="presentation">Bestätigen Sie, dass Sie die gewählten Objekte löschen möchten.</p></li>
>>>>>>> 1c74fb5d
</ol></div>
<div class="taskrelated">
          <p><span class="phrase"><strong>Ergebnis:</strong></span> Die gewählten Objekte werden gelöscht.</p>
        </div>
</div>
<div class="task" id="ox.appsuite.user.task.files.manage.undelete">
<<<<<<< HEAD
<p class="title">So können Sie gelöschte Dateien wieder herstellen:</p>
<div class="procedure"><ol class="procedure" type="1">
<li class="step"><p role="presentation">Öffnen Sie den Ordner
              <span class="guilabel"><strong>Papierkorb</strong></span>.</p></li>
<li class="step"><p role="presentation">Wählen Sie eine Datei oder mehrere Dateien.</p></li>
<li class="step"><p role="presentation">Klicken Sie in der Werkzeugleiste auf das Symbol <span class="guibutton"><strong>Aktionen</strong></span>
              <span aria-hidden="true" class="inlinemediaobject" id="ox.appsuite.user.fig.files.manage.undelete"><img src="../../images/appsuite_user_icon_actions.png"></span> . Klicken Sie im Menü auf
              <span class="guibutton"><strong>Verschieben</strong></span>.</p></li>
<li class="step"><p role="presentation">Wählen Sie im Fenster <span class="guilabel"><strong>Verschieben</strong></span> einen Ordner. Klicken Sie auf die Schaltfläche
              <span class="guibutton"><strong>Verschieben</strong></span>.</p></li>
=======
<p class="title">So stellen Sie gelöschte Objekte wieder her:</p>
<div class="procedure"><ol class="procedure" type="1">
<li class="step"><p role="presentation">Öffnen Sie den Ordner
              <span class="guilabel"><strong>Papierkorb</strong></span>.</p></li>
<li class="step"><p role="presentation">Wählen Sie die Objekte, die Sie wiederherstellen möchten.</p></li>
<li class="step"><p role="presentation">Verwenden Sie eine der folgenden Methoden:
              <ul class="itemizedlist" style="list-style-type: disc; ">
<li class="listitem"><p role="presentation">Klicken Sie in der Werkzeugleiste auf das Symbol <span class="guibutton"><strong>Weitere Aktionen</strong></span>
                    <span aria-hidden="true" class="inlinemediaobject" id="ox.appsuite.user.fig.files.manage.undelete"><img src="../../images/appsuite_user_icon_actions.png"></span>. Klicken Sie im Menü auf <span class="guibutton"><strong>Wiederherstellen</strong></span>.
                  </p></li>
<li class="listitem"><p role="presentation">Wählen Sie im Kontextmenü <span class="guibutton"><strong>Wiederherstellen</strong></span>.</p></li>
</ul>
            </p></li>
>>>>>>> 1c74fb5d
</ol></div>
<div class="taskrelated">
          <p><span class="phrase"><strong>Ergebnis:</strong></span> Die Objekte werden an ihrem ursprünglichen Ort wiederhergestellt.</p>
        </div>
</div>
<div class="task" id="ox.appsuite.user.task.files.manage.deleteforever">
<<<<<<< HEAD
<p class="title">So können Sie eine gelöschte Datei endgültig löschen:</p>
=======
<p class="title">So können Sie gelöschte Objekte endgültig löschen:</p>
>>>>>>> 1c74fb5d
<div class="taskprerequisites">
          <p><span class="phrase"><strong>Achtung:</strong></span> Endgültig gelöschte Objekte können 
            <span class="phrase"><strong>nicht</strong></span> wiederhergestellt werden.</p>
        </div>
<div class="procedure"><ol class="procedure" type="1">
<<<<<<< HEAD
<li class="step"><p role="presentation">Öffnen Sie den Ordner
              <span class="guilabel"><strong>Papierkorb</strong></span>.</p></li>
<li class="step"><p role="presentation">Wählen Sie eine Datei oder mehrere Dateien.</p></li>
<li class="step"><p role="presentation">Klicken Sie in der Werkzeugleiste auf das Symbol <span class="guibutton"><strong>Löschen</strong></span>
              <span aria-hidden="true" class="inlinemediaobject" id="ox.appsuite.user.fig.task.files.manage.deleteforever"><img src="../../images/appsuite_user_icon_functionbar_trash.png"></span></p></li>
<li class="step"><p role="presentation">Bestätigen Sie, dass Sie die Dateien löschen möchten.</p></li>
=======
<li class="step"><p role="presentation">Öffnen Sie den Ordner <span class="guilabel"><strong>Papierkorb</strong></span>.</p></li>
<li class="step"><p role="presentation">Wählen Sie die Objekte.</p></li>
<li class="step"><p role="presentation">Klicken Sie in der Werkzeugleiste auf das Symbol <span class="guibutton"><strong>Endgültig löschen</strong></span>
              <span aria-hidden="true" class="inlinemediaobject" id="ox.appsuite.user.fig.task.files.manage.deleteforever"><img src="../../images/appsuite_user_icon_functionbar_trash.png"></span></p></li>
<li class="step"><p role="presentation">Bestätigen Sie, dass Sie die Objekte löschen möchten.</p></li>
>>>>>>> 1c74fb5d
</ol></div>
<div class="taskrelated">
          <p><span class="phrase"><strong>Ergebnis:</strong></span> Die Objekte werden endgültig gelöscht.</p>
        </div>
</div>
<div class="task" id="ox.appsuite.user.task.files.manage.emptytrash">
<p class="title">So löschen Sie den Inhalt des Papierkorbs endgültig:</p>
<div class="taskprerequisites">
          <p><span class="phrase"><strong>Achtung:</strong></span> Endgültig gelöschte Objekte können 
            <span class="phrase"><strong>nicht</strong></span> wiederhergestellt werden.</p>
        </div>
<div class="procedure"><ol class="procedure" type="1">
<li class="step"><p role="presentation"><a class="link" href="ox.appsuite.user.sect.dataorganisation.folder.navigate.html#ox.appsuite.user.task.dataorganisation.folder.select">Wählen</a> Sie im Ordnerbaum den Ordner
              <span class="guilabel"><strong>Papierkorb</strong></span></p></li>
<<<<<<< HEAD
<li class="step"><p role="presentation">Klicken Sie neben dem Ordnernamen auf das Symbol <span class="guibutton"><strong>Ordnerspezifische Aktionen</strong></span>
              <span aria-hidden="true" class="inlinemediaobject" id="ox.appsuite.user.fig.files.manage.emptytrash.actions"><img src="../../images/appsuite_user_icon_foldertree_actions.png"></span> . Klicken Sie auf <span class="guibutton"><strong>Papierkorb leeren</strong></span>.</p></li>
=======
<li class="step"><p role="presentation">Klicken Sie neben dem Ordnernamen auf das Symbol <span class="guibutton"><strong>Aktionen</strong></span>
              <span aria-hidden="true" class="inlinemediaobject" id="ox.appsuite.user.fig.files.manage.emptytrash.actions"><img src="../../images/appsuite_user_icon_foldertree_actions.png"></span>. Klicken Sie auf <span class="guibutton"><strong>Papierkorb leeren</strong></span>.</p></li>
>>>>>>> 1c74fb5d
<li class="step"><p role="presentation">Bestätigen Sie, dass Sie den Ordner leeren wollen.</p></li>
</ol></div>
<div class="taskrelated">
          <p><span class="phrase"><strong>Ergebnis:</strong></span> Die Objekte im Papierkorb werden endgültig gelöscht.</p>
        </div>
</div>
<p id="ox.appsuite.user.concept.files.manage.delete.parent">Übergeordnetes Thema:
<<<<<<< HEAD
        <a class="xref" href="ox.appsuite.user.sect.files.manage.html">Dateien organisieren</a>
=======
        <a class="xref" href="ox.appsuite.user.sect.files.manage.html">Dateien und Ordner organisieren</a>
>>>>>>> 1c74fb5d
      </p>
</div>
          </div>
        </body>
</html><|MERGE_RESOLUTION|>--- conflicted
+++ resolved
@@ -35,28 +35,6 @@
     
     
   </h1>
-<<<<<<< HEAD
-<h2 class="sr-only">Dateien organisieren</h2>
-<div class="sect2" id="ox.appsuite.user.sect.files.manage.delete">
-<div class="titlepage"><div><div><h3 class="title">9.5.8. Dateien löschen</h3></div></div></div>
-<a class="indexterm" name="id-1.10.11.13.2"></a><a class="indexterm" name="id-1.10.11.13.3"></a><div class="concept">
-<a name="ox.appsuite.user.concept.files.manage.delete"></a><p id="ox.appsuite.user.concept.files.manage.delete">Sie können eine Datei oder mehrere Dateien löschen.
-        Sie haben folgende Möglichkeiten:
-        </p>
-<ul class="itemizedlist" style="list-style-type: disc; ">
-<li class="listitem"><p role="presentation">Dateien <a class="link" href="ox.appsuite.user.sect.files.manage.delete.html#ox.appsuite.user.task.files.manage.delete">löschen</a>.
-              Die Dateien werden in den Ordner <span class="guilabel"><strong>Papierkorb</strong></span> verschoben.</p></li>
-<li class="listitem"><p role="presentation">Gelöschte Dateien aus dem Ordner <span class="guilabel"><strong>Papierkorb</strong></span>
-              <a class="link" href="ox.appsuite.user.sect.files.manage.delete.html#ox.appsuite.user.task.files.manage.undelete">wieder herstellen</a>.</p></li>
-<li class="listitem">
-<p role="presentation">Dateien im Ordner <span class="guilabel"><strong>Papierkorb</strong></span>
-              <a class="link" href="ox.appsuite.user.sect.files.manage.delete.html#ox.appsuite.user.task.files.manage.deleteforever">endgültig löschen</a>.
-              Alternativ können Sie alle Objekte eines Ordners endgültig löschen, indem Sie den 
-              <a class="link" href="ox.appsuite.user.sect.files.manage.delete.html#ox.appsuite.user.task.files.manage.emptytrash">Papierkorb leeren</a>.
-            </p>
-<p role="presentation"><span class="phrase"><strong>Achtung:</strong></span> Wenn Sie im Ordner <span class="guilabel"><strong>Papierkorb</strong></span>
-              eine Datei löschen, ist diese Datei unwiederbringlich verloren.</p>
-=======
 <h2 class="sr-only">Dateien und Ordner organisieren</h2>
 <div class="sect2" id="ox.appsuite.user.sect.files.manage.delete">
 <div class="titlepage"><div><div><h3 class="title">9.6.9. Dateien oder Ordner löschen</h3></div></div></div>
@@ -80,26 +58,12 @@
             </p>
 <p role="presentation"><span class="phrase"><strong>Achtung:</strong></span> Wenn Sie im Ordner <span class="guilabel"><strong>Papierkorb</strong></span> 
               Objekte löschen, sind diese Objekte endgültig gelöscht.</p>
->>>>>>> 1c74fb5d
 </li>
 </ul>
 <p>
       </p>
 </div>
 <div class="task" id="ox.appsuite.user.task.files.manage.delete">
-<<<<<<< HEAD
-<p class="title">So löschen Sie eine Datei:</p>
-<div class="procedure"><ol class="procedure" type="1">
-<li class="step">
-<p role="presentation">Wählen Sie im Anzeigebereich eine Datei oder mehrere Dateien. Klicken Sie in der Werkzeugleiste auf das Symbol
-              <span class="guibutton"><strong>Löschen</strong></span>
-              <span aria-hidden="true" class="inlinemediaobject" id="ox.appsuite.user.fig.task.files.manage.delete"><img src="../../images/appsuite_user_icon_functionbar_trash.png"></span>.
-            </p>
-<p role="presentation">Alternativ verwenden Sie im <span class="guilabel"><strong>Viewer</strong></span> das Symbol <span class="guibutton"><strong>Aktionen</strong></span>
-              <span aria-hidden="true" class="inlinemediaobject" id="ox.appsuite.user.fig.files.manage.delete.viewer"><img src="../../images/appsuite_user_icon_viewer_menuebars.png"></span> .</p>
-</li>
-<li class="step"><p role="presentation">Bestätigen Sie, dass Sie die gewählten Dateien löschen möchten.</p></li>
-=======
 <p class="title">So löschen Sie Objekte:</p>
 <div class="procedure"><ol class="procedure" type="1">
 <li class="step"><p role="presentation">Wählen Sie im Anzeigebereich die Objekte.</p></li>
@@ -112,25 +76,12 @@
 </ul>
             </p></li>
 <li class="step"><p role="presentation">Bestätigen Sie, dass Sie die gewählten Objekte löschen möchten.</p></li>
->>>>>>> 1c74fb5d
 </ol></div>
 <div class="taskrelated">
           <p><span class="phrase"><strong>Ergebnis:</strong></span> Die gewählten Objekte werden gelöscht.</p>
         </div>
 </div>
 <div class="task" id="ox.appsuite.user.task.files.manage.undelete">
-<<<<<<< HEAD
-<p class="title">So können Sie gelöschte Dateien wieder herstellen:</p>
-<div class="procedure"><ol class="procedure" type="1">
-<li class="step"><p role="presentation">Öffnen Sie den Ordner
-              <span class="guilabel"><strong>Papierkorb</strong></span>.</p></li>
-<li class="step"><p role="presentation">Wählen Sie eine Datei oder mehrere Dateien.</p></li>
-<li class="step"><p role="presentation">Klicken Sie in der Werkzeugleiste auf das Symbol <span class="guibutton"><strong>Aktionen</strong></span>
-              <span aria-hidden="true" class="inlinemediaobject" id="ox.appsuite.user.fig.files.manage.undelete"><img src="../../images/appsuite_user_icon_actions.png"></span> . Klicken Sie im Menü auf
-              <span class="guibutton"><strong>Verschieben</strong></span>.</p></li>
-<li class="step"><p role="presentation">Wählen Sie im Fenster <span class="guilabel"><strong>Verschieben</strong></span> einen Ordner. Klicken Sie auf die Schaltfläche
-              <span class="guibutton"><strong>Verschieben</strong></span>.</p></li>
-=======
 <p class="title">So stellen Sie gelöschte Objekte wieder her:</p>
 <div class="procedure"><ol class="procedure" type="1">
 <li class="step"><p role="presentation">Öffnen Sie den Ordner
@@ -144,37 +95,23 @@
 <li class="listitem"><p role="presentation">Wählen Sie im Kontextmenü <span class="guibutton"><strong>Wiederherstellen</strong></span>.</p></li>
 </ul>
             </p></li>
->>>>>>> 1c74fb5d
 </ol></div>
 <div class="taskrelated">
           <p><span class="phrase"><strong>Ergebnis:</strong></span> Die Objekte werden an ihrem ursprünglichen Ort wiederhergestellt.</p>
         </div>
 </div>
 <div class="task" id="ox.appsuite.user.task.files.manage.deleteforever">
-<<<<<<< HEAD
-<p class="title">So können Sie eine gelöschte Datei endgültig löschen:</p>
-=======
 <p class="title">So können Sie gelöschte Objekte endgültig löschen:</p>
->>>>>>> 1c74fb5d
 <div class="taskprerequisites">
           <p><span class="phrase"><strong>Achtung:</strong></span> Endgültig gelöschte Objekte können 
             <span class="phrase"><strong>nicht</strong></span> wiederhergestellt werden.</p>
         </div>
 <div class="procedure"><ol class="procedure" type="1">
-<<<<<<< HEAD
-<li class="step"><p role="presentation">Öffnen Sie den Ordner
-              <span class="guilabel"><strong>Papierkorb</strong></span>.</p></li>
-<li class="step"><p role="presentation">Wählen Sie eine Datei oder mehrere Dateien.</p></li>
-<li class="step"><p role="presentation">Klicken Sie in der Werkzeugleiste auf das Symbol <span class="guibutton"><strong>Löschen</strong></span>
-              <span aria-hidden="true" class="inlinemediaobject" id="ox.appsuite.user.fig.task.files.manage.deleteforever"><img src="../../images/appsuite_user_icon_functionbar_trash.png"></span></p></li>
-<li class="step"><p role="presentation">Bestätigen Sie, dass Sie die Dateien löschen möchten.</p></li>
-=======
 <li class="step"><p role="presentation">Öffnen Sie den Ordner <span class="guilabel"><strong>Papierkorb</strong></span>.</p></li>
 <li class="step"><p role="presentation">Wählen Sie die Objekte.</p></li>
 <li class="step"><p role="presentation">Klicken Sie in der Werkzeugleiste auf das Symbol <span class="guibutton"><strong>Endgültig löschen</strong></span>
               <span aria-hidden="true" class="inlinemediaobject" id="ox.appsuite.user.fig.task.files.manage.deleteforever"><img src="../../images/appsuite_user_icon_functionbar_trash.png"></span></p></li>
 <li class="step"><p role="presentation">Bestätigen Sie, dass Sie die Objekte löschen möchten.</p></li>
->>>>>>> 1c74fb5d
 </ol></div>
 <div class="taskrelated">
           <p><span class="phrase"><strong>Ergebnis:</strong></span> Die Objekte werden endgültig gelöscht.</p>
@@ -189,13 +126,8 @@
 <div class="procedure"><ol class="procedure" type="1">
 <li class="step"><p role="presentation"><a class="link" href="ox.appsuite.user.sect.dataorganisation.folder.navigate.html#ox.appsuite.user.task.dataorganisation.folder.select">Wählen</a> Sie im Ordnerbaum den Ordner
               <span class="guilabel"><strong>Papierkorb</strong></span></p></li>
-<<<<<<< HEAD
-<li class="step"><p role="presentation">Klicken Sie neben dem Ordnernamen auf das Symbol <span class="guibutton"><strong>Ordnerspezifische Aktionen</strong></span>
-              <span aria-hidden="true" class="inlinemediaobject" id="ox.appsuite.user.fig.files.manage.emptytrash.actions"><img src="../../images/appsuite_user_icon_foldertree_actions.png"></span> . Klicken Sie auf <span class="guibutton"><strong>Papierkorb leeren</strong></span>.</p></li>
-=======
 <li class="step"><p role="presentation">Klicken Sie neben dem Ordnernamen auf das Symbol <span class="guibutton"><strong>Aktionen</strong></span>
               <span aria-hidden="true" class="inlinemediaobject" id="ox.appsuite.user.fig.files.manage.emptytrash.actions"><img src="../../images/appsuite_user_icon_foldertree_actions.png"></span>. Klicken Sie auf <span class="guibutton"><strong>Papierkorb leeren</strong></span>.</p></li>
->>>>>>> 1c74fb5d
 <li class="step"><p role="presentation">Bestätigen Sie, dass Sie den Ordner leeren wollen.</p></li>
 </ol></div>
 <div class="taskrelated">
@@ -203,11 +135,7 @@
         </div>
 </div>
 <p id="ox.appsuite.user.concept.files.manage.delete.parent">Übergeordnetes Thema:
-<<<<<<< HEAD
-        <a class="xref" href="ox.appsuite.user.sect.files.manage.html">Dateien organisieren</a>
-=======
         <a class="xref" href="ox.appsuite.user.sect.files.manage.html">Dateien und Ordner organisieren</a>
->>>>>>> 1c74fb5d
       </p>
 </div>
           </div>
