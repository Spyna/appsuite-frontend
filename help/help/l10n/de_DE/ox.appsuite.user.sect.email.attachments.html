<html lang="de">
<head>
<meta http-equiv="Content-Type" content="text/html; charset=utf-8">
<title>5.3. E-Mail-Anhang ansehen oder speichern</title>
<link rel="stylesheet" type="text/css" href="../../help.css">
<meta name="generator" content="DocBook XSL Stylesheets V1.78.1">
<link rel="home" href="index.html" title="Benutzeranleitung">
<link rel="up" href="ox.appsuite.user.chap.email.html" title="Kapitel 5. E-Mail">
<link rel="prev" href="ox.appsuite.user.sect.email.view.html" title="5.2. E-Mails anzeigen">
<link rel="next" href="ox.appsuite.user.sect.email.send.html" title="5.4. E-Mails senden">
<link rel="copyright" href="ox.appsuite.user.legalnotice.html" title="Rechtlicher Hinweis">
<link rel="stylesheet" type="text/css" href="../../bootstrap.min.css"​/> 
<link id="favicon" rel="shortcut icon" href="../../../apps/themes/default/favicon.ico" type="image/x-icon"> 
<meta name="viewport" content="width=device-width, initial-scale=1.0">
   <script src="../../jquery.min.js"></script> 

   <script src="../../bootstrap.min.js"></script> 
</head>
<body bgcolor="white" text="black" link="#0000FF" vlink="#840084" alink="#0000FF">
<div class="oxhelp-navigation-top"><nav class="navbar navbar-inverse" role="navigation"><div class="container-fluid">
<div class="navbar-header">
<button type="button" class="navbar-toggle" data-toggle="collapse" data-target="#ox-main-nav"><span class="sr-only">Navigation umschalten</span><span class="icon-bar"></span><span class="icon-bar"></span><span class="icon-bar"></span></button><a class="navbar-brand"></a>
</div>
<div class="collapse navbar-collapse" id="ox-main-nav"><ul class="nav navbar-nav">
<li><a accesskey="p" class="oxhelp-prev-link" href="ox.appsuite.user.sect.email.view.html">Zurück</a></li>
<li><a accesskey="h" href="index.html" class="oxhelp-home-link">Startseite</a></li>
<li><a accesskey="t" href="bk01-toc.html" class="oxhelp-toc-link">Inhaltsverzeichnis</a></li>
<li><a accesskey="n" class="oxhelp-next-link" href="ox.appsuite.user.sect.email.send.html">Weiter</a></li>
</ul></div>
</div></nav></div>
<div class="oxhelp-content">
  <h1 class="sr-only">
    <span class="phrase">E-Mail</span>
    
    
        
  </h1>
<div class="sect1" id="ox.appsuite.user.sect.email.attachments">
<div class="titlepage"><div><div><h2 class="title" style="clear: both">5.3. E-Mail-Anhang ansehen oder speichern</h2></div></div></div>
<a class="indexterm" name="id-1.6.10.2"></a><a class="indexterm" name="id-1.6.10.3"></a><a class="indexterm" name="id-1.6.10.4"></a><div class="concept">
<a name="ox.appsuite.user.concept.email.attachments"></a><p id="ox.appsuite.user.concept.email.attachments">Die Dateinamen von E-Mail-Anhängen werden in
      der Detailansicht angezeigt. Die folgenden Funktionen sind verfügbar:</p>
<ul class="itemizedlist" style="list-style-type: disc; ">
<<<<<<< HEAD
<li class="listitem"><p role="presentation">Anhänge <a class="link" href="ox.appsuite.user.sect.email.attachments.html#ox.appsuite.user.task.email.attachments.view">anzeigen oder herunterladen</a></p></li>
<li class="listitem"><p role="presentation">Je nach Konfiguration der Groupware können Sie Anhänge in der App
            <a class="link" href="ox.appsuite.user.sect.email.attachments.html#ox.appsuite.user.task.email.attachments.files">
              <span class="phrase"><span class="guilabel"><strong>Drive</strong></span></span>
              
              
              
              anzeigen.
            </a> 
=======
<li class="listitem"><p role="presentation">Anhänge anzeigen oder herunterladen</p></li>
<li class="listitem"><p role="presentation">Je nach Konfiguration der Groupware können Sie Anhänge in der App
              <span class="phrase"><span class="guilabel"><strong>Drive</strong></span></span> anzeigen.
>>>>>>> 1c74fb5d
          </p></li>
</ul>
<p> 
    </p>
</div>
<div class="task" id="ox.appsuite.user.task.email.attachments.view">
<p class="title">So verwenden Sie die Funktionen für E-Mail-Anhänge:</p>
<div class="procedure"><ol class="procedure" type="1">
<li class="step">
<p role="presentation">Wählen Sie eine E-Mail, die einen Anhang oder mehrere Anhänge enthält.</p>
<p role="presentation">Um die Anhänge anzuzeigen, klicken Sie links auf das Symbol <span class="guilabel"><strong>Ausklappen</strong></span>
<<<<<<< HEAD
            <span aria-hidden="true" class="inlinemediaobject" id="ox.appsuite.user.fig.attachments.unfold"><img src="../../images/appsuite_user_icon_unfold.png"></span>. Die Anhänge werden als Kacheln oder als Liste angezeigt. Um die Darstellung
            umzuschalten, klicken Sie rechts auf das Symbol <span class="guibutton"><strong>Kacheln</strong></span>
            <span aria-hidden="true" class="inlinemediaobject" id="ox.appsuite.user.fig.attachments.unfold.tiles"><img src="../../images/appsuite_user_icon_tiles.png"></span> beziehungsweise <span class="guibutton"><strong>Liste</strong></span>
            <span aria-hidden="true" class="inlinemediaobject" id="ox.appsuite.user.fig.attachments.unfold.list"><img src="../../images/appsuite_user_icon_list.png"></span> . </p>
=======
            <span aria-hidden="true" class="inlinemediaobject" id="ox.appsuite.user.fig.attachments.unfold"><img src="../../images/appsuite_user_icon_unfold.png"></span>. Die Anhänge werden als Kacheln oder als Liste angezeigt. Um die Darstellung 
            umzuschalten, klicken Sie rechts auf das Symbol <span class="guibutton"><strong>Kacheln</strong></span>
            <span aria-hidden="true" class="inlinemediaobject" id="ox.appsuite.user.fig.attachments.unfold.tiles"><img src="../../images/appsuite_user_icon_tiles.png"></span> beziehungsweise <span class="guibutton"><strong>Liste</strong></span>
            <span aria-hidden="true" class="inlinemediaobject" id="ox.appsuite.user.fig.attachments.unfold.list"><img src="../../images/appsuite_user_icon_list.png"></span>. </p>
>>>>>>> 1c74fb5d
</li>
<li class="step"><p role="presentation">Um eine Funktion auf alle Anhänge anzuwenden, klicken Sie neben dem Symbol <span class="guilabel"><strong>Anhang</strong></span>
            <span aria-hidden="true" class="inlinemediaobject" id="ox.appsuite.user.fig.attachments.symbol"><img src="../../images/appsuite_user_icon_clip.png"></span> auf eine der Schaltflächen.
            <ul class="itemizedlist" style="list-style-type: disc; ">
<li class="listitem">
<<<<<<< HEAD
<p role="presentation">Um die Anhänge im <span class="guilabel"><strong>Viewer</strong></span> anzuzeigen, klicken Sie auf <span class="guibutton"><strong>Ansicht</strong></span>. Wenn nur
                  ein Anhang vorhanden ist, können Sie zum Anzeigen die Funktion <span class="guibutton"><strong>In Browser öffnen</strong></span> verwenden.</p>
<p role="presentation"><span class="phrase"><strong>Hinweis:</strong></span> Je nach Dateiformat sind diese Funktionen nicht verfügbar.</p>
</li>
<li class="listitem"><p role="presentation">Um die Anhänge herunterladen, klicken Sie auf <span class="guibutton"><strong>Download</strong></span>.</p></li>
<li class="listitem"><p role="presentation">Um die Anhänge in <a class="link" href="ox.appsuite.user.chap.files.html#ox.appsuite.user.concept.files">
=======
<p role="presentation">Um die Anhänge im <span class="guilabel"><strong>Viewer</strong></span> anzuzeigen, klicken Sie auf <span class="guibutton"><strong>Ansicht</strong></span>.</p>
<p role="presentation"><span class="phrase"><strong>Hinweis:</strong></span> Je nach Dateiformat ist diese Funktion nicht verfügbar.</p>
</li>
<li class="listitem"><p role="presentation">Wenn der Anhang eine Präsentation enthält, können Sie die Präsentation vorführen, indem Sie auf <span class="guibutton"><strong>Präsentieren</strong></span> klicken.</p></li>
<li class="listitem"><p role="presentation">Um die Anhänge herunterladen, klicken Sie auf <span class="guibutton"><strong>Herunterladen</strong></span>.</p></li>
<li class="listitem"><p role="presentation">Um die Anhänge in
>>>>>>> 1c74fb5d
                  <span class="phrase"><span class="guilabel"><strong>Drive</strong></span></span>
                  
                  
                  
<<<<<<< HEAD
                  zu speichern
                </a>,
                klicken Sie auf <span class="guibutton"><strong>In Drive speichern</strong></span>.</p></li>
</ul>
          </p></li>
<li class="step"><p role="presentation">Wenn Sie eine Funktion für einen bestimmten Anhang ausführen wollen, verwenden Sie die folgenden Methoden.
            <ul class="itemizedlist" style="list-style-type: disc; ">
<li class="listitem"><p role="presentation">Um einen bestimmten Anhang anzuzeigen, herunterzuladen oder in
=======
                  zu speichern, klicken Sie auf <span class="guibutton"><strong>In Drive speichern</strong></span>.</p></li>
</ul>
          </p></li>
<li class="step"><p role="presentation">Wenn Sie eine Funktion für einen bestimmten Anhang ausführen wollen, verwenden Sie die folgenden Methoden. 
            <ul class="itemizedlist" style="list-style-type: disc; ">
<li class="listitem"><p role="presentation">Um einen bestimmten Anhang anzuzeigen, herunterzuladen oder in 
>>>>>>> 1c74fb5d
                  <span class="phrase"><span class="guilabel"><strong>Drive</strong></span></span>
                  
                  
                  
                  zu speichern, klicken Sie in der Ansicht Liste auf den Anhang. Wählen Sie im Menü eine Funktion.</p></li>
<li class="listitem"><p role="presentation">Um einen Anhang im <span class="guilabel"><strong>Viewer</strong></span> anzuzeigen, klicken Sie in der Ansicht Kacheln auf den Anhang.
                </p></li>
</ul>
          </p></li>
</ol></div>
</div>
<div class="task" id="ox.appsuite.user.task.email.attachments.files">
<p class="title">So zeigen Sie Anhänge in der App
        <span class="phrase"><span class="guilabel"><strong>Drive</strong></span></span>
        
        
         
        an:</p>
<div class="taskprerequisites">
        <p><span class="phrase"><strong>Hinweis:</strong></span> Je nach Konfiguration der Groupware ist diese Funktion nicht verfügbar.</p>
      </div>
<div class="procedure"><ol class="procedure" type="1">
<li class="step">
<p role="presentation">Verwenden Sie eine der folgenden Methoden:
            <ul class="itemizedlist" style="list-style-type: disc; ">
<li class="listitem"><p role="presentation">Klicken Sie in der Werkzeugleiste auf <span class="guibutton"><strong>Ansicht</strong></span>. Klicken Sie auf <span class="guibutton"><strong>Alle Anhänge</strong></span>.</p></li>
<li class="listitem"><p role="presentation">Klicken Sie im Ordnerbaum auf <span class="guibutton"><strong>Alle Anhänge anzeigen</strong></span>. </p></li>
</ul>
          </p>
<p role="presentation">In der App
            <span class="phrase"><span class="guilabel"><strong>Drive</strong></span></span>
            
            
             
            enthält der Ordner <span class="guilabel"><strong>Meine Anhänge</strong></span> die Anhänge, die Sie gesendet oder empfangen haben.</p>
</li>
<<<<<<< HEAD
<li class="step"><p role="presentation">Bei Bedarf verwenden Sie die
            <a class="link" href="ox.appsuite.user.chap.files.html#ox.appsuite.user.concept.files">Funktionen</a>
            von 
=======
<li class="step"><p role="presentation">Bei Bedarf verwenden Sie die Funktionen von 
>>>>>>> 1c74fb5d
            <span class="phrase"><span class="guilabel"><strong>Drive</strong></span></span>. 
          </p></li>
</ol></div>
</div>
<p class="title">Siehe auch</p>
<ul class="itemizedlist" id="ox.appsuite.user.concept.email.attachments.related" style="list-style-type: none; ">
<li class="listitem" style="list-style-type: none"><p role="presentation"><a class="xref" href="ox.appsuite.user.sect.email.view.html">E-Mails anzeigen</a></p></li>
<li class="listitem" style="list-style-type: none">
<p role="presentation"><a class="xref" href="ox.appsuite.user.sect.email.gui.detailview.html">Die
<<<<<<< HEAD
        <span class="phrase">E-Mail</span>
        
        
        
        Detailansicht</a></p>
<p role="presentation"><a class="xref" href="ox.appsuite.user.sect.email.gui.list.html">Die
        <span class="phrase">E-Mail</span>
        
        
        
        Liste</a></p>
<p role="presentation"><a class="xref" href="ox.appsuite.user.sect.email.gui.popup.html">Das
        <span class="phrase">E-Mail</span>
        
        
        
        Popup</a></p>
=======
        <span class="phrase">E-Mail</span>-Detailansicht
      </a></p>
<p role="presentation"><a class="xref" href="ox.appsuite.user.sect.email.gui.list.html">Die
        <span class="phrase">E-Mail</span>-Liste
      </a></p>
<p role="presentation"><a class="xref" href="ox.appsuite.user.sect.email.gui.popup.html">Das
        <span class="phrase">E-Mail</span>-Popup
      </a></p>
>>>>>>> 1c74fb5d
</li>
</ul>
<p id="ox.appsuite.user.concept.email.attachments.parent">Übergeordnetes Thema:
      <a class="xref" href="ox.appsuite.user.chap.email.html"><i>
    <span class="phrase">E-Mail</span>
    
    
        
  </i></a>
    </p>
</div>
          </div>
        </body>
</html><|MERGE_RESOLUTION|>--- conflicted
+++ resolved
@@ -41,21 +41,9 @@
 <a name="ox.appsuite.user.concept.email.attachments"></a><p id="ox.appsuite.user.concept.email.attachments">Die Dateinamen von E-Mail-Anhängen werden in
       der Detailansicht angezeigt. Die folgenden Funktionen sind verfügbar:</p>
 <ul class="itemizedlist" style="list-style-type: disc; ">
-<<<<<<< HEAD
-<li class="listitem"><p role="presentation">Anhänge <a class="link" href="ox.appsuite.user.sect.email.attachments.html#ox.appsuite.user.task.email.attachments.view">anzeigen oder herunterladen</a></p></li>
-<li class="listitem"><p role="presentation">Je nach Konfiguration der Groupware können Sie Anhänge in der App
-            <a class="link" href="ox.appsuite.user.sect.email.attachments.html#ox.appsuite.user.task.email.attachments.files">
-              <span class="phrase"><span class="guilabel"><strong>Drive</strong></span></span>
-              
-              
-              
-              anzeigen.
-            </a> 
-=======
 <li class="listitem"><p role="presentation">Anhänge anzeigen oder herunterladen</p></li>
 <li class="listitem"><p role="presentation">Je nach Konfiguration der Groupware können Sie Anhänge in der App
               <span class="phrase"><span class="guilabel"><strong>Drive</strong></span></span> anzeigen.
->>>>>>> 1c74fb5d
           </p></li>
 </ul>
 <p> 
@@ -67,58 +55,31 @@
 <li class="step">
 <p role="presentation">Wählen Sie eine E-Mail, die einen Anhang oder mehrere Anhänge enthält.</p>
 <p role="presentation">Um die Anhänge anzuzeigen, klicken Sie links auf das Symbol <span class="guilabel"><strong>Ausklappen</strong></span>
-<<<<<<< HEAD
-            <span aria-hidden="true" class="inlinemediaobject" id="ox.appsuite.user.fig.attachments.unfold"><img src="../../images/appsuite_user_icon_unfold.png"></span>. Die Anhänge werden als Kacheln oder als Liste angezeigt. Um die Darstellung
-            umzuschalten, klicken Sie rechts auf das Symbol <span class="guibutton"><strong>Kacheln</strong></span>
-            <span aria-hidden="true" class="inlinemediaobject" id="ox.appsuite.user.fig.attachments.unfold.tiles"><img src="../../images/appsuite_user_icon_tiles.png"></span> beziehungsweise <span class="guibutton"><strong>Liste</strong></span>
-            <span aria-hidden="true" class="inlinemediaobject" id="ox.appsuite.user.fig.attachments.unfold.list"><img src="../../images/appsuite_user_icon_list.png"></span> . </p>
-=======
             <span aria-hidden="true" class="inlinemediaobject" id="ox.appsuite.user.fig.attachments.unfold"><img src="../../images/appsuite_user_icon_unfold.png"></span>. Die Anhänge werden als Kacheln oder als Liste angezeigt. Um die Darstellung 
             umzuschalten, klicken Sie rechts auf das Symbol <span class="guibutton"><strong>Kacheln</strong></span>
             <span aria-hidden="true" class="inlinemediaobject" id="ox.appsuite.user.fig.attachments.unfold.tiles"><img src="../../images/appsuite_user_icon_tiles.png"></span> beziehungsweise <span class="guibutton"><strong>Liste</strong></span>
             <span aria-hidden="true" class="inlinemediaobject" id="ox.appsuite.user.fig.attachments.unfold.list"><img src="../../images/appsuite_user_icon_list.png"></span>. </p>
->>>>>>> 1c74fb5d
 </li>
 <li class="step"><p role="presentation">Um eine Funktion auf alle Anhänge anzuwenden, klicken Sie neben dem Symbol <span class="guilabel"><strong>Anhang</strong></span>
             <span aria-hidden="true" class="inlinemediaobject" id="ox.appsuite.user.fig.attachments.symbol"><img src="../../images/appsuite_user_icon_clip.png"></span> auf eine der Schaltflächen.
             <ul class="itemizedlist" style="list-style-type: disc; ">
 <li class="listitem">
-<<<<<<< HEAD
-<p role="presentation">Um die Anhänge im <span class="guilabel"><strong>Viewer</strong></span> anzuzeigen, klicken Sie auf <span class="guibutton"><strong>Ansicht</strong></span>. Wenn nur
-                  ein Anhang vorhanden ist, können Sie zum Anzeigen die Funktion <span class="guibutton"><strong>In Browser öffnen</strong></span> verwenden.</p>
-<p role="presentation"><span class="phrase"><strong>Hinweis:</strong></span> Je nach Dateiformat sind diese Funktionen nicht verfügbar.</p>
-</li>
-<li class="listitem"><p role="presentation">Um die Anhänge herunterladen, klicken Sie auf <span class="guibutton"><strong>Download</strong></span>.</p></li>
-<li class="listitem"><p role="presentation">Um die Anhänge in <a class="link" href="ox.appsuite.user.chap.files.html#ox.appsuite.user.concept.files">
-=======
 <p role="presentation">Um die Anhänge im <span class="guilabel"><strong>Viewer</strong></span> anzuzeigen, klicken Sie auf <span class="guibutton"><strong>Ansicht</strong></span>.</p>
 <p role="presentation"><span class="phrase"><strong>Hinweis:</strong></span> Je nach Dateiformat ist diese Funktion nicht verfügbar.</p>
 </li>
 <li class="listitem"><p role="presentation">Wenn der Anhang eine Präsentation enthält, können Sie die Präsentation vorführen, indem Sie auf <span class="guibutton"><strong>Präsentieren</strong></span> klicken.</p></li>
 <li class="listitem"><p role="presentation">Um die Anhänge herunterladen, klicken Sie auf <span class="guibutton"><strong>Herunterladen</strong></span>.</p></li>
 <li class="listitem"><p role="presentation">Um die Anhänge in
->>>>>>> 1c74fb5d
                   <span class="phrase"><span class="guilabel"><strong>Drive</strong></span></span>
                   
                   
                   
-<<<<<<< HEAD
-                  zu speichern
-                </a>,
-                klicken Sie auf <span class="guibutton"><strong>In Drive speichern</strong></span>.</p></li>
-</ul>
-          </p></li>
-<li class="step"><p role="presentation">Wenn Sie eine Funktion für einen bestimmten Anhang ausführen wollen, verwenden Sie die folgenden Methoden.
-            <ul class="itemizedlist" style="list-style-type: disc; ">
-<li class="listitem"><p role="presentation">Um einen bestimmten Anhang anzuzeigen, herunterzuladen oder in
-=======
                   zu speichern, klicken Sie auf <span class="guibutton"><strong>In Drive speichern</strong></span>.</p></li>
 </ul>
           </p></li>
 <li class="step"><p role="presentation">Wenn Sie eine Funktion für einen bestimmten Anhang ausführen wollen, verwenden Sie die folgenden Methoden. 
             <ul class="itemizedlist" style="list-style-type: disc; ">
 <li class="listitem"><p role="presentation">Um einen bestimmten Anhang anzuzeigen, herunterzuladen oder in 
->>>>>>> 1c74fb5d
                   <span class="phrase"><span class="guilabel"><strong>Drive</strong></span></span>
                   
                   
@@ -155,13 +116,7 @@
              
             enthält der Ordner <span class="guilabel"><strong>Meine Anhänge</strong></span> die Anhänge, die Sie gesendet oder empfangen haben.</p>
 </li>
-<<<<<<< HEAD
-<li class="step"><p role="presentation">Bei Bedarf verwenden Sie die
-            <a class="link" href="ox.appsuite.user.chap.files.html#ox.appsuite.user.concept.files">Funktionen</a>
-            von 
-=======
 <li class="step"><p role="presentation">Bei Bedarf verwenden Sie die Funktionen von 
->>>>>>> 1c74fb5d
             <span class="phrase"><span class="guilabel"><strong>Drive</strong></span></span>. 
           </p></li>
 </ol></div>
@@ -171,25 +126,6 @@
 <li class="listitem" style="list-style-type: none"><p role="presentation"><a class="xref" href="ox.appsuite.user.sect.email.view.html">E-Mails anzeigen</a></p></li>
 <li class="listitem" style="list-style-type: none">
 <p role="presentation"><a class="xref" href="ox.appsuite.user.sect.email.gui.detailview.html">Die
-<<<<<<< HEAD
-        <span class="phrase">E-Mail</span>
-        
-        
-        
-        Detailansicht</a></p>
-<p role="presentation"><a class="xref" href="ox.appsuite.user.sect.email.gui.list.html">Die
-        <span class="phrase">E-Mail</span>
-        
-        
-        
-        Liste</a></p>
-<p role="presentation"><a class="xref" href="ox.appsuite.user.sect.email.gui.popup.html">Das
-        <span class="phrase">E-Mail</span>
-        
-        
-        
-        Popup</a></p>
-=======
         <span class="phrase">E-Mail</span>-Detailansicht
       </a></p>
 <p role="presentation"><a class="xref" href="ox.appsuite.user.sect.email.gui.list.html">Die
@@ -198,7 +134,6 @@
 <p role="presentation"><a class="xref" href="ox.appsuite.user.sect.email.gui.popup.html">Das
         <span class="phrase">E-Mail</span>-Popup
       </a></p>
->>>>>>> 1c74fb5d
 </li>
 </ul>
 <p id="ox.appsuite.user.concept.email.attachments.parent">Übergeordnetes Thema:
