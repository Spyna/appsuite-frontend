<html lang="de">
<head>
<meta http-equiv="Content-Type" content="text/html; charset=utf-8">
<title>5.4.8. E-Mail beantworten</title>
<link rel="stylesheet" type="text/css" href="../../help.css">
<meta name="generator" content="DocBook XSL Stylesheets V1.78.1">
<link rel="home" href="index.html" title="Benutzeranleitung">
<link rel="up" href="ox.appsuite.user.sect.email.send.html" title="5.4. E-Mails senden">
<link rel="prev" href="ox.appsuite.user.sect.email.send.signatures.html" title="5.4.7. Signaturen verwenden">
<link rel="next" href="ox.appsuite.user.sect.email.send.forward.html" title="5.4.9. E-Mails weiterleiten">
<link rel="copyright" href="ox.appsuite.user.legalnotice.html" title="Rechtlicher Hinweis">
<link rel="stylesheet" type="text/css" href="../../bootstrap.min.css"​/> 
<link id="favicon" rel="shortcut icon" href="../../../apps/themes/default/favicon.ico" type="image/x-icon"> 
<meta name="viewport" content="width=device-width, initial-scale=1.0">
   <script src="../../jquery.min.js"></script> 

   <script src="../../bootstrap.min.js"></script> 
</head>
<body bgcolor="white" text="black" link="#0000FF" vlink="#840084" alink="#0000FF">
<div class="oxhelp-navigation-top"><nav class="navbar navbar-inverse" role="navigation"><div class="container-fluid">
<div class="navbar-header">
<button type="button" class="navbar-toggle" data-toggle="collapse" data-target="#ox-main-nav"><span class="sr-only">Navigation umschalten</span><span class="icon-bar"></span><span class="icon-bar"></span><span class="icon-bar"></span></button><a class="navbar-brand"></a>
</div>
<div class="collapse navbar-collapse" id="ox-main-nav"><ul class="nav navbar-nav">
<li><a accesskey="p" class="oxhelp-prev-link" href="ox.appsuite.user.sect.email.send.signatures.html">Zurück</a></li>
<li><a accesskey="h" href="index.html" class="oxhelp-home-link">Startseite</a></li>
<li><a accesskey="t" href="bk01-toc.html" class="oxhelp-toc-link">Inhaltsverzeichnis</a></li>
<li><a accesskey="n" class="oxhelp-next-link" href="ox.appsuite.user.sect.email.send.forward.html">Weiter</a></li>
</ul></div>
</div></nav></div>
<div class="oxhelp-content">
  <h1 class="sr-only">
    <span class="phrase">E-Mail</span>
    
    
        
  </h1>
<h2 class="sr-only">E-Mails senden</h2>
<div class="sect2" id="ox.appsuite.user.sect.email.send.reply">
<div class="titlepage"><div><div><h3 class="title">5.4.8. E-Mail beantworten</h3></div></div></div>
<a class="indexterm" name="id-1.6.11.14.2"></a><a class="indexterm" name="id-1.6.11.14.3"></a><div class="concept">
<a name="ox.appsuite.user.concept.email.send.reply"></a><p id="ox.appsuite.user.concept.email.send.reply">Wenn Sie eine E-Mail beantworten, werden einige Eingabefelder
        der neuen E-Mail mit Werten gefüllt: </p>
<ul class="itemizedlist" style="list-style-type: disc; ">
<li class="listitem"><p role="presentation">Der Absender der E-Mail und weitere Empfänger der E-Mail werden automatisch als Empfänger der Antwort-E-Mail
              eingetragen.</p></li>
<li class="listitem"><p role="presentation">Der Betreff der E-Mail wird als Betreff der Antwort-E-Mail eingetragen. Vor dem Betreff der Antwort-E-Mail steht
              der Text "Re: ".</p></li>
<li class="listitem"><p role="presentation">Der Text der E-Mail wird in der Antwort-E-Mail zitiert. Jede zitierte Zeile wird am Zeilenanfang gekennzeichnet.</p></li>
</ul>
<p>
      </p>
</div>
<div class="task" id="ox.appsuite.user.task.email.send.reply">
<p class="title">So beantworten Sie eine E-Mail:</p>
<div class="procedure"><ol class="procedure" type="1">
<li class="step"><p role="presentation">Wählen Sie eine E-Mail.</p></li>
<li class="step">
<p role="presentation">Klicken Sie in der Werkzeugleiste auf das Symbol <span class="guibutton"><strong>Antwort an Absender</strong></span>
<<<<<<< HEAD
              <span aria-hidden="true" class="inlinemediaobject" id="ox.appsuite.user.fig.task.email.send.reply"><img src="../../images/appsuite_user_icon_reply.png"></span> . Um die Antwort auch an alle anderen Empfänger zu senden, klicken
              Sie auf das Symbol <span class="guibutton"><strong>Antwort an alle Empfänger</strong></span>
              <span aria-hidden="true" class="inlinemediaobject" id="ox.appsuite.user.fig.task.email.send.replyall"><img src="../../images/appsuite_user_icon_replyall.png"></span> . </p>
<p role="presentation">Alternativ verwenden Sie in der Detailansicht die Schaltfläche <span class="guibutton"><strong>Allen Antworten</strong></span>.</p>
=======
              <span aria-hidden="true" class="inlinemediaobject" id="ox.appsuite.user.fig.task.email.send.reply"><img src="../../images/appsuite_user_icon_reply.png"></span>. Um die Antwort auch an alle anderen Empfänger zu senden, klicken 
              Sie auf das Symbol <span class="guibutton"><strong>Antwort an alle Empfänger</strong></span>
              <span aria-hidden="true" class="inlinemediaobject" id="ox.appsuite.user.fig.task.email.send.replyall"><img src="../../images/appsuite_user_icon_replyall.png"></span>. 
            </p>
<p role="presentation">Alternativ verwenden Sie eine der folgenden Methoden:
              <ul class="itemizedlist" style="list-style-type: disc; ">
<li class="listitem"><p role="presentation">Klicken Sie in der Detailansicht auf die Schaltfläche <span class="guibutton"><strong>Allen Antworten</strong></span>.</p></li>
<li class="listitem"><p role="presentation">Verwenden Sie in der E-Mail-Liste das Kontextmenü.</p></li>
</ul>
            </p>
>>>>>>> 1c74fb5d
<p role="presentation"><span class="phrase"><strong>Hinweis:</strong></span> Wenn die E-Mail, die Sie beantworten wollen, an eine Verteilerliste gesendet wurde, öffnet sich das Dialogfenster
            <span class="guilabel"><strong>An die Mailingliste antworten</strong></span>. Sie können entscheiden, ob Ihre Antwort an die Verteilerliste oder nur 
              an den Absender der E-Mail gesendet wird.</p>
</li>
<<<<<<< HEAD
<li class="step"><p role="presentation">Geben Sie den E-Mail-Text ein. Verwenden Sie bei Bedarf
              weitere Funktionen, z.B. E-Mail-Anhänge.</p></li>
=======
<li class="step"><p role="presentation">Geben Sie den E-Mail-Text ein. Verwenden Sie bei Bedarf 
              weitere Funktionen, z. B. E-Mail-Anhänge.</p></li>
>>>>>>> 1c74fb5d
<li class="step"><p role="presentation">Klicken Sie auf <span class="guibutton"><strong>Senden</strong></span>.</p></li>
</ol></div>
</div>
<p class="title">Siehe auch</p>
<ul class="itemizedlist" id="ox.appsuite.user.concept.email.send.reply.related" style="list-style-type: none; "><li class="listitem" style="list-style-type: none">
<p role="presentation"><a class="xref" href="ox.appsuite.user.sect.email.send.new.html">Neue E-Mail senden</a></p>
<<<<<<< HEAD
<p role="presentation"><a class="xref" href="ox.appsuite.user.sect.email.send.forward.html">E-Mail weiterleiten</a></p>
<p role="presentation"><a class="xref" href="ox.appsuite.user.sect.email.send.autoforward.html">E-Mails automatisch weiterleiten lassen</a></p>
<p role="presentation"><a class="xref" href="ox.appsuite.user.sect.email.send.vacationnotice.html">Abwesenheitsnotiz automatisch senden</a></p>
=======
<p role="presentation"><a class="xref" href="ox.appsuite.user.sect.email.send.forward.html">E-Mails weiterleiten</a></p>
<p role="presentation"><a class="xref" href="ox.appsuite.user.sect.email.send.autoforward.html">E-Mails automatisch weiterleiten lassen</a></p>
<p role="presentation"><a class="xref" href="ox.appsuite.user.sect.email.send.vacationnotice.html">Abwesenheitsbenachrichtigung automatisch senden</a></p>
>>>>>>> 1c74fb5d
</li></ul>
<p id="ox.appsuite.user.concept.email.send.reply.parent">Übergeordnetes Thema:
        <a class="xref" href="ox.appsuite.user.sect.email.send.html">E-Mails senden</a>
      </p>
</div>
          </div>
        </body>
</html><|MERGE_RESOLUTION|>--- conflicted
+++ resolved
@@ -57,12 +57,6 @@
 <li class="step"><p role="presentation">Wählen Sie eine E-Mail.</p></li>
 <li class="step">
 <p role="presentation">Klicken Sie in der Werkzeugleiste auf das Symbol <span class="guibutton"><strong>Antwort an Absender</strong></span>
-<<<<<<< HEAD
-              <span aria-hidden="true" class="inlinemediaobject" id="ox.appsuite.user.fig.task.email.send.reply"><img src="../../images/appsuite_user_icon_reply.png"></span> . Um die Antwort auch an alle anderen Empfänger zu senden, klicken
-              Sie auf das Symbol <span class="guibutton"><strong>Antwort an alle Empfänger</strong></span>
-              <span aria-hidden="true" class="inlinemediaobject" id="ox.appsuite.user.fig.task.email.send.replyall"><img src="../../images/appsuite_user_icon_replyall.png"></span> . </p>
-<p role="presentation">Alternativ verwenden Sie in der Detailansicht die Schaltfläche <span class="guibutton"><strong>Allen Antworten</strong></span>.</p>
-=======
               <span aria-hidden="true" class="inlinemediaobject" id="ox.appsuite.user.fig.task.email.send.reply"><img src="../../images/appsuite_user_icon_reply.png"></span>. Um die Antwort auch an alle anderen Empfänger zu senden, klicken 
               Sie auf das Symbol <span class="guibutton"><strong>Antwort an alle Empfänger</strong></span>
               <span aria-hidden="true" class="inlinemediaobject" id="ox.appsuite.user.fig.task.email.send.replyall"><img src="../../images/appsuite_user_icon_replyall.png"></span>. 
@@ -73,33 +67,21 @@
 <li class="listitem"><p role="presentation">Verwenden Sie in der E-Mail-Liste das Kontextmenü.</p></li>
 </ul>
             </p>
->>>>>>> 1c74fb5d
 <p role="presentation"><span class="phrase"><strong>Hinweis:</strong></span> Wenn die E-Mail, die Sie beantworten wollen, an eine Verteilerliste gesendet wurde, öffnet sich das Dialogfenster
             <span class="guilabel"><strong>An die Mailingliste antworten</strong></span>. Sie können entscheiden, ob Ihre Antwort an die Verteilerliste oder nur 
               an den Absender der E-Mail gesendet wird.</p>
 </li>
-<<<<<<< HEAD
-<li class="step"><p role="presentation">Geben Sie den E-Mail-Text ein. Verwenden Sie bei Bedarf
-              weitere Funktionen, z.B. E-Mail-Anhänge.</p></li>
-=======
 <li class="step"><p role="presentation">Geben Sie den E-Mail-Text ein. Verwenden Sie bei Bedarf 
               weitere Funktionen, z. B. E-Mail-Anhänge.</p></li>
->>>>>>> 1c74fb5d
 <li class="step"><p role="presentation">Klicken Sie auf <span class="guibutton"><strong>Senden</strong></span>.</p></li>
 </ol></div>
 </div>
 <p class="title">Siehe auch</p>
 <ul class="itemizedlist" id="ox.appsuite.user.concept.email.send.reply.related" style="list-style-type: none; "><li class="listitem" style="list-style-type: none">
 <p role="presentation"><a class="xref" href="ox.appsuite.user.sect.email.send.new.html">Neue E-Mail senden</a></p>
-<<<<<<< HEAD
-<p role="presentation"><a class="xref" href="ox.appsuite.user.sect.email.send.forward.html">E-Mail weiterleiten</a></p>
-<p role="presentation"><a class="xref" href="ox.appsuite.user.sect.email.send.autoforward.html">E-Mails automatisch weiterleiten lassen</a></p>
-<p role="presentation"><a class="xref" href="ox.appsuite.user.sect.email.send.vacationnotice.html">Abwesenheitsnotiz automatisch senden</a></p>
-=======
 <p role="presentation"><a class="xref" href="ox.appsuite.user.sect.email.send.forward.html">E-Mails weiterleiten</a></p>
 <p role="presentation"><a class="xref" href="ox.appsuite.user.sect.email.send.autoforward.html">E-Mails automatisch weiterleiten lassen</a></p>
 <p role="presentation"><a class="xref" href="ox.appsuite.user.sect.email.send.vacationnotice.html">Abwesenheitsbenachrichtigung automatisch senden</a></p>
->>>>>>> 1c74fb5d
 </li></ul>
 <p id="ox.appsuite.user.concept.email.send.reply.parent">Übergeordnetes Thema:
         <a class="xref" href="ox.appsuite.user.sect.email.send.html">E-Mails senden</a>
