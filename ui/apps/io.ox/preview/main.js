/**
 * All content on this website (including text, images, source
 * code and any other original works), unless otherwise noted,
 * is licensed under a Creative Commons License.
 *
 * http://creativecommons.org/licenses/by-nc-sa/2.5/
 *
 * Copyright (C) Open-Xchange Inc., 2006-2011
 * Mail: info@open-xchange.com
 *
 * @author Stefan Preuss <stefan.preuss@open-xchange.com>
 */

define("io.ox/preview/main",
    ["io.ox/core/extensions", "gettext!io.ox/preview/preview"], function (ext, gt) {

    "use strict";
    
    var supportsDragOut = Modernizr.draganddrop && _.browser.Chrome;
    var dragOutHandler = $.noop;
    var clickableLink = $.noop;
    
    if (supportsDragOut) {
        dragOutHandler = function ($node, desc) {
            $node.on('dragstart', function (e) {
                e.originalEvent.dataTransfer.setData('DownloadURL', this.dataset.downloadurl);
            });
        };
        clickableLink = function (desc, clickHandler) {
            var $a = $('<a>', {draggable: true })
            .attr('data-downloadurl', desc.mimetype + ':' + desc.name + ':' + ox.abs + desc.dataURL + "&delivery=download");
            if (clickHandler) {
                $a.attr({href: "#"}).on("click", clickHandler);
            } else {
                $a.attr({ href: desc.dataURL + "&delivery=view", target: '_blank'});
            }
            return $a;
        };
    } else {
        clickableLink = function (desc) {
            return $('<a>', { href: desc.dataURL + "&delivery=view", target: '_blank'});
        };
        
    }
    
    
    
    var Renderer = {
        point: ext.point("io.ox/preview/engine"),

        getByExtension: function (fileExtension) {
            return this.point.chain().find(function (ext) {
                var endings = ext.metadata("endings");
                endings = _.isArray(endings) ? endings : [endings];
                return _(endings).contains(fileExtension);
            }).value();
        }
    };
    
    var Engine = function (options) {
        _.extend(this, options);
        if (!options.omitDragoutAndClick) {
            this.draw = function (file) {
                var $node = clickableLink(file);
                options.draw.apply($node, arguments);
                dragOutHandler($node, file);
                
                if (supportsDragOut) {
                    $node.attr('title', gt('Click to open. Drag to your desktop to download.'));
                } else {
                    $node.attr("title", gt("Click to open."));
                }
                
                this.append($node);
            };
        }
    };

    // register image typed renderer
    Renderer.point.extend(new Engine({
        id: "image",
<<<<<<< HEAD
        index: 10,
        endings: ["png", "jpg", "jpeg", "gif"],
        draw: function (file) {
            this.append(
                $("<img>", { src: file.dataURL + "&width=400&height=400&scaleType=contain&delivery=view", alt: 'Preview' })
=======
        endings: ["png", "jpg", "jpeg", "gif", "bmp"],
        canRender: function (file) {
            return $.inArray(util.FileTypesMap.getFileType(file.name), this.endings) !== -1;
        },
        paint: function (file, node, options) {
            var param = {
                width: options.width || 400,
                height: options.height || 400,
                scaleType: options.scaleType || 'contain',
                delivery: 'view'
            };
            if (options.height === 'auto') {
                delete param.height;
            }
            node.append(
                $("<img>", { src: file.dataURL + "&" + $.param(param), alt: 'Preview' })
>>>>>>> 9ba67b52
            );
        }
    }));

    // register audio typed renderer
    if (Modernizr.audio) {
        Renderer.point.extend(new Engine({
            id: "audio",
            index: 10,
            endings: (function () {
                var endings = [];
                $.each(Modernizr.audio, function (id, elem) {
                    endings.push(id);
                });
                return endings;
            }()),
<<<<<<< HEAD
            draw: function (file) {
                $("<audio/>").attr({
                    controls: "controls",
                    src: file.dataURL
                }).appendTo(this);
=======
            canRender: function (file) {
                return $.inArray(util.FileTypesMap.getFileType(file.name), this.endings) !== -1;
            },
            paint: function (file, node) {
                if (this.canRender(file)) {
                    $("<audio>").attr({
                        controls: "controls",
                        src: file.dataURL
                    }).appendTo(node);
                }
>>>>>>> 9ba67b52
            }
        }));
    }
    
    
    // if available register office typed renderer
    if (ox.serverConfig.previewExtensions) {
        Renderer.point.extend(new Engine({
            id: "office",
            index: 10,
            endings: ox.serverConfig.previewExtensions,
            draw: function (file) {
                var $a = clickableLink(file, function () {
                    require(["io.ox/preview/officePreview"], function (officePreview) {
                        officePreview.draw(file.dataURL);
                    });
                });
                $a.append(
                    $("<img>", { src: file.dataURL + "&format=preview_image&width=400&delivery=view", alt: 'Preview' })
                        .css({
                            width: "400px",
                            maxWidth: "100%"
                        }).addClass("io-ox-clickable")
                );
                dragOutHandler($a);
                this.append($a);
            },
<<<<<<< HEAD
            omitDragoutAndClick: true
        }));
    }

    Renderer.point.extend(new Engine({
        id: "text",
        index: 10,
        endings: [ "txt", "js" ],
        draw: function (file) {
            $.ajax({ url: file.dataURL, dataType: "html" }).done(function (txt) {
                this.css({ border: "1px dotted silver", padding: "10px", whiteSpace: "pre-wrap" }).text(txt);
            });
=======
            paint: function (file, node) {
                $.get(file.dataURL + "&format=preview").done(function (html) {
                    node.css({ border: "1px dotted silver", padding: "10px" }).append(html);
                });
            }
        });
    }

    Renderer.register({
        id: "eml",
        endings: ["eml"],
        canRender: function (file) {
            return (/\.eml$/i).test(file.name);
        },
        paint: function (file, node) {
            require(['io.ox/mail/view-detail'], function (view) {
                var data = file.data.nested_message;
                node.append(view.draw(data));
            });
        }
    });

    Renderer.register({
        id: "text",
        endings: ["txt", "asc", "js", "md"],
        canRender: function (file) {
            return $.inArray(util.FileTypesMap.getFileType(file.name), this.endings) !== -1;
        },
        paint: function (file, node) {
            if (this.canRender(file)) {
                $.ajax({ url: file.dataURL, dataType: 'text' }).done(function (text) {
                    // plain text preview
                    node.append(
                        $("<div>").css({
                            width: '100%',
                            padding: '13px',
                            backgroundColor: '#f5f5f5',
                            whiteSpace: 'pre-wrap',
                            boxSizing: 'border-box'
                        })
                        .text(text)
                    );
                });
            }
>>>>>>> 9ba67b52
        }
    }));

<<<<<<< HEAD
    var Preview = function (file) {
        var self = this;
        this.file = file;
        this.renderer = null;
=======
    var Preview = function (file, options) {

        this.file = _.copy(file, true); // work with a copy
        this.options = options || {};

        this.Renderer = null;
>>>>>>> 9ba67b52

        if (this.file.file_mimetype) {
            this.file.mimetype = this.file.file_mimetype;
        } else if (!this.file.mimetype) {
            this.file.mimetype = "application/octet-stream";
        }

        if (this.file.filename) {
            this.file.name = this.file.filename;
        }
        
        this.extension =  (function () {
            var extension = self.file.name.match(/\.([a-z0-9]{2,})$/i);
            if (extension.length > 0) {
                return String(extension[1]).toLowerCase();
            }
            return "";
        }());
        

        if (this.file.name) {
            // get matching renderer
            this.renderer = Renderer.getByExtension(this.extension);
        }
    };

    Preview.prototype = {

        getRenderer: function () {
            return this.renderer;
        },

        supportsPreview: function () {
            if (this.renderer) {
                if (this.renderer.canRender) {
                    return this.renderer.canRender(this.file);
                }
                return true;
            } else {
                return false;
            }
        },

        appendTo: function (node) {
            if (this.supportsPreview()) {
<<<<<<< HEAD
                this.renderer.invoke("draw", node, this.file);
=======
                this.Renderer.paint(this.file, node, this.options);
>>>>>>> 9ba67b52
            }
        }
    };
    
    function Extension(options) {
        _.extend(this, options);
        
        var self = this;
        
        if (!this.isEnabled) {
            this.isEnabled = function (fileDescription) {
                if (options.parseArguments) {
                    fileDescription = options.parseArguments.apply(self, arguments);
                }
                if (!fileDescription) {
                    return false;
                }
                var prev = new Preview(fileDescription);
                return prev.supportsPreview();
            };
        }
        
        if (!this.draw) {
            this.draw = function (fileDescription) {
                if (options.parseArguments) {
                    fileDescription = options.parseArguments.apply(self, arguments);
                }
                if (!fileDescription) {
                    return false;
                }
                var prev = new Preview(fileDescription);
                prev.appendTo(this);
            };
        }
    }

    return {
        Preview: Preview,
        Engine: Engine,
        Extension: Extension,
        protectedMethods: {
            clickableLink: clickableLink,
            dragOutHandler: dragOutHandler
        }
    };

});<|MERGE_RESOLUTION|>--- conflicted
+++ resolved
@@ -79,18 +79,9 @@
     // register image typed renderer
     Renderer.point.extend(new Engine({
         id: "image",
-<<<<<<< HEAD
         index: 10,
-        endings: ["png", "jpg", "jpeg", "gif"],
-        draw: function (file) {
-            this.append(
-                $("<img>", { src: file.dataURL + "&width=400&height=400&scaleType=contain&delivery=view", alt: 'Preview' })
-=======
         endings: ["png", "jpg", "jpeg", "gif", "bmp"],
-        canRender: function (file) {
-            return $.inArray(util.FileTypesMap.getFileType(file.name), this.endings) !== -1;
-        },
-        paint: function (file, node, options) {
+        draw: function (file, node, options) {
             var param = {
                 width: options.width || 400,
                 height: options.height || 400,
@@ -101,10 +92,8 @@
                 delete param.height;
             }
             node.append(
-                $("<img>", { src: file.dataURL + "&" + $.param(param), alt: 'Preview' })
->>>>>>> 9ba67b52
-            );
-        }
+                $("<img>", { src: file.dataURL + "&" + $.param(param), alt: 'Preview' });
+        },
     }));
 
     // register audio typed renderer
@@ -119,24 +108,11 @@
                 });
                 return endings;
             }()),
-<<<<<<< HEAD
             draw: function (file) {
                 $("<audio/>").attr({
                     controls: "controls",
                     src: file.dataURL
                 }).appendTo(this);
-=======
-            canRender: function (file) {
-                return $.inArray(util.FileTypesMap.getFileType(file.name), this.endings) !== -1;
-            },
-            paint: function (file, node) {
-                if (this.canRender(file)) {
-                    $("<audio>").attr({
-                        controls: "controls",
-                        src: file.dataURL
-                    }).appendTo(node);
-                }
->>>>>>> 9ba67b52
             }
         }));
     }
@@ -164,7 +140,6 @@
                 dragOutHandler($a);
                 this.append($a);
             },
-<<<<<<< HEAD
             omitDragoutAndClick: true
         }));
     }
@@ -177,11 +152,6 @@
             $.ajax({ url: file.dataURL, dataType: "html" }).done(function (txt) {
                 this.css({ border: "1px dotted silver", padding: "10px", whiteSpace: "pre-wrap" }).text(txt);
             });
-=======
-            paint: function (file, node) {
-                $.get(file.dataURL + "&format=preview").done(function (html) {
-                    node.css({ border: "1px dotted silver", padding: "10px" }).append(html);
-                });
             }
         });
     }
@@ -189,13 +159,10 @@
     Renderer.register({
         id: "eml",
         endings: ["eml"],
-        canRender: function (file) {
-            return (/\.eml$/i).test(file.name);
-        },
-        paint: function (file, node) {
+        draw: function (file) {
             require(['io.ox/mail/view-detail'], function (view) {
                 var data = file.data.nested_message;
-                node.append(view.draw(data));
+                this.append(view.draw(data));
             });
         }
     });
@@ -203,14 +170,11 @@
     Renderer.register({
         id: "text",
         endings: ["txt", "asc", "js", "md"],
-        canRender: function (file) {
-            return $.inArray(util.FileTypesMap.getFileType(file.name), this.endings) !== -1;
-        },
-        paint: function (file, node) {
+        draw: function (file) {
             if (this.canRender(file)) {
                 $.ajax({ url: file.dataURL, dataType: 'text' }).done(function (text) {
                     // plain text preview
-                    node.append(
+                    this.append(
                         $("<div>").css({
                             width: '100%',
                             padding: '13px',
@@ -222,23 +186,15 @@
                     );
                 });
             }
->>>>>>> 9ba67b52
         }
     }));
 
-<<<<<<< HEAD
-    var Preview = function (file) {
-        var self = this;
-        this.file = file;
-        this.renderer = null;
-=======
     var Preview = function (file, options) {
 
         this.file = _.copy(file, true); // work with a copy
         this.options = options || {};
 
-        this.Renderer = null;
->>>>>>> 9ba67b52
+        this.renderer = null;
 
         if (this.file.file_mimetype) {
             this.file.mimetype = this.file.file_mimetype;
@@ -284,11 +240,7 @@
 
         appendTo: function (node) {
             if (this.supportsPreview()) {
-<<<<<<< HEAD
-                this.renderer.invoke("draw", node, this.file);
-=======
-                this.Renderer.paint(this.file, node, this.options);
->>>>>>> 9ba67b52
+                this.renderer.invoke("draw", node, this.file, this.options);
             }
         }
     };
