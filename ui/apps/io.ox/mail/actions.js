/**
 * This work is provided under the terms of the CREATIVE COMMONS PUBLIC
 * LICENSE. This work is protected by copyright and/or other applicable
 * law. Any use of the work other than as authorized under this license
 * or copyright law is prohibited.
 *
 * http://creativecommons.org/licenses/by-nc-sa/2.5/
 *
 * © 2016 OX Software GmbH, Germany. info@open-xchange.com
 *
 * @author Matthias Biggeleben <matthias.biggeleben@open-xchange.com>
 * @author Daniel Dickhaus <daniel.dickhaus@open-xchange.com>
 */

define('io.ox/mail/actions', [
    'io.ox/core/extensions',
    'io.ox/core/extPatterns/links',
    'io.ox/mail/api',
    'io.ox/mail/util',
    'io.ox/core/folder/api',
    'io.ox/core/print',
    'io.ox/core/api/account',
    'settings!io.ox/mail',
    'gettext!io.ox/mail'
], function (ext, links, api, util, folderAPI, print, account, settings, gt) {

    'use strict';

    var isDraftFolder = function (folder_id) {
            return _.contains(account.getFoldersByType('drafts'), folder_id);
        },
        isDraftMail = function (mail) {
            return isDraftFolder(mail.folder_id) || ((mail.flags & 4) > 0);
        },
        Action = links.Action;

    // actions

    new Action('io.ox/mail/actions/compose', {
        requires: function () {
            return true;
        },
        action: function (baton) {
            ox.registry.call('mail-compose', 'compose', { folder_id: baton.app.folder.get() });
        }
    });

    new Action('io.ox/mail/actions/delete', {
        requires: 'toplevel some delete',
        multiple: function (list) {
            require(['io.ox/mail/actions/delete'], function (action) {
                action.multiple(list);
            });
        }
    });

    new Action('io.ox/mail/actions/inplace-reply', {
        requires: function (e) {
            // desktop only
            if (!_.device('desktop')) return;
            // feature toggle
            if (!settings.get('features/inplaceReply', true)) return;
            // must be top-level
            if (!e.collection.has('toplevel', 'one')) return;
            // get first mail
            var data = e.baton.first();
            // has sender? and not a draft mail
            return util.hasFrom(data) && !isDraftMail(data);
        },
        action: function (baton) {

            var cid = _.cid(baton.data),
                // needs baton view
                view = baton.view,
                // hide inline link
                link = view.$('[data-ref="io.ox/mail/actions/inplace-reply"]').hide();

            require(['io.ox/mail/inplace-reply'], function (InplaceReplyView) {
                view.$('section.body').before(
                    new InplaceReplyView({ tagName: 'section', cid: cid })
                    .on('send', function (cid) {
                        view.$el.closest('.thread-view-control').data('open', cid);
                    })
                    .on('dispose', function () {
                        link.show().focus();
                        view = link = null;
                    })
                    .render()
                    .$el
                );
            });
        }
    });

    new Action('io.ox/mail/actions/reply-all', {
        requires: function (e) {
            // must be top-level
            if (!e.collection.has('toplevel', 'some')) return;
            // multiple selection
            if (e.baton.selection && e.baton.selection.length > 1) return;
            // multiple and not a thread?
            if (!e.collection.has('one') && !e.baton.isThread) return;
            // get first mail
            var data = e.baton.first();
            // has sender? and not a draft mail
            return util.hasFrom(data) && !isDraftMail(data);
        },
        action: function (baton) {
            ox.registry.call('mail-compose', 'replyall', baton.first());
        }
    });

    new Action('io.ox/mail/actions/reply', {
        requires: function (e) {
            // must be top-level
            if (!e.collection.has('toplevel', 'some')) return;
            // multiple selection
            if (e.baton.selection && e.baton.selection.length > 1) return;
            // multiple and not a thread?
            if (!e.collection.has('one') && !e.baton.isThread) return;
            // get first mail
            var data = e.baton.first();
            // has sender? and not a draft mail
            return util.hasFrom(data) && !isDraftMail(data);
        },
        action: function (baton) {
            ox.registry.call('mail-compose', 'reply', baton.first());
        }
    });

    new Action('io.ox/mail/actions/forward', {
        requires: function (e) {
            return e.collection.has('toplevel', 'some');
        },
        action: function (baton) {

            var data;
            // Only first mail of thread is selected on multiselection, as most commonly users don't want to forward whole threads
            if (baton.selection && baton.selection.length > 1) {
                data = baton.selection.map(function (o) {
                    return _.cid(o.replace(/^thread./, ''));
                });
            } else {
                data = baton.first();
            }

            ox.registry.call('mail-compose', 'forward', data);
        }
    });

    new Action('io.ox/mail/actions/edit', {
        requires: function (e) {
            // must be top-level
            if (!e.collection.has('toplevel')) return;
            // multiple selection
            if (e.baton.selection && e.baton.selection.length > 1) return;
            // multiple and not a thread?
            if (!e.collection.has('one') && !e.baton.isThread) return;
            // get first mail
            var data = e.baton.first();
            // must be draft folder
            return data && isDraftMail(data);
        },
        action: function (baton) {

            var data = baton.first(),
                app = _(ox.ui.apps.models).find(function (model) {
                    return model.refId === data.id;
                });

            // reuse open editor
            if (app) return app.launch();

            require(['settings!io.ox/mail'], function (settings) {

                // Open Drafts in HTML mode if content type is html even if text-editor is default
                if (data.content_type === 'text/html' && settings.get('messageFormat', 'html') === 'text') {
                    data.preferredEditorMode = 'html';
                    data.editorMode = 'html';
                }

                ox.registry.call('mail-compose', 'edit', data);
            });
        }
    });

    new Action('io.ox/mail/actions/source', {
        requires: function (e) {
            // must be at least one message and top-level
            if (!e.collection.has('some') || !e.collection.has('toplevel')) return;
            // multiple selection
            if (e.baton.selection && e.baton.selection.length > 1) return;
            // multiple and not a thread?
            if (!e.collection.has('one') && !e.baton.isThread) return;
            // get first mail
            return true;
        },
        action: function (baton) {
            require(['io.ox/mail/actions/source'], function (action) {
                action(baton);
            });
        }
    });

    new Action('io.ox/mail/actions/print', {
        requires: function (e) {
            // not on smartphones
            if (_.device('smartphone')) return false;
            // need some and either read access or being embedded
            return e.collection.has('some') && (e.collection.has('read') || !e.collection.has('toplevel'));
        },
        multiple: function (list) {
            print.request('io.ox/mail/print', list);
        }
    });

    new Action('io.ox/mail/actions/archive', {
        capabilities: 'archive_emails',
        requires: function (e) {
<<<<<<< HEAD
            if (!e.collection.has('some')) return false;
=======
            if (!e.collection.has('some', 'delete')) return false;
>>>>>>> 15b67d9d
            return _(e.baton.array()).reduce(function (memo, obj) {
                // already false?
                if (memo === false) return false;
                // is not primary account?
                if (!account.isPrimary(obj.folder_id)) return false;
                // is unified folder (may be external)
                if (account.isUnifiedFolder(obj.folder_id)) return false;
                // is in a subfolder of archive?
                if (account.is('archive', obj.folder_id)) return false;
                // else
                return true;
            }, true);
        },
        action: function (baton) {
<<<<<<< HEAD
            var list = _.isArray(baton.data) ? baton.data : [ baton.data ];
=======
            var list = _.isArray(baton.data) ? baton.data : [baton.data];
>>>>>>> 15b67d9d
            api.archive(list);
        }
    });

    /*
     *  Move and Copy
     */

    function generate(type, label, success) {

        new Action('io.ox/mail/actions/' + type, {
            requires: 'toplevel some' + (type === 'move' ? ' delete' : ''),
            multiple: function (list, baton) {
                require(['io.ox/mail/actions/copyMove'], function (action) {
                    action.multiple({
                        list: list,
                        baton: baton,
                        type: type,
                        label: label,
                        success: success
                    });
                });
            }
        });
    }

    generate('move', gt('Move'), { multiple: gt('Mails have been moved'), single: gt('Mail has been moved') });
    generate('copy', gt('Copy'), { multiple: gt('Mails have been copied'), single: gt('Mail has been copied') });

    new Action('io.ox/mail/actions/mark-unread', {
        requires: function (e) {
            // must be top-level
            if (!e.collection.has('toplevel', 'modify')) return;
            // partiallySeen? has at least one email that's seen?
            return _(e.baton.array()).reduce(function (memo, obj) {
                return memo || !util.isUnseen(obj);
            }, false);
        },
        multiple: function (list) {
            // we don't process sent items
            list = folderAPI.ignoreSentItems(list);
            api.markUnread(list);
        }
    });

    new Action('io.ox/mail/actions/mark-read', {
        requires: function (e) {
            // must be top-level
            if (!e.collection.has('toplevel', 'modify')) return;
            // partiallyUnseen? has at least one email that's seen?
            return _(e.baton.array()).reduce(function (memo, obj) {
                return memo || util.isUnseen(obj);
            }, false);
        },
        multiple: function (list) {
            // we don't process sent items
            list = folderAPI.ignoreSentItems(list);
            api.markRead(list);
        }
    });

    // SPAM

    new Action('io.ox/mail/actions/spam', {
        capabilities: 'spam',
        requires: function (e) {
            // must be top-level
            if (!e.collection.has('toplevel', 'some', 'delete')) return false;
            // is spam?
            return _(e.baton.array()).reduce(function (memo, obj) {
                // already false?
                if (memo === false) return false;
                // is not primary account?
                if (!account.isPrimary(obj.folder_id)) return false;
                // is spam folder?
                if (account.is('spam', obj.folder_id)) return false;
                // is sent folder?
                if (account.is('sent', obj.folder_id)) return false;
                // is drafts folder?
                if (account.is('drafts', obj.folder_id)) return false;
                // is marked as spam already?
                if (util.isSpam(obj)) return false;
                // else
                return true;
            }, true);
        },
        multiple: function (list) {
            api.markSpam(list);
        }
    });

    new Action('io.ox/mail/actions/nospam', {
        capabilities: 'spam',
        requires: function (e) {
            // must be top-level
            if (!e.collection.has('toplevel', 'some')) return false;
            // is spam?
            return _(e.baton.array()).reduce(function (memo, obj) {
                // already false?
                if (memo === false) return false;
                // is not primary account?
                if (!account.isPrimary(obj.folder_id)) return false;
                // else
                return account.is('spam', obj.folder_id) || util.isSpam(obj);
            }, true);
        },
        multiple: function (list) {
            api.noSpam(list);
        }
    });

    // Attachments

    new Action('io.ox/mail/actions/open-attachment', {
        requires: 'one',
        multiple: function (list) {
            _(list).each(function (data) {
                var url = api.getUrl(data, 'view');
                window.open(url);
            });
        }
    });

    new Action('io.ox/mail/actions/view-attachment', {
        // TODO capabilites check, files filter?
        requires: 'some',
        multiple: function (attachmentList, baton) {
            ox.load(['io.ox/mail/actions/viewer']).done(function (action) {
                var options = { files: attachmentList };
                if (baton.startItem) {
                    options.selection = baton.startItem;
                }
                action(options);
            });
        }
    });

    new Action('io.ox/mail/actions/download-attachment', {
        requires: function (e) {
            return _.device('!ios') && e.collection.has('some');
        },
        multiple: function (list) {

            // download single attachment or zip file
            var url = list.length === 1 ?
                api.getUrl(_(list).first(), 'download') :
                api.getUrl(list, 'zip');

            // download via iframe
            require(['io.ox/core/download'], function (download) {
                download.url(url);
            });
        }
    });

    new Action('io.ox/mail/actions/save-attachment', {
        capabilities: 'infostore',
        requires: 'some',
        multiple: function (list) {
            require(['io.ox/mail/actions/attachmentSave'], function (action) {
                action.multiple(list);
            });
        }
    });

    new Action('io.ox/mail/actions/vcard', {
        capabilities: 'contacts',
        requires: function (e) {
            if (!e.collection.has('one')) {
                return false;
            }
            var context = e.context,
                hasRightSuffix = (/\.vcf$/i).test(context.filename),
                isVCardType = (/^text\/(x-)?vcard/i).test(context.content_type),
                isDirectoryType = (/^text\/directory/i).test(context.content_type);
            return (hasRightSuffix && isDirectoryType) || isVCardType;
        },
        action: function (baton) {
            require(['io.ox/mail/actions/vcard'], function (action) {
                action(baton);
            });
        }
    });

    new Action('io.ox/mail/actions/ical', {
        capabilities: 'calendar',
        requires: function (e) {
            var context = _.isArray(e.context) ? _.first(e.context) : e.context,
                hasRightSuffix = context.filename && !!context.filename.match(/\.ics$/i),
                isCalendarType = context.content_type && !!context.content_type.match(/^text\/calendar/i),
                isAppType = context.content_type && !!context.content_type.match(/^application\/ics/i);
            return hasRightSuffix || isCalendarType || isAppType;
        },
        action: function (baton) {
            require(['io.ox/mail/actions/ical'], function (action) {
                action(baton);
            });
        }
    });

    new Action('io.ox/mail/actions/save', {
        requires: function (e) {
            // ios cannot handle EML download
            return _.device('!ios') && e.collection.has('some', 'read');
        },
        multiple: function (data) {
            require(['io.ox/mail/actions/save'], function (action) {
                action.multiple(data);
            });
        }
    });

    new Action('io.ox/mail/actions/add-to-portal', {
        capabilities: 'portal',
        requires: 'one toplevel',
        action: function (baton) {
            require(['io.ox/mail/actions/addToPortal'], function (action) {
                action(baton);
            });
        }
    });

    // all actions

    new Action('io.ox/mail/actions/sendmail', {
        requires: 'some',
        action: function (baton) {
            var data = baton.data;
            ox.registry.call('mail-compose', 'compose', { folder_id: data.folder_id, to: data.to.concat(data.cc).concat(data.from) });
        }
    });

    new Action('io.ox/mail/actions/createdistlist', {
        capabilities: 'contacts',
        requires: 'some',
        action: function (baton) {
            require(['io.ox/mail/actions/createdistlist'], function (action) {
                action(baton);
            });
        }
    });

    new Action('io.ox/mail/actions/invite', {
        capabilities: 'calendar',
        requires: 'some',
        action: function (baton) {
            require(['io.ox/mail/actions/invite'], function (action) {
                action(baton);
            });
        }
    });

    new Action('io.ox/mail/actions/reminder', {
        capabilities: 'tasks',
        requires: 'one toplevel',
        action: function (baton) {
            require(['io.ox/mail/actions/reminder'], function (action) {
                action(baton);
            });
        }
    });

    new Action('io.ox/mail/premium/actions/synchronize', {
        capabilities: 'active_sync client-onboarding',
        requires: function () {
            return _.device('!smartphone');
        },
        action: function () {
            require(['io.ox/onboarding/clients/wizard'], function (wizard) {
                wizard.run();
            });
        }
    });

    // inline links
    var INDEX = 0;

    ext.point('io.ox/mail/links/inline').extend(new links.Link({
        index: INDEX += 100,
        prio: 'hi',
        id: 'inplace-reply',
        mobile: 'hi',
        //#. Quick reply to a message; maybe "Direkt antworten" or "Schnell antworten" in German
        label: gt('Quick reply'),
        ref: 'io.ox/mail/actions/inplace-reply',
        section: 'standard'
    }));

    ext.point('io.ox/mail/links/inline').extend(new links.Link({
        index: INDEX += 100,
        prio: 'lo',
        id: 'reply',
        mobile: 'hi',
        label: gt('Reply'),
        ref: 'io.ox/mail/actions/reply',
        section: 'standard'
    }));

    ext.point('io.ox/mail/links/inline').extend(new links.Link({
        index: INDEX += 100,
        prio: 'hi',
        id: 'reply-all',
        mobile: 'hi',
        label: gt('Reply All'),
        ref: 'io.ox/mail/actions/reply-all',
        drawDisabled: true,
        section: 'standard'
    }));

    ext.point('io.ox/mail/links/inline').extend(new links.Link({
        index: INDEX += 100,
        prio: 'hi',
        id: 'forward',
        mobile: 'hi',
        label: gt('Forward'),
        ref: 'io.ox/mail/actions/forward',
        section: 'standard'
    }));

    // edit draft
    ext.point('io.ox/mail/links/inline').extend(new links.Link({
        index: INDEX += 100,
        prio: 'hi',
        id: 'edit',
        mobile: 'hi',
        label: gt('Edit'),
        ref: 'io.ox/mail/actions/edit',
        section: 'standard'
    }));

    ext.point('io.ox/mail/links/inline').extend(new links.Link({
        index: INDEX += 100,
        prio: 'hi',
        id: 'delete',
        mobile: 'hi',
        label: gt('Delete'),
        ref: 'io.ox/mail/actions/delete',
        section: 'standard'
    }));

    new Action('io.ox/mail/actions/label', {
        id: 'label',
        requires: 'toplevel some',
        multiple: $.noop
    });

    ext.point('io.ox/mail/links/inline').extend(new links.Link({
        index: INDEX += 100,
        prio: 'lo',
        mobile: 'hi',
        id: 'spam',
        label: gt('Mark as spam'),
        ref: 'io.ox/mail/actions/spam',
        section: 'flags'
    }));

    ext.point('io.ox/mail/links/inline').extend(new links.Link({
        index: INDEX + 1,
        prio: 'lo',
        mobile: 'hi',
        id: 'nospam',
        label: gt('Not spam'),
        ref: 'io.ox/mail/actions/nospam',
        section: 'flags'
    }));

    // recipients

    ext.point('io.ox/mail/links/inline').extend(new links.Link({
        id: 'sendmail',
        index: INDEX += 100,
        prio: 'lo',
        label: gt('Send new mail'),
        ref: 'io.ox/mail/actions/sendmail',
        section: 'recipients'
    }));

    ext.point('io.ox/mail/links/inline').extend(new links.Link({
        id: 'invite-to-appointment',
        index: INDEX += 100,
        prio: 'lo',
        label: gt('Invite to appointment'),
        ref: 'io.ox/mail/actions/invite',
        section: 'recipients'
    }));

    ext.point('io.ox/mail/links/inline').extend(new links.Link({
        id: 'save-as-distlist',
        index: INDEX += 100,
        prio: 'lo',
        label: gt('Save as distribution list'),
        ref: 'io.ox/mail/actions/createdistlist',
        section: 'recipients'
    }));

    // file op

    ext.point('io.ox/mail/links/inline').extend(new links.Link({
        index: INDEX += 100,
        prio: 'lo',
        mobile: 'lo',
        id: 'move',
        label: gt('Move'),
        ref: 'io.ox/mail/actions/move',
        section: 'file-op'
    }));

    ext.point('io.ox/mail/links/inline').extend(new links.Link({
        index: INDEX += 100,
        prio: 'lo',
        mobile: 'lo',
        id: 'copy',
        label: gt('Copy'),
        ref: 'io.ox/mail/actions/copy',
        section: 'file-op'
    }));

    ext.point('io.ox/mail/links/inline').extend(new links.Link({
        index: INDEX += 100,
        prio: 'lo',
        mobile: 'hi',
        id: 'archive',
        //#. Verb: (to) archive messages
        label: gt.pgettext('verb', 'Archive'),
        ref: 'io.ox/mail/actions/archive',
        section: 'file-op'
    }));

    ext.point('io.ox/mail/links/inline').extend(new links.Link({
        index: INDEX += 100,
        prio: 'lo',
        mobile: 'none',
        id: 'print',
        label: gt('Print'),
        ref: 'io.ox/mail/actions/print',
        section: 'export'
    }));

    ext.point('io.ox/mail/links/inline').extend(new links.Link({
        index: INDEX += 100,
        prio: 'lo',
        mobile: 'none',
        id: 'save-as-eml',
        label: gt('Save as file'),
        ref: 'io.ox/mail/actions/save',
        section: 'export'
    }));

    ext.point('io.ox/mail/links/inline').extend(new links.Link({
        index: INDEX += 100,
        prio: 'lo',
        mobile: 'none',
        id: 'source',
        //#. source in terms of source code
        label: gt('View source'),
        ref: 'io.ox/mail/actions/source',
        section: 'export'
    }));

    ext.point('io.ox/mail/links/inline').extend(new links.Link({
        index: INDEX += 100,
        prio: 'lo',
        mobile: 'lo',
        id: 'reminder',
        label: gt('Reminder'),
        ref: 'io.ox/mail/actions/reminder',
        section: 'keep'
    }));

    ext.point('io.ox/mail/links/inline').extend(new links.Link({
        index: INDEX += 100,
        prio: 'lo',
        mobile: 'none',
        id: 'add-to-portal',
        label: gt('Add to portal'),
        ref: 'io.ox/mail/actions/add-to-portal',
        section: 'keep'
    }));

    // Attachments

    ext.point('io.ox/mail/attachment/links').extend(new links.Link({
        id: 'vcard',
        mobile: 'high',
        index: 50,
        label: gt('Add to address book'),
        ref: 'io.ox/mail/actions/vcard'
    }));

    ext.point('io.ox/mail/attachment/links').extend(new links.Link({
        id: 'ical',
        mobile: 'high',
        index: 50,
        label: gt('Add to calendar'),
        ref: 'io.ox/mail/actions/ical'
    }));

    ext.point('io.ox/mail/attachment/links').extend(new links.Link({
        id: 'view_new',
        index: 100,
        mobile: 'high',
        label: gt('View'),
        ref: 'io.ox/mail/actions/view-attachment'
    }));

    ext.point('io.ox/mail/attachment/links').extend(new links.Link({
        id: 'open',
        index: 300,
        mobile: 'high',
        label: gt('Open in browser'),
        ref: 'io.ox/mail/actions/open-attachment'
    }));

    ext.point('io.ox/mail/attachment/links').extend(new links.Link({
        id: 'download',
        index: 400,
        mobile: 'high',
        label: gt('Download'),
        ref: 'io.ox/mail/actions/download-attachment'
    }));

    ext.point('io.ox/mail/attachment/links').extend(new links.Link({
        id: 'save',
        index: 500,
        mobile: 'high',
        //#. %1$s is usually "Drive" (product name; might be customized)
        label: gt('Save to %1$s', gt.pgettext('app', 'Drive')),
        ref: 'io.ox/mail/actions/save-attachment'
    }));

    // the mighty Viewer 2.0
    ext.point('io.ox/mail/attachment/links').extend(new links.Link({
        id: 'viewer',
        index: 600,
        mobile: 'high',
        label: gt('View attachment'),
        ref: 'io.ox/mail/actions/viewer'
    }));

    // DND actions

    ext.point('io.ox/mail/dnd/actions').extend({
        id: 'importEML',
        index: 10,
        label: gt('Drop here to import this mail'),
        action: function (file, app) {
            app.queues.importEML.offer(file, { folder: app.folder.get() });
        }
    });

    ext.point('io.ox/mail/folderview/premium-area').extend(new links.InlineLinks({
        index: 100,
        id: 'inline-premium-links',
        ref: 'io.ox/mail/links/premium-links',
        classes: 'list-unstyled'
    }));

    ext.point('io.ox/mail/links/premium-links').extend(new links.Link({
        index: 100,
        prio: 'hi',
        id: 'synchronize',
        label: gt('Synchronize with Outlook'),
        ref: 'io.ox/mail/premium/actions/synchronize'
    }));
});<|MERGE_RESOLUTION|>--- conflicted
+++ resolved
@@ -217,11 +217,7 @@
     new Action('io.ox/mail/actions/archive', {
         capabilities: 'archive_emails',
         requires: function (e) {
-<<<<<<< HEAD
-            if (!e.collection.has('some')) return false;
-=======
             if (!e.collection.has('some', 'delete')) return false;
->>>>>>> 15b67d9d
             return _(e.baton.array()).reduce(function (memo, obj) {
                 // already false?
                 if (memo === false) return false;
@@ -236,11 +232,7 @@
             }, true);
         },
         action: function (baton) {
-<<<<<<< HEAD
-            var list = _.isArray(baton.data) ? baton.data : [ baton.data ];
-=======
             var list = _.isArray(baton.data) ? baton.data : [baton.data];
->>>>>>> 15b67d9d
             api.archive(list);
         }
     });
