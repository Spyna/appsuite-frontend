/**
 * This work is provided under the terms of the CREATIVE COMMONS PUBLIC
 * LICENSE. This work is protected by copyright and/or other applicable
 * law. Any use of the work other than as authorized under this license
 * or copyright law is prohibited.
 *
 * http://creativecommons.org/licenses/by-nc-sa/2.5/
 *
 * © 2016 OX Software GmbH, Germany. info@open-xchange.com
 *
 * @author David Bauer <david.bauer@open-xchange.com>
 */

define('io.ox/mail/compose/model', [
    'io.ox/mail/api',
    'io.ox/mail/util',
    'io.ox/core/capabilities',
    'io.ox/core/api/account',
    'io.ox/core/attachments/backbone',
    'io.ox/mail/compose/signatures',
    'io.ox/core/strings',
    'settings!io.ox/mail',
    'gettext!io.ox/mail'
], function (mailAPI, mailUtil, capabilities, accountAPI, Attachments, signatureUtil, strings, settings, gt) {

    'use strict';

    var MailModel = Backbone.Model.extend({

        defaults: function () {
            return {
                autosavedAsDraft: false,
                // Autodismiss confirmation dialog
                autoDismiss: false,
                // enable auto-remove on "discard"
                autoDiscard: true,
                preferredEditorMode: _.device('smartphone') ? 'html' : settings.get('messageFormat', 'html'),
                editorMode: _.device('smartphone') ? 'html' : settings.get('messageFormat', 'html'),
                attachments: new Attachments.Collection(),
                folder_id: 'default0/INBOX',
                initial: true,
                priority: 3,
                sendDisplayName: !!settings.get('sendDisplayName', true),
                sendtype: mailAPI.SENDTYPE.NORMAL,
                defaultSignatureId: mailUtil.getDefaultSignature('compose'),
                // identifier for empty signature (dropdown)
                signatureId: '',
                csid: mailAPI.csid(),
                vcard: settings.get('appendVcard', false) ? 1 : 0,
                infostore_ids_saved: [],
                security: {
                    encrypt: settings.get('defaultEncrypt', false)
                }
            };
        },

        initialize: function () {
            _.extend(this, signatureUtil.model, this);
            var self = this,
                attachmentsCollection = this.get('attachments');

            // Legacy support
            // Todo: This should be removed soon
            if (_.isObject(attachmentsCollection) && !_.isEmpty(attachmentsCollection)) {
                var editorMode = this.get('editorMode') === 'text' ? 'text' : 'html';
                if (editorMode in attachmentsCollection) {
                    attachmentsCollection = [{
                        content: attachmentsCollection[editorMode][0].content,
                        content_type: this.getContentType(),
                        disp: 'inline'
                    }];
                }
            }

            if (_.isArray(attachmentsCollection)) {
                var c = new Attachments.Collection();
                c.add(attachmentsCollection);
                this.set('attachments', c);
                attachmentsCollection = c;
            }

            var content = attachmentsCollection.at(0);
            if (!content || content.get('disp') !== 'inline' || !_.isString(content.get('content'))) {
                attachmentsCollection.add({
                    content: '',
                    content_type: this.getContentType(),
                    disp: 'inline'
                }, { at: 0, silent: true });
            }

            _.mapObject({ contacts_ids: 'contact', infostore_ids: 'file', nested_msgs: 'nested' }, function (v, k) {
                if (self.get(k)) {
                    attachmentsCollection.add(self.get(k).map(function (o) { o.group = v; return o; }), { silent: true });
                }
            });

            // special case #1: 'alternative'
            if (this.get('preferredEditorMode') === 'alternative') {
                this.set('editorMode', 'html', { silent: true });
                if (this.get('content_type') === 'text/plain') {
                    this.set('editorMode', 'text', { silent: true });
                }
            }
            if (!this.get('from') || this.get('from').length === 0) {
                accountAPI.getPrimaryAddressFromFolder(this.get('folder_id')).then(function (address) {
                    // ensure defaultName is set (bug 56342)
                    settings.set(['customDisplayNames', address[1], 'defaultName'], address[0]);
                    // custom display names
                    if (settings.get(['customDisplayNames', address[1], 'overwrite'])) {
                        address[0] = settings.get(['customDisplayNames', address[1], 'name'], '');
                    }
<<<<<<< HEAD
                    address[0] = this.get('sendDisplayName') ? address[0] : null;
=======
                    if (!settings.get('sendDisplayName', true)) {
                        address[0] = null;
                    }
>>>>>>> 1c74fb5d
                    this.set('from', [address]);
                }.bind(this));
            }

            // disable auto remove on discard for draft mails
            this.set('autoDiscard', this.get('mode') !== 'edit');

            if (!this.get('signatures')) this.set('signatures', this.getSignatures());

            // update from when custom displayname changes
            this.updateDisplayName();
            this.on('change:sendDisplayName', this.updateDisplayName);
            ox.on('change:customDisplayNames', this.updateDisplayName.bind(this));

            this.updateShadow();
        },

        setAutoBCC: function () {
            if (settings.get('autobcc') && this.get('mode') !== 'edit') {
                this.set('bcc', mailUtil.parseRecipients(settings.get('autobcc'), { localpart: false }));
            }
        },

        getCopy: function () {
            var ret = _.clone(this.toJSON());
            ret.attachments = _.clone(this.attributes.attachments.toJSON());
            return ret;
        },

        updateDisplayName: function () {
            // fix current value
            var from = this.get('from');
            if (!from) return;
            this.set('from', [mailUtil.getSender(from[0], this.get('sendDisplayName'))]);
        },

        updateShadow: function () {
            this._shadowAttributes = this.getCopy();
        },

        dirty: function (flag) {
            var previous = !_.isEqual(this._shadowAttributes, this.getCopy()),
                current;
            // sync mail editor content to model
            this.trigger('needsync');
            if (flag === true) {
                // always dirty this way
                this._shadowAttributes = {};
            } else if (flag === false) {
                this.updateShadow();
            }
            current = !_.isEqual(this._shadowAttributes, this.getCopy());
            if (!current && previous) {
                // model changed to not dirty force next restorepoint save to have up to date data
                this.forceNextFailSave = true;
            }
            previous = null;
            return current;
        },

        getContentType: function () {
            if (this.get('editorMode') === 'text') {
                return 'text/plain';
            }
            return this.get('editorMode') === 'html' ? 'text/html' : 'alternative';
        },

        setInitialMailContentType: function () {
            if (this.get('editorMode') === 'alternative') {
                var content_type = this.get('attachments').at(0).get('content_type'),
                    ret = 'html';
                if (content_type === 'text/plain') {
                    ret = 'text';
                }
                this.set('editorMode', ret, { silent: true });
            }
        },

        setMailContentType: function (type) {
            this.get('attachments').at(0).set('content_type', type, { silent: true });
        },

        setContent: function (content) {
            var model = this.get('attachments').at(0);
            model.set('content', content);
        },

        getContent: function () {
            var content = this.get('attachments').at(0).get('content') || '',
                mode = this.get('editorMode');

            if (mode === 'text') {
                content = _.unescapeHTML(content.replace(/<br\s*\/?>/g, '\n'));
            }

            // image URL fix
            if (mode === 'html') {
                // look if prefix needs do be replaced
                content = mailUtil.replaceImagePrefix(content);
                // Remove wrapping div
                content = content.replace(/^<div\sid="ox-\S+">/, '').replace(/<\/div>$/, '');
            }

            return content;
        },

        parse: function (list) {
            return _(mailUtil.parseRecipients([].concat(list).join(', ')))
                .map(function (recipient) {
                    var typesuffix = mailUtil.getChannel(recipient[1]) === 'email' ? '' : mailUtil.getChannelSuffixes().msisdn;
                    return ['"' + recipient[0] + '"', recipient[1], typesuffix];
                });
        },

        getFailSave: function () {
            // a model may not be dirty anymore but still needs currenct data for the restore point (happens on autosave/save as draft)
            if (!this.forceNextFailSave && !this.dirty()) return false;
            this.forceNextFailSave = false;
            var content = this.get('attachments').at(0).get('content');
            // Fails silently if content size is over 512kb
            if (strings.size(content) > 524288) return false;
            this.trigger('needsync');
            var mail = this.toJSON();

            //remove share attachments, since they can not be restored
            delete mail.share_attachments;
            //remove local files, since they can not be restored
            delete mail.files;

            // Get flat attachments
            mail.attachments = this.attributes.attachments.toJSON();
            mail.attachments = _.filter(mail.attachments, function (attachment) {
                return attachment.group !== 'localFile';
            });

            _(mail.attachments).each(function (attachment) {
                if (attachment.content) {
                    attachment.content = attachment.content.replace(/<img[^>]*src=\\?"data:[^>]*>/gi, '');
                }
            });

            // special case #1: 'alternative'
            if (mail.preferredEditorMode === 'alternative') mail.content_type = mail.editorMode === 'html' ? 'text/html' : 'text/plain';

            return {
                description: gt('Mail') + ': ' + (mail.subject || gt('No subject')),
                point: mail
            };
        },

        getMail: function () {
            this.trigger('needsync');
            var result,
                attachmentCollection = this.get('attachments'),
                content = attachmentCollection.at(0).get('content');

            // fix inline images
            content = mailUtil.fixInlineImages(content);

            attachmentCollection.at(0).set('content', content, { silent: true });

            result = this.pick(
                'from',
                'to',
                'cc',
                'bcc',
                'headers',
                'reply_to',
                'subject',
                'priority',
                'vcard',
                'nested_msgs',
                'sendtype',
                'csid',
                'initial',
                'msgref',
                'disp_notification_to',
                'share_attachments',
                'security'
            );
            result = _.extend(result, {
                attachments:    _(attachmentCollection.mailAttachments()).reject(function (o) { return o.source === 'drive'; }),  // get all attachments without files from drive
                contacts_ids:   attachmentCollection.contactsIds(),      // flat cids for contacts_ids
                infostore_ids:  attachmentCollection.driveFiles(),       // get ids only for infostore_ids
                files:          attachmentCollection.localFiles()        // get fileObjs for locally attached files
            });

            // Drop empty values except for subject (may be empty), Numbers (priority, vcard) or Booleans (disp_notification_to)
            result = _.omit(result, function (value, key) {
                if (key === 'subject' || _.isNumber(value) || _.isBoolean(value)) return false;
                return _.isEmpty(value);
            });

            // remove display name from sender if necessary
            if (this.get('sendDisplayName') === false) {
                result.from[0][0] = null;
            }

            return result;

        },

        getMailForDraft: function () {
            var mail = this.getMail();

            if (_(mail.flags).isUndefined()) {
                mail.flags = mailAPI.FLAGS.DRAFT;
            } else if ((mail.data.flags & 4) === 0) {
                mail.flags += mailAPI.FLAGS.DRAFT;
            }

            return mail;
        },

        getMailForAutosave: function () {

            var mail = this.getMailForDraft();

            // Infostore attachments are not saved upon autosave anymore as we can't remove them properly later on
            // See Bug 54586
            if (mail.infostore_ids) delete mail.infostore_ids;

            return mail;
        },

        discard: function () {
            if (!this.get('autoDiscard')) return;
            // only delete autosaved drafts that are not saved manually and have a msgref
            if (this.get('autosavedAsDraft') && this.get('msgref')) mailAPI.remove([mailUtil.parseMsgref(mailAPI.separator, this.get('msgref'))]);
        },

        attachFiles: function attachFiles(files) {
            this.get('attachments').add(files);
        },

        keepDraftOnClose: function () {
            if (settings.get('features/deleteDraftOnClose') !== true) return false;
            return this.get('sendtype') === mailAPI.SENDTYPE.EDIT_DRAFT || (this.get('flags') & 4) > 0;
        }
    });

    return MailModel;
});<|MERGE_RESOLUTION|>--- conflicted
+++ resolved
@@ -109,13 +109,9 @@
                     if (settings.get(['customDisplayNames', address[1], 'overwrite'])) {
                         address[0] = settings.get(['customDisplayNames', address[1], 'name'], '');
                     }
-<<<<<<< HEAD
-                    address[0] = this.get('sendDisplayName') ? address[0] : null;
-=======
                     if (!settings.get('sendDisplayName', true)) {
                         address[0] = null;
                     }
->>>>>>> 1c74fb5d
                     this.set('from', [address]);
                 }.bind(this));
             }
