/**
 * This work is provided under the terms of the CREATIVE COMMONS PUBLIC
 * LICENSE. This work is protected by copyright and/or other applicable
 * law. Any use of the work other than as authorized under this license
 * or copyright law is prohibited.
 *
 * http://creativecommons.org/licenses/by-nc-sa/2.5/
 *
 * © 2012 Open-Xchange Inc., Tarrytown, NY, USA. info@open-xchange.com
 *
 * @author Francisco Laguna <francisco.laguna@open-xchange.com>
 */
define('io.ox/oauth/settings', [
    'io.ox/core/extensions',
    'io.ox/oauth/keychain',
    'io.ox/keychain/api',
    'io.ox/core/tk/dialogs',
<<<<<<< HEAD
    'gettext!io.ox/settings/oauth'
=======
    'gettext!io.ox/settings'
>>>>>>> 74174fc6
], function (ext, oauthKeychain, keychain, dialogs, gt) {

    'use strict';

    function OAuthAccountDetailExtension(serviceId) {
        this.id = serviceId;

        this.draw = function (args) {
            var $form,
                account = keychain.get(serviceId, args.data.id),
                $displayNameField,
                dialog;

            function closeDialog() {
                if (dialog) {
                    dialog.close();
                    dialog = null;
                }
            }

            function displaySuccess() {
                return function () {
                    // TODO: Once we know how to notify user about results
                    closeDialog();
                };
            }

            function displayError() {
                return function () {
                    // TODO: Once we know how to notify user about results
                };
            }

            function doSave() {
                if (account.displayName !== $displayNameField.val()) {
                    account.displayName = $displayNameField.val();
                    keychain.update(account).done(displaySuccess(gt('Changes have been saved.'))).fail(displayError(gt('Something went wrong saving your changes.')));
                }
                closeDialog();
            }

            function doReauthorize() {
                account.displayName = $displayNameField.val();
                keychain.submodules[serviceId].reauthorize(account).done(displaySuccess(gt('You have reauthorized this account.'))).fail(displayError(gt('Something went wrong reauthorizing the account.')));
            }

            $form = $('<div class="settings-detail-pane">').append(
                $('<legend class="sectiontitle">').text(gt('Account Settings')),
                $('<div class="form-horizontal">').append(
                    $('<div class="control-group">').append(
                        $('<label for="displayName">').text(gt('Display Name')),
                        $('<div class="controls">').append(
                            $displayNameField = $('<input type="text" name="displayName" class="form-control" tabindex="1">').val(account.displayName)
                        )
                    )
                )
            );

            dialog = new dialogs.ModalDialog();
            dialog
                .append($form)
                .addPrimaryButton('save', gt('Save'), 'save', { tabIndex: 1 })
                .addAlternativeButton('reauthorize', gt('Reauthorize'), 'reauthorize', { tabIndex: 1 })
                .addButton('cancel', gt('Cancel'), 'cancel', { tabIndex: 1 })
                .show()
                .done(function (action) {
                    if (action === 'save') {
                        doSave();
                    } else if (action === 'reauthorize') {
                        doReauthorize();
                    }
                });
        };
    }

    _(oauthKeychain.serviceIDs).each(function (serviceId) {
        ext.point('io.ox/settings/accounts/' + serviceId + '/settings/detail').extend(new OAuthAccountDetailExtension(serviceId));
    });

    return {};
});<|MERGE_RESOLUTION|>--- conflicted
+++ resolved
@@ -15,11 +15,7 @@
     'io.ox/oauth/keychain',
     'io.ox/keychain/api',
     'io.ox/core/tk/dialogs',
-<<<<<<< HEAD
-    'gettext!io.ox/settings/oauth'
-=======
     'gettext!io.ox/settings'
->>>>>>> 74174fc6
 ], function (ext, oauthKeychain, keychain, dialogs, gt) {
 
     'use strict';
