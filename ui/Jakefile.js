/**
 * All content on this website (including text, images, source code and any
 * other original works), unless otherwise noted, is licensed under a Creative
 * Commons License.
 *
 * http://creativecommons.org/licenses/by-nc-sa/2.5/
 *
 * Copyright (C) Open-Xchange Inc., 2011 Mail: info@open-xchange.com
 *
 * @author Viktor Pracht <viktor.pracht@open-xchange.com>
 */

var fs = require("fs");
var http = require("http");
var path = require("path");
var util = require("util");
var utils = require("./lib/build/fileutils");
var _ = require("./lib/underscore.js");
var jsp = require("./lib/uglify-js/uglify-js").parser;
var pro = require("./lib/uglify-js/uglify-js").uglify;
var ast = require("./lib/build/ast");
var i18n = require("./lib/build/i18n");
var rimraf = require("./lib/rimraf/rimraf");
var jshint = require("./lib/jshint").JSHINT;
var less = require("./lib/build/less");
var showdown = require('./lib/showdown/src/showdown');

console.info("Build path: " + utils.builddir);

function pad (n) { return n < 10 ? "0" + n : n; }
var t = utils.startTime;
var ver = (process.env.version || "7.0.0");
var rev = ver + "-" + (process.env.revision || "1");
version = rev + "." + t.getUTCFullYear() +
    pad(t.getUTCMonth() + 1) + pad(t.getUTCDate()) + "." +
    pad(t.getUTCHours()) + pad(t.getUTCMinutes()) +
    pad(t.getUTCSeconds());
console.info("Build version: " + version);

function envBoolean(name) {
    return /^\s*(?:on|yes|true|1)/i.test(process.env[name]);
}

var appName = process.env.appName || 'open-xchange-ui7';
var debug = envBoolean('debug');
if (debug) console.info("Debug mode: on");

utils.fileType("source").addHook("filter", utils.includeFilter);
utils.fileType("module").addHook("filter", utils.includeFilter);

// In case of parse errors, the actually parsed source is stored
// in tmp/errorfile.js
function catchParseErrors(f, data, name) {
    try {
        return f(data);
    } catch (e) {
        fs.writeFileSync('tmp/errorfile.js', data, 'utf8');
        fail('Parse error in ' + name + ' at ' + e.line + ':' +
             e.col + '\n' + e.message);
    }
}

// parses a string of JavaScript
function parse(data, name) {
    return catchParseErrors(function (data) {
        return jsp.parse(data, false, true);
    }, data, name);
}

var defineWalker = ast("define").asCall().walker();
var defineAsyncWalker = ast("define.async").asCall().walker();
var assertWalker = ast("assert").asCall().walker();
function jsFilter (data) {
    var self = this;
    if (data.substr(0, 11) !== "// NOJSHINT") {
        data = hint.call(this, data, this.getSrc);
    }

    var tree = parse(data, self.task.name);

    // Custom processing of the parsed AST

    var defineHooks = this.type.getHooks("define");
    var tree2 = ast.scanner(defineWalker, defineHandler)
                   .scanner(defineAsyncWalker, defineHandler);
    if (!debug) tree2 = tree2.scanner(assertWalker, assertHandler);
    tree = tree2.scan(pro.ast_add_scope(tree));

    function defineHandler(scope) {
        if (scope.refs.define !== undefined) return;
        var args = this[2];
        var name = _.detect(args, ast.is("string"));
        var filename = self.getSrc(this[0].start.line).name;
        var mod = filename.slice(5, -3);
        if (filename.slice(0, 5) === 'apps/' && (!name || name[1] !== mod)) {
            if (name === undefined) {
                var newName = parse('(' + JSON.stringify(mod) + ')',
                                    self.task.name)[1][0][1];
                return [this[0], this[1], [newName].concat(args)];
            } else {
                fail('Invalid module name: ' + (name ? name[1] : "''") +
                    ' should be ' + mod);
            }
        }
        var deps = _.detect(args, ast.is("array"));
        var f = _.detect(args, ast.is("function"));
        if (!name || !deps || !f) return;
        for (var i = 0; i < defineHooks.length; i++) {
            defineHooks[i].call(self, name, deps, f);
        }
    }
    function assertHandler(scope) {
        if (scope.refs.assert === undefined) return ['num', 0];
    }

    // UglifyJS
    if (debug) return data.slice(-1) === '\n' ? data : data + '\n';
    tree = pro.ast_lift_variables(tree);
    tree = pro.ast_mangle(tree, { defines: {
        STATIC_APPS: parse(process.env.STATIC_APPS || 'true')[1][0][1]
    } });
    tree = pro.ast_squeeze(tree, { make_seqs: false });
    // use split_lines
    return catchParseErrors(function (data) {
        return pro.split_lines(data, 500);
    }, pro.gen_code(tree, { })) + ';';
}
utils.fileType("source").addHook("filter", jsFilter)
    .addHook("define", i18n.potScanner);

var jshintOptions = {
    bitwise: false,
    browser: true,
    debug: debug,
    devel: true,
    eqeqeq: true,
    evil: true,
    forin: false,
    immed: true,
    loopfunc: false,
    nomen: false,
    onevar: false,
    plusplus: false,
    regexp: false,
    regexdash: true,
    shadow: true,
    strict: true,
    trailing: true,
    undef: true,
    validthis: true,
    white: true, // THIS IS TURNED ON - otherwise we have too many dirty check-ins
    predef: ['$', '_', 'Modernizr', 'define', 'require', 'requirejs', 'ox', 'assert',
             'include', 'doT', 'Backbone', 'BigScreen']
};

function hint (data, getSrc) {
    if (jshint(data, jshintOptions)) return data;
    fs.writeFileSync('tmp/errorfile.js', data, 'utf8');
    console.error(jshint.errors.length + " Errors:");
    for (var i = 0; i < jshint.errors.length; i++) {
        var e = jshint.errors[i];
        if (e) {
            var src = getSrc(e.line);
            console.error(src.name + ":" + (src.line) + ":" +
                    (e.character + 1) + ": " + e.reason);
            console.error(e.evidence);
            console.error(Array(e.character).join(" ") + "^");
        } else {
            console.error("Fatal error");
        }
    }
    fail("JSHint error");
}

//default task

desc('Builds the GUI');
utils.topLevelTask('default', ['buildApp'], function() {
    utils.summary('default')();
});

utils.copy(utils.list("html", [".htaccess", "blank.html", "busy.html", "favicon.ico"]));
utils.copy(utils.list("src/"));

<<<<<<< HEAD
//html
=======
// html
>>>>>>> fd7b14fa

function htmlFilter (data) {
    return data
        .replace(/@\s?version\s?@/g, version)
        .replace(/@base@/g, 'v=' + version);
}

function bodyFilter(data) {
    var body_lines = data.split(/\r?\n|\r/);
    for (var i = 0; i < body_lines.length; i++) {
        body_lines[i].replace(/data-i18n="([^"]*)"/g, function(match, msgid) {
            i18n.addMessage({
                msgid: msgid,
                locations: [{ name: "html/core_body.html", line: i + 1 }]
            }, "html/core_body.html");
        });
    }
    i18n.modules.add("io.ox/core/login", "html/core_body.html",
                     "html/core_body.html");
    return htmlFilter(data);
}

utils.copy(utils.list('html', 'core_head.html'),
    { to: 'tmp', filter: htmlFilter });
utils.copy(utils.list('html', 'core_body.html'),
    { to: 'tmp', filter: bodyFilter });
utils.concat('core', ['html/index.html'], { filter: utils.includeFilter });
utils.concat('signin', ['html/signin.html'], { filter: utils.includeFilter });
utils.concat('core.appcache', ['html/core.appcache'], { filter: htmlFilter });
utils.concat('signin.appcache', ['html/signin.appcache'], { filter: htmlFilter });

task('force');
_.each(_.map(['core', 'signin', 'core.appcache', 'signin.appcache'], utils.dest)
       .concat(['tmp/core_head.html', 'tmp/core_body.html']),
       function (name) { file(name, ['force']); });

//js

utils.concat("boot.js",
    [utils.string("// NOJSHINT\ndependencies = "), "tmp/dependencies.json",
     debug ? utils.string(';STATIC_APPS=(' +
                          (process.env.STATIC_APPS || 'true') + ');')
           : utils.string(';'),
     "src/plugins.js", "src/jquery.plugins.js", "apps/io.ox/core/gettext.js", "src/util.js", "src/boot.js"],
    { to: "tmp", type: "source" });


utils.concat("boot.js", [
        "lib/jquery.min.js",
        "lib/jquery.mobile.touch.min.js",
        "lib/underscore.js", // load this before require.js to keep global object
        "lib/require.js",
        "lib/require-fix.js",
        "lib/modernizr.js",
        "lib/jquery.lazyload.js",
        "lib/bigscreen.js",
        "lib/placeholder.min.js",
        //add backbone and dot.js may be a AMD-variant would be better
        "lib/backbone.js",
        "lib/backbone.modelbinder.js",
        "lib/backbone.collectionbinder.js",
        "lib/backbone.validation.js",
        "lib/backbone.custom.js",
        "lib/doT.js",
        "apps/io.ox/core/event.js",
        "apps/io.ox/core/http.js",
        "apps/io.ox/core/session.js",
        "apps/io.ox/core/gettext.js",
        "tmp/boot.js"]);

utils.concat("pre-core.js",
    utils.list("apps/io.ox/core", [
        "async.js", "extensions.js",
        "cache.js", "cache/*.js", // cache + cache storage layers
        "settings.js", // settings plugin
        "config.js",
        "tk/selection.js", "tk/vgrid.js", "tk/model.js", "tk/upload.js",
        "api/factory.js", "api/user.js", "api/resource.js", "api/group.js", "api/account.js",
        "api/folder.js", "api/apps.js", "desktop.js",
        "commons.js",
        "commons-folderview.js",
        "collection.js", "notifications.js", "date.js",
        "extPatterns/actions.js", "extPatterns/links.js",
        "extPatterns/stage.js"
    ]), { type: "source" }
);



// Twitter Bootstrap
utils.copy(utils.list("lib/bootstrap", ["css/bootstrap.min.css", "img/*"]),
    { to: utils.dest("apps/io.ox/core/bootstrap") });

// Concat styles of core and plugins
utils.concat( "bootstrap.min.css", ["lib/bootstrap/css/bootstrap.min.css", "lib/bootstrap-datepicker.css"],
        { to: utils.dest("apps/io.ox/core/bootstrap/css") });


// jQuery UI

utils.copy(utils.list("lib", ["jquery-ui.min.js", "jquery.mobile.touch.min.js"]),
    { to: utils.dest("apps/io.ox/core/tk") });

// Mediaelement.js

utils.copy(utils.list("lib", "mediaelement/"), {to: utils.dest("apps") });

// Ace editor

utils.copy(utils.list("lib", "ace/"), {to: utils.dest("apps")});

<<<<<<< HEAD
//time zone database
=======
// time zone database
>>>>>>> fd7b14fa

if (!path.existsSync("apps/io.ox/core/date/tz/zoneinfo")) {
    var zoneinfo = utils.dest("apps/io.ox/core/date/tz/zoneinfo");
    utils.file(zoneinfo, [], function() {
        if (!path.existsSync(zoneinfo)) {
            fs.symlinkSync("/usr/share/zoneinfo", zoneinfo);
        }
    });
}

// external apps

desc('Builds an external app\nParameter: appName');
utils.topLevelTask('app', ['buildApp'], utils.summary('app'));

// common task for external apps and the GUI

utils.topLevelTask('buildApp', ['ox.pot'], function () {
    utils.includes.save();
    i18n.modules.save();
});

i18n.modules.load("tmp/i18n.json");
utils.includes.load("tmp/includes.json");

// i18n

file("ox.pot", [utils.source("Jakefile.js")], function() {
    fs.writeFileSync(this.name,
        i18n.generatePOT(this.prereqs.slice(skipOxPotPrereqs)));
});
if (path.existsSync('html/core_body.html')) {
    file('ox.pot', ['tmp/core_body.html']);
}
var skipOxPotPrereqs = jake.Task['ox.pot'].prereqs.length;

directory("tmp/pot");
utils.fileType("source").addHook("handler", i18n.potHandler);
utils.fileType("module").addHook("handler", i18n.potHandler);

// module dependencies

var moduleDeps = {};
var depsPath = "tmp/dependencies.json";

utils.fileType("module").addHook("filter", jsFilter)
    .addHook("define", i18n.potScanner)
    .addHook("define", function(name, deps, f) {
        moduleDeps[name[1]] = _.pluck(deps[1], 1);
    })
    .addHook("handler", function(name) { file(depsPath, [name]); });

utils.concat("dependencies.json", [{
    getData: function() {
        if (path.existsSync(depsPath)) {
            var oldFile = fs.readFileSync(depsPath, "utf8");
            if (oldFile) {
                var oldDeps = JSON.parse(oldFile);
                for (var i in oldDeps) {
                    if (!(i in moduleDeps) &&
                        path.existsSync(path.join("apps", i + ".js")))
                    {
                        moduleDeps[i] = oldDeps[i];
                    }
                }
            }
        }
        return JSON.stringify(moduleDeps, null, 4);
    }
}], {
    filter: _.identity, // prevents binary mode, which erases target before calling getData
    to: "tmp"
});

// apps

var apps = _.groupBy(utils.list("apps/"), function (f) {
    var match = /\.(js)$/.exec(f);
    return match && match[1] || "rest";
});
if (apps.js) utils.copy(apps.js, { type: "module" });
if (apps.rest) utils.copy(apps.rest);

<<<<<<< HEAD
=======
// manifests

utils.merge(appName + '.manifest.json', utils.list('apps/**/manifest.json'), {
    merge: function (manifests, names) {
        var combinedManifest = [];
        _.each(manifests, function (m, i) {
            var prefix = /^apps\/(.*)\/manifest\.json$/.exec(names[i])[1] + '/';
            var data = null;
            try {
                data = new Function('return (' + m + ')')();
            } catch (e) {
                fail('Invalid manifest ' + names[i], e);
            }
            if (!_.isArray(data)) {
                data = [data];
            }
            _(data).each(function (entry) {
                if (!entry.path) {
                    if (entry.namespace) {
                        // Assume Plugin
                        if (path.existsSync("apps/" + prefix + "register.js")) {
                            entry.path = prefix + "register";
                        }
                    } else {
                        // Assume App
                        if (path.existsSync("apps/" + prefix + "main.js")) {
                            entry.path = prefix + "main";
                        }
                    }
                }
                combinedManifest.push(entry);
            });
        });
        return JSON.stringify(combinedManifest, null, debug ? 4 : null);
    }
});

>>>>>>> fd7b14fa
// doc task

desc("Developer documentation");
utils.topLevelTask("docs", [], utils.summary("docs"));

var titles = [];
function docFile(file, title) {
    filename = "doc/" + file + ".html";
    utils.concat(filename, ["doc/lib/header.html", filename,
                            "doc/lib/footer.html"], { filter: function(src) {
                                return new showdown.converter().makeHtml(src);
                            } });
    titles.push('<a href="' + file +'.html">' + title + '</a><br/>');
}

docFile("apache", "Apache Configuration");
docFile("demo", "Demo Steps");
docFile("extensions", "Extension Points");
docFile("libs", "External Libs");
docFile("features", "Features");
docFile("development_guide", "UI Development Style Guide");
docFile("vgrid", "VGrid");
docFile("i18n", "Internationalization");
docFile("date", "Date and Time");

var indexFiles = ["lib/header.html", "index.html",
    { getData: function() { return titles.join("\n"); } }, "lib/footer.html"];
indexFiles.dir = "doc";
utils.concat("doc/index.html", indexFiles);

utils.copy(utils.list("doc/lib", ["prettify.*", "default.css"]),
           { to: utils.dest("doc") });
utils.copyFile("lib/jquery.min.js", utils.dest("doc/jquery.min.js"));

// update-i18n task

require("./lib/build/cldr.js");

// msgmerge task

desc("Updates all .po files with the generated ox.pot");
task("merge", ["ox.pot"], function() {
    var files = _.without(utils.list("i18n/*.po"), "i18n/en_US.po");
    var count = files.length;
    for (var i = 0; i < files.length; i++) {
        utils.exec(["msgmerge", "-Us", "--backup=none", files[i], "ox.pot"],
            function() { if (!--count) complete(); });
    }
}, { async: true });

// module dependency visualization

function printTree(root, name, children) {
    var getName = typeof name != "string" ? name :
            function (node) { return node[name]; };
    var getChildren = typeof children != "string" ? children :
            function (node) { return node[children]; };
    print(root, "", "");
    function print(node, indent1, indent2) {
        console.log(indent1 + getName(node));
        var children = getChildren(node);
        var last = children.length - 1;
        for (var i = 0; i < last; i++) {
            print(children[i], indent2 + "├─", indent2 + "│ ");
        }
        if (last >= 0) print(children[last], indent2 + "└─", indent2 + "  ");
    }
}

desc("Prints module dependencies");
task("deps", [depsPath], function() {
    var deps = JSON.parse(fs.readFileSync(depsPath, "utf8"));
    for (var i in deps) deps[i] = { name: i, children: deps[i], parents: [] };
    _.each(deps, function(dep) {
        dep.children = _.map(dep.children, function(name) {
            var child = deps[name];
            if (!child) {
                child= deps[name] = { name: name, children: [], parents: [] };
            }
            child.parents.push(dep);
            return child;
        });
    });
    var down = "children", up = "parents";
    if (process.env.reverse) { t = down; down = up; up = t; }
    var root = process.env.root;
    if (root) {
        console.log("");
        if (root in deps) printTree(deps[process.env.root], "name", down);
    } else {
        _.each(deps, function(root) {
            if (!root[up].length) {
                console.log("");
                printTree(root, "name", down);
            }
        });
    }
});

// packaging

var distDest = process.env.destDir || "tmp/packaging";

directory(distDest, ["clean"]);

desc("Creates source packages");
task("dist", [distDest], function () {
    var toCopy = _.reject(fs.readdirSync("."), function(f) {
        return /^(tmp|ox.pot|build)$/.test(f);
    });
    var tarName = appName + '-' + ver;
    var debName = appName + '_' + ver;
    var dest = path.join(distDest, tarName);
    fs.mkdirSync(dest);
    utils.exec(["cp", "-r"].concat(toCopy, dest), tar);
    function tar(code) {
        if (code) return fail();
        utils.exec(['tar', 'cjf', debName + '.orig.tar.bz2', tarName],
                   { cwd: distDest }, dpkgSource);
    }
    function dpkgSource(code) {
        if (code) return fail();
        utils.exec(['dpkg-source', '-Zbzip2', '-b', tarName],
                   { cwd: distDest }, done);
    }
    function done(code) { if (code) return fail(); else complete(); }
}, {async: true });

// clean task

desc("Removes all generated files");
task("clean", [], function() {
    if (path.existsSync("ox.pot")) fs.unlinkSync("ox.pot");
    rimraf(distDest, rmTmp);
    function rmTmp() { rimraf("tmp", rmBuild); }
    function rmBuild() { rimraf(utils.builddir, complete); };
}, { async: true });

// task dependencies

desc("Shows the dependency chain between two Jake tasks");
task("jakedeps", [], function() {
    if (process.env.to) {
        if (!show(process.env.from, process.env.to)) console.log("Not found");
    } else {
        printTree(process.env.from, _.identity, function (name) {
            var task = jake.Task[name];
            return task ? task.prereqs : [];
        });
    }
    function show(from, to) {
        if (from == to) {
            console.log(from);
            return true;
        }
        if (!(from in jake.Task)) return false;
        var prereqs = jake.Task[from].prereqs;
        for (var i = 0; i < prereqs.length; i++) {
            if (show(prereqs[i], to)) {
                console.log(from);
                return true;
            }
        };
        return false;
    }
});

// verify documentation

desc('Verifies that all modules are documented');
utils.topLevelTask('verify-doc');
var extPoints = {};
utils.fileType('doc-source')
    .addHook('filter', utils.includeFilter)
    .addHook('filter', verifyDoc)
    .addHook('define', checkExtensions);
utils.concat('doc/extensionpoints.html', utils.list('apps/**/*.js'), {
    type: 'doc-source'
});
function verifyDoc(data) {
    var self = this;
    this.points = {};
    var defineHooks = this.type.getHooks('define');
    ast.scanner(defineWalker, defineHandler)
        .scanner(defineAsyncWalker, defineHandler)
        .scan(pro.ast_add_scope(parse(data, self.task.name)));
    function defineHandler(scope) {
        if (scope.refs.define !== undefined) return;
        var args = this[2];
        var name = _.detect(args, ast.is('string'));
        var deps = _.detect(args, ast.is('array'));
        var f = _.detect(args, ast.is('function'));
        if (!name || !deps || !f) return;
        for (var i = 0; i < defineHooks.length; i++) {
            defineHooks[i].call(self, name, deps, f);
        }
    }
    var pointlist = [];
    for (var i in this.points) pointlist.push(i);
    pointlist.sort();
    return '<!doctype html>\n' +
        '<html><head><title>Extension points</title></head><body><ul>\n' +
        _.map(pointlist, function (id) { return '<li>' + id + '</li>'; })
            .join('\n') +
        '</ul></body></html>\n';
}
function warn(message, src) {
    console.warn(
        ["WARNING: ", message, "\n  at ", src.name, ":", src.line].join(""));
}
var extWalker = _.memoize(function (apiName) {
    return ast(apiName + '.point').asCall().walker();
});
function checkExtensions(name, deps, f) {
    var extIndex = _(_(deps[1]).pluck(1)).indexOf('io.ox/core/extensions');
    if (extIndex < 0) return;
    var self = this;
    var apiName = f[2][extIndex];
    var fScope = f[3].scope;
    ast.scanner(extWalker(apiName), function (scope) {
        if (scope.refs[apiName] !== fScope) return;
        var args = this[2];
        if (args.length !== 1) {
            console.warn('extension.point should have 1 parameter');
            return;
        }
        if (!pro.when_constant(args[0], checkPoint)) {
            warn('Can\'t evaluate id of extension point',
                 self.getSrc(args[0][0].start.line + 1));
            return;
        }
    }).scan(f);
    function checkPoint(id) { return self.points[id[1]] = true; }
}<|MERGE_RESOLUTION|>--- conflicted
+++ resolved
@@ -182,11 +182,7 @@
 utils.copy(utils.list("html", [".htaccess", "blank.html", "busy.html", "favicon.ico"]));
 utils.copy(utils.list("src/"));
 
-<<<<<<< HEAD
 //html
-=======
-// html
->>>>>>> fd7b14fa
 
 function htmlFilter (data) {
     return data
@@ -298,11 +294,7 @@
 
 utils.copy(utils.list("lib", "ace/"), {to: utils.dest("apps")});
 
-<<<<<<< HEAD
 //time zone database
-=======
-// time zone database
->>>>>>> fd7b14fa
 
 if (!path.existsSync("apps/io.ox/core/date/tz/zoneinfo")) {
     var zoneinfo = utils.dest("apps/io.ox/core/date/tz/zoneinfo");
@@ -386,8 +378,6 @@
 if (apps.js) utils.copy(apps.js, { type: "module" });
 if (apps.rest) utils.copy(apps.rest);
 
-<<<<<<< HEAD
-=======
 // manifests
 
 utils.merge(appName + '.manifest.json', utils.list('apps/**/manifest.json'), {
@@ -425,7 +415,6 @@
     }
 });
 
->>>>>>> fd7b14fa
 // doc task
 
 desc("Developer documentation");
