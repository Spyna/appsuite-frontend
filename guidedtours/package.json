--- conflicted
+++ resolved
@@ -1,10 +1,6 @@
 {
   "name": "open-xchange-guidedtours",
-<<<<<<< HEAD
-  "version": "7.8.4-11",
-=======
   "version": "7.8.4-12",
->>>>>>> 5b33903a
   "repository": {
     "type": "git",
     "url": "https://code.open-xchange.com/git/wd/frontend/web"
