msgid ""
msgstr ""
"Project-Id-Version: open-xchange-appsuite\n"
"POT-Creation-Date: \n"
"PO-Revision-Date: 2015-02-17 12:39+0000\n"
"Last-Translator: Xavier <xavier.pons@uib.es>\n"
"Language-Team: Catalan <EMAIL>\n"
"Language: ca_ES\n"
"MIME-Version: 1.0\n"
"Content-Type: text/plain; charset=UTF-8\n"
"Content-Transfer-Encoding: 8bit\n"
"Plural-Forms: nplurals=2; plural=(n != 1);\n"
"X-Generator: Pootle 2.5.1.1\n"
"X-POOTLE-MTIME: 1424176793.000000\n"

#. File size
#. %1$d is the number
#. %2$s is the unit (B, KB, MB etc.)
#: apps/io.ox/core/strings.js:63 module:io.ox/core
msgid "%1$d %2$s"
msgstr "%1$d %2$s"

#: apps/io.ox/calendar/util.js:307 module:io.ox/calendar
msgid "%1$d Day"
msgid_plural "%1$d Days"
msgstr[0] "%1$d dia"
msgstr[1] "%1$d dies"

#: apps/io.ox/calendar/util.js:303 module:io.ox/calendar
msgid "%1$d Hour"
msgid_plural "%1$d Hours"
msgstr[0] "%1$d hora"
msgstr[1] "%1$d hores"

#: apps/io.ox/calendar/util.js:299 module:io.ox/calendar
msgid "%1$d Minute"
msgid_plural "%1$d Minutes"
msgstr[0] "%1$d minut"
msgstr[1] "%1$d minuts"

#: apps/io.ox/calendar/util.js:311 module:io.ox/calendar
msgid "%1$d Week"
msgid_plural "%1$d Weeks"
msgstr[0] "%1$d setmana"
msgstr[1] "%1$d setmanes"

#: apps/io.ox/core/attachments/view.js:117 module:io.ox/core
msgid "%1$d attachment"
msgid_plural "%1$d attachments"
msgstr[0] "%1$d adjunt"
msgstr[1] "%1$d adjunts"

#. General duration (nominative case): X days, Y hours and Z minutes
#. %1$d is the number of days
#. %2$s is the text for the remainder of the last day
#: apps/io.ox/core/date.js:142 module:io.ox/core
#, c-format
msgid "%1$d day, %2$s"
msgid_plural "%1$d days, %2$s"
msgstr[0] "%1$d dia, %2$s"
msgstr[1] "%1$d dies, %2$s"

#. Reminder (objective case): in X days, Y hours and Z minutes
#. %1$d is the number of days
#. %2$s is the text for the remainder of the last day
#: apps/io.ox/core/date.js:137 module:io.ox/core
#, c-format
msgctxt "in"
msgid "%1$d day, %2$s"
msgid_plural "%1$d days, %2$s"
msgstr[0] "%1$d dia, %2$s"
msgstr[1] "%1$d dies, %2$s"

#: apps/plugins/portal/recentfiles/register.js:74 module:plugins/portal
msgid "%1$d files has been changed recently"
msgstr "Heu modificat %1$d fitxers recentment"

#. General duration (nominative case): X hours and Y minutes
#. %1$d is the number of hours
#. %2$s is the text for the remainder of the last hour
#: apps/io.ox/core/date.js:174 module:io.ox/core
#, c-format
msgid "%1$d hour and %2$s"
msgid_plural "%1$d hours and %2$s"
msgstr[0] "%1$d hour i %2$s"
msgstr[1] "%1$d hores i %2$s"

#. Reminder (objective case): in X hours and Y minutes
#. %1$d is the number of hours
#. %2$s is the text for the remainder of the last hour
#: apps/io.ox/core/date.js:169 module:io.ox/core
#, c-format
msgctxt "in"
msgid "%1$d hour and %2$s"
msgid_plural "%1$d hours and %2$s"
msgstr[0] "%1$d hora i %2$s"
msgstr[1] "%1$d hores i %2$s"

#: apps/io.ox/core/commons.js:105 module:io.ox/core
#, fuzzy
#| msgid "%1$d selected"
msgid "%1$d item selected"
msgid_plural "%1$d items selected"
msgstr[0] "%1$d de seleccionats"
msgstr[1] "%1$d de seleccionats"

#. %1$d is the number of members
#: apps/plugins/administration/groups/settings/pane.js:141 module:io.ox/core
#, fuzzy
#| msgid "%1$d Week"
#| msgid_plural "%1$d Weeks"
msgid "%1$d member"
msgid_plural "%1$d members"
msgstr[0] "%1$d setmana"
msgstr[1] "%1$d setmanes"

#: apps/io.ox/mail/threadview.js:108 module:io.ox/mail
msgid "%1$d messages in this conversation"
msgstr "%1$d missatges en aquesta conversa"

#: apps/io.ox/mail/main.js:623 module:io.ox/mail
msgid "%1$d messages selected"
msgstr "%1$d missatges seleccionats"

#. %1$d number of notifications
#: apps/io.ox/core/notifications.js:36 module:io.ox/core
#, fuzzy, c-format
#| msgid "You have %1$d notification."
#| msgid_plural "You have %1$d notifications."
msgid "%1$d notification."
msgid_plural "%1$d notifications."
msgstr[0] "Teniu %1$d notificació."
msgstr[1] "Teniu %1$d notificacions."

#. This is a short version of "x messages selected", will be used in mobile mail list view
#: apps/io.ox/mail/main.js:641 module:io.ox/mail
msgid "%1$d selected"
msgstr "%1$d de seleccionats"

#. Format of addresses
#. %1$s is the street
#. %2$s is the postal code
#. %3$s is the city
#. %4$s is the state
#. %5$s is the country
#: apps/io.ox/contacts/edit/view-form.js:138 module:io.ox/contacts
#: apps/io.ox/contacts/view-detail.js:408
#: apps/plugins/halo/xing/register.js:68 module:plugins/portal
msgid ""
"%1$s\n"
"%2$s %3$s\n"
"%4$s\n"
"%5$s"
msgstr ""
"%1$s\n"
"%2$s %3$s\n"
"%4$s\n"
"%5$s"

<<<<<<< HEAD
#: apps/io.ox/settings/main.js:296 module:io.ox/core
=======
#: apps/io.ox/settings/main.js:295 module:io.ox/core
#, fuzzy
#| msgctxt "mail address"
#| msgid "%1$s %2$s"
>>>>>>> c45ebd3d
msgid "%1$s %2$s"
msgstr "%1$s %2$s"

#. Name in mail addresses
#. %1$s is the first name
#. %2$s is the last name
#: apps/io.ox/contacts/util.js:178 module:io.ox/contacts
msgctxt "mail address"
msgid "%1$s %2$s"
msgstr "%1$s %2$s"

#. Title of the browser window
#. %1$s is the name of the page, e.g. OX App Suite
#. %2$s is the title of the active app, e.g. Calendar
#: apps/io.ox/core/desktop.js:1097 module:io.ox/core
#: apps/io.ox/core/desktop.js:1266
msgctxt "window title"
msgid "%1$s %2$s"
msgstr "%1$s %2$s"

#. %1$s Appointment title
#. %2$s Appointment date
#. %3$s Appointment time
#. %4$s Appointment location
#. %5$s Appointment Organizer
#: apps/plugins/notifications/calendar/register.js:72
#: module:plugins/notifications
#, fuzzy, c-format
#| msgid ""
#| "%1$s\n"
#| "%2$s %3$s\n"
#| "%4$s\n"
#| "%5$s"
msgid "%1$s %2$s %3$s %4$s %5$s."
msgstr ""
"%1$s\n"
"%2$s %3$s\n"
"%4$s\n"
"%5$s"

#. %1$s Appointment title
#. %2$s Appointment date
#. %3$s Appointment time
#. %4$s Appointment location
#: apps/io.ox/core/tk/reminder-util.js:109 module:io.ox/core
#, fuzzy, c-format
#| msgid ""
#| "%1$s\n"
#| "%2$s %3$s\n"
#| "%4$s\n"
#| "%5$s"
msgid "%1$s %2$s %3$s %4$s."
msgstr ""
"%1$s\n"
"%2$s %3$s\n"
"%4$s\n"
"%5$s"

#. %1$s task title
#. %2$s task end date
#. %3$s task status
#: apps/io.ox/core/tk/reminder-util.js:96 module:io.ox/core
#: apps/plugins/notifications/tasks/register.js:530
#: module:plugins/notifications
#, fuzzy, c-format
#| msgid "%3$s %2$s, %1$s"
msgid "%1$s %2$s %3$s."
msgstr "%3$s %2$s, %1$s"

#. %1$s task title
#. %2$s task end date
#: apps/plugins/notifications/tasks/register.js:54
#: module:plugins/notifications
#, fuzzy, c-format
#| msgctxt "mail address"
#| msgid "%1$s %2$s"
msgid "%1$s %2$s."
msgstr "%1$s %2$s"

#. add confirmation status behind appointment title
#. %1$s = apppintment title
#: apps/io.ox/calendar/month/view.js:371 module:io.ox/calendar
#: apps/io.ox/calendar/week/view.js:1751
#, c-format
msgid "%1$s (Tentative)"
msgstr "%1$s (Provisional)"

#. %1$s is the employee position or status, e.g. student
#. %2$s is the employer name, e.g. University of Meinerzhagen-Valbert
#: apps/plugins/halo/xing/register.js:180 module:plugins/portal
msgid "%1$s at %2$s"
msgstr "%1$s a %2$s"

#: apps/plugins/portal/xing/activities.js:126 module:plugins/portal
msgid "%1$s changed their status:"
msgstr "%1$s ha canviat el seu estat:"

#: apps/plugins/portal/xing/activities.js:145 module:plugins/portal
msgid "%1$s has a new contact:"
msgstr "%1$s té un contacte nou:"

#: apps/plugins/portal/xing/activities.js:158 module:plugins/portal
msgid "%1$s has new contacts:"
msgstr "%1$s té contactes nous:"

#: apps/plugins/portal/linkedIn/register.js:152 module:plugins/portal
msgid "%1$s is a new contact"
msgstr "%1$s és un nou contacte"

#: apps/plugins/portal/linkedIn/register.js:126 module:plugins/portal
msgid "%1$s is now connected with %2$s"
msgstr "%1$s es troba connectat amb %2$s"

#. %1$s is the number of mails in use
#. %2$s is the max number of mails
#. %1$s is the storagespace in use
#. %2$s is the max storagespace
#: apps/plugins/portal/quota/register.js:133 module:plugins/portal
#: apps/plugins/portal/quota/register.js:143
#, c-format
msgid "%1$s of %2$s"
msgstr "%1$s de %2$s"

#: apps/plugins/portal/xing/activities.js:104 module:plugins/portal
msgid "%1$s posted a link:"
msgstr "%1$s ha publicat un enllaç:"

#: apps/plugins/portal/xing/activities.js:176 module:plugins/portal
msgid "%1$s posted a new activity:"
msgstr "%1$s ha publicat una nova activitat:"

#: apps/plugins/portal/xing/activities.js:82 module:plugins/portal
msgid "%1$s recommends this link:"
msgstr "%1$s recomana aquest enllaç:"

#. date intervals for screenreaders
#. please keep the 'to' do not use dashes here because this text will be spoken by the screenreaders
#. %1$s is the start date
#. %2$s is the end date
#. Time intervals for screenreaders
#. %1$s is the start time
#. %2$s is the end time
#: apps/io.ox/calendar/util.js:253 module:io.ox/calendar
#: apps/io.ox/calendar/util.js:358
#, fuzzy, c-format
#| msgid "%1$s at %2$s"
msgid "%1$s to %2$s"
msgstr "%1$s a %2$s"

#: apps/plugins/portal/xing/activities.js:193 module:plugins/portal
#: apps/plugins/portal/xing/activities.js:210
msgid "%1$s updated their profile:"
msgstr "%1$s ha actualitzat el seu perfil:"

#. A11y for an action button, read the display name and the action
#. %1$s is the displayable name of the signature
#. %2$s is the action: one of the msgids "(Default)", "Edit", "Delete" or "Set as default"
#: apps/io.ox/mail/settings/signatures/register.js:373 module:io.ox/mail
#: apps/io.ox/mail/settings/signatures/register.js:378
#: apps/io.ox/mail/settings/signatures/register.js:383
#, fuzzy
#| msgctxt "mail address"
#| msgid "%1$s %2$s"
msgid "%1$s, %2$s"
msgstr "%1$s %2$s"

#. Name without title
#. %1$s is the first name
#. %2$s is the last name
#: apps/io.ox/contacts/util.js:106 module:io.ox/contacts
msgid "%2$s, %1$s"
msgstr "%2$s, %1$s"

#. Name with title
#. %1$s is the first name
#. %2$s is the last name
#. %3$s is the title
#: apps/io.ox/contacts/util.js:102 module:io.ox/contacts
msgid "%3$s %2$s, %1$s"
msgstr "%3$s %2$s, %1$s"

#. General duration (nominative case): X days
#. %d is the number of days
#: apps/io.ox/calendar/util.js:333 module:io.ox/calendar
#: apps/io.ox/core/date.js:128 module:io.ox/core
#, c-format
msgid "%d day"
msgid_plural "%d days"
msgstr[0] "%d dia"
msgstr[1] "%d dies"

#. Reminder (objective case): in X days
#. %d is the number of days
#: apps/io.ox/core/date.js:124 module:io.ox/core
#, c-format
msgctxt "in"
msgid "%d day"
msgid_plural "%d days"
msgstr[0] "%d dia"
msgstr[1] "%d dies"

#. General duration (nominative case): X hours
#. %d is the number of hours
#: apps/io.ox/core/date.js:160 module:io.ox/core
#, c-format
msgid "%d hour"
msgid_plural "%d hours"
msgstr[0] "%d hora"
msgstr[1] "%d hores"

#. Reminder (objective case): in X hours
#. %d is the number of hours
#: apps/io.ox/core/date.js:156 module:io.ox/core
#, c-format
msgctxt "in"
msgid "%d hour"
msgid_plural "%d hours"
msgstr[0] "%d hora"
msgstr[1] "%d hores"

#. General duration (nominative case): X minutes
#. %d is the number of minutes
#: apps/io.ox/core/date.js:186 module:io.ox/core
#, c-format
msgid "%d minute"
msgid_plural "%d minutes"
msgstr[0] "%d minut"
msgstr[1] "%d minuts"

#. Reminder (objective case): in X minutes
#. %d is the number of minutes
#: apps/io.ox/core/date.js:182 module:io.ox/core
#, c-format
msgctxt "in"
msgid "%d minute"
msgid_plural "%d minutes"
msgstr[0] "%d minut"
msgstr[1] "%d minuts"

#. General duration (nominative case): X weeks
#. %d is the number of weeks
#: apps/io.ox/core/date.js:109 module:io.ox/core
#, c-format
msgid "%d week"
msgid_plural "%d weeks"
msgstr[0] "%d setmana"
msgstr[1] "%d setmanes"

#. Reminder (objective case): in X weeks
#. %d is the number of weeks
#: apps/io.ox/core/date.js:105 module:io.ox/core
#, c-format
msgctxt "in"
msgid "%d week"
msgid_plural "%d weeks"
msgstr[0] "%d setmana"
msgstr[1] "%d setmanes"

#: apps/io.ox/core/settings/downloads/pane.js:140 module:io.ox/core
msgid "%s client for Android"
msgstr "Client %s per a Android"

#: apps/io.ox/core/settings/downloads/pane.js:130 module:io.ox/core
msgid "%s client for Mac OS"
msgstr "Client %s per a Mac OS"

#: apps/io.ox/core/settings/downloads/pane.js:122 module:io.ox/core
msgid "%s client for Windows (Installation via the OX Updater)"
msgstr "Client %s per a Windows (Instal·lació via OX Updater)"

#: apps/io.ox/core/settings/downloads/pane.js:135 module:io.ox/core
msgid "%s client for iOS"
msgstr "Client %s per a iOS"

#: apps/plugins/portal/oxdriveclients/register.js:129 module:plugins/portal
msgid "%s is also available for other platforms:"
msgstr "%s està també disponible per a altres plataformes:"

#. This signature is set as default
#: apps/io.ox/mail/settings/signatures/register.js:366 module:io.ox/mail
#: apps/io.ox/mail/settings/signatures/register.js:374
#: apps/io.ox/mail/settings/signatures/register.js:473
msgid "(Default)"
msgstr "(Predeterminada)"

#: apps/io.ox/calendar/settings/pane.js:52 module:io.ox/calendar
msgid "0 minutes"
msgstr "0 minuts"

#: apps/io.ox/calendar/settings/pane.js:62 module:io.ox/calendar
msgid "1 day"
msgstr "1 dia"

#: apps/plugins/portal/recentfiles/register.js:72 module:plugins/portal
msgid "1 file has been changed recently"
msgstr "Heu modificat 1 fitxer recentment"

#: apps/io.ox/calendar/settings/pane.js:56 module:io.ox/calendar
msgid "1 hour"
msgstr "1 hora"

#: apps/io.ox/core/tk/list-dnd.js:32 module:io.ox/core
#: apps/io.ox/core/tk/selection.js:35
msgid "1 item"
msgid_plural "%1$d items"
msgstr[0] "1 element"
msgstr[1] "%1$s elements"

#: apps/io.ox/mail/settings/pane.js:49 module:io.ox/mail
msgid "1 minute"
msgstr "1 minut"

#: apps/io.ox/calendar/settings/pane.js:68 module:io.ox/calendar
msgid "1 week"
msgstr "1 setmana"

#: apps/io.ox/core/settings/pane.js:143 module:io.ox/core
#: apps/io.ox/core/settings/pane.js:210 apps/io.ox/mail/settings/pane.js:52
#: module:io.ox/mail
msgid "10 minutes"
msgstr "10 minuts"

#. Quota maxed out; 100%
#: apps/plugins/portal/quota/register.js:135 module:plugins/portal
#: apps/plugins/portal/quota/register.js:145
msgid "100%"
msgstr "100%"

#: apps/io.ox/calendar/settings/pane.js:61 module:io.ox/calendar
msgid "12 hour"
msgstr "12 hores"

#: apps/io.ox/calendar/settings/pane.js:53 module:io.ox/calendar
#: apps/io.ox/core/settings/pane.js:144 module:io.ox/core
#: apps/io.ox/core/settings/pane.js:211
msgid "15 minutes"
msgstr "15 minuts"

#: apps/io.ox/calendar/settings/pane.js:63 module:io.ox/calendar
msgid "2 days"
msgstr "2 dies"

#: apps/io.ox/calendar/settings/pane.js:57 module:io.ox/calendar
msgid "2 hour"
msgstr "2 hores"

#: apps/io.ox/calendar/settings/pane.js:69 module:io.ox/calendar
msgid "2 weeks"
msgstr "2 setmanes"

#: apps/io.ox/calendar/settings/pane.js:64 module:io.ox/calendar
msgid "3 days"
msgstr "3 dies"

#: apps/io.ox/mail/settings/pane.js:50 module:io.ox/mail
msgid "3 minutes"
msgstr "3 minuts"

#: apps/io.ox/calendar/settings/pane.js:70 module:io.ox/calendar
msgid "3 weeks"
msgstr "3 setmanes"

#: apps/io.ox/calendar/settings/pane.js:54 module:io.ox/calendar
#: apps/io.ox/core/settings/pane.js:145 module:io.ox/core
#: apps/io.ox/core/settings/pane.js:212
msgid "30 minutes"
msgstr "30 minuts"

#: apps/io.ox/calendar/settings/pane.js:65 module:io.ox/calendar
msgid "4 days"
msgstr "4 dies"

#: apps/io.ox/calendar/settings/pane.js:58 module:io.ox/calendar
msgid "4 hour"
msgstr "4 hores"

#: apps/io.ox/calendar/settings/pane.js:71 module:io.ox/calendar
msgid "4 weeks"
msgstr "4 setmanes"

#: apps/io.ox/calendar/settings/pane.js:55 module:io.ox/calendar
msgid "45 minutes"
msgstr "45 minuts"

#: apps/io.ox/calendar/settings/pane.js:66 module:io.ox/calendar
msgid "5 days"
msgstr "5 dies"

#: apps/io.ox/core/settings/pane.js:142 module:io.ox/core
#: apps/io.ox/core/settings/pane.js:209 apps/io.ox/mail/settings/pane.js:51
#: module:io.ox/mail
msgid "5 minutes"
msgstr "5 minuts"

#: apps/io.ox/calendar/settings/pane.js:67 module:io.ox/calendar
msgid "6 days"
msgstr "6 dies"

#: apps/io.ox/calendar/settings/pane.js:59 module:io.ox/calendar
msgid "6 hour"
msgstr "6 hores"

#: apps/io.ox/calendar/settings/pane.js:60 module:io.ox/calendar
msgid "8 hour"
msgstr "8 hores"

#: apps/io.ox/core/commons.js:53 module:io.ox/core
msgid "<b>%1$d</b> elements selected"
msgstr "<b>%1$d</b> elements seleccionats"

#. read receipt; German "Lesebestätigung"
#: apps/io.ox/mail/common-extensions.js:525 module:io.ox/mail
msgid "A read receipt has been sent"
msgstr "N'heu enviat una confirmació de lectura"

#: apps/io.ox/core/pubsub/settings/pane.js:321 module:io.ox/core/pubsub
msgid ""
"A refresh takes some time, so please be patient, while the refresh runs in "
"the background. Only one refresh per subscription and per session is allowed."
msgstr ""
"Una actualització requereix cert temps així que, per favor, sigueu pacients "
"mentre es du a terme en segon pla. Només es permet una actualització per "
"subscripció i sessió."

#: apps/io.ox/tasks/actions.js:168 module:io.ox/tasks
msgid "A severe error occurred!"
msgstr "S'ha produït un error greu!"

#: apps/io.ox/core/main.js:890 module:io.ox/core
msgid "About"
msgstr "Quant a"

#: apps/io.ox/calendar/edit/template.js:287 module:io.ox/calendar/edit/main
#: apps/io.ox/calendar/util.js:30 module:io.ox/calendar
msgid "Absent"
msgstr "Absent"

#: apps/io.ox/calendar/acceptdeny.js:104 module:io.ox/calendar
#: apps/io.ox/calendar/invitations/register.js:27 module:io.ox/calendar/main
#: apps/io.ox/calendar/invitations/register.js:29
#: apps/io.ox/calendar/invitations/register.js:31
#: apps/plugins/portal/xing/register.js:115 module:plugins/portal
msgid "Accept"
msgstr "Accepta"

#: apps/plugins/notifications/calendar/register.js:87
#: module:plugins/notifications
msgid "Accept / Decline"
msgstr "Accepta / Rebutja"

#: apps/io.ox/calendar/invitations/register.js:28 module:io.ox/calendar/main
#: apps/io.ox/calendar/invitations/register.js:32
msgid "Accept changes"
msgstr "Accepta els canvis"

#: apps/plugins/notifications/calendar/register.js:89
#: module:plugins/notifications
#: apps/plugins/notifications/tasks/register.js:548
msgid "Accept invitation"
msgstr "Accepta el convit"

#: apps/plugins/notifications/tasks/register.js:546
#: module:plugins/notifications
msgid "Accept/Decline"
msgstr "Accepta/Rebutja"

#: apps/io.ox/calendar/print.js:196 module:io.ox/calendar
#: apps/io.ox/tasks/print.js:92 module:io.ox/tasks
msgid "Accepted"
msgstr "Acceptat"

#: apps/io.ox/files/guidance/main.js:95 module:io.ox/files
msgctxt "help"
msgid "Accessing Files with WebDAV"
msgstr "Accés a fitxers amb WebDAV"

#: apps/io.ox/core/api/folder.js:72 module:io.ox/core
#: apps/io.ox/core/folder/api.js:275
msgid "Accessing global address book is not permitted"
msgstr "L'accés a la llibreta d'adreces global no està permès"

#: apps/io.ox/core/pubsub/subscriptions.js:252 module:io.ox/core/pubsub
#: apps/plugins/portal/mail/register.js:195 module:plugins/portal
msgid "Account"
msgstr "Compte"

#: apps/io.ox/oauth/settings.js:66 module:io.ox/settings/oauth
msgid "Account Settings"
msgstr "Preferències del compte"

#: apps/io.ox/mail/accounts/settings.js:334
#: module:io.ox/mail/accounts/settings apps/io.ox/oauth/keychain.js:120
#: module:io.ox/core
msgid "Account added successfully"
msgstr "Compte afegit satisfactòriament"

#: apps/io.ox/mail/accounts/view-form.js:590 module:io.ox/settings
msgid "Account name"
msgstr "Nom del compte"

#: apps/io.ox/mail/accounts/view-form.js:586 module:io.ox/settings
msgid "Account settings"
msgstr "Preferències del compte"

#: apps/io.ox/mail/accounts/settings.js:71 module:io.ox/mail/accounts/settings
#, fuzzy
#| msgid ""
#| "Account settings could not be saved. Please take a look at the "
#| "annotations in the form."
msgid ""
"Account settings could not be saved. Please take a look at the annotations "
"in the form. "
msgstr ""
"No s'han pogut desar els ajustaments del compte. Per favor, feu un cop d'ull "
"a les notes del formulari."

#: apps/io.ox/mail/accounts/view-form.js:279 module:io.ox/settings
msgid "Account updated"
msgstr "Compte actualitzat"

#. search: actions when in search mode e.g. close search
#: apps/io.ox/backbone/mini-views/toolbar.js:41 module:io.ox/core
#: apps/io.ox/calendar/mobile-toolbar-actions.js:131 module:io.ox/calendar
#: apps/io.ox/contacts/mobile-toolbar-actions.js:116 module:io.ox/mail
#: apps/io.ox/core/desktop.js:1474 apps/io.ox/core/extPatterns/links.js:360
#: apps/io.ox/core/extPatterns/links.js:362
#: apps/io.ox/core/extPatterns/links.js:371
#: apps/io.ox/files/mobile-toolbar-actions.js:86
#: apps/io.ox/files/mobile-toolbar-actions.js:111
#: apps/io.ox/files/mobile-toolbar-actions.js:124
#: apps/io.ox/mail/detail/view.js:97 apps/io.ox/mail/detail/view.js:98
#: apps/io.ox/mail/mailfilter/settings/filter/view-form.js:747
#: module:io.ox/settings/settings
#: apps/io.ox/mail/mobile-toolbar-actions.js:140
#: apps/io.ox/mail/mobile-toolbar-actions.js:141
#: apps/io.ox/tasks/mobile-toolbar-actions.js:110 module:io.ox/tasks
msgid "Actions"
msgstr "Accions"

#: apps/io.ox/tasks/edit/view-template.js:635 module:io.ox/tasks/edit
#: apps/io.ox/tasks/print.js:99 module:io.ox/tasks
#: apps/io.ox/tasks/view-detail.js:119
msgid "Actual costs"
msgstr "Costs reals"

#: apps/io.ox/tasks/edit/view-template.js:612 module:io.ox/tasks/edit
#: apps/io.ox/tasks/print.js:97 module:io.ox/tasks
#: apps/io.ox/tasks/view-detail.js:117
msgid "Actual duration in minutes"
msgstr "Durada real en minuts"

#: apps/io.ox/core/folder/actions/add.js:100 module:io.ox/core
#: apps/io.ox/mail/accounts/settings.js:280
#: module:io.ox/mail/accounts/settings
#: apps/io.ox/mail/compose/extensions.js:328 module:io.ox/mail
#: apps/io.ox/mail/write/view-main.js:604
msgid "Add"
msgstr "Afegeix"

#: apps/io.ox/mail/write/view-main.js:548 module:io.ox/mail
#, fuzzy
#| msgid "Add attachments"
msgid "Add Attachment"
msgstr "Afegeix-hi adjunts"

#: apps/io.ox/settings/accounts/settings/pane.js:82
#: module:io.ox/settings/accounts
msgid "Add account"
msgstr "Afegeix compte"

#: apps/io.ox/mail/mailfilter/settings/filter/view-form.js:761
#: module:io.ox/settings/settings
msgid "Add action"
msgstr "Afegeix-hi una acció"

#: apps/io.ox/mail/compose/extensions.js:330 module:io.ox/mail
msgid "Add attachments"
msgstr "Afegeix-hi adjunts"

#: apps/io.ox/core/pubsub/publications.js:304 module:io.ox/core/pubsub
#, fuzzy
#| msgid "Add new rule"
msgid "Add cipher code"
msgstr "Afegeix una nova regla"

#: apps/io.ox/mail/mailfilter/settings/filter/view-form.js:756
#: module:io.ox/settings/settings
msgid "Add condition"
msgstr "Afegeix-hi una condició"

#: apps/io.ox/contacts/actions.js:642 module:io.ox/contacts
#: apps/io.ox/contacts/distrib/create-dist-view.js:93
#: apps/io.ox/contacts/distrib/create-dist-view.js:95
msgid "Add contact"
msgstr "Afegeix contacte"

#: apps/io.ox/contacts/actions.js:649 module:io.ox/contacts
msgid "Add distribution list"
msgstr "Afegeix llista de distribució"

#: apps/io.ox/files/filepicker.js:31 module:io.ox/files
#: apps/io.ox/mail/write/view-main.js:606 module:io.ox/mail
msgid "Add files"
msgstr "Afegeix fitxers"

#: apps/io.ox/core/tk/attachments.js:614 module:io.ox/core/tk/attachments
#: apps/io.ox/mail/compose/extensions.js:357 module:io.ox/mail
msgid "Add from Drive"
msgstr "Afegeix des de Drive"

#: apps/io.ox/mail/compose/extensions.js:353 module:io.ox/mail
msgid "Add local file"
msgstr "Afegeix-hi un fitxer local"

#: apps/io.ox/core/folder/extensions.js:134 module:io.ox/core
#: apps/io.ox/mail/accounts/settings.js:274
#: module:io.ox/mail/accounts/settings
#: apps/io.ox/mail/folderview-extensions.js:39 module:io.ox/mail
msgid "Add mail account"
msgstr "Afegeix compte de correu electrònic"

#: apps/plugins/administration/groups/settings/edit.js:45 module:io.ox/core
msgid "Add member"
msgstr ""

#: apps/io.ox/core/pubsub/subscriptions.js:239 module:io.ox/core/pubsub
msgid "Add new account"
msgstr "Afegeix un nou compte"

#: apps/io.ox/core/pubsub/subscriptions.js:348 module:io.ox/core/pubsub
msgid "Add new folder for this subscription"
msgstr "Afegeix una nova carpeta per a aquesta subscripció"

#: apps/io.ox/calendar/invitations/register.js:30 module:io.ox/calendar/main
msgid "Add new participant"
msgstr "Afegeix nou participant"

#: apps/io.ox/mail/mailfilter/settings/filter.js:460 module:io.ox/mail
msgid "Add new rule"
msgstr "Afegeix una nova regla"

#: apps/io.ox/mail/settings/signatures/register.js:486 module:io.ox/mail
msgid "Add new signature"
msgstr "Afegeix una nova firma"

#. Please translate like "take a note", "Notiz" in German, for example.
#. more like "to notice" than "to notify".
#: apps/io.ox/files/actions.js:774 module:io.ox/files
msgid "Add note"
msgstr "Afegeix nota"

#: apps/plugins/xing/main.js:151 module:plugins/portal
#: apps/plugins/xing/main.js:158 apps/plugins/xing/main.js:166
msgid "Add on %s"
msgstr "Afegeix %s"

#: apps/io.ox/calendar/freebusy/templates.js:92 module:io.ox/calendar/freebusy
#: apps/io.ox/calendar/freebusy/templates.js:94
msgid "Add participant"
msgstr "Afegeix participant"

#: apps/io.ox/calendar/edit/template.js:349 module:io.ox/calendar/edit/main
#: apps/io.ox/calendar/edit/template.js:351
#: apps/io.ox/calendar/edit/template.js:358
#: apps/io.ox/tasks/edit/view-template.js:406 module:io.ox/tasks/edit
#: apps/io.ox/tasks/edit/view-template.js:408
msgid "Add participant/resource"
msgstr "Afegeix participant/recurs"

#: apps/io.ox/mail/settings/signatures/register.js:170 module:io.ox/mail
msgid "Add signature"
msgstr "Afegeix-hi firma"

#: apps/io.ox/mail/settings/signatures/register.js:112 module:io.ox/mail
#, fuzzy
#| msgid "Above quoted text"
msgid "Add signature above quoted text"
msgstr "Sobre el text citat"

#: apps/io.ox/mail/settings/signatures/register.js:113 module:io.ox/mail
#, fuzzy
#| msgid "Below quoted text"
msgid "Add signature below quoted text"
msgstr "Sota el text citat"

#: apps/io.ox/mail/compose/view.js:771 module:io.ox/mail
#: apps/io.ox/mail/write/main.js:1280
msgid "Add subject"
msgstr "Afegeix un assumpte"

#: apps/io.ox/contacts/actions.js:737 module:io.ox/contacts
#: apps/io.ox/mail/actions.js:1090 module:io.ox/mail
msgid "Add to address book"
msgstr "Afegeix a la llibreta d'adreces"

#: apps/io.ox/mail/actions.js:1098 module:io.ox/mail
msgid "Add to calendar"
msgstr "Afegeix al calendari"

#: apps/io.ox/core/folder/favorites.js:139 module:io.ox/core
msgid "Add to favorites"
msgstr "Afegeix als preferits"

#: apps/io.ox/contacts/actions.js:714 module:io.ox/contacts
#: apps/io.ox/contacts/toolbar.js:125 apps/io.ox/files/actions.js:929
#: module:io.ox/files apps/io.ox/files/actions.js:1338
#: apps/io.ox/files/toolbar.js:138 apps/io.ox/mail/actions.js:1079
#: module:io.ox/mail apps/io.ox/mail/toolbar.js:174
msgid "Add to portal"
msgstr "Afegeix al portal"

#: apps/io.ox/portal/settings/pane.js:97 module:io.ox/portal
msgid "Add widget"
msgstr "Afegeix widget"

#. %1$s is social media name, e.g. Facebook
#: apps/io.ox/portal/main.js:403 module:io.ox/portal
msgid "Add your %1$s account"
msgstr ""

#: apps/plugins/portal/facebook/register.js:378 module:plugins/portal
#: apps/plugins/portal/linkedIn/register.js:383
#: apps/plugins/portal/twitter/register.js:394
msgid "Add your account"
msgstr "Afegeix el meu compte"

#: apps/io.ox/calendar/invitations/register.js:58 module:io.ox/calendar/main
msgid "Added the new participant"
msgstr "El nou participant ha estat afegit"

#: apps/io.ox/core/pubsub/notifications/subscription.js:75 module:io.ox/core
#, fuzzy
#| msgid "This may take some seconds"
msgid "Adding subscription. This may take some seconds …"
msgstr "Això es pot torbar uns segons"

#: apps/io.ox/mail/settings/pane.js:245 module:io.ox/mail
#, fuzzy
#| msgid "Portal settings"
msgid "Additional settings"
msgstr "Preferències del portal"

#: apps/io.ox/contacts/settings/pane.js:61 module:io.ox/contacts
#: apps/io.ox/mail/detail/links.js:221 module:io.ox/mail
msgid "Address Book"
msgstr "Llibreta d'adreces"

#: apps/io.ox/core/main.js:225 module:io.ox/core
#: apps/io.ox/launchpad/main.js:31
msgctxt "app"
msgid "Address Book"
msgstr "Llibreta d'adreces"

#: apps/io.ox/contacts/model.js:320 module:io.ox/contacts
msgid "Address Business"
msgstr "Adreça professional"

#: apps/io.ox/contacts/model.js:319 module:io.ox/contacts
msgid "Address Home"
msgstr "Adreça privada"

#: apps/io.ox/contacts/model.js:321 module:io.ox/contacts
msgid "Address Other"
msgstr "Una altra adreça"

#: apps/io.ox/files/util.js:60 module:io.ox/files
#: apps/io.ox/search/facets/extensions.js:352 module:io.ox/core
msgid "Adjust"
msgstr "Ajusta"

#: apps/io.ox/tasks/common-extensions.js:96 module:io.ox/tasks
msgid "Adjust start date"
msgstr "Ajusta la data d'inici"

#: apps/io.ox/core/permissions/permissions.js:50 module:io.ox/core
msgid "Administrator"
msgstr "Administrador"

#. search: clickable headline to show/hide list of advanced facets/filters
#: apps/io.ox/core/desktop.js:1465 module:io.ox/core
#, fuzzy
#| msgid "Advanced Settings"
msgid "Advanced Facets"
msgstr "Preferències avançades"

#: apps/io.ox/settings/main.js:405 module:io.ox/core
msgid "Advanced Settings"
msgstr "Preferències avançades"

#. screenreader: feedback when clicking on action 'show' respectively 'hide' advanced filters
#: apps/io.ox/search/facets/extensions.js:183 module:io.ox/core
msgid "Advanced facets block was closed."
msgstr ""

#. screenreader: feedback when clicking on action 'show' respectively 'hide' advanced filters
#: apps/io.ox/search/facets/extensions.js:183 module:io.ox/core
msgid "Advanced facets block was opened."
msgstr ""

#: apps/io.ox/search/facets/extensions.js:281 module:io.ox/core
#: apps/io.ox/search/facets/extensions.js:369
msgid "All"
msgstr "Tot"

#. Emojis of SoftBank set.
#. Japanese: 全絵文字
#: apps/io.ox/emoji/categories.js:128 module:io.ox/mail/emoji
msgid "All Emoji"
msgstr "Tots els emojis"

#: apps/io.ox/contacts/view-detail.js:191 module:io.ox/contacts
#: apps/io.ox/core/tk/attachments.js:434 module:io.ox/core/tk/attachments
#: apps/io.ox/tasks/view-detail.js:231 module:io.ox/tasks
msgid "All attachments"
msgstr "Tots els adjunts"

#: apps/io.ox/calendar/edit/template.js:204 module:io.ox/calendar/edit/main
msgid "All day"
msgstr "Tot el dia"

#: apps/io.ox/search/facets/extensions.js:621 module:io.ox/core
#: apps/io.ox/search/facets/extensions.js:624
#: apps/io.ox/search/facets/extensions.js:631
msgid "All folders"
msgstr "Totes les carpetes"

#: apps/io.ox/core/folder/actions/archive.js:39 module:io.ox/core
msgid "All messages older than %1$d days will be moved to the archive folder"
msgstr ""
"Tots els missatges de més de %1$d dies d'antiguitat seran moguts a la "
"carpeta d'arxiu"

#: apps/io.ox/mail/settings/pane.js:301 module:io.ox/mail
msgid "Allow html formatted emails"
msgstr "Permet correus amb format HTML"

#: apps/io.ox/mail/settings/pane.js:306 module:io.ox/mail
msgid "Allow pre-loading of externally linked images"
msgstr "Permet la precàrrega d'imatges externes enllaçades"

#: apps/io.ox/portal/main.js:468 module:io.ox/portal
msgid "An error occurred."
msgstr "Hi ha hagut un error."

#: apps/io.ox/calendar/week/perspective.js:85 module:io.ox/calendar
#: apps/io.ox/calendar/week/perspective.js:221
#: apps/io.ox/mail/write/main.js:1041 module:io.ox/mail
msgid "An error occurred. Please try again."
msgstr "S'ha produït un error. Per favor, provau-ho de nou."

#: apps/plugins/portal/twitter/register.js:166 module:plugins/portal
#: apps/plugins/portal/twitter/util.js:105
#: apps/plugins/portal/twitter/util.js:146
#: apps/plugins/portal/twitter/util.js:258
#: apps/plugins/portal/twitter/util.js:381
#: apps/plugins/portal/twitter/util.js:426
msgid "An internal error occurred"
msgstr "Hi ha hagut un error intern"

#: apps/io.ox/core/pubsub/notifications/subscription.js:89 module:io.ox/core
#, fuzzy
#| msgid "An error occurred."
msgid "An unknown error occurred"
msgstr "Hi ha hagut un error."

#: apps/io.ox/contacts/model.js:241 module:io.ox/contacts
msgid "Anniversary"
msgstr "Aniversari"

#: apps/io.ox/mail/mailfilter/settings/filter/view-form.js:48
#: module:io.ox/settings/settings
msgid "Any recipient"
msgstr "Qualsevol destinatari"

#: apps/io.ox/mail/settings/pane.js:214 module:io.ox/mail
msgid "Append vCard"
msgstr "Afegeix vCard"

#: apps/io.ox/core/desktop.js:1018 module:io.ox/core
msgid "Application Toolbar"
msgstr "Barra d'eines de l'aplicació"

#: apps/io.ox/mail/main.js:1173 module:io.ox/mail
msgid "Application may not work as expected until this problem is solved."
msgstr ""
"L'aplicació pot no funcionar correctament fins que es resolgui aquest "
"problema."

#: apps/io.ox/core/main.js:210 module:io.ox/core
msgid "Applications"
msgstr "Aplicacions"

#: apps/io.ox/core/permissions/permissions.js:116 module:io.ox/core
msgid "Apply role"
msgstr "Aplica rol"

#: apps/io.ox/mail/mailfilter/settings/filter/view-form.js:792
#: module:io.ox/settings/settings
#: apps/io.ox/mail/mailfilter/settings/filter/view-form.js:796
msgid "Apply rule if all conditions are met"
msgstr "Aplica la regla si es compleixen totes les condicions"

#: apps/io.ox/mail/mailfilter/settings/filter/view-form.js:792
#: module:io.ox/settings/settings
msgid "Apply rule if any condition is met."
msgstr "Aplica la regla si es compleix alguna condició"

#: apps/io.ox/calendar/acceptdeny.js:225 module:io.ox/calendar
#: apps/io.ox/calendar/actions.js:162 apps/io.ox/calendar/edit/main.js:325
#: module:io.ox/calendar/edit/main apps/io.ox/calendar/view-detail.js:267
#: apps/io.ox/calendar/week/perspective.js:159
#: apps/io.ox/mail/detail/links.js:220 module:io.ox/mail
msgid "Appointment"
msgstr "Cita"

#: apps/io.ox/calendar/list/perspective.js:55 module:io.ox/calendar
#: apps/io.ox/calendar/list/perspective.js:66
#: apps/io.ox/calendar/month/perspective.js:64
#: apps/io.ox/calendar/week/perspective.js:68
msgid "Appointment Details"
msgstr "Detalls de la cita"

#: apps/plugins/notifications/calendar/register.js:27
#: module:plugins/notifications
msgid "Appointment invitations"
msgstr "Convits a cites"

#: apps/io.ox/calendar/month/perspective.js:418 module:io.ox/calendar
#: apps/io.ox/calendar/week/perspective.js:367
#, fuzzy
#| msgid "Appointments"
msgid "Appointment list"
msgstr "Cites"

#: apps/plugins/notifications/calendar/register.js:42
#: module:plugins/notifications
msgid "Appointment reminders"
msgstr "Recordatoris de cites"

#: apps/plugins/portal/calendar/register.js:28 module:plugins/portal
#: apps/plugins/portal/calendar/register.js:137
msgid "Appointments"
msgstr "Cites"

#: apps/io.ox/core/pubsub/subscriptions.js:378 module:io.ox/core/pubsub
#: apps/io.ox/core/pubsub/subscriptions.js:381
msgid "Approximate Duration for Subscriptions"
msgstr "Durada aproximada de les subscripcions"

#: apps/io.ox/calendar/edit/recurrence-view.js:666
#: module:io.ox/calendar/edit/main
#: apps/io.ox/calendar/edit/recurrence-view.js:712
msgid "April"
msgstr "abril"

#. Archive folder
#: apps/io.ox/mail/accounts/view-form.js:551 module:io.ox/settings
msgctxt "folder"
msgid "Archive"
msgstr "Arxiu"

#. Verb: (to) archive messages
#: apps/io.ox/core/folder/actions/archive.js:42 module:io.ox/core
#: apps/io.ox/core/folder/contextmenu.js:107
msgctxt "verb"
msgid "Archive"
msgstr "Arxiva"

#: apps/io.ox/core/folder/actions/archive.js:36 module:io.ox/core
msgid "Archive messages"
msgstr "Arxiva missatges"

#. notification while archiving messages
#: apps/io.ox/core/folder/actions/archive.js:27 module:io.ox/core
#, fuzzy
#| msgid "Archiving messages"
msgid "Archiving messages"
msgstr "Arxivant missatges"

#: apps/plugins/portal/twitter/util.js:396 module:plugins/portal
msgid "Are you sure you want to delete this Tweet?"
msgstr "Segur que voleu suprimir aquest tuit?"

#. Auth type. Short for "Use same credentials as incoming mail server"
#: apps/io.ox/mail/accounts/view-form.js:48 module:io.ox/settings
msgid "As incoming mail server"
msgstr "Com a servidor de correu d'entrada"

#: apps/io.ox/calendar/list/perspective.js:239 module:io.ox/calendar
#: apps/io.ox/mail/view-options.js:46 module:io.ox/mail
#: apps/io.ox/tasks/main.js:677 module:io.ox/tasks
msgid "Ascending"
msgstr "Ascendent"

#: apps/io.ox/contacts/model.js:260 module:io.ox/contacts
msgid "Assistant"
msgstr "Ajudant"

#: apps/io.ox/mail/compose/view.js:144 module:io.ox/mail
msgid "Attach Vcard"
msgstr "Adjunta vCard"

#: apps/io.ox/mail/write/view-main.js:727 module:io.ox/mail
#, fuzzy
#| msgid "Attach Vcard"
msgid "Attach my vCard"
msgstr "Adjunta vCard"

#: apps/io.ox/mail/settings/pane.js:38 module:io.ox/mail
msgid "Attachment"
msgstr "Adjunt"

#: apps/io.ox/mail/actions/attachmentSave.js:42 module:io.ox/mail
msgid "Attachment has been saved"
msgid_plural "Attachments have been saved"
msgstr[0] "L'adjunt s'ha desat"
msgstr[1] "Els adjunts s'han desat"

#: apps/io.ox/calendar/edit/template.js:465 module:io.ox/calendar/edit/main
#: apps/io.ox/calendar/view-detail.js:326 module:io.ox/calendar
#: apps/io.ox/contacts/edit/view-form.js:115 module:io.ox/contacts
#: apps/io.ox/mail/compose/extensions.js:345 module:io.ox/mail
#: apps/io.ox/mail/compose/extensions.js:363
#: apps/io.ox/mail/write/view-main.js:617
#: apps/io.ox/tasks/edit/view-template.js:487 module:io.ox/tasks/edit
#: apps/io.ox/tasks/view-detail.js:91 module:io.ox/tasks
#: apps/io.ox/tasks/view-detail.js:223
msgid "Attachments"
msgstr "Fitxers adjunts"

#: apps/io.ox/contacts/actions.js:527 module:io.ox/contacts
#: apps/io.ox/core/tk/attachments.js:595 module:io.ox/core/tk/attachments
#: apps/io.ox/tasks/actions.js:378 module:io.ox/tasks
msgid "Attachments have been saved!"
msgstr "Els adjunts han estat desats"

#: apps/io.ox/core/pubsub/publications.js:417 module:io.ox/core/pubsub
#, fuzzy
#| msgid "Authentication"
msgid "Attention"
msgstr "Autentificació"

#: apps/io.ox/calendar/edit/recurrence-view.js:670
#: module:io.ox/calendar/edit/main
#: apps/io.ox/calendar/edit/recurrence-view.js:716
msgid "August"
msgstr "agost"

#: apps/io.ox/mail/accounts/view-form.js:519 module:io.ox/settings
msgid "Authentication"
msgstr "Autentificació"

#: apps/io.ox/core/permissions/permissions.js:48 module:io.ox/core
msgid "Author"
msgstr "Autor"

#: apps/io.ox/mail/autoforward/settings/model.js:92 module:io.ox/mail
#: apps/io.ox/mail/autoforward/settings/register.js:27
msgid "Auto Forward"
msgstr "Reenviament automàtic"

#: apps/io.ox/mail/settings/pane.js:276 module:io.ox/mail
msgid "Auto-save email drafts"
msgstr "Desa automàticament els esborranys de correu electrònic"

#: apps/io.ox/core/settings/pane.js:239 module:io.ox/core
msgid "Automatic opening of notification area"
msgstr "Obertura automàtica de l'àrea de notificació"

#: apps/io.ox/core/main.js:501 module:io.ox/core
#: apps/io.ox/core/settings/pane.js:217
msgid "Automatic sign out"
msgstr "Desconnexió automàtica"

#: apps/io.ox/mail/settings/pane.js:187 module:io.ox/mail
msgid ""
"Automatically collect contacts in the folder \"Collected addresses\" while "
"reading"
msgstr ""
"Recopila contactes automàticament a la carpeta \"Adreces recopilades\" en "
"llegir un correu"

#: apps/io.ox/mail/settings/pane.js:180 module:io.ox/mail
msgid ""
"Automatically collect contacts in the folder \"Collected addresses\" while "
"sending"
msgstr ""
"Recopila contactes automàticament a la carpeta \"Adreces recopilades\" en "
"enviar un correu"

#: apps/io.ox/calendar/settings/pane.js:264 module:io.ox/calendar
#, fuzzy
#| msgid ""
#| "Automatically delete a notification mail after it has been accepted or "
#| "declined?"
msgid ""
"Automatically delete a notification mail after it has been accepted or "
"declined?"
msgstr ""
"Esborrar automàticament un correu de notificació després d'haver estat "
"acceptat o rebutjat?"

#. It's a label for an input field with a number
#. This only applies for plain text messages, so please keep this information in translations
#: apps/io.ox/mail/settings/pane.js:252 module:io.ox/mail
msgid "Automatically wrap plain text after character:"
msgstr "Divideix el text pla automàticament darrere el caràcter:"

#: apps/io.ox/core/settings/errorlog/settings/pane.js:133 module:io.ox/core
msgid "Average time: %1$s ms"
msgstr "Mitjana de temps: %1$s ms"

#. Bytes
#: apps/io.ox/core/strings.js:20 module:io.ox/core
msgid "B"
msgstr "B"

#: apps/io.ox/mail/compose/extensions.js:51 module:io.ox/mail
#: apps/io.ox/mail/compose/extensions.js:188
msgid "BCC"
msgstr "CCO"

#. Used as button label for a navigation action, like the browser back button
#: apps/io.ox/calendar/main.js:212 module:io.ox/calendar
#: apps/io.ox/calendar/main.js:233 apps/io.ox/contacts/main.js:376
#: module:io.ox/contacts apps/io.ox/core/commons.js:708 module:io.ox/core
#: apps/io.ox/files/main.js:159 module:io.ox/files apps/io.ox/mail/main.js:158
#: module:io.ox/mail apps/io.ox/mail/main.js:163
#: apps/io.ox/mail/threadview.js:40 apps/io.ox/tasks/main.js:160
#: module:io.ox/tasks
msgid "Back"
msgstr "Enrere"

#: apps/io.ox/calendar/freebusy/templates.js:120
#: module:io.ox/calendar/freebusy
msgid "Back to appointment"
msgstr "Torna a la cita"

#: apps/io.ox/core/settings/pane.js:73 module:io.ox/core
#: apps/io.ox/settings/main.js:255
msgid "Basic settings"
msgstr "Configuració bàsica"

#: apps/io.ox/mail/common-extensions.js:269 module:io.ox/mail
msgid "Bcc"
msgstr "Cco"

#: apps/io.ox/tasks/edit/view-template.js:689 module:io.ox/tasks/edit
#: apps/io.ox/tasks/print.js:101 module:io.ox/tasks
#: apps/io.ox/tasks/view-detail.js:121
msgid "Billing information"
msgstr "Informació de facturació"

#: apps/plugins/portal/birthdays/register.js:47 module:plugins/portal
#: apps/plugins/portal/birthdays/register.js:120
#: apps/plugins/portal/birthdays/register.js:195
msgid "Birthdays"
msgstr "Aniversaris"

#: apps/io.ox/portal/settings/pane.js:157 module:io.ox/portal
msgid "Black"
msgstr "Negre"

#: apps/io.ox/mail/write/view-main.js:534 module:io.ox/mail
msgid "Blind copy (BCC) to"
msgstr ""

#: apps/io.ox/core/tk/flag-picker.js:25 module:io.ox/mail
#: apps/io.ox/mail/mailfilter/settings/filter/view-form.js:77
#: module:io.ox/settings/settings apps/io.ox/portal/settings/pane.js:164
#: module:io.ox/portal
msgid "Blue"
msgstr "Blau"

#: apps/io.ox/contacts/model.js:256 module:io.ox/contacts
msgid "Branches"
msgstr "Sucursals"

#: apps/io.ox/core/settings/errorlog/settings/pane.js:122 module:io.ox/core
msgid "Browser"
msgstr "Navegador"

#: apps/io.ox/contacts/view-detail.js:571 module:io.ox/contacts
msgid "Business Address"
msgstr "Adreça professional"

#: apps/io.ox/contacts/edit/view-form.js:110 module:io.ox/contacts
#: apps/plugins/halo/xing/register.js:155 module:plugins/portal
msgid "Business address"
msgstr "Adreça professional"

#: apps/io.ox/contacts/model.js:257 module:io.ox/contacts
msgid "Business category"
msgstr "Categoria professional"

#: apps/plugins/portal/birthdays/register.js:134 module:plugins/portal
msgid "Buy a gift"
msgstr "Compra un regal"

#: apps/io.ox/wizards/upsell.js:214 module:io.ox/wizards
msgid "Buy now!"
msgstr "Compra-ho ara!"

#: apps/io.ox/calendar/month/perspective.js:135 module:io.ox/calendar
#: apps/io.ox/calendar/week/perspective.js:151
msgid ""
"By changing the date of this appointment you are creating an appointment "
"exception to the series. Do you want to continue?"
msgstr ""
"Si canviau la data d'aquesta cita, creareu una excepció en la sèrie "
"recurrent. Voleu continuar?"

#: apps/io.ox/mail/compose/extensions.js:50 module:io.ox/mail
#: apps/io.ox/mail/compose/extensions.js:179
#: apps/io.ox/mail/mailfilter/settings/filter/view-form.js:52
#: module:io.ox/settings/settings
msgid "CC"
msgstr "CC"

#: apps/io.ox/core/import/import.js:73 module:io.ox/core
msgid "CSV"
msgstr "CSV"

#. %1$d = Calendar week
#: apps/io.ox/calendar/month/view.js:136 module:io.ox/calendar
#: apps/io.ox/calendar/week/view.js:848 apps/io.ox/calendar/week/view.js:855
msgid "CW %1$d"
msgstr "Setm %1$d"

#: apps/io.ox/core/folder/actions/properties.js:62 module:io.ox/core
msgid "CalDAV URL"
msgstr "URL de CalDAV"

#: apps/io.ox/mail/detail/links.js:221 module:io.ox/mail
msgid "Calendar"
msgstr "Calendari"

#: apps/io.ox/calendar/settings/pane.js:106 module:io.ox/calendar
#: apps/io.ox/core/main.js:226 module:io.ox/core
#: apps/io.ox/launchpad/main.js:32
msgctxt "app"
msgid "Calendar"
msgstr "Calendari"

#: apps/io.ox/calendar/mobile-toolbar-actions.js:54 module:io.ox/calendar
msgid "Calendar view"
msgstr "Vista de calendari"

#: apps/io.ox/calendar/acceptdeny.js:107 module:io.ox/calendar
#: apps/io.ox/calendar/acceptdeny.js:192 apps/io.ox/calendar/acceptdeny.js:226
#: apps/io.ox/calendar/actions.js:163 apps/io.ox/calendar/actions.js:272
#: apps/io.ox/calendar/actions.js:284 apps/io.ox/calendar/edit/main.js:127
#: module:io.ox/calendar/edit/main apps/io.ox/calendar/edit/main.js:361
#: apps/io.ox/calendar/main.js:252 apps/io.ox/calendar/main.js:318
#: apps/io.ox/calendar/month/perspective.js:117
#: apps/io.ox/calendar/week/perspective.js:117
#: apps/io.ox/calendar/week/perspective.js:160
#: apps/io.ox/contacts/actions.js:54 module:io.ox/contacts
#: apps/io.ox/contacts/distrib/main.js:205
#: apps/io.ox/contacts/edit/main.js:258 apps/io.ox/contacts/main.js:647
#: apps/io.ox/core/desktop.js:1985 module:io.ox/core
#: apps/io.ox/core/export/export.js:104
#: apps/io.ox/core/folder/actions/add.js:101
#: apps/io.ox/core/folder/actions/archive.js:43
#: apps/io.ox/core/folder/actions/common.js:44
#: apps/io.ox/core/folder/actions/remove.js:33
#: apps/io.ox/core/folder/actions/rename.js:65
#: apps/io.ox/core/folder/picker.js:95 apps/io.ox/core/import/import.js:179
#: apps/io.ox/core/main.js:504 apps/io.ox/core/main.js:1293
#: apps/io.ox/core/permissions/permissions.js:364
#: apps/io.ox/core/permissions/permissions.js:397 apps/io.ox/core/print.js:113
#: apps/io.ox/core/pubsub/publications.js:115 module:io.ox/core/pubsub
#: apps/io.ox/core/pubsub/subscriptions.js:58 apps/io.ox/core/relogin.js:56
#: apps/io.ox/core/tk/folderviews.js:633 apps/io.ox/core/tk/folderviews.js:691
#: apps/io.ox/core/tk/mobiscroll.js:29 apps/io.ox/core/upsell.js:36
#: apps/io.ox/editor/main.js:349 module:io.ox/editor
#: apps/io.ox/files/actions.js:392 module:io.ox/files
#: apps/io.ox/files/actions.js:557 apps/io.ox/files/actions.js:612
#: apps/io.ox/files/actions.js:722 apps/io.ox/files/fluid/view-detail.js:229
#: apps/io.ox/files/folderview-extensions.js:38 module:io.ox/mail
#: apps/io.ox/files/main.js:340 apps/io.ox/files/main.js:390
#: apps/io.ox/files/views/create.js:127
#: apps/io.ox/keychain/secretRecoveryDialog.js:39 module:io.ox/keychain
#: apps/io.ox/mail/accounts/settings.js:45 module:io.ox/mail/accounts/settings
#: apps/io.ox/mail/accounts/settings.js:281
#: apps/io.ox/mail/accounts/view-form.js:327 module:io.ox/settings
#: apps/io.ox/mail/actions.js:87 apps/io.ox/mail/actions.js:106
#: apps/io.ox/mail/actions.js:795
#: apps/io.ox/mail/actions/attachmentEmpty.js:29
#: apps/io.ox/mail/compose/extensions.js:329
#: apps/io.ox/mail/compose/view.js:621
#: apps/io.ox/mail/mailfilter/settings/filter.js:103
#: apps/io.ox/mail/main.js:259 apps/io.ox/mail/main.js:1009
#: apps/io.ox/mail/settings/signatures/register.js:179
#: apps/io.ox/mail/write/inline-images.js:80
#: apps/io.ox/mail/write/main.js:1466 apps/io.ox/mail/write/view-main.js:605
#: apps/io.ox/oauth/settings.js:82 module:io.ox/settings/oauth
#: apps/io.ox/portal/main.js:625 module:io.ox/portal
#: apps/io.ox/portal/settings/widgetview.js:116
#: apps/io.ox/settings/accounts/settings/pane.js:166
#: module:io.ox/settings/accounts apps/io.ox/tasks/actions.js:63
#: module:io.ox/tasks apps/io.ox/tasks/common-extensions.js:95
#: apps/io.ox/tasks/edit/main.js:177 apps/io.ox/tasks/main.js:192
#: apps/io.ox/tasks/main.js:206
#: apps/plugins/administration/groups/settings/edit.js:145
#: apps/plugins/administration/groups/settings/toolbar.js:67
#: apps/plugins/administration/resources/settings/edit.js:90
#: apps/plugins/administration/resources/settings/toolbar.js:63
#: apps/plugins/core/feedback/register.js:140
#: apps/plugins/notifications/calendar/register.js:199
#: module:plugins/notifications apps/plugins/portal/flickr/register.js:235
#: module:plugins/portal apps/plugins/portal/mail/register.js:206
#: apps/plugins/portal/rss/register.js:160
#: apps/plugins/portal/tumblr/register.js:261
#: apps/plugins/portal/twitter/util.js:123
#: apps/plugins/portal/twitter/util.js:406
#: apps/plugins/portal/userSettings/register.js:141
#: apps/plugins/portal/xing/register.js:114
msgid "Cancel"
msgstr "Cancel·la"

#: apps/io.ox/tasks/common-extensions.js:108 module:io.ox/tasks
msgid "Canceled"
msgstr "Cancel·lat"

#: apps/plugins/halo/mail/register.js:72 module:plugins/halo
msgid "Cannot find any messages this contact sent to you."
msgstr "No s'ha trobat cap missatge que aquest contacte us hagi enviat."

#: apps/plugins/halo/mail/register.js:79 module:plugins/halo
msgid "Cannot find any messages you sent to this contact."
msgstr "No s'ha trobat cap missatge enviat a aquest usuari."

#: apps/plugins/portal/flickr/register.js:184 module:plugins/portal
#: apps/plugins/portal/flickr/register.js:189
msgid "Cannot find user with given name."
msgstr "No s'ha pogut trobar l'usuari amb el nom subministrat."

#: apps/io.ox/core/print.js:199 module:io.ox/core
msgid "Cannot print this item"
msgid_plural "Cannot print these items"
msgstr[0] "No s'ha pogut imprimir aquest element"
msgstr[1] "No s'han pogut imprimir aquests elements"

#: apps/io.ox/files/guidance/statistics.js:190 module:io.ox/files
msgid "Capacity"
msgstr "Capacitat"

#: apps/io.ox/wizards/upsell.js:135 module:io.ox/wizards
msgid "Cart is empty."
msgstr "La cistella és buida."

#: apps/io.ox/contacts/model.js:274 module:io.ox/contacts
#: apps/io.ox/contacts/print.js:111
msgid "Cell phone"
msgstr "Telèfon mòbil"

#: apps/io.ox/contacts/model.js:275 module:io.ox/contacts
msgid "Cell phone (alt)"
msgstr "Telèfon mòbil (alternatiu)"

#: apps/io.ox/files/actions.js:784 module:io.ox/files
msgid "Change View"
msgstr "Canvia la vista"

#: apps/io.ox/calendar/acceptdeny.js:84 module:io.ox/calendar
#: apps/io.ox/tasks/actions.js:565 module:io.ox/tasks
#: apps/io.ox/tasks/mobile-toolbar-actions.js:70
#: apps/io.ox/tasks/toolbar.js:95 module:io.ox/mail
msgid "Change confirmation status"
msgstr "Canvia l'estat de confirmació"

#: apps/io.ox/tasks/actions.js:424 module:io.ox/tasks
#: apps/io.ox/tasks/toolbar.js:62 module:io.ox/mail
msgid "Change due date"
msgstr "Canvia la data de venciment"

#: apps/io.ox/search/facets/extensions.js:608 module:io.ox/core
#, fuzzy
#| msgid "New folder"
msgid "Change folder"
msgstr "Nova carpeta"

#: apps/io.ox/core/settings/pane.js:283 module:io.ox/core
#: apps/plugins/portal/userSettings/register.js:97
msgid "Change password"
msgstr "Canvia la contrasenya"

#: apps/plugins/portal/userSettings/register.js:140 module:io.ox/core
msgid "Change password and sign out"
msgstr "Canvia la contrasenya i tanca la sessió"

#: apps/io.ox/calendar/actions.js:643 module:io.ox/calendar
#: apps/io.ox/calendar/toolbar.js:66
msgid "Change status"
msgstr "Canvia l'estat"

#: apps/io.ox/mail/settings/pane.js:349 module:io.ox/mail
msgid "Change subscription"
msgstr "Canvia la subscripció"

#: apps/io.ox/calendar/freebusy/templates.js:74 module:io.ox/calendar/freebusy
msgid "Change view"
msgstr "Canvia la vista"

#: apps/io.ox/tasks/common-extensions.js:112 module:io.ox/tasks
#: apps/io.ox/tasks/common-extensions.js:118
msgid "Changed due date"
msgstr "Data de venciment canviada"

#: apps/io.ox/calendar/invitations/register.js:56 module:io.ox/calendar/main
msgid "Changes have been saved"
msgstr "Els canvis s'han desat"

#: apps/io.ox/oauth/settings.js:55 module:io.ox/settings/oauth
msgid "Changes have been saved."
msgstr "Els canvis s'han desat."

#. Emoji category
#. Japanese: キャラクター
#. Contains: Cartoon characters, animals
#: apps/io.ox/emoji/categories.js:74 module:io.ox/mail/emoji
msgid "Character"
msgstr "Caràcter"

#: apps/io.ox/calendar/toolbar.js:163 module:io.ox/calendar
#: apps/io.ox/contacts/toolbar.js:170 module:io.ox/contacts
#: apps/io.ox/mail/toolbar.js:240 module:io.ox/mail
#: apps/io.ox/tasks/toolbar.js:145
msgid "Checkboxes"
msgstr "Caselles de verificació"

#: apps/io.ox/core/pubsub/subscriptions.js:71 module:io.ox/core/pubsub
#, fuzzy
#| msgid "Cleaning up... This may take a few seconds."
msgid "Checking credentials... This may take a few seconds."
msgstr "Netejant... el procés es pot torbar uns segons."

#: apps/io.ox/contacts/model.js:237 module:io.ox/contacts
msgid "Children"
msgstr "Fills"

#: apps/io.ox/contacts/print.js:109 module:io.ox/contacts
msgid "City"
msgstr "Ciutat"

#: apps/io.ox/core/folder/contextmenu.js:82 module:io.ox/core
msgid "Clean up"
msgstr "Neteja"

#: apps/io.ox/core/folder/actions/common.js:32 module:io.ox/core
msgid "Cleaning up... This may take a few seconds."
msgstr "Netejant... el procés es pot torbar uns segons."

#: apps/io.ox/backbone/mini-views/datepicker.js:31 module:io.ox/core
#: apps/io.ox/core/tk/mobiscroll.js:30
#, fuzzy
#| msgid "clear"
msgid "Clear"
msgstr "esborra"

#: apps/io.ox/search/autocomplete/extensions.js:194 module:io.ox/core
msgid "Clear field"
msgstr "Neteja el camp"

#: apps/io.ox/calendar/week/view.js:816 module:io.ox/calendar
#: apps/io.ox/calendar/week/view.js:820
msgid "Click for whole day appointment"
msgstr "Premeu per a una cita de tot el dia"

#: apps/plugins/portal/upsell/register.js:36 module:plugins/portal
msgid "Click here for free trial."
msgstr "Premeu aquí per a una prova gratuïta."

#: apps/io.ox/help/center.js:127 module:io.ox/help
msgid "Click here to quit the help center"
msgstr "Feu clic aquí per a sortir del centre d'ajuda"

#: apps/plugins/portal/xing/register.js:330 module:plugins/portal
msgid "Click here to reconnect to your xing account to see activities."
msgstr ""
"Premeu aquí per a reconnectar el vostre compte de Xing per a veure les "
"activitats. "

#: apps/io.ox/calendar/edit/recurrence-view.js:517
#: module:io.ox/calendar/edit/main
msgid "Click on a sentence to choose when to repeat the appointment."
msgstr "Premeu una opció per a triar quan repetir la cita."

#: apps/io.ox/calendar/edit/recurrence-view.js:516
#: module:io.ox/calendar/edit/main
msgid "Click on the links to change the values."
msgstr "Premeu els enllaços per a canviar els valors."

#: apps/plugins/portal/facebook/register.js:179 module:plugins/portal
#: apps/plugins/portal/linkedIn/register.js:170
#: apps/plugins/portal/twitter/register.js:233
msgid "Click to authorize your account again"
msgstr "Premeu per a autoritzar-hi el vostre compte de nou"

#: apps/io.ox/calendar/edit/recurrence-view.js:489
#: module:io.ox/calendar/edit/main
msgid "Click to close the recurrence view"
msgstr "Tanca per a tancar la vista de recurrència"

#: apps/io.ox/core/yell.js:192 module:io.ox/core
msgid "Click to close this notification"
msgstr "Premeu per a tancar aquesta notificació"

#: apps/io.ox/preview/main.js:79 module:io.ox/preview
msgid "Click to open."
msgstr "Premeu per a obrir."

#: apps/io.ox/preview/main.js:78 module:io.ox/preview
msgid "Click to open. Drag to your desktop to download."
msgstr ""
"Premeu per a obrir-ho. Arrossegau-ho al vostre escriptori per a descarregar-"
"ho."

#: apps/plugins/portal/twitter/register.js:243 module:plugins/portal
msgid "Click to retry"
msgstr "Premeu per a tornar-ho a provar"

#: apps/plugins/portal/twitter/register.js:241 module:plugins/portal
msgid "Click to retry later."
msgstr "Premeu per a provar-ho més tard."

#: apps/io.ox/portal/main.js:471 module:io.ox/portal
msgid "Click to try again."
msgstr "Premeu per a provar-ho de nou."

#: apps/io.ox/contacts/widgets/pictureUpload.js:131 module:io.ox/contacts
#: apps/io.ox/contacts/widgets/pictureUpload.js:135
msgid "Click to upload image"
msgstr "Premeu per a puja una imatge"

#: apps/io.ox/core/about/about.js:66 module:io.ox/core
#: apps/io.ox/core/folder/actions/properties.js:70
#: apps/io.ox/core/permissions/permissions.js:459
#: apps/io.ox/core/pubsub/publications.js:106 module:io.ox/core/pubsub
#: apps/io.ox/core/tk/dialogs.js:590 apps/io.ox/core/wizard/registry.js:60
#: module:io.ox/core/wizard apps/io.ox/editor/main.js:159 module:io.ox/editor
#: apps/io.ox/files/actions.js:351 module:io.ox/files
#: apps/io.ox/files/carousel.js:74 apps/io.ox/files/mediaplayer.js:301
#: apps/io.ox/mail/accounts/settings.js:331
#: module:io.ox/mail/accounts/settings
#: apps/io.ox/mail/accounts/settings.js:354 apps/io.ox/mail/actions.js:205
#: module:io.ox/mail apps/io.ox/mail/statistics.js:276
#: apps/plugins/upsell/simple-wizard/register.js:93
#: module:plugins/upsell/simple-wizard
msgid "Close"
msgstr "Tanca"

#: apps/io.ox/core/tk/dialogs.js:786 module:io.ox/core
msgid "Close all"
msgstr "Tanca-ho tot"

#: apps/io.ox/core/commons.js:763 module:io.ox/core
#: apps/io.ox/files/main.js:372 module:io.ox/files
#: apps/io.ox/mail/view-options.js:157 module:io.ox/mail
msgid "Close folder view"
msgstr "Tanca la vista de carpeta"

#: apps/io.ox/core/desktop.js:1480 module:io.ox/core
#, fuzzy
#| msgid "Toggle search"
msgid "Close search"
msgstr "Canvia la recerca"

#: apps/io.ox/core/tk/reminder-util.js:36 module:io.ox/core
#: apps/io.ox/core/tk/reminder-util.js:64
msgid "Close this reminder"
msgstr "Tanca aquest recordatori"

#: apps/io.ox/calendar/edit/template.js:249 module:io.ox/calendar/edit/main
#: apps/io.ox/tasks/edit/view-template.js:128 module:io.ox/tasks/edit
#: apps/io.ox/tasks/edit/view-template.js:151
msgid "Collapse form"
msgstr "Plega el formulari"

#: apps/io.ox/mail/view-options.js:36 module:io.ox/mail
#: apps/io.ox/portal/settings/pane.js:178 module:io.ox/portal
#: apps/io.ox/portal/settings/pane.js:180
msgid "Color"
msgstr "Color"

#: apps/io.ox/mail/settings/pane.js:316 module:io.ox/mail
msgid "Color quoted lines"
msgstr "Colora les línies de cita  "

#: apps/io.ox/calendar/acceptdeny.js:94 module:io.ox/calendar
#: apps/io.ox/calendar/invitations/register.js:263 module:io.ox/calendar/main
#: apps/io.ox/contacts/edit/view-form.js:113 module:io.ox/contacts
#: apps/io.ox/contacts/model.js:242 apps/io.ox/contacts/view-detail.js:439
#: apps/plugins/portal/xing/actions.js:68 module:plugins/portal
msgid "Comment"
msgstr "Comenta"

#: apps/plugins/portal/xing/actions.js:60 module:plugins/portal
msgid "Comment has been successfully posted on XING"
msgstr "El comentari ha estat publicat amb èxit a XING"

#: apps/plugins/portal/reddit/register.js:175 module:io.ox/portal
msgid "Comments"
msgstr "Comentaris"

#: apps/plugins/core/feedback/register.js:151 module:io.ox/core
msgid "Comments and suggestions"
msgstr "Comentaris i suggeriments"

#: apps/io.ox/contacts/model.js:255 module:io.ox/contacts
msgid "Commercial Register"
msgstr "Registre comercial"

#: apps/io.ox/mail/settings/pane.js:168 module:io.ox/mail
msgid "Common"
msgstr "Comú"

#. Emojis that work across all Japanese carriers.
#. Japanese: 他社共通絵文字
#: apps/io.ox/emoji/categories.js:124 module:io.ox/mail/emoji
msgid "Common Emoji"
msgstr "Emojis comuns"

#. search: headline for list of common facets/filters
#: apps/io.ox/core/desktop.js:1454 module:io.ox/core
#, fuzzy
#| msgid "Comments"
msgid "Common Facets"
msgstr "Comentaris"

#: apps/io.ox/mail/toolbar.js:234 module:io.ox/mail
msgid "Compact"
msgstr "Compacta"

#: apps/io.ox/contacts/edit/view-form.js:260 module:io.ox/contacts
msgid "Compact view"
msgstr "Vista compacta"

#: apps/io.ox/tasks/edit/view-template.js:700 module:io.ox/tasks/edit
#: apps/io.ox/tasks/print.js:102 module:io.ox/tasks
#: apps/io.ox/tasks/view-detail.js:122
msgid "Companies"
msgstr "Empreses"

#: apps/io.ox/contacts/model.js:292 module:io.ox/contacts
msgid "Company"
msgstr "Empresa"

#: apps/io.ox/mail/compose/main.js:36 module:io.ox/mail
#: apps/io.ox/mail/compose/main.js:83 apps/io.ox/mail/compose/view.js:431
#: apps/io.ox/mail/mobile-toolbar-actions.js:36
#: apps/io.ox/mail/settings/pane.js:210 apps/io.ox/mail/toolbar.js:43
#: apps/io.ox/mail/write/main.js:216 apps/io.ox/mail/write/main.js:765
msgid "Compose"
msgstr "Redacta"

#: apps/io.ox/mail/toolbar.js:44 module:io.ox/mail
msgid "Compose new email"
msgstr "Redacta un nou correu electrònic"

#: apps/io.ox/mail/actions.js:860 module:io.ox/mail
#: apps/io.ox/mail/compose/extensions.js:65 apps/io.ox/mail/write/main.js:698
msgid "Compose new mail"
msgstr "Redacta un nou correu electrònic"

#: apps/io.ox/mail/mailfilter/settings/filter/view-form.js:746
#: module:io.ox/settings/settings
msgid "Conditions"
msgstr "Condicions"

#: apps/io.ox/files/util.js:57 module:io.ox/files
msgid "Confirmation"
msgstr "Confirmació"

#: apps/io.ox/calendar/conflicts/conflictList.js:21
#: module:io.ox/calendar/conflicts/conflicts
msgid "Conflicts detected"
msgstr "Conflictes detectats"

#: apps/io.ox/calendar/edit/main.js:122 module:io.ox/calendar/edit/main
msgid "Conflicts with resources cannot be ignored"
msgstr "Els conflictes amb recursos no es poden ignorar"

#: apps/io.ox/calendar/view-grid-template.js:96 module:io.ox/calendar
msgid "Conflicts:"
msgstr "Conflictes:"

#: apps/io.ox/core/settings/downloads/pane.js:68 module:io.ox/core
msgid "Connector for Microsoft Outlook®"
msgstr "Connector per a Microsoft Outlook®"

#: apps/io.ox/contacts/edit/main.js:281 module:io.ox/contacts
#: apps/io.ox/mail/detail/links.js:220 module:io.ox/mail
msgid "Contact"
msgstr "Contacte"

#: apps/io.ox/contacts/main.js:175 module:io.ox/contacts
msgid "Contact Details"
msgstr "Detalls del contacte"

#: apps/io.ox/contacts/actions.js:158 module:io.ox/contacts
msgid "Contact has been copied"
msgstr "El contacte s'ha copiat"

#: apps/io.ox/contacts/actions.js:157 module:io.ox/contacts
msgid "Contact has been moved"
msgstr "El contacte s'ha mogut"

#: apps/io.ox/mail/toolbar.js:241 module:io.ox/mail
msgid "Contact pictures"
msgstr "Imatges dels contactes"

#: apps/plugins/xing/main.js:113 module:plugins/portal
msgid "Contact request sent"
msgstr "Sol·licitud de contacte enviada"

#: apps/io.ox/contacts/distrib/create-dist-view.js:131 module:io.ox/contacts
msgid "Contacts"
msgstr "Contactes"

#: apps/io.ox/contacts/actions.js:158 module:io.ox/contacts
msgid "Contacts have been copied"
msgstr "Els contactes s'han copiat"

#: apps/io.ox/contacts/actions.js:157 module:io.ox/contacts
msgid "Contacts have been moved"
msgstr "Els contactes s'han mogut"

#: apps/io.ox/mail/mailfilter/settings/filter/view-form.js:39
#: module:io.ox/settings/settings
msgid "Contains"
msgstr "Conté"

#: apps/io.ox/core/main.js:1294 module:io.ox/core
msgid "Continue"
msgstr "Continua"

#: apps/io.ox/mail/view-options.js:59 module:io.ox/mail
msgid "Conversations"
msgstr "Converses"

#: apps/io.ox/core/main.js:230 module:io.ox/core
#: apps/io.ox/launchpad/main.js:36
msgctxt "app"
msgid "Conversations"
msgstr "Converses"

#: apps/io.ox/contacts/actions.js:158 module:io.ox/contacts
#: apps/io.ox/contacts/actions.js:730
#: apps/io.ox/contacts/mobile-toolbar-actions.js:82 module:io.ox/mail
#: apps/io.ox/contacts/toolbar.js:117 apps/io.ox/files/actions.js:653
#: module:io.ox/files apps/io.ox/files/actions.js:967
#: apps/io.ox/files/actions.js:1358 apps/io.ox/files/toolbar.js:152
#: apps/io.ox/mail/actions.js:268 apps/io.ox/mail/actions.js:1028
#: apps/io.ox/mail/mobile-toolbar-actions.js:107
#: apps/io.ox/mail/toolbar.js:138
msgid "Copy"
msgstr "Copia"

#: apps/io.ox/mail/common-extensions.js:258 module:io.ox/mail
#: apps/io.ox/mail/print.js:85
msgctxt "CC"
msgid "Copy"
msgstr "Copia"

#: apps/io.ox/mail/write/view-main.js:527 module:io.ox/mail
msgid "Copy (CC) to"
msgstr ""

#: apps/io.ox/contacts/view-detail.js:687 module:io.ox/contacts
msgid "Copy to description"
msgstr "Copia a la descripció"

#: apps/io.ox/tasks/model.js:129 module:io.ox/tasks
#: apps/io.ox/tasks/model.js:137
msgid "Costs must be between -%1$d and %1$d."
msgstr "Els costs han d'estar entre -%1$d i %1$d."

#: apps/io.ox/tasks/model.js:149 module:io.ox/tasks
#: apps/io.ox/tasks/model.js:152
msgid "Costs must only have two decimal places."
msgstr "Els costs han de tenir tan sols 2 decimals."

#: apps/io.ox/core/desktop.js:265 module:io.ox/core
msgid "Could not get a default folder for this application."
msgstr ""
"No s'ha pogut obtenir una carpeta predeterminada per a aquesta aplicació."

#: apps/io.ox/contacts/view-detail.js:197 module:io.ox/contacts
msgid "Could not load attachments for this contact."
msgstr "No s'han pogut carregar els adjunts d'aquest contacte."

#: apps/io.ox/tasks/view-detail.js:243 module:io.ox/tasks
msgid "Could not load attachments for this task."
msgstr "No s'han pogut carregar tots els adjunts d'aquesta tasca."

#: apps/plugins/portal/flickr/register.js:54 module:plugins/portal
msgid "Could not load data"
msgstr "No s'han pogut carregar les dades"

#: apps/plugins/portal/twitter/register.js:195 module:plugins/portal
msgid "Could not load new Tweets."
msgstr "No s'han pogut carregar nous tuits."

#: apps/io.ox/core/tk/autocomplete.js:366 module:io.ox/mail
#: apps/io.ox/core/tk/vgrid.js:864 module:io.ox/core
msgid "Could not load this list"
msgstr "No s'ha pogut carregar aquesta llista"

#: apps/io.ox/mail/settings/pane.js:137 module:io.ox/mail
msgid "Could not save settings"
msgstr "No s'han pogut desar els ajustaments"

#: apps/io.ox/portal/widgets.js:425 module:io.ox/portal
msgid "Could not save settings."
msgstr "No s'han pogut carregar les preferències"

#: apps/io.ox/core/api/folder.js:688 module:io.ox/core
#: apps/io.ox/core/folder/api.js:570
msgid ""
"Could not save settings. There have to be at least one user with "
"administration rights."
msgstr ""
"No s'ha pogut desar la configuració. Hi ha d'haver almenys un usuari amb "
"drets d'administració."

#: apps/io.ox/calendar/list/perspective.js:178 module:io.ox/calendar
msgid "Couldn't load appointment data."
msgstr "No s'han pogut carregar les dades de la cita."

#: apps/io.ox/contacts/main.js:447 module:io.ox/contacts
#: apps/io.ox/contacts/main.js:490
msgid "Couldn't load contact data."
msgstr "No s'han pogut carregar les dades de contacte."

#: apps/io.ox/core/tk/folderviews.js:1121 module:io.ox/core
msgid "Couldn't load folders."
msgstr "No s'han pogut carregar les carpetes."

#: apps/io.ox/core/tk/folderviews.js:126 module:io.ox/core
msgid "Couldn't load subfolders."
msgstr "No s'han pogut carregar les subcarpetes."

#: apps/io.ox/tasks/main.js:360 module:io.ox/tasks
msgid "Couldn't load that task."
msgstr "No s'ha pogut carregar aquesta tasca."

#: apps/io.ox/mail/autoforward/settings/register.js:53 module:io.ox/mail
msgid "Couldn't load your auto forward."
msgstr "No s'ha pogut carregar la configuració de filtres de correu."

#: apps/io.ox/core/settings/user.js:94 module:io.ox/contacts
#: apps/plugins/portal/userSettings/register.js:53 module:io.ox/core
msgid "Couldn't load your contact data."
msgstr "No s'han pogut carregar les vostres dades de contacte."

#: apps/io.ox/mail/mailfilter/settings/register.js:46 module:io.ox/mail
msgid "Couldn't load your mail filter rules."
msgstr "No s'han pogut carregar les vostres regles del filtre de correu"

#: apps/io.ox/mail/vacationnotice/settings/register.js:72 module:io.ox/mail
msgid "Couldn't load your vacation notice."
msgstr "No s'ha pogut carregar el vostre avís d'absència."

#: apps/io.ox/contacts/model.js:234 module:io.ox/contacts
#: apps/io.ox/contacts/model.js:251 apps/io.ox/contacts/model.js:264
msgid "Country"
msgstr "País"

#: apps/io.ox/calendar/edit/template.js:91 module:io.ox/calendar/edit/main
#: apps/io.ox/calendar/mobile-toolbar-actions.js:36 module:io.ox/calendar
#: apps/io.ox/tasks/edit/view-template.js:42 module:io.ox/tasks/edit
#: apps/io.ox/tasks/edit/view-template.js:95
#: apps/plugins/administration/groups/settings/edit.js:144 module:io.ox/core
#: apps/plugins/administration/resources/settings/edit.js:89
msgid "Create"
msgstr "Crea"

#: apps/io.ox/calendar/edit/main.js:141 module:io.ox/calendar/edit/main
#: apps/io.ox/calendar/edit/main.js:293
#: apps/io.ox/calendar/edit/template.js:69
msgid "Create appointment"
msgstr "Crea una cita"

#: apps/io.ox/contacts/edit/main.js:64 module:io.ox/contacts
#: apps/io.ox/contacts/edit/main.js:65 apps/io.ox/contacts/edit/main.js:185
msgid "Create contact"
msgstr "Crea un contacte"

#: apps/io.ox/contacts/distrib/create-dist-view.js:41 module:io.ox/contacts
#: apps/io.ox/contacts/distrib/main.js:53
msgid "Create distribution list"
msgstr "Crea una llista de distribució"

#: apps/io.ox/contacts/distrib/create-dist-view.js:40 module:io.ox/contacts
msgid "Create list"
msgstr "Crea una llista"

#. %1$s is social media name, e.g. Facebook
#: apps/plugins/portal/xing/register.js:293 module:plugins/portal
msgid "Create new %1$s account"
msgstr "Crea una nou compte de %1$s"

#: apps/plugins/administration/groups/settings/edit.js:138 module:io.ox/core
#: apps/plugins/administration/groups/settings/toolbar.js:84
#, fuzzy
#| msgid "Create new rule"
msgid "Create new group"
msgstr "Crea una nova regla"

#: apps/plugins/administration/resources/settings/edit.js:83 module:io.ox/core
#: apps/plugins/administration/resources/settings/toolbar.js:80
#, fuzzy
#| msgid "Create new rule"
msgid "Create new resource"
msgstr "Crea una nova regla"

#: apps/io.ox/mail/mailfilter/settings/filter.js:54 module:io.ox/mail
msgid "Create new rule"
msgstr "Crea una nova regla"

#: apps/io.ox/tasks/actions.js:396 module:io.ox/tasks
msgid "Create new task"
msgstr "Crea una nova tasca"

#: apps/io.ox/mail/actions.js:794 module:io.ox/mail
msgid "Create reminder"
msgstr "Crea'n un recordatori"

#: apps/io.ox/tasks/edit/main.js:145 module:io.ox/tasks
#: apps/io.ox/tasks/edit/view-template.js:43 module:io.ox/tasks/edit
#: apps/io.ox/tasks/edit/view-template.js:94 apps/io.ox/tasks/edit/view.js:127
msgid "Create task"
msgstr "Crea tasca"

#: apps/io.ox/calendar/view-detail.js:282 module:io.ox/calendar
msgid "Created"
msgstr "Creat"

#. %1$s is the publication name
#: apps/io.ox/core/pubsub/notifications/subscription.js:84 module:io.ox/core
msgid ""
"Created private folder '%1$s' in %2$s and subscribed successfully to shared "
"folder"
msgstr ""

#: apps/io.ox/files/guidance/main.js:93 module:io.ox/files
msgctxt "help"
msgid "Creating Files"
msgstr "Creació de fitxers"

#: apps/io.ox/tasks/edit/view-template.js:666 module:io.ox/tasks/edit
msgid "Currency"
msgstr "Moneda"

#: apps/io.ox/core/main.js:361 module:io.ox/core
msgid "Currently refreshing"
msgstr ""

#: apps/io.ox/portal/main.js:139 module:io.ox/portal
msgid "Customize this page"
msgstr "Personalitza aquesta pàgina"

#: apps/io.ox/calendar/toolbar.js:164 module:io.ox/calendar
msgid "Dark colors"
msgstr "Colors foscos"

#: apps/io.ox/core/import/import.js:250 module:io.ox/core
msgid "Data imported successfully"
msgstr "Dades importades satisfactòriament"

#: apps/io.ox/core/import/import.js:252 module:io.ox/core
msgid "Data only partially imported ( %1$s of %2$s records)"
msgstr "Dades importades només parcialment (%1$s de %2$s registres)"

#: apps/io.ox/backbone/mini-views/datepicker.js:67 module:io.ox/core
#: apps/io.ox/core/settings/errorlog/settings/pane.js:118
#: apps/io.ox/mail/view-options.js:31 module:io.ox/mail
msgid "Date"
msgstr "Data"

#: apps/io.ox/tasks/print.js:103 module:io.ox/tasks
#: apps/io.ox/tasks/view-detail.js:123
msgid "Date completed"
msgstr "Data completada"

#: apps/io.ox/contacts/model.js:235 module:io.ox/contacts
#: apps/plugins/halo/xing/register.js:146 module:plugins/portal
msgid "Date of birth"
msgstr "Data de naixement"

#: apps/io.ox/backbone/mini-views/date.js:25 module:io.ox/core
#: apps/io.ox/calendar/actions.js:560 module:io.ox/calendar
#: apps/io.ox/calendar/freebusy/templates.js:79 module:io.ox/calendar/freebusy
#: apps/io.ox/calendar/toolbar.js:155
msgid "Day"
msgstr "Dia"

#: apps/io.ox/calendar/week/perspective.js:299 module:io.ox/calendar
msgid "Day View"
msgstr "Vista de dia"

#: apps/io.ox/core/tk/mobiscroll.js:33 module:io.ox/core
msgid "Days"
msgstr "Dies"

#: apps/io.ox/calendar/edit/recurrence-view.js:674
#: module:io.ox/calendar/edit/main
#: apps/io.ox/calendar/edit/recurrence-view.js:720
msgid "December"
msgstr "desembre"

#: apps/io.ox/calendar/acceptdeny.js:106 module:io.ox/calendar
#: apps/io.ox/calendar/invitations/register.js:36 module:io.ox/calendar/main
msgid "Decline"
msgstr "Rebutja"

#: apps/io.ox/calendar/print.js:197 module:io.ox/calendar
#: apps/io.ox/tasks/print.js:93 module:io.ox/tasks
msgid "Declined"
msgstr "Rebutjat"

#: apps/io.ox/core/settings/pane.js:162 module:io.ox/core
msgid "Default Theme"
msgstr "Tema predeterminat"

#: apps/io.ox/contacts/model.js:318 module:io.ox/contacts
msgid "Default address"
msgstr "Adreça predeterminada"

#: apps/io.ox/core/settings/pane.js:197 module:io.ox/core
msgid "Default app after sign in"
msgstr "Aplicació predeterminada en iniciar sessió"

#: apps/io.ox/calendar/settings/pane.js:156 module:io.ox/calendar
msgid "Default calendar view"
msgstr "Vista de calendari predeterminada"

#: apps/io.ox/calendar/settings/pane.js:185 module:io.ox/calendar
msgid "Default reminder"
msgstr "Recordatori predeterminat"

#: apps/io.ox/mail/settings/pane.js:266 module:io.ox/mail
msgid "Default sender address"
msgstr "Adreça de remitent predeterminada"

#: apps/io.ox/tasks/edit/view-template.js:278 module:io.ox/tasks/edit
#: apps/io.ox/tasks/print.js:32 module:io.ox/tasks
#: apps/io.ox/tasks/util.js:254
msgid "Deferred"
msgstr "Ajornada"

#. Really delete portal widget - in contrast to "just disable"
#: apps/io.ox/calendar/actions.js:283 module:io.ox/calendar
#: apps/io.ox/calendar/actions.js:652
#: apps/io.ox/calendar/invitations/register.js:33 module:io.ox/calendar/main
#: apps/io.ox/calendar/mobile-toolbar-actions.js:107
#: apps/io.ox/calendar/toolbar.js:72 apps/io.ox/contacts/actions.js:53
#: module:io.ox/contacts apps/io.ox/contacts/actions.js:706
#: apps/io.ox/contacts/mobile-toolbar-actions.js:70 module:io.ox/mail
#: apps/io.ox/contacts/toolbar.js:85
#: apps/io.ox/core/folder/actions/remove.js:32 module:io.ox/core
#: apps/io.ox/core/folder/contextmenu.js:204
#: apps/io.ox/core/pubsub/settings/pane.js:243 module:io.ox/core/pubsub
#: apps/io.ox/core/pubsub/settings/pane.js:245
#: apps/io.ox/core/tk/folderviews.js:632 apps/io.ox/files/actions.js:391
#: module:io.ox/files apps/io.ox/files/actions.js:721
#: apps/io.ox/files/actions.js:878 apps/io.ox/files/actions.js:1299
#: apps/io.ox/files/toolbar.js:108 apps/io.ox/mail/actions.js:86
#: apps/io.ox/mail/actions.js:105 apps/io.ox/mail/actions.js:923
#: apps/io.ox/mail/mobile-toolbar-actions.js:73
#: apps/io.ox/mail/settings/signatures/register.js:382
#: apps/io.ox/mail/settings/signatures/register.js:383
#: apps/io.ox/mail/toolbar.js:76 apps/io.ox/portal/main.js:623
#: module:io.ox/portal apps/io.ox/portal/settings/widgetview.js:114
#: apps/io.ox/settings/accounts/settings/pane.js:61
#: module:io.ox/settings/accounts
#: apps/io.ox/settings/accounts/settings/pane.js:63
#: apps/io.ox/settings/accounts/settings/pane.js:71
#: apps/io.ox/settings/accounts/settings/pane.js:72
#: apps/io.ox/tasks/actions.js:62 module:io.ox/tasks
#: apps/io.ox/tasks/actions.js:547
#: apps/io.ox/tasks/mobile-toolbar-actions.js:49
#: apps/io.ox/tasks/toolbar.js:85
#: apps/plugins/administration/groups/settings/toolbar.js:100
#: apps/plugins/administration/resources/settings/toolbar.js:96
#: apps/plugins/portal/twitter/util.js:272 module:plugins/portal
#: apps/plugins/portal/twitter/util.js:405
#: apps/plugins/portal/xing/actions.js:119
msgid "Delete"
msgstr "Esborra"

#: apps/io.ox/settings/accounts/settings/pane.js:165
#: module:io.ox/settings/accounts
msgid "Delete account"
msgstr "Suprimeix el compte"

#: apps/io.ox/calendar/actions.js:271 module:io.ox/calendar
#: apps/io.ox/calendar/toolbar.js:73
msgid "Delete appointment"
msgstr "Esborra la cita"

#: apps/io.ox/contacts/toolbar.js:86 module:io.ox/contacts
#, fuzzy
#| msgid "Create contact"
msgid "Delete contact"
msgstr "Crea un contacte"

#: apps/plugins/administration/groups/settings/toolbar.js:66 module:io.ox/core
#, fuzzy
#| msgid "Delete account"
msgid "Delete group"
msgstr "Suprimeix el compte"

#: apps/plugins/administration/resources/settings/toolbar.js:62
#: module:io.ox/core
#, fuzzy
#| msgid "Delete version"
msgid "Delete resource"
msgstr "Suprimeix la versió"

#: apps/io.ox/tasks/toolbar.js:86 module:io.ox/mail
#, fuzzy
#| msgid "Create task"
msgid "Delete task"
msgstr "Crea tasca"

#: apps/io.ox/files/actions.js:1032 module:io.ox/files
msgid "Delete version"
msgstr "Suprimeix la versió"

#: apps/io.ox/calendar/actions.js:270 module:io.ox/calendar
msgid "Delete whole series"
msgstr "Esborra la sèrie sencera"

#: apps/io.ox/portal/main.js:619 module:io.ox/portal
#: apps/io.ox/portal/settings/widgetview.js:110
msgid "Delete widget"
msgstr "Suprimeix el widget"

#. Trash folder
#: apps/io.ox/mail/accounts/view-form.js:545 module:io.ox/settings
msgctxt "folder"
msgid "Deleted messages"
msgstr "Missatges esborrats"

#: apps/io.ox/mail/accounts/view-form.js:478 module:io.ox/settings
msgid "Deleting messages on local storage also deletes them on server"
msgstr "En eliminar missatges desats localment també se suprimiran al servidor"

#: apps/io.ox/contacts/model.js:243 module:io.ox/contacts
#: apps/io.ox/contacts/print.js:109
msgid "Department"
msgstr "Departament"

#: apps/io.ox/calendar/list/perspective.js:240 module:io.ox/calendar
#: apps/io.ox/mail/view-options.js:47 module:io.ox/mail
#: apps/io.ox/tasks/main.js:678 module:io.ox/tasks
msgid "Descending"
msgstr "Descendent"

#: apps/io.ox/calendar/edit/template.js:230 module:io.ox/calendar/edit/main
#: apps/io.ox/files/actions.js:607 module:io.ox/files
#: apps/io.ox/files/views/create.js:176
#: apps/io.ox/tasks/edit/view-template.js:118 module:io.ox/tasks/edit
#: apps/plugins/administration/resources/settings/edit.js:50 module:io.ox/core
#: apps/plugins/portal/flickr/register.js:227 module:plugins/portal
#: apps/plugins/portal/mail/register.js:199
#: apps/plugins/portal/rss/register.js:153 module:io.ox/portal
#: apps/plugins/portal/tumblr/register.js:253
msgid "Description"
msgstr "Descripció"

#: apps/io.ox/calendar/edit/main.js:56 module:io.ox/calendar/edit/main
msgid "Description has been copied"
msgstr "La descripció ha estat copiada"

#: apps/io.ox/calendar/view-detail.js:157 module:io.ox/calendar
msgid "Details"
msgstr "Detalls"

#: apps/io.ox/calendar/view-detail.js:256 module:io.ox/calendar
#: apps/io.ox/files/actions.js:329 module:io.ox/files
msgid "Direct link"
msgstr "Enllaç directe"

#: apps/io.ox/files/actions.js:257 module:io.ox/files
#: apps/io.ox/files/actions.js:258
msgid "Direct link: %1$s"
msgstr "Enllaç directe: %1$s"

#: apps/io.ox/core/pubsub/settings/pane.js:237 module:io.ox/core/pubsub
#: apps/io.ox/core/pubsub/settings/pane.js:238
#: apps/io.ox/mail/mailfilter/settings/filter.js:140 module:io.ox/mail
#: apps/io.ox/mail/mailfilter/settings/filter.js:308
#: apps/io.ox/portal/settings/pane.js:340 module:io.ox/portal
msgid "Disable"
msgstr "Desactiva"

#: apps/io.ox/portal/main.js:200 module:io.ox/portal
#: apps/io.ox/portal/main.js:201 apps/io.ox/portal/main.js:512
msgid "Disable widget"
msgstr "Desactiva el widget"

#: apps/io.ox/calendar/edit/template.js:78 module:io.ox/calendar/edit/main
#: apps/io.ox/contacts/distrib/create-dist-view.js:57 module:io.ox/contacts
#: apps/io.ox/contacts/edit/view-form.js:199
#: apps/io.ox/core/settings/user.js:82
#: apps/io.ox/mail/compose/extensions.js:74 module:io.ox/mail
#: apps/io.ox/mail/mailfilter/settings/filter/view-form.js:60
#: module:io.ox/settings/settings apps/io.ox/mail/write/inplace/inplace.js:115
#: apps/io.ox/mail/write/view-main.js:65
#: apps/io.ox/tasks/edit/view-template.js:85 module:io.ox/tasks/edit
#: apps/plugins/portal/userSettings/register.js:45 module:io.ox/core
msgid "Discard"
msgstr "Descarta"

#. "Discard changes" appears in combination with "Cancel" (this action)
#. Translation should be distinguishable for the user
#: apps/io.ox/calendar/edit/main.js:360 module:io.ox/calendar/edit/main
#: apps/io.ox/contacts/distrib/main.js:204 module:io.ox/contacts
#: apps/io.ox/contacts/edit/main.js:257 apps/io.ox/editor/main.js:348
#: module:io.ox/editor apps/io.ox/tasks/edit/main.js:176 module:io.ox/tasks
msgctxt "dialog"
msgid "Discard changes"
msgstr "Descarta els canvis"

#. "Discard message" appears in combination with "Cancel" (this action)
#. Translation should be distinguishable for the user
#: apps/io.ox/mail/compose/view.js:619 module:io.ox/mail
#: apps/io.ox/mail/write/main.js:1464
msgctxt "dialog"
msgid "Discard message"
msgstr "Descarta el missatge"

#: apps/io.ox/mail/settings/pane.js:297 module:io.ox/mail
msgid "Display"
msgstr "Mostra"

#: apps/io.ox/oauth/settings.js:69 module:io.ox/settings/oauth
msgid "Display Name"
msgstr "Nom a mostrar"

#: apps/io.ox/mail/settings/pane.js:311 module:io.ox/mail
msgid "Display emoticons as graphics in text emails"
msgstr "Mostra emoticones com a gràfics en correus de text"

#: apps/io.ox/contacts/model.js:224 module:io.ox/contacts
msgid "Display name"
msgstr "Nom a mostrar"

#: apps/io.ox/contacts/settings/pane.js:79 module:io.ox/contacts
msgid "Display of names"
msgstr "Visualització de noms"

#: apps/io.ox/tasks/edit/view-template.js:678 module:io.ox/tasks/edit
#: apps/io.ox/tasks/print.js:100 module:io.ox/tasks
#: apps/io.ox/tasks/view-detail.js:120
msgid "Distance"
msgstr "Distància"

#: apps/io.ox/contacts/distrib/main.js:38 module:io.ox/contacts
#: apps/io.ox/contacts/distrib/main.js:175
msgid "Distribution List"
msgstr "Llista de distribució"

#: apps/io.ox/contacts/common-extensions.js:42 module:io.ox/contacts
#: apps/io.ox/contacts/main.js:205 apps/io.ox/contacts/model.js:315
#: apps/io.ox/contacts/view-detail.js:50 apps/io.ox/participants/model.js:43
#: module:io.ox/participants/model apps/io.ox/participants/views.js:180
#: module:io.ox/calendar/edit/main
msgid "Distribution list"
msgstr "Llista de distribució"

#: apps/io.ox/contacts/distrib/main.js:79 module:io.ox/contacts
#: apps/io.ox/contacts/distrib/main.js:128
msgid "Distribution list has been saved"
msgstr "S'ha desat la llista de distribució"

#: apps/io.ox/files/util.js:52 module:io.ox/files
msgid ""
"Do you really want to change the file extension from  \".%1$s\" to \".%2$s"
"\" ?"
msgstr "Realment voleu canviar l'extensió \".%1$s\" del fitxer per \".%2$s\" ?"

#: apps/io.ox/core/folder/actions/remove.js:31 module:io.ox/core
#: apps/io.ox/core/tk/folderviews.js:631
msgid "Do you really want to delete folder \"%s\"?"
msgstr "Realment voleu suprimir la carpeta \"%s\"?"

#. %1$s is the group name
#: apps/plugins/administration/groups/settings/toolbar.js:64 module:io.ox/core
#, fuzzy
#| msgid "Do you really want to delete this account?"
msgid ""
"Do you really want to delete the group \"%1$s\"? This action cannot be "
"undone!"
msgstr "Segur que voleu suprimir aquest compte?"

#. %1$s is the resource name
#: apps/plugins/administration/resources/settings/toolbar.js:60
#: module:io.ox/core
#, fuzzy
#| msgid "Do you really want to delete this account?"
msgid ""
"Do you really want to delete the resource \"%1$s\"? This action cannot be "
"undone!"
msgstr "Segur que voleu suprimir aquest compte?"

#: apps/io.ox/contacts/actions.js:43 module:io.ox/contacts
msgid "Do you really want to delete these items?"
msgstr "Realment voleu suprimir aquests elements?"

#: apps/io.ox/settings/accounts/settings/pane.js:164
#: module:io.ox/settings/accounts
msgid "Do you really want to delete this account?"
msgstr "Segur que voleu suprimir aquest compte?"

#: apps/io.ox/contacts/actions.js:47 module:io.ox/contacts
msgid "Do you really want to delete this contact?"
msgstr "Realment voleu suprimir aquest contacte?"

#: apps/io.ox/contacts/actions.js:45 module:io.ox/contacts
msgid "Do you really want to delete this distribution list?"
msgstr "Realment voleu suprimir aquesta llista de distribució?"

#: apps/io.ox/files/actions.js:367 module:io.ox/files
#: apps/io.ox/files/actions.js:713
msgid "Do you really want to delete this file?"
msgid_plural "Do you really want to delete these files?"
msgstr[0] "Realment voleu suprimir aquest fitxer?"
msgstr[1] "Realment voleu suprimir aquests fitxers?"

#: apps/io.ox/tasks/actions.js:67 module:io.ox/tasks
#, fuzzy
#| msgid "Do you really want to delete this task?"
#| msgid_plural "Do you really want to delete these tasks?"
msgid "Do you really want to delete this task?"
msgid_plural "Do you really want to delete this tasks?"
msgstr[0] "Segur que voleu suprimir aquesta tasca?"
msgstr[1] "Segur que voleu suprimir aquestes tasques?"

#: apps/io.ox/portal/main.js:620 module:io.ox/portal
#: apps/io.ox/portal/settings/widgetview.js:111
msgid "Do you really want to delete this widget?"
msgstr "Realment voleu suprimir aquest widget?"

#: apps/io.ox/calendar/edit/main.js:357 module:io.ox/calendar/edit/main
#: apps/io.ox/contacts/distrib/main.js:201 module:io.ox/contacts
#: apps/io.ox/contacts/edit/main.js:254 apps/io.ox/editor/main.js:345
#: module:io.ox/editor apps/io.ox/tasks/edit/main.js:173 module:io.ox/tasks
msgid "Do you really want to discard your changes?"
msgstr "Realment voleu descartar els canvis?"

#: apps/io.ox/mail/compose/view.js:616 module:io.ox/mail
#: apps/io.ox/mail/write/main.js:1461
msgid "Do you really want to discard your message?"
msgstr "Realment voleu descartar el vostre missatge?"

#: apps/io.ox/core/folder/actions/common.js:42 module:io.ox/core
#: apps/io.ox/files/folderview-extensions.js:36 module:io.ox/mail
msgid "Do you really want to empty folder \"%s\"?"
msgstr "Realment voleu buidar la carpeta \"%s\"?"

#: apps/io.ox/files/util.js:49 module:io.ox/files
msgid ""
"Do you really want to remove the extension \".%1$s\" from your filename?"
msgstr "Realment voleu eliminar l'extensió \".%1$s\" del nom del fitxer?"

#: apps/io.ox/calendar/acceptdeny.js:221 module:io.ox/calendar
msgid ""
"Do you want to confirm the whole series or just one appointment within the "
"series?"
msgstr "Voleu confirmar la sèrie sencera o només una cita dins aquesta?"

#: apps/io.ox/calendar/actions.js:269 module:io.ox/calendar
msgid ""
"Do you want to delete the whole series or just one appointment within the "
"series?"
msgstr "Voleu esborrar la sèrie sencera o cites individuals dins aquesta?"

#: apps/io.ox/calendar/actions.js:282 module:io.ox/calendar
msgid "Do you want to delete this appointment?"
msgstr "Voleu esborrar aquesta cita?"

#: apps/io.ox/calendar/actions.js:158 module:io.ox/calendar
#: apps/io.ox/calendar/week/perspective.js:156
msgid ""
"Do you want to edit the whole series or just one appointment within the "
"series?"
msgstr "Voleu editar la sèrie sencera o només una cita dins aquesta?"

#: apps/io.ox/mail/actions.js:74 module:io.ox/mail
msgid "Do you want to permanently delete this mail?"
msgid_plural "Do you want to permanently delete these mails?"
msgstr[0] "Segur que voleu esborrar aquest correu definitivament?"
msgstr[1] "Segur que voleu esborrar aquests correus definitivament?"

#: apps/io.ox/launchpad/main.js:38 module:io.ox/core
msgctxt "app"
msgid "Documents"
msgstr "Documents"

#. Task: Done like in "Mark as done"
#: apps/io.ox/core/wizard/registry.js:50 module:io.ox/core/wizard
#: apps/io.ox/core/yell.js:216 module:io.ox/core
#: apps/io.ox/tasks/actions.js:139 module:io.ox/tasks
#: apps/io.ox/tasks/edit/view-template.js:276 module:io.ox/tasks/edit
#: apps/io.ox/tasks/print.js:32 apps/io.ox/tasks/toolbar.js:70
#: module:io.ox/mail apps/io.ox/tasks/util.js:246
#: apps/plugins/notifications/tasks/register.js:71
#: module:plugins/notifications
msgid "Done"
msgstr "Fet"

#: apps/io.ox/calendar/week/view.js:662 module:io.ox/calendar
msgid "Doubleclick in this row for whole day appointment"
msgstr "Feu doble clic en aquesta fila per a una cita de tot el dia"

#: apps/io.ox/contacts/actions.js:769 module:io.ox/contacts
#: apps/io.ox/core/tk/attachments.js:478 module:io.ox/core/tk/attachments
#: apps/io.ox/files/actions.js:869 module:io.ox/files
#: apps/io.ox/files/actions.js:1018 apps/io.ox/files/actions.js:1290
#: apps/io.ox/files/toolbar.js:101 apps/io.ox/mail/actions.js:1130
#: module:io.ox/mail apps/io.ox/tasks/actions.js:605 module:io.ox/tasks
#: apps/plugins/portal/updater/register.js:38 module:plugins/portal
msgid "Download"
msgstr "Descarrega"

#: apps/plugins/portal/oxdriveclients/register.js:91 module:plugins/portal
msgid "Download %s for %s now"
msgstr "Descarrega %s per %s"

#: apps/plugins/portal/oxdriveclients/register.js:76 module:plugins/portal
msgid "Download %s via the OX Updater"
msgstr "Descarrega %s via OX Updater"

#: apps/io.ox/core/folder/contextmenu.js:257 module:io.ox/core
msgid "Download entire folder"
msgstr "Descarrega la carpeta sencera"

#: apps/io.ox/core/settings/downloads/pane.js:125 module:io.ox/core
msgid "Download installation file"
msgstr "Descarrega el fitxer d'instal·lació"

#: apps/io.ox/core/settings/downloads/pane.js:56 module:io.ox/core
msgid "Download installation file (for Windows)"
msgstr "Descarrega el fitxer d'instal·lació (per a Windows)"

#: apps/io.ox/core/settings/downloads/pane.js:107 module:io.ox/core
#: apps/plugins/portal/oxdriveclients/register.js:70 module:plugins/portal
msgid "Download the %s client for %s"
msgstr "Descarrega el client de %s per a %s"

#: apps/io.ox/core/settings/downloads/pane.js:158 module:io.ox/core
#: apps/io.ox/core/settings/downloads/pane.js:167
msgid "Downloads"
msgstr "Descàrregues"

#. Drafts folder
#: apps/io.ox/mail/accounts/view-form.js:547 module:io.ox/settings
msgctxt "folder"
msgid "Drafts"
msgstr "Esborranys"

#: apps/io.ox/portal/settings/pane.js:262 module:io.ox/portal
msgid "Drag to reorder widget"
msgstr "Arrossega el widget per a col·locar-lo"

#: apps/io.ox/core/main.js:229 module:io.ox/core
#: apps/io.ox/files/settings/pane.js:52 module:io.ox/files
#: apps/io.ox/launchpad/main.js:35
msgctxt "app"
msgid "Drive"
msgstr "Drive"

#: apps/io.ox/files/guidance/main.js:96 module:io.ox/files
msgctxt "help"
msgid "Drive Settings"
msgstr "Preferències de Drive"

#: apps/io.ox/mail/import.js:57 module:io.ox/mail
msgid "Drop EML file here for import"
msgstr "Arrossega aquí el fitxer EML a importar"

#: apps/io.ox/mail/compose/extensions.js:273 module:io.ox/mail
msgid "Drop attachments here"
msgstr "Arrossega els adjunts aquí"

#: apps/io.ox/mail/actions.js:1147 module:io.ox/mail
msgid "Drop here to import this mail"
msgstr "Amolla-ho aquí per a importar aquest correu"

#: apps/io.ox/calendar/edit/template.js:534 module:io.ox/calendar/edit/main
#: apps/io.ox/contacts/edit/view-form.js:363 module:io.ox/contacts
#: apps/io.ox/tasks/edit/view-template.js:721 module:io.ox/tasks/edit
msgid "Drop here to upload a <b class=\"dndignore\">new attachment</b>"
msgstr "Moveu aquí un <b class=\"dndignore\">nou arxiu adjunt</b>"

#: apps/io.ox/files/actions.js:1042 module:io.ox/files
msgid "Drop here to upload a <b class=\"dndignore\">new file</b>"
msgstr "Arrossega aquí per a pujar un <b class=\"dndignore\">nou fitxer</b>"

#: apps/io.ox/files/actions.js:1062 module:io.ox/files
msgid "Drop here to upload a <b class=\"dndignore\">new version</b>"
msgstr ""
"Arrossega aquí per a pujar-ne una <b class=\"dndignore\">nova versió</b>"

#: apps/io.ox/files/actions.js:1056 module:io.ox/files
msgid ""
"Drop here to upload a <b class=\"dndignore\">new version</b> of \"%1$s\""
msgstr ""
"Arrossega aquí per a pujar-ne una <b class=\"dndignore\">nova versió</b> de "
"\"%1$s\""

#: apps/io.ox/mail/write/main.js:355 module:io.ox/mail
msgid "Drop the file anywhere to add attachment"
msgstr ""

#. Task: "Due" like in "Change due date"
#: apps/io.ox/tasks/print.js:90 module:io.ox/tasks
#: apps/io.ox/tasks/toolbar.js:61 module:io.ox/mail
msgid "Due"
msgstr "Venciment"

#. %1$s due date of a task
#: apps/io.ox/tasks/view-detail.js:172 module:io.ox/tasks
#, c-format
msgid "Due %1$s"
msgstr "Venciment %1$s"

#: apps/io.ox/tasks/edit/view-template.js:185 module:io.ox/tasks/edit
#: apps/io.ox/tasks/main.js:672 module:io.ox/tasks
msgid "Due date"
msgstr "Data de venciment"

#. Due on date
#: apps/plugins/portal/tasks/register.js:70 module:plugins/portal
#: apps/plugins/portal/tasks/register.js:113
msgid "Due on %1$s"
msgstr "Venç el %1$s"

#. Exabytes
#: apps/io.ox/core/strings.js:26 module:io.ox/core
msgid "EB"
msgstr "EB"

#. Used as a button label to enter the "edit mode"
#: apps/io.ox/calendar/actions.js:634 module:io.ox/calendar
#: apps/io.ox/calendar/main.js:221 apps/io.ox/calendar/main.js:227
#: apps/io.ox/calendar/main.js:247 apps/io.ox/calendar/main.js:318
#: apps/io.ox/calendar/toolbar.js:58 apps/io.ox/contacts/actions.js:696
#: module:io.ox/contacts apps/io.ox/contacts/main.js:364
#: apps/io.ox/contacts/main.js:370 apps/io.ox/contacts/main.js:647
#: apps/io.ox/contacts/mobile-toolbar-actions.js:63 module:io.ox/mail
#: apps/io.ox/contacts/toolbar.js:77
#: apps/io.ox/core/pubsub/settings/pane.js:223 module:io.ox/core/pubsub
#: apps/io.ox/core/pubsub/settings/pane.js:224 apps/io.ox/files/actions.js:860
#: module:io.ox/files apps/io.ox/files/main.js:146
#: apps/io.ox/files/main.js:152 apps/io.ox/files/main.js:343
#: apps/io.ox/files/main.js:390 apps/io.ox/mail/actions.js:913
#: apps/io.ox/mail/mailfilter/settings/filter.js:154
#: apps/io.ox/mail/mailfilter/settings/filter.js:155
#: apps/io.ox/mail/mailfilter/settings/filter.js:160
#: apps/io.ox/mail/main.js:146 apps/io.ox/mail/main.js:152
#: apps/io.ox/mail/main.js:259 apps/io.ox/mail/main.js:1013
#: apps/io.ox/mail/settings/signatures/register.js:376
#: apps/io.ox/mail/settings/signatures/register.js:378
#: apps/io.ox/portal/settings/pane.js:321 module:io.ox/portal
#: apps/io.ox/portal/settings/pane.js:323
#: apps/io.ox/settings/accounts/settings/pane.js:46
#: module:io.ox/settings/accounts
#: apps/io.ox/settings/accounts/settings/pane.js:50
#: apps/io.ox/settings/accounts/settings/pane.js:52
#: apps/io.ox/tasks/actions.js:406 module:io.ox/tasks
#: apps/io.ox/tasks/main.js:147 apps/io.ox/tasks/main.js:153
#: apps/io.ox/tasks/main.js:187 apps/io.ox/tasks/main.js:206
#: apps/io.ox/tasks/mobile-toolbar-actions.js:42
#: apps/io.ox/tasks/toolbar.js:52
#: apps/plugins/administration/groups/settings/toolbar.js:92 module:io.ox/core
#: apps/plugins/administration/resources/settings/toolbar.js:88
msgid "Edit"
msgstr "Edita"

#: apps/io.ox/contacts/edit/main.js:183 module:io.ox/contacts
msgid "Edit Contact"
msgstr "Edita contacte"

#: apps/plugins/portal/flickr/register.js:210 module:plugins/portal
msgid "Edit Flickr photo stream"
msgstr "Edita un flux de fotos de Flickr"

#: apps/plugins/portal/tumblr/register.js:242 module:io.ox/portal
msgid "Edit Tumblr feed"
msgstr "Edita un feed de Tumblr"

#: apps/io.ox/calendar/edit/main.js:141 module:io.ox/calendar/edit/main
#: apps/io.ox/calendar/edit/main.js:291
#: apps/io.ox/calendar/edit/template.js:69 apps/io.ox/calendar/toolbar.js:59
#: module:io.ox/calendar
msgid "Edit appointment"
msgstr "Edita cita"

#: apps/io.ox/contacts/edit/main.js:65 module:io.ox/contacts
#: apps/io.ox/contacts/toolbar.js:78
#, fuzzy
#| msgid "Edit Contact"
msgid "Edit contact"
msgstr "Edita contacte"

#: apps/io.ox/files/actions.js:946 module:io.ox/files
msgid "Edit description"
msgstr "Edita'n la descripció"

#: apps/io.ox/contacts/distrib/create-dist-view.js:46 module:io.ox/contacts
#: apps/io.ox/contacts/distrib/main.js:119
msgid "Edit distribution list"
msgstr "Edita llista de distribució"

#: apps/io.ox/mail/mobile-toolbar-actions.js:162 module:io.ox/mail
#: apps/io.ox/mail/toolbar.js:108
msgid "Edit draft"
msgstr "Edita l'esborrany"

#: apps/plugins/administration/groups/settings/edit.js:138 module:io.ox/core
#, fuzzy
#| msgid "Edit rule"
msgid "Edit group"
msgstr "Edita regla"

#: apps/plugins/administration/resources/settings/edit.js:83 module:io.ox/core
#, fuzzy
#| msgid "Edit rule"
msgid "Edit resource"
msgstr "Edita regla"

#: apps/io.ox/mail/mailfilter/settings/filter.js:54 module:io.ox/mail
msgid "Edit rule"
msgstr "Edita regla"

#: apps/io.ox/mail/settings/signatures/register.js:170 module:io.ox/mail
msgid "Edit signature"
msgstr "Edita la firma"

#: apps/io.ox/tasks/edit/main.js:27 module:io.ox/tasks
#: apps/io.ox/tasks/edit/main.js:228 apps/io.ox/tasks/edit/view-template.js:49
#: module:io.ox/tasks/edit apps/io.ox/tasks/edit/view-template.js:91
#: apps/io.ox/tasks/edit/view.js:127 apps/io.ox/tasks/toolbar.js:53
#: module:io.ox/mail
msgid "Edit task"
msgstr "Edita la tasca"

#: apps/io.ox/contacts/main.js:227 module:io.ox/contacts
msgid "Edit to set a name."
msgstr "Edita per a definir un nom."

#: apps/io.ox/editor/main.js:189 module:io.ox/editor
#: apps/io.ox/editor/main.js:207 apps/io.ox/editor/main.js:211
#: apps/io.ox/editor/main.js:315 apps/io.ox/mail/compose/view.js:120
#: module:io.ox/mail
msgid "Editor"
msgstr "Editor"

#: apps/io.ox/contacts/print.js:112 module:io.ox/contacts
msgid "Email"
msgstr "Correu electrònic"

#: apps/io.ox/contacts/model.js:278 module:io.ox/contacts
msgid "Email 1"
msgstr "Correu electrònic 1"

#: apps/io.ox/contacts/model.js:278 module:io.ox/contacts
msgid "Email 1 / Phone number"
msgstr "Correu electrònic 1 / N. de telèfon"

#: apps/io.ox/contacts/model.js:279 module:io.ox/contacts
msgid "Email 2"
msgstr "Correu electrònic 2"

#: apps/io.ox/contacts/model.js:280 module:io.ox/contacts
msgid "Email 3"
msgstr "Correu electrònic 3"

#: apps/io.ox/mail/accounts/view-form.js:604 module:io.ox/settings
msgid "Email address"
msgstr "Adreça de correu electrònic"

#: apps/io.ox/mail/vacationnotice/settings/model.js:139 module:io.ox/mail
msgid "Email addresses"
msgstr "Adreces de correu electrònic"

#. %1$s: Mail sender
#. %2$s: Mail subject
#: apps/io.ox/mail/detail/mobileView.js:224 module:io.ox/mail
#: apps/io.ox/mail/detail/view.js:416
msgid "Email from %1$s: %2$s"
msgstr "Correu de %1$s: %2$s"

#: apps/io.ox/calendar/settings/pane.js:231 module:io.ox/calendar
#: apps/io.ox/tasks/settings/pane.js:79 module:io.ox/tasks
msgid "Email notification for Accept/Declined"
msgstr "Notificació per correu electrònic per a acceptades/rebutjades"

#: apps/io.ox/calendar/settings/pane.js:220 module:io.ox/calendar
#: apps/io.ox/tasks/settings/pane.js:69 module:io.ox/tasks
msgid "Email notification for New, Changed, Deleted?"
msgstr "Notificació per correu electrònic per a Nou, Canviat, Esborrat?"

#: apps/io.ox/calendar/settings/pane.js:214 module:io.ox/calendar
#, fuzzy
#| msgid "Email notification for appointment creator?"
msgid "Email notification for appointment"
msgstr "Notificació per correu electrònic al creador de la cita?"

#: apps/io.ox/calendar/settings/pane.js:237 module:io.ox/calendar
msgid "Email notification for appointment creator?"
msgstr "Notificació per correu electrònic al creador de la cita?"

#: apps/io.ox/calendar/settings/pane.js:248 module:io.ox/calendar
#, fuzzy
#| msgid "Email notification for appointment creator?"
msgid "Email notification for appointment participant?"
msgstr "Notificació per correu electrònic al creador de la cita?"

#: apps/io.ox/tasks/settings/pane.js:63 module:io.ox/tasks
msgid "Email notification for task"
msgstr "Notificació de tasca per correu"

#: apps/io.ox/tasks/settings/pane.js:85 module:io.ox/tasks
msgid "Email notification for task creator?"
msgstr "Notificar per correu al creador de la tasca?"

#: apps/io.ox/tasks/settings/pane.js:96 module:io.ox/tasks
msgid "Email notification for task participant?"
msgstr "Notificar per correu als participants de la tasca?"

#: apps/io.ox/mail/actions.js:102 module:io.ox/mail
msgid ""
"Emails cannot be put into trash folder while your mail quota is exceeded."
msgstr ""
"Els correus no es podran enviar a la paperera mentre la vostra quota de "
"correu hagi estat excedida."

#: apps/plugins/halo/xing/register.js:39 module:plugins/portal
msgid "Employee"
msgstr "Empleat"

#: apps/io.ox/contacts/model.js:252 module:io.ox/contacts
msgid "Employee ID"
msgstr "N. d'empleat"

#: apps/io.ox/contacts/model.js:245 module:io.ox/contacts
msgid "Employee type"
msgstr "Tipus d'empleat"

#: apps/plugins/halo/xing/register.js:190 module:plugins/portal
msgid "Employment"
msgstr "Ocupació"

#. list is empty / no items
#: apps/io.ox/core/tk/vgrid.js:743 module:io.ox/core
msgctxt "vgrid"
msgid "Empty"
msgstr "Buit"

#: apps/io.ox/core/folder/actions/common.js:43 module:io.ox/core
#: apps/io.ox/core/folder/contextmenu.js:125
#: apps/io.ox/files/folderview-extensions.js:37 module:io.ox/mail
#: apps/io.ox/files/folderview-extensions.js:55
msgid "Empty folder"
msgstr "Buidar carpeta"

#: apps/io.ox/contacts/main.js:226 module:io.ox/contacts
msgid "Empty name and description found."
msgstr "El nom i la descripció estan buits."

#: apps/io.ox/core/folder/actions/common.js:46 module:io.ox/core
#: apps/io.ox/files/folderview-extensions.js:42 module:io.ox/mail
msgid "Emptying folder... This may take a few seconds."
msgstr "Es buida la carpeta... el procés es pot torbar uns segons."

#: apps/io.ox/core/pubsub/settings/pane.js:237 module:io.ox/core/pubsub
#: apps/io.ox/core/pubsub/settings/pane.js:238
#: apps/io.ox/mail/mailfilter/settings/filter.js:140 module:io.ox/mail
#: apps/io.ox/mail/mailfilter/settings/filter.js:308
#: apps/io.ox/portal/settings/pane.js:344 module:io.ox/portal
msgid "Enable"
msgstr "Activa"

#: apps/io.ox/mail/autoforward/settings/model.js:94 module:io.ox/mail
msgid "Enabled"
msgstr "Activat"

#: apps/io.ox/mail/vacationnotice/settings/model.js:138 module:io.ox/mail
msgid "Enabled for the following addresses"
msgstr "Activat per a les següents adreces"

#: apps/io.ox/mail/vacationnotice/settings/model.js:141 module:io.ox/mail
msgid "End"
msgstr "Fi"

#: apps/io.ox/calendar/settings/pane.js:138 module:io.ox/calendar
msgid "End of working time"
msgstr "Final de la jornada laboral"

#: apps/io.ox/calendar/edit/template.js:174 module:io.ox/calendar/edit/main
#: apps/io.ox/search/facets/extensions.js:550 module:io.ox/core
msgid "Ends on"
msgstr "Acaba"

#: apps/io.ox/editor/main.js:144 module:io.ox/editor
#: apps/io.ox/editor/main.js:147
msgid "Enter document title here"
msgstr "Indicau el títol del document aquí"

#. what follows is a set of job/status descriptions used by XING
#: apps/plugins/halo/xing/register.js:37 module:plugins/portal
msgid "Entrepreneur"
msgstr "Empresari"

#: apps/io.ox/mail/mailfilter/settings/filter/view-form.js:54
#: module:io.ox/settings/settings
msgid "Envelope"
msgstr "Envelope"

#: apps/io.ox/core/print.js:198 module:io.ox/core
#: apps/io.ox/core/pubsub/subscriptions.js:115 module:io.ox/core/pubsub
#: apps/io.ox/core/yell.js:21 apps/io.ox/core/yell.js:131
msgid "Error"
msgstr "Error"

#: apps/io.ox/core/settings/errorlog/settings/pane.js:27 module:io.ox/core
#: apps/io.ox/core/settings/errorlog/settings/pane.js:347
msgid "Error log"
msgstr "Registre d'errors"

#: apps/io.ox/core/pubsub/subscriptions.js:87 module:io.ox/core/pubsub
#: apps/io.ox/core/pubsub/subscriptions.js:111
msgid "Error:"
msgstr "Error:"

#: apps/io.ox/core/settings/errorlog/settings/pane.js:223 module:io.ox/core
msgid "Errors"
msgstr "Errades"

#: apps/io.ox/tasks/edit/view-template.js:624 module:io.ox/tasks/edit
#: apps/io.ox/tasks/print.js:98 module:io.ox/tasks
#: apps/io.ox/tasks/view-detail.js:118
msgid "Estimated costs"
msgstr "Costs estimats"

#: apps/io.ox/tasks/edit/view-template.js:601 module:io.ox/tasks/edit
#: apps/io.ox/tasks/print.js:96 module:io.ox/tasks
#: apps/io.ox/tasks/view-detail.js:116
msgid "Estimated duration in minutes"
msgstr "Durada estimada en minuts"

#. recurrence string
#. %1$d: numeric
#: apps/io.ox/calendar/util.js:496 module:io.ox/calendar
msgid "Every %1$d days"
msgstr "Cada %1$d dies"

#. recurrence string
#. %1$d: numeric, interval
#. %1$d: numeric, day in month
#: apps/io.ox/calendar/util.js:538 module:io.ox/calendar
msgid "Every %1$d months on day %2$d"
msgstr "Cada %1$d mesos el dia %2$d"

#. recurrence string
#. %1$d: numeric, interval
#. %2$s: count string, e.g. first, second, or last
#. %3$s: day string, e.g. Monday
#: apps/io.ox/calendar/util.js:550 module:io.ox/calendar
msgid "Every %1$d months on the %2$s %3$s"
msgstr "Cada %1$d mesos el %2$s %3$s"

#. recurrence string
#. %1$d: numeric
#. %2$s: day string, e.g. "Friday" or "Monday, Tuesday, Wednesday"
#: apps/io.ox/calendar/util.js:526 module:io.ox/calendar
msgid "Every %1$d weeks on %2$s"
msgstr "Cada %1$d setmanes en %2$s"

#. recurrence string
#. %1$d: numeric
#: apps/io.ox/calendar/util.js:506 module:io.ox/calendar
msgid "Every %1$d weeks on all days"
msgstr "Cada %1$d setmanes tots els dies"

#. recurrence string
#. %1$d: numeric
#: apps/io.ox/calendar/util.js:516 module:io.ox/calendar
msgid "Every %1$d weeks on work days"
msgstr "Cada %1$d setmanes els dies feiners"

#. recurrence string
#. %1$d: interval, numeric
#. %2$s: Month nane, e.g. January
#. %3$d: Date, numeric, e.g. 29
#: apps/io.ox/calendar/util.js:564 module:io.ox/calendar
msgid "Every %1$d years on %2$s %3$d"
msgstr "Cada %1$d anys el %3$d de/d' %2$s"

#. recurrence string
#. %1$d: interval, numeric
#. %2$s: count string, e.g. first, second, or last
#. %3$s: day string, e.g. Monday
#. %4$s: month nane, e.g. January
#: apps/io.ox/calendar/util.js:578 module:io.ox/calendar
msgid "Every %1$d years on the %2$s %3$s of %4$d"
msgstr "Cada %1$d anys el %2$s %3$s de/d' %4$d"

#: apps/io.ox/calendar/util.js:493 module:io.ox/calendar
#: apps/io.ox/calendar/util.js:503
msgid "Every day"
msgstr "Cada dia"

#: apps/io.ox/mail/toolbar.js:242 module:io.ox/mail
msgid "Exact dates"
msgstr "Dates exactes"

#: apps/plugins/halo/xing/register.js:40 module:plugins/portal
msgid "Executive"
msgstr "Executiu"

#: apps/io.ox/core/main.js:865 module:io.ox/core
msgid "Exit Fullscreen"
msgstr "Surt de la pantalla completa"

#: apps/io.ox/calendar/edit/template.js:241 module:io.ox/calendar/edit/main
#: apps/io.ox/calendar/edit/template.js:247
#: apps/io.ox/tasks/edit/view-template.js:131 module:io.ox/tasks/edit
#: apps/io.ox/tasks/edit/view-template.js:151
msgid "Expand form"
msgstr "Desplega el formulari"

#. Label for a button which shows more upcoming
#. appointments in a listview by extending the search
#. by one month in the future
#: apps/io.ox/calendar/main.js:278 module:io.ox/calendar
msgid "Expand timeframe by one month"
msgstr "Amplia el rang de temps un mes"

#: apps/io.ox/core/export/export.js:103 module:io.ox/core
#: apps/io.ox/core/folder/contextmenu.js:286
msgid "Export"
msgstr "Exporta"

#: apps/io.ox/core/export/export.js:33 module:io.ox/core
msgid "Export folder"
msgstr "Exporta carpeta"

#: apps/io.ox/contacts/edit/view-form.js:260 module:io.ox/contacts
#: apps/io.ox/contacts/edit/view-form.js:325
#: apps/io.ox/contacts/edit/view-form.js:340
msgid "Extended view"
msgstr "Vista estesa"

#: apps/io.ox/participants/model.js:42 module:io.ox/participants/model
#: apps/io.ox/participants/views.js:144 module:io.ox/calendar/edit/main
#: apps/io.ox/participants/views.js:171
msgid "External contact"
msgstr "Contacte extern"

#: apps/io.ox/mail/common-extensions.js:472 module:io.ox/mail
msgid ""
"External images have been blocked to protect you against potential spam!"
msgstr ""
"Les imatges externes han estat bloquejades per a protegir-vos d'un possible "
"contingut brossa"

#: apps/plugins/portal/birthdays/register.js:134 module:plugins/portal
msgid "External link"
msgstr "Enllaç extern"

#: apps/io.ox/calendar/participants.js:201 module:io.ox/calendar
msgid "External participants"
msgstr "Participants externs"

#. Emoji category
#. Japanese: 顔
#. Contains: All kinds of smilies
#: apps/io.ox/emoji/categories.js:55 module:io.ox/mail/emoji
msgid "Face"
msgstr "Cara"

#: apps/plugins/portal/facebook/register.js:211 module:plugins/portal
#: apps/plugins/portal/facebook/register.js:237
#: apps/plugins/portal/facebook/register.js:670
msgid "Facebook"
msgstr "Facebook"

#: apps/plugins/portal/facebook/register.js:188 module:plugins/portal
msgid "Facebook reported an error:"
msgstr "Facebook ha informat d'un error:"

#: apps/io.ox/mail/actions.js:509 module:io.ox/mail
msgid "Failed to add. Maybe the vCard attachment is invalid."
msgstr "Ha fallat l'addició. És possible que l'adjunt VCard no sigui vàlid."

#: apps/io.ox/core/desktop.js:128 module:io.ox/core
msgid ""
"Failed to automatically save current stage of work. Please save your work to "
"avoid data loss in case the browser closes unexpectedly."
msgstr ""
"No s'ha pogut desar automàticament l'estat actual del treball. Per favor, "
"desau el vostre treball per a evitar-ne la pèrdua de dades en cas que el "
"navegador es tanqui inesperadament."

#: apps/io.ox/mail/accounts/settings.js:216
#: module:io.ox/mail/accounts/settings
msgid "Failed to connect."
msgstr "Ha fallat la connexió."

#: apps/io.ox/keychain/secretRecoveryDialog.js:53 module:io.ox/keychain
msgid "Failed to recover accounts"
msgstr "Ha fallat la recuperació dels comptes"

#: apps/io.ox/contacts/distrib/main.js:86 module:io.ox/contacts
#: apps/io.ox/contacts/distrib/main.js:134
msgid "Failed to save distribution list."
msgstr "No s'ha pogut desar la llista de distribució."

#: apps/io.ox/core/relogin.js:91 module:io.ox/core
msgid "Failed to sign in"
msgstr "Ha fallat l'inici de sessió"

#: apps/io.ox/core/desktop.js:2085 module:io.ox/core
msgid ""
"Failed to start application. Maybe you have connection problems. Please try "
"again."
msgstr ""
"No s'ha pogut iniciar l'aplicació. Potser teniu problemes de connexió. Per "
"favor, provau-ho de nou."

#: apps/io.ox/calendar/invitations/register.js:527 module:io.ox/calendar/main
msgid ""
"Failed to update confirmation status; most probably the appointment has been "
"deleted."
msgstr ""
"S'ha produït una errada en actualitzar l'estat de confirmació; és probable "
"que la cita hagi estat esborrada."

#: apps/io.ox/calendar/invitations/register.js:528 module:io.ox/calendar/main
msgid ""
"Failed to update confirmation status; most probably the task has been "
"deleted."
msgstr ""
"S'ha produït una errada en actualitzar l'estat de confirmació; és probable "
"que la tasca hagi estat esborrada."

#: apps/plugins/portal/twitter/util.js:94 module:plugins/portal
#: apps/plugins/portal/twitter/util.js:285
msgid "Favorite"
msgstr "Preferit"

#: apps/plugins/portal/twitter/util.js:89 module:plugins/portal
#: apps/plugins/portal/twitter/util.js:216
msgid "Favorited"
msgstr "Marca-ho com a preferit"

#: apps/io.ox/core/folder/favorites.js:68 module:io.ox/core
msgid "Favorites"
msgstr ""

#: apps/io.ox/contacts/model.js:267 module:io.ox/contacts
msgid "Fax"
msgstr "Fax"

#: apps/io.ox/contacts/model.js:273 module:io.ox/contacts
msgid "Fax (Home)"
msgstr "Fax (casa)"

#: apps/io.ox/contacts/model.js:277 module:io.ox/contacts
msgid "Fax (alt)"
msgstr "Fax (alternatiu)"

#: apps/io.ox/calendar/edit/recurrence-view.js:664
#: module:io.ox/calendar/edit/main
#: apps/io.ox/calendar/edit/recurrence-view.js:710
msgid "February"
msgstr "febrer"

#: apps/plugins/portal/tumblr/register.js:247 module:io.ox/portal
msgid "Feed URL"
msgstr "URL del feed"

#: apps/plugins/core/feedback/register.js:138 module:io.ox/core
msgid "Feedback"
msgstr "Comentari"

#. Emoji category
#. Japanese should include "Katakana Middle Dot". Unicode: 30FB
#. Japanese: 気持ち・装飾
#. Other languages can use simple bullet. Unicode: 2022
#. Contains: Hearts, Gestures like thumbs up
#: apps/io.ox/emoji/categories.js:62 module:io.ox/mail/emoji
msgid "Feeling • Decoration"
msgstr "Sensació • Decoració"

#: apps/io.ox/files/fluid/view-detail.js:354 module:io.ox/files
#: apps/io.ox/mail/detail/links.js:220 module:io.ox/mail
msgid "File"
msgstr "Fitxer"

#: apps/io.ox/files/actions.js:653 module:io.ox/files
msgid "File has been copied"
msgstr "El fitxer ha estat copiat"

#: apps/io.ox/files/actions.js:652 module:io.ox/files
msgid "File has been moved"
msgstr "El fitxer ha estat mogut"

#: apps/io.ox/core/api/folder.js:1325 module:io.ox/core
msgid "File names must not be empty"
msgstr "Els noms de fitxer no poden estar buits"

#: apps/io.ox/core/api/folder.js:1337 module:io.ox/core
msgid "File names must not contain slashes"
msgstr "Els noms de fitxer no poden contenir barres inclinades"

#: apps/plugins/portal/quota/register.js:36 module:plugins/portal
msgid "File quota"
msgstr "Quota de fitxers"

#: apps/io.ox/files/actions.js:256 module:io.ox/files
msgid "File: %1$s"
msgstr "Fitxer: %1$s"

#: apps/io.ox/files/fluid/perspective.js:567 module:io.ox/files
msgid "Files View"
msgstr "Vista de fitxers"

#: apps/io.ox/files/actions.js:653 module:io.ox/files
msgid "Files have been copied"
msgstr "Els fitxers s'han copiat"

#: apps/io.ox/files/actions.js:652 module:io.ox/files
msgid "Files have been moved"
msgstr "Els fitxers no han estat moguts"

#: apps/io.ox/calendar/edit/template.js:588 module:io.ox/calendar/edit/main
#: apps/io.ox/calendar/freebusy/templates.js:31 module:io.ox/calendar/freebusy
#: apps/io.ox/calendar/toolbar.js:51 module:io.ox/calendar
msgid "Find a free time"
msgstr "Troba una hora lliure"

#: apps/io.ox/contacts/model.js:225 module:io.ox/contacts
#: apps/plugins/portal/xing/register.js:87 module:plugins/portal
#: apps/plugins/wizards/mandatory/main.js:83 module:io.ox/wizards/firstStart
msgid "First name"
msgstr "Nom"

#: apps/io.ox/contacts/settings/pane.js:72 module:io.ox/contacts
msgid "First name Last name"
msgstr "Nom Llinatges"

#: apps/io.ox/mail/mailfilter/settings/filter/view-form.js:66
#: module:io.ox/settings/settings
msgid "Flag mail with"
msgstr "Marca correu amb"

#: apps/plugins/portal/flickr/register.js:289 module:plugins/portal
msgid "Flickr"
msgstr "Flickr"

#: apps/io.ox/calendar/view-detail.js:223 module:io.ox/calendar
#: apps/io.ox/mail/detail/links.js:221 module:io.ox/mail
#: apps/io.ox/search/main.js:73 module:io.ox/search
msgid "Folder"
msgstr "Carpeta"

#: apps/io.ox/core/folder/actions/add.js:95 module:io.ox/core
#: apps/io.ox/core/folder/actions/add.js:96
#: apps/io.ox/core/folder/actions/rename.js:60
#: apps/io.ox/core/tk/folderviews.js:685
msgid "Folder name"
msgstr "Nom de la carpeta"

#: apps/io.ox/core/api/folder.js:1326 module:io.ox/core
msgid "Folder names must not be empty"
msgstr "Els noms de carpeta no poden estar buits"

#: apps/io.ox/core/api/folder.js:1338 module:io.ox/core
msgid "Folder names must not contain slashes"
msgstr "Els noms de carpeta no poden contenir barres inclinades"

#: apps/io.ox/core/permissions/permissions.js:245 module:io.ox/core
#: apps/io.ox/core/permissions/permissions.js:359
msgid "Folder permissions"
msgstr "Permisos de carpeta"

#: apps/io.ox/core/folder/actions/properties.js:51 module:io.ox/core
msgid "Folder type"
msgstr "Tipus de carpeta"

#: apps/io.ox/calendar/toolbar.js:162 module:io.ox/calendar
#: apps/io.ox/contacts/toolbar.js:169 module:io.ox/contacts
#: apps/io.ox/core/tk/folderviews.js:502 module:io.ox/core
#: apps/io.ox/files/toolbar.js:215 module:io.ox/files
#: apps/io.ox/mail/toolbar.js:239 module:io.ox/mail
#: apps/io.ox/tasks/toolbar.js:144
msgid "Folder view"
msgstr "Vista de carpeta"

#. %1$s is the filename
#: apps/io.ox/core/api/folder.js:1276 module:io.ox/core
#: apps/io.ox/core/main.js:1516
msgid ""
"Folder with name \"%1$s\" will be hidden. Enable setting \"Show hidden files "
"and folders\" to access this folder again."
msgstr ""
"La carpeta denominada \"%1$s\" s'amagarà. Activau l'ajustament \"Mostra els "
"fitxers i carpetes ocults\" per a accedir de nou a aquesta carpeta."

#: apps/io.ox/core/folder/node.js:436 module:io.ox/core
#: apps/io.ox/core/folder/node.js:443 apps/io.ox/core/tk/folderviews.js:878
msgid "Folder-specific actions"
msgstr "Accions específiques de carpeta"

#: apps/io.ox/calendar/main.js:206 module:io.ox/calendar
#: apps/io.ox/calendar/main.js:218 apps/io.ox/calendar/main.js:225
#: apps/io.ox/contacts/main.js:361 module:io.ox/contacts
#: apps/io.ox/contacts/main.js:368 apps/io.ox/core/commons-folderview.js:51
#: module:io.ox/core apps/io.ox/core/folder/view.js:280
#: apps/io.ox/files/main.js:143 module:io.ox/files
#: apps/io.ox/files/main.js:150 apps/io.ox/mail/main.js:143 module:io.ox/mail
#: apps/io.ox/mail/main.js:150 apps/io.ox/tasks/main.js:144 module:io.ox/tasks
#: apps/io.ox/tasks/main.js:151
msgid "Folders"
msgstr "Carpetes"

#. twitter: Follow this person
#: apps/plugins/portal/twitter/util.js:318 module:plugins/portal
msgid "Follow"
msgstr "Segueix-lo"

#. twitter: already following this person
#: apps/plugins/portal/twitter/util.js:336 module:plugins/portal
msgid "Following"
msgstr "Seguint"

#. Emoji category
#. Japanese: 食べ物
#. Contains: Cup of coffee, cake, fruits
#: apps/io.ox/emoji/categories.js:79 module:io.ox/mail/emoji
msgid "Food"
msgstr "Menjar"

#. browser recommendation: sentence ends with 'Google Chrome' (wrappend in a clickable link)
#: apps/io.ox/core/login-i18n.js:43 module:io.ox/core/login
#, fuzzy
#| msgid "For best results, please use"
msgid "For best results, please use "
msgstr "Per a uns resultats millors, per favor emprau"

#: apps/io.ox/settings/accounts/settings/pane.js:103
#: module:io.ox/settings/accounts
msgid ""
"For security reasons, all account passwords are encrypted with your primary "
"account password. If you change your primary password, your external "
"accounts might stop working. In this case, you can use your old password to "
"recover all account passwords:"
msgstr ""
"Per raons de seguretat, totes les contrasenyes dels comptes estan "
"encriptades amb la clau del vostre compte principal. Si canviau la vostra "
"contrasenya principal, els vostres comptes externs podrien deixar de "
"funcionar. En tal cas, podeu emprar la vostra contrasenya anterior per a "
"recuperar les contrasenyes de tots els vostres comptes:"

#: apps/io.ox/core/login-i18n.js:27 module:io.ox/core/login
msgid "Forgot your password?"
msgstr "Heu oblidat la vostra contrasenya?"

#: apps/io.ox/core/export/export.js:48 module:io.ox/core
#: apps/io.ox/core/import/import.js:37
msgid "Format"
msgstr "Format"

#: apps/io.ox/mail/settings/pane.js:236 module:io.ox/mail
msgid "Format emails as"
msgstr "Formata correus com a"

#: apps/io.ox/mail/actions.js:902 module:io.ox/mail
#: apps/io.ox/mail/mobile-toolbar-actions.js:64 apps/io.ox/mail/toolbar.js:68
#: apps/io.ox/mail/write/main.js:701
msgid "Forward"
msgstr "Reenvia"

#: apps/io.ox/mail/autoforward/settings/model.js:93 module:io.ox/mail
msgid "Forward all incoming emails to this address"
msgstr "Reenvia tots els correus entrants a aquesta adreça"

#: apps/io.ox/mail/settings/pane.js:227 module:io.ox/mail
msgid "Forward emails as"
msgstr "Reenvia correus com a"

#: apps/io.ox/calendar/edit/template.js:288 module:io.ox/calendar/edit/main
#: apps/io.ox/calendar/util.js:30 module:io.ox/calendar
msgid "Free"
msgstr "Lliure"

#: apps/plugins/halo/xing/register.js:38 module:plugins/portal
msgid "Freelancer"
msgstr "Autònom"

#: apps/io.ox/calendar/edit/recurrence-view.js:49
#: module:io.ox/calendar/edit/main apps/io.ox/calendar/util.js:465
#: module:io.ox/calendar
msgid "Friday"
msgstr "divendres"

#: apps/io.ox/mail/actions.js:811 module:io.ox/mail
#: apps/io.ox/mail/compose/extensions.js:101
#: apps/io.ox/mail/compose/extensions.js:116 apps/io.ox/mail/main.js:549
#: apps/io.ox/mail/view-options.js:32 apps/io.ox/mail/write/view-main.js:285
msgid "From"
msgstr "De"

#: apps/io.ox/core/main.js:868 module:io.ox/core apps/io.ox/core/main.js:872
msgid "Fullscreen"
msgstr "Pantalla completa"

#. Placeholder in furigana field
#: apps/l10n/ja_JP/io.ox/register.js:82 module:l10n/ja_JP
msgid "Furigana for company"
msgstr "Furigana d'empresa "

#. Placeholder in furigana field
#: apps/l10n/ja_JP/io.ox/register.js:79 module:l10n/ja_JP
msgid "Furigana for first name"
msgstr "Furigana de nom"

#. Placeholder in furigana field
#: apps/l10n/ja_JP/io.ox/register.js:76 module:l10n/ja_JP
msgid "Furigana for last name"
msgstr "Furigana de llinatge"

#. Gigabytes
#: apps/io.ox/core/strings.js:23 module:io.ox/core
msgid "GB"
msgstr "GB"

#: apps/plugins/portal/oxdriveclients/register.js:86 module:plugins/portal
#: apps/plugins/portal/oxdriveclients/register.js:139
msgid "Get %s"
msgstr "Obtén %s"

#: apps/io.ox/core/upsell.js:35 module:io.ox/core
msgid "Get free upgrade"
msgstr "Obtén una actualització gratuïta"

#: apps/plugins/portal/xing/register.js:289 module:plugins/portal
msgid ""
"Get news from your XING network delivered to you. Stay in touch and find out "
"about new business opportunities."
msgstr ""

#: apps/io.ox/portal/main.js:375 module:io.ox/portal
#: apps/io.ox/portal/main.js:397
msgid "Get started here"
msgstr "Presa de contacte"

#: apps/plugins/core/feedback/register.js:188 module:io.ox/core
msgid "Give feedback"
msgstr "Deixa un comentari"

#: apps/io.ox/portal/main.js:91 module:io.ox/portal
msgid "Good evening, %s"
msgstr "Bon vespre, %s"

#: apps/io.ox/portal/main.js:89 module:io.ox/portal
msgid "Good morning, %s"
msgstr "Bon dia, %s"

#: apps/io.ox/core/tk/flag-picker.js:27 module:io.ox/mail
#: apps/io.ox/mail/mailfilter/settings/filter/view-form.js:80
#: module:io.ox/settings/settings apps/io.ox/portal/settings/pane.js:158
#: module:io.ox/portal
msgid "Gray"
msgstr "Gris"

#: apps/io.ox/core/tk/flag-picker.js:26 module:io.ox/mail
#: apps/io.ox/mail/mailfilter/settings/filter/view-form.js:75
#: module:io.ox/settings/settings apps/io.ox/portal/settings/pane.js:162
#: module:io.ox/portal
msgid "Green"
msgstr "Verd"

#: apps/io.ox/participants/model.js:39 module:io.ox/participants/model
#: apps/io.ox/participants/views.js:153 module:io.ox/calendar/edit/main
msgid "Group"
msgstr "Grup"

#: apps/plugins/administration/groups/settings/edit.js:98 module:io.ox/core
#, fuzzy
#| msgid "Your name"
msgid "Group name"
msgstr "El vostre nom"

#: apps/plugins/administration/groups/register.js:23 module:io.ox/core
#: apps/plugins/administration/groups/settings/pane.js:113
#, fuzzy
#| msgid "Group"
msgid "Groups"
msgstr "Grup"

#: apps/io.ox/core/permissions/permissions.js:46 module:io.ox/core
msgid "Guest"
msgstr "Convidat"

#: apps/io.ox/files/actions.js:820 module:io.ox/files
msgid "Guidance"
msgstr "Guia"

#: apps/io.ox/mail/compose/view.js:122 module:io.ox/mail
#: apps/io.ox/mail/settings/pane.js:42 apps/io.ox/mail/write/view-main.js:741
msgid "HTML"
msgstr "HTML"

#: apps/io.ox/mail/settings/pane.js:44 module:io.ox/mail
msgid "HTML and plain text"
msgstr "HTML i text pla"

#: apps/io.ox/mail/mailfilter/settings/filter/view-form.js:53
#: module:io.ox/settings/settings
msgid "Header"
msgstr "Capçalera"

#: apps/io.ox/portal/main.js:93 module:io.ox/portal
msgid "Hello %s"
msgstr "Bon vespre, %s"

#: apps/plugins/portal/helloworld/register.js:70 module:plugins/portal
msgid "Hello World"
msgstr "Hola, món"

#: apps/io.ox/calendar/freebusy/templates.js:113
#: module:io.ox/calendar/freebusy apps/io.ox/core/main.js:823
#: module:io.ox/core apps/io.ox/help/center.js:103 module:io.ox/help
msgid "Help"
msgstr "Ajuda"

#: apps/io.ox/core/pubsub/publications.js:348 module:io.ox/core/pubsub
#: apps/io.ox/core/pubsub/publications.js:349
msgid "Hi!<br><br>%1$s shares a publication with you:<br>%2$s"
msgstr ""

#: apps/io.ox/core/folder/extensions.js:343 module:io.ox/core
msgid "Hidden"
msgstr "Amaga"

#: apps/io.ox/core/tk/folderviews.js:992 module:io.ox/core
#, fuzzy
#| msgid "Hidden folders"
msgid "Hidden folders"
msgstr "Carpetes ocultes"

#: apps/io.ox/core/folder/contextmenu.js:488 module:io.ox/core
msgid "Hide"
msgstr "Amaga"

#: apps/io.ox/contacts/view-detail.js:698 module:io.ox/contacts
msgid "Hide QR code"
msgstr "Amaga el codi QR"

#: apps/io.ox/search/facets/extensions.js:57 module:io.ox/core
msgid "Hide advanced filters"
msgstr "Amaga els filtres avançats"

#: apps/plugins/notifications/calendar/register.js:30
#: module:plugins/notifications
#, fuzzy
#| msgid "Press to hide all appointment invitations."
msgid "Hide all appointment invitations."
msgstr "Premeu per a amagar tots els convits a cites."

#: apps/plugins/notifications/calendar/register.js:45
#: module:plugins/notifications
#, fuzzy
#| msgid "Press to hide all appointment reminders."
msgid "Hide all appointment reminders."
msgstr "Premeu per a amagar tots els recordatoris de cites."

#: apps/plugins/notifications/mail/register.js:33 module:plugins/notifications
#, fuzzy
#| msgid "Press to hide all notifications for new mails."
msgid "Hide all notifications for new mails."
msgstr "Premeu per a amagar totes les notificacions de nous correus."

#: apps/plugins/notifications/tasks/register.js:36
#: module:plugins/notifications
#, fuzzy
#| msgid "Press to hide all notifications for overdue tasks."
msgid "Hide all notifications for overdue tasks."
msgstr "Premeu per a amagar totes les notificacions de tasques vençudes."

#: apps/plugins/notifications/tasks/register.js:507
#: module:plugins/notifications
#, fuzzy
#| msgid "Press to hide all task invitations."
msgid "Hide all task invitations."
msgstr "Premeu per a amagar tots els convits a tasques."

#: apps/plugins/notifications/tasks/register.js:263
#: module:plugins/notifications
#, fuzzy
#| msgid "Press to hide all task reminders."
msgid "Hide all task reminders."
msgstr "Premeu per a amagar tots els recordatoris de tasques."

#: apps/plugins/portal/facebook/register.js:29 module:plugins/portal
msgid "Hide comments"
msgstr "Amaga els comentaris"

#: apps/io.ox/tasks/edit/view-template.js:577 module:io.ox/tasks/edit
#: apps/io.ox/tasks/edit/view-template.js:587
msgid "Hide details"
msgstr "Amaga els detalls"

#: apps/io.ox/core/settings/errorlog/settings/pane.js:71 module:io.ox/core
msgid "Hide request body"
msgstr "Amaga el cos de la petició"

#: apps/io.ox/core/settings/errorlog/settings/pane.js:81 module:io.ox/core
msgid "Hide stack trace"
msgstr "Amaga el traçat de pila"

#: apps/io.ox/mail/compose/view.js:132 module:io.ox/mail
#: apps/io.ox/mail/write/view-main.js:717
#: apps/io.ox/tasks/edit/view-template.js:351 module:io.ox/tasks/edit
#: apps/io.ox/tasks/print.js:33 module:io.ox/tasks
msgid "High"
msgstr "Alta"

#: apps/io.ox/core/settings/pane.js:180 module:io.ox/core
msgid "High contrast theme"
msgstr "Tema d'alt contrast"

#: apps/io.ox/mail/util.js:403 module:io.ox/core apps/io.ox/tasks/util.js:371
#: module:io.ox/tasks
msgid "High priority"
msgstr "Alta prioritat"

#. Emoji category
#. Japanese: 趣味
#. Contains: Tennis, golf, football, pool
#: apps/io.ox/emoji/categories.js:94 module:io.ox/mail/emoji
msgid "Hobby"
msgstr "Afició"

#: apps/io.ox/contacts/view-detail.js:589 module:io.ox/contacts
msgid "Home Address"
msgstr "Adreça privada"

#: apps/io.ox/contacts/edit/view-form.js:109 module:io.ox/contacts
msgid "Home address"
msgstr "Adreça privada"

#: apps/io.ox/mail/toolbar.js:235 module:io.ox/mail
msgid "Horizontal"
msgstr "Horitzontal"

#: apps/io.ox/core/settings/errorlog/settings/pane.js:119 module:io.ox/core
msgid "Host"
msgstr "Servidor"

#: apps/io.ox/core/tk/mobiscroll.js:36 module:io.ox/core
msgid "Hours"
msgstr "Hores"

#: apps/io.ox/calendar/freebusy/templates.js:107
#: module:io.ox/calendar/freebusy
msgid "How does this work?"
msgstr "Com funciona això?"

#: apps/io.ox/mail/settings/pane.js:344 module:io.ox/mail
msgid "IMAP folder subscription"
msgstr "Subscripció a carpeta IMAP"

#: apps/io.ox/contacts/model.js:290 module:io.ox/contacts
msgid "IP phone"
msgstr "Telèfon IP"

#: apps/io.ox/files/actions.js:798 module:io.ox/files
#: apps/io.ox/files/actions.js:1405 apps/io.ox/files/toolbar.js:211
msgid "Icons"
msgstr "Icones"

#: apps/plugins/portal/userSettings/register.js:133 module:io.ox/core
msgid ""
"If you change the password, you will be signed out. Please ensure that "
"everything is closed and saved."
msgstr ""
"Si canviau la contrasenya, es tancarà la sessió. Per favor, assegurau-vos "
"que tot quedi tancat i desat."

#: apps/io.ox/calendar/freebusy/templates.js:101
#: module:io.ox/calendar/freebusy
msgid ""
"If you spot a free time, just select this area. To do this, move the cursor "
"to the start time, hold the mouse button, and <b>drag the mouse</b> to the "
"end time."
msgstr ""
"Si trobau temps lliure, senzillament seleccionau aquesta àrea. Moveu el "
"cursor fins a l'hora d'inici, premeu el botó del ratolí, i <b>arrossegau el "
"ratolí</b> fins a l'hora de finalització."

#: apps/io.ox/calendar/invitations/register.js:37 module:io.ox/calendar/main
msgid "Ignore"
msgstr "Ignora"

#: apps/io.ox/mail/accounts/view-form.js:326 module:io.ox/settings
msgid "Ignore Warnings"
msgstr "Ignora els advertiments"

#: apps/io.ox/calendar/acceptdeny.js:190 module:io.ox/calendar
#: apps/io.ox/calendar/edit/main.js:125 module:io.ox/calendar/edit/main
#: apps/io.ox/calendar/month/perspective.js:116
#: apps/io.ox/calendar/week/perspective.js:116
#: apps/plugins/notifications/calendar/register.js:197
#: module:plugins/notifications
msgid "Ignore conflicts"
msgstr "Ignora els conflictes"

#: apps/io.ox/core/import/import.js:123 module:io.ox/core
msgid ""
"Ignore existing events. Helpful to import public holiday calendars, for "
"example."
msgstr ""
"Ignora esdeveniments nous. Útil per a importar calendaris de dies festius, "
"per exemple."

#: apps/io.ox/contacts/model.js:293 module:io.ox/contacts
msgid "Image 1"
msgstr "Imatge 1"

#: apps/io.ox/core/folder/contextmenu.js:313 module:io.ox/core
#: apps/io.ox/core/import/import.js:178
msgid "Import"
msgstr "Importa"

#: apps/io.ox/core/import/import.js:170 module:io.ox/core
#, fuzzy
#| msgid "Export folder"
msgid "Import from file"
msgstr "Exporta carpeta"

#: apps/io.ox/mail/settings/signatures/register.js:311 module:io.ox/mail
#: apps/io.ox/mail/settings/signatures/register.js:503
msgid "Import signatures"
msgstr "Importa firmes"

#: apps/plugins/portal/birthdays/register.js:159 module:plugins/portal
msgid "In %1$d days"
msgstr "En %1$d dies"

#: apps/io.ox/tasks/edit/view-template.js:275 module:io.ox/tasks/edit
#: apps/io.ox/tasks/print.js:32 module:io.ox/tasks
#: apps/io.ox/tasks/util.js:242
msgid "In progress"
msgstr "En progrés"

#: apps/plugins/portal/mail/register.js:65 module:plugins/portal
#: apps/plugins/portal/mail/register.js:190
#: apps/plugins/portal/mail/register.js:200
#: apps/plugins/portal/mail/register.js:211
#: apps/plugins/portal/mail/register.js:241
msgid "Inbox"
msgstr "Safata d'entrada"

#: apps/io.ox/core/export/export.js:84 module:io.ox/core
msgid "Include distribution lists"
msgstr "Inclou llistes de distribució"

#: apps/io.ox/calendar/settings/pane.js:258 module:io.ox/calendar
msgid "Incoming Notification Mails"
msgstr "Correus de notificacions entrants"

#: apps/io.ox/mail/accounts/view-form.js:408 module:io.ox/settings
msgid "Incoming server"
msgstr "Servidor d'entrada"

#: apps/io.ox/tasks/common-extensions.js:99 module:io.ox/tasks
msgid "Inconsistent dates"
msgstr "Dates inconsistents"

#: apps/io.ox/contacts/model.js:258 module:io.ox/contacts
#: apps/io.ox/core/yell.js:22 module:io.ox/core
msgid "Info"
msgstr "Informació"

#: apps/io.ox/core/settings/downloads/pane.js:78 module:io.ox/core
msgid ""
"Informs about the current status of E-Mails and appointments without having "
"to display the user interface or another Windows® client."
msgstr ""
"Informa sobre l'estat actual dels correus electrònics i cites sense haver de "
"mostrar la interfície s'usuari o altre client de Windows®."

#: apps/io.ox/mail/settings/pane.js:37 module:io.ox/mail
msgid "Inline"
msgstr "Incrustat"

#. %1$s inline menu title for better accessibility
#: apps/io.ox/backbone/mini-views/toolbar.js:37 module:io.ox/core
#: apps/io.ox/core/extPatterns/links.js:331
msgid "Inline menu %1$s"
msgstr "Menú incrustat %1$s"

#: apps/io.ox/mail/write/inline-images.js:79 module:io.ox/mail
msgid "Insert"
msgstr ""

#: apps/io.ox/mail/write/inline-images.js:61 module:io.ox/mail
msgid "Insert inline image"
msgstr ""

#: apps/io.ox/mail/settings/pane.js:219 module:io.ox/mail
msgid "Insert the original email text to a reply"
msgstr "Insereix el text original del correu a la resposta"

#. %1$s is the name of the platform
#. %2$s is an the "add to home" icon
#. %3$s and %4$s are markers for bold text.
#. The words "Home Screen" may not be translated or should match the
#. string used on an iPhone using the "add to homescreen" function for weblinks
#: apps/plugins/mobile/addToHomescreen/register.js:75
#: module:plugins/mobile/addToHomescreen/i18n
msgid ""
"Install this web app on your %1$s: Tap %2$s and then %3$s'Add to Home "
"Screen'%4$s"
msgstr ""
"Instal·lau aquesta aplicació en el vostre %1$s: Premeu %2$s i després "
"%3$s'Afagiu a la pantalla d'inici'%4$s"

#: apps/io.ox/contacts/model.js:288 module:io.ox/contacts
msgid "Instant Messenger 1"
msgstr "Missatgeria instantània 1"

#: apps/io.ox/contacts/model.js:289 module:io.ox/contacts
msgid "Instant Messenger 2"
msgstr "Missatgeria instantània 2"

#: apps/io.ox/backbone/basicModel.js:130 module:io.ox/core
msgid "Invalid data"
msgstr "Dades no vàlides"

#: apps/plugins/xing/main.js:79 module:plugins/portal
msgid "Invitation sent"
msgstr "Convit enviat"

#: apps/io.ox/contacts/toolbar.js:70 module:io.ox/contacts
msgid "Invite"
msgstr "Convida"

#: apps/plugins/xing/main.js:128 module:plugins/portal
#: apps/plugins/xing/main.js:135 apps/plugins/xing/main.js:143
msgid "Invite to %s"
msgstr "Convida %s"

#: apps/io.ox/contacts/actions.js:687 module:io.ox/contacts
#: apps/io.ox/contacts/mobile-toolbar-actions.js:56 module:io.ox/mail
#: apps/io.ox/contacts/toolbar.js:71 apps/io.ox/mail/actions.js:997
msgid "Invite to appointment"
msgstr "Convida a la cita"

#: apps/io.ox/calendar/actions.js:695 module:io.ox/calendar
msgid "Invite to new appointment"
msgstr "Convida a una nova cita"

#: apps/io.ox/mail/mailfilter/settings/filter/view-form.js:29
#: module:io.ox/settings/settings
msgid "Is bigger than"
msgstr "És major que"

#: apps/io.ox/mail/mailfilter/settings/filter/view-form.js:40
#: module:io.ox/settings/settings
msgid "Is exactly"
msgstr "És exactament"

#: apps/io.ox/mail/mailfilter/settings/filter/view-form.js:30
#: module:io.ox/settings/settings
msgid "Is smaller than"
msgstr "És menor que"

#: apps/io.ox/contacts/main.js:719 module:io.ox/contacts
#, fuzzy
#| msgid "Items"
msgid "Item List"
msgstr "Ítems"

#. items list (e.g. mails)
#: apps/io.ox/core/commons.js:701 module:io.ox/core
#: apps/io.ox/mail/main.js:443 module:io.ox/mail
#, fuzzy
#| msgid "Items"
msgid "Item list"
msgstr "Ítems"

#. toolbar with 'select all' and 'sort by'
#: apps/io.ox/core/tk/vgrid.js:308 module:io.ox/core
#: apps/io.ox/mail/main.js:446 module:io.ox/mail
#, fuzzy
#| msgid "Sort options"
msgid "Item list options"
msgstr "Opcions d'ordenació"

#: apps/io.ox/files/actions.js:193 module:io.ox/files
msgid "Items without a file can not be downloaded."
msgstr "No es poden descarregar els ítems sense fitxer."

#: apps/io.ox/calendar/edit/recurrence-view.js:663
#: module:io.ox/calendar/edit/main
#: apps/io.ox/calendar/edit/recurrence-view.js:709
msgid "January"
msgstr "gener"

#. Emoji collection. Emoji icons that work across Japanese (telecom) carriers.
#: apps/io.ox/emoji/categories.js:45 module:io.ox/mail/emoji
msgid "Japanese Carrier"
msgstr "Transportista japonès"

#: apps/io.ox/contacts/view-detail.js:498 module:io.ox/contacts
msgid "Job"
msgstr "Ocupació"

#: apps/io.ox/contacts/edit/view-form.js:112 module:io.ox/contacts
msgid "Job description"
msgstr "Descripció del treball"

#: apps/io.ox/calendar/edit/recurrence-view.js:669
#: module:io.ox/calendar/edit/main
#: apps/io.ox/calendar/edit/recurrence-view.js:715
msgid "July"
msgstr "juliol"

#: apps/io.ox/calendar/edit/recurrence-view.js:668
#: module:io.ox/calendar/edit/main
#: apps/io.ox/calendar/edit/recurrence-view.js:714
msgid "June"
msgstr "juny"

#. Just disable portal widget - in contrast to delete
#: apps/io.ox/portal/main.js:629 module:io.ox/portal
#: apps/io.ox/portal/settings/widgetview.js:120
msgid "Just disable widget"
msgstr "Just desactiva el widget"

#. Kilobytes
#: apps/io.ox/core/strings.js:21 module:io.ox/core
msgid "KB"
msgstr "KB"

#: apps/io.ox/mail/mailfilter/settings/filter/view-form.js:59
#: module:io.ox/settings/settings
msgid "Keep"
msgstr "Mantén"

#: apps/io.ox/mail/autoforward/settings/model.js:95 module:io.ox/mail
msgid "Keep a copy of the message"
msgstr "Mantén una còpia del missatge"

#: apps/io.ox/core/settings/pane.js:83 module:io.ox/core
#: apps/plugins/portal/xing/register.js:95 module:plugins/portal
msgid "Language"
msgstr "Llengua"

#: apps/io.ox/contacts/settings/pane.js:71 module:io.ox/contacts
msgid "Language-specific default"
msgstr "Valors predeterminats per a aquest idioma"

#: apps/io.ox/core/login-i18n.js:28 module:io.ox/core/login
msgid "Languages"
msgstr "Llengües"

#: apps/io.ox/calendar/util.js:165 module:io.ox/calendar
msgid "Last Week"
msgstr "La setmana passada"

#: apps/io.ox/contacts/model.js:226 module:io.ox/contacts
#: apps/plugins/portal/xing/register.js:91 module:plugins/portal
#: apps/plugins/wizards/mandatory/main.js:89 module:io.ox/wizards/firstStart
msgid "Last name"
msgstr "Llinatges"

#: apps/io.ox/contacts/settings/pane.js:73 module:io.ox/contacts
msgid "Last name, First name"
msgstr "Llinatges, Nom"

#: apps/io.ox/core/main.js:217 module:io.ox/core
msgid "Launcher dropdown. Press [enter] to jump to the dropdown."
msgstr ""
"Llançador desplegable. Premeu [Intro] per a passar a la llista desplegable."

#: apps/io.ox/calendar/toolbar.js:154 module:io.ox/calendar
#: apps/io.ox/files/toolbar.js:209 module:io.ox/files
#: apps/io.ox/mail/toolbar.js:232 module:io.ox/mail
msgid "Layout"
msgstr "Disposició"

#: apps/io.ox/core/import/import.js:149 module:io.ox/core
msgid "Learn more"
msgstr ""

#. Emoji category
#. Japanese should include "Katakana Middle Dot". Unicode: 30FB
#. Japanese: 文字・記号
#. Other languages can use simple bullet. Unicode: 2022
#. Contains: Arrows, numbers, symbols like play and fast-forward, copyright symbol
#: apps/io.ox/emoji/categories.js:101 module:io.ox/mail/emoji
msgid "Letters • Symbols"
msgstr "Lletres • Símbols"

#. Emoji category
#. Japanese: 日常
#. Rather "everyday life". Contains: Cars, trucks, plane, buildings, flags
#: apps/io.ox/emoji/categories.js:84 module:io.ox/mail/emoji
msgid "Life"
msgstr "Vida"

#: apps/io.ox/core/tk/flag-picker.js:32 module:io.ox/mail
#: apps/io.ox/mail/mailfilter/settings/filter/view-form.js:76
#: module:io.ox/settings/settings apps/io.ox/portal/settings/pane.js:163
#: module:io.ox/portal
msgid "Light blue"
msgstr "Cel"

#: apps/io.ox/core/tk/flag-picker.js:29 module:io.ox/mail
#: apps/io.ox/mail/mailfilter/settings/filter/view-form.js:74
#: module:io.ox/settings/settings apps/io.ox/portal/settings/pane.js:161
#: module:io.ox/portal
msgid "Light green"
msgstr "Verd clar"

#: apps/plugins/portal/xing/actions.js:175 module:plugins/portal
msgid "Like"
msgstr "M'agrada"

#: apps/plugins/portal/facebook/register.js:498 module:plugins/portal
msgid "Liked a link: %s"
msgstr "Heu marcat \"M'agrada\" en un enllaç: %s"

#. As on Facebook, XING allows a user to point out that they like a comment
#: apps/plugins/portal/xing/actions.js:155 module:plugins/portal
msgid "Liked comment"
msgstr "Heu marcat \"M'agrada\" al comentari"

#: apps/plugins/portal/linkedIn/register.js:215 module:plugins/portal
#: apps/plugins/portal/linkedIn/register.js:390
msgid "LinkedIn"
msgstr "LinkedIn"

#: apps/plugins/portal/linkedIn/register.js:325 module:plugins/portal
msgid "LinkedIn Network Updates"
msgstr "Actualitzacions de la xarxa de LinkedIn"

#: apps/plugins/portal/linkedIn/register.js:164 module:plugins/portal
msgid "LinkedIn reported an error:"
msgstr "LinkedIn ha informat d'un error:"

#: apps/io.ox/contacts/model.js:314 module:io.ox/contacts
msgid "Links"
msgstr "Enllaços"

#: apps/io.ox/calendar/actions.js:588 module:io.ox/calendar
#: apps/io.ox/calendar/toolbar.js:159 apps/io.ox/files/actions.js:791
#: module:io.ox/files apps/io.ox/files/actions.js:1395
#: apps/io.ox/files/toolbar.js:210 apps/io.ox/mail/toolbar.js:236
#: module:io.ox/mail
msgid "List"
msgstr "Llista"

#: apps/io.ox/calendar/mobile-toolbar-actions.js:45 module:io.ox/calendar
msgid "Listview"
msgstr "Vista de llista"

#: apps/io.ox/calendar/edit/template.js:140 module:io.ox/calendar/edit/main
msgid "Location"
msgstr "Ubicació"

#: apps/io.ox/files/actions.js:977 module:io.ox/files
#: apps/io.ox/files/actions.js:1368 apps/io.ox/files/toolbar.js:159
msgid "Lock"
msgstr "Bloqueja"

#: apps/io.ox/core/settings/errorlog/settings/pane.js:225 module:io.ox/core
msgid "Loss"
msgstr "Pèrdues"

#: apps/io.ox/core/settings/errorlog/settings/pane.js:134 module:io.ox/core
msgid "Loss: %1$s %"
msgstr "Pèrdues: %1$s %"

#: apps/io.ox/mail/compose/view.js:134 module:io.ox/mail
#: apps/io.ox/mail/write/view-main.js:719
#: apps/io.ox/tasks/edit/view-template.js:349 module:io.ox/tasks/edit
#: apps/io.ox/tasks/print.js:33 module:io.ox/tasks
msgid "Low"
msgstr "Baixa"

#: apps/io.ox/mail/util.js:404 module:io.ox/core apps/io.ox/tasks/util.js:365
#: module:io.ox/tasks
msgid "Low priority"
msgstr "Baixa prioritat"

#. Megabytes
#: apps/io.ox/core/strings.js:22 module:io.ox/core
msgid "MB"
msgstr "MB"

#: apps/io.ox/core/date.js:78 module:io.ox/core
msgid "MM"
msgstr ""

#: apps/io.ox/core/tk/folderviews.js:895 module:io.ox/core
#: apps/io.ox/mail/compose/model.js:223 module:io.ox/mail
#: apps/io.ox/mail/write/main.js:797
msgid "Mail"
msgstr "Correu"

#: apps/io.ox/core/main.js:224 module:io.ox/core
#: apps/io.ox/launchpad/main.js:30 apps/io.ox/mail/settings/pane.js:153
#: module:io.ox/mail
msgctxt "app"
msgid "Mail"
msgstr "Correu"

#: apps/io.ox/mail/main.js:302 module:io.ox/mail
msgid "Mail Details"
msgstr "Detalls del correu"

#: apps/io.ox/mail/mailfilter/settings/filter.js:458 module:io.ox/mail
#: apps/io.ox/mail/mailfilter/settings/register.js:24
msgid "Mail Filter Rules"
msgstr "Regles del filtre de correu"

#: apps/io.ox/mail/accounts/keychain.js:95 module:io.ox/core
msgid "Mail account"
msgstr "Compte de correu"

#: apps/plugins/portal/xing/register.js:83 module:plugins/portal
msgid "Mail address"
msgstr "Adreça de correu electrònic"

#: apps/plugins/administration/resources/settings/edit.js:55 module:io.ox/core
#, fuzzy
#| msgid "Mail address"
msgid "Mail address (mandatory)"
msgstr "Adreça de correu electrònic"

#: apps/io.ox/contacts/view-detail.js:525 module:io.ox/contacts
msgid "Mail and Messaging"
msgstr "Correu i missatgeria"

#: apps/io.ox/settings/accounts/settings/pane.js:125
#: module:io.ox/settings/accounts apps/io.ox/settings/main.js:261
#: module:io.ox/core
msgid "Mail and Social Accounts"
msgstr "Comptes de correu electrònic i de xarxes socials"

#: apps/plugins/portal/quota/register.js:50 module:plugins/portal
msgid "Mail count quota"
msgstr "Quota de nombre de correus"

#. %1$s mail sender
#. %2$s mail subject
#: apps/plugins/notifications/mail/register.js:61 module:plugins/notifications
#, fuzzy, c-format
#| msgid "Email from %1$s: %2$s"
msgid "Mail from %1$s %2$s"
msgstr "Correu de %1$s: %2$s"

#: apps/io.ox/mail/actions.js:268 module:io.ox/mail
msgid "Mail has been copied"
msgstr "El correu s'ha copiat"

#: apps/io.ox/mail/import.js:45 module:io.ox/mail
msgid "Mail has been imported"
msgstr "El correu ha estat importat"

#: apps/io.ox/mail/actions.js:267 module:io.ox/mail
msgid "Mail has been moved"
msgstr "Els correus s'han mogut"

#: apps/io.ox/mail/compose/view.js:769 module:io.ox/mail
#: apps/io.ox/mail/write/main.js:1278
msgid "Mail has empty subject. Send it anyway?"
msgstr "El correu té l'assumpte buit. El voleu enviar, tanmateix?"

#: apps/io.ox/mail/compose/view.js:762 module:io.ox/mail
#: apps/io.ox/mail/write/main.js:1271
msgid "Mail has no recipient."
msgstr "El correu no té destinatari."

#: apps/plugins/portal/quota/register.js:43 module:plugins/portal
msgid "Mail quota"
msgstr "Quota de correu"

#: apps/io.ox/mail/actions.js:99 module:io.ox/mail
msgid "Mail quota exceeded"
msgstr "Quota de correu excedida"

#: apps/io.ox/mail/actions.js:806 module:io.ox/mail
msgid "Mail reminder"
msgstr "Recordatori per correu electrònic"

#: apps/io.ox/mail/actions.js:811 module:io.ox/mail
msgid "Mail reminder for"
msgstr "Recordatori per correu electrònic per a"

#: apps/io.ox/mail/compose/view.js:490 module:io.ox/mail
#: apps/io.ox/mail/compose/view.js:523 apps/io.ox/mail/write/main.js:1329
#: apps/io.ox/mail/write/main.js:1394
msgid "Mail saved as draft"
msgstr "Correu desat com a esborrany"

#: apps/io.ox/mail/actions.js:207 module:io.ox/mail
msgid "Mail source"
msgstr "Font del correu"

#: apps/io.ox/core/tk/upload.js:106 module:io.ox/core
#: apps/io.ox/mail/import.js:73 module:io.ox/mail
msgid "Mail was not imported. Only .eml files are supported."
msgstr "No s'ha importat el correu. Només s'admeten fitxers .eml"

#: apps/io.ox/mail/mailfilter/settings/filter/view-form.js:50
#: module:io.ox/settings/settings
msgid "Mailing list"
msgstr "Llista de correu"

#: apps/io.ox/mail/actions.js:268 module:io.ox/mail
msgid "Mails have been copied"
msgstr "Els correus s'han copiat"

#: apps/io.ox/mail/actions.js:267 module:io.ox/mail
msgid "Mails have been moved"
msgstr "Els correus s'han mogut"

#: apps/io.ox/mail/statistics.js:219 module:io.ox/mail
msgid "Mails per hour (%)"
msgstr "Correus per hora (%)"

#: apps/io.ox/mail/statistics.js:168 module:io.ox/mail
msgid "Mails per week-day (%)"
msgstr "Correus per dia de la setmana (%)"

#: apps/io.ox/core/desktop.js:1610 module:io.ox/core
msgid "Main window"
msgstr ""

#: apps/io.ox/files/actions.js:1025 module:io.ox/files
msgid "Make this the current version"
msgstr "Estableix-la com a versió actual"

#: apps/io.ox/launchpad/main.js:197 module:io.ox/core
msgid "Manage applications"
msgstr "Administra les aplicacions"

#: apps/io.ox/contacts/model.js:259 module:io.ox/contacts
msgid "Manager"
msgstr "Gerent"

#: apps/io.ox/files/guidance/main.js:94 module:io.ox/files
msgctxt "help"
msgid "Managing Files"
msgstr "Gestió d'arxius"

#: apps/io.ox/mail/accounts/settings.js:282
#: module:io.ox/mail/accounts/settings
msgid "Manual"
msgstr "Manual"

#: apps/io.ox/calendar/edit/recurrence-view.js:665
#: module:io.ox/calendar/edit/main
#: apps/io.ox/calendar/edit/recurrence-view.js:711
msgid "March"
msgstr "març"

#: apps/io.ox/contacts/model.js:236 module:io.ox/contacts
msgid "Marital status"
msgstr "Estat civil"

#: apps/io.ox/calendar/settings/pane.js:195 module:io.ox/calendar
msgid "Mark all day appointments as free"
msgstr "Marca totes les cites de dia sencer com a lliure"

#: apps/io.ox/core/folder/contextmenu.js:66 module:io.ox/core
#, fuzzy
#| msgid "Mark all mails as read"
msgid "Mark all mails as read"
msgstr "Marca tots els correus com a llegits"

#: apps/io.ox/mail/mobile-toolbar-actions.js:151 module:io.ox/mail
msgid "Mark as"
msgstr "Marca-ho com"

#: apps/io.ox/contacts/model.js:317 module:io.ox/contacts
msgid "Mark as distributionlist"
msgstr "Marca com a llista de distribució"

#: apps/io.ox/tasks/actions.js:528 module:io.ox/tasks
#: apps/io.ox/tasks/mobile-toolbar-actions.js:56
#: apps/io.ox/tasks/toolbar.js:71 module:io.ox/mail
msgid "Mark as done"
msgstr "Marca-ho com a fet"

#: apps/io.ox/mail/mobile-toolbar-actions.js:100 module:io.ox/mail
#: apps/io.ox/mail/toolbar.js:124
msgid "Mark as read"
msgstr "Marca-ho com a llegit"

#: apps/io.ox/mail/actions.js:967 module:io.ox/mail
#: apps/io.ox/mail/toolbar.js:84
msgid "Mark as spam"
msgstr "Marca-ho com a correu brossa"

#: apps/io.ox/tasks/toolbar.js:79 module:io.ox/mail
msgid "Mark as undone"
msgstr "Marca-ho com a no fet"

#: apps/io.ox/mail/mobile-toolbar-actions.js:92 module:io.ox/mail
#: apps/io.ox/mail/toolbar.js:117
msgid "Mark as unread"
msgstr "Marca-ho com a no llegit"

#: apps/io.ox/mail/mailfilter/settings/filter/view-form.js:64
#: module:io.ox/settings/settings
msgid "Mark mail as"
msgstr "Marca correu com a"

#. Translation should be as short a possible
#. Instead of "Mark as read" it's just "Mark read"
#. German, for example, should be just "Gelesen"
#: apps/io.ox/mail/actions.js:951 module:io.ox/mail
msgid "Mark read"
msgstr "Marca-ho com a llegit"

#. Translation should be as short a possible
#. Instead of "Mark as unread" it's just "Mark unread"
#. German, for example, should be just "Ungelesen"
#: apps/io.ox/mail/actions.js:937 module:io.ox/mail
msgid "Mark unread"
msgstr "Marca-ho com a no llegit"

#: apps/io.ox/mail/mailfilter/settings/filter/view-form.js:41
#: module:io.ox/settings/settings
msgid "Matches"
msgstr "Coincidències"

#: apps/io.ox/calendar/edit/recurrence-view.js:667
#: module:io.ox/calendar/edit/main
#: apps/io.ox/calendar/edit/recurrence-view.js:713
msgid "May"
msgstr "maig"

#: apps/io.ox/tasks/edit/view-template.js:350 module:io.ox/tasks/edit
#: apps/io.ox/tasks/print.js:33 module:io.ox/tasks
msgid "Medium"
msgstr "Mitjana"

#: apps/io.ox/tasks/util.js:368 module:io.ox/tasks
msgid "Medium priority"
msgstr "Prioritat normal"

#: apps/plugins/administration/groups/settings/edit.js:105 module:io.ox/core
#, fuzzy
#| msgid "December"
msgid "Members"
msgstr "desembre"

#: apps/io.ox/contacts/edit/view-form.js:107 module:io.ox/contacts
msgid "Messaging"
msgstr "Missatgeria"

#: apps/io.ox/contacts/view-detail.js:388 module:io.ox/contacts
msgid "Messenger"
msgstr "Missatgeria"

#: apps/io.ox/contacts/model.js:227 module:io.ox/contacts
msgid "Middle name"
msgstr "Segon nom"

#: apps/io.ox/files/mediaplayer.js:299 module:io.ox/files
msgid "Minimize"
msgstr "Minimitza"

#. %1$s is the minimum password length
#: apps/plugins/portal/userSettings/register.js:110 module:io.ox/core
#, c-format
msgid "Minimum password length is %1$d."
msgstr "La longitud mínima de contrasenya és %1$d."

#: apps/io.ox/tasks/edit/util.js:45 module:io.ox/tasks
msgid "Minus"
msgstr "Menys"

#: apps/io.ox/core/tk/mobiscroll.js:37 module:io.ox/core
msgid "Minutes"
msgstr "Minuts"

#. section name for contact fields in detail view
#: apps/io.ox/contacts/view-detail.js:626 module:io.ox/contacts
msgid "Miscellaneous"
msgstr "Altres"

#: apps/io.ox/mail/write/view-main.js:1102 module:io.ox/mail
#: apps/io.ox/mail/write/view-main.js:1103
msgid "Mobile"
msgstr ""

#: apps/io.ox/core/pubsub/model.js:184 module:io.ox/core/pubsub
msgid "Model is incomplete."
msgstr "El model és incomplet."

#: apps/io.ox/calendar/view-detail.js:305 module:io.ox/calendar
msgid "Modified"
msgstr "Modificat"

#: apps/io.ox/calendar/edit/recurrence-view.js:45
#: module:io.ox/calendar/edit/main apps/io.ox/calendar/util.js:461
#: module:io.ox/calendar
msgid "Monday"
msgstr "dilluns"

#: apps/io.ox/backbone/mini-views/date.js:24 module:io.ox/core
#: apps/io.ox/calendar/actions.js:581 module:io.ox/calendar
#: apps/io.ox/calendar/toolbar.js:158
msgid "Month"
msgstr "Mes"

#. recurrence string
#. %1$d: numeric, day in month
#: apps/io.ox/calendar/util.js:534 module:io.ox/calendar
msgid "Monthly on day %1$d"
msgstr "Mensualment el dia %1$d"

#. recurrence string
#. %1$s: count string, e.g. first, second, or last
#. %2$s: day string, e.g. Monday
#: apps/io.ox/calendar/util.js:545 module:io.ox/calendar
msgid "Monthly on the %1$s %2$s"
msgstr "Mensualment el %1$s %2$s"

#: apps/io.ox/core/tk/mobiscroll.js:39 module:io.ox/core
msgid "Months"
msgstr "Mesos"

#: apps/io.ox/core/extPatterns/links.js:360 module:io.ox/core
#: apps/io.ox/core/extPatterns/links.js:371
#: apps/io.ox/mail/write/view-main.js:710 module:io.ox/mail
#: apps/io.ox/search/facets/extensions.js:696
msgid "More"
msgstr "Més"

#: apps/io.ox/search/view-template.js:186 module:io.ox/core
msgid "More than the currently displayed %1$s items were found"
msgstr "S'han trobat més elements que els %1$s que es mostren a continuació"

#: apps/io.ox/calendar/actions.js:401 module:io.ox/calendar
#: apps/io.ox/calendar/actions.js:413 apps/io.ox/calendar/actions.js:661
#: apps/io.ox/calendar/mobile-toolbar-actions.js:98
#: apps/io.ox/calendar/toolbar.js:89 apps/io.ox/contacts/actions.js:157
#: module:io.ox/contacts apps/io.ox/contacts/actions.js:722
#: apps/io.ox/contacts/mobile-toolbar-actions.js:76 module:io.ox/mail
#: apps/io.ox/contacts/toolbar.js:109
#: apps/io.ox/core/folder/contextmenu.js:231 module:io.ox/core
#: apps/io.ox/files/actions.js:652 module:io.ox/files
#: apps/io.ox/files/actions.js:955 apps/io.ox/files/actions.js:1346
#: apps/io.ox/files/toolbar.js:143 apps/io.ox/mail/actions.js:267
#: apps/io.ox/mail/actions.js:1018
#: apps/io.ox/mail/mobile-toolbar-actions.js:81 apps/io.ox/mail/toolbar.js:131
#: apps/io.ox/tasks/actions.js:211 module:io.ox/tasks
#: apps/io.ox/tasks/actions.js:223 apps/io.ox/tasks/actions.js:556
#: apps/io.ox/tasks/mobile-toolbar-actions.js:77
#: apps/io.ox/tasks/toolbar.js:108
msgid "Move"
msgstr "Mou"

#: apps/io.ox/core/folder/actions/move.js:135 module:io.ox/core
msgid "Move folder"
msgstr "Mou la carpeta"

#: apps/io.ox/mail/mailfilter/settings/filter/view-form.js:62
#: module:io.ox/settings/settings
msgid "Move to folder"
msgstr "Mou-ho a la carpeta"

#: apps/io.ox/core/tk/vgrid.js:231 module:io.ox/core
msgid "Multiselect"
msgstr ""

#: apps/io.ox/core/main.js:802 module:io.ox/core
#: apps/io.ox/core/settings/pane.js:257
#: apps/plugins/portal/userSettings/register.js:241
msgid "My contact data"
msgstr "Les meues dades de contacte"

#: apps/io.ox/core/folder/extensions.js:97 module:io.ox/core
msgid "My folders"
msgstr "Les meues carpetes"

#: apps/plugins/portal/recentfiles/register.js:34 module:plugins/portal
msgid "My latest files"
msgstr "Els meus últims fitxers"

#: apps/plugins/portal/userSettings/register.js:251 module:io.ox/core
msgid "My password"
msgstr "La meua contrasenya"

#: apps/plugins/portal/tasks/register.js:25 module:plugins/portal
#: apps/plugins/portal/tasks/register.js:137
#, fuzzy
#| msgid "Print tasks"
msgid "My tasks"
msgstr "Imprimeix les tasques"

#. Name of distribution list
#: apps/io.ox/contacts/distrib/create-dist-view.js:77 module:io.ox/contacts
#: apps/io.ox/contacts/print.js:109 apps/io.ox/contacts/view-detail.js:458
#: apps/io.ox/core/pubsub/publications.js:231 module:io.ox/core/pubsub
#: apps/io.ox/mail/mailfilter/settings/filter/view-form.js:567
#: module:io.ox/settings/settings
msgid "Name"
msgstr "Nom"

#: apps/io.ox/core/pubsub/publications.js:169 module:io.ox/core/pubsub
msgid "Name already taken"
msgstr ""

#. Emoji category
#: apps/io.ox/emoji/categories.js:112 module:io.ox/mail/emoji
msgid "Nature"
msgstr "Natura"

#: apps/io.ox/core/settings/pane.js:231 module:io.ox/core
msgid "Never"
msgstr "Mai"

#: apps/io.ox/calendar/toolbar.js:42 module:io.ox/calendar
#: apps/io.ox/contacts/mobile-toolbar-actions.js:33 module:io.ox/mail
#: apps/io.ox/contacts/toolbar.js:40 module:io.ox/contacts
#: apps/io.ox/files/toolbar.js:39 module:io.ox/files
#: apps/io.ox/tasks/mobile-toolbar-actions.js:33 module:io.ox/tasks
#: apps/io.ox/tasks/toolbar.js:44
msgid "New"
msgstr "Nou"

#: apps/io.ox/core/api/folder.js:551 module:io.ox/core
#: apps/io.ox/core/folder/api.js:618
#: apps/io.ox/core/pubsub/subscriptions.js:172 module:io.ox/core/pubsub
msgid "New Folder"
msgstr "Nova carpeta"

#: apps/io.ox/mail/api.js:1804 module:io.ox/mail
msgid "New Mail"
msgstr "Nou correu"

#: apps/plugins/notifications/mail/register.js:28 module:plugins/notifications
#, fuzzy
#| msgid "New Mail"
msgid "New Mails"
msgstr "Nou correu"

#: apps/io.ox/calendar/actions.js:543 module:io.ox/calendar
#: apps/io.ox/calendar/settings/pane.js:181 apps/io.ox/calendar/toolbar.js:43
msgid "New appointment"
msgstr "Nova cita"

#: apps/io.ox/core/folder/actions/add.js:68 module:io.ox/core
msgid "New calendar"
msgstr "Nou calendari"

#: apps/io.ox/contacts/edit/main.js:211 module:io.ox/contacts
msgid "New contact"
msgstr "Nou contacte"

#: apps/io.ox/files/toolbar.js:40 module:io.ox/files
msgid "New file"
msgstr "Nou fitxer"

#: apps/io.ox/core/commons-folderview.js:223 module:io.ox/core
#: apps/io.ox/core/folder/actions/add.js:68 apps/io.ox/core/pubsub/util.js:107
#: module:io.ox/mail
msgid "New folder"
msgstr "Nova carpeta"

#: apps/plugins/portal/userSettings/register.js:125 module:io.ox/core
msgid "New password"
msgstr "Nova contrasenya"

#: apps/io.ox/core/folder/actions/add.js:63 module:io.ox/core
#: apps/io.ox/core/folder/extensions.js:370
msgid "New private calendar"
msgstr "Nou calendari privat"

#: apps/io.ox/core/commons-folderview.js:241 module:io.ox/core
#: apps/io.ox/core/folder/actions/add.js:63
#: apps/io.ox/core/folder/extensions.js:370
msgid "New private folder"
msgstr "Nova carpeta privada"

#: apps/io.ox/core/folder/actions/add.js:60 module:io.ox/core
#: apps/io.ox/core/folder/extensions.js:393
#, fuzzy
#| msgid "New public calendar"
msgid "New public calendar"
msgstr "Nou calendari públic"

#: apps/io.ox/core/commons-folderview.js:266 module:io.ox/core
#: apps/io.ox/core/folder/actions/add.js:60
#: apps/io.ox/core/folder/extensions.js:393
#, fuzzy
#| msgid "New subfolder"
msgid "New public folder"
msgstr "Nova subcarpeta"

#: apps/io.ox/mail/mailfilter/settings/model.js:59 module:io.ox/mail
msgid "New rule"
msgstr "Nova regla"

#: apps/io.ox/core/folder/actions/add.js:57 module:io.ox/core
#: apps/io.ox/core/folder/contextmenu.js:154
msgid "New subfolder"
msgstr "Nova subcarpeta"

#: apps/io.ox/core/folder/contextmenu.js:408 module:io.ox/core
msgid "New subscription"
msgstr "Nova subscripció"

#: apps/io.ox/tasks/toolbar.js:45 module:io.ox/mail
msgid "New task"
msgstr "Nova tasca"

#: apps/io.ox/core/wizard/registry.js:47 module:io.ox/core/wizard
#: apps/io.ox/files/carousel.js:69 module:io.ox/files
#: apps/io.ox/wizards/upsell.js:80 module:io.ox/wizards
msgid "Next"
msgstr "Següent"

#: apps/io.ox/calendar/week/view.js:690 module:io.ox/calendar
msgid "Next Day"
msgstr "L'endemà"

#: apps/io.ox/calendar/util.js:177 module:io.ox/calendar
#: apps/io.ox/calendar/week/view.js:690
msgid "Next Week"
msgstr "La setmana que ve"

#: apps/io.ox/contacts/model.js:239 module:io.ox/contacts
msgid "Nickname"
msgstr "Àlies"

#. folder permissions - Is Admin? NO
#: apps/io.ox/calendar/month/perspective.js:137 module:io.ox/calendar
#: apps/io.ox/calendar/week/perspective.js:153 apps/io.ox/core/main.js:121
#: module:io.ox/core apps/io.ox/core/permissions/permissions.js:172
msgid "No"
msgstr "No"

#: apps/plugins/portal/rss/register.js:72 module:io.ox/portal
msgid "No RSS feeds found."
msgstr "No s'han trobat feeds RSS."

#: apps/plugins/portal/twitter/register.js:203 module:plugins/portal
msgid "No Tweets yet."
msgstr "Encara no hi ha tuits."

#: apps/io.ox/calendar/list/perspective.js:265 module:io.ox/calendar
msgid "No appointments found until %s"
msgstr "No s'han trobat cites fins a %s"

#: apps/plugins/portal/birthdays/register.js:72 module:plugins/portal
#: apps/plugins/portal/birthdays/register.js:125
msgid "No birthdays within the next %1$d weeks"
msgstr "No hi ha aniversaris en les properes %1$d setmanes"

#: apps/io.ox/core/login-i18n.js:29 module:io.ox/core/login
msgid ""
"No connection to server. Please check your internet connection and retry."
msgstr ""
"No hi ha connexió amb el servidor. Per favor, comprovau la vostra connexió a "
"Internet i provau-ho de nou."

#: apps/io.ox/core/commons.js:213 module:io.ox/core
msgid "No elements selected"
msgstr "No hi ha elements seleccionats"

#: apps/io.ox/core/settings/errorlog/settings/pane.js:230 module:io.ox/core
msgid "No errors"
msgstr "No hi ha errors"

#: apps/io.ox/files/views/create.js:73 module:io.ox/files
#: apps/io.ox/files/views/create.js:112
msgid "No file selected for upload."
msgstr "No hi ha cap fitxer seleccionat per a pujar."

#: apps/plugins/portal/recentfiles/register.js:70 module:plugins/portal
#: apps/plugins/portal/recentfiles/register.js:91
msgid "No files have been changed recently"
msgstr "No heu modificat cap fitxer recentment"

#: apps/io.ox/search/items/view-template.js:138 module:io.ox/core
msgid "No items found"
msgstr "No s'han torbat els elements"

#. 'no results' message for screenreaders with additional hint to adjust active filters
#: apps/io.ox/core/desktop.js:1858 module:io.ox/core
msgid "No items were found. Please adjust currently used facets."
msgstr ""

#: apps/io.ox/core/settings/errorlog/settings/pane.js:234 module:io.ox/core
msgid "No lost requests"
msgstr "No hi ha peticions perdudes"

#: apps/plugins/portal/mail/register.js:168 module:plugins/portal
msgid "No mails in your inbox"
msgstr "No hi ha correus a la vostra safata d'entrada"

#: apps/io.ox/core/pubsub/publications.js:278 module:io.ox/core/pubsub
msgid "No matching templates on this Server"
msgstr ""

#: apps/io.ox/mail/main.js:609 module:io.ox/mail
msgid "No message selected"
msgstr "No hi ha missatges seleccionats"

#: apps/io.ox/core/notifications.js:155 module:io.ox/core
msgid "No notifications"
msgstr "No hi ha notificacions"

#: apps/io.ox/contacts/actions.js:481 module:io.ox/contacts
#: apps/io.ox/core/tk/attachments.js:529 module:io.ox/core/tk/attachments
#: apps/io.ox/tasks/actions.js:332 module:io.ox/tasks
msgid "No preview available"
msgstr "Vista prèvia no disponible"

#: apps/io.ox/tasks/util.js:362 module:io.ox/tasks
msgid "No priority"
msgstr "Sense prioritat"

#: apps/io.ox/mail/util.js:344 module:io.ox/core
msgid "No recipients"
msgstr "Sense destinataris"

#: apps/io.ox/calendar/settings/pane.js:51 module:io.ox/calendar
#: apps/io.ox/calendar/util.js:296
msgid "No reminder"
msgstr "Sense recordatori"

#: apps/io.ox/mail/compose/view.js:155 module:io.ox/mail
#: apps/io.ox/mail/settings/signatures/register.js:414
#: apps/io.ox/mail/write/view-main.js:991
msgid "No signature"
msgstr "Sense firma"

#: apps/io.ox/core/settings/errorlog/settings/pane.js:232 module:io.ox/core
msgid "No slow requests"
msgstr "No hi ha peticions lentes"

#. %1$s mail sender
#. %2$s mail subject
#: apps/io.ox/mail/compose/model.js:223 module:io.ox/mail
#: apps/io.ox/mail/util.js:389 module:io.ox/core
#: apps/io.ox/mail/view-grid-template.js:106 module:io.ox/core/mail
#: apps/io.ox/mail/write/main.js:797
#: apps/plugins/notifications/mail/register.js:61 module:plugins/notifications
#: apps/plugins/notifications/mail/register.js:65
#, c-format
msgid "No subject"
msgstr "Sense assumpte"

#: apps/plugins/portal/reddit/register.js:114 module:io.ox/portal
#: apps/plugins/portal/reddit/register.js:143
msgid "No title."
msgstr "Sense títol."

#: apps/plugins/portal/facebook/register.js:160 module:plugins/portal
msgid "No wall posts yet."
msgstr "Encara no hi ha publicacions al mur."

#. Auth type. None. No authentication
#: apps/io.ox/core/settings/pane.js:193 module:io.ox/core
#: apps/io.ox/core/tk/attachments.js:436 module:io.ox/core/tk/attachments
#: apps/io.ox/core/tk/flag-picker.js:23 module:io.ox/mail
#: apps/io.ox/mail/accounts/view-form.js:52 module:io.ox/settings
#: apps/io.ox/mail/mailfilter/settings/filter/view-form.js:70
#: module:io.ox/settings/settings apps/io.ox/tasks/edit/view-template.js:334
#: module:io.ox/tasks/edit
msgid "None"
msgstr "Cap"

#: apps/io.ox/mail/compose/view.js:133 module:io.ox/mail
#: apps/io.ox/mail/write/view-main.js:718
msgid "Normal"
msgstr "Normal"

#: apps/io.ox/mail/actions.js:977 module:io.ox/mail
#: apps/io.ox/mail/toolbar.js:91
msgid "Not spam"
msgstr "No és correu brossa"

#: apps/io.ox/tasks/edit/view-template.js:274 module:io.ox/tasks/edit
#: apps/io.ox/tasks/print.js:32 module:io.ox/tasks
#: apps/io.ox/tasks/util.js:238
msgid "Not started"
msgstr "No començada"

#: apps/io.ox/calendar/freebusy/templates.js:134
#: module:io.ox/calendar/freebusy apps/io.ox/mail/actions.js:810
#: module:io.ox/mail
msgid "Note"
msgstr "Nota"

#: apps/io.ox/core/import/import.js:140 module:io.ox/core
msgid "Note on CSV files:"
msgstr ""

#: apps/io.ox/contacts/print.js:114 module:io.ox/contacts
msgid "Note: One contact is not shown due to missing phone numbers"
msgid_plural "Note: %1$d contacts are not shown due to missing phone numbers"
msgstr[0] ""
"Nota: Hi ha un contacte que no s'ha mostrat per mor de la falta de  números "
"de telèfon"
msgstr[1] ""
"Nota: Hi ha %1$d contactes que no s'han mostrat per mor de la falta de "
"números de telèfon"

#: apps/io.ox/core/pubsub/settings/pane.js:184 module:io.ox/core/pubsub
msgid ""
"Note: Refreshing this subscription will replace the calendar content with "
"the external content. Changes you have made inside appsuite will be "
"overwritten"
msgstr ""
"Nota: L'actualització d'aquesta subscripció reemplaçarà el contingut del "
"calendari amb el contingut extern. Els canvis que heu realitzat en "
"l'aplicació es sobreescriuran"

#: apps/io.ox/core/export/export.js:79 module:io.ox/core
msgid "Note: The vCard format cannot contain distribution lists"
msgstr "Nota: el format vCard no pot contenir llistes de distribució"

#: apps/io.ox/core/pubsub/subscriptions.js:368 module:io.ox/core/pubsub
msgid ""
"Note: This subscription will replace the calendar content with the external "
"content. Therefore you must create a new folder for this subscription."
msgstr ""
"Nota: Aquests subscripció reemplaçarà el contingut del calendari amb el "
"contingut extern. Per tant heu de crear una nova carpeta per a aquesta "
"subscripció."

#: apps/io.ox/core/notifications.js:371 module:io.ox/core
#, fuzzy
#| msgid "No notifications"
msgid "Notifications"
msgstr "No hi ha notificacions"

#: apps/io.ox/core/settings/downloads/pane.js:76 module:io.ox/core
msgid "Notifier"
msgstr "Notificador"

#: apps/io.ox/calendar/edit/template.js:448 module:io.ox/calendar/edit/main
msgid "Notify all participants by email."
msgstr "Notifica tots els participants a través de correu electrònic."

#: apps/io.ox/calendar/edit/recurrence-view.js:673
#: module:io.ox/calendar/edit/main
#: apps/io.ox/calendar/edit/recurrence-view.js:719
msgid "November"
msgstr "novembre"

#: apps/io.ox/mail/vacationnotice/settings/model.js:137 module:io.ox/mail
msgid "Number of days between vacation notices to the same sender"
msgstr "Nombre de dies entre avisos d'absència al mateix destinatari"

#. number of items in a folder
#: apps/io.ox/core/folder/actions/properties.js:55 module:io.ox/core
msgid "Number of items"
msgstr "Nombre d'ítems"

#: apps/io.ox/core/tk/reminder-util.js:36 module:io.ox/core
#: apps/io.ox/core/tk/reminder-util.js:63
msgid "OK"
msgstr "D'acord"

#: apps/io.ox/core/permissions/permissions.js:248 module:io.ox/core
msgid "Object permissions"
msgstr "Permisos d'objecte"

#. Emoji category
#: apps/io.ox/emoji/categories.js:115 module:io.ox/mail/emoji
msgid "Objects"
msgstr "Objectes"

#: apps/io.ox/calendar/edit/recurrence-view.js:672
#: module:io.ox/calendar/edit/main
#: apps/io.ox/calendar/edit/recurrence-view.js:718
msgid "October"
msgstr "octubre"

#: apps/io.ox/core/settings/pane.js:208 module:io.ox/core
msgid "Off"
msgstr "Desconnectat"

#: apps/io.ox/core/main.js:182 module:io.ox/core
msgid "Offline"
msgstr "Desconnectat"

#: apps/io.ox/core/login-i18n.js:47 module:io.ox/core/login
msgid "Offline mode"
msgstr "Mode desconnectat"

#: apps/io.ox/core/folder/picker.js:63 module:io.ox/core
#: apps/io.ox/core/tk/mobiscroll.js:42
msgid "Ok"
msgstr "D'acord"

<<<<<<< HEAD
#: apps/io.ox/core/settings/pane.js:233 module:io.ox/core
=======
#: apps/io.ox/core/settings/pane.js:234 module:io.ox/core
#, fuzzy
#| msgid "On every new notification"
>>>>>>> c45ebd3d
msgid "On every new notification"
msgstr "En totes les notificacions noves"

#: apps/io.ox/core/settings/pane.js:232 module:io.ox/core
msgid "On new notifications except mails"
msgstr "A les notificacions noves, llevat de correus"

#. recurrence string
#: apps/io.ox/calendar/util.js:513 module:io.ox/calendar
msgid "On work days"
msgstr "Els dies feiners"

#. result count for screenreaders
#. %1$s number of items found by search feature
#: apps/io.ox/core/desktop.js:1861 module:io.ox/core
#, fuzzy
#| msgid "No items found"
msgid "One item was found."
msgid_plural "%1$s items were found."
msgstr[0] "No s'han torbat els elements"
msgstr[1] "No s'han torbat els elements"

#: apps/io.ox/mail/write/main.js:1188 module:io.ox/mail
msgid ""
"One or more attached files exceed the size limit per email. Therefore, the "
"files are not sent as attachments but kept on the server. The email you have "
"sent just contains links to download these files."
msgstr ""

#: apps/io.ox/core/pubsub/settings/pane.js:69 module:io.ox/core/pubsub
msgid "Only showing items related to folder \"%1$s\""
msgstr "Es mostren només els elements relacionats amb la carpeta \"%1$s\""

#: apps/io.ox/files/actions.js:851 module:io.ox/files
#: apps/io.ox/files/actions.js:1011
msgid "Open"
msgstr "Obre"

#: apps/plugins/portal/tumblr/register.js:192 module:io.ox/portal
msgid "Open external link"
msgstr "Obre l'enllaç extern"

#: apps/io.ox/core/commons.js:741 module:io.ox/core
#: apps/io.ox/mail/view-options.js:144 module:io.ox/mail
msgid "Open folder view"
msgstr "Obre la vista de carpeta"

#: apps/io.ox/contacts/actions.js:761 module:io.ox/contacts
#: apps/io.ox/core/tk/attachments.js:470 module:io.ox/core/tk/attachments
#: apps/io.ox/mail/actions.js:1122 module:io.ox/mail
#: apps/io.ox/tasks/actions.js:597 module:io.ox/tasks
msgid "Open in browser"
msgstr "Obre al navegador"

#: apps/io.ox/linkedIn/view-detail.js:66 module:io.ox/portal
msgid "Open on LinkedIn"
msgstr "Obre a LinkedIn"

#: apps/io.ox/mail/threadview.js:79 module:io.ox/mail
msgid "Open/close all messages"
msgstr "Obre/tanca tots els missatges"

#: apps/io.ox/contacts/model.js:294 module:io.ox/contacts
msgid "Optional 01"
msgstr "Opcional 01"

#: apps/io.ox/contacts/model.js:295 module:io.ox/contacts
msgid "Optional 02"
msgstr "Opcional 02"

#: apps/io.ox/contacts/model.js:296 module:io.ox/contacts
msgid "Optional 03"
msgstr "Opcional 03"

#: apps/io.ox/contacts/model.js:297 module:io.ox/contacts
msgid "Optional 04"
msgstr "Opcional 04"

#: apps/io.ox/contacts/model.js:298 module:io.ox/contacts
msgid "Optional 05"
msgstr "Opcional 05"

#: apps/io.ox/contacts/model.js:299 module:io.ox/contacts
msgid "Optional 06"
msgstr "Opcional 06"

#: apps/io.ox/contacts/model.js:300 module:io.ox/contacts
msgid "Optional 07"
msgstr "Opcional 07"

#: apps/io.ox/contacts/model.js:301 module:io.ox/contacts
msgid "Optional 08"
msgstr "Opcional 08"

#: apps/io.ox/contacts/model.js:302 module:io.ox/contacts
msgid "Optional 09"
msgstr "Opcional 09"

#: apps/io.ox/contacts/model.js:303 module:io.ox/contacts
msgid "Optional 10"
msgstr "Opcional 10"

#: apps/io.ox/contacts/model.js:304 module:io.ox/contacts
msgid "Optional 11"
msgstr "Opcional 11"

#: apps/io.ox/contacts/model.js:305 module:io.ox/contacts
msgid "Optional 12"
msgstr "Opcional 12"

#: apps/io.ox/contacts/model.js:306 module:io.ox/contacts
msgid "Optional 13"
msgstr "Opcional 13"

#: apps/io.ox/contacts/model.js:307 module:io.ox/contacts
msgid "Optional 14"
msgstr "Opcional 14"

#: apps/io.ox/contacts/model.js:308 module:io.ox/contacts
msgid "Optional 15"
msgstr "Opcional 15"

#: apps/io.ox/contacts/model.js:309 module:io.ox/contacts
msgid "Optional 16"
msgstr "Opcional 16"

#: apps/io.ox/contacts/model.js:310 module:io.ox/contacts
msgid "Optional 17"
msgstr "Opcional 17"

#: apps/io.ox/contacts/model.js:311 module:io.ox/contacts
msgid "Optional 18"
msgstr "Opcional 18"

#: apps/io.ox/contacts/model.js:312 module:io.ox/contacts
msgid "Optional 19"
msgstr "Opcional 19"

#: apps/io.ox/contacts/model.js:313 module:io.ox/contacts
msgid "Optional 20"
msgstr "Opcional 20"

#: apps/io.ox/calendar/toolbar.js:161 module:io.ox/calendar
#: apps/io.ox/contacts/toolbar.js:168 module:io.ox/contacts
#: apps/io.ox/core/emoji/view.js:121 module:io.ox/mail/emoji
#: apps/io.ox/files/toolbar.js:214 module:io.ox/files
#: apps/io.ox/mail/compose/view.js:143 module:io.ox/mail
#: apps/io.ox/mail/compose/view.js:153 apps/io.ox/mail/toolbar.js:238
#: apps/io.ox/tasks/toolbar.js:143
msgid "Options"
msgstr "Opcions"

#: apps/io.ox/core/tk/flag-picker.js:30 module:io.ox/mail
#: apps/io.ox/mail/mailfilter/settings/filter/view-form.js:72
#: module:io.ox/settings/settings apps/io.ox/portal/settings/pane.js:160
#: module:io.ox/portal
msgid "Orange"
msgstr "Taronja"

#: apps/io.ox/tasks/main.js:676 module:io.ox/tasks
msgid "Order"
msgstr "Ordre"

#: apps/io.ox/calendar/view-detail.js:177 module:io.ox/calendar
#: apps/io.ox/participants/views.js:111 module:io.ox/calendar/edit/main
msgid "Organizer"
msgstr "Organitzador"

#: apps/io.ox/contacts/view-detail.js:607 module:io.ox/contacts
msgid "Other Address"
msgstr "Altres adreces"

#: apps/io.ox/contacts/edit/view-form.js:111 module:io.ox/contacts
msgid "Other address"
msgstr "Altres adreces"

#: apps/io.ox/mail/accounts/view-form.js:487 module:io.ox/settings
msgid "Outgoing server (SMTP)"
msgstr "Paràmetres del servidor de sortida (SMTP)"

#: apps/io.ox/tasks/util.js:233 module:io.ox/tasks
msgid "Overdue"
msgstr "Vençut"

#: apps/plugins/notifications/tasks/register.js:33
#: module:plugins/notifications
msgid "Overdue Tasks"
msgstr "Tasques endarrerides"

#: apps/io.ox/core/permissions/permissions.js:236 module:io.ox/core
msgid "Owner"
msgstr "Propietari"

#. Petabytes
#: apps/io.ox/core/strings.js:25 module:io.ox/core
msgid "PB"
msgstr "PB"

#: apps/io.ox/contacts/model.js:283 module:io.ox/contacts
msgid "Pager"
msgstr "Cercapersones"

#: apps/io.ox/calendar/edit/template.js:314 module:io.ox/calendar/edit/main
#: apps/io.ox/calendar/participants.js:175 module:io.ox/calendar
#: apps/io.ox/tasks/edit/view-template.js:372 module:io.ox/tasks/edit
msgid "Participants"
msgstr "Participants"

#: apps/io.ox/core/login-i18n.js:24 module:io.ox/core/login
#: apps/io.ox/core/relogin.js:51 module:io.ox/core
#: apps/io.ox/mail/accounts/view-form.js:454 module:io.ox/settings
#: apps/io.ox/mail/accounts/view-form.js:533
msgid "Password"
msgstr "Contrasenya"

#. %1$s is the minimum password length
#. %2$s is the maximum password length
#: apps/plugins/portal/userSettings/register.js:106 module:io.ox/core
#, c-format
msgid "Password length must be between %1$d and %2$d characters."
msgstr "La longitud de la contrasenya ha de ser d'entre %1$d i %2$d caràcters."

#: apps/io.ox/settings/accounts/settings/pane.js:97
#: module:io.ox/settings/accounts
#, fuzzy
#| msgid "Password required"
msgid "Password recovery"
msgstr "Contrasenya requerida"

#: apps/plugins/portal/userSettings/register.js:90 module:io.ox/core
msgid "Password strength: Good"
msgstr "Fortalesa de la contrasenya: bona"

#: apps/plugins/portal/userSettings/register.js:93 module:io.ox/core
msgid "Password strength: Legendary!"
msgstr "Fortalesa de la contrasenya: llegen...dària!"

#: apps/plugins/portal/userSettings/register.js:91 module:io.ox/core
msgid "Password strength: Strong"
msgstr "Fortalesa de la contrasenya: forta"

#: apps/plugins/portal/userSettings/register.js:86 module:io.ox/core
msgid "Password strength: Too short"
msgstr "Fortalesa de la contrasenya: massa curta"

#: apps/plugins/portal/userSettings/register.js:92 module:io.ox/core
msgid "Password strength: Very strong"
msgstr "Fortalesa de la contrasenya: molt forta"

#: apps/plugins/portal/userSettings/register.js:88 module:io.ox/core
msgid "Password strength: Very weak"
msgstr "Fortalesa de la contrasenya: molt feble"

#: apps/plugins/portal/userSettings/register.js:89 module:io.ox/core
msgid "Password strength: Weak"
msgstr "Fortalesa de la contrasenya: feble"

#: apps/plugins/portal/userSettings/register.js:87 module:io.ox/core
msgid "Password strength: Wrong length"
msgstr "Fortalesa de la contrasenya: longitud incorrecta"

#. Emoji category
#: apps/io.ox/emoji/categories.js:106 module:io.ox/mail/emoji
msgid "People"
msgstr "Gent"

#: apps/io.ox/mail/settings/pane.js:173 module:io.ox/mail
msgid "Permanently remove deleted emails"
msgstr "Elimina definitivament els correus suprimits"

#: apps/io.ox/core/folder/contextmenu.js:342 module:io.ox/core
msgid "Permissions"
msgstr "Permisos"

#: apps/io.ox/contacts/view-detail.js:456 module:io.ox/contacts
msgid "Personal"
msgstr "Personal"

#: apps/io.ox/contacts/edit/view-form.js:106 module:io.ox/contacts
msgid "Personal information"
msgstr "Informació personal"

#: apps/io.ox/contacts/print.js:110 module:io.ox/contacts
msgid "Phone"
msgstr "Telèfon"

#: apps/io.ox/contacts/edit/view-form.js:108 module:io.ox/contacts
msgid "Phone & fax numbers"
msgstr "Números de telèfon i fax"

#: apps/io.ox/contacts/model.js:291 module:io.ox/contacts
msgid "Phone (assistant)"
msgstr "Telèfon (ajudant)"

#: apps/io.ox/contacts/model.js:266 module:io.ox/contacts
msgid "Phone (business alt)"
msgstr "Telèfon (professional alternatiu)"

#: apps/io.ox/contacts/model.js:265 module:io.ox/contacts
#: apps/io.ox/mail/write/view-main.js:1098 module:io.ox/mail
#: apps/io.ox/mail/write/view-main.js:1099
msgid "Phone (business)"
msgstr "Telèfon (professional)"

#: apps/io.ox/contacts/model.js:269 module:io.ox/contacts
msgid "Phone (car)"
msgstr "Telèfon (cotxe)"

#: apps/io.ox/contacts/model.js:270 module:io.ox/contacts
msgid "Phone (company)"
msgstr "Telèfon (empresa)"

#: apps/io.ox/contacts/model.js:272 module:io.ox/contacts
msgid "Phone (home alt)"
msgstr "Telèfon (casa alternatiu)"

#: apps/io.ox/contacts/model.js:271 module:io.ox/contacts
msgid "Phone (home)"
msgstr "Telèfon (casa)"

#: apps/io.ox/contacts/model.js:276 module:io.ox/contacts
msgid "Phone (other)"
msgstr "Telèfon (altre)"

#: apps/io.ox/mail/write/view-main.js:1100 module:io.ox/mail
#: apps/io.ox/mail/write/view-main.js:1101
#, fuzzy
#| msgid "Phone (other)"
msgid "Phone (private)"
msgstr "Telèfon (altre)"

#: apps/io.ox/contacts/print.js:108 module:io.ox/contacts
msgid "Phone list"
msgstr "Llista de telèfons"

#: apps/io.ox/contacts/view-detail.js:545 module:io.ox/contacts
msgid "Phone numbers"
msgstr "Números de telèfon"

#: apps/io.ox/core/tk/reminder-util.js:28 module:io.ox/core
msgid "Pick a time here"
msgstr "Triau una hora aquí"

#: apps/io.ox/core/tk/flag-picker.js:31 module:io.ox/mail
#: apps/io.ox/mail/mailfilter/settings/filter/view-form.js:79
#: module:io.ox/settings/settings apps/io.ox/portal/settings/pane.js:166
#: module:io.ox/portal
msgid "Pink"
msgstr "Rosa"

#. Emoji category
#: apps/io.ox/emoji/categories.js:118 module:io.ox/mail/emoji
msgid "Places"
msgstr "Indrets"

#: apps/io.ox/mail/compose/view.js:121 module:io.ox/mail
msgid "Plain Text"
msgstr "Text pla"

#: apps/io.ox/mail/settings/pane.js:43 module:io.ox/mail
msgid "Plain text"
msgstr "Text pla"

#: apps/io.ox/files/actions.js:993 module:io.ox/files
#: apps/io.ox/files/actions.js:1274 apps/io.ox/files/toolbar.js:87
msgid "Play audio files"
msgstr "Reprodueix fitxers d'àudio"

#: apps/io.ox/files/actions.js:1001 module:io.ox/files
#: apps/io.ox/files/actions.js:1281 apps/io.ox/files/toolbar.js:94
msgid "Play video files"
msgstr "Reprodueix fitxers de vídeo"

#: apps/plugins/portal/xing/register.js:135 module:plugins/portal
msgid ""
"Please check your inbox for a confirmation email.\n"
"\n"
"Follow the instructions in the email and then return to the widget to "
"complete account setup."
msgstr ""

#: apps/io.ox/calendar/edit/recurrence-view.js:1110
#: module:io.ox/calendar/edit/main
msgid "Please choose a sentence below."
msgstr "Per favor, triau una opció de sota."

<<<<<<< HEAD
#: apps/io.ox/calendar/acceptdeny.js:95 module:io.ox/calendar
=======
#: apps/io.ox/calendar/acceptdeny.js:98 module:io.ox/calendar
#, fuzzy
#| msgid "Change confirmation status"
>>>>>>> c45ebd3d
msgid "Please comment your confirmation status."
msgstr "Canvia l'estat de confirmació"

#: apps/io.ox/backbone/validation.js:80 module:io.ox/backbone/validation
msgid "Please enter a date in the past"
msgstr "Per favor, introduïu una data ja passada"

#: apps/plugins/portal/flickr/register.js:267 module:plugins/portal
msgid "Please enter a description"
msgstr "Per favor, indicau una descripció"

#: apps/plugins/portal/tumblr/register.js:291 module:io.ox/portal
msgid "Please enter a description."
msgstr "Per favor indicau-ne una descripció."

#: apps/plugins/portal/rss/register.js:180 module:io.ox/portal
msgid "Please enter a feed URL."
msgstr "Per favor, indicau una URL per al feed."

#: apps/plugins/portal/flickr/register.js:263 module:plugins/portal
msgid "Please enter a search query"
msgstr "Per favor, indicau un terme de cerca"

#: apps/io.ox/backbone/mini-views/datepicker.js:200 module:io.ox/core
#: apps/io.ox/backbone/validation.js:70 module:io.ox/backbone/validation
#: apps/io.ox/backbone/validation.js:77
msgid "Please enter a valid date"
msgstr "Per favor, introduïu una data vàlida"

#: apps/io.ox/backbone/validation.js:86 module:io.ox/backbone/validation
msgid "Please enter a valid email address"
msgstr "Per favor, introduïu una adreça de correu electrònic vàlida"

#: apps/io.ox/backbone/validation.js:99 module:io.ox/backbone/validation
msgid "Please enter a valid email address or phone number"
msgstr ""
"Per favor, introduïu una adreça de correu electrònic vàlida o un número de "
"telèfon"

#: apps/io.ox/mail/settings/signatures/register.js:160 module:io.ox/mail
msgid "Please enter a valid name"
msgstr "Per favor, indicau un nom vàlid"

#: apps/io.ox/backbone/validation.js:45 module:io.ox/backbone/validation
#: apps/io.ox/backbone/validation.js:55
msgid "Please enter a valid number"
msgstr "Per favor, introduïu un nombre vàlid"

#: apps/io.ox/backbone/validation.js:106 module:io.ox/backbone/validation
msgid "Please enter a valid object"
msgstr "Per favor, indicau un objecte vàlid"

#: apps/io.ox/backbone/validation.js:92 module:io.ox/backbone/validation
msgid "Please enter a valid phone number. Allowed characters are: %1$s"
msgstr ""
"Per favor, introduïu un número de telèfon vàlid. Els caràcters permesos són: "
"%1$s"

#: apps/io.ox/backbone/validation.js:157 module:io.ox/backbone/validation
msgid "Please enter a value"
msgstr "Per favor, indicau un valor"

#: apps/plugins/portal/tumblr/register.js:288 module:io.ox/portal
msgid "Please enter an blog url."
msgstr "Per favor, indicau la URL d'un blog."

#: apps/io.ox/core/relogin.js:88 module:io.ox/core
msgid "Please enter correct password"
msgstr "Per favor, introduïu la contrasenya correcta"

#. %1$s the missing request parameter
#: apps/io.ox/mail/accounts/view-form.js:290 module:io.ox/settings
#, c-format
msgid "Please enter the following data: %1$s"
msgstr "Per favor, indicau les següents dades: %1$s"

#: apps/io.ox/tasks/edit/view-template.js:312 module:io.ox/tasks/edit
msgid "Please enter value between 0 and 100."
msgstr "Per favor, indicau un valor entre 0 i 100."

#: apps/io.ox/core/login-i18n.js:31 module:io.ox/core/login
msgid "Please enter your credentials."
msgstr "Per favor, introduïu les vostres credencials."

#: apps/io.ox/core/login-i18n.js:32 module:io.ox/core/login
msgid "Please enter your password."
msgstr "Per favor, introduïu la vostra clau."

#: apps/io.ox/files/util.js:41 module:io.ox/files
msgid ""
"Please note, changing or removing the file extension will cause problems "
"when viewing or editing."
msgstr ""
"Per favor, teniu en compte que modificar o eliminar l'extensió del fitxer "
"pot causar problemes a l'hora de visualitzar-lo o editar-lo."

#: apps/plugins/core/feedback/register.js:154 module:io.ox/core
msgid ""
"Please note, that support requests cannot be handled via the feedback-"
"formular. When you have questions or problems please contact our support "
"directly"
msgstr ""
"Per favor, teniu en compte que les peticions de suport no es poden "
"canalitzar a través del formulari de retroalimentació. Per favor, quan "
"tengueu qüestions o problemes contactau directament amb el nostre suport."

#: apps/io.ox/keychain/secretRecoveryDialog.js:31 module:io.ox/keychain
msgid ""
"Please provide the old password so the account passwords can be recovered."
msgstr ""
"Per favor, introduïu la contrasenya anterior per a poder recuperar les "
"contrasenyes del compte."

#: apps/io.ox/core/import/import.js:212 module:io.ox/core
msgid "Please select a file to import"
msgstr "Per favor, seleccionau un fitxer a importar"

#: apps/io.ox/core/import/import.js:216 module:io.ox/core
msgid "Please select a valid iCal File to import"
msgstr "Per favor, seleccionau un fitxer iCal vàlid per a importar"

#: apps/io.ox/mail/write/inline-images.js:123 module:io.ox/mail
#, fuzzy
#| msgid "Please select a valid iCal File to import"
msgid "Please select a valid image File to insert"
msgstr "Per favor, seleccionau un fitxer iCal vàlid per a importar"

#: apps/plugins/portal/xing/register.js:80 module:plugins/portal
msgid ""
"Please select which of the following data we may use to create your %s "
"account:"
msgstr ""
"Per favor, seleccionau quina de les següents dades es poden emprar per a "
"crear el vostre compte de %s:"

#: apps/io.ox/core/main.js:1056 module:io.ox/core
#: apps/io.ox/core/relogin.js:48
msgid "Please sign in again to continue"
msgstr "Per favor, iniciau de nou la sessió per a continuar"

#: apps/io.ox/files/api.js:408 module:io.ox/files
#, fuzzy
#| msgid "Please specify these missing variables:"
msgid "Please specify these missing variables: "
msgstr "Per favor, especificau aquestes variables que falten:"

#: apps/io.ox/core/login-i18n.js:41 module:io.ox/core/login
msgid "Please update your browser."
msgstr "Per favor, actualitzau el vostre navegador."

#: apps/io.ox/tasks/edit/util.js:60 module:io.ox/tasks
#: apps/io.ox/tasks/edit/view-template.js:415 module:io.ox/tasks/edit
msgid "Plus"
msgstr "Plus"

<<<<<<< HEAD
#: apps/io.ox/portal/main.js:585 module:io.ox/portal
=======
#: apps/io.ox/portal/main.js:577 module:io.ox/portal
#, fuzzy
#| msgctxt "app"
#| msgid "Portal"
>>>>>>> c45ebd3d
msgid "Portal"
msgstr "Portal"

#: apps/io.ox/core/main.js:223 module:io.ox/core
#: apps/io.ox/launchpad/main.js:29
msgctxt "app"
msgid "Portal"
msgstr "Portal"

#: apps/io.ox/portal/settings/pane.js:65 module:io.ox/portal
msgid "Portal settings"
msgstr "Preferències del portal"

#: apps/io.ox/contacts/model.js:244 module:io.ox/contacts
msgid "Position"
msgstr "Posició"

#: apps/plugins/portal/xing/register.js:158 module:plugins/portal
msgid "Post a status update"
msgstr "Publica una actualització d'estat"

#: apps/io.ox/contacts/model.js:231 module:io.ox/contacts
#: apps/io.ox/contacts/model.js:248 apps/io.ox/contacts/model.js:263
msgid "Postcode"
msgstr "Codi postal"

#: apps/plugins/portal/birthdays/register.js:59 module:plugins/portal
msgid "Press [enter] to jump to complete list of Birthdays."
msgstr "Premeu [Intro] per a anar a la llista sencera d'aniversari."

#: apps/plugins/portal/facebook/register.js:252 module:plugins/portal
msgid "Press [enter] to jump to the facebook stream."
msgstr "Premeu [Intro] per a anar al flux de Facebook."

#: apps/plugins/portal/flickr/register.js:105 module:plugins/portal
msgid "Press [enter] to jump to the flicker stream."
msgstr "Premeu [Intro] per a anar al flux de Flicker."

#: apps/plugins/portal/linkedIn/register.js:268 module:plugins/portal
msgid "Press [enter] to jump to the linkedin stream."
msgstr "Premeu [Intro] per a anar al flux de LinkedIn."

#: apps/plugins/portal/rss/register.js:69 module:io.ox/portal
msgid "Press [enter] to jump to the rss stream."
msgstr "Premeu [Intro] per a anar al flux RSS."

#: apps/plugins/portal/tumblr/register.js:95 module:io.ox/portal
#: apps/plugins/portal/tumblr/register.js:116
msgid "Press [enter] to jump to the tumblr feed."
msgstr "Premeu [Intro] per a passar al fluxe de Tumblr."

#: apps/plugins/portal/twitter/register.js:314 module:plugins/portal
msgid "Press [enter] to jump to the twitter feed."
msgstr "Premeu [Intro] per a anar al flux de Twitter."

#: apps/io.ox/core/tk/reminder-util.js:80 module:io.ox/core
#: apps/io.ox/core/tk/reminder-util.js:99
#: apps/plugins/notifications/calendar/register.js:77
#: module:plugins/notifications apps/plugins/notifications/mail/register.js:63
#: apps/plugins/notifications/tasks/register.js:64
#: apps/plugins/notifications/tasks/register.js:538
#, fuzzy
#| msgid "New Mail from %1$s %2$s. Press [enter] to open"
msgid "Press [enter] to open"
msgstr "Nou correu de %1$s %2$s. Premeu [intro] per a obrir-lo"

#: apps/io.ox/files/carousel.js:60 module:io.ox/files
msgid "Prev"
msgstr "Prev"

#: apps/io.ox/contacts/actions.js:753 module:io.ox/contacts
#: apps/io.ox/core/tk/attachments.js:463 module:io.ox/core/tk/attachments
#: apps/io.ox/core/tk/attachmentsUtil.js:93 apps/io.ox/mail/actions.js:1114
#: module:io.ox/mail apps/io.ox/preview/main.js:118 module:io.ox/preview
#: apps/io.ox/tasks/actions.js:590 module:io.ox/tasks
msgid "Preview"
msgstr "Vista prèvia"

#: apps/io.ox/core/wizard/registry.js:53 module:io.ox/core/wizard
msgid "Previous"
msgstr "Anterior"

#: apps/io.ox/calendar/week/view.js:691 module:io.ox/calendar
msgid "Previous Day"
msgstr "Dia anterior"

#: apps/io.ox/calendar/week/view.js:691 module:io.ox/calendar
msgid "Previous Week"
msgstr "Setmana anterior"

#: apps/io.ox/mail/util.js:410 module:io.ox/core
msgid "Primary account"
msgstr "Compte principal"

#: apps/io.ox/calendar/actions.js:618 module:io.ox/calendar
#: apps/io.ox/calendar/actions.js:670 apps/io.ox/calendar/toolbar.js:82
#: apps/io.ox/calendar/toolbar.js:166 apps/io.ox/contacts/actions.js:678
#: module:io.ox/contacts apps/io.ox/contacts/toolbar.js:102
#: apps/io.ox/core/print.js:108 module:io.ox/core
#: apps/io.ox/mail/actions.js:1038 module:io.ox/mail
#: apps/io.ox/mail/toolbar.js:145 apps/io.ox/tasks/actions.js:574
#: module:io.ox/tasks apps/io.ox/tasks/toolbar.js:101
msgid "Print"
msgstr "Imprimeix"

#: apps/io.ox/core/print.js:47 module:io.ox/core
msgid "Printout"
msgstr "Impressió"

#: apps/io.ox/mail/compose/view.js:131 module:io.ox/mail
#: apps/io.ox/mail/write/view-main.js:715
#: apps/io.ox/tasks/edit/view-template.js:353 module:io.ox/tasks/edit
#: apps/io.ox/tasks/main.js:674 module:io.ox/tasks
#: apps/io.ox/tasks/print.js:105
msgid "Priority"
msgstr "Prioritat"

#: apps/io.ox/core/pubsub/publications.js:421 module:io.ox/core/pubsub
#, fuzzy
#| msgid "Private"
msgid "Privacy Notice"
msgstr "Privat"

#: apps/io.ox/calendar/edit/template.js:302 module:io.ox/calendar/edit/main
#: apps/io.ox/calendar/list/view-grid-template.js:73 module:io.ox/calendar
#: apps/io.ox/calendar/view-grid-template.js:75
#: apps/io.ox/contacts/view-detail.js:152 module:io.ox/contacts
#: apps/io.ox/core/folder/extensions.js:315 module:io.ox/core
#: apps/io.ox/core/tk/folderviews.js:992
#: apps/io.ox/tasks/edit/view-template.js:363 module:io.ox/tasks/edit
msgid "Private"
msgstr "Privat"

#: apps/plugins/halo/xing/register.js:164 module:plugins/portal
msgid "Private address"
msgstr "Adreça privada"

#: apps/io.ox/mail/mailfilter/settings/filter/form-elements.js:152
#: module:io.ox/settings/settings
msgid "Process subsequent rules"
msgstr "Processa les regles posteriors"

#: apps/io.ox/contacts/model.js:238 module:io.ox/contacts
msgid "Profession"
msgstr "Professió"

#: apps/io.ox/tasks/common-extensions.js:69 module:io.ox/tasks
#: apps/io.ox/tasks/print.js:37
msgid "Progress"
msgstr "Progrés"

#. %1$s how much of a task is completed in percent, values from 0-100
#: apps/io.ox/tasks/view-detail.js:192 module:io.ox/tasks
#, c-format
msgid "Progress %1$s %"
msgstr "Progrés %1$s %"

#: apps/io.ox/tasks/edit/view-template.js:293 module:io.ox/tasks/edit
msgid "Progress in %"
msgstr "Progrés en %"

#: apps/io.ox/tasks/model.js:161 module:io.ox/tasks
msgid "Progress must be a valid number between 0 and 100"
msgstr "El progrés ha de ser un nombre vàlid entre 0 i 100"

#: apps/io.ox/core/folder/actions/properties.js:45 module:io.ox/core
#: apps/io.ox/core/folder/contextmenu.js:454
msgid "Properties"
msgstr "Propietats"

#: apps/io.ox/core/folder/extensions.js:327 module:io.ox/core
#: apps/io.ox/core/tk/folderviews.js:992
msgid "Public"
msgstr "Públic"

#: apps/plugins/halo/xing/register.js:42 module:plugins/portal
msgid "Public servant"
msgstr "Funcionari públic"

#: apps/io.ox/core/pubsub/publications.js:352 module:io.ox/core/pubsub
#, fuzzy
#| msgid "Public"
msgid "Publication"
msgstr "Públic"

#: apps/io.ox/core/pubsub/model.js:176 module:io.ox/core/pubsub
msgid "Publication must have a site."
msgstr ""

#: apps/io.ox/core/pubsub/model.js:172 module:io.ox/core/pubsub
msgid "Publication must have a target."
msgstr ""

#: apps/io.ox/core/pubsub/settings/pane.js:442 module:io.ox/core/pubsub
#: apps/io.ox/core/pubsub/settings/register.js:40
#, fuzzy
#| msgid "Applications"
msgid "Publications"
msgstr "Aplicacions"

#: apps/io.ox/core/pubsub/settings/register.js:26 module:io.ox/core/pubsub
#, fuzzy
#| msgid "This folder has no subscriptions"
msgid "Publications and Subscriptions"
msgstr "Aquesta carpeta no té subscripcions"

#: apps/io.ox/core/pubsub/publications.js:173 module:io.ox/core/pubsub
#: apps/io.ox/core/pubsub/publications.js:235
msgid "Publications must have a name"
msgstr ""

#: apps/io.ox/wizards/upsell.js:231 module:io.ox/wizards
msgid "Purchase confirmation"
msgstr "Confirma la compra"

#: apps/io.ox/core/tk/flag-picker.js:28 module:io.ox/mail
#: apps/io.ox/mail/mailfilter/settings/filter/view-form.js:78
#: module:io.ox/settings/settings apps/io.ox/portal/settings/pane.js:165
#: module:io.ox/portal
msgid "Purple"
msgstr "Morat"

#: apps/io.ox/calendar/freebusy/templates.js:127
#: module:io.ox/calendar/freebusy
msgid "Quit"
msgstr "Surt"

#: apps/plugins/portal/quota/register.js:164 module:plugins/portal
#: apps/plugins/portal/quota/register.js:177
msgid "Quota"
msgstr "Quota"

#: apps/plugins/portal/rss/register.js:31 module:io.ox/portal
#: apps/plugins/portal/rss/register.js:59
#: apps/plugins/portal/rss/register.js:207
msgid "RSS Feed"
msgstr "Feed RSS"

#: apps/plugins/portal/rss/register.js:145 module:io.ox/portal
msgid "RSS Feeds"
msgstr "Feed RSS"

#: apps/plugins/core/feedback/register.js:54 module:io.ox/core
msgid ""
"Rating %1$d of %2$d confirmed. Use the left and right arrowkeys to adjust "
"your rating."
msgstr ""
"Puntuació %1$d de %2$d confirmada. Emprau les tecles de moviment del cursor "
"a l'esquerra i a la dreta per a ajustar la vostra puntuació."

#. %1$d is current raiting
#. %2$d is the maximum rating
#: apps/plugins/core/feedback/register.js:35 module:io.ox/core
#: apps/plugins/core/feedback/register.js:43
#: apps/plugins/core/feedback/register.js:50
#: apps/plugins/core/feedback/register.js:58
#, c-format
msgid ""
"Rating %1$d of %2$d. Press Enter to confirm or use the left and right "
"arrowkeys to adjust your rating."
msgstr ""
"Puntuació %1$d de %2$d confirmada. Premeu Intro per a confirmar-la o emprau "
"les tecles de moviment del cursor a l'esquerra i a la dreta per a ajustar la "
"vostra puntuació."

#: apps/plugins/portal/tumblr/register.js:189 module:io.ox/portal
msgid "Read article on tumblr.com"
msgstr "Llegiu l'article a tumblr.com"

#: apps/io.ox/oauth/settings.js:81 module:io.ox/settings/oauth
msgid "Reauthorize"
msgstr "Torna'l a autoritzar"

#: apps/plugins/halo/mail/register.js:70 module:plugins/halo
msgid "Received mails"
msgstr "Correus rebuts"

#: apps/plugins/portal/linkedIn/register.js:102 module:plugins/portal
msgid "Recent activities"
msgstr "Activitats recents"

#: apps/plugins/halo/mail/register.js:62 module:plugins/halo
msgid "Recent conversations"
msgstr "Converses recents"

#: apps/plugins/portal/recentfiles/register.js:34 module:plugins/portal
msgid "Recently changed files"
msgstr "Fitxers modificats recentment"

#: apps/io.ox/emoji/categories.js:48 module:io.ox/mail/emoji
msgid "Recently used"
msgstr "Emprats recentment"

#: apps/io.ox/keychain/secretRecoveryDialog.js:38 module:io.ox/keychain
msgid "Recover"
msgstr "Recupera"

#: apps/io.ox/keychain/secretRecoveryDialog.js:28 module:io.ox/keychain
#: apps/io.ox/settings/accounts/settings/pane.js:108
#: module:io.ox/settings/accounts
#: apps/io.ox/settings/accounts/settings/pane.js:110
#: apps/io.ox/settings/accounts/settings/pane.js:111
msgid "Recover passwords"
msgstr "Recupera contrasenyes"

#: apps/plugins/halo/xing/register.js:41 module:plugins/portal
msgid "Recruiter"
msgstr "Reclutador"

#: apps/io.ox/tasks/model.js:181 module:io.ox/tasks
msgid "Recurring tasks need a valid due date."
msgstr "Les tasques periòdiques necessiten una data de finalització vàlida."

#: apps/io.ox/tasks/model.js:171 module:io.ox/tasks
msgid "Recurring tasks need a valid start date."
msgstr "Les tasques periòdiques necessiten una data d'inici vàlida."

#: apps/io.ox/core/tk/flag-picker.js:24 module:io.ox/mail
#: apps/io.ox/mail/mailfilter/settings/filter/view-form.js:71
#: module:io.ox/settings/settings apps/io.ox/portal/settings/pane.js:159
#: module:io.ox/portal
msgid "Red"
msgstr "Vermell"

#: apps/io.ox/mail/mailfilter/settings/filter/view-form.js:61
#: module:io.ox/settings/settings
msgid "Redirect to"
msgstr "Redirigeix a"

#: apps/io.ox/portal/settings/pane.js:444 module:io.ox/portal
msgid "Reduce to widget summary"
msgstr ""

#: apps/io.ox/core/main.js:344 module:io.ox/core apps/io.ox/core/main.js:769
#: apps/io.ox/core/pubsub/settings/pane.js:208 module:io.ox/core/pubsub
#: apps/io.ox/core/pubsub/settings/pane.js:209
msgid "Refresh"
msgstr "Actualitza"

#: apps/io.ox/core/settings/pane.js:150 module:io.ox/core
msgid "Refresh interval"
msgstr "Interval de recàrrega"

#: apps/io.ox/mail/accounts/view-form.js:461 module:io.ox/settings
msgid "Refresh rate in minutes"
msgstr "Ràtio de recàrrega en minuts"

#: apps/io.ox/mail/mailfilter/settings/filter/view-form.js:43
#: module:io.ox/settings/settings
msgid "Regex"
msgstr "Expressió regular"

#: apps/io.ox/calendar/invitations/register.js:34 module:io.ox/calendar/main
msgid "Reject changes"
msgstr "Rebutja els canvis"

#: apps/io.ox/mail/mailfilter/settings/filter/view-form.js:63
#: module:io.ox/settings/settings
msgid "Reject with reason"
msgstr "Rebutja amb motiu"

#: apps/io.ox/files/guidance/main.js:100 module:io.ox/files
msgid "Related articles"
msgstr "Articles relacionats"

#: apps/io.ox/core/settings/errorlog/settings/pane.js:138 module:io.ox/core
#: apps/io.ox/files/guidance/main.js:188 module:io.ox/files
msgid "Reload statistics"
msgstr "Recarrega les estadístiques"

#: apps/io.ox/mail/actions.js:798 module:io.ox/mail
#: apps/io.ox/mail/actions.js:815 apps/io.ox/tasks/edit/view-template.js:209
#: module:io.ox/tasks/edit
msgid "Remind me"
msgstr "Recorda-m'ho"

#: apps/io.ox/core/tk/reminder-util.js:26 module:io.ox/core
#: apps/io.ox/core/tk/reminder-util.js:49
msgid "Remind me again"
msgstr "Recorda-m'ho de nou"

#: apps/io.ox/core/tk/reminder-util.js:56 module:io.ox/core
#, fuzzy
#| msgid "Remind me again"
msgid "Remind me again "
msgstr "Recorda-m'ho de nou"

#: apps/io.ox/calendar/acceptdeny.js:50 module:io.ox/calendar
#: apps/io.ox/calendar/edit/template.js:268 module:io.ox/calendar/edit/main
#: apps/io.ox/calendar/invitations/register.js:601 module:io.ox/calendar/main
#: apps/io.ox/mail/actions.js:1069 module:io.ox/mail
#: apps/io.ox/mail/toolbar.js:167
msgid "Reminder"
msgstr "Recordatori"

#: apps/io.ox/tasks/edit/view-template.js:237 module:io.ox/tasks/edit
#: apps/io.ox/tasks/print.js:104 module:io.ox/tasks
msgid "Reminder date"
msgstr "Data del recordatori"

#. %1$s reminder date of a task
#: apps/io.ox/tasks/view-detail.js:183 module:io.ox/tasks
#, c-format
msgid "Reminder date %1$s"
msgstr "Data de recordatori %1$s"

#: apps/io.ox/mail/actions.js:839 module:io.ox/mail
msgid "Reminder has been created"
msgstr "El recordatori s'ha creat"

#: apps/io.ox/search/facets/extensions.js:328 module:io.ox/core
msgid "Remove"
msgstr "Suprimeix"

#. %1$s is the user name of the group member
#: apps/plugins/administration/groups/settings/members.js:83 module:io.ox/core
#, fuzzy
#| msgid "Remove"
msgid "Remove %1$s"
msgstr "Suprimeix"

#: apps/io.ox/backbone/mini-views/attachments.js:88
#: module:io.ox/core/tk/attachments
#: apps/io.ox/backbone/mini-views/attachments.js:90
#: apps/io.ox/core/attachments/view.js:336 module:io.ox/core
#: apps/io.ox/core/tk/attachments.js:89
#: apps/io.ox/core/tk/attachmentsUtil.js:229
msgid "Remove attachment"
msgstr "Elimina fitxers adjunts"

#: apps/io.ox/contacts/distrib/create-dist-view.js:262 module:io.ox/contacts
#: apps/io.ox/participants/views.js:48 module:io.ox/calendar/edit/main
msgid "Remove contact"
msgstr "Suprimeix contacte"

#: apps/io.ox/mail/accounts/view-form.js:470 module:io.ox/settings
msgid "Remove copy from server after retrieving a message"
msgstr "Suprimeix la còpia del servidor una vegada recuperat un missatge"

#: apps/io.ox/search/facets/extensions.js:320 module:io.ox/core
#, fuzzy
#| msgid "Remove contact"
msgid "Remove facet"
msgstr "Suprimeix contacte"

#: apps/io.ox/core/folder/favorites.js:139 module:io.ox/core
msgid "Remove from favorites"
msgstr "Suprimeix dels preferits"

#: apps/io.ox/mail/write/view-main.js:1238 module:io.ox/mail
#, fuzzy
#| msgid "Remove from favorites"
msgid "Remove from recipient list"
msgstr "Suprimeix dels preferits"

#: apps/plugins/administration/groups/settings/members.js:81 module:io.ox/core
#, fuzzy
#| msgid "November"
msgid "Remove member"
msgstr "novembre"

#: apps/io.ox/core/folder/actions/rename.js:64 module:io.ox/core
#: apps/io.ox/core/folder/contextmenu.js:179
#: apps/io.ox/core/tk/folderviews.js:690 apps/io.ox/files/actions.js:551
#: module:io.ox/files apps/io.ox/files/actions.js:556
#: apps/io.ox/files/actions.js:937
msgid "Rename"
msgstr "Reanomena"

#: apps/io.ox/core/folder/actions/rename.js:53 module:io.ox/core
#: apps/io.ox/core/tk/folderviews.js:678
msgid "Rename folder"
msgstr "Reanomena la carpeta"

#: apps/io.ox/calendar/edit/recurrence-view.js:1231
#: module:io.ox/calendar/edit/main
msgid "Repeat"
msgstr "Repeteix"

#: apps/plugins/portal/userSettings/register.js:127 module:io.ox/core
msgid "Repeat new password"
msgstr "Repetiu la nova contrasenya"

#: apps/io.ox/mail/actions.js:881 module:io.ox/mail
#: apps/io.ox/mail/write/main.js:700 apps/plugins/portal/twitter/util.js:230
#: module:plugins/portal
msgid "Reply"
msgstr "Respon"

#: apps/io.ox/mail/actions.js:891 module:io.ox/mail
msgid "Reply All"
msgstr "Respon a tothom"

<<<<<<< HEAD
#: apps/io.ox/mail/write/main.js:699 module:io.ox/mail
=======
#: apps/io.ox/mail/write/main.js:700 module:io.ox/mail
#, fuzzy
#| msgid "Reply All"
>>>>>>> c45ebd3d
msgid "Reply all"
msgstr "Respon a tothom"

#: apps/io.ox/mail/write/view-main.js:301 module:io.ox/mail
#, fuzzy
#| msgid "Reply"
msgid "Reply to"
msgstr "Respon"

#: apps/io.ox/mail/mobile-toolbar-actions.js:55 module:io.ox/mail
#: apps/io.ox/mail/toolbar.js:60
msgid "Reply to all recipients"
msgstr "Respon a tots els destinataris"

#: apps/io.ox/mail/mobile-toolbar-actions.js:46 module:io.ox/mail
#: apps/io.ox/mail/toolbar.js:52
msgid "Reply to sender"
msgstr "Respon al remitent"

#: apps/io.ox/mail/compose/view.js:145 module:io.ox/mail
#: apps/io.ox/mail/write/view-main.js:731
msgid "Request read receipt"
msgstr "Sol·licita una confirmació de lectura"

#: apps/io.ox/calendar/edit/template.js:285 module:io.ox/calendar/edit/main
#: apps/io.ox/calendar/util.js:30 module:io.ox/calendar
msgid "Reserved"
msgstr "Reservat"

#: apps/io.ox/core/emoji/view.js:221 module:io.ox/mail/emoji
msgid "Reset this list"
msgstr "Restableix aquesta llista"

#: apps/io.ox/contacts/view-detail.js:54 module:io.ox/contacts
#: apps/io.ox/participants/model.js:40 module:io.ox/participants/model
#: apps/io.ox/participants/views.js:156 module:io.ox/calendar/edit/main
msgid "Resource"
msgstr "Recurs"

#: apps/io.ox/participants/model.js:41 module:io.ox/participants/model
#: apps/io.ox/participants/views.js:167 module:io.ox/calendar/edit/main
msgid "Resource group"
msgstr "Grup de recursos"

#: apps/plugins/administration/resources/settings/edit.js:45 module:io.ox/core
#, fuzzy
#| msgid "Resource"
msgid "Resource name"
msgstr "Recurs"

#: apps/io.ox/calendar/participants.js:258 module:io.ox/calendar
#: apps/plugins/administration/resources/register.js:23 module:io.ox/core
#: apps/plugins/administration/resources/settings/pane.js:121
msgid "Resources"
msgstr "Recursos"

#: apps/io.ox/core/main.js:1286 module:io.ox/core
msgid "Restore applications"
msgstr "Restaura les aplicacions"

#: apps/io.ox/core/commons.js:388 module:io.ox/core
msgid "Results"
msgstr "Resultats"

#: apps/plugins/halo/xing/register.js:45 module:plugins/portal
msgid "Retired"
msgstr "Jubilat"

#: apps/io.ox/core/commons.js:893 module:io.ox/core
#: apps/io.ox/core/tk/autocomplete.js:369 module:io.ox/mail
msgid "Retry"
msgstr "Torna-ho a provar"

#: apps/plugins/portal/twitter/util.js:122 module:plugins/portal
#: apps/plugins/portal/twitter/util.js:237
#: apps/plugins/portal/twitter/util.js:249
msgid "Retweet"
msgstr "Retuita"

#: apps/plugins/portal/twitter/util.js:113 module:plugins/portal
msgid "Retweet this to your followers?"
msgstr "Retuitar els vostres seguidors?"

#: apps/plugins/portal/twitter/util.js:135 module:plugins/portal
#: apps/plugins/portal/twitter/util.js:219
msgid "Retweeted"
msgstr "Retuitat"

#: apps/plugins/portal/twitter/util.js:168 module:plugins/portal
msgid "Retweeted by %s"
msgstr "Retuitat per %s"

#: apps/io.ox/wizards/upsell.js:178 module:io.ox/wizards
msgid "Review your purchases"
msgstr "Revisau les vostres compres"

#: apps/io.ox/contacts/model.js:246 module:io.ox/contacts
msgid "Room number"
msgstr "Número de despatx"

#: apps/io.ox/mail/mailfilter/settings/filter/view-form.js:775
#: module:io.ox/settings/settings
msgid "Rule name"
msgstr "Nom de la regla"

#: apps/io.ox/launchpad/main.js:174 module:io.ox/core
msgid "Running applications"
msgstr "Execució d'aplicacions"

#: apps/io.ox/contacts/model.js:253 module:io.ox/contacts
msgid "Sales Volume"
msgstr "Volum de vendes"

#: apps/io.ox/calendar/edit/recurrence-view.js:50
#: module:io.ox/calendar/edit/main apps/io.ox/calendar/util.js:466
#: module:io.ox/calendar
msgid "Saturday"
msgstr "dissabte"

#: apps/io.ox/calendar/edit/template.js:91 module:io.ox/calendar/edit/main
#: apps/io.ox/contacts/distrib/create-dist-view.js:45 module:io.ox/contacts
#: apps/io.ox/contacts/edit/view-form.js:189
#: apps/io.ox/core/folder/actions/imap-subscription.js:49 module:io.ox/core
#: apps/io.ox/core/permissions/permissions.js:363
#: apps/io.ox/core/permissions/permissions.js:397
#: apps/io.ox/core/settings/user.js:81 apps/io.ox/core/tk/dialogs.js:590
#: apps/io.ox/editor/main.js:134 module:io.ox/editor
#: apps/io.ox/editor/main.js:156 apps/io.ox/files/actions.js:611
#: module:io.ox/files apps/io.ox/files/filepicker.js:32
#: apps/io.ox/files/views/create.js:126
#: apps/io.ox/mail/accounts/settings.js:44 module:io.ox/mail/accounts/settings
#: apps/io.ox/mail/actions/attachmentSave.js:69 module:io.ox/mail
#: apps/io.ox/mail/compose/extensions.js:85
#: apps/io.ox/mail/mailfilter/settings/filter.js:102
#: apps/io.ox/mail/settings/signatures/register.js:178
#: apps/io.ox/mail/write/view-main.js:56 apps/io.ox/oauth/settings.js:80
#: module:io.ox/settings/oauth apps/io.ox/tasks/edit/view-template.js:48
#: module:io.ox/tasks/edit apps/io.ox/tasks/edit/view-template.js:92
#: apps/plugins/administration/groups/settings/edit.js:144
#: apps/plugins/administration/resources/settings/edit.js:89
#: apps/plugins/portal/flickr/register.js:234 module:plugins/portal
#: apps/plugins/portal/mail/register.js:205
#: apps/plugins/portal/rss/register.js:159 module:io.ox/portal
#: apps/plugins/portal/tumblr/register.js:260
#: apps/plugins/portal/userSettings/register.js:44
msgid "Save"
msgstr "Desa"

#: apps/io.ox/calendar/actions.js:704 module:io.ox/calendar
#: apps/io.ox/mail/actions.js:1006 module:io.ox/mail
msgid "Save as distribution list"
msgstr "Desa com a llista de distribució"

#: apps/io.ox/mail/compose/view.js:620 module:io.ox/mail
#: apps/io.ox/mail/write/main.js:1465
msgid "Save as draft"
msgstr "Desa com a esborrany"

#: apps/io.ox/mail/actions.js:1048 module:io.ox/mail
#: apps/io.ox/mail/toolbar.js:152
msgid "Save as file"
msgstr "Desa com a fitxer"

#: apps/io.ox/mail/actions/attachmentSave.js:75 module:io.ox/mail
msgid "Save attachment"
msgstr "Desa l'adjunt"

#: apps/io.ox/contacts/actions.js:777 module:io.ox/contacts
#: apps/io.ox/core/tk/attachments.js:486 module:io.ox/core/tk/attachments
#: apps/io.ox/mail/actions.js:1138 module:io.ox/mail
#: apps/io.ox/tasks/actions.js:613 module:io.ox/tasks
msgid "Save to Drive"
msgstr "Desa a Drive"

#: apps/io.ox/core/api/attachment.js:204 module:io.ox/core
msgid "Saved appointment attachment"
msgstr "Adjunt de cita adesat"

#: apps/io.ox/core/api/attachment.js:222 module:io.ox/core
msgid "Saved attachment"
msgstr "Adjunt desat"

#: apps/io.ox/core/api/attachment.js:206 module:io.ox/core
msgid "Saved contact attachment"
msgstr "Adjunt de contacte desat"

#: apps/io.ox/contacts/view-detail.js:748 module:io.ox/contacts
#: apps/io.ox/files/fluid/view-detail.js:192 module:io.ox/files
msgid "Saved in"
msgstr "Desat a"

#: apps/io.ox/mail/api.js:1452 module:io.ox/mail
msgid "Saved mail attachment"
msgstr "Adjunt de correu desat"

#: apps/io.ox/core/api/attachment.js:205 module:io.ox/core
msgid "Saved task attachment"
msgstr "Adjunt de la tasca desat"

#: apps/io.ox/mail/actions/attachmentSave.js:30 module:io.ox/mail
msgid "Saving attachment to Drive"
msgid_plural "Saving attachments to Drive"
msgstr[0] "Es desa l'adjunt a Drive"
msgstr[1] "Es desen els adjunts a Drive"

#: apps/io.ox/calendar/actions.js:603 module:io.ox/calendar
#: apps/io.ox/calendar/freebusy/templates.js:31 module:io.ox/calendar/freebusy
#: apps/io.ox/calendar/toolbar.js:50
msgid "Scheduling"
msgstr "Planificació"

#: apps/io.ox/core/main.js:227 module:io.ox/core
#: apps/io.ox/launchpad/main.js:33
msgctxt "app"
msgid "Scheduling"
msgstr "Planificació"

#. search feature help text for screenreaders
#: apps/io.ox/core/desktop.js:1682 module:io.ox/core
#: apps/io.ox/core/desktop.js:1683 apps/io.ox/core/desktop.js:1724
#: apps/io.ox/core/desktop.js:1922 apps/io.ox/core/main.js:753
#: apps/io.ox/search/autocomplete/extensions.js:167
#: apps/io.ox/search/autocomplete/extensions.js:210
#: apps/io.ox/search/main.js:199 module:io.ox/search
#: apps/io.ox/search/main.js:260 apps/plugins/portal/flickr/register.js:215
#: module:plugins/portal
msgid "Search"
msgstr "Cerca"

#. search: leftside sidepanel container that shows active and available facets
#: apps/io.ox/core/desktop.js:1496 module:io.ox/core
#, fuzzy
#| msgid "Sort options"
msgid "Search Options"
msgstr "Opcions d'ordenació"

#: apps/io.ox/core/desktop.js:1674 module:io.ox/core
#, fuzzy
#| msgid "Search for items"
msgid "Search for items"
msgstr "Cerca elements"

#: apps/io.ox/calendar/edit/view-addparticipants.js:193
#: module:io.ox/calendar/edit/main
msgid "Search here"
msgstr "Cerca aquí"

#. search feature help text for screenreaders
#: apps/io.ox/core/desktop.js:1752 module:io.ox/core
msgid ""
"Search results page lists all active facets to allow them to be easly "
"adjustable/removable. Below theses common facets additonal advanced facets "
"are listed. To narrow down search result please adjust active facets or add "
"new ones"
msgstr ""

#: apps/io.ox/core/desktop.js:1738 module:io.ox/core
#, fuzzy
#| msgid "Show internal link"
msgid "Search within application"
msgstr "Mostra enllaç intern"

#. Appears in file icon view during searches
#: apps/io.ox/files/fluid/perspective.js:333 module:io.ox/files
#, fuzzy
#| msgid "Searched for: %1$s"
msgid "Searched for: %1$s"
msgstr "Resultat de la recerca: %1$s"

#: apps/io.ox/mail/accounts/view-form.js:572 module:io.ox/settings
#: apps/io.ox/settings/main.js:163 module:io.ox/core
msgid "Select"
msgstr "Selecciona"

#: apps/io.ox/core/tk/vgrid.js:316 module:io.ox/core
#: apps/io.ox/mail/settings/signatures/register.js:299 module:io.ox/mail
#: apps/io.ox/mail/view-options.js:100
msgid "Select all"
msgstr "Selecciona-ho tot"

#: apps/io.ox/core/folder/picker.js:72 module:io.ox/core
#: apps/io.ox/mail/mailfilter/settings/filter/form-elements.js:58
#: module:io.ox/settings/settings
msgid "Select folder"
msgstr "Selecciona carpeta"

#: apps/io.ox/core/commons.js:187 module:io.ox/core
msgid "Selection Details"
msgstr "Detalls de la selecció"

#: apps/io.ox/mail/compose/extensions.js:88 module:io.ox/mail
#: apps/io.ox/mail/write/inplace/inplace.js:116
#: apps/io.ox/mail/write/view-main.js:46
msgid "Send"
msgstr "Envia"

#. Respond to a read receipt request; German "Lesebestätigung senden"
#: apps/io.ox/mail/common-extensions.js:555 module:io.ox/mail
msgid "Send a read receipt"
msgstr "Envia una confirmació de lectura"

#: apps/io.ox/files/actions.js:909 module:io.ox/files
#: apps/io.ox/files/actions.js:1318 apps/io.ox/files/toolbar.js:124
msgid "Send as internal link"
msgstr "Envia com a enllaç intern"

#: apps/io.ox/contacts/actions.js:671 module:io.ox/contacts
#: apps/io.ox/contacts/mobile-toolbar-actions.js:49 module:io.ox/mail
#: apps/io.ox/contacts/toolbar.js:95
msgid "Send as vCard"
msgstr "Envia com a vCard"

#: apps/io.ox/files/actions.js:899 module:io.ox/files
#: apps/io.ox/files/actions.js:1308 apps/io.ox/files/toolbar.js:117
msgid "Send by mail"
msgstr "Envia per correu electrònic"

#: apps/plugins/core/feedback/register.js:139 module:io.ox/core
msgid "Send feedback"
msgstr "Envia el comentari"

#: apps/io.ox/contacts/actions.js:662 module:io.ox/contacts
#: apps/io.ox/contacts/mobile-toolbar-actions.js:42 module:io.ox/mail
#: apps/io.ox/contacts/toolbar.js:63 apps/io.ox/contacts/toolbar.js:64
msgid "Send mail"
msgstr "Envia correu"

#: apps/io.ox/calendar/actions.js:686 module:io.ox/calendar
msgid "Send mail to all participants"
msgstr "Envia correu electrònic a tots els participants"

#: apps/io.ox/mail/actions.js:988 module:io.ox/mail
msgid "Send new mail"
msgstr "Envia un nou correu electrònic"

#: apps/io.ox/mail/vacationnotice/settings/model.js:142 module:io.ox/mail
msgid "Send vacation notice during this time only"
msgstr "Envia un avís d'absència només durant aquest període de temps"

#: apps/io.ox/mail/write/view-main.js:695 module:io.ox/mail
#, fuzzy
#| msgid "Send"
msgid "Sender"
msgstr "Envia"

#: apps/io.ox/mail/mailfilter/settings/filter/view-form.js:47
#: module:io.ox/settings/settings
msgid "Sender/From"
msgstr "Remitent/De"

#. %s is the product name
#: apps/io.ox/mail/compose/view.js:917 module:io.ox/mail
#: apps/io.ox/mail/write/main.js:246
msgid "Sent from %s via mobile"
msgstr "Enviat des de %s via mòbil"

#: apps/plugins/halo/mail/register.js:77 module:plugins/halo
msgid "Sent mails"
msgstr "Correus enviats"

#. Sent folder
#: apps/io.ox/mail/accounts/view-form.js:543 module:io.ox/settings
msgctxt "folder"
msgid "Sent messages"
msgstr "Missatges enviats"

#: apps/io.ox/calendar/edit/recurrence-view.js:671
#: module:io.ox/calendar/edit/main
#: apps/io.ox/calendar/edit/recurrence-view.js:717
msgid "September"
msgstr "setembre"

#. Use singular in this context
#: apps/io.ox/calendar/acceptdeny.js:224 module:io.ox/calendar
#: apps/io.ox/calendar/actions.js:161
#: apps/io.ox/calendar/week/perspective.js:158
msgid "Series"
msgstr "Sèrie"

#: apps/io.ox/mail/accounts/view-form.js:426 module:io.ox/settings
#: apps/io.ox/mail/accounts/view-form.js:498
msgid "Server name"
msgstr "Nom del servidor"

#: apps/io.ox/mail/accounts/view-form.js:440 module:io.ox/settings
#: apps/io.ox/mail/accounts/view-form.js:512
msgid "Server port"
msgstr "Port del servidor"

#: apps/io.ox/mail/accounts/view-form.js:412 module:io.ox/settings
msgid "Server type"
msgstr "Tipus de servidor"

#: apps/io.ox/backbone/basicModel.js:145 module:io.ox/core
#: apps/io.ox/core/main.js:193
msgid "Server unreachable"
msgstr "Servidor no disponible"

#: apps/io.ox/core/about/about.js:32 module:io.ox/core
#: apps/io.ox/core/settings/errorlog/settings/pane.js:121
msgid "Server version"
msgstr "Versió del servidor"

#. Action to make this signature the new default
#: apps/io.ox/mail/settings/signatures/register.js:367 module:io.ox/mail
#: apps/io.ox/mail/settings/signatures/register.js:374
#: apps/io.ox/mail/settings/signatures/register.js:471
msgid "Set as default"
msgstr "Estableix com a predeterminada"

#: apps/io.ox/core/tk/flag-picker.js:94 module:io.ox/mail
#: apps/io.ox/core/tk/flag-picker.js:97 apps/io.ox/mail/toolbar.js:98
msgid "Set color"
msgstr "Assigna-hi color"

#: apps/io.ox/core/main.js:781 module:io.ox/core apps/io.ox/core/main.js:929
#: apps/io.ox/settings/main.js:153 apps/io.ox/settings/main.js:296
msgid "Settings"
msgstr "Preferències"

#: apps/io.ox/launchpad/main.js:37 module:io.ox/core
msgctxt "app"
msgid "Settings"
msgstr "Preferències"

#: apps/io.ox/core/pubsub/publications.js:114 module:io.ox/core/pubsub
#: apps/io.ox/files/toolbar.js:71 module:io.ox/files
#: apps/plugins/portal/xing/actions.js:210 module:plugins/portal
msgid "Share"
msgstr "Comparteix"

#: apps/io.ox/core/pubsub/publications.js:381 module:io.ox/core/pubsub
#: apps/io.ox/core/pubsub/publications.js:392
#, fuzzy
#| msgid "Send by mail"
msgid "Share link by email"
msgstr "Envia per correu electrònic"

#: apps/io.ox/core/pubsub/publications.js:120 module:io.ox/core/pubsub
#: apps/io.ox/files/actions.js:889 module:io.ox/files
#, fuzzy
#| msgid "Share this folder"
msgid "Share this file"
msgstr "Comparteix aquesta carpeta"

#: apps/io.ox/core/folder/contextmenu.js:366 module:io.ox/core
#: apps/io.ox/core/pubsub/publications.js:118 module:io.ox/core/pubsub
#: apps/io.ox/files/actions.js:1258 module:io.ox/files
#: apps/io.ox/files/toolbar.js:72
msgid "Share this folder"
msgstr "Comparteix aquesta carpeta"

#: apps/io.ox/core/folder/extensions.js:337 module:io.ox/core
#: apps/io.ox/core/tk/folderviews.js:992
#, fuzzy
#| msgid "Share"
msgid "Shared"
msgstr "Comparteix"

#: apps/plugins/halo/appointments/register.js:38 module:plugins/halo
msgid "Shared Appointments"
msgstr "Cites compartides"

#: apps/plugins/portal/xing/actions.js:203 module:plugins/portal
msgid "Shared activity"
msgstr "Activitat compartida"

#: apps/io.ox/core/folder/extensions.js:436 module:io.ox/core
#, fuzzy
#| msgid "Searched for: %1$s"
msgid "Shared by other users"
msgstr "Resultat de la recerca: %1$s"

#: apps/io.ox/wizards/upsell.js:133 module:io.ox/wizards
msgid "Shopping cart"
msgstr "Cistella de la compra"

#: apps/io.ox/core/folder/contextmenu.js:488 module:io.ox/core
msgid "Show"
msgstr "Mostra"

#: apps/io.ox/contacts/view-detail.js:706 module:io.ox/contacts
#: apps/io.ox/contacts/view-detail.js:733
#: apps/io.ox/contacts/view-detail.js:735
msgid "Show QR code"
msgstr "Mostra el codi QR"

#: apps/io.ox/search/facets/extensions.js:58 module:io.ox/core
msgid "Show advanced filters"
msgstr "Mostra els filtres avançats"

#: apps/plugins/notifications/mail/register.js:40 module:plugins/notifications
msgid "Show all %1$d messages in inbox"
msgstr "Mostra tots els missatges de %1$d a la safata d'entrada"

#: apps/io.ox/core/pubsub/settings/pane.js:71 module:io.ox/core/pubsub
msgid "Show all items"
msgstr "Mostra tots els elements"

#: apps/io.ox/calendar/main.js:596 module:io.ox/calendar
msgid "Show all my appointments from all calendars"
msgstr "Mostra totes les meves cites de tots els calendaris"

#: apps/io.ox/calendar/invitations/register.js:121 module:io.ox/calendar/main
msgid "Show appointment details"
msgstr "Mostra els detalls de la cita"

#: apps/io.ox/mail/compose/extensions.js:187 module:io.ox/mail
msgid "Show blind carbon copy input field"
msgstr "Mostra camp d'entrada de còpia oculta"

#: apps/io.ox/mail/compose/extensions.js:178 module:io.ox/mail
msgid "Show carbon copy input field"
msgstr "Mostra camp d'entrada de còpia"

#: apps/plugins/portal/facebook/register.js:29 module:plugins/portal
#: apps/plugins/portal/facebook/register.js:345
msgid "Show comments"
msgstr "Mostra els comentaris"

#: apps/io.ox/calendar/invitations/register.js:443 module:io.ox/calendar/main
msgid "Show conflicts"
msgstr "Mostra els conflictes"

#: apps/io.ox/calendar/settings/pane.js:162 module:io.ox/calendar
msgid "Show declined appointments"
msgstr "Mostra les cites rebutjades"

#: apps/io.ox/tasks/edit/view-template.js:579 module:io.ox/tasks/edit
#: apps/io.ox/tasks/edit/view-template.js:587
msgid "Show details"
msgstr "Mostra els detalls"

#: apps/io.ox/tasks/main.js:680 module:io.ox/tasks
msgid "Show done tasks"
msgstr "Mostra les tasques ja realitzades"

#: apps/io.ox/core/pubsub/notifications/subscription.js:57 module:io.ox/core
#, fuzzy
#| msgid "Show tiles"
msgid "Show file"
msgstr "Mostra els títols"

#: apps/io.ox/files/settings/pane.js:67 module:io.ox/files
msgid "Show hidden files and folders"
msgstr "Mostra els fitxers i carpetes ocults"

#: apps/io.ox/files/mobile-toolbar-actions.js:59 module:io.ox/mail
msgid "Show icons"
msgstr "Mostra les icones"

#: apps/io.ox/mail/common-extensions.js:471 module:io.ox/mail
msgid "Show images"
msgstr "Mostra imatges"

#: apps/plugins/notifications/mail/register.js:40 module:plugins/notifications
msgid "Show inbox"
msgstr "Mostra la safata d'entrada"

#: apps/io.ox/files/actions.js:919 module:io.ox/files
#: apps/io.ox/files/actions.js:1328 apps/io.ox/files/toolbar.js:131
msgid "Show internal link"
msgstr "Mostra enllaç intern"

#: apps/io.ox/core/pubsub/publications.js:428 module:io.ox/core/pubsub
#, fuzzy
#| msgid "Personal information"
msgid "Show legal information"
msgstr "Informació personal"

#: apps/io.ox/files/mobile-toolbar-actions.js:77 module:io.ox/mail
msgid "Show list"
msgstr "Mostra la llista"

#: apps/plugins/portal/facebook/register.js:79 module:plugins/portal
msgid "Show more comments"
msgstr "Mostra'n més comentaris"

#: apps/io.ox/calendar/mobile-toolbar-actions.js:63 module:io.ox/calendar
msgid "Show next day"
msgstr "Mostra l'endemà"

#: apps/io.ox/core/pubsub/notifications/subscription.js:57 module:io.ox/core
#, fuzzy
#| msgid "Show internal link"
msgid "Show original publication"
msgstr "Mostra enllaç intern"

#: apps/io.ox/calendar/mobile-toolbar-actions.js:73 module:io.ox/calendar
msgid "Show previous day"
msgstr "Mostra el dia anterior"

#: apps/io.ox/mail/detail/content.js:359 module:io.ox/mail
msgid "Show quoted text"
msgstr "Mostra el text citat"

#: apps/io.ox/core/settings/errorlog/settings/pane.js:69 module:io.ox/core
#: apps/io.ox/core/settings/errorlog/settings/pane.js:327
msgid "Show request body"
msgstr "Mostra el cos de la petició"

#: apps/io.ox/mail/settings/pane.js:321 module:io.ox/mail
msgid "Show requests for read receipts"
msgstr "Mostra les peticions de confirmació de lectura"

#: apps/io.ox/core/settings/errorlog/settings/pane.js:79 module:io.ox/core
#: apps/io.ox/core/settings/errorlog/settings/pane.js:333
msgid "Show stack trace"
msgstr "Mostra el traçat de pila"

#: apps/io.ox/calendar/invitations/register.js:122 module:io.ox/calendar/main
msgid "Show task details"
msgstr "Mostra els detalls de la tasca"

#: apps/io.ox/files/mobile-toolbar-actions.js:68 module:io.ox/mail
msgid "Show tiles"
msgstr "Mostra els títols"

#: apps/io.ox/files/fluid/view-detail.js:366 module:io.ox/files
msgid "Show version history"
msgstr "Mostra l'historial de versions"

#. Describes how a appointment is shown in the calendar, values can be "reserved", "temporary", "absent" and "free"
#: apps/io.ox/calendar/edit/template.js:282 module:io.ox/calendar/edit/main
#: apps/io.ox/calendar/view-detail.js:203 module:io.ox/calendar
msgid "Shown as"
msgstr "Mostra com a"

#: apps/io.ox/core/login-i18n.js:25 module:io.ox/core/login
#: apps/io.ox/core/relogin.js:55 module:io.ox/core
msgid "Sign in"
msgstr "Inicia la sessió"

#: apps/io.ox/core/main.js:909 module:io.ox/core apps/io.ox/core/main.js:947
#: apps/io.ox/core/main.js:949
msgid "Sign out"
msgstr "Tanca la sessió"

#: apps/io.ox/core/main.js:505 module:io.ox/core
msgid "Sign out now"
msgstr "Tanca la sessió ara"

#. Section title for the mobile signature
#: apps/io.ox/mail/settings/signatures/register.js:405 module:io.ox/mail
msgid "Signature"
msgstr "Firma"

#: apps/io.ox/mail/compose/view.js:154 module:io.ox/mail
#: apps/io.ox/mail/settings/signatures/register.js:432
#: apps/io.ox/mail/write/view-main.js:643
msgid "Signatures"
msgstr "Firmes"

#. Portal. Logged in as user
#: apps/io.ox/portal/main.js:119 module:io.ox/portal
msgid "Signed in as %1$s"
msgstr "Connectat com a %1$s"

#: apps/io.ox/mail/view-options.js:34 module:io.ox/mail
msgid "Size"
msgstr "Mida"

#: apps/io.ox/mail/mailfilter/settings/filter/view-form.js:55
#: module:io.ox/settings/settings
msgid "Size (bytes)"
msgstr "Mida (bytes)"

#: apps/io.ox/contacts/actions.js:745 module:io.ox/contacts
#: apps/io.ox/core/tk/attachments.js:455 module:io.ox/core/tk/attachments
#: apps/io.ox/files/toolbar.js:79 module:io.ox/files
#: apps/io.ox/mail/actions.js:1106 module:io.ox/mail
#: apps/io.ox/tasks/actions.js:582 module:io.ox/tasks
msgid "Slideshow"
msgstr "Presentació"

#: apps/io.ox/core/settings/errorlog/settings/pane.js:224 module:io.ox/core
msgid "Slow requests"
msgstr "Peticions lentes"

#: apps/io.ox/portal/settings/pane.js:440 module:io.ox/portal
#, fuzzy
#| msgid "Portal settings"
msgid "Smartphone settings:"
msgstr "Preferències del portal"

#: apps/io.ox/settings/accounts/settings/pane.js:91
#: module:io.ox/settings/accounts
msgid "Social accounts are only used to download contact and/or calendar data"
msgstr ""
"Els comptes de xarxes socials només s'empren per a la descàrrega de "
"contactes i/o dades del calendari"

#. Emoji collection. SoftBank-specific icons. "SoftBank" in other languages, too.
#: apps/io.ox/emoji/categories.js:42 module:io.ox/mail/emoji
msgid "SoftBank"
msgstr "SoftBank"

#: apps/io.ox/contacts/edit/main.js:98 module:io.ox/contacts
msgid "Some fields contain invalid data"
msgstr "Alguns camps contenen dades invàlides"

#: apps/io.ox/core/pubsub/notifications/subscription.js:50 module:io.ox/core
msgid "Someone shared a file with you"
msgstr ""

#. %1$s is the (translated) type of the publication like "files", "contacts", …
#: apps/io.ox/core/pubsub/notifications/subscription.js:53 module:io.ox/core
msgid ""
"Someone shared a folder with you. Would you like to subscribe those %1$s?"
msgstr ""

#: apps/plugins/portal/facebook/register.js:183 module:plugins/portal
#: apps/plugins/portal/linkedIn/register.js:174
#: apps/plugins/portal/twitter/register.js:237
msgid "Something went wrong reauthorizing the %s account."
msgstr "S'ha produït un error en tornar a autoritzar el compte %s."

#: apps/io.ox/oauth/settings.js:62 module:io.ox/settings/oauth
msgid "Something went wrong reauthorizing the account."
msgstr "S'ha produït un error en tornar a autoritzar el compte."

#: apps/io.ox/oauth/settings.js:55 module:io.ox/settings/oauth
msgid "Something went wrong saving your changes."
msgstr "S'ha produït un error a l'hora de desar el vostres canvis."

#: apps/plugins/halo/xing/register.js:245 module:plugins/portal
msgid "Sorry, could not connect to %s right now."
msgstr ""
"Ens sap greu, no s'ha pogut establir la connexió a %s en aquest moment."

#: apps/plugins/halo/xing/register.js:269 module:plugins/portal
msgid "Sorry, there is no data available for you on %s."
msgstr "Ens sap greu, no hi ha dades disponibles per a vós a %s."

#: apps/plugins/portal/linkedIn/register.js:181 module:plugins/portal
msgid ""
"Sorry, we cannot help you here. Your provider needs to obtain a key from "
"LinkedIn with the permission to do read messages."
msgstr ""
"Ens sap greu, no podem ajudar-vos. El vostre proveïdor ha d'obtenir una clau "
"de LinkedIn amb permisos per a llegir missatges."

#. Sort options drop-down
#: apps/io.ox/mail/view-options.js:70 module:io.ox/mail
msgctxt "dropdown"
msgid "Sort by"
msgstr "Ordena per"

#: apps/io.ox/calendar/list/perspective.js:231 module:io.ox/calendar
#: apps/io.ox/tasks/main.js:669 module:io.ox/tasks
msgid "Sort options"
msgstr "Opcions d'ordenació"

#: apps/io.ox/core/pubsub/subscriptions.js:313 module:io.ox/core/pubsub
msgid "Source"
msgstr "Font"

#. Spam folder
#: apps/io.ox/mail/accounts/view-form.js:549 module:io.ox/settings
msgctxt "folder"
msgid "Spam"
msgstr "Correu brossa"

#: apps/io.ox/contacts/model.js:240 module:io.ox/contacts
msgid "Spouse's name"
msgstr "Nom del cònjuge"

#: apps/io.ox/mail/accounts/view-form.js:555 module:io.ox/settings
msgid "Standard folders"
msgstr "Carpetes estàndard"

#: apps/io.ox/mail/vacationnotice/settings/model.js:140 module:io.ox/mail
#: apps/io.ox/tasks/print.js:91 module:io.ox/tasks
msgid "Start"
msgstr "Inici"

#: apps/io.ox/tasks/edit/view-template.js:168 module:io.ox/tasks/edit
#: apps/io.ox/tasks/view-detail.js:115 module:io.ox/tasks
msgid "Start date"
msgstr "Data d'inici"

#: apps/io.ox/calendar/settings/pane.js:130 module:io.ox/calendar
msgid "Start of working time"
msgstr "Inici de la jornada laboral"

#: apps/io.ox/core/desktop.js:1796 module:io.ox/core
#: apps/io.ox/core/desktop.js:1797
msgid "Start search"
msgstr "Comença la recerca"

#: apps/plugins/administration/groups/settings/edit.js:48 module:io.ox/core
msgid "Start typing to search for user names"
msgstr ""

#: apps/io.ox/calendar/edit/template.js:154 module:io.ox/calendar/edit/main
#: apps/io.ox/search/facets/extensions.js:548 module:io.ox/core
msgid "Starts on"
msgstr "Comença"

#: apps/io.ox/contacts/model.js:233 module:io.ox/contacts
#: apps/io.ox/contacts/model.js:250 apps/io.ox/contacts/model.js:316
msgid "State"
msgstr "Estat"

#: apps/io.ox/mail/toolbar.js:244 module:io.ox/mail
msgid "Statistics"
msgstr "Estadístiques"

#: apps/io.ox/calendar/toolbar.js:65 module:io.ox/calendar
#: apps/io.ox/tasks/edit/view-template.js:280 module:io.ox/tasks/edit
#: apps/io.ox/tasks/main.js:671 module:io.ox/tasks
msgid "Status"
msgstr "Estat"

#: apps/io.ox/core/login-i18n.js:26 module:io.ox/core/login
msgid "Stay signed in"
msgstr "Mantén-m'hi connectat"

#: apps/io.ox/contacts/model.js:230 module:io.ox/contacts
#: apps/io.ox/contacts/model.js:247 apps/io.ox/contacts/model.js:261
msgid "Street"
msgstr "Carrer"

#: apps/plugins/halo/xing/register.js:43 module:plugins/portal
msgid "Student"
msgstr "Estudiant"

#: apps/io.ox/calendar/edit/template.js:120 module:io.ox/calendar/edit/main
#: apps/io.ox/mail/actions.js:805 module:io.ox/mail
#: apps/io.ox/mail/compose/extensions.js:231
#: apps/io.ox/mail/compose/extensions.js:235
#: apps/io.ox/mail/mailfilter/settings/filter/view-form.js:49
#: module:io.ox/settings/settings
#: apps/io.ox/mail/vacationnotice/settings/model.js:135
#: apps/io.ox/mail/view-options.js:35 apps/io.ox/mail/write/view-main.js:891
#: apps/io.ox/mail/write/view-main.js:946
#: apps/io.ox/tasks/edit/view-template.js:107 module:io.ox/tasks/edit
#: apps/io.ox/tasks/main.js:673 module:io.ox/tasks
msgid "Subject"
msgstr "Assumpte"

#: apps/plugins/portal/xing/actions.js:72 module:plugins/portal
msgid "Submit comment"
msgstr "Envia el comentari"

#: apps/io.ox/core/pubsub/notifications/subscription.js:61 module:io.ox/core
#: apps/io.ox/core/pubsub/subscriptions.js:57 module:io.ox/core/pubsub
#: apps/io.ox/core/pubsub/subscriptions.js:60
msgid "Subscribe"
msgstr "Subscriu-m'hi"

#: apps/io.ox/core/folder/actions/imap-subscription.js:54 module:io.ox/core
msgid "Subscribe IMAP folders"
msgstr "Subscriu-me a carpetes IMAP"

#: apps/io.ox/core/pubsub/settings/pane.js:320 module:io.ox/core/pubsub
msgid "Subscription refresh"
msgstr "Actualització la subscripció"

#: apps/io.ox/core/pubsub/subscriptions.js:80 module:io.ox/core/pubsub
msgid "Subscription successfully created."
msgstr "La subscripció s'ha creat satisfactòriament."

#: apps/io.ox/core/pubsub/settings/pane.js:455 module:io.ox/core/pubsub
#: apps/io.ox/core/pubsub/settings/register.js:35
msgid "Subscriptions"
msgstr "Subscripcions"

#: apps/io.ox/core/yell.js:23 module:io.ox/core
msgid "Success"
msgstr ""

#: apps/plugins/portal/xing/register.js:56 module:plugins/portal
msgid "Successfully reauthorized your %s account"
msgstr "S'ha tornat a autoritzar el vostre compte de %s satisfactòriament"

#: apps/io.ox/settings/accounts/settings/pane.js:92
#: module:io.ox/settings/accounts
msgid "Such data will never be uploaded"
msgstr "Aquestes dades no es podran carregar"

#: apps/io.ox/contacts/model.js:228 module:io.ox/contacts
msgid "Suffix"
msgstr "Sufix"

#: apps/io.ox/calendar/participants.js:278 module:io.ox/calendar
msgid "Summary"
msgstr "Menú"

#: apps/io.ox/calendar/edit/recurrence-view.js:44
#: module:io.ox/calendar/edit/main apps/io.ox/calendar/util.js:460
#: module:io.ox/calendar
msgid "Sunday"
msgstr "diumenge"

#. Emoji category
#: apps/io.ox/emoji/categories.js:109 module:io.ox/mail/emoji
msgid "Symbols"
msgstr "Símbols"

#: apps/io.ox/core/settings/downloads/pane.js:70 module:io.ox/core
msgid ""
"Synchronization of E-Mails, Calendar, Contacts and Tasks, along with Public, "
"Shared and System Folders to Microsoft Outlook® clients."
msgstr ""
"Sincronització de Correu electrònic, Calendari, Contactes i Tasques, a més "
"de les carpetes públiques, compartides i de sistema, per a clients Microsoft "
"Outlook®."

#: apps/io.ox/contacts/model.js:254 module:io.ox/contacts
msgid "TAX ID"
msgstr "N. Fiscal"

#. Terabytes
#: apps/io.ox/core/strings.js:24 module:io.ox/core
msgid "TB"
msgstr "TB"

#: apps/io.ox/contacts/model.js:287 module:io.ox/contacts
msgid "TTY/TDD"
msgstr "DTS"

#: apps/io.ox/mail/mailfilter/settings/filter/view-form.js:65
#: module:io.ox/settings/settings
msgid "Tag mail with"
msgstr "Etiqueta correu amb"

#: apps/io.ox/mail/detail/links.js:220 module:io.ox/mail
#: apps/io.ox/tasks/edit/main.js:210 module:io.ox/tasks
msgid "Task"
msgstr "Tasca"

#: apps/io.ox/tasks/main.js:230 module:io.ox/tasks
msgid "Task Details"
msgstr "Detalls de la tasca"

#: apps/io.ox/tasks/actions.js:75 module:io.ox/tasks
msgid "Task has been deleted!"
msgid_plural "Tasks have been deleted!"
msgstr[0] "La tasca ha estat suprimida"
msgstr[1] "Les tasques han estat suprimides"

#: apps/plugins/notifications/tasks/register.js:504
#: module:plugins/notifications
msgid "Task invitations"
msgstr "Convits a tasques"

#: apps/plugins/notifications/tasks/register.js:259
#: module:plugins/notifications
msgid "Task reminders"
msgstr "Recordatoris de tasques"

#: apps/io.ox/tasks/actions.js:81 module:io.ox/tasks
msgid "Task was already deleted!"
msgstr "La tasca ja havia estat suprimida"

#: apps/io.ox/tasks/actions.js:170 module:io.ox/tasks
msgid "Task was modified before, please reload"
msgstr "La tasca ja havia estat modificada. Per favor, recarregau-la"

#: apps/io.ox/mail/detail/links.js:221 module:io.ox/mail
msgid "Tasks"
msgstr "Tasques"

#: apps/io.ox/core/main.js:228 module:io.ox/core
#: apps/io.ox/launchpad/main.js:34 apps/io.ox/tasks/settings/pane.js:50
#: module:io.ox/tasks
msgctxt "app"
msgid "Tasks"
msgstr "Tasques"

#: apps/io.ox/tasks/actions.js:204 module:io.ox/tasks
msgid "Tasks can not be moved to or out of shared folders"
msgstr "Les tasques no es poden moure cap a/des de les carpetes compartides"

#: apps/io.ox/contacts/model.js:282 module:io.ox/contacts
msgid "Telephone (ISDN)"
msgstr "Telèfon (RDSI)"

#: apps/io.ox/contacts/model.js:268 module:io.ox/contacts
msgid "Telephone callback"
msgstr "Telèfon de devolució de trucada"

#: apps/io.ox/contacts/model.js:284 module:io.ox/contacts
msgid "Telephone primary"
msgstr "Telèfon principal"

#: apps/io.ox/contacts/model.js:285 module:io.ox/contacts
msgid "Telephone radio"
msgstr "Radiotelèfon"

#: apps/io.ox/contacts/model.js:286 module:io.ox/contacts
msgid "Telex"
msgstr "Tèlex"

#: apps/io.ox/core/pubsub/publications.js:269 module:io.ox/core/pubsub
msgid "Template"
msgstr ""

#: apps/io.ox/calendar/edit/template.js:286 module:io.ox/calendar/edit/main
#: apps/io.ox/calendar/util.js:30 module:io.ox/calendar
msgid "Temporary"
msgstr "Provisional"

#: apps/io.ox/calendar/acceptdeny.js:105 module:io.ox/calendar
#: apps/io.ox/calendar/invitations/register.js:35 module:io.ox/calendar/main
msgid "Tentative"
msgstr "Provisional"

#: apps/io.ox/calendar/print.js:198 module:io.ox/calendar
#: apps/io.ox/tasks/print.js:94 module:io.ox/tasks
msgid "Tentatively accepted"
msgstr "Acceptat provisionalment"

#: apps/io.ox/mail/vacationnotice/settings/model.js:136 module:io.ox/mail
#: apps/io.ox/mail/write/view-main.js:740
msgid "Text"
msgstr "Text"

#: apps/io.ox/mail/write/view-main.js:739 module:io.ox/mail
#, fuzzy
#| msgid "select format"
msgid "Text format"
msgstr "selecciona format"

#: apps/plugins/core/feedback/register.js:162 module:io.ox/core
msgid "Thank you for your feedback"
msgstr "Gràcies pel vostre comentari"

<<<<<<< HEAD
#: apps/plugins/portal/oxdriveclients/register.js:93 module:plugins/portal
=======
#: apps/plugins/portal/oxdriveclients/register.js:92 module:plugins/portal
#, fuzzy
#| msgid ""
#| "The %s client lets you store and share your photos, files, documents and "
#| "videos, anytime,anywhere. Access any file you save to OX Drive from all "
#| "your computers, iPhone, iPad or from within OX App Suite itself."
>>>>>>> c45ebd3d
msgid ""
"The %s client lets you store and share your photos, files, documents and "
"videos, anytime, anywhere. Access any file you save to %s from all your "
"computers, iPhone, iPad or from within %s itself."
msgstr ""
"El client de %s us permet desar i compartir les vostres fotografies, "
"fitxers, documents i vídeos, en qualsevol moment i lloc. Accedeix a "
"qualsevol fitxer desat a l'OX Drive des d'ordinadors, iPhone, iPad o des de "
"qualsevol OX App Suite."

#: apps/io.ox/files/guidance/main.js:92 module:io.ox/files
msgctxt "help"
msgid "The Drive App"
msgstr "L'aplicació Drive"

#: apps/io.ox/mail/accounts/model.js:37 module:io.ox/mail/accounts/settings
msgid "The account must be named"
msgstr "El compte ha de tenir nom"

#: apps/plugins/portal/xing/actions.js:98 module:plugins/portal
msgid "The activity has been deleted successfully"
msgstr "L'activitat s'ha eliminat correctament"

#: apps/io.ox/files/api.js:369 module:io.ox/files
msgid "The allowed quota is reached."
msgstr "Heu arribat a la quota permesa."

#: apps/io.ox/mail/actions.js:571 module:io.ox/mail
msgid "The appointment has been added to your calendar"
msgstr "La cita s'ha afegit al vostre calendari"

#: apps/io.ox/calendar/invitations/register.js:61 module:io.ox/calendar/main
msgid "The appointment has been deleted"
msgstr "La cita ha estat suprimida"

#: apps/io.ox/calendar/invitations/register.js:60 module:io.ox/calendar/main
msgid "The appointment has been updated"
msgstr "La cita s'ha actualitzat"

#: apps/io.ox/calendar/edit/recurrence-view.js:532
#: module:io.ox/calendar/edit/main
msgid ""
"The appointment is repeated <a href=\"#\"  data-widget=\"number\" data-"
"attribute=\"interval\">every <span class=\"number-control\">2</span> days</"
"a>."
msgstr ""
"La cita es repeteix <a href=\"#\"  data-widget=\"number\" data-attribute="
"\"interval\">cada <span class=\"number-control\">2</span> dies</a>. "

#: apps/io.ox/calendar/edit/recurrence-view.js:553
#: module:io.ox/calendar/edit/main
msgid ""
"The appointment is repeated <a href=\"#\"  data-widget=\"number\" data-"
"attribute=\"interval\">every <span class=\"number-control\">2</span> weeks</"
"a> on <a href=\"#\"  data-widget=\"days\" data-attribute=\"days\">monday</a>."
msgstr ""
"La cita es repeteix <a href=\"#\"  data-widget=\"number\" data-attribute="
"\"interval\">cada <span class=\"number-control\">2</span> setmanes</a> en <a "
"href=\"#\"  data-widget=\"days\" data-attribute=\"days\">dilluns</a>."

#: apps/io.ox/calendar/edit/recurrence-view.js:518
#: module:io.ox/calendar/edit/main
msgid ""
"The appointment is repeated <a href=\"#\" data-attribute=\"recurrenceType\" "
"data-widget=\"options\">weekly</a>."
msgstr ""
"La cita es repeteix <a href=\"#\" data-attribute=\"recurrenceType\" data-"
"widget=\"options\">setmanalment</a>."

#: apps/io.ox/calendar/edit/recurrence-view.js:679
#: module:io.ox/calendar/edit/main
msgid ""
"The appointment is repeated every <a href=\"#\" data-widget=\"options\" data-"
"attribute=\"ordinal\">first</a> <a href=\"#\" data-widget=\"options\" data-"
"attribute=\"day\">Wednesday</a> in <a href=\"#\" data-widget=\"options\" "
"data-attribute=\"month\">October</a>."
msgstr ""
"La cita es repeteix cada <a href=\"#\" data-widget=\"options\" data-"
"attribute=\"ordinal\">primer</a> <a href=\"#\" data-widget=\"options\" data-"
"attribute=\"day\">dimecres</a> de/d' <a href=\"#\" data-widget=\"options\" "
"data-attribute=\"month\">octubre</a>."

#: apps/io.ox/calendar/edit/recurrence-view.js:651
#: module:io.ox/calendar/edit/main
msgid ""
"The appointment is repeated every year on day <a href=\"#\" data-widget="
"\"number\" data-attribute=\"dayInMonth\"><span class=\"number-control\">10</"
"span></a> of <a href=\"#\" data-widget=\"options\" data-attribute=\"month"
"\">October</a>."
msgstr ""
"La cita es repeteix tots els anys el dia <a href=\"#\" data-widget=\"number"
"\" data-attribute=\"dayInMonth\"><span class=\"number-control\">10</span></"
"a> de/d' <a href=\"#\" data-widget=\"options\" data-attribute=\"month"
"\">octubre</a>."

#: apps/io.ox/calendar/edit/recurrence-view.js:575
#: module:io.ox/calendar/edit/main
msgid ""
"The appointment is repeated on day <a href=\"#\" data-widget=\"number\" data-"
"attribute=\"dayInMonth\"><span class=\"number-control\">10</span></a> <a "
"href=\"#\" data-widget=\"number\" data-attribute=\"interval\">every <span "
"class=\"number-control\">2</span> months</a>."
msgstr ""
"La cita es repeteix dia <a href=\"#\" data-widget=\"number\" data-attribute="
"\"dayInMonth\"><span class=\"number-control\">10</span></a> <a href=\"#\" "
"data-widget=\"number\" data-attribute=\"interval\">cada <span class=\"number-"
"control\">2</span> mesos</a>. "

#: apps/io.ox/calendar/edit/recurrence-view.js:604
#: module:io.ox/calendar/edit/main
msgid ""
"The appointment is repeated the <a href=\"#\" data-widget=\"options\" data-"
"attribute=\"ordinal\">second</a> <a href=\"#\" data-widget=\"options\" data-"
"attribute=\"day\">Wednesday</a> <a href=\"#\" data-widget=\"number\" data-"
"attribute=\"interval\">every <span class=\"number-control\">2</span> months</"
"a>."
msgstr ""
"La cita es repeteix el <a href=\"#\" data-widget=\"options\" data-attribute="
"\"ordinal\">segon</a> <a href=\"#\" data-widget=\"options\" data-attribute="
"\"day\">dimecres</a> <a href=\"#\" data-widget=\"number\" data-attribute="
"\"interval\">de cada <span class=\"number-control\">2</span> mesos</a>. "

#: apps/io.ox/core/settings/errorlog/settings/pane.js:155 module:io.ox/core
msgid ""
"The blue graph shows the distribution of request durations in percent. The "
"gray graph shows a trivial network ping to recognize slow connections."
msgstr ""
"El gràfic blau mostra la distribució de les durades de peticions en "
"percentatges. El gràfic gris mostra un ping trivial a la xarxa per a "
"detectar connexions lentes."

#: apps/io.ox/calendar/invitations/register.js:62 module:io.ox/calendar/main
msgid "The changes have been rejected"
msgstr "S'han rebutjat els canvis"

#: apps/io.ox/mail/mailfilter/settings/filter/view-form.js:448
#: module:io.ox/settings/settings
msgid "The character \" \" is not allowed."
msgstr "El caràcter \" \" no està permès."

#: apps/plugins/portal/xing/actions.js:101 module:plugins/portal
msgid "The comment has been deleted successfully"
msgstr "El comentari ha estat suprimit correctament"

#. If the user changes the duedate of a task, it may be before the start date, which is not allowed
#. If this happens the user gets the option to change the start date so it matches the due date
#: apps/io.ox/tasks/common-extensions.js:103 module:io.ox/tasks
msgid "The due date cannot be before start date. Adjust start date?"
msgstr ""
"La data de venciment no pot ser anterior a la data d'inici. Voleu ajustar la "
"data d'inici?"

#. uniqueness of distribution listmembers
#. %1$s is the duplicate mail address
#: apps/io.ox/contacts/distrib/create-dist-view.js:176 module:io.ox/contacts
msgid "The email address %1$s is already in the list"
msgstr "L'adreça de correu electrònic %1$s ja existeix a la llista"

#: apps/io.ox/mail/compose/view.js:701 module:io.ox/mail
#: apps/io.ox/mail/write/main.js:1213
msgid "The email has been sent"
msgstr "El correu ha estat enviat"

#: apps/io.ox/core/tk/attachments.js:358 module:io.ox/core/tk/attachments
msgid ""
"The file \"%1$s\" cannot be uploaded because it exceeds the attachment "
"publication maximum file size of %2$s"
msgstr ""
"El fitxer \"%1$s\" no s'ha pogut pujar perquè supera la mida màxima de "
"publicació d'adjunts de %2$s"

#: apps/io.ox/core/tk/attachments.js:363 module:io.ox/core/tk/attachments
msgid ""
"The file \"%1$s\" cannot be uploaded because it exceeds the infostore quota "
"limit of %2$s"
msgstr ""
"El fitxer \"%1$s\" no s'ha pogut pujar perquè supera el límit de quota "
"d'infostore de %2$s"

#: apps/io.ox/core/tk/attachments.js:347 module:io.ox/core/tk/attachments
#: apps/io.ox/core/tk/upload.js:260 module:io.ox/core
msgid ""
"The file \"%1$s\" cannot be uploaded because it exceeds the maximum file "
"size of %2$s"
msgstr ""
"El fitxer \"%1$s\" no s'ha pogut carregar perquè supera la mida màxima de "
"fitxer de %2$s"

#: apps/io.ox/core/tk/attachments.js:352 module:io.ox/core/tk/attachments
#: apps/io.ox/core/tk/upload.js:267 module:io.ox/core
msgid ""
"The file \"%1$s\" cannot be uploaded because it exceeds the quota limit of "
"%2$s"
msgstr ""
"El fitxer \"%1$s\" no s'ha pogut pujar perquè supera el límit de quota de "
"%2$s"

#. %1$s is the publication link http://...
#: apps/io.ox/core/pubsub/publications.js:98 module:io.ox/core/pubsub
#, fuzzy
#| msgid "This file is locked by %1$s"
msgid "The file is available at %1$s"
msgstr "El fitxer està bloquejat per %1$s"

#: apps/io.ox/core/upsell.js:33 module:io.ox/core
msgid "The first 90 days are free."
msgstr "Els primers 90 dies son gratuïts."

#: apps/io.ox/core/import/import.js:143 module:io.ox/core
msgid ""
"The first record of a valid CSV file must define proper column names. "
"Supported separators are comma and semi-colon."
msgstr ""

#: apps/io.ox/core/folder/actions/common.js:34 module:io.ox/core
msgid "The folder has been cleaned up."
msgstr "La carpeta s'ha netejat."

#: apps/io.ox/core/folder/actions/common.js:48 module:io.ox/core
#: apps/io.ox/files/folderview-extensions.js:44 module:io.ox/mail
msgid "The folder has been emptied."
msgstr "La carpeta s'ha buidat."

#. %1$s is the publication link http://...
#: apps/io.ox/core/pubsub/publications.js:96 module:io.ox/core/pubsub
#, fuzzy
#| msgid "This file is locked by %1$s"
msgid "The folder is available at %1$s"
msgstr "El fitxer està bloquejat per %1$s"

#: apps/io.ox/core/main.js:1288 module:io.ox/core
msgid ""
"The following applications can be restored. Just remove the restore point if "
"you don't want it to be restored."
msgstr ""
"Les següents aplicacions es poden restaurar.  Si no desitjau que siguin "
"restaurades eliminau el punt de restauració."

#: apps/io.ox/wizards/upsell.js:246 module:io.ox/wizards
msgid "The following products will be activated now:"
msgstr "Els següents productes s'activaran ara:"

#. Mail compose. Maximum number of recipients exceeded
#. %1$s = maximum
#: apps/io.ox/mail/write/view-main.js:361 module:io.ox/mail
msgid "The number of recipients is limited to %1$s recipients per field"
msgstr ""

#. uniqueness of distribution listmembers
#. %1$s is the duplicate display name of the person
#: apps/io.ox/contacts/distrib/create-dist-view.js:180 module:io.ox/contacts
msgid "The person %1$s is already in the list"
msgstr "La persona %1$s ja es troba a la llista"

#: apps/io.ox/files/api.js:364 module:io.ox/files
msgid "The provided filename exceeds the allowed length."
msgstr "El nom d'arxiu indicat excedeix la longitud permesa."

#: apps/io.ox/search/model.js:36 module:io.ox/search
msgid ""
"The selected folder is virtual and can not be searched. Please select "
"another folder."
msgstr ""

#: apps/io.ox/mail/common-extensions.js:558 module:io.ox/mail
msgid "The sender wants to get notified when you have read this email"
msgstr "El remitent vol ésser notificat una vegada hagueu llegit aquest correu"

#: apps/io.ox/calendar/edit/recurrence-view.js:759
#: module:io.ox/calendar/edit/main
msgid ""
"The series <a href=\"#\" data-attribute=\"ending\" data-widget=\"options"
"\">ends</a> <a href=\"#\" data-attribute=\"occurrences\" data-widget=\"number"
"\">after <span class=\"number-control\">2</span> appointments</a>."
msgstr ""
"La sèrie <a href=\"#\" data-attribute=\"ending\" data-widget=\"options"
"\">finalitza</a> <a href=\"#\" data-attribute=\"occurrences\" data-widget="
"\"number\">després de <span class=\"number-control\">2</span> cites</a>."

#: apps/io.ox/calendar/edit/recurrence-view.js:749
#: module:io.ox/calendar/edit/main
msgid ""
"The series <a href=\"#\" data-attribute=\"ending\" data-widget=\"options"
"\">ends</a> on <a href=\"#\" data-attribute=\"until\" data-widget="
"\"datePicker\">11/03/2013</a>."
msgstr ""
"La sèrie <a href=\"#\" data-attribute=\"ending\" data-widget=\"options"
"\">finalitza</a> el <a href=\"#\" data-attribute=\"until\" data-widget="
"\"datePicker\">11/03/2013</a>."

#: apps/io.ox/calendar/edit/recurrence-view.js:740
#: module:io.ox/calendar/edit/main
msgid ""
"The series <a href=\"#\" data-attribute=\"ending\" data-widget=\"options"
"\">never ends</a>."
msgstr ""
"La sèrie <a href=\"#\" data-attribute=\"ending\" data-widget=\"options\">mai "
"finalitza</a>."

#: apps/io.ox/calendar/settings/pane.js:83 module:io.ox/calendar
#: apps/io.ox/contacts/settings/pane.js:38 module:io.ox/contacts
msgid ""
"The setting has been saved and will become active when you enter the "
"application the next time."
msgstr ""
"Els ajustaments s'han desat i s'activaran la pròxima vegada que entreu a "
"l'aplicació."

#: apps/io.ox/core/settings/pane.js:66 module:io.ox/core
msgid "The setting requires a reload or relogin to take effect."
msgstr "La configuració requereix una recàrrega o reinici per a ser efectiva."

#: apps/io.ox/core/api/folder.js:495 module:io.ox/core
msgid ""
"The settings for collecting contacts in this folder will become disabled "
"when you enter the application the next time."
msgstr ""
"Els ajustaments de recopilació de contactes d'aquesta carpeta es "
"desactivaran la pròxima vegada que entreu a l'aplicació."

#: apps/io.ox/core/pubsub/publications.js:419 module:io.ox/core/pubsub
msgid ""
"The shared data will be accessible to everyone on the Internet. Please "
"consider, which data you want to share."
msgstr ""

#: apps/io.ox/tasks/model.js:118 module:io.ox/tasks
msgid "The start date must be before the due date."
msgstr "La data d'inici ha de ser anterior a la de finalització."

#: apps/io.ox/calendar/model.js:255 module:io.ox/calendar
#: apps/io.ox/calendar/model.js:256
#: apps/io.ox/mail/vacationnotice/settings/filter.js:98 module:io.ox/mail
#: apps/io.ox/mail/vacationnotice/settings/filter.js:99
msgid "The start date must be before the end date."
msgstr "La data d'inici ha de ser anterior a la de finalització."

#: apps/io.ox/core/pubsub/subscriptions.js:116 module:io.ox/core/pubsub
msgid "The subscription could not be created."
msgstr "No s'ha pogut crear la subscripció."

#: apps/io.ox/tasks/actions.js:92 module:io.ox/tasks
msgid "The task could not be deleted."
msgid_plural "The tasks could not be deleted."
msgstr[0] "La tasca no s'ha pogut esborrar."
msgstr[1] "Les tasques no s'han pogut esborrar."

#: apps/plugins/portal/userSettings/register.js:168 module:io.ox/core
msgid "The two newly entered passwords do not match."
msgstr "Les dues claus introduïdes no coincideixen."

#: apps/io.ox/keychain/api.js:184 module:io.ox/keychain
msgid ""
"The unrecoverable items have been cleaned up successfully. Please refresh "
"this page to see the changes."
msgstr ""
"Els elements no recuperables s'han netejat satisfactòriament. Per favor, "
"recarregau aquesta pàgina per a veure'n els canvis."

#: apps/io.ox/core/permissions/permissions.js:253 module:io.ox/core
msgid "The user has administrative rights"
msgstr "L'usuari hi té drets d'administració"

#: apps/io.ox/core/settings/pane.js:169 module:io.ox/core
msgid "Theme"
msgstr "Tema"

#: apps/io.ox/core/desktop.js:706 module:io.ox/core
msgid "There are unsaved changes."
msgstr "Hi ha canvis sense desar."

#: apps/io.ox/calendar/invitations/register.js:436 module:io.ox/calendar/main
msgid "There is already %1$d appointment in this timeframe."
msgid_plural "There are already %1$d appointments in this timeframe."
msgstr[0] "Ja teniu %1$d cita en aquest horari."
msgstr[1] "Ja teniu %1$d cites en aquest horari."

#: apps/plugins/portal/xing/register.js:189 module:plugins/portal
#: apps/plugins/portal/xing/register.js:245
msgid "There is no recent activity in your Xing network."
msgstr "No hi activitat recent a la vostra xarxa Xing."

#: apps/io.ox/mail/mailfilter/settings/filter.js:478 module:io.ox/mail
msgid "There is no rule defined"
msgstr "No hi ha cap regla definida"

#: apps/plugins/portal/xing/register.js:59 module:plugins/portal
#: apps/plugins/portal/xing/register.js:129 apps/plugins/xing/main.js:76
#: apps/plugins/xing/main.js:110
msgid "There was a problem with %s. The error message was: \"%s\""
msgstr "Hi ha hagut un problema amb %s. El missatge d'error ha estat: \"%s\""

#: apps/plugins/portal/xing/actions.js:55 module:plugins/portal
#: apps/plugins/portal/xing/actions.js:159
#: apps/plugins/portal/xing/actions.js:200
msgid "There was a problem with XING, the error message was: \"%s\""
msgstr "Hi ha hagut un problema amb XING, el missatge d'error ha estat: \"%s\""

#: apps/plugins/portal/xing/actions.js:107 module:plugins/portal
msgid "There was a problem with XING. The error message was: \"%s\""
msgstr "Hi ha hagut un problema amb XING. El missatge d'error ha estat: \"%s\""

#. Error message if calender import failed
#: apps/io.ox/core/import/import.js:205 module:io.ox/core
msgid "There was no appointment data to import"
msgstr "No hi ha hagut informació de la cita per importar"

#: apps/io.ox/mail/accounts/settings.js:209
#: module:io.ox/mail/accounts/settings
msgid "There was no suitable server found for this mail/password combination"
msgstr ""
"No s'ha trobat un servidor adequat per a aquesta combinació de correu/"
"contrasenya"

#: apps/plugins/portal/linkedIn/register.js:311 module:plugins/portal
msgid "There were not activities in your network"
msgstr "No hi ha hagut activitat en la vostra xarxa"

#. %1$s name of the current folder
#: apps/io.ox/files/guidance/statistics.js:311 module:io.ox/files
#: apps/io.ox/files/guidance/statistics.js:396
msgid ""
"These statistics only include folders, which have a depth less than four in "
"the folder structure from the folder \"%1$s\"."
msgstr ""
"Aquestes estadístiques només inclouen carpetes que tenen una profunditat "
"inferior a quatre en l'estructura de carpetes des de la carpeta \"%1$s\"."

#: apps/io.ox/mail/common-extensions.js:428 module:io.ox/mail
#: apps/io.ox/mail/common-extensions.js:439
msgid "This E-mail is read, press to mark it as unread."
msgstr ""
"Aquest correu electrònic està llegit, premeu per a marcar-lo com a no llegit"

#: apps/io.ox/mail/common-extensions.js:431 module:io.ox/mail
#: apps/io.ox/mail/common-extensions.js:439
msgid "This E-mail is unread, press to mark it as read."
msgstr "No heu llegit aquest correu, premeu per a marcar-lo com a llegit"

#: apps/io.ox/core/login-i18n.js:35 module:io.ox/core/login
msgid "This browser is not supported on your current platform."
msgstr "Aquest navegador no és compatible amb la vostra plataforma actual."

#: apps/io.ox/contacts/model.js:322 module:io.ox/contacts
msgid "This contact is private and cannot be shared"
msgstr "Aquest contacte és privat i no es pot compartir"

#: apps/io.ox/contacts/actions.js:374 module:io.ox/contacts
msgid "This distribution list has been added to the portal"
msgstr "Aquesta llista de distribució s'ha afegit al portal"

#: apps/io.ox/calendar/edit/template.js:412 module:io.ox/calendar/edit/main
msgid "This email address cannot be used for appointments"
msgstr "Aquesta adreça de correu electrònic no es pot emprar per a cites"

#: apps/io.ox/calendar/invitations/register.js:118 module:io.ox/calendar/main
msgid "This email contains a task"
msgstr "Aquest correu conté una tasca"

#: apps/io.ox/calendar/invitations/register.js:117 module:io.ox/calendar/main
msgid "This email contains an appointment"
msgstr "Aquest correu conté una cita"

#: apps/io.ox/core/upsell.js:31 module:io.ox/core
msgid ""
"This feature is not available. In order to use it, you need to upgrade your "
"account now."
msgstr ""
"Aquesta característica no està disponible. Per a emprar-la necessitau "
"actualitzar el vostre compte."

#: apps/io.ox/mail/accounts/model.js:42 module:io.ox/mail/accounts/settings
#: apps/io.ox/mail/accounts/model.js:50 apps/io.ox/mail/accounts/model.js:55
#: apps/io.ox/mail/accounts/model.js:62 apps/io.ox/mail/accounts/model.js:68
#: apps/io.ox/mail/accounts/model.js:82 apps/io.ox/mail/accounts/model.js:88
msgid "This field has to be filled"
msgstr "Heu d'omplir aquest camp"

#: apps/io.ox/files/api.js:374 module:io.ox/files
msgid "This file could not be uploaded."
msgstr "El fitxer no s'ha pogut pujar."

#: apps/io.ox/files/views/create.js:98 module:io.ox/files
msgid "This file has been added"
msgstr "S'ha afegit aquest fitxer"

#: apps/io.ox/files/actions.js:682 module:io.ox/files
msgid "This file has been added to the portal"
msgstr "Aquest fitxer s'ha afegit al portal"

#: apps/io.ox/files/actions.js:372 module:io.ox/files
msgid "This file has been deleted"
msgid_plural "These files have been deleted"
msgstr[0] "S'ha suprimit aquest fitxer"
msgstr[1] "S'han suprimit aquests fitxers"

#: apps/io.ox/files/actions.js:435 module:io.ox/files
msgid "This file has been locked"
msgid_plural "These files have been locked"
msgstr[0] "Aquest fitxer ha estat bloquejat"
msgstr[1] "Aquests fitxers han estat bloquejats"

#: apps/io.ox/files/actions.js:468 module:io.ox/files
msgid "This file has been unlocked"
msgid_plural "These files have been unlocked"
msgstr[0] "Aquest fitxer ha estat desbloquejat"
msgstr[1] "Aquests fitxers han estat desbloquejats"

#: apps/io.ox/files/actions.js:377 module:io.ox/files
msgid "This file has not been deleted"
msgid_plural "These files have not been deleted"
msgstr[0] "No s'ha suprimit aquest fitxer"
msgstr[1] "No s'han esborrat aquests fitxers"

#: apps/io.ox/files/actions.js:382 module:io.ox/files
msgid "This file has not been deleted, as it is locked by its owner."
msgid_plural ""
"These files have not been deleted, as they are locked by their owner."
msgstr[0] ""
"No s'ha suprimit aquest fitxer perquè està bloquejat pel seu propietari."
msgstr[1] ""
"No s'han suprimit aquests fitxers perquè estan bloquejats pel seu propietari."

#: apps/io.ox/files/actions.js:440 module:io.ox/files
msgid "This file has not been locked"
msgid_plural "These files have not been locked"
msgstr[0] "Aquest fitxer no ha estat bloquejat"
msgstr[1] "Aquests fitxers no han estat bloquejats"

#: apps/io.ox/files/actions.js:473 module:io.ox/files
msgid "This file has not been unlocked"
msgid_plural "These files have not been unlocked"
msgstr[0] "Aquest fitxer no ha estat desbloquejat"
msgstr[1] "Aquests fitxers no han estat desbloquejats"

#: apps/io.ox/files/fluid/perspective.js:435 module:io.ox/files
#: apps/io.ox/files/fluid/view-detail.js:81
msgid "This file is locked by %1$s"
msgstr "El fitxer està bloquejat per %1$s"

#: apps/io.ox/files/fluid/perspective.js:433 module:io.ox/files
#: apps/io.ox/files/fluid/view-detail.js:79
msgid "This file is locked by you"
msgstr "El fitxer està bloquejat per vós"

#: apps/io.ox/editor/main.js:247 module:io.ox/editor
msgid "This file will be written in your default folder to allow editing"
msgstr ""
"Aquest fitxer es desarà a la vostra carpeta predeterminada per a permetre'n "
"l'edició."

#: apps/io.ox/core/pubsub/settings/pane.js:410 module:io.ox/core/pubsub
#, fuzzy
#| msgid "This folder has no subscriptions"
msgid "This folder has no publications"
msgstr "Aquesta carpeta no té subscripcions"

#: apps/io.ox/core/pubsub/settings/pane.js:411 module:io.ox/core/pubsub
msgid "This folder has no subscriptions"
msgstr "Aquesta carpeta no té subscripcions"

#: apps/io.ox/core/folder/extensions.js:468 module:io.ox/core
#: apps/io.ox/core/folder/extensions.js:471
#: apps/io.ox/core/tk/folderviews.js:947
#, fuzzy
#| msgid "This folder has no subscriptions"
msgid "This folder has publications and/or subscriptions"
msgstr "Aquesta carpeta no té subscripcions"

#: apps/io.ox/core/pubsub/settings/pane.js:402 module:io.ox/core/pubsub
#, fuzzy
#| msgid ""
#| "This folder has subscriptions but you are not allowed to view or edit them"
msgid ""
"This folder has publications but you are not allowed to view or edit them"
msgstr ""
"Aquesta carpeta té subscripcions pero no teniu permís per a veure-les ni "
"editar-les"

#: apps/io.ox/core/pubsub/settings/pane.js:404 module:io.ox/core/pubsub
msgid ""
"This folder has subscriptions but you are not allowed to view or edit them"
msgstr ""
"Aquesta carpeta té subscripcions pero no teniu permís per a veure-les ni "
"editar-les"

#: apps/io.ox/core/folder/actions/rename.js:47 module:io.ox/core
#: apps/io.ox/core/tk/folderviews.js:670
msgid "This is a standard folder, which can't be renamed."
msgstr "Aquesta és una una carpeta estàndard, que no pot ser reanomenada."

#: apps/io.ox/mail/accounts/model.js:119 module:io.ox/mail/accounts/settings
msgid "This is not a valid email address"
msgstr "Aquesta no és una adreça de correu vàlida"

#: apps/io.ox/mail/accounts/settings.js:294
#: module:io.ox/mail/accounts/settings
msgid "This is not a valid mail address"
msgstr "Aquesta no és una adreça de correu vàlida"

#. permissions dialog
#. error message when selected user or group can not be used
#: apps/io.ox/core/permissions/permissions.js:443 module:io.ox/core
msgid "This is not a valid user or group."
msgstr "Aquest no és un usuari o un grup vàlid."

#: apps/io.ox/contacts/distrib/create-dist-view.js:198 module:io.ox/contacts
#: apps/io.ox/contacts/view-detail.js:255
msgid "This list has no contacts yet"
msgstr "Aquesta llista no té contactes encara"

#: apps/io.ox/mail/actions.js:625 module:io.ox/mail
msgid "This mail has been added to the portal"
msgstr "Aquest correu s'ha afegit al portal"

#: apps/io.ox/mail/detail/content.js:145 module:io.ox/mail
msgid "This mail has no content"
msgstr "Aquest correu no té contingut"

#: apps/io.ox/core/yell.js:212 module:io.ox/core
#, fuzzy
#| msgid "This may take some seconds"
msgid "This may take some seconds"
msgstr "Això es pot torbar uns segons"

#: apps/io.ox/mail/detail/view.js:244 module:io.ox/mail
#, fuzzy
#| msgid "This mail has been added to the portal"
msgid "This message has been truncated due to size limitations."
msgstr "Aquest correu s'ha afegit al portal"

#: apps/io.ox/contacts/print.js:120 module:io.ox/contacts
msgid "This note will not be printed"
msgstr "Aquesta nota no s'imprimirà"

#: apps/io.ox/mail/mailfilter/settings/filter/view-form.js:151
#: module:io.ox/settings/settings
msgid ""
"This rule applies to all messages. Please add a condition to restrict this "
"rule to specific messages."
msgstr ""
"Aquesta regla s'aplica a tots els missatges. Per favor, afegiu una condició "
"per a restringir aquesta regla a missatges específics."

#: apps/io.ox/tasks/print.js:106 module:io.ox/tasks
#: apps/io.ox/tasks/view-detail.js:130
msgid "This task recurs"
msgstr "Aquesta tasca es repeteix"

#: apps/plugins/portal/twitter/register.js:128 module:plugins/portal
msgid ""
"This widget is currently offline because the twitter rate limit exceeded."
msgstr ""
"Aquest widget està actualment fora de línia degut a la superació de la ràtio "
"límit de Twitter."

#: apps/io.ox/mail/main.js:162 module:io.ox/mail
msgid "Thread"
msgstr "Fil"

#: apps/io.ox/calendar/edit/recurrence-view.js:48
#: module:io.ox/calendar/edit/main apps/io.ox/calendar/util.js:464
#: module:io.ox/calendar
msgid "Thursday"
msgstr "dijous"

#: apps/io.ox/files/actions.js:805 module:io.ox/files
#: apps/io.ox/files/actions.js:1415
msgid "Tile"
msgstr "Fitxa"

#: apps/io.ox/files/toolbar.js:212 module:io.ox/files
msgid "Tiles"
msgstr "Fitxes"

#: apps/io.ox/backbone/mini-views/datepicker.js:110 module:io.ox/core
#: apps/io.ox/calendar/settings/pane.js:118 module:io.ox/calendar
msgid "Time"
msgstr "Hora"

#: apps/io.ox/calendar/settings/pane.js:122 module:io.ox/calendar
msgid "Time scale in minutes"
msgstr "Escala de temps en minuts"

#: apps/io.ox/core/settings/pane.js:130 module:io.ox/core
msgid "Time zone"
msgstr "Zona horària"

#: apps/plugins/wizards/mandatory/main.js:183 module:io.ox/wizards/firstStart
msgid "Timezone"
msgstr "Zona horària"

#: apps/io.ox/contacts/model.js:229 module:io.ox/contacts
msgctxt "salutation"
msgid "Title"
msgstr "Tractament"

#: apps/io.ox/mail/common-extensions.js:247 module:io.ox/mail
#: apps/io.ox/mail/compose/extensions.js:49
#: apps/io.ox/mail/mailfilter/settings/filter/view-form.js:51
#: module:io.ox/settings/settings apps/io.ox/mail/main.js:547
#: apps/io.ox/mail/print.js:84 apps/io.ox/mail/view-options.js:32
#: apps/io.ox/mail/write/inplace/inplace.js:72
#: apps/io.ox/mail/write/view-main.js:522
#: apps/io.ox/mail/write/view-main.js:523
msgid "To"
msgstr "Per a"

#: apps/io.ox/contacts/distrib/create-dist-view.js:290 module:io.ox/contacts
msgid ""
"To add contacts manually, just provide a valid email address (e.g john."
"doe@example.com or \"John Doe\" <jd@example.com>)"
msgstr ""
"Per a afegir contactes manualment, senzillament indicau una adreça de correu "
"electrònic vàlida (per exemple, john.doe@example.com o \"John Doe\" "
"<jd@example.com>)"

#: apps/io.ox/backbone/mini-views/datepicker.js:30 module:io.ox/core
#: apps/io.ox/calendar/mobile-toolbar-actions.js:82 module:io.ox/calendar
#: apps/io.ox/calendar/mobile-toolbar-actions.js:90
#: apps/io.ox/calendar/month/perspective.js:454
#: apps/io.ox/calendar/util.js:170 apps/io.ox/calendar/util.js:208
#: apps/io.ox/calendar/week/view.js:151 apps/io.ox/calendar/week/view.js:713
#: apps/io.ox/search/facets/extensions.js:512
#: apps/plugins/portal/birthdays/register.js:86 module:plugins/portal
#: apps/plugins/portal/birthdays/register.js:159
msgid "Today"
msgstr "Avui"

#: apps/io.ox/core/tk/vgrid.js:322 module:io.ox/core
msgid "Toggle checkboxes"
msgstr "Canvia les caselles de verificació"

#: apps/io.ox/core/commons-folderview.js:683 module:io.ox/core
#: apps/io.ox/core/commons-folderview.js:711
#, fuzzy
#| msgid "Move folder"
msgid "Toggle folder"
msgstr "Mou la carpeta"

#: apps/io.ox/search/facets/extensions.js:347 module:io.ox/core
#: apps/io.ox/search/facets/extensions.js:603
#, fuzzy
#| msgid "Sort options"
msgid "Toggle options"
msgstr "Opcions d'ordenació"

#: apps/io.ox/core/desktop.js:1914 module:io.ox/core
msgid "Toggle search"
msgstr "Canvia la recerca"

#: apps/io.ox/calendar/util.js:172 module:io.ox/calendar
#: apps/io.ox/calendar/util.js:210
#: apps/plugins/portal/birthdays/register.js:89 module:plugins/portal
#: apps/plugins/portal/birthdays/register.js:159
msgid "Tomorrow"
msgstr "Demà"

#. Emoji category
#. Japanese: ツール
#. Contains: Phones, tv, clocks
#: apps/io.ox/emoji/categories.js:89 module:io.ox/mail/emoji
msgid "Tool"
msgstr "Eina"

#: apps/io.ox/files/guidance/statistics.js:330 module:io.ox/files
msgid "Top 10 file types"
msgstr "Top 10 de tipus de fitxer"

#: apps/io.ox/files/guidance/statistics.js:236 module:io.ox/files
msgid "Top 10 folder size"
msgstr "Top 10 de mida de carpeta"

#: apps/io.ox/mail/statistics.js:108 module:io.ox/mail
msgid "Top 10 you got mail from"
msgstr "Els 10 que us han enviat més correus"

#: apps/io.ox/mail/statistics.js:108 module:io.ox/mail
msgid "Top 10 you sent mail to"
msgstr "Els 10 a qui més correu heu enviat"

#: apps/io.ox/wizards/upsell.js:205 module:io.ox/wizards
msgid "Total cost"
msgstr "Cost total"

#: apps/io.ox/core/folder/node.js:420 module:io.ox/core
msgid "Total: %1$d"
msgstr "Total: %1$d"

#: apps/io.ox/core/settings/errorlog/settings/pane.js:132 module:io.ox/core
msgid "Total: %1$s requests"
msgstr "Total: %1$s peticions"

#: apps/io.ox/contacts/model.js:232 module:io.ox/contacts
#: apps/io.ox/contacts/model.js:249 apps/io.ox/contacts/model.js:262
msgid "Town"
msgstr "Localitat"

#: apps/io.ox/mail/accounts/settings.js:161
#: module:io.ox/mail/accounts/settings
msgid "Trying to auto-configure your mail account"
msgstr "S'intenta configurar automàticament el vostre compte de correu"

#: apps/io.ox/calendar/edit/recurrence-view.js:46
#: module:io.ox/calendar/edit/main apps/io.ox/calendar/util.js:462
#: module:io.ox/calendar
msgid "Tuesday"
msgstr "dimarts"

#: apps/plugins/portal/tumblr/register.js:334 module:io.ox/portal
msgid "Tumblr"
msgstr "Tumblr"

#: apps/plugins/portal/twitter/register.js:260 module:plugins/portal
#: apps/plugins/portal/twitter/register.js:285
#: apps/plugins/portal/twitter/register.js:401
msgid "Twitter"
msgstr "Twitter"

#: apps/plugins/portal/twitter/register.js:208 module:plugins/portal
msgid "Twitter reported the following errors:"
msgstr "Twitter ha informat dels següents errors:"

#: apps/io.ox/calendar/edit/template.js:301 module:io.ox/calendar/edit/main
#: apps/plugins/portal/flickr/register.js:221 module:plugins/portal
msgid "Type"
msgstr "Tipus"

#: apps/io.ox/core/about/about.js:31 module:io.ox/core
#: apps/io.ox/core/settings/errorlog/settings/pane.js:120
msgid "UI version"
msgstr "Versió de la interfície d'usuari"

#: apps/io.ox/contacts/model.js:281 module:io.ox/contacts
#: apps/plugins/portal/rss/register.js:149 module:io.ox/portal
msgid "URL"
msgstr "URL"

#: apps/plugins/portal/xing/actions.js:170 module:plugins/portal
msgid "Un-like"
msgstr "No m'agrada"

#. As on Facebook, XING allows a stop pointing out they liked a comment. An 'undo' for the like action, if you will.
#: apps/plugins/portal/xing/actions.js:147 module:plugins/portal
msgid "Un-liked comment"
msgstr "Marca el comentari com a \"No m'agrada\""

#: apps/io.ox/mail/mailfilter/settings/register.js:43 module:io.ox/mail
msgid "Unable to load mail filter rules settings."
msgstr ""
"No s'han pogut carregar la configuració de les regles del filtre de correu"

#: apps/io.ox/mail/autoforward/settings/register.js:50 module:io.ox/mail
#: apps/io.ox/mail/vacationnotice/settings/register.js:69
#: apps/io.ox/settings/util.js:61 module:io.ox/core
msgid "Unable to load mail filter settings."
msgstr "No s'ha pogut carregar la configuració de filtres de correu."

#: apps/io.ox/calendar/print.js:199 module:io.ox/calendar
#: apps/io.ox/tasks/print.js:95 module:io.ox/tasks
msgid "Unconfirmed"
msgstr "No confirmat"

#. Task: Undone like in "Mark as undone"
#: apps/io.ox/tasks/actions.js:132 module:io.ox/tasks
#: apps/io.ox/tasks/actions.js:537
#: apps/io.ox/tasks/mobile-toolbar-actions.js:63
#: apps/io.ox/tasks/toolbar.js:78 module:io.ox/mail
msgid "Undone"
msgstr "Sense completar"

#: apps/plugins/halo/xing/register.js:44 module:plugins/portal
msgid "Unemployed"
msgstr "Desocupat"

#. twitter: Stop following this person
#: apps/plugins/portal/twitter/util.js:328 module:plugins/portal
msgid "Unfollow"
msgstr "Deixa'l de seguir"

#. Emoji collection. Unified/standard icons. "Standard" might work for other languages.
#: apps/io.ox/emoji/categories.js:39 module:io.ox/mail/emoji
msgid "Unified"
msgstr "Unificat"

#: apps/plugins/portal/tumblr/register.js:304 module:io.ox/portal
#: apps/plugins/portal/tumblr/register.js:309
msgid "Unknown error while checking tumblr-blog."
msgstr "Error desconegut en comprovar el blog de Tumblr."

#: apps/io.ox/mail/util.js:344 module:io.ox/core
msgid "Unknown sender"
msgstr "Remitent desconegut"

#: apps/io.ox/files/actions.js:985 module:io.ox/files
#: apps/io.ox/files/actions.js:1378 apps/io.ox/files/toolbar.js:166
msgid "Unlock"
msgstr "Desbloqueja"

#: apps/io.ox/mail/common-extensions.js:44 module:io.ox/mail
#: apps/io.ox/mail/view-options.js:33
msgid "Unread"
msgstr "No llegit"

#: apps/io.ox/core/folder/node.js:421 module:io.ox/core
msgid "Unread: %1$d"
msgstr "No llegits: %1$d"

#: apps/io.ox/core/main.js:119 module:io.ox/core
msgid "Unsaved documents will be lost. Do you want to sign out now?"
msgstr "Els documents sense desar es perdran. Voleu sortir?"

#: apps/io.ox/mail/settings/signatures/register.js:492 module:io.ox/mail
msgid "Unset default signature"
msgstr "Firma predeterminada no definida"

#: apps/io.ox/core/login-i18n.js:45 module:io.ox/core/login
msgid ""
"Unsupported Preview - Certain functions disabled and stability not assured "
"until general release later this year"
msgstr ""
"Vista prèvia no suportada - Hi ha determinades funcions desactivades i "
"l'estabilitat no està assegurada fins a la pròxima revisió general d'enguany"

#: apps/io.ox/core/settings/downloads/pane.js:52 module:io.ox/core
#: apps/plugins/portal/updater/register.js:23 module:plugins/portal
#: apps/plugins/portal/updater/register.js:46
msgid "Updater"
msgstr "Actualitzador"

#: apps/io.ox/core/pubsub/subscriptions.js:380 module:io.ox/core/pubsub
msgid ""
"Updating subscribed data takes time. Importing 100 contacts for example, may "
"take up to 5 minutes. Please have some patience."
msgstr ""
"L'actualització de dades subscrites porta un temps. La importació de 10 "
"contactes, per exemple, es pot torbar fins a 5 minuts. Per favor, tingueu "
"una mica de paciència."

#: apps/io.ox/core/upsell.js:28 module:io.ox/core
msgid "Upgrade required"
msgstr "Actualització requerida"

#: apps/plugins/portal/upsell/register.js:22 module:plugins/portal
msgid "Upgrade to premium"
msgstr "Actualitza a premium"

#: apps/io.ox/wizards/upsell.js:78 module:io.ox/wizards
msgid "Upgrade to premium edition"
msgstr "Actualitza a l'edició premium"

#: apps/io.ox/files/fluid/view-detail.js:218 module:io.ox/files
msgid "Upload a new version"
msgstr "Puja'n una nova versió"

#: apps/io.ox/core/tk/attachments.js:603 module:io.ox/core/tk/attachments
#: apps/io.ox/files/fluid/view-detail.js:227 module:io.ox/files
#, fuzzy
#| msgid "Upload new file"
msgid "Upload file"
msgstr "Puja un nou fitxer"

#: apps/io.ox/files/actions.js:764 module:io.ox/files
#: apps/io.ox/files/actions.js:1248
msgid "Upload new file"
msgstr "Puja un nou fitxer"

#: apps/io.ox/files/views/create.js:119 module:io.ox/files
msgid "Upload new files"
msgstr "Puja nous fitxers"

#: apps/io.ox/files/fluid/view-detail.js:241 module:io.ox/files
msgid "Upload new version"
msgstr "Puja'n una nova versió"

#: apps/io.ox/core/tk/upload.js:95 module:io.ox/core
msgid "Uploading folders is not supported."
msgstr "No sestà permesa la pujada de carpetes."

#: apps/io.ox/files/fluid/view-detail.js:265 module:io.ox/files
msgid "Uploading..."
msgstr "Pujant..."

#: apps/io.ox/core/settings/errorlog/settings/pane.js:135 module:io.ox/core
msgid "Uptime: %1$s minutes"
msgstr "Temps en funcionament: %1$s minuts"

#: apps/io.ox/tasks/main.js:670 module:io.ox/tasks
msgid "Urgency"
msgstr "Urgència"

#: apps/io.ox/mail/accounts/view-form.js:420 module:io.ox/settings
#: apps/io.ox/mail/accounts/view-form.js:492
msgid "Use SSL connection"
msgstr "Empra una connexió SSL"

#: apps/io.ox/backbone/mini-views/datepicker.js:99 module:io.ox/core
#: apps/io.ox/calendar/week/view.js:113 module:io.ox/calendar
#: apps/io.ox/search/facets/extensions.js:532
msgid ""
"Use cursor keys to change the date. Press ctrl-key at the same time to "
"change year or shift-key to change month. Close date-picker by pressing ESC "
"key."
msgstr ""
"Emprau les tecles de moviment del cursor per a canviar la data. Premeu la "
"tecla [Ctrl] alhora per a canviar l'any o la tecla [Mayús] per a canviar el "
"mes. Tancau el selector de data prement la tecla [ESC]"

#: apps/io.ox/mail/mailfilter/settings/filter.js:264 module:io.ox/mail
#: apps/io.ox/portal/settings/pane.js:263 module:io.ox/portal
#, fuzzy
#| msgid "Use cursor keys to change the item position"
msgid ""
"Use cursor keys to change the item position. Virtual cursor mode has to be "
"disabled."
msgstr "Emprau les tecles del cursor per a canviar la posició de l'element"

#: apps/io.ox/mail/settings/pane.js:193 module:io.ox/mail
msgid "Use fixed-width font for text mails"
msgstr "Empra fonts d'amplada fixa per a correus de text"

#. helper text for slideshow widget navigation
#: apps/io.ox/files/carousel.js:77 module:io.ox/files
msgid "Use left/right arrow keys to navigate and escape key to exit view."
msgstr ""

#. Auth type. Use separate username and password
#: apps/io.ox/mail/accounts/view-form.js:50 module:io.ox/settings
msgid "Use separate username and password"
msgstr "Introdueix el nom d'usuari i la clau separats"

#: apps/io.ox/mail/accounts/view-form.js:612 module:io.ox/settings
msgid "Use unified mail for this account"
msgstr "Empra el correu unificat per a aquest compte"

#: apps/io.ox/backbone/mini-views/datepicker.js:103 module:io.ox/core
msgid ""
"Use up and down keys to change the time. Close selection by pressing ESC key."
msgstr ""
"Emprau les tecles de dalt i baix per a canviar l'hora. Acabau la selecció "
"prement la tecla ESC."

#: apps/plugins/portal/userSettings/register.js:234 module:io.ox/core
#: apps/plugins/portal/userSettings/register.js:260
msgid "User data"
msgstr "Dades de l'usuari"

#: apps/io.ox/contacts/edit/view-form.js:114 module:io.ox/contacts
msgid "User fields"
msgstr "Camps d'usuari"

#: apps/io.ox/core/login-i18n.js:23 module:io.ox/core/login
#: apps/plugins/administration/groups/settings/edit.js:50 module:io.ox/core
msgid "User name"
msgstr "Nom d'usuari"

#: apps/io.ox/mail/accounts/view-form.js:447 module:io.ox/settings
#: apps/io.ox/mail/accounts/view-form.js:526
msgid "Username"
msgstr "Nom d'usuari"

#: apps/io.ox/mail/accounts/view-form.js:285 module:io.ox/settings
msgid "Username must not be empty."
msgstr "El nom d'usuari no pot estar buit."

#: apps/io.ox/mail/vacationnotice/settings/model.js:134 module:io.ox/mail
#: apps/io.ox/mail/vacationnotice/settings/register.js:41
msgid "Vacation Notice"
msgstr "Avís d'absència"

#: apps/io.ox/files/fluid/view-detail.js:233 module:io.ox/files
#, fuzzy
#| msgid "Version Comment"
msgid "Version Comment"
msgstr "Comentari de la versió"

#: apps/io.ox/files/fluid/view-detail.js:371 module:io.ox/files
msgid "Version history"
msgstr "Historial de versions"

#: apps/io.ox/mail/toolbar.js:233 module:io.ox/mail
msgid "Vertical"
msgstr "Vertical"

#. View is used as a noun in the toolbar. Clicking the button opens a popup with options related to the View
#: apps/io.ox/calendar/toolbar.js:153 module:io.ox/calendar
#: apps/io.ox/contacts/toolbar.js:167 module:io.ox/contacts
#: apps/io.ox/files/toolbar.js:208 module:io.ox/files
#: apps/io.ox/mail/toolbar.js:231 module:io.ox/mail
#: apps/io.ox/tasks/toolbar.js:142
msgid "View"
msgstr "Vista"

#: apps/io.ox/files/actions.js:1267 module:io.ox/files
#: apps/io.ox/files/toolbar.js:80
msgid "View Slideshow"
msgstr "Mostra presentació"

#. source in terms of source code
#: apps/io.ox/mail/actions.js:1059 module:io.ox/mail
#: apps/io.ox/mail/toolbar.js:160
msgid "View source"
msgstr "Mostra'n el codi font"

#: apps/io.ox/tasks/edit/view-template.js:277 module:io.ox/tasks/edit
#: apps/io.ox/tasks/print.js:32 module:io.ox/tasks
#: apps/io.ox/tasks/util.js:250
msgid "Waiting"
msgstr "En espera"

#: apps/io.ox/core/yell.js:24 module:io.ox/core
#, fuzzy
#| msgid "Warnings"
msgid "Warning"
msgstr "Advertiments"

#: apps/io.ox/mail/common-extensions.js:498 module:io.ox/mail
msgid "Warning: This message might be a phishing or scam mail"
msgstr "Atenció: Aquest correu podria ser un intent de phishing o d'estafa"

#: apps/io.ox/mail/accounts/view-form.js:321 module:io.ox/settings
msgid "Warnings"
msgstr "Advertiments"

#. Emoji category
#. Japanese should include "Katakana Middle Dot". Unicode: 30FB
#. Japanese: 天気・季節
#. Other languages can use simple bullet. Unicode: 2022
#. Contains: Sun, rain, flowers
#: apps/io.ox/emoji/categories.js:69 module:io.ox/mail/emoji
msgid "Weather • Season"
msgstr "Temps • Estació"

#: apps/io.ox/calendar/edit/recurrence-view.js:47
#: module:io.ox/calendar/edit/main apps/io.ox/calendar/util.js:463
#: module:io.ox/calendar
msgid "Wednesday"
msgstr "dimecres"

#: apps/io.ox/calendar/actions.js:574 module:io.ox/calendar
#: apps/io.ox/calendar/freebusy/templates.js:81 module:io.ox/calendar/freebusy
#: apps/io.ox/calendar/toolbar.js:157
msgid "Week"
msgstr "Setmana"

#: apps/io.ox/calendar/week/perspective.js:310 module:io.ox/calendar
msgid "Week View"
msgstr "Vista de setmana"

#. recurrence string
#. %1$s day string, e.g. "work days" or "Friday" or "Monday, Tuesday, Wednesday"
#: apps/io.ox/calendar/util.js:522 module:io.ox/calendar
msgid "Weekly on %1$s"
msgstr "Setmanalment en %1$s"

#. %1$s is social media name, e.g. Facebook
#: apps/io.ox/portal/main.js:393 module:io.ox/portal
msgid "Welcome to %1$s"
msgstr ""

#: apps/plugins/wizards/mandatory/main.js:32 module:io.ox/wizards/firstStart
msgid "Welcome to %s"
msgstr "Benvingut a %s"

#. Default greeting for portal widget
#: apps/io.ox/portal/main.js:36 module:io.ox/portal
msgid "Welcome to your calendar"
msgstr "Benvingut al vostre calendari "

#. Default greeting for portal widget
#: apps/io.ox/portal/main.js:40 module:io.ox/portal
msgid "Welcome to your files"
msgstr "Benvingut als vostres arxius"

#. Default greeting for portal widget
#: apps/io.ox/portal/main.js:34 module:io.ox/portal
msgid "Welcome to your inbox"
msgstr "Benvingut a la vostra safata d'entrada"

#. Default greeting for portal widget
#: apps/io.ox/portal/main.js:38 module:io.ox/portal
msgid "Welcome to your tasks"
msgstr "Benvingut a les vostres tasques"

#: apps/plugins/core/feedback/register.js:149 module:io.ox/core
msgid "Welcome. Please provide your feedback about this product"
msgstr "Benvingut. Per favor, feu un comentari sobre aquest producte"

#: apps/io.ox/core/settings/downloads/pane.js:59 module:io.ox/core
#: apps/plugins/portal/updater/register.js:32 module:plugins/portal
msgid ""
"When executing the downloaded file, an installation wizard will be launched. "
"Follow the instructions and install the updater. Installs latest versions of "
"Windows® client software. The Updater automatically informs about new "
"updates. You can download the updates from within the Updater."
msgstr ""
"Quan executareu l'arxiu descarregat, s'executarà un assistent "
"d'instal·lació. Seguiu les instruccions i instal·lau el programa "
"d'actualització. Instal·lau les darreres versions del programari de client "
"de Windows®. El programa d'actualització informa automàticament sobre les "
"noves actualitzacions. Podeu descarregar les actualitzacions des del "
"programa d'actualització."

#: apps/io.ox/core/pubsub/publications.js:423 module:io.ox/core/pubsub
msgid ""
"When using this feature, you as the current owner of the data are "
"responsible for being careful with privacy rules and for complying with "
"legal obligations (Copyright, Privacy Laws). Especially when sharing "
"personal data you are the responsible party according to the Federal Data "
"Protection Act (BDSG, Germany) or other Privacy Acts of your country. "
"According to European and other national regulations you as the responsible "
"party are in charge of data economy, and must not publish or forward "
"personal data without the person's consent. Beyond legal obligations, we "
"would like to encourage extreme care when dealing with personal data. Please "
"consider carefully where you store and to whom you forward personal data. "
"Please ensure appropriate access protection, e.g. by proper password "
"protection."
msgstr ""

#: apps/io.ox/calendar/util.js:329 module:io.ox/calendar
msgid "Whole day"
msgstr "Tot el dia"

#: apps/io.ox/calendar/actions.js:567 module:io.ox/calendar
#: apps/io.ox/calendar/freebusy/templates.js:80 module:io.ox/calendar/freebusy
#: apps/io.ox/calendar/toolbar.js:156
msgid "Workweek"
msgstr "Setmana laboral"

#: apps/io.ox/calendar/week/perspective.js:304 module:io.ox/calendar
msgid "Workweek View"
msgstr "Vista de setmana laboral"

#: apps/plugins/halo/xing/register.js:34 module:plugins/portal
#: apps/plugins/portal/xing/register.js:46
#: apps/plugins/portal/xing/register.js:49 apps/plugins/xing/main.js:28
msgid "XING"
msgstr "XING"

#. Yottabytes
#: apps/io.ox/core/strings.js:28 module:io.ox/core
msgid "YB"
msgstr "YB"

#: apps/io.ox/backbone/mini-views/date.js:23 module:io.ox/core
msgid "Year"
msgstr "Any"

#. recurrence string
#. %1$s: Month nane, e.g. January
#. %2$d: Date, numeric, e.g. 29
#: apps/io.ox/calendar/util.js:559 module:io.ox/calendar
msgid "Yearly on %1$s %2$d"
msgstr "Anualment el %2$d de/d' %1$s"

#. recurrence string
#. %1$s: count string, e.g. first, second, or last
#. %2$s: day string, e.g. Monday
#. %3$s: month nane, e.g. January
#: apps/io.ox/calendar/util.js:572 module:io.ox/calendar
msgid "Yearly on the %1$s %2$s of %3$d"
msgstr "Anualment el %1$s %2$s de/d' %3$d"

#: apps/io.ox/core/tk/mobiscroll.js:46 module:io.ox/core
msgid "Years"
msgstr "Anys"

#: apps/io.ox/core/tk/flag-picker.js:33 module:io.ox/mail
#: apps/io.ox/mail/mailfilter/settings/filter/view-form.js:73
#: module:io.ox/settings/settings
msgid "Yellow"
msgstr "Groc"

#. folder permissions - Is Admin? YES
#: apps/io.ox/calendar/month/perspective.js:136 module:io.ox/calendar
#: apps/io.ox/calendar/week/perspective.js:152 apps/io.ox/core/main.js:120
#: module:io.ox/core apps/io.ox/core/permissions/permissions.js:174
#: apps/io.ox/files/util.js:59 module:io.ox/files
msgid "Yes"
msgstr "Sí"

#: apps/io.ox/mail/compose/view.js:770 module:io.ox/mail
#: apps/io.ox/mail/write/main.js:1279
msgid "Yes, send without subject"
msgstr "Sí, envia-ho sense assumpte"

#: apps/io.ox/mail/actions/attachmentEmpty.js:28 module:io.ox/mail
#, fuzzy
#| msgid "Saved appointment attachment"
msgid "Yes, with empty attachment"
msgstr "Adjunt de cita adesat"

#: apps/io.ox/calendar/util.js:163 module:io.ox/calendar
#: apps/io.ox/calendar/util.js:201 apps/io.ox/mail/util.js:72
#: module:io.ox/core apps/plugins/portal/birthdays/register.js:92
#: module:plugins/portal apps/plugins/portal/birthdays/register.js:159
msgid "Yesterday"
msgstr "Ahir"

#: apps/io.ox/calendar/acceptdeny.js:88 module:io.ox/calendar
msgid ""
"You are about to change your confirmation status. Please leave a comment for "
"other participants."
msgstr ""
"Sou a punt de canviar el vostre estat de confirmació. Per favor, deixau un "
"comentari per a altres participants."

#. %1$s used disk space
#. %2$s total disk space
#. %3$s free disk space
#: apps/io.ox/files/guidance/statistics.js:218 module:io.ox/files
#, fuzzy
#| msgid ""
#| "You are currently using %1$s of your %2$s available disk space. You have "
#| "%3$s left."
msgid ""
"You are currently using %1$s of your %2$s available disk space. You have "
"%3$s left. "
msgstr ""
"Actualment emprau %1$s dels vostres %2$s d'espai en disc disponible. Us "
"queden %3$s."

#. Warning dialog
#. %1$s is a folder/calendar name
#. %2$s is the folder owner
#: apps/io.ox/calendar/freebusy/templates.js:140
#: module:io.ox/calendar/freebusy
msgid ""
"You are not allowed to create appointments in \"%1$s\" owned by %2$s. "
"Appointments will therefore be created in your private calendar."
msgstr ""
"No us està permès crear cites a \"%1$s\", propietat de %2$s. Per tant, les "
"cites es crearan al vostre calendari privat."

#. Warning dialog
#. %1$s is a folder/calendar name
#: apps/io.ox/calendar/freebusy/templates.js:144
#: module:io.ox/calendar/freebusy
msgid ""
"You are not allowed to create appointments in \"%1$s\". Appointments will "
"therefore be created in your private calendar."
msgstr ""
"No us està permès crear cites a \"%1$s\". Per tant, les cites es crearan al "
"vostre calendari privat."

#: apps/plugins/halo/xing/register.js:77 module:plugins/portal
msgid ""
"You are not directly linked to %s. Here are people who are linked to %s:"
msgstr ""
"No us trobau directament connectat a %s. Aquestes són les persones que estan "
"connectades a %s:"

#: apps/io.ox/calendar/invitations/register.js:146 module:io.ox/calendar/main
msgid "You are the organizer"
msgstr "En sou l'organitzador"

#: apps/io.ox/mail/actions/attachmentEmpty.js:27 module:io.ox/mail
msgid ""
"You attached an empty file. It could be, that this file has been deleted on "
"your hard drive. Send it anyway?"
msgstr ""

#: apps/io.ox/mail/write/view-main.js:543 module:io.ox/mail
#, fuzzy
#| msgid ""
#| "You can drag and drop files from your computer to upload either a new "
#| "file or another version of a file."
msgid ""
"You can drag and drop files from your computer here to add as attachment."
msgstr ""
"Podeu arrossegar i amollar els fitxers des de l'ordinador per a pujar bé un "
"fitxer nou, bé una nova versió d'un fitxer."

#: apps/io.ox/files/views/create.js:28 module:io.ox/files
msgid ""
"You can drag and drop files from your computer to upload either a new file "
"or another version of a file."
msgstr ""
"Podeu arrossegar i amollar els fitxers des de l'ordinador per a pujar bé un "
"fitxer nou, bé una nova versió d'un fitxer."

#: apps/io.ox/editor/main.js:166 module:io.ox/editor
msgid "You can quick-save your changes via Ctrl+Enter."
msgstr "Podeu desar ràpidament els vostres canvis prement Ctrl+Intro."

#: apps/io.ox/core/folder/actions/move.js:58 module:io.ox/core
msgid "You cannot move items to virtual folders"
msgstr "No podeu moure ítems a les carpetes virtuals"

#: apps/io.ox/calendar/invitations/register.js:161 module:io.ox/calendar/main
msgid "You declined this appointment"
msgstr "Heu refusat aquesta cita"

#: apps/io.ox/calendar/invitations/register.js:162 module:io.ox/calendar/main
msgid "You declined this task"
msgstr "Heu refusat aquesta tasca"

#: apps/plugins/portal/calendar/register.js:61 module:plugins/portal
#: apps/plugins/portal/calendar/register.js:89
msgid "You don't have any appointments in the near future."
msgstr "No teniu cap cita properament."

#: apps/io.ox/core/pubsub/settings/pane.js:414 module:io.ox/core/pubsub
#, fuzzy
#| msgid "You don't have any subscriptions yet"
msgid "You don't have any publications yet"
msgstr "No teniu encara cap subscripció"

#: apps/io.ox/core/pubsub/settings/pane.js:415 module:io.ox/core/pubsub
msgid "You don't have any subscriptions yet"
msgstr "No teniu encara cap subscripció"

#: apps/plugins/portal/tasks/register.js:60 module:plugins/portal
#: apps/plugins/portal/tasks/register.js:98
msgid "You don't have any tasks that are either due soon or overdue."
msgstr "No teniu cap tasca vençuda o propera a fer-ho."

#: apps/plugins/portal/mail/register.js:117 module:plugins/portal
msgid "You have %1$d unread messages"
msgstr "Teniu %1$d missatges sense llegir"

#: apps/plugins/portal/mail/register.js:115 module:plugins/portal
msgid "You have 1 unread message"
msgstr "Teniu 1 missatge sense llegir"

#: apps/io.ox/calendar/invitations/register.js:55 module:io.ox/calendar/main
#: apps/io.ox/calendar/invitations/register.js:57
#: apps/io.ox/calendar/invitations/register.js:59
#: apps/io.ox/calendar/invitations/register.js:68
msgid "You have accepted the appointment"
msgstr "Heu acceptat la cita"

#: apps/io.ox/calendar/invitations/register.js:155 module:io.ox/calendar/main
msgid "You have accepted this appointment"
msgstr "Heu acceptat aquesta cita"

#: apps/io.ox/calendar/invitations/register.js:156 module:io.ox/calendar/main
msgid "You have accepted this task"
msgstr "Heu acceptat aquesta tasca"

#: apps/io.ox/core/login-i18n.js:44 module:io.ox/core/login
msgid "You have been automatically signed out"
msgstr "Heu sortit automàticament"

#: apps/io.ox/calendar/invitations/register.js:64 module:io.ox/calendar/main
#: apps/io.ox/calendar/invitations/register.js:69
msgid "You have declined the appointment"
msgstr "Heu rebutjat la cita"

#: apps/plugins/portal/linkedIn/register.js:287 module:plugins/portal
msgid "You have no new messages"
msgstr "No teniu missatges nous"

#: apps/plugins/portal/mail/register.js:113 module:plugins/portal
msgid "You have no unread messages"
msgstr "No hi teniu missatges sense llegir"

#: apps/plugins/portal/linkedIn/register.js:172 module:plugins/portal
#: apps/plugins/portal/twitter/register.js:235
msgid "You have reauthorized this %s account."
msgstr "Heu tornat a autoritzar aquest compte de %s."

#: apps/io.ox/oauth/settings.js:62 module:io.ox/settings/oauth
msgid "You have reauthorized this account."
msgstr "Heu tornat a autoritzar aquest compte."

#: apps/io.ox/calendar/invitations/register.js:63 module:io.ox/calendar/main
#: apps/io.ox/calendar/invitations/register.js:70
msgid "You have tentatively accepted the appointment"
msgstr "Heu acceptat provisionalment la cita"

#: apps/io.ox/core/pubsub/model.js:189 module:io.ox/core/pubsub
msgid "You have to enter a username and password to subscribe."
msgstr ""
"Heu d'indicar un nom d'usuari i una contrasenya per a subscriure-vos-hi."

#: apps/plugins/portal/facebook/register.js:57 module:plugins/portal
msgid "You like this"
msgstr "Us agrada això"

#. %n in the lowest version of Android
#: apps/io.ox/core/login-i18n.js:37 module:io.ox/core/login
msgid "You need to use Android %n or higher."
msgstr "Necessitau emprar Android %n o posterior."

#. %n is the lowest version of iOS
#: apps/io.ox/core/login-i18n.js:39 module:io.ox/core/login
msgid "You need to use iOS %n or higher."
msgstr "Necessitau emprar iOS %n o superior."

#: apps/io.ox/core/folder/extensions.js:450 module:io.ox/core
#: apps/io.ox/core/folder/extensions.js:453
#: apps/io.ox/core/tk/folderviews.js:970
msgid "You share this folder with other users"
msgstr "Aquesta carpeta la compartiu amb altres usuaris"

#: apps/io.ox/calendar/invitations/register.js:167 module:io.ox/calendar/main
msgid "You tentatively accepted this invitation"
msgstr "Heu acceptat provisionalment aquest convit"

#: apps/io.ox/calendar/invitations/register.js:168 module:io.ox/calendar/main
msgid "You tentatively accepted this task"
msgstr "Heu acceptat provisionalment aquesta tasca"

#: apps/io.ox/calendar/freebusy/templates.js:103
#: module:io.ox/calendar/freebusy
msgid ""
"You will automatically return to the appointment dialog. The selected start "
"and end time as well as the current participant list will be applied."
msgstr ""
"Tornareu automàticament a la finestra de la cita. S'hi aplicaran les hores "
"d'inici i finalització seleccionades, a més de la llista de participants "
"actuals."

#: apps/io.ox/core/main.js:482 module:io.ox/core
msgid "You will be automatically signed out in %1$d second"
msgid_plural "You will be automatically signed out in %1$d seconds"
msgstr[0] "Us desconnectareu automàticament en %1$d segon"
msgstr[1] "Us desconnectareu automàticament en %1$d segons"

#: apps/plugins/portal/xing/register.js:348 module:plugins/portal
msgid "Your %s newsfeed"
msgstr "La vostra font de notícies de %s"

#: apps/io.ox/core/main.js:975 module:io.ox/core
msgid "Your Applications"
msgstr "Les vostres aplicacions"

#: apps/io.ox/core/relogin.js:45 module:io.ox/core
msgid "Your IP address has changed"
msgstr "La vostra adreça IP ha canviat"

#: apps/io.ox/mail/write/inplace/inplace.js:86 module:io.ox/mail
#, fuzzy
#| msgid "Your password"
msgid "Your answer"
msgstr "La vostra contrasenya"

#: apps/io.ox/launchpad/main.js:176 module:io.ox/core
msgid "Your applications"
msgstr "Les vostres aplicacions"

#: apps/io.ox/core/login-i18n.js:34 module:io.ox/core/login
msgid "Your browser is not supported!"
msgstr "El vostre explorador no és compatible"

#: apps/io.ox/core/login-i18n.js:33 module:io.ox/core/login
msgid "Your browser version is not supported!"
msgstr "La versió del vostre explorador no és compatible"

#: apps/io.ox/core/login-i18n.js:48 module:io.ox/core/login
msgid "Your browser's cookie functionality is disabled. Please turn it on."
msgstr ""
"La funcionalitat de cookies del vostre navegador està desactivada. Per "
"favor, activau-la."

#. %1$s used disk space
#. %2$s total disk space
#. %3$s free disk space
#: apps/io.ox/files/guidance/statistics.js:205 module:io.ox/files
#, fuzzy
#| msgid ""
#| "Your capacity is shared with all members of your group. Your group is "
#| "currently using %1$s of its %2$s available disk space. The amount of free "
#| "space is %3$s."
msgid ""
"Your capacity is shared with all members of your group. Your group is "
"currently using %1$s of its %2$s available disk space. The amount of free "
"space is %3$s. "
msgstr ""
"La vostra capacitat està compartida amb tots els membres del vostre grup. El "
"vostre grup utilitza %1$s de %2$s d'espai de disc disponible. La quantitat "
"d'espai lliure és de %3$s."

#: apps/plugins/portal/userSettings/register.js:123 module:io.ox/core
msgid "Your current password"
msgstr "La vostra contrasenya actual"

#: apps/plugins/core/feedback/register.js:156 module:io.ox/core
msgid "Your email address will be included when sending this feedback"
msgstr "La vostra adreça de correu s'inclourà en enviar aquest comentari"

#: apps/io.ox/mail/accounts/settings.js:107
#: module:io.ox/mail/accounts/settings
msgid "Your mail address"
msgstr "La vostra adreça de correu"

#: apps/plugins/portal/linkedIn/register.js:330 module:plugins/portal
msgid "Your messages"
msgstr "Els vostres missatges"

#: apps/io.ox/mail/accounts/view-form.js:597 module:io.ox/settings
#: apps/plugins/wizards/mandatory/main.js:43 module:io.ox/wizards/firstStart
msgid "Your name"
msgstr "El vostre nom"

#: apps/io.ox/keychain/secretRecoveryDialog.js:33 module:io.ox/keychain
msgid "Your old password"
msgstr "La vostra contrasenya anterior"

#: apps/io.ox/core/login-i18n.js:40 module:io.ox/core/login
msgid "Your operating system is not supported."
msgstr "El vostre sistema operatiu no és compatible."

#: apps/io.ox/mail/accounts/settings.js:120
#: module:io.ox/mail/accounts/settings
msgid "Your password"
msgstr "La vostra contrasenya"

#. %1$s are some example characters
#: apps/plugins/portal/userSettings/register.js:101 module:io.ox/core
#, c-format
msgid ""
"Your password is more secure if it also contains capital letters, numbers, "
"and special characters like %1$s"
msgstr ""
"La vostra contrasenya és més segura si contén majúscules, xifres i caràcters "
"especials com %1$s"

#: apps/io.ox/contacts/widgets/pictureUpload.js:57 module:io.ox/contacts
msgid "Your selected picture will be displayed after saving"
msgstr "La imatge seleccionada es mostrarà després de desar"

#: apps/io.ox/core/main.js:1055 module:io.ox/core
#: apps/io.ox/core/relogin.js:46
msgid "Your session is expired"
msgstr "La vostra sessió ha expirat"

#: apps/plugins/halo/xing/register.js:101 module:plugins/portal
msgid "Your shared contacts:"
msgstr "Els vostres contactes compartits:"

#: apps/plugins/portal/xing/register.js:169 module:plugins/portal
msgid ""
"Your status update could not be posted on %s. The error message was: \"%s\""
msgstr ""
"La vostra actualització d'estat no s'ha pogut publicar a %s. El missatge "
"d'error ha estat \"%s\""

#: apps/plugins/portal/xing/register.js:173 module:plugins/portal
msgid "Your status update has been successfully posted on %s"
msgstr "La vostra actualització d'estat s'ha publicat satisfactòriament a %s"

#: apps/plugins/wizards/mandatory/main.js:125 module:io.ox/wizards/firstStart
msgid "Your timezone"
msgstr "La vostra zona horària"

#. Zettabytes
#: apps/io.ox/core/strings.js:27 module:io.ox/core
msgid "ZB"
msgstr "ZB"

#: apps/io.ox/calendar/util.js:36 module:io.ox/calendar
msgid "accepted"
msgstr "acceptat"

#: apps/io.ox/calendar/edit/recurrence-view.js:476
#: module:io.ox/calendar/edit/main
#: apps/io.ox/calendar/edit/recurrence-view.js:766
msgid "after %1$d appointment"
msgid_plural "after %1$d appointments"
msgstr[0] "després de la %1$d cita"
msgstr[1] "després de %1$d cites"

#. recurrence string
#. used to concatenate two weekdays, like Monday and Tuesday
#: apps/io.ox/calendar/util.js:472 module:io.ox/calendar
msgid "and"
msgstr "i"

#. %1$d - number of other recipients (names will be shown if string is clicked)
#: apps/io.ox/mail/common-extensions.js:284 module:io.ox/mail
msgid "and %1$d others"
msgstr "i altres %1$d"

#: apps/io.ox/tasks/util.js:22 module:io.ox/tasks
msgid "by noon"
msgstr "el migdia"

#: apps/io.ox/core/tk/dropdown-options.js:209 module:io.ox/core
#: apps/io.ox/mail/write/view-main.js:129 module:io.ox/mail
#: apps/io.ox/mail/write/view-main.js:191
msgid "close"
msgstr "tanca"

#. %1$s is app title/name
#: apps/io.ox/core/main.js:615 module:io.ox/core
msgid "close for %1$s"
msgstr "tanca per %1$s"

#: apps/plugins/portal/facebook/register.js:314 module:plugins/portal
msgid "collapse"
msgstr "plega"

#. folder permissions
#: apps/io.ox/core/permissions/permissions.js:134 module:io.ox/core
msgid "create objects"
msgstr "crea objectes"

#. folder permissions
#: apps/io.ox/core/permissions/permissions.js:136 module:io.ox/core
#: apps/io.ox/core/permissions/permissions.js:138
msgid "create objects and subfolders"
msgstr "crea objectes i subcarpetes"

#: apps/io.ox/calendar/edit/recurrence-view.js:523
#: module:io.ox/calendar/edit/main
msgid "daily"
msgstr "diària"

#: apps/io.ox/search/apiproxy.js:66 module:io.ox/core
msgid "date range"
msgstr "rang de data"

#: apps/io.ox/calendar/edit/recurrence-view.js:631
#: module:io.ox/calendar/edit/main
#: apps/io.ox/calendar/edit/recurrence-view.js:699
msgid "day of the week"
msgstr "dia de la setmana"

#: apps/io.ox/calendar/edit/recurrence-view.js:632
#: module:io.ox/calendar/edit/main
#: apps/io.ox/calendar/edit/recurrence-view.js:700
msgid "day of the weekend"
msgstr "dia del cap de setmana"

#: apps/io.ox/core/date.js:79 module:io.ox/core
#, fuzzy
#| msgid "Add"
msgid "dd"
msgstr "Afegeix"

#: apps/io.ox/calendar/util.js:37 module:io.ox/calendar
msgid "declined"
msgstr "rebutjat"

#. object permissions - delete
#: apps/io.ox/core/permissions/permissions.js:166 module:io.ox/core
#: apps/io.ox/core/permissions/permissions.js:168
msgid "delete all objects"
msgstr "suprimeix tots els objectes"

#. object permissions - delete
#: apps/io.ox/core/permissions/permissions.js:164 module:io.ox/core
msgid "delete only own objects"
msgstr "suprimeix només els objectes propis"

#: apps/io.ox/mail/mailfilter/settings/filter/view-form.js:34
#: module:io.ox/settings/settings
msgid "deleted"
msgstr "suprimit"

#: apps/io.ox/mail/settings/pane.js:48 module:io.ox/mail
msgid "disabled"
msgstr "desactivat"

#. object permissions - edit/modify
#: apps/io.ox/core/permissions/permissions.js:156 module:io.ox/core
#: apps/io.ox/core/permissions/permissions.js:158
msgid "edit all objects"
msgstr "edita tots els objectes"

#. object permissions - edit/modify
#: apps/io.ox/core/permissions/permissions.js:154 module:io.ox/core
msgid "edit own objects"
msgstr "edita objectes propis"

#: apps/io.ox/core/tk/reminder-util.js:87 module:io.ox/core
#: apps/plugins/notifications/tasks/register.js:49
#: module:plugins/notifications
#: apps/plugins/notifications/tasks/register.js:524
#, fuzzy
#| msgid "end date"
msgid "end date "
msgstr "data de finalització"

#: apps/io.ox/calendar/edit/recurrence-view.js:736
#: module:io.ox/calendar/edit/main
msgid "ends"
msgstr "acaba"

#: apps/io.ox/calendar/edit/recurrence-view.js:733
#: module:io.ox/calendar/edit/main
msgid "ends after a certain number of appointments"
msgstr "acaba passat un cert nombre de cites"

#: apps/io.ox/calendar/edit/recurrence-view.js:732
#: module:io.ox/calendar/edit/main
msgid "ends on a specific date"
msgstr "acaba en una data concreta"

#. as in: The appointment is repeated every day, or The appointment is repeated every %1$d days.
#. This is inserted into an HTML construct.
#: apps/io.ox/calendar/edit/recurrence-view.js:473
#: module:io.ox/calendar/edit/main
#: apps/io.ox/calendar/edit/recurrence-view.js:544
#: apps/io.ox/calendar/edit/recurrence-view.js:547
msgid "every %1$d day"
msgid_plural "every %1$d days"
msgstr[0] "cada %1$d dia"
msgstr[1] "cada %1$d dies"

#. as in: The appointment is repeated on day 12 every month, or The appointment is repeated on day 12 every %1$d months.
#. This is inserted into an HTML construct.
#: apps/io.ox/calendar/edit/recurrence-view.js:475
#: module:io.ox/calendar/edit/main
#: apps/io.ox/calendar/edit/recurrence-view.js:588
#: apps/io.ox/calendar/edit/recurrence-view.js:590
#: apps/io.ox/calendar/edit/recurrence-view.js:645
msgid "every %1$d month"
msgid_plural "every %1$d months"
msgstr[0] "cada %1$d mes"
msgstr[1] "cada %1$d mesos"

#. as in: The appointment is repeated every week, or The appointment is repeated every %1$d weeks.
#. This is inserted into an HTML construct.
#: apps/io.ox/calendar/edit/recurrence-view.js:474
#: module:io.ox/calendar/edit/main
#: apps/io.ox/calendar/edit/recurrence-view.js:565
#: apps/io.ox/calendar/edit/recurrence-view.js:568
msgid "every %1$d week"
msgid_plural "every %1$d weeks"
msgstr[0] "cada %1$d setmana"
msgstr[1] "cada %1$d setmanes"

#. as in: The appointment is repeated every day
#. This is inserted into an HTML construct and is the form without the number
#: apps/io.ox/calendar/edit/recurrence-view.js:539
#: module:io.ox/calendar/edit/main
msgid "every day"
msgstr "cada dia"

#. as in: The appointment is repeated every month
#. This is inserted into an HTML construct and is the form without the number
#: apps/io.ox/calendar/edit/recurrence-view.js:584
#: module:io.ox/calendar/edit/main
#: apps/io.ox/calendar/edit/recurrence-view.js:643
msgid "every month"
msgstr "cada mes"

#. as in: The appointment is repeated every week
#. This is inserted into an HTML construct and is the form without the number
#: apps/io.ox/calendar/edit/recurrence-view.js:561
#: module:io.ox/calendar/edit/main
msgid "every week"
msgstr "cada setmana"

#: apps/plugins/portal/facebook/register.js:309 module:plugins/portal
#: apps/plugins/portal/facebook/register.js:318
msgid "expand"
msgstr "desplega"

#. folder publication of type 'files' (drive/infostore)
#: apps/io.ox/core/pubsub/notifications/subscription.js:39 module:io.ox/core
#, fuzzy
#| msgid "Tiles"
msgid "files"
msgstr "Fitxes"

#. As in first monday, tuesday, wednesday ... , day of the week, day of the weekend
#. as in: first week or first Monday
#: apps/io.ox/calendar/edit/recurrence-view.js:613
#: module:io.ox/calendar/edit/main
#: apps/io.ox/calendar/edit/recurrence-view.js:685
#: apps/io.ox/calendar/util.js:28 module:io.ox/calendar
msgid "first"
msgstr "primer"

#: apps/plugins/portal/flickr/register.js:205 module:plugins/portal
msgid "flickr.people.getPublicPhotos"
msgstr "flickr.people.getPublicPhotos"

#: apps/plugins/portal/flickr/register.js:204 module:plugins/portal
msgid "flickr.photos.search"
msgstr "flickr.photos.search"

#. As in fourth monday, tuesday, wednesday ... , day of the week, day of the weekend
#. as in: fourth week or fourth Monday
#: apps/io.ox/calendar/edit/recurrence-view.js:622
#: module:io.ox/calendar/edit/main
#: apps/io.ox/calendar/edit/recurrence-view.js:691
#: apps/io.ox/calendar/util.js:28 module:io.ox/calendar
msgid "fourth"
msgstr "quart"

#: apps/io.ox/mail/common-extensions.js:46 module:io.ox/mail
#, fuzzy
#| msgid "Add attachments"
msgid "has attachments"
msgstr "Afegeix-hi adjunts"

#: apps/io.ox/core/import/import.js:60 module:io.ox/core
msgid "iCal"
msgstr "iCal"

#: apps/plugins/notifications/calendar/register.js:105
#: module:plugins/notifications
msgctxt "in"
msgid "in %d minute"
msgid_plural "in %d minutes"
msgstr[0] "en %d minut"
msgstr[1] "en %d minuts"

#: apps/io.ox/tasks/util.js:191 module:io.ox/tasks
msgid "in 15 minutes"
msgstr "en 15 minuts"

#: apps/io.ox/tasks/util.js:192 module:io.ox/tasks
msgid "in 30 minutes"
msgstr "en 30 minuts"

#: apps/io.ox/tasks/util.js:190 module:io.ox/tasks
msgid "in 5 minutes"
msgstr "en 5 minuts"

#: apps/io.ox/mail/write/view-main.js:536 module:io.ox/mail
#: apps/io.ox/mail/write/view-main.js:537
msgid "in blind copy"
msgstr ""

#: apps/io.ox/mail/write/view-main.js:529 module:io.ox/mail
#: apps/io.ox/mail/write/view-main.js:530
msgid "in copy"
msgstr ""

#: apps/io.ox/tasks/util.js:193 module:io.ox/tasks
msgid "in one hour"
msgstr "en una hora"

#: apps/io.ox/tasks/util.js:221 module:io.ox/tasks
msgid "in one week"
msgstr "en una setmana"

#. As in last monday, tuesday, wednesday ... , day of the week, day of the weekend
#. as in: last week or last Monday
#: apps/io.ox/calendar/edit/recurrence-view.js:610
#: module:io.ox/calendar/edit/main
#: apps/io.ox/calendar/edit/recurrence-view.js:693
#: apps/io.ox/calendar/util.js:28 module:io.ox/calendar
msgid "last"
msgstr "darrer"

#: apps/io.ox/tasks/util.js:25 module:io.ox/tasks
msgid "late in the evening"
msgstr "de matinada"

#: apps/io.ox/calendar/edit/recurrence-view.js:525
#: module:io.ox/calendar/edit/main
msgid "monthly"
msgstr "mensual"

#: apps/io.ox/calendar/edit/recurrence-view.js:731
#: module:io.ox/calendar/edit/main
#: apps/io.ox/calendar/edit/recurrence-view.js:745
msgid "never ends"
msgstr "mai acaba"

#: apps/io.ox/tasks/util.js:32 module:io.ox/tasks
msgid "next Friday"
msgstr "divendres"

#: apps/io.ox/tasks/util.js:28 module:io.ox/tasks
msgid "next Monday"
msgstr "dilluns"

#: apps/io.ox/tasks/util.js:33 module:io.ox/tasks
msgid "next Saturday"
msgstr "dissabte"

#: apps/io.ox/tasks/util.js:27 module:io.ox/tasks
msgid "next Sunday"
msgstr "diumenge"

#: apps/io.ox/tasks/util.js:31 module:io.ox/tasks
msgid "next Thursday"
msgstr "dijous"

#: apps/io.ox/tasks/util.js:29 module:io.ox/tasks
msgid "next Tuesday"
msgstr "dimarts"

#: apps/io.ox/tasks/util.js:30 module:io.ox/tasks
msgid "next Wednesday"
msgstr "dimecres"

#. object permissions - delete
#: apps/io.ox/core/permissions/permissions.js:162 module:io.ox/core
msgid "no delete permissions"
msgstr "no hi ha permís de supressió"

#. object permissions - edit/modify
#: apps/io.ox/core/permissions/permissions.js:152 module:io.ox/core
msgid "no edit permissions"
msgstr "no hi ha permís d'edició"

#. object permissions - read
#: apps/io.ox/core/permissions/permissions.js:142 module:io.ox/core
msgid "no read permissions"
msgstr "no hi ha permís de lectura"

#: apps/io.ox/mail/write/view-main.js:129 module:io.ox/mail
#: apps/io.ox/mail/write/view-main.js:185
msgid "open"
msgstr ""

#: apps/io.ox/mail/mailfilter/settings/filter.js:171 module:io.ox/mail
#: apps/io.ox/mail/mailfilter/settings/filter.js:176
msgid "process subsequent rules"
msgstr "Processa les regles següents"

#. object permissions - read
#: apps/io.ox/core/permissions/permissions.js:146 module:io.ox/core
#: apps/io.ox/core/permissions/permissions.js:148
msgid "read all objects"
msgstr "llegeix tots els objectes"

#. object permissions - read
#: apps/io.ox/core/permissions/permissions.js:144 module:io.ox/core
msgid "read own objects"
msgstr "llegeix objectes propis"

#: apps/io.ox/mail/mailfilter/settings/filter.js:179 module:io.ox/mail
#: apps/io.ox/mail/mailfilter/settings/filter.js:184
#: apps/io.ox/portal/settings/pane.js:355 module:io.ox/portal
msgid "remove"
msgstr "suprimeix"

#. As in second monday, tuesday, wednesday ... , day of the week, day of the weekend
#. as in: second week or second Monday
#: apps/io.ox/calendar/edit/recurrence-view.js:616
#: module:io.ox/calendar/edit/main
#: apps/io.ox/calendar/edit/recurrence-view.js:687
#: apps/io.ox/calendar/util.js:28 module:io.ox/calendar
msgid "second"
msgstr "segon"

#: apps/io.ox/mail/mailfilter/settings/filter/view-form.js:35
#: module:io.ox/settings/settings
msgid "seen"
msgstr "vist"

#: apps/io.ox/core/export/export.js:50 module:io.ox/core
#: apps/io.ox/core/import/import.js:38
msgid "select format"
msgstr "selecciona format"

#: apps/plugins/portal/rss/register.js:101 module:io.ox/portal
msgid "show image"
msgstr "mostra imatge"

#: apps/io.ox/core/tk/reminder-util.js:90 module:io.ox/core
#, fuzzy
#| msgid "status"
msgid "status "
msgstr "estat"

#: apps/io.ox/core/api/folder.js:1153 module:io.ox/core
#: apps/io.ox/core/folder/breadcrumb.js:64
msgid "subfolders of %s"
msgstr "subcarpetes de %s"

#: apps/io.ox/calendar/util.js:38 module:io.ox/calendar
msgid "tentative"
msgstr "provisional"

#: apps/io.ox/mail/mailfilter/settings/filter.js:419 module:io.ox/mail
#: apps/io.ox/portal/settings/pane.js:221 module:io.ox/portal
#, fuzzy
#| msgid "File has been moved"
msgid "the item has been moved"
msgstr "El fitxer ha estat mogut"

#: apps/io.ox/mail/settings/model.js:26 module:io.ox/mail
#: apps/io.ox/mail/settings/model.js:27
msgid "the line length must be a number"
msgstr ""

#. As in third monday, tuesday, wednesday ... , day of the week, day of the weekend
#. as in: third week or third Monday
#: apps/io.ox/calendar/edit/recurrence-view.js:619
#: module:io.ox/calendar/edit/main
#: apps/io.ox/calendar/edit/recurrence-view.js:689
#: apps/io.ox/calendar/util.js:28 module:io.ox/calendar
msgid "third"
msgstr "tercer"

#: apps/io.ox/tasks/util.js:23 module:io.ox/tasks
msgid "this afternoon"
msgstr "avui horabaixa"

#: apps/io.ox/tasks/util.js:21 module:io.ox/tasks
msgid "this morning"
msgstr "aquest matí"

#: apps/io.ox/tasks/util.js:215 module:io.ox/tasks
msgid "tomorrow"
msgstr "demà"

#: apps/io.ox/tasks/util.js:24 module:io.ox/tasks
msgid "tonight"
msgstr "avui vespre"

#: apps/io.ox/core/tk/folderviews.js:888 module:io.ox/core
msgid "total"
msgstr "total"

#: apps/io.ox/calendar/util.js:35 module:io.ox/calendar
msgid "unconfirmed"
msgstr "no confirmat"

#: apps/io.ox/files/fluid/perspective.js:127 module:io.ox/files
#: apps/io.ox/mail/util.js:47 module:io.ox/core apps/io.ox/mail/util.js:425
#: apps/io.ox/mail/util.js:438
msgid "unknown"
msgstr "desconegut"

#: apps/plugins/portal/quota/register.js:123 module:plugins/portal
msgid "unlimited"
msgstr "il·limitat"

#: apps/io.ox/core/tk/folderviews.js:889 module:io.ox/core
msgid "unread"
msgstr "no llegit"

#: apps/io.ox/core/import/import.js:86 module:io.ox/core
msgid "vCard"
msgstr "vCard"

#: apps/io.ox/mail/vacationnotice/settings/model.js:109 module:io.ox/mail
msgid "vacation notice"
msgstr "avís d'absència"

#. (From) email1 via email2. Appears in email detail view.
#: apps/io.ox/mail/util.js:258 module:io.ox/core
msgid "via"
msgstr "via"

#. folder permissions
#: apps/io.ox/core/permissions/permissions.js:132 module:io.ox/core
msgid "view the folder"
msgstr "mostra la carpeta"

#: apps/io.ox/calendar/edit/recurrence-view.js:524
#: module:io.ox/calendar/edit/main
msgid "weekly"
msgstr "setmanal"

#. recurrence string
#: apps/io.ox/calendar/util.js:457 module:io.ox/calendar
msgid "work days"
msgstr "dies feiners"

#: apps/io.ox/calendar/edit/recurrence-view.js:526
#: module:io.ox/calendar/edit/main
msgid "yearly"
msgstr "anual"

#: apps/plugins/portal/oxdriveclients/register.js:35 module:plugins/portal
msgid "your platform"
msgstr "la vostra plataforma"

#. Strings to build input formats to be more accessible
#. yyyy: 4-digit year | MM: 2-digit month | dd: 2-digit day
#. Sample for de_DE: TT.MM.JJJJ
#: apps/io.ox/core/date.js:77 module:io.ox/core
msgid "yyyy"
msgstr ""

#, fuzzy
#~| msgid "%1$d Day"
#~| msgid_plural "%1$d Days"
#~ msgid "%1$d day"
#~ msgid_plural "%1$d days"
#~ msgstr[0] "%1$d dia"
#~ msgstr[1] "%1$d dies"

#, fuzzy
#~| msgid "%1$d Hour"
#~| msgid_plural "%1$d Hours"
#~ msgid "%1$d hour"
#~ msgid_plural "%1$d hours"
#~ msgstr[0] "%1$d hora"
#~ msgstr[1] "%1$d hores"

#, fuzzy
#~| msgid "%1$d Minute"
#~| msgid_plural "%1$d Minutes"
#~ msgid "%1$d minute"
#~ msgid_plural "%1$d minutes"
#~ msgstr[0] "%1$d minut"
#~ msgstr[1] "%1$d minuts"

#, fuzzy
#~| msgid "%1$s of %2$s"
#~ msgid "%1$d of %2$d"
#~ msgstr "%1$s de %2$s"

#, fuzzy
#~| msgid "second"
#~ msgid "%1$d second"
#~ msgid_plural "%1$d seconds"
#~ msgstr[0] "segon"
#~ msgstr[1] "segon"

#, fuzzy
#~| msgid "You have %1$d unread messages"
#~ msgid "%1$d unread mails"
#~ msgstr "Teniu %1$d missatges sense llegir"

#, fuzzy
#~| msgid "%1$d Week"
#~| msgid_plural "%1$d Weeks"
#~ msgid "%1$d week"
#~ msgid_plural "%1$d weeks"
#~ msgstr[0] "%1$d setmana"
#~ msgstr[1] "%1$d setmanes"

#, fuzzy
#~| msgid "Date completed"
#~ msgid "%1$s completed"
#~ msgstr "Data completada"

#, fuzzy
#~| msgid "1 day"
#~ msgid "%1$s day"
#~ msgstr "1 dia"

#, fuzzy
#~| msgid "In %1$d days"
#~ msgid "%1$s days"
#~ msgstr "En %1$d dies"

#, fuzzy
#~| msgid "1 hour"
#~ msgid "%1$s hour"
#~ msgstr "1 hora"

#, fuzzy
#~| msgid "1 hour"
#~ msgid "%1$s hours"
#~ msgstr "1 hora"

#, fuzzy
#~| msgid "1 minute"
#~ msgid "%1$s minute"
#~ msgstr "1 minut"

#, fuzzy
#~| msgid "10 minutes"
#~ msgid "%1$s minutes"
#~ msgstr "10 minuts"

#, fuzzy
#~| msgid "second"
#~ msgid "%1$s seconds"
#~ msgstr "segon"

#, fuzzy
#~| msgid "1 week"
#~ msgid "%1$s week"
#~ msgstr "1 setmana"

#, fuzzy
#~| msgid "1 week"
#~ msgid "%1$s weeks"
#~ msgstr "1 setmana"

#, fuzzy
#~| msgid "Edit description"
#~ msgid "Add a description"
#~ msgstr "Edita'n la descripció"

#, fuzzy
#~| msgid "New public calendar"
#~ msgid "Add as public calendar"
#~ msgstr "Nou calendari públic"

#, fuzzy
#~| msgid "New public folder"
#~ msgid "Add as public folder"
#~ msgstr "Nova carpeta pública"

#, fuzzy
#~| msgid "Add to calendar"
#~ msgid "Add new calendar"
#~ msgstr "Afegeix al calendari"

#~ msgid "Add recipients ..."
#~ msgstr "Afegeix destinataris ..."

#, fuzzy
#~| msgid "Add action"
#~ msgid "Add timezone"
#~ msgstr "Afegeix-hi una acció"

#~ msgid "Advanced options"
#~ msgstr "Opcions avançades"

#, fuzzy
#~| msgid "All folders"
#~ msgid "All Folders"
#~ msgstr "Totes les carpetes"

#, fuzzy
#~| msgid "All folders"
#~ msgid "All files"
#~ msgstr "Totes les carpetes"

#, fuzzy
#~| msgid "Appointments"
#~ msgid "All my appointments"
#~ msgstr "Cites"

#, fuzzy
#~| msgid "Your timezone"
#~ msgid "All timezones"
#~ msgstr "La vostra zona horària"

#, fuzzy
#~| msgid "All folders"
#~ msgid "Apply to all subfolders"
#~ msgstr "Totes les carpetes"

#~ msgid ""
#~ "Appointment invitation. %1$s %2$s %3$s %4$s %5$s. Press [enter] to open"
#~ msgstr ""
#~ "Convit a cita. %1$s %2$s %3$s %4$s %5$s. Premeu [Intro] per a obrir-la"

#~ msgid "Appointment reminder. %1$s %2$s %3$s %4$s. Press [enter] to open"
#~ msgstr ""
#~ "Recordatori de cita. %1$s %2$s %3$s %4$s. Premeu [Intro] per a obrir-lo"

#, fuzzy
#~| msgid "Appointment reminders"
#~ msgid "Appointments in shared calendars"
#~ msgstr "Recordatoris de cites"

#, fuzzy
#~| msgid "Close search"
#~ msgid "Cancel search"
#~ msgstr "Tanca la recerca"

#, fuzzy
#~| msgid "Change view"
#~ msgid "Change"
#~ msgstr "Canvia la vista"

#, fuzzy
#~| msgid "Change view"
#~ msgid "Change timezone"
#~ msgstr "Canvia la vista"

#, fuzzy
#~| msgid "Checking credentials... This may take a few seconds."
#~ msgid "Checking credentials ..."
#~ msgstr "Es comproven les credencials... el procés es pot torbar uns segons."

#, fuzzy
#~| msgid "Dark colors"
#~ msgid "Classic colors"
#~ msgstr "Colors foscos"

#, fuzzy
#~| msgid "Clean up"
#~ msgid "Cleaning up ..."
#~ msgstr "Neteja"

#~ msgid ""
#~ "Create a link to copy and paste in an email, instant messenger or social "
#~ "network. Please note that anyone who gets the link can access the share."
#~ msgstr ""
#~ "Crea un enllaç per a copiar i aferrar en un correu electrònic, "
#~ "missatgeria instantània o xarxa social. Compte, notau que tothom que "
#~ "rebrà l'enllaç podrà accedir a la compartició"

#, fuzzy
#~| msgid "Set color"
#~ msgid "Custom colors"
#~ msgstr "Assigna-hi color"

#, fuzzy
#~| msgid "Last name"
#~ msgid "Custom name"
#~ msgstr "Llinatges"

#, fuzzy
#~| msgid "You have no new messages"
#~ msgid "Default signature for new messages"
#~ msgstr "No teniu missatges nous"

#, fuzzy
#~| msgid "You have no new messages"
#~ msgid "Default signature for replies or forwardings"
#~ msgstr "No teniu missatges nous"

#, fuzzy
#~| msgid "Description"
#~ msgid "Description text"
#~ msgstr "Descripció"

#, fuzzy
#~| msgid "Distribution List"
#~ msgid "Distribution List Details"
#~ msgstr "Llista de distribució"

#, fuzzy
#~| msgid "Do you really want to delete this file?"
#~| msgid_plural "Do you really want to delete these files?"
#~ msgctxt "One file only"
#~ msgid "Do you really want to delete this file?"
#~ msgstr "Realment voleu suprimir aquest fitxer?"

#, fuzzy
#~| msgid "Do you really want to delete these items?"
#~ msgid "Do you really want to delete this item?"
#~ msgid_plural "Do you really want to delete these items?"
#~ msgstr[0] "Realment voleu suprimir aquests elements?"
#~ msgstr[1] "Realment voleu suprimir aquests elements?"

#, fuzzy
#~| msgctxt "app"
#~| msgid "Documents"
#~ msgid "Documents"
#~ msgstr "Documents"

#, fuzzy
#~| msgid "Drop EML file here for import"
#~ msgid "Drop files here for import"
#~ msgstr "Arrossega aquí el fitxer EML a importar"

#, fuzzy
#~| msgid "Edit task"
#~ msgid "Edit names"
#~ msgstr "Edita la tasca"

#, fuzzy
#~| msgid "Edit to set a name."
#~ msgid "Edit real names"
#~ msgstr "Edita per a definir un nom."

#, fuzzy
#~| msgid "Email notification for task"
#~ msgid "Email notifications"
#~ msgstr "Notificació de tasca per correu"

#~| msgid "Empty folder"
#~ msgid "Emptying folder ..."
#~ msgstr "Buidant carpeta ..."

#, fuzzy
#~| msgid "Find a free time"
#~ msgid "End date timezone"
#~ msgstr "Troba una hora lliure"

#~ msgid "Enter Password"
#~ msgstr "Entrau la contrasenya"

#~ msgid "Expires in"
#~ msgstr "Venç en"

#, fuzzy
#~| msgid "Your timezone"
#~ msgid "Favorite timezones"
#~ msgstr "La vostra zona horària"

#~ msgid "File Details"
#~ msgstr "Detalls del fitxer"

#, fuzzy
#~| msgid "Middle name"
#~ msgid "File name"
#~ msgstr "Segon nom"

#, fuzzy
#~| msgid "Folder name"
#~ msgid "Filename"
#~ msgstr "Nom de la carpeta"

#~ msgid "Get a link"
#~ msgstr "Obtén-ne un enllaç"

#, fuzzy
#~| msgid "Add to address book"
#~ msgid "Hidden address books"
#~ msgstr "Afegeix a la llibreta d'adreces"

#, fuzzy
#~| msgid "Print tasks"
#~ msgid "Hidden tasks"
#~ msgstr "Imprimeix les tasques"

#, fuzzy
#~| msgid "Email notification for task"
#~ msgid "Hide all notifications"
#~ msgstr "Notificació de tasca per correu"

#, fuzzy
#~| msgid "Middle name"
#~ msgid "Hide names"
#~ msgstr "Segon nom"

#, fuzzy
#~| msgid "Click to close this notification"
#~ msgid "Hide this notification"
#~ msgstr "Premeu per a tancar aquesta notificació"

#, fuzzy
#~| msgid "Image 1"
#~ msgid "Images"
#~ msgstr "Imatge 1"

#~ msgid "Import into"
#~ msgstr "Importa a"

#, fuzzy
#~| msgid "Invite people"
#~ msgid "Invite owner"
#~ msgstr "Convida gent"

#~ msgid "Invite people"
#~ msgstr "Convida gent"

#~ msgid ""
#~ "Invite people via email. Every recipient will get an individual link to "
#~ "access the shared files."
#~ msgstr ""
#~ "Convida gent per correu electrònic. Cada destinatari rebrà un enllaç "
#~ "individual per a accedir als fitxers compartits."

#, fuzzy
#~| msgid "Lock"
#~ msgid "Locked"
#~ msgstr "Bloqueja"

#~ msgid "Message (optional)"
#~ msgstr "Missatge (opcional)"

#~ msgid "Mobile device settings:"
#~ msgstr "Preferències de dispositiu mòbil:"

#~ msgid "Month View"
#~ msgstr "Vista de mesos"

#, fuzzy
#~| msgid "Open/close all messages"
#~ msgid "Move all messages"
#~ msgstr "Obre/tanca tots els missatges"

#, fuzzy
#~| msgid "Add to address book"
#~ msgid "My address books"
#~ msgstr "Afegeix a la llibreta d'adreces"

#, fuzzy
#~| msgid "New calendar"
#~ msgid "My calendars"
#~ msgstr "Nou calendari"

#, fuzzy
#~| msgid "Appointment invitations"
#~ msgid "New appointment invitation"
#~ msgstr "Convits a cites"

#, fuzzy
#~| msgid "Appointment reminders"
#~ msgid "New appointment reminder"
#~ msgstr "Recordatoris de cites"

#, fuzzy
#~| msgid "Appointment reminders"
#~ msgid "New appointment reminders"
#~ msgstr "Recordatoris de cites"

#, fuzzy
#~| msgid "New Mail"
#~ msgid "New mail"
#~ msgstr "Nou correu"

#, fuzzy
#~| msgid "New Mails"
#~ msgid "New mails"
#~ msgstr "Nous correus electrònics"

#, fuzzy
#~| msgid "No notifications"
#~ msgid "New notifications"
#~ msgstr "No hi ha notificacions"

#, fuzzy
#~| msgid "Overdue Tasks"
#~ msgid "New overdue task"
#~ msgstr "Tasques endarrerides"

#, fuzzy
#~| msgid "Overdue Tasks"
#~ msgid "New overdue tasks"
#~ msgstr "Tasques endarrerides"

#, fuzzy
#~| msgid "Task invitations"
#~ msgid "New task invitation"
#~ msgstr "Convits a tasques"

#, fuzzy
#~| msgid "Task invitations"
#~ msgid "New task invitations"
#~ msgstr "Convits a tasques"

#, fuzzy
#~| msgid "Task reminders"
#~ msgid "New task reminder"
#~ msgstr "Recordatoris de tasques"

#, fuzzy
#~| msgid "Task reminders"
#~ msgid "New task reminders"
#~ msgstr "Recordatoris de tasques"

#~ msgid "Only show widget summary on mobile devices"
#~ msgstr "Mostra el menú de widgets només en dispositius mòbils"

#, fuzzy
#~| msgid "Open in browser"
#~ msgid "Open in browser tab"
#~ msgstr "Obre al navegador"

#~ msgid "Overdue Task. %1$s %2$s. Press [enter] to open"
#~ msgstr "Tasca endarrerida. %1$s %2$s. Premeu [Intro] per a obrir-la"

#~ msgid "Password required"
#~ msgstr "Contrasenya requerida"

#~ msgid "Portal Widgets"
#~ msgstr "Widgets del portal"

#, fuzzy
#~| msgid "Task invitations"
#~ msgid "Presentations"
#~ msgstr "Convits a tasques"

#~ msgid "Press [enter] to select a time when you want to be reminded again"
#~ msgstr ""
#~ "Premeu [Intro] per a seleccionar el moment en què se us ha de recordar de "
#~ "nou"

#~ msgid "Print tasks"
#~ msgstr "Imprimeix les tasques"

#, fuzzy
#~| msgid "Add to address book"
#~ msgid "Public address books"
#~ msgstr "Afegeix a la llibreta d'adreces"

#, fuzzy
#~| msgid "Print tasks"
#~ msgid "Public tasks"
#~ msgstr "Imprimeix les tasques"

#, fuzzy
#~| msgid "Email notification for appointment participant?"
#~ msgid ""
#~ "Receive notification as appointment creator when participants accept or "
#~ "decline"
#~ msgstr "Notificació per correu electrònic a cada participant de la cita?"

#, fuzzy
#~| msgid "Email notification for appointment"
#~ msgid "Receive notification for appointment changes"
#~ msgstr "Notificació de cita per correu electrònic"

#~ msgid "Recipients can edit"
#~ msgstr "Els destinataris poden editar"

#, fuzzy
#~| msgid "Reminder date %1$s"
#~ msgid "Remaining time: %1$s"
#~ msgstr "Data de recordatori %1$s"

#, fuzzy
#~| msgid "Saved in"
#~ msgid "Saved in:"
#~ msgstr "Desat a"

#, fuzzy
#~| msgid "Save attachment"
#~ msgid "Saving attachment ..."
#~ msgid_plural "Saving attachments ..."
#~ msgstr[0] "Desa l'adjunt"
#~ msgstr[1] "Desa l'adjunt"

#, fuzzy
#~| msgid "Select"
#~ msgctxt "dropdown"
#~ msgid "Select"
#~ msgstr "Selecciona"

#, fuzzy
#~| msgid "Share the file \"%1$d\""
#~| msgid_plural "Share %1$d items"
#~ msgid "Share selected files"
#~ msgstr "Comparteix el fitxer \"%1$d\""

#~ msgid "Share the file \"%1$d\""
#~ msgid_plural "Share %1$d items"
#~ msgstr[0] "Comparteix el fitxer \"%1$d\""
#~ msgstr[1] "Comparteix %1$d ítems"

#, fuzzy
#~| msgid "Share the file \"%1$d\""
#~| msgid_plural "Share %1$d items"
#~ msgid "Share the folder \"%1$d\""
#~ msgid_plural "Share %1$d items"
#~ msgstr[0] "Comparteix el fitxer \"%1$d\""
#~ msgstr[1] "Comparteix %1$d ítems"

#, fuzzy
#~| msgid "Add to address book"
#~ msgid "Shared address books"
#~ msgstr "Afegeix a la llibreta d'adreces"

#, fuzzy
#~| msgid "New calendar"
#~ msgid "Shared calendars"
#~ msgstr "Nou calendari"

#, fuzzy
#~| msgid "Shared"
#~ msgid "Shared tasks"
#~ msgstr "Compartit"

#, fuzzy
#~| msgid "Show all items"
#~ msgid "Show all fields"
#~ msgstr "Mostra tots els elements"

#, fuzzy
#~| msgid "No notifications"
#~ msgid "Show desktop notifications"
#~ msgstr "No hi ha notificacions"

#, fuzzy
#~| msgid "Shown as"
#~ msgid "Show names"
#~ msgstr "Mostra com a"

#~ msgid "Signature name"
#~ msgstr "Nom de la firma"

#~ msgid "Signature position"
#~ msgstr "Posició de la firma"

#~ msgid "Signature text"
#~ msgstr "Text de la firma"

#, fuzzy
#~| msgid "Signed in as %1$s"
#~ msgid "Signed in as:"
#~ msgstr "Connectat com a %1$s"

#, fuzzy
#~| msgid "This file could not be uploaded."
#~ msgid "Sorry, the audio file could not be played."
#~ msgstr "El fitxer no s'ha pogut pujar."

#, fuzzy
#~| msgid "This file could not be uploaded."
#~ msgid "Sorry, the video could not be played."
#~ msgstr "El fitxer no s'ha pogut pujar."

#, fuzzy
#~| msgid "Sorry, there is no data available for you on %s."
#~ msgid "Sorry, there is no preview available for this file."
#~ msgstr "Ens sap greu, no hi ha dades disponibles per a vós a %s."

#, fuzzy
#~| msgid "Sorry, there is no data available for you on %s."
#~ msgid "Sorry, there is no preview available for this image."
#~ msgstr "Ens sap greu, no hi ha dades disponibles per a vós a %s."

#, fuzzy
#~| msgid "Standard folders"
#~ msgid "Standard timezone"
#~ msgstr "Carpetes estàndard"

#, fuzzy
#~| msgid "Start date"
#~ msgid "Start date timezone"
#~ msgstr "Data d'inici"

#~ msgid "Task invitation. %1$s %2$s %3$s. Press [enter] to open"
#~ msgstr "Convit de tasca. %1$s %2$s %3$s. Premeu [Intro] per a obrir-la"

#, fuzzy
#~| msgid "Mark as done"
#~ msgid "Task marked as done"
#~ msgid_plural "Tasks marked as done"
#~ msgstr[0] "Marca-ho com a fet"
#~ msgstr[1] "Marca-ho com a fet"

#, fuzzy
#~| msgid "Mark as undone"
#~ msgid "Task marked as undone"
#~ msgid_plural "Tasks marked as undone"
#~ msgstr[0] "Marca-ho com a no fet"
#~ msgstr[1] "Marca-ho com a no fet"

#~ msgid "Task reminder. %1$s %2$s %3$s. Press [enter] to open"
#~ msgstr ""
#~ "Recordatori de tasques. %1$s %2$s %3$s. Premeu [Intro] per a obrir-lo"

#~ msgid ""
#~ "The next step is allowing this system to access your %s account for you."
#~ msgstr ""
#~ "La següent passa és permetre que aquest sistema pugui tenir accés al "
#~ "vostre compte de %s per vós."

#~ msgid "The notification area is closed"
#~ msgstr "L'àrea de notificació està tancada"

#~ msgid "The notification area is open"
#~ msgstr "L'àrea de notificació està oberta"

#, fuzzy
#~| msgid "after %1$d appointment"
#~| msgid_plural "after %1$d appointments"
#~ msgid "The series ends after %1$d appointment"
#~ msgid_plural "The series ends after %1$d appointments"
#~ msgstr[0] "després de la %1$d cita"
#~ msgstr[1] "després de %1$d cites"

#, fuzzy
#~| msgid "This file is locked by %1$s"
#~ msgid "The series ends on %1$s"
#~ msgstr "El fitxer està bloquejat per %1$s"

#~ msgid "This folder has subscriptions"
#~ msgstr "Aquesta carpeta té subscriptors"

#, fuzzy
#~| msgid "Toggle folder"
#~ msgid "Toggle panel"
#~ msgstr "Canvia de carpeta"

#, fuzzy
#~| msgid "New subscription"
#~ msgid "Unnamed subscription"
#~ msgstr "Nova subscripció"

#, fuzzy
#~| msgid "Upload file"
#~ msgid "Upload local file"
#~ msgstr "Puja el fitxer"

#, fuzzy
#~| msgid "In progress"
#~ msgid "Upload progress"
#~ msgstr "En progrés"

#, fuzzy
#~| msgid "Uploading..."
#~ msgid "Uploading %1$s"
#~ msgstr "Pujant..."

#, fuzzy
#~| msgid "User name"
#~ msgid "Use custom name"
#~ msgstr "Nom d'usuari"

#, fuzzy
#~| msgid "Save attachment"
#~ msgid "View attachment"
#~ msgstr "Desa l'adjunt"

#, fuzzy
#~| msgid "Hide details"
#~ msgid "View details"
#~ msgstr "Amaga els detalls"

#, fuzzy
#~| msgid "Appointment invitations"
#~ msgid "You've got appointment invitations"
#~ msgstr "Convits a cites"

#, fuzzy
#~| msgid "Appointment reminders"
#~ msgid "You've got appointment reminders"
#~ msgstr "Recordatoris de cites"

#, fuzzy
#~| msgid "You have no new messages"
#~ msgid "You've got new mails"
#~ msgstr "No teniu missatges nous"

#, fuzzy
#~| msgid "Task invitations"
#~ msgid "You've got task invitations"
#~ msgstr "Convits a tasques"

#, fuzzy
#~| msgid "Task reminders"
#~ msgid "You've got task reminders"
#~ msgstr "Recordatoris de tasques"

#~ msgid ""
#~ "Your %s account has been created. Expect a confirmation mail from %s soon."
#~ msgstr ""
#~ "El vostre compte de %s ha estat creat. Aviat rebreu un correu de "
#~ "confirmació de %s."

#, fuzzy
#~| msgid "Your browser is not supported!"
#~ msgid "Your browser does not support HTML5 audio."
#~ msgstr "El vostre explorador no és compatible"

#, fuzzy
#~| msgid "Your browser is not supported!"
#~ msgid "Your browser does not support HTML5 video."
#~ msgstr "El vostre explorador no és compatible"

#, fuzzy
#~| msgid "Mark unread"
#~ msgid "dark blue"
#~ msgstr "Marca-ho com a no llegit"

#, fuzzy
#~| msgid "Mark read"
#~ msgid "dark green"
#~ msgstr "Marca-ho com a llegit"

#~ msgid "is not a valid user or group."
#~ msgstr "no és un usuari o un grup vàlid."

#~ msgid "light blue"
#~ msgstr "cel"

#, fuzzy
#~| msgid "Light green"
#~ msgid "light green"
#~ msgstr "Verd clar"

#, fuzzy
#~| msgid "Due %1$s"
#~ msgid "next %1$s"
#~ msgstr "Venciment %1$s"

#, fuzzy
#~| msgid "Set color"
#~ msgid "no color"
#~ msgstr "Assigna-hi color"

#~ msgid "one day"
#~ msgstr "un dia"

#~ msgid "one month"
#~ msgstr "un mes"

#~ msgid "one week"
#~ msgstr "una setmana"

#~ msgid "one year"
#~ msgstr "un any"

#, fuzzy
#~| msgid "Orange"
#~ msgid "orange"
#~ msgstr "Taronja"

#, fuzzy
#~| msgid "Purple"
#~ msgid "purple"
#~ msgstr "Morat"

#, fuzzy
#~| msgid "Red"
#~ msgid "red"
#~ msgstr "Vermell"

#~ msgid "six months"
#~ msgstr "sis mesos"

#~ msgid "three months"
#~ msgstr "tres mesos"

#, fuzzy
#~| msgid "Yellow"
#~ msgid "yellow"
#~ msgstr "Groc"<|MERGE_RESOLUTION|>--- conflicted
+++ resolved
@@ -157,14 +157,10 @@
 "%4$s\n"
 "%5$s"
 
-<<<<<<< HEAD
-#: apps/io.ox/settings/main.js:296 module:io.ox/core
-=======
 #: apps/io.ox/settings/main.js:295 module:io.ox/core
 #, fuzzy
 #| msgctxt "mail address"
 #| msgid "%1$s %2$s"
->>>>>>> c45ebd3d
 msgid "%1$s %2$s"
 msgstr "%1$s %2$s"
 
@@ -4985,13 +4981,9 @@
 msgid "Ok"
 msgstr "D'acord"
 
-<<<<<<< HEAD
-#: apps/io.ox/core/settings/pane.js:233 module:io.ox/core
-=======
 #: apps/io.ox/core/settings/pane.js:234 module:io.ox/core
 #, fuzzy
 #| msgid "On every new notification"
->>>>>>> c45ebd3d
 msgid "On every new notification"
 msgstr "En totes les notificacions noves"
 
@@ -5378,13 +5370,9 @@
 msgid "Please choose a sentence below."
 msgstr "Per favor, triau una opció de sota."
 
-<<<<<<< HEAD
-#: apps/io.ox/calendar/acceptdeny.js:95 module:io.ox/calendar
-=======
 #: apps/io.ox/calendar/acceptdeny.js:98 module:io.ox/calendar
 #, fuzzy
 #| msgid "Change confirmation status"
->>>>>>> c45ebd3d
 msgid "Please comment your confirmation status."
 msgstr "Canvia l'estat de confirmació"
 
@@ -5540,14 +5528,10 @@
 msgid "Plus"
 msgstr "Plus"
 
-<<<<<<< HEAD
-#: apps/io.ox/portal/main.js:585 module:io.ox/portal
-=======
 #: apps/io.ox/portal/main.js:577 module:io.ox/portal
 #, fuzzy
 #| msgctxt "app"
 #| msgid "Portal"
->>>>>>> c45ebd3d
 msgid "Portal"
 msgstr "Portal"
 
@@ -6041,13 +6025,9 @@
 msgid "Reply All"
 msgstr "Respon a tothom"
 
-<<<<<<< HEAD
-#: apps/io.ox/mail/write/main.js:699 module:io.ox/mail
-=======
 #: apps/io.ox/mail/write/main.js:700 module:io.ox/mail
 #, fuzzy
 #| msgid "Reply All"
->>>>>>> c45ebd3d
 msgid "Reply all"
 msgstr "Respon a tothom"
 
@@ -7077,16 +7057,12 @@
 msgid "Thank you for your feedback"
 msgstr "Gràcies pel vostre comentari"
 
-<<<<<<< HEAD
-#: apps/plugins/portal/oxdriveclients/register.js:93 module:plugins/portal
-=======
 #: apps/plugins/portal/oxdriveclients/register.js:92 module:plugins/portal
 #, fuzzy
 #| msgid ""
 #| "The %s client lets you store and share your photos, files, documents and "
 #| "videos, anytime,anywhere. Access any file you save to OX Drive from all "
 #| "your computers, iPhone, iPad or from within OX App Suite itself."
->>>>>>> c45ebd3d
 msgid ""
 "The %s client lets you store and share your photos, files, documents and "
 "videos, anytime, anywhere. Access any file you save to %s from all your "
