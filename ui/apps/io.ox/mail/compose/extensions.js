--- conflicted
+++ resolved
@@ -50,28 +50,6 @@
         reply_to: /*#. Must not exceed 8 characters. e.g. German would be: "Antworten an", needs to be abbreviated like "Antw. an" as space is very limited */ gt.pgettext('compose', 'Reply to')
     };
 
-<<<<<<< HEAD
-
-    function getSharingSettings() {
-        var sharing = {
-            name:                settings.get('compose/shareAttachments/name'),
-            driveLimit:          settings.get('compose/shareAttachments/driveLimit', -1),
-            defaultExpiryDate:   settings.get('compose/shareAttachments/defaultExpiryDate'),
-            expiryDates:         settings.get('compose/shareAttachments/expiryDates', ['1d', '1w', '1M', '3M', '6M', '1y']),
-            requiredExpiration:  settings.get('compose/shareAttachments/requiredExpiration', false),
-            forceAutoDelete:     settings.get('compose/shareAttachments/forceAutoDelete', false),
-            threshold:           settings.get('compose/shareAttachments/threshold', 0),
-            enableNotifications: settings.get('compose/shareAttachments/enableNotifications', false)
-        };
-        // setting fallback: 'no expire'
-        if (!sharing.defaultExpiryDate || sharing.defaultExpiryDate === 'none') sharing.defaultExpiryDate = '';
-        // setting fallback: use longest timespan when expiration is required
-        if (!sharing.defaultExpiryDate && sharing.requiredExpiration) {
-            sharing.defaultExpiryDate = _.last(sharing.expiryDates);
-        }
-        return sharing;
-    }
-=======
     var SenderView = Backbone.DisposableView.extend({
 
         className: 'row sender',
@@ -179,7 +157,6 @@
             });
         }
     });
->>>>>>> 1c74fb5d
 
     var extensions = {
 
@@ -237,134 +214,9 @@
             this.append(view.render().$el);
         },
 
-<<<<<<< HEAD
-            function editNames() {
-                require(['io.ox/mail/compose/names'], function (names) {
-                    names.open();
-                });
-            }
-
-            var node = $('<div class="row sender" data-extension-id="sender">'),
-                render = function () {
-
-                    function renderFrom(array) {
-                        if (!array) return;
-                        var name = array[0], address = array[1];
-                        return [
-                            $('<span class="name">').text(name ? name + ' ' : ''),
-                            $('<span class="address">').text(name ? '<' + address + '>' : address)
-                        ];
-                    }
-
-                    var defaultSender = _(baton.model.get('from')).first(),
-                        dropdown = new Dropdown({
-                            model: baton.model,
-                            label: renderFrom(defaultSender),
-                            aria: gt('From'),
-                            caret: true
-                        });
-
-                    sender.drawDropdown().done(function (list) {
-
-                        function toggleNames() {
-                            var value = !!settings.get('sendDisplayName', true);
-                            settings.set('sendDisplayName', !value).save();
-                            baton.model.set('sendDisplayName', !value);
-                            ox.trigger('change:customDisplayNames');
-                            // stop propagation to keep drop-down open
-                            return false;
-                        }
-
-                        function redraw() {
-                            var from = _(baton.model.get('from')).first();
-                            dropdown.$ul.empty();
-                            drawOptions();
-                            dropdown.$('.dropdown-label').empty().append(renderFrom(from));
-                            dropdown.$ul.css('width', 'auto');
-                            // re-focus element otherwise the bootstap a11y closes the drop-down
-                            dropdown.$ul.find('[data-name="toggle-display"]').focus();
-                        }
-
-                        function applyDisplayName(item) {
-                            // consider custom settings
-                            var name = item[0], address = item[1];
-                            if (!settings.get('sendDisplayName', true)) {
-                                name = null;
-                            } else if (settings.get(['customDisplayNames', address, 'overwrite'])) {
-                                name = settings.get(['customDisplayNames', address, 'name'], '');
-                            } else {
-                                // reset
-                                name = settings.get(['customDisplayNames', address, 'defaultName'], '');
-                            }
-                            return [name, address];
-                        }
-
-                        function drawOptions() {
-
-                            if (!list.sortedAddresses.length) return;
-
-                            var defaultAddress = sender.getDefaultSendAddress();
-
-                            var sortedAddresses = _(list.sortedAddresses)
-                                .chain()
-                                .map(function (address) {
-                                    var array = applyDisplayName(address.option);
-                                    return { key: _(array).compact().join(' ').toLowerCase(), array: array };
-                                })
-                                .sortBy('key')
-                                .pluck('array')
-                                .value();
-
-                            // draw default address first
-                            sortedAddresses = _(sortedAddresses).filter(function (item) {
-                                if (item[1] !== defaultAddress) return true;
-                                dropdown.option('from', [item], function () {
-                                    return renderFrom(item);
-                                });
-                                if (sortedAddresses.length > 1) dropdown.divider();
-                                return false;
-                            });
-
-                            _(sortedAddresses).each(function (item) {
-                                dropdown.option('from', [item], function () {
-                                    return renderFrom(item);
-                                });
-                            });
-
-                            if (_.device('smartphone')) return;
-
-                            // append options to toggle and edit names
-                            var state = !!settings.get('sendDisplayName', true);
-                            dropdown
-                                .divider()
-                                .link('toggle-display', state ? gt('Hide names') : gt('Show names'), toggleNames)
-                                .link('edit-real-names', gt('Edit names'), editNames);
-                        }
-
-                        drawOptions();
-
-                        node.append(
-                            $('<label class="maillabel col-xs-1">').text(gt('From')),
-                            $('<div class="col-xs-11">').append(
-                                dropdown.render().$el.attr({ 'data-dropdown': 'from' })
-                            )
-                        );
-
-                        ox.on('change:customDisplayNames', function () {
-                            // fix current value
-                            var from = baton.model.get('from');
-                            if (from) baton.model.set('from', [applyDisplayName(from[0])]);
-                            // redraw drop-down
-                            redraw();
-                        });
-                        baton.view.listenTo(baton.model, 'change:from', redraw);
-                    });
-                };
-=======
         senderRealName: function (baton) {
             var fields = this,
                 model = baton.model;
->>>>>>> 1c74fb5d
 
             function toggleVisibility() {
                 fields.toggleClass('no-realname', !model.get('sendDisplayName'));
@@ -673,228 +525,7 @@
                             return _.extend(file, { group: 'localFile' });
                         })
                     );
-<<<<<<< HEAD
-
-                    ext.point('io.ox/mail/attachment/shareAttachments/dropdown').extend({
-                        id: 'options',
-                        index: 100,
-                        draw: function (baton) {
-                            var now = _.now(),
-                                sharingSettings = getSharingSettings(),
-                                defaultVal = sharingSettings.defaultExpiryDate,
-                                durationSeed = sharingSettings.expiryDates;
-
-                            _(durationSeed).each(function (seed) {
-                                var count = seed.slice(0, seed.length - 1),
-                                    unit = seed.slice(seed.length - 1, seed.length),
-                                    timestamp = moment(now).add(count, unit).valueOf(),
-                                    text = '';
-
-                                switch (unit) {
-                                    case 'd':
-                                        text = gt.format(gt.ngettext('%1$d day', '%1$d days', count), count);
-                                        break;
-                                    case 'w':
-                                        text = gt.format(gt.ngettext('%1$d week', '%1$d weeks', count), count);
-                                        break;
-                                    case 'M':
-                                        text = gt.format(gt.ngettext('%1$d month', '%1$d months', count), count);
-                                        break;
-                                    case 'y':
-                                        text = gt.format(gt.ngettext('%1$d year', '%1$d years', count), count);
-                                        break;
-                                    default:
-                                        break;
-                                }
-
-                                baton.dropdown.option('expiry_date', timestamp, text);
-                                if (seed === defaultVal) {
-                                    baton.view.model.set('expiry_date', timestamp);
-                                }
-                            });
-                        }
-                    });
-
-                    ext.point('io.ox/mail/attachment/shareAttachments/dropdown').extend({
-                        id: 'none-option',
-                        index: 200,
-                        draw: function (baton) {
-
-                            var sharingSettings = getSharingSettings();
-
-                            if (sharingSettings.requiredExpiration) return;
-
-                            if (sharingSettings.defaultExpiryDate === '') {
-                                baton.view.model.set('expiry_date', '');
-                            }
-
-                            baton.dropdown.option('expiry_date', '', gt('no expiry date'));
-                            if (!sharingSettings.forceAutoDelete) {
-                                baton.view.model.on('change:expiry_date', function (settingsModel, value) {
-                                    // autodelete makes no sense if links cannot expire
-                                    if (value === '') baton.view.model.set('autodelete', false);
-                                });
-                            }
-                        }
-                    });
-
-                    ext.point('io.ox/mail/attachment/shareAttachments/dropdown').extend({
-                        id: 'delete-option',
-                        index: 300,
-                        draw: function (baton) {
-                            baton.dropdown.divider()
-                                .option('autodelete', true, gt('delete if expired'));
-
-                            if (baton.view.model.get('autodelete')) {
-                                // show disabled so user knows that the drive files are deleted, even if it cannot be changed
-                                baton.dropdown.$ul.find('[data-name="autodelete"]').attr('disabled', 'disabled').addClass('disabled');
-                            }
-                        }
-                    });
-
-                    ext.point(POINT + '/createtoken').extend({
-                        id: 'scrolltop',
-                        index: 10,
-                        action: function (baton) {
-                            if (_.device('!smartphone')) return;
-                            if (baton && baton.view) {
-                                setTimeout(function () {
-                                    if (baton.view.$el[0].scrollIntoView) baton.view.$el[0].scrollIntoView();
-                                }, 10);
-                            }
-                        }
-                    });
-
-                    view.model = new Backbone.Model({
-                        'instruction_language': coreSettings.get('language'),
-                        'enable':  false,
-                        'autodelete': settings.get('compose/shareAttachments/forceAutoDelete', false)
-                    });
-
-                    view.notificationModel = new Backbone.Model();
-                    view.shareAttachmentsIsActive = function () {
-                        if (_.isEmpty(view.getValidModels())) return false;
-                        var actualAttachmentSize = 0,
-                            threshold = settings.get('compose/shareAttachments/threshold', 0),
-                            driveMailLimit = settings.get('compose/shareAttachments/driveLimit', -1),
-                            thresholdExceeded;
-
-                        _.each(baton.model.get('attachments').models, function (model) {
-                            actualAttachmentSize = actualAttachmentSize + model.getSize();
-                        });
-
-                        thresholdExceeded = threshold <= 0 ? false : (actualAttachmentSize > threshold);
-                        locked = thresholdExceeded;
-                        if (driveMailLimit !== -1 && actualAttachmentSize > driveMailLimit) {
-                            yell('warning', gt('Attachment size too large. Please remove attachments or reduce the file size.'));
-                        }
-                        return thresholdExceeded || view.model.get('enable');
-                    };
-
-                    view.toggleShareAttachments = function () {
-
-                        _.each(view.point.keys(), function (id) {
-                            if (view.shareAttachmentsIsActive()) {
-                                view.model.set('enable', true);
-                                view.point.enable(id);
-                                view.$el.addClass('show-share-attachments');
-                            } else if (id !== 'renderSwitch') {
-                                view.model.set('enable', false);
-                                view.point.disable(id);
-                                view.$el.removeClass('show-share-attachments');
-                            }
-                        });
-
-                        view.$header.empty();
-                        this.renderHeader();
-                        view.invoke('render');
-                        view.$el.find('.io-ox-inline-links a.io-ox-action-link').focus();
-                    };
-
-                    view.extend({
-                        renderSwitch: function (baton) {
-
-                            function drawInlineLinks(node, data, view) {
-                                var extension = new links.InlineLinks({
-                                    dropdown: false,
-                                    ref: 'io.ox/mail/attachment/shareAttachments'
-                                });
-                                view.shareAttachmentsIsActive();
-                                return extension.draw.call(node, ext.Baton({ model: view.model, data: data, view: view }));
-                            }
-
-                            var models = baton.view.getValidModels(), $links = baton.view.$header.find('.links').empty().addClass('shareAttachments');
-                            if (models.length >= 1) drawInlineLinks($links, _(models).invoke('toJSON'), baton.view);
-
-                            if (baton.view.shareAttachmentsIsActive()) {
-                                $links.find('li').prepend($('<i class="fa fa-check" aria-hidden="true">'));
-                            }
-                        },
-                        renderOptions: function (baton) {
-                            var $links = baton.view.$header.find('.links'),
-                                dropdown = new Dropdown({ model: baton.view.model, label: gt('Expiration'), tagName: 'div', caret: true });
-
-                            ext.point('io.ox/mail/attachment/shareAttachments/dropdown').invoke('draw', this, ext.Baton({ view: baton.view, dropdown: dropdown }));
-
-                            $links.append(dropdown.render().$el);
-                        },
-                        renderNotifications: function (baton) {
-                            if (settings.get('compose/shareAttachments/enableNotifications', false)) {
-                                var $links = baton.view.$header.find('.links'),
-                                    dropdown = new Dropdown({ model: baton.view.notificationModel, label: gt('Notification'), tagName: 'div', caret: true })
-                                    .option('download', true, gt('when the receivers have finished downloading the files'))
-                                    .option('expired', true, gt('when the link is expired'))
-                                    .option('visit', true, gt('when the receivers have accessed the files'));
-
-                                // if (!/^en_/.test(coreSettings.get('language'))) dropdown.option('translated', true, gt('translate notifications to english'));
-
-                                $links.append(dropdown.render().$el);
-                            }
-                        },
-                        renderPassword: function (baton) {
-                            var model = baton.view.model, passContainer;
-
-                            function toggleState() {
-                                if (model.get('usepassword')) return passContainer.find('input').removeAttr('disabled');
-                                passContainer.find('input').attr('disabled', 'disabled');
-                            }
-
-                            baton.view.$header.find('.links').append(
-                                $('<div class="input-group">').append(
-                                    $('<span class="input-group-addon">').append(
-                                        new mini.CheckboxView({ name: 'usepassword', model: model }).render().$el
-                                    ),
-                                    passContainer = new mini.PasswordViewToggle({ name: 'password', model: model, placeholder: gt('Password'), autocomplete: false }).render().$el
-                                )
-                            );
-                            model.on('change:usepassword', toggleState);
-                            toggleState();
-                        }
-                    });
-
-                    // updates mail model
-                    view.listenTo(view.model, 'change', function () {
-                        if (!this.model.get('enable')) return baton.model.unset('share_attachments');
-                        var blacklist = ['usepassword'];
-                        // don't save password if the field is empty or disabled.
-                        if (!this.model.get('usepassword') || _.isEmpty(this.model.get('password'))) blacklist.push('password');
-                        baton.model.set('share_attachments', _.omit(this.model.attributes, blacklist));
-                    });
-
-                    view.listenTo(view.model, 'change:enable', function () {
-                        this.toggleShareAttachments();
-                    });
-
-                    view.listenTo(view.collection, 'update', function () {
-                        this.toggleShareAttachments();
-                    });
-
-                    view.listenTo(view.notificationModel, 'change', function () {
-                        this.model.set('notifications', _.allKeys(this.notificationModel.attributes));
-                    });
-=======
                     $(window).trigger('resize');
->>>>>>> 1c74fb5d
                 }
             });
 
@@ -960,23 +591,7 @@
                     return obj;
                 });
 
-<<<<<<< HEAD
-                    list = view.collection.filter(function (a) {
-                        return a.get('disp') === 'attachment';
-                    }).map(function (a) {
-                        var obj = a.toJSON();
-                        if (obj.group === 'localFile') {
-                            obj.fileObj = a.fileObj;
-                            // generate pseudo id so multiple localFile attachments do not overwrite themselves in the Viewer collection
-                            obj.id = 'localFileAttachment-' + a.cid;
-                        }
-                        return obj;
-                    });
-
-                    baton = ext.Baton({ startItem: data, data: list, openedBy: 'io.ox/mail/compose', restoreFocus: $(e.target) });
-=======
                 baton = ext.Baton({ startItem: data, data: list, openedBy: 'io.ox/mail/compose', restoreFocus: $(e.target) });
->>>>>>> 1c74fb5d
 
                 actions.invoke('io.ox/mail/actions/view-attachment', null, baton);
             });
