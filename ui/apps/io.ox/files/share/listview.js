--- conflicted
+++ resolved
@@ -114,21 +114,6 @@
     });
 
     var getPermissions = function (baton) {
-<<<<<<< HEAD
-        return _(_(baton.model.getPermissions()).pluck('type')).uniq();
-    },
-    hasGuests = function (baton) {
-        return _(getPermissions(baton)).contains('guest');
-    },
-
-    isPublic = function (baton) {
-        return _(getPermissions(baton)).contains('anonymous');
-    },
-
-    hasUser = function (baton) {
-        return _(getPermissions(baton)).contains('user') || _(getPermissions(baton)).contains('group');
-    };
-=======
             return _(_(baton.model.getPermissions()).pluck('type')).uniq();
         },
         hasGuests = function (baton) {
@@ -142,7 +127,6 @@
         hasUser = function (baton) {
             return _(getPermissions(baton)).contains('user') || _(getPermissions(baton)).contains('group');
         };
->>>>>>> fab33c95
 
     //
     // Extensions
@@ -220,11 +204,7 @@
             draw: function (baton) {
                 this.append(
                     $('<div class="list-item-column type gray">').append(
-<<<<<<< HEAD
-                        $('<i class="fa fa-user">').toggleClass('gray', hasUser(baton))
-=======
                         $('<i class="fa fa-user">').toggleClass('gray', !hasUser(baton))
->>>>>>> fab33c95
                     )
                 );
             }
@@ -235,11 +215,7 @@
             draw: function (baton) {
                 this.append(
                     $('<div class="list-item-column type gray">').append(
-<<<<<<< HEAD
-                        $('<i class="fa fa-user-plus">').toggleClass('gray', hasGuests(baton))
-=======
                         $('<i class="fa fa-user-plus">').toggleClass('gray', !hasGuests(baton))
->>>>>>> fab33c95
                     )
                 );
             }
@@ -250,11 +226,7 @@
             draw: function (baton) {
                 this.append(
                     $('<div class="list-item-column type gray">').append(
-<<<<<<< HEAD
-                        $('<i class="fa fa-link">').toggleClass('gray', isPublic(baton))
-=======
                         $('<i class="fa fa-link">').toggleClass('gray', !isPublic(baton))
->>>>>>> fab33c95
                     )
                 );
             }
