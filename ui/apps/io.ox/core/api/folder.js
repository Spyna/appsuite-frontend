--- conflicted
+++ resolved
@@ -651,28 +651,17 @@
                         // add first folder as dropdown
                         first = list[0];
                         li.after(
-<<<<<<< HEAD
-                            $('<span class="divider">').text(' / '),
-                            $('<li class="dropdown">').append(
-                                $('<a class="dropdown-toggle" data-toggle="dropdown" href="#">').append(
-                                    $.txt(first.title + ' ... '),
-=======
                             $('<span class="divider">').text(gt.noI18n(' / ')),
                             $('<li class="dropdown">').append(
                                 $('<a class="dropdown-toggle" data-toggle="dropdown" href="#">').append(
                                     $.txt(gt.noI18n(first.title + ' ... ')),
->>>>>>> ce02beda
                                     $('<b class="caret">')
                                 ),
                                 $('<ul class="dropdown-menu" role="menu" aria-labelledby="dLabel">').append(
                                     _(list).map(function (folder) {
                                         return $('<li>').append(
                                             $('<a href="#">')
-<<<<<<< HEAD
-                                            .attr('data-folder-id', folder.id).text(folder.title)
-=======
                                             .attr('data-folder-id', folder.id).text(gt.noI18n(folder.title))
->>>>>>> ce02beda
                                         );
                                     })
                                 )
@@ -686,12 +675,6 @@
         var add = function (folder, i, list, options) {
             var li = $('<li>'), elem, isLast = i === list.length - 1;
             if (isLast && options.last) {
-<<<<<<< HEAD
-                elem = li.addClass('active');
-            } else {
-                elem = $('<a href="#">');
-                li.append(elem, isLast ? $() : $('<span class="divider">').text(' / '));
-=======
                 elem = li.addClass('active').text(gt.noI18n(folder.title));
             } else {
                 if (options.handler === undefined) {
@@ -700,16 +683,11 @@
                     li.append(elem = $('<a href="#">').text(gt.noI18n(folder.title)));
                 }
                 li.append(isLast ? $() : $('<span class="divider">').text(gt.noI18n(' / ')));
->>>>>>> ce02beda
             }
             if (isLast && options.subfolder && options.handler !== undefined) {
                 dropdown(elem, folder.id);
             }
-<<<<<<< HEAD
-            elem.attr('data-folder-id', folder.id).text(folder.title);
-=======
             elem.attr('data-folder-id', folder.id);
->>>>>>> ce02beda
             this.append(li);
         };
 
