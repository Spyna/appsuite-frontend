/**
 * All content on this website (including text, images, source
 * code and any other original works), unless otherwise noted,
 * is licensed under a Creative Commons License.
 *
 * http://creativecommons.org/licenses/by-nc-sa/2.5/
 *
 * Copyright (C) Open-Xchange Inc., 2006-2011
 * Mail: info@open-xchange.com
 *
 * @author Matthias Biggeleben <matthias.biggeleben@open-xchange.com>
 */

define('io.ox/core/tk/vgrid',
    ['io.ox/core/tk/selection',
     'io.ox/core/event',
     'gettext!io.ox/core'
    ], function (Selection, Events, gt) {

    'use strict';

    var DONE = $.when();

    /**
     * Template class
     * @returns {Template}
     */
    function Template(options) {

        var template = [],

            // default options
            o = _.extend({
                tagName: 'div',
                defaultClassName: 'vgrid-cell'
            }),

            getHeight = function (node) {
                node.css('visibility', 'hidden').show()
                    .appendTo(document.body);
                var height = Math.max(1, node.outerHeight(true));
                node.remove();
                return height;
            },

            isEmpty = true;

        this.node = $('<' + o.tagName + '>')
            .addClass(o.defaultClassName);

        this.add = function (obj) {
            if (obj && obj.build) {
                template.push(obj);
                isEmpty = false;
            }
        };

        this.isEmpty = function () {
            return isEmpty;
        };

        this.getHeight = function () {
            return isEmpty ? 0 : getHeight(this.getClone().node);
        };

        this.getDefaultClassName = function () {
            return o.defaultClassName;
        };

        // internal class
        function Row(node) {
            this.node = node;
            this.fields = {};
            this.set = [];
            this.detached = true;
        }

        Row.prototype.update = function (data, index, id, prev) {
            // loop over setters
            var i = 0, setters = this.set, $i = setters.length, rets = [];
            for (; i < $i; i++) {
                rets.push(setters[i].call(this.node, data, this.fields, index, prev) || DONE);
            }
            // set composite id?
            if (id !== undefined) {
                this.node.attr('data-obj-id', id);
            }
            return rets;
        };

        Row.prototype.appendTo = function (target) {
            if (this.detached) {
                this.node.appendTo(target);
                this.detached = false;
            }
            return this;
        };

        Row.prototype.detach = function () {
            this.node.detach();
            this.node.removeAttr('data-obj-id');
            this.detached = true;
            return this;
        };

        this.getClone = function (prebuild) {
            var i = 0, $i = template.length, tmpl,
                row = new Row(this.node.clone());
            // pre build
            if (prebuild) {
                _.extend(row.fields, prebuild.call(row.node) || {});
            }
            // build
            for (; i < $i; i++) {
                tmpl = template[i];
                _.extend(row.fields, tmpl.build.call(row.node) || {});
                row.set.push(tmpl.set || $.noop);
            }
            // clean up template to avoid typical mistakes - once!
            row.node.add(row.node.find('div, span, p, td')).each(function () {
                var node = $(this);
                if (node.children().length === 0 && node.text() === '') {
                    node.text(_.noI18n('\u00A0'));
                }
            });
            row.node.find('img').each(function () {
                if (this.style.width === '' || this.style.height === '') {
                    console.error('Image has no width/height. Set to (0, 0):', this);
                    this.style.width = this.style.height = '0px';
                }
            });
            // remember class name
            o.defaultClassName = row.node[0].className;
            // return row
            return row;
        };
    }

    var ChunkedLoader = function (options) {
        var CHUNK_SIZE = 100,
            THRESHHOLD_EAGER = 0,
            activeLoaders = {};

        this.MAX_CHUNK = 200;
        this.MIN_CHUNK = 50;

        this.fetch = _.identity();
        this.all = function () {
            return [];
        };

        this.loadChunk = function loadChunk(index, options) {
            if (activeLoaders[index]) {
                return activeLoaders[index];
            }
            var all = this.all(options);
            var offset = CHUNK_SIZE * index;
<<<<<<< HEAD
            var numRows = CHUNK_SIZE - 1;

=======
            var numRows = CHUNK_SIZE;
>>>>>>> c49d089f
            var subset = all.slice(offset, offset + numRows);
    
            if (_.isEmpty(subset)) {
                return $.Deferred().resolve([]);
            }
            var fetcher = this.fetch(subset, options);
            activeLoaders[index] = fetcher;

            fetcher.always(function () {
                activeLoaders[index] = null;
                delete activeLoaders[index];
            });

            return fetcher;
        };

        this.getChunkLoaders = function getChunkLoaders(start, length, options) {
            CHUNK_SIZE = Math.max(Math.min(Math.ceil(this.all().length / 3), this.MAX_CHUNK), this.MIN_CHUNK);
            THRESHHOLD_EAGER = CHUNK_SIZE;

            var end = start + length,
                startChunk = Math.floor(start / CHUNK_SIZE),
                endChunk = Math.floor(end / CHUNK_SIZE),
                chunkLoaders = [];

<<<<<<< HEAD
            for (i = startChunk; i <= endChunk; i++) {
                var lowerBound = i * CHUNK_SIZE;
                var upperBound = ((i + 1) * CHUNK_SIZE) - 1;
=======
            for (var i = startChunk; i <= endChunk; i++) {
                var lowerBound = i * CHUNK_SIZE,
                    upperBound = lowerBound + CHUNK_SIZE;
>>>>>>> c49d089f
                if (start > lowerBound) {
                    lowerBound = start;
                }
                if (end < upperBound) {
                    upperBound = end;
                }
                chunkLoaders.push({
                    loader: this.loadChunk(i, options),
                    start: lowerBound - (i * CHUNK_SIZE),
                    end: upperBound - (i * CHUNK_SIZE)
                });
            }

            // Fetch eagerly the next chunk, when we come close to the edge
            if (activeLoaders.length < 5) {
                if ((CHUNK_SIZE - (end % CHUNK_SIZE)) < THRESHHOLD_EAGER) {
                    this.loadChunk(endChunk + 1, options);
                }

                // Fetch eagerly the previous chunk, when we come close to the edge
                if (startChunk > 0 && ((start % CHUNK_SIZE) < THRESHHOLD_EAGER)) {
                    this.loadChunk(startChunk - 1, options);
                }
            }

            return chunkLoaders;
        };

        this.load = function (start, length, options) {
            var chunkLoaders = this.getChunkLoaders(start, length, options);
            var deferreds = [];
            _(chunkLoaders).each(function (obj) {
                deferreds.push(obj.loader);
            });
            var def = $.Deferred();
            var list = [];

            $.when.apply($, deferreds).done(function () {
                var i;
                for (i = 0; i < arguments.length; i++) {
                    list = list.concat(arguments[i].slice(chunkLoaders[i].start, chunkLoaders[i].end));
                }
                def.resolve(list);
            }).fail(def.reject);

            return def;
        };

        _.extend(this, options);
    };


    var VGrid = function (target, options) {

        options = _.extend({ simple: true, editable: true }, options || {});

        // target node
        var node = $(target).empty().addClass('vgrid'),
            // reference for private functions
            self = this,
            // states
            initialized = false,
            loaded = false,
            responsiveChange = true,
            firstRun = true,
            firstAutoSelect = true,
            paused = false,
            // inner container
            scrollpane = $('<div>').addClass('abs vgrid-scrollpane').appendTo(node),
            container = $('<div>').css({ position: 'relative', top: '0px' }).appendTo(scrollpane),
            // bottom toolbar
            fnToggleEditable = function (e) {
                    e.preventDefault();
                    var grid = e.data.grid;
                    grid.setEditable(!grid.getEditable());
                },
            fnShowAll = function (e) {
                    var grid = e.data.grid;
                    if ($(this).prop('checked')) {
                        grid.selection.selectAll();
                    } else {
                        grid.selection.selectFirst();
                    }
                },
            toolbar = $('<div>').addClass('vgrid-toolbar')
                .append(
                    // select all
                    options.showSelectAll === true ?
                        $('<input type="checkbox">')
                        .css({ 'float': 'left', 'margin-right': '13px' })
                        .on('change', { grid: this }, fnShowAll) :
                        $(),
                    // show toggle
                    options.showToggle === false ?
                        $() :
                        $('<a>', { href: '#' })
                        .css('float', 'left')
                        .append($('<i class="icon-th-list">'))
                        .on('click', { grid: this }, fnToggleEditable)
                )
                .appendTo(node),
            // item template
            template = new Template(),
            // label template
            label = new Template(),
            // item pool
            pool = [],
            // heights
            itemHeight = 0,
            labelHeight = 0,
            // counters
            minRows = 20,
            numVisible = 0,
            numRows = 0,
            numLabels = 0,
            // current mode
            currentMode = 'all',
            // default all & list request
            loadIds = {
                all: function (con) {
                    return $.Deferred().resolve([]);
                }
            },
            loadData = {
                all: function (ids) {
                    return $.Deferred().resolve(ids);
                }
            },
            // data index (contains ALL ids)
            all = [],
            // labels
            labels = { nodes: $() },
            // bounds of currently visible area
            bounds = { top: 0, bottom: 0 },
            // multiplier defines how much detailed data is loaded (must be >= 2)
            // touch devices (esp. ipad) need higher multiplier due to momentum scrolling
            mult = Modernizr.touch ? 6 : 3,
            // properties
            props = {},
            // shortcut
            isArray = _.isArray,
            // edit mode
            editable = false,
            // private methods
            scrollToLabel,
            hScrollToLabel,
            paintLabels,
            processLabels,
            cloneRow,
            currentOffset = null,
            paint,
            resize,
            loadAll,
            init,
            isVisible,
            setIndex,
            getIndex,
            fnScroll,
            deserialize,
            emptyMessage,
            chunkLoader = new ChunkedLoader({
                all: function () {
                    return all;
                },
                fetch: function (subset, options) {
                    var load = loadData[options.mode] || loadData.all;
                    return load.call(self, subset);
                },
                MAX_CHUNK: options.maxChunkSize || 200,
                MIN_CHUNK: options.minChunkSize || 50
            });

        // add label class
        template.node.addClass('selectable');
        label.node.addClass('vgrid-label');

        // fix mobile safari bug (all content other than position=static is cut off)
        if (Modernizr.touch) {
            container.css('webkitTransform', 'translate3d(0, 0, 0)');
        }

        // add event hub
        Events.extend(this);

        // selection
        Selection.extend(this, scrollpane, { draggable: true, dragType: 'mail' });

        // due to performance reasons we don't scrol but jump
        scrollToLabel = function (index) {
            var obj = labels.list[index];
            if (obj !== undefined) {
                scrollpane.scrollTop(obj.top);
                self.selection.set(all[obj.pos]);
            }
        };

        hScrollToLabel = function (e) {
            var index = $(this).data('label-index') || 0,
                inc = e.type === 'dblclick' ? 1 : 0;
            scrollToLabel(index + inc);
        };

        paintLabels = function () {
            // loop
            var i = 0, $i = labels.list.length, clone = null,
                obj, cumulatedLabelHeight = 0, text = '', defs = [];
            for (; i < $i; i++) {
                // get
                obj = labels.list[i];
                // draw
                clone = label.getClone();
                clone.node.addClass('vgrid-label').data('label-index', i);
                defs = defs.concat(clone.update(all[obj.pos], obj.pos, '', all[obj.pos - 1] || {}));
                text = clone.node.text();
                // convert Umlauts
                text = text.replace(/[ÄÀÁÂÃÄÅ]/g, 'A')
                    .replace(/[ÖÒÓÔÕÖ]/g, 'O')
                    .replace(/[ÜÙÚÛÜ]/g, 'U');
                // add node
                labels.nodes = labels.nodes.add(clone.node.appendTo(container));
                // meta data
                obj.text = text;
                labels.index[obj.pos] = i;
                labels.textIndex[text] = i;
            }
            // reloop to get proper height
            return $.when.apply($, defs).pipe(function () {
                var i, obj, node;
                for (i = 0; i < $i; i++) {
                    obj = labels.list[i];
                    obj.top = cumulatedLabelHeight + obj.pos * itemHeight;
                    node = labels.nodes.eq(i);
                    node.css({ top: obj.top + 'px' });
                    cumulatedLabelHeight += (obj.height = node.outerHeight(true) || labelHeight);
                }
                node = clone = defs = null;
                return cumulatedLabelHeight;
            });
        };

        cloneRow = (function () {

            var guid = 0,
                createCheckbox = function () {
                    var id = 'grid_cb_' + (guid++), fields = {};
                    this.prepend(
                        fields.div = $('<div class="vgrid-cell-checkbox">').append(
                            fields.label = $('<label>').append(
                                fields.input = $('<input type="checkbox" class="reflect-selection">')
                            )
                        )
                    );
                    return { checkbox: fields };
                };

            return function (template) {
                // get clone
                return template.getClone(function () {
                    // add checkbox for edit mode
                    return createCheckbox.call(this);
                });
            };
        }());

        processLabels = function () {
            // remove existing labels
            labels.nodes.remove();
            // reset
            labels = {
                nodes: $(),
                list: [],
                index: {},
                textIndex: {}
            };
            numLabels = 0;
            // loop
            var i = 0, $i = all.length + 1, current = '', tmp = '';
            for (; i < $i; i++) {
                tmp = self.requiresLabel(i, all[i], current);
                if (tmp !== false) {
                    labels.list.push({ top: 0, text: '', pos: i });
                    numLabels++;
                    current = tmp;
                }
            }
        };

        paint = (function () {

            // calling this via LFO, so that we always get the latest data
            function cont(offset, data) {
                // vars
                var i, $i, shift = 0, j = '', row,
                    defaultClassName = template.getDefaultClassName(),
                    tmp = new Array(data.length),
                    node, index;

                // get shift (top down)
                for (j in labels.index) {
                    if (offset > j) {
                        index = labels.index[j];
                        shift += labels.list[index].height || labelHeight;
                    }
                }

                // loop
                for (i = 0, $i = data.length; i < $i; i++) {
                    // shift?
                    index = labels.index[offset + i];
                    if (index !== undefined) {
                        shift += labels.list[index].height || labelHeight;
                    }
                    // no data? (happens if list request fails)
                    if (!data[i]) {
                        pool[i] = cloneRow(template);
                    }
                    row = pool[i];
                    row.appendTo(container);
                    // reset class name
                    node = row.node[0];
                    node.className = defaultClassName + ' ' + ((offset + i) % 2 ? 'odd' : 'even');
                    if (data[i]) {
                        // update fields
                        row.update(data[i], offset + i, self.selection.serialize(data[i]), data[i - 1] || {});
                    }
                    node.style.top = shift + (offset + i) * itemHeight + 'px';
                    tmp[i] = row.node;
                }

                // any nodes left to clear?
                if ($i < numRows) {
                    for (; i < numRows; i++) {
                        pool[i].detach();
                        pool[i].node[0].className = defaultClassName;
                    }
                }

                // update selection (just to get css classes back)
                self.selection.update();
                tmp = null;

                // remember bounds
                bounds.top = offset;
                bounds.bottom = offset + numRows;
            }

            return function (offset) {

                if (!initialized) {
                    return;
                }

                // keep positive
                offset = Math.max(offset, 0);
                if (offset === currentOffset) {
                    return DONE;
                } else {
                    currentOffset = offset;
                }

                // get all items
                var lfo = _.lfo(cont, offset);
                return chunkLoader.load(offset, numRows, {mode: currentMode})
                    .done(lfo)
                    .fail(function () {
                        // continue with dummy array
                        lfo(new Array(numRows));
                    });
            };

        }());

        resize = function () {
            // get num of rows
            numVisible = Math.max(1, ((node.height() / itemHeight) >> 0) + 2);
            numRows = Math.max(numVisible * mult >> 0, minRows);
            // prepare pool
            var  i = 0, clone, frag = document.createDocumentFragment();
            for (; i < numRows; i++) {
                if (i >= pool.length) {
                    // get clone
                    clone = cloneRow(template);
                    frag.appendChild(clone.node[0]);
                    // add to pool
                    pool.push(clone);
                } else {
                    // (re)add to container
                    frag.appendChild(pool[i].node[0]);
                }
            }
            // detach remaining templates
            for (; i < pool.length; i++) {
                pool[i].node.detach();
            }
            // add fragment to container
            container[0].appendChild(frag);
            frag = null;
        };

        function initLabels() {
            // process labels first (determines numLabels), then set height
            processLabels();
            return paintLabels().done(function (cumulatedLabelHeight) {
                container.css({
                    height: (cumulatedLabelHeight + all.length * itemHeight) + 'px'
                });
            });
        }

        function apply(list, quiet) {
            // changed?
            if (list.length !== all.length || !_.isEqual(all, list)) {
                // store
                all = list;
                currentOffset = null;
                // initialize selection
                self.selection.init(all);
                // labels
                initLabels();
            }
            // empty?
            scrollpane.find('.io-ox-center').remove().end();
            if (list.length === 0 && loaded) {
                scrollpane.append($.fail(emptyMessage ? emptyMessage(self.getMode()) : gt('Empty')));
            }
            // trigger event
            if (!quiet) {
                self.trigger('change:ids', all);
            }
            // paint items
            var offset = currentOffset || (getIndex(node.scrollTop()) - (numRows - numVisible));
            return paint(offset);
        }

        deserialize = function (cid) {
            return _.cid(cid);
        };

        function autoSelect() {
            return options.selectFirstItem !== false && $(document).width() > 700;
        }

        function updateSelection(changed) {
            // vars
            var id = _.url.hash('id'), ids, cid, index, selectionChanged;
            // use url?
            ids = id !== undefined ? id.split(/,/) : [];
            if (all.length) {
                //console.debug('updateSelection', ids, 'contains', self.selection.contains(ids));
                if (ids.length && self.selection.contains(ids)) {
                    // convert ids to objects first - avoids problems with
                    // non-existing items that cannot be resolved in selections
                    //console.debug('case #1:', ids);
                    ids = _(ids).map(deserialize);
                    selectionChanged = !self.selection.equals(ids);
                    if (selectionChanged) {
                        // set
                        self.selection.set(ids);
                        firstAutoSelect = false;
                    }
                    //changed = true;
                    if (selectionChanged || changed) {
                        // scroll to first selected item
                        cid = _(ids).first();
                        index = self.selection.getIndex(cid) || 0;
                        if (!isVisible(index)) {
                            setIndex(index - 2); // not at the very top
                        }
                    }
                } else {
                    if (autoSelect()) {
                        if (firstAutoSelect) {
                            // select first or previous selection
                            //console.debug('case #2: smart');
                            self.selection.selectSmart();
                            firstAutoSelect = false;
                        } else {
                            // set selection based on last index
                            //console.debug('case #3: last index');
                            self.selection.selectLastIndex();
                        }
                    }
                }
            }
        }

        loadAll = (function () {

            function fail(list) {
                // is detailed error message enabled
                list = list.categories === 'PERMISSION_DENIED' ? list : {};
                list = isArray(list) ? _.first(list) : list;

                // clear grid
                apply([]);
                // inform user
                container.hide().parent().idle()
                    .find('.io-ox-fail').parent().remove().end().end()
                    .append(
                        $.fail(gt(list.error || 'Could not load this list'), function () {
                            container.show();
                            loadAll();
                        })
                    );
            }

            function success(list) {
                // mark as loaded
                loaded = true;
                responsiveChange = false;
                // get list
                if (!isArray(list)) {
                    // try to use 'data' property
                    self.prop('total', list.more);
                    list = list.data;
                }
                // is pause? (only allow new items)
                if (paused) {
                    var hash = {}, tmp = [];
                    _(all).each(function (obj) {
                        hash[_.cid(obj)] = true;
                    });
                    _(list).each(function (obj) {
                        if (!(_.cid(obj) in hash)) {
                            tmp.push(obj);
                        }
                    });
                    list = tmp.concat(list);
                }

                if (isArray(list)) {
                    return apply(list)
                        .always(function () {
                            self.idle();
                        })
                        .done(function () {
                            firstAutoSelect = firstAutoSelect || list.length === 0;
                            updateSelection(list.length !== all.length || !_.isEqual(all, list));
                        });
                } else {
                    console.warn('VGrid.all() must provide an array!');
                    return $.Deferred().reject();
                }
            }

            return function () {
                if (responsiveChange || all.length === 0) {
                    self.busy();
                }
                // get all IDs
                var load = loadIds[currentMode] || loadIds.all;
                return load.call(self).then(_.lfo(success), _.lfo(fail));
            };
        }());

        init = function () {
            // get sizes
            itemHeight = template.getHeight();
            labelHeight = label.getHeight();
            // resize
            resize();
            initialized = true;
            // load all IDs
            return loadAll();
        };

        // is index visible?
        isVisible = function (index) {
            var top = scrollpane.scrollTop(),
                height = scrollpane.height();
            return index >= getIndex(top) && index < (getIndex(top + height) - 1);
        };

        // set scrollTop via index
        setIndex = function (index) {
            var i = 0, $i = Math.min(Math.max(0, index), all.length), j = 0, y = 0, label;
            for (; i < $i; i++) {
                label = labels.list[j];
                if (label && label.pos === i) {
                    y += label.height || labelHeight;
                    j++;
                }
                y += itemHeight;
            }
            scrollpane.scrollTop(y);
        };

        // get index via scrollTop
        getIndex = function (top) {
            var i = 0, $i = all.length, j = 0, y = 0, label;
            for (; i < $i && y < top; i++) {
                label = labels.list[j];
                if (label && label.pos === i) {
                    y += label.height || labelHeight;
                    j++;
                }
                y += itemHeight;
            }
            return i;
        };

        fnScroll = _.throttle(function () {
            var top = scrollpane.scrollTop(),
                index = getIndex(top);
            // checks bounds
            if (index >= bounds.bottom - numVisible - 2) {
                // below bottom (scroll down)
                paint(index - (numVisible >> 1));
            } else if (index < bounds.top + 2 && bounds.top !== 0) {
                // above top (scroll up)
                paint(index - numVisible * 1.5, 'above');
            }
        }, 50);

        // selection events
        this.selection
            .on('change', function (e, list) {
                // prevent to long URLs
                var MAXSELECTIONSAVE = 50,
                    id = _(list.slice(0, MAXSELECTIONSAVE)).map(function (obj) {
                        return self.selection.serialize(obj);
                    }).join(',');
                _.url.hash('id', id !== '' ? id : null);
                // propagate DOM-based select event?
                if (list.length >= 1) {
                    node.trigger('select', list);
                }
            })
            .on('select:first', function () {
                setIndex(0);
            })
            .on('select:last', function () {
                setIndex(all.length - 1);
            });


        // public methods

        this.setAllRequest = function (mode, fn) {
            // parameter shift?
            if (_.isFunction(mode)) {
                fn = mode;
                mode = 'all';
            }
            loadIds[mode] = fn;
        };

        this.setListRequest = function (mode, fn) {
            // parameter shift?
            if (_.isFunction(mode)) {
                fn = mode;
                mode = 'all';
            }
            loadData[mode] = fn;
        };

        this.addTemplate = function (obj) {
            template.add(obj);
        };

        this.addLabelTemplate = function (obj) {
            label.add(obj);
        };

        this.requiresLabel = function (/* data */) {
            return false;
        };

        this.busy = function () {
            // remove error messages & hide container
            scrollpane.find('.io-ox-center').remove();
            container.css({ visibility: 'hidden' }).parent().busy();
            return this;
        };

        this.idle = function () {
            _.defer(function () { container.show().css({ visibility: '' }).parent().idle(); });
            return this;
        };

        this.paint = function () {
            if (firstRun) {
                scrollpane.on('selectstart', false)
                    .on('scroll', fnScroll)
                    .on('click dblclick', '.vgrid-label', hScrollToLabel);
                firstRun = false;
            }
            return init();
        };

        this.repaintLabels = function () {
            return initLabels();
        };

        this.repaint = _.debounce(function () {
            var offset = currentOffset || 0;
            currentOffset = null;
            // cannot hand over deferred due to debounce;
            // don't remove debouce cause repaint is likely wired with APIs' refresh.list
            // which may be called many times in a row
            paint(offset);
        }, 100, true);

        this.clear = function () {
            return paused ? $.when() : apply([], true);
        };

        this.refresh = function (force) {
            // load all (if painted before)
            return !firstRun ? loadAll() : (force === true ? this.paint() : DONE);
        };

        this.getMode = function () {
            return currentMode;
        };

        this.setMode = function (mode) {
            // we don't check for currentModule but always refresh
            // otherwise subsequent search queries are impossible
            // if this function gets called too often, fix it elsewhere
            currentMode = mode;
            this.trigger('change:mode', currentMode);
            _.url.hash('id', null);
            firstAutoSelect = true;
            responsiveChange = true;
            return this.refresh();
        };

        this.getId = function (data) {
            // default id
            return { folder_id: data.folder_id, id: data.id };
        };

        this.getData = function (index) {
            return index !== undefined ? all[index] : all;
        };

        this.contains = function (data) {
            var sel = this.selection, id = sel.serialize(data), i = 0, $i = (all || []).length;
            for (; i < $i; i++) {
                if (id === sel.serialize(all[i])) {
                    return true;
                }
            }
            return false;
        };

        this.getLabels = function () {
            return labels;
        };

        this.scrollToLabelText = function (e) {
            // get via text index
            var text = e.data ? e.data.text : e,
                index = labels.textIndex[text];
            if (index !== undefined) {
                scrollToLabel(index);
            }
        };

        this.scrollTop = function () {
            return scrollpane.scrollTop();
        };

        this.keyboard = function (flag) {
            this.selection.keyboard(flag);
        };

        this.getToolbar = function () {
            return toolbar;
        };

        this.getEditable = function () {
            return editable;
        };

        this.setEditable = function (flag, selector) {
            if (flag) {
                node.addClass('editable');
                this.selection.setEditable(true, options.simple ? '.vgrid-cell-checkbox' : '.vgrid-cell');
                editable = true;
            } else {
                node.removeClass('editable');
                this.selection.setEditable(false);
                editable = false;
            }
        };

        this.setMultiple = function (flag) {
            this.selection.setMultiple(flag);
            toolbar[flag ? 'show' : 'detach']();
        };

        this.prop = function (key, value) {
            if (key !== undefined) {
                if (value !== undefined) {
                    props[key] = value;
                    this.trigger('change:prop', key, value);
                    this.trigger('change:prop:' + key, value);
                    responsiveChange = true;
                    return this;
                } else {
                    return props[key];
                }
            } else {
                return props;
            }
        };

        this.scrollTop = function (t) {
            return t !== undefined ? scrollpane.scrollTop(t) : scrollpane.scrollTop();
        };

        this.getContainer = function () {
            return container;
        };

        this.setDeserialize = function (fn) {
            if (_.isFunction(fn)) {
                deserialize = fn;
            }
        };

        this.pause = function () {
            paused = true;
            return self;
        };

        this.resume = function () {
            paused = false;
            return self;
        };

        this.isVisible = isVisible;
        this.setIndex = setIndex;
        this.getIndex = getIndex;

        this.setEmptyMessage = function (fn) {
            emptyMessage = fn;
        };

        this.updateTemplates = function () {
            _(pool).each(function (node) {
                node.detach();
            });
            pool = [];
            init();
            this.repaint();
        };

        // apply options
        if (options.editable) {
            this.setEditable(true);
        }

        node.addClass(options.toolbarPlacement === 'top' ? 'top-toolbar' : 'bottom-toolbar');
    };

    // make Template accessible
    VGrid.Template = Template;

    return VGrid;
});<|MERGE_RESOLUTION|>--- conflicted
+++ resolved
@@ -155,14 +155,10 @@
             }
             var all = this.all(options);
             var offset = CHUNK_SIZE * index;
-<<<<<<< HEAD
-            var numRows = CHUNK_SIZE - 1;
-
-=======
+
             var numRows = CHUNK_SIZE;
->>>>>>> c49d089f
             var subset = all.slice(offset, offset + numRows);
-    
+
             if (_.isEmpty(subset)) {
                 return $.Deferred().resolve([]);
             }
@@ -186,15 +182,9 @@
                 endChunk = Math.floor(end / CHUNK_SIZE),
                 chunkLoaders = [];
 
-<<<<<<< HEAD
-            for (i = startChunk; i <= endChunk; i++) {
-                var lowerBound = i * CHUNK_SIZE;
-                var upperBound = ((i + 1) * CHUNK_SIZE) - 1;
-=======
             for (var i = startChunk; i <= endChunk; i++) {
                 var lowerBound = i * CHUNK_SIZE,
                     upperBound = lowerBound + CHUNK_SIZE;
->>>>>>> c49d089f
                 if (start > lowerBound) {
                     lowerBound = start;
                 }
