--- conflicted
+++ resolved
@@ -52,11 +52,6 @@
             });
         },
         render: function (app) {
-<<<<<<< HEAD
-            var self = this,
-                rows = {};
-            self.baton.app = app;
-=======
             var self = this;
 
             //row0 headlinetext cancel and savebutton
@@ -120,7 +115,6 @@
 
             // Hide attachments on specific devices (boot.js)
             if (!ox.uploadsEnabled) attachmentTabheader.hide();
->>>>>>> e7a2dfcd
 
             //hide stuff
             if (!capabilities.has('infostore')) {
@@ -152,12 +146,6 @@
                 app.setTitle(self.model.get('title'));
             }
 
-<<<<<<< HEAD
-            // Disable Save Button if title is empty on startup
-            if (!self.$el.find('#task-edit-title').val()) {
-                self.$el.find('.btn[data-action="save"]').prop('disabled', true);
-            }
-=======
                     e.stopPropagation();
                     app.getWindow().busy();
 
@@ -176,7 +164,6 @@
                             notifications.yell('error', response.error);
                         }, 300);
                     });
->>>>>>> e7a2dfcd
 
             // Toggle disabled state of save button
             function fnToggleSave(isDirty) {
