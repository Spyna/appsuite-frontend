<<<<<<< HEAD
open-xchange-appsuite (7.4.0-0) unstable; urgency=low
=======
open-xchange-appsuite (7.2.2-7) stable; urgency=low

  * Third candidate for 7.2.2 release

 -- Markus Wagner <markus.wagner@open-xchange.com>  Tue, 02 Jul 2013 13:51:37 +0200

open-xchange-appsuite (7.2.2-6) stable; urgency=low

  * Second candidate for 7.2.2 release

 -- Markus Wagner <markus.wagner@open-xchange.com>  Fri, 28 Jun 2013 16:17:19 +0200

open-xchange-appsuite (7.2.2-5) stable; urgency=low

  * Release candidate for 7.2.2 release

 -- Markus Wagner <markus.wagner@open-xchange.com>  Wed, 26 Jun 2013 19:18:51 +0200

open-xchange-appsuite (7.2.2-4) stable; urgency=low
>>>>>>> fb57b3c4

  * prepare for 7.4.0

 -- Markus Wagner <markus.wagner@open-xchange.com>  Mon, 15 Apr 2013 11:19:42 +0200

open-xchange-appsuite (7.2.2-2) unstable; urgency=low

  * First sprint increment for 7.2.2 release

 -- Markus Wagner <markus.wagner@open-xchange.com>  Mon, 03 Jun 2013 13:30:35 +0200

open-xchange-appsuite (7.2.2-1) unstable; urgency=low

  * First candidate for 7.2.2 release

 -- Markus Wagner <markus.wagner@open-xchange.com>  Wed, 29 May 2013 17:38:49 +0200

open-xchange-appsuite (7.2.2-0) unstable; urgency=low

  * prepare for 7.2.0

 -- Markus Wagner <markus.wagner@open-xchange.com>  Fri, 15 Mar 2013 13:52:15 +0100

open-xchange-appsuite (7.2.1-6) stable; urgency=low

  * Build for patch 2013-06-20

 -- Markus Wagner <markus.wagner@open-xchange.com>  Thu, 20 Jun 2013 15:51:09 +0200

open-xchange-appsuite (7.2.1-6) stable; urgency=low

  * Build for patch 2013-06-20

 -- Markus Wagner <markus.wagner@open-xchange.com>  Thu, 20 Jun 2013 15:51:09 +0200

open-xchange-appsuite (7.2.1-5) stable; urgency=low

  * Build for patch 2013-06-17

 -- Markus Wagner <markus.wagner@open-xchange.com>  Tue, 18 Jun 2013 09:35:46 +0200

open-xchange-appsuite (7.2.1-4) stable; urgency=low

  * Build for patch 2013-06-14

 -- Markus Wagner <markus.wagner@open-xchange.com>  Wed, 12 Jun 2013 18:15:45 +0200

open-xchange-appsuite (7.2.1-3) unstable; urgency=low

  * Third candidate for 7.2.1 release

 -- Markus Wagner <markus.wagner@open-xchange.com>  Wed, 22 May 2013 16:07:43 +0200

open-xchange-appsuite (7.2.1-2) unstable; urgency=low

  * Second candidate for 7.2.1 release

 -- Markus Wagner <markus.wagner@open-xchange.com>  Wed, 15 May 2013 17:49:12 +0200

open-xchange-appsuite (7.2.1-1) unstable; urgency=low

  * First candidate for 7.2.1 release

 -- Markus Wagner <markus.wagner@open-xchange.com>  Mon, 22 Apr 2013 15:18:20 +0200

open-xchange-appsuite (7.2.1-0) unstable; urgency=low

  * prepare for 7.2.1

 -- Markus Wagner <markus.wagner@open-xchange.com>  Mon, 15 Apr 2013 11:18:33 +0200

open-xchange-appsuite (7.2.0-6) unstable; urgency=low

  * Build for patch 2013-05-10

 -- Markus Wagner <markus.wagner@open-xchange.com>  Wed, 15 May 2013 09:33:11 +0200

open-xchange-appsuite (7.2.0-5) unstable; urgency=low

  * Build for patch 2013-04-23

 -- Markus Wagner <markus.wagner@open-xchange.com>  Thu, 02 May 2013 09:09:28 +0200

open-xchange-appsuite (7.2.0-4) unstable; urgency=low

  * Fourth candidate for 7.2.0 release

 -- Markus Wagner <markus.wagner@open-xchange.com>  Wed, 10 Apr 2013 17:49:28 +0200

open-xchange-appsuite (7.2.0-3) unstable; urgency=low

  * Third candidate for 7.2.0 release

 -- Markus Wagner <markus.wagner@open-xchange.com>  Mon, 08 Apr 2013 17:21:25 +0200

open-xchange-appsuite (7.2.0-2) unstable; urgency=low

  * Second candidate for 7.2.0 release

 -- Markus Wagner <markus.wagner@open-xchange.com>  Tue, 02 Apr 2013 16:21:13 +0200

open-xchange-appsuite (7.2.0-1) unstable; urgency=low

  * First release candidate for 7.2.0

 -- Markus Wagner <markus.wagner@open-xchange.com>  Tue, 26 Mar 2013 13:01:19 +0100

open-xchange-appsuite (7.2.0-0) unstable; urgency=low

  * prepare for 7.2.0

 -- Markus Wagner <markus.wagner@open-xchange.com>  Thu, 15 Mar 2013 13:52:15 +0100

open-xchange-appsuite (7.0.1-5) unstable; urgency=low

  * Build for patch 2013-03-01

 -- Viktor Pracht <viktor.pracht@open-xchange.com>  Thu, 28 Feb 2013 17:42:15 +0100

open-xchange-appsuite (7.0.1-4) unstable; urgency=low

  * Fourth release candidate for 7.0.1

 -- Viktor Pracht <viktor.pracht@open-xchange.com>  Tue, 19 Feb 2013 16:41:58 +0100

open-xchange-appsuite (7.0.1-3) unstable; urgency=low

  * Third release candidate for 7.0.1

 -- Viktor Pracht <viktor.pracht@open-xchange.com>  Tue, 19 Feb 2013 09:22:25 +0100

open-xchange-appsuite (7.0.1-2) unstable; urgency=low

  * Second release candiate for 7.0.1

 -- Viktor Pracht <viktor.pracht@open-xchange.com>  Thu, 14 Feb 2013 14:28:34 +0100

open-xchange-appsuite (7.0.1-1) unstable; urgency=low

  * First release candidate for 7.0.1

 -- Viktor Pracht <viktor.pracht@open-xchange.com>  Fri, 01 Feb 2013 15:28:23 +0100

open-xchange-appsuite (7.0.1-0) unstable; urgency=low

  * prepare for 7.0.1

 -- Viktor Pracht <viktor.pracht@open-xchange.com>  Fri, 01 Feb 2013 15:01:46 +0100

open-xchange-appsuite (7.0.0-12) unstable; urgency=low

  * Third release candidate for 7.0.0

 -- Viktor Pracht <viktor.pracht@open-xchange.com>  Tue, 18 Dec 2012 14:53:51 +0100

open-xchange-appsuite (7.0.0-11) unstable; urgency=low

  * Second release candidate for 7.0.0

 -- Viktor Pracht <viktor.pracht@open-xchange.com>  Mon, 17 Dec 2012 18:55:33 +0100

open-xchange-appsuite (7.0.0-10) unstable; urgency=low

  * Pre release candidate for 7.0.0

 -- Viktor Pracht <viktor.pracht@open-xchange.com>  Thu, 13 Dec 2012 18:47:20 +0100

open-xchange-appsuite (7.0.0-9) unstable; urgency=low

  * First release candidate for 7.0.0

 -- Viktor Pracht <viktor.pracht@open-xchange.com>  Tue, 11 Dec 2012 11:44:25 +0100

open-xchange-appsuite (7.0.0-8) unstable; urgency=low

  * First release candidate for EDP drop #6

 -- Viktor Pracht <viktor.pracht@open-xchange.com>  Tue, 13 Nov 2012 15:02:51 +0100

open-xchange-appsuite (7.0.0-7) unstable; urgency=low

  * Third release candidate for EDP drop #5

 -- Viktor Pracht <viktor.pracht@open-xchange.com>  Mon, 22 Oct 2012 15:48:11 +0200

open-xchange-appsuite (7.0.0-6) unstable; urgency=low

  * Second release candidate for EDP drop #5

 -- Viktor Pracht <viktor.pracht@open-xchange.com>  Mon, 22 Oct 2012 14:23:03 +0200

open-xchange-appsuite (7.0.0-5) unstable; urgency=low

  * First release candidate for EDP drop #5

 -- Viktor Pracht <viktor.pracht@open-xchange.com>  Tue, 12 Oct 2012 13:07:35 +0200

open-xchange-appsuite (7.0.0-4) unstable; urgency=low

  * First release candidate for EDP drop #4

 -- Viktor Pracht <viktor.pracht@open-xchange.com>  Tue, 04 Sep 2012 15:14:35 +0200

open-xchange-appsuite (7.0.0-3) unstable; urgency=low

  * Release build for 7.0.0

 -- Viktor Pracht <viktor.pracht@open-xchange.com>  Tue, 07 Aug 2012 14:58:23 +0200

open-xchange-appsuite (7.0.0-2) unstable; urgency=low

  * Release build for EDP drop #3

 -- Viktor Pracht <viktor.pracht@open-xchange.com>  Tue, 07 Aug 2012 11:48:03 +0200

open-xchange-appsuite (7.0.0-1) unstable; urgency=low

  * Initial Release.

 -- Viktor Pracht <viktor.pracht@open-xchange.com>  Wed, 09 Nov 2011 12:20:23 +0100<|MERGE_RESOLUTION|>--- conflicted
+++ resolved
@@ -1,6 +1,9 @@
-<<<<<<< HEAD
 open-xchange-appsuite (7.4.0-0) unstable; urgency=low
-=======
+
+  * prepare for 7.4.0
+
+ -- Markus Wagner <markus.wagner@open-xchange.com>  Mon, 15 Apr 2013 11:19:42 +0200
+
 open-xchange-appsuite (7.2.2-7) stable; urgency=low
 
   * Third candidate for 7.2.2 release
@@ -20,11 +23,16 @@
  -- Markus Wagner <markus.wagner@open-xchange.com>  Wed, 26 Jun 2013 19:18:51 +0200
 
 open-xchange-appsuite (7.2.2-4) stable; urgency=low
->>>>>>> fb57b3c4
-
-  * prepare for 7.4.0
-
- -- Markus Wagner <markus.wagner@open-xchange.com>  Mon, 15 Apr 2013 11:19:42 +0200
+
+  * Second feature freeze for 7.2.2 release
+
+ -- Markus Wagner <markus.wagner@open-xchange.com>  Fri, 21 Jun 2013 16:36:47 +0200
+
+open-xchange-appsuite (7.2.2-3) stable; urgency=low
+
+  * Sprint increment for 7.2.2 release
+
+ -- Markus Wagner <markus.wagner@open-xchange.com>  Mon, 03 Jun 2013 13:30:35 +0200
 
 open-xchange-appsuite (7.2.2-2) unstable; urgency=low
 
@@ -50,12 +58,6 @@
 
  -- Markus Wagner <markus.wagner@open-xchange.com>  Thu, 20 Jun 2013 15:51:09 +0200
 
-open-xchange-appsuite (7.2.1-6) stable; urgency=low
-
-  * Build for patch 2013-06-20
-
- -- Markus Wagner <markus.wagner@open-xchange.com>  Thu, 20 Jun 2013 15:51:09 +0200
-
 open-xchange-appsuite (7.2.1-5) stable; urgency=low
 
   * Build for patch 2013-06-17
