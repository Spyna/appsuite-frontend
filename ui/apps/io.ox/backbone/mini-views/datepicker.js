/**
 * This work is provided under the terms of the CREATIVE COMMONS PUBLIC
 * LICENSE. This work is protected by copyright and/or other applicable
 * law. Any use of the work other than as authorized under this license
 * or copyright law is prohibited.
 *
 * http://creativecommons.org/licenses/by-nc-sa/2.5/
 *
 * © 2014 Open-Xchange Inc., Tarrytown, NY, USA. info@open-xchange.com
 *
 * @author Christoph Hellweg <christoph.hellweg@open-xchange.com>
 */

define('io.ox/backbone/mini-views/datepicker', [
    'settings!io.ox/calendar',
    'gettext!io.ox/core',
    'less!io.ox/backbone/mini-views/datepicker'
], function (settings, gt) {

    'use strict';

    // Bootstrap DatePicker
    var DatePickerView = Backbone.View.extend({

        tagName: 'fieldset',

        initialize: function (options) {
            this.options = _.extend({
                display: 'DATE',
                clearButton: false,
                ignoreToggle: false,
                timezoneButton: false,
                timezoneAttribute: 'timezone',
                label: ''
            }, options);

            this.attribute = this.options.attribute;
            this.nodes = {};
            this.mobileSettings = {};
            this.mobileMode = _.device('touch');

            this.listenTo(this.model, 'change:' + this.attribute, this.updateView);
            this.listenTo(this.model, 'invalid:' + this.attribute, this.onError);
            this.listenTo(this.model, 'valid', this.onValid);
            this.listenTo(this.model, 'change:' + this.options.timezoneAttribute, this.updateView);
        },

        events: {
            'click .timezone button': 'clickTimezone'
        },

        render: function () {
            var self = this,
                def = $.Deferred();

            this.$el.addClass('dateinput').append(
                $('<legend>').addClass('simple control-label').text(this.options.label),
                $('<div class="input-group form-inline">').append(
                    function () {
                        // render date input
                        var guid = _.uniqueId('form-control-label-'),
                            ariaID = guid + '-aria',
                            dayFieldLabel = $('<label class="sr-only">').attr('for', guid).text(gt('Date') + ' (' + moment.localeData().longDateFormat('l') + ')'),
                            timezoneContainer;

                        self.nodes.dayField = $('<input type="text" tabindex="1" class="form-control datepicker-day-field">').attr({
                            id: guid,
                            'aria-describedby': ariaID
                        });

                        if (self.mobileMode) {
                            // render date input only on mobile devices
                            return [
                                dayFieldLabel,
                                self.nodes.dayField
                            ];
                        }

                        // render time input
                        guid = _.uniqueId('form-control-label-');
                        self.nodes.timeField = $('<input class="form-control time-field">').attr({
                            type: 'text',
                            tabindex: 1,
                            id: guid,
                            'aria-describedby': guid + '-aria'
                        });

                        // render timezone badge
                        var timezoneAbbreviation = gt.noI18n(moment.tz(self.model.get(self.options.timezoneAttribute)).zoneAbbr());

<<<<<<< HEAD
                        if (self.options.timezoneButton && !self.mobileMode) {
                            timezoneContainer = $('<div class="timezone input-group-btn">').append(
                                self.nodes.timezoneField = $('<button class="btn btn-default" tabindex="1" type="button">').text(timezoneAbbreviation)
                            );
                        } else {
                            timezoneContainer = self.nodes.timezoneField = $('<a class="timezone input-group-addon" data-toggle="popover" tabindex="1">').text(timezoneAbbreviation);
=======
                        if (!self.options.timezoneButton && !self.mobileMode) {
                            timezoneContainer = self.nodes.timezoneField  = $('<div class="timezone input-group-addon">').text(timezoneAbbreviation);
                        } else {
                            timezoneContainer = self.nodes.timezoneField = $('<a class="timezone input-group-addon btn" data-toggle="popover" tabindex="1">').text(timezoneAbbreviation);
>>>>>>> 74174fc6
                            if (self.model.has('start_date') && self.model.has('end_date')) {
                                require(['io.ox/calendar/util'], function (calendarUtil) {
                                    calendarUtil.addTimezonePopover(
                                        timezoneContainer,
                                        self.model.attributes,
                                        {
                                            placement: 'top',
                                            trigger: 'focus'
                                        }
                                    );
                                });
                            }
                        }

                        // add a11y
                        self.nodes.a11yDate = $('<p>')
                            .attr({ id: ariaID })
                            .addClass('sr-only')
                            .text(gt('Use cursor keys to change the date. Press ctrl-key at the same time to change year or shift-key to change month. Close date-picker by pressing ESC key.'));
                        self.nodes.a11yTime = $('<p>')
                            .attr({ id: guid + '-aria' })
                            .addClass('sr-only')
                            .text(gt('Use up and down keys to change the time. Close selection by pressing ESC key.'));

                        return [
                            self.nodes.dayField,
                            dayFieldLabel,
                            self.nodes.a11yDate,
                            self.nodes.timeField,
                            $('<label class="sr-only">').attr('for', guid).text(gt('Time') + ' (' + moment.localeData().longDateFormat('LT') + ')'),
                            self.nodes.a11yTime,
                            timezoneContainer
                        ];
                    }
                )
            );

            this.updateView();

            if (this.mobileMode) {
                require(['io.ox/core/tk/mobiscroll'], function (mobileSettings) {

                    //don't overwrite default settings (see Bug 38847)
                    self.mobileSettings = _.copy(mobileSettings);

                    if (self.options.clearButton) {
                        self.mobileSettings.buttons = ['set', 'clear', 'cancel'];
                    }
                    if (!self.isFullTime()) {
                        self.mobileSettings.preset = 'datetime';
                    }

                    // initialize mobiscroll plugin
                    self.nodes.dayField.mobiscroll(self.mobileSettings);
                    self.nodes.dayField.on('change', _.bind(self.updateModel, self));

                    def.resolve();
                });
            } else {
                require(['io.ox/core/tk/datepicker'], function () {
                    // get the right date format and init datepicker
                    self.nodes.dayField.datepicker({
                        clearBtn: self.options.clearButton,
                        parentEl: self.$el
                    }).on('clearDate', function () {
                        // clear the timefield too if the clearbutton is pressed
                        self.nodes.timeField.val('');
                    });

                    // build and init timepicker based on combobox plugin
                    var hours_typeahead = [],
                        filldate = moment().startOf('day'),
                        interval = parseInt(settings.get('interval'), 10) || 30;
                    for (var i = 0; i < 1440; i += interval) {
                        hours_typeahead.push(filldate.format('LT'));
                        filldate.add(interval, 'minutes');
                    }

                    var comboboxHours = {
                        source: hours_typeahead,
                        items: hours_typeahead.length,
                        menu: '<ul class="typeahead dropdown-menu calendaredit"></ul>',
                        sorter: function (items) {
                            items = _(items).sortBy(function (item) {
                                return +moment(item, 'LT');
                            });
                            return items;
                        }
                    };

                    self.nodes.timeField.combobox(comboboxHours).addClass('');
                    self.nodes.timeField.on('change', _.bind(self.updateModel, self));
<<<<<<< HEAD
                    self.toggleTimeInput(self.options.display === 'DATETIME');
=======
                    self.toggleTimeInput(!self.isFullTime());
>>>>>>> 74174fc6

                    def.resolve();
                });
            }

            def.then(function () {
                // insert initial values
                self.updateView();
                self.nodes.dayField.on('change', _.bind(self.updateModel, self));
            });

            return this;
        },

        updateView: function () {
            var timestamp = parseInt(this.model[this.model.getDate ? 'getDate' : 'get'](this.attribute), 10);
            if (_.isNaN(timestamp)) return;
            timestamp = moment.tz(timestamp, this.model.get(this.options.timezoneAttribute));
            if (!this.mobileMode) {
                this.nodes.timeField.val(timestamp.format('LT'));
                if (this.nodes.dayField.datepicker) {
                    this.nodes.dayField.datepicker('update', this.getDateStr(timestamp));
                } else {
                    this.nodes.dayField.val(this.getDateStr(timestamp));
                }
                this.nodes.timezoneField.text(gt.noI18n(timestamp.zoneAbbr()));
            } else {
                this.nodes.dayField.val(this.getDateStr(timestamp));
            }
        },

        updateModel: function () {
            var time = this.getTimestamp();
            if (_.isNull(time) || _.isNumber(time)) {
                this.model[this.model.setDate ? 'setDate' : 'set'](this.attribute, time, { validate: true });
                this.model.trigger('valid');
            } else {
                this.model.trigger('invalid:' + this.attribute, [gt('Please enter a valid date')]);
            }
        },

        isFullTime: function () {
            if (!this.options.ignoreToggle && this.model.has('full_time')) {
                return !!this.model.get('full_time');
            } else {
                return this.options.display === 'DATE';
            }
        },

        getDateStr: function (val) {
            if (!this.isFullTime() && this.mobileMode) {
                return val.format('l') + ' ' + val.format('LT');
            }
            return val.format('l');
        },

        getTimestamp: function () {
            var dateStr = this.nodes.dayField.val(),
                formatStr = 'l';

            // empty?
            if (dateStr === '')  return null;

            // change format string for datetime if timefield is present
            if (!this.isFullTime()) {
                formatStr += ' ' + 'LT';
                if (!this.mobileMode) {
                    if (this.nodes.timeField && this.nodes.timeField.val() !== '') {
                        dateStr += ' ' + this.nodes.timeField.val();
                    } else {
                        formatStr = 'l';
                    }
                }
            }

            // parse string to timestamp
            var parsedDate = moment.tz(dateStr, formatStr, this.model.get(this.options.timezoneAttribute));
            // on parse error return null
            return !parsedDate ? undefined : parsedDate.valueOf();
        },

        onError: function (messages) {
            var self = this;
            this.onValid();
            this.$el.addClass('error');
            this.nodes.helpBlock = $('<div class="help-block error">');
            _(messages).each(function (msg) {
                self.nodes.helpBlock.append($.txt(msg));
            });
            this.$el.append(this.nodes.helpBlock);
        },

        // remove error message
        onValid: function () {
            if (this.nodes.helpBlock) {
                this.nodes.helpBlock.remove();
                delete this.nodes.helpBlock;
                this.$el.removeClass('error');
            }
        },

        clickTimezone: function () {
            this.trigger('click:timezone');
        },

        // toggle time input fields
        toggleTimeInput: function (show) {
            if (this.mobileMode) {
                // mobiscroll may not be initialized yet, due to async loading.
                if (this.nodes.dayField.mobiscroll) {
                    this.nodes.dayField.mobiscroll('option', { preset: show ? 'datetime' : 'date' });
                }
            } else {
                this.$el.toggleClass('dateonly', !show);
                this.nodes.timeField.add(this.nodes.timezoneField).css('display', show ? '' : 'none');
            }
        }
    });

    return DatePickerView;
});<|MERGE_RESOLUTION|>--- conflicted
+++ resolved
@@ -88,19 +88,10 @@
                         // render timezone badge
                         var timezoneAbbreviation = gt.noI18n(moment.tz(self.model.get(self.options.timezoneAttribute)).zoneAbbr());
 
-<<<<<<< HEAD
-                        if (self.options.timezoneButton && !self.mobileMode) {
-                            timezoneContainer = $('<div class="timezone input-group-btn">').append(
-                                self.nodes.timezoneField = $('<button class="btn btn-default" tabindex="1" type="button">').text(timezoneAbbreviation)
-                            );
-                        } else {
-                            timezoneContainer = self.nodes.timezoneField = $('<a class="timezone input-group-addon" data-toggle="popover" tabindex="1">').text(timezoneAbbreviation);
-=======
                         if (!self.options.timezoneButton && !self.mobileMode) {
                             timezoneContainer = self.nodes.timezoneField  = $('<div class="timezone input-group-addon">').text(timezoneAbbreviation);
                         } else {
                             timezoneContainer = self.nodes.timezoneField = $('<a class="timezone input-group-addon btn" data-toggle="popover" tabindex="1">').text(timezoneAbbreviation);
->>>>>>> 74174fc6
                             if (self.model.has('start_date') && self.model.has('end_date')) {
                                 require(['io.ox/calendar/util'], function (calendarUtil) {
                                     calendarUtil.addTimezonePopover(
@@ -193,11 +184,7 @@
 
                     self.nodes.timeField.combobox(comboboxHours).addClass('');
                     self.nodes.timeField.on('change', _.bind(self.updateModel, self));
-<<<<<<< HEAD
-                    self.toggleTimeInput(self.options.display === 'DATETIME');
-=======
                     self.toggleTimeInput(!self.isFullTime());
->>>>>>> 74174fc6
 
                     def.resolve();
                 });
