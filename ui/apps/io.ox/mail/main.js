/**
 * This work is provided under the terms of the CREATIVE COMMONS PUBLIC
 * LICENSE. This work is protected by copyright and/or other applicable
 * law. Any use of the work other than as authorized under this license
 * or copyright law is prohibited.
 *
 * http://creativecommons.org/licenses/by-nc-sa/2.5/
 *
 * © 2016 OX Software GmbH, Germany. info@open-xchange.com
 *
 * @author Matthias Biggeleben <matthias.biggeleben@open-xchange.com>
 * @author Alexander Quast <alexander.quast@open-xchange.com>
 */

define('io.ox/mail/main', [
    'io.ox/mail/util',
    'io.ox/mail/api',
    'io.ox/core/commons',
    'io.ox/mail/listview',
    'io.ox/core/tk/list-control',
    'io.ox/mail/threadview',
    'io.ox/core/extensions',
    'io.ox/core/extPatterns/actions',
    'io.ox/core/extPatterns/links',
    'io.ox/core/api/account',
    'io.ox/core/notifications',
    'io.ox/core/toolbars-mobile',
    'io.ox/core/page-controller',
    'io.ox/core/capabilities',
    'io.ox/core/folder/tree',
    'io.ox/core/folder/view',
    'io.ox/core/folder/api',
    'io.ox/backbone/mini-views/quota',
    'gettext!io.ox/mail',
    'settings!io.ox/mail',
    'io.ox/mail/actions',
    'io.ox/mail/mobile-navbar-extensions',
    'io.ox/mail/mobile-toolbar-actions',
    'io.ox/mail/toolbar',
    'io.ox/mail/import',
    'less!io.ox/mail/style',
    'io.ox/mail/folderview-extensions'
], function (util, api, commons, MailListView, ListViewControl, ThreadView, ext, actions, links, account, notifications, Bars, PageController, capabilities, TreeView, FolderView, folderAPI, QuotaView, gt, settings) {

    'use strict';

    // application object
    var app = ox.ui.createApp({
        name: 'io.ox/mail',
        id: 'io.ox/mail',
        title: 'Mail'
    });

    // a11y: dumb approach to track recent keyboard usage
    var openMessageByKeyboard = false;

    app.mediator({
        /*
         * Init pages for mobile use
         * Each View will get a single page with own
         * toolbars and navbars. A PageController instance
         * will handle the page changes and also maintain
         * the state of the toolbars and navbars
         */
        'pages-mobile': function (app) {
            if (_.device('!smartphone')) return;
            var win = app.getWindow(),
                navbar = $('<div class="mobile-navbar">'),
                toolbar = $('<div class="mobile-toolbar">')
                    .on('hide', function () { win.nodes.body.removeClass('mobile-toolbar-visible'); })
                    .on('show', function () { win.nodes.body.addClass('mobile-toolbar-visible'); }),
                baton = ext.Baton({ app: app });

            app.navbar = navbar;
            app.toolbar = toolbar;
            app.pages = new PageController({ appname: app.options.name, toolbar: toolbar, navbar: navbar, container: win.nodes.main });

            win.nodes.body.addClass('classic-toolbar-visible').append(navbar, toolbar);

            // create 4 pages with toolbars and navbars
            app.pages.addPage({
                name: 'folderTree',
                navbar: new Bars.NavbarView({
                    baton: baton,
                    extension: 'io.ox/mail/mobile/navbar'
                })
            });

            app.pages.addPage({
                name: 'listView',
                startPage: true,
                navbar: new Bars.NavbarView({
                    baton: baton,
                    extension: 'io.ox/mail/mobile/navbar'
                }),
                toolbar: new Bars.ToolbarView({
                    baton: baton,
                    page: 'listView',
                    extension: 'io.ox/mail/mobile/toolbar'
                }),
                secondaryToolbar: new Bars.ToolbarView({
                    baton: baton,
                    page: 'listView/multiselect',
                    extension: 'io.ox/mail/mobile/toolbar'
                })
            });

            app.pages.addPage({
                name: 'threadView',
                navbar: new Bars.NavbarView({
                    baton: baton,
                    extension: 'io.ox/mail/mobile/navbar'
                }),
                toolbar: new Bars.ToolbarView({
                    baton: baton,
                    page: 'threadView',
                    extension: 'io.ox/mail/mobile/toolbar'
                })
            });

            app.pages.addPage({
                name: 'detailView',
                navbar: new Bars.NavbarView({
                    baton: baton,
                    extension: 'io.ox/mail/mobile/navbar'
                }),
                toolbar: new Bars.ToolbarView({
                    baton: baton,
                    page: 'detailView',
                    extension: 'io.ox/mail/mobile/toolbar'
                })
            });

            // important
            // tell page controller about special navigation rules
            app.pages.setBackbuttonRules({
                'listView': 'folderTree',
                'threadView': 'listView'
            });
        },
        /*
         * Init all nav- and toolbar labels for mobile
         */
        'navbars-mobile': function (app) {

            if (!_.device('smartphone')) return;

            app.pages.getNavbar('listView')
                .setLeft(gt('Folders'))
                .setRight(
                    //#. Used as a button label to enter the "edit mode"
                    gt('Edit')
                );

            app.pages.getNavbar('folderTree')
                .setTitle(gt('Folders'))
                .setLeft(false)
                .setRight(gt('Edit'));

            app.pages.getNavbar('detailView')
                .setTitle('')
                .setLeft(
                    //#. Used as button label for a navigation action, like the browser back button
                    gt('Back')
                );

            app.pages.getNavbar('threadView')
                .setTitle(gt('Thread'))
                .setLeft(gt('Back'));

            // TODO restore last folder as starting point
            app.pages.showPage('listView');
        },

        'toolbars-mobile': function () {
            if (!_.device('smartphone')) return;

            // tell each page's back button what to do
            app.pages.getNavbar('listView').on('leftAction', function () {
                app.pages.goBack();
            });
            app.pages.getNavbar('threadView').on('leftAction', function () {
                app.pages.goBack();
            });
            app.pages.getNavbar('detailView').on('leftAction', function () {
                app.pages.goBack();
            });

            // checkbox toggle
            app.pages.getNavbar('listView').on('rightAction', function () {
                app.props.set('checkboxes', !app.props.get('checkboxes'));
            });

        },

        'pages-desktop': function (app) {
            if (_.device('smartphone')) return;

            // add page controller
            app.pages = new PageController(app);

            // create 2 pages
            // legacy compatibility
            app.getWindow().nodes.main.addClass('vsplit');

            app.pages.addPage({
                name: 'listView',
                container: app.getWindow().nodes.main,
                classes: 'leftside'
            });
            app.pages.addPage({
                name: 'detailView',
                container: app.getWindow().nodes.main,
                classes: 'rightside'
            });

        },

        /*
         * Folder view support
         */
        'folder-view': function (app) {

            if (_.device('smartphone')) return;

            // tree view
            app.treeView = new TreeView({ app: app, module: 'mail', contextmenu: true });
            FolderView.initialize({ app: app, tree: app.treeView });
            app.folderView.resize.enable();
        },

        'mail-quota': function (app) {

            if (_.device('smartphone')) return;

            var quota = new QuotaView({
                title: gt('Mail quota'),
                renderUnlimited: false,
                upsell: {
                    title: gt('Need more space?'),
                    requires: 'active_sync || caldav || carddav',
                    id: 'mail-folderview-quota',
                    icon: ''
                },
                upsellLimit: 5 * 1024 * 1024 // default upsell limit of 5 mb
            });
            // add some listeners
            folderAPI.on('cleared-trash', function () {
                quota.getQuota(true);
            });
            api.on('deleted-mails-from-trash', function () {
                quota.getQuota(true);
            });

            app.treeView.$el.append(
                quota.render().$el
            );
        },

        /*
         * Convenience function to toggle folder view
         */
        'folder-view-toggle': function (app) {
            if (_.device('smartphone')) return;
            app.getWindow().nodes.main.on('dblclick', '.list-view-control .toolbar', function () {
                app.folderView.toggle();
            });
        },

        /*
         * Default application properties
         */
        'props': function (app) {

            function getLayout() {
                // enforece vertical on smartphones
                if (_.device('smartphone')) return 'vertical';
                var layout = app.settings.get('layout', 'vertical');
                // 'compact' only works on desktop properly
                if (layout === 'compact' && _.device('!desktop')) layout = 'vertical';
                return layout;
            }

            // introduce shared properties
            app.props = new Backbone.Model({
                'layout': getLayout(),
                'checkboxes': _.device('smartphone') ? false : app.settings.get('showCheckboxes', false),
                'contactPictures': _.device('smartphone') ? false : app.settings.get('showContactPictures', false),
                'exactDates': app.settings.get('showExactDates', false),
                'alwaysShowSize': app.settings.get('alwaysShowSize', false),
                'mobileFolderSelectMode': false
            });
        },

        'toggle-folder-editmode': function (app) {

            if (_.device('!smartphone')) return;

            var toggle =  function () {

                var page = app.pages.getPage('folderTree'),
                    state = app.props.get('mobileFolderSelectMode'),
                    right = state ? gt('Edit') : gt('Cancel');

                app.props.set('mobileFolderSelectMode', !state);
                app.pages.getNavbar('folderTree').setRight(right);
                page.toggleClass('mobile-edit-mode', !state);
            };

            app.toggleFolders = toggle;
        },

        /*
         * Folder view support
         */
        'folder-view-mobile': function (app) {

            if (_.device('!smartphone')) return app;

            var nav = app.pages.getNavbar('folderTree'),
                page = app.pages.getPage('folderTree');

            nav.on('rightAction', function () {
                app.toggleFolders();
            });

            var tree = new TreeView({ app: app, module: 'mail', root: '1', contextmenu: true });

            // initialize folder view
            FolderView.initialize({ app: app, tree: tree });
            page.append(tree.render().$el);
        },

        /*
         * Add support for virtual folder "Unread"
         */
        'all-unseen': function (app) {

            var loader = api.collectionLoader,
                params = loader.getQueryParams({ folder: 'virtual/all-unseen' }),
                collection = loader.getCollection(params);

            // register load listener which triggers complete
            collection.on('load', function () {
                this.gc = false;
                this.complete = true;
                this.preserve = true;
                this.CUSTOM_PAGE_SIZE = 250;
                this.trigger('complete');
            });

            // use mail API's "all-unseen" event to update counter (that is also used in top-bar)
            var virtualAllSeen = folderAPI.pool.getModel('virtual/all-unseen');
            api.on('all-unseen', function (e, count) {
                virtualAllSeen.set('unread', count);
            });

            // make virtual folder clickable
            app.folderView.tree.selection.addSelectableVirtualFolder('virtual/all-unseen');
        },

        /*
         * Split into left and right pane
         */
        'vsplit': function (app) {
            // replacing vsplit with new pageController
            // TODO: refactor app.left and app.right
            var left = app.pages.getPage('listView'),
                right = app.pages.getPage('detailView');

            app.left = left.addClass('border-right');
            app.right = right.addClass('mail-detail-pane');
        },

        /*
         * Setup list view
         */
        'list-view': function (app) {
            app.listView = new MailListView({ swipe: true, app: app, draggable: true, ignoreFocus: true, selectionOptions: { mode: 'special' } });
            app.listView.model.set({ folder: app.folder.get() });
            app.listView.model.set('thread', true);
            // for debugging
            window.list = app.listView;
        },

        'list-view-checkboxes': function (app) {
            // always hide checkboxes on small devices initially
            if (_.device('smartphone')) return;
            app.listView.toggleCheckboxes(app.props.get('checkboxes'));
        },

        'list-view-checkboxes-mobile': function (app) {
            // always hide checkboxes on small devices initially
            if (!_.device('smartphone')) return;
            app.props.set('checkboxes', false);
            app.listView.toggleCheckboxes(false);
        },

        /*
         * Scroll-o-mat
         * Scroll to top if new unseen messages arrive
         */
        'auto-scroll': function (app) {
            app.listView.on('add', function (model, index) {
                // only for top position
                if (index !== 0) return;
                // only for unseen messages
                if (!util.isUnseen(model.toJSON())) return;
                // only scroll to top if scroll position is below 50% of outer height
                var height = app.listView.$el.height() / 2;
                if (app.listView.$el.scrollTop() > height) return;
                // scroll to top
                app.listView.$el.scrollTop(0);
            });
        },

        /*
         * Get folder-based view options
         */
        'get-view-options': function (app) {
            app.getViewOptions = function (folder) {
                var options = app.settings.get(['viewOptions', folder]);
                return _.extend({ sort: 610, order: 'desc', thread: false }, options);
            };
        },

        /*
         * Set folderview property
         */
        'prop-folderview': function (app) {
            app.props.set('folderview', _.device('smartphone') ? false : app.settings.get('folderview/visible/' + _.display(), true));
        },

        /*
         * Respond to changed sort option
         */
        'change:sort': function (app) {
            app.props.on('change:sort', function (model, value) {
                model = app.listView.model;
                // resolve from-to
                if (value === 'from-to') value = account.is('sent|drafts', model.get('folder')) ? 604 : 603;
                // do not accidentally overwrite other attributes on folderchange
                if (!app.changingFolders) {
                    // set proper order first
                    model.set('order', (/^(610|608)$/).test(value) ? 'desc' : 'asc', { silent: true });
                    app.props.set('order', model.get('order'));
                    // turn off conversation mode for any sort order but date (610)
                    if (value !== 610) app.props.set('thread', false);
                }
                if (value === 610 && !app.props.get('thread')) {
                    // restore thread when it was disabled by force
                    var options = app.getViewOptions(app.folder.get());
                    app.props.set('thread', options.threadrestore || false);
                }
                // now change sort columns
                model.set({ sort: value });
            });
        },

        /*
         * Respond to changed order
         */
        'change:order': function (app) {
            app.props.on('change:order', function (model, value) {
                app.listView.model.set('order', value);
            });
        },

        /*
         * Respond to conversation mode changes
         */
        'change:thread': function (app) {
            app.props.on('change:thread', function (model, value, opt) {
                if (!app.changingFolders && app.listView.collection) {
                    app.listView.collection.expired = true;
                }
                if (value === true) {
                    app.props.set('sort', 610);
                    app.listView.model.set('thread', true);
                } else {
                    // remember/remove thread state for restoring
                    opt.viewOptions = app.props.get('sort') === 610 ? { threadrestore: undefined } : { threadrestore: true };
                    app.listView.model.set('thread', false);
                }
            });
        },

        'isThreaded': function (app) {
            app.isThreaded = function () {
                if (app.listView.loader.mode === 'search') return false;
                return app.props.get('thread');
            };
        },

        /*
         * Store view options
         */
        'store-view-options': function (app) {
            app.props.on('change', _.debounce(function (model, options) {
                if (app.props.get('find-result')) return;
                var folder = app.folder.get(), data = app.props.toJSON();
                app.settings
                    .set(['viewOptions', folder], _.extend({ sort: data.sort, order: data.order, thread: data.thread }, options.viewOptions || {}))
                    .set('layout', data.layout)
                    .set('showContactPictures', data.contactPictures)
                    .set('showExactDates', data.exactDates)
                    .set('alwaysShowSize', data.alwaysShowSize);
                if (_.device('!smartphone')) {
                    app.settings.set('showCheckboxes', data.checkboxes);
                }
                app.settings.save();
            }, 500));
        },

        /*
         * Restore view opt
         */
        'restore-view-options': function (app) {
            var data = app.getViewOptions(app.folder.get());
            // marker so the change:sort listener does not change other attributes (which would be wrong in that case)
            app.changingFolders = true;
            app.props.set(data);
            app.changingFolders = false;
        },

        /*
         * Setup list view control
         */
        'list-view-control': function (app) {
            app.listControl = new ListViewControl({ id: 'io.ox/mail', listView: app.listView, app: app });
            app.left.append(
                app.listControl.render().$el
                    .attr('aria-label', gt('Messages'))
                    .find('.toolbar')
                    //#. toolbar with 'select all' and 'sort by'
                    .attr('aria-label', gt('Messages options'))
                    .end()
            );
            // make resizable
            app.listControl.resizable();
        },

        /*
         * Setup thread view
         */
        'thread-view': function (app) {
            if (_.device('smartphone')) return;
            app.threadView = new ThreadView.Desktop();
            app.right.append(app.threadView.render().$el);
        },

        'thread-view-mobile': function (app) {
            if (!_.device('smartphone')) return;

            // showing single mails will be done with the plain desktop threadview
            app.threadView = new ThreadView.Mobile();
            app.threadView.$el.on('showmail', function (e) {
                var cid = $(e.target).data().cid;
                app.showMail(cid);
                app.pages.changePage('detailView');
            });

            app.pages.getPage('threadView').append(app.threadView.render().$el);

        },

        /*
         * Selection message
         */
        'selection-message': function (app) {
            app.right.append(
                $('<div class="io-ox-center multi-selection-message"><div class="message"></div></div>')
            );
        },

        /*
         * Connect thread view's top nagivation with list view
         */
        'navigation': function (app) {
            // react on thread view navigation
            app.threadView.on({
                back: function () {
                    app.right.removeClass('preview-visible');
                    app.listView.focus();
                },
                previous: function () {
                    app.listView.previous();
                },
                next: function () {
                    app.listView.next();
                }
            });
        },

        /*
         * Selection changes in list view should be reflected in thread view navigation
         */
        'position': function (app) {

            function update() {
                var list = app.listView;
                app.threadView.updatePosition(list.getPosition() + 1)
                    .togglePrevious(list.hasPrevious())
                    .toggleNext(list.hasNext());
            }

            app.listView.on('selection:action', update);

            update();
        },

        /*
         * Respond to folder change
         */
        'folder:change': function (app) {

            // close mail detail view in list-mode on folder selection
            app.folderView.tree.on('selection:action', function () {
                // bug only if detail view is actually visible (see bug 45597)
                if (app.props.get('layout') === 'list' && app.right.hasClass('preview-visible')) {
                    app.threadView.trigger('back');
                }
            });

            app.on('folder:change', function (id) {

                if (app.props.get('mobileFolderSelectMode')) return;

                // marker so the change:sort listener does not change other attributes (which would be wrong in that case)
                app.changingFolders = true;

                var options = app.getViewOptions(id),
                    fromTo = $(app.left[0]).find('.dropdown.grid-options .dropdown-menu [data-value="from-to"] span'),
                    showTo = account.is('sent|drafts', id);

                app.props.set(_.pick(options, 'sort', 'order', 'thread'));

                // explicitly update when set to from-to (see bug 44458)
                if (options.sort === 'from-to') {
                    app.listView.model.set('sort', account.is('sent|drafts', id) ? 604 : 603);
                }

                app.listView.model.set('folder', id);
                app.folder.getData();
                fromTo.text(showTo ? gt('To') : gt('From'));
                app.changingFolders = false;
            });
        },

        /*
         * Auto subscribe mail folders
         */
        'auto-subscribe': function (app) {

            function subscribe(data) {
                if (data.module !== 'mail') return;
                if (data.subscribed) {
                    app.folderView.tree.select(data.id);
                } else {
                    folderAPI.update(data.id, { subscribed: true }, { silent: true }).done(function () {
                        folderAPI.refresh().done(function () {
                            app.folderView.tree.select(data.id);
                        });
                    });
                }
            }

            app.folder.getData().done(subscribe);
            app.on('folder:change', function (id, data) { subscribe(data); });
        },

        /*
         * Change foldername on mobiles in navbar
         */
        'folder:change-mobile': function (app) {
            if (!_.device('smartphone')) return;
            app.on('folder:change', function () {
                if (app.props.get('mobileFolderSelectMode')) return;
                app.folder.getData().done(function (d) {
                    app.pages.getNavbar('listView').setTitle(d.title);
                });
            });
        },

        /*
         * Define basic function to show an email
         */
        'show-mail': function (app) {

            if (_.device('smartphone')) return;

            // This function just shows an email. Almost.
            // It has a little optimization to add some delay if a message
            // has recently beeen deleted. This addresses the use-case of
            // cleaning up a mailbox, i.e. deleting several messages in a row.
            // wWithout the delay, the UI would try to render messages that are
            // just about to be deleted as well.

            var recentDeleteEventCount = 0,
                eventTimer,
                messageTimer,
                latestMessage;

            app.recentDelete = function () {
                return recentDeleteEventCount > 0;
            };

            function show() {
                // check if message is still within the current collection
                if (!app.listView.collection.get(latestMessage)) return;
                app.threadView.show(latestMessage, app.isThreaded());
                // a11y: used keyboard?
                if (openMessageByKeyboard || app.props.get('layout') === 'list') {
                    openMessageByKeyboard = false;
                    // set focus
                    var items = app.threadView.$('.list-item'),
                        index = items.index(items.filter('.expanded'));
                    items.filter('.expanded:first').find('.body').focus();
                    // fix scroll position (focus might scroll down)
                    if (index === 0) app.threadView.$('.scrollable').scrollTop(0);
                }
            }

            // show instantly
            app.showMail = function (cid) {
                // remember latest message
                latestMessage = cid;
                // delay or instant?
                if (recentDeleteEventCount) {
                    // clear view instantly
                    app.threadView.empty();
                    clearTimeout(messageTimer);
                    var delay = (recentDeleteEventCount - 1) * 1000;
                    messageTimer = setTimeout(show, delay);
                } else {
                    show();
                }
            };

            // add delay if a mail just got deleted
            api.on('beforedelete', function () {
                if (recentDeleteEventCount < 2) recentDeleteEventCount++;
                clearTimeout(eventTimer);
                eventTimer = setTimeout(function () { recentDeleteEventCount = 0; }, 4000);
            });
        },

        /*
         * Define basic function to show an email
         */
        'show-mail-mobile': function (app) {
            if (!_.device('smartphone')) return;
            app.showMail = function (cid) {
                // render mail view and append it to detailview's page
                app.pages.getPage('detailView').empty().append(app.threadView.renderMail(cid));
            };
        },

        /*
         * Define basic function to show an thread overview on mobile
         */
        'mobile-show-thread-overview': function (app) {
            // clicking on a thread will show a custom overview
            // based on a custom threadview only showing mail headers
            app.showThreadOverview = function (cid) {
                app.threadView.show(cid, app.isThreaded());
            };
        },

        /*
         * Define basic function to reflect empty selection
         */
        'show-empty': function (app) {
            app.showEmpty = function () {
                app.threadView.empty();
                app.right.find('.multi-selection-message .message').empty().append(
                    gt('No message selected')
                ).attr('id', 'mail-multi-selection-message');
            };
        },

        /*
         * Define function to reflect multiple selection
         */
        'show-multiple': function (app) {

            if (_.device('smartphone')) return;

            app.showMultiple = function (list) {

                app.threadView.empty();
                list = api.resolve(list, app.isThreaded());

                // check if a folder is selected
                var id = app.folder.get(),
                    model = folderAPI.pool.getModel(id),
                    total = model.get('total'),
                    search = app.get('find') && app.get('find').isActive();

                // defer so that all selection events are triggered (e.g. selection:all)
                _.defer(function () {
                    // tabbed inbox / mail categories: absolute tab count is unknown
                    var inTab = app.categories && app.categories.props.get('enabled') && app.categories.props.get('visible');
                    app.right.find('.multi-selection-message .message')
                        .empty()
                        .attr('id', 'mail-multi-selection-message')
                        .append(
                            // message
                            $('<div>').append(
                                gt('%1$d messages selected', $('<span class="number">').text(list.length).prop('outerHTML'))
                            ),
                            // inline actions
                            id && total > list.length && !search && !inTab && app.getWindowNode().find('.select-all').attr('aria-checked') === 'true' ?
                                $('<div class="inline-actions">').append(
                                    gt(
                                        'There are %1$d messages in this folder; not all messages are displayed in the list. ' +
                                        'If you want to move or delete all messages, you find corresponding actions in the folder context menu.',
                                        total
                                    )
                                )
                                : $()
                        );
                });
            };
        },

        /*
         * Define function to reflect multiple selection
         */
        'show-multiple-mobile': function (app) {
            if (_.device('!smartphone')) return;

            app.showMultiple = function (list) {

                app.threadView.empty();
                if (list) {
                    list = api.resolve(list, app.isThreaded());
                    app.pages.getCurrentPage().navbar.setTitle(
                        //#. This is a short version of "x messages selected", will be used in mobile mail list view
                        gt('%1$d selected', list.length));
                    // re-render toolbar
                    app.pages.getCurrentPage().secondaryToolbar.render();
                } else {
                    app.folder.getData().done(function (d) {
                        app.pages.getCurrentPage().navbar.setTitle(d.title);
                    });
                }
            };
        },

        'selection-mobile': function (app) {

            if (!_.device('smartphone')) return;
            app.listView.on({
                'selection:empty': function () {
                    if (app.props.get('checkboxes')) app.showMultiple(false);
                },
                'selection:one': function (list) {
                    if (app.props.get('checkboxes')) app.showMultiple(list);
                },
                'selection:multiple': function (list) {
                    if (app.props.get('checkboxes')) app.showMultiple(list);
                },
                'selection:action': function (list) {
                    var isDraftFolder = _.contains(account.getFoldersByType('drafts'), this.model.get('folder'));

                    if (app.listView.selection.get().length === 1 && !app.props.get('checkboxes')) {
                        // check for thread
                        var cid = list[0],
                            isThread = this.collection.get(cid).get('threadSize') > 1;

                        if (isDraftFolder) {
                            ox.registry.call('mail-compose', 'edit', _.cid(cid));
                        } else if (isThread) {
                            app.showThreadOverview(cid);
                            app.pages.changePage('threadView');
                        } else {
                            app.showMail(cid);
                            app.pages.changePage('detailView');
                        }
                    }
                }
            });
        },

        /*
         * Respond to single and multi selection in list view
         */
        'selection': function (app) {

            if (_.device('smartphone')) return;

            function resetRight(className) {
                return app.right
                    .removeClass('selection-empty selection-one selection-multiple preview-visible'.replace(className, ''))
                    .addClass(className);
            }

            var react = _.debounce(function (type, list) {

                if (app.props.get('layout') === 'list' && type === 'action') {
                    resetRight('selection-one preview-visible');
                    app.showMail(list[0]);
                    return;
                } else if (app.props.get('layout') === 'list' && type === 'one') {
                    //don't call show mail (an invisible detailview would be drawn which marks it as read)
                    resetRight('selection-one');
                    return;
                }

                switch (type) {
                    case 'empty':
                        resetRight('selection-empty');
                        app.showEmpty();
                        break;
                    case 'one':
                    case 'action':
                        resetRight('selection-one');
                        app.showMail(list[0]);
                        break;
                    case 'multiple':
                        resetRight('selection-multiple');
                        app.showMultiple(list);
                        break;
                    // no default
                }
            }, 1);

            app.listView.on({
                'selection:empty': function () {
                    app.right.find('.multi-selection-message div').attr('id', null);
                    react('empty');
                },
                'selection:one': function (list) {
                    app.right.find('.multi-selection-message div').attr('id', null);
                    var type = 'one';
                    if (app.listView.selection.getBehavior() === 'alternative') {
                        type = 'multiple';
                    }
                    react(type, list);
                },
                'selection:multiple': function (list) {
                    app.right.find('.multi-selection-message div').attr('id', null);
                    // no debounce for showMultiple or screenreaders read old number of selected messages
                    resetRight('selection-multiple');
                    app.showMultiple(list);
                },
                'selection:action': function (list) {
                    app.right.find('.multi-selection-message div').attr('id', null);
                    // make sure we are not in multi-selection
                    if (app.listView.selection.get().length === 1) react('action', list);
                }
            });
        },

        /*
         * Thread view navigation must respond to changing layout
         */
        'change:layout': function (app) {
            app.props.on('change:layout', function (model, value) {
                app.threadView.toggleNavigation(value === 'list');
            });

            app.threadView.toggleNavigation(app.props.get('layout') === 'list');
        },

        /*
         * Respond to changing layout
         */
        'apply-layout': function (app) {
            if (_.device('smartphone')) return;
            app.applyLayout = function () {

                var layout = app.props.get('layout'), nodes = app.getWindow().nodes, toolbar, className,
                    savedWidth = app.settings.get('listview/width/' + _.display()),
                    savedHeight = app.settings.get('listview/height/' + _.display());

                function applyWidth(x) {
                    var width = x === undefined ? '' : x + 'px';
                    app.right.css('left', width);
                    app.left.css('width', width);
                }

                function applyHeight(x) {
                    var height = x === undefined ? '' : x + 'px';
                    app.right.css('top', height);
                    app.left.css('height', height);
                }

                // remove inline styles from using the resize bar
                app.left.css({ width: '', height: '' });
                app.right.css({ left: '', top: '' });

                if (layout === 'vertical' || layout === 'compact') {
                    nodes.main.addClass('preview-right').removeClass('preview-bottom preview-none');
                    if (!_.device('touch')) applyWidth(savedWidth);
                } else if (layout === 'horizontal') {
                    nodes.main.addClass('preview-bottom').removeClass('preview-right preview-none');
                    if (!_.device('touch')) applyHeight(savedHeight);
                } else if (layout === 'list') {
                    nodes.main.addClass('preview-none').removeClass('preview-right preview-bottom');
                }

                // relocate toolbar
                toolbar = nodes.body.find('.classic-toolbar-container');
                className = 'classic-toolbar-visible';
                if (layout === 'compact') {
                    nodes.body.removeClass(className);
                    app.right.addClass(className).prepend(toolbar);
                } else {
                    app.right.removeClass(className);
                    nodes.body.addClass(className).prepend(toolbar);
                }

                if (layout !== 'list' && app.props.previousAttributes().layout === 'list' && !app.right.hasClass('preview-visible')) {
<<<<<<< HEAD
                    //listview did not create a detailview for the last mail, it was only selected, so detailview needs to be triggered manually(see bug 33456)
                    app.listView.selection.selectEvents(app.listView.selection.getItems());

=======
                    // listview did not create a detailview for the last mail, it was only selected, so detailview needs to be triggered manually(see bug 33456)
                    // only trigger if we actually have selected mails
                    if (app.listView.selection.get().length > 0) {
                        app.listView.selection.selectEvents(app.listView.selection.getItems());
                    }
>>>>>>> 4b2e00f6
                }
            };

            app.props.on('change:layout', function () {
                app.applyLayout();
                app.listView.redraw();
            });

            app.getWindow().on('show:initial', function () {
                app.applyLayout();
            });
        },

        /*
         * Respond to global refresh
         */
        'refresh': function (app) {
            api.on('refresh.all', function reload() {
                app.listView.reload();
            });
        },

        /*
         * auto select first seen email (only on initial startup)
         */
        'auto-select': function (app) {

            // no auto-selection needed on smartphones
            if (_.device('smartphone')) return;

            app.listView.on('first-reset', function () {
                // defer to have a visible window
                _.defer(function () {
                    app.listView.collection.find(function (model, index) {
                        if (!util.isUnseen(model.get('flags'))) {
                            app.listView.selection.select(index);
                            return true;
                        }
                    });
                });
            });
        },

        'init-navbarlabel-mobile': function (app) {
            if (!_.device('smartphone')) return;

            // prepare first start
            app.listView.on('first-reset', function () {
                app.folder.getData().done(function (d) {
                    app.pages.getNavbar('listView').setTitle(d.title);
                });
            });
        },

        /*
         * Prefetch first 10 relevant (unseen) emails
         */
        'prefetch': function (app) {

            var count = settings.get('prefetch/count', 5);
            if (!_.isNumber(count) || count <= 0) return;

            app.prefetch = function (collection) {
                // get first 10 undeleted emails
                var http = require('io.ox/core/http');
                http.pause();
                collection.chain()
                    .filter(function (obj) {
                        return !util.isDeleted(obj);
                    })
                    .slice(0, count)
                    .each(function (model) {
                        var thread = model.get('thread') || [model.toJSON()], i, obj;
                        for (i = thread.length - 1; obj = thread[i]; i--) {
                            // get data
                            if (_.isString(obj)) obj = _.cid(obj);
                            // most recent or first unseen? (in line with threadview's autoSelectMail)
                            if ((i === 0 || util.isUnseen(obj)) && !util.isDeleted(obj)) {
                                api.get({ unseen: true, id: obj.id, folder: obj.folder_id });
                                break;
                            }
                        }
                    });
                http.resume();
            };

            app.listView.on('first-reset', app.prefetch);
        },

        'prefetch-message': function (app) {

            if (_.device('smartphone')) return;
            if (!settings.get('prefetch/next', true)) return;

            app.listView.on('selection:one', function () {

                // do not prefetch if a message has just been deleted
                if (app.recentDelete()) return;

                var items = this.selection.getItems(),
                    pos = this.selection.getPosition(items),
                    dir = this.selection.getDirection(),
                    last = items.length - 1, next;

                if (dir === 'down' && pos < last) next = items.eq(pos + 1);
                else if (dir === 'up' && pos > 0) next = items.eq(pos - 1);
                if (next) {
                    next = _.cid(next.attr('data-cid'));
                    next.unseen = true;
                    api.get(next);
                }
            });
        },

        /*
         * Prefetch mail-compose code
         */
        'prefetch-compose': function () {
            if (_.device('smartphone')) return;
            setTimeout(function () {
                require(['io.ox/mail/compose/main', 'io.ox/mail/compose/bundle'], function () {
                    require(['io.ox/core/api/snippets'], function (snippets) {
                        // prefetch signatures
                        snippets.getAll();
                    });
                });
            }, 3000);
        },

        /*
         * Connect collection loader with list view
         */
        'connect-loader': function (app) {
            app.listView.connect(api.collectionLoader);
        },

        /*
         * Select next item in list view if current item gets deleted
         */
        'before-delete': function (app) {

            // fixes scrolling issue on mobiles during delete
            if (_.device('smartphone')) return;

            function isSingleThreadMessage(ids, selection) {
                if (ids.length !== 1) return false;
                if (selection.length !== 1) return false;
                var a = _.cid(ids[0]), b = String(selection[0]).replace(/^thread\./, '');
                return a !== b;
            }

            api.on('beforedelete', function (e, ids) {
                var selection = app.listView.selection.get();
                if (isSingleThreadMessage(ids, selection)) return;
                // looks for intersection
                ids = _(ids).map(_.cid);
                if (_.intersection(ids, selection).length) app.listView.selection.dodge();
            });
        },

        'before-delete-mobile': function (app) {
            if (!_.device('smartphone')) return;
            // if a mail will be deleted in detail view, go back one page
            api.on('beforedelete', function () {
                if (app.pages.getCurrentPage().name === 'detailView') {
                    // check if the threadoverview is empty
                    if (app.isThreaded() && app.threadView.collection.length === 1) {
                        app.pages.changePage('listView', { animation: 'slideright' });
                    } else {
                        app.pages.goBack();
                    }
                }
                app.listView.selection.selectNone();
            });
        },

        /*
         * Add support for drag & drop
         */
        'drag-drop': function () {
            app.getWindow().nodes.outer.on('selection:drop', function (e, baton) {
                // remember if this list is based on a single thread
                baton.isThread = baton.data.length === 1 && /^thread\./.test(baton.data[0]);
                // resolve thread
                baton.data = api.resolve(baton.data, app.isThreaded());
                // call action
                actions.check('io.ox/mail/actions/move', baton.data).done(function () {
                    actions.invoke('io.ox/mail/actions/move', null, baton);
                });
            });
        },

        /*
         * Handle archive event based on keyboard shortcut
         */
        'selection-archive': function () {
            app.listView.on('selection:archive', function (list) {
                var baton = ext.Baton({ data: list });
                // remember if this list is based on a single thread
                baton.isThread = baton.data.length === 1 && /^thread\./.test(baton.data[0]);
                // resolve thread
                baton.data = api.resolve(baton.data, app.isThreaded());
                // call action
                actions.check('io.ox/mail/actions/archive', baton.data).done(function () {
                    actions.invoke('io.ox/mail/actions/archive', null, baton);
                });
            });
        },

        /*
         * Handle delete event based on keyboard shortcut or swipe gesture
         */
        'selection-delete': function () {
            app.listView.on('selection:delete', function (list) {
                var baton = ext.Baton({ data: list });
                // remember if this list is based on a single thread
                baton.isThread = baton.data.length === 1 && /^thread\./.test(baton.data[0]);
                // resolve thread
                baton.data = api.resolve(baton.data, app.isThreaded());
                // call action
                // check if action can be called
                actions.check('io.ox/mail/actions/delete', baton.data).done(function () {
                    actions.invoke('io.ox/mail/actions/delete', null, baton);
                });
            });
        },

        /*
         * Add support for selection:
         */
        'selection-doubleclick': function (app) {
            // detail app does not make sense on small devices
            // they already see emails in full screen
            if (_.device('smartphone')) return;
            app.listView.on('selection:doubleclick', function (list) {
                if (app.isThreaded()) list = _(api.threads.get(list[0])).pluck('cid');
                var cid = list[0],
                    obj = _.cid(cid),
                    isDraft = account.is('drafts', obj.folder_id);
                if (isDraft) {
                    ox.registry.call('mail-compose', 'edit', obj);
                } else {
                    ox.launch('io.ox/mail/detail/main', { cid: cid });
                }
            });
        },

        /*
         * Add support for selection:
         */
        'selection-mobile-swipe': function (app) {
            if (_.device('!smartphone')) return;

            ext.point('io.ox/mail/mobile/swipeButtonMore').extend(new links.Dropdown({
                id: 'actions',
                index: 1,
                classes: '',
                label: '',
                ariaLabel: '',
                icon: '',
                noCaret: true,
                ref: 'io.ox/mail/links/inline'
            }));

            app.listView.on('selection:more', function (list, node) {
                var baton = ext.Baton({ data: list });
                // remember if this list is based on a single thread
                baton.isThread = baton.data.length === 1 && /^thread\./.test(baton.data[0]);
                // resolve thread
                baton.data = api.resolve(baton.data, app.isThreaded());
                // call action
                // we open a dropdown here with options.
                ext.point('io.ox/mail/mobile/swipeButtonMore').invoke('draw', node, baton);
                node.find('a').click();
            });
        },

        /*
         * Respond to folder view changes
         */
        'change:folderview': function (app) {
            if (_.device('smartphone')) return;
            app.props.on('change:folderview', function (model, value) {
                app.folderView.toggle(value);
            });
            app.on('folderview:close', function () {
                app.props.set('folderview', false);
            });
            app.on('folderview:open', function () {
                app.props.set('folderview', true);
            });

        },

        /*
         * Respond to change:checkboxes
         */
        'change:checkboxes': function (app) {
            if (_.device('smartphone')) return;
            if (app.listView.selection.getBehavior() === 'alternative') {
                app.listView.toggleCheckboxes(true);
            } else {
                app.props.on('change:checkboxes', function (model, value) {
                    app.listView.toggleCheckboxes(value);
                });
            }
        },

        /*
         * Respond to change:checkboxes on mobiles
         * Change "edit" to "cancel" on button
         */
        'change:checkboxes-mobile': function (app) {
            if (_.device('!smartphone')) return;

            // intial hide
            app.listControl.$el.toggleClass('toolbar-top-visible', false);

            app.props.on('change:checkboxes', function (model, value) {
                app.listView.toggleCheckboxes(value);
                app.listControl.$el.toggleClass('toolbar-top-visible', value);
                if (value) {
                    app.pages.getNavbar('listView')
                        .setRight(gt('Cancel'))
                        .hide('.left');
                } else {
                    app.pages.getNavbar('listView')
                        .setRight(gt('Edit'))
                        .show('.left');
                    // reset navbar title on cancel
                    app.folder.getData().done(function (d) {
                        app.pages.getCurrentPage().navbar.setTitle(d.title);
                    });

                    // reset selection
                    app.listView.selection.selectNone();
                }
            });
        },

        /*
         * Respond to change:contactPictures
         */
        'change:contactPictures': function (app) {
            app.props.on('change:contactPictures', function () {
                app.listView.redraw();
            });
        },

        /*
         * Respond to change:exactDates
         */
        'change:exactDates': function (app) {
            app.props.on('change:exactDates', function () {
                app.listView.redraw();
            });
        },

        /*
         * Respond to change:alwaysShowSize
         */
        'change:alwaysShowSize': function (app) {
            app.settings.on('change:alwaysShowSize', function () {
                app.listView.redraw();
            });
        },

        'fix-mobile-lazyload': function (app) {
            if (_.device('!smartphone')) return;
            // force lazyload to load, otherwise the whole pane will stay empty...
            app.pages.getPage('detailView').on('pageshow', function () {
                $(this).find('li.lazy').trigger('scroll');
            });
        },

        'inplace-find': function (app) {

            if (_.device('smartphone') || !capabilities.has('search')) return;

            app.searchable();

            var find = app.get('find'),
                each = function (obj) {
                    api.pool.add('detail', obj);
                };

            find.on('collectionLoader:created', function (loader) {
                loader.each = each;
            });
        },
        // respond to pull-to-refresh in mail list on mobiles
        'on:pull-to-refresh': function (app) {
            if (_.device('!touch')) return;
            app.on('pull-to-refresh', function () {
                api.refresh().always(function () {
                    app.listView.removePullToRefreshIndicator();
                });
            });
        },

        'contextual-help': function (app) {
            app.getContextualHelp = function () {
                return 'ox.appsuite.user.sect.email.gui.html#ox.appsuite.user.sect.email.gui';
            };
        },

        'a11y': function (app) {
            // mail list: focus mail detail view on <enter>
            // mail list: focus folder on <escape>
            app.listView.$el.on('keydown', '.list-item', function (e) {
                // focus message?
                if (e.which === 13) {
                    openMessageByKeyboard = true;
                    return;
                }
                // if a message is selected (mouse or keyboard) the focus is set on body
                if (e.which === 27) {
                    app.folderView.tree.$('.folder.selected').focus();
                    return false;
                }
            });
            // detail view: return back to list view via <escape>
            app.threadView.$el.attr('tabindex', -1).on('keydown', function (e) {
                if (e.which !== 27) return;
                if ($(e.target).is('.smart-dropdown, .dropdown-toggle, :input')) return;
                // make sure the detail view closes in list layout
                app.right.removeClass('preview-visible');
                app.listView.restoreFocus(true);
            });
            // folder tree: focus list view on <enter>
            // folder tree: focus top-bar on <escape>
            app.folderView.tree.$el.on('keydown', '.folder', function (e) {
                // check if it's really the folder - not the contextmenu toggle
                if (!$(e.target).hasClass('folder')) return;
                if (e.which === 13) app.listView.restoreFocus(true);
                if (e.which === 27) $('#io-ox-topbar .active-app > a').focus();
            });
        },

        'auto-expunge': function (app) {

            if (!settings.get('features/autoExpunge', false)) return;

            function isDeleted(model) {
                return (model.get('flags') & 2) === 2;
            }

            app.listView.on('collection:load collection:paginate collection:reload', function () {
                // any deleted message?
                var any = this.collection.any(isDeleted);
                if (any) api.expunge(app.folder.get());
            });
        },

        /*
         * change to default folder on no permission or folder not found errors
         */
        'no-permission': function (app) {
            // use debounce, so errors from folder and app api are only handled once.
            var handleError = _.debounce(function (error) {
                // work with (error) and (event, error) arguments
                if (error && !error.error) {
                    if (arguments[1] && arguments[1].error) {
                        error = arguments[1];
                    } else {
                        return;
                    }
                }
                // only change if folder is currently displayed
                if (error.error_params[0] && String(app.folder.get()) !== String(error.error_params[0])) {
                    return;
                }
                require(['io.ox/core/yell'], function (yell) {
                    yell(error);
                    // try to load the default folder
                    // guests do not have a default folder, so the first visible one is chosen
                    app.folder.setDefault();
                });
            }, 300);

            // will be thrown if the external mail account server somehow does not support starttls anymore
            folderAPI.on('error:MSG-0092', function (error) {
                require(['io.ox/core/yell'], function (yell) {
                    yell(error);
                });
            });
            folderAPI.on('error:FLD-0008', handleError);
            api.on('error:FLD-0008', handleError);
            api.on('error:IMAP-2041', function (e, error) {
                // check if folder is currently displayed
                if (String(app.folder.get()) !== String(error.error_params[1])) {
                    return;
                }
                // see if we can still access the folder, although we are not allowed to view the contents
                // this is important because otherwise we would not be able to change permissions (because the view jumps to the default folder all the time)
                folderAPI.get(app.folder.get(), { cache: false }).fail(function (error) {
                    if (error.code === 'FLD-0003') {
                        handleError(error);
                    }
                });
            });
        },

        'save-draft': function (app) {
            api.on('beforesend before:autosave', function (e, obj) {
                if (!obj.data.msgref) return;
                var cid = _.cid(util.parseMsgref(api.separator, obj.data.msgref)),
                    draftsId = account.getFoldersByType('drafts');
                _(draftsId).each(function (id) {
                    _(api.pool.getByFolder(id)).each(function (collection) {
                        collection.remove(cid);
                    });
                });
            });
            api.on('autosave send', function () {
                var folder = app.folder.get();
                if (folderAPI.is('drafts', folder)) app.listView.reload();
            });
        },

        'mail-progress': function () {
            if (_.device('smartphone')) return;
            ext.point('io.ox/mail/sidepanel').extend({
                id: 'progress',
                index: 300,
                draw: function () {

                    var $el = $('<div class="generic-toolbar bottom mail-progress">')
                        .hide()
                        .append(
                            $('<div class="progress"><div class="progress-bar"></div></div>'),
                            $('<div class="caption">').append(
                                $('<span>'),
                                $('<a href="#" class="close" data-action="close" role="button" tabindex="1"><i class="fa fa-times"></i></a>')
                            )
                       );
                    api.queue.collection.on('progress', function (data) {
                        if (!data.count) {
                            // Workaround for Safari flex layout issue (see bug 46496)
                            if (_.device('safari')) $el.closest('.window-sidepanel').find('.folder-tree')[0].scrollTop += 1;
                            return $el.hide();
                        }
                        var n = data.count,
                            pct = Math.round(data.pct * 100),
                            //#. %1$d is number of messages; %2$d is progress in percent
                            caption = gt.ngettext('Sending 1 message ... %2$d%', 'Sending %1$d messages ... %2$d%', n, n, pct);
                        $el.find('.progress-bar').css('width', pct + '%');
                        $el.find('.caption span').text(caption);
                        $el.find('[data-action="close"]').off();
                        $el.find('[data-action="close"]').on('click', function () {
                            if (_.isFunction(data.abort)) data.abort();
                        });
                        $el.show();
                    });

                    this.append($el);
                }
            });
        },

        'sidepanel': function (app) {
            if (_.device('smartphone')) return;
            ext.point('io.ox/mail/sidepanel').extend({
                id: 'tree',
                index: 100,
                draw: function (baton) {
                    // add border & render tree and add to DOM
                    this.addClass('border-right').append(baton.app.treeView.$el);
                }
            });

            var node = app.getWindow().nodes.sidepanel;
            ext.point('io.ox/mail/sidepanel').invoke('draw', node, ext.Baton({ app: app }));
        },

        'metrics': function (app) {
            require(['io.ox/metrics/main'], function (metrics) {
                if (!metrics.isEnabled()) return;

                var nodes = app.getWindow().nodes,
                    node = nodes.outer,
                    toolbar = nodes.body.find('.classic-toolbar-container, .categories-toolbar-container'),
                    sidepanel = nodes.sidepanel;
                // A/B testing which add mail account button is prefered
                metrics.watch({
                    node: node,
                    selector: '[data-action="add-mail-account"]',
                    type: 'click'

                }, {
                    app: 'mail',
                    target: 'folder/account',
                    type: 'click',
                    action: 'add'
                });
                // detail view actions
                app.getWindow().nodes.main.delegate('.detail-view-header .dropdown-menu a', 'mousedown', function (e) {
                    metrics.trackEvent({
                        app: 'mail',
                        target: 'detail/toolbar',
                        type: 'click',
                        action: $(e.currentTarget).attr('data-action')
                    });
                });
                // toolbar actions
                toolbar.delegate('.io-ox-action-link', 'mousedown', function (e) {
                    metrics.trackEvent({
                        app: 'mail',
                        target: 'toolbar',
                        type: 'click',
                        action: $(e.currentTarget).attr('data-action')
                    });
                });
                toolbar.delegate('.category', 'mousedown', function (e) {
                    metrics.trackEvent({
                        app: 'mail',
                        target: 'toolbar',
                        type: 'click',
                        action: 'select-tab',
                        detail: $(e.currentTarget).attr('data-id')
                    });
                });
                // toolbar options dropfdown
                toolbar.delegate('.dropdown-menu a:not(.io-ox-action-link)', 'mousedown', function (e) {
                    var node =  $(e.target).closest('a');
                    if (!node.attr('data-name')) return;
                    metrics.trackEvent({
                        app: 'mail',
                        target: 'toolbar',
                        type: 'click',
                        action: node.attr('data-name'),
                        detail: node.attr('data-value')
                    });
                });
                // folder tree action
                sidepanel.find('.context-dropdown').delegate('li>a', 'mousedown', function (e) {
                    metrics.trackEvent({
                        app: 'mail',
                        target: 'folder/context-menu',
                        type: 'click',
                        action: $(e.currentTarget).attr('data-action')
                    });
                });
                // check for clicks in folder trew
                app.on('folder:change', function (folder) {
                    metrics.trackEvent({
                        app: 'mail',
                        target: 'folder',
                        type: 'click',
                        action: 'select',
                        detail: account.isPrimary(folder) ? 'primary' : 'external'
                    });
                });
                // selection in listview
                app.listView.on({
                    'selection:multiple selection:one': function (list) {
                        metrics.trackEvent({
                            app: 'mail',
                            target: 'list/' + app.props.get('layout'),
                            type: 'click',
                            action: 'select',
                            detail: list.length > 1 ? 'multiple' : 'one'
                        });
                    }
                });
            });
        },

        'mail-categories': function (app) {
            if (_.device('smartphone')) return;
            if (!capabilities.has('mail_categories')) return;

            var mapper;
            // register settings listener
            if (settings.get('categories/enabled')) refresh();
            settings.on('change:categories/enabled', refresh);

            var Mapper = function (cat) {
                var mapper = {
                    initialize: function () {
                        cat.init({ mail: app, pool: api.pool.get('detail') });
                        this.categories = cat;
                        return this;
                    },
                    refresh: function () {
                        this.categories.config.load();
                    }
                };
                return mapper.initialize();
            };

            // apply settings change (enable/disable)
            function refresh() {
                // refresh config (triggers show/hide internally)
                if (mapper) return mapper.refresh();
                // in case require not resolved in time
                mapper = { refresh: $.noop };
                // init on first call of 'apply'
                require(['io.ox/mail/categories/main'], function (cat) {
                    app.categories = cat;
                    mapper = new Mapper(cat);
                });
            }
        }
    });

    // launcher
    app.setLauncher(function () {

        // get window
        var win = ox.ui.createWindow({
            name: 'io.ox/mail',
            title: 'Inbox',
            chromeless: true,
            find: capabilities.has('search')
        });

        if (_.url.hash().mailto) ox.registry.call('mail-compose', 'compose');

        app.setWindow(win);
        app.settings = settings;
        window.mailapp = app;

        commons.addFolderSupport(app, null, 'mail', app.options.folder)
            .always(function always() {
                app.mediate();
                win.show();
            })
            .fail(function fail(result) {
                // missing folder information indicates a connection failure
                var message = settings.get('folder/inbox') && result && result.error ?
                    result.error + ' ' + gt('Application may not work as expected until this problem is solved.') :
                    // default error
                    api.mailServerDownMessage;
                notifications.yell('error', message);
            });
    });

    // set what to do if the app is started again
    // this way we can react to given options, like for example a different folder
    app.setResume(function (options) {
        // only consider folder option for now
        if (options && options.folder && options.folder !== this.folder.get()) {
            var appNode = this.getWindow();
            appNode.busy();
            return this.folder.set(options.folder).always(function () {
                appNode.idle();
            });
        }
        return $.when();
    });

    return {
        getApp: app.getInstance
    };
});<|MERGE_RESOLUTION|>--- conflicted
+++ resolved
@@ -1013,17 +1013,11 @@
                 }
 
                 if (layout !== 'list' && app.props.previousAttributes().layout === 'list' && !app.right.hasClass('preview-visible')) {
-<<<<<<< HEAD
-                    //listview did not create a detailview for the last mail, it was only selected, so detailview needs to be triggered manually(see bug 33456)
-                    app.listView.selection.selectEvents(app.listView.selection.getItems());
-
-=======
                     // listview did not create a detailview for the last mail, it was only selected, so detailview needs to be triggered manually(see bug 33456)
                     // only trigger if we actually have selected mails
                     if (app.listView.selection.get().length > 0) {
                         app.listView.selection.selectEvents(app.listView.selection.getItems());
                     }
->>>>>>> 4b2e00f6
                 }
             };
 
