--- conflicted
+++ resolved
@@ -19,18 +19,12 @@
   environment:
     name: packages/$CI_COMMIT_REF_NAME
     action: stop
-<<<<<<< HEAD
-  except:
-    refs:
-      - /^e2e\//
-=======
   rules:
     - if: '$CI_COMMIT_TAG'
       when: never
     - if: '$CI_COMMIT_REF_NAME !~ /^e2e\//'
       when: manual
       allow_failure: true
->>>>>>> 938790d3
 
 upload:
   image: gradle:5.6.2-jre8
@@ -54,11 +48,6 @@
     - build guidedtours
     - build spamexperts
     - build dynamic-theme
-<<<<<<< HEAD
-  except:
-    refs:
-      - /^e2e\//
-=======
   rules:
     - if: '$FORCE_PACKAGE_UPLOAD == "true"'
       when: always
@@ -68,7 +57,6 @@
     - if: '$CI_COMMIT_REF_NAME !~ /^(e2e\/.*|master-?.*|release-.*|develop)$/'
       when: manual
       allow_failure: true
->>>>>>> 938790d3
 
 upload stable:
   extends: upload
