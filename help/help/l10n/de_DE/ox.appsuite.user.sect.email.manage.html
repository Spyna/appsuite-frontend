--- conflicted
+++ resolved
@@ -36,22 +36,13 @@
         
   </h1>
 <div class="sect1" id="ox.appsuite.user.sect.email.manage">
-<<<<<<< HEAD
-<div class="titlepage"><div><div><h2 class="title" style="clear: both">5.5. E-Mails organisieren</h2></div></div></div>
-<a class="indexterm" name="id-1.6.12.2"></a><a class="indexterm" name="id-1.6.12.3"></a><div class="concept">
-=======
 <div class="titlepage"><div><div><h2 class="title" style="clear: both">5.6. E-Mails organisieren</h2></div></div></div>
 <a class="indexterm" name="id-1.6.13.2"></a><a class="indexterm" name="id-1.6.13.3"></a><div class="concept">
->>>>>>> 1c74fb5d
 <a name="ox.appsuite.user.concept.email.manage.folder"></a><p id="ox.appsuite.user.concept.email.manage.folder">Einige der Techniken zum Organisieren von E-Mails
       setzen voraus, dass Sie eigene E-Mail-Ordner eingerichtet haben. Informationen zum Anlegen von Ordnern finden Sie in <a class="xref" href="ox.appsuite.user.sect.dataorganisation.folder.html">Ordner</a>.</p>
 </div>
 <div class="concept">
-<<<<<<< HEAD
-<a name="ox.appsuite.user.concept.email.manage"></a><p id="ox.appsuite.user.concept.email.manage">Sie haben folgende Möglichkeiten:
-=======
 <a name="ox.appsuite.user.concept.email.manage"></a><p id="ox.appsuite.user.concept.email.manage">Sie haben folgende Möglichkeiten: 
->>>>>>> 1c74fb5d
       </p>
 <ul class="itemizedlist" style="list-style-type: disc; ">
 <li class="listitem"><p role="presentation">
@@ -100,22 +91,11 @@
             <a class="xref" href="ox.appsuite.user.sect.email.manage.delete.html">E-Mails löschen</a>
           </p></li>
 <li class="listitem"><p role="presentation">
-<<<<<<< HEAD
-            <a class="xref" href="ox.appsuite.user.sect.email.manage.expungefolder.html">E-Mail Ordner aufräumen</a>
-          </p></li>
-<li class="listitem"><p role="presentation">
-            <a class="xref" href="ox.appsuite.user.sect.email.manage.multiple.html">Mehrere E-Mails gemeinsam bearbeiten</a>
-          </p></li>
-<li class="listitem"><p role="presentation">
-            <a class="xref" href="ox.appsuite.user.sect.email.manage.unifiedmail.html">Unified Mail verwenden</a>
-          </p></li>
-=======
             <a class="xref" href="ox.appsuite.user.sect.email.manage.expungefolder.html">E-Mail-Ordner aufräumen</a>
           </p></li>
 <li class="listitem"><p role="presentation">
             <a class="xref" href="ox.appsuite.user.sect.email.manage.unifiedmail.html">Unified Mail verwenden</a>
           </p></li>
->>>>>>> 1c74fb5d
 </ul>
 <p>  
     </p>
