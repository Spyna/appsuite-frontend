<<<<<<< HEAD
open-xchange-appsuite (7.2.2-6) stable; urgency=low

  * Second candidate for 7.2.2 release

 -- Markus Wagner <markus.wagner@open-xchange.com>  Fri, 28 Jun 2013 13:59:22 +0200

open-xchange-appsuite (7.2.2-5) stable; urgency=low

  * Release candidate for 7.2.2 release

 -- Markus Wagner <markus.wagner@open-xchange.com>  Wed, 26 Jun 2013 19:18:51 +0200

open-xchange-appsuite (7.2.2-4) stable; urgency=low

  * Second feature freeze for 7.2.2 release

 -- Markus Wagner <markus.wagner@open-xchange.com>  Fri, 21 Jun 2013 16:36:47 +0200

open-xchange-appsuite (7.2.2-3) stable; urgency=low

  * Feature freeze for 7.2.2 release

 -- Markus Wagner <markus.wagner@open-xchange.com>  Mon, 17 Jun 2013 09:11:26 +0200

open-xchange-appsuite (7.2.2-2) unstable; urgency=low

  * First sprint increment for 7.2.2 release

 -- Markus Wagner <markus.wagner@open-xchange.com>  Mon, 03 Jun 2013 13:30:35 +0200

open-xchange-appsuite (7.2.2-1) unstable; urgency=low

  * First candidate for 7.2.2 release

 -- Markus Wagner <markus.wagner@open-xchange.com>  Wed, 29 May 2013 17:38:49 +0200

open-xchange-appsuite (7.2.2-0) unstable; urgency=low

  * prepare for 7.2.2

 -- Markus Wagner <markus.wagner@open-xchange.com>  Mon, 27 May 2013 17:21:59 +0200
=======
open-xchange-appsuite (7.2.1-6) stable; urgency=low

  * Build for patch 2013-06-20

 -- Markus Wagner <markus.wagner@open-xchange.com>  Thu, 20 Jun 2013 15:51:09 +0200
>>>>>>> bdc1468f

open-xchange-appsuite (7.2.1-5) stable; urgency=low

  * Build for patch 2013-06-17

 -- Markus Wagner <markus.wagner@open-xchange.com>  Tue, 18 Jun 2013 09:35:46 +0200

open-xchange-appsuite (7.2.1-4) stable; urgency=low

  * Build for patch 2013-06-14

 -- Markus Wagner <markus.wagner@open-xchange.com>  Wed, 12 Jun 2013 18:15:45 +0200

open-xchange-appsuite (7.2.1-3) unstable; urgency=low

  * Third candidate for 7.2.1 release

 -- Markus Wagner <markus.wagner@open-xchange.com>  Mon, 27 May 2013 09:38:55 +0200

open-xchange-appsuite (7.2.1-2) unstable; urgency=low

  * Second candidate for 7.2.1 release

 -- Markus Wagner <markus.wagner@open-xchange.com>  Wed, 15 May 2013 17:49:12 +0200

open-xchange-appsuite (7.2.1-1) unstable; urgency=low

  * First candidate for 7.2.1 release

 -- Markus Wagner <markus.wagner@open-xchange.com>  Mon, 22 Apr 2013 15:18:20 +0200

open-xchange-appsuite (7.2.1-0) unstable; urgency=low

  * prepare for 7.2.1

 -- Markus Wagner <markus.wagner@open-xchange.com>  Mon, 15 Apr 2013 11:18:33 +0200

open-xchange-appsuite (7.2.0-6) unstable; urgency=low

  * Build for patch 2013-05-10

 -- Markus Wagner <markus.wagner@open-xchange.com>  Wed, 15 May 2013 09:33:11 +0200

open-xchange-appsuite (7.2.0-5) unstable; urgency=low

  * Build for patch 2013-04-23

 -- Markus Wagner <markus.wagner@open-xchange.com>  Thu, 02 May 2013 09:09:28 +0200

open-xchange-appsuite (7.2.0-4) unstable; urgency=low

  * Fourth candidate for 7.2.0 release

 -- Markus Wagner <markus.wagner@open-xchange.com>  Wed, 10 Apr 2013 17:49:28 +0200

open-xchange-appsuite (7.2.0-3) unstable; urgency=low

  * Third candidate for 7.2.0 release

 -- Markus Wagner <markus.wagner@open-xchange.com>  Mon, 08 Apr 2013 17:21:25 +0200

open-xchange-appsuite (7.2.0-2) unstable; urgency=low

  * Second candidate for 7.2.0 release

 -- Markus Wagner <markus.wagner@open-xchange.com>  Tue, 02 Apr 2013 16:21:13 +0200

open-xchange-appsuite (7.2.0-1) unstable; urgency=low

  * First release candidate for 7.2.0

 -- Markus Wagner <markus.wagner@open-xchange.com>  Tue, 26 Mar 2013 13:01:19 +0100

open-xchange-appsuite (7.2.0-0) unstable; urgency=low

  * prepare for 7.2.0

 -- Markus Wagner <markus.wagner@open-xchange.com>  Thu, 15 Mar 2013 13:52:15 +0100

open-xchange-appsuite (7.0.1-5) unstable; urgency=low

  * Build for patch 2013-03-01

 -- Viktor Pracht <viktor.pracht@open-xchange.com>  Thu, 28 Feb 2013 17:42:15 +0100

open-xchange-appsuite (7.0.1-4) unstable; urgency=low

  * Fourth release candidate for 7.0.1

 -- Viktor Pracht <viktor.pracht@open-xchange.com>  Tue, 19 Feb 2013 16:41:58 +0100

open-xchange-appsuite (7.0.1-3) unstable; urgency=low

  * Third release candidate for 7.0.1

 -- Viktor Pracht <viktor.pracht@open-xchange.com>  Tue, 19 Feb 2013 09:22:25 +0100

open-xchange-appsuite (7.0.1-2) unstable; urgency=low

  * Second release candiate for 7.0.1

 -- Viktor Pracht <viktor.pracht@open-xchange.com>  Thu, 14 Feb 2013 14:28:34 +0100

open-xchange-appsuite (7.0.1-1) unstable; urgency=low

  * First release candidate for 7.0.1

 -- Viktor Pracht <viktor.pracht@open-xchange.com>  Fri, 01 Feb 2013 15:28:23 +0100

open-xchange-appsuite (7.0.1-0) unstable; urgency=low

  * prepare for 7.0.1

 -- Viktor Pracht <viktor.pracht@open-xchange.com>  Fri, 01 Feb 2013 15:01:46 +0100

open-xchange-appsuite (7.0.0-12) unstable; urgency=low

  * Third release candidate for 7.0.0

 -- Viktor Pracht <viktor.pracht@open-xchange.com>  Tue, 18 Dec 2012 14:53:51 +0100

open-xchange-appsuite (7.0.0-11) unstable; urgency=low

  * Second release candidate for 7.0.0

 -- Viktor Pracht <viktor.pracht@open-xchange.com>  Mon, 17 Dec 2012 18:55:33 +0100

open-xchange-appsuite (7.0.0-10) unstable; urgency=low

  * Pre release candidate for 7.0.0

 -- Viktor Pracht <viktor.pracht@open-xchange.com>  Thu, 13 Dec 2012 18:47:20 +0100

open-xchange-appsuite (7.0.0-9) unstable; urgency=low

  * First release candidate for 7.0.0

 -- Viktor Pracht <viktor.pracht@open-xchange.com>  Tue, 11 Dec 2012 11:44:25 +0100

open-xchange-appsuite (7.0.0-8) unstable; urgency=low

  * First release candidate for EDP drop #6

 -- Viktor Pracht <viktor.pracht@open-xchange.com>  Tue, 13 Nov 2012 15:02:51 +0100

open-xchange-appsuite (7.0.0-7) unstable; urgency=low

  * Third release candidate for EDP drop #5

 -- Viktor Pracht <viktor.pracht@open-xchange.com>  Mon, 22 Oct 2012 15:48:11 +0200

open-xchange-appsuite (7.0.0-6) unstable; urgency=low

  * Second release candidate for EDP drop #5

 -- Viktor Pracht <viktor.pracht@open-xchange.com>  Mon, 22 Oct 2012 14:23:03 +0200

open-xchange-appsuite (7.0.0-5) unstable; urgency=low

  * First release candidate for EDP drop #5

 -- Viktor Pracht <viktor.pracht@open-xchange.com>  Tue, 12 Oct 2012 13:07:35 +0200

open-xchange-appsuite (7.0.0-4) unstable; urgency=low

  * First release candidate for EDP drop #4

 -- Viktor Pracht <viktor.pracht@open-xchange.com>  Tue, 04 Sep 2012 15:14:35 +0200

open-xchange-appsuite (7.0.0-3) unstable; urgency=low

  * Release build for 7.0.0

 -- Viktor Pracht <viktor.pracht@open-xchange.com>  Tue, 07 Aug 2012 14:58:23 +0200

open-xchange-appsuite (7.0.0-2) unstable; urgency=low

  * Release build for EDP drop #3

 -- Viktor Pracht <viktor.pracht@open-xchange.com>  Tue, 07 Aug 2012 11:48:03 +0200

open-xchange-appsuite (7.0.0-1) unstable; urgency=low

  * Initial Release.

 -- Viktor Pracht <viktor.pracht@open-xchange.com>  Wed, 09 Nov 2011 12:20:23 +0100<|MERGE_RESOLUTION|>--- conflicted
+++ resolved
@@ -1,4 +1,3 @@
-<<<<<<< HEAD
 open-xchange-appsuite (7.2.2-6) stable; urgency=low
 
   * Second candidate for 7.2.2 release
@@ -40,13 +39,12 @@
   * prepare for 7.2.2
 
  -- Markus Wagner <markus.wagner@open-xchange.com>  Mon, 27 May 2013 17:21:59 +0200
-=======
+
 open-xchange-appsuite (7.2.1-6) stable; urgency=low
 
   * Build for patch 2013-06-20
 
  -- Markus Wagner <markus.wagner@open-xchange.com>  Thu, 20 Jun 2013 15:51:09 +0200
->>>>>>> bdc1468f
 
 open-xchange-appsuite (7.2.1-5) stable; urgency=low
 
