--- conflicted
+++ resolved
@@ -88,24 +88,7 @@
         }
     }
 
-<<<<<<< HEAD
-    function addSwitch(node, id) {
-        var button = $('<a>').addClass(id).text(id + ' +'),
-            tr = $('<tr>').append($('<td>'), $('<td>').append(button)),
-            block = $(node).find('.' + id + '.hidden');
-        if (block[0]) {
-            button.on('click', {id: id}, function (event) {
-                if (button.text() === id + ' +') {
-                    $(node).find('.' + event.data.id + '.hidden').removeClass('hidden').addClass('visible');
-                    button.text(id + ' -');
-                } else {
-                    $(node).find('.' + event.data.id + '.visible').removeClass('visible').addClass('hidden');
-                    button.text(id + ' +');
-                }
-            });
-            tr.appendTo(node);
-        }
-=======
+
     function addSwitch(node, id, title) {
         var button = $('<a>').addClass(id).text('+ ' + title),
             tr = $('<tr>').append($('<td>'), $('<td>').append(button));
@@ -119,7 +102,6 @@
             }
         });
         tr.appendTo(node);
->>>>>>> 71e59173
     }
 
 
@@ -153,16 +135,7 @@
                 .css({ verticalAlign: "top", paddingBottom: "0" })
                 .append(
                     api.getPicture(data).addClass("picture")
-<<<<<<< HEAD
-                ).on('click', function () {
-                    $('tr.contact-image').removeClass('hidden');
-                    $('.change-pic-link').remove();
-                }).append($('<a>').attr({
-                    'href': '#',
-                    'class': 'change-pic-link'
-                })
-                .text('change picture'))
-=======
+
                 )
                 .append(
                     $('<a>', { href: '#' }).addClass('change-pic-link')
@@ -173,7 +146,6 @@
                     $('tr.contact-image').removeClass('hidden');
                     $('.change-pic-link').remove();
                 })
->>>>>>> 71e59173
             )
             .append(
                 $(node)
@@ -259,15 +231,10 @@
 //            });
             var buttonSave = $('<a>').attr({
                 'href': '#',
-<<<<<<< HEAD
                 'class': 'button default-action savebutton',
                 'data-action': 'save'
-            }).text('save').on('click', {app: app}, function (event) {
-=======
-                'class': 'button default-action savebutton'
             }).text('Save').on('click', {app: app}, function (event) {
                 event.preventDefault();
->>>>>>> 71e59173
                 var formdata = {},
                     formFrame = $('.abs'),
                     image = formFrame.find("#image1").get(0);
@@ -727,7 +694,7 @@
                 fn: 'hidden',
                 id: id
             });
-            addSwitch(this, id);
+            addSwitch(this, id, 'Work address');
             addSpacer(this);
         }
     });
@@ -758,7 +725,6 @@
                 node: this,
                 id: id
             });
-<<<<<<< HEAD
             addField({
                 label: gt("Department"),
                 name: 'department',
@@ -852,25 +818,22 @@
             });
 
 
-            addSwitch(this, id);
-=======
             addSwitch(this, id, 'Job information');
->>>>>>> 71e59173
             addSpacer(this);
         }
     });
 
-    ext.point("io.ox/contacts/edit/form").extend({
-        index: 120,
-        id: 'connect',
-        draw: function (data) {
-            var id = 'connect';
-
-
-            addSwitch(this, id);
-            addSpacer(this);
-        }
-    });
+//    ext.point("io.ox/contacts/edit/form").extend({
+//        index: 120,
+//        id: 'connect',
+//        draw: function (data) {
+//            var id = 'connect';
+//
+//
+//            addSwitch(this, id);
+//            addSpacer(this);
+//        }
+//    });
 
 
     ext.point("io.ox/contacts/edit/form").extend({
@@ -1107,7 +1070,7 @@
                 id: id
             });
 
-            addSwitch(this, id);
+            addSwitch(this, id, 'Special information');
             addSpacer(this);
         }
     });
