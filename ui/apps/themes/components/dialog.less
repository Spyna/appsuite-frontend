/**
 * This work is provided under the terms of the CREATIVE COMMONS PUBLIC
 * LICENSE. This work is protected by copyright and/or other applicable
 * law. Any use of the work other than as authorized under this license
 * or copyright law is prohibited.
 *
 * http://creativecommons.org/licenses/by-nc-sa/2.5/
 *
 * © 2016 OX Software GmbH, Germany. info@open-xchange.com
 *
 * @author Matthias Biggeleben <matthias.biggeleben@open-xchange.com>
 * @author David Bauer <david.bauer@open-xchange.com>
 */

.io-ox-dialog-wrapper {
    height: 100%;
    width: 100%;

    .modal-body {
        overflow-y: auto;
        max-height: 400px;
    }

    .modal-footer .checkbox {
        float: left;
        margin-top: 6px;
        margin-bottom: 0;

        &.checkbox-block {
            float: none;
            text-align: left;
            margin-top: 5px;
            margin-bottom: 10px;
            margin: 0 0 8px 0;
        }
    }
}

.io-ox-dialog-underlay {
    background-color: black;
    opacity: 0;
    z-index: 65000;
    .transition(opacity 0.15s linear);

    &.in { opacity: 0.30; }

    &.topmost { z-index: 65002; }

}

.io-ox-dialog-popup {
    position: relative;
    max-width: 500px;
    margin: 0 auto 0 auto;
    overflow: visible;
    background-color: white;
    z-index: 65001;
    border: 0 none;
    .box-shadow(0 5px 25px -5px #000);
    .border-radius(@border-radius-base);

    .modal-header {
        position: relative;

        h2, h3, h4 {
            font-size: 18px;
            line-height: 24px;
            margin: 0;
            .ellipsis();
        }

        &.help {
            h2, h3, h4 { margin-right: 35px; }
        }

        .io-ox-context-help {
            padding: 13px;
            position: absolute;
            top: 0;
            right: 0;
            font-size: 20px;
            line-height: 1.1;
        }
    }

    .modal-body {
        &.max-height-100 { max-height: 100px; }
        &.max-height-150 { max-height: 150px; }
        &.max-height-200 { max-height: 200px; }
        &.max-height-250 { max-height: 250px; }
        &.max-height-300 { max-height: 300px; }
        &.max-height-350 { max-height: 350px; }

    }

    &.zero-padding {
        .modal-body {
            padding: 0;

            iframe {
                display: block;
                .border-radius(5px 5px 0 0);
            }
        }

        .modal-footer { margin-top: 0; }
    }

    &.relogin { z-index: 65301; }

    .content {
        overflow: auto;

        .plain-text {
            font-size: 12pt;
            text-align: center;
            color: @text-color;
            padding: 10px;
        }

    }

    .modal-footer > .btn { min-width: 5em; }

    .modal-footer .help-block {
        text-align: left;
        &:empty { display: none; }
    }

    .io-ox-sidepopup {
        &.right { .border-radius(0 5px 5px 0); }
        &.left  { .border-radius(5px 0 0 5px); }
    }

    &:focus {
        outline: none;
        .box-shadow(0 5px 25px -5px darken(@link-color, 20%));
    }

    &.topmost { z-index: 65003; }

    .modal-header, .modal-footer { padding: 12px 16px; }

}

.subscribe-imap-folder .modal-body { padding: 0; }

// filepicker should always be 100% in width, also in landscape mode
.ios.smartphone, .android.smartphone .picker-pc-container .modal-body {
    > div,
    > ul { width: 100%; }
}
// filepicker mobile
.picker-pc-container .io-ox-pagecontroller.page { padding-top: 40px; }

.add-infostore-file {

    .picker-pc-container {
        position: relative;
        height: 350px;
        @media all and (max-width: 480px), all and (max-device-width: 480px) {
            .folder-tree .folder-node .folder-arrow { position: static; }
        }

        .io-ox-fileselection {
             li.file {
                font-size: @font-size-touch;
                outline: none;
                line-height: 40px;
                padding: 2px 7px;
                .user-select(none);

                label {
                    margin-top:   10px;
                    margin-left:  2px;
                    margin-right: 5px;
                    float: left;
                }

                .checkbox-inline { font-size: 16px; }

                .name { .ellipsis(); }

                &.selected, &.selected:hover {
                    background-color: @foldertree-selected-background;

                    * { color: @foldertree-selected-label-color; }
                }

                &:focus {
                    background-color: @foldertree-selected-focus-background;

                    * { color: @foldertree-focused-label-color; }
                }
            }

            &.singleselect li.file .name { padding-left: 0.5em; }
        }
    }

    .modal-body {
        padding: 0;
        overflow: hidden;

        > div,
        > ul {
            display: inline-block;
            overflow: auto;
            width: 50%;
            height: 100%;
            margin: 0;
            vertical-align: top;
          //transition: width;
          //transition-duration: .1s;
        }

        // - user story DOCS-589 :: User can see image preview in file picker
        // - https://jira.open-xchange.com/browse/DOCS-589
        // - according to some counseling from Olpe the required 3rd preview-pane is supposed to be hacked into this modal dialogue.
        //
        > :first-child:nth-last-child(3),   // - model agnostic rules do work without css class names but depend entirely on structure then.
        > :nth-child(2):nth-last-child(2),  //
        > :nth-child(3):last-child {        //

            width: 33%;
        }
        > .preview-pane {

            padding: 10px 3px 10px 10px;
            border-left: 1px solid #ddd;

            text-align: center;

            > .preview {
                position: relative;
                display: block;

                width: 100%;
                height: 140px;

                margin: 0 0 10px 0;

                background-size: contain;
                background-position: center center;
                background-repeat: no-repeat;
                background-attachment: scroll;

                .file-type-icon {
                    position: absolute;
                    bottom: 25px;
                    margin-left: -50px;
                    width: 100px;
                    font-size: 70px;
                    font-weight: 100;
                }
            }
            > .fileinfo {

                //.sidebar-panel-body {
                //
                //}

                dl {
                    margin: 0;
                }
                dt {
                    margin: 2px 0 -2px 0;
                }
                dd {
                    &.file-name {
                        word-wrap: break-word;
                        word-break: break-all;
                    }
                    &.modified {
                        > span {
                            display: block;
                        }
                    }
                }
            }
        }

        @media all and (max-width: 480px), all and (max-device-width: 480px) {
            > div,
            > ul { width: 100%; }
        }

        .folder-tree { border-right: 1px solid #ddd; }

        .io-ox-fileselection {
            li.file {
                outline: none;
                line-height: 30px;
                padding: 2px 7px;
                cursor: pointer;
                .user-select(none);

                label {
                    margin-top: 5px;
                    margin-left: 5px;
                    float: left;
                }

                .name {
                    .ellipsis();
                     padding-left: 0.5em;
                }

                &.selected {
                    background-color: @foldertree-selected-focus-background;

                    * { color: @foldertree-focused-label-color; }
                }

                &:focus {
                    background-color: darken(@foldertree-selected-focus-background, 5%);

                    * { color: @foldertree-focused-label-color; }
                }

                .checkbox-inline { display: none; }
            }

            .touch &.multiselect li.file {
                 .checkbox-inline {
                    display: block;
                    height: 20px;
                    background: transparent;
                    margin-top: 2px;

                    input[type=checkbox] {
                        height: 20px;
                        cursor: pointer;
                    }
                }
                .name { padding-left: 0; }
            }
        }
    }

    .modal-footer { margin-top: 0; }
}

/* ios momentum scrolling, breakes mobile chrome if applied to all devices */
.ios .io-ox-dialog-popup { -webkit-overflow-scrolling: touch; }

.mobile-dialog.io-ox-dialog-popup {

    overflow-y: scroll;
    max-height: 95%;
    width: 95%;
    margin-top: 0;
    top: 10px;
    .border-radius(0);

    .modal-footer {
        margin-top: 0;

        .row {
            [class*="col-"] { margin-left: 0; }

            .btn {
                width: 100%;
                margin: 2px 0;
            }
        }
    }

    h3 { font-size: 20px; }
}

/***************** Android stock browser tweaks **************/
.legacy-chrome .io-ox-dialog-popup .modal-footer .row {
    margin: 0;

    .col-md-3 { padding: 0; }
}


.export-dialog .modal-body label.checkbox { padding-left: 20px; }

//
// Backbone-based Modal Dialog
//
.modal.flex {

    display: block;
    overflow: hidden;

    .modal-dialog {
        margin: 0 auto;
        width: 500px;
        height: 100%;
        display: flex;
        align-items: center;
    }

    .modal-content {
        border: 0;
        display: flex;
        flex-direction: column;
        width: 100%;
        max-height: ~"calc(100vh - 40px)";
    }

    .modal-title {
        font-size: 18px;
        line-height: 24px;
        margin: -3px 0 2px 0;
    }

    .modal-header, .modal-body, .modal-footer {
        padding: 16px;
        flex-grow: 0;
    }

<<<<<<< HEAD
=======
    .modal-body {
        min-height: 60px;
        overflow-y: auto;
        flex-grow: 1;
    }

>>>>>>> b6425975
    .modal-footer {
        .btn.pull-left { margin-right: 8px; }
        .btn.pull-right { margin-left: 8px; }
    }

    &.maximize {
        .modal-dialog {
            height: 100%;
        }
        .modal-content {
            display: flex;
            flex-direction: column;
            align-items: stretch;
            height: 100%;
        }
        .modal-body {
            flex-grow: 1;
        }
    }

    .modal-header.help {
        .modal-title {
            margin-right: 40px;
        }
        .io-ox-context-help {
            padding: 16px;
            position: absolute;
            top: 0;
            right: 0;
            font-size: 18px;
            line-height: 24px;
        }
    }
}<|MERGE_RESOLUTION|>--- conflicted
+++ resolved
@@ -414,15 +414,12 @@
         flex-grow: 0;
     }
 
-<<<<<<< HEAD
-=======
     .modal-body {
         min-height: 60px;
         overflow-y: auto;
         flex-grow: 1;
     }
 
->>>>>>> b6425975
     .modal-footer {
         .btn.pull-left { margin-right: 8px; }
         .btn.pull-right { margin-left: 8px; }
