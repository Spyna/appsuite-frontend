<<<<<<< HEAD
open-xchange-appsuite (7.8.0-0) unstable; urgency=medium

  * prepare for 7.8.0 release

 -- Markus Wagner <markus.wagner@open-xchange.com>  Wed, 05 Nov 2014 16:20:51 +0100
=======
open-xchange-appsuite (7.6.2-18) stable; urgency=low

  * Build for patch 2015-06-08 (2540)

 -- Markus Wagner <markus.wagner@open-xchange.com>  Wed, 10 Jun 2015 16:28:09 +0200
>>>>>>> 5e3a876a

open-xchange-appsuite (7.6.2-17) stable; urgency=low

  * Build for patch 2015-05-26 (2521)

 -- Markus Wagner <markus.wagner@open-xchange.com>  Tue, 19 May 2015 15:08:37 +0200

open-xchange-appsuite (7.6.2-16) stable; urgency=low

  * Build for patch 2015-05-04 (2496)

 -- Markus Wagner <markus.wagner@open-xchange.com>  Tue, 05 May 2015 15:27:00 +0200

open-xchange-appsuite (7.6.2-15) stable; urgency=low

  * Build for patch 2015-09-09 (2495)

 -- Markus Wagner <markus.wagner@open-xchange.com>  Fri, 24 Apr 2015 10:13:56 +0200

open-xchange-appsuite (7.6.2-14) stable; urgency=low

  * Build for patch 2015-04-17 (2491)

 -- Markus Wagner <markus.wagner@open-xchange.com>  Thu, 23 Apr 2015 11:54:54 +0200

open-xchange-appsuite (7.6.2-13) stable; urgency=low

  * Build for patch 2015-04-13 (2474)

 -- Markus Wagner <markus.wagner@open-xchange.com>  Tue, 14 Apr 2015 18:48:05 +0200

open-xchange-appsuite (7.6.2-12) stable; urgency=low

  * Twelfth candidate for 7.6.2 release

 -- Markus Wagner <markus.wagner@open-xchange.com>  Fri, 13 Mar 2015 16:24:06 +0100

open-xchange-appsuite (7.6.2-11) stable; urgency=low

  * Eleventh candidate for 7.6.2 release

 -- Markus Wagner <markus.wagner@open-xchange.com>  Fri, 06 Mar 2015 16:24:29 +0100

open-xchange-appsuite (7.6.2-10) stable; urgency=low

  * Tenth candidate for 7.6.2 release

 -- Markus Wagner <markus.wagner@open-xchange.com>  Wed, 04 Mar 2015 14:30:27 +0100

open-xchange-appsuite (7.6.2-9) stable; urgency=low

  * Nineth candidate for 7.6.2 release

 -- Markus Wagner <markus.wagner@open-xchange.com>  Tue, 03 Mar 2015 13:30:28 +0100

open-xchange-appsuite (7.6.2-8) stable; urgency=low

  * Eighth candidate for 7.6.2 release

 -- Markus Wagner <markus.wagner@open-xchange.com>  Tue, 24 Feb 2015 16:35:07 +0100

open-xchange-appsuite (7.6.2-7) stable; urgency=low

  * Seventh candidate for 7.6.2 release

 -- Markus Wagner <markus.wagner@open-xchange.com>  Wed, 11 Feb 2015 16:02:13 +0100

open-xchange-appsuite (7.6.2-6) stable; urgency=low

  * Sixth candidate for 7.6.2 release

 -- Markus Wagner <markus.wagner@open-xchange.com>  Fri, 30 Jan 2015 16:28:12 +0100

open-xchange-appsuite (7.6.2-5) stable; urgency=low

  * Fifth candidate for 7.6.2 release

 -- Markus Wagner <markus.wagner@open-xchange.com>  Tue, 27 Jan 2015 11:40:26 +0100

open-xchange-appsuite (7.6.2-4) stable; urgency=low

  * Fourth candidate for 7.6.2 release

 -- Markus Wagner <markus.wagner@open-xchange.com>  Fri, 12 Dec 2014 15:21:45 +0100

open-xchange-appsuite (7.6.2-3) stable; urgency=medium

  * Third candidate for 7.6.2 release

 -- Markus Wagner <markus.wagner@open-xchange.com>  Fri, 05 Dec 2014 15:20:12 +0100

open-xchange-appsuite (7.6.2-2) stable; urgency=low

  * Second candidate for 7.6.2 release

 -- Markus Wagner <markus.wagner@open-xchange.com>  Fri, 21 Nov 2014 11:47:01 +0100

open-xchange-appsuite (7.6.2-1) stable; urgency=medium

  * First candidate for 7.6.2 release

 -- Markus Wagner <markus.wagner@open-xchange.com>  Fri, 31 Oct 2014 13:51:49 +0100

open-xchange-appsuite (7.6.2-0) unstable; urgency=medium

  * prepare for 7.6.2 release

 -- Markus Wagner <markus.wagner@open-xchange.com>  Wed, 17 Sep 2014 12:42:40 +0200

open-xchange-appsuite (7.6.1-22) stable; urgency=low

  * Build for patch 2015-05-26 (2520)

 -- Markus Wagner <markus.wagner@open-xchange.com>  Fri, 15 May 2015 15:59:22 +0200

open-xchange-appsuite (7.6.1-21) stable; urgency=low

  * Build for patch 2015-04-13 (2473)

 -- Markus Wagner <markus.wagner@open-xchange.com>  Tue, 14 Apr 2015 17:26:55 +0000

open-xchange-appsuite (7.6.1-20) stable; urgency=low

  * Build for patch 2015-03-29 (2475)

 -- Markus Wagner <markus.wagner@open-xchange.com>  Fri, 27 Mar 2015 15:22:02 +0000

open-xchange-appsuite (7.6.1-19) stable; urgency=low

  * Build for patch 2015-03-30 (2459)

 -- Markus Wagner <markus.wagner@open-xchange.com>  Wed, 25 Mar 2015 07:30:57 +0000

open-xchange-appsuite (7.6.1-18) stable; urgency=low

  * Build for patch 2015-03-30 (2446)

 -- Markus Wagner <markus.wagner@open-xchange.com>  Mon, 23 Mar 2015 15:29:49 +0000

open-xchange-appsuite (7.6.1-17) stable; urgency=low

  * Build for patch 2015-03-16

 -- Markus Wagner <markus.wagner@open-xchange.com>  Fri, 13 Mar 2015 12:30:53 +0100

open-xchange-appsuite (7.6.1-16) stable; urgency=low

  * Build for patch 2015-02-23

 -- Markus Wagner <markus.wagner@open-xchange.com>  Thu, 12 Feb 2015 14:29:39 +0100

open-xchange-appsuite (7.6.1-15) stable; urgency=low

  * Build for patch 2015-02-11

 -- Markus Wagner <markus.wagner@open-xchange.com>  Tue, 10 Feb 2015 10:21:10 +0100

open-xchange-appsuite (7.6.1-14) stable; urgency=low

  * Build for patch 2015-02-09

 -- Markus Wagner <markus.wagner@open-xchange.com>  Tue, 03 Feb 2015 17:01:20 +0100

open-xchange-appsuite (7.6.1-13) stable; urgency=low

  * Build for patch 2014-10-27

 -- Markus Wagner <markus.wagner@open-xchange.com>  Wed, 21 Jan 2015 14:38:39 +0100

open-xchange-appsuite (7.6.1-12) stable; urgency=low

  * Build for patch 2015-01-26

 -- Markus Wagner <markus.wagner@open-xchange.com>  Wed, 21 Jan 2015 11:02:45 +0100

open-xchange-appsuite (7.6.1-11) stable; urgency=low

  * Build for patch 2015-01-12

 -- Markus Wagner <markus.wagner@open-xchange.com>  Wed, 07 Jan 2015 16:22:02 +0100

open-xchange-appsuite (7.6.1-10) stable; urgency=low

  * Build for patch 2014-12-22

 -- Markus Wagner <markus.wagner@open-xchange.com>  Tue, 16 Dec 2014 16:52:04 +0100

open-xchange-appsuite (7.6.1-9) stable; urgency=low

  * Build for patch 2014-12-15

 -- Markus Wagner <markus.wagner@open-xchange.com>  Wed, 10 Dec 2014 12:57:51 +0100

open-xchange-appsuite (7.6.1-8) stable; urgency=low

  * Build for patch 2014-12-01

 -- Markus Wagner <markus.wagner@open-xchange.com>  Tue, 25 Nov 2014 13:26:21 +0100

open-xchange-appsuite (7.6.1-7) stable; urgency=medium

  * Build for patch 2014-11-17

 -- Markus Wagner <markus.wagner@open-xchange.com>  Thu, 13 Nov 2014 14:38:49 +0000

open-xchange-appsuite (7.6.1-6) stable; urgency=low

  * Build for patch 2014-10-30

 -- Markus Wagner <markus.wagner@open-xchange.com>  Mon, 27 Oct 2014 10:01:36 +0100

open-xchange-appsuite (7.6.1-5) stable; urgency=low

  * Fifth candidate for 7.6.1 release

 -- Markus Wagner <markus.wagner@open-xchange.com>  Tue, 14 Oct 2014 13:36:33 +0200

open-xchange-appsuite (7.6.1-4) stable; urgency=low

  * Fourth candidate for 7.6.1 release

 -- Markus Wagner <markus.wagner@open-xchange.com>  Fri, 10 Oct 2014 15:20:03 +0200

open-xchange-appsuite (7.6.1-3) stable; urgency=low

  * Third candidate for 7.6.1 release

 -- Markus Wagner <markus.wagner@open-xchange.com>  Thu, 02 Oct 2014 16:14:36 +0200

open-xchange-appsuite (7.6.1-2) stable; urgency=low

  * Second candidate for 7.6.1 release

 -- Markus Wagner <markus.wagner@open-xchange.com>  Tue, 16 Sep 2014 16:31:58 +0200

open-xchange-appsuite (7.6.1-1) stable; urgency=low

  * First release candidate for 7.6.1

 -- Markus Wagner <markus.wagner@open-xchange.com>  Fri, 05 Sep 2014 14:55:23 +0200

open-xchange-appsuite (7.6.1-0) unstable; urgency=medium

  * prepare for 7.6.1

 -- Markus Wagner <markus.wagner@open-xchange.com>  Fri, 05 Sep 2014 11:48:03 +0200

open-xchange-appsuite (7.6.0-17) stable; urgency=low

  * Build for patch 2014-11-03

 -- Markus Wagner <markus.wagner@open-xchange.com>  Tue, 28 Oct 2014 15:08:16 +0100

open-xchange-appsuite (7.6.0-16) stable; urgency=medium

  * Build for patch 2014-10-22

 -- Markus Wagner <markus.wagner@open-xchange.com>  Wed, 22 Oct 2014 11:25:44 +0000

open-xchange-appsuite (7.6.0-15) stable; urgency=low

  * Build for patch 2014-10-20

 -- Markus Wagner <markus.wagner@open-xchange.com>  Mon, 13 Oct 2014 15:55:06 +0200

open-xchange-appsuite (7.6.0-14) stable; urgency=medium

  * Build for patch 2014-10-06

 -- Markus Wagner <markus.wagner@open-xchange.com>  Tue, 30 Sep 2014 11:23:11 +0000

open-xchange-appsuite (7.6.0-13) stable; urgency=medium

  * Build for patch 2014-10-02

 -- Markus Wagner <markus.wagner@open-xchange.com>  Tue, 23 Sep 2014 08:55:27 +0000

open-xchange-appsuite (7.6.0-12) stable; urgency=low

  * Build for patch 2014-09-15

 -- Markus Wagner <markus.wagner@open-xchange.com>  Thu, 11 Sep 2014 12:18:38 +0200

open-xchange-appsuite (7.6.0-11) stable; urgency=low

  * Build for patch 2014-08-25

 -- Markus Wagner <markus.wagner@open-xchange.com>  Wed, 20 Aug 2014 08:56:48 +0200

open-xchange-appsuite (7.6.0-10) stable; urgency=low

  * Build for patch 2014-08-11

 -- Markus Wagner <markus.wagner@open-xchange.com>  Mon, 11 Aug 2014 17:57:28 +0200

open-xchange-appsuite (7.6.0-9) stable; urgency=low

  * Build for patch 2014-07-30

 -- Markus Wagner <markus.wagner@open-xchange.com>  Wed, 23 Jul 2014 16:19:09 +0200

open-xchange-appsuite (7.6.0-8) stable; urgency=low

  * Build for patch 2014-07-21

 -- Markus Wagner <markus.wagner@open-xchange.com>  Mon, 21 Jul 2014 08:33:09 +0200

open-xchange-appsuite (7.6.0-7) stable; urgency=low

  * Seventh candidate for 7.6.0 release

 -- Markus Wagner <markus.wagner@open-xchange.com>  Wed, 25 Jun 2014 09:56:37 +0200

open-xchange-appsuite (7.6.0-6) stable; urgency=low

  * Sixth candidate for 7.6.0 release

 -- Markus Wagner <markus.wagner@open-xchange.com>  Fri, 20 Jun 2014 12:56:04 +0200

open-xchange-appsuite (7.6.0-5) stable; urgency=low

  * Fifth candidate for 7.6.0 release

 -- Markus Wagner <markus.wagner@open-xchange.com>  Fri, 13 Jun 2014 14:05:16 +0200

open-xchange-appsuite (7.6.0-4) stable; urgency=low

  * Fourth candidate for 7.6.0 release

 -- Markus Wagner <markus.wagner@open-xchange.com>  Fri, 30 May 2014 14:16:14 +0200

open-xchange-appsuite (7.6.0-3) stable; urgency=low

  * Third candidate for 7.6.0 release

 -- Markus Wagner <markus.wagner@open-xchange.com>  Fri, 16 May 2014 13:51:17 +0200

open-xchange-appsuite (7.6.0-2) stable; urgency=low

  * Second release candidate for 7.6.0

 -- Markus Wagner <markus.wagner@open-xchange.com>  Mon, 05 May 2014 12:34:54 +0200

open-xchange-appsuite (7.6.0-1) stable; urgency=low

  * First release candidate for 7.6.0

 -- Markus Wagner <markus.wagner@open-xchange.com>  Tue, 22 Apr 2014 18:05:54 +0200

open-xchange-appsuite (7.6.0-0) unstable; urgency=low

  * prepare for 7.6.0

 -- Markus Wagner <markus.wagner@open-xchange.com>  Wed, 12 Feb 2014 11:46:45 +0100

open-xchange-appsuite (7.4.2-29) stable; urgency=low

  * Build for patch 2014-12-15

 -- Markus Wagner <markus.wagner@open-xchange.com>  Mon, 08 Dec 2014 17:10:25 +0100

open-xchange-appsuite (7.4.2-27) stable; urgency=low

  * Build for patch 2014-10-06

 -- Markus Wagner <markus.wagner@open-xchange.com>  Thu, 25 Sep 2014 14:14:46 +0200

open-xchange-appsuite (7.4.2-25) stable; urgency=low

  * Build for patch 2014-08-25

 -- Markus Wagner <markus.wagner@open-xchange.com>  Mon, 18 Aug 2014 09:46:57 +0200

open-xchange-appsuite (7.4.2-24) stable; urgency=low

  * Build for patch 2014-08-11

 -- Markus Wagner <markus.wagner@open-xchange.com>  Thu, 07 Aug 2014 13:32:54 +0200

open-xchange-appsuite (7.4.2-23) stable; urgency=low

  * Build for patch 2014-07-28

 -- Markus Wagner <markus.wagner@open-xchange.com>  Mon, 21 Jul 2014 10:12:43 +0200

open-xchange-appsuite (7.4.2-22) stable; urgency=low

  * Build for patch 2014-07-14

 -- Markus Wagner <markus.wagner@open-xchange.com>  Wed, 09 Jul 2014 14:18:11 +0200

open-xchange-appsuite (7.4.2-21) stable; urgency=low

  * Build for patch 2014-06-30

 -- Markus Wagner <markus.wagner@open-xchange.com>  Thu, 26 Jun 2014 08:55:50 +0200

open-xchange-appsuite (7.4.2-20) stable; urgency=low

  * Build for patch 2014-06-16

 -- Markus Wagner <markus.wagner@open-xchange.com>  Tue, 10 Jun 2014 13:08:17 +0200

open-xchange-appsuite (7.4.2-19) stable; urgency=low

  * Build for patch 2014-05-26

 -- Markus Wagner <markus.wagner@open-xchange.com>  Thu, 22 May 2014 11:03:40 +0200

open-xchange-appsuite (7.4.2-18) stable; urgency=low

  * Build for patch 2014-05-05

 -- Markus Wagner <markus.wagner@open-xchange.com>  Mon, 05 May 2014 11:00:08 +0200

open-xchange-appsuite (7.4.2-17) stable; urgency=low

  * Build for patch 2014-04-22

 -- Markus Wagner <markus.wagner@open-xchange.com>  Tue, 15 Apr 2014 09:42:04 +0200

open-xchange-appsuite (7.4.2-16) stable; urgency=low

  * Build for patch 2014-04-08

 -- Markus Wagner <markus.wagner@open-xchange.com>  Wed, 09 Apr 2014 09:31:36 +0200

open-xchange-appsuite (7.4.2-15) stable; urgency=low

  * Build for patch 2014-04-07

 -- Markus Wagner <markus.wagner@open-xchange.com>  Thu, 03 Apr 2014 15:30:51 +0200

open-xchange-appsuite (7.4.2-14) stable; urgency=low

  * Build for patch 2014-03-31

 -- Markus Wagner <markus.wagner@open-xchange.com>  Mon, 31 Mar 2014 10:45:34 +0200

open-xchange-appsuite (7.4.2-13) stable; urgency=low

  * Build for patch 2014-03-24

 -- Markus Wagner <markus.wagner@open-xchange.com>  Wed, 19 Mar 2014 10:32:23 +0100

open-xchange-appsuite (7.4.2-12) stable; urgency=low

  * Build for patch 2014-03-14

 -- Markus Wagner <markus.wagner@open-xchange.com>  Fri, 14 Mar 2014 14:38:53 +0100

open-xchange-appsuite (7.4.2-11) stable; urgency=low

  * Build for patch 2013-03-04

 -- Markus Wagner <markus.wagner@open-xchange.com>  Tue, 04 Mar 2014 17:09:35 +0100

open-xchange-appsuite (7.4.2-10) stable; urgency=low

  * Build for patch 2013-03-05

 -- Markus Wagner <markus.wagner@open-xchange.com>  Thu, 27 Feb 2014 15:50:06 +0100

open-xchange-appsuite (7.4.2-9) stable; urgency=low

  * Build for patch 2014-02-24

 -- Markus Wagner <markus.wagner@open-xchange.com>  Tue, 25 Feb 2014 16:46:21 +0100

open-xchange-appsuite (7.4.2-8) stable; urgency=low

  * Build for patch 2014-02-26

 -- Markus Wagner <markus.wagner@open-xchange.com>  Tue, 25 Feb 2014 14:44:07 +0100

open-xchange-appsuite (7.4.2-7) stable; urgency=low

  * Build for patch 2014-02-20

 -- Markus Wagner <markus.wagner@open-xchange.com>  Thu, 20 Feb 2014 11:37:14 +0100

open-xchange-appsuite (7.4.2-6) stable; urgency=low

  * Sixth candidate for 7.4.2 release

 -- Markus Wagner <markus.wagner@open-xchange.com>  Tue, 11 Feb 2014 12:58:17 +0100

open-xchange-appsuite (7.4.2-5) stable; urgency=low

  * Fifth candidate for 7.4.2 release

 -- Markus Wagner <markus.wagner@open-xchange.com>  Thu, 06 Feb 2014 14:58:25 +0100

open-xchange-appsuite (7.4.2-4) stable; urgency=low

  * Fourth candidate for 7.4.2 release

 -- Markus Wagner <markus.wagner@open-xchange.com>  Tue, 04 Feb 2014 17:09:46 +0100

open-xchange-appsuite (7.4.2-3) stable; urgency=low

  * Third candidate for 7.4.2 release

 -- Markus Wagner <markus.wagner@open-xchange.com>  Thu, 23 Jan 2014 16:31:28 +0100

open-xchange-appsuite (7.4.2-2) stable; urgency=low

  * Second candidate for 7.4.2 release

 -- Markus Wagner <markus.wagner@open-xchange.com>  Fri, 10 Jan 2014 16:31:43 +0100

open-xchange-appsuite (7.4.2-1) stable; urgency=low

  * First candidate for 7.4.2 release

 -- Markus Wagner <markus.wagner@open-xchange.com>  Mon, 23 Dec 2013 13:15:53 +0100

open-xchange-appsuite (7.4.2-0) unstable; urgency=low

  * prepare for 7.4.2

 -- Markus Wagner <markus.wagner@open-xchange.com>  Thu, 19 Dec 2013 09:08:03 +0100

open-xchange-appsuite (7.4.1-11) stable; urgency=low

  * Build for patch 2014-03-24

 -- Markus Wagner <markus.wagner@open-xchange.com>  Fri, 21 Mar 2014 14:32:42 +0100

open-xchange-appsuite (7.4.1-10) stable; urgency=low

  * Build for patch 2014-02-26

 -- Markus Wagner <markus.wagner@open-xchange.com>  Tue, 25 Feb 2014 12:49:22 +0100

open-xchange-appsuite (7.4.1-9) stable; urgency=low

  * Build for patch 2014-01-30

 -- Markus Wagner <markus.wagner@open-xchange.com>  Tue, 28 Jan 2014 17:37:16 +0100

open-xchange-appsuite (7.4.1-8) stable; urgency=low

  * Build for patch 2013-12-09

 -- Markus Wagner <markus.wagner@open-xchange.com>  Thu, 02 Jan 2014 16:16:10 +0100

open-xchange-appsuite (7.4.1-7) stable; urgency=low

  * Build for patch 2013-12-23

 -- Markus Wagner <markus.wagner@open-xchange.com>  Thu, 19 Dec 2013 10:08:14 +0100

open-xchange-appsuite (7.4.1-6) stable; urgency=low

  * Build for patch 2013-12-09

 -- Markus Wagner <markus.wagner@open-xchange.com>  Thu, 05 Dec 2013 13:44:27 +0100

open-xchange-appsuite (7.4.1-5) stable; urgency=low

  * Fifth candidate for 7.4.1 release

 -- Markus Wagner <markus.wagner@open-xchange.com>  Wed, 20 Nov 2013 12:12:44 +0100

open-xchange-appsuite (7.4.1-4) stable; urgency=low

  * Fourth candidate for 7.4.1 release

 -- Markus Wagner <markus.wagner@open-xchange.com>  Mon, 18 Nov 2013 10:20:29 +0100

open-xchange-appsuite (7.4.1-3) stable; urgency=low

  * Third candidate for 7.4.1 release

 -- Markus Wagner <markus.wagner@open-xchange.com>  Thu, 07 Nov 2013 10:17:58 +0100

open-xchange-appsuite (7.4.1-2) stable; urgency=low

  * Second candidate for 7.4.1 release

 -- Markus Wagner <markus.wagner@open-xchange.com>  Wed, 23 Oct 2013 10:11:10 +0200

open-xchange-appsuite (7.4.1-1) stable; urgency=low

  * First sprint increment for 7.4.1 release

 -- Markus Wagner <markus.wagner@open-xchange.com>  Thu, 10 Oct 2013 17:57:24 +0200

open-xchange-appsuite (7.4.1-0) unstable; urgency=low

  * prepare for 7.4.1 release

 -- Markus Wagner <markus.wagner@open-xchange.com>  Fri, 20 Sep 2013 16:29:32 +0200

open-xchange-appsuite (7.4.0-19) stable; urgency=low

  * Build for patch 2013-03-05

 -- Markus Wagner <markus.wagner@open-xchange.com>  Tue, 04 Mar 2014 14:56:12 +0100

open-xchange-appsuite (7.4.0-18) stable; urgency=low

  * Build for patch 2013-03-05

 -- Markus Wagner <markus.wagner@open-xchange.com>  Thu, 27 Feb 2014 15:50:06 +0100

open-xchange-appsuite (7.4.0-17) stable; urgency=low

  * Build for patch 2014-02-07

 -- Markus Wagner <markus.wagner@open-xchange.com>  Fri, 07 Feb 2014 09:17:10 +0100

open-xchange-appsuite (7.4.0-16) stable; urgency=low

  * Build for patch 2013-11-13

 -- Markus Wagner <markus.wagner@open-xchange.com>  Tue, 12 Nov 2013 13:42:30 +0100

open-xchange-appsuite (7.4.0-15) stable; urgency=low

  * Build for patch 2013-11-08

 -- Markus Wagner <markus.wagner@open-xchange.com>  Mon, 11 Nov 2013 11:56:08 +0100

open-xchange-appsuite (7.4.0-14) stable; urgency=low

  * Build for patch 2013-10-28

 -- Markus Wagner <markus.wagner@open-xchange.com>  Wed, 30 Oct 2013 16:56:18 +0100

open-xchange-appsuite (7.4.0-13) stable; urgency=low

  * Build for patch 2013-10-28

 -- Markus Wagner <markus.wagner@open-xchange.com>  Wed, 23 Oct 2013 15:04:38 +0200

open-xchange-appsuite (7.4.0-12) stable; urgency=low

  * Build for patch 2013-10-09

 -- Markus Wagner <markus.wagner@open-xchange.com>  Wed, 09 Oct 2013 16:39:09 +0200

open-xchange-appsuite (7.4.0-11) stable; urgency=low

  * Eleventh candidate for 7.4.0 release

 -- Markus Wagner <markus.wagner@open-xchange.com>  Wed, 25 Sep 2013 11:14:23 +0200

open-xchange-appsuite (7.4.0-10) stable; urgency=low

  * Tenth candidate for 7.4.0 release

 -- Markus Wagner <markus.wagner@open-xchange.com>  Fri, 20 Sep 2013 10:36:26 +0200

open-xchange-appsuite (7.4.0-9) stable; urgency=low

  * Ninth candidate for 7.4.0 release

 -- Markus Wagner <markus.wagner@open-xchange.com>  Fri, 13 Sep 2013 15:48:07 +0200

open-xchange-appsuite (7.4.0-8) stable; urgency=low

  * Eighth candidate for 7.4.0 release

 -- Markus Wagner <markus.wagner@open-xchange.com>  Mon, 02 Sep 2013 10:44:51 +0200

open-xchange-appsuite (7.4.0-7) stable; urgency=low

  * Seventh candidate for 7.4.0 release

 -- Markus Wagner <markus.wagner@open-xchange.com>  Tue, 27 Aug 2013 14:06:30 +0200

open-xchange-appsuite (7.4.0-6) stable; urgency=low

  * Sixth candidate for 7.4.0 release

 -- Markus Wagner <markus.wagner@open-xchange.com>  Fri, 23 Aug 2013 13:10:30 +0200

open-xchange-appsuite (7.4.0-5) stable; urgency=low

  * Fifth candidate for 7.4.0 release

 -- Markus Wagner <markus.wagner@open-xchange.com>  Mon, 19 Aug 2013 12:38:26 +0200

open-xchange-appsuite (7.4.0-4) stable; urgency=low

  * Fourth candidate for 7.4.0 release

 -- Markus Wagner <markus.wagner@open-xchange.com>  Tue, 13 Aug 2013 10:12:55 +0200

open-xchange-appsuite (7.4.0-3) stable; urgency=low

  * Third release candidate for 7.4.0

 -- Markus Wagner <markus.wagner@open-xchange.com>  Tue, 06 Aug 2013 12:25:50 +0200

open-xchange-appsuite (7.4.0-2) stable; urgency=low

  * Second release candidate for 7.4.0

 -- Markus Wagner <markus.wagner@open-xchange.com>  Fri, 02 Aug 2013 14:17:30 +0200

open-xchange-appsuite (7.4.0-1) stable; urgency=low

  * First release candidate for 7.4.0

 -- Markus Wagner <markus.wagner@open-xchange.com>  Wed, 17 Jul 2013 10:44:17 +0200

open-xchange-appsuite (7.4.0-0) unstable; urgency=low

  * prepare for 7.4.0

 -- Markus Wagner <markus.wagner@open-xchange.com>  Tue, 16 Jul 2013 14:54:25 +0200

open-xchange-appsuite (7.2.2-20) stable; urgency=low

  * Build for patch 2014-03-24

 -- Markus Wagner <markus.wagner@open-xchange.com>  Fri, 21 Mar 2014 14:39:41 +0100

open-xchange-appsuite (7.2.2-19) stable; urgency=low

  * Build for patch 2014-01-22

 -- Markus Wagner <markus.wagner@open-xchange.com>  Fri, 24 Jan 2014 14:33:16 +0100

open-xchange-appsuite (7.2.2-18) stable; urgency=low

  * Build for patch 2013-11-29

 -- Markus Wagner <markus.wagner@open-xchange.com>  Tue, 10 Dec 2013 08:32:40 +0100

open-xchange-appsuite (7.2.2-17) stable; urgency=low

  * Build for patch 2013-10-03

 -- Markus Wagner <markus.wagner@open-xchange.com>  Wed, 02 Oct 2013 17:06:23 +0200

open-xchange-appsuite (7.2.2-16) stable; urgency=low

  * Build for patch 2013-09-26

 -- Markus Wagner <markus.wagner@open-xchange.com>  Tue, 17 Sep 2013 12:00:15 +0200

open-xchange-appsuite (7.2.2-15) stable; urgency=low

  * Build for patch 2013-09-12

 -- Markus Wagner <markus.wagner@open-xchange.com>  Wed, 11 Sep 2013 15:21:56 +0200

open-xchange-appsuite (7.2.2-14) stable; urgency=low

  * Build for patch 2013-09-26

 -- Markus Wagner <markus.wagner@open-xchange.com>  Mon, 02 Sep 2013 13:51:05 +0200

open-xchange-appsuite (7.2.2-13) stable; urgency=low

  * Build for patch 2013-08-26

 -- Markus Wagner <markus.wagner@open-xchange.com>  Mon, 26 Aug 2013 16:28:15 +0200

open-xchange-appsuite (7.2.2-12) stable; urgency=low

  * Build for patch 2013-08-19

 -- Markus Wagner <markus.wagner@open-xchange.com>  Tue, 20 Aug 2013 11:24:10 +0200

open-xchange-appsuite (7.2.2-11) stable; urgency=low

  * Build for patch 2013-08-09

 -- Markus Wagner <markus.wagner@open-xchange.com>  Mon, 05 Aug 2013 11:02:03 +0200

open-xchange-appsuite (7.2.2-10) stable; urgency=low

  * Build for patch 2013-07-22

 -- Markus Wagner <markus.wagner@open-xchange.com>  Mon, 22 Jul 2013 09:50:53 +0200

open-xchange-appsuite (7.2.2-9) stable; urgency=low

  * Build for patch 2013-07-25

 -- Markus Wagner <markus.wagner@open-xchange.com>  Mon, 15 Jul 2013 15:44:24 +0200

open-xchange-appsuite (7.2.2-8) stable; urgency=low

  * Build for patch 2013-07-09

 -- Markus Wagner <markus.wagner@open-xchange.com>  Thu, 11 Jul 2013 11:26:44 +0200

open-xchange-appsuite (7.2.2-7) stable; urgency=low

  * Third candidate for 7.2.2 release

 -- Markus Wagner <markus.wagner@open-xchange.com>  Tue, 02 Jul 2013 13:51:37 +0200

open-xchange-appsuite (7.2.2-6) stable; urgency=low

  * Second candidate for 7.2.2 release

 -- Markus Wagner <markus.wagner@open-xchange.com>  Fri, 28 Jun 2013 16:17:19 +0200

open-xchange-appsuite (7.2.2-5) stable; urgency=low

  * Release candidate for 7.2.2 release

 -- Markus Wagner <markus.wagner@open-xchange.com>  Wed, 26 Jun 2013 19:18:51 +0200

open-xchange-appsuite (7.2.2-4) stable; urgency=low

  * Second feature freeze for 7.2.2 release

 -- Markus Wagner <markus.wagner@open-xchange.com>  Fri, 21 Jun 2013 16:36:47 +0200

open-xchange-appsuite (7.2.2-3) stable; urgency=low

  * Sprint increment for 7.2.2 release

 -- Markus Wagner <markus.wagner@open-xchange.com>  Mon, 03 Jun 2013 13:30:35 +0200

open-xchange-appsuite (7.2.2-2) unstable; urgency=low

  * First sprint increment for 7.2.2 release

 -- Markus Wagner <markus.wagner@open-xchange.com>  Mon, 03 Jun 2013 13:30:35 +0200

open-xchange-appsuite (7.2.2-1) unstable; urgency=low

  * First candidate for 7.2.2 release

 -- Markus Wagner <markus.wagner@open-xchange.com>  Wed, 29 May 2013 17:38:49 +0200

open-xchange-appsuite (7.2.2-0) unstable; urgency=low

  * prepare for 7.2.0

 -- Markus Wagner <markus.wagner@open-xchange.com>  Fri, 15 Mar 2013 13:52:15 +0100

open-xchange-appsuite (7.2.1-6) stable; urgency=low

  * Build for patch 2013-06-20

 -- Markus Wagner <markus.wagner@open-xchange.com>  Thu, 20 Jun 2013 15:51:09 +0200

open-xchange-appsuite (7.2.1-5) stable; urgency=low

  * Build for patch 2013-06-17

 -- Markus Wagner <markus.wagner@open-xchange.com>  Tue, 18 Jun 2013 09:35:46 +0200

open-xchange-appsuite (7.2.1-4) stable; urgency=low

  * Build for patch 2013-06-14

 -- Markus Wagner <markus.wagner@open-xchange.com>  Wed, 12 Jun 2013 18:15:45 +0200

open-xchange-appsuite (7.2.1-3) unstable; urgency=low

  * Third candidate for 7.2.1 release

 -- Markus Wagner <markus.wagner@open-xchange.com>  Wed, 22 May 2013 16:07:43 +0200

open-xchange-appsuite (7.2.1-2) unstable; urgency=low

  * Second candidate for 7.2.1 release

 -- Markus Wagner <markus.wagner@open-xchange.com>  Wed, 15 May 2013 17:49:12 +0200

open-xchange-appsuite (7.2.1-1) unstable; urgency=low

  * First candidate for 7.2.1 release

 -- Markus Wagner <markus.wagner@open-xchange.com>  Mon, 22 Apr 2013 15:18:20 +0200

open-xchange-appsuite (7.2.1-0) unstable; urgency=low

  * prepare for 7.2.1

 -- Markus Wagner <markus.wagner@open-xchange.com>  Mon, 15 Apr 2013 11:18:33 +0200

open-xchange-appsuite (7.2.0-6) unstable; urgency=low

  * Build for patch 2013-05-10

 -- Markus Wagner <markus.wagner@open-xchange.com>  Wed, 15 May 2013 09:33:11 +0200

open-xchange-appsuite (7.2.0-5) unstable; urgency=low

  * Build for patch 2013-04-23

 -- Markus Wagner <markus.wagner@open-xchange.com>  Thu, 02 May 2013 09:09:28 +0200

open-xchange-appsuite (7.2.0-4) unstable; urgency=low

  * Fourth candidate for 7.2.0 release

 -- Markus Wagner <markus.wagner@open-xchange.com>  Wed, 10 Apr 2013 17:49:28 +0200

open-xchange-appsuite (7.2.0-3) unstable; urgency=low

  * Third candidate for 7.2.0 release

 -- Markus Wagner <markus.wagner@open-xchange.com>  Mon, 08 Apr 2013 17:21:25 +0200

open-xchange-appsuite (7.2.0-2) unstable; urgency=low

  * Second candidate for 7.2.0 release

 -- Markus Wagner <markus.wagner@open-xchange.com>  Tue, 02 Apr 2013 16:21:13 +0200

open-xchange-appsuite (7.2.0-1) unstable; urgency=low

  * First release candidate for 7.2.0

 -- Markus Wagner <markus.wagner@open-xchange.com>  Tue, 26 Mar 2013 13:01:19 +0100

open-xchange-appsuite (7.2.0-0) unstable; urgency=low

  * prepare for 7.2.0

 -- Markus Wagner <markus.wagner@open-xchange.com>  Thu, 15 Mar 2013 13:52:15 +0100

open-xchange-appsuite (7.0.1-6) stable; urgency=low

  * Build for patch 2013-09-12

 -- Viktor Pracht <viktor.pracht@open-xchange.com>  Wed, 11 Sep 2013 15:35:30 +0200

open-xchange-appsuite (7.0.1-5) unstable; urgency=low

  * Build for patch 2013-03-01

 -- Viktor Pracht <viktor.pracht@open-xchange.com>  Thu, 28 Feb 2013 17:42:15 +0100

open-xchange-appsuite (7.0.1-4) unstable; urgency=low

  * Fourth release candidate for 7.0.1

 -- Viktor Pracht <viktor.pracht@open-xchange.com>  Tue, 19 Feb 2013 16:41:58 +0100

open-xchange-appsuite (7.0.1-3) unstable; urgency=low

  * Third release candidate for 7.0.1

 -- Viktor Pracht <viktor.pracht@open-xchange.com>  Tue, 19 Feb 2013 09:22:25 +0100

open-xchange-appsuite (7.0.1-2) unstable; urgency=low

  * Second release candiate for 7.0.1

 -- Viktor Pracht <viktor.pracht@open-xchange.com>  Thu, 14 Feb 2013 14:28:34 +0100

open-xchange-appsuite (7.0.1-1) unstable; urgency=low

  * First release candidate for 7.0.1

 -- Viktor Pracht <viktor.pracht@open-xchange.com>  Fri, 01 Feb 2013 15:28:23 +0100

open-xchange-appsuite (7.0.1-0) unstable; urgency=low

  * prepare for 7.0.1

 -- Viktor Pracht <viktor.pracht@open-xchange.com>  Fri, 01 Feb 2013 15:01:46 +0100

open-xchange-appsuite (7.0.0-12) unstable; urgency=low

  * Third release candidate for 7.0.0

 -- Viktor Pracht <viktor.pracht@open-xchange.com>  Tue, 18 Dec 2012 14:53:51 +0100

open-xchange-appsuite (7.0.0-11) unstable; urgency=low

  * Second release candidate for 7.0.0

 -- Viktor Pracht <viktor.pracht@open-xchange.com>  Mon, 17 Dec 2012 18:55:33 +0100

open-xchange-appsuite (7.0.0-10) unstable; urgency=low

  * Pre release candidate for 7.0.0

 -- Viktor Pracht <viktor.pracht@open-xchange.com>  Thu, 13 Dec 2012 18:47:20 +0100

open-xchange-appsuite (7.0.0-9) unstable; urgency=low

  * First release candidate for 7.0.0

 -- Viktor Pracht <viktor.pracht@open-xchange.com>  Tue, 11 Dec 2012 11:44:25 +0100

open-xchange-appsuite (7.0.0-8) unstable; urgency=low

  * First release candidate for EDP drop #6

 -- Viktor Pracht <viktor.pracht@open-xchange.com>  Tue, 13 Nov 2012 15:02:51 +0100

open-xchange-appsuite (7.0.0-7) unstable; urgency=low

  * Third release candidate for EDP drop #5

 -- Viktor Pracht <viktor.pracht@open-xchange.com>  Mon, 22 Oct 2012 15:48:11 +0200

open-xchange-appsuite (7.0.0-6) unstable; urgency=low

  * Second release candidate for EDP drop #5

 -- Viktor Pracht <viktor.pracht@open-xchange.com>  Mon, 22 Oct 2012 14:23:03 +0200

open-xchange-appsuite (7.0.0-5) unstable; urgency=low

  * First release candidate for EDP drop #5

 -- Viktor Pracht <viktor.pracht@open-xchange.com>  Tue, 12 Oct 2012 13:07:35 +0200

open-xchange-appsuite (7.0.0-4) unstable; urgency=low

  * First release candidate for EDP drop #4

 -- Viktor Pracht <viktor.pracht@open-xchange.com>  Tue, 04 Sep 2012 15:14:35 +0200

open-xchange-appsuite (7.0.0-3) unstable; urgency=low

  * Release build for 7.0.0

 -- Viktor Pracht <viktor.pracht@open-xchange.com>  Tue, 07 Aug 2012 14:58:23 +0200

open-xchange-appsuite (7.0.0-2) unstable; urgency=low

  * Release build for EDP drop #3

 -- Viktor Pracht <viktor.pracht@open-xchange.com>  Tue, 07 Aug 2012 11:48:03 +0200

open-xchange-appsuite (7.0.0-1) unstable; urgency=low

  * Initial Release.

 -- Viktor Pracht <viktor.pracht@open-xchange.com>  Wed, 09 Nov 2011 12:20:23 +0100<|MERGE_RESOLUTION|>--- conflicted
+++ resolved
@@ -1,16 +1,14 @@
-<<<<<<< HEAD
 open-xchange-appsuite (7.8.0-0) unstable; urgency=medium
 
   * prepare for 7.8.0 release
 
  -- Markus Wagner <markus.wagner@open-xchange.com>  Wed, 05 Nov 2014 16:20:51 +0100
-=======
+
 open-xchange-appsuite (7.6.2-18) stable; urgency=low
 
   * Build for patch 2015-06-08 (2540)
 
  -- Markus Wagner <markus.wagner@open-xchange.com>  Wed, 10 Jun 2015 16:28:09 +0200
->>>>>>> 5e3a876a
 
 open-xchange-appsuite (7.6.2-17) stable; urgency=low
 
