--- conflicted
+++ resolved
@@ -61,12 +61,9 @@
             color: #707070;
             font-style: italic;
         }
-<<<<<<< HEAD
-=======
         &.selected.no-select:not(:focus) > .folder-node > .folder-label {
             color: #616161;
         }
->>>>>>> 8efd135e
     }
 
     &.visible-selection {
