/**
 * All content on this website (including text, images, source
 * code and any other original works), unless otherwise noted,
 * is licensed under a Creative Commons License.
 *
 * http://creativecommons.org/licenses/by-nc-sa/2.5/
 *
 * Copyright (C) Open-Xchange Inc., 2006-2012
 * Mail: info@open-xchange.com
 *
 * @author Malte Timmermann <malte.timmermann@open-xchange.com>
 * @author Ingo Schmidt-Rosbiegal <ingo.schmidt-rosbiegal@open-xchange.com>
 * @author Daniel Rentz <daniel.rentz@open-xchange.com>
 */

define('io.ox/office/editor/editor',
    ['io.ox/core/event',
     'io.ox/office/tk/utils',
     'io.ox/office/editor/dom',
     'io.ox/office/editor/oxopam',
     'io.ox/office/editor/oxoselection',
     'io.ox/office/editor/table',
     'io.ox/office/editor/image',
     'io.ox/office/editor/operations',
     'io.ox/office/editor/position',
     'io.ox/office/editor/undo',
     'io.ox/office/editor/format/documentstyles',
     'io.ox/office/editor/format/imagestyles'
    ], function (Events, Utils, DOM, OXOPaM, OXOSelection, Table, Image, Operations, Position, UndoManager, DocumentStyles, ImageStyles) {

    'use strict';

    var // shortcut for the KeyCodes object
        KeyCodes = Utils.KeyCodes,

        // key codes of navigation keys that will be passed directly to the browser
        NAVIGATION_KEYS = _([
            // KeyCodes.SHIFT, KeyCodes.CONTROL, KeyCodes.ALT,
            // KeyCodes.CAPS_LOCK,
            KeyCodes.PAGE_UP, KeyCodes.PAGE_DOWN, KeyCodes.END, KeyCodes.HOME,
            KeyCodes.LEFT_ARROW, KeyCodes.UP_ARROW, KeyCodes.RIGHT_ARROW, KeyCodes.DOWN_ARROW,
            KeyCodes.LEFT_WINDOWS, KeyCodes.RIGHT_WINDOWS,
            KeyCodes.NUM_LOCK, KeyCodes.SCROLL_LOCK
        ]);

    // class OXOEditor ========================================================

    /**'io.ox/office/editor/position',
     * The text editor.
     *
     * Triggers the following events:
     * - 'focus': When the editor container got or lost browser focus.
     * - 'operation': When a new operation has been applied.
     * - 'selection': When the selection has been changed.
     */
    function OXOEditor(app) {

        var // self reference for local functions
            self = this,

            // the container element for the document contents
            editdiv = $('<div>', { contenteditable: true }).addClass('io-ox-office-editor user-select-text'),

            // container for all style sheets of all attribute families
            documentStyles = new DocumentStyles(editdiv),

            // shortcut for paragraph styles
            // paragraphStyles = documentStyles.getStyleSheets('paragraph'),

            // shortcut for character styles
            characterStyles = documentStyles.getStyleSheets('character'),

            // shortcut for image styles
            imageStyles = documentStyles.getStyleSheets('image'),

            // shortcut for table styles
            tableStyles = documentStyles.getStyleSheets('table'),

            // all highlighted DOM ranges (e.g. in quick search)
            highlightRanges = [],

            // list of operations
            operations = [],

            focused = false,

            lastKeyDownEvent,
            lastEventSelection,
            isRtlCursorTravel,
            currentSelection,

            undomgr = new UndoManager(this),

            lastOperationEnd,     // Need to decide: Should the last operation modify this member, or should the selection be passed up the whole call chain?!

            blockOperations = false,
            blockOperationNotifications = false,

            // list of paragraphs as jQuery object
            paragraphs = editdiv.children(),

            // set document into write protected mode
            readonlyMode = false,

            dbgoutEvents = false, dbgoutObjects = false;

        // add event hub
        Events.extend(this);

        // ==================================================================
        // Public editor functions
        // ==================================================================

        /**
         * Returns whether the editor is currently focused.
         */
        this.hasFocus = function () {
            return focused;
        };

        /**
         * Sets the browser focus into the edit text area, and triggers a
         * 'focus' event, if the state has been changed.
         */
        this.grabFocus = function (initSelection) {
            editdiv.focus();
            if (initSelection) {
                setSelection(new OXOSelection(new OXOPaM([0, 0]), new OXOPaM([0, 0])));
            }
        };

        /**
         * Destructs the editor object.
         */
        this.destroy = function () {
            this.events.destroy();
            documentStyles.destroy();
            documentStyles = /*paragraphStyles = */characterStyles = imageStyles = null;
        };

        // OPERATIONS API

        this.clearOperations = function () {
            operations = [];
        };

        this.getOperations = function () {
            return operations;
        };

        // Cut, copy, paste

        this.cut = function () {
            // TODO
            Utils.warn('Editor.cut(): not yet implemented');
        };

        this.copy = function () {
            // TODO
            Utils.warn('Editor.copy(): not yet implemented');
        };

        this.paste = function () {
            // TODO
            Utils.warn('Editor.paste(): not yet implemented');
        };

        // ==================================================================
        // HIGH LEVEL EDITOR API which finally results in Operations
        // and creates Undo Actions.
        // Public functions, that are called from outside the editor
        // and generate operations.
        // ==================================================================

        /**
         * Returns the root DOM element representing this editor.
         */
        this.getNode = function () {
            return editdiv;
        };

        this.publicApplyOperation = function (operation, bRecord, notify) {
            applyOperation(operation, bRecord, notify);
        };

        this.applyOperations = function (theOperations, bRecord, notify) {

            if (_(theOperations).isArray()) {
                _(theOperations).each(function (operation) {
                    applyOperation(operation, bRecord, notify);
                }, this);
            }
        };

        this.initDocument = function () {
            var newOperation = { name: 'initDocument' };
            applyOperation(newOperation, true, true);
        };

        this.clearUndo = function () {
            undomgr.clear();
        };

        this.enableUndo = function (enable) {
            undomgr.enable(enable);
        };

        this.undo = function () {
            undomgr.undo();
            setSelection(new OXOSelection(lastOperationEnd));
        };

        this.redo = function () {
            undomgr.redo();
            setSelection(new OXOSelection(lastOperationEnd));
        };

        this.hasUndo = function () {
            return undomgr.hasUndo();
        };

        this.hasRedo = function () {
            return undomgr.hasRedo();
        };

        /**
         * Returns whether the document contains any highlighted ranges.
         */
        this.hasHighlighting = function () {
            return highlightRanges.length > 0;
        };

        /**
         * Removes all highlighting (e.g. from quick-search) from the document.
         */
        this.removeHighlighting = function () {
            if (characterStyles && highlightRanges.length) {
                characterStyles.clearAttributesInRanges(highlightRanges, 'highlight', { special: true });
                editdiv.removeClass('highlight');
            }
            highlightRanges = [];
        };

        /**
         * Searches and highlights the passed text in the entire document.
         *
         * @param {String} query
         *  The text that will be searched in the document.
         *
         * @returns {Boolean}
         *  Whether the passed text has been found in the document.
         */
        this.quickSearch = function (query) {

            // remove old highlighting
            this.removeHighlighting();

            // check input parameter
            if (!_.isString(query) || !query.length) {
                return false;
            }
            query = query.toLowerCase();

            // search in all paragraphs (TODO: other elements, e.g. headers, ...?)
            Utils.iterateSelectedDescendantNodes(editdiv, 'p', function (node) {

                var // the concatenated text from all text nodes
                    elementText = $(node).text().replace(/\s/g, ' ').toLowerCase(),
                    // all matching ranges of the query text in the element text
                    offsetRanges = [], offset = 0, index = 0;

                // find all occurences of the query text in the element
                while ((offset = elementText.indexOf(query, offset)) >= 0) {
                    // try to merge with last offset range
                    if (offsetRanges.length && (_(offsetRanges).last().end >= offset)) {
                        _(offsetRanges).last().end = offset + query.length;
                    } else {
                        offsetRanges.push({ start: offset, end: offset + query.length });
                    }
                    // continue at next character (occurences of the query text may overlap)
                    offset += 1;
                }

                // translate offset ranges to DOM ranges
                offset = 0;
                index = 0;
                Utils.iterateDescendantTextNodes(node, function (textNode) {

                    // convert as many offset ranges as contained by the current text node
                    for (var offsetRange; index < offsetRanges.length; index += 1) {
                        offsetRange = offsetRanges[index];

                        // start point may have been converted in the previous text node
                        if ((offset <= offsetRange.start) && (offsetRange.start < offset + textNode.length)) {
                            highlightRanges.push(new DOM.Range.createRange(textNode, offsetRange.start - offset));
                        }

                        // try to convert end point (
                        if (offsetRange.end <= offset + textNode.length) {
                            _(highlightRanges).last().end = new DOM.Point(textNode, offsetRange.end - offset);
                        } else {
                            break; // escape from loop without updating 'index'
                        }
                    }

                    // escape if all offset ranges have been translated
                    if (index >= offsetRanges.length) { return Utils.BREAK; }

                    // update offset of next text node
                    offset += textNode.length;

                }, this);

                // exit at a certain number of found ranges (for performance)
                if (highlightRanges.length >= 100) {
                    return Utils.BREAK;
                }

            }, this);

            // set the highlighting
            if (characterStyles && highlightRanges.length) {
                editdiv.addClass('highlight');
                characterStyles.setAttributesInRanges(highlightRanges, { highlight: true }, { special: true });

                // make first highlighted text node visible
                DOM.iterateTextPortionsInRanges(highlightRanges, function (textNode) {
                    Utils.scrollToChildNode(editdiv.parent(), textNode.parentNode, { padding: 30 });
                    return Utils.BREAK;
                }, this);
            }

            // return whether any text in the document matches the passed query text
            return this.hasHighlighting();
        };

        this.deleteSelected = function (_selection) {

            // implCheckSelection();
            var buttonEvent = _selection ? false : true;
            var selection = _selection || getSelection();

            if (selection.hasRange()) {

                undomgr.startGroup();

                selection.adjust();

                if (Position.isSameParagraph(selection.startPaM.oxoPosition, selection.endPaM.oxoPosition)) {
                    // Only one paragraph concerned from deletion.
                    this.deleteText(selection.startPaM.oxoPosition, selection.endPaM.oxoPosition);

                } else if (Position.isSameParagraphLevel(selection.startPaM.oxoPosition, selection.endPaM.oxoPosition)) {

                    // The included paragraphs are neighbours.
                    var endPosition = _.copy(selection.startPaM.oxoPosition, true),
                        startposLength = selection.startPaM.oxoPosition.length - 1,
                        endposLength = selection.endPaM.oxoPosition.length - 1;

                    // 1) delete selected part or rest of para in first para (pos to end)
                    endPosition[endposLength] = Position.getParagraphLength(paragraphs, endPosition);
                    this.deleteText(selection.startPaM.oxoPosition, endPosition);

                    // 2) delete completly selected paragraphs completely
                    for (var i = selection.startPaM.oxoPosition[startposLength - 1] + 1; i < selection.endPaM.oxoPosition[endposLength - 1]; i++) {
                        var startPosition = _.copy(selection.startPaM.oxoPosition, true);
                        startPosition[startposLength - 1] = selection.startPaM.oxoPosition[startposLength - 1] + 1;

                        // Is the new dom position a table or a paragraph or whatever? Special handling for tables required
                        startPosition.pop();
                        var isTable = Position.getDOMPosition(paragraphs, startPosition).node.nodeName === 'TABLE' ? true : false;

                        if (isTable) {
                            this.deleteTable(startPosition);
                        } else {
                            this.deleteParagraph(startPosition);
                        }
                    }

                    // 3) delete selected part in last para (start to pos) and merge first and last para
                    if (selection.startPaM.oxoPosition[startposLength - 1] !== selection.endPaM.oxoPosition[endposLength - 1]) {
                        var startPosition = _.copy(selection.endPaM.oxoPosition, true);
                        startPosition[endposLength - 1] = selection.startPaM.oxoPosition[startposLength - 1] + 1;
                        startPosition[endposLength] = 0;
                        endPosition = _.copy(startPosition, true);
                        endPosition[startposLength] = selection.endPaM.oxoPosition[endposLength];
                        this.deleteText(startPosition, endPosition);

                        var mergeselection = _.copy(selection.startPaM.oxoPosition);
                        mergeselection.pop();
                        this.mergeParagraph(mergeselection);
                    }

                } else if (Position.isCellSelection(selection.startPaM, selection.endPaM)) {
                    // This cell selection is a rectangle selection of cells in a table (only supported in Firefox).
                    var startPos = _.copy(selection.startPaM.oxoPosition, true),
                        endPos = _.copy(selection.endPaM.oxoPosition, true);

                    startPos.pop();
                    startPos.pop();
                    endPos.pop();
                    endPos.pop();

                    var startCol = startPos.pop(),
                        startRow = startPos.pop(),
                        endCol = endPos.pop(),
                        endRow = endPos.pop();

                    this.deleteCellRange(startPos, [startRow, startCol], [endRow, endCol]);

                } else if (Position.isSameTableLevel(paragraphs, selection.startPaM.oxoPosition, selection.endPaM.oxoPosition)) {
                    // This selection is inside a table in a browser, where no cell selection is possible (Chrome). Selected
                    // can be parts of paragraphs inside a cell and also all paragraphs in other cells. This selection is
                    // important to be able to support something similar like cell selection, that is only possible
                    // in Firefox. So changes made in Firefox tables are displayed correctly in Chrome and vice versa.
                    var startPos = _.copy(selection.startPaM.oxoPosition, true),
                        endPos = _.copy(selection.endPaM.oxoPosition, true),
                        startposLength = selection.startPaM.oxoPosition.length - 1;

                    // 1) delete selected part or rest of para in first para (pos to end)
                    var localEndPosition = _.copy(selection.startPaM.oxoPosition, true);
                    localEndPosition[startposLength] = Position.getParagraphLength(paragraphs, localEndPosition);
                    this.deleteText(selection.startPaM.oxoPosition, localEndPosition);
                    localEndPosition.pop();
                    deleteFollowingParagraphsInCell(localEndPosition);

                    // 2) completely selected cells
                    var rowIndex = Position.getLastIndexInPositionByNodeName(paragraphs, startPos, 'TR'),
                        columnIndex = rowIndex + 1,
                        startRow = startPos[rowIndex],
                        startColumn = startPos[columnIndex],
                        endRow = endPos[rowIndex],
                        endColumn = endPos[columnIndex],
                        lastColumn = Position.getLastColumnIndexInTable(paragraphs, startPos);

                    for (var j = startRow; j <= endRow; j++) {
                        var startCol = (j === startRow) ? startColumn + 1 : 0;
                        var endCol =  (j === endRow) ? endColumn - 1 : lastColumn;

                        for (var i = startCol; i <= endCol; i++) {
                            startPos[rowIndex] = j;  // row
                            startPos[columnIndex] = i;  // column
                            startPos[columnIndex + 1] = 0;
                            startPos[columnIndex + 2] = 0;
                            deleteAllParagraphsInCell(startPos);
                        }
                    }

                    var startPosition = _.copy(selection.endPaM.oxoPosition, true),
                        endposLength = selection.endPaM.oxoPosition.length - 1;

                    startPosition[endposLength] = 0;
                    localEndPosition = _.copy(startPosition, true);
                    localEndPosition[endposLength] = selection.endPaM.oxoPosition[endposLength];

                    this.deleteText(startPosition, localEndPosition);

                    // delete all previous paragraphs in this cell!
                    localEndPosition.pop();
                    deletePreviousParagraphsInCell(localEndPosition);

                } else {

                    // The included paragraphs are not neighbours. For example one paragraph top level and one in table.
                    // Should this be supported? How about tables in tables?
                    // This probably works not reliable for tables in tables.

                    var endPosition = _.copy(selection.endPaM.oxoPosition, true),
                        startposLength = selection.startPaM.oxoPosition.length - 1,
                        endposLength = selection.endPaM.oxoPosition.length - 1,
                        isTable = false;

                    // 1) delete selected part or rest of para in first para (pos to end)
                    if (selection.startPaM.oxoPosition[0] !== selection.endPaM.oxoPosition[0]) {
                        isTable = Position.isPositionInTable(paragraphs, selection.startPaM.oxoPosition);
                        endPosition = _.copy(selection.startPaM.oxoPosition);
                        if (isTable) {
                            var localEndPosition = _.copy(endPosition);
                            localEndPosition.pop();
                            deleteFollowingParagraphsInCell(localEndPosition);
                            localEndPosition.pop();
                            deleteFollowingCellsInTable(localEndPosition);
                        }
                        endPosition[startposLength] = Position.getParagraphLength(paragraphs, endPosition);
                    }
                    this.deleteText(selection.startPaM.oxoPosition, endPosition);

                    // 2) delete completly slected paragraphs completely
                    for (var i = selection.startPaM.oxoPosition[0] + 1; i < selection.endPaM.oxoPosition[0]; i++) {
                        // startPaM.oxoPosition[0]+1 instead of i, because we always remove a paragraph
                        var startPosition = [];
                        startPosition[0] = selection.startPaM.oxoPosition[0] + 1;
                        isTable = Position.isPositionInTable(paragraphs, startPosition);
                        if (isTable) {
                            this.deleteTable(startPosition);
                        } else {
                            this.deleteParagraph(startPosition);
                        }
                    }

                    // 3) delete selected part in last para (start to pos) and merge first and last para
                    if (selection.startPaM.oxoPosition[0] !== selection.endPaM.oxoPosition[0]) {

                        var startPosition = _.copy(selection.endPaM.oxoPosition, true);
                        startPosition[0] = selection.startPaM.oxoPosition[0] + 1;
                        startPosition[endposLength] = 0;
                        endPosition = _.copy(startPosition, true);
                        endPosition[endposLength] = selection.endPaM.oxoPosition[endposLength];

                        isTable = Position.isPositionInTable(paragraphs, endPosition);

                        this.deleteText(startPosition, endPosition);

                        if (isTable) {
                            // delete all previous cells and all previous paragraphs in this cell!
                            endPosition.pop();
                            deletePreviousParagraphsInCell(endPosition);
                            endPosition.pop();
                            deletePreviousCellsInTable(endPosition);
                        }

                        if (! isTable) {
                            var mergeselection = _.copy(selection.startPaM.oxoPosition);
                            mergeselection.pop();
                            this.mergeParagraph(mergeselection);
                        }
                    }
                }

                undomgr.endGroup();
            }
            else if ((selection.endPaM.imageFloatMode !== null) && (buttonEvent)) {

                // deleting images without selection (only workaround until image selection with mouse is possible)
                // This deleting of images is only possible with the button, not with an key down event.

                // updating current selection, so that image positions are also available
                var updateFromBrowser = true,
                    allowNoneTextNodes = true,
                    newSelection = getSelection(updateFromBrowser, allowNoneTextNodes),
                    imageStartPosition = _.copy(newSelection.startPaM.oxoPosition, true),
                    returnImageNode = true,
                    imageNode = Position.getDOMPosition(paragraphs, imageStartPosition, returnImageNode).node;

                // only delete, if imageStartPosition is really an image position
                if (Utils.getNodeName(imageNode) === 'img') {
                    // delete an corresponding span
                    var divNode = imageNode.parentNode.firstChild;
                    while ((Utils.getNodeName(divNode) === 'div') && $(divNode).hasClass('float')) {
                        if ($(divNode).data('divID') === $(imageNode).data('imageID')) {
                            // removing node
                            $(divNode).remove();
                            break;
                        } else {
                            divNode = divNode.nextSibling;
                        }
                    }

                    var imageEndPosition = _.copy(imageStartPosition, true);
                    imageEndPosition[imageEndPosition.length - 1] += 1;  // creating a range, should be superfluous in the future
                    // deleting the image with an operation
                    this.deleteText(imageStartPosition, imageEndPosition);
                }
            }
        };

        this.deleteText = function (startposition, endposition) {
            if (startposition !== endposition) {

                var _endPosition = _.copy(endposition, true);
                if (_endPosition[_endPosition.length - 1] > 0) {
                    _endPosition[_endPosition.length - 1] -= 1;  // switching from range mode to operation mode
                }

                var newOperation = { name: Operations.OP_TEXT_DELETE, start: startposition, end: _endPosition };
                // var newOperation = { name: Operations.OP_TEXT_DELETE, start: startposition, end: endposition };
                applyOperation(newOperation, true, true);
                // setting the cursor position
                setSelection(new OXOSelection(lastOperationEnd));
            }
        };

        this.deleteParagraph = function (position) {
            var newOperation = { name: Operations.OP_PARA_DELETE, start: _.copy(position, true) };
            applyOperation(newOperation, true, true);
        };

        this.deleteTable = function (position) {
            var newOperation = { name: Operations.OP_TABLE_DELETE, start: _.copy(position, true) };
            applyOperation(newOperation, true, true);

            // setting the cursor position
            setSelection(new OXOSelection(lastOperationEnd));
        };

        this.deleteCellRange = function (position, start, end) {
            var newOperation = { name: Operations.OP_CELLRANGE_DELETE, position: _.copy(position, true), start: _.copy(start, true), end: _.copy(end, true) };
            applyOperation(newOperation, true, true);
        };

        this.deleteRows = function () {
            var selection = getSelection(),
                start = Position.getRowIndexInTable(paragraphs, selection.startPaM.oxoPosition),
                end = start,
                position = _.copy(selection.startPaM.oxoPosition, true);

            if (selection.hasRange()) {
                end = Position.getRowIndexInTable(paragraphs, selection.endPaM.oxoPosition);
            }

            var tablePos = Position.getLastPositionFromPositionByNodeName(paragraphs, position, 'TABLE'),
                lastRow = Position.getLastRowIndexInTable(paragraphs, position),
                isCompleteTable = ((start === 0) && (end === lastRow)) ? true : false,
                newOperation;

            if (isCompleteTable) {
                newOperation = { name: Operations.OP_TABLE_DELETE, start: _.copy(tablePos, true) };
            } else {
                newOperation = { name: Operations.OP_ROWS_DELETE, position: tablePos, start: start, end: end };
            }

            applyOperation(newOperation, true, true);

            // setting the cursor position
            setSelection(new OXOSelection(lastOperationEnd));
        };

        this.deleteCells = function () {

            var selection = getSelection();

            selection.adjust();

            var isCellSelection = Position.isCellSelection(selection.startPaM, selection.endPaM),
                startPos = _.copy(selection.startPaM.oxoPosition, true),
                endPos = _.copy(selection.endPaM.oxoPosition, true);

            startPos.pop();  // removing character position and paragraph
            startPos.pop();
            endPos.pop();
            endPos.pop();

            var startCol = startPos.pop(),
                endCol = endPos.pop(),
                startRow = startPos.pop(),
                endRow = endPos.pop(),
                tablePos = _.copy(startPos, true);

            undomgr.startGroup();  // starting to group operations for undoing

            for (var i = endRow; i >= startRow; i--) {

                var rowPosition = _.copy(tablePos, true);
                rowPosition.push(i);

                var localStartCol = startCol,
                    localEndCol = endCol;

                if ((! isCellSelection) && (i < endRow) && (i > startCol))  {
                    // removing complete rows
                    localStartCol = 0;
                    localEndCol = Position.getLastColumnIndexInRow(paragraphs, rowPosition);
                }

                var newOperation = {name: Operations.OP_CELLS_DELETE, position: rowPosition, start: localStartCol, end: localEndCol};
                applyOperation(newOperation, true, true);

                // removing empty row
                var rowNode = Position.getDOMPosition(paragraphs, rowPosition).node;
                if ($(rowNode).children().length === 0) {
                    newOperation = { name: Operations.OP_ROWS_DELETE, position: _.copy(tablePos, true), start: i, end: i };
                    applyOperation(newOperation, true, true);
                }

                // checking if the table is empty
                var tableNode = Position.getDOMPosition(paragraphs, tablePos).node;
                if ($(tableNode).children('tbody, thead').children().length === 0) {
                    newOperation = { name: Operations.OP_TABLE_DELETE, start: _.copy(tablePos, true) };
                    applyOperation(newOperation, true, true);
                }

            }

            undomgr.endGroup();

            // setting the cursor position
            setSelection(new OXOSelection(lastOperationEnd));
        };

        this.mergeCells = function () {

            var selection = getSelection();

            selection.adjust();

            var isCellSelection = Position.isCellSelection(selection.startPaM, selection.endPaM),
                startPos = _.copy(selection.startPaM.oxoPosition, true),
                endPos = _.copy(selection.endPaM.oxoPosition, true);

            startPos.pop();  // removing character position and paragraph
            startPos.pop();
            endPos.pop();
            endPos.pop();

            var startCol = startPos.pop(),
                endCol = endPos.pop(),
                startRow = startPos.pop(),
                endRow = endPos.pop(),
                tablePos = _.copy(startPos, true);

            if (endCol > startCol) {

                var endPosition = null;

                for (var i = endRow; i >= startRow; i--) {  // merging for each row

                    var rowPosition = _.copy(tablePos, true);
                    rowPosition.push(i);

                    var localStartCol = startCol,
                        localEndCol = endCol;

                    if ((! isCellSelection) && (i < endRow) && (i > startCol))  {
                        // removing complete rows
                        localStartCol = 0;
                        localEndCol = Position.getLastColumnIndexInRow(paragraphs, rowPosition);
                    }

                    // Counting the colSpan off all cells in the range
                    var row = Position.getDOMPosition(paragraphs, rowPosition).node,
                        allSelectedCells = $(row).children().slice(localStartCol, localEndCol + 1),
                        colSpanSum = Table.getColSpanSum(allSelectedCells);

                    // Shifting the content of all following cells to the first cell
                    var targetCell = $(row).children().slice(localStartCol, localStartCol + 1),
                        sourceCells = $(row).children().slice(localStartCol + 1, localEndCol + 1);

                    Table.shiftCellContent(targetCell, sourceCells);

                    // removing all cells behind the start cell
                    var removeStartCol = localStartCol;
                    removeStartCol++;  // do not remove the first cell

                    var newOperation = {name: Operations.OP_CELLS_DELETE, position: rowPosition, start: removeStartCol, end: localEndCol};
                    applyOperation(newOperation, true, true);

                    // setting new colspan to the remaining cell -> should be done via operation
                    rowPosition.push(localStartCol); // -> position of the new merged cell

                    var cell = Position.getDOMPosition(paragraphs, rowPosition).node;
                    $(cell).attr('colspan', colSpanSum);

                    endPosition = _.copy(rowPosition, true);
                }

                endPosition.push(0);
                endPosition.push(0);

                // setting the cursor position
                setSelection(new OXOSelection(new OXOPaM(endPosition)));
            }
        };

        this.insertCell = function () {

            var selection = getSelection();

            selection.adjust();

            var isCellSelection = Position.isCellSelection(selection.startPaM, selection.endPaM),
                startPos = _.copy(selection.startPaM.oxoPosition, true),
                endPos = _.copy(selection.endPaM.oxoPosition, true),
                count = 1;  // default, adding one cell in each row

            undomgr.startGroup();  // starting to group operations for undoing

            selection.adjust();

            startPos.pop();  // removing character position and paragraph
            startPos.pop();
            endPos.pop();
            endPos.pop();

            var startCol = startPos.pop(),
                endCol = endPos.pop(),
                startRow = startPos.pop(),
                endRow = endPos.pop(),
                tablePos = _.copy(startPos, true),
                endPosition = null,
                attrs = {};

            for (var i = endRow; i >= startRow; i--) {

                var rowPosition = _.copy(tablePos, true);
                rowPosition.push(i);

                var localEndCol = endCol;

                if ((! isCellSelection) && (i < endRow) && (i > startCol))  {
                    // removing complete rows
                    localEndCol = Position.getLastColumnIndexInRow(paragraphs, rowPosition);
                }

                localEndCol++;  // adding new cell behind existing cell
                var cellPosition = _.copy(rowPosition, true);
                cellPosition.push(localEndCol);
                attrs.gridspan = 1;  // only 1 grid for the new cell
                var newOperation = {name: Operations.OP_CELL_INSERT, position: cellPosition, count: count, attrs: attrs};
                applyOperation(newOperation, true, true);

                // Applying new tablegrid, if the current tablegrid is not sufficient
                var tableDomPoint = Position.getDOMPosition(paragraphs, tablePos),
                    rowDomPoint = Position.getDOMPosition(paragraphs, rowPosition);

                if ((tableDomPoint) && (tableDomPoint.node) && (Utils.getNodeName(tableDomPoint.node) === 'table')) {

                    var tableGridCount = $(tableDomPoint.node).data('attributes').tablegrid.length,
                        rowGridCount = Table.getColSpanSum($(rowDomPoint.node).children());

                    if (rowGridCount > tableGridCount) {

                        var insertmode = 'behind',
                            tablegrid = Table.getTableGridWithNewColumn(paragraphs, tablePos, localEndCol, insertmode);

                        // Setting new table grid attribute to table
                        newOperation = { name: Operations.OP_ATTRS_SET, attrs: { 'tablegrid' : tablegrid }, start: _.copy(tablePos, true), end: _.copy(tablePos, true) };
                        applyOperation(newOperation, true, true);
                    }

                }

                endPosition = _.copy(cellPosition, true);
            }

            undomgr.endGroup();

            endPosition.push(0);
            endPosition.push(0);

            // setting the cursor position
            setSelection(new OXOSelection(new OXOPaM(endPosition)));
        };

        this.deleteColumns = function () {

            var selection = getSelection(),
                position = _.copy(selection.startPaM.oxoPosition, true),
                tablePos = Position.getLastPositionFromPositionByNodeName(paragraphs, position, 'TABLE'),
                tableNode = Position.getDOMPosition(paragraphs, tablePos).node,
                maxGrid = $(tableNode).children('colgroup').children('col').length - 1,
                rowNode = Position.getLastNodeFromPositionByNodeName(paragraphs, position, 'TR'),
                startColIndex = Position.getColumnIndexInRow(paragraphs, selection.startPaM.oxoPosition),
                endColIndex = startColIndex,
                returnObj = Table.getGridPositionFromCellPosition(rowNode, startColIndex),
                startGrid = returnObj.start,
                endGrid = returnObj.end;

            if (selection.hasRange()) {
                endColIndex = Position.getColumnIndexInRow(paragraphs, selection.endPaM.oxoPosition);
                endGrid = Table.getGridPositionFromCellPosition(rowNode, endColIndex).end;
            }

            var isCompleteTable = ((startGrid === 0) && (endGrid === maxGrid)) ? true : false,
                newOperation;

            undomgr.startGroup();  // starting to group operations for undoing

            if (isCompleteTable) {
                newOperation = { name: Operations.OP_TABLE_DELETE, start: _.copy(tablePos, true) };
                applyOperation(newOperation, true, true);
            } else {
                newOperation = { name: Operations.OP_COLUMNS_DELETE, position: tablePos, startgrid: startGrid, endgrid: endGrid };
                applyOperation(newOperation, true, true);

                // Checking, if there are empty rows
                var maxRow = $(tableNode).children('tbody, thead').children().length - 1,
                    deletedAllRows = true;

                for (var i = maxRow; i >= 0; i--) {
                    var rowPos = _.copy(tablePos, true);
                    rowPos.push(i);
                    var currentRowNode = Position.getDOMPosition(paragraphs, rowPos).node;

                    if ($(currentRowNode).children().length === 0) {
                        newOperation = {  name: Operations.OP_ROWS_DELETE, position: _.copy(tablePos, true), start: i, end: i };
                        applyOperation(newOperation, true, true);
                    } else {
                        deletedAllRows = false;
                    }
                }

                // Checking, if now the complete table is empty
                if (deletedAllRows) {
                    newOperation = { name: Operations.OP_TABLE_DELETE, start: _.copy(tablePos, true) };
                    applyOperation(newOperation, true, true);
                }

                // Setting new table grid attribute to table
                if (! deletedAllRows) {
                    var tablegrid = _.copy($(tableNode).data('attributes').tablegrid, true);  // working on a copy, not changing the table attribute yet.
                    tablegrid.splice(startGrid, endGrid - startGrid + 1);  // removing column(s) in tablegrid (automatically updated in table node)
                    newOperation = { name: Operations.OP_ATTRS_SET, attrs: { 'tablegrid' : tablegrid }, start: _.copy(tablePos, true), end: _.copy(tablePos, true) };
                    applyOperation(newOperation, true, true);
                }

            }

            undomgr.endGroup();

            // setting the cursor position
            setSelection(new OXOSelection(lastOperationEnd));
        };

        this.insertRow = function () {
            var selection = getSelection(),
                // start = Position.getRowIndexInTable(paragraphs, selection.endPaM.oxoPosition),
                count = 1,  // inserting only one row
                insertdefaultcells = false,
                position = _.copy(selection.endPaM.oxoPosition, true);

            var rowPos = Position.getLastPositionFromPositionByNodeName(paragraphs, position, 'TR'),
                referenceRow = rowPos[rowPos.length - 1];

            rowPos[rowPos.length - 1] += 1;

            var newOperation = { name: Operations.OP_ROW_INSERT, position: rowPos, count: count, insertdefaultcells: insertdefaultcells, referencerow: referenceRow };
            applyOperation(newOperation, true, true);

            // setting the cursor position
            setSelection(new OXOSelection(lastOperationEnd));
        };

        this.insertColumn = function () {
            var selection = getSelection(),
                cellPosition = Position.getColumnIndexInRow(paragraphs, selection.endPaM.oxoPosition),
                position = _.copy(selection.endPaM.oxoPosition, true),
                tablePos = Position.getLastPositionFromPositionByNodeName(paragraphs, position, 'TABLE'),
                rowNode = Position.getLastNodeFromPositionByNodeName(paragraphs, position, 'TR'),
                insertmode = 'behind',
                gridPosition = Table.getGridPositionFromCellPosition(rowNode, cellPosition).start,
                tablegrid = Table.getTableGridWithNewColumn(paragraphs, tablePos, gridPosition, insertmode);


            undomgr.startGroup();

            var newOperation = { name: Operations.OP_COLUMN_INSERT, position: tablePos, tablegrid: tablegrid, gridposition: gridPosition, insertmode: insertmode };
            applyOperation(newOperation, true, true);

            // Setting new table grid attribute to table
            newOperation = { name: Operations.OP_ATTRS_SET, attrs: { 'tablegrid' : tablegrid }, start: _.copy(tablePos, true), end: _.copy(tablePos, true) };
            applyOperation(newOperation, true, true);

            undomgr.endGroup();

            // setting the cursor position
            setSelection(new OXOSelection(lastOperationEnd));
        };

        this.insertParagraph = function (position) {
            var newOperation = {name: Operations.OP_PARA_INSERT, start: _.copy(position, true)};
            applyOperation(newOperation, true, true);
        };

        this.insertTable = function (size) {
            if (size) {

                undomgr.startGroup();  // necessary because of paragraph split

                var selection = getSelection(),
                    lastPos = selection.startPaM.oxoPosition.length - 1,
                    deleteTempParagraph = false;

                selection.adjust();
                if (selection.hasRange()) {
                    this.deleteSelected(selection);
                }

                var length = Position.getParagraphLength(paragraphs, selection.startPaM.oxoPosition);

                // Splitting paragraph, if the cursor is not at the beginning or at the end of the paragraph.
                if ((selection.startPaM.oxoPosition[lastPos] !== 0) &&
                    (selection.startPaM.oxoPosition[lastPos] !== length)) {
                    this.splitParagraph(selection.startPaM.oxoPosition);
                    selection.startPaM.oxoPosition[lastPos - 1] += 1;
                }

                // Splitting paragraph, if the cursor is at the end of an non empty paragraph and this paragraph is
                // the last from all .
                if ((selection.startPaM.oxoPosition[lastPos] !== 0) &&
                    (selection.startPaM.oxoPosition[lastPos] === length)) {

                    var maxIndex = Position.getCountOfAdjacentParagraphsAndTables(paragraphs, selection.startPaM.oxoPosition);
                    // Is this a position after the final character in the final paragraph?
                    // -> then the splitting of the paragraph is required, not only temporarely.
                    if ((selection.startPaM.oxoPosition[lastPos - 1]) === maxIndex) {
                        this.splitParagraph(selection.startPaM.oxoPosition);
                        selection.startPaM.oxoPosition[lastPos - 1] += 1;
                        deleteTempParagraph = false;
                    } else {
                        implSplitParagraph(selection.startPaM.oxoPosition);  // creating temporarely, to be deleted after table is inserted
                        selection.startPaM.oxoPosition[lastPos - 1] += 1;
                        deleteTempParagraph = true;
                    }
                }

                selection.startPaM.oxoPosition.pop();
                paragraphs = editdiv.children();

                var tableGrid = [],
                    width = 0;  // defaulting to 'auto'

                for (var i = 0; i < size.width; i++) {
                    tableGrid.push(Utils.roundDigits(1 / size.width, 2));
                }

                var newOperation = {name: Operations.OP_TABLE_INSERT, position: _.copy(selection.startPaM.oxoPosition, true), attrs: {'tablegrid': tableGrid, 'width': width}};
                applyOperation(newOperation, true, true);

                paragraphs = editdiv.children();

                // adding rows
                var localPos = _.copy(selection.startPaM.oxoPosition, true);
                localPos.push(0);

                newOperation = {name: Operations.OP_ROW_INSERT, position: localPos, count: size.height, insertdefaultcells: true};
                applyOperation(newOperation, true, true);

                if (deleteTempParagraph) {
                    selection.startPaM.oxoPosition[lastPos - 1] += 1;  // the position of the new temporary empty paragraph
                    implDeleteParagraph(selection.startPaM.oxoPosition);
                    paragraphs = editdiv.children();
                }

                // setting the cursor position
                setSelection(new OXOSelection(lastOperationEnd));

                undomgr.endGroup();  // necessary because of paragraph split
            }
        };

        this.insertImageFile = function (imageFragment) {
            var selection = getSelection(),
                newOperation = {
                    name: Operations.OP_IMAGE_INSERT,
                    position: _.copy(selection.startPaM.oxoPosition),
                    imgurl: imageFragment,
                    attrs: {inline: true}
                };

            applyOperation(newOperation, true, true);
        };

        this.insertImageURL = function (imageURL) {
            var selection = getSelection(),
                newOperation = {
                    name: Operations.OP_IMAGE_INSERT,
                    position: _.copy(selection.startPaM.oxoPosition),
                    imgurl: imageURL,
                    attrs: {inline: true}
                };

            applyOperation(newOperation, true, true);
        };

        this.splitParagraph = function (position) {
            var newOperation = {name: Operations.OP_PARA_SPLIT, start: _.copy(position, true)};
            applyOperation(newOperation, true, true);
        };

        this.mergeParagraph = function (position) {
            var newOperation = {name: Operations.OP_PARA_MERGE, start: _.copy(position)};
            applyOperation(newOperation, true, true);

            moveFloatedImages(position);
        };

        this.insertText = function (text, position) {
            var newOperation = { name: Operations.OP_TEXT_INSERT, text: text, start: _.copy(position, true) };
            applyOperation(newOperation, true, true);
        };

        // style sheets and formatting attributes -----------------------------

        /**
         * Returns the style sheet container for the specified attribute
         * family.
         *
         * @param {String} family
         *  The name of the attribute family.
         */
        this.getStyleSheets = function (family) {
            return documentStyles.getStyleSheets(family);
        };

        /**
         * Returns the values of all formatting attributes of the specified
         * attribute family in the current selection.
         *
         * @param {String} family
         *  The name of the attribute family containing all attributes that
         *  will be collected and returned.
         *
         * @returns {Object}
         *  A map of paragraph attribute name/value pairs.
         */
        this.getAttributes = function (family) {
            var styleSheets = this.getStyleSheets(family),
                ranges = DOM.getBrowserSelection(editdiv);
            return styleSheets ? styleSheets.getAttributesInRanges(ranges) : {};
        };

        /**
         * Changes a single attribute of the specified attribute family in the
         * current selection.
         *
         * @param {String} family
         *  The name of the attribute family containing the specified
         *  attribute.
         */
        this.setAttribute = function (family, name, value) {
            this.setAttributes(family, Utils.makeSimpleObject(name, value));
        };

        /**
         * Changes multiple attributes of the specified attribute family in the
         * current selection.
         *
         * @param {String} family
         *  The name of the attribute family containing the passed attributes.
         */
        this.setAttributes = function (family, attributes) {

            var // whether undo is enabled
                createUndo = undomgr.isEnabled() && !undomgr.isInUndo();

            // Create an undo group that collects all undo operations generated
            // in the local setAttributes() method (it calls itself recursively
            // with smaller parts of the current selection).
            if (createUndo) { undomgr.startGroup(); }
            setAttributes(family, attributes);
            if (createUndo) { undomgr.endGroup(); }
        };


        this.getParagraphCount = function () {
            return paragraphs.size();
        };

        this.prepareNewParagraph = function (paragraph) {
            // insert an empty <span> with a text node, followed by a dummy <br>
            $(paragraph).append($('<span>').text(''), $('<br>').data('dummy', true));
        };
        this.setReadonlyMode = function (readonly) {
            readonlyMode = readonly;
            if (readonlyMode === true) {
                editdiv.removeClass('user-select-text');
                editdiv.attr('contenteditable', false);
            } else {
                editdiv.addClass('user-select-text');
                editdiv.attr('contenteditable', true);
            }

        };
        this.isReadonlyMode = function () {
            return readonlyMode;
        };
        // PUBLIC TABLE METHODS

        this.isPositionInTable = function () {

            var selection = getSelection(),
                position = null;

            if (selection) {
                position = selection.endPaM.oxoPosition;
            } else {
                return false;
            }

            return Position.isPositionInTable(paragraphs, position);
        };

        // PUBLIC IMAGE METHODS

        /**
         * Returns whether the current selection selects a single image.
         */
        this.isImageSelected = function () {
            var selection = getSelection();
            return selection && _.isString(selection.endPaM.imageFloatMode);
        };

        /**
         * Returns the GUI float mode of the image that is currently selected.
         */
        this.getImageFloatMode = function () {
            var selection = getSelection();
            return selection ? selection.endPaM.imageFloatMode : null;
        };

        /**
         * Changes the GUI float mode of the image that is currently selected.
         */
        this.setImageFloatMode = function (floatMode) {
            var attributes = ImageStyles.getAttributesFromFloatMode(floatMode);
            if (_.isObject(attributes)) {
                this.setAttributes('image', attributes);
            }
        };

        // ==================================================================
        // END of Editor API
        // ==================================================================

        // ====================================================================
        // Private functions for the hybrid edit mode
        // ====================================================================

        function processFocus(state) {
            if (focused !== state) {
                focused = state;
                if (focused && currentSelection) {
                    // Update Browser Selection, might got lost.
                    setSelection(currentSelection);
                }
                self.trigger('focus', state);
            }
        }

        function processMouseDown(event) {
            implCheckEventSelection(); // just in case the user was faster than the timer...
            lastEventSelection = getSelection();
            implStartCheckEventSelection();
        }

        function processMouseUp(event) {
            implCheckEventSelection();
            lastEventSelection = getSelection();
            implStartCheckEventSelection();
        }

        function processDragOver(event) {
            event.preventDefault();
        }

        function processDrop(event) {
            event.preventDefault();
        }

        function processContextMenu(event) {
            event.preventDefault();
        }

        function processKeyDown(event) {

            implDbgOutEvent(event);
            // implCheckSelection();
            implCheckEventSelection();

            if (((event.keyCode === KeyCodes.LEFT_ARROW) || (event.keyCode === KeyCodes.UP_ARROW)) && (event.shiftKey)) {
                // Do absolutely nothing for cursor navigation keys with pressed shift key.
                // Do nothing in processKeyDown and not in the following processKeyPressed.
                // Use lastKeyDownEvent, because some browsers (eg Chrome) change keyCode to become the charCode in keyPressed.
                lastKeyDownEvent = event;
                return;
            }

            if ((event.keyCode === KeyCodes.LEFT_ARROW) || (event.keyCode === KeyCodes.UP_ARROW) || (event.keyCode === KeyCodes.BACKSPACE)) {
                isRtlCursorTravel = true;
            } else {
                isRtlCursorTravel = false;
            }

            // TODO: How to strip away debug code?
            if (event.keyCode && event.shiftKey && event.ctrlKey && event.altKey) {
                var c = getPrintableChar(event);
                if (c === 'P') {
                    alert('#Paragraphs: ' + paragraphs.length);
                }
                else if (c === 'I') {
                    self.insertParagraph([paragraphs.length]);
                }
                else if (c === 'D') {
                    self.initDocument();
                    self.grabFocus(true);
                }
                else if (c === 'T') {
                    self.insertTable({width: 2, height: 4});
                }
                else if (c === 'C') {
                    self.deleteCells();
                }
                else if (c === 'M') {
                    self.mergeCells();
                }
                else if (c === 'N') {
                    self.insertCell();
                }
                else if (c === 'G') {
                    var selection = getSelection();
                    var newOperation = {name: Operations.OP_IMAGE_INSERT, position: _.copy(selection.startPaM.oxoPosition), imgurl: "Pictures/10000000000000500000005076371D39.jpg", attrs: {anchortype: 'AsCharacter', inline: true}};
                    applyOperation(newOperation, true, true);
                }
                else if (c === 'R') {
                    var selection = getSelection();
                    var newOperation = {name: Operations.OP_IMAGE_INSERT, position: _.copy(selection.startPaM.oxoPosition), imgurl: "Pictures/10000000000000500000005076371D39.jpg", attrs: {anchortype: 'ToParagraph', top: '50px', left: '100px', inline: false}};
                    applyOperation(newOperation, true, true);
                }
                else if (c === 'S') {
                    var selection = getSelection();
                    var newOperation = {name: Operations.OP_IMAGE_INSERT, position: _.copy(selection.startPaM.oxoPosition), imgurl: "Pictures/10000000000000500000005076371D39.jpg", attrs: {anchortype: 'ToCharacter', top: '50px', left: '100px', inline: false}};
                    applyOperation(newOperation, true, true);
                }
                else if (c === 'V') {
                    var selection = getSelection();
                    var newOperation = {name: Operations.OP_IMAGE_INSERT, position: _.copy(selection.startPaM.oxoPosition), imgurl: "Pictures/10000000000000500000005076371D39.jpg", attrs: {anchortype: 'ToPage', top: '50px', left: '100px', inline: false}};
                    applyOperation(newOperation, true, true);
                }
                else if (c === 'F') {
                    var selection = getSelection();
                    // {"type":" DATE \\* MERGEFORMAT ","name":"insertField","position":[0,24],"representation":"05.09.2012"}
                    var newOperation = {name: Operations.OP_FIELD_INSERT, position: _.copy(selection.startPaM.oxoPosition), type: " DATE \\* MERGEFORMAT ", representation: "07.09.2012"};
                    applyOperation(newOperation, true, true);
                }
                else if (c === '1') {
                    dbgoutEvents = !dbgoutEvents;
                    Utils.log('dbgoutEvents is now ' + dbgoutEvents);
                }
                else if (c === '2') {
                    dbgoutObjects = !dbgoutObjects;
                    Utils.log('dbgoutObjects is now ' + dbgoutObjects);
                }
                else if (c === '3') {
                    Utils.MIN_LOG_LEVEL = Utils.MIN_LOG_LEVEL ? undefined : 'log';
                    window.console.log('logging is now ' + (Utils.MIN_LOG_LEVEL ? 'on' : 'off'));
                }
                else if (c === '4') {
                    blockOperationNotifications = !blockOperationNotifications;
                    Utils.log('block operation notifications is now ' + blockOperationNotifications);
                }
            }

            var selection = getSelection();

            lastEventSelection = _.copy(selection, true);
            lastKeyDownEvent = event;   // for some keys we only get keyDown, not keyPressed!
            implStartCheckEventSelection();

            if (event.keyCode === KeyCodes.DELETE) {
                selection.adjust();
                if (selection.hasRange()) {
                    self.deleteSelected(selection);
                }
                else {
                    var lastValue = selection.startPaM.oxoPosition.length - 1;
                    var startPosition = selection.startPaM.oxoPosition;
                    var paraLen = Position.getParagraphLength(paragraphs, startPosition);

                    if (startPosition[lastValue] < paraLen) {
                        selection.endPaM.oxoPosition[lastValue]++;
                        self.deleteText(selection.startPaM.oxoPosition, selection.endPaM.oxoPosition);
                    }
                    else {
                        var mergeselection = _.copy(selection.startPaM.oxoPosition),
                            characterPos = mergeselection.pop();

                        var nextParagraphPosition = _.copy(mergeselection),
                            lastValue = nextParagraphPosition.length - 1;

                        nextParagraphPosition[lastValue] += 1;

                        var domPos = Position.getDOMPosition(paragraphs, nextParagraphPosition),
                            nextIsTable = false,
                            isLastParagraph = false;

                        if (domPos) {
                            if (domPos.node.nodeName === 'TABLE') {
                                nextIsTable = true;
                            }
                        } else {
                            nextParagraphPosition[lastValue] -= 1;
                            isLastParagraph = true;
                        }

                        self.mergeParagraph(mergeselection);

                        if (nextIsTable) {
                            if (characterPos === 0) {
                                // removing empty paragraph
                                var localPos = _.copy(selection.startPaM.oxoPosition, true);
                                localPos.pop();
                                self.deleteParagraph(localPos);
                                nextParagraphPosition[lastValue] -= 1;
                            }
                            selection.startPaM.oxoPosition = Position.getFirstPositionInParagraph(paragraphs, nextParagraphPosition);
                        } else if (isLastParagraph) {
                            if (Position.isPositionInTable(paragraphs, nextParagraphPosition)) {
                                var returnObj = Position.getFirstPositionInNextCell(paragraphs, nextParagraphPosition);
                                selection.startPaM.oxoPosition = returnObj.position;
                                var endOfTable = returnObj.endOfTable;
                                if (endOfTable) {
                                    var lastVal = selection.startPaM.oxoPosition.length - 1;
                                    selection.startPaM.oxoPosition[lastVal] += 1;
                                    selection.startPaM.oxoPosition = Position.getFirstPositionInParagraph(paragraphs, selection.startPaM.oxoPosition);
                                }
                            }
                        }
                    }
                }
                selection.endPaM = _.copy(selection.startPaM, true);
                event.preventDefault();
                setSelection(selection);
            }
            else if (event.keyCode === KeyCodes.BACKSPACE) {
                var backspacePos = 0,
                    paragraphsMerged = false;

                selection.adjust();
                if (selection.hasRange()) {
                    self.deleteSelected(selection);
                }
                else {
                    var lastValue = selection.startPaM.oxoPosition.length - 1,
                        localPos = _.copy(selection.startPaM.oxoPosition, true);

                    localPos.pop();
                    // Getting the first position, that is not a floated image,
                    // because BACKSPACE has to ignore floated images.
                    var domPos = Position.getDOMPosition(paragraphs, localPos);

                    if (domPos) {
                        backspacePos = Position.getNumberOfFloatedImagesInParagraph(domPos.node);
                    }

                    if (selection.startPaM.oxoPosition[lastValue] > backspacePos) {
                        var startPosition = _.copy(selection.startPaM.oxoPosition, true);
                        var endPosition = _.copy(selection.startPaM.oxoPosition, true);
                        startPosition[lastValue] -= 1;
                        self.deleteText(startPosition, endPosition);
                        selection.startPaM.oxoPosition[lastValue] -= 1;
                    }
                    else if (selection.startPaM.oxoPosition[lastValue - 1] >= 0) {
                        var startPosition = _.copy(selection.startPaM.oxoPosition, true);

                        if (! _(startPosition).all(function (value) { return (value === 0); })) {

                            startPosition[lastValue - 1] -= 1;
                            startPosition.pop();

                            var length = Position.getParagraphLength(paragraphs, startPosition),
                                domPos = Position.getDOMPosition(paragraphs, startPosition),
                                prevIsTable = false;

                            if (domPos) {
                                if (Position.getDOMPosition(paragraphs, startPosition).node.nodeName === 'TABLE') {
                                    prevIsTable = true;
                                }
                            }

                            if (startPosition[lastValue - 1] >= 0) {
                                if (! prevIsTable) {
                                    self.mergeParagraph(startPosition);
                                    paragraphsMerged = true;
                                }
                                selection.startPaM.oxoPosition[lastValue - 1] -= 1;
                                selection.startPaM.oxoPosition.pop();
                            }

                            if (prevIsTable) {
                                selection.startPaM.oxoPosition = Position.getLastPositionInParagraph(paragraphs, selection.startPaM.oxoPosition);
                            } else {
                                var isFirstPosition = (startPosition[lastValue - 1] < 0) ? true : false;
                                if (isFirstPosition) {
                                    if (Position.isPositionInTable(paragraphs, startPosition)) {
                                        var returnObj = Position.getLastPositionInPrevCell(paragraphs, startPosition);
                                        selection.startPaM.oxoPosition = returnObj.position;
                                        var beginOfTable = returnObj.beginOfTable;
                                        if (beginOfTable) {
                                            var lastVal = selection.startPaM.oxoPosition.length - 1;
                                            selection.startPaM.oxoPosition[lastVal] -= 1;
                                            selection.startPaM.oxoPosition = Position.getLastPositionInParagraph(paragraphs, selection.startPaM.oxoPosition);
                                        }
                                    } else {
                                        selection.startPaM.oxoPosition.push(length);
                                    }
                                } else {
                                    selection.startPaM.oxoPosition.push(length);
                                }
                            }
                        }
                    }
                }

                if ((backspacePos > 0) && (paragraphsMerged)) {
                    selection.startPaM.oxoPosition[selection.startPaM.oxoPosition.length - 1] += backspacePos;
                }

                selection.endPaM = _.copy(selection.startPaM, true);
                event.preventDefault();
                setSelection(selection);
            }
            else if (event.ctrlKey) {
                var c = getPrintableChar(event);
                if (c === 'A') {
                    var startPaM = new OXOPaM([0]),
                        endPaM = new OXOPaM(Position.getLastPositionInDocument(paragraphs));

                    selection = new OXOSelection(startPaM, endPaM);

                    event.preventDefault();

                    setSelection(selection);
                }
                else if (c === 'Z') {
                    event.preventDefault();
                    self.undo();
                }
                else if (c === 'Y') {
                    event.preventDefault();
                    self.redo();
                }
                else if (c === 'X') {
                    event.preventDefault();
                    self.cut();
                }
                else if (c === 'C') {
                    event.preventDefault();
                    self.copy();
                }
                else if (c === 'V') {
                    event.preventDefault();
                    self.paste();
                }
                else if (c === 'B') {
                    event.preventDefault();
                    self.setAttribute('character', 'bold', !self.getAttributes('character').bold);
                }
                else if (c === 'I') {
                    event.preventDefault();
                    self.setAttribute('character', 'italic', !self.getAttributes('character').italic);
                }
                else if (c === 'U') {
                    event.preventDefault();
                    self.setAttribute('character', 'underline', !self.getAttributes('character').underline);
                }
                else if (c === 'xxxxxxx') {
                    event.preventDefault();
                }
            }
            // DEBUG STUFF
            if (self.getParagraphCount() !== editdiv.children().size()) {
                Utils.warn('Editor.processKeyDown(): paragraph count invalid!');
            }
        }

        function processKeyPressed(event) {

            implDbgOutEvent(event);

            implCheckEventSelection();
            lastEventSelection = _.copy(selection, true);
            implStartCheckEventSelection();

            if (((event.keyCode === KeyCodes.LEFT_ARROW) || (event.keyCode === KeyCodes.UP_ARROW)) && (event.shiftKey)) {
                // Do absolutely nothing for cursor navigation keys with pressed shift key.
                return;
            }

            if (isNavigationKeyEvent(lastKeyDownEvent)) {
                // Don't block cursor navigation keys.
                // Use lastKeyDownEvent, because some browsers (eg Chrome) change keyCode to become the charCode in keyPressed.
                // Some adjustments in getSelection/setSelection are also necessary for cursor navigation keys. Therefore this
                // 'return' must be behind getSelection() .
                return;
            }

            var selection = getSelection();
            selection.adjust();

            /*
            Utils.log('processKeyPressed: keyCode: ' + event.keyCode + ' isNavi: ' + isNavigationKeyEvent(event));
            if (isNavigationKeyEvent(event)) {
                return;
            }
            */

            var c = getPrintableChar(event);

            // TODO
            // For now (the prototype), only accept single chars, but let the browser process, so we don't need to care about DOM stuff
            // TODO: But we at least need to check if there is a selection!!!

            if ((!event.ctrlKey) && (c.length === 1)) {

                self.deleteSelected(selection);
                // Selection was adjusted, so we need to use start, not end
                self.insertText(c, selection.startPaM.oxoPosition);
                var lastValue = selection.startPaM.oxoPosition.length - 1;
                selection.startPaM.oxoPosition[lastValue]++;
                selection.endPaM = _.copy(selection.startPaM, true);
                event.preventDefault();
                setSelection(selection);
            }
            else if (c.length > 1) {
                // TODO?
                event.preventDefault();
            }
            else {

                if (event.keyCode === KeyCodes.ENTER) {

                    self.deleteSelected(selection);
                    var startPosition = _.copy(selection.startPaM.oxoPosition, true),
                        lastValue = selection.startPaM.oxoPosition.length - 1;

                    if ((lastValue >= 4) &&
                        (Position.isPositionInTable(paragraphs, [0])) &&
                        _(startPosition).all(function (value) { return (value === 0); })) {
                        self.insertParagraph([0]);
                        paragraphs = editdiv.children();
                        selection.startPaM.oxoPosition = [0, 0];
                    } else {
                        self.splitParagraph(startPosition);
                        // TODO / TBD: Should all API / Operation calls return the new position?!
                        var lastValue = selection.startPaM.oxoPosition.length - 1;
                        selection.startPaM.oxoPosition[lastValue - 1] += 1;
                        selection.startPaM.oxoPosition[lastValue] = 0;
                    }
                    selection.endPaM = _.copy(selection.startPaM, true);
                    event.preventDefault();
                    setSelection(selection);
                }
            }

            // Block everything else to be on the save side....
            event.preventDefault();

            // DEBUG STUFF
            if (self.getParagraphCount() !== editdiv.children().size()) {
                Utils.warn('Editor.processKeyPressed(): paragraph count invalid!');
            }

        }

        // ==================================================================
        // Private functions
        // ==================================================================

        /**
         * Returns the current document URL that will be used to access the
         * source document in the database.
         *
         * @param {Object} [options]
         *  Additional options that affect the creation of the URL. Each option
         *  will be inserted into the URL as name/value pair separated by an
         *  equality sign. The different options are separated by ampersand
         *  characters.
         */
        function getDocumentUrl(options) {
            // do not cache the URL, it may change during runtime (versions etc)
            return app.getDocumentFilterUrl('getfile', options);
        }

        function getPrintableChar(event) {
            // event.char preferred. DL2, but nyi in most browsers:(
            if (event.char) {
                return String.fromCharCode(event.char);
            }
            // event.which deprecated, but seems to work well
            if (event.which && (event.which >= 32) /* && (event.which <= 255)*/) {
                return String.fromCharCode(event.which);
            }
            // TODO: Need to handle other cases - later...
            return '';
        }

        function implStartCheckEventSelection() {
            // I Don't think we need some way to stop the timer, as the user won't be able to close this window "immediatly" after a mouse click or key press...
            window.setTimeout(function () { implCheckEventSelection(); }, 10);
        }

        function implCheckEventSelection() {
            currentSelection = getSelection(true);
            if (!currentSelection || !lastEventSelection || !currentSelection.isEqual(lastEventSelection)) {
                lastEventSelection = currentSelection;
                if (currentSelection) {
<<<<<<< HEAD
                    self.trigger('selectionChanged');
                } else if (focused && !readonlyMode) {
=======
                    self.trigger('selection', currentSelection);
                } else if (focused) {
>>>>>>> 28db8aa0
                    // If not focused, browser selection might not be available...
                    Utils.warn('Editor.implCheckEventSelection(): missing selection!');
                }
            }
        }

        /**
         * Returns true, if the passed keyboard event is a navigation event (cursor
         * traveling etc.) and will be passed directly to the browser.
         *
         * @param event
         *  A jQuery keyboard event object.
         */
        function isNavigationKeyEvent(event) {
            return event && NAVIGATION_KEYS.contains(event.keyCode);
        }

        // Maybe only applyOperation_s_, where param might be operation or operation[] ?
        // Central dispatcher function for operations.

        function applyOperation(operation, bRecord, bNotify) {

            if (!_.isObject(operation)) {
                Utils.error('Editor.applyOperation(): expecting operation object');
                return;
            }

            if (blockOperations) {
                // This can only happen if someone tries to apply new operation in the operation notify.
                // This is not allowed because a document manipulation method might be split into multiple operations, following operations would have invalid positions then.
                Utils.info('Editor.applyOperation(): operations blocked');
                return;
            }

            blockOperations = true;

            // remove highlighting before changing the DOM which invalidates the positions in highlightRanges
            self.removeHighlighting();

            // Copy operation now, because undo might manipulate it when merging with previous one...
            var notifyOperation = _.copy(operation, true);

            implDbgOutObject({type: 'operation', value: operation});

            if (bRecord) {
                operations.push(operation);
            }

            if (operation.name === "initDocument") {
                implInitDocument();
            }
            else if (operation.name === Operations.OP_TEXT_INSERT) {
                if (undomgr.isEnabled() && !undomgr.isInUndo()) {
                    var endPos = _.clone(operation.start, true);
                    endPos[endPos.length - 1] += operation.text.length;
                    endPos[endPos.length - 1] -= 1;    // switching from range mode to operation mode
                    var undoOperation = { name: Operations.OP_TEXT_DELETE, start: _.copy(operation.start, true), end: endPos };
                    var redoOperation = _.copy(operation, true);
                    var allowMerge = operation.text.length === 1;
                    undomgr.addUndo(undoOperation, redoOperation, allowMerge);
                }
                implInsertText(operation.text, operation.start);
            }
//            else if (operation.name === Operations.OP_DELETE) { // this shall be the only delete operation
//                if (undomgr.isEnabled() && !undomgr.isInUndo()) {
//                    var localStart = _.copy(operation.start, true),
//                        localEnd = _.copy(operation.end, true),
//                        startLastVal = localStart.pop(),
//                        endLastVal = localEnd.pop(),
//                        undoOperation = { name: Operations.OP_TEXT_INSERT, start: _.copy(operation.start, true), text: Position.getParagraphText(paragraphs, localStart, startLastVal, endLastVal) };
//                    undomgr.addUndo(undoOperation, operation);
//                }
//                implDelete(operation.start, operation.end);
//            }
            else if (operation.name === Operations.OP_MOVE) {
                if (undomgr.isEnabled() && !undomgr.isInUndo()) {
                    var undoOperation = { name: Operations.OP_MOVE, start: _.copy(operation.end, true), end: _.copy(operation.start, true) };
                    undomgr.addUndo(undoOperation, operation);
                }
                implMove(operation.start, operation.end);
            }
            else if (operation.name === Operations.OP_TEXT_DELETE) {
                if (undomgr.isEnabled() && !undomgr.isInUndo()) {
                    var localStart = _.copy(operation.start, true),
                        localEnd = _.copy(operation.end, true),
                        startLastVal = localStart.pop(),
                        endLastVal = localEnd.pop() + 1, // switching operation mode from OP_TEXT_DELETE
                        undoOperation = { name: Operations.OP_TEXT_INSERT, start: _.copy(operation.start, true), text: Position.getParagraphText(paragraphs, localStart, startLastVal, endLastVal) };
                    undomgr.addUndo(undoOperation, operation);
                }
                implDeleteText(operation.start, operation.end);
            }
            else if (operation.name === Operations.OP_INSERT_STYLE) {
                if (undomgr.isEnabled() && !undomgr.isInUndo()) {
                    // TODO!!!
                }
                implInsertStyleSheet(operation.type, operation.styleid, operation.stylename, operation.parent, operation.attrs, operation.hidden, operation.uipriority, operation['default']);
            }
            else if (operation.name === Operations.OP_ATTRS_SET) {
                // undo/redo is done inside implSetAttributes()
                implSetAttributes(operation.start, operation.end, operation.attrs);
            }
            else if (operation.name === Operations.OP_PARA_INSERT) {
                if (undomgr.isEnabled() && !undomgr.isInUndo()) {
                    var undoOperation = { name: Operations.OP_PARA_DELETE, start: _.copy(operation.start, true) };
                    undomgr.addUndo(undoOperation, operation);
                }
                implInsertParagraph(operation.start);
                if (operation.text) {
                    var startPos = _.copy(operation.start, true);
                    startPos.push(0);
                    implInsertText(operation.text, startPos);
                }
            }
            else if (operation.name === Operations.OP_PARA_DELETE) {
                if (undomgr.isEnabled() && !undomgr.isInUndo()) {
                    var localStart = _.copy(operation.start, true),
                        undoOperation = { name: Operations.OP_PARA_INSERT, start: localStart, text: Position.getParagraphText(paragraphs, localStart) };
                    undomgr.addUndo(undoOperation, operation);
                }
                implDeleteParagraph(operation.start);
            }
            else if (operation.name === Operations.OP_TABLE_INSERT) {
                if (undomgr.isEnabled() && !undomgr.isInUndo()) {
                    var undoOperation = { name: Operations.OP_TABLE_DELETE, start: _.copy(operation.position, true) };
                    undomgr.addUndo(undoOperation, operation);
                }
                implInsertTable(_.copy(operation.position), operation.attrs);
            }
            else if (operation.name === Operations.OP_TABLE_DELETE) {
                if (undomgr.isEnabled() && !undomgr.isInUndo()) {

                    var localStart = _.copy(operation.start, true);
                    var tablePos = Position.getDOMPosition(paragraphs, localStart);
                    if (tablePos) {
                        undomgr.startGroup();
                        var tableNode = tablePos.node,
                            localattrs = {};
                        if ($(tableNode).data('attributes')) {
                            localattrs = _.copy($(tableNode).data('attributes'), true);
                        }

                        var tableUndoOperation = { name: Operations.OP_TABLE_INSERT, position: localStart, attrs: localattrs };

                        // restoring also all rows and cells (only one with each operation, because attributes can be different)

                        var lastRow = $(tableNode).children('tbody, thead').children().length - 1;

                        for (var i = lastRow; i >= 0; i--) {
                            var localPos = _.copy(operation.start, true);  // table position
                            localPos.push(i);  // row position

                            var tableRow = Position.getDOMPosition(paragraphs, localPos);
                            if (tableRow) {
                                var row = tableRow.node,
                                rowAttrs = {};

                                if ($(row).data('attributes')) {
                                    rowAttrs = $(row).data('attributes');  // saving row attributes
                                }

                                // all cells of this row have to be restored (without redo operation)
                                var allCells = $(row).children(),
                                    allCellsAttributes = Table.getCellAttributes(allCells);

                                for (var j = allCellsAttributes.length - 1; j >= 0; j--) {
                                    var count = 1,  // always only one cell in undo, cells can have different attributes
                                        cellAttrs = allCellsAttributes[j],
                                        cellPos = _.copy(localPos, true);

                                    cellPos.push(j);

                                    var localUndoOperation = { name: Operations.OP_CELL_INSERT, position: cellPos, count: count, attrs: cellAttrs };

                                    undomgr.addUndo(localUndoOperation);  // no redo operation
                                }

                                var undoOperation = { name: Operations.OP_ROW_INSERT, position: localPos, count: 1, insertdefaultcells: false, attrs: rowAttrs };

                                undomgr.addUndo(undoOperation);
                            }
                        }

                        undomgr.addUndo(tableUndoOperation, operation);
                        undomgr.endGroup();
                    }
                }
                implDeleteTable(operation.start);
            }
            else if (operation.name === Operations.OP_CELLRANGE_DELETE) {
                implDeleteCellRange(operation.position, operation.start, operation.end);
            }
            else if (operation.name === Operations.OP_CELLS_DELETE) {
                if (undomgr.isEnabled() && !undomgr.isInUndo()) {
                    var start = operation.start,
                        end = operation.end || start;

                    undomgr.startGroup();

                    // ToDo: Removal of complete row not yet supported
                    // Every cell has to be recreated with its own operation, because it might have different attributes
                    for (var i = end; i >= start; i--) {
                        var count = 1,  // always only one cell
                            pos = _.copy(operation.position, true);
                        pos.push(i);

                        // trying to get attributes from the cell (attributes might be different for each cell)
                        var cellPos = Position.getDOMPosition(paragraphs, pos),
                            attrs = {};

                        if (cellPos) {
                            var cellPosNode = cellPos.node;
                            if ($(cellPosNode).data('attributes')) {
                                attrs = $(cellPosNode).data('attributes');
                            }
                            if ($(cellPosNode).attr('colspan')) {
                                attrs.gridspan = $(cellPosNode).attr('colspan');
                            }
                        }

                        var undoOperation = { name: Operations.OP_CELL_INSERT, position: pos, count: count, attrs: attrs },
                            redoOperation = { name: Operations.OP_CELLS_DELETE, position: _.copy(operation.position, true), start: i, end: i};  // only one cell in each redo

                        undomgr.addUndo(undoOperation, redoOperation);
                    }
                    undomgr.endGroup();
                }
                implDeleteCells(operation.position, operation.start, operation.end);
            }
            else if (operation.name === Operations.OP_ROWS_DELETE) {
                if (undomgr.isEnabled() && !undomgr.isInUndo()) {
                    var start = operation.start,
                        end = operation.end || start;

                    undomgr.startGroup();
                    for (var i = end; i >= start; i--) {
                        var localPos = _.copy(operation.position, true);  // table position
                        localPos.push(i);  // row position

                        var tableRow = Position.getDOMPosition(paragraphs, localPos);
                        if (tableRow) {
                            var row = tableRow.node,
                                rowAttrs = {};

                            if ($(row).data('attributes')) {
                                rowAttrs = $(row).data('attributes');  // saving row attributes
                            }

                            // all cells of this row have to be restored (without redo operation)
                            var allCells = $(row).children(),
                                allCellsAttributes = Table.getCellAttributes(allCells);

                            for (var j = allCellsAttributes.length - 1; j >= 0; j--) {
                                var count = 1,  // always only one cell in undo, cells can have different attributes
                                    cellAttrs = allCellsAttributes[j],
                                    cellPos = _.copy(localPos, true);

                                cellPos.push(j);

                                var localUndoOperation = { name: Operations.OP_CELL_INSERT, position: cellPos, count: count, attrs: cellAttrs };

                                undomgr.addUndo(localUndoOperation);  // no redo operation
                            }

                            var undoOperation = { name: Operations.OP_ROW_INSERT, position: localPos, count: 1, insertdefaultcells: false, attrs: rowAttrs },
                                redoOperation = { name: Operations.OP_ROWS_DELETE, position: _.copy(operation.position, true), start: i, end: i };  // only one row in each redo

                            undomgr.addUndo(undoOperation, redoOperation);
                        }
                    }
                    undomgr.endGroup();
                }
                implDeleteRows(operation.position, operation.start, operation.end);
            }
            else if (operation.name === Operations.OP_COLUMNS_DELETE) {
                if (undomgr.isEnabled() && !undomgr.isInUndo()) {
                    // OP_COLUMN_INSERT cannot be the answer to OP_COLUMNS_DELETE, because using OP_COLUMNS_DELETE can
                    // remove more than one cell in a row. It is only possible to add the removed cells with insertCell operation.
                    undomgr.startGroup();

                    var localPos = _.copy(operation.position, true),
                        table = Position.getDOMPosition(paragraphs, localPos).node,
                        allRows = $(table).children('tbody, thead').children(),
                        allCellRemovePositions = Table.getAllRemovePositions(allRows, operation.startgrid, operation.endgrid);

                    for (var i = (allCellRemovePositions.length - 1); i >= 0; i--) {
                        var rowPos = _.copy(localPos, true),
                            oneRowCellArray =  allCellRemovePositions[i],
                            end = oneRowCellArray.pop(),
                            start = oneRowCellArray.pop();  // more than one cell might be deleted in a row
                        rowPos.push(i);

                        if ((start === -1) && (end === -1)) {  // no cell will be removed in this row
                            continue;
                        }

                        if (end === -1) { // removing all cells behind startcol
                            var rowNode = Position.getDOMPosition(paragraphs, rowPos).node;
                            end = $(rowNode).children.length - 1;
                        }

                        for (var j = end; j >= start; j--) {

                            var cellPosition = _.copy(rowPos, true);
                            cellPosition.push(j);

                            // trying to get attributes from the cell (attributes might be different for each cell)
                            var cellAttrs = {},
                                cellPos = Position.getDOMPosition(paragraphs, cellPosition);

                            if (cellPos) {
                                var cellPosNode = cellPos.node;
                                if ($(cellPosNode).data('attributes')) {
                                    cellAttrs = $(cellPosNode).data('attributes');
                                }
                                if ($(cellPosNode).attr('colspan')) {
                                    cellAttrs.gridspan = $(cellPosNode).attr('colspan');
                                }
                            }

                            var undoOperation = { name: Operations.OP_CELL_INSERT, position: cellPosition, count: 1, attrs: cellAttrs }; // only one cell per operation
                            undomgr.addUndo(undoOperation);
                        }
                    }

                    undomgr.addUndo(null, operation);  // only one redo operation

                    undomgr.endGroup();
                }
                implDeleteColumns(operation.position, operation.startgrid, operation.endgrid);
            }
            else if (operation.name === Operations.OP_CELL_INSERT) {
                if (undomgr.isEnabled() && !undomgr.isInUndo()) {
                    var pos = _.copy(operation.position, true),
                        start = pos.pop(),
                        count = operation.count || 1,
                        end = start + count - 1,
                        undoOperation = { name: Operations.OP_CELLS_DELETE, position: pos, start: start, end: end };
                    undomgr.addUndo(undoOperation, operation);
                }
                implInsertCell(_.copy(operation.position), operation.count, operation.attrs);
            }
            else if (operation.name === Operations.OP_ROW_INSERT) {
                if (undomgr.isEnabled() && !undomgr.isInUndo()) {
                    var pos = _.copy(operation.position, true),
                        start = pos.pop(),
                        end = start,
                        undoOperation = { name: Operations.OP_ROWS_DELETE, position: pos, start: start, end: end };
                    undomgr.addUndo(undoOperation, operation);
                }
                implInsertRow(_.copy(operation.position), operation.count, operation.insertdefaultcells, operation.referencerow, operation.attrs);
            }
            else if (operation.name === Operations.OP_COLUMN_INSERT) {

                if (undomgr.isEnabled() && !undomgr.isInUndo()) {
                    undomgr.startGroup();
                    // OP_COLUMNS_DELETE cannot be the answer to OP_COLUMN_INSERT, because the cells of the new column may be inserted
                    // at very different grid positions. It is only possible to remove the new cells with deleteCells operation.
                    var localPos = _.copy(operation.position, true),
                        table = Position.getDOMPosition(paragraphs, localPos).node,  // -> this is already the new grid with the new column!
                        allRows = $(table).children('tbody, thead').children(),
                        allCellInsertPositions = Table.getAllInsertPositions(allRows, operation.gridposition, operation.insertmode);

                    for (var i = (allCellInsertPositions.length - 1); i >= 0; i--) {
                        var rowPos = _.copy(localPos, true),
                            start = allCellInsertPositions[i],
                            end = start;  // only one cell within each operation
                        rowPos.push(i);
                        var undoOperation = { name: Operations.OP_CELLS_DELETE, position: rowPos, start: start, end: end };
                        undomgr.addUndo(undoOperation);
                    }

                    undomgr.addUndo(null, operation);  // only one redo operation

                    undomgr.endGroup();
                }
                implInsertColumn(operation.position, operation.gridposition, operation.tablegrid, operation.insertmode);
            }
            else if (operation.name === Operations.OP_PARA_SPLIT) {
                if (undomgr.isEnabled() && !undomgr.isInUndo()) {
                    var localStart = _.copy(operation.start, true);
                    localStart.pop();
                    var undoOperation = { name: Operations.OP_PARA_MERGE, start: localStart };
                    undomgr.addUndo(undoOperation, operation);
                }
                implSplitParagraph(operation.start);
            }
            else if (operation.name === Operations.OP_IMAGE_INSERT) {
                var url = /:\/\//.test(operation.imgurl) ? operation.imgurl : getDocumentUrl({ fragment: operation.imgurl });
                if (implInsertImage(url, _.copy(operation.position, true), _.copy(operation.attrs, true))) {
                    if (undomgr.isEnabled() && !undomgr.isInUndo()) {
                        var undoOperation = { name: Operations.OP_TEXT_DELETE, start: _.clone(operation.position), end: _.clone(operation.position) };
                        undomgr.addUndo(undoOperation, operation);
                    }
                }
            }
            else if (operation.name === Operations.OP_FIELD_INSERT) {
                if (undomgr.isEnabled() && !undomgr.isInUndo()) {
                    var endPos = _.clone(operation.position, true),
                        undoOperation = { name: Operations.OP_TEXT_DELETE, start: _.copy(operation.position, true), end: endPos };
                    undomgr.addUndo(undoOperation, operation);
                }
                implInsertField(_.copy(operation.position, true), operation.type, operation.representation);
            }
            else if (operation.name === Operations.OP_PARA_MERGE) {
                if (undomgr.isEnabled() && !undomgr.isInUndo()) {
                    var sel = _.copy(operation.start);
                    var paraLen = 0;
                    Position.getParagraphLength(paragraphs, sel);
                    sel.push(paraLen);
                    var undoOperation = { name: Operations.OP_PARA_SPLIT, start: sel };
                    undomgr.addUndo(undoOperation, operation);
                }
                implMergeParagraph(operation.start);
            }
            else if (operation.name === "xxxxxxxxxxxxxx") {
                // TODO
                if (undomgr.isEnabled() && !undomgr.isInUndo()) {
                }
            }

            if (bNotify && !blockOperationNotifications) {
                // Will give everybody the same copy - how to give everybody his own copy?
                self.trigger("operation", notifyOperation);
            }

            blockOperations = false;

            // DEBUG STUFF
            if (self.getParagraphCount() !== editdiv.children().size()) {
                Utils.warn('Editor.applyOperation(): paragraph count invalid!');
            }
        }

        // ==================================================================
        // Private selection functions
        // ==================================================================

        function getSelection(updateFromBrowser, allowNoneTextNodes) {

            allowNoneTextNodes = allowNoneTextNodes ? true : false;

            if (currentSelection && !updateFromBrowser)
                return currentSelection;

            var domSelection = DOM.getBrowserSelection(editdiv),
                domRange = null;

            if (domSelection.length) {

                // for (var i = 0; i < domSelection.length; i++) {
                //     window.console.log("getSelection: Browser selection (" + i + "): " + domSelection[i].start.node.nodeName + " : " + domSelection[i].start.offset + " to " + domSelection[i].end.node.nodeName + " : " + domSelection[i].end.offset);
                // }

                domRange = _(domSelection).last();

                // allowing "special" multiselection for tables (rectangle cell selection)
                if (domRange.start.node.nodeName === 'TR') {
                    domRange.start = _(domSelection).first().start;
                }

                var isPos1Endpoint = false,
                    isPos2Endpoint = true;

                if ((domRange.start.node === domRange.end.node) && (domRange.start.offset === domRange.end.offset)) {
                    isPos2Endpoint = false;
                }

                var startPaM = Position.getTextLevelOxoPosition(domRange.start, editdiv, isRtlCursorTravel, isPos1Endpoint, allowNoneTextNodes),
                    endPaM = Position.getTextLevelOxoPosition(domRange.end, editdiv, isRtlCursorTravel, isPos2Endpoint, allowNoneTextNodes);

                currentSelection = new OXOSelection(startPaM, endPaM);

                // window.console.log("getSelection: Calculated Oxo Position: " + currentSelection.startPaM.oxoPosition + " : " + currentSelection.endPaM.oxoPosition);

                // Keeping selections synchron. Without setting selection now, there are cursor travel problems in Firefox.
                // -> too many problems. It is not a good idea to call setSelection() inside getSelection() !
                // setSelection(currentSelection);

                return  _.copy(currentSelection, true);
            }
        }

        function setSelection(oxosel, useNonTextNode) {

            var ranges = [];

            useNonTextNode = useNonTextNode ? true : false;

            // window.console.log("setSelection: Input of Oxo Selection: " + oxosel.startPaM.oxoPosition + " : " + oxosel.endPaM.oxoPosition);

            currentSelection = _.copy(oxosel, true);

            // Multi selection for rectangle cell selection in Firefox.
            if (oxosel.hasRange() && (Position.isCellSelection(oxosel.startPaM, oxosel.endPaM))) {
                ranges = Position.getCellDOMSelections(paragraphs, oxosel);
            } else {
                // var oldSelection = getSelection();
                ranges = Position.getDOMSelection(paragraphs, oxosel, useNonTextNode);
            }

            // for (var i = 0; i < ranges.length; i++) {
            //     window.console.log("setSelection: Calculated browser selection (" + i + "): " + ranges[i].start.node.nodeName + " : " + ranges[i].start.offset + " to " + ranges[i].end.node.nodeName + " : " + ranges[i].end.offset);
            // }

            if (ranges.length) {
                DOM.setBrowserSelection(ranges);
                // if (TODO: Compare Arrays oldSelection, oxosel)
                self.trigger('selection', currentSelection);
            } else {
                Utils.error('Editor.setSelection(): Failed to determine DOM Selection from OXO Selection: ' + oxosel.startPaM.oxoPosition + ' : ' + oxosel.endPaM.oxoPosition);
            }
        }

        // End of private selection functions

        /**
         * Removes empty text nodes from the passed paragraph, checks whether it
         * needs a trailing <br> element, and converts consecutive white-space
         * characters.
         *
         * @param {HTMLParagraphElement|jQuery} paragraph
         *  The paragraph element to be validated. If this object is a jQuery
         *  collection, uses the first DOM node it contains.
         */
        function validateParagraphNode(paragraph) {

            var // array of arrays collecting all sequences of sibling text nodes
                siblingTextNodes = [],
                // whether the paragraph contains any text
                hasText = false,
                // whether the last child node is the dummy <br> element
                lastDummy = false;

            // convert parameter to a DOM node
            paragraph = Utils.getDomNode(paragraph);

            // whether last node is the dummy <br> node
            lastDummy = paragraph.lastChild && $(paragraph.lastChild).data('dummy');

            // remove all empty text spans which have sibling text spans, and collect
            // sequences of sibling text spans (needed for white-space handling)
            $(paragraph).contents().each(function () {

                var isTextSpan = DOM.isTextSpan(this),
                    isPreviousTextSpan = isTextSpan && this.previousSibling && DOM.isTextSpan(this.previousSibling),
                    isNextTextSpan = isTextSpan && this.nextSibling && DOM.isTextSpan(this.nextSibling);

                if (isTextSpan) {
                    if ((this.firstChild.nodeValue.length === 0) && (isPreviousTextSpan || isNextTextSpan)) {
                        $(this).remove();
                    } else if (isPreviousTextSpan) {
                        _(siblingTextNodes).last().push(this.firstChild);
                    } else {
                        siblingTextNodes.push([this.firstChild]);
                    }
                }
            });

            // Convert consecutive white-space characters to sequences of SPACE/NBSP
            // pairs. We cannot use the CSS attribute white-space:pre-wrap, because
            // it breaks the paragraph's CSS attribute text-align:justify. Process
            // each sequence of sibling text nodes for its own (the text node
            // sequences may be interrupted by other elements such as hard line
            // breaks, images, or other objects).
            // TODO: handle explicit NBSP inserted by the user (when supported)
            _(siblingTextNodes).each(function (textNodes) {

                var // the complete text of all sibling text nodes
                    text = '',
                    // offset for final text distribution
                    offset = 0;

                // collect the complete text in all text nodes
                _(textNodes).each(function (textNode) { text += textNode.nodeValue; });

                // ignore empty sequences
                if (text.length > 0) {
                    hasText = true;

                    // process all white-space contained in the text nodes
                    text = text
                        // normalize white-space (convert to SPACE characters)
                        .replace(/\s/g, ' ')
                        // text in the node sequence cannot start with a SPACE character
                        .replace(/^ /, '\xa0')
                        // convert SPACE/SPACE pairs to SPACE/NBSP pairs
                        .replace(/ {2}/g, ' \xa0')
                        // text in the node sequence cannot end with a SPACE character
                        .replace(/ $/, '\xa0');

                    // distribute converted text to the text nodes
                    _(textNodes).each(function (textNode) {
                        var length = textNode.nodeValue.length;
                        textNode.nodeValue = text.substr(offset, length);
                        offset += length;
                    });
                }
            });

            // insert an empty text span if there is no other content (except the dummy <br>)
            if (!paragraph.hasChildNodes() || (lastDummy && (paragraph.childNodes.length === 1))) {
                $(paragraph).prepend($('<span>').text(''));
                // initialize character formatting from current paragraph style
                if (characterStyles) {
                    characterStyles.updateFormattingInRanges([DOM.Range.createRangeForNode(paragraph)]);
                }
            }

            // append dummy <br> if the paragraph contains no text, or remove
            // the dummy <br> if there is any text
            if (!hasText && !lastDummy) {
                $(paragraph).append($('<br>').data('dummy', true));
            } else if (hasText && lastDummy) {
                $(paragraph.lastChild).remove();
            }

            // TODO: Adjust tabs, ...
        }

        // ==================================================================
        // Private helper method for setting attributes. Only called from
        // function 'setAttribute'.
        // ==================================================================

        /**
         * Changes multiple attributes of the specified attribute family in the
         * current selection.
         *
         * @param {String} family
         *  The name of the attribute family containing the specified
         *  attribute.
         */
        function setAttributes(family, attributes, startPosition, endPosition) {

            var para,
                start,
                end,
                buttonEvent = (startPosition === undefined) && (endPosition === undefined);

            if ((startPosition !== undefined) && (endPosition !== undefined)) {
                var startposLength = startPosition.length - 1,
                    endposLength = endPosition.length - 1;
                para = startPosition[startposLength - 1];
                start = startPosition[startposLength];
                end = endPosition[endposLength];
            }

            // TODO: adjust position according to passed attribute family
            if (para === undefined) {
                // Set attr to current selection
                var allowNoneTextNodes = true,  // allowing also images on which attributes can be set (only with buttonEvent?)
                    // updateFromBrowser = buttonEvent,
                    updateFromBrowser = false,
                    selection = getSelection(updateFromBrowser, allowNoneTextNodes);

                if (selection.hasRange()) {

                    selection.adjust();

                    if (Position.isSameParagraph(selection.startPaM.oxoPosition, selection.endPaM.oxoPosition)) {
                        // Only one paragraph concerned from attribute changes.
                        setAttributes(family, attributes, selection.startPaM.oxoPosition, selection.endPaM.oxoPosition);

                    } else if (Position.isSameParagraphLevel(selection.startPaM.oxoPosition, selection.endPaM.oxoPosition)) {
                        // The included paragraphs are neighbours.

                        // 1) selected part or rest of para in first para (pos to end)
                        var startposLength = selection.startPaM.oxoPosition.length - 1,
                            endposLength = selection.endPaM.oxoPosition.length - 1,
                            localendPosition = _.copy(selection.startPaM.oxoPosition, true);

                        localendPosition[startposLength] = Position.getParagraphLength(paragraphs, localendPosition);
                        setAttributes(family, attributes, selection.startPaM.oxoPosition, localendPosition);

                        // 2) completly selected paragraphs
                        for (var i = selection.startPaM.oxoPosition[startposLength - 1] + 1; i < selection.endPaM.oxoPosition[endposLength - 1]; i++) {
                            var localstartPosition = _.copy(selection.startPaM.oxoPosition, true);
                            localstartPosition[startposLength - 1] = i;
                            localstartPosition[startposLength] = 0;

                            // Is the new dom position a table or a paragraph or whatever? Special handling for tables required
                            // Removing position temporarely
                            var pos = localstartPosition.pop();
                            var isTable = Position.getDOMPosition(paragraphs, localstartPosition).node.nodeName === 'TABLE' ? true : false;

                            if (isTable) {
                                setAttributesToCompleteTable(family, attributes, localstartPosition);
                            } else {
                                localstartPosition.push(pos);
                                localendPosition = _.copy(localstartPosition, true);
                                localendPosition[startposLength] = Position.getParagraphLength(paragraphs, localendPosition);
                                setAttributes(family, attributes, localstartPosition, localendPosition);
                            }
                        }

                        // 3) selected part in last para
                        if (selection.startPaM.oxoPosition[startposLength - 1] !== selection.endPaM.oxoPosition[endposLength - 1]) {
                            var localstartPosition = _.copy(selection.endPaM.oxoPosition, true);
                            localstartPosition[endposLength - 1] = selection.endPaM.oxoPosition[endposLength - 1];
                            localstartPosition[endposLength] = 0;

                            setAttributes(family, attributes, localstartPosition, selection.endPaM.oxoPosition);
                        }

                    } else if (Position.isCellSelection(selection.startPaM, selection.endPaM)) {
                        // This cell selection is a rectangle selection of cells in a table (only supported in Firefox).
                        var startPos = _.copy(selection.startPaM.oxoPosition, true),
                            endPos = _.copy(selection.endPaM.oxoPosition, true);

                        startPos.pop();
                        startPos.pop();
                        endPos.pop();
                        endPos.pop();

                        var startCol = startPos.pop(),
                            startRow = startPos.pop(),
                            endCol = endPos.pop(),
                            endRow = endPos.pop();

                        for (var i = startRow; i <= endRow; i++) {
                            for (var j = startCol; j <= endCol; j++) {
                                var position = _.copy(startPos, true);
                                position.push(i);
                                position.push(j);
                                var startPosition = Position.getFirstPositionInCurrentCell(paragraphs, position);
                                var endPosition = Position.getLastPositionInCurrentCell(paragraphs, position);
                                setAttributes(family, attributes, startPosition, endPosition);
                            }
                        }
                    } else if (Position.isSameTableLevel(paragraphs, selection.startPaM.oxoPosition, selection.endPaM.oxoPosition)) {
                        // This selection is inside a table in a browser, where no cell selection is possible (Chrome). Selected
                        // can be parts of paragraphs inside a cell and also all paragraphs in other cells. This selection is
                        // important to be able to support something similar like cell selection, that is only possible
                        // in Firefox. So changes made in Firefox tables are displayed correctly in Chrome and vice versa.
                        var startPos = _.copy(selection.startPaM.oxoPosition, true),
                            endPos = _.copy(selection.endPaM.oxoPosition, true);

                        // 1) selected part in first cell
                        var startposLength = selection.startPaM.oxoPosition.length - 1,
                            localendPosition = _.copy(selection.startPaM.oxoPosition, true);

                        localendPosition[startposLength] = Position.getParagraphLength(paragraphs, localendPosition);
                        setAttributes(family, attributes, selection.startPaM.oxoPosition, localendPosition);
                        setAttributesToFollowingParagraphsInCell(family, attributes, localendPosition);

                        // 2) completely selected cells
                        var rowIndex = Position.getLastIndexInPositionByNodeName(paragraphs, startPos, 'TR'),
                            columnIndex = rowIndex + 1,
                            startRow = startPos[rowIndex],
                            startColumn = startPos[columnIndex],
                            endRow = endPos[rowIndex],
                            endColumn = endPos[columnIndex],
                            lastColumn = Position.getLastColumnIndexInTable(paragraphs, startPos);

                        while (startPos.length > columnIndex) {
                            startPos.pop();  // Removing position and paragraph optionally
                        }


                        for (var j = startRow; j <= endRow; j++) {
                            var startCol = (j === startRow) ? startColumn + 1 : 0;
                            var endCol =  (j === endRow) ? endColumn - 1 : lastColumn;

                            for (var i = startCol; i <= endCol; i++) {
                                startPos[rowIndex] = j;  // row
                                startPos[columnIndex] = i;  // column
                                var startPosition = Position.getFirstPositionInCurrentCell(paragraphs, startPos);
                                var endPosition = Position.getLastPositionInCurrentCell(paragraphs, startPos);
                                setAttributes(family, attributes, startPosition, endPosition);
                            }
                        }

                        // 3) selected part in final cell
                        var endposLength = selection.endPaM.oxoPosition.length - 1,
                            localstartPosition = _.copy(selection.endPaM.oxoPosition, true);

                        localstartPosition[endposLength - 1] = selection.endPaM.oxoPosition[endposLength - 1];
                        localstartPosition[endposLength] = 0;

                        setAttributesToPreviousParagraphsInCell(family, attributes, selection.endPaM.oxoPosition);
                        setAttributes(family, attributes, localstartPosition, selection.endPaM.oxoPosition);

                    } else {

                        // The included paragraphs are not neighbours. For example one paragraph top level and one in table.
                        // Should this be supported? How about tables in tables?
                        // This probably works not reliable for tables in tables.

                        // 1) selected part or rest of para in first para (pos to end)
                        var startposLength = selection.startPaM.oxoPosition.length - 1,
                            endposLength = selection.endPaM.oxoPosition.length - 1,
                            localendPosition = selection.endPaM.oxoPosition,
                            isTable = Position.isPositionInTable(paragraphs, selection.startPaM.oxoPosition);

                        if (selection.startPaM.oxoPosition[0] !== selection.endPaM.oxoPosition[0]) {
                            // TODO: This is not sufficient
                            localendPosition = _.copy(selection.startPaM.oxoPosition, true);
                            if (isTable) {
                                // Assigning attribute to all following paragraphs in this cell and to all following cells!
                                setAttributesToFollowingCellsInTable(family, attributes, localendPosition);
                                setAttributesToFollowingParagraphsInCell(family, attributes, localendPosition);
                            }
                            localendPosition[startposLength] = Position.getParagraphLength(paragraphs, localendPosition);
                        }
                        setAttributes(family, attributes, selection.startPaM.oxoPosition, localendPosition);

                        // 2) completly selected paragraphs
                        for (var i = selection.startPaM.oxoPosition[0] + 1; i < selection.endPaM.oxoPosition[0]; i++) {
                            var localstartPosition = []; //_.copy(selection.startPaM.oxoPosition, true);
                            localstartPosition[0] = i;
                            localstartPosition[1] = 0;

                            isTable = Position.isPositionInTable(paragraphs, localstartPosition);

                            if (isTable) {
                                setAttributesToCompleteTable(family, attributes, localstartPosition);
                            } else {
                                localendPosition = _.copy(localstartPosition, true);
                                localendPosition[1] = Position.getParagraphLength(paragraphs, localendPosition);
                                setAttributes(family, attributes, localstartPosition, localendPosition);
                            }
                        }

                        // 3) selected part in last para
                        if (selection.startPaM.oxoPosition[0] !== selection.endPaM.oxoPosition[0]) {
                            var localstartPosition = _.copy(selection.endPaM.oxoPosition, true);
                            localstartPosition[endposLength] = 0;

                            isTable = Position.isPositionInTable(paragraphs, localstartPosition);

                            if (isTable) {
                                // Assigning attribute to all previous cells and to all previous paragraphs in this cell!
                                setAttributesToPreviousCellsInTable(family, attributes, selection.endPaM.oxoPosition);
                                setAttributesToPreviousParagraphsInCell(family, attributes, selection.endPaM.oxoPosition);
                            }
                            setAttributes(family, attributes, localstartPosition, selection.endPaM.oxoPosition);
                        }
                    }
                }
                else if ((selection.endPaM.imageFloatMode !== null) && (buttonEvent)) {

                    // updating current selection, so that image positions are also available
                    var updateFromBrowser = true,
                        allowNoneTextNodes = true,
                        newSelection = getSelection(updateFromBrowser, allowNoneTextNodes),
                        imageStartPosition = _.copy(newSelection.startPaM.oxoPosition, true),
                        imageEndPostion = _.copy(imageStartPosition, true),
                        newOperation = { name: Operations.OP_ATTRS_SET, attrs: attributes, start: imageStartPosition, end: imageEndPostion };

                    applyOperation(newOperation, true, true);

                    // setting the cursor position
                    if (lastOperationEnd) {
                        // var useImageNode = true;
                        var useImageNode = false;
                        setSelection(new OXOSelection(lastOperationEnd), useImageNode);
                    }
                }
                // paragraph attributes also for cursor without selection (// if (selection.hasRange()))
                else if (family === 'paragraph') {
                    startPosition = Position.getFamilyAssignedPosition(family, paragraphs, selection.startPaM.oxoPosition);
                    endPosition = Position.getFamilyAssignedPosition(family, paragraphs, selection.endPaM.oxoPosition);
                    var newOperation = {name: Operations.OP_ATTRS_SET, attrs: attributes, start: startPosition, end: endPosition};
                    applyOperation(newOperation, true, true);
                }
            }
            else {
                startPosition = Position.getFamilyAssignedPosition(family, paragraphs, startPosition);
                endPosition = Position.getFamilyAssignedPosition(family, paragraphs, endPosition);

                var _endPosition = _.copy(endPosition, true);
                if ((family === 'character') && (_endPosition[_endPosition.length - 1] > 0)) {
                    _endPosition[_endPosition.length - 1] -= 1;  // switching from range mode to operation mode
                }

                var newOperation = {name: Operations.OP_ATTRS_SET, attrs: attributes, start: startPosition, end: _endPosition};
                // var newOperation = {name: Operations.OP_ATTRS_SET, attrs: attributes, start: startPosition, end: endPosition};
                applyOperation(newOperation, true, true);
            }
        }

        // ==================================================================
        // Private table methods
        // ==================================================================

        function deletePreviousCellsInTable(position) {

            var localPos = _.copy(position, true),
                isInTable = Position.isPositionInTable(paragraphs, localPos);

            if (isInTable) {

                var rowIndex = Position.getLastIndexInPositionByNodeName(paragraphs, localPos, 'TR'),
                    columnIndex = rowIndex + 1,
                    thisRow = localPos[rowIndex],
                    thisColumn = localPos[columnIndex],
                    lastColumn = Position.getLastColumnIndexInTable(paragraphs, localPos);

                for (var j = 0; j <= thisRow; j++) {
                    var max = lastColumn;
                    if (j === thisRow) {
                        max = thisColumn - 1;
                    }
                    for (var i = 0; i <= max; i++) {
                        localPos[rowIndex] = j;  // row
                        localPos[columnIndex] = i;   // column
                        localPos[columnIndex + 1] = 0;
                        localPos[columnIndex + 2] = 0;
                        deleteAllParagraphsInCell(localPos);
                    }
                }
            }
        }

        function deleteAllParagraphsInCell(position, noOPs) {

            var localPos = _.copy(position, true),
                isInTable = Position.isPositionInTable(paragraphs, localPos);

            noOPs = noOPs ? true : false;

            if (isInTable) {

                var colIndex = Position.getLastIndexInPositionByNodeName(paragraphs, localPos, 'TH, TD'),
                    paraIndex = colIndex + 1,
                    lastParaInCell = Position.getLastParaIndexInCell(paragraphs, localPos);

                localPos[paraIndex] = 0;

                for (var i = 0; i <= lastParaInCell; i++) {
                    if ((localPos.length - 1) > paraIndex) {
                        localPos.pop();
                    }

                    var isTable = Position.getDOMPosition(paragraphs, localPos).node.nodeName === 'TABLE' ? true : false;

                    if (i < lastParaInCell) {
                        if (isTable) {
                            if (noOPs) {
                                implDeleteTable(localPos);
                            } else {
                                self.deleteTable(localPos);
                            }
                        } else {
                            if (noOPs) {
                                implDeleteParagraph(localPos);
                            } else {
                                self.deleteParagraph(localPos);
                            }
                        }
                    } else {
                        if (! noOPs) {
                            var startPos = _.copy(localPos, true),
                                endPos = _.copy(localPos, true);
                            startPos.push(0);
                            endPos.push(Position.getParagraphLength(paragraphs, localPos));
                            self.deleteText(startPos, endPos);
                        }
                        implDeleteParagraphContent(localPos);
                    }
                }
            }
        }

        function deletePreviousParagraphsInCell(position) {

            var localPos = _.copy(position, true),
                isInTable = Position.isPositionInTable(paragraphs, localPos);

            if (isInTable) {

                var paraIndex = Position.getLastIndexInPositionByNodeName(paragraphs, localPos, 'P'),
                    lastPara =  localPos[paraIndex],
                    paragraphPosition = [];

                localPos[paraIndex] = 0; // always 0, because paragraphs are deleted

                for (var i = 0; i <= paraIndex; i++) {
                    paragraphPosition.push(localPos[i]);
                }

                for (var i = 0; i < lastPara; i++) {
                    var isTable = Position.getDOMPosition(paragraphs, paragraphPosition).node.nodeName === 'TABLE' ? true : false;
                    if (isTable) {
                        self.deleteTable(localPos);
                    } else {
                        self.deleteParagraph(localPos);
                    }
                }
            }
        }

        function deleteFollowingCellsInTable(position) {

            var localPos = _.copy(position, true),
                isInTable = Position.isPositionInTable(paragraphs, localPos);

            if (isInTable) {

                var rowIndex = Position.getLastIndexInPositionByNodeName(paragraphs, localPos, 'TR'),
                    columnIndex = rowIndex + 1,
                    thisRow = localPos[rowIndex],
                    thisColumn = localPos[columnIndex],
                    lastRow = Position.getLastRowIndexInTable(paragraphs, position),
                    lastColumn = Position.getLastColumnIndexInTable(paragraphs, position);

                for (var j = thisRow; j <= lastRow; j++) {
                    var min = 0;
                    if (j === thisRow) {
                        min = thisColumn + 1;
                    }

                    for (var i = min; i <= lastColumn; i++) {
                        localPos[rowIndex] = j;  // row
                        localPos[columnIndex] = i;  // column
                        deleteAllParagraphsInCell(localPos);
                    }
                }
            }
        }

        function deleteFollowingParagraphsInCell(position) {

            var localPos = _.copy(position, true),
                isInTable = Position.isPositionInTable(paragraphs, localPos);

            if (isInTable) {

                var paraIndex = Position.getLastIndexInPositionByNodeName(paragraphs, localPos, 'P'),
                    startPara = localPos[paraIndex] + 1,
                    lastPara =  Position.getLastParaIndexInCell(paragraphs, localPos),
                    paragraphPosition = [];

                localPos[paraIndex] = startPara; // always 'startPara', because paragraphs are deleted

                for (var i = 0; i <= paraIndex; i++) {
                    paragraphPosition.push(localPos[i]);
                }

                for (var i = startPara; i <= lastPara; i++) {
                    var isTable = Position.getDOMPosition(paragraphs, paragraphPosition).node.nodeName === 'TABLE' ? true : false;
                    if (isTable) {
                        self.deleteTable(localPos);
                    } else {
                        self.deleteParagraph(localPos);
                    }
                }
            }
        }

        function setAttributesToPreviousCellsInTable(family, attributes, position) {

            var localPos = _.copy(position, true),
                isInTable = Position.isPositionInTable(paragraphs, localPos);

            if (isInTable) {

                var paraIndex = Position.getLastIndexInPositionByNodeName(paragraphs, localPos, 'P');

                if (paraIndex !== -1) {

                    var columnIndex = paraIndex - 1,
                        rowIndex = columnIndex - 1,
                        thisRow = localPos[rowIndex],
                        thisColumn = localPos[columnIndex],
                        lastColumn = Position.getLastColumnIndexInTable(paragraphs, localPos),
                        lastIndex = localPos.length - 1;

                    while (lastIndex > columnIndex) {
                        localPos.pop();  // Removing position and paragraph optionally
                        lastIndex = localPos.length - 1;
                    }

                    for (var j = 0; j <= thisRow; j++) {
                        var max = lastColumn;
                        if (j === thisRow) {
                            max = thisColumn - 1;
                        }
                        for (var i = 0; i <= max; i++) {
                            localPos[rowIndex] = j;   // row
                            localPos[columnIndex] = i;  // column
                            var startPosition = Position.getFirstPositionInCurrentCell(paragraphs, localPos);
                            var endPosition = Position.getLastPositionInCurrentCell(paragraphs, localPos);
                            setAttributes(family, attributes, startPosition, endPosition);
                        }
                    }
                }
            }
        }

        function setAttributesToFollowingCellsInTable(family, attributes, position) {

            var localPos = _.copy(position, true),
                isInTable = Position.isPositionInTable(paragraphs, localPos);

            if (isInTable) {
                var rowIndex = Position.getLastIndexInPositionByNodeName(paragraphs, localPos, 'TR'),
                columnIndex = rowIndex + 1,
                thisRow = localPos[rowIndex],
                thisColumn = localPos[columnIndex],
                lastRow = Position.getLastRowIndexInTable(paragraphs, position),
                lastColumn = Position.getLastColumnIndexInTable(paragraphs, position);

                while (localPos.length > columnIndex) {
                    localPos.pop();  // Removing position and paragraph optionally
                }

                for (var j = thisRow; j <= lastRow; j++) {
                    var min = 0;
                    if (j === thisRow) {
                        min = thisColumn + 1;
                    }
                    for (var i = min; i <= lastColumn; i++) {
                        localPos[rowIndex] = j;  // row
                        localPos[columnIndex] = i;  // column
                        var startPosition = Position.getFirstPositionInCurrentCell(paragraphs, localPos);
                        var endPosition = Position.getLastPositionInCurrentCell(paragraphs, localPos);
                        setAttributes(family, attributes, startPosition, endPosition);
                    }
                }
            }
        }

        function setAttributesToPreviousParagraphsInCell(family, attributes, position) {

            var localPos = _.copy(position, true),
                isInTable = Position.isPositionInTable(paragraphs, localPos);

            if (isInTable) {

                var paraIndex = Position.getLastIndexInPositionByNodeName(paragraphs, localPos, 'P'),
                    thisPara = localPos[paraIndex],
                    paragraphPosition = [];

                for (var i = 0; i <= paraIndex; i++) {
                    paragraphPosition.push(localPos[i]);
                }

                for (var i = 0; i < thisPara; i++) {
                    localPos[paraIndex] = i;
                    paragraphPosition[paraIndex] = i;

                    // it can be a table next to a paragraph
                    if (Position.getDOMPosition(paragraphs, paragraphPosition).node.nodeName === 'TABLE') {
                        setAttributesToCompleteTable(family, attributes, localPos);
                    } else {
                        setAttributesToParagraphInCell(family, attributes, localPos);
                    }
                }
            }
        }

        function setAttributesToFollowingParagraphsInCell(family, attributes, position) {

            var localPos = _.copy(position, true),
                isInTable = Position.isPositionInTable(paragraphs, localPos);

            if (isInTable) {

                var paraIndex = Position.getLastIndexInPositionByNodeName(paragraphs, localPos, 'P'),
                    startPara = localPos[paraIndex] + 1,
                    lastPara =  Position.getLastParaIndexInCell(paragraphs, position),
                    paragraphPosition = [];

                for (var i = 0; i <= paraIndex; i++) {
                    paragraphPosition.push(localPos[i]);
                }

                for (var i = startPara; i <= lastPara; i++) {
                    localPos[paraIndex] = i;
                    paragraphPosition[paraIndex] = i;

                    // it can be a table next to a paragraph
                    if (Position.getDOMPosition(paragraphs, paragraphPosition).node.nodeName === 'TABLE') {
                        setAttributesToCompleteTable(family, attributes, localPos);
                    } else {
                        setAttributesToParagraphInCell(family, attributes, localPos);
                    }
                }
            }
        }

        function setAttributesToCompleteTable(family, attributes, position) {

            var localPos = _.copy(position),
                tableIndex = Position.getLastIndexInPositionByNodeName(paragraphs, localPos, 'TABLE'),
                localPos = [];

            for (var i = 0; i <= tableIndex; i++) {
                localPos[i] = position[i];
            }

            localPos.push(0); // row

            var rowIndex = localPos.length - 1,
                columnIndex = rowIndex + 1;

            localPos.push(0); // column

            var lastRow = Position.getLastRowIndexInTable(paragraphs, position),
                lastColumn = Position.getLastColumnIndexInTable(paragraphs, position);


            for (var j = 0; j <= lastRow; j++) {
                for (var i = 0; i <= lastColumn; i++) {
                    localPos[rowIndex] = j;  // row
                    localPos[columnIndex] = i;  // column
                    var startPosition = Position.getFirstPositionInCurrentCell(paragraphs, localPos);
                    var endPosition = Position.getLastPositionInCurrentCell(paragraphs, localPos);
                    setAttributes(family, attributes, startPosition, endPosition);
                }
            }
        }

        function setAttributesToParagraphInCell(family, attributes, position) {

            var startPosition = _.copy(position, true),
                endPosition = _.copy(position, true),
                isInTable = Position.isPositionInTable(paragraphs, startPosition);

            if (isInTable) {
                var paraIndex = Position.getLastIndexInPositionByNodeName(paragraphs, startPosition, 'P');

                startPosition[paraIndex + 1] = 0;
                endPosition[paraIndex + 1] = Position.getParagraphLength(paragraphs, position);

                setAttributes(family, attributes, startPosition, endPosition);
            }
        }

        // ====================================================================
        // Private helper functions
        // ====================================================================

        function fillstr(str, len, fill, right) {
            while (str.length < len) {
                if (right)
                    str = str + fill;
                else
                    str = fill + str;
            }
            return str;
        }

        function getFormattedPositionString(position) {
            var str = '';

            for (var i = 0; i < position.length; i++) {
                str += fillstr(position[i].toString(), 2, '0');
                if (i !== position.length - 1) {
                    str += ',';
                }
            }

            return str;
        }

        /**
         * Returns all text nodes contained in the specified element.
         *
         * @param {HTMLElement|jQuery} element
         *  A DOM element object whose descendant text nodes will be returned. If
         *  this object is a jQuery collection, uses the first node it contains.
         *
         * @returns {TextNode[]}
         *  An array of text nodes contained in the passed element, in the correct
         *  order.
         */
        function collectTextNodes(element) {
            var textNodes = [];
            Utils.iterateDescendantTextNodes(element, function (textNode) {
                textNodes.push(textNode);
            });
            return textNodes;
        }

        /**
         * Returns all text nodes and images contained in the specified element.
         *
         * @param {HTMLElement|jQuery} element
         *  A DOM element object whose descendant text nodes will be returned. If
         *  this object is a jQuery collection, uses the first node it contains.
         *
         * @returns {Node[]}
         *  An array of text nodes and image nodes contained in the passed element,
         *  in the correct order.
         */
        function collectTextNodesAndImagesAndFields(element) {
            var nodes = [];
            Utils.iterateSelectedDescendantNodes(element, function () {
                // collecting all text nodes, imgs and divs, but ignoring text nodes inside divs.
                return ((this.nodeType === 3) && (! Position.isTextInField(this))) || (Utils.getNodeName(this) === 'img') || ((Utils.getNodeName(this) === 'span') && ($(this).data('spanType') === 'field'));
            }, function (node) {
                nodes.push(node);
            });
            return nodes;
        }

        /**
         * After merging two paragraphs, it can be necessary to move floated images
         * of the second paragraph to the beginning of the first paragraph. This can
         * done using this function 'moveFloatedImages', that generates 'move'
         * operations for moving the images.
         *
         * @param {OXOPaM.oxoPosition} position
         *  The logical position describing the paragraph.
         */
        function moveFloatedImages(position) {

            var domPos = Position.getDOMPosition(paragraphs, position);

            if ((domPos) && (domPos.node) && (Utils.getNodeName(domPos.node) === 'p')) {

                var para = domPos.node,
                    counter = Position.getNumberOfFloatedImagesInParagraph(para),  // counting number of floated images at begin of paragraph
                    child = para.firstChild;

                while (child !== null) {
                    var nextChild = child.nextSibling; // saving next sibling, because it will be lost after appendChild()

                    if ((Utils.getNodeName(child) === 'img') && ($(child).data('mode') !== 'inline')) {

                        var localPos = Position.getObjectPositionInParagraph(para, child),
                        source = _.copy(position, true),
                        dest = _.copy(position, true);

                        if (localPos !== counter) {
                            source.push(localPos);
                            dest.push(counter);  // there might be floated images already in the first paragraph

                            // moving floated images with operation
                            var newOperation = {name: Operations.OP_MOVE, start: _.copy(source, true), end: _.copy(dest, true)};
                            applyOperation(newOperation, true, true);
                        } else {
                            // only internal shifting required. image should be shifted before empty paragraphs
                            // there can be empty text spans before the destination node
                            while (DOM.isEmptyTextSpan(child.previousSibling)) {
                                $(child).insertBefore(child.previousSibling);
                            }
                        }

                        counter++;
                    }

                    child = nextChild;
                }
            }
        }

        // ====================================================================
        //  IMPLEMENTATION FUNCTIONS
        // Private functions, that are called from function 'applyOperation'.
        // The operations itself are never generated inside an impl*-function.
        // ====================================================================

        function implParagraphChanged(position) {

            // Make sure that a completly empty para has the dummy br element, and that all others don't have it anymore...
            var paragraph = Position.getCurrentParagraph(paragraphs, position);
            if (paragraph) {
                validateParagraphNode(paragraph);
            }
        }

        function implInitDocument() {
            editdiv[0].innerHTML = '<html><p></p></html>';
            paragraphs = editdiv.children();
            implParagraphChanged([0]);
            setSelection(new OXOSelection());
            lastOperationEnd = new OXOPaM([0, 0]);
            self.clearUndo();

            // disable FireFox table manipulation handlers in edit mode
            // (the commands must be executed after the editable div is in the DOM)
            try {
                document.execCommand('enableObjectResizing', false, false);
                document.execCommand('enableInlineTableEditing', false, false);
            } catch (ex) {
            }

            // disable IE table manipulation handlers in edit mode
            Utils.getDomNode(editdiv).onresizestart = function () { return false; };
        }

        function implInsertText(text, position) {
            var domPos = Position.getDOMPosition(paragraphs, position);

            if ((domPos) && (domPos.node)) {
                var oldText = domPos.node.nodeValue;
                if (oldText !== null) {
                    var newText = oldText.slice(0, domPos.offset) + text + oldText.slice(domPos.offset);
                    domPos.node.nodeValue = newText;
                    var lastPos = _.copy(position);
                    var posLength = position.length - 1;
                    lastPos[posLength] = position[posLength] + text.length;
                    lastOperationEnd = new OXOPaM(lastPos);
                    implParagraphChanged(position);
                }
            }
        }

        function implInsertImage(url, position, attributes) {

            var domPos = Position.getDOMPosition(paragraphs, position),
                node = domPos ? domPos.node : null,
                image = null;

            // insert the image with default settings (inline)
            if (!node || (node.nodeType !== 3)) {
                Utils.error('implInsertImage(): expecting text position to insert image.');
                return false;
            }

            // prepend text before offset in a new span (also if position
            // points to start or end of text, needed to clone formatting)
            DOM.splitTextNode(node, domPos.offset);

            // insert the image between the two text nodes
            image = $('<img>', { src: url }).insertBefore(node.parentNode);

            // apply the passed image attributes
            imageStyles.setElementAttributes(image, attributes);

            var lastPos = _.copy(position);
            var posLength = position.length - 1;
            lastPos[posLength] = position[posLength] + 1;
            lastOperationEnd = new OXOPaM(lastPos);
            implParagraphChanged(position);

            return true;
        }

        /**
         * Implementation function for inserting fields.
         *
         * @param {OXOPam.oxoPosition} position
         *  The logical position.
         *
         * @param {String} type
         *  A property describing the field type using an ebnf syntax.
         *
         * @param {String} representation
         *  A fallback value, if the placeholder cannot be substituted
         *  with a reasonable value.
         */
        function implInsertField(position, type, representation) {
            var domPos = Position.getDOMPosition(paragraphs, position),
            node = domPos ? domPos.node : null;

            DOM.splitTextNode(node, domPos.offset);

            var newNode = DOM.splitTextNode(node, 0);
            // insert field before the parent <span> element of the text node
            newNode = newNode.parentNode;
            $(newNode).data('spanType', 'field').text(representation);
        }

        /**
         * Inserts a new style sheet into the document.
         *
         * @param {String} family
         *  The name of the attribute family the new style sheet is related to.
         *
         * @param {String} id
         *  The unique identifier of of the new style sheet.
         *
         * @param {String} name
         *  The user-defined name of of the new style sheet.
         *
         * @param {String|Null} parentId
         *  The identifier of of the parent style sheet the new style sheet
         *  will derive undefined attributes from.
         *
         * @param {Object} attributes
         *  The formatting attributes contained in the new style sheet, as map
         *  of name/value pairs.
         *
         * @param {Boolean} [hidden]
         *  Optional property that determines if the style should be displayed in the UI (default is false)
         *
         * @param {Number} [uiPriority]
         *  Optional property that describes the priority of the style (0 is default, the lower the value the higher the priority)
         *
         * @param {Boolean} [defStyle]
         *  True, if the new style sheet is the default style sheet of the
         *  attribute family (will be used for elements without explicit style
         *  sheet).
         */
        function implInsertStyleSheet(family, id, name, parentId, attributes, hidden, uiPriority, defStyle) {

            var // the style sheet container
                styleSheets = self.getStyleSheets(family);

            if (styleSheets) {
                styleSheets.addStyleSheet(id, name, parentId, attributes, { hidden: hidden, priority: uiPriority, defStyle: defStyle });
            }
        }

        /**
         * Changes a specific formatting attribute of the specified element or
         * text range. The type of the attributes will be determined from the
         * specified range.
         *
         * @param {Number[]} start
         *  The logical start position of the element or text range to be
         *  formatted.
         *
         * @param {Number[]} end
         *  The logical end position of the element or text range to be
         *  formatted.
         *
         * @param {Object} attributes
         *  A map with formatting attribute values, mapped by the attribute
         *  names.
         */
        function implSetAttributes(start, end, attributes) {

            // change listener used to build the undo operations
            function changeListener(element, oldAttributes, newAttributes) {

                var // selection object representing the passed element
                    selection = Position.getOxoSelectionForNode(editdiv, element, false),
                    // the operational address of the passed element
                    range = { start: selection.startPaM.oxoPosition, end: selection.endPaM.oxoPosition },
                    // the operation used to undo the attribute changes
                    undoOperation = _({ name: Operations.OP_ATTRS_SET, attrs: {} }).extend(range),
                    // the operation used to redo the attribute changes
                    redoOperation = _({ name: Operations.OP_ATTRS_SET, attrs: {} }).extend(range);

                // find all old attributes that have been changed or cleared
                _(oldAttributes).each(function (value, name) {
                    if (!_.isEqual(value, newAttributes[name])) {
                        undoOperation.attrs[name] = value;
                        redoOperation.attrs[name] = (name in newAttributes) ? newAttributes[name] : null;
                    }
                });

                // find all newly added attributes
                _(newAttributes).each(function (value, name) {
                    if (!(name in oldAttributes)) {
                        undoOperation.attrs[name] = null;
                        redoOperation.attrs[name] = value;
                    }
                });

                // add a new undo action for the current element
                undomgr.addUndo(undoOperation, redoOperation);
            }

            var // last index in the start/end position arrays
                startLastIndex = 0, endLastIndex = 0,
                // the DOM text range to be formatted
                ranges = null,
                // the attribute family according to the passed range address
                family = null,
                // the style sheet container of the specified attribute family
                styleSheets = null,
                // whether undo is enabled
                createUndo = undomgr.isEnabled() && !undomgr.isInUndo(),
                // options for StyleSheets.setAttributesInRanges() method calls
                setAttributesOptions = createUndo ? { changeListener: changeListener } : undefined;

            // build local copies of the arrays (do not change caller's data)
            start = _.clone(start);
            end = _.isArray(end) ? _.clone(end) : _.clone(start);
            startLastIndex = start.length - 1;
            endLastIndex = end.length - 1;

            // TODO: remove when object selection engine exists
            var containsImageAttribute = Image.containsImageAttributes(attributes);

            // get attribute family according to position
            family = Position.getPositionAssignedFamily(paragraphs, start, containsImageAttribute);

            if (family === null) {
                Utils.error('Editor.implSetAttributes(): Failed to get family from position: ' + start);
            }

            if (family === 'character') {
                end[end.length - 1] += 1; // Switching from operation mode to range mode
            }

            // validate text offset
            if (!_.isFinite(start[startLastIndex]) || (start[startLastIndex] < 0)) {
                start[startLastIndex] = 0;
            }
            if (!_.isFinite(end[endLastIndex]) || (end[endLastIndex] < 0)) {
                end[endLastIndex] = Position.getParagraphLength(paragraphs, start);
            }

            // store last position
            lastOperationEnd = new OXOPaM(end);

            // build the DOM text range, set the formatting attributes, create undo operations
            styleSheets = self.getStyleSheets(family);
            if (styleSheets) {
                if (createUndo) { undomgr.startGroup(); }
                ranges = Position.getDOMSelection(paragraphs, new OXOSelection(new OXOPaM(start), new OXOPaM(end)), family !== 'character');
                styleSheets.setAttributesInRanges(ranges, attributes, setAttributesOptions);
                if (createUndo) { undomgr.endGroup(); }
            }
        }

        function implInsertParagraph(position) {
            var posLength = position.length - 1,
                para = position[posLength],
                allParagraphs = Position.getAllAdjacentParagraphs(paragraphs, position);

            if (! allParagraphs) {
                var pos = _.copy(position, true);
                pos[pos.length - 1] -= 1; // decreasing last value by 1, if new paragraphs are inserted
                allParagraphs = Position.getAllAdjacentParagraphs(paragraphs, pos);

                if (! allParagraphs) {
                    var domPos = Position.getDOMPosition(paragraphs, pos);
                    if ((domPos) && (domPos.node) && (Utils.getNodeName(domPos.node) === 'table')) {
                        allParagraphs = $(domPos.node.parentNode).children();
                    }
                }
            }

            var newPara = $('<p>');

            if (para === -1) {
                para = allParagraphs.size();
                position[posLength] = para;
            }

            if (para > 0) {
                newPara.insertAfter(allParagraphs[para - 1]);
            }
            else {
                newPara.insertBefore(allParagraphs[0]);
            }

            paragraphs = editdiv.children();

            var lastPos = _.copy(position);
            lastPos.push(0);
            lastOperationEnd = new OXOPaM(lastPos);

            implParagraphChanged(position);
        }

        function implInsertTable(pos, attrs) {

            var position = _.copy(pos, true);

            // insert the table into the document
            var table = $('<table>').append($('<colgroup>')),
                domPosition = Position.getDOMPosition(paragraphs, position),
                domParagraph = null,
                insertBefore = true;

            if (domPosition) {
                domParagraph = domPosition.node;
            } else {
                position[position.length - 1] -= 1; // inserting table at the end
                domPosition = Position.getDOMPosition(paragraphs, position);

                if (domPosition) {
                    domParagraph = domPosition.node;
                    if (domParagraph.parentNode.childNodes.length === position[position.length - 1] + 1) {
                        insertBefore = false;  // inserting after the last paragraph/table
                    }
                }
            }

            if (domParagraph !== null) {
                if (insertBefore) {
                    table.insertBefore(domParagraph);
                } else {
                    table.insertAfter(domParagraph);
                }

                paragraphs = editdiv.children();
            }

            // apply the passed table attributes
            if (tableStyles) {
                tableStyles.setElementAttributes(table, attrs);
            }

        }

        function implSplitParagraph(position) {

            var posLength = position.length - 1,
                para = position[posLength - 1],
                pos = position[posLength],
                allParagraphs = Position.getAllAdjacentParagraphs(paragraphs, position),
                isTable = Position.isPositionInTable(paragraphs, position) ? true : false;

            var dbg_oldparacount = allParagraphs.size();
            var paraclone = $(allParagraphs[para]).clone(true);
            paraclone.insertAfter(allParagraphs[para]);

            // refresh
            if (! isTable) {
                paragraphs = editdiv.children();
            }

            allParagraphs = Position.getAllAdjacentParagraphs(paragraphs, position);

            if (pos !== -1) {
                var startPos = _.copy(position, true);
                var endPos = _.copy(position, true);
                endPos[posLength] = -1;
                if (endPos[posLength] > 0) {
                    endPos[posLength] -= 1;  // using operation mode when calling implDeleteText directly
                }
                implDeleteText(startPos, endPos);
            }
            var startPosition = _.copy(position, true);
            startPosition[posLength - 1] += 1;
            startPosition[posLength] = 0;
            var endPosition = _.copy(position, true);
            endPosition[posLength - 1] = startPosition[posLength - 1];
            if (endPosition[posLength] > 0) {
                endPosition[posLength] -= 1;  // using operation mode when calling implDeleteText directly
            }
            implDeleteText(startPosition, endPosition);

            implParagraphChanged(position);
            implParagraphChanged(startPosition);
            lastOperationEnd = new OXOPaM(startPosition);

            // DEBUG STUFF
            if (paragraphs.size() !== (dbg_oldparacount + 1)) {
                Utils.warn('Editor.implSplitParagraph(): paragraph count invalid!');
            }
        }

        function implMergeParagraph(position) {

            var posLength = position.length - 1,
                para = position[posLength],
                imageMoves = [];

            position.push(0); // adding pos to position temporarely

            var allParagraphs = Position.getAllAdjacentParagraphs(paragraphs, position);

            position.pop();

            if (para < (allParagraphs.size() - 1)) {

                var dbg_oldparacount = allParagraphs.size();

                var thisPara = allParagraphs[para];
                var nextPara = allParagraphs[para + 1];

                // Only merging, if both paragraph nodes have name 'p'. Tables cannot be merged this way, and
                // 'p' and 'table' cannot be merged either.
                if ((thisPara.nodeName === 'P') && (nextPara.nodeName === 'P')) {

                    var oldParaLen = 0;
                    var imageCounter = 0;
                    oldParaLen = Position.getParagraphLength(paragraphs, position);

                    var lastCurrentChild = thisPara.lastChild;
                    if (lastCurrentChild && (lastCurrentChild.nodeName === 'BR')) {
                        thisPara.removeChild(lastCurrentChild);
                    }

                    var child = nextPara.firstChild;

                    while (child !== null) {
                        var nextChild = child.nextSibling; // saving next sibling, because it will be lost after appendChild()

                        if ((child.nodeType === 3) && (thisPara.lastChild !== null) && (thisPara.lastChild.nodeType === 3)) {
                            thisPara.lastChild.nodeValue += child.nodeValue;
                        } else {

                            if ((Utils.getNodeName(child) === 'div') && $(child).hasClass('float')) {

                                var localChild = thisPara.firstChild;

                                if (localChild) {

                                    if ((Utils.getNodeName(localChild) === 'div') && $(localChild).hasClass('float')) {

                                        while ((Utils.getNodeName(localChild.nextSibling) === 'div') && $(localChild.nextSibling).hasClass('float')) {
                                            localChild = localChild.nextSibling;
                                        }

                                        localChild = localChild.nextSibling;  // using next sibling, to be able to use insertBefore
                                    }


                                    thisPara.insertBefore(child, localChild);

                                } else {
                                    thisPara.appendChild(child);
                                }
                            } else {

                                if ((Utils.getNodeName(child) === 'img') && ($(child).data('mode') !== 'inline')) {
                                    imageCounter++; // counting all floated images in the added paragraph (required for cursor setting)
                                }

                                thisPara.appendChild(child);
                            }
                        }

                        child = nextChild;
                    }

                    var localPosition = _.copy(position, true);
                    localPosition[posLength] += 1;  // posLength is 0 for non-tables

                    implDeleteParagraph(localPosition);

                    var lastPos = _.copy(position);
                    oldParaLen += imageCounter;
                    lastPos.push(oldParaLen);
                    lastOperationEnd = new OXOPaM(lastPos);
                    implParagraphChanged(position);

                    // DEBUG STUFF
                    if (paragraphs.size() !== (dbg_oldparacount - 1)) {
                        Utils.warn('Editor.implMergeParagraph(): paragraph count invalid!');
                    }
                }
            }

            return imageMoves;
        }

        function implDeleteParagraph(position) {

            var posLength = position.length - 1,
                para = position[posLength];

            position.push(0); // adding pos to position temporarely

            var allParagraphs = Position.getAllAdjacentParagraphs(paragraphs, position),
                isTable = Position.isPositionInTable(paragraphs, position);

            position.pop();

            var paragraph = allParagraphs[para];

            if (paragraph) {
                paragraph.parentNode.removeChild(paragraph);

                var localPos = _.copy(position, true);
                if (para > 0) {
                    para -= 1;
                }
                localPos[posLength] = para;
                localPos.push(0); // pos not corrct, but doesn't matter. Deleting paragraphs always happens between other operations, never at the last one.
                lastOperationEnd = new OXOPaM(localPos);
                if (! isTable) {
                    paragraphs = editdiv.children();
                }
            }
        }

        function implDeleteParagraphContent(position) {
            var paragraph = Position.getDOMPosition(paragraphs, position).node;
            if (paragraph) {
                $(paragraph).empty();
                validateParagraphNode(paragraph);
            }
        }

        function implDeleteCellRange(pos, startCell, endCell) {

            var startRow = startCell[0],
                startCol = startCell[1],
                endRow = endCell[0],
                endCol = endCell[1];

            for (var i = startRow; i <= endRow; i++) {
                for (var j = startCol; j <= endCol; j++) {
                    var position = _.copy(pos, true);
                    position.push(i);
                    position.push(j);
                    // second parameter TRUE, so that no further
                    // operations are created.
                    deleteAllParagraphsInCell(position, true);
                }
            }
        }

        function implDeleteTable(position) {

            var tablePosition = Position.getLastPositionFromPositionByNodeName(paragraphs, position, 'TABLE'),
                lastRow = Position.getLastRowIndexInTable(paragraphs, position),
                lastColumn = Position.getLastColumnIndexInTable(paragraphs, position);

            // iterating over all cells and remove all paragraphs in the cells
            if ((lastRow > -1) && (lastColumn > -1)) {
                implDeleteCellRange(tablePosition, [0, 0], [lastRow, lastColumn]);
            }

            // Finally removing the table itself
            var tableNode = Position.getDOMPosition(paragraphs, tablePosition).node;
            $(tableNode).remove();

            var para = tablePosition.pop();
            if (para > 0) {
                para -= 1;
            }
            tablePosition.push(para);
            tablePosition.push(Position.getParagraphLength(paragraphs, tablePosition));

            lastOperationEnd = new OXOPaM(tablePosition);

            paragraphs = editdiv.children();
        }

        function implDeleteRows(pos, startRow, endRow) {

            var localPosition = _.copy(pos, true),
                lastColumn = Position.getLastColumnIndexInTable(paragraphs, localPosition);

            if (! Position.isPositionInTable(paragraphs, localPosition)) {
                return;
            }

            var table = Position.getDOMPosition(paragraphs, localPosition).node;

            // iterating over all cells and remove all paragraphs in the cells
            implDeleteCellRange(localPosition, [startRow, 0], [endRow, lastColumn]);

            $(table).children('tbody, thead').children().slice(startRow, endRow + 1).remove();

            if ($(table).children().children().length === 0) {
                // This code should never be reached. If last row shall be deleted, deleteTable is called.
                self.deleteTable(localPosition);
                $(table).remove();
                paragraphs = editdiv.children();
                localPosition.push(0);
            } else {
                // Setting cursor
                var lastRow = $(table).children('tbody, thead').children().length - 1;
                if (endRow > lastRow) {
                    endRow = lastRow;
                }
                localPosition.push(endRow);
                localPosition.push(0);
                localPosition.push(0);
                localPosition.push(0);
            }

            lastOperationEnd = new OXOPaM(localPosition);
        }

        function implInsertRow(pos, count, insertdefaultcells, referencerow, attrs) {

            var localPosition = _.copy(pos, true),
                setRowHeight = false,
                useReferenceRow = _.isNumber(referencerow) ? true : false;

            if (! Position.isPositionInTable(paragraphs, localPosition)) {
                return;
            }

            insertdefaultcells = insertdefaultcells ? true : false;

            if (!_.isNumber(count)) {
                count = 1; // setting default for number of rows
            }

            if ((attrs) && (attrs.height)) {
                setRowHeight = true;
            }

            var tablePos = _.copy(localPosition, true);
            tablePos.pop();

            var table = Position.getDOMPosition(paragraphs, tablePos).node,
                tableRowDomPos = Position.getDOMPosition(paragraphs, localPosition),
                tableRowNode = null,
                row = null;

            if (tableRowDomPos) {
                tableRowNode = tableRowDomPos.node;
            }

            if (useReferenceRow) {

                var refRowNode = $(table).children('tbody, thead').children().get(referencerow),
                row = $(refRowNode);

            } else if (insertdefaultcells) {

                var columnCount = $(table).children('colgroup').children().length,
                    // prototype elements for row, cell, and paragraph
                    paragraph = $('<p>'),
                    cell = $('<td>').append(paragraph);

                // insert empty text node into the paragraph
                validateParagraphNode(paragraph);

                row = $('<tr>');

                // clone the cells in the row element
                _.times(columnCount, function () { row.append(cell.clone(true)); });

            } else {
                row = $('<tr>');
            }

            if (setRowHeight) {
                var height = attrs.height / 100 + 'mm';  // converting to mm
                row.css('height', height);
            }

            if (tableRowNode) {
                // inserting the new row(s) after the existing row at the specified position
                _.times(count, function () { $(tableRowNode).before(row.clone(true)); });
            } else {
                // appending the new row(s) to the table
                _.times(count, function () { $(table).append(row.clone(true)); });
            }

            // removing content, if the row was cloned from a reference row
            if (useReferenceRow) {
                // iterating over all new cells and remove all paragraphs in the cells
                implDeleteCellRange(tablePos, [referencerow + 1, 0], [referencerow + count, row.children().length - 1]);
            }

            // Setting cursor
            if ((insertdefaultcells) || (useReferenceRow)) {
                localPosition.push(0);
                localPosition.push(0);
                localPosition.push(0);

                lastOperationEnd = new OXOPaM(localPosition);
            }
        }

        function implInsertCell(pos, count, attrs) {

            // how about taking care of tablegrid array at table?

            var localPosition = _.copy(pos, true),
                setGridSpan = false;

            if (! Position.isPositionInTable(paragraphs, localPosition)) {
                return;
            }

            if (!_.isNumber(count)) {
                count = 1; // setting default for number of rows
            }

            if ((attrs) && (attrs.gridspan)) {
                setGridSpan = true;
            }

            var tableCellDomPos = Position.getDOMPosition(paragraphs, localPosition),
                tableCellNode = null;

            if (tableCellDomPos) {
                tableCellNode = tableCellDomPos.node;
            }

            // prototype elements for row, cell, and paragraph
            var paragraph = $('<p>'),
                cell = $('<td>').append(paragraph);

            if (setGridSpan) {
                cell.attr('colspan', attrs.gridspan);
            }

            // insert empty text node into the paragraph
            validateParagraphNode(paragraph);

            if (tableCellNode) {
                _.times(count, function () { $(tableCellNode).before(cell.clone(true)); });
            } else {
                var rowPos = _.copy(localPosition, true);
                rowPos.pop();
                var row = Position.getDOMPosition(paragraphs, rowPos).node;
                _.times(count, function () { $(row).append(cell.clone(true)); });
            }

        }

        function implDeleteCells(pos, start, end) {

            var localPosition = _.copy(pos, true);

            if (! Position.isPositionInTable(paragraphs, localPosition)) {
                return;
            }

            var tableRowDomPos = Position.getDOMPosition(paragraphs, localPosition),
                removedRow = false,
                row = null;

            if (tableRowDomPos) {
                row = tableRowDomPos.node;
            }

            if (row) {

                var maxCell = $(row).children().length - 1;

                if (start <= maxCell) {

                    if (end > maxCell) {
                        $(row).children().slice(start).remove(); // removing all following cells
                    } else {
                        $(row).children().slice(start, end + 1).remove();
                    }
                }
            }

            // setting cursor position
            if (removedRow) {
                var rowCount = localPosition.pop();
                if (rowCount > 0) {
                    rowCount--;
                }
                localPosition.push(rowCount);

            } else {
                localPosition.push(0);
                localPosition.push(0);
                localPosition.push(0);
            }

            lastOperationEnd = new OXOPaM(localPosition);
        }

        function implDeleteColumns(pos, startGrid, endGrid) {

            var localPosition = _.copy(pos, true);

            if (! Position.isPositionInTable(paragraphs, localPosition)) {
                return;
            }

            var table = Position.getDOMPosition(paragraphs, localPosition).node,
                allRows = $(table).children('tbody, thead').children(),
                endColInFirstRow = -1;

            allRows.each(
                function (i, row) {
                    var startCol = Table.getCellPositionFromGridPosition(row, startGrid, false),
                        endCol = Table.getCellPositionFromGridPosition(row, endGrid, false);

                    if ((i === 0) && (endCol !== -1)) {
                        endColInFirstRow = endCol;
                    }

                    if (startCol !== -1) {  // do nothing if startCol is out of range for this row

                        if (endCol === -1) {
                            $(row).children().slice(startCol).remove(); // removing all following cells
                        } else {
                            $(row).children().slice(startCol, endCol + 1).remove();
                        }
                    }
                }
            );

            if ($(table).children('tbody, thead').children().children().length === 0) {   // no more columns
                // This code should never be reached. If last column shall be deleted, deleteTable is called.
                $(table).remove();
                paragraphs = editdiv.children();
                localPosition.push(0);
            } else {
                // Setting cursor
                var lastColInFirstRow = $(table).children('tbody, thead').children().first().children().length - 1;
                if ((endColInFirstRow > lastColInFirstRow) || (endColInFirstRow === -1)) {
                    endColInFirstRow = lastColInFirstRow;
                }
                localPosition.push(0);
                localPosition.push(endColInFirstRow);
                localPosition.push(0);
                localPosition.push(0);
            }

            lastOperationEnd = new OXOPaM(localPosition);
        }

        function implInsertColumn(pos, gridposition, tablegrid, insertmode) {

            var localPosition = _.copy(pos, true);

            if (! Position.isPositionInTable(paragraphs, localPosition)) {
                return;
            }

            var table = Position.getDOMPosition(paragraphs, localPosition).node,
                allRows = $(table).children('tbody, thead').children(),
                // prototype elements for cell and paragraph
                paragraph = $('<p>'),
                cell = $('<td>').append(paragraph);

            // insert empty text node into the paragraph
            validateParagraphNode(paragraph);

            allRows.each(
                function (i, row) {
                    var cellClone = cell.clone(true),
                        cellPosition = Table.getCellPositionFromGridPosition(row, gridposition);
                    if (insertmode === 'behind') {
                        cellClone.insertAfter($(row).children().get(cellPosition));
                    } else {
                        cellClone.insertBefore($(row).children().get(cellPosition));
                    }
                }
            );

            // Setting cursor to first position in table
            localPosition.push(0);
            localPosition.push(gridposition);
            localPosition.push(0);
            localPosition.push(0);

            lastOperationEnd = new OXOPaM(localPosition);
        }

        function implDeleteText(startPosition, endPosition) {

            if (! endPosition) {  // operation.end is optional
                endPosition = _.copy(startPosition, true);
            }

            var lastValue = startPosition.length - 1,
                start = startPosition[lastValue],
                end = endPosition[lastValue];

            if (end === -1) {
                end = Position.getParagraphLength(paragraphs, startPosition);
            }

            end += 1; // switching from operation mode to range mode

            if (start === end) {
                return;
            }

            var oneParagraph = Position.getCurrentParagraph(paragraphs, startPosition);
            var searchNodes = collectTextNodesAndImagesAndFields(oneParagraph);
            var node, nodeLen, delStart, delEnd;
            var nodes = searchNodes.length;
            var nodeStart = 0;
            for (var i = 0; i < nodes; i++) {
                var isImage = false,
                    isField = false;
                node = searchNodes[i];
                if (Utils.getNodeName(node) === 'img') {
                    nodeLen = 1;
                    isImage = true;
                } else if ((Utils.getNodeName(node) === 'span') && ($(node).data('spanType') === 'field')) {
                    nodeLen = 1;
                    isField = true;
                } else {
                    nodeLen = node.nodeValue.length;
                }
                if ((nodeStart + nodeLen) > start) {
                    delStart = 0;
                    delEnd = nodeLen;
                    if (nodeStart <= start) { // node matching startPaM
                        delStart = start - nodeStart;
                    }
                    if ((nodeStart + nodeLen) >= end) { // node matching endPaM
                        delEnd = end - nodeStart;
                    }
                    if ((delEnd - delStart) === nodeLen) {
                        // remove element completely.
                        if ((isImage) || (isField)) {
                            oneParagraph.removeChild(node);
                        } else {
                            node.nodeValue = '';
                        }
                    }
                    else {
                        var oldText = node.nodeValue;
                        var newText = oldText.slice(0, delStart) + oldText.slice(delEnd);
                        node.nodeValue = newText;
                    }
                }
                nodeStart += nodeLen;
                if (nodeStart >= end)
                    break;
            }

            lastOperationEnd = new OXOPaM(_.copy(startPosition, true));
            // old:  lastOperationEnd = new OXOPaM([para, start]);

            implParagraphChanged(startPosition);
        }

        function implMove(_source, _dest) {

            var source = _.copy(_source, true),
                dest = _.copy(_dest, true);

            // workaround: improve last position of destination by 1 to get the correct image
            // -> might (should) be superfluous in the future.
            dest[dest.length - 1] += 1;

            var returnImageNode = true,
                sourcePos = Position.getDOMPosition(paragraphs, source, returnImageNode),
                destPos = Position.getDOMPosition(paragraphs, dest, returnImageNode);

            if ((sourcePos) && (destPos)) {
                var sourceNode = sourcePos.node,
                    destNode = destPos.node;

                // ignoring offset in first version,
                // and using complete spans instead of text nodes.

                if ((sourceNode) && (destNode)) {
                    if (sourceNode.nodeType === 3) {
                        sourceNode = sourceNode.parentNode;
                    }
                    if (destNode.nodeType === 3) {
                        destNode = destNode.parentNode;
                    }

                    if (Utils.getNodeName(sourceNode) !== 'img') {
                        Utils.warn('Editor.implMove(): moved object is not an image: ' + Utils.getNodeName(sourceNode));
                    }

                    // there can be empty text spans before the destination node
                    while (DOM.isTextSpan(destNode) && (destNode.previousSibling) && DOM.isEmptyTextSpan(destNode.previousSibling)) {
                        destNode = destNode.previousSibling;
                    }

                    // inserting the sourceNode before the destNode
                    $(sourceNode).insertBefore(destNode);
                }
            }
        }

        function implDbgOutEvent(event) {

            if (!dbgoutEvents)
                return;

            var selection = getSelection();

            var dbg = fillstr(event.type, 10, ' ', true) + ' sel:[' + getFormattedPositionString(selection.startPaM.oxoPosition) + '/' + getFormattedPositionString(selection.endPaM.oxoPosition) + ']';

            if ((event.type === "keypress") || (event.type === "keydown")) {
                dbg += ' key:[keyCode=' + fillstr(event.keyCode.toString(), 3, '0') + ' charCode=' + fillstr(event.charCode.toString(), 3, '0') + ' shift=' + event.shiftKey + ' ctrl=' + event.ctrlKey + ' alt=' + event.altKey + ']';
            }

            window.console.log(dbg);
        }

        function implDbgOutObject(obj) {

            if (!dbgoutObjects)
                return;

            var dbg = fillstr(obj.type + ': ', 10, ' ', true) + JSON.stringify(obj.value);
            window.console.log(dbg);
        }

        // hybrid edit mode
        editdiv
            .on('focus', function () { processFocus(true); })
            .on('blur', function () { processFocus(false); })
            .on('keydown', processKeyDown)
            .on('keypress', processKeyPressed)
            .on('mousedown', processMouseDown)
            .on('mouseup', processMouseUp)
            .on('dragover', processDragOver)
            .on('drop', processDrop)
            .on('contextmenu', processContextMenu)
            .on('cut paste', false);

/*
        // POC: image selection
        editdiv.on('click', 'img', function () {
            DOM.clearElementSelections(editdiv);
            DOM.addElementSelection(editdiv, this, { moveable: true, sizeable: true });
        });
        this.on('selection', function () {
            DOM.clearElementSelections(editdiv);
        });
*/

        // implInitDocument(); Done in main.js - to early here for IE, div not in DOM yet.

    } // end of OXOEditor()

    // exports ================================================================

    return OXOEditor;
});
<|MERGE_RESOLUTION|>--- conflicted
+++ resolved
@@ -1,4086 +1,4081 @@
-/**
- * All content on this website (including text, images, source
- * code and any other original works), unless otherwise noted,
- * is licensed under a Creative Commons License.
- *
- * http://creativecommons.org/licenses/by-nc-sa/2.5/
- *
- * Copyright (C) Open-Xchange Inc., 2006-2012
- * Mail: info@open-xchange.com
- *
- * @author Malte Timmermann <malte.timmermann@open-xchange.com>
- * @author Ingo Schmidt-Rosbiegal <ingo.schmidt-rosbiegal@open-xchange.com>
- * @author Daniel Rentz <daniel.rentz@open-xchange.com>
- */
-
-define('io.ox/office/editor/editor',
-    ['io.ox/core/event',
-     'io.ox/office/tk/utils',
-     'io.ox/office/editor/dom',
-     'io.ox/office/editor/oxopam',
-     'io.ox/office/editor/oxoselection',
-     'io.ox/office/editor/table',
-     'io.ox/office/editor/image',
-     'io.ox/office/editor/operations',
-     'io.ox/office/editor/position',
-     'io.ox/office/editor/undo',
-     'io.ox/office/editor/format/documentstyles',
-     'io.ox/office/editor/format/imagestyles'
-    ], function (Events, Utils, DOM, OXOPaM, OXOSelection, Table, Image, Operations, Position, UndoManager, DocumentStyles, ImageStyles) {
-
-    'use strict';
-
-    var // shortcut for the KeyCodes object
-        KeyCodes = Utils.KeyCodes,
-
-        // key codes of navigation keys that will be passed directly to the browser
-        NAVIGATION_KEYS = _([
-            // KeyCodes.SHIFT, KeyCodes.CONTROL, KeyCodes.ALT,
-            // KeyCodes.CAPS_LOCK,
-            KeyCodes.PAGE_UP, KeyCodes.PAGE_DOWN, KeyCodes.END, KeyCodes.HOME,
-            KeyCodes.LEFT_ARROW, KeyCodes.UP_ARROW, KeyCodes.RIGHT_ARROW, KeyCodes.DOWN_ARROW,
-            KeyCodes.LEFT_WINDOWS, KeyCodes.RIGHT_WINDOWS,
-            KeyCodes.NUM_LOCK, KeyCodes.SCROLL_LOCK
-        ]);
-
-    // class OXOEditor ========================================================
-
-    /**'io.ox/office/editor/position',
-     * The text editor.
-     *
-     * Triggers the following events:
-     * - 'focus': When the editor container got or lost browser focus.
-     * - 'operation': When a new operation has been applied.
-     * - 'selection': When the selection has been changed.
-     */
-    function OXOEditor(app) {
-
-        var // self reference for local functions
-            self = this,
-
-            // the container element for the document contents
-            editdiv = $('<div>', { contenteditable: true }).addClass('io-ox-office-editor user-select-text'),
-
-            // container for all style sheets of all attribute families
-            documentStyles = new DocumentStyles(editdiv),
-
-            // shortcut for paragraph styles
-            // paragraphStyles = documentStyles.getStyleSheets('paragraph'),
-
-            // shortcut for character styles
-            characterStyles = documentStyles.getStyleSheets('character'),
-
-            // shortcut for image styles
-            imageStyles = documentStyles.getStyleSheets('image'),
-
-            // shortcut for table styles
-            tableStyles = documentStyles.getStyleSheets('table'),
-
-            // all highlighted DOM ranges (e.g. in quick search)
-            highlightRanges = [],
-
-            // list of operations
-            operations = [],
-
-            focused = false,
-
-            lastKeyDownEvent,
-            lastEventSelection,
-            isRtlCursorTravel,
-            currentSelection,
-
-            undomgr = new UndoManager(this),
-
-            lastOperationEnd,     // Need to decide: Should the last operation modify this member, or should the selection be passed up the whole call chain?!
-
-            blockOperations = false,
-            blockOperationNotifications = false,
-
-            // list of paragraphs as jQuery object
-            paragraphs = editdiv.children(),
-
-            // set document into write protected mode
-            readonlyMode = false,
-
-            dbgoutEvents = false, dbgoutObjects = false;
-
-        // add event hub
-        Events.extend(this);
-
-        // ==================================================================
-        // Public editor functions
-        // ==================================================================
-
-        /**
-         * Returns whether the editor is currently focused.
-         */
-        this.hasFocus = function () {
-            return focused;
-        };
-
-        /**
-         * Sets the browser focus into the edit text area, and triggers a
-         * 'focus' event, if the state has been changed.
-         */
-        this.grabFocus = function (initSelection) {
-            editdiv.focus();
-            if (initSelection) {
-                setSelection(new OXOSelection(new OXOPaM([0, 0]), new OXOPaM([0, 0])));
-            }
-        };
-
-        /**
-         * Destructs the editor object.
-         */
-        this.destroy = function () {
-            this.events.destroy();
-            documentStyles.destroy();
-            documentStyles = /*paragraphStyles = */characterStyles = imageStyles = null;
-        };
-
-        // OPERATIONS API
-
-        this.clearOperations = function () {
-            operations = [];
-        };
-
-        this.getOperations = function () {
-            return operations;
-        };
-
-        // Cut, copy, paste
-
-        this.cut = function () {
-            // TODO
-            Utils.warn('Editor.cut(): not yet implemented');
-        };
-
-        this.copy = function () {
-            // TODO
-            Utils.warn('Editor.copy(): not yet implemented');
-        };
-
-        this.paste = function () {
-            // TODO
-            Utils.warn('Editor.paste(): not yet implemented');
-        };
-
-        // ==================================================================
-        // HIGH LEVEL EDITOR API which finally results in Operations
-        // and creates Undo Actions.
-        // Public functions, that are called from outside the editor
-        // and generate operations.
-        // ==================================================================
-
-        /**
-         * Returns the root DOM element representing this editor.
-         */
-        this.getNode = function () {
-            return editdiv;
-        };
-
-        this.publicApplyOperation = function (operation, bRecord, notify) {
-            applyOperation(operation, bRecord, notify);
-        };
-
-        this.applyOperations = function (theOperations, bRecord, notify) {
-
-            if (_(theOperations).isArray()) {
-                _(theOperations).each(function (operation) {
-                    applyOperation(operation, bRecord, notify);
-                }, this);
-            }
-        };
-
-        this.initDocument = function () {
-            var newOperation = { name: 'initDocument' };
-            applyOperation(newOperation, true, true);
-        };
-
-        this.clearUndo = function () {
-            undomgr.clear();
-        };
-
-        this.enableUndo = function (enable) {
-            undomgr.enable(enable);
-        };
-
-        this.undo = function () {
-            undomgr.undo();
-            setSelection(new OXOSelection(lastOperationEnd));
-        };
-
-        this.redo = function () {
-            undomgr.redo();
-            setSelection(new OXOSelection(lastOperationEnd));
-        };
-
-        this.hasUndo = function () {
-            return undomgr.hasUndo();
-        };
-
-        this.hasRedo = function () {
-            return undomgr.hasRedo();
-        };
-
-        /**
-         * Returns whether the document contains any highlighted ranges.
-         */
-        this.hasHighlighting = function () {
-            return highlightRanges.length > 0;
-        };
-
-        /**
-         * Removes all highlighting (e.g. from quick-search) from the document.
-         */
-        this.removeHighlighting = function () {
-            if (characterStyles && highlightRanges.length) {
-                characterStyles.clearAttributesInRanges(highlightRanges, 'highlight', { special: true });
-                editdiv.removeClass('highlight');
-            }
-            highlightRanges = [];
-        };
-
-        /**
-         * Searches and highlights the passed text in the entire document.
-         *
-         * @param {String} query
-         *  The text that will be searched in the document.
-         *
-         * @returns {Boolean}
-         *  Whether the passed text has been found in the document.
-         */
-        this.quickSearch = function (query) {
-
-            // remove old highlighting
-            this.removeHighlighting();
-
-            // check input parameter
-            if (!_.isString(query) || !query.length) {
-                return false;
-            }
-            query = query.toLowerCase();
-
-            // search in all paragraphs (TODO: other elements, e.g. headers, ...?)
-            Utils.iterateSelectedDescendantNodes(editdiv, 'p', function (node) {
-
-                var // the concatenated text from all text nodes
-                    elementText = $(node).text().replace(/\s/g, ' ').toLowerCase(),
-                    // all matching ranges of the query text in the element text
-                    offsetRanges = [], offset = 0, index = 0;
-
-                // find all occurences of the query text in the element
-                while ((offset = elementText.indexOf(query, offset)) >= 0) {
-                    // try to merge with last offset range
-                    if (offsetRanges.length && (_(offsetRanges).last().end >= offset)) {
-                        _(offsetRanges).last().end = offset + query.length;
-                    } else {
-                        offsetRanges.push({ start: offset, end: offset + query.length });
-                    }
-                    // continue at next character (occurences of the query text may overlap)
-                    offset += 1;
-                }
-
-                // translate offset ranges to DOM ranges
-                offset = 0;
-                index = 0;
-                Utils.iterateDescendantTextNodes(node, function (textNode) {
-
-                    // convert as many offset ranges as contained by the current text node
-                    for (var offsetRange; index < offsetRanges.length; index += 1) {
-                        offsetRange = offsetRanges[index];
-
-                        // start point may have been converted in the previous text node
-                        if ((offset <= offsetRange.start) && (offsetRange.start < offset + textNode.length)) {
-                            highlightRanges.push(new DOM.Range.createRange(textNode, offsetRange.start - offset));
-                        }
-
-                        // try to convert end point (
-                        if (offsetRange.end <= offset + textNode.length) {
-                            _(highlightRanges).last().end = new DOM.Point(textNode, offsetRange.end - offset);
-                        } else {
-                            break; // escape from loop without updating 'index'
-                        }
-                    }
-
-                    // escape if all offset ranges have been translated
-                    if (index >= offsetRanges.length) { return Utils.BREAK; }
-
-                    // update offset of next text node
-                    offset += textNode.length;
-
-                }, this);
-
-                // exit at a certain number of found ranges (for performance)
-                if (highlightRanges.length >= 100) {
-                    return Utils.BREAK;
-                }
-
-            }, this);
-
-            // set the highlighting
-            if (characterStyles && highlightRanges.length) {
-                editdiv.addClass('highlight');
-                characterStyles.setAttributesInRanges(highlightRanges, { highlight: true }, { special: true });
-
-                // make first highlighted text node visible
-                DOM.iterateTextPortionsInRanges(highlightRanges, function (textNode) {
-                    Utils.scrollToChildNode(editdiv.parent(), textNode.parentNode, { padding: 30 });
-                    return Utils.BREAK;
-                }, this);
-            }
-
-            // return whether any text in the document matches the passed query text
-            return this.hasHighlighting();
-        };
-
-        this.deleteSelected = function (_selection) {
-
-            // implCheckSelection();
-            var buttonEvent = _selection ? false : true;
-            var selection = _selection || getSelection();
-
-            if (selection.hasRange()) {
-
-                undomgr.startGroup();
-
-                selection.adjust();
-
-                if (Position.isSameParagraph(selection.startPaM.oxoPosition, selection.endPaM.oxoPosition)) {
-                    // Only one paragraph concerned from deletion.
-                    this.deleteText(selection.startPaM.oxoPosition, selection.endPaM.oxoPosition);
-
-                } else if (Position.isSameParagraphLevel(selection.startPaM.oxoPosition, selection.endPaM.oxoPosition)) {
-
-                    // The included paragraphs are neighbours.
-                    var endPosition = _.copy(selection.startPaM.oxoPosition, true),
-                        startposLength = selection.startPaM.oxoPosition.length - 1,
-                        endposLength = selection.endPaM.oxoPosition.length - 1;
-
-                    // 1) delete selected part or rest of para in first para (pos to end)
-                    endPosition[endposLength] = Position.getParagraphLength(paragraphs, endPosition);
-                    this.deleteText(selection.startPaM.oxoPosition, endPosition);
-
-                    // 2) delete completly selected paragraphs completely
-                    for (var i = selection.startPaM.oxoPosition[startposLength - 1] + 1; i < selection.endPaM.oxoPosition[endposLength - 1]; i++) {
-                        var startPosition = _.copy(selection.startPaM.oxoPosition, true);
-                        startPosition[startposLength - 1] = selection.startPaM.oxoPosition[startposLength - 1] + 1;
-
-                        // Is the new dom position a table or a paragraph or whatever? Special handling for tables required
-                        startPosition.pop();
-                        var isTable = Position.getDOMPosition(paragraphs, startPosition).node.nodeName === 'TABLE' ? true : false;
-
-                        if (isTable) {
-                            this.deleteTable(startPosition);
-                        } else {
-                            this.deleteParagraph(startPosition);
-                        }
-                    }
-
-                    // 3) delete selected part in last para (start to pos) and merge first and last para
-                    if (selection.startPaM.oxoPosition[startposLength - 1] !== selection.endPaM.oxoPosition[endposLength - 1]) {
-                        var startPosition = _.copy(selection.endPaM.oxoPosition, true);
-                        startPosition[endposLength - 1] = selection.startPaM.oxoPosition[startposLength - 1] + 1;
-                        startPosition[endposLength] = 0;
-                        endPosition = _.copy(startPosition, true);
-                        endPosition[startposLength] = selection.endPaM.oxoPosition[endposLength];
-                        this.deleteText(startPosition, endPosition);
-
-                        var mergeselection = _.copy(selection.startPaM.oxoPosition);
-                        mergeselection.pop();
-                        this.mergeParagraph(mergeselection);
-                    }
-
-                } else if (Position.isCellSelection(selection.startPaM, selection.endPaM)) {
-                    // This cell selection is a rectangle selection of cells in a table (only supported in Firefox).
-                    var startPos = _.copy(selection.startPaM.oxoPosition, true),
-                        endPos = _.copy(selection.endPaM.oxoPosition, true);
-
-                    startPos.pop();
-                    startPos.pop();
-                    endPos.pop();
-                    endPos.pop();
-
-                    var startCol = startPos.pop(),
-                        startRow = startPos.pop(),
-                        endCol = endPos.pop(),
-                        endRow = endPos.pop();
-
-                    this.deleteCellRange(startPos, [startRow, startCol], [endRow, endCol]);
-
-                } else if (Position.isSameTableLevel(paragraphs, selection.startPaM.oxoPosition, selection.endPaM.oxoPosition)) {
-                    // This selection is inside a table in a browser, where no cell selection is possible (Chrome). Selected
-                    // can be parts of paragraphs inside a cell and also all paragraphs in other cells. This selection is
-                    // important to be able to support something similar like cell selection, that is only possible
-                    // in Firefox. So changes made in Firefox tables are displayed correctly in Chrome and vice versa.
-                    var startPos = _.copy(selection.startPaM.oxoPosition, true),
-                        endPos = _.copy(selection.endPaM.oxoPosition, true),
-                        startposLength = selection.startPaM.oxoPosition.length - 1;
-
-                    // 1) delete selected part or rest of para in first para (pos to end)
-                    var localEndPosition = _.copy(selection.startPaM.oxoPosition, true);
-                    localEndPosition[startposLength] = Position.getParagraphLength(paragraphs, localEndPosition);
-                    this.deleteText(selection.startPaM.oxoPosition, localEndPosition);
-                    localEndPosition.pop();
-                    deleteFollowingParagraphsInCell(localEndPosition);
-
-                    // 2) completely selected cells
-                    var rowIndex = Position.getLastIndexInPositionByNodeName(paragraphs, startPos, 'TR'),
-                        columnIndex = rowIndex + 1,
-                        startRow = startPos[rowIndex],
-                        startColumn = startPos[columnIndex],
-                        endRow = endPos[rowIndex],
-                        endColumn = endPos[columnIndex],
-                        lastColumn = Position.getLastColumnIndexInTable(paragraphs, startPos);
-
-                    for (var j = startRow; j <= endRow; j++) {
-                        var startCol = (j === startRow) ? startColumn + 1 : 0;
-                        var endCol =  (j === endRow) ? endColumn - 1 : lastColumn;
-
-                        for (var i = startCol; i <= endCol; i++) {
-                            startPos[rowIndex] = j;  // row
-                            startPos[columnIndex] = i;  // column
-                            startPos[columnIndex + 1] = 0;
-                            startPos[columnIndex + 2] = 0;
-                            deleteAllParagraphsInCell(startPos);
-                        }
-                    }
-
-                    var startPosition = _.copy(selection.endPaM.oxoPosition, true),
-                        endposLength = selection.endPaM.oxoPosition.length - 1;
-
-                    startPosition[endposLength] = 0;
-                    localEndPosition = _.copy(startPosition, true);
-                    localEndPosition[endposLength] = selection.endPaM.oxoPosition[endposLength];
-
-                    this.deleteText(startPosition, localEndPosition);
-
-                    // delete all previous paragraphs in this cell!
-                    localEndPosition.pop();
-                    deletePreviousParagraphsInCell(localEndPosition);
-
-                } else {
-
-                    // The included paragraphs are not neighbours. For example one paragraph top level and one in table.
-                    // Should this be supported? How about tables in tables?
-                    // This probably works not reliable for tables in tables.
-
-                    var endPosition = _.copy(selection.endPaM.oxoPosition, true),
-                        startposLength = selection.startPaM.oxoPosition.length - 1,
-                        endposLength = selection.endPaM.oxoPosition.length - 1,
-                        isTable = false;
-
-                    // 1) delete selected part or rest of para in first para (pos to end)
-                    if (selection.startPaM.oxoPosition[0] !== selection.endPaM.oxoPosition[0]) {
-                        isTable = Position.isPositionInTable(paragraphs, selection.startPaM.oxoPosition);
-                        endPosition = _.copy(selection.startPaM.oxoPosition);
-                        if (isTable) {
-                            var localEndPosition = _.copy(endPosition);
-                            localEndPosition.pop();
-                            deleteFollowingParagraphsInCell(localEndPosition);
-                            localEndPosition.pop();
-                            deleteFollowingCellsInTable(localEndPosition);
-                        }
-                        endPosition[startposLength] = Position.getParagraphLength(paragraphs, endPosition);
-                    }
-                    this.deleteText(selection.startPaM.oxoPosition, endPosition);
-
-                    // 2) delete completly slected paragraphs completely
-                    for (var i = selection.startPaM.oxoPosition[0] + 1; i < selection.endPaM.oxoPosition[0]; i++) {
-                        // startPaM.oxoPosition[0]+1 instead of i, because we always remove a paragraph
-                        var startPosition = [];
-                        startPosition[0] = selection.startPaM.oxoPosition[0] + 1;
-                        isTable = Position.isPositionInTable(paragraphs, startPosition);
-                        if (isTable) {
-                            this.deleteTable(startPosition);
-                        } else {
-                            this.deleteParagraph(startPosition);
-                        }
-                    }
-
-                    // 3) delete selected part in last para (start to pos) and merge first and last para
-                    if (selection.startPaM.oxoPosition[0] !== selection.endPaM.oxoPosition[0]) {
-
-                        var startPosition = _.copy(selection.endPaM.oxoPosition, true);
-                        startPosition[0] = selection.startPaM.oxoPosition[0] + 1;
-                        startPosition[endposLength] = 0;
-                        endPosition = _.copy(startPosition, true);
-                        endPosition[endposLength] = selection.endPaM.oxoPosition[endposLength];
-
-                        isTable = Position.isPositionInTable(paragraphs, endPosition);
-
-                        this.deleteText(startPosition, endPosition);
-
-                        if (isTable) {
-                            // delete all previous cells and all previous paragraphs in this cell!
-                            endPosition.pop();
-                            deletePreviousParagraphsInCell(endPosition);
-                            endPosition.pop();
-                            deletePreviousCellsInTable(endPosition);
-                        }
-
-                        if (! isTable) {
-                            var mergeselection = _.copy(selection.startPaM.oxoPosition);
-                            mergeselection.pop();
-                            this.mergeParagraph(mergeselection);
-                        }
-                    }
-                }
-
-                undomgr.endGroup();
-            }
-            else if ((selection.endPaM.imageFloatMode !== null) && (buttonEvent)) {
-
-                // deleting images without selection (only workaround until image selection with mouse is possible)
-                // This deleting of images is only possible with the button, not with an key down event.
-
-                // updating current selection, so that image positions are also available
-                var updateFromBrowser = true,
-                    allowNoneTextNodes = true,
-                    newSelection = getSelection(updateFromBrowser, allowNoneTextNodes),
-                    imageStartPosition = _.copy(newSelection.startPaM.oxoPosition, true),
-                    returnImageNode = true,
-                    imageNode = Position.getDOMPosition(paragraphs, imageStartPosition, returnImageNode).node;
-
-                // only delete, if imageStartPosition is really an image position
-                if (Utils.getNodeName(imageNode) === 'img') {
-                    // delete an corresponding span
-                    var divNode = imageNode.parentNode.firstChild;
-                    while ((Utils.getNodeName(divNode) === 'div') && $(divNode).hasClass('float')) {
-                        if ($(divNode).data('divID') === $(imageNode).data('imageID')) {
-                            // removing node
-                            $(divNode).remove();
-                            break;
-                        } else {
-                            divNode = divNode.nextSibling;
-                        }
-                    }
-
-                    var imageEndPosition = _.copy(imageStartPosition, true);
-                    imageEndPosition[imageEndPosition.length - 1] += 1;  // creating a range, should be superfluous in the future
-                    // deleting the image with an operation
-                    this.deleteText(imageStartPosition, imageEndPosition);
-                }
-            }
-        };
-
-        this.deleteText = function (startposition, endposition) {
-            if (startposition !== endposition) {
-
-                var _endPosition = _.copy(endposition, true);
-                if (_endPosition[_endPosition.length - 1] > 0) {
-                    _endPosition[_endPosition.length - 1] -= 1;  // switching from range mode to operation mode
-                }
-
-                var newOperation = { name: Operations.OP_TEXT_DELETE, start: startposition, end: _endPosition };
-                // var newOperation = { name: Operations.OP_TEXT_DELETE, start: startposition, end: endposition };
-                applyOperation(newOperation, true, true);
-                // setting the cursor position
-                setSelection(new OXOSelection(lastOperationEnd));
-            }
-        };
-
-        this.deleteParagraph = function (position) {
-            var newOperation = { name: Operations.OP_PARA_DELETE, start: _.copy(position, true) };
-            applyOperation(newOperation, true, true);
-        };
-
-        this.deleteTable = function (position) {
-            var newOperation = { name: Operations.OP_TABLE_DELETE, start: _.copy(position, true) };
-            applyOperation(newOperation, true, true);
-
-            // setting the cursor position
-            setSelection(new OXOSelection(lastOperationEnd));
-        };
-
-        this.deleteCellRange = function (position, start, end) {
-            var newOperation = { name: Operations.OP_CELLRANGE_DELETE, position: _.copy(position, true), start: _.copy(start, true), end: _.copy(end, true) };
-            applyOperation(newOperation, true, true);
-        };
-
-        this.deleteRows = function () {
-            var selection = getSelection(),
-                start = Position.getRowIndexInTable(paragraphs, selection.startPaM.oxoPosition),
-                end = start,
-                position = _.copy(selection.startPaM.oxoPosition, true);
-
-            if (selection.hasRange()) {
-                end = Position.getRowIndexInTable(paragraphs, selection.endPaM.oxoPosition);
-            }
-
-            var tablePos = Position.getLastPositionFromPositionByNodeName(paragraphs, position, 'TABLE'),
-                lastRow = Position.getLastRowIndexInTable(paragraphs, position),
-                isCompleteTable = ((start === 0) && (end === lastRow)) ? true : false,
-                newOperation;
-
-            if (isCompleteTable) {
-                newOperation = { name: Operations.OP_TABLE_DELETE, start: _.copy(tablePos, true) };
-            } else {
-                newOperation = { name: Operations.OP_ROWS_DELETE, position: tablePos, start: start, end: end };
-            }
-
-            applyOperation(newOperation, true, true);
-
-            // setting the cursor position
-            setSelection(new OXOSelection(lastOperationEnd));
-        };
-
-        this.deleteCells = function () {
-
-            var selection = getSelection();
-
-            selection.adjust();
-
-            var isCellSelection = Position.isCellSelection(selection.startPaM, selection.endPaM),
-                startPos = _.copy(selection.startPaM.oxoPosition, true),
-                endPos = _.copy(selection.endPaM.oxoPosition, true);
-
-            startPos.pop();  // removing character position and paragraph
-            startPos.pop();
-            endPos.pop();
-            endPos.pop();
-
-            var startCol = startPos.pop(),
-                endCol = endPos.pop(),
-                startRow = startPos.pop(),
-                endRow = endPos.pop(),
-                tablePos = _.copy(startPos, true);
-
-            undomgr.startGroup();  // starting to group operations for undoing
-
-            for (var i = endRow; i >= startRow; i--) {
-
-                var rowPosition = _.copy(tablePos, true);
-                rowPosition.push(i);
-
-                var localStartCol = startCol,
-                    localEndCol = endCol;
-
-                if ((! isCellSelection) && (i < endRow) && (i > startCol))  {
-                    // removing complete rows
-                    localStartCol = 0;
-                    localEndCol = Position.getLastColumnIndexInRow(paragraphs, rowPosition);
-                }
-
-                var newOperation = {name: Operations.OP_CELLS_DELETE, position: rowPosition, start: localStartCol, end: localEndCol};
-                applyOperation(newOperation, true, true);
-
-                // removing empty row
-                var rowNode = Position.getDOMPosition(paragraphs, rowPosition).node;
-                if ($(rowNode).children().length === 0) {
-                    newOperation = { name: Operations.OP_ROWS_DELETE, position: _.copy(tablePos, true), start: i, end: i };
-                    applyOperation(newOperation, true, true);
-                }
-
-                // checking if the table is empty
-                var tableNode = Position.getDOMPosition(paragraphs, tablePos).node;
-                if ($(tableNode).children('tbody, thead').children().length === 0) {
-                    newOperation = { name: Operations.OP_TABLE_DELETE, start: _.copy(tablePos, true) };
-                    applyOperation(newOperation, true, true);
-                }
-
-            }
-
-            undomgr.endGroup();
-
-            // setting the cursor position
-            setSelection(new OXOSelection(lastOperationEnd));
-        };
-
-        this.mergeCells = function () {
-
-            var selection = getSelection();
-
-            selection.adjust();
-
-            var isCellSelection = Position.isCellSelection(selection.startPaM, selection.endPaM),
-                startPos = _.copy(selection.startPaM.oxoPosition, true),
-                endPos = _.copy(selection.endPaM.oxoPosition, true);
-
-            startPos.pop();  // removing character position and paragraph
-            startPos.pop();
-            endPos.pop();
-            endPos.pop();
-
-            var startCol = startPos.pop(),
-                endCol = endPos.pop(),
-                startRow = startPos.pop(),
-                endRow = endPos.pop(),
-                tablePos = _.copy(startPos, true);
-
-            if (endCol > startCol) {
-
-                var endPosition = null;
-
-                for (var i = endRow; i >= startRow; i--) {  // merging for each row
-
-                    var rowPosition = _.copy(tablePos, true);
-                    rowPosition.push(i);
-
-                    var localStartCol = startCol,
-                        localEndCol = endCol;
-
-                    if ((! isCellSelection) && (i < endRow) && (i > startCol))  {
-                        // removing complete rows
-                        localStartCol = 0;
-                        localEndCol = Position.getLastColumnIndexInRow(paragraphs, rowPosition);
-                    }
-
-                    // Counting the colSpan off all cells in the range
-                    var row = Position.getDOMPosition(paragraphs, rowPosition).node,
-                        allSelectedCells = $(row).children().slice(localStartCol, localEndCol + 1),
-                        colSpanSum = Table.getColSpanSum(allSelectedCells);
-
-                    // Shifting the content of all following cells to the first cell
-                    var targetCell = $(row).children().slice(localStartCol, localStartCol + 1),
-                        sourceCells = $(row).children().slice(localStartCol + 1, localEndCol + 1);
-
-                    Table.shiftCellContent(targetCell, sourceCells);
-
-                    // removing all cells behind the start cell
-                    var removeStartCol = localStartCol;
-                    removeStartCol++;  // do not remove the first cell
-
-                    var newOperation = {name: Operations.OP_CELLS_DELETE, position: rowPosition, start: removeStartCol, end: localEndCol};
-                    applyOperation(newOperation, true, true);
-
-                    // setting new colspan to the remaining cell -> should be done via operation
-                    rowPosition.push(localStartCol); // -> position of the new merged cell
-
-                    var cell = Position.getDOMPosition(paragraphs, rowPosition).node;
-                    $(cell).attr('colspan', colSpanSum);
-
-                    endPosition = _.copy(rowPosition, true);
-                }
-
-                endPosition.push(0);
-                endPosition.push(0);
-
-                // setting the cursor position
-                setSelection(new OXOSelection(new OXOPaM(endPosition)));
-            }
-        };
-
-        this.insertCell = function () {
-
-            var selection = getSelection();
-
-            selection.adjust();
-
-            var isCellSelection = Position.isCellSelection(selection.startPaM, selection.endPaM),
-                startPos = _.copy(selection.startPaM.oxoPosition, true),
-                endPos = _.copy(selection.endPaM.oxoPosition, true),
-                count = 1;  // default, adding one cell in each row
-
-            undomgr.startGroup();  // starting to group operations for undoing
-
-            selection.adjust();
-
-            startPos.pop();  // removing character position and paragraph
-            startPos.pop();
-            endPos.pop();
-            endPos.pop();
-
-            var startCol = startPos.pop(),
-                endCol = endPos.pop(),
-                startRow = startPos.pop(),
-                endRow = endPos.pop(),
-                tablePos = _.copy(startPos, true),
-                endPosition = null,
-                attrs = {};
-
-            for (var i = endRow; i >= startRow; i--) {
-
-                var rowPosition = _.copy(tablePos, true);
-                rowPosition.push(i);
-
-                var localEndCol = endCol;
-
-                if ((! isCellSelection) && (i < endRow) && (i > startCol))  {
-                    // removing complete rows
-                    localEndCol = Position.getLastColumnIndexInRow(paragraphs, rowPosition);
-                }
-
-                localEndCol++;  // adding new cell behind existing cell
-                var cellPosition = _.copy(rowPosition, true);
-                cellPosition.push(localEndCol);
-                attrs.gridspan = 1;  // only 1 grid for the new cell
-                var newOperation = {name: Operations.OP_CELL_INSERT, position: cellPosition, count: count, attrs: attrs};
-                applyOperation(newOperation, true, true);
-
-                // Applying new tablegrid, if the current tablegrid is not sufficient
-                var tableDomPoint = Position.getDOMPosition(paragraphs, tablePos),
-                    rowDomPoint = Position.getDOMPosition(paragraphs, rowPosition);
-
-                if ((tableDomPoint) && (tableDomPoint.node) && (Utils.getNodeName(tableDomPoint.node) === 'table')) {
-
-                    var tableGridCount = $(tableDomPoint.node).data('attributes').tablegrid.length,
-                        rowGridCount = Table.getColSpanSum($(rowDomPoint.node).children());
-
-                    if (rowGridCount > tableGridCount) {
-
-                        var insertmode = 'behind',
-                            tablegrid = Table.getTableGridWithNewColumn(paragraphs, tablePos, localEndCol, insertmode);
-
-                        // Setting new table grid attribute to table
-                        newOperation = { name: Operations.OP_ATTRS_SET, attrs: { 'tablegrid' : tablegrid }, start: _.copy(tablePos, true), end: _.copy(tablePos, true) };
-                        applyOperation(newOperation, true, true);
-                    }
-
-                }
-
-                endPosition = _.copy(cellPosition, true);
-            }
-
-            undomgr.endGroup();
-
-            endPosition.push(0);
-            endPosition.push(0);
-
-            // setting the cursor position
-            setSelection(new OXOSelection(new OXOPaM(endPosition)));
-        };
-
-        this.deleteColumns = function () {
-
-            var selection = getSelection(),
-                position = _.copy(selection.startPaM.oxoPosition, true),
-                tablePos = Position.getLastPositionFromPositionByNodeName(paragraphs, position, 'TABLE'),
-                tableNode = Position.getDOMPosition(paragraphs, tablePos).node,
-                maxGrid = $(tableNode).children('colgroup').children('col').length - 1,
-                rowNode = Position.getLastNodeFromPositionByNodeName(paragraphs, position, 'TR'),
-                startColIndex = Position.getColumnIndexInRow(paragraphs, selection.startPaM.oxoPosition),
-                endColIndex = startColIndex,
-                returnObj = Table.getGridPositionFromCellPosition(rowNode, startColIndex),
-                startGrid = returnObj.start,
-                endGrid = returnObj.end;
-
-            if (selection.hasRange()) {
-                endColIndex = Position.getColumnIndexInRow(paragraphs, selection.endPaM.oxoPosition);
-                endGrid = Table.getGridPositionFromCellPosition(rowNode, endColIndex).end;
-            }
-
-            var isCompleteTable = ((startGrid === 0) && (endGrid === maxGrid)) ? true : false,
-                newOperation;
-
-            undomgr.startGroup();  // starting to group operations for undoing
-
-            if (isCompleteTable) {
-                newOperation = { name: Operations.OP_TABLE_DELETE, start: _.copy(tablePos, true) };
-                applyOperation(newOperation, true, true);
-            } else {
-                newOperation = { name: Operations.OP_COLUMNS_DELETE, position: tablePos, startgrid: startGrid, endgrid: endGrid };
-                applyOperation(newOperation, true, true);
-
-                // Checking, if there are empty rows
-                var maxRow = $(tableNode).children('tbody, thead').children().length - 1,
-                    deletedAllRows = true;
-
-                for (var i = maxRow; i >= 0; i--) {
-                    var rowPos = _.copy(tablePos, true);
-                    rowPos.push(i);
-                    var currentRowNode = Position.getDOMPosition(paragraphs, rowPos).node;
-
-                    if ($(currentRowNode).children().length === 0) {
-                        newOperation = {  name: Operations.OP_ROWS_DELETE, position: _.copy(tablePos, true), start: i, end: i };
-                        applyOperation(newOperation, true, true);
-                    } else {
-                        deletedAllRows = false;
-                    }
-                }
-
-                // Checking, if now the complete table is empty
-                if (deletedAllRows) {
-                    newOperation = { name: Operations.OP_TABLE_DELETE, start: _.copy(tablePos, true) };
-                    applyOperation(newOperation, true, true);
-                }
-
-                // Setting new table grid attribute to table
-                if (! deletedAllRows) {
-                    var tablegrid = _.copy($(tableNode).data('attributes').tablegrid, true);  // working on a copy, not changing the table attribute yet.
-                    tablegrid.splice(startGrid, endGrid - startGrid + 1);  // removing column(s) in tablegrid (automatically updated in table node)
-                    newOperation = { name: Operations.OP_ATTRS_SET, attrs: { 'tablegrid' : tablegrid }, start: _.copy(tablePos, true), end: _.copy(tablePos, true) };
-                    applyOperation(newOperation, true, true);
-                }
-
-            }
-
-            undomgr.endGroup();
-
-            // setting the cursor position
-            setSelection(new OXOSelection(lastOperationEnd));
-        };
-
-        this.insertRow = function () {
-            var selection = getSelection(),
-                // start = Position.getRowIndexInTable(paragraphs, selection.endPaM.oxoPosition),
-                count = 1,  // inserting only one row
-                insertdefaultcells = false,
-                position = _.copy(selection.endPaM.oxoPosition, true);
-
-            var rowPos = Position.getLastPositionFromPositionByNodeName(paragraphs, position, 'TR'),
-                referenceRow = rowPos[rowPos.length - 1];
-
-            rowPos[rowPos.length - 1] += 1;
-
-            var newOperation = { name: Operations.OP_ROW_INSERT, position: rowPos, count: count, insertdefaultcells: insertdefaultcells, referencerow: referenceRow };
-            applyOperation(newOperation, true, true);
-
-            // setting the cursor position
-            setSelection(new OXOSelection(lastOperationEnd));
-        };
-
-        this.insertColumn = function () {
-            var selection = getSelection(),
-                cellPosition = Position.getColumnIndexInRow(paragraphs, selection.endPaM.oxoPosition),
-                position = _.copy(selection.endPaM.oxoPosition, true),
-                tablePos = Position.getLastPositionFromPositionByNodeName(paragraphs, position, 'TABLE'),
-                rowNode = Position.getLastNodeFromPositionByNodeName(paragraphs, position, 'TR'),
-                insertmode = 'behind',
-                gridPosition = Table.getGridPositionFromCellPosition(rowNode, cellPosition).start,
-                tablegrid = Table.getTableGridWithNewColumn(paragraphs, tablePos, gridPosition, insertmode);
-
-
-            undomgr.startGroup();
-
-            var newOperation = { name: Operations.OP_COLUMN_INSERT, position: tablePos, tablegrid: tablegrid, gridposition: gridPosition, insertmode: insertmode };
-            applyOperation(newOperation, true, true);
-
-            // Setting new table grid attribute to table
-            newOperation = { name: Operations.OP_ATTRS_SET, attrs: { 'tablegrid' : tablegrid }, start: _.copy(tablePos, true), end: _.copy(tablePos, true) };
-            applyOperation(newOperation, true, true);
-
-            undomgr.endGroup();
-
-            // setting the cursor position
-            setSelection(new OXOSelection(lastOperationEnd));
-        };
-
-        this.insertParagraph = function (position) {
-            var newOperation = {name: Operations.OP_PARA_INSERT, start: _.copy(position, true)};
-            applyOperation(newOperation, true, true);
-        };
-
-        this.insertTable = function (size) {
-            if (size) {
-
-                undomgr.startGroup();  // necessary because of paragraph split
-
-                var selection = getSelection(),
-                    lastPos = selection.startPaM.oxoPosition.length - 1,
-                    deleteTempParagraph = false;
-
-                selection.adjust();
-                if (selection.hasRange()) {
-                    this.deleteSelected(selection);
-                }
-
-                var length = Position.getParagraphLength(paragraphs, selection.startPaM.oxoPosition);
-
-                // Splitting paragraph, if the cursor is not at the beginning or at the end of the paragraph.
-                if ((selection.startPaM.oxoPosition[lastPos] !== 0) &&
-                    (selection.startPaM.oxoPosition[lastPos] !== length)) {
-                    this.splitParagraph(selection.startPaM.oxoPosition);
-                    selection.startPaM.oxoPosition[lastPos - 1] += 1;
-                }
-
-                // Splitting paragraph, if the cursor is at the end of an non empty paragraph and this paragraph is
-                // the last from all .
-                if ((selection.startPaM.oxoPosition[lastPos] !== 0) &&
-                    (selection.startPaM.oxoPosition[lastPos] === length)) {
-
-                    var maxIndex = Position.getCountOfAdjacentParagraphsAndTables(paragraphs, selection.startPaM.oxoPosition);
-                    // Is this a position after the final character in the final paragraph?
-                    // -> then the splitting of the paragraph is required, not only temporarely.
-                    if ((selection.startPaM.oxoPosition[lastPos - 1]) === maxIndex) {
-                        this.splitParagraph(selection.startPaM.oxoPosition);
-                        selection.startPaM.oxoPosition[lastPos - 1] += 1;
-                        deleteTempParagraph = false;
-                    } else {
-                        implSplitParagraph(selection.startPaM.oxoPosition);  // creating temporarely, to be deleted after table is inserted
-                        selection.startPaM.oxoPosition[lastPos - 1] += 1;
-                        deleteTempParagraph = true;
-                    }
-                }
-
-                selection.startPaM.oxoPosition.pop();
-                paragraphs = editdiv.children();
-
-                var tableGrid = [],
-                    width = 0;  // defaulting to 'auto'
-
-                for (var i = 0; i < size.width; i++) {
-                    tableGrid.push(Utils.roundDigits(1 / size.width, 2));
-                }
-
-                var newOperation = {name: Operations.OP_TABLE_INSERT, position: _.copy(selection.startPaM.oxoPosition, true), attrs: {'tablegrid': tableGrid, 'width': width}};
-                applyOperation(newOperation, true, true);
-
-                paragraphs = editdiv.children();
-
-                // adding rows
-                var localPos = _.copy(selection.startPaM.oxoPosition, true);
-                localPos.push(0);
-
-                newOperation = {name: Operations.OP_ROW_INSERT, position: localPos, count: size.height, insertdefaultcells: true};
-                applyOperation(newOperation, true, true);
-
-                if (deleteTempParagraph) {
-                    selection.startPaM.oxoPosition[lastPos - 1] += 1;  // the position of the new temporary empty paragraph
-                    implDeleteParagraph(selection.startPaM.oxoPosition);
-                    paragraphs = editdiv.children();
-                }
-
-                // setting the cursor position
-                setSelection(new OXOSelection(lastOperationEnd));
-
-                undomgr.endGroup();  // necessary because of paragraph split
-            }
-        };
-
-        this.insertImageFile = function (imageFragment) {
-            var selection = getSelection(),
-                newOperation = {
-                    name: Operations.OP_IMAGE_INSERT,
-                    position: _.copy(selection.startPaM.oxoPosition),
-                    imgurl: imageFragment,
-                    attrs: {inline: true}
-                };
-
-            applyOperation(newOperation, true, true);
-        };
-
-        this.insertImageURL = function (imageURL) {
-            var selection = getSelection(),
-                newOperation = {
-                    name: Operations.OP_IMAGE_INSERT,
-                    position: _.copy(selection.startPaM.oxoPosition),
-                    imgurl: imageURL,
-                    attrs: {inline: true}
-                };
-
-            applyOperation(newOperation, true, true);
-        };
-
-        this.splitParagraph = function (position) {
-            var newOperation = {name: Operations.OP_PARA_SPLIT, start: _.copy(position, true)};
-            applyOperation(newOperation, true, true);
-        };
-
-        this.mergeParagraph = function (position) {
-            var newOperation = {name: Operations.OP_PARA_MERGE, start: _.copy(position)};
-            applyOperation(newOperation, true, true);
-
-            moveFloatedImages(position);
-        };
-
-        this.insertText = function (text, position) {
-            var newOperation = { name: Operations.OP_TEXT_INSERT, text: text, start: _.copy(position, true) };
-            applyOperation(newOperation, true, true);
-        };
-
-        // style sheets and formatting attributes -----------------------------
-
-        /**
-         * Returns the style sheet container for the specified attribute
-         * family.
-         *
-         * @param {String} family
-         *  The name of the attribute family.
-         */
-        this.getStyleSheets = function (family) {
-            return documentStyles.getStyleSheets(family);
-        };
-
-        /**
-         * Returns the values of all formatting attributes of the specified
-         * attribute family in the current selection.
-         *
-         * @param {String} family
-         *  The name of the attribute family containing all attributes that
-         *  will be collected and returned.
-         *
-         * @returns {Object}
-         *  A map of paragraph attribute name/value pairs.
-         */
-        this.getAttributes = function (family) {
-            var styleSheets = this.getStyleSheets(family),
-                ranges = DOM.getBrowserSelection(editdiv);
-            return styleSheets ? styleSheets.getAttributesInRanges(ranges) : {};
-        };
-
-        /**
-         * Changes a single attribute of the specified attribute family in the
-         * current selection.
-         *
-         * @param {String} family
-         *  The name of the attribute family containing the specified
-         *  attribute.
-         */
-        this.setAttribute = function (family, name, value) {
-            this.setAttributes(family, Utils.makeSimpleObject(name, value));
-        };
-
-        /**
-         * Changes multiple attributes of the specified attribute family in the
-         * current selection.
-         *
-         * @param {String} family
-         *  The name of the attribute family containing the passed attributes.
-         */
-        this.setAttributes = function (family, attributes) {
-
-            var // whether undo is enabled
-                createUndo = undomgr.isEnabled() && !undomgr.isInUndo();
-
-            // Create an undo group that collects all undo operations generated
-            // in the local setAttributes() method (it calls itself recursively
-            // with smaller parts of the current selection).
-            if (createUndo) { undomgr.startGroup(); }
-            setAttributes(family, attributes);
-            if (createUndo) { undomgr.endGroup(); }
-        };
-
-
-        this.getParagraphCount = function () {
-            return paragraphs.size();
-        };
-
-        this.prepareNewParagraph = function (paragraph) {
-            // insert an empty <span> with a text node, followed by a dummy <br>
-            $(paragraph).append($('<span>').text(''), $('<br>').data('dummy', true));
-        };
-        this.setReadonlyMode = function (readonly) {
-            readonlyMode = readonly;
-            if (readonlyMode === true) {
-                editdiv.removeClass('user-select-text');
-                editdiv.attr('contenteditable', false);
-            } else {
-                editdiv.addClass('user-select-text');
-                editdiv.attr('contenteditable', true);
-            }
-
-        };
-        this.isReadonlyMode = function () {
-            return readonlyMode;
-        };
-        // PUBLIC TABLE METHODS
-
-        this.isPositionInTable = function () {
-
-            var selection = getSelection(),
-                position = null;
-
-            if (selection) {
-                position = selection.endPaM.oxoPosition;
-            } else {
-                return false;
-            }
-
-            return Position.isPositionInTable(paragraphs, position);
-        };
-
-        // PUBLIC IMAGE METHODS
-
-        /**
-         * Returns whether the current selection selects a single image.
-         */
-        this.isImageSelected = function () {
-            var selection = getSelection();
-            return selection && _.isString(selection.endPaM.imageFloatMode);
-        };
-
-        /**
-         * Returns the GUI float mode of the image that is currently selected.
-         */
-        this.getImageFloatMode = function () {
-            var selection = getSelection();
-            return selection ? selection.endPaM.imageFloatMode : null;
-        };
-
-        /**
-         * Changes the GUI float mode of the image that is currently selected.
-         */
-        this.setImageFloatMode = function (floatMode) {
-            var attributes = ImageStyles.getAttributesFromFloatMode(floatMode);
-            if (_.isObject(attributes)) {
-                this.setAttributes('image', attributes);
-            }
-        };
-
-        // ==================================================================
-        // END of Editor API
-        // ==================================================================
-
-        // ====================================================================
-        // Private functions for the hybrid edit mode
-        // ====================================================================
-
-        function processFocus(state) {
-            if (focused !== state) {
-                focused = state;
-                if (focused && currentSelection) {
-                    // Update Browser Selection, might got lost.
-                    setSelection(currentSelection);
-                }
-                self.trigger('focus', state);
-            }
-        }
-
-        function processMouseDown(event) {
-            implCheckEventSelection(); // just in case the user was faster than the timer...
-            lastEventSelection = getSelection();
-            implStartCheckEventSelection();
-        }
-
-        function processMouseUp(event) {
-            implCheckEventSelection();
-            lastEventSelection = getSelection();
-            implStartCheckEventSelection();
-        }
-
-        function processDragOver(event) {
-            event.preventDefault();
-        }
-
-        function processDrop(event) {
-            event.preventDefault();
-        }
-
-        function processContextMenu(event) {
-            event.preventDefault();
-        }
-
-        function processKeyDown(event) {
-
-            implDbgOutEvent(event);
-            // implCheckSelection();
-            implCheckEventSelection();
-
-            if (((event.keyCode === KeyCodes.LEFT_ARROW) || (event.keyCode === KeyCodes.UP_ARROW)) && (event.shiftKey)) {
-                // Do absolutely nothing for cursor navigation keys with pressed shift key.
-                // Do nothing in processKeyDown and not in the following processKeyPressed.
-                // Use lastKeyDownEvent, because some browsers (eg Chrome) change keyCode to become the charCode in keyPressed.
-                lastKeyDownEvent = event;
-                return;
-            }
-
-            if ((event.keyCode === KeyCodes.LEFT_ARROW) || (event.keyCode === KeyCodes.UP_ARROW) || (event.keyCode === KeyCodes.BACKSPACE)) {
-                isRtlCursorTravel = true;
-            } else {
-                isRtlCursorTravel = false;
-            }
-
-            // TODO: How to strip away debug code?
-            if (event.keyCode && event.shiftKey && event.ctrlKey && event.altKey) {
-                var c = getPrintableChar(event);
-                if (c === 'P') {
-                    alert('#Paragraphs: ' + paragraphs.length);
-                }
-                else if (c === 'I') {
-                    self.insertParagraph([paragraphs.length]);
-                }
-                else if (c === 'D') {
-                    self.initDocument();
-                    self.grabFocus(true);
-                }
-                else if (c === 'T') {
-                    self.insertTable({width: 2, height: 4});
-                }
-                else if (c === 'C') {
-                    self.deleteCells();
-                }
-                else if (c === 'M') {
-                    self.mergeCells();
-                }
-                else if (c === 'N') {
-                    self.insertCell();
-                }
-                else if (c === 'G') {
-                    var selection = getSelection();
-                    var newOperation = {name: Operations.OP_IMAGE_INSERT, position: _.copy(selection.startPaM.oxoPosition), imgurl: "Pictures/10000000000000500000005076371D39.jpg", attrs: {anchortype: 'AsCharacter', inline: true}};
-                    applyOperation(newOperation, true, true);
-                }
-                else if (c === 'R') {
-                    var selection = getSelection();
-                    var newOperation = {name: Operations.OP_IMAGE_INSERT, position: _.copy(selection.startPaM.oxoPosition), imgurl: "Pictures/10000000000000500000005076371D39.jpg", attrs: {anchortype: 'ToParagraph', top: '50px', left: '100px', inline: false}};
-                    applyOperation(newOperation, true, true);
-                }
-                else if (c === 'S') {
-                    var selection = getSelection();
-                    var newOperation = {name: Operations.OP_IMAGE_INSERT, position: _.copy(selection.startPaM.oxoPosition), imgurl: "Pictures/10000000000000500000005076371D39.jpg", attrs: {anchortype: 'ToCharacter', top: '50px', left: '100px', inline: false}};
-                    applyOperation(newOperation, true, true);
-                }
-                else if (c === 'V') {
-                    var selection = getSelection();
-                    var newOperation = {name: Operations.OP_IMAGE_INSERT, position: _.copy(selection.startPaM.oxoPosition), imgurl: "Pictures/10000000000000500000005076371D39.jpg", attrs: {anchortype: 'ToPage', top: '50px', left: '100px', inline: false}};
-                    applyOperation(newOperation, true, true);
-                }
-                else if (c === 'F') {
-                    var selection = getSelection();
-                    // {"type":" DATE \\* MERGEFORMAT ","name":"insertField","position":[0,24],"representation":"05.09.2012"}
-                    var newOperation = {name: Operations.OP_FIELD_INSERT, position: _.copy(selection.startPaM.oxoPosition), type: " DATE \\* MERGEFORMAT ", representation: "07.09.2012"};
-                    applyOperation(newOperation, true, true);
-                }
-                else if (c === '1') {
-                    dbgoutEvents = !dbgoutEvents;
-                    Utils.log('dbgoutEvents is now ' + dbgoutEvents);
-                }
-                else if (c === '2') {
-                    dbgoutObjects = !dbgoutObjects;
-                    Utils.log('dbgoutObjects is now ' + dbgoutObjects);
-                }
-                else if (c === '3') {
-                    Utils.MIN_LOG_LEVEL = Utils.MIN_LOG_LEVEL ? undefined : 'log';
-                    window.console.log('logging is now ' + (Utils.MIN_LOG_LEVEL ? 'on' : 'off'));
-                }
-                else if (c === '4') {
-                    blockOperationNotifications = !blockOperationNotifications;
-                    Utils.log('block operation notifications is now ' + blockOperationNotifications);
-                }
-            }
-
-            var selection = getSelection();
-
-            lastEventSelection = _.copy(selection, true);
-            lastKeyDownEvent = event;   // for some keys we only get keyDown, not keyPressed!
-            implStartCheckEventSelection();
-
-            if (event.keyCode === KeyCodes.DELETE) {
-                selection.adjust();
-                if (selection.hasRange()) {
-                    self.deleteSelected(selection);
-                }
-                else {
-                    var lastValue = selection.startPaM.oxoPosition.length - 1;
-                    var startPosition = selection.startPaM.oxoPosition;
-                    var paraLen = Position.getParagraphLength(paragraphs, startPosition);
-
-                    if (startPosition[lastValue] < paraLen) {
-                        selection.endPaM.oxoPosition[lastValue]++;
-                        self.deleteText(selection.startPaM.oxoPosition, selection.endPaM.oxoPosition);
-                    }
-                    else {
-                        var mergeselection = _.copy(selection.startPaM.oxoPosition),
-                            characterPos = mergeselection.pop();
-
-                        var nextParagraphPosition = _.copy(mergeselection),
-                            lastValue = nextParagraphPosition.length - 1;
-
-                        nextParagraphPosition[lastValue] += 1;
-
-                        var domPos = Position.getDOMPosition(paragraphs, nextParagraphPosition),
-                            nextIsTable = false,
-                            isLastParagraph = false;
-
-                        if (domPos) {
-                            if (domPos.node.nodeName === 'TABLE') {
-                                nextIsTable = true;
-                            }
-                        } else {
-                            nextParagraphPosition[lastValue] -= 1;
-                            isLastParagraph = true;
-                        }
-
-                        self.mergeParagraph(mergeselection);
-
-                        if (nextIsTable) {
-                            if (characterPos === 0) {
-                                // removing empty paragraph
-                                var localPos = _.copy(selection.startPaM.oxoPosition, true);
-                                localPos.pop();
-                                self.deleteParagraph(localPos);
-                                nextParagraphPosition[lastValue] -= 1;
-                            }
-                            selection.startPaM.oxoPosition = Position.getFirstPositionInParagraph(paragraphs, nextParagraphPosition);
-                        } else if (isLastParagraph) {
-                            if (Position.isPositionInTable(paragraphs, nextParagraphPosition)) {
-                                var returnObj = Position.getFirstPositionInNextCell(paragraphs, nextParagraphPosition);
-                                selection.startPaM.oxoPosition = returnObj.position;
-                                var endOfTable = returnObj.endOfTable;
-                                if (endOfTable) {
-                                    var lastVal = selection.startPaM.oxoPosition.length - 1;
-                                    selection.startPaM.oxoPosition[lastVal] += 1;
-                                    selection.startPaM.oxoPosition = Position.getFirstPositionInParagraph(paragraphs, selection.startPaM.oxoPosition);
-                                }
-                            }
-                        }
-                    }
-                }
-                selection.endPaM = _.copy(selection.startPaM, true);
-                event.preventDefault();
-                setSelection(selection);
-            }
-            else if (event.keyCode === KeyCodes.BACKSPACE) {
-                var backspacePos = 0,
-                    paragraphsMerged = false;
-
-                selection.adjust();
-                if (selection.hasRange()) {
-                    self.deleteSelected(selection);
-                }
-                else {
-                    var lastValue = selection.startPaM.oxoPosition.length - 1,
-                        localPos = _.copy(selection.startPaM.oxoPosition, true);
-
-                    localPos.pop();
-                    // Getting the first position, that is not a floated image,
-                    // because BACKSPACE has to ignore floated images.
-                    var domPos = Position.getDOMPosition(paragraphs, localPos);
-
-                    if (domPos) {
-                        backspacePos = Position.getNumberOfFloatedImagesInParagraph(domPos.node);
-                    }
-
-                    if (selection.startPaM.oxoPosition[lastValue] > backspacePos) {
-                        var startPosition = _.copy(selection.startPaM.oxoPosition, true);
-                        var endPosition = _.copy(selection.startPaM.oxoPosition, true);
-                        startPosition[lastValue] -= 1;
-                        self.deleteText(startPosition, endPosition);
-                        selection.startPaM.oxoPosition[lastValue] -= 1;
-                    }
-                    else if (selection.startPaM.oxoPosition[lastValue - 1] >= 0) {
-                        var startPosition = _.copy(selection.startPaM.oxoPosition, true);
-
-                        if (! _(startPosition).all(function (value) { return (value === 0); })) {
-
-                            startPosition[lastValue - 1] -= 1;
-                            startPosition.pop();
-
-                            var length = Position.getParagraphLength(paragraphs, startPosition),
-                                domPos = Position.getDOMPosition(paragraphs, startPosition),
-                                prevIsTable = false;
-
-                            if (domPos) {
-                                if (Position.getDOMPosition(paragraphs, startPosition).node.nodeName === 'TABLE') {
-                                    prevIsTable = true;
-                                }
-                            }
-
-                            if (startPosition[lastValue - 1] >= 0) {
-                                if (! prevIsTable) {
-                                    self.mergeParagraph(startPosition);
-                                    paragraphsMerged = true;
-                                }
-                                selection.startPaM.oxoPosition[lastValue - 1] -= 1;
-                                selection.startPaM.oxoPosition.pop();
-                            }
-
-                            if (prevIsTable) {
-                                selection.startPaM.oxoPosition = Position.getLastPositionInParagraph(paragraphs, selection.startPaM.oxoPosition);
-                            } else {
-                                var isFirstPosition = (startPosition[lastValue - 1] < 0) ? true : false;
-                                if (isFirstPosition) {
-                                    if (Position.isPositionInTable(paragraphs, startPosition)) {
-                                        var returnObj = Position.getLastPositionInPrevCell(paragraphs, startPosition);
-                                        selection.startPaM.oxoPosition = returnObj.position;
-                                        var beginOfTable = returnObj.beginOfTable;
-                                        if (beginOfTable) {
-                                            var lastVal = selection.startPaM.oxoPosition.length - 1;
-                                            selection.startPaM.oxoPosition[lastVal] -= 1;
-                                            selection.startPaM.oxoPosition = Position.getLastPositionInParagraph(paragraphs, selection.startPaM.oxoPosition);
-                                        }
-                                    } else {
-                                        selection.startPaM.oxoPosition.push(length);
-                                    }
-                                } else {
-                                    selection.startPaM.oxoPosition.push(length);
-                                }
-                            }
-                        }
-                    }
-                }
-
-                if ((backspacePos > 0) && (paragraphsMerged)) {
-                    selection.startPaM.oxoPosition[selection.startPaM.oxoPosition.length - 1] += backspacePos;
-                }
-
-                selection.endPaM = _.copy(selection.startPaM, true);
-                event.preventDefault();
-                setSelection(selection);
-            }
-            else if (event.ctrlKey) {
-                var c = getPrintableChar(event);
-                if (c === 'A') {
-                    var startPaM = new OXOPaM([0]),
-                        endPaM = new OXOPaM(Position.getLastPositionInDocument(paragraphs));
-
-                    selection = new OXOSelection(startPaM, endPaM);
-
-                    event.preventDefault();
-
-                    setSelection(selection);
-                }
-                else if (c === 'Z') {
-                    event.preventDefault();
-                    self.undo();
-                }
-                else if (c === 'Y') {
-                    event.preventDefault();
-                    self.redo();
-                }
-                else if (c === 'X') {
-                    event.preventDefault();
-                    self.cut();
-                }
-                else if (c === 'C') {
-                    event.preventDefault();
-                    self.copy();
-                }
-                else if (c === 'V') {
-                    event.preventDefault();
-                    self.paste();
-                }
-                else if (c === 'B') {
-                    event.preventDefault();
-                    self.setAttribute('character', 'bold', !self.getAttributes('character').bold);
-                }
-                else if (c === 'I') {
-                    event.preventDefault();
-                    self.setAttribute('character', 'italic', !self.getAttributes('character').italic);
-                }
-                else if (c === 'U') {
-                    event.preventDefault();
-                    self.setAttribute('character', 'underline', !self.getAttributes('character').underline);
-                }
-                else if (c === 'xxxxxxx') {
-                    event.preventDefault();
-                }
-            }
-            // DEBUG STUFF
-            if (self.getParagraphCount() !== editdiv.children().size()) {
-                Utils.warn('Editor.processKeyDown(): paragraph count invalid!');
-            }
-        }
-
-        function processKeyPressed(event) {
-
-            implDbgOutEvent(event);
-
-            implCheckEventSelection();
-            lastEventSelection = _.copy(selection, true);
-            implStartCheckEventSelection();
-
-            if (((event.keyCode === KeyCodes.LEFT_ARROW) || (event.keyCode === KeyCodes.UP_ARROW)) && (event.shiftKey)) {
-                // Do absolutely nothing for cursor navigation keys with pressed shift key.
-                return;
-            }
-
-            if (isNavigationKeyEvent(lastKeyDownEvent)) {
-                // Don't block cursor navigation keys.
-                // Use lastKeyDownEvent, because some browsers (eg Chrome) change keyCode to become the charCode in keyPressed.
-                // Some adjustments in getSelection/setSelection are also necessary for cursor navigation keys. Therefore this
-                // 'return' must be behind getSelection() .
-                return;
-            }
-
-            var selection = getSelection();
-            selection.adjust();
-
-            /*
-            Utils.log('processKeyPressed: keyCode: ' + event.keyCode + ' isNavi: ' + isNavigationKeyEvent(event));
-            if (isNavigationKeyEvent(event)) {
-                return;
-            }
-            */
-
-            var c = getPrintableChar(event);
-
-            // TODO
-            // For now (the prototype), only accept single chars, but let the browser process, so we don't need to care about DOM stuff
-            // TODO: But we at least need to check if there is a selection!!!
-
-            if ((!event.ctrlKey) && (c.length === 1)) {
-
-                self.deleteSelected(selection);
-                // Selection was adjusted, so we need to use start, not end
-                self.insertText(c, selection.startPaM.oxoPosition);
-                var lastValue = selection.startPaM.oxoPosition.length - 1;
-                selection.startPaM.oxoPosition[lastValue]++;
-                selection.endPaM = _.copy(selection.startPaM, true);
-                event.preventDefault();
-                setSelection(selection);
-            }
-            else if (c.length > 1) {
-                // TODO?
-                event.preventDefault();
-            }
-            else {
-
-                if (event.keyCode === KeyCodes.ENTER) {
-
-                    self.deleteSelected(selection);
-                    var startPosition = _.copy(selection.startPaM.oxoPosition, true),
-                        lastValue = selection.startPaM.oxoPosition.length - 1;
-
-                    if ((lastValue >= 4) &&
-                        (Position.isPositionInTable(paragraphs, [0])) &&
-                        _(startPosition).all(function (value) { return (value === 0); })) {
-                        self.insertParagraph([0]);
-                        paragraphs = editdiv.children();
-                        selection.startPaM.oxoPosition = [0, 0];
-                    } else {
-                        self.splitParagraph(startPosition);
-                        // TODO / TBD: Should all API / Operation calls return the new position?!
-                        var lastValue = selection.startPaM.oxoPosition.length - 1;
-                        selection.startPaM.oxoPosition[lastValue - 1] += 1;
-                        selection.startPaM.oxoPosition[lastValue] = 0;
-                    }
-                    selection.endPaM = _.copy(selection.startPaM, true);
-                    event.preventDefault();
-                    setSelection(selection);
-                }
-            }
-
-            // Block everything else to be on the save side....
-            event.preventDefault();
-
-            // DEBUG STUFF
-            if (self.getParagraphCount() !== editdiv.children().size()) {
-                Utils.warn('Editor.processKeyPressed(): paragraph count invalid!');
-            }
-
-        }
-
-        // ==================================================================
-        // Private functions
-        // ==================================================================
-
-        /**
-         * Returns the current document URL that will be used to access the
-         * source document in the database.
-         *
-         * @param {Object} [options]
-         *  Additional options that affect the creation of the URL. Each option
-         *  will be inserted into the URL as name/value pair separated by an
-         *  equality sign. The different options are separated by ampersand
-         *  characters.
-         */
-        function getDocumentUrl(options) {
-            // do not cache the URL, it may change during runtime (versions etc)
-            return app.getDocumentFilterUrl('getfile', options);
-        }
-
-        function getPrintableChar(event) {
-            // event.char preferred. DL2, but nyi in most browsers:(
-            if (event.char) {
-                return String.fromCharCode(event.char);
-            }
-            // event.which deprecated, but seems to work well
-            if (event.which && (event.which >= 32) /* && (event.which <= 255)*/) {
-                return String.fromCharCode(event.which);
-            }
-            // TODO: Need to handle other cases - later...
-            return '';
-        }
-
-        function implStartCheckEventSelection() {
-            // I Don't think we need some way to stop the timer, as the user won't be able to close this window "immediatly" after a mouse click or key press...
-            window.setTimeout(function () { implCheckEventSelection(); }, 10);
-        }
-
-        function implCheckEventSelection() {
-            currentSelection = getSelection(true);
-            if (!currentSelection || !lastEventSelection || !currentSelection.isEqual(lastEventSelection)) {
-                lastEventSelection = currentSelection;
-                if (currentSelection) {
-<<<<<<< HEAD
-                    self.trigger('selectionChanged');
-                } else if (focused && !readonlyMode) {
-=======
-                    self.trigger('selection', currentSelection);
-                } else if (focused) {
->>>>>>> 28db8aa0
-                    // If not focused, browser selection might not be available...
-                    Utils.warn('Editor.implCheckEventSelection(): missing selection!');
-                }
-            }
-        }
-
-        /**
-         * Returns true, if the passed keyboard event is a navigation event (cursor
-         * traveling etc.) and will be passed directly to the browser.
-         *
-         * @param event
-         *  A jQuery keyboard event object.
-         */
-        function isNavigationKeyEvent(event) {
-            return event && NAVIGATION_KEYS.contains(event.keyCode);
-        }
-
-        // Maybe only applyOperation_s_, where param might be operation or operation[] ?
-        // Central dispatcher function for operations.
-
-        function applyOperation(operation, bRecord, bNotify) {
-
-            if (!_.isObject(operation)) {
-                Utils.error('Editor.applyOperation(): expecting operation object');
-                return;
-            }
-
-            if (blockOperations) {
-                // This can only happen if someone tries to apply new operation in the operation notify.
-                // This is not allowed because a document manipulation method might be split into multiple operations, following operations would have invalid positions then.
-                Utils.info('Editor.applyOperation(): operations blocked');
-                return;
-            }
-
-            blockOperations = true;
-
-            // remove highlighting before changing the DOM which invalidates the positions in highlightRanges
-            self.removeHighlighting();
-
-            // Copy operation now, because undo might manipulate it when merging with previous one...
-            var notifyOperation = _.copy(operation, true);
-
-            implDbgOutObject({type: 'operation', value: operation});
-
-            if (bRecord) {
-                operations.push(operation);
-            }
-
-            if (operation.name === "initDocument") {
-                implInitDocument();
-            }
-            else if (operation.name === Operations.OP_TEXT_INSERT) {
-                if (undomgr.isEnabled() && !undomgr.isInUndo()) {
-                    var endPos = _.clone(operation.start, true);
-                    endPos[endPos.length - 1] += operation.text.length;
-                    endPos[endPos.length - 1] -= 1;    // switching from range mode to operation mode
-                    var undoOperation = { name: Operations.OP_TEXT_DELETE, start: _.copy(operation.start, true), end: endPos };
-                    var redoOperation = _.copy(operation, true);
-                    var allowMerge = operation.text.length === 1;
-                    undomgr.addUndo(undoOperation, redoOperation, allowMerge);
-                }
-                implInsertText(operation.text, operation.start);
-            }
-//            else if (operation.name === Operations.OP_DELETE) { // this shall be the only delete operation
-//                if (undomgr.isEnabled() && !undomgr.isInUndo()) {
-//                    var localStart = _.copy(operation.start, true),
-//                        localEnd = _.copy(operation.end, true),
-//                        startLastVal = localStart.pop(),
-//                        endLastVal = localEnd.pop(),
-//                        undoOperation = { name: Operations.OP_TEXT_INSERT, start: _.copy(operation.start, true), text: Position.getParagraphText(paragraphs, localStart, startLastVal, endLastVal) };
-//                    undomgr.addUndo(undoOperation, operation);
-//                }
-//                implDelete(operation.start, operation.end);
-//            }
-            else if (operation.name === Operations.OP_MOVE) {
-                if (undomgr.isEnabled() && !undomgr.isInUndo()) {
-                    var undoOperation = { name: Operations.OP_MOVE, start: _.copy(operation.end, true), end: _.copy(operation.start, true) };
-                    undomgr.addUndo(undoOperation, operation);
-                }
-                implMove(operation.start, operation.end);
-            }
-            else if (operation.name === Operations.OP_TEXT_DELETE) {
-                if (undomgr.isEnabled() && !undomgr.isInUndo()) {
-                    var localStart = _.copy(operation.start, true),
-                        localEnd = _.copy(operation.end, true),
-                        startLastVal = localStart.pop(),
-                        endLastVal = localEnd.pop() + 1, // switching operation mode from OP_TEXT_DELETE
-                        undoOperation = { name: Operations.OP_TEXT_INSERT, start: _.copy(operation.start, true), text: Position.getParagraphText(paragraphs, localStart, startLastVal, endLastVal) };
-                    undomgr.addUndo(undoOperation, operation);
-                }
-                implDeleteText(operation.start, operation.end);
-            }
-            else if (operation.name === Operations.OP_INSERT_STYLE) {
-                if (undomgr.isEnabled() && !undomgr.isInUndo()) {
-                    // TODO!!!
-                }
-                implInsertStyleSheet(operation.type, operation.styleid, operation.stylename, operation.parent, operation.attrs, operation.hidden, operation.uipriority, operation['default']);
-            }
-            else if (operation.name === Operations.OP_ATTRS_SET) {
-                // undo/redo is done inside implSetAttributes()
-                implSetAttributes(operation.start, operation.end, operation.attrs);
-            }
-            else if (operation.name === Operations.OP_PARA_INSERT) {
-                if (undomgr.isEnabled() && !undomgr.isInUndo()) {
-                    var undoOperation = { name: Operations.OP_PARA_DELETE, start: _.copy(operation.start, true) };
-                    undomgr.addUndo(undoOperation, operation);
-                }
-                implInsertParagraph(operation.start);
-                if (operation.text) {
-                    var startPos = _.copy(operation.start, true);
-                    startPos.push(0);
-                    implInsertText(operation.text, startPos);
-                }
-            }
-            else if (operation.name === Operations.OP_PARA_DELETE) {
-                if (undomgr.isEnabled() && !undomgr.isInUndo()) {
-                    var localStart = _.copy(operation.start, true),
-                        undoOperation = { name: Operations.OP_PARA_INSERT, start: localStart, text: Position.getParagraphText(paragraphs, localStart) };
-                    undomgr.addUndo(undoOperation, operation);
-                }
-                implDeleteParagraph(operation.start);
-            }
-            else if (operation.name === Operations.OP_TABLE_INSERT) {
-                if (undomgr.isEnabled() && !undomgr.isInUndo()) {
-                    var undoOperation = { name: Operations.OP_TABLE_DELETE, start: _.copy(operation.position, true) };
-                    undomgr.addUndo(undoOperation, operation);
-                }
-                implInsertTable(_.copy(operation.position), operation.attrs);
-            }
-            else if (operation.name === Operations.OP_TABLE_DELETE) {
-                if (undomgr.isEnabled() && !undomgr.isInUndo()) {
-
-                    var localStart = _.copy(operation.start, true);
-                    var tablePos = Position.getDOMPosition(paragraphs, localStart);
-                    if (tablePos) {
-                        undomgr.startGroup();
-                        var tableNode = tablePos.node,
-                            localattrs = {};
-                        if ($(tableNode).data('attributes')) {
-                            localattrs = _.copy($(tableNode).data('attributes'), true);
-                        }
-
-                        var tableUndoOperation = { name: Operations.OP_TABLE_INSERT, position: localStart, attrs: localattrs };
-
-                        // restoring also all rows and cells (only one with each operation, because attributes can be different)
-
-                        var lastRow = $(tableNode).children('tbody, thead').children().length - 1;
-
-                        for (var i = lastRow; i >= 0; i--) {
-                            var localPos = _.copy(operation.start, true);  // table position
-                            localPos.push(i);  // row position
-
-                            var tableRow = Position.getDOMPosition(paragraphs, localPos);
-                            if (tableRow) {
-                                var row = tableRow.node,
-                                rowAttrs = {};
-
-                                if ($(row).data('attributes')) {
-                                    rowAttrs = $(row).data('attributes');  // saving row attributes
-                                }
-
-                                // all cells of this row have to be restored (without redo operation)
-                                var allCells = $(row).children(),
-                                    allCellsAttributes = Table.getCellAttributes(allCells);
-
-                                for (var j = allCellsAttributes.length - 1; j >= 0; j--) {
-                                    var count = 1,  // always only one cell in undo, cells can have different attributes
-                                        cellAttrs = allCellsAttributes[j],
-                                        cellPos = _.copy(localPos, true);
-
-                                    cellPos.push(j);
-
-                                    var localUndoOperation = { name: Operations.OP_CELL_INSERT, position: cellPos, count: count, attrs: cellAttrs };
-
-                                    undomgr.addUndo(localUndoOperation);  // no redo operation
-                                }
-
-                                var undoOperation = { name: Operations.OP_ROW_INSERT, position: localPos, count: 1, insertdefaultcells: false, attrs: rowAttrs };
-
-                                undomgr.addUndo(undoOperation);
-                            }
-                        }
-
-                        undomgr.addUndo(tableUndoOperation, operation);
-                        undomgr.endGroup();
-                    }
-                }
-                implDeleteTable(operation.start);
-            }
-            else if (operation.name === Operations.OP_CELLRANGE_DELETE) {
-                implDeleteCellRange(operation.position, operation.start, operation.end);
-            }
-            else if (operation.name === Operations.OP_CELLS_DELETE) {
-                if (undomgr.isEnabled() && !undomgr.isInUndo()) {
-                    var start = operation.start,
-                        end = operation.end || start;
-
-                    undomgr.startGroup();
-
-                    // ToDo: Removal of complete row not yet supported
-                    // Every cell has to be recreated with its own operation, because it might have different attributes
-                    for (var i = end; i >= start; i--) {
-                        var count = 1,  // always only one cell
-                            pos = _.copy(operation.position, true);
-                        pos.push(i);
-
-                        // trying to get attributes from the cell (attributes might be different for each cell)
-                        var cellPos = Position.getDOMPosition(paragraphs, pos),
-                            attrs = {};
-
-                        if (cellPos) {
-                            var cellPosNode = cellPos.node;
-                            if ($(cellPosNode).data('attributes')) {
-                                attrs = $(cellPosNode).data('attributes');
-                            }
-                            if ($(cellPosNode).attr('colspan')) {
-                                attrs.gridspan = $(cellPosNode).attr('colspan');
-                            }
-                        }
-
-                        var undoOperation = { name: Operations.OP_CELL_INSERT, position: pos, count: count, attrs: attrs },
-                            redoOperation = { name: Operations.OP_CELLS_DELETE, position: _.copy(operation.position, true), start: i, end: i};  // only one cell in each redo
-
-                        undomgr.addUndo(undoOperation, redoOperation);
-                    }
-                    undomgr.endGroup();
-                }
-                implDeleteCells(operation.position, operation.start, operation.end);
-            }
-            else if (operation.name === Operations.OP_ROWS_DELETE) {
-                if (undomgr.isEnabled() && !undomgr.isInUndo()) {
-                    var start = operation.start,
-                        end = operation.end || start;
-
-                    undomgr.startGroup();
-                    for (var i = end; i >= start; i--) {
-                        var localPos = _.copy(operation.position, true);  // table position
-                        localPos.push(i);  // row position
-
-                        var tableRow = Position.getDOMPosition(paragraphs, localPos);
-                        if (tableRow) {
-                            var row = tableRow.node,
-                                rowAttrs = {};
-
-                            if ($(row).data('attributes')) {
-                                rowAttrs = $(row).data('attributes');  // saving row attributes
-                            }
-
-                            // all cells of this row have to be restored (without redo operation)
-                            var allCells = $(row).children(),
-                                allCellsAttributes = Table.getCellAttributes(allCells);
-
-                            for (var j = allCellsAttributes.length - 1; j >= 0; j--) {
-                                var count = 1,  // always only one cell in undo, cells can have different attributes
-                                    cellAttrs = allCellsAttributes[j],
-                                    cellPos = _.copy(localPos, true);
-
-                                cellPos.push(j);
-
-                                var localUndoOperation = { name: Operations.OP_CELL_INSERT, position: cellPos, count: count, attrs: cellAttrs };
-
-                                undomgr.addUndo(localUndoOperation);  // no redo operation
-                            }
-
-                            var undoOperation = { name: Operations.OP_ROW_INSERT, position: localPos, count: 1, insertdefaultcells: false, attrs: rowAttrs },
-                                redoOperation = { name: Operations.OP_ROWS_DELETE, position: _.copy(operation.position, true), start: i, end: i };  // only one row in each redo
-
-                            undomgr.addUndo(undoOperation, redoOperation);
-                        }
-                    }
-                    undomgr.endGroup();
-                }
-                implDeleteRows(operation.position, operation.start, operation.end);
-            }
-            else if (operation.name === Operations.OP_COLUMNS_DELETE) {
-                if (undomgr.isEnabled() && !undomgr.isInUndo()) {
-                    // OP_COLUMN_INSERT cannot be the answer to OP_COLUMNS_DELETE, because using OP_COLUMNS_DELETE can
-                    // remove more than one cell in a row. It is only possible to add the removed cells with insertCell operation.
-                    undomgr.startGroup();
-
-                    var localPos = _.copy(operation.position, true),
-                        table = Position.getDOMPosition(paragraphs, localPos).node,
-                        allRows = $(table).children('tbody, thead').children(),
-                        allCellRemovePositions = Table.getAllRemovePositions(allRows, operation.startgrid, operation.endgrid);
-
-                    for (var i = (allCellRemovePositions.length - 1); i >= 0; i--) {
-                        var rowPos = _.copy(localPos, true),
-                            oneRowCellArray =  allCellRemovePositions[i],
-                            end = oneRowCellArray.pop(),
-                            start = oneRowCellArray.pop();  // more than one cell might be deleted in a row
-                        rowPos.push(i);
-
-                        if ((start === -1) && (end === -1)) {  // no cell will be removed in this row
-                            continue;
-                        }
-
-                        if (end === -1) { // removing all cells behind startcol
-                            var rowNode = Position.getDOMPosition(paragraphs, rowPos).node;
-                            end = $(rowNode).children.length - 1;
-                        }
-
-                        for (var j = end; j >= start; j--) {
-
-                            var cellPosition = _.copy(rowPos, true);
-                            cellPosition.push(j);
-
-                            // trying to get attributes from the cell (attributes might be different for each cell)
-                            var cellAttrs = {},
-                                cellPos = Position.getDOMPosition(paragraphs, cellPosition);
-
-                            if (cellPos) {
-                                var cellPosNode = cellPos.node;
-                                if ($(cellPosNode).data('attributes')) {
-                                    cellAttrs = $(cellPosNode).data('attributes');
-                                }
-                                if ($(cellPosNode).attr('colspan')) {
-                                    cellAttrs.gridspan = $(cellPosNode).attr('colspan');
-                                }
-                            }
-
-                            var undoOperation = { name: Operations.OP_CELL_INSERT, position: cellPosition, count: 1, attrs: cellAttrs }; // only one cell per operation
-                            undomgr.addUndo(undoOperation);
-                        }
-                    }
-
-                    undomgr.addUndo(null, operation);  // only one redo operation
-
-                    undomgr.endGroup();
-                }
-                implDeleteColumns(operation.position, operation.startgrid, operation.endgrid);
-            }
-            else if (operation.name === Operations.OP_CELL_INSERT) {
-                if (undomgr.isEnabled() && !undomgr.isInUndo()) {
-                    var pos = _.copy(operation.position, true),
-                        start = pos.pop(),
-                        count = operation.count || 1,
-                        end = start + count - 1,
-                        undoOperation = { name: Operations.OP_CELLS_DELETE, position: pos, start: start, end: end };
-                    undomgr.addUndo(undoOperation, operation);
-                }
-                implInsertCell(_.copy(operation.position), operation.count, operation.attrs);
-            }
-            else if (operation.name === Operations.OP_ROW_INSERT) {
-                if (undomgr.isEnabled() && !undomgr.isInUndo()) {
-                    var pos = _.copy(operation.position, true),
-                        start = pos.pop(),
-                        end = start,
-                        undoOperation = { name: Operations.OP_ROWS_DELETE, position: pos, start: start, end: end };
-                    undomgr.addUndo(undoOperation, operation);
-                }
-                implInsertRow(_.copy(operation.position), operation.count, operation.insertdefaultcells, operation.referencerow, operation.attrs);
-            }
-            else if (operation.name === Operations.OP_COLUMN_INSERT) {
-
-                if (undomgr.isEnabled() && !undomgr.isInUndo()) {
-                    undomgr.startGroup();
-                    // OP_COLUMNS_DELETE cannot be the answer to OP_COLUMN_INSERT, because the cells of the new column may be inserted
-                    // at very different grid positions. It is only possible to remove the new cells with deleteCells operation.
-                    var localPos = _.copy(operation.position, true),
-                        table = Position.getDOMPosition(paragraphs, localPos).node,  // -> this is already the new grid with the new column!
-                        allRows = $(table).children('tbody, thead').children(),
-                        allCellInsertPositions = Table.getAllInsertPositions(allRows, operation.gridposition, operation.insertmode);
-
-                    for (var i = (allCellInsertPositions.length - 1); i >= 0; i--) {
-                        var rowPos = _.copy(localPos, true),
-                            start = allCellInsertPositions[i],
-                            end = start;  // only one cell within each operation
-                        rowPos.push(i);
-                        var undoOperation = { name: Operations.OP_CELLS_DELETE, position: rowPos, start: start, end: end };
-                        undomgr.addUndo(undoOperation);
-                    }
-
-                    undomgr.addUndo(null, operation);  // only one redo operation
-
-                    undomgr.endGroup();
-                }
-                implInsertColumn(operation.position, operation.gridposition, operation.tablegrid, operation.insertmode);
-            }
-            else if (operation.name === Operations.OP_PARA_SPLIT) {
-                if (undomgr.isEnabled() && !undomgr.isInUndo()) {
-                    var localStart = _.copy(operation.start, true);
-                    localStart.pop();
-                    var undoOperation = { name: Operations.OP_PARA_MERGE, start: localStart };
-                    undomgr.addUndo(undoOperation, operation);
-                }
-                implSplitParagraph(operation.start);
-            }
-            else if (operation.name === Operations.OP_IMAGE_INSERT) {
-                var url = /:\/\//.test(operation.imgurl) ? operation.imgurl : getDocumentUrl({ fragment: operation.imgurl });
-                if (implInsertImage(url, _.copy(operation.position, true), _.copy(operation.attrs, true))) {
-                    if (undomgr.isEnabled() && !undomgr.isInUndo()) {
-                        var undoOperation = { name: Operations.OP_TEXT_DELETE, start: _.clone(operation.position), end: _.clone(operation.position) };
-                        undomgr.addUndo(undoOperation, operation);
-                    }
-                }
-            }
-            else if (operation.name === Operations.OP_FIELD_INSERT) {
-                if (undomgr.isEnabled() && !undomgr.isInUndo()) {
-                    var endPos = _.clone(operation.position, true),
-                        undoOperation = { name: Operations.OP_TEXT_DELETE, start: _.copy(operation.position, true), end: endPos };
-                    undomgr.addUndo(undoOperation, operation);
-                }
-                implInsertField(_.copy(operation.position, true), operation.type, operation.representation);
-            }
-            else if (operation.name === Operations.OP_PARA_MERGE) {
-                if (undomgr.isEnabled() && !undomgr.isInUndo()) {
-                    var sel = _.copy(operation.start);
-                    var paraLen = 0;
-                    Position.getParagraphLength(paragraphs, sel);
-                    sel.push(paraLen);
-                    var undoOperation = { name: Operations.OP_PARA_SPLIT, start: sel };
-                    undomgr.addUndo(undoOperation, operation);
-                }
-                implMergeParagraph(operation.start);
-            }
-            else if (operation.name === "xxxxxxxxxxxxxx") {
-                // TODO
-                if (undomgr.isEnabled() && !undomgr.isInUndo()) {
-                }
-            }
-
-            if (bNotify && !blockOperationNotifications) {
-                // Will give everybody the same copy - how to give everybody his own copy?
-                self.trigger("operation", notifyOperation);
-            }
-
-            blockOperations = false;
-
-            // DEBUG STUFF
-            if (self.getParagraphCount() !== editdiv.children().size()) {
-                Utils.warn('Editor.applyOperation(): paragraph count invalid!');
-            }
-        }
-
-        // ==================================================================
-        // Private selection functions
-        // ==================================================================
-
-        function getSelection(updateFromBrowser, allowNoneTextNodes) {
-
-            allowNoneTextNodes = allowNoneTextNodes ? true : false;
-
-            if (currentSelection && !updateFromBrowser)
-                return currentSelection;
-
-            var domSelection = DOM.getBrowserSelection(editdiv),
-                domRange = null;
-
-            if (domSelection.length) {
-
-                // for (var i = 0; i < domSelection.length; i++) {
-                //     window.console.log("getSelection: Browser selection (" + i + "): " + domSelection[i].start.node.nodeName + " : " + domSelection[i].start.offset + " to " + domSelection[i].end.node.nodeName + " : " + domSelection[i].end.offset);
-                // }
-
-                domRange = _(domSelection).last();
-
-                // allowing "special" multiselection for tables (rectangle cell selection)
-                if (domRange.start.node.nodeName === 'TR') {
-                    domRange.start = _(domSelection).first().start;
-                }
-
-                var isPos1Endpoint = false,
-                    isPos2Endpoint = true;
-
-                if ((domRange.start.node === domRange.end.node) && (domRange.start.offset === domRange.end.offset)) {
-                    isPos2Endpoint = false;
-                }
-
-                var startPaM = Position.getTextLevelOxoPosition(domRange.start, editdiv, isRtlCursorTravel, isPos1Endpoint, allowNoneTextNodes),
-                    endPaM = Position.getTextLevelOxoPosition(domRange.end, editdiv, isRtlCursorTravel, isPos2Endpoint, allowNoneTextNodes);
-
-                currentSelection = new OXOSelection(startPaM, endPaM);
-
-                // window.console.log("getSelection: Calculated Oxo Position: " + currentSelection.startPaM.oxoPosition + " : " + currentSelection.endPaM.oxoPosition);
-
-                // Keeping selections synchron. Without setting selection now, there are cursor travel problems in Firefox.
-                // -> too many problems. It is not a good idea to call setSelection() inside getSelection() !
-                // setSelection(currentSelection);
-
-                return  _.copy(currentSelection, true);
-            }
-        }
-
-        function setSelection(oxosel, useNonTextNode) {
-
-            var ranges = [];
-
-            useNonTextNode = useNonTextNode ? true : false;
-
-            // window.console.log("setSelection: Input of Oxo Selection: " + oxosel.startPaM.oxoPosition + " : " + oxosel.endPaM.oxoPosition);
-
-            currentSelection = _.copy(oxosel, true);
-
-            // Multi selection for rectangle cell selection in Firefox.
-            if (oxosel.hasRange() && (Position.isCellSelection(oxosel.startPaM, oxosel.endPaM))) {
-                ranges = Position.getCellDOMSelections(paragraphs, oxosel);
-            } else {
-                // var oldSelection = getSelection();
-                ranges = Position.getDOMSelection(paragraphs, oxosel, useNonTextNode);
-            }
-
-            // for (var i = 0; i < ranges.length; i++) {
-            //     window.console.log("setSelection: Calculated browser selection (" + i + "): " + ranges[i].start.node.nodeName + " : " + ranges[i].start.offset + " to " + ranges[i].end.node.nodeName + " : " + ranges[i].end.offset);
-            // }
-
-            if (ranges.length) {
-                DOM.setBrowserSelection(ranges);
-                // if (TODO: Compare Arrays oldSelection, oxosel)
-                self.trigger('selection', currentSelection);
-            } else {
-                Utils.error('Editor.setSelection(): Failed to determine DOM Selection from OXO Selection: ' + oxosel.startPaM.oxoPosition + ' : ' + oxosel.endPaM.oxoPosition);
-            }
-        }
-
-        // End of private selection functions
-
-        /**
-         * Removes empty text nodes from the passed paragraph, checks whether it
-         * needs a trailing <br> element, and converts consecutive white-space
-         * characters.
-         *
-         * @param {HTMLParagraphElement|jQuery} paragraph
-         *  The paragraph element to be validated. If this object is a jQuery
-         *  collection, uses the first DOM node it contains.
-         */
-        function validateParagraphNode(paragraph) {
-
-            var // array of arrays collecting all sequences of sibling text nodes
-                siblingTextNodes = [],
-                // whether the paragraph contains any text
-                hasText = false,
-                // whether the last child node is the dummy <br> element
-                lastDummy = false;
-
-            // convert parameter to a DOM node
-            paragraph = Utils.getDomNode(paragraph);
-
-            // whether last node is the dummy <br> node
-            lastDummy = paragraph.lastChild && $(paragraph.lastChild).data('dummy');
-
-            // remove all empty text spans which have sibling text spans, and collect
-            // sequences of sibling text spans (needed for white-space handling)
-            $(paragraph).contents().each(function () {
-
-                var isTextSpan = DOM.isTextSpan(this),
-                    isPreviousTextSpan = isTextSpan && this.previousSibling && DOM.isTextSpan(this.previousSibling),
-                    isNextTextSpan = isTextSpan && this.nextSibling && DOM.isTextSpan(this.nextSibling);
-
-                if (isTextSpan) {
-                    if ((this.firstChild.nodeValue.length === 0) && (isPreviousTextSpan || isNextTextSpan)) {
-                        $(this).remove();
-                    } else if (isPreviousTextSpan) {
-                        _(siblingTextNodes).last().push(this.firstChild);
-                    } else {
-                        siblingTextNodes.push([this.firstChild]);
-                    }
-                }
-            });
-
-            // Convert consecutive white-space characters to sequences of SPACE/NBSP
-            // pairs. We cannot use the CSS attribute white-space:pre-wrap, because
-            // it breaks the paragraph's CSS attribute text-align:justify. Process
-            // each sequence of sibling text nodes for its own (the text node
-            // sequences may be interrupted by other elements such as hard line
-            // breaks, images, or other objects).
-            // TODO: handle explicit NBSP inserted by the user (when supported)
-            _(siblingTextNodes).each(function (textNodes) {
-
-                var // the complete text of all sibling text nodes
-                    text = '',
-                    // offset for final text distribution
-                    offset = 0;
-
-                // collect the complete text in all text nodes
-                _(textNodes).each(function (textNode) { text += textNode.nodeValue; });
-
-                // ignore empty sequences
-                if (text.length > 0) {
-                    hasText = true;
-
-                    // process all white-space contained in the text nodes
-                    text = text
-                        // normalize white-space (convert to SPACE characters)
-                        .replace(/\s/g, ' ')
-                        // text in the node sequence cannot start with a SPACE character
-                        .replace(/^ /, '\xa0')
-                        // convert SPACE/SPACE pairs to SPACE/NBSP pairs
-                        .replace(/ {2}/g, ' \xa0')
-                        // text in the node sequence cannot end with a SPACE character
-                        .replace(/ $/, '\xa0');
-
-                    // distribute converted text to the text nodes
-                    _(textNodes).each(function (textNode) {
-                        var length = textNode.nodeValue.length;
-                        textNode.nodeValue = text.substr(offset, length);
-                        offset += length;
-                    });
-                }
-            });
-
-            // insert an empty text span if there is no other content (except the dummy <br>)
-            if (!paragraph.hasChildNodes() || (lastDummy && (paragraph.childNodes.length === 1))) {
-                $(paragraph).prepend($('<span>').text(''));
-                // initialize character formatting from current paragraph style
-                if (characterStyles) {
-                    characterStyles.updateFormattingInRanges([DOM.Range.createRangeForNode(paragraph)]);
-                }
-            }
-
-            // append dummy <br> if the paragraph contains no text, or remove
-            // the dummy <br> if there is any text
-            if (!hasText && !lastDummy) {
-                $(paragraph).append($('<br>').data('dummy', true));
-            } else if (hasText && lastDummy) {
-                $(paragraph.lastChild).remove();
-            }
-
-            // TODO: Adjust tabs, ...
-        }
-
-        // ==================================================================
-        // Private helper method for setting attributes. Only called from
-        // function 'setAttribute'.
-        // ==================================================================
-
-        /**
-         * Changes multiple attributes of the specified attribute family in the
-         * current selection.
-         *
-         * @param {String} family
-         *  The name of the attribute family containing the specified
-         *  attribute.
-         */
-        function setAttributes(family, attributes, startPosition, endPosition) {
-
-            var para,
-                start,
-                end,
-                buttonEvent = (startPosition === undefined) && (endPosition === undefined);
-
-            if ((startPosition !== undefined) && (endPosition !== undefined)) {
-                var startposLength = startPosition.length - 1,
-                    endposLength = endPosition.length - 1;
-                para = startPosition[startposLength - 1];
-                start = startPosition[startposLength];
-                end = endPosition[endposLength];
-            }
-
-            // TODO: adjust position according to passed attribute family
-            if (para === undefined) {
-                // Set attr to current selection
-                var allowNoneTextNodes = true,  // allowing also images on which attributes can be set (only with buttonEvent?)
-                    // updateFromBrowser = buttonEvent,
-                    updateFromBrowser = false,
-                    selection = getSelection(updateFromBrowser, allowNoneTextNodes);
-
-                if (selection.hasRange()) {
-
-                    selection.adjust();
-
-                    if (Position.isSameParagraph(selection.startPaM.oxoPosition, selection.endPaM.oxoPosition)) {
-                        // Only one paragraph concerned from attribute changes.
-                        setAttributes(family, attributes, selection.startPaM.oxoPosition, selection.endPaM.oxoPosition);
-
-                    } else if (Position.isSameParagraphLevel(selection.startPaM.oxoPosition, selection.endPaM.oxoPosition)) {
-                        // The included paragraphs are neighbours.
-
-                        // 1) selected part or rest of para in first para (pos to end)
-                        var startposLength = selection.startPaM.oxoPosition.length - 1,
-                            endposLength = selection.endPaM.oxoPosition.length - 1,
-                            localendPosition = _.copy(selection.startPaM.oxoPosition, true);
-
-                        localendPosition[startposLength] = Position.getParagraphLength(paragraphs, localendPosition);
-                        setAttributes(family, attributes, selection.startPaM.oxoPosition, localendPosition);
-
-                        // 2) completly selected paragraphs
-                        for (var i = selection.startPaM.oxoPosition[startposLength - 1] + 1; i < selection.endPaM.oxoPosition[endposLength - 1]; i++) {
-                            var localstartPosition = _.copy(selection.startPaM.oxoPosition, true);
-                            localstartPosition[startposLength - 1] = i;
-                            localstartPosition[startposLength] = 0;
-
-                            // Is the new dom position a table or a paragraph or whatever? Special handling for tables required
-                            // Removing position temporarely
-                            var pos = localstartPosition.pop();
-                            var isTable = Position.getDOMPosition(paragraphs, localstartPosition).node.nodeName === 'TABLE' ? true : false;
-
-                            if (isTable) {
-                                setAttributesToCompleteTable(family, attributes, localstartPosition);
-                            } else {
-                                localstartPosition.push(pos);
-                                localendPosition = _.copy(localstartPosition, true);
-                                localendPosition[startposLength] = Position.getParagraphLength(paragraphs, localendPosition);
-                                setAttributes(family, attributes, localstartPosition, localendPosition);
-                            }
-                        }
-
-                        // 3) selected part in last para
-                        if (selection.startPaM.oxoPosition[startposLength - 1] !== selection.endPaM.oxoPosition[endposLength - 1]) {
-                            var localstartPosition = _.copy(selection.endPaM.oxoPosition, true);
-                            localstartPosition[endposLength - 1] = selection.endPaM.oxoPosition[endposLength - 1];
-                            localstartPosition[endposLength] = 0;
-
-                            setAttributes(family, attributes, localstartPosition, selection.endPaM.oxoPosition);
-                        }
-
-                    } else if (Position.isCellSelection(selection.startPaM, selection.endPaM)) {
-                        // This cell selection is a rectangle selection of cells in a table (only supported in Firefox).
-                        var startPos = _.copy(selection.startPaM.oxoPosition, true),
-                            endPos = _.copy(selection.endPaM.oxoPosition, true);
-
-                        startPos.pop();
-                        startPos.pop();
-                        endPos.pop();
-                        endPos.pop();
-
-                        var startCol = startPos.pop(),
-                            startRow = startPos.pop(),
-                            endCol = endPos.pop(),
-                            endRow = endPos.pop();
-
-                        for (var i = startRow; i <= endRow; i++) {
-                            for (var j = startCol; j <= endCol; j++) {
-                                var position = _.copy(startPos, true);
-                                position.push(i);
-                                position.push(j);
-                                var startPosition = Position.getFirstPositionInCurrentCell(paragraphs, position);
-                                var endPosition = Position.getLastPositionInCurrentCell(paragraphs, position);
-                                setAttributes(family, attributes, startPosition, endPosition);
-                            }
-                        }
-                    } else if (Position.isSameTableLevel(paragraphs, selection.startPaM.oxoPosition, selection.endPaM.oxoPosition)) {
-                        // This selection is inside a table in a browser, where no cell selection is possible (Chrome). Selected
-                        // can be parts of paragraphs inside a cell and also all paragraphs in other cells. This selection is
-                        // important to be able to support something similar like cell selection, that is only possible
-                        // in Firefox. So changes made in Firefox tables are displayed correctly in Chrome and vice versa.
-                        var startPos = _.copy(selection.startPaM.oxoPosition, true),
-                            endPos = _.copy(selection.endPaM.oxoPosition, true);
-
-                        // 1) selected part in first cell
-                        var startposLength = selection.startPaM.oxoPosition.length - 1,
-                            localendPosition = _.copy(selection.startPaM.oxoPosition, true);
-
-                        localendPosition[startposLength] = Position.getParagraphLength(paragraphs, localendPosition);
-                        setAttributes(family, attributes, selection.startPaM.oxoPosition, localendPosition);
-                        setAttributesToFollowingParagraphsInCell(family, attributes, localendPosition);
-
-                        // 2) completely selected cells
-                        var rowIndex = Position.getLastIndexInPositionByNodeName(paragraphs, startPos, 'TR'),
-                            columnIndex = rowIndex + 1,
-                            startRow = startPos[rowIndex],
-                            startColumn = startPos[columnIndex],
-                            endRow = endPos[rowIndex],
-                            endColumn = endPos[columnIndex],
-                            lastColumn = Position.getLastColumnIndexInTable(paragraphs, startPos);
-
-                        while (startPos.length > columnIndex) {
-                            startPos.pop();  // Removing position and paragraph optionally
-                        }
-
-
-                        for (var j = startRow; j <= endRow; j++) {
-                            var startCol = (j === startRow) ? startColumn + 1 : 0;
-                            var endCol =  (j === endRow) ? endColumn - 1 : lastColumn;
-
-                            for (var i = startCol; i <= endCol; i++) {
-                                startPos[rowIndex] = j;  // row
-                                startPos[columnIndex] = i;  // column
-                                var startPosition = Position.getFirstPositionInCurrentCell(paragraphs, startPos);
-                                var endPosition = Position.getLastPositionInCurrentCell(paragraphs, startPos);
-                                setAttributes(family, attributes, startPosition, endPosition);
-                            }
-                        }
-
-                        // 3) selected part in final cell
-                        var endposLength = selection.endPaM.oxoPosition.length - 1,
-                            localstartPosition = _.copy(selection.endPaM.oxoPosition, true);
-
-                        localstartPosition[endposLength - 1] = selection.endPaM.oxoPosition[endposLength - 1];
-                        localstartPosition[endposLength] = 0;
-
-                        setAttributesToPreviousParagraphsInCell(family, attributes, selection.endPaM.oxoPosition);
-                        setAttributes(family, attributes, localstartPosition, selection.endPaM.oxoPosition);
-
-                    } else {
-
-                        // The included paragraphs are not neighbours. For example one paragraph top level and one in table.
-                        // Should this be supported? How about tables in tables?
-                        // This probably works not reliable for tables in tables.
-
-                        // 1) selected part or rest of para in first para (pos to end)
-                        var startposLength = selection.startPaM.oxoPosition.length - 1,
-                            endposLength = selection.endPaM.oxoPosition.length - 1,
-                            localendPosition = selection.endPaM.oxoPosition,
-                            isTable = Position.isPositionInTable(paragraphs, selection.startPaM.oxoPosition);
-
-                        if (selection.startPaM.oxoPosition[0] !== selection.endPaM.oxoPosition[0]) {
-                            // TODO: This is not sufficient
-                            localendPosition = _.copy(selection.startPaM.oxoPosition, true);
-                            if (isTable) {
-                                // Assigning attribute to all following paragraphs in this cell and to all following cells!
-                                setAttributesToFollowingCellsInTable(family, attributes, localendPosition);
-                                setAttributesToFollowingParagraphsInCell(family, attributes, localendPosition);
-                            }
-                            localendPosition[startposLength] = Position.getParagraphLength(paragraphs, localendPosition);
-                        }
-                        setAttributes(family, attributes, selection.startPaM.oxoPosition, localendPosition);
-
-                        // 2) completly selected paragraphs
-                        for (var i = selection.startPaM.oxoPosition[0] + 1; i < selection.endPaM.oxoPosition[0]; i++) {
-                            var localstartPosition = []; //_.copy(selection.startPaM.oxoPosition, true);
-                            localstartPosition[0] = i;
-                            localstartPosition[1] = 0;
-
-                            isTable = Position.isPositionInTable(paragraphs, localstartPosition);
-
-                            if (isTable) {
-                                setAttributesToCompleteTable(family, attributes, localstartPosition);
-                            } else {
-                                localendPosition = _.copy(localstartPosition, true);
-                                localendPosition[1] = Position.getParagraphLength(paragraphs, localendPosition);
-                                setAttributes(family, attributes, localstartPosition, localendPosition);
-                            }
-                        }
-
-                        // 3) selected part in last para
-                        if (selection.startPaM.oxoPosition[0] !== selection.endPaM.oxoPosition[0]) {
-                            var localstartPosition = _.copy(selection.endPaM.oxoPosition, true);
-                            localstartPosition[endposLength] = 0;
-
-                            isTable = Position.isPositionInTable(paragraphs, localstartPosition);
-
-                            if (isTable) {
-                                // Assigning attribute to all previous cells and to all previous paragraphs in this cell!
-                                setAttributesToPreviousCellsInTable(family, attributes, selection.endPaM.oxoPosition);
-                                setAttributesToPreviousParagraphsInCell(family, attributes, selection.endPaM.oxoPosition);
-                            }
-                            setAttributes(family, attributes, localstartPosition, selection.endPaM.oxoPosition);
-                        }
-                    }
-                }
-                else if ((selection.endPaM.imageFloatMode !== null) && (buttonEvent)) {
-
-                    // updating current selection, so that image positions are also available
-                    var updateFromBrowser = true,
-                        allowNoneTextNodes = true,
-                        newSelection = getSelection(updateFromBrowser, allowNoneTextNodes),
-                        imageStartPosition = _.copy(newSelection.startPaM.oxoPosition, true),
-                        imageEndPostion = _.copy(imageStartPosition, true),
-                        newOperation = { name: Operations.OP_ATTRS_SET, attrs: attributes, start: imageStartPosition, end: imageEndPostion };
-
-                    applyOperation(newOperation, true, true);
-
-                    // setting the cursor position
-                    if (lastOperationEnd) {
-                        // var useImageNode = true;
-                        var useImageNode = false;
-                        setSelection(new OXOSelection(lastOperationEnd), useImageNode);
-                    }
-                }
-                // paragraph attributes also for cursor without selection (// if (selection.hasRange()))
-                else if (family === 'paragraph') {
-                    startPosition = Position.getFamilyAssignedPosition(family, paragraphs, selection.startPaM.oxoPosition);
-                    endPosition = Position.getFamilyAssignedPosition(family, paragraphs, selection.endPaM.oxoPosition);
-                    var newOperation = {name: Operations.OP_ATTRS_SET, attrs: attributes, start: startPosition, end: endPosition};
-                    applyOperation(newOperation, true, true);
-                }
-            }
-            else {
-                startPosition = Position.getFamilyAssignedPosition(family, paragraphs, startPosition);
-                endPosition = Position.getFamilyAssignedPosition(family, paragraphs, endPosition);
-
-                var _endPosition = _.copy(endPosition, true);
-                if ((family === 'character') && (_endPosition[_endPosition.length - 1] > 0)) {
-                    _endPosition[_endPosition.length - 1] -= 1;  // switching from range mode to operation mode
-                }
-
-                var newOperation = {name: Operations.OP_ATTRS_SET, attrs: attributes, start: startPosition, end: _endPosition};
-                // var newOperation = {name: Operations.OP_ATTRS_SET, attrs: attributes, start: startPosition, end: endPosition};
-                applyOperation(newOperation, true, true);
-            }
-        }
-
-        // ==================================================================
-        // Private table methods
-        // ==================================================================
-
-        function deletePreviousCellsInTable(position) {
-
-            var localPos = _.copy(position, true),
-                isInTable = Position.isPositionInTable(paragraphs, localPos);
-
-            if (isInTable) {
-
-                var rowIndex = Position.getLastIndexInPositionByNodeName(paragraphs, localPos, 'TR'),
-                    columnIndex = rowIndex + 1,
-                    thisRow = localPos[rowIndex],
-                    thisColumn = localPos[columnIndex],
-                    lastColumn = Position.getLastColumnIndexInTable(paragraphs, localPos);
-
-                for (var j = 0; j <= thisRow; j++) {
-                    var max = lastColumn;
-                    if (j === thisRow) {
-                        max = thisColumn - 1;
-                    }
-                    for (var i = 0; i <= max; i++) {
-                        localPos[rowIndex] = j;  // row
-                        localPos[columnIndex] = i;   // column
-                        localPos[columnIndex + 1] = 0;
-                        localPos[columnIndex + 2] = 0;
-                        deleteAllParagraphsInCell(localPos);
-                    }
-                }
-            }
-        }
-
-        function deleteAllParagraphsInCell(position, noOPs) {
-
-            var localPos = _.copy(position, true),
-                isInTable = Position.isPositionInTable(paragraphs, localPos);
-
-            noOPs = noOPs ? true : false;
-
-            if (isInTable) {
-
-                var colIndex = Position.getLastIndexInPositionByNodeName(paragraphs, localPos, 'TH, TD'),
-                    paraIndex = colIndex + 1,
-                    lastParaInCell = Position.getLastParaIndexInCell(paragraphs, localPos);
-
-                localPos[paraIndex] = 0;
-
-                for (var i = 0; i <= lastParaInCell; i++) {
-                    if ((localPos.length - 1) > paraIndex) {
-                        localPos.pop();
-                    }
-
-                    var isTable = Position.getDOMPosition(paragraphs, localPos).node.nodeName === 'TABLE' ? true : false;
-
-                    if (i < lastParaInCell) {
-                        if (isTable) {
-                            if (noOPs) {
-                                implDeleteTable(localPos);
-                            } else {
-                                self.deleteTable(localPos);
-                            }
-                        } else {
-                            if (noOPs) {
-                                implDeleteParagraph(localPos);
-                            } else {
-                                self.deleteParagraph(localPos);
-                            }
-                        }
-                    } else {
-                        if (! noOPs) {
-                            var startPos = _.copy(localPos, true),
-                                endPos = _.copy(localPos, true);
-                            startPos.push(0);
-                            endPos.push(Position.getParagraphLength(paragraphs, localPos));
-                            self.deleteText(startPos, endPos);
-                        }
-                        implDeleteParagraphContent(localPos);
-                    }
-                }
-            }
-        }
-
-        function deletePreviousParagraphsInCell(position) {
-
-            var localPos = _.copy(position, true),
-                isInTable = Position.isPositionInTable(paragraphs, localPos);
-
-            if (isInTable) {
-
-                var paraIndex = Position.getLastIndexInPositionByNodeName(paragraphs, localPos, 'P'),
-                    lastPara =  localPos[paraIndex],
-                    paragraphPosition = [];
-
-                localPos[paraIndex] = 0; // always 0, because paragraphs are deleted
-
-                for (var i = 0; i <= paraIndex; i++) {
-                    paragraphPosition.push(localPos[i]);
-                }
-
-                for (var i = 0; i < lastPara; i++) {
-                    var isTable = Position.getDOMPosition(paragraphs, paragraphPosition).node.nodeName === 'TABLE' ? true : false;
-                    if (isTable) {
-                        self.deleteTable(localPos);
-                    } else {
-                        self.deleteParagraph(localPos);
-                    }
-                }
-            }
-        }
-
-        function deleteFollowingCellsInTable(position) {
-
-            var localPos = _.copy(position, true),
-                isInTable = Position.isPositionInTable(paragraphs, localPos);
-
-            if (isInTable) {
-
-                var rowIndex = Position.getLastIndexInPositionByNodeName(paragraphs, localPos, 'TR'),
-                    columnIndex = rowIndex + 1,
-                    thisRow = localPos[rowIndex],
-                    thisColumn = localPos[columnIndex],
-                    lastRow = Position.getLastRowIndexInTable(paragraphs, position),
-                    lastColumn = Position.getLastColumnIndexInTable(paragraphs, position);
-
-                for (var j = thisRow; j <= lastRow; j++) {
-                    var min = 0;
-                    if (j === thisRow) {
-                        min = thisColumn + 1;
-                    }
-
-                    for (var i = min; i <= lastColumn; i++) {
-                        localPos[rowIndex] = j;  // row
-                        localPos[columnIndex] = i;  // column
-                        deleteAllParagraphsInCell(localPos);
-                    }
-                }
-            }
-        }
-
-        function deleteFollowingParagraphsInCell(position) {
-
-            var localPos = _.copy(position, true),
-                isInTable = Position.isPositionInTable(paragraphs, localPos);
-
-            if (isInTable) {
-
-                var paraIndex = Position.getLastIndexInPositionByNodeName(paragraphs, localPos, 'P'),
-                    startPara = localPos[paraIndex] + 1,
-                    lastPara =  Position.getLastParaIndexInCell(paragraphs, localPos),
-                    paragraphPosition = [];
-
-                localPos[paraIndex] = startPara; // always 'startPara', because paragraphs are deleted
-
-                for (var i = 0; i <= paraIndex; i++) {
-                    paragraphPosition.push(localPos[i]);
-                }
-
-                for (var i = startPara; i <= lastPara; i++) {
-                    var isTable = Position.getDOMPosition(paragraphs, paragraphPosition).node.nodeName === 'TABLE' ? true : false;
-                    if (isTable) {
-                        self.deleteTable(localPos);
-                    } else {
-                        self.deleteParagraph(localPos);
-                    }
-                }
-            }
-        }
-
-        function setAttributesToPreviousCellsInTable(family, attributes, position) {
-
-            var localPos = _.copy(position, true),
-                isInTable = Position.isPositionInTable(paragraphs, localPos);
-
-            if (isInTable) {
-
-                var paraIndex = Position.getLastIndexInPositionByNodeName(paragraphs, localPos, 'P');
-
-                if (paraIndex !== -1) {
-
-                    var columnIndex = paraIndex - 1,
-                        rowIndex = columnIndex - 1,
-                        thisRow = localPos[rowIndex],
-                        thisColumn = localPos[columnIndex],
-                        lastColumn = Position.getLastColumnIndexInTable(paragraphs, localPos),
-                        lastIndex = localPos.length - 1;
-
-                    while (lastIndex > columnIndex) {
-                        localPos.pop();  // Removing position and paragraph optionally
-                        lastIndex = localPos.length - 1;
-                    }
-
-                    for (var j = 0; j <= thisRow; j++) {
-                        var max = lastColumn;
-                        if (j === thisRow) {
-                            max = thisColumn - 1;
-                        }
-                        for (var i = 0; i <= max; i++) {
-                            localPos[rowIndex] = j;   // row
-                            localPos[columnIndex] = i;  // column
-                            var startPosition = Position.getFirstPositionInCurrentCell(paragraphs, localPos);
-                            var endPosition = Position.getLastPositionInCurrentCell(paragraphs, localPos);
-                            setAttributes(family, attributes, startPosition, endPosition);
-                        }
-                    }
-                }
-            }
-        }
-
-        function setAttributesToFollowingCellsInTable(family, attributes, position) {
-
-            var localPos = _.copy(position, true),
-                isInTable = Position.isPositionInTable(paragraphs, localPos);
-
-            if (isInTable) {
-                var rowIndex = Position.getLastIndexInPositionByNodeName(paragraphs, localPos, 'TR'),
-                columnIndex = rowIndex + 1,
-                thisRow = localPos[rowIndex],
-                thisColumn = localPos[columnIndex],
-                lastRow = Position.getLastRowIndexInTable(paragraphs, position),
-                lastColumn = Position.getLastColumnIndexInTable(paragraphs, position);
-
-                while (localPos.length > columnIndex) {
-                    localPos.pop();  // Removing position and paragraph optionally
-                }
-
-                for (var j = thisRow; j <= lastRow; j++) {
-                    var min = 0;
-                    if (j === thisRow) {
-                        min = thisColumn + 1;
-                    }
-                    for (var i = min; i <= lastColumn; i++) {
-                        localPos[rowIndex] = j;  // row
-                        localPos[columnIndex] = i;  // column
-                        var startPosition = Position.getFirstPositionInCurrentCell(paragraphs, localPos);
-                        var endPosition = Position.getLastPositionInCurrentCell(paragraphs, localPos);
-                        setAttributes(family, attributes, startPosition, endPosition);
-                    }
-                }
-            }
-        }
-
-        function setAttributesToPreviousParagraphsInCell(family, attributes, position) {
-
-            var localPos = _.copy(position, true),
-                isInTable = Position.isPositionInTable(paragraphs, localPos);
-
-            if (isInTable) {
-
-                var paraIndex = Position.getLastIndexInPositionByNodeName(paragraphs, localPos, 'P'),
-                    thisPara = localPos[paraIndex],
-                    paragraphPosition = [];
-
-                for (var i = 0; i <= paraIndex; i++) {
-                    paragraphPosition.push(localPos[i]);
-                }
-
-                for (var i = 0; i < thisPara; i++) {
-                    localPos[paraIndex] = i;
-                    paragraphPosition[paraIndex] = i;
-
-                    // it can be a table next to a paragraph
-                    if (Position.getDOMPosition(paragraphs, paragraphPosition).node.nodeName === 'TABLE') {
-                        setAttributesToCompleteTable(family, attributes, localPos);
-                    } else {
-                        setAttributesToParagraphInCell(family, attributes, localPos);
-                    }
-                }
-            }
-        }
-
-        function setAttributesToFollowingParagraphsInCell(family, attributes, position) {
-
-            var localPos = _.copy(position, true),
-                isInTable = Position.isPositionInTable(paragraphs, localPos);
-
-            if (isInTable) {
-
-                var paraIndex = Position.getLastIndexInPositionByNodeName(paragraphs, localPos, 'P'),
-                    startPara = localPos[paraIndex] + 1,
-                    lastPara =  Position.getLastParaIndexInCell(paragraphs, position),
-                    paragraphPosition = [];
-
-                for (var i = 0; i <= paraIndex; i++) {
-                    paragraphPosition.push(localPos[i]);
-                }
-
-                for (var i = startPara; i <= lastPara; i++) {
-                    localPos[paraIndex] = i;
-                    paragraphPosition[paraIndex] = i;
-
-                    // it can be a table next to a paragraph
-                    if (Position.getDOMPosition(paragraphs, paragraphPosition).node.nodeName === 'TABLE') {
-                        setAttributesToCompleteTable(family, attributes, localPos);
-                    } else {
-                        setAttributesToParagraphInCell(family, attributes, localPos);
-                    }
-                }
-            }
-        }
-
-        function setAttributesToCompleteTable(family, attributes, position) {
-
-            var localPos = _.copy(position),
-                tableIndex = Position.getLastIndexInPositionByNodeName(paragraphs, localPos, 'TABLE'),
-                localPos = [];
-
-            for (var i = 0; i <= tableIndex; i++) {
-                localPos[i] = position[i];
-            }
-
-            localPos.push(0); // row
-
-            var rowIndex = localPos.length - 1,
-                columnIndex = rowIndex + 1;
-
-            localPos.push(0); // column
-
-            var lastRow = Position.getLastRowIndexInTable(paragraphs, position),
-                lastColumn = Position.getLastColumnIndexInTable(paragraphs, position);
-
-
-            for (var j = 0; j <= lastRow; j++) {
-                for (var i = 0; i <= lastColumn; i++) {
-                    localPos[rowIndex] = j;  // row
-                    localPos[columnIndex] = i;  // column
-                    var startPosition = Position.getFirstPositionInCurrentCell(paragraphs, localPos);
-                    var endPosition = Position.getLastPositionInCurrentCell(paragraphs, localPos);
-                    setAttributes(family, attributes, startPosition, endPosition);
-                }
-            }
-        }
-
-        function setAttributesToParagraphInCell(family, attributes, position) {
-
-            var startPosition = _.copy(position, true),
-                endPosition = _.copy(position, true),
-                isInTable = Position.isPositionInTable(paragraphs, startPosition);
-
-            if (isInTable) {
-                var paraIndex = Position.getLastIndexInPositionByNodeName(paragraphs, startPosition, 'P');
-
-                startPosition[paraIndex + 1] = 0;
-                endPosition[paraIndex + 1] = Position.getParagraphLength(paragraphs, position);
-
-                setAttributes(family, attributes, startPosition, endPosition);
-            }
-        }
-
-        // ====================================================================
-        // Private helper functions
-        // ====================================================================
-
-        function fillstr(str, len, fill, right) {
-            while (str.length < len) {
-                if (right)
-                    str = str + fill;
-                else
-                    str = fill + str;
-            }
-            return str;
-        }
-
-        function getFormattedPositionString(position) {
-            var str = '';
-
-            for (var i = 0; i < position.length; i++) {
-                str += fillstr(position[i].toString(), 2, '0');
-                if (i !== position.length - 1) {
-                    str += ',';
-                }
-            }
-
-            return str;
-        }
-
-        /**
-         * Returns all text nodes contained in the specified element.
-         *
-         * @param {HTMLElement|jQuery} element
-         *  A DOM element object whose descendant text nodes will be returned. If
-         *  this object is a jQuery collection, uses the first node it contains.
-         *
-         * @returns {TextNode[]}
-         *  An array of text nodes contained in the passed element, in the correct
-         *  order.
-         */
-        function collectTextNodes(element) {
-            var textNodes = [];
-            Utils.iterateDescendantTextNodes(element, function (textNode) {
-                textNodes.push(textNode);
-            });
-            return textNodes;
-        }
-
-        /**
-         * Returns all text nodes and images contained in the specified element.
-         *
-         * @param {HTMLElement|jQuery} element
-         *  A DOM element object whose descendant text nodes will be returned. If
-         *  this object is a jQuery collection, uses the first node it contains.
-         *
-         * @returns {Node[]}
-         *  An array of text nodes and image nodes contained in the passed element,
-         *  in the correct order.
-         */
-        function collectTextNodesAndImagesAndFields(element) {
-            var nodes = [];
-            Utils.iterateSelectedDescendantNodes(element, function () {
-                // collecting all text nodes, imgs and divs, but ignoring text nodes inside divs.
-                return ((this.nodeType === 3) && (! Position.isTextInField(this))) || (Utils.getNodeName(this) === 'img') || ((Utils.getNodeName(this) === 'span') && ($(this).data('spanType') === 'field'));
-            }, function (node) {
-                nodes.push(node);
-            });
-            return nodes;
-        }
-
-        /**
-         * After merging two paragraphs, it can be necessary to move floated images
-         * of the second paragraph to the beginning of the first paragraph. This can
-         * done using this function 'moveFloatedImages', that generates 'move'
-         * operations for moving the images.
-         *
-         * @param {OXOPaM.oxoPosition} position
-         *  The logical position describing the paragraph.
-         */
-        function moveFloatedImages(position) {
-
-            var domPos = Position.getDOMPosition(paragraphs, position);
-
-            if ((domPos) && (domPos.node) && (Utils.getNodeName(domPos.node) === 'p')) {
-
-                var para = domPos.node,
-                    counter = Position.getNumberOfFloatedImagesInParagraph(para),  // counting number of floated images at begin of paragraph
-                    child = para.firstChild;
-
-                while (child !== null) {
-                    var nextChild = child.nextSibling; // saving next sibling, because it will be lost after appendChild()
-
-                    if ((Utils.getNodeName(child) === 'img') && ($(child).data('mode') !== 'inline')) {
-
-                        var localPos = Position.getObjectPositionInParagraph(para, child),
-                        source = _.copy(position, true),
-                        dest = _.copy(position, true);
-
-                        if (localPos !== counter) {
-                            source.push(localPos);
-                            dest.push(counter);  // there might be floated images already in the first paragraph
-
-                            // moving floated images with operation
-                            var newOperation = {name: Operations.OP_MOVE, start: _.copy(source, true), end: _.copy(dest, true)};
-                            applyOperation(newOperation, true, true);
-                        } else {
-                            // only internal shifting required. image should be shifted before empty paragraphs
-                            // there can be empty text spans before the destination node
-                            while (DOM.isEmptyTextSpan(child.previousSibling)) {
-                                $(child).insertBefore(child.previousSibling);
-                            }
-                        }
-
-                        counter++;
-                    }
-
-                    child = nextChild;
-                }
-            }
-        }
-
-        // ====================================================================
-        //  IMPLEMENTATION FUNCTIONS
-        // Private functions, that are called from function 'applyOperation'.
-        // The operations itself are never generated inside an impl*-function.
-        // ====================================================================
-
-        function implParagraphChanged(position) {
-
-            // Make sure that a completly empty para has the dummy br element, and that all others don't have it anymore...
-            var paragraph = Position.getCurrentParagraph(paragraphs, position);
-            if (paragraph) {
-                validateParagraphNode(paragraph);
-            }
-        }
-
-        function implInitDocument() {
-            editdiv[0].innerHTML = '<html><p></p></html>';
-            paragraphs = editdiv.children();
-            implParagraphChanged([0]);
-            setSelection(new OXOSelection());
-            lastOperationEnd = new OXOPaM([0, 0]);
-            self.clearUndo();
-
-            // disable FireFox table manipulation handlers in edit mode
-            // (the commands must be executed after the editable div is in the DOM)
-            try {
-                document.execCommand('enableObjectResizing', false, false);
-                document.execCommand('enableInlineTableEditing', false, false);
-            } catch (ex) {
-            }
-
-            // disable IE table manipulation handlers in edit mode
-            Utils.getDomNode(editdiv).onresizestart = function () { return false; };
-        }
-
-        function implInsertText(text, position) {
-            var domPos = Position.getDOMPosition(paragraphs, position);
-
-            if ((domPos) && (domPos.node)) {
-                var oldText = domPos.node.nodeValue;
-                if (oldText !== null) {
-                    var newText = oldText.slice(0, domPos.offset) + text + oldText.slice(domPos.offset);
-                    domPos.node.nodeValue = newText;
-                    var lastPos = _.copy(position);
-                    var posLength = position.length - 1;
-                    lastPos[posLength] = position[posLength] + text.length;
-                    lastOperationEnd = new OXOPaM(lastPos);
-                    implParagraphChanged(position);
-                }
-            }
-        }
-
-        function implInsertImage(url, position, attributes) {
-
-            var domPos = Position.getDOMPosition(paragraphs, position),
-                node = domPos ? domPos.node : null,
-                image = null;
-
-            // insert the image with default settings (inline)
-            if (!node || (node.nodeType !== 3)) {
-                Utils.error('implInsertImage(): expecting text position to insert image.');
-                return false;
-            }
-
-            // prepend text before offset in a new span (also if position
-            // points to start or end of text, needed to clone formatting)
-            DOM.splitTextNode(node, domPos.offset);
-
-            // insert the image between the two text nodes
-            image = $('<img>', { src: url }).insertBefore(node.parentNode);
-
-            // apply the passed image attributes
-            imageStyles.setElementAttributes(image, attributes);
-
-            var lastPos = _.copy(position);
-            var posLength = position.length - 1;
-            lastPos[posLength] = position[posLength] + 1;
-            lastOperationEnd = new OXOPaM(lastPos);
-            implParagraphChanged(position);
-
-            return true;
-        }
-
-        /**
-         * Implementation function for inserting fields.
-         *
-         * @param {OXOPam.oxoPosition} position
-         *  The logical position.
-         *
-         * @param {String} type
-         *  A property describing the field type using an ebnf syntax.
-         *
-         * @param {String} representation
-         *  A fallback value, if the placeholder cannot be substituted
-         *  with a reasonable value.
-         */
-        function implInsertField(position, type, representation) {
-            var domPos = Position.getDOMPosition(paragraphs, position),
-            node = domPos ? domPos.node : null;
-
-            DOM.splitTextNode(node, domPos.offset);
-
-            var newNode = DOM.splitTextNode(node, 0);
-            // insert field before the parent <span> element of the text node
-            newNode = newNode.parentNode;
-            $(newNode).data('spanType', 'field').text(representation);
-        }
-
-        /**
-         * Inserts a new style sheet into the document.
-         *
-         * @param {String} family
-         *  The name of the attribute family the new style sheet is related to.
-         *
-         * @param {String} id
-         *  The unique identifier of of the new style sheet.
-         *
-         * @param {String} name
-         *  The user-defined name of of the new style sheet.
-         *
-         * @param {String|Null} parentId
-         *  The identifier of of the parent style sheet the new style sheet
-         *  will derive undefined attributes from.
-         *
-         * @param {Object} attributes
-         *  The formatting attributes contained in the new style sheet, as map
-         *  of name/value pairs.
-         *
-         * @param {Boolean} [hidden]
-         *  Optional property that determines if the style should be displayed in the UI (default is false)
-         *
-         * @param {Number} [uiPriority]
-         *  Optional property that describes the priority of the style (0 is default, the lower the value the higher the priority)
-         *
-         * @param {Boolean} [defStyle]
-         *  True, if the new style sheet is the default style sheet of the
-         *  attribute family (will be used for elements without explicit style
-         *  sheet).
-         */
-        function implInsertStyleSheet(family, id, name, parentId, attributes, hidden, uiPriority, defStyle) {
-
-            var // the style sheet container
-                styleSheets = self.getStyleSheets(family);
-
-            if (styleSheets) {
-                styleSheets.addStyleSheet(id, name, parentId, attributes, { hidden: hidden, priority: uiPriority, defStyle: defStyle });
-            }
-        }
-
-        /**
-         * Changes a specific formatting attribute of the specified element or
-         * text range. The type of the attributes will be determined from the
-         * specified range.
-         *
-         * @param {Number[]} start
-         *  The logical start position of the element or text range to be
-         *  formatted.
-         *
-         * @param {Number[]} end
-         *  The logical end position of the element or text range to be
-         *  formatted.
-         *
-         * @param {Object} attributes
-         *  A map with formatting attribute values, mapped by the attribute
-         *  names.
-         */
-        function implSetAttributes(start, end, attributes) {
-
-            // change listener used to build the undo operations
-            function changeListener(element, oldAttributes, newAttributes) {
-
-                var // selection object representing the passed element
-                    selection = Position.getOxoSelectionForNode(editdiv, element, false),
-                    // the operational address of the passed element
-                    range = { start: selection.startPaM.oxoPosition, end: selection.endPaM.oxoPosition },
-                    // the operation used to undo the attribute changes
-                    undoOperation = _({ name: Operations.OP_ATTRS_SET, attrs: {} }).extend(range),
-                    // the operation used to redo the attribute changes
-                    redoOperation = _({ name: Operations.OP_ATTRS_SET, attrs: {} }).extend(range);
-
-                // find all old attributes that have been changed or cleared
-                _(oldAttributes).each(function (value, name) {
-                    if (!_.isEqual(value, newAttributes[name])) {
-                        undoOperation.attrs[name] = value;
-                        redoOperation.attrs[name] = (name in newAttributes) ? newAttributes[name] : null;
-                    }
-                });
-
-                // find all newly added attributes
-                _(newAttributes).each(function (value, name) {
-                    if (!(name in oldAttributes)) {
-                        undoOperation.attrs[name] = null;
-                        redoOperation.attrs[name] = value;
-                    }
-                });
-
-                // add a new undo action for the current element
-                undomgr.addUndo(undoOperation, redoOperation);
-            }
-
-            var // last index in the start/end position arrays
-                startLastIndex = 0, endLastIndex = 0,
-                // the DOM text range to be formatted
-                ranges = null,
-                // the attribute family according to the passed range address
-                family = null,
-                // the style sheet container of the specified attribute family
-                styleSheets = null,
-                // whether undo is enabled
-                createUndo = undomgr.isEnabled() && !undomgr.isInUndo(),
-                // options for StyleSheets.setAttributesInRanges() method calls
-                setAttributesOptions = createUndo ? { changeListener: changeListener } : undefined;
-
-            // build local copies of the arrays (do not change caller's data)
-            start = _.clone(start);
-            end = _.isArray(end) ? _.clone(end) : _.clone(start);
-            startLastIndex = start.length - 1;
-            endLastIndex = end.length - 1;
-
-            // TODO: remove when object selection engine exists
-            var containsImageAttribute = Image.containsImageAttributes(attributes);
-
-            // get attribute family according to position
-            family = Position.getPositionAssignedFamily(paragraphs, start, containsImageAttribute);
-
-            if (family === null) {
-                Utils.error('Editor.implSetAttributes(): Failed to get family from position: ' + start);
-            }
-
-            if (family === 'character') {
-                end[end.length - 1] += 1; // Switching from operation mode to range mode
-            }
-
-            // validate text offset
-            if (!_.isFinite(start[startLastIndex]) || (start[startLastIndex] < 0)) {
-                start[startLastIndex] = 0;
-            }
-            if (!_.isFinite(end[endLastIndex]) || (end[endLastIndex] < 0)) {
-                end[endLastIndex] = Position.getParagraphLength(paragraphs, start);
-            }
-
-            // store last position
-            lastOperationEnd = new OXOPaM(end);
-
-            // build the DOM text range, set the formatting attributes, create undo operations
-            styleSheets = self.getStyleSheets(family);
-            if (styleSheets) {
-                if (createUndo) { undomgr.startGroup(); }
-                ranges = Position.getDOMSelection(paragraphs, new OXOSelection(new OXOPaM(start), new OXOPaM(end)), family !== 'character');
-                styleSheets.setAttributesInRanges(ranges, attributes, setAttributesOptions);
-                if (createUndo) { undomgr.endGroup(); }
-            }
-        }
-
-        function implInsertParagraph(position) {
-            var posLength = position.length - 1,
-                para = position[posLength],
-                allParagraphs = Position.getAllAdjacentParagraphs(paragraphs, position);
-
-            if (! allParagraphs) {
-                var pos = _.copy(position, true);
-                pos[pos.length - 1] -= 1; // decreasing last value by 1, if new paragraphs are inserted
-                allParagraphs = Position.getAllAdjacentParagraphs(paragraphs, pos);
-
-                if (! allParagraphs) {
-                    var domPos = Position.getDOMPosition(paragraphs, pos);
-                    if ((domPos) && (domPos.node) && (Utils.getNodeName(domPos.node) === 'table')) {
-                        allParagraphs = $(domPos.node.parentNode).children();
-                    }
-                }
-            }
-
-            var newPara = $('<p>');
-
-            if (para === -1) {
-                para = allParagraphs.size();
-                position[posLength] = para;
-            }
-
-            if (para > 0) {
-                newPara.insertAfter(allParagraphs[para - 1]);
-            }
-            else {
-                newPara.insertBefore(allParagraphs[0]);
-            }
-
-            paragraphs = editdiv.children();
-
-            var lastPos = _.copy(position);
-            lastPos.push(0);
-            lastOperationEnd = new OXOPaM(lastPos);
-
-            implParagraphChanged(position);
-        }
-
-        function implInsertTable(pos, attrs) {
-
-            var position = _.copy(pos, true);
-
-            // insert the table into the document
-            var table = $('<table>').append($('<colgroup>')),
-                domPosition = Position.getDOMPosition(paragraphs, position),
-                domParagraph = null,
-                insertBefore = true;
-
-            if (domPosition) {
-                domParagraph = domPosition.node;
-            } else {
-                position[position.length - 1] -= 1; // inserting table at the end
-                domPosition = Position.getDOMPosition(paragraphs, position);
-
-                if (domPosition) {
-                    domParagraph = domPosition.node;
-                    if (domParagraph.parentNode.childNodes.length === position[position.length - 1] + 1) {
-                        insertBefore = false;  // inserting after the last paragraph/table
-                    }
-                }
-            }
-
-            if (domParagraph !== null) {
-                if (insertBefore) {
-                    table.insertBefore(domParagraph);
-                } else {
-                    table.insertAfter(domParagraph);
-                }
-
-                paragraphs = editdiv.children();
-            }
-
-            // apply the passed table attributes
-            if (tableStyles) {
-                tableStyles.setElementAttributes(table, attrs);
-            }
-
-        }
-
-        function implSplitParagraph(position) {
-
-            var posLength = position.length - 1,
-                para = position[posLength - 1],
-                pos = position[posLength],
-                allParagraphs = Position.getAllAdjacentParagraphs(paragraphs, position),
-                isTable = Position.isPositionInTable(paragraphs, position) ? true : false;
-
-            var dbg_oldparacount = allParagraphs.size();
-            var paraclone = $(allParagraphs[para]).clone(true);
-            paraclone.insertAfter(allParagraphs[para]);
-
-            // refresh
-            if (! isTable) {
-                paragraphs = editdiv.children();
-            }
-
-            allParagraphs = Position.getAllAdjacentParagraphs(paragraphs, position);
-
-            if (pos !== -1) {
-                var startPos = _.copy(position, true);
-                var endPos = _.copy(position, true);
-                endPos[posLength] = -1;
-                if (endPos[posLength] > 0) {
-                    endPos[posLength] -= 1;  // using operation mode when calling implDeleteText directly
-                }
-                implDeleteText(startPos, endPos);
-            }
-            var startPosition = _.copy(position, true);
-            startPosition[posLength - 1] += 1;
-            startPosition[posLength] = 0;
-            var endPosition = _.copy(position, true);
-            endPosition[posLength - 1] = startPosition[posLength - 1];
-            if (endPosition[posLength] > 0) {
-                endPosition[posLength] -= 1;  // using operation mode when calling implDeleteText directly
-            }
-            implDeleteText(startPosition, endPosition);
-
-            implParagraphChanged(position);
-            implParagraphChanged(startPosition);
-            lastOperationEnd = new OXOPaM(startPosition);
-
-            // DEBUG STUFF
-            if (paragraphs.size() !== (dbg_oldparacount + 1)) {
-                Utils.warn('Editor.implSplitParagraph(): paragraph count invalid!');
-            }
-        }
-
-        function implMergeParagraph(position) {
-
-            var posLength = position.length - 1,
-                para = position[posLength],
-                imageMoves = [];
-
-            position.push(0); // adding pos to position temporarely
-
-            var allParagraphs = Position.getAllAdjacentParagraphs(paragraphs, position);
-
-            position.pop();
-
-            if (para < (allParagraphs.size() - 1)) {
-
-                var dbg_oldparacount = allParagraphs.size();
-
-                var thisPara = allParagraphs[para];
-                var nextPara = allParagraphs[para + 1];
-
-                // Only merging, if both paragraph nodes have name 'p'. Tables cannot be merged this way, and
-                // 'p' and 'table' cannot be merged either.
-                if ((thisPara.nodeName === 'P') && (nextPara.nodeName === 'P')) {
-
-                    var oldParaLen = 0;
-                    var imageCounter = 0;
-                    oldParaLen = Position.getParagraphLength(paragraphs, position);
-
-                    var lastCurrentChild = thisPara.lastChild;
-                    if (lastCurrentChild && (lastCurrentChild.nodeName === 'BR')) {
-                        thisPara.removeChild(lastCurrentChild);
-                    }
-
-                    var child = nextPara.firstChild;
-
-                    while (child !== null) {
-                        var nextChild = child.nextSibling; // saving next sibling, because it will be lost after appendChild()
-
-                        if ((child.nodeType === 3) && (thisPara.lastChild !== null) && (thisPara.lastChild.nodeType === 3)) {
-                            thisPara.lastChild.nodeValue += child.nodeValue;
-                        } else {
-
-                            if ((Utils.getNodeName(child) === 'div') && $(child).hasClass('float')) {
-
-                                var localChild = thisPara.firstChild;
-
-                                if (localChild) {
-
-                                    if ((Utils.getNodeName(localChild) === 'div') && $(localChild).hasClass('float')) {
-
-                                        while ((Utils.getNodeName(localChild.nextSibling) === 'div') && $(localChild.nextSibling).hasClass('float')) {
-                                            localChild = localChild.nextSibling;
-                                        }
-
-                                        localChild = localChild.nextSibling;  // using next sibling, to be able to use insertBefore
-                                    }
-
-
-                                    thisPara.insertBefore(child, localChild);
-
-                                } else {
-                                    thisPara.appendChild(child);
-                                }
-                            } else {
-
-                                if ((Utils.getNodeName(child) === 'img') && ($(child).data('mode') !== 'inline')) {
-                                    imageCounter++; // counting all floated images in the added paragraph (required for cursor setting)
-                                }
-
-                                thisPara.appendChild(child);
-                            }
-                        }
-
-                        child = nextChild;
-                    }
-
-                    var localPosition = _.copy(position, true);
-                    localPosition[posLength] += 1;  // posLength is 0 for non-tables
-
-                    implDeleteParagraph(localPosition);
-
-                    var lastPos = _.copy(position);
-                    oldParaLen += imageCounter;
-                    lastPos.push(oldParaLen);
-                    lastOperationEnd = new OXOPaM(lastPos);
-                    implParagraphChanged(position);
-
-                    // DEBUG STUFF
-                    if (paragraphs.size() !== (dbg_oldparacount - 1)) {
-                        Utils.warn('Editor.implMergeParagraph(): paragraph count invalid!');
-                    }
-                }
-            }
-
-            return imageMoves;
-        }
-
-        function implDeleteParagraph(position) {
-
-            var posLength = position.length - 1,
-                para = position[posLength];
-
-            position.push(0); // adding pos to position temporarely
-
-            var allParagraphs = Position.getAllAdjacentParagraphs(paragraphs, position),
-                isTable = Position.isPositionInTable(paragraphs, position);
-
-            position.pop();
-
-            var paragraph = allParagraphs[para];
-
-            if (paragraph) {
-                paragraph.parentNode.removeChild(paragraph);
-
-                var localPos = _.copy(position, true);
-                if (para > 0) {
-                    para -= 1;
-                }
-                localPos[posLength] = para;
-                localPos.push(0); // pos not corrct, but doesn't matter. Deleting paragraphs always happens between other operations, never at the last one.
-                lastOperationEnd = new OXOPaM(localPos);
-                if (! isTable) {
-                    paragraphs = editdiv.children();
-                }
-            }
-        }
-
-        function implDeleteParagraphContent(position) {
-            var paragraph = Position.getDOMPosition(paragraphs, position).node;
-            if (paragraph) {
-                $(paragraph).empty();
-                validateParagraphNode(paragraph);
-            }
-        }
-
-        function implDeleteCellRange(pos, startCell, endCell) {
-
-            var startRow = startCell[0],
-                startCol = startCell[1],
-                endRow = endCell[0],
-                endCol = endCell[1];
-
-            for (var i = startRow; i <= endRow; i++) {
-                for (var j = startCol; j <= endCol; j++) {
-                    var position = _.copy(pos, true);
-                    position.push(i);
-                    position.push(j);
-                    // second parameter TRUE, so that no further
-                    // operations are created.
-                    deleteAllParagraphsInCell(position, true);
-                }
-            }
-        }
-
-        function implDeleteTable(position) {
-
-            var tablePosition = Position.getLastPositionFromPositionByNodeName(paragraphs, position, 'TABLE'),
-                lastRow = Position.getLastRowIndexInTable(paragraphs, position),
-                lastColumn = Position.getLastColumnIndexInTable(paragraphs, position);
-
-            // iterating over all cells and remove all paragraphs in the cells
-            if ((lastRow > -1) && (lastColumn > -1)) {
-                implDeleteCellRange(tablePosition, [0, 0], [lastRow, lastColumn]);
-            }
-
-            // Finally removing the table itself
-            var tableNode = Position.getDOMPosition(paragraphs, tablePosition).node;
-            $(tableNode).remove();
-
-            var para = tablePosition.pop();
-            if (para > 0) {
-                para -= 1;
-            }
-            tablePosition.push(para);
-            tablePosition.push(Position.getParagraphLength(paragraphs, tablePosition));
-
-            lastOperationEnd = new OXOPaM(tablePosition);
-
-            paragraphs = editdiv.children();
-        }
-
-        function implDeleteRows(pos, startRow, endRow) {
-
-            var localPosition = _.copy(pos, true),
-                lastColumn = Position.getLastColumnIndexInTable(paragraphs, localPosition);
-
-            if (! Position.isPositionInTable(paragraphs, localPosition)) {
-                return;
-            }
-
-            var table = Position.getDOMPosition(paragraphs, localPosition).node;
-
-            // iterating over all cells and remove all paragraphs in the cells
-            implDeleteCellRange(localPosition, [startRow, 0], [endRow, lastColumn]);
-
-            $(table).children('tbody, thead').children().slice(startRow, endRow + 1).remove();
-
-            if ($(table).children().children().length === 0) {
-                // This code should never be reached. If last row shall be deleted, deleteTable is called.
-                self.deleteTable(localPosition);
-                $(table).remove();
-                paragraphs = editdiv.children();
-                localPosition.push(0);
-            } else {
-                // Setting cursor
-                var lastRow = $(table).children('tbody, thead').children().length - 1;
-                if (endRow > lastRow) {
-                    endRow = lastRow;
-                }
-                localPosition.push(endRow);
-                localPosition.push(0);
-                localPosition.push(0);
-                localPosition.push(0);
-            }
-
-            lastOperationEnd = new OXOPaM(localPosition);
-        }
-
-        function implInsertRow(pos, count, insertdefaultcells, referencerow, attrs) {
-
-            var localPosition = _.copy(pos, true),
-                setRowHeight = false,
-                useReferenceRow = _.isNumber(referencerow) ? true : false;
-
-            if (! Position.isPositionInTable(paragraphs, localPosition)) {
-                return;
-            }
-
-            insertdefaultcells = insertdefaultcells ? true : false;
-
-            if (!_.isNumber(count)) {
-                count = 1; // setting default for number of rows
-            }
-
-            if ((attrs) && (attrs.height)) {
-                setRowHeight = true;
-            }
-
-            var tablePos = _.copy(localPosition, true);
-            tablePos.pop();
-
-            var table = Position.getDOMPosition(paragraphs, tablePos).node,
-                tableRowDomPos = Position.getDOMPosition(paragraphs, localPosition),
-                tableRowNode = null,
-                row = null;
-
-            if (tableRowDomPos) {
-                tableRowNode = tableRowDomPos.node;
-            }
-
-            if (useReferenceRow) {
-
-                var refRowNode = $(table).children('tbody, thead').children().get(referencerow),
-                row = $(refRowNode);
-
-            } else if (insertdefaultcells) {
-
-                var columnCount = $(table).children('colgroup').children().length,
-                    // prototype elements for row, cell, and paragraph
-                    paragraph = $('<p>'),
-                    cell = $('<td>').append(paragraph);
-
-                // insert empty text node into the paragraph
-                validateParagraphNode(paragraph);
-
-                row = $('<tr>');
-
-                // clone the cells in the row element
-                _.times(columnCount, function () { row.append(cell.clone(true)); });
-
-            } else {
-                row = $('<tr>');
-            }
-
-            if (setRowHeight) {
-                var height = attrs.height / 100 + 'mm';  // converting to mm
-                row.css('height', height);
-            }
-
-            if (tableRowNode) {
-                // inserting the new row(s) after the existing row at the specified position
-                _.times(count, function () { $(tableRowNode).before(row.clone(true)); });
-            } else {
-                // appending the new row(s) to the table
-                _.times(count, function () { $(table).append(row.clone(true)); });
-            }
-
-            // removing content, if the row was cloned from a reference row
-            if (useReferenceRow) {
-                // iterating over all new cells and remove all paragraphs in the cells
-                implDeleteCellRange(tablePos, [referencerow + 1, 0], [referencerow + count, row.children().length - 1]);
-            }
-
-            // Setting cursor
-            if ((insertdefaultcells) || (useReferenceRow)) {
-                localPosition.push(0);
-                localPosition.push(0);
-                localPosition.push(0);
-
-                lastOperationEnd = new OXOPaM(localPosition);
-            }
-        }
-
-        function implInsertCell(pos, count, attrs) {
-
-            // how about taking care of tablegrid array at table?
-
-            var localPosition = _.copy(pos, true),
-                setGridSpan = false;
-
-            if (! Position.isPositionInTable(paragraphs, localPosition)) {
-                return;
-            }
-
-            if (!_.isNumber(count)) {
-                count = 1; // setting default for number of rows
-            }
-
-            if ((attrs) && (attrs.gridspan)) {
-                setGridSpan = true;
-            }
-
-            var tableCellDomPos = Position.getDOMPosition(paragraphs, localPosition),
-                tableCellNode = null;
-
-            if (tableCellDomPos) {
-                tableCellNode = tableCellDomPos.node;
-            }
-
-            // prototype elements for row, cell, and paragraph
-            var paragraph = $('<p>'),
-                cell = $('<td>').append(paragraph);
-
-            if (setGridSpan) {
-                cell.attr('colspan', attrs.gridspan);
-            }
-
-            // insert empty text node into the paragraph
-            validateParagraphNode(paragraph);
-
-            if (tableCellNode) {
-                _.times(count, function () { $(tableCellNode).before(cell.clone(true)); });
-            } else {
-                var rowPos = _.copy(localPosition, true);
-                rowPos.pop();
-                var row = Position.getDOMPosition(paragraphs, rowPos).node;
-                _.times(count, function () { $(row).append(cell.clone(true)); });
-            }
-
-        }
-
-        function implDeleteCells(pos, start, end) {
-
-            var localPosition = _.copy(pos, true);
-
-            if (! Position.isPositionInTable(paragraphs, localPosition)) {
-                return;
-            }
-
-            var tableRowDomPos = Position.getDOMPosition(paragraphs, localPosition),
-                removedRow = false,
-                row = null;
-
-            if (tableRowDomPos) {
-                row = tableRowDomPos.node;
-            }
-
-            if (row) {
-
-                var maxCell = $(row).children().length - 1;
-
-                if (start <= maxCell) {
-
-                    if (end > maxCell) {
-                        $(row).children().slice(start).remove(); // removing all following cells
-                    } else {
-                        $(row).children().slice(start, end + 1).remove();
-                    }
-                }
-            }
-
-            // setting cursor position
-            if (removedRow) {
-                var rowCount = localPosition.pop();
-                if (rowCount > 0) {
-                    rowCount--;
-                }
-                localPosition.push(rowCount);
-
-            } else {
-                localPosition.push(0);
-                localPosition.push(0);
-                localPosition.push(0);
-            }
-
-            lastOperationEnd = new OXOPaM(localPosition);
-        }
-
-        function implDeleteColumns(pos, startGrid, endGrid) {
-
-            var localPosition = _.copy(pos, true);
-
-            if (! Position.isPositionInTable(paragraphs, localPosition)) {
-                return;
-            }
-
-            var table = Position.getDOMPosition(paragraphs, localPosition).node,
-                allRows = $(table).children('tbody, thead').children(),
-                endColInFirstRow = -1;
-
-            allRows.each(
-                function (i, row) {
-                    var startCol = Table.getCellPositionFromGridPosition(row, startGrid, false),
-                        endCol = Table.getCellPositionFromGridPosition(row, endGrid, false);
-
-                    if ((i === 0) && (endCol !== -1)) {
-                        endColInFirstRow = endCol;
-                    }
-
-                    if (startCol !== -1) {  // do nothing if startCol is out of range for this row
-
-                        if (endCol === -1) {
-                            $(row).children().slice(startCol).remove(); // removing all following cells
-                        } else {
-                            $(row).children().slice(startCol, endCol + 1).remove();
-                        }
-                    }
-                }
-            );
-
-            if ($(table).children('tbody, thead').children().children().length === 0) {   // no more columns
-                // This code should never be reached. If last column shall be deleted, deleteTable is called.
-                $(table).remove();
-                paragraphs = editdiv.children();
-                localPosition.push(0);
-            } else {
-                // Setting cursor
-                var lastColInFirstRow = $(table).children('tbody, thead').children().first().children().length - 1;
-                if ((endColInFirstRow > lastColInFirstRow) || (endColInFirstRow === -1)) {
-                    endColInFirstRow = lastColInFirstRow;
-                }
-                localPosition.push(0);
-                localPosition.push(endColInFirstRow);
-                localPosition.push(0);
-                localPosition.push(0);
-            }
-
-            lastOperationEnd = new OXOPaM(localPosition);
-        }
-
-        function implInsertColumn(pos, gridposition, tablegrid, insertmode) {
-
-            var localPosition = _.copy(pos, true);
-
-            if (! Position.isPositionInTable(paragraphs, localPosition)) {
-                return;
-            }
-
-            var table = Position.getDOMPosition(paragraphs, localPosition).node,
-                allRows = $(table).children('tbody, thead').children(),
-                // prototype elements for cell and paragraph
-                paragraph = $('<p>'),
-                cell = $('<td>').append(paragraph);
-
-            // insert empty text node into the paragraph
-            validateParagraphNode(paragraph);
-
-            allRows.each(
-                function (i, row) {
-                    var cellClone = cell.clone(true),
-                        cellPosition = Table.getCellPositionFromGridPosition(row, gridposition);
-                    if (insertmode === 'behind') {
-                        cellClone.insertAfter($(row).children().get(cellPosition));
-                    } else {
-                        cellClone.insertBefore($(row).children().get(cellPosition));
-                    }
-                }
-            );
-
-            // Setting cursor to first position in table
-            localPosition.push(0);
-            localPosition.push(gridposition);
-            localPosition.push(0);
-            localPosition.push(0);
-
-            lastOperationEnd = new OXOPaM(localPosition);
-        }
-
-        function implDeleteText(startPosition, endPosition) {
-
-            if (! endPosition) {  // operation.end is optional
-                endPosition = _.copy(startPosition, true);
-            }
-
-            var lastValue = startPosition.length - 1,
-                start = startPosition[lastValue],
-                end = endPosition[lastValue];
-
-            if (end === -1) {
-                end = Position.getParagraphLength(paragraphs, startPosition);
-            }
-
-            end += 1; // switching from operation mode to range mode
-
-            if (start === end) {
-                return;
-            }
-
-            var oneParagraph = Position.getCurrentParagraph(paragraphs, startPosition);
-            var searchNodes = collectTextNodesAndImagesAndFields(oneParagraph);
-            var node, nodeLen, delStart, delEnd;
-            var nodes = searchNodes.length;
-            var nodeStart = 0;
-            for (var i = 0; i < nodes; i++) {
-                var isImage = false,
-                    isField = false;
-                node = searchNodes[i];
-                if (Utils.getNodeName(node) === 'img') {
-                    nodeLen = 1;
-                    isImage = true;
-                } else if ((Utils.getNodeName(node) === 'span') && ($(node).data('spanType') === 'field')) {
-                    nodeLen = 1;
-                    isField = true;
-                } else {
-                    nodeLen = node.nodeValue.length;
-                }
-                if ((nodeStart + nodeLen) > start) {
-                    delStart = 0;
-                    delEnd = nodeLen;
-                    if (nodeStart <= start) { // node matching startPaM
-                        delStart = start - nodeStart;
-                    }
-                    if ((nodeStart + nodeLen) >= end) { // node matching endPaM
-                        delEnd = end - nodeStart;
-                    }
-                    if ((delEnd - delStart) === nodeLen) {
-                        // remove element completely.
-                        if ((isImage) || (isField)) {
-                            oneParagraph.removeChild(node);
-                        } else {
-                            node.nodeValue = '';
-                        }
-                    }
-                    else {
-                        var oldText = node.nodeValue;
-                        var newText = oldText.slice(0, delStart) + oldText.slice(delEnd);
-                        node.nodeValue = newText;
-                    }
-                }
-                nodeStart += nodeLen;
-                if (nodeStart >= end)
-                    break;
-            }
-
-            lastOperationEnd = new OXOPaM(_.copy(startPosition, true));
-            // old:  lastOperationEnd = new OXOPaM([para, start]);
-
-            implParagraphChanged(startPosition);
-        }
-
-        function implMove(_source, _dest) {
-
-            var source = _.copy(_source, true),
-                dest = _.copy(_dest, true);
-
-            // workaround: improve last position of destination by 1 to get the correct image
-            // -> might (should) be superfluous in the future.
-            dest[dest.length - 1] += 1;
-
-            var returnImageNode = true,
-                sourcePos = Position.getDOMPosition(paragraphs, source, returnImageNode),
-                destPos = Position.getDOMPosition(paragraphs, dest, returnImageNode);
-
-            if ((sourcePos) && (destPos)) {
-                var sourceNode = sourcePos.node,
-                    destNode = destPos.node;
-
-                // ignoring offset in first version,
-                // and using complete spans instead of text nodes.
-
-                if ((sourceNode) && (destNode)) {
-                    if (sourceNode.nodeType === 3) {
-                        sourceNode = sourceNode.parentNode;
-                    }
-                    if (destNode.nodeType === 3) {
-                        destNode = destNode.parentNode;
-                    }
-
-                    if (Utils.getNodeName(sourceNode) !== 'img') {
-                        Utils.warn('Editor.implMove(): moved object is not an image: ' + Utils.getNodeName(sourceNode));
-                    }
-
-                    // there can be empty text spans before the destination node
-                    while (DOM.isTextSpan(destNode) && (destNode.previousSibling) && DOM.isEmptyTextSpan(destNode.previousSibling)) {
-                        destNode = destNode.previousSibling;
-                    }
-
-                    // inserting the sourceNode before the destNode
-                    $(sourceNode).insertBefore(destNode);
-                }
-            }
-        }
-
-        function implDbgOutEvent(event) {
-
-            if (!dbgoutEvents)
-                return;
-
-            var selection = getSelection();
-
-            var dbg = fillstr(event.type, 10, ' ', true) + ' sel:[' + getFormattedPositionString(selection.startPaM.oxoPosition) + '/' + getFormattedPositionString(selection.endPaM.oxoPosition) + ']';
-
-            if ((event.type === "keypress") || (event.type === "keydown")) {
-                dbg += ' key:[keyCode=' + fillstr(event.keyCode.toString(), 3, '0') + ' charCode=' + fillstr(event.charCode.toString(), 3, '0') + ' shift=' + event.shiftKey + ' ctrl=' + event.ctrlKey + ' alt=' + event.altKey + ']';
-            }
-
-            window.console.log(dbg);
-        }
-
-        function implDbgOutObject(obj) {
-
-            if (!dbgoutObjects)
-                return;
-
-            var dbg = fillstr(obj.type + ': ', 10, ' ', true) + JSON.stringify(obj.value);
-            window.console.log(dbg);
-        }
-
-        // hybrid edit mode
-        editdiv
-            .on('focus', function () { processFocus(true); })
-            .on('blur', function () { processFocus(false); })
-            .on('keydown', processKeyDown)
-            .on('keypress', processKeyPressed)
-            .on('mousedown', processMouseDown)
-            .on('mouseup', processMouseUp)
-            .on('dragover', processDragOver)
-            .on('drop', processDrop)
-            .on('contextmenu', processContextMenu)
-            .on('cut paste', false);
-
-/*
-        // POC: image selection
-        editdiv.on('click', 'img', function () {
-            DOM.clearElementSelections(editdiv);
-            DOM.addElementSelection(editdiv, this, { moveable: true, sizeable: true });
-        });
-        this.on('selection', function () {
-            DOM.clearElementSelections(editdiv);
-        });
-*/
-
-        // implInitDocument(); Done in main.js - to early here for IE, div not in DOM yet.
-
-    } // end of OXOEditor()
-
-    // exports ================================================================
-
-    return OXOEditor;
-});
+/**
+ * All content on this website (including text, images, source
+ * code and any other original works), unless otherwise noted,
+ * is licensed under a Creative Commons License.
+ *
+ * http://creativecommons.org/licenses/by-nc-sa/2.5/
+ *
+ * Copyright (C) Open-Xchange Inc., 2006-2012
+ * Mail: info@open-xchange.com
+ *
+ * @author Malte Timmermann <malte.timmermann@open-xchange.com>
+ * @author Ingo Schmidt-Rosbiegal <ingo.schmidt-rosbiegal@open-xchange.com>
+ * @author Daniel Rentz <daniel.rentz@open-xchange.com>
+ */
+
+define('io.ox/office/editor/editor',
+    ['io.ox/core/event',
+     'io.ox/office/tk/utils',
+     'io.ox/office/editor/dom',
+     'io.ox/office/editor/oxopam',
+     'io.ox/office/editor/oxoselection',
+     'io.ox/office/editor/table',
+     'io.ox/office/editor/image',
+     'io.ox/office/editor/operations',
+     'io.ox/office/editor/position',
+     'io.ox/office/editor/undo',
+     'io.ox/office/editor/format/documentstyles',
+     'io.ox/office/editor/format/imagestyles'
+    ], function (Events, Utils, DOM, OXOPaM, OXOSelection, Table, Image, Operations, Position, UndoManager, DocumentStyles, ImageStyles) {
+
+    'use strict';
+
+    var // shortcut for the KeyCodes object
+        KeyCodes = Utils.KeyCodes,
+
+        // key codes of navigation keys that will be passed directly to the browser
+        NAVIGATION_KEYS = _([
+            // KeyCodes.SHIFT, KeyCodes.CONTROL, KeyCodes.ALT,
+            // KeyCodes.CAPS_LOCK,
+            KeyCodes.PAGE_UP, KeyCodes.PAGE_DOWN, KeyCodes.END, KeyCodes.HOME,
+            KeyCodes.LEFT_ARROW, KeyCodes.UP_ARROW, KeyCodes.RIGHT_ARROW, KeyCodes.DOWN_ARROW,
+            KeyCodes.LEFT_WINDOWS, KeyCodes.RIGHT_WINDOWS,
+            KeyCodes.NUM_LOCK, KeyCodes.SCROLL_LOCK
+        ]);
+
+    // class OXOEditor ========================================================
+
+    /**'io.ox/office/editor/position',
+     * The text editor.
+     *
+     * Triggers the following events:
+     * - 'focus': When the editor container got or lost browser focus.
+     * - 'operation': When a new operation has been applied.
+     * - 'selection': When the selection has been changed.
+     */
+    function OXOEditor(app) {
+
+        var // self reference for local functions
+            self = this,
+
+            // the container element for the document contents
+            editdiv = $('<div>', { contenteditable: true }).addClass('io-ox-office-editor user-select-text'),
+
+            // container for all style sheets of all attribute families
+            documentStyles = new DocumentStyles(editdiv),
+
+            // shortcut for paragraph styles
+            // paragraphStyles = documentStyles.getStyleSheets('paragraph'),
+
+            // shortcut for character styles
+            characterStyles = documentStyles.getStyleSheets('character'),
+
+            // shortcut for image styles
+            imageStyles = documentStyles.getStyleSheets('image'),
+
+            // shortcut for table styles
+            tableStyles = documentStyles.getStyleSheets('table'),
+
+            // all highlighted DOM ranges (e.g. in quick search)
+            highlightRanges = [],
+
+            // list of operations
+            operations = [],
+
+            focused = false,
+
+            lastKeyDownEvent,
+            lastEventSelection,
+            isRtlCursorTravel,
+            currentSelection,
+
+            undomgr = new UndoManager(this),
+
+            lastOperationEnd,     // Need to decide: Should the last operation modify this member, or should the selection be passed up the whole call chain?!
+
+            blockOperations = false,
+            blockOperationNotifications = false,
+
+            // list of paragraphs as jQuery object
+            paragraphs = editdiv.children(),
+
+            // set document into write protected mode
+            readonlyMode = false,
+
+            dbgoutEvents = false, dbgoutObjects = false;
+
+        // add event hub
+        Events.extend(this);
+
+        // ==================================================================
+        // Public editor functions
+        // ==================================================================
+
+        /**
+         * Returns whether the editor is currently focused.
+         */
+        this.hasFocus = function () {
+            return focused;
+        };
+
+        /**
+         * Sets the browser focus into the edit text area, and triggers a
+         * 'focus' event, if the state has been changed.
+         */
+        this.grabFocus = function (initSelection) {
+            editdiv.focus();
+            if (initSelection) {
+                setSelection(new OXOSelection(new OXOPaM([0, 0]), new OXOPaM([0, 0])));
+            }
+        };
+
+        /**
+         * Destructs the editor object.
+         */
+        this.destroy = function () {
+            this.events.destroy();
+            documentStyles.destroy();
+            documentStyles = /*paragraphStyles = */characterStyles = imageStyles = null;
+        };
+
+        // OPERATIONS API
+
+        this.clearOperations = function () {
+            operations = [];
+        };
+
+        this.getOperations = function () {
+            return operations;
+        };
+
+        // Cut, copy, paste
+
+        this.cut = function () {
+            // TODO
+            Utils.warn('Editor.cut(): not yet implemented');
+        };
+
+        this.copy = function () {
+            // TODO
+            Utils.warn('Editor.copy(): not yet implemented');
+        };
+
+        this.paste = function () {
+            // TODO
+            Utils.warn('Editor.paste(): not yet implemented');
+        };
+
+        // ==================================================================
+        // HIGH LEVEL EDITOR API which finally results in Operations
+        // and creates Undo Actions.
+        // Public functions, that are called from outside the editor
+        // and generate operations.
+        // ==================================================================
+
+        /**
+         * Returns the root DOM element representing this editor.
+         */
+        this.getNode = function () {
+            return editdiv;
+        };
+
+        this.publicApplyOperation = function (operation, bRecord, notify) {
+            applyOperation(operation, bRecord, notify);
+        };
+
+        this.applyOperations = function (theOperations, bRecord, notify) {
+
+            if (_(theOperations).isArray()) {
+                _(theOperations).each(function (operation) {
+                    applyOperation(operation, bRecord, notify);
+                }, this);
+            }
+        };
+
+        this.initDocument = function () {
+            var newOperation = { name: 'initDocument' };
+            applyOperation(newOperation, true, true);
+        };
+
+        this.clearUndo = function () {
+            undomgr.clear();
+        };
+
+        this.enableUndo = function (enable) {
+            undomgr.enable(enable);
+        };
+
+        this.undo = function () {
+            undomgr.undo();
+            setSelection(new OXOSelection(lastOperationEnd));
+        };
+
+        this.redo = function () {
+            undomgr.redo();
+            setSelection(new OXOSelection(lastOperationEnd));
+        };
+
+        this.hasUndo = function () {
+            return undomgr.hasUndo();
+        };
+
+        this.hasRedo = function () {
+            return undomgr.hasRedo();
+        };
+
+        /**
+         * Returns whether the document contains any highlighted ranges.
+         */
+        this.hasHighlighting = function () {
+            return highlightRanges.length > 0;
+        };
+
+        /**
+         * Removes all highlighting (e.g. from quick-search) from the document.
+         */
+        this.removeHighlighting = function () {
+            if (characterStyles && highlightRanges.length) {
+                characterStyles.clearAttributesInRanges(highlightRanges, 'highlight', { special: true });
+                editdiv.removeClass('highlight');
+            }
+            highlightRanges = [];
+        };
+
+        /**
+         * Searches and highlights the passed text in the entire document.
+         *
+         * @param {String} query
+         *  The text that will be searched in the document.
+         *
+         * @returns {Boolean}
+         *  Whether the passed text has been found in the document.
+         */
+        this.quickSearch = function (query) {
+
+            // remove old highlighting
+            this.removeHighlighting();
+
+            // check input parameter
+            if (!_.isString(query) || !query.length) {
+                return false;
+            }
+            query = query.toLowerCase();
+
+            // search in all paragraphs (TODO: other elements, e.g. headers, ...?)
+            Utils.iterateSelectedDescendantNodes(editdiv, 'p', function (node) {
+
+                var // the concatenated text from all text nodes
+                    elementText = $(node).text().replace(/\s/g, ' ').toLowerCase(),
+                    // all matching ranges of the query text in the element text
+                    offsetRanges = [], offset = 0, index = 0;
+
+                // find all occurences of the query text in the element
+                while ((offset = elementText.indexOf(query, offset)) >= 0) {
+                    // try to merge with last offset range
+                    if (offsetRanges.length && (_(offsetRanges).last().end >= offset)) {
+                        _(offsetRanges).last().end = offset + query.length;
+                    } else {
+                        offsetRanges.push({ start: offset, end: offset + query.length });
+                    }
+                    // continue at next character (occurences of the query text may overlap)
+                    offset += 1;
+                }
+
+                // translate offset ranges to DOM ranges
+                offset = 0;
+                index = 0;
+                Utils.iterateDescendantTextNodes(node, function (textNode) {
+
+                    // convert as many offset ranges as contained by the current text node
+                    for (var offsetRange; index < offsetRanges.length; index += 1) {
+                        offsetRange = offsetRanges[index];
+
+                        // start point may have been converted in the previous text node
+                        if ((offset <= offsetRange.start) && (offsetRange.start < offset + textNode.length)) {
+                            highlightRanges.push(new DOM.Range.createRange(textNode, offsetRange.start - offset));
+                        }
+
+                        // try to convert end point (
+                        if (offsetRange.end <= offset + textNode.length) {
+                            _(highlightRanges).last().end = new DOM.Point(textNode, offsetRange.end - offset);
+                        } else {
+                            break; // escape from loop without updating 'index'
+                        }
+                    }
+
+                    // escape if all offset ranges have been translated
+                    if (index >= offsetRanges.length) { return Utils.BREAK; }
+
+                    // update offset of next text node
+                    offset += textNode.length;
+
+                }, this);
+
+                // exit at a certain number of found ranges (for performance)
+                if (highlightRanges.length >= 100) {
+                    return Utils.BREAK;
+                }
+
+            }, this);
+
+            // set the highlighting
+            if (characterStyles && highlightRanges.length) {
+                editdiv.addClass('highlight');
+                characterStyles.setAttributesInRanges(highlightRanges, { highlight: true }, { special: true });
+
+                // make first highlighted text node visible
+                DOM.iterateTextPortionsInRanges(highlightRanges, function (textNode) {
+                    Utils.scrollToChildNode(editdiv.parent(), textNode.parentNode, { padding: 30 });
+                    return Utils.BREAK;
+                }, this);
+            }
+
+            // return whether any text in the document matches the passed query text
+            return this.hasHighlighting();
+        };
+
+        this.deleteSelected = function (_selection) {
+
+            // implCheckSelection();
+            var buttonEvent = _selection ? false : true;
+            var selection = _selection || getSelection();
+
+            if (selection.hasRange()) {
+
+                undomgr.startGroup();
+
+                selection.adjust();
+
+                if (Position.isSameParagraph(selection.startPaM.oxoPosition, selection.endPaM.oxoPosition)) {
+                    // Only one paragraph concerned from deletion.
+                    this.deleteText(selection.startPaM.oxoPosition, selection.endPaM.oxoPosition);
+
+                } else if (Position.isSameParagraphLevel(selection.startPaM.oxoPosition, selection.endPaM.oxoPosition)) {
+
+                    // The included paragraphs are neighbours.
+                    var endPosition = _.copy(selection.startPaM.oxoPosition, true),
+                        startposLength = selection.startPaM.oxoPosition.length - 1,
+                        endposLength = selection.endPaM.oxoPosition.length - 1;
+
+                    // 1) delete selected part or rest of para in first para (pos to end)
+                    endPosition[endposLength] = Position.getParagraphLength(paragraphs, endPosition);
+                    this.deleteText(selection.startPaM.oxoPosition, endPosition);
+
+                    // 2) delete completly selected paragraphs completely
+                    for (var i = selection.startPaM.oxoPosition[startposLength - 1] + 1; i < selection.endPaM.oxoPosition[endposLength - 1]; i++) {
+                        var startPosition = _.copy(selection.startPaM.oxoPosition, true);
+                        startPosition[startposLength - 1] = selection.startPaM.oxoPosition[startposLength - 1] + 1;
+
+                        // Is the new dom position a table or a paragraph or whatever? Special handling for tables required
+                        startPosition.pop();
+                        var isTable = Position.getDOMPosition(paragraphs, startPosition).node.nodeName === 'TABLE' ? true : false;
+
+                        if (isTable) {
+                            this.deleteTable(startPosition);
+                        } else {
+                            this.deleteParagraph(startPosition);
+                        }
+                    }
+
+                    // 3) delete selected part in last para (start to pos) and merge first and last para
+                    if (selection.startPaM.oxoPosition[startposLength - 1] !== selection.endPaM.oxoPosition[endposLength - 1]) {
+                        var startPosition = _.copy(selection.endPaM.oxoPosition, true);
+                        startPosition[endposLength - 1] = selection.startPaM.oxoPosition[startposLength - 1] + 1;
+                        startPosition[endposLength] = 0;
+                        endPosition = _.copy(startPosition, true);
+                        endPosition[startposLength] = selection.endPaM.oxoPosition[endposLength];
+                        this.deleteText(startPosition, endPosition);
+
+                        var mergeselection = _.copy(selection.startPaM.oxoPosition);
+                        mergeselection.pop();
+                        this.mergeParagraph(mergeselection);
+                    }
+
+                } else if (Position.isCellSelection(selection.startPaM, selection.endPaM)) {
+                    // This cell selection is a rectangle selection of cells in a table (only supported in Firefox).
+                    var startPos = _.copy(selection.startPaM.oxoPosition, true),
+                        endPos = _.copy(selection.endPaM.oxoPosition, true);
+
+                    startPos.pop();
+                    startPos.pop();
+                    endPos.pop();
+                    endPos.pop();
+
+                    var startCol = startPos.pop(),
+                        startRow = startPos.pop(),
+                        endCol = endPos.pop(),
+                        endRow = endPos.pop();
+
+                    this.deleteCellRange(startPos, [startRow, startCol], [endRow, endCol]);
+
+                } else if (Position.isSameTableLevel(paragraphs, selection.startPaM.oxoPosition, selection.endPaM.oxoPosition)) {
+                    // This selection is inside a table in a browser, where no cell selection is possible (Chrome). Selected
+                    // can be parts of paragraphs inside a cell and also all paragraphs in other cells. This selection is
+                    // important to be able to support something similar like cell selection, that is only possible
+                    // in Firefox. So changes made in Firefox tables are displayed correctly in Chrome and vice versa.
+                    var startPos = _.copy(selection.startPaM.oxoPosition, true),
+                        endPos = _.copy(selection.endPaM.oxoPosition, true),
+                        startposLength = selection.startPaM.oxoPosition.length - 1;
+
+                    // 1) delete selected part or rest of para in first para (pos to end)
+                    var localEndPosition = _.copy(selection.startPaM.oxoPosition, true);
+                    localEndPosition[startposLength] = Position.getParagraphLength(paragraphs, localEndPosition);
+                    this.deleteText(selection.startPaM.oxoPosition, localEndPosition);
+                    localEndPosition.pop();
+                    deleteFollowingParagraphsInCell(localEndPosition);
+
+                    // 2) completely selected cells
+                    var rowIndex = Position.getLastIndexInPositionByNodeName(paragraphs, startPos, 'TR'),
+                        columnIndex = rowIndex + 1,
+                        startRow = startPos[rowIndex],
+                        startColumn = startPos[columnIndex],
+                        endRow = endPos[rowIndex],
+                        endColumn = endPos[columnIndex],
+                        lastColumn = Position.getLastColumnIndexInTable(paragraphs, startPos);
+
+                    for (var j = startRow; j <= endRow; j++) {
+                        var startCol = (j === startRow) ? startColumn + 1 : 0;
+                        var endCol =  (j === endRow) ? endColumn - 1 : lastColumn;
+
+                        for (var i = startCol; i <= endCol; i++) {
+                            startPos[rowIndex] = j;  // row
+                            startPos[columnIndex] = i;  // column
+                            startPos[columnIndex + 1] = 0;
+                            startPos[columnIndex + 2] = 0;
+                            deleteAllParagraphsInCell(startPos);
+                        }
+                    }
+
+                    var startPosition = _.copy(selection.endPaM.oxoPosition, true),
+                        endposLength = selection.endPaM.oxoPosition.length - 1;
+
+                    startPosition[endposLength] = 0;
+                    localEndPosition = _.copy(startPosition, true);
+                    localEndPosition[endposLength] = selection.endPaM.oxoPosition[endposLength];
+
+                    this.deleteText(startPosition, localEndPosition);
+
+                    // delete all previous paragraphs in this cell!
+                    localEndPosition.pop();
+                    deletePreviousParagraphsInCell(localEndPosition);
+
+                } else {
+
+                    // The included paragraphs are not neighbours. For example one paragraph top level and one in table.
+                    // Should this be supported? How about tables in tables?
+                    // This probably works not reliable for tables in tables.
+
+                    var endPosition = _.copy(selection.endPaM.oxoPosition, true),
+                        startposLength = selection.startPaM.oxoPosition.length - 1,
+                        endposLength = selection.endPaM.oxoPosition.length - 1,
+                        isTable = false;
+
+                    // 1) delete selected part or rest of para in first para (pos to end)
+                    if (selection.startPaM.oxoPosition[0] !== selection.endPaM.oxoPosition[0]) {
+                        isTable = Position.isPositionInTable(paragraphs, selection.startPaM.oxoPosition);
+                        endPosition = _.copy(selection.startPaM.oxoPosition);
+                        if (isTable) {
+                            var localEndPosition = _.copy(endPosition);
+                            localEndPosition.pop();
+                            deleteFollowingParagraphsInCell(localEndPosition);
+                            localEndPosition.pop();
+                            deleteFollowingCellsInTable(localEndPosition);
+                        }
+                        endPosition[startposLength] = Position.getParagraphLength(paragraphs, endPosition);
+                    }
+                    this.deleteText(selection.startPaM.oxoPosition, endPosition);
+
+                    // 2) delete completly slected paragraphs completely
+                    for (var i = selection.startPaM.oxoPosition[0] + 1; i < selection.endPaM.oxoPosition[0]; i++) {
+                        // startPaM.oxoPosition[0]+1 instead of i, because we always remove a paragraph
+                        var startPosition = [];
+                        startPosition[0] = selection.startPaM.oxoPosition[0] + 1;
+                        isTable = Position.isPositionInTable(paragraphs, startPosition);
+                        if (isTable) {
+                            this.deleteTable(startPosition);
+                        } else {
+                            this.deleteParagraph(startPosition);
+                        }
+                    }
+
+                    // 3) delete selected part in last para (start to pos) and merge first and last para
+                    if (selection.startPaM.oxoPosition[0] !== selection.endPaM.oxoPosition[0]) {
+
+                        var startPosition = _.copy(selection.endPaM.oxoPosition, true);
+                        startPosition[0] = selection.startPaM.oxoPosition[0] + 1;
+                        startPosition[endposLength] = 0;
+                        endPosition = _.copy(startPosition, true);
+                        endPosition[endposLength] = selection.endPaM.oxoPosition[endposLength];
+
+                        isTable = Position.isPositionInTable(paragraphs, endPosition);
+
+                        this.deleteText(startPosition, endPosition);
+
+                        if (isTable) {
+                            // delete all previous cells and all previous paragraphs in this cell!
+                            endPosition.pop();
+                            deletePreviousParagraphsInCell(endPosition);
+                            endPosition.pop();
+                            deletePreviousCellsInTable(endPosition);
+                        }
+
+                        if (! isTable) {
+                            var mergeselection = _.copy(selection.startPaM.oxoPosition);
+                            mergeselection.pop();
+                            this.mergeParagraph(mergeselection);
+                        }
+                    }
+                }
+
+                undomgr.endGroup();
+            }
+            else if ((selection.endPaM.imageFloatMode !== null) && (buttonEvent)) {
+
+                // deleting images without selection (only workaround until image selection with mouse is possible)
+                // This deleting of images is only possible with the button, not with an key down event.
+
+                // updating current selection, so that image positions are also available
+                var updateFromBrowser = true,
+                    allowNoneTextNodes = true,
+                    newSelection = getSelection(updateFromBrowser, allowNoneTextNodes),
+                    imageStartPosition = _.copy(newSelection.startPaM.oxoPosition, true),
+                    returnImageNode = true,
+                    imageNode = Position.getDOMPosition(paragraphs, imageStartPosition, returnImageNode).node;
+
+                // only delete, if imageStartPosition is really an image position
+                if (Utils.getNodeName(imageNode) === 'img') {
+                    // delete an corresponding span
+                    var divNode = imageNode.parentNode.firstChild;
+                    while ((Utils.getNodeName(divNode) === 'div') && $(divNode).hasClass('float')) {
+                        if ($(divNode).data('divID') === $(imageNode).data('imageID')) {
+                            // removing node
+                            $(divNode).remove();
+                            break;
+                        } else {
+                            divNode = divNode.nextSibling;
+                        }
+                    }
+
+                    var imageEndPosition = _.copy(imageStartPosition, true);
+                    imageEndPosition[imageEndPosition.length - 1] += 1;  // creating a range, should be superfluous in the future
+                    // deleting the image with an operation
+                    this.deleteText(imageStartPosition, imageEndPosition);
+                }
+            }
+        };
+
+        this.deleteText = function (startposition, endposition) {
+            if (startposition !== endposition) {
+
+                var _endPosition = _.copy(endposition, true);
+                if (_endPosition[_endPosition.length - 1] > 0) {
+                    _endPosition[_endPosition.length - 1] -= 1;  // switching from range mode to operation mode
+                }
+
+                var newOperation = { name: Operations.OP_TEXT_DELETE, start: startposition, end: _endPosition };
+                // var newOperation = { name: Operations.OP_TEXT_DELETE, start: startposition, end: endposition };
+                applyOperation(newOperation, true, true);
+                // setting the cursor position
+                setSelection(new OXOSelection(lastOperationEnd));
+            }
+        };
+
+        this.deleteParagraph = function (position) {
+            var newOperation = { name: Operations.OP_PARA_DELETE, start: _.copy(position, true) };
+            applyOperation(newOperation, true, true);
+        };
+
+        this.deleteTable = function (position) {
+            var newOperation = { name: Operations.OP_TABLE_DELETE, start: _.copy(position, true) };
+            applyOperation(newOperation, true, true);
+
+            // setting the cursor position
+            setSelection(new OXOSelection(lastOperationEnd));
+        };
+
+        this.deleteCellRange = function (position, start, end) {
+            var newOperation = { name: Operations.OP_CELLRANGE_DELETE, position: _.copy(position, true), start: _.copy(start, true), end: _.copy(end, true) };
+            applyOperation(newOperation, true, true);
+        };
+
+        this.deleteRows = function () {
+            var selection = getSelection(),
+                start = Position.getRowIndexInTable(paragraphs, selection.startPaM.oxoPosition),
+                end = start,
+                position = _.copy(selection.startPaM.oxoPosition, true);
+
+            if (selection.hasRange()) {
+                end = Position.getRowIndexInTable(paragraphs, selection.endPaM.oxoPosition);
+            }
+
+            var tablePos = Position.getLastPositionFromPositionByNodeName(paragraphs, position, 'TABLE'),
+                lastRow = Position.getLastRowIndexInTable(paragraphs, position),
+                isCompleteTable = ((start === 0) && (end === lastRow)) ? true : false,
+                newOperation;
+
+            if (isCompleteTable) {
+                newOperation = { name: Operations.OP_TABLE_DELETE, start: _.copy(tablePos, true) };
+            } else {
+                newOperation = { name: Operations.OP_ROWS_DELETE, position: tablePos, start: start, end: end };
+            }
+
+            applyOperation(newOperation, true, true);
+
+            // setting the cursor position
+            setSelection(new OXOSelection(lastOperationEnd));
+        };
+
+        this.deleteCells = function () {
+
+            var selection = getSelection();
+
+            selection.adjust();
+
+            var isCellSelection = Position.isCellSelection(selection.startPaM, selection.endPaM),
+                startPos = _.copy(selection.startPaM.oxoPosition, true),
+                endPos = _.copy(selection.endPaM.oxoPosition, true);
+
+            startPos.pop();  // removing character position and paragraph
+            startPos.pop();
+            endPos.pop();
+            endPos.pop();
+
+            var startCol = startPos.pop(),
+                endCol = endPos.pop(),
+                startRow = startPos.pop(),
+                endRow = endPos.pop(),
+                tablePos = _.copy(startPos, true);
+
+            undomgr.startGroup();  // starting to group operations for undoing
+
+            for (var i = endRow; i >= startRow; i--) {
+
+                var rowPosition = _.copy(tablePos, true);
+                rowPosition.push(i);
+
+                var localStartCol = startCol,
+                    localEndCol = endCol;
+
+                if ((! isCellSelection) && (i < endRow) && (i > startCol))  {
+                    // removing complete rows
+                    localStartCol = 0;
+                    localEndCol = Position.getLastColumnIndexInRow(paragraphs, rowPosition);
+                }
+
+                var newOperation = {name: Operations.OP_CELLS_DELETE, position: rowPosition, start: localStartCol, end: localEndCol};
+                applyOperation(newOperation, true, true);
+
+                // removing empty row
+                var rowNode = Position.getDOMPosition(paragraphs, rowPosition).node;
+                if ($(rowNode).children().length === 0) {
+                    newOperation = { name: Operations.OP_ROWS_DELETE, position: _.copy(tablePos, true), start: i, end: i };
+                    applyOperation(newOperation, true, true);
+                }
+
+                // checking if the table is empty
+                var tableNode = Position.getDOMPosition(paragraphs, tablePos).node;
+                if ($(tableNode).children('tbody, thead').children().length === 0) {
+                    newOperation = { name: Operations.OP_TABLE_DELETE, start: _.copy(tablePos, true) };
+                    applyOperation(newOperation, true, true);
+                }
+
+            }
+
+            undomgr.endGroup();
+
+            // setting the cursor position
+            setSelection(new OXOSelection(lastOperationEnd));
+        };
+
+        this.mergeCells = function () {
+
+            var selection = getSelection();
+
+            selection.adjust();
+
+            var isCellSelection = Position.isCellSelection(selection.startPaM, selection.endPaM),
+                startPos = _.copy(selection.startPaM.oxoPosition, true),
+                endPos = _.copy(selection.endPaM.oxoPosition, true);
+
+            startPos.pop();  // removing character position and paragraph
+            startPos.pop();
+            endPos.pop();
+            endPos.pop();
+
+            var startCol = startPos.pop(),
+                endCol = endPos.pop(),
+                startRow = startPos.pop(),
+                endRow = endPos.pop(),
+                tablePos = _.copy(startPos, true);
+
+            if (endCol > startCol) {
+
+                var endPosition = null;
+
+                for (var i = endRow; i >= startRow; i--) {  // merging for each row
+
+                    var rowPosition = _.copy(tablePos, true);
+                    rowPosition.push(i);
+
+                    var localStartCol = startCol,
+                        localEndCol = endCol;
+
+                    if ((! isCellSelection) && (i < endRow) && (i > startCol))  {
+                        // removing complete rows
+                        localStartCol = 0;
+                        localEndCol = Position.getLastColumnIndexInRow(paragraphs, rowPosition);
+                    }
+
+                    // Counting the colSpan off all cells in the range
+                    var row = Position.getDOMPosition(paragraphs, rowPosition).node,
+                        allSelectedCells = $(row).children().slice(localStartCol, localEndCol + 1),
+                        colSpanSum = Table.getColSpanSum(allSelectedCells);
+
+                    // Shifting the content of all following cells to the first cell
+                    var targetCell = $(row).children().slice(localStartCol, localStartCol + 1),
+                        sourceCells = $(row).children().slice(localStartCol + 1, localEndCol + 1);
+
+                    Table.shiftCellContent(targetCell, sourceCells);
+
+                    // removing all cells behind the start cell
+                    var removeStartCol = localStartCol;
+                    removeStartCol++;  // do not remove the first cell
+
+                    var newOperation = {name: Operations.OP_CELLS_DELETE, position: rowPosition, start: removeStartCol, end: localEndCol};
+                    applyOperation(newOperation, true, true);
+
+                    // setting new colspan to the remaining cell -> should be done via operation
+                    rowPosition.push(localStartCol); // -> position of the new merged cell
+
+                    var cell = Position.getDOMPosition(paragraphs, rowPosition).node;
+                    $(cell).attr('colspan', colSpanSum);
+
+                    endPosition = _.copy(rowPosition, true);
+                }
+
+                endPosition.push(0);
+                endPosition.push(0);
+
+                // setting the cursor position
+                setSelection(new OXOSelection(new OXOPaM(endPosition)));
+            }
+        };
+
+        this.insertCell = function () {
+
+            var selection = getSelection();
+
+            selection.adjust();
+
+            var isCellSelection = Position.isCellSelection(selection.startPaM, selection.endPaM),
+                startPos = _.copy(selection.startPaM.oxoPosition, true),
+                endPos = _.copy(selection.endPaM.oxoPosition, true),
+                count = 1;  // default, adding one cell in each row
+
+            undomgr.startGroup();  // starting to group operations for undoing
+
+            selection.adjust();
+
+            startPos.pop();  // removing character position and paragraph
+            startPos.pop();
+            endPos.pop();
+            endPos.pop();
+
+            var startCol = startPos.pop(),
+                endCol = endPos.pop(),
+                startRow = startPos.pop(),
+                endRow = endPos.pop(),
+                tablePos = _.copy(startPos, true),
+                endPosition = null,
+                attrs = {};
+
+            for (var i = endRow; i >= startRow; i--) {
+
+                var rowPosition = _.copy(tablePos, true);
+                rowPosition.push(i);
+
+                var localEndCol = endCol;
+
+                if ((! isCellSelection) && (i < endRow) && (i > startCol))  {
+                    // removing complete rows
+                    localEndCol = Position.getLastColumnIndexInRow(paragraphs, rowPosition);
+                }
+
+                localEndCol++;  // adding new cell behind existing cell
+                var cellPosition = _.copy(rowPosition, true);
+                cellPosition.push(localEndCol);
+                attrs.gridspan = 1;  // only 1 grid for the new cell
+                var newOperation = {name: Operations.OP_CELL_INSERT, position: cellPosition, count: count, attrs: attrs};
+                applyOperation(newOperation, true, true);
+
+                // Applying new tablegrid, if the current tablegrid is not sufficient
+                var tableDomPoint = Position.getDOMPosition(paragraphs, tablePos),
+                    rowDomPoint = Position.getDOMPosition(paragraphs, rowPosition);
+
+                if ((tableDomPoint) && (tableDomPoint.node) && (Utils.getNodeName(tableDomPoint.node) === 'table')) {
+
+                    var tableGridCount = $(tableDomPoint.node).data('attributes').tablegrid.length,
+                        rowGridCount = Table.getColSpanSum($(rowDomPoint.node).children());
+
+                    if (rowGridCount > tableGridCount) {
+
+                        var insertmode = 'behind',
+                            tablegrid = Table.getTableGridWithNewColumn(paragraphs, tablePos, localEndCol, insertmode);
+
+                        // Setting new table grid attribute to table
+                        newOperation = { name: Operations.OP_ATTRS_SET, attrs: { 'tablegrid' : tablegrid }, start: _.copy(tablePos, true), end: _.copy(tablePos, true) };
+                        applyOperation(newOperation, true, true);
+                    }
+
+                }
+
+                endPosition = _.copy(cellPosition, true);
+            }
+
+            undomgr.endGroup();
+
+            endPosition.push(0);
+            endPosition.push(0);
+
+            // setting the cursor position
+            setSelection(new OXOSelection(new OXOPaM(endPosition)));
+        };
+
+        this.deleteColumns = function () {
+
+            var selection = getSelection(),
+                position = _.copy(selection.startPaM.oxoPosition, true),
+                tablePos = Position.getLastPositionFromPositionByNodeName(paragraphs, position, 'TABLE'),
+                tableNode = Position.getDOMPosition(paragraphs, tablePos).node,
+                maxGrid = $(tableNode).children('colgroup').children('col').length - 1,
+                rowNode = Position.getLastNodeFromPositionByNodeName(paragraphs, position, 'TR'),
+                startColIndex = Position.getColumnIndexInRow(paragraphs, selection.startPaM.oxoPosition),
+                endColIndex = startColIndex,
+                returnObj = Table.getGridPositionFromCellPosition(rowNode, startColIndex),
+                startGrid = returnObj.start,
+                endGrid = returnObj.end;
+
+            if (selection.hasRange()) {
+                endColIndex = Position.getColumnIndexInRow(paragraphs, selection.endPaM.oxoPosition);
+                endGrid = Table.getGridPositionFromCellPosition(rowNode, endColIndex).end;
+            }
+
+            var isCompleteTable = ((startGrid === 0) && (endGrid === maxGrid)) ? true : false,
+                newOperation;
+
+            undomgr.startGroup();  // starting to group operations for undoing
+
+            if (isCompleteTable) {
+                newOperation = { name: Operations.OP_TABLE_DELETE, start: _.copy(tablePos, true) };
+                applyOperation(newOperation, true, true);
+            } else {
+                newOperation = { name: Operations.OP_COLUMNS_DELETE, position: tablePos, startgrid: startGrid, endgrid: endGrid };
+                applyOperation(newOperation, true, true);
+
+                // Checking, if there are empty rows
+                var maxRow = $(tableNode).children('tbody, thead').children().length - 1,
+                    deletedAllRows = true;
+
+                for (var i = maxRow; i >= 0; i--) {
+                    var rowPos = _.copy(tablePos, true);
+                    rowPos.push(i);
+                    var currentRowNode = Position.getDOMPosition(paragraphs, rowPos).node;
+
+                    if ($(currentRowNode).children().length === 0) {
+                        newOperation = {  name: Operations.OP_ROWS_DELETE, position: _.copy(tablePos, true), start: i, end: i };
+                        applyOperation(newOperation, true, true);
+                    } else {
+                        deletedAllRows = false;
+                    }
+                }
+
+                // Checking, if now the complete table is empty
+                if (deletedAllRows) {
+                    newOperation = { name: Operations.OP_TABLE_DELETE, start: _.copy(tablePos, true) };
+                    applyOperation(newOperation, true, true);
+                }
+
+                // Setting new table grid attribute to table
+                if (! deletedAllRows) {
+                    var tablegrid = _.copy($(tableNode).data('attributes').tablegrid, true);  // working on a copy, not changing the table attribute yet.
+                    tablegrid.splice(startGrid, endGrid - startGrid + 1);  // removing column(s) in tablegrid (automatically updated in table node)
+                    newOperation = { name: Operations.OP_ATTRS_SET, attrs: { 'tablegrid' : tablegrid }, start: _.copy(tablePos, true), end: _.copy(tablePos, true) };
+                    applyOperation(newOperation, true, true);
+                }
+
+            }
+
+            undomgr.endGroup();
+
+            // setting the cursor position
+            setSelection(new OXOSelection(lastOperationEnd));
+        };
+
+        this.insertRow = function () {
+            var selection = getSelection(),
+                // start = Position.getRowIndexInTable(paragraphs, selection.endPaM.oxoPosition),
+                count = 1,  // inserting only one row
+                insertdefaultcells = false,
+                position = _.copy(selection.endPaM.oxoPosition, true);
+
+            var rowPos = Position.getLastPositionFromPositionByNodeName(paragraphs, position, 'TR'),
+                referenceRow = rowPos[rowPos.length - 1];
+
+            rowPos[rowPos.length - 1] += 1;
+
+            var newOperation = { name: Operations.OP_ROW_INSERT, position: rowPos, count: count, insertdefaultcells: insertdefaultcells, referencerow: referenceRow };
+            applyOperation(newOperation, true, true);
+
+            // setting the cursor position
+            setSelection(new OXOSelection(lastOperationEnd));
+        };
+
+        this.insertColumn = function () {
+            var selection = getSelection(),
+                cellPosition = Position.getColumnIndexInRow(paragraphs, selection.endPaM.oxoPosition),
+                position = _.copy(selection.endPaM.oxoPosition, true),
+                tablePos = Position.getLastPositionFromPositionByNodeName(paragraphs, position, 'TABLE'),
+                rowNode = Position.getLastNodeFromPositionByNodeName(paragraphs, position, 'TR'),
+                insertmode = 'behind',
+                gridPosition = Table.getGridPositionFromCellPosition(rowNode, cellPosition).start,
+                tablegrid = Table.getTableGridWithNewColumn(paragraphs, tablePos, gridPosition, insertmode);
+
+
+            undomgr.startGroup();
+
+            var newOperation = { name: Operations.OP_COLUMN_INSERT, position: tablePos, tablegrid: tablegrid, gridposition: gridPosition, insertmode: insertmode };
+            applyOperation(newOperation, true, true);
+
+            // Setting new table grid attribute to table
+            newOperation = { name: Operations.OP_ATTRS_SET, attrs: { 'tablegrid' : tablegrid }, start: _.copy(tablePos, true), end: _.copy(tablePos, true) };
+            applyOperation(newOperation, true, true);
+
+            undomgr.endGroup();
+
+            // setting the cursor position
+            setSelection(new OXOSelection(lastOperationEnd));
+        };
+
+        this.insertParagraph = function (position) {
+            var newOperation = {name: Operations.OP_PARA_INSERT, start: _.copy(position, true)};
+            applyOperation(newOperation, true, true);
+        };
+
+        this.insertTable = function (size) {
+            if (size) {
+
+                undomgr.startGroup();  // necessary because of paragraph split
+
+                var selection = getSelection(),
+                    lastPos = selection.startPaM.oxoPosition.length - 1,
+                    deleteTempParagraph = false;
+
+                selection.adjust();
+                if (selection.hasRange()) {
+                    this.deleteSelected(selection);
+                }
+
+                var length = Position.getParagraphLength(paragraphs, selection.startPaM.oxoPosition);
+
+                // Splitting paragraph, if the cursor is not at the beginning or at the end of the paragraph.
+                if ((selection.startPaM.oxoPosition[lastPos] !== 0) &&
+                    (selection.startPaM.oxoPosition[lastPos] !== length)) {
+                    this.splitParagraph(selection.startPaM.oxoPosition);
+                    selection.startPaM.oxoPosition[lastPos - 1] += 1;
+                }
+
+                // Splitting paragraph, if the cursor is at the end of an non empty paragraph and this paragraph is
+                // the last from all .
+                if ((selection.startPaM.oxoPosition[lastPos] !== 0) &&
+                    (selection.startPaM.oxoPosition[lastPos] === length)) {
+
+                    var maxIndex = Position.getCountOfAdjacentParagraphsAndTables(paragraphs, selection.startPaM.oxoPosition);
+                    // Is this a position after the final character in the final paragraph?
+                    // -> then the splitting of the paragraph is required, not only temporarely.
+                    if ((selection.startPaM.oxoPosition[lastPos - 1]) === maxIndex) {
+                        this.splitParagraph(selection.startPaM.oxoPosition);
+                        selection.startPaM.oxoPosition[lastPos - 1] += 1;
+                        deleteTempParagraph = false;
+                    } else {
+                        implSplitParagraph(selection.startPaM.oxoPosition);  // creating temporarely, to be deleted after table is inserted
+                        selection.startPaM.oxoPosition[lastPos - 1] += 1;
+                        deleteTempParagraph = true;
+                    }
+                }
+
+                selection.startPaM.oxoPosition.pop();
+                paragraphs = editdiv.children();
+
+                var tableGrid = [],
+                    width = 0;  // defaulting to 'auto'
+
+                for (var i = 0; i < size.width; i++) {
+                    tableGrid.push(Utils.roundDigits(1 / size.width, 2));
+                }
+
+                var newOperation = {name: Operations.OP_TABLE_INSERT, position: _.copy(selection.startPaM.oxoPosition, true), attrs: {'tablegrid': tableGrid, 'width': width}};
+                applyOperation(newOperation, true, true);
+
+                paragraphs = editdiv.children();
+
+                // adding rows
+                var localPos = _.copy(selection.startPaM.oxoPosition, true);
+                localPos.push(0);
+
+                newOperation = {name: Operations.OP_ROW_INSERT, position: localPos, count: size.height, insertdefaultcells: true};
+                applyOperation(newOperation, true, true);
+
+                if (deleteTempParagraph) {
+                    selection.startPaM.oxoPosition[lastPos - 1] += 1;  // the position of the new temporary empty paragraph
+                    implDeleteParagraph(selection.startPaM.oxoPosition);
+                    paragraphs = editdiv.children();
+                }
+
+                // setting the cursor position
+                setSelection(new OXOSelection(lastOperationEnd));
+
+                undomgr.endGroup();  // necessary because of paragraph split
+            }
+        };
+
+        this.insertImageFile = function (imageFragment) {
+            var selection = getSelection(),
+                newOperation = {
+                    name: Operations.OP_IMAGE_INSERT,
+                    position: _.copy(selection.startPaM.oxoPosition),
+                    imgurl: imageFragment,
+                    attrs: {inline: true}
+                };
+
+            applyOperation(newOperation, true, true);
+        };
+
+        this.insertImageURL = function (imageURL) {
+            var selection = getSelection(),
+                newOperation = {
+                    name: Operations.OP_IMAGE_INSERT,
+                    position: _.copy(selection.startPaM.oxoPosition),
+                    imgurl: imageURL,
+                    attrs: {inline: true}
+                };
+
+            applyOperation(newOperation, true, true);
+        };
+
+        this.splitParagraph = function (position) {
+            var newOperation = {name: Operations.OP_PARA_SPLIT, start: _.copy(position, true)};
+            applyOperation(newOperation, true, true);
+        };
+
+        this.mergeParagraph = function (position) {
+            var newOperation = {name: Operations.OP_PARA_MERGE, start: _.copy(position)};
+            applyOperation(newOperation, true, true);
+
+            moveFloatedImages(position);
+        };
+
+        this.insertText = function (text, position) {
+            var newOperation = { name: Operations.OP_TEXT_INSERT, text: text, start: _.copy(position, true) };
+            applyOperation(newOperation, true, true);
+        };
+
+        // style sheets and formatting attributes -----------------------------
+
+        /**
+         * Returns the style sheet container for the specified attribute
+         * family.
+         *
+         * @param {String} family
+         *  The name of the attribute family.
+         */
+        this.getStyleSheets = function (family) {
+            return documentStyles.getStyleSheets(family);
+        };
+
+        /**
+         * Returns the values of all formatting attributes of the specified
+         * attribute family in the current selection.
+         *
+         * @param {String} family
+         *  The name of the attribute family containing all attributes that
+         *  will be collected and returned.
+         *
+         * @returns {Object}
+         *  A map of paragraph attribute name/value pairs.
+         */
+        this.getAttributes = function (family) {
+            var styleSheets = this.getStyleSheets(family),
+                ranges = DOM.getBrowserSelection(editdiv);
+            return styleSheets ? styleSheets.getAttributesInRanges(ranges) : {};
+        };
+
+        /**
+         * Changes a single attribute of the specified attribute family in the
+         * current selection.
+         *
+         * @param {String} family
+         *  The name of the attribute family containing the specified
+         *  attribute.
+         */
+        this.setAttribute = function (family, name, value) {
+            this.setAttributes(family, Utils.makeSimpleObject(name, value));
+        };
+
+        /**
+         * Changes multiple attributes of the specified attribute family in the
+         * current selection.
+         *
+         * @param {String} family
+         *  The name of the attribute family containing the passed attributes.
+         */
+        this.setAttributes = function (family, attributes) {
+
+            var // whether undo is enabled
+                createUndo = undomgr.isEnabled() && !undomgr.isInUndo();
+
+            // Create an undo group that collects all undo operations generated
+            // in the local setAttributes() method (it calls itself recursively
+            // with smaller parts of the current selection).
+            if (createUndo) { undomgr.startGroup(); }
+            setAttributes(family, attributes);
+            if (createUndo) { undomgr.endGroup(); }
+        };
+
+
+        this.getParagraphCount = function () {
+            return paragraphs.size();
+        };
+
+        this.prepareNewParagraph = function (paragraph) {
+            // insert an empty <span> with a text node, followed by a dummy <br>
+            $(paragraph).append($('<span>').text(''), $('<br>').data('dummy', true));
+        };
+        this.setReadonlyMode = function (readonly) {
+            readonlyMode = readonly;
+            if (readonlyMode === true) {
+                editdiv.removeClass('user-select-text');
+                editdiv.attr('contenteditable', false);
+            } else {
+                editdiv.addClass('user-select-text');
+                editdiv.attr('contenteditable', true);
+            }
+
+        };
+        this.isReadonlyMode = function () {
+            return readonlyMode;
+        };
+        // PUBLIC TABLE METHODS
+
+        this.isPositionInTable = function () {
+
+            var selection = getSelection(),
+                position = null;
+
+            if (selection) {
+                position = selection.endPaM.oxoPosition;
+            } else {
+                return false;
+            }
+
+            return Position.isPositionInTable(paragraphs, position);
+        };
+
+        // PUBLIC IMAGE METHODS
+
+        /**
+         * Returns whether the current selection selects a single image.
+         */
+        this.isImageSelected = function () {
+            var selection = getSelection();
+            return selection && _.isString(selection.endPaM.imageFloatMode);
+        };
+
+        /**
+         * Returns the GUI float mode of the image that is currently selected.
+         */
+        this.getImageFloatMode = function () {
+            var selection = getSelection();
+            return selection ? selection.endPaM.imageFloatMode : null;
+        };
+
+        /**
+         * Changes the GUI float mode of the image that is currently selected.
+         */
+        this.setImageFloatMode = function (floatMode) {
+            var attributes = ImageStyles.getAttributesFromFloatMode(floatMode);
+            if (_.isObject(attributes)) {
+                this.setAttributes('image', attributes);
+            }
+        };
+
+        // ==================================================================
+        // END of Editor API
+        // ==================================================================
+
+        // ====================================================================
+        // Private functions for the hybrid edit mode
+        // ====================================================================
+
+        function processFocus(state) {
+            if (focused !== state) {
+                focused = state;
+                if (focused && currentSelection) {
+                    // Update Browser Selection, might got lost.
+                    setSelection(currentSelection);
+                }
+                self.trigger('focus', state);
+            }
+        }
+
+        function processMouseDown(event) {
+            implCheckEventSelection(); // just in case the user was faster than the timer...
+            lastEventSelection = getSelection();
+            implStartCheckEventSelection();
+        }
+
+        function processMouseUp(event) {
+            implCheckEventSelection();
+            lastEventSelection = getSelection();
+            implStartCheckEventSelection();
+        }
+
+        function processDragOver(event) {
+            event.preventDefault();
+        }
+
+        function processDrop(event) {
+            event.preventDefault();
+        }
+
+        function processContextMenu(event) {
+            event.preventDefault();
+        }
+
+        function processKeyDown(event) {
+
+            implDbgOutEvent(event);
+            // implCheckSelection();
+            implCheckEventSelection();
+
+            if (((event.keyCode === KeyCodes.LEFT_ARROW) || (event.keyCode === KeyCodes.UP_ARROW)) && (event.shiftKey)) {
+                // Do absolutely nothing for cursor navigation keys with pressed shift key.
+                // Do nothing in processKeyDown and not in the following processKeyPressed.
+                // Use lastKeyDownEvent, because some browsers (eg Chrome) change keyCode to become the charCode in keyPressed.
+                lastKeyDownEvent = event;
+                return;
+            }
+
+            if ((event.keyCode === KeyCodes.LEFT_ARROW) || (event.keyCode === KeyCodes.UP_ARROW) || (event.keyCode === KeyCodes.BACKSPACE)) {
+                isRtlCursorTravel = true;
+            } else {
+                isRtlCursorTravel = false;
+            }
+
+            // TODO: How to strip away debug code?
+            if (event.keyCode && event.shiftKey && event.ctrlKey && event.altKey) {
+                var c = getPrintableChar(event);
+                if (c === 'P') {
+                    alert('#Paragraphs: ' + paragraphs.length);
+                }
+                else if (c === 'I') {
+                    self.insertParagraph([paragraphs.length]);
+                }
+                else if (c === 'D') {
+                    self.initDocument();
+                    self.grabFocus(true);
+                }
+                else if (c === 'T') {
+                    self.insertTable({width: 2, height: 4});
+                }
+                else if (c === 'C') {
+                    self.deleteCells();
+                }
+                else if (c === 'M') {
+                    self.mergeCells();
+                }
+                else if (c === 'N') {
+                    self.insertCell();
+                }
+                else if (c === 'G') {
+                    var selection = getSelection();
+                    var newOperation = {name: Operations.OP_IMAGE_INSERT, position: _.copy(selection.startPaM.oxoPosition), imgurl: "Pictures/10000000000000500000005076371D39.jpg", attrs: {anchortype: 'AsCharacter', inline: true}};
+                    applyOperation(newOperation, true, true);
+                }
+                else if (c === 'R') {
+                    var selection = getSelection();
+                    var newOperation = {name: Operations.OP_IMAGE_INSERT, position: _.copy(selection.startPaM.oxoPosition), imgurl: "Pictures/10000000000000500000005076371D39.jpg", attrs: {anchortype: 'ToParagraph', top: '50px', left: '100px', inline: false}};
+                    applyOperation(newOperation, true, true);
+                }
+                else if (c === 'S') {
+                    var selection = getSelection();
+                    var newOperation = {name: Operations.OP_IMAGE_INSERT, position: _.copy(selection.startPaM.oxoPosition), imgurl: "Pictures/10000000000000500000005076371D39.jpg", attrs: {anchortype: 'ToCharacter', top: '50px', left: '100px', inline: false}};
+                    applyOperation(newOperation, true, true);
+                }
+                else if (c === 'V') {
+                    var selection = getSelection();
+                    var newOperation = {name: Operations.OP_IMAGE_INSERT, position: _.copy(selection.startPaM.oxoPosition), imgurl: "Pictures/10000000000000500000005076371D39.jpg", attrs: {anchortype: 'ToPage', top: '50px', left: '100px', inline: false}};
+                    applyOperation(newOperation, true, true);
+                }
+                else if (c === 'F') {
+                    var selection = getSelection();
+                    // {"type":" DATE \\* MERGEFORMAT ","name":"insertField","position":[0,24],"representation":"05.09.2012"}
+                    var newOperation = {name: Operations.OP_FIELD_INSERT, position: _.copy(selection.startPaM.oxoPosition), type: " DATE \\* MERGEFORMAT ", representation: "07.09.2012"};
+                    applyOperation(newOperation, true, true);
+                }
+                else if (c === '1') {
+                    dbgoutEvents = !dbgoutEvents;
+                    Utils.log('dbgoutEvents is now ' + dbgoutEvents);
+                }
+                else if (c === '2') {
+                    dbgoutObjects = !dbgoutObjects;
+                    Utils.log('dbgoutObjects is now ' + dbgoutObjects);
+                }
+                else if (c === '3') {
+                    Utils.MIN_LOG_LEVEL = Utils.MIN_LOG_LEVEL ? undefined : 'log';
+                    window.console.log('logging is now ' + (Utils.MIN_LOG_LEVEL ? 'on' : 'off'));
+                }
+                else if (c === '4') {
+                    blockOperationNotifications = !blockOperationNotifications;
+                    Utils.log('block operation notifications is now ' + blockOperationNotifications);
+                }
+            }
+
+            var selection = getSelection();
+
+            lastEventSelection = _.copy(selection, true);
+            lastKeyDownEvent = event;   // for some keys we only get keyDown, not keyPressed!
+            implStartCheckEventSelection();
+
+            if (event.keyCode === KeyCodes.DELETE) {
+                selection.adjust();
+                if (selection.hasRange()) {
+                    self.deleteSelected(selection);
+                }
+                else {
+                    var lastValue = selection.startPaM.oxoPosition.length - 1;
+                    var startPosition = selection.startPaM.oxoPosition;
+                    var paraLen = Position.getParagraphLength(paragraphs, startPosition);
+
+                    if (startPosition[lastValue] < paraLen) {
+                        selection.endPaM.oxoPosition[lastValue]++;
+                        self.deleteText(selection.startPaM.oxoPosition, selection.endPaM.oxoPosition);
+                    }
+                    else {
+                        var mergeselection = _.copy(selection.startPaM.oxoPosition),
+                            characterPos = mergeselection.pop();
+
+                        var nextParagraphPosition = _.copy(mergeselection),
+                            lastValue = nextParagraphPosition.length - 1;
+
+                        nextParagraphPosition[lastValue] += 1;
+
+                        var domPos = Position.getDOMPosition(paragraphs, nextParagraphPosition),
+                            nextIsTable = false,
+                            isLastParagraph = false;
+
+                        if (domPos) {
+                            if (domPos.node.nodeName === 'TABLE') {
+                                nextIsTable = true;
+                            }
+                        } else {
+                            nextParagraphPosition[lastValue] -= 1;
+                            isLastParagraph = true;
+                        }
+
+                        self.mergeParagraph(mergeselection);
+
+                        if (nextIsTable) {
+                            if (characterPos === 0) {
+                                // removing empty paragraph
+                                var localPos = _.copy(selection.startPaM.oxoPosition, true);
+                                localPos.pop();
+                                self.deleteParagraph(localPos);
+                                nextParagraphPosition[lastValue] -= 1;
+                            }
+                            selection.startPaM.oxoPosition = Position.getFirstPositionInParagraph(paragraphs, nextParagraphPosition);
+                        } else if (isLastParagraph) {
+                            if (Position.isPositionInTable(paragraphs, nextParagraphPosition)) {
+                                var returnObj = Position.getFirstPositionInNextCell(paragraphs, nextParagraphPosition);
+                                selection.startPaM.oxoPosition = returnObj.position;
+                                var endOfTable = returnObj.endOfTable;
+                                if (endOfTable) {
+                                    var lastVal = selection.startPaM.oxoPosition.length - 1;
+                                    selection.startPaM.oxoPosition[lastVal] += 1;
+                                    selection.startPaM.oxoPosition = Position.getFirstPositionInParagraph(paragraphs, selection.startPaM.oxoPosition);
+                                }
+                            }
+                        }
+                    }
+                }
+                selection.endPaM = _.copy(selection.startPaM, true);
+                event.preventDefault();
+                setSelection(selection);
+            }
+            else if (event.keyCode === KeyCodes.BACKSPACE) {
+                var backspacePos = 0,
+                    paragraphsMerged = false;
+
+                selection.adjust();
+                if (selection.hasRange()) {
+                    self.deleteSelected(selection);
+                }
+                else {
+                    var lastValue = selection.startPaM.oxoPosition.length - 1,
+                        localPos = _.copy(selection.startPaM.oxoPosition, true);
+
+                    localPos.pop();
+                    // Getting the first position, that is not a floated image,
+                    // because BACKSPACE has to ignore floated images.
+                    var domPos = Position.getDOMPosition(paragraphs, localPos);
+
+                    if (domPos) {
+                        backspacePos = Position.getNumberOfFloatedImagesInParagraph(domPos.node);
+                    }
+
+                    if (selection.startPaM.oxoPosition[lastValue] > backspacePos) {
+                        var startPosition = _.copy(selection.startPaM.oxoPosition, true);
+                        var endPosition = _.copy(selection.startPaM.oxoPosition, true);
+                        startPosition[lastValue] -= 1;
+                        self.deleteText(startPosition, endPosition);
+                        selection.startPaM.oxoPosition[lastValue] -= 1;
+                    }
+                    else if (selection.startPaM.oxoPosition[lastValue - 1] >= 0) {
+                        var startPosition = _.copy(selection.startPaM.oxoPosition, true);
+
+                        if (! _(startPosition).all(function (value) { return (value === 0); })) {
+
+                            startPosition[lastValue - 1] -= 1;
+                            startPosition.pop();
+
+                            var length = Position.getParagraphLength(paragraphs, startPosition),
+                                domPos = Position.getDOMPosition(paragraphs, startPosition),
+                                prevIsTable = false;
+
+                            if (domPos) {
+                                if (Position.getDOMPosition(paragraphs, startPosition).node.nodeName === 'TABLE') {
+                                    prevIsTable = true;
+                                }
+                            }
+
+                            if (startPosition[lastValue - 1] >= 0) {
+                                if (! prevIsTable) {
+                                    self.mergeParagraph(startPosition);
+                                    paragraphsMerged = true;
+                                }
+                                selection.startPaM.oxoPosition[lastValue - 1] -= 1;
+                                selection.startPaM.oxoPosition.pop();
+                            }
+
+                            if (prevIsTable) {
+                                selection.startPaM.oxoPosition = Position.getLastPositionInParagraph(paragraphs, selection.startPaM.oxoPosition);
+                            } else {
+                                var isFirstPosition = (startPosition[lastValue - 1] < 0) ? true : false;
+                                if (isFirstPosition) {
+                                    if (Position.isPositionInTable(paragraphs, startPosition)) {
+                                        var returnObj = Position.getLastPositionInPrevCell(paragraphs, startPosition);
+                                        selection.startPaM.oxoPosition = returnObj.position;
+                                        var beginOfTable = returnObj.beginOfTable;
+                                        if (beginOfTable) {
+                                            var lastVal = selection.startPaM.oxoPosition.length - 1;
+                                            selection.startPaM.oxoPosition[lastVal] -= 1;
+                                            selection.startPaM.oxoPosition = Position.getLastPositionInParagraph(paragraphs, selection.startPaM.oxoPosition);
+                                        }
+                                    } else {
+                                        selection.startPaM.oxoPosition.push(length);
+                                    }
+                                } else {
+                                    selection.startPaM.oxoPosition.push(length);
+                                }
+                            }
+                        }
+                    }
+                }
+
+                if ((backspacePos > 0) && (paragraphsMerged)) {
+                    selection.startPaM.oxoPosition[selection.startPaM.oxoPosition.length - 1] += backspacePos;
+                }
+
+                selection.endPaM = _.copy(selection.startPaM, true);
+                event.preventDefault();
+                setSelection(selection);
+            }
+            else if (event.ctrlKey) {
+                var c = getPrintableChar(event);
+                if (c === 'A') {
+                    var startPaM = new OXOPaM([0]),
+                        endPaM = new OXOPaM(Position.getLastPositionInDocument(paragraphs));
+
+                    selection = new OXOSelection(startPaM, endPaM);
+
+                    event.preventDefault();
+
+                    setSelection(selection);
+                }
+                else if (c === 'Z') {
+                    event.preventDefault();
+                    self.undo();
+                }
+                else if (c === 'Y') {
+                    event.preventDefault();
+                    self.redo();
+                }
+                else if (c === 'X') {
+                    event.preventDefault();
+                    self.cut();
+                }
+                else if (c === 'C') {
+                    event.preventDefault();
+                    self.copy();
+                }
+                else if (c === 'V') {
+                    event.preventDefault();
+                    self.paste();
+                }
+                else if (c === 'B') {
+                    event.preventDefault();
+                    self.setAttribute('character', 'bold', !self.getAttributes('character').bold);
+                }
+                else if (c === 'I') {
+                    event.preventDefault();
+                    self.setAttribute('character', 'italic', !self.getAttributes('character').italic);
+                }
+                else if (c === 'U') {
+                    event.preventDefault();
+                    self.setAttribute('character', 'underline', !self.getAttributes('character').underline);
+                }
+                else if (c === 'xxxxxxx') {
+                    event.preventDefault();
+                }
+            }
+            // DEBUG STUFF
+            if (self.getParagraphCount() !== editdiv.children().size()) {
+                Utils.warn('Editor.processKeyDown(): paragraph count invalid!');
+            }
+        }
+
+        function processKeyPressed(event) {
+
+            implDbgOutEvent(event);
+
+            implCheckEventSelection();
+            lastEventSelection = _.copy(selection, true);
+            implStartCheckEventSelection();
+
+            if (((event.keyCode === KeyCodes.LEFT_ARROW) || (event.keyCode === KeyCodes.UP_ARROW)) && (event.shiftKey)) {
+                // Do absolutely nothing for cursor navigation keys with pressed shift key.
+                return;
+            }
+
+            if (isNavigationKeyEvent(lastKeyDownEvent)) {
+                // Don't block cursor navigation keys.
+                // Use lastKeyDownEvent, because some browsers (eg Chrome) change keyCode to become the charCode in keyPressed.
+                // Some adjustments in getSelection/setSelection are also necessary for cursor navigation keys. Therefore this
+                // 'return' must be behind getSelection() .
+                return;
+            }
+
+            var selection = getSelection();
+            selection.adjust();
+
+            /*
+            Utils.log('processKeyPressed: keyCode: ' + event.keyCode + ' isNavi: ' + isNavigationKeyEvent(event));
+            if (isNavigationKeyEvent(event)) {
+                return;
+            }
+            */
+
+            var c = getPrintableChar(event);
+
+            // TODO
+            // For now (the prototype), only accept single chars, but let the browser process, so we don't need to care about DOM stuff
+            // TODO: But we at least need to check if there is a selection!!!
+
+            if ((!event.ctrlKey) && (c.length === 1)) {
+
+                self.deleteSelected(selection);
+                // Selection was adjusted, so we need to use start, not end
+                self.insertText(c, selection.startPaM.oxoPosition);
+                var lastValue = selection.startPaM.oxoPosition.length - 1;
+                selection.startPaM.oxoPosition[lastValue]++;
+                selection.endPaM = _.copy(selection.startPaM, true);
+                event.preventDefault();
+                setSelection(selection);
+            }
+            else if (c.length > 1) {
+                // TODO?
+                event.preventDefault();
+            }
+            else {
+
+                if (event.keyCode === KeyCodes.ENTER) {
+
+                    self.deleteSelected(selection);
+                    var startPosition = _.copy(selection.startPaM.oxoPosition, true),
+                        lastValue = selection.startPaM.oxoPosition.length - 1;
+
+                    if ((lastValue >= 4) &&
+                        (Position.isPositionInTable(paragraphs, [0])) &&
+                        _(startPosition).all(function (value) { return (value === 0); })) {
+                        self.insertParagraph([0]);
+                        paragraphs = editdiv.children();
+                        selection.startPaM.oxoPosition = [0, 0];
+                    } else {
+                        self.splitParagraph(startPosition);
+                        // TODO / TBD: Should all API / Operation calls return the new position?!
+                        var lastValue = selection.startPaM.oxoPosition.length - 1;
+                        selection.startPaM.oxoPosition[lastValue - 1] += 1;
+                        selection.startPaM.oxoPosition[lastValue] = 0;
+                    }
+                    selection.endPaM = _.copy(selection.startPaM, true);
+                    event.preventDefault();
+                    setSelection(selection);
+                }
+            }
+
+            // Block everything else to be on the save side....
+            event.preventDefault();
+
+            // DEBUG STUFF
+            if (self.getParagraphCount() !== editdiv.children().size()) {
+                Utils.warn('Editor.processKeyPressed(): paragraph count invalid!');
+            }
+
+        }
+
+        // ==================================================================
+        // Private functions
+        // ==================================================================
+
+        /**
+         * Returns the current document URL that will be used to access the
+         * source document in the database.
+         *
+         * @param {Object} [options]
+         *  Additional options that affect the creation of the URL. Each option
+         *  will be inserted into the URL as name/value pair separated by an
+         *  equality sign. The different options are separated by ampersand
+         *  characters.
+         */
+        function getDocumentUrl(options) {
+            // do not cache the URL, it may change during runtime (versions etc)
+            return app.getDocumentFilterUrl('getfile', options);
+        }
+
+        function getPrintableChar(event) {
+            // event.char preferred. DL2, but nyi in most browsers:(
+            if (event.char) {
+                return String.fromCharCode(event.char);
+            }
+            // event.which deprecated, but seems to work well
+            if (event.which && (event.which >= 32) /* && (event.which <= 255)*/) {
+                return String.fromCharCode(event.which);
+            }
+            // TODO: Need to handle other cases - later...
+            return '';
+        }
+
+        function implStartCheckEventSelection() {
+            // I Don't think we need some way to stop the timer, as the user won't be able to close this window "immediatly" after a mouse click or key press...
+            window.setTimeout(function () { implCheckEventSelection(); }, 10);
+        }
+
+        function implCheckEventSelection() {
+            currentSelection = getSelection(true);
+            if (!currentSelection || !lastEventSelection || !currentSelection.isEqual(lastEventSelection)) {
+                lastEventSelection = currentSelection;
+                if (currentSelection) {
+                    self.trigger('selection', currentSelection);
+                } else if (focused && !readonlyMode) {
+                    // If not focused, browser selection might not be available...
+                    Utils.warn('Editor.implCheckEventSelection(): missing selection!');
+                }
+            }
+        }
+
+        /**
+         * Returns true, if the passed keyboard event is a navigation event (cursor
+         * traveling etc.) and will be passed directly to the browser.
+         *
+         * @param event
+         *  A jQuery keyboard event object.
+         */
+        function isNavigationKeyEvent(event) {
+            return event && NAVIGATION_KEYS.contains(event.keyCode);
+        }
+
+        // Maybe only applyOperation_s_, where param might be operation or operation[] ?
+        // Central dispatcher function for operations.
+
+        function applyOperation(operation, bRecord, bNotify) {
+
+            if (!_.isObject(operation)) {
+                Utils.error('Editor.applyOperation(): expecting operation object');
+                return;
+            }
+
+            if (blockOperations) {
+                // This can only happen if someone tries to apply new operation in the operation notify.
+                // This is not allowed because a document manipulation method might be split into multiple operations, following operations would have invalid positions then.
+                Utils.info('Editor.applyOperation(): operations blocked');
+                return;
+            }
+
+            blockOperations = true;
+
+            // remove highlighting before changing the DOM which invalidates the positions in highlightRanges
+            self.removeHighlighting();
+
+            // Copy operation now, because undo might manipulate it when merging with previous one...
+            var notifyOperation = _.copy(operation, true);
+
+            implDbgOutObject({type: 'operation', value: operation});
+
+            if (bRecord) {
+                operations.push(operation);
+            }
+
+            if (operation.name === "initDocument") {
+                implInitDocument();
+            }
+            else if (operation.name === Operations.OP_TEXT_INSERT) {
+                if (undomgr.isEnabled() && !undomgr.isInUndo()) {
+                    var endPos = _.clone(operation.start, true);
+                    endPos[endPos.length - 1] += operation.text.length;
+                    endPos[endPos.length - 1] -= 1;    // switching from range mode to operation mode
+                    var undoOperation = { name: Operations.OP_TEXT_DELETE, start: _.copy(operation.start, true), end: endPos };
+                    var redoOperation = _.copy(operation, true);
+                    var allowMerge = operation.text.length === 1;
+                    undomgr.addUndo(undoOperation, redoOperation, allowMerge);
+                }
+                implInsertText(operation.text, operation.start);
+            }
+//            else if (operation.name === Operations.OP_DELETE) { // this shall be the only delete operation
+//                if (undomgr.isEnabled() && !undomgr.isInUndo()) {
+//                    var localStart = _.copy(operation.start, true),
+//                        localEnd = _.copy(operation.end, true),
+//                        startLastVal = localStart.pop(),
+//                        endLastVal = localEnd.pop(),
+//                        undoOperation = { name: Operations.OP_TEXT_INSERT, start: _.copy(operation.start, true), text: Position.getParagraphText(paragraphs, localStart, startLastVal, endLastVal) };
+//                    undomgr.addUndo(undoOperation, operation);
+//                }
+//                implDelete(operation.start, operation.end);
+//            }
+            else if (operation.name === Operations.OP_MOVE) {
+                if (undomgr.isEnabled() && !undomgr.isInUndo()) {
+                    var undoOperation = { name: Operations.OP_MOVE, start: _.copy(operation.end, true), end: _.copy(operation.start, true) };
+                    undomgr.addUndo(undoOperation, operation);
+                }
+                implMove(operation.start, operation.end);
+            }
+            else if (operation.name === Operations.OP_TEXT_DELETE) {
+                if (undomgr.isEnabled() && !undomgr.isInUndo()) {
+                    var localStart = _.copy(operation.start, true),
+                        localEnd = _.copy(operation.end, true),
+                        startLastVal = localStart.pop(),
+                        endLastVal = localEnd.pop() + 1, // switching operation mode from OP_TEXT_DELETE
+                        undoOperation = { name: Operations.OP_TEXT_INSERT, start: _.copy(operation.start, true), text: Position.getParagraphText(paragraphs, localStart, startLastVal, endLastVal) };
+                    undomgr.addUndo(undoOperation, operation);
+                }
+                implDeleteText(operation.start, operation.end);
+            }
+            else if (operation.name === Operations.OP_INSERT_STYLE) {
+                if (undomgr.isEnabled() && !undomgr.isInUndo()) {
+                    // TODO!!!
+                }
+                implInsertStyleSheet(operation.type, operation.styleid, operation.stylename, operation.parent, operation.attrs, operation.hidden, operation.uipriority, operation['default']);
+            }
+            else if (operation.name === Operations.OP_ATTRS_SET) {
+                // undo/redo is done inside implSetAttributes()
+                implSetAttributes(operation.start, operation.end, operation.attrs);
+            }
+            else if (operation.name === Operations.OP_PARA_INSERT) {
+                if (undomgr.isEnabled() && !undomgr.isInUndo()) {
+                    var undoOperation = { name: Operations.OP_PARA_DELETE, start: _.copy(operation.start, true) };
+                    undomgr.addUndo(undoOperation, operation);
+                }
+                implInsertParagraph(operation.start);
+                if (operation.text) {
+                    var startPos = _.copy(operation.start, true);
+                    startPos.push(0);
+                    implInsertText(operation.text, startPos);
+                }
+            }
+            else if (operation.name === Operations.OP_PARA_DELETE) {
+                if (undomgr.isEnabled() && !undomgr.isInUndo()) {
+                    var localStart = _.copy(operation.start, true),
+                        undoOperation = { name: Operations.OP_PARA_INSERT, start: localStart, text: Position.getParagraphText(paragraphs, localStart) };
+                    undomgr.addUndo(undoOperation, operation);
+                }
+                implDeleteParagraph(operation.start);
+            }
+            else if (operation.name === Operations.OP_TABLE_INSERT) {
+                if (undomgr.isEnabled() && !undomgr.isInUndo()) {
+                    var undoOperation = { name: Operations.OP_TABLE_DELETE, start: _.copy(operation.position, true) };
+                    undomgr.addUndo(undoOperation, operation);
+                }
+                implInsertTable(_.copy(operation.position), operation.attrs);
+            }
+            else if (operation.name === Operations.OP_TABLE_DELETE) {
+                if (undomgr.isEnabled() && !undomgr.isInUndo()) {
+
+                    var localStart = _.copy(operation.start, true);
+                    var tablePos = Position.getDOMPosition(paragraphs, localStart);
+                    if (tablePos) {
+                        undomgr.startGroup();
+                        var tableNode = tablePos.node,
+                            localattrs = {};
+                        if ($(tableNode).data('attributes')) {
+                            localattrs = _.copy($(tableNode).data('attributes'), true);
+                        }
+
+                        var tableUndoOperation = { name: Operations.OP_TABLE_INSERT, position: localStart, attrs: localattrs };
+
+                        // restoring also all rows and cells (only one with each operation, because attributes can be different)
+
+                        var lastRow = $(tableNode).children('tbody, thead').children().length - 1;
+
+                        for (var i = lastRow; i >= 0; i--) {
+                            var localPos = _.copy(operation.start, true);  // table position
+                            localPos.push(i);  // row position
+
+                            var tableRow = Position.getDOMPosition(paragraphs, localPos);
+                            if (tableRow) {
+                                var row = tableRow.node,
+                                rowAttrs = {};
+
+                                if ($(row).data('attributes')) {
+                                    rowAttrs = $(row).data('attributes');  // saving row attributes
+                                }
+
+                                // all cells of this row have to be restored (without redo operation)
+                                var allCells = $(row).children(),
+                                    allCellsAttributes = Table.getCellAttributes(allCells);
+
+                                for (var j = allCellsAttributes.length - 1; j >= 0; j--) {
+                                    var count = 1,  // always only one cell in undo, cells can have different attributes
+                                        cellAttrs = allCellsAttributes[j],
+                                        cellPos = _.copy(localPos, true);
+
+                                    cellPos.push(j);
+
+                                    var localUndoOperation = { name: Operations.OP_CELL_INSERT, position: cellPos, count: count, attrs: cellAttrs };
+
+                                    undomgr.addUndo(localUndoOperation);  // no redo operation
+                                }
+
+                                var undoOperation = { name: Operations.OP_ROW_INSERT, position: localPos, count: 1, insertdefaultcells: false, attrs: rowAttrs };
+
+                                undomgr.addUndo(undoOperation);
+                            }
+                        }
+
+                        undomgr.addUndo(tableUndoOperation, operation);
+                        undomgr.endGroup();
+                    }
+                }
+                implDeleteTable(operation.start);
+            }
+            else if (operation.name === Operations.OP_CELLRANGE_DELETE) {
+                implDeleteCellRange(operation.position, operation.start, operation.end);
+            }
+            else if (operation.name === Operations.OP_CELLS_DELETE) {
+                if (undomgr.isEnabled() && !undomgr.isInUndo()) {
+                    var start = operation.start,
+                        end = operation.end || start;
+
+                    undomgr.startGroup();
+
+                    // ToDo: Removal of complete row not yet supported
+                    // Every cell has to be recreated with its own operation, because it might have different attributes
+                    for (var i = end; i >= start; i--) {
+                        var count = 1,  // always only one cell
+                            pos = _.copy(operation.position, true);
+                        pos.push(i);
+
+                        // trying to get attributes from the cell (attributes might be different for each cell)
+                        var cellPos = Position.getDOMPosition(paragraphs, pos),
+                            attrs = {};
+
+                        if (cellPos) {
+                            var cellPosNode = cellPos.node;
+                            if ($(cellPosNode).data('attributes')) {
+                                attrs = $(cellPosNode).data('attributes');
+                            }
+                            if ($(cellPosNode).attr('colspan')) {
+                                attrs.gridspan = $(cellPosNode).attr('colspan');
+                            }
+                        }
+
+                        var undoOperation = { name: Operations.OP_CELL_INSERT, position: pos, count: count, attrs: attrs },
+                            redoOperation = { name: Operations.OP_CELLS_DELETE, position: _.copy(operation.position, true), start: i, end: i};  // only one cell in each redo
+
+                        undomgr.addUndo(undoOperation, redoOperation);
+                    }
+                    undomgr.endGroup();
+                }
+                implDeleteCells(operation.position, operation.start, operation.end);
+            }
+            else if (operation.name === Operations.OP_ROWS_DELETE) {
+                if (undomgr.isEnabled() && !undomgr.isInUndo()) {
+                    var start = operation.start,
+                        end = operation.end || start;
+
+                    undomgr.startGroup();
+                    for (var i = end; i >= start; i--) {
+                        var localPos = _.copy(operation.position, true);  // table position
+                        localPos.push(i);  // row position
+
+                        var tableRow = Position.getDOMPosition(paragraphs, localPos);
+                        if (tableRow) {
+                            var row = tableRow.node,
+                                rowAttrs = {};
+
+                            if ($(row).data('attributes')) {
+                                rowAttrs = $(row).data('attributes');  // saving row attributes
+                            }
+
+                            // all cells of this row have to be restored (without redo operation)
+                            var allCells = $(row).children(),
+                                allCellsAttributes = Table.getCellAttributes(allCells);
+
+                            for (var j = allCellsAttributes.length - 1; j >= 0; j--) {
+                                var count = 1,  // always only one cell in undo, cells can have different attributes
+                                    cellAttrs = allCellsAttributes[j],
+                                    cellPos = _.copy(localPos, true);
+
+                                cellPos.push(j);
+
+                                var localUndoOperation = { name: Operations.OP_CELL_INSERT, position: cellPos, count: count, attrs: cellAttrs };
+
+                                undomgr.addUndo(localUndoOperation);  // no redo operation
+                            }
+
+                            var undoOperation = { name: Operations.OP_ROW_INSERT, position: localPos, count: 1, insertdefaultcells: false, attrs: rowAttrs },
+                                redoOperation = { name: Operations.OP_ROWS_DELETE, position: _.copy(operation.position, true), start: i, end: i };  // only one row in each redo
+
+                            undomgr.addUndo(undoOperation, redoOperation);
+                        }
+                    }
+                    undomgr.endGroup();
+                }
+                implDeleteRows(operation.position, operation.start, operation.end);
+            }
+            else if (operation.name === Operations.OP_COLUMNS_DELETE) {
+                if (undomgr.isEnabled() && !undomgr.isInUndo()) {
+                    // OP_COLUMN_INSERT cannot be the answer to OP_COLUMNS_DELETE, because using OP_COLUMNS_DELETE can
+                    // remove more than one cell in a row. It is only possible to add the removed cells with insertCell operation.
+                    undomgr.startGroup();
+
+                    var localPos = _.copy(operation.position, true),
+                        table = Position.getDOMPosition(paragraphs, localPos).node,
+                        allRows = $(table).children('tbody, thead').children(),
+                        allCellRemovePositions = Table.getAllRemovePositions(allRows, operation.startgrid, operation.endgrid);
+
+                    for (var i = (allCellRemovePositions.length - 1); i >= 0; i--) {
+                        var rowPos = _.copy(localPos, true),
+                            oneRowCellArray =  allCellRemovePositions[i],
+                            end = oneRowCellArray.pop(),
+                            start = oneRowCellArray.pop();  // more than one cell might be deleted in a row
+                        rowPos.push(i);
+
+                        if ((start === -1) && (end === -1)) {  // no cell will be removed in this row
+                            continue;
+                        }
+
+                        if (end === -1) { // removing all cells behind startcol
+                            var rowNode = Position.getDOMPosition(paragraphs, rowPos).node;
+                            end = $(rowNode).children.length - 1;
+                        }
+
+                        for (var j = end; j >= start; j--) {
+
+                            var cellPosition = _.copy(rowPos, true);
+                            cellPosition.push(j);
+
+                            // trying to get attributes from the cell (attributes might be different for each cell)
+                            var cellAttrs = {},
+                                cellPos = Position.getDOMPosition(paragraphs, cellPosition);
+
+                            if (cellPos) {
+                                var cellPosNode = cellPos.node;
+                                if ($(cellPosNode).data('attributes')) {
+                                    cellAttrs = $(cellPosNode).data('attributes');
+                                }
+                                if ($(cellPosNode).attr('colspan')) {
+                                    cellAttrs.gridspan = $(cellPosNode).attr('colspan');
+                                }
+                            }
+
+                            var undoOperation = { name: Operations.OP_CELL_INSERT, position: cellPosition, count: 1, attrs: cellAttrs }; // only one cell per operation
+                            undomgr.addUndo(undoOperation);
+                        }
+                    }
+
+                    undomgr.addUndo(null, operation);  // only one redo operation
+
+                    undomgr.endGroup();
+                }
+                implDeleteColumns(operation.position, operation.startgrid, operation.endgrid);
+            }
+            else if (operation.name === Operations.OP_CELL_INSERT) {
+                if (undomgr.isEnabled() && !undomgr.isInUndo()) {
+                    var pos = _.copy(operation.position, true),
+                        start = pos.pop(),
+                        count = operation.count || 1,
+                        end = start + count - 1,
+                        undoOperation = { name: Operations.OP_CELLS_DELETE, position: pos, start: start, end: end };
+                    undomgr.addUndo(undoOperation, operation);
+                }
+                implInsertCell(_.copy(operation.position), operation.count, operation.attrs);
+            }
+            else if (operation.name === Operations.OP_ROW_INSERT) {
+                if (undomgr.isEnabled() && !undomgr.isInUndo()) {
+                    var pos = _.copy(operation.position, true),
+                        start = pos.pop(),
+                        end = start,
+                        undoOperation = { name: Operations.OP_ROWS_DELETE, position: pos, start: start, end: end };
+                    undomgr.addUndo(undoOperation, operation);
+                }
+                implInsertRow(_.copy(operation.position), operation.count, operation.insertdefaultcells, operation.referencerow, operation.attrs);
+            }
+            else if (operation.name === Operations.OP_COLUMN_INSERT) {
+
+                if (undomgr.isEnabled() && !undomgr.isInUndo()) {
+                    undomgr.startGroup();
+                    // OP_COLUMNS_DELETE cannot be the answer to OP_COLUMN_INSERT, because the cells of the new column may be inserted
+                    // at very different grid positions. It is only possible to remove the new cells with deleteCells operation.
+                    var localPos = _.copy(operation.position, true),
+                        table = Position.getDOMPosition(paragraphs, localPos).node,  // -> this is already the new grid with the new column!
+                        allRows = $(table).children('tbody, thead').children(),
+                        allCellInsertPositions = Table.getAllInsertPositions(allRows, operation.gridposition, operation.insertmode);
+
+                    for (var i = (allCellInsertPositions.length - 1); i >= 0; i--) {
+                        var rowPos = _.copy(localPos, true),
+                            start = allCellInsertPositions[i],
+                            end = start;  // only one cell within each operation
+                        rowPos.push(i);
+                        var undoOperation = { name: Operations.OP_CELLS_DELETE, position: rowPos, start: start, end: end };
+                        undomgr.addUndo(undoOperation);
+                    }
+
+                    undomgr.addUndo(null, operation);  // only one redo operation
+
+                    undomgr.endGroup();
+                }
+                implInsertColumn(operation.position, operation.gridposition, operation.tablegrid, operation.insertmode);
+            }
+            else if (operation.name === Operations.OP_PARA_SPLIT) {
+                if (undomgr.isEnabled() && !undomgr.isInUndo()) {
+                    var localStart = _.copy(operation.start, true);
+                    localStart.pop();
+                    var undoOperation = { name: Operations.OP_PARA_MERGE, start: localStart };
+                    undomgr.addUndo(undoOperation, operation);
+                }
+                implSplitParagraph(operation.start);
+            }
+            else if (operation.name === Operations.OP_IMAGE_INSERT) {
+                var url = /:\/\//.test(operation.imgurl) ? operation.imgurl : getDocumentUrl({ fragment: operation.imgurl });
+                if (implInsertImage(url, _.copy(operation.position, true), _.copy(operation.attrs, true))) {
+                    if (undomgr.isEnabled() && !undomgr.isInUndo()) {
+                        var undoOperation = { name: Operations.OP_TEXT_DELETE, start: _.clone(operation.position), end: _.clone(operation.position) };
+                        undomgr.addUndo(undoOperation, operation);
+                    }
+                }
+            }
+            else if (operation.name === Operations.OP_FIELD_INSERT) {
+                if (undomgr.isEnabled() && !undomgr.isInUndo()) {
+                    var endPos = _.clone(operation.position, true),
+                        undoOperation = { name: Operations.OP_TEXT_DELETE, start: _.copy(operation.position, true), end: endPos };
+                    undomgr.addUndo(undoOperation, operation);
+                }
+                implInsertField(_.copy(operation.position, true), operation.type, operation.representation);
+            }
+            else if (operation.name === Operations.OP_PARA_MERGE) {
+                if (undomgr.isEnabled() && !undomgr.isInUndo()) {
+                    var sel = _.copy(operation.start);
+                    var paraLen = 0;
+                    Position.getParagraphLength(paragraphs, sel);
+                    sel.push(paraLen);
+                    var undoOperation = { name: Operations.OP_PARA_SPLIT, start: sel };
+                    undomgr.addUndo(undoOperation, operation);
+                }
+                implMergeParagraph(operation.start);
+            }
+            else if (operation.name === "xxxxxxxxxxxxxx") {
+                // TODO
+                if (undomgr.isEnabled() && !undomgr.isInUndo()) {
+                }
+            }
+
+            if (bNotify && !blockOperationNotifications) {
+                // Will give everybody the same copy - how to give everybody his own copy?
+                self.trigger("operation", notifyOperation);
+            }
+
+            blockOperations = false;
+
+            // DEBUG STUFF
+            if (self.getParagraphCount() !== editdiv.children().size()) {
+                Utils.warn('Editor.applyOperation(): paragraph count invalid!');
+            }
+        }
+
+        // ==================================================================
+        // Private selection functions
+        // ==================================================================
+
+        function getSelection(updateFromBrowser, allowNoneTextNodes) {
+
+            allowNoneTextNodes = allowNoneTextNodes ? true : false;
+
+            if (currentSelection && !updateFromBrowser)
+                return currentSelection;
+
+            var domSelection = DOM.getBrowserSelection(editdiv),
+                domRange = null;
+
+            if (domSelection.length) {
+
+                // for (var i = 0; i < domSelection.length; i++) {
+                //     window.console.log("getSelection: Browser selection (" + i + "): " + domSelection[i].start.node.nodeName + " : " + domSelection[i].start.offset + " to " + domSelection[i].end.node.nodeName + " : " + domSelection[i].end.offset);
+                // }
+
+                domRange = _(domSelection).last();
+
+                // allowing "special" multiselection for tables (rectangle cell selection)
+                if (domRange.start.node.nodeName === 'TR') {
+                    domRange.start = _(domSelection).first().start;
+                }
+
+                var isPos1Endpoint = false,
+                    isPos2Endpoint = true;
+
+                if ((domRange.start.node === domRange.end.node) && (domRange.start.offset === domRange.end.offset)) {
+                    isPos2Endpoint = false;
+                }
+
+                var startPaM = Position.getTextLevelOxoPosition(domRange.start, editdiv, isRtlCursorTravel, isPos1Endpoint, allowNoneTextNodes),
+                    endPaM = Position.getTextLevelOxoPosition(domRange.end, editdiv, isRtlCursorTravel, isPos2Endpoint, allowNoneTextNodes);
+
+                currentSelection = new OXOSelection(startPaM, endPaM);
+
+                // window.console.log("getSelection: Calculated Oxo Position: " + currentSelection.startPaM.oxoPosition + " : " + currentSelection.endPaM.oxoPosition);
+
+                // Keeping selections synchron. Without setting selection now, there are cursor travel problems in Firefox.
+                // -> too many problems. It is not a good idea to call setSelection() inside getSelection() !
+                // setSelection(currentSelection);
+
+                return  _.copy(currentSelection, true);
+            }
+        }
+
+        function setSelection(oxosel, useNonTextNode) {
+
+            var ranges = [];
+
+            useNonTextNode = useNonTextNode ? true : false;
+
+            // window.console.log("setSelection: Input of Oxo Selection: " + oxosel.startPaM.oxoPosition + " : " + oxosel.endPaM.oxoPosition);
+
+            currentSelection = _.copy(oxosel, true);
+
+            // Multi selection for rectangle cell selection in Firefox.
+            if (oxosel.hasRange() && (Position.isCellSelection(oxosel.startPaM, oxosel.endPaM))) {
+                ranges = Position.getCellDOMSelections(paragraphs, oxosel);
+            } else {
+                // var oldSelection = getSelection();
+                ranges = Position.getDOMSelection(paragraphs, oxosel, useNonTextNode);
+            }
+
+            // for (var i = 0; i < ranges.length; i++) {
+            //     window.console.log("setSelection: Calculated browser selection (" + i + "): " + ranges[i].start.node.nodeName + " : " + ranges[i].start.offset + " to " + ranges[i].end.node.nodeName + " : " + ranges[i].end.offset);
+            // }
+
+            if (ranges.length) {
+                DOM.setBrowserSelection(ranges);
+                // if (TODO: Compare Arrays oldSelection, oxosel)
+                self.trigger('selection', currentSelection);
+            } else {
+                Utils.error('Editor.setSelection(): Failed to determine DOM Selection from OXO Selection: ' + oxosel.startPaM.oxoPosition + ' : ' + oxosel.endPaM.oxoPosition);
+            }
+        }
+
+        // End of private selection functions
+
+        /**
+         * Removes empty text nodes from the passed paragraph, checks whether it
+         * needs a trailing <br> element, and converts consecutive white-space
+         * characters.
+         *
+         * @param {HTMLParagraphElement|jQuery} paragraph
+         *  The paragraph element to be validated. If this object is a jQuery
+         *  collection, uses the first DOM node it contains.
+         */
+        function validateParagraphNode(paragraph) {
+
+            var // array of arrays collecting all sequences of sibling text nodes
+                siblingTextNodes = [],
+                // whether the paragraph contains any text
+                hasText = false,
+                // whether the last child node is the dummy <br> element
+                lastDummy = false;
+
+            // convert parameter to a DOM node
+            paragraph = Utils.getDomNode(paragraph);
+
+            // whether last node is the dummy <br> node
+            lastDummy = paragraph.lastChild && $(paragraph.lastChild).data('dummy');
+
+            // remove all empty text spans which have sibling text spans, and collect
+            // sequences of sibling text spans (needed for white-space handling)
+            $(paragraph).contents().each(function () {
+
+                var isTextSpan = DOM.isTextSpan(this),
+                    isPreviousTextSpan = isTextSpan && this.previousSibling && DOM.isTextSpan(this.previousSibling),
+                    isNextTextSpan = isTextSpan && this.nextSibling && DOM.isTextSpan(this.nextSibling);
+
+                if (isTextSpan) {
+                    if ((this.firstChild.nodeValue.length === 0) && (isPreviousTextSpan || isNextTextSpan)) {
+                        $(this).remove();
+                    } else if (isPreviousTextSpan) {
+                        _(siblingTextNodes).last().push(this.firstChild);
+                    } else {
+                        siblingTextNodes.push([this.firstChild]);
+                    }
+                }
+            });
+
+            // Convert consecutive white-space characters to sequences of SPACE/NBSP
+            // pairs. We cannot use the CSS attribute white-space:pre-wrap, because
+            // it breaks the paragraph's CSS attribute text-align:justify. Process
+            // each sequence of sibling text nodes for its own (the text node
+            // sequences may be interrupted by other elements such as hard line
+            // breaks, images, or other objects).
+            // TODO: handle explicit NBSP inserted by the user (when supported)
+            _(siblingTextNodes).each(function (textNodes) {
+
+                var // the complete text of all sibling text nodes
+                    text = '',
+                    // offset for final text distribution
+                    offset = 0;
+
+                // collect the complete text in all text nodes
+                _(textNodes).each(function (textNode) { text += textNode.nodeValue; });
+
+                // ignore empty sequences
+                if (text.length > 0) {
+                    hasText = true;
+
+                    // process all white-space contained in the text nodes
+                    text = text
+                        // normalize white-space (convert to SPACE characters)
+                        .replace(/\s/g, ' ')
+                        // text in the node sequence cannot start with a SPACE character
+                        .replace(/^ /, '\xa0')
+                        // convert SPACE/SPACE pairs to SPACE/NBSP pairs
+                        .replace(/ {2}/g, ' \xa0')
+                        // text in the node sequence cannot end with a SPACE character
+                        .replace(/ $/, '\xa0');
+
+                    // distribute converted text to the text nodes
+                    _(textNodes).each(function (textNode) {
+                        var length = textNode.nodeValue.length;
+                        textNode.nodeValue = text.substr(offset, length);
+                        offset += length;
+                    });
+                }
+            });
+
+            // insert an empty text span if there is no other content (except the dummy <br>)
+            if (!paragraph.hasChildNodes() || (lastDummy && (paragraph.childNodes.length === 1))) {
+                $(paragraph).prepend($('<span>').text(''));
+                // initialize character formatting from current paragraph style
+                if (characterStyles) {
+                    characterStyles.updateFormattingInRanges([DOM.Range.createRangeForNode(paragraph)]);
+                }
+            }
+
+            // append dummy <br> if the paragraph contains no text, or remove
+            // the dummy <br> if there is any text
+            if (!hasText && !lastDummy) {
+                $(paragraph).append($('<br>').data('dummy', true));
+            } else if (hasText && lastDummy) {
+                $(paragraph.lastChild).remove();
+            }
+
+            // TODO: Adjust tabs, ...
+        }
+
+        // ==================================================================
+        // Private helper method for setting attributes. Only called from
+        // function 'setAttribute'.
+        // ==================================================================
+
+        /**
+         * Changes multiple attributes of the specified attribute family in the
+         * current selection.
+         *
+         * @param {String} family
+         *  The name of the attribute family containing the specified
+         *  attribute.
+         */
+        function setAttributes(family, attributes, startPosition, endPosition) {
+
+            var para,
+                start,
+                end,
+                buttonEvent = (startPosition === undefined) && (endPosition === undefined);
+
+            if ((startPosition !== undefined) && (endPosition !== undefined)) {
+                var startposLength = startPosition.length - 1,
+                    endposLength = endPosition.length - 1;
+                para = startPosition[startposLength - 1];
+                start = startPosition[startposLength];
+                end = endPosition[endposLength];
+            }
+
+            // TODO: adjust position according to passed attribute family
+            if (para === undefined) {
+                // Set attr to current selection
+                var allowNoneTextNodes = true,  // allowing also images on which attributes can be set (only with buttonEvent?)
+                    // updateFromBrowser = buttonEvent,
+                    updateFromBrowser = false,
+                    selection = getSelection(updateFromBrowser, allowNoneTextNodes);
+
+                if (selection.hasRange()) {
+
+                    selection.adjust();
+
+                    if (Position.isSameParagraph(selection.startPaM.oxoPosition, selection.endPaM.oxoPosition)) {
+                        // Only one paragraph concerned from attribute changes.
+                        setAttributes(family, attributes, selection.startPaM.oxoPosition, selection.endPaM.oxoPosition);
+
+                    } else if (Position.isSameParagraphLevel(selection.startPaM.oxoPosition, selection.endPaM.oxoPosition)) {
+                        // The included paragraphs are neighbours.
+
+                        // 1) selected part or rest of para in first para (pos to end)
+                        var startposLength = selection.startPaM.oxoPosition.length - 1,
+                            endposLength = selection.endPaM.oxoPosition.length - 1,
+                            localendPosition = _.copy(selection.startPaM.oxoPosition, true);
+
+                        localendPosition[startposLength] = Position.getParagraphLength(paragraphs, localendPosition);
+                        setAttributes(family, attributes, selection.startPaM.oxoPosition, localendPosition);
+
+                        // 2) completly selected paragraphs
+                        for (var i = selection.startPaM.oxoPosition[startposLength - 1] + 1; i < selection.endPaM.oxoPosition[endposLength - 1]; i++) {
+                            var localstartPosition = _.copy(selection.startPaM.oxoPosition, true);
+                            localstartPosition[startposLength - 1] = i;
+                            localstartPosition[startposLength] = 0;
+
+                            // Is the new dom position a table or a paragraph or whatever? Special handling for tables required
+                            // Removing position temporarely
+                            var pos = localstartPosition.pop();
+                            var isTable = Position.getDOMPosition(paragraphs, localstartPosition).node.nodeName === 'TABLE' ? true : false;
+
+                            if (isTable) {
+                                setAttributesToCompleteTable(family, attributes, localstartPosition);
+                            } else {
+                                localstartPosition.push(pos);
+                                localendPosition = _.copy(localstartPosition, true);
+                                localendPosition[startposLength] = Position.getParagraphLength(paragraphs, localendPosition);
+                                setAttributes(family, attributes, localstartPosition, localendPosition);
+                            }
+                        }
+
+                        // 3) selected part in last para
+                        if (selection.startPaM.oxoPosition[startposLength - 1] !== selection.endPaM.oxoPosition[endposLength - 1]) {
+                            var localstartPosition = _.copy(selection.endPaM.oxoPosition, true);
+                            localstartPosition[endposLength - 1] = selection.endPaM.oxoPosition[endposLength - 1];
+                            localstartPosition[endposLength] = 0;
+
+                            setAttributes(family, attributes, localstartPosition, selection.endPaM.oxoPosition);
+                        }
+
+                    } else if (Position.isCellSelection(selection.startPaM, selection.endPaM)) {
+                        // This cell selection is a rectangle selection of cells in a table (only supported in Firefox).
+                        var startPos = _.copy(selection.startPaM.oxoPosition, true),
+                            endPos = _.copy(selection.endPaM.oxoPosition, true);
+
+                        startPos.pop();
+                        startPos.pop();
+                        endPos.pop();
+                        endPos.pop();
+
+                        var startCol = startPos.pop(),
+                            startRow = startPos.pop(),
+                            endCol = endPos.pop(),
+                            endRow = endPos.pop();
+
+                        for (var i = startRow; i <= endRow; i++) {
+                            for (var j = startCol; j <= endCol; j++) {
+                                var position = _.copy(startPos, true);
+                                position.push(i);
+                                position.push(j);
+                                var startPosition = Position.getFirstPositionInCurrentCell(paragraphs, position);
+                                var endPosition = Position.getLastPositionInCurrentCell(paragraphs, position);
+                                setAttributes(family, attributes, startPosition, endPosition);
+                            }
+                        }
+                    } else if (Position.isSameTableLevel(paragraphs, selection.startPaM.oxoPosition, selection.endPaM.oxoPosition)) {
+                        // This selection is inside a table in a browser, where no cell selection is possible (Chrome). Selected
+                        // can be parts of paragraphs inside a cell and also all paragraphs in other cells. This selection is
+                        // important to be able to support something similar like cell selection, that is only possible
+                        // in Firefox. So changes made in Firefox tables are displayed correctly in Chrome and vice versa.
+                        var startPos = _.copy(selection.startPaM.oxoPosition, true),
+                            endPos = _.copy(selection.endPaM.oxoPosition, true);
+
+                        // 1) selected part in first cell
+                        var startposLength = selection.startPaM.oxoPosition.length - 1,
+                            localendPosition = _.copy(selection.startPaM.oxoPosition, true);
+
+                        localendPosition[startposLength] = Position.getParagraphLength(paragraphs, localendPosition);
+                        setAttributes(family, attributes, selection.startPaM.oxoPosition, localendPosition);
+                        setAttributesToFollowingParagraphsInCell(family, attributes, localendPosition);
+
+                        // 2) completely selected cells
+                        var rowIndex = Position.getLastIndexInPositionByNodeName(paragraphs, startPos, 'TR'),
+                            columnIndex = rowIndex + 1,
+                            startRow = startPos[rowIndex],
+                            startColumn = startPos[columnIndex],
+                            endRow = endPos[rowIndex],
+                            endColumn = endPos[columnIndex],
+                            lastColumn = Position.getLastColumnIndexInTable(paragraphs, startPos);
+
+                        while (startPos.length > columnIndex) {
+                            startPos.pop();  // Removing position and paragraph optionally
+                        }
+
+
+                        for (var j = startRow; j <= endRow; j++) {
+                            var startCol = (j === startRow) ? startColumn + 1 : 0;
+                            var endCol =  (j === endRow) ? endColumn - 1 : lastColumn;
+
+                            for (var i = startCol; i <= endCol; i++) {
+                                startPos[rowIndex] = j;  // row
+                                startPos[columnIndex] = i;  // column
+                                var startPosition = Position.getFirstPositionInCurrentCell(paragraphs, startPos);
+                                var endPosition = Position.getLastPositionInCurrentCell(paragraphs, startPos);
+                                setAttributes(family, attributes, startPosition, endPosition);
+                            }
+                        }
+
+                        // 3) selected part in final cell
+                        var endposLength = selection.endPaM.oxoPosition.length - 1,
+                            localstartPosition = _.copy(selection.endPaM.oxoPosition, true);
+
+                        localstartPosition[endposLength - 1] = selection.endPaM.oxoPosition[endposLength - 1];
+                        localstartPosition[endposLength] = 0;
+
+                        setAttributesToPreviousParagraphsInCell(family, attributes, selection.endPaM.oxoPosition);
+                        setAttributes(family, attributes, localstartPosition, selection.endPaM.oxoPosition);
+
+                    } else {
+
+                        // The included paragraphs are not neighbours. For example one paragraph top level and one in table.
+                        // Should this be supported? How about tables in tables?
+                        // This probably works not reliable for tables in tables.
+
+                        // 1) selected part or rest of para in first para (pos to end)
+                        var startposLength = selection.startPaM.oxoPosition.length - 1,
+                            endposLength = selection.endPaM.oxoPosition.length - 1,
+                            localendPosition = selection.endPaM.oxoPosition,
+                            isTable = Position.isPositionInTable(paragraphs, selection.startPaM.oxoPosition);
+
+                        if (selection.startPaM.oxoPosition[0] !== selection.endPaM.oxoPosition[0]) {
+                            // TODO: This is not sufficient
+                            localendPosition = _.copy(selection.startPaM.oxoPosition, true);
+                            if (isTable) {
+                                // Assigning attribute to all following paragraphs in this cell and to all following cells!
+                                setAttributesToFollowingCellsInTable(family, attributes, localendPosition);
+                                setAttributesToFollowingParagraphsInCell(family, attributes, localendPosition);
+                            }
+                            localendPosition[startposLength] = Position.getParagraphLength(paragraphs, localendPosition);
+                        }
+                        setAttributes(family, attributes, selection.startPaM.oxoPosition, localendPosition);
+
+                        // 2) completly selected paragraphs
+                        for (var i = selection.startPaM.oxoPosition[0] + 1; i < selection.endPaM.oxoPosition[0]; i++) {
+                            var localstartPosition = []; //_.copy(selection.startPaM.oxoPosition, true);
+                            localstartPosition[0] = i;
+                            localstartPosition[1] = 0;
+
+                            isTable = Position.isPositionInTable(paragraphs, localstartPosition);
+
+                            if (isTable) {
+                                setAttributesToCompleteTable(family, attributes, localstartPosition);
+                            } else {
+                                localendPosition = _.copy(localstartPosition, true);
+                                localendPosition[1] = Position.getParagraphLength(paragraphs, localendPosition);
+                                setAttributes(family, attributes, localstartPosition, localendPosition);
+                            }
+                        }
+
+                        // 3) selected part in last para
+                        if (selection.startPaM.oxoPosition[0] !== selection.endPaM.oxoPosition[0]) {
+                            var localstartPosition = _.copy(selection.endPaM.oxoPosition, true);
+                            localstartPosition[endposLength] = 0;
+
+                            isTable = Position.isPositionInTable(paragraphs, localstartPosition);
+
+                            if (isTable) {
+                                // Assigning attribute to all previous cells and to all previous paragraphs in this cell!
+                                setAttributesToPreviousCellsInTable(family, attributes, selection.endPaM.oxoPosition);
+                                setAttributesToPreviousParagraphsInCell(family, attributes, selection.endPaM.oxoPosition);
+                            }
+                            setAttributes(family, attributes, localstartPosition, selection.endPaM.oxoPosition);
+                        }
+                    }
+                }
+                else if ((selection.endPaM.imageFloatMode !== null) && (buttonEvent)) {
+
+                    // updating current selection, so that image positions are also available
+                    var updateFromBrowser = true,
+                        allowNoneTextNodes = true,
+                        newSelection = getSelection(updateFromBrowser, allowNoneTextNodes),
+                        imageStartPosition = _.copy(newSelection.startPaM.oxoPosition, true),
+                        imageEndPostion = _.copy(imageStartPosition, true),
+                        newOperation = { name: Operations.OP_ATTRS_SET, attrs: attributes, start: imageStartPosition, end: imageEndPostion };
+
+                    applyOperation(newOperation, true, true);
+
+                    // setting the cursor position
+                    if (lastOperationEnd) {
+                        // var useImageNode = true;
+                        var useImageNode = false;
+                        setSelection(new OXOSelection(lastOperationEnd), useImageNode);
+                    }
+                }
+                // paragraph attributes also for cursor without selection (// if (selection.hasRange()))
+                else if (family === 'paragraph') {
+                    startPosition = Position.getFamilyAssignedPosition(family, paragraphs, selection.startPaM.oxoPosition);
+                    endPosition = Position.getFamilyAssignedPosition(family, paragraphs, selection.endPaM.oxoPosition);
+                    var newOperation = {name: Operations.OP_ATTRS_SET, attrs: attributes, start: startPosition, end: endPosition};
+                    applyOperation(newOperation, true, true);
+                }
+            }
+            else {
+                startPosition = Position.getFamilyAssignedPosition(family, paragraphs, startPosition);
+                endPosition = Position.getFamilyAssignedPosition(family, paragraphs, endPosition);
+
+                var _endPosition = _.copy(endPosition, true);
+                if ((family === 'character') && (_endPosition[_endPosition.length - 1] > 0)) {
+                    _endPosition[_endPosition.length - 1] -= 1;  // switching from range mode to operation mode
+                }
+
+                var newOperation = {name: Operations.OP_ATTRS_SET, attrs: attributes, start: startPosition, end: _endPosition};
+                // var newOperation = {name: Operations.OP_ATTRS_SET, attrs: attributes, start: startPosition, end: endPosition};
+                applyOperation(newOperation, true, true);
+            }
+        }
+
+        // ==================================================================
+        // Private table methods
+        // ==================================================================
+
+        function deletePreviousCellsInTable(position) {
+
+            var localPos = _.copy(position, true),
+                isInTable = Position.isPositionInTable(paragraphs, localPos);
+
+            if (isInTable) {
+
+                var rowIndex = Position.getLastIndexInPositionByNodeName(paragraphs, localPos, 'TR'),
+                    columnIndex = rowIndex + 1,
+                    thisRow = localPos[rowIndex],
+                    thisColumn = localPos[columnIndex],
+                    lastColumn = Position.getLastColumnIndexInTable(paragraphs, localPos);
+
+                for (var j = 0; j <= thisRow; j++) {
+                    var max = lastColumn;
+                    if (j === thisRow) {
+                        max = thisColumn - 1;
+                    }
+                    for (var i = 0; i <= max; i++) {
+                        localPos[rowIndex] = j;  // row
+                        localPos[columnIndex] = i;   // column
+                        localPos[columnIndex + 1] = 0;
+                        localPos[columnIndex + 2] = 0;
+                        deleteAllParagraphsInCell(localPos);
+                    }
+                }
+            }
+        }
+
+        function deleteAllParagraphsInCell(position, noOPs) {
+
+            var localPos = _.copy(position, true),
+                isInTable = Position.isPositionInTable(paragraphs, localPos);
+
+            noOPs = noOPs ? true : false;
+
+            if (isInTable) {
+
+                var colIndex = Position.getLastIndexInPositionByNodeName(paragraphs, localPos, 'TH, TD'),
+                    paraIndex = colIndex + 1,
+                    lastParaInCell = Position.getLastParaIndexInCell(paragraphs, localPos);
+
+                localPos[paraIndex] = 0;
+
+                for (var i = 0; i <= lastParaInCell; i++) {
+                    if ((localPos.length - 1) > paraIndex) {
+                        localPos.pop();
+                    }
+
+                    var isTable = Position.getDOMPosition(paragraphs, localPos).node.nodeName === 'TABLE' ? true : false;
+
+                    if (i < lastParaInCell) {
+                        if (isTable) {
+                            if (noOPs) {
+                                implDeleteTable(localPos);
+                            } else {
+                                self.deleteTable(localPos);
+                            }
+                        } else {
+                            if (noOPs) {
+                                implDeleteParagraph(localPos);
+                            } else {
+                                self.deleteParagraph(localPos);
+                            }
+                        }
+                    } else {
+                        if (! noOPs) {
+                            var startPos = _.copy(localPos, true),
+                                endPos = _.copy(localPos, true);
+                            startPos.push(0);
+                            endPos.push(Position.getParagraphLength(paragraphs, localPos));
+                            self.deleteText(startPos, endPos);
+                        }
+                        implDeleteParagraphContent(localPos);
+                    }
+                }
+            }
+        }
+
+        function deletePreviousParagraphsInCell(position) {
+
+            var localPos = _.copy(position, true),
+                isInTable = Position.isPositionInTable(paragraphs, localPos);
+
+            if (isInTable) {
+
+                var paraIndex = Position.getLastIndexInPositionByNodeName(paragraphs, localPos, 'P'),
+                    lastPara =  localPos[paraIndex],
+                    paragraphPosition = [];
+
+                localPos[paraIndex] = 0; // always 0, because paragraphs are deleted
+
+                for (var i = 0; i <= paraIndex; i++) {
+                    paragraphPosition.push(localPos[i]);
+                }
+
+                for (var i = 0; i < lastPara; i++) {
+                    var isTable = Position.getDOMPosition(paragraphs, paragraphPosition).node.nodeName === 'TABLE' ? true : false;
+                    if (isTable) {
+                        self.deleteTable(localPos);
+                    } else {
+                        self.deleteParagraph(localPos);
+                    }
+                }
+            }
+        }
+
+        function deleteFollowingCellsInTable(position) {
+
+            var localPos = _.copy(position, true),
+                isInTable = Position.isPositionInTable(paragraphs, localPos);
+
+            if (isInTable) {
+
+                var rowIndex = Position.getLastIndexInPositionByNodeName(paragraphs, localPos, 'TR'),
+                    columnIndex = rowIndex + 1,
+                    thisRow = localPos[rowIndex],
+                    thisColumn = localPos[columnIndex],
+                    lastRow = Position.getLastRowIndexInTable(paragraphs, position),
+                    lastColumn = Position.getLastColumnIndexInTable(paragraphs, position);
+
+                for (var j = thisRow; j <= lastRow; j++) {
+                    var min = 0;
+                    if (j === thisRow) {
+                        min = thisColumn + 1;
+                    }
+
+                    for (var i = min; i <= lastColumn; i++) {
+                        localPos[rowIndex] = j;  // row
+                        localPos[columnIndex] = i;  // column
+                        deleteAllParagraphsInCell(localPos);
+                    }
+                }
+            }
+        }
+
+        function deleteFollowingParagraphsInCell(position) {
+
+            var localPos = _.copy(position, true),
+                isInTable = Position.isPositionInTable(paragraphs, localPos);
+
+            if (isInTable) {
+
+                var paraIndex = Position.getLastIndexInPositionByNodeName(paragraphs, localPos, 'P'),
+                    startPara = localPos[paraIndex] + 1,
+                    lastPara =  Position.getLastParaIndexInCell(paragraphs, localPos),
+                    paragraphPosition = [];
+
+                localPos[paraIndex] = startPara; // always 'startPara', because paragraphs are deleted
+
+                for (var i = 0; i <= paraIndex; i++) {
+                    paragraphPosition.push(localPos[i]);
+                }
+
+                for (var i = startPara; i <= lastPara; i++) {
+                    var isTable = Position.getDOMPosition(paragraphs, paragraphPosition).node.nodeName === 'TABLE' ? true : false;
+                    if (isTable) {
+                        self.deleteTable(localPos);
+                    } else {
+                        self.deleteParagraph(localPos);
+                    }
+                }
+            }
+        }
+
+        function setAttributesToPreviousCellsInTable(family, attributes, position) {
+
+            var localPos = _.copy(position, true),
+                isInTable = Position.isPositionInTable(paragraphs, localPos);
+
+            if (isInTable) {
+
+                var paraIndex = Position.getLastIndexInPositionByNodeName(paragraphs, localPos, 'P');
+
+                if (paraIndex !== -1) {
+
+                    var columnIndex = paraIndex - 1,
+                        rowIndex = columnIndex - 1,
+                        thisRow = localPos[rowIndex],
+                        thisColumn = localPos[columnIndex],
+                        lastColumn = Position.getLastColumnIndexInTable(paragraphs, localPos),
+                        lastIndex = localPos.length - 1;
+
+                    while (lastIndex > columnIndex) {
+                        localPos.pop();  // Removing position and paragraph optionally
+                        lastIndex = localPos.length - 1;
+                    }
+
+                    for (var j = 0; j <= thisRow; j++) {
+                        var max = lastColumn;
+                        if (j === thisRow) {
+                            max = thisColumn - 1;
+                        }
+                        for (var i = 0; i <= max; i++) {
+                            localPos[rowIndex] = j;   // row
+                            localPos[columnIndex] = i;  // column
+                            var startPosition = Position.getFirstPositionInCurrentCell(paragraphs, localPos);
+                            var endPosition = Position.getLastPositionInCurrentCell(paragraphs, localPos);
+                            setAttributes(family, attributes, startPosition, endPosition);
+                        }
+                    }
+                }
+            }
+        }
+
+        function setAttributesToFollowingCellsInTable(family, attributes, position) {
+
+            var localPos = _.copy(position, true),
+                isInTable = Position.isPositionInTable(paragraphs, localPos);
+
+            if (isInTable) {
+                var rowIndex = Position.getLastIndexInPositionByNodeName(paragraphs, localPos, 'TR'),
+                columnIndex = rowIndex + 1,
+                thisRow = localPos[rowIndex],
+                thisColumn = localPos[columnIndex],
+                lastRow = Position.getLastRowIndexInTable(paragraphs, position),
+                lastColumn = Position.getLastColumnIndexInTable(paragraphs, position);
+
+                while (localPos.length > columnIndex) {
+                    localPos.pop();  // Removing position and paragraph optionally
+                }
+
+                for (var j = thisRow; j <= lastRow; j++) {
+                    var min = 0;
+                    if (j === thisRow) {
+                        min = thisColumn + 1;
+                    }
+                    for (var i = min; i <= lastColumn; i++) {
+                        localPos[rowIndex] = j;  // row
+                        localPos[columnIndex] = i;  // column
+                        var startPosition = Position.getFirstPositionInCurrentCell(paragraphs, localPos);
+                        var endPosition = Position.getLastPositionInCurrentCell(paragraphs, localPos);
+                        setAttributes(family, attributes, startPosition, endPosition);
+                    }
+                }
+            }
+        }
+
+        function setAttributesToPreviousParagraphsInCell(family, attributes, position) {
+
+            var localPos = _.copy(position, true),
+                isInTable = Position.isPositionInTable(paragraphs, localPos);
+
+            if (isInTable) {
+
+                var paraIndex = Position.getLastIndexInPositionByNodeName(paragraphs, localPos, 'P'),
+                    thisPara = localPos[paraIndex],
+                    paragraphPosition = [];
+
+                for (var i = 0; i <= paraIndex; i++) {
+                    paragraphPosition.push(localPos[i]);
+                }
+
+                for (var i = 0; i < thisPara; i++) {
+                    localPos[paraIndex] = i;
+                    paragraphPosition[paraIndex] = i;
+
+                    // it can be a table next to a paragraph
+                    if (Position.getDOMPosition(paragraphs, paragraphPosition).node.nodeName === 'TABLE') {
+                        setAttributesToCompleteTable(family, attributes, localPos);
+                    } else {
+                        setAttributesToParagraphInCell(family, attributes, localPos);
+                    }
+                }
+            }
+        }
+
+        function setAttributesToFollowingParagraphsInCell(family, attributes, position) {
+
+            var localPos = _.copy(position, true),
+                isInTable = Position.isPositionInTable(paragraphs, localPos);
+
+            if (isInTable) {
+
+                var paraIndex = Position.getLastIndexInPositionByNodeName(paragraphs, localPos, 'P'),
+                    startPara = localPos[paraIndex] + 1,
+                    lastPara =  Position.getLastParaIndexInCell(paragraphs, position),
+                    paragraphPosition = [];
+
+                for (var i = 0; i <= paraIndex; i++) {
+                    paragraphPosition.push(localPos[i]);
+                }
+
+                for (var i = startPara; i <= lastPara; i++) {
+                    localPos[paraIndex] = i;
+                    paragraphPosition[paraIndex] = i;
+
+                    // it can be a table next to a paragraph
+                    if (Position.getDOMPosition(paragraphs, paragraphPosition).node.nodeName === 'TABLE') {
+                        setAttributesToCompleteTable(family, attributes, localPos);
+                    } else {
+                        setAttributesToParagraphInCell(family, attributes, localPos);
+                    }
+                }
+            }
+        }
+
+        function setAttributesToCompleteTable(family, attributes, position) {
+
+            var localPos = _.copy(position),
+                tableIndex = Position.getLastIndexInPositionByNodeName(paragraphs, localPos, 'TABLE'),
+                localPos = [];
+
+            for (var i = 0; i <= tableIndex; i++) {
+                localPos[i] = position[i];
+            }
+
+            localPos.push(0); // row
+
+            var rowIndex = localPos.length - 1,
+                columnIndex = rowIndex + 1;
+
+            localPos.push(0); // column
+
+            var lastRow = Position.getLastRowIndexInTable(paragraphs, position),
+                lastColumn = Position.getLastColumnIndexInTable(paragraphs, position);
+
+
+            for (var j = 0; j <= lastRow; j++) {
+                for (var i = 0; i <= lastColumn; i++) {
+                    localPos[rowIndex] = j;  // row
+                    localPos[columnIndex] = i;  // column
+                    var startPosition = Position.getFirstPositionInCurrentCell(paragraphs, localPos);
+                    var endPosition = Position.getLastPositionInCurrentCell(paragraphs, localPos);
+                    setAttributes(family, attributes, startPosition, endPosition);
+                }
+            }
+        }
+
+        function setAttributesToParagraphInCell(family, attributes, position) {
+
+            var startPosition = _.copy(position, true),
+                endPosition = _.copy(position, true),
+                isInTable = Position.isPositionInTable(paragraphs, startPosition);
+
+            if (isInTable) {
+                var paraIndex = Position.getLastIndexInPositionByNodeName(paragraphs, startPosition, 'P');
+
+                startPosition[paraIndex + 1] = 0;
+                endPosition[paraIndex + 1] = Position.getParagraphLength(paragraphs, position);
+
+                setAttributes(family, attributes, startPosition, endPosition);
+            }
+        }
+
+        // ====================================================================
+        // Private helper functions
+        // ====================================================================
+
+        function fillstr(str, len, fill, right) {
+            while (str.length < len) {
+                if (right)
+                    str = str + fill;
+                else
+                    str = fill + str;
+            }
+            return str;
+        }
+
+        function getFormattedPositionString(position) {
+            var str = '';
+
+            for (var i = 0; i < position.length; i++) {
+                str += fillstr(position[i].toString(), 2, '0');
+                if (i !== position.length - 1) {
+                    str += ',';
+                }
+            }
+
+            return str;
+        }
+
+        /**
+         * Returns all text nodes contained in the specified element.
+         *
+         * @param {HTMLElement|jQuery} element
+         *  A DOM element object whose descendant text nodes will be returned. If
+         *  this object is a jQuery collection, uses the first node it contains.
+         *
+         * @returns {TextNode[]}
+         *  An array of text nodes contained in the passed element, in the correct
+         *  order.
+         */
+        function collectTextNodes(element) {
+            var textNodes = [];
+            Utils.iterateDescendantTextNodes(element, function (textNode) {
+                textNodes.push(textNode);
+            });
+            return textNodes;
+        }
+
+        /**
+         * Returns all text nodes and images contained in the specified element.
+         *
+         * @param {HTMLElement|jQuery} element
+         *  A DOM element object whose descendant text nodes will be returned. If
+         *  this object is a jQuery collection, uses the first node it contains.
+         *
+         * @returns {Node[]}
+         *  An array of text nodes and image nodes contained in the passed element,
+         *  in the correct order.
+         */
+        function collectTextNodesAndImagesAndFields(element) {
+            var nodes = [];
+            Utils.iterateSelectedDescendantNodes(element, function () {
+                // collecting all text nodes, imgs and divs, but ignoring text nodes inside divs.
+                return ((this.nodeType === 3) && (! Position.isTextInField(this))) || (Utils.getNodeName(this) === 'img') || ((Utils.getNodeName(this) === 'span') && ($(this).data('spanType') === 'field'));
+            }, function (node) {
+                nodes.push(node);
+            });
+            return nodes;
+        }
+
+        /**
+         * After merging two paragraphs, it can be necessary to move floated images
+         * of the second paragraph to the beginning of the first paragraph. This can
+         * done using this function 'moveFloatedImages', that generates 'move'
+         * operations for moving the images.
+         *
+         * @param {OXOPaM.oxoPosition} position
+         *  The logical position describing the paragraph.
+         */
+        function moveFloatedImages(position) {
+
+            var domPos = Position.getDOMPosition(paragraphs, position);
+
+            if ((domPos) && (domPos.node) && (Utils.getNodeName(domPos.node) === 'p')) {
+
+                var para = domPos.node,
+                    counter = Position.getNumberOfFloatedImagesInParagraph(para),  // counting number of floated images at begin of paragraph
+                    child = para.firstChild;
+
+                while (child !== null) {
+                    var nextChild = child.nextSibling; // saving next sibling, because it will be lost after appendChild()
+
+                    if ((Utils.getNodeName(child) === 'img') && ($(child).data('mode') !== 'inline')) {
+
+                        var localPos = Position.getObjectPositionInParagraph(para, child),
+                        source = _.copy(position, true),
+                        dest = _.copy(position, true);
+
+                        if (localPos !== counter) {
+                            source.push(localPos);
+                            dest.push(counter);  // there might be floated images already in the first paragraph
+
+                            // moving floated images with operation
+                            var newOperation = {name: Operations.OP_MOVE, start: _.copy(source, true), end: _.copy(dest, true)};
+                            applyOperation(newOperation, true, true);
+                        } else {
+                            // only internal shifting required. image should be shifted before empty paragraphs
+                            // there can be empty text spans before the destination node
+                            while (DOM.isEmptyTextSpan(child.previousSibling)) {
+                                $(child).insertBefore(child.previousSibling);
+                            }
+                        }
+
+                        counter++;
+                    }
+
+                    child = nextChild;
+                }
+            }
+        }
+
+        // ====================================================================
+        //  IMPLEMENTATION FUNCTIONS
+        // Private functions, that are called from function 'applyOperation'.
+        // The operations itself are never generated inside an impl*-function.
+        // ====================================================================
+
+        function implParagraphChanged(position) {
+
+            // Make sure that a completly empty para has the dummy br element, and that all others don't have it anymore...
+            var paragraph = Position.getCurrentParagraph(paragraphs, position);
+            if (paragraph) {
+                validateParagraphNode(paragraph);
+            }
+        }
+
+        function implInitDocument() {
+            editdiv[0].innerHTML = '<html><p></p></html>';
+            paragraphs = editdiv.children();
+            implParagraphChanged([0]);
+            setSelection(new OXOSelection());
+            lastOperationEnd = new OXOPaM([0, 0]);
+            self.clearUndo();
+
+            // disable FireFox table manipulation handlers in edit mode
+            // (the commands must be executed after the editable div is in the DOM)
+            try {
+                document.execCommand('enableObjectResizing', false, false);
+                document.execCommand('enableInlineTableEditing', false, false);
+            } catch (ex) {
+            }
+
+            // disable IE table manipulation handlers in edit mode
+            Utils.getDomNode(editdiv).onresizestart = function () { return false; };
+        }
+
+        function implInsertText(text, position) {
+            var domPos = Position.getDOMPosition(paragraphs, position);
+
+            if ((domPos) && (domPos.node)) {
+                var oldText = domPos.node.nodeValue;
+                if (oldText !== null) {
+                    var newText = oldText.slice(0, domPos.offset) + text + oldText.slice(domPos.offset);
+                    domPos.node.nodeValue = newText;
+                    var lastPos = _.copy(position);
+                    var posLength = position.length - 1;
+                    lastPos[posLength] = position[posLength] + text.length;
+                    lastOperationEnd = new OXOPaM(lastPos);
+                    implParagraphChanged(position);
+                }
+            }
+        }
+
+        function implInsertImage(url, position, attributes) {
+
+            var domPos = Position.getDOMPosition(paragraphs, position),
+                node = domPos ? domPos.node : null,
+                image = null;
+
+            // insert the image with default settings (inline)
+            if (!node || (node.nodeType !== 3)) {
+                Utils.error('implInsertImage(): expecting text position to insert image.');
+                return false;
+            }
+
+            // prepend text before offset in a new span (also if position
+            // points to start or end of text, needed to clone formatting)
+            DOM.splitTextNode(node, domPos.offset);
+
+            // insert the image between the two text nodes
+            image = $('<img>', { src: url }).insertBefore(node.parentNode);
+
+            // apply the passed image attributes
+            imageStyles.setElementAttributes(image, attributes);
+
+            var lastPos = _.copy(position);
+            var posLength = position.length - 1;
+            lastPos[posLength] = position[posLength] + 1;
+            lastOperationEnd = new OXOPaM(lastPos);
+            implParagraphChanged(position);
+
+            return true;
+        }
+
+        /**
+         * Implementation function for inserting fields.
+         *
+         * @param {OXOPam.oxoPosition} position
+         *  The logical position.
+         *
+         * @param {String} type
+         *  A property describing the field type using an ebnf syntax.
+         *
+         * @param {String} representation
+         *  A fallback value, if the placeholder cannot be substituted
+         *  with a reasonable value.
+         */
+        function implInsertField(position, type, representation) {
+            var domPos = Position.getDOMPosition(paragraphs, position),
+            node = domPos ? domPos.node : null;
+
+            DOM.splitTextNode(node, domPos.offset);
+
+            var newNode = DOM.splitTextNode(node, 0);
+            // insert field before the parent <span> element of the text node
+            newNode = newNode.parentNode;
+            $(newNode).data('spanType', 'field').text(representation);
+        }
+
+        /**
+         * Inserts a new style sheet into the document.
+         *
+         * @param {String} family
+         *  The name of the attribute family the new style sheet is related to.
+         *
+         * @param {String} id
+         *  The unique identifier of of the new style sheet.
+         *
+         * @param {String} name
+         *  The user-defined name of of the new style sheet.
+         *
+         * @param {String|Null} parentId
+         *  The identifier of of the parent style sheet the new style sheet
+         *  will derive undefined attributes from.
+         *
+         * @param {Object} attributes
+         *  The formatting attributes contained in the new style sheet, as map
+         *  of name/value pairs.
+         *
+         * @param {Boolean} [hidden]
+         *  Optional property that determines if the style should be displayed in the UI (default is false)
+         *
+         * @param {Number} [uiPriority]
+         *  Optional property that describes the priority of the style (0 is default, the lower the value the higher the priority)
+         *
+         * @param {Boolean} [defStyle]
+         *  True, if the new style sheet is the default style sheet of the
+         *  attribute family (will be used for elements without explicit style
+         *  sheet).
+         */
+        function implInsertStyleSheet(family, id, name, parentId, attributes, hidden, uiPriority, defStyle) {
+
+            var // the style sheet container
+                styleSheets = self.getStyleSheets(family);
+
+            if (styleSheets) {
+                styleSheets.addStyleSheet(id, name, parentId, attributes, { hidden: hidden, priority: uiPriority, defStyle: defStyle });
+            }
+        }
+
+        /**
+         * Changes a specific formatting attribute of the specified element or
+         * text range. The type of the attributes will be determined from the
+         * specified range.
+         *
+         * @param {Number[]} start
+         *  The logical start position of the element or text range to be
+         *  formatted.
+         *
+         * @param {Number[]} end
+         *  The logical end position of the element or text range to be
+         *  formatted.
+         *
+         * @param {Object} attributes
+         *  A map with formatting attribute values, mapped by the attribute
+         *  names.
+         */
+        function implSetAttributes(start, end, attributes) {
+
+            // change listener used to build the undo operations
+            function changeListener(element, oldAttributes, newAttributes) {
+
+                var // selection object representing the passed element
+                    selection = Position.getOxoSelectionForNode(editdiv, element, false),
+                    // the operational address of the passed element
+                    range = { start: selection.startPaM.oxoPosition, end: selection.endPaM.oxoPosition },
+                    // the operation used to undo the attribute changes
+                    undoOperation = _({ name: Operations.OP_ATTRS_SET, attrs: {} }).extend(range),
+                    // the operation used to redo the attribute changes
+                    redoOperation = _({ name: Operations.OP_ATTRS_SET, attrs: {} }).extend(range);
+
+                // find all old attributes that have been changed or cleared
+                _(oldAttributes).each(function (value, name) {
+                    if (!_.isEqual(value, newAttributes[name])) {
+                        undoOperation.attrs[name] = value;
+                        redoOperation.attrs[name] = (name in newAttributes) ? newAttributes[name] : null;
+                    }
+                });
+
+                // find all newly added attributes
+                _(newAttributes).each(function (value, name) {
+                    if (!(name in oldAttributes)) {
+                        undoOperation.attrs[name] = null;
+                        redoOperation.attrs[name] = value;
+                    }
+                });
+
+                // add a new undo action for the current element
+                undomgr.addUndo(undoOperation, redoOperation);
+            }
+
+            var // last index in the start/end position arrays
+                startLastIndex = 0, endLastIndex = 0,
+                // the DOM text range to be formatted
+                ranges = null,
+                // the attribute family according to the passed range address
+                family = null,
+                // the style sheet container of the specified attribute family
+                styleSheets = null,
+                // whether undo is enabled
+                createUndo = undomgr.isEnabled() && !undomgr.isInUndo(),
+                // options for StyleSheets.setAttributesInRanges() method calls
+                setAttributesOptions = createUndo ? { changeListener: changeListener } : undefined;
+
+            // build local copies of the arrays (do not change caller's data)
+            start = _.clone(start);
+            end = _.isArray(end) ? _.clone(end) : _.clone(start);
+            startLastIndex = start.length - 1;
+            endLastIndex = end.length - 1;
+
+            // TODO: remove when object selection engine exists
+            var containsImageAttribute = Image.containsImageAttributes(attributes);
+
+            // get attribute family according to position
+            family = Position.getPositionAssignedFamily(paragraphs, start, containsImageAttribute);
+
+            if (family === null) {
+                Utils.error('Editor.implSetAttributes(): Failed to get family from position: ' + start);
+            }
+
+            if (family === 'character') {
+                end[end.length - 1] += 1; // Switching from operation mode to range mode
+            }
+
+            // validate text offset
+            if (!_.isFinite(start[startLastIndex]) || (start[startLastIndex] < 0)) {
+                start[startLastIndex] = 0;
+            }
+            if (!_.isFinite(end[endLastIndex]) || (end[endLastIndex] < 0)) {
+                end[endLastIndex] = Position.getParagraphLength(paragraphs, start);
+            }
+
+            // store last position
+            lastOperationEnd = new OXOPaM(end);
+
+            // build the DOM text range, set the formatting attributes, create undo operations
+            styleSheets = self.getStyleSheets(family);
+            if (styleSheets) {
+                if (createUndo) { undomgr.startGroup(); }
+                ranges = Position.getDOMSelection(paragraphs, new OXOSelection(new OXOPaM(start), new OXOPaM(end)), family !== 'character');
+                styleSheets.setAttributesInRanges(ranges, attributes, setAttributesOptions);
+                if (createUndo) { undomgr.endGroup(); }
+            }
+        }
+
+        function implInsertParagraph(position) {
+            var posLength = position.length - 1,
+                para = position[posLength],
+                allParagraphs = Position.getAllAdjacentParagraphs(paragraphs, position);
+
+            if (! allParagraphs) {
+                var pos = _.copy(position, true);
+                pos[pos.length - 1] -= 1; // decreasing last value by 1, if new paragraphs are inserted
+                allParagraphs = Position.getAllAdjacentParagraphs(paragraphs, pos);
+
+                if (! allParagraphs) {
+                    var domPos = Position.getDOMPosition(paragraphs, pos);
+                    if ((domPos) && (domPos.node) && (Utils.getNodeName(domPos.node) === 'table')) {
+                        allParagraphs = $(domPos.node.parentNode).children();
+                    }
+                }
+            }
+
+            var newPara = $('<p>');
+
+            if (para === -1) {
+                para = allParagraphs.size();
+                position[posLength] = para;
+            }
+
+            if (para > 0) {
+                newPara.insertAfter(allParagraphs[para - 1]);
+            }
+            else {
+                newPara.insertBefore(allParagraphs[0]);
+            }
+
+            paragraphs = editdiv.children();
+
+            var lastPos = _.copy(position);
+            lastPos.push(0);
+            lastOperationEnd = new OXOPaM(lastPos);
+
+            implParagraphChanged(position);
+        }
+
+        function implInsertTable(pos, attrs) {
+
+            var position = _.copy(pos, true);
+
+            // insert the table into the document
+            var table = $('<table>').append($('<colgroup>')),
+                domPosition = Position.getDOMPosition(paragraphs, position),
+                domParagraph = null,
+                insertBefore = true;
+
+            if (domPosition) {
+                domParagraph = domPosition.node;
+            } else {
+                position[position.length - 1] -= 1; // inserting table at the end
+                domPosition = Position.getDOMPosition(paragraphs, position);
+
+                if (domPosition) {
+                    domParagraph = domPosition.node;
+                    if (domParagraph.parentNode.childNodes.length === position[position.length - 1] + 1) {
+                        insertBefore = false;  // inserting after the last paragraph/table
+                    }
+                }
+            }
+
+            if (domParagraph !== null) {
+                if (insertBefore) {
+                    table.insertBefore(domParagraph);
+                } else {
+                    table.insertAfter(domParagraph);
+                }
+
+                paragraphs = editdiv.children();
+            }
+
+            // apply the passed table attributes
+            if (tableStyles) {
+                tableStyles.setElementAttributes(table, attrs);
+            }
+
+        }
+
+        function implSplitParagraph(position) {
+
+            var posLength = position.length - 1,
+                para = position[posLength - 1],
+                pos = position[posLength],
+                allParagraphs = Position.getAllAdjacentParagraphs(paragraphs, position),
+                isTable = Position.isPositionInTable(paragraphs, position) ? true : false;
+
+            var dbg_oldparacount = allParagraphs.size();
+            var paraclone = $(allParagraphs[para]).clone(true);
+            paraclone.insertAfter(allParagraphs[para]);
+
+            // refresh
+            if (! isTable) {
+                paragraphs = editdiv.children();
+            }
+
+            allParagraphs = Position.getAllAdjacentParagraphs(paragraphs, position);
+
+            if (pos !== -1) {
+                var startPos = _.copy(position, true);
+                var endPos = _.copy(position, true);
+                endPos[posLength] = -1;
+                if (endPos[posLength] > 0) {
+                    endPos[posLength] -= 1;  // using operation mode when calling implDeleteText directly
+                }
+                implDeleteText(startPos, endPos);
+            }
+            var startPosition = _.copy(position, true);
+            startPosition[posLength - 1] += 1;
+            startPosition[posLength] = 0;
+            var endPosition = _.copy(position, true);
+            endPosition[posLength - 1] = startPosition[posLength - 1];
+            if (endPosition[posLength] > 0) {
+                endPosition[posLength] -= 1;  // using operation mode when calling implDeleteText directly
+            }
+            implDeleteText(startPosition, endPosition);
+
+            implParagraphChanged(position);
+            implParagraphChanged(startPosition);
+            lastOperationEnd = new OXOPaM(startPosition);
+
+            // DEBUG STUFF
+            if (paragraphs.size() !== (dbg_oldparacount + 1)) {
+                Utils.warn('Editor.implSplitParagraph(): paragraph count invalid!');
+            }
+        }
+
+        function implMergeParagraph(position) {
+
+            var posLength = position.length - 1,
+                para = position[posLength],
+                imageMoves = [];
+
+            position.push(0); // adding pos to position temporarely
+
+            var allParagraphs = Position.getAllAdjacentParagraphs(paragraphs, position);
+
+            position.pop();
+
+            if (para < (allParagraphs.size() - 1)) {
+
+                var dbg_oldparacount = allParagraphs.size();
+
+                var thisPara = allParagraphs[para];
+                var nextPara = allParagraphs[para + 1];
+
+                // Only merging, if both paragraph nodes have name 'p'. Tables cannot be merged this way, and
+                // 'p' and 'table' cannot be merged either.
+                if ((thisPara.nodeName === 'P') && (nextPara.nodeName === 'P')) {
+
+                    var oldParaLen = 0;
+                    var imageCounter = 0;
+                    oldParaLen = Position.getParagraphLength(paragraphs, position);
+
+                    var lastCurrentChild = thisPara.lastChild;
+                    if (lastCurrentChild && (lastCurrentChild.nodeName === 'BR')) {
+                        thisPara.removeChild(lastCurrentChild);
+                    }
+
+                    var child = nextPara.firstChild;
+
+                    while (child !== null) {
+                        var nextChild = child.nextSibling; // saving next sibling, because it will be lost after appendChild()
+
+                        if ((child.nodeType === 3) && (thisPara.lastChild !== null) && (thisPara.lastChild.nodeType === 3)) {
+                            thisPara.lastChild.nodeValue += child.nodeValue;
+                        } else {
+
+                            if ((Utils.getNodeName(child) === 'div') && $(child).hasClass('float')) {
+
+                                var localChild = thisPara.firstChild;
+
+                                if (localChild) {
+
+                                    if ((Utils.getNodeName(localChild) === 'div') && $(localChild).hasClass('float')) {
+
+                                        while ((Utils.getNodeName(localChild.nextSibling) === 'div') && $(localChild.nextSibling).hasClass('float')) {
+                                            localChild = localChild.nextSibling;
+                                        }
+
+                                        localChild = localChild.nextSibling;  // using next sibling, to be able to use insertBefore
+                                    }
+
+
+                                    thisPara.insertBefore(child, localChild);
+
+                                } else {
+                                    thisPara.appendChild(child);
+                                }
+                            } else {
+
+                                if ((Utils.getNodeName(child) === 'img') && ($(child).data('mode') !== 'inline')) {
+                                    imageCounter++; // counting all floated images in the added paragraph (required for cursor setting)
+                                }
+
+                                thisPara.appendChild(child);
+                            }
+                        }
+
+                        child = nextChild;
+                    }
+
+                    var localPosition = _.copy(position, true);
+                    localPosition[posLength] += 1;  // posLength is 0 for non-tables
+
+                    implDeleteParagraph(localPosition);
+
+                    var lastPos = _.copy(position);
+                    oldParaLen += imageCounter;
+                    lastPos.push(oldParaLen);
+                    lastOperationEnd = new OXOPaM(lastPos);
+                    implParagraphChanged(position);
+
+                    // DEBUG STUFF
+                    if (paragraphs.size() !== (dbg_oldparacount - 1)) {
+                        Utils.warn('Editor.implMergeParagraph(): paragraph count invalid!');
+                    }
+                }
+            }
+
+            return imageMoves;
+        }
+
+        function implDeleteParagraph(position) {
+
+            var posLength = position.length - 1,
+                para = position[posLength];
+
+            position.push(0); // adding pos to position temporarely
+
+            var allParagraphs = Position.getAllAdjacentParagraphs(paragraphs, position),
+                isTable = Position.isPositionInTable(paragraphs, position);
+
+            position.pop();
+
+            var paragraph = allParagraphs[para];
+
+            if (paragraph) {
+                paragraph.parentNode.removeChild(paragraph);
+
+                var localPos = _.copy(position, true);
+                if (para > 0) {
+                    para -= 1;
+                }
+                localPos[posLength] = para;
+                localPos.push(0); // pos not corrct, but doesn't matter. Deleting paragraphs always happens between other operations, never at the last one.
+                lastOperationEnd = new OXOPaM(localPos);
+                if (! isTable) {
+                    paragraphs = editdiv.children();
+                }
+            }
+        }
+
+        function implDeleteParagraphContent(position) {
+            var paragraph = Position.getDOMPosition(paragraphs, position).node;
+            if (paragraph) {
+                $(paragraph).empty();
+                validateParagraphNode(paragraph);
+            }
+        }
+
+        function implDeleteCellRange(pos, startCell, endCell) {
+
+            var startRow = startCell[0],
+                startCol = startCell[1],
+                endRow = endCell[0],
+                endCol = endCell[1];
+
+            for (var i = startRow; i <= endRow; i++) {
+                for (var j = startCol; j <= endCol; j++) {
+                    var position = _.copy(pos, true);
+                    position.push(i);
+                    position.push(j);
+                    // second parameter TRUE, so that no further
+                    // operations are created.
+                    deleteAllParagraphsInCell(position, true);
+                }
+            }
+        }
+
+        function implDeleteTable(position) {
+
+            var tablePosition = Position.getLastPositionFromPositionByNodeName(paragraphs, position, 'TABLE'),
+                lastRow = Position.getLastRowIndexInTable(paragraphs, position),
+                lastColumn = Position.getLastColumnIndexInTable(paragraphs, position);
+
+            // iterating over all cells and remove all paragraphs in the cells
+            if ((lastRow > -1) && (lastColumn > -1)) {
+                implDeleteCellRange(tablePosition, [0, 0], [lastRow, lastColumn]);
+            }
+
+            // Finally removing the table itself
+            var tableNode = Position.getDOMPosition(paragraphs, tablePosition).node;
+            $(tableNode).remove();
+
+            var para = tablePosition.pop();
+            if (para > 0) {
+                para -= 1;
+            }
+            tablePosition.push(para);
+            tablePosition.push(Position.getParagraphLength(paragraphs, tablePosition));
+
+            lastOperationEnd = new OXOPaM(tablePosition);
+
+            paragraphs = editdiv.children();
+        }
+
+        function implDeleteRows(pos, startRow, endRow) {
+
+            var localPosition = _.copy(pos, true),
+                lastColumn = Position.getLastColumnIndexInTable(paragraphs, localPosition);
+
+            if (! Position.isPositionInTable(paragraphs, localPosition)) {
+                return;
+            }
+
+            var table = Position.getDOMPosition(paragraphs, localPosition).node;
+
+            // iterating over all cells and remove all paragraphs in the cells
+            implDeleteCellRange(localPosition, [startRow, 0], [endRow, lastColumn]);
+
+            $(table).children('tbody, thead').children().slice(startRow, endRow + 1).remove();
+
+            if ($(table).children().children().length === 0) {
+                // This code should never be reached. If last row shall be deleted, deleteTable is called.
+                self.deleteTable(localPosition);
+                $(table).remove();
+                paragraphs = editdiv.children();
+                localPosition.push(0);
+            } else {
+                // Setting cursor
+                var lastRow = $(table).children('tbody, thead').children().length - 1;
+                if (endRow > lastRow) {
+                    endRow = lastRow;
+                }
+                localPosition.push(endRow);
+                localPosition.push(0);
+                localPosition.push(0);
+                localPosition.push(0);
+            }
+
+            lastOperationEnd = new OXOPaM(localPosition);
+        }
+
+        function implInsertRow(pos, count, insertdefaultcells, referencerow, attrs) {
+
+            var localPosition = _.copy(pos, true),
+                setRowHeight = false,
+                useReferenceRow = _.isNumber(referencerow) ? true : false;
+
+            if (! Position.isPositionInTable(paragraphs, localPosition)) {
+                return;
+            }
+
+            insertdefaultcells = insertdefaultcells ? true : false;
+
+            if (!_.isNumber(count)) {
+                count = 1; // setting default for number of rows
+            }
+
+            if ((attrs) && (attrs.height)) {
+                setRowHeight = true;
+            }
+
+            var tablePos = _.copy(localPosition, true);
+            tablePos.pop();
+
+            var table = Position.getDOMPosition(paragraphs, tablePos).node,
+                tableRowDomPos = Position.getDOMPosition(paragraphs, localPosition),
+                tableRowNode = null,
+                row = null;
+
+            if (tableRowDomPos) {
+                tableRowNode = tableRowDomPos.node;
+            }
+
+            if (useReferenceRow) {
+
+                var refRowNode = $(table).children('tbody, thead').children().get(referencerow),
+                row = $(refRowNode);
+
+            } else if (insertdefaultcells) {
+
+                var columnCount = $(table).children('colgroup').children().length,
+                    // prototype elements for row, cell, and paragraph
+                    paragraph = $('<p>'),
+                    cell = $('<td>').append(paragraph);
+
+                // insert empty text node into the paragraph
+                validateParagraphNode(paragraph);
+
+                row = $('<tr>');
+
+                // clone the cells in the row element
+                _.times(columnCount, function () { row.append(cell.clone(true)); });
+
+            } else {
+                row = $('<tr>');
+            }
+
+            if (setRowHeight) {
+                var height = attrs.height / 100 + 'mm';  // converting to mm
+                row.css('height', height);
+            }
+
+            if (tableRowNode) {
+                // inserting the new row(s) after the existing row at the specified position
+                _.times(count, function () { $(tableRowNode).before(row.clone(true)); });
+            } else {
+                // appending the new row(s) to the table
+                _.times(count, function () { $(table).append(row.clone(true)); });
+            }
+
+            // removing content, if the row was cloned from a reference row
+            if (useReferenceRow) {
+                // iterating over all new cells and remove all paragraphs in the cells
+                implDeleteCellRange(tablePos, [referencerow + 1, 0], [referencerow + count, row.children().length - 1]);
+            }
+
+            // Setting cursor
+            if ((insertdefaultcells) || (useReferenceRow)) {
+                localPosition.push(0);
+                localPosition.push(0);
+                localPosition.push(0);
+
+                lastOperationEnd = new OXOPaM(localPosition);
+            }
+        }
+
+        function implInsertCell(pos, count, attrs) {
+
+            // how about taking care of tablegrid array at table?
+
+            var localPosition = _.copy(pos, true),
+                setGridSpan = false;
+
+            if (! Position.isPositionInTable(paragraphs, localPosition)) {
+                return;
+            }
+
+            if (!_.isNumber(count)) {
+                count = 1; // setting default for number of rows
+            }
+
+            if ((attrs) && (attrs.gridspan)) {
+                setGridSpan = true;
+            }
+
+            var tableCellDomPos = Position.getDOMPosition(paragraphs, localPosition),
+                tableCellNode = null;
+
+            if (tableCellDomPos) {
+                tableCellNode = tableCellDomPos.node;
+            }
+
+            // prototype elements for row, cell, and paragraph
+            var paragraph = $('<p>'),
+                cell = $('<td>').append(paragraph);
+
+            if (setGridSpan) {
+                cell.attr('colspan', attrs.gridspan);
+            }
+
+            // insert empty text node into the paragraph
+            validateParagraphNode(paragraph);
+
+            if (tableCellNode) {
+                _.times(count, function () { $(tableCellNode).before(cell.clone(true)); });
+            } else {
+                var rowPos = _.copy(localPosition, true);
+                rowPos.pop();
+                var row = Position.getDOMPosition(paragraphs, rowPos).node;
+                _.times(count, function () { $(row).append(cell.clone(true)); });
+            }
+
+        }
+
+        function implDeleteCells(pos, start, end) {
+
+            var localPosition = _.copy(pos, true);
+
+            if (! Position.isPositionInTable(paragraphs, localPosition)) {
+                return;
+            }
+
+            var tableRowDomPos = Position.getDOMPosition(paragraphs, localPosition),
+                removedRow = false,
+                row = null;
+
+            if (tableRowDomPos) {
+                row = tableRowDomPos.node;
+            }
+
+            if (row) {
+
+                var maxCell = $(row).children().length - 1;
+
+                if (start <= maxCell) {
+
+                    if (end > maxCell) {
+                        $(row).children().slice(start).remove(); // removing all following cells
+                    } else {
+                        $(row).children().slice(start, end + 1).remove();
+                    }
+                }
+            }
+
+            // setting cursor position
+            if (removedRow) {
+                var rowCount = localPosition.pop();
+                if (rowCount > 0) {
+                    rowCount--;
+                }
+                localPosition.push(rowCount);
+
+            } else {
+                localPosition.push(0);
+                localPosition.push(0);
+                localPosition.push(0);
+            }
+
+            lastOperationEnd = new OXOPaM(localPosition);
+        }
+
+        function implDeleteColumns(pos, startGrid, endGrid) {
+
+            var localPosition = _.copy(pos, true);
+
+            if (! Position.isPositionInTable(paragraphs, localPosition)) {
+                return;
+            }
+
+            var table = Position.getDOMPosition(paragraphs, localPosition).node,
+                allRows = $(table).children('tbody, thead').children(),
+                endColInFirstRow = -1;
+
+            allRows.each(
+                function (i, row) {
+                    var startCol = Table.getCellPositionFromGridPosition(row, startGrid, false),
+                        endCol = Table.getCellPositionFromGridPosition(row, endGrid, false);
+
+                    if ((i === 0) && (endCol !== -1)) {
+                        endColInFirstRow = endCol;
+                    }
+
+                    if (startCol !== -1) {  // do nothing if startCol is out of range for this row
+
+                        if (endCol === -1) {
+                            $(row).children().slice(startCol).remove(); // removing all following cells
+                        } else {
+                            $(row).children().slice(startCol, endCol + 1).remove();
+                        }
+                    }
+                }
+            );
+
+            if ($(table).children('tbody, thead').children().children().length === 0) {   // no more columns
+                // This code should never be reached. If last column shall be deleted, deleteTable is called.
+                $(table).remove();
+                paragraphs = editdiv.children();
+                localPosition.push(0);
+            } else {
+                // Setting cursor
+                var lastColInFirstRow = $(table).children('tbody, thead').children().first().children().length - 1;
+                if ((endColInFirstRow > lastColInFirstRow) || (endColInFirstRow === -1)) {
+                    endColInFirstRow = lastColInFirstRow;
+                }
+                localPosition.push(0);
+                localPosition.push(endColInFirstRow);
+                localPosition.push(0);
+                localPosition.push(0);
+            }
+
+            lastOperationEnd = new OXOPaM(localPosition);
+        }
+
+        function implInsertColumn(pos, gridposition, tablegrid, insertmode) {
+
+            var localPosition = _.copy(pos, true);
+
+            if (! Position.isPositionInTable(paragraphs, localPosition)) {
+                return;
+            }
+
+            var table = Position.getDOMPosition(paragraphs, localPosition).node,
+                allRows = $(table).children('tbody, thead').children(),
+                // prototype elements for cell and paragraph
+                paragraph = $('<p>'),
+                cell = $('<td>').append(paragraph);
+
+            // insert empty text node into the paragraph
+            validateParagraphNode(paragraph);
+
+            allRows.each(
+                function (i, row) {
+                    var cellClone = cell.clone(true),
+                        cellPosition = Table.getCellPositionFromGridPosition(row, gridposition);
+                    if (insertmode === 'behind') {
+                        cellClone.insertAfter($(row).children().get(cellPosition));
+                    } else {
+                        cellClone.insertBefore($(row).children().get(cellPosition));
+                    }
+                }
+            );
+
+            // Setting cursor to first position in table
+            localPosition.push(0);
+            localPosition.push(gridposition);
+            localPosition.push(0);
+            localPosition.push(0);
+
+            lastOperationEnd = new OXOPaM(localPosition);
+        }
+
+        function implDeleteText(startPosition, endPosition) {
+
+            if (! endPosition) {  // operation.end is optional
+                endPosition = _.copy(startPosition, true);
+            }
+
+            var lastValue = startPosition.length - 1,
+                start = startPosition[lastValue],
+                end = endPosition[lastValue];
+
+            if (end === -1) {
+                end = Position.getParagraphLength(paragraphs, startPosition);
+            }
+
+            end += 1; // switching from operation mode to range mode
+
+            if (start === end) {
+                return;
+            }
+
+            var oneParagraph = Position.getCurrentParagraph(paragraphs, startPosition);
+            var searchNodes = collectTextNodesAndImagesAndFields(oneParagraph);
+            var node, nodeLen, delStart, delEnd;
+            var nodes = searchNodes.length;
+            var nodeStart = 0;
+            for (var i = 0; i < nodes; i++) {
+                var isImage = false,
+                    isField = false;
+                node = searchNodes[i];
+                if (Utils.getNodeName(node) === 'img') {
+                    nodeLen = 1;
+                    isImage = true;
+                } else if ((Utils.getNodeName(node) === 'span') && ($(node).data('spanType') === 'field')) {
+                    nodeLen = 1;
+                    isField = true;
+                } else {
+                    nodeLen = node.nodeValue.length;
+                }
+                if ((nodeStart + nodeLen) > start) {
+                    delStart = 0;
+                    delEnd = nodeLen;
+                    if (nodeStart <= start) { // node matching startPaM
+                        delStart = start - nodeStart;
+                    }
+                    if ((nodeStart + nodeLen) >= end) { // node matching endPaM
+                        delEnd = end - nodeStart;
+                    }
+                    if ((delEnd - delStart) === nodeLen) {
+                        // remove element completely.
+                        if ((isImage) || (isField)) {
+                            oneParagraph.removeChild(node);
+                        } else {
+                            node.nodeValue = '';
+                        }
+                    }
+                    else {
+                        var oldText = node.nodeValue;
+                        var newText = oldText.slice(0, delStart) + oldText.slice(delEnd);
+                        node.nodeValue = newText;
+                    }
+                }
+                nodeStart += nodeLen;
+                if (nodeStart >= end)
+                    break;
+            }
+
+            lastOperationEnd = new OXOPaM(_.copy(startPosition, true));
+            // old:  lastOperationEnd = new OXOPaM([para, start]);
+
+            implParagraphChanged(startPosition);
+        }
+
+        function implMove(_source, _dest) {
+
+            var source = _.copy(_source, true),
+                dest = _.copy(_dest, true);
+
+            // workaround: improve last position of destination by 1 to get the correct image
+            // -> might (should) be superfluous in the future.
+            dest[dest.length - 1] += 1;
+
+            var returnImageNode = true,
+                sourcePos = Position.getDOMPosition(paragraphs, source, returnImageNode),
+                destPos = Position.getDOMPosition(paragraphs, dest, returnImageNode);
+
+            if ((sourcePos) && (destPos)) {
+                var sourceNode = sourcePos.node,
+                    destNode = destPos.node;
+
+                // ignoring offset in first version,
+                // and using complete spans instead of text nodes.
+
+                if ((sourceNode) && (destNode)) {
+                    if (sourceNode.nodeType === 3) {
+                        sourceNode = sourceNode.parentNode;
+                    }
+                    if (destNode.nodeType === 3) {
+                        destNode = destNode.parentNode;
+                    }
+
+                    if (Utils.getNodeName(sourceNode) !== 'img') {
+                        Utils.warn('Editor.implMove(): moved object is not an image: ' + Utils.getNodeName(sourceNode));
+                    }
+
+                    // there can be empty text spans before the destination node
+                    while (DOM.isTextSpan(destNode) && (destNode.previousSibling) && DOM.isEmptyTextSpan(destNode.previousSibling)) {
+                        destNode = destNode.previousSibling;
+                    }
+
+                    // inserting the sourceNode before the destNode
+                    $(sourceNode).insertBefore(destNode);
+                }
+            }
+        }
+
+        function implDbgOutEvent(event) {
+
+            if (!dbgoutEvents)
+                return;
+
+            var selection = getSelection();
+
+            var dbg = fillstr(event.type, 10, ' ', true) + ' sel:[' + getFormattedPositionString(selection.startPaM.oxoPosition) + '/' + getFormattedPositionString(selection.endPaM.oxoPosition) + ']';
+
+            if ((event.type === "keypress") || (event.type === "keydown")) {
+                dbg += ' key:[keyCode=' + fillstr(event.keyCode.toString(), 3, '0') + ' charCode=' + fillstr(event.charCode.toString(), 3, '0') + ' shift=' + event.shiftKey + ' ctrl=' + event.ctrlKey + ' alt=' + event.altKey + ']';
+            }
+
+            window.console.log(dbg);
+        }
+
+        function implDbgOutObject(obj) {
+
+            if (!dbgoutObjects)
+                return;
+
+            var dbg = fillstr(obj.type + ': ', 10, ' ', true) + JSON.stringify(obj.value);
+            window.console.log(dbg);
+        }
+
+        // hybrid edit mode
+        editdiv
+            .on('focus', function () { processFocus(true); })
+            .on('blur', function () { processFocus(false); })
+            .on('keydown', processKeyDown)
+            .on('keypress', processKeyPressed)
+            .on('mousedown', processMouseDown)
+            .on('mouseup', processMouseUp)
+            .on('dragover', processDragOver)
+            .on('drop', processDrop)
+            .on('contextmenu', processContextMenu)
+            .on('cut paste', false);
+
+/*
+        // POC: image selection
+        editdiv.on('click', 'img', function () {
+            DOM.clearElementSelections(editdiv);
+            DOM.addElementSelection(editdiv, this, { moveable: true, sizeable: true });
+        });
+        this.on('selection', function () {
+            DOM.clearElementSelections(editdiv);
+        });
+*/
+
+        // implInitDocument(); Done in main.js - to early here for IE, div not in DOM yet.
+
+    } // end of OXOEditor()
+
+    // exports ================================================================
+
+    return OXOEditor;
+});