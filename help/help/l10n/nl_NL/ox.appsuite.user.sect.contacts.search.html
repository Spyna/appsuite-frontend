--- conflicted
+++ resolved
@@ -72,11 +72,7 @@
 <li class="listitem"><p>Door op een zoekterm te klikken of enter te drukken worden de volgende bronnen doorzocht : naam, adres en telefoonnummer.</p></li>
 <li class="listitem">
 <p>Om alleen in namen te zoeken, klikt u op <span class="guibutton"><strong>in namen</strong></span> in het zoekmenu.</p>
-<<<<<<< HEAD
-<p>Daarnaast kan u het zoeken ook beperken tot e-mailadressen, telefoonnummers of adressen.</p>
-=======
 <p>Daarnaast kan u het zoeken ook beperken tot e-mailadressen, telefoonnummers, afdelingen of adressen.</p>
->>>>>>> 4b2e00f6
 </li>
 <li class="listitem"><p>Om te zoeken naar contacten die aan een specifieke zoekopdracht voldoen, klikt u op een naam uit het zoekmenu.</p></li>
 </ul></div>
