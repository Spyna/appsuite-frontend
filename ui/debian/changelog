<<<<<<< HEAD
open-xchange-appsuite (7.4.2-3) stable; urgency=low

  * Third candidate for 7.4.2 release

 -- Markus Wagner <markus.wagner@open-xchange.com>  Thu, 23 Jan 2014 16:31:28 +0100

open-xchange-appsuite (7.4.2-2) stable; urgency=low

  * Second candidate for 7.4.2 release

 -- Markus Wagner <markus.wagner@open-xchange.com>  Fri, 10 Jan 2014 16:31:43 +0100

open-xchange-appsuite (7.4.2-1) stable; urgency=low

  * First candidate for 7.4.2 release

 -- Markus Wagner <markus.wagner@open-xchange.com>  Mon, 23 Dec 2013 13:15:53 +0100

open-xchange-appsuite (7.4.2-0) unstable; urgency=low

  * prepare for 7.4.2

 -- Markus Wagner <markus.wagner@open-xchange.com>  Thu, 19 Dec 2013 09:08:03 +0100
=======
open-xchange-appsuite (7.4.1-9) stable; urgency=low

  * Build for patch 2014-01-30

 -- Markus Wagner <markus.wagner@open-xchange.com>  Tue, 28 Jan 2014 17:37:16 +0100
>>>>>>> 4539def6

open-xchange-appsuite (7.4.1-8) stable; urgency=low

  * Build for patch 2013-12-09

 -- Markus Wagner <markus.wagner@open-xchange.com>  Thu, 02 Jan 2014 16:16:10 +0100

open-xchange-appsuite (7.4.1-7) stable; urgency=low

  * Build for patch 2013-12-23

 -- Markus Wagner <markus.wagner@open-xchange.com>  Thu, 19 Dec 2013 10:08:14 +0100

open-xchange-appsuite (7.4.1-6) stable; urgency=low

  * Build for patch 2013-12-09

 -- Markus Wagner <markus.wagner@open-xchange.com>  Thu, 05 Dec 2013 13:44:27 +0100

open-xchange-appsuite (7.4.1-5) stable; urgency=low

  * Fifth candidate for 7.4.1 release

 -- Markus Wagner <markus.wagner@open-xchange.com>  Wed, 20 Nov 2013 12:12:44 +0100

open-xchange-appsuite (7.4.1-4) stable; urgency=low

  * Fourth candidate for 7.4.1 release

 -- Markus Wagner <markus.wagner@open-xchange.com>  Mon, 18 Nov 2013 10:20:29 +0100

open-xchange-appsuite (7.4.1-3) stable; urgency=low

  * Third candidate for 7.4.1 release

 -- Markus Wagner <markus.wagner@open-xchange.com>  Thu, 07 Nov 2013 10:17:58 +0100

open-xchange-appsuite (7.4.1-2) stable; urgency=low

  * Second candidate for 7.4.1 release

 -- Markus Wagner <markus.wagner@open-xchange.com>  Wed, 23 Oct 2013 10:11:10 +0200

open-xchange-appsuite (7.4.1-1) stable; urgency=low

  * First sprint increment for 7.4.1 release

 -- Markus Wagner <markus.wagner@open-xchange.com>  Thu, 10 Oct 2013 17:57:24 +0200

open-xchange-appsuite (7.4.1-0) unstable; urgency=low

  * prepare for 7.4.1 release

 -- Markus Wagner <markus.wagner@open-xchange.com>  Fri, 20 Sep 2013 16:29:32 +0200

open-xchange-appsuite (7.4.0-16) stable; urgency=low

  * Build for patch 2013-11-13

 -- Markus Wagner <markus.wagner@open-xchange.com>  Tue, 12 Nov 2013 13:42:30 +0100

open-xchange-appsuite (7.4.0-15) stable; urgency=low

  * Build for patch 2013-11-08

 -- Markus Wagner <markus.wagner@open-xchange.com>  Mon, 11 Nov 2013 11:56:08 +0100

open-xchange-appsuite (7.4.0-14) stable; urgency=low

  * Build for patch 2013-10-28

 -- Markus Wagner <markus.wagner@open-xchange.com>  Wed, 30 Oct 2013 16:56:18 +0100

open-xchange-appsuite (7.4.0-13) stable; urgency=low

  * Build for patch 2013-10-28

 -- Markus Wagner <markus.wagner@open-xchange.com>  Wed, 23 Oct 2013 15:04:38 +0200

open-xchange-appsuite (7.4.0-12) stable; urgency=low

  * Build for patch 2013-10-09

 -- Markus Wagner <markus.wagner@open-xchange.com>  Wed, 09 Oct 2013 16:39:09 +0200

open-xchange-appsuite (7.4.0-11) stable; urgency=low

  * Eleventh candidate for 7.4.0 release

 -- Markus Wagner <markus.wagner@open-xchange.com>  Wed, 25 Sep 2013 11:14:23 +0200

open-xchange-appsuite (7.4.0-10) stable; urgency=low

  * Tenth candidate for 7.4.0 release

 -- Markus Wagner <markus.wagner@open-xchange.com>  Fri, 20 Sep 2013 10:36:26 +0200

open-xchange-appsuite (7.4.0-9) stable; urgency=low

  * Ninth candidate for 7.4.0 release

 -- Markus Wagner <markus.wagner@open-xchange.com>  Fri, 13 Sep 2013 15:48:07 +0200

open-xchange-appsuite (7.4.0-8) stable; urgency=low

  * Eighth candidate for 7.4.0 release

 -- Markus Wagner <markus.wagner@open-xchange.com>  Mon, 02 Sep 2013 10:44:51 +0200

open-xchange-appsuite (7.4.0-7) stable; urgency=low

  * Seventh candidate for 7.4.0 release

 -- Markus Wagner <markus.wagner@open-xchange.com>  Tue, 27 Aug 2013 14:06:30 +0200

open-xchange-appsuite (7.4.0-6) stable; urgency=low

  * Sixth candidate for 7.4.0 release

 -- Markus Wagner <markus.wagner@open-xchange.com>  Fri, 23 Aug 2013 13:10:30 +0200

open-xchange-appsuite (7.4.0-5) stable; urgency=low

  * Fifth candidate for 7.4.0 release

 -- Markus Wagner <markus.wagner@open-xchange.com>  Mon, 19 Aug 2013 12:38:26 +0200

open-xchange-appsuite (7.4.0-4) stable; urgency=low

  * Fourth candidate for 7.4.0 release

 -- Markus Wagner <markus.wagner@open-xchange.com>  Tue, 13 Aug 2013 10:12:55 +0200

open-xchange-appsuite (7.4.0-3) stable; urgency=low

  * Third release candidate for 7.4.0

 -- Markus Wagner <markus.wagner@open-xchange.com>  Tue, 06 Aug 2013 12:25:50 +0200

open-xchange-appsuite (7.4.0-2) stable; urgency=low

  * Second release candidate for 7.4.0

 -- Markus Wagner <markus.wagner@open-xchange.com>  Fri, 02 Aug 2013 14:17:30 +0200

open-xchange-appsuite (7.4.0-1) stable; urgency=low

  * First release candidate for 7.4.0

 -- Markus Wagner <markus.wagner@open-xchange.com>  Wed, 17 Jul 2013 10:44:17 +0200

open-xchange-appsuite (7.4.0-0) unstable; urgency=low

  * prepare for 7.4.0

open-xchange-appsuite (7.2.2-19) stable; urgency=low

  * Build for patch 2014-01-22

 -- Markus Wagner <markus.wagner@open-xchange.com>  Fri, 24 Jan 2014 14:33:16 +0100

open-xchange-appsuite (7.2.2-18) stable; urgency=low

  * Build for patch 2013-11-29

 -- Markus Wagner <markus.wagner@open-xchange.com>  Tue, 10 Dec 2013 08:32:40 +0100

 -- Markus Wagner <markus.wagner@open-xchange.com>  Tue, 16 Jul 2013 14:54:25 +0200

open-xchange-appsuite (7.2.2-19) stable; urgency=low

  * Build for patch 2014-01-22

 -- Markus Wagner <markus.wagner@open-xchange.com>  Fri, 24 Jan 2014 14:33:16 +0100

open-xchange-appsuite (7.2.2-18) stable; urgency=low

  * Build for patch 2013-11-29

 -- Markus Wagner <markus.wagner@open-xchange.com>  Tue, 10 Dec 2013 08:32:40 +0100

open-xchange-appsuite (7.2.2-17) stable; urgency=low

  * Build for patch 2013-10-03

 -- Markus Wagner <markus.wagner@open-xchange.com>  Wed, 02 Oct 2013 17:06:23 +0200

open-xchange-appsuite (7.2.2-16) stable; urgency=low

  * Build for patch 2013-09-26

 -- Markus Wagner <markus.wagner@open-xchange.com>  Tue, 17 Sep 2013 12:00:15 +0200

open-xchange-appsuite (7.2.2-15) stable; urgency=low

  * Build for patch 2013-09-12

 -- Markus Wagner <markus.wagner@open-xchange.com>  Wed, 11 Sep 2013 15:21:56 +0200

open-xchange-appsuite (7.2.2-14) stable; urgency=low

  * Build for patch 2013-09-26

 -- Markus Wagner <markus.wagner@open-xchange.com>  Mon, 02 Sep 2013 13:51:05 +0200

open-xchange-appsuite (7.2.2-13) stable; urgency=low

  * Build for patch 2013-08-26

 -- Markus Wagner <markus.wagner@open-xchange.com>  Mon, 26 Aug 2013 16:28:15 +0200

open-xchange-appsuite (7.2.2-12) stable; urgency=low

  * Build for patch 2013-08-19

 -- Markus Wagner <markus.wagner@open-xchange.com>  Tue, 20 Aug 2013 11:24:10 +0200

open-xchange-appsuite (7.2.2-11) stable; urgency=low

  * Build for patch 2013-08-09

 -- Markus Wagner <markus.wagner@open-xchange.com>  Mon, 05 Aug 2013 11:02:03 +0200

open-xchange-appsuite (7.2.2-10) stable; urgency=low

  * Build for patch 2013-07-22

 -- Markus Wagner <markus.wagner@open-xchange.com>  Mon, 22 Jul 2013 09:50:53 +0200

open-xchange-appsuite (7.2.2-9) stable; urgency=low

  * Build for patch 2013-07-25

 -- Markus Wagner <markus.wagner@open-xchange.com>  Mon, 15 Jul 2013 15:44:24 +0200

open-xchange-appsuite (7.2.2-8) stable; urgency=low

  * Build for patch 2013-07-09

 -- Markus Wagner <markus.wagner@open-xchange.com>  Thu, 11 Jul 2013 11:26:44 +0200

open-xchange-appsuite (7.2.2-7) stable; urgency=low

  * Third candidate for 7.2.2 release

 -- Markus Wagner <markus.wagner@open-xchange.com>  Tue, 02 Jul 2013 13:51:37 +0200

open-xchange-appsuite (7.2.2-6) stable; urgency=low

  * Second candidate for 7.2.2 release

 -- Markus Wagner <markus.wagner@open-xchange.com>  Fri, 28 Jun 2013 16:17:19 +0200

open-xchange-appsuite (7.2.2-5) stable; urgency=low

  * Release candidate for 7.2.2 release

 -- Markus Wagner <markus.wagner@open-xchange.com>  Wed, 26 Jun 2013 19:18:51 +0200

open-xchange-appsuite (7.2.2-4) stable; urgency=low

  * Second feature freeze for 7.2.2 release

 -- Markus Wagner <markus.wagner@open-xchange.com>  Fri, 21 Jun 2013 16:36:47 +0200

open-xchange-appsuite (7.2.2-3) stable; urgency=low

  * Sprint increment for 7.2.2 release

 -- Markus Wagner <markus.wagner@open-xchange.com>  Mon, 03 Jun 2013 13:30:35 +0200

open-xchange-appsuite (7.2.2-2) unstable; urgency=low

  * First sprint increment for 7.2.2 release

 -- Markus Wagner <markus.wagner@open-xchange.com>  Mon, 03 Jun 2013 13:30:35 +0200

open-xchange-appsuite (7.2.2-1) unstable; urgency=low

  * First candidate for 7.2.2 release

 -- Markus Wagner <markus.wagner@open-xchange.com>  Wed, 29 May 2013 17:38:49 +0200

open-xchange-appsuite (7.2.2-0) unstable; urgency=low

  * prepare for 7.2.0

 -- Markus Wagner <markus.wagner@open-xchange.com>  Fri, 15 Mar 2013 13:52:15 +0100

open-xchange-appsuite (7.2.1-6) stable; urgency=low

  * Build for patch 2013-06-20

 -- Markus Wagner <markus.wagner@open-xchange.com>  Thu, 20 Jun 2013 15:51:09 +0200

open-xchange-appsuite (7.2.1-5) stable; urgency=low

  * Build for patch 2013-06-17

 -- Markus Wagner <markus.wagner@open-xchange.com>  Tue, 18 Jun 2013 09:35:46 +0200

open-xchange-appsuite (7.2.1-4) stable; urgency=low

  * Build for patch 2013-06-14

 -- Markus Wagner <markus.wagner@open-xchange.com>  Wed, 12 Jun 2013 18:15:45 +0200

open-xchange-appsuite (7.2.1-3) unstable; urgency=low

  * Third candidate for 7.2.1 release

 -- Markus Wagner <markus.wagner@open-xchange.com>  Wed, 22 May 2013 16:07:43 +0200

open-xchange-appsuite (7.2.1-2) unstable; urgency=low

  * Second candidate for 7.2.1 release

 -- Markus Wagner <markus.wagner@open-xchange.com>  Wed, 15 May 2013 17:49:12 +0200

open-xchange-appsuite (7.2.1-1) unstable; urgency=low

  * First candidate for 7.2.1 release

 -- Markus Wagner <markus.wagner@open-xchange.com>  Mon, 22 Apr 2013 15:18:20 +0200

open-xchange-appsuite (7.2.1-0) unstable; urgency=low

  * prepare for 7.2.1

 -- Markus Wagner <markus.wagner@open-xchange.com>  Mon, 15 Apr 2013 11:18:33 +0200

open-xchange-appsuite (7.2.0-6) unstable; urgency=low

  * Build for patch 2013-05-10

 -- Markus Wagner <markus.wagner@open-xchange.com>  Wed, 15 May 2013 09:33:11 +0200

open-xchange-appsuite (7.2.0-5) unstable; urgency=low

  * Build for patch 2013-04-23

 -- Markus Wagner <markus.wagner@open-xchange.com>  Thu, 02 May 2013 09:09:28 +0200

open-xchange-appsuite (7.2.0-4) unstable; urgency=low

  * Fourth candidate for 7.2.0 release

 -- Markus Wagner <markus.wagner@open-xchange.com>  Wed, 10 Apr 2013 17:49:28 +0200

open-xchange-appsuite (7.2.0-3) unstable; urgency=low

  * Third candidate for 7.2.0 release

 -- Markus Wagner <markus.wagner@open-xchange.com>  Mon, 08 Apr 2013 17:21:25 +0200

open-xchange-appsuite (7.2.0-2) unstable; urgency=low

  * Second candidate for 7.2.0 release

 -- Markus Wagner <markus.wagner@open-xchange.com>  Tue, 02 Apr 2013 16:21:13 +0200

open-xchange-appsuite (7.2.0-1) unstable; urgency=low

  * First release candidate for 7.2.0

 -- Markus Wagner <markus.wagner@open-xchange.com>  Tue, 26 Mar 2013 13:01:19 +0100

open-xchange-appsuite (7.2.0-0) unstable; urgency=low

  * prepare for 7.2.0

 -- Markus Wagner <markus.wagner@open-xchange.com>  Thu, 15 Mar 2013 13:52:15 +0100

open-xchange-appsuite (7.0.1-6) stable; urgency=low

  * Build for patch 2013-09-12

 -- Viktor Pracht <viktor.pracht@open-xchange.com>  Wed, 11 Sep 2013 15:35:30 +0200

open-xchange-appsuite (7.0.1-5) unstable; urgency=low

  * Build for patch 2013-03-01

 -- Viktor Pracht <viktor.pracht@open-xchange.com>  Thu, 28 Feb 2013 17:42:15 +0100

open-xchange-appsuite (7.0.1-4) unstable; urgency=low

  * Fourth release candidate for 7.0.1

 -- Viktor Pracht <viktor.pracht@open-xchange.com>  Tue, 19 Feb 2013 16:41:58 +0100

open-xchange-appsuite (7.0.1-3) unstable; urgency=low

  * Third release candidate for 7.0.1

 -- Viktor Pracht <viktor.pracht@open-xchange.com>  Tue, 19 Feb 2013 09:22:25 +0100

open-xchange-appsuite (7.0.1-2) unstable; urgency=low

  * Second release candiate for 7.0.1

 -- Viktor Pracht <viktor.pracht@open-xchange.com>  Thu, 14 Feb 2013 14:28:34 +0100

open-xchange-appsuite (7.0.1-1) unstable; urgency=low

  * First release candidate for 7.0.1

 -- Viktor Pracht <viktor.pracht@open-xchange.com>  Fri, 01 Feb 2013 15:28:23 +0100

open-xchange-appsuite (7.0.1-0) unstable; urgency=low

  * prepare for 7.0.1

 -- Viktor Pracht <viktor.pracht@open-xchange.com>  Fri, 01 Feb 2013 15:01:46 +0100

open-xchange-appsuite (7.0.0-12) unstable; urgency=low

  * Third release candidate for 7.0.0

 -- Viktor Pracht <viktor.pracht@open-xchange.com>  Tue, 18 Dec 2012 14:53:51 +0100

open-xchange-appsuite (7.0.0-11) unstable; urgency=low

  * Second release candidate for 7.0.0

 -- Viktor Pracht <viktor.pracht@open-xchange.com>  Mon, 17 Dec 2012 18:55:33 +0100

open-xchange-appsuite (7.0.0-10) unstable; urgency=low

  * Pre release candidate for 7.0.0

 -- Viktor Pracht <viktor.pracht@open-xchange.com>  Thu, 13 Dec 2012 18:47:20 +0100

open-xchange-appsuite (7.0.0-9) unstable; urgency=low

  * First release candidate for 7.0.0

 -- Viktor Pracht <viktor.pracht@open-xchange.com>  Tue, 11 Dec 2012 11:44:25 +0100

open-xchange-appsuite (7.0.0-8) unstable; urgency=low

  * First release candidate for EDP drop #6

 -- Viktor Pracht <viktor.pracht@open-xchange.com>  Tue, 13 Nov 2012 15:02:51 +0100

open-xchange-appsuite (7.0.0-7) unstable; urgency=low

  * Third release candidate for EDP drop #5

 -- Viktor Pracht <viktor.pracht@open-xchange.com>  Mon, 22 Oct 2012 15:48:11 +0200

open-xchange-appsuite (7.0.0-6) unstable; urgency=low

  * Second release candidate for EDP drop #5

 -- Viktor Pracht <viktor.pracht@open-xchange.com>  Mon, 22 Oct 2012 14:23:03 +0200

open-xchange-appsuite (7.0.0-5) unstable; urgency=low

  * First release candidate for EDP drop #5

 -- Viktor Pracht <viktor.pracht@open-xchange.com>  Tue, 12 Oct 2012 13:07:35 +0200

open-xchange-appsuite (7.0.0-4) unstable; urgency=low

  * First release candidate for EDP drop #4

 -- Viktor Pracht <viktor.pracht@open-xchange.com>  Tue, 04 Sep 2012 15:14:35 +0200

open-xchange-appsuite (7.0.0-3) unstable; urgency=low

  * Release build for 7.0.0

 -- Viktor Pracht <viktor.pracht@open-xchange.com>  Tue, 07 Aug 2012 14:58:23 +0200

open-xchange-appsuite (7.0.0-2) unstable; urgency=low

  * Release build for EDP drop #3

 -- Viktor Pracht <viktor.pracht@open-xchange.com>  Tue, 07 Aug 2012 11:48:03 +0200

open-xchange-appsuite (7.0.0-1) unstable; urgency=low

  * Initial Release.

 -- Viktor Pracht <viktor.pracht@open-xchange.com>  Wed, 09 Nov 2011 12:20:23 +0100<|MERGE_RESOLUTION|>--- conflicted
+++ resolved
@@ -1,4 +1,3 @@
-<<<<<<< HEAD
 open-xchange-appsuite (7.4.2-3) stable; urgency=low
 
   * Third candidate for 7.4.2 release
@@ -22,13 +21,12 @@
   * prepare for 7.4.2
 
  -- Markus Wagner <markus.wagner@open-xchange.com>  Thu, 19 Dec 2013 09:08:03 +0100
-=======
+
 open-xchange-appsuite (7.4.1-9) stable; urgency=low
 
   * Build for patch 2014-01-30
 
  -- Markus Wagner <markus.wagner@open-xchange.com>  Tue, 28 Jan 2014 17:37:16 +0100
->>>>>>> 4539def6
 
 open-xchange-appsuite (7.4.1-8) stable; urgency=low
 
