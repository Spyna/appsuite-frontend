/**
 * This work is provided under the terms of the CREATIVE COMMONS PUBLIC
 * LICENSE. This work is protected by copyright and/or other applicable
 * law. Any use of the work other than as authorized under this license
 * or copyright law is prohibited.
 *
 * http://creativecommons.org/licenses/by-nc-sa/2.5/
 *
 * © 2016 OX Software GmbH, Germany. info@open-xchange.com
 *
 * @author Matthias Biggeleben <matthias.biggeleben@open-xchange.com>
 */

define('io.ox/calendar/month/view', [
    'io.ox/core/extensions',
    'io.ox/calendar/api',
    'io.ox/core/folder/api',
    'io.ox/calendar/util',
    'gettext!io.ox/calendar',
    'settings!io.ox/calendar',
    'less!io.ox/calendar/month/style',
    'static/3rd.party/jquery-ui.min.js'
], function (ext, api, folderAPI, util, gt, settings) {

    'use strict';

    var View = Backbone.View.extend({

<<<<<<< HEAD
        tagName:        'tr',
        className:      'week',
        weekStart:      0,      // week start moment
        weekEnd:        0,      // week ends moment
        folder:         null,
=======
        tagName:        'table',
        className:      'month',
        start:          null,   // moment of start of the month
        folders:        null,
>>>>>>> 1c74fb5d
        clickTimer:     null,   // timer to separate single and double click
        clicks:         0,      // click counter
        pane:           $(),
        type:           '',
        limit:          1000,

        events: (function () {
            var events = {
                'click .appointment':      'onClickAppointment',
                'dblclick .day':           'onCreateAppointment',
                'mouseenter .appointment': 'onEnterAppointment',
                'mouseleave .appointment': 'onLeaveAppointment'
            };

            if (_.device('touch')) {
                _.extend(events, {
                    'swipeleft': 'onSwipe',
                    'swiperight': 'onSwipe'
                });
            }

            return events;
        }()),

        initialize: function (options) {
            this.start = moment(options.start).startOf('month').startOf('week');
            this.end = moment(options.start).endOf('month').endOf('week');
            this.month = moment(options.start).startOf('month');
            this.folders = options.folders;
            this.app = options.app;
            this.perspective = options.perspective;
            this.weekType = options.weekType;
        },

        setCollection: function (collection) {
            if (this.collection === collection) return;

            if (this.collection) this.stopListening(this.collection);
            this.collection = collection;

            this.renderAppointments();

            this
                .listenTo(this.collection, 'change', this.renderAppointments, this)
                .listenTo(this.collection, 'add remove reset', _.debounce(this.renderAppointments), this);
        },

        getRequestParams: function () {
            return {
                start: this.start.valueOf(),
                end: this.end.valueOf(),
                folders: _(this.folders).pluck('id'),
                view: 'month'
            };
        },

        onClickAppointment: function (e) {
            var cid = $(e.currentTarget).data('cid'),
                cT = this.$('[data-cid="' + cid + '"]');
            if (cT.hasClass('appointment') && !cT.hasClass('disabled')) {
                var self = this,
                    obj = util.cid(String(cid));

                if (!cT.hasClass('current') || _.device('smartphone')) {
                    self.trigger('showAppointment', e, obj);
                    this.$('.appointment')
                        .removeClass('current opac')
                        .not(this.$('[data-master-id="' + obj.folder + '.' + obj.id + '"]'))
                        .addClass((this.collection.length > this.limit || _.device('smartphone')) ? '' : 'opac');
                    this.$('[data-master-id="' + obj.folder + '.' + obj.id + '"]').addClass('current');
                } else {
                    this.$('.appointment').removeClass('opac');
                }

                if (self.clickTimer === null && self.clicks === 0) {
                    self.clickTimer = setTimeout(function () {
                        clearTimeout(self.clickTimer);
                        self.clicks = 0;
                        self.clickTimer = null;
                    }, 300);
                }
                self.clicks++;

                if (self.clickTimer !== null && self.clicks === 2 && cT.hasClass('modify')) {
                    clearTimeout(self.clickTimer);
                    self.clicks = 0;
                    self.clickTimer = null;
                    api.get(obj).done(function (model) {
                        self.trigger('openEditAppointment', e, model.attributes);
                    });
                }
            }
        },

        onCreateAppointment: function (e) {

            // fix for strange safari-specific bug
            // apparently, the double click changes the selection and then Safari runs into
            // EXC_BAD_ACCESS (SIGSEGV). See bug 42111
            if (_.device('safari')) document.getSelection().collapse(true);

            if (!$(e.target).hasClass('list')) return;

            this.trigger('createAppointment', e, $(e.currentTarget).data('date'));
        },

        // handler for onmouseenter event for hover effect
        onEnterAppointment: function (e) {
            var cid = util.cid(String($(e.currentTarget).data('cid'))),
                el = this.$('[data-master-id="' + cid.folder + '.' + cid.id + '"]:visible'),
                bg = el.data('background-color');
            el.addClass('hover');
            if (bg) el.css('background-color', util.lightenDarkenColor(bg, 0.9));
        },

        // handler for onmouseleave event for hover effect
        onLeaveAppointment: function (e) {
            var cid = util.cid(String($(e.currentTarget).data('cid'))),
                el = this.$('[data-master-id="' + cid.folder + '.' + cid.id + '"]:visible'),
                bg = el.data('background-color');
            el.removeClass('hover');
            if (bg) el.css('background-color', bg);
        },

        onMousewheel: _.throttle(function (e) {
            var target = $(e.target),
                scrollpane = target.closest('.list.abs');
            if (scrollpane.prop('scrollHeight') > scrollpane.prop('clientHeight')) return;
            var delta = e.originalEvent.wheelDelta || e.originalEvent.deltaY || e.originalEvent.detail;
            this.perspective.gotoMonth(delta < 0 ? 'next' : 'prev');
        }, 400, { trailing: false }),

        // handler for mobile month view day-change
        changeToSelectedDay: function (timestamp) {
            // set date for app to selected day and change
            // perspective afterwards
            this.app.setDate(timestamp);
            ox.ui.Perspective.show(this.app, 'week:day', { animation: 'slideleft' });
        },

<<<<<<< HEAD
        render: function () {
            // TODO: fix this workaround
            var list = util.getWeekScaffold(this.weekStart),
                firstFound = false,
                self = this,
                // needs clearfix or text is aligned to middle instead of baseline
                weekinfo = $('<td class="week-info clearfix">')
                    .append(
                        $('<span>').addClass('cw').text(
                            gt('CW %1$d', this.weekStart.format('w'))
=======
        onSwipe: function (e) {
            e.preventDefault();
            if (e.type === 'swipeleft') this.perspective.gotoMonth('next');
            if (e.type === 'swiperight') this.perspective.gotoMonth('prev');
            return false;
        },

        render: function render() {
            var self = this,
                day = moment(this.start),
                row,
                tbody = $('<tbody>');

            // add days
            for (; day.isBefore(this.end); day.add(1, 'day')) {
                if (!row || day.isSame(day.clone().startOf('week'), 'day')) {
                    row = $('<tr class="week">').append(
                        $('<td class="day cw">').append(
                            $('<span class="number">').text(gt('CW %1$d', day.format('w')))
>>>>>>> 1c74fb5d
                        )
                    );
                    tbody.append(row);
                }

<<<<<<< HEAD
                var dayCell = $('<td>')
                .addClass((day.isFirst ? ' first' : '') +
                    (day.isFirst && i === 0 ? ' forceleftborder' : '') +
                    (day.isToday ? ' today' : '') +
                    (day.isWeekend ? ' weekend' : '') +
                    (day.isFirst || i === 0 ? ' borderleft' : '') +
                    (day.isLast ? ' borderright' : '') +
                    /*eslint-disable no-nested-ternary */
                    (list.hasFirst ? (firstFound ? ' bordertop' : ' borderbottom') : '') +
                    /*eslint-enable no-nested-ternary */
                    (list.hasLast && !firstFound ? ' borderbottom' : '')
                );

                if ((this.weekType === 'first' && !firstFound) || (this.weekType === 'last' && firstFound)) {
                    this.$el.append(dayCell.addClass('day-filler').append($('<div class="sr-only">').text(gt('Empty table cell'))));
                } else {
                    this.$el.append(
                        dayCell
                        .addClass('day')
                        .attr({
                            id: moment(day.timestamp).format('YYYY-M-D'),
                            //#. %1$s is a date: october 12th 2017 for example
                            title: gt('Selected - %1$s', moment(day.timestamp).format('ddd LL'))
                        })
                        .data('date', day.timestamp)
                        .append(
                            $('<div class="number" aria-hidden="true">').text(day.date),
=======
                var dayCell = $('<td>');
                row.append(
                    dayCell.addClass('day')
                        .attr({
                            id: day.format('YYYY-M-D'),
                            //#. %1$s is a date: october 12th 2017 for example
                            title: gt('Selected - %1$s', day.format('ddd LL'))
                        })
                        .data('date', day.valueOf())
                        .append(
                            $('<div class="number" aria-hidden="true">').append(
                                day.isSame(self.start, 'week') ? $('<span class="day-label">').text(day.format('ddd')) : '',
                                day.date()
                            ),
>>>>>>> 1c74fb5d
                            $('<div class="list abs">')
                        )
                );

                if (day.isSame(moment(), 'day')) dayCell.addClass('today');
                if (day.day() === 0 || day.day() === 6) dayCell.addClass('weekend');
                if (!day.isSame(this.month, 'month')) dayCell.addClass('out');
            }

            this.$el.append(
                $('<thead>').append(
                    $('<tr>').append(
                        function () {
                            var labels = [], current = day.clone().startOf('week');
                            for (var i = 0; i < 7; i++, current.add(1, 'day')) {
                                labels.push($('<th>').text(current.format('ddd')));
                            }
                            return labels;
                        }
                    )
                ),
                tbody
            );

            if (_.device('firefox') || _.device('ie && ie <= 11')) this.$('tbody tr').css('height', (100 / this.$('tbody tr').length + '%'));

            if (_.device('smartphone')) {
                this.$el.css('min-height', 100 / 7 * this.$el.children(':not(.month-name)').length + '%');
                // on mobile we switch to the day view after a tap
                // on a day-cell was performed
                this.$el.on('tap', '.day', function () {
                    self.changeToSelectedDay($(this).data('date'));
                });
            }
<<<<<<< HEAD
            this.renderAppointments();
=======

>>>>>>> 1c74fb5d
            return this;
        },

        renderAppointment: function (a) {
            var self = this,
                el = $('<div class="appointment" data-extension-point="io.ox/calendar/month/view/appointment">')
                    .data('event', a)
                    .attr({
                        'data-cid': a.cid,
                        'data-master-id': util.cid({ id: a.get('id'), folder: a.get('folder') }),
                        'data-composite-id': a.cid
                    });

            ext.point('io.ox/calendar/month/view/appointment')
                .invoke('draw', el, ext.Baton(_.extend({}, this.options, { model: a, folders: self.folders, app: self.app })));
            return el;
        },

        renderAppointmentIndicator: function (node) {
            ext.point('io.ox/calendar/month/view/appointment/mobile')
                .invoke('draw', node);
        },

        renderAppointments: function () {
            var self = this;
            $('.appointment, .fa-circle', this.$el).remove();

            // loop over all appointments
            this.collection.each(function (model) {

                // is declined?
                if (util.getConfirmationStatus(model) === 'DECLINED' && !settings.get('showDeclinedAppointments', false)) return;

                var startMoment = model.getMoment('startDate'),
                    endMoment = model.getMoment('endDate'),
                    maxCount = 31;

                // fix full-time values
                if (util.isAllday(model)) endMoment.subtract(1, 'millisecond');

                // reduce to dates inside the current week
                startMoment = moment.max(startMoment, this.start).clone();
                endMoment = moment.min(endMoment, this.end).clone();

                if (_.device('smartphone')) {
                    var cell = $('#' + startMoment.format('YYYY-M-D') + ' .list', this.$el);
                    this.renderAppointmentIndicator(cell.empty());
                } else {
                    // draw across multiple days
                    while (maxCount >= 0) {
                        maxCount--;
                        $('#' + startMoment.format('YYYY-M-D') + ' .list', this.$el).append(this.renderAppointment(model));
                        // inc date
                        if (!startMoment.isSame(endMoment, 'day')) {
                            startMoment.add(1, 'day').startOf('day');
                        } else {
                            break;
                        }
                    }
                }
            }, this);

            // exit here if we are on a phone
            if (_.device('smartphone')) return;

            $('.appointment.modify', this.$el).draggable({
                helper: function () {
                    return $(this)
                        .clone()
                        .width($(this).outerWidth());
                },
                appendTo: self.$el,
                scroll: true,
                scrollSpeed: 100,
                scrollSensitivity: 100,
                snap: '.day>.list',
                snapMode: 'inner',
                snapTolerance: 20,
                distance: 20,
                zIndex: 999,
                containment: self.$el.parent(),
                revertDuration: 0,
                revert: function (drop) {
                    //if false then no socket object drop occurred.
                    if (drop === false) {
                        //revert the peg by returning true
                        $(this).show();
                        return true;
                    }
                    //return false so that the peg does not revert
                    return false;
                },
                start: function () {
                    // close sidepopup so it doesn't interfere with dragging/resizing
                    if (self.perspective && self.perspective.dialog) self.perspective.dialog.close();
                    $(this).hide();
                }
            });

            $('.day', this.$el).droppable({
                accept: '.appointment',
                drop: function (e, ui) {
                    $('.list', this).append(
                        ui.draggable.show()
                    );
                    var cid = ui.draggable.data('cid'),
                        event = api.pool.getModel(cid).clone(),
                        s = event.getMoment('startDate'),
                        start = moment($(this).data('date')).set({ 'hour': s.hours(), 'minute': s.minutes(), 'second': s.seconds(), 'millisecond': s.milliseconds() }),
                        end = start.clone().add(event.getMoment('endDate').diff(event.getMoment('startDate'), 'ms'), 'ms');
                    if (event.getTimestamp('startDate') !== start.valueOf() || event.getTimestamp('endDate') !== end.valueOf()) {
                        // save for update calculations
                        if (event.has('rrule')) {
                            event.set({
                                oldStartDate: event.getMoment('startDate'),
                                oldEndDate: event.getMoment('endDate')
                            }, { silent: true });
                        }
                        var format = util.isAllday(event) ? 'YYYYMMDD' : 'YYYYMMDD[T]HHmmss';
                        event.set({
                            startDate: { value: start.format(format), tzid: event.get('startDate').tzid },
                            endDate: { value: end.format(format), tzid: event.get('endDate').tzid }
                        }, { silent: true });
                        ui.draggable.busy().draggable('disable');
                        self.trigger('updateAppointment', event);
                    }
                }
            });
        }
    });

<<<<<<< HEAD
    View.drawScaffold = function () {
        var days = moment.weekdaysShort(),
            dow = moment.localeData().firstDayOfWeek(),
            tmp = [];
        days = days.slice(dow, days.length).concat(days.slice(0, dow));
        return $('<div>')
            .addClass('abs')
            .append(
                $('<div class="footer-container">').attr('aria-hidden', true).append(
                    $('<div class="footer">').append(function () {
                        _(days).each(function (day) {
                            tmp.push($('<div>').addClass('weekday').text(gt.noI18n(day)));
                        });
                        return tmp;
                    })
                ),
                $('<div class="scrollpane f6-target" tabindex="-1">')
            );
    };

=======
>>>>>>> 1c74fb5d
    ext.point('io.ox/calendar/month/view/appointment').extend({
        id: 'default',
        index: 100,
        draw: function (baton) {
            var self = this,
                a = baton.model,
                folder = folderAPI.pool.getModel(a.get('folder')).toJSON(),
                conf = 1,
                confString = '%1$s',
                classes = '';

            function addColors(f) {
                var color = util.getAppointmentColor(f, a);
                if (!color) return;
                self.css({
                    'background-color': color,
                    'color': util.getForegroundColor(color)
                }).data('background-color', color);

                self.addClass(util.getForegroundColor(color) === 'white' ? 'white' : 'black');

                if (util.canAppointmentChangeColor(f, a)) {
                    self.attr('data-folder', f.id);
                }
            }

            var folderId = a.get('folder');
            if (String(folder.id) === String(folderId)) {
                addColors(folder);
            } else if (folderId !== undefined) {
                folderAPI.get(folderId).done(addColors);
            }

            if (util.isPrivate(a) && ox.user_id !== a.get('createdBy').entity && !folderAPI.is('private', folder)) {
                classes = 'private';
            } else {
                var canModifiy = folderAPI.can('write', folder, a.attributes) && util.allowedToEdit(a, { synced: true, folderData: folder });
                conf = util.getConfirmationStatus(a);
                classes = (util.isPrivate(a) ? 'private ' : '') + util.getShownAsClass(a) +
                    ' ' + util.getConfirmationClass(conf) +
                    (canModifiy ? ' modify' : '');
                if (conf === 3) {
                    confString =
                        //#. add confirmation status behind appointment title
                        //#. %1$s = apppintment title
                        //#, c-format
                        gt('%1$s (Tentative)');
                }
            }

            this
                .attr({ tabindex: 0 })
                .addClass(classes)
                .append(
                    $('<div class="appointment-content">')
                    .css('lineHeight', (util.isAllday(a) ? this.fulltimeHeight : this.cellHeight) + 'px')
                    .append(
                        util.isAllday(a) ? $() : $('<span class="start">').text(a.getMoment('startDate').tz(moment().tz()).format('LT')),
                        util.isPrivate(a) ? $('<span class="private-flag">').append($('<i class="fa fa-lock" aria-hidden="true">'), $('<span class="sr-only">').text(gt('Private'))) : '',
                        a.get('summary') ? $('<span class="title">').text(gt.format(confString, a.get('summary') || '\u00A0')) : '',
                        a.get('location') ? $('<span class="location">').text(a.get('location') || '\u00A0') : ''
                    )
                )
                .attr({
                    'data-extension': 'default'
                });
        }
    });

    ext.point('io.ox/calendar/month/view/appointment/mobile').extend({
        id: 'default',
        index: 100,
        draw: function () {
            this.append('<i class="fa fa-circle" aria-hidden="true">');
        }
    });

    return View;
});<|MERGE_RESOLUTION|>--- conflicted
+++ resolved
@@ -26,18 +26,10 @@
 
     var View = Backbone.View.extend({
 
-<<<<<<< HEAD
-        tagName:        'tr',
-        className:      'week',
-        weekStart:      0,      // week start moment
-        weekEnd:        0,      // week ends moment
-        folder:         null,
-=======
         tagName:        'table',
         className:      'month',
         start:          null,   // moment of start of the month
         folders:        null,
->>>>>>> 1c74fb5d
         clickTimer:     null,   // timer to separate single and double click
         clicks:         0,      // click counter
         pane:           $(),
@@ -178,18 +170,6 @@
             ox.ui.Perspective.show(this.app, 'week:day', { animation: 'slideleft' });
         },
 
-<<<<<<< HEAD
-        render: function () {
-            // TODO: fix this workaround
-            var list = util.getWeekScaffold(this.weekStart),
-                firstFound = false,
-                self = this,
-                // needs clearfix or text is aligned to middle instead of baseline
-                weekinfo = $('<td class="week-info clearfix">')
-                    .append(
-                        $('<span>').addClass('cw').text(
-                            gt('CW %1$d', this.weekStart.format('w'))
-=======
         onSwipe: function (e) {
             e.preventDefault();
             if (e.type === 'swipeleft') this.perspective.gotoMonth('next');
@@ -209,41 +189,11 @@
                     row = $('<tr class="week">').append(
                         $('<td class="day cw">').append(
                             $('<span class="number">').text(gt('CW %1$d', day.format('w')))
->>>>>>> 1c74fb5d
                         )
                     );
                     tbody.append(row);
                 }
 
-<<<<<<< HEAD
-                var dayCell = $('<td>')
-                .addClass((day.isFirst ? ' first' : '') +
-                    (day.isFirst && i === 0 ? ' forceleftborder' : '') +
-                    (day.isToday ? ' today' : '') +
-                    (day.isWeekend ? ' weekend' : '') +
-                    (day.isFirst || i === 0 ? ' borderleft' : '') +
-                    (day.isLast ? ' borderright' : '') +
-                    /*eslint-disable no-nested-ternary */
-                    (list.hasFirst ? (firstFound ? ' bordertop' : ' borderbottom') : '') +
-                    /*eslint-enable no-nested-ternary */
-                    (list.hasLast && !firstFound ? ' borderbottom' : '')
-                );
-
-                if ((this.weekType === 'first' && !firstFound) || (this.weekType === 'last' && firstFound)) {
-                    this.$el.append(dayCell.addClass('day-filler').append($('<div class="sr-only">').text(gt('Empty table cell'))));
-                } else {
-                    this.$el.append(
-                        dayCell
-                        .addClass('day')
-                        .attr({
-                            id: moment(day.timestamp).format('YYYY-M-D'),
-                            //#. %1$s is a date: october 12th 2017 for example
-                            title: gt('Selected - %1$s', moment(day.timestamp).format('ddd LL'))
-                        })
-                        .data('date', day.timestamp)
-                        .append(
-                            $('<div class="number" aria-hidden="true">').text(day.date),
-=======
                 var dayCell = $('<td>');
                 row.append(
                     dayCell.addClass('day')
@@ -258,7 +208,6 @@
                                 day.isSame(self.start, 'week') ? $('<span class="day-label">').text(day.format('ddd')) : '',
                                 day.date()
                             ),
->>>>>>> 1c74fb5d
                             $('<div class="list abs">')
                         )
                 );
@@ -293,11 +242,7 @@
                     self.changeToSelectedDay($(this).data('date'));
                 });
             }
-<<<<<<< HEAD
-            this.renderAppointments();
-=======
-
->>>>>>> 1c74fb5d
+
             return this;
         },
 
@@ -429,29 +374,6 @@
         }
     });
 
-<<<<<<< HEAD
-    View.drawScaffold = function () {
-        var days = moment.weekdaysShort(),
-            dow = moment.localeData().firstDayOfWeek(),
-            tmp = [];
-        days = days.slice(dow, days.length).concat(days.slice(0, dow));
-        return $('<div>')
-            .addClass('abs')
-            .append(
-                $('<div class="footer-container">').attr('aria-hidden', true).append(
-                    $('<div class="footer">').append(function () {
-                        _(days).each(function (day) {
-                            tmp.push($('<div>').addClass('weekday').text(gt.noI18n(day)));
-                        });
-                        return tmp;
-                    })
-                ),
-                $('<div class="scrollpane f6-target" tabindex="-1">')
-            );
-    };
-
-=======
->>>>>>> 1c74fb5d
     ext.point('io.ox/calendar/month/view/appointment').extend({
         id: 'default',
         index: 100,
