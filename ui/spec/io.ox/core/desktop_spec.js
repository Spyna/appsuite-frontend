/**
 * This work is provided under the terms of the CREATIVE COMMONS PUBLIC
 * LICENSE. This work is protected by copyright and/or other applicable
 * law. Any use of the work other than as authorized under this license
 * or copyright law is prohibited.
 *
 * http://creativecommons.org/licenses/by-nc-sa/2.5/
 *
 * © 2013 Open-Xchange Inc., Tarrytown, NY, USA. info@open-xchange.com
 *
 * @author Julian Bäume <julian.baeume@open-xchange.com>
 */

define(['io.ox/core/desktop'], function (desktop) {
    'use strict';

    describe('Core', function () {
        describe('AppSuite desktop', function () {

            describe('provides the Window API which', function () {
            });

            describe('provides the App API which', function () {
                var app;

                afterEach(function (done) {
                    //clean up
                    if (app && app.get('state') === 'running') {
                        app.quit().done(done);
                    } else {
                        done();
                    }
                });

                describe('has simple applications', function () {
                    beforeEach(function () {
                        app = new ox.ui.App({
                            name: 'io.ox/testApp'
                        });

                        ox.manifests.apps['io.ox/testApp/main'] = {
                            path: 'spec/io.ox/testApp',
                            category: 'tests'
                        };
                    });
                    it('should define global ox.ui.App object', function () {
                        expect(ox.ui.App).to.exist;
                    });

                    it('should launch a test app', function (done) {
                        expect(app.get('state')).to.equal('ready');
                        app.launch().then(function () {
                            expect(ox.ui.apps.models).to.contain(app);
                            expect(app.get('state')).to.equal('running');
                            done();
                        });
                    });

                    it('should not launch an unregistered app', function () {
                        var def;
                        ox.manifests.disabled['io.ox/testApp/main'] = true;

                        def = app.launch();

                        ox.manifests.disabled = {};
                        expect(ox.ui.apps.models).not.to.contain(app);
                        expect(def.state()).to.equal('rejected');
                    });
                });

                describe('should allow to customize the launch method', function () {
                    var launcher = function (options) {
                        var def = $.Deferred();

                        options.callback();
                        _.defer(function () {
                            def.resolve();
                        });
                        return def;
                    }, callback;

                    beforeEach(function () {
                        app = new ox.ui.App({
                            name: 'io.ox/testApp',
                            launch: launcher
                        });
                        callback = sinon.spy();
                    });
                    afterEach(function () {
                        expect(callback.calledTwice, 'callback has been called twice').to.be.true;
                    });

                    it('during initialization', function (done) {

<<<<<<< HEAD
                    expect(app.get('state')).to.equal('ready');
                    app.launch({ callback: callback }).done(function () {
                        expect(ox.ui.apps.models).to.contain(app);
                        expect(app.get('state')).to.equal('running');
                        callback();
                        done();
=======
                        expect(app.get('state')).to.equal('ready');
                        app.launch({callback: callback}).done(function () {
                            expect(ox.ui.apps.models).to.contain(app);
                            expect(app.get('state')).to.equal('running');
                            callback();
                            done();
                        });
                        expect(app.get('state')).to.equal('initializing');
>>>>>>> 158f701f
                    });

<<<<<<< HEAD
                it('after initialization', function (done) {
                    app.setLauncher(launcher);
                    app.launch({ callback: callback }).done(function () {
                        callback();
                        done();
=======
                    it('after initialization', function (done) {
                        app.setLauncher(launcher);
                        app.launch({callback: callback}).done(function () {
                            callback();
                            done();
                        });
>>>>>>> 158f701f
                    });
                });
            });
        });
    });
});<|MERGE_RESOLUTION|>--- conflicted
+++ resolved
@@ -92,14 +92,6 @@
 
                     it('during initialization', function (done) {
 
-<<<<<<< HEAD
-                    expect(app.get('state')).to.equal('ready');
-                    app.launch({ callback: callback }).done(function () {
-                        expect(ox.ui.apps.models).to.contain(app);
-                        expect(app.get('state')).to.equal('running');
-                        callback();
-                        done();
-=======
                         expect(app.get('state')).to.equal('ready');
                         app.launch({callback: callback}).done(function () {
                             expect(ox.ui.apps.models).to.contain(app);
@@ -108,23 +100,14 @@
                             done();
                         });
                         expect(app.get('state')).to.equal('initializing');
->>>>>>> 158f701f
                     });
 
-<<<<<<< HEAD
-                it('after initialization', function (done) {
-                    app.setLauncher(launcher);
-                    app.launch({ callback: callback }).done(function () {
-                        callback();
-                        done();
-=======
                     it('after initialization', function (done) {
                         app.setLauncher(launcher);
                         app.launch({callback: callback}).done(function () {
                             callback();
                             done();
                         });
->>>>>>> 158f701f
                     });
                 });
             });
