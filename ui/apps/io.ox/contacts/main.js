/**
 *
 * All content on this website (including text, images, source
 * code and any other original works), unless otherwise noted,
 * is licensed under a Creative Commons License.
 *
 * http://creativecommons.org/licenses/by-nc-sa/2.5/
 *
 * Copyright (C) Open-Xchange Inc., 2006-2011
 * Mail: info@open-xchange.com
 *
 * @author Matthias Biggeleben <matthias.biggeleben@open-xchange.com>
 *
 */

define("io.ox/contacts/main",
<<<<<<< HEAD
    ["io.ox/contacts/base", "io.ox/contacts/api", "io.ox/core/tk/vgrid",
     "io.ox/core/tk/dialogs", "io.ox/help/hints",
     "io.ox/contacts/view-detail",
     "io.ox/core/config",
     "css!io.ox/contacts/style.css"
    ], function (base, api, VGrid, dialogs, hints, viewDetail, config) {
=======
    ["io.ox/contacts/util", "io.ox/contacts/api", "io.ox/core/tk/vgrid",
     "io.ox/contacts/view-detail", "css!io.ox/contacts/style.css"
    ], function (util, api, VGrid, viewDetail) {
>>>>>>> 0484a876
    
    "use strict";
    
    // application object
    var app = ox.ui.createApp(),
        // app window
        win,
        // grid
        grid,
        gridWidth = 290,
        // nodes
        left,
        thumbs,
        right;
    
    // launcher
    app.setLauncher(function () {
        
        // get window
        win = ox.ui.createWindow({
            title: "Global Address Book",
            search: true
        });
        
        app.setWindow(win);
        
    
        // left panel
        left = $("<div/>")
            .addClass("leftside border-right")
            .css({
                width: gridWidth + "px",
                overflow: "auto"
            })
            .appendTo(win.nodes.main);
        
        // thumb index
        thumbs = $("<div/>")
            .addClass("atb contact-grid-index border-left border-right")
            .css({
                left: gridWidth + 3 + "px",
                width: "34px"
            })
            .appendTo(win.nodes.main);
        
        // right panel
        right = $("<div/>")
            .css({ left: gridWidth + 39 + "px", overflow: "auto" })
            .addClass("rightside default-content-padding")
            .appendTo(win.nodes.main);

        // grid
        grid = new VGrid(left);
        
        // add template
        grid.addTemplate({
            build: function () {
                var name, email, job;
                this
                    .addClass("contact")
                    .append(name = $("<div/>").addClass("fullname"))
                    .append(email = $("<div/>"))
                    .append(job = $("<div/>").addClass("bright-text"));
                return { name: name, job: job, email: email };
            },
            set: function (data, fields, index) {
                if (data.mark_as_distributionlist === true) {
                    fields.name.text(data.display_name || "");
                    fields.email.text("");
                    fields.job.text("Distribution list");
                } else {
                    fields.name.text(util.getFullName(data));
                    fields.email.text(util.getMail(data));
                    fields.job.text(util.getJob(data));
                }
            }
        });
        
        // add label template
        grid.addLabelTemplate({
            build: function () {
            },
            set: function (data, fields, index) {
                var name = data.last_name || data.display_name || "#";
                this.text(name.substr(0, 1).toUpperCase());
            }
        });
        
        // requires new label?
        grid.requiresLabel = function (i, data, current) {
            var name = data.last_name || data.display_name || "#",
                prefix = name.substr(0, 1).toUpperCase();
            return (i === 0 || prefix !== current) ? prefix : false;
        };
        
        // all request
        grid.setAllRequest(function () {
            return api.getAll();
        });
        
        // search request
        grid.setAllRequest("search", function () {
            //alert('hier');
            return api.search(win.search.query);
        });
        
        // list request
        grid.setListRequest(function (ids) {
            return api.getList(ids);
        });
        
        /*
         * Search handling
         */
        win.bind("search", function (q) {
            grid.setMode("search");
        });
        
        win.bind("cancel-search", function () {
            grid.setMode("all");
        });
        
        // LFO callback
        var showContact, drawContact, drawFail;
        
        showContact = function (obj) {
            // get contact
            right.busy(true);
            api.get(obj)
                .done(_.lfo(drawContact))
                .fail(_.lfo(drawFail, obj));
        };
        
        drawContact = function (data) {
            //right.idle().empty().append(base.draw(data));
            right.idle().empty().append(viewDetail.draw(data));
        };
        
        drawFail = function (obj) {
            right.idle().empty().append(
                $.fail("Connection lost.", function () {
                    showContact(obj);
                })
            );
        };
        /*
         * Selection handling
         */
        grid.selection.bind("change", function (selection) {
            if (selection.length === 1) {
                showContact(selection[0]);
            } else {
                right.empty();
            }
        });

        /**
         * Thumb index
         */
        
        function drawThumb(char) {
            return $("<div/>").addClass("thumb-index border-bottom")
                .text(char)
                .bind("click", char, grid.scrollToLabelText);
        }
        
        // draw thumb index
        grid.bind("ids-loaded", function () {
            // get labels
            thumbs.empty();
            var textIndex = grid.getLabels().textIndex, char = "";
            for (char in textIndex) {
                // add thumb
                thumbs.append(drawThumb(char));
            }
        });
        
        win.bind("show", function () {
            grid.selection.keyboard(true);
        });
        win.bind("hide", function () {
            grid.selection.keyboard(false);
        });
        
        // go!
        win.show(function () {
            grid.paint();
            
            /* turn off for demo purposes
            var searchAdapter = {
                    search: function (options) {
                        api.search(options.query)
                            .done(_.lfo(options.success))
                            .fail(_.lfo(options.fail));
                    }
                };
            $("#autocomplete").tokenInput(searchAdapter, {
                searchDelay: 500,
                minChars: 3,
                tokenLimit: 3,
                propertyToSearch: 'display_name',
                preventDuplicates: false,
                theme: 'ox',
                onResult: function (result, query) {
                    //console.log('on Result');
                    console.log(arguments);
                    result.unshift({display_name: query, last_name: query});
                    return result;
                },
                onAdd: function (input, tokenlist) {
                    var q = "";
                    console.log("ONADD");
                    console.log(tokenlist);
                    _.each(tokenlist, function (token) {
                        q += " " + token.last_name;
                    });
                    $(this).val($.trim(q));
                },
                onDelete: function (token_data, tokenlist) {
                    var q = "";
                    console.log('onDelete');
                    console.log(token_data);
                    _.each(tokenlist, function (token) {
                        q += " " + token.last_name;
                    });
                    $(this).val($.trim(q));
                },
                onReady: function () {
                    console.log('onReady');
                }
            });
            */
        });
        // NewContact Form
        (function () {
            
                    
                    var pane = new dialogs.SlidingPane(),
                        // create formblocks
                    
                        $divblock_name = $('<div/>').addClass('block new_contact name'),
                        $divblock_company = $('<div/>').addClass('block new_contact company'),
                        $divblock_b_address = $('<div/>').addClass('block new_contact address'),
                        $divblock_b_phone = $('<div/>').addClass('block new_contact phone'),
                        
                        // create inputfields - a function for reducing code is needed
                        
                        $first_name = $('<div class="field"><label>first name</label><input id="first_name" type="text" ></input></div>'),
                        $last_name  = $('<div class="field"><label>last name</label><input id="last_name" type="text"></input></div>'),
                        $company = $('<div class="field"><label>company</label><input id="company" type="text"></input></div>'),
                        $position = $('<div class="field"><label>position</label><input id="position" type="text"></input></div>'),
                        $profession = $('<div class="field"><label>profession</label><input id="profession" type="text"></input></div>'),
                        $department = $('<div class="field"><label>department</label><input id="department" type="text"></input></div>'),
                        $street_business = $('<div class="field"><label>street</label><input id="street_business" type="text"></input></div>'),
                        $postal_code_business = $('<div class="field"><label>postal code</label><input id="postal_code_business" type="text"></input></div>'),
                        $city_business = $('<div class="field"><label>city</label><input id="city_business" type="text"></input></div>'),
                        $phone_business1 = $('<div class="field"><label>tel.</label><input id="$phone_business1" type="text"></input></div>');
                   
                    // assemble the form
                    pane.append($divblock_name);
                    $first_name.appendTo($divblock_name);
                    $last_name.appendTo($divblock_name);
                    
                    pane.append($divblock_company);
                    $company.appendTo($divblock_company);
                    $department.appendTo($divblock_company);
                    $position.appendTo($divblock_company);
                    $profession.appendTo($divblock_company);
                    
                    pane.append($divblock_b_address);
                    $street_business.appendTo($divblock_b_address);
                    $postal_code_business.appendTo($divblock_b_address);
                    $city_business.appendTo($divblock_b_address);
                    $city_business.appendTo($divblock_b_address);
                    
                    pane.append($divblock_b_phone);
                    $phone_business1.appendTo($divblock_b_phone);
                    
                    $(".content .block .field:nth-child(even)").addClass('even');
                   
                    pane.addButton("resolveNewContact", "Save");
                    pane.addButton("cancelNewContact", "Cancel");
                    
                    //collect the data
                    var actions = {
                        resolveNewContact: function () {
                                            var f_id = config.get("folder.contacts");
                                            var formdata = {folder_id: f_id};
                                            $(".content input").each(function (index) {
                                                                        var value =  $(this).val();
                                                                        var id = $(this).attr('id');
                                                                        formdata[id] = value;
                                                                    });
                                            api.newContact(formdata);
                            
                                        },
                    
                        cancelNewContact: function () {
                                                $(".content input").each(function (index) {
                                                    $(this).val("");
                                                });
                                            }
                        
                    };
                    
                    var showNewContactPane = function () {
                        pane.show().done(function (action) {
                            actions[action]();
                        });
                    };
                    var newContactButton = win.addButton({
                        label: "New Contact",
                        action: showNewContactPane
                    });
                    pane.relativeTo(newContactButton);
                }());
    });
    
    return {
        getApp: app.getInstance
    };
});<|MERGE_RESOLUTION|>--- conflicted
+++ resolved
@@ -14,18 +14,14 @@
  */
 
 define("io.ox/contacts/main",
-<<<<<<< HEAD
-    ["io.ox/contacts/base", "io.ox/contacts/api", "io.ox/core/tk/vgrid",
+
+    ["io.ox/contacts/util", "io.ox/contacts/api", "io.ox/core/tk/vgrid",
      "io.ox/core/tk/dialogs", "io.ox/help/hints",
      "io.ox/contacts/view-detail",
      "io.ox/core/config",
      "css!io.ox/contacts/style.css"
-    ], function (base, api, VGrid, dialogs, hints, viewDetail, config) {
-=======
-    ["io.ox/contacts/util", "io.ox/contacts/api", "io.ox/core/tk/vgrid",
-     "io.ox/contacts/view-detail", "css!io.ox/contacts/style.css"
-    ], function (util, api, VGrid, viewDetail) {
->>>>>>> 0484a876
+    ], function (util, api, VGrid, dialogs, hints, viewDetail, config) {
+
     
     "use strict";
     
