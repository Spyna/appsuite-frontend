Name:           open-xchange-appsuite-spamexperts
Version:        @OXVERSION@
<<<<<<< HEAD
%define         ox_release 0
=======
%define         ox_release 9
>>>>>>> 8e49a0b1
Release:        %{ox_release}_<CI_CNT>.<B_CNT>
Group:          Applications/Productivity
Packager:       Viktor Pracht <viktor.pracht@open-xchange.com>
License:        CC-BY-NC-SA-3.0
Summary:        Configuration UI for SpamExperts
Source:         %{name}_%{version}.orig.tar.bz2

BuildArch:      noarch
BuildRoot:      %{_tmppath}/%{name}-%{version}-root
%if 0%{?rhel_version} && 0%{?rhel_version} >= 700
BuildRequires:  ant
%else
BuildRequires:  ant-nodeps
%endif
BuildRequires:  java-devel >= 1.6.0
BuildRequires:  nodejs >= 0.10.0

Requires(post): open-xchange-appsuite-manifest

%description
Configuration UI for SpamExperts

## Uncomment for multiple packages (1/4)
#%if 0%{?rhel_version} || 0%{?fedora_version}
#%define docroot /var/www/html/appsuite
#%else
#%define docroot /srv/www/htdocs/appsuite
#%endif
#
#%package        static
#Group:          Applications/Productivity
#Summary:        Configuration UI for SpamExperts
#Requires:       open-xchange-appsuite
#
#%description    static
#Configuration UI for SpamExperts
#
#This package contains the static files for the theme.

%prep
%setup -q

%build

%install
export NO_BRP_CHECK_BYTECODE_VERSION=true
ant -Dbasedir=build -DdestDir=%{buildroot} -DpackageName=%{name} -Dhtdoc=%{docroot} -DkeepCache=true -f build/build.xml build

## Uncomment for multiple packages (2/4)
#files=$(find "%{buildroot}/opt/open-xchange/appsuite/" -type f \
#             ! -regex '.*\.\(js\|css\|less\|json\)' -printf '%%P ')
#for i in $files
#do
#    mkdir -p "%{buildroot}%{docroot}/$(dirname $i)"
#    cp "%{buildroot}/opt/open-xchange/appsuite/$i" "%{buildroot}%{docroot}/$i"
#done

%clean
%{__rm} -rf %{buildroot}

## Uncomment for multiple packages (3/4)
#rm -r "%{buildroot}%{docroot}"

%define update "/opt/open-xchange/appsuite/share/update-themes.sh"

%post
if [ $1 -eq 1 -a -x %{update} ]; then %{update} --later; fi

%postun
if [ -x %{update} ]; then %{update} --later; fi

%files
%defattr(-,root,root)
%dir /opt/open-xchange
%dir /opt/open-xchange/appsuite
%dir /opt/open-xchange/appsuite/apps
%dir /opt/open-xchange/appsuite/apps/com.spamexperts
%dir /opt/open-xchange/appsuite/apps/com.spamexperts/settings
/opt/open-xchange/appsuite/apps/com.spamexperts/*
/opt/open-xchange/appsuite/apps/com.spamexperts/settings/*
%dir /opt/open-xchange/appsuite/manifests
/opt/open-xchange/appsuite/manifests/open-xchange-appsuite-spamexperts.json

## Uncomment for multiple packages (4/4)
#%files static
#%defattr(-,root,root)
#%{docroot}

%changelog
<<<<<<< HEAD
* Fri Dec 12 2014 Viktor Pracht <viktor.pracht@open-xchange.com>
Fourth candidate for 7.6.2 release
* Fri Dec 05 2014 Viktor Pracht <viktor.pracht@open-xchange.com>
Third candidate for 7.6.2 release
=======
* Wed Dec 10 2014 Viktor Pracht <viktor.pracht@open-xchange.com>
Build for patch 2014-12-15
>>>>>>> 8e49a0b1
* Tue Nov 25 2014 Viktor Pracht <viktor.pracht@open-xchange.com>
Build for patch 2014-12-01
* Fri Nov 21 2014 Viktor Pracht <viktor.pracht@open-xchange.com>
Second candidate for 7.6.2 release
* Thu Nov 13 2014 Viktor Pracht <viktor.pracht@open-xchange.com>
Build for patch 2014-11-17
* Wed Nov 05 2014 Viktor Pracht <viktor.pracht@open-xchange.com>
prepare for 7.8.0 release
* Fri Oct 31 2014 Viktor Pracht <viktor.pracht@open-xchange.com>
First candidate for 7.6.2 release
* Tue Oct 28 2014 Viktor Pracht <viktor.pracht@open-xchange.com>
Build for patch 2014-11-03
* Mon Oct 27 2014 Viktor Pracht <viktor.pracht@open-xchange.com>
Build for patch 2014-10-30
* Wed Oct 22 2014 Viktor Pracht <viktor.pracht@open-xchange.com>
Build for patch 2014-10-22
* Tue Oct 14 2014 Viktor Pracht <viktor.pracht@open-xchange.com>
Fifth candidate for 7.6.1 release
* Mon Oct 13 2014 Viktor Pracht <viktor.pracht@open-xchange.com>
Build for patch 2014-10-20
* Fri Oct 10 2014 Viktor Pracht <viktor.pracht@open-xchange.com>
Fourth candidate for 7.6.1 release
* Thu Oct 02 2014 Viktor Pracht <viktor.pracht@open-xchange.com>
Third candidate for 7.6.1 release
* Tue Sep 30 2014 Viktor Pracht <viktor.pracht@open-xchange.com>
Build for patch 2014-10-06
* Tue Sep 23 2014 Viktor Pracht <viktor.pracht@open-xchange.com>
Build for patch 2014-10-02
* Wed Sep 17 2014 Viktor Pracht <viktor.pracht@open-xchange.com>
prepare for 7.6.2 release
* Tue Sep 16 2014 Viktor Pracht <viktor.pracht@open-xchange.com>
Second candidate for 7.6.1 release
* Thu Sep 11 2014 Viktor Pracht <viktor.pracht@open-xchange.com>
Build for patch 2014-09-15
* Fri Sep 05 2014 Viktor Pracht <viktor.pracht@open-xchange.com>
First release candidate for 7.6.1
* Fri Sep 05 2014 Viktor Pracht <viktor.pracht@open-xchange.com>
prepare for 7.6.1
* Wed Aug 20 2014 Viktor Pracht <viktor.pracht@open-xchange.com>
Build for patch 2014-08-25
* Mon Aug 11 2014 Viktor Pracht <viktor.pracht@open-xchange.com>
Build for patch 2014-08-11
* Wed Jul 23 2014 Viktor Pracht <viktor.pracht@open-xchange.com>
Build for patch 2014-07-30
* Mon Jul 21 2014 Viktor Pracht <viktor.pracht@open-xchange.com>
Build for patch 2014-07-21
* Wed Jun 25 2014 Viktor Pracht <viktor.pracht@open-xchange.com>
Seventh candidate for 7.6.0 release
* Fri Jun 20 2014 Viktor Pracht <viktor.pracht@open-xchange.com>
Sixth candidate for 7.6.0 release
* Fri Jun 13 2014 Viktor Pracht <viktor.pracht@open-xchange.com>
Fifth candidate for 7.6.0 release
* Thu Jan 23 2014 Viktor Pracht <viktor.pracht@open-xchange.com>
Initial Release.<|MERGE_RESOLUTION|>--- conflicted
+++ resolved
@@ -1,10 +1,6 @@
 Name:           open-xchange-appsuite-spamexperts
 Version:        @OXVERSION@
-<<<<<<< HEAD
 %define         ox_release 0
-=======
-%define         ox_release 9
->>>>>>> 8e49a0b1
 Release:        %{ox_release}_<CI_CNT>.<B_CNT>
 Group:          Applications/Productivity
 Packager:       Viktor Pracht <viktor.pracht@open-xchange.com>
@@ -94,15 +90,12 @@
 #%{docroot}
 
 %changelog
-<<<<<<< HEAD
 * Fri Dec 12 2014 Viktor Pracht <viktor.pracht@open-xchange.com>
 Fourth candidate for 7.6.2 release
+* Wed Dec 10 2014 Viktor Pracht <viktor.pracht@open-xchange.com>
+Build for patch 2014-12-15
 * Fri Dec 05 2014 Viktor Pracht <viktor.pracht@open-xchange.com>
 Third candidate for 7.6.2 release
-=======
-* Wed Dec 10 2014 Viktor Pracht <viktor.pracht@open-xchange.com>
-Build for patch 2014-12-15
->>>>>>> 8e49a0b1
 * Tue Nov 25 2014 Viktor Pracht <viktor.pracht@open-xchange.com>
 Build for patch 2014-12-01
 * Fri Nov 21 2014 Viktor Pracht <viktor.pracht@open-xchange.com>
