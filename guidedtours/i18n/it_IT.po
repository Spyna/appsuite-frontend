--- conflicted
+++ resolved
@@ -6,11 +6,7 @@
 msgstr ""
 "Project-Id-Version: tours\n"
 "POT-Creation-Date: \n"
-<<<<<<< HEAD
-"PO-Revision-Date: 2021-07-15 13:03+0200\n"
-=======
 "PO-Revision-Date: 2021-06-17 17:26+0200\n"
->>>>>>> 871e9849
 "Last-Translator: Vincenzo Reale <vincenzo@workshop-chapina.com>\n"
 "Language-Team: Italian <it@workshop-chapina.com>\n"
 "Language: it_IT\n"
@@ -18,11 +14,7 @@
 "Content-Type: text/plain; charset=UTF-8\n"
 "Content-Transfer-Encoding: 8bit\n"
 "Plural-Forms: nplurals=2; plural=(n!=1);\n"
-<<<<<<< HEAD
-"X-Generator: Poedit 2.4.2\n"
-=======
 "X-Generator: Lokalize 21.04.2\n"
->>>>>>> 871e9849
 
 #: apps/io.ox/tours/calendar.js module:io.ox/tours
 msgid "Creating a new appointment"
@@ -31,14 +23,9 @@
 #: apps/io.ox/tours/calendar.js module:io.ox/tours
 msgid "To create a new appointment, click on New appointments in the toolbar."
 msgstr ""
-<<<<<<< HEAD
-"Per creare un nuovo appuntamento, fare clic sull'icona Nuovi appuntamenti "
-"nella barra degli strumenti."
-=======
 "Per creare un nuovo appuntamento, fare clic sull'icona Nuovi appuntamenti"
 " nella barra "
 "degli strumenti."
->>>>>>> 871e9849
 
 #: apps/io.ox/tours/calendar.js module:io.ox/tours
 msgid "Entering the appointment's data"
@@ -273,14 +260,9 @@
 "Per caricare un nuovo file dal proprio dispositivo locale, basta fare clic "
 "su Carica, scegliere File dal menu a tendina selezionare il file che si "
 "desidera caricare. È anche più semplice se si trascinano e rilasciano i file "
-<<<<<<< HEAD
-"dal proprio dispositivo locale a Drive. Il file caricato è subito "
-"disponibile in Drive su tutti i propri dispositivi."
-=======
 "dal proprio dispositivo locale a Drive. Il file caricato è subito disponibile"
 " in Drive "
 "su tutti i propri dispositivi."
->>>>>>> 871e9849
 
 #: apps/io.ox/tours/files.js module:io.ox/tours
 msgid "Preview files"
@@ -326,11 +308,12 @@
 "create and edit files. Internal and external participants are also able to "
 "collaborate with you on documents at the same time."
 msgstr ""
-"Scegliere tra due alternative per condividere file e cartelle. Utilizzare "
-"\"Solo le persone invitate\" se si desidera gestire i diritti di accesso e "
-"consentire ai destinatari di creare e modificare file. I partecipanti "
-"interni ed esterni possono anche collaborare sui documenti con voi "
-"contemporaneamente."
+"Scegliere tra due alternative per condividere file e cartelle. Utilizzare"
+" \"Solo le persone invitate\" se si "
+"desidera gestire i diritti di accesso e consentire ai destinatari di creare e"
+" modificare file. "
+"I partecipanti interni ed esterni possono anche collaborare sui documenti con"
+" voi contemporaneamente."
 
 #: apps/io.ox/tours/files.js module:io.ox/tours
 msgid "Sharing option - Everyone who has the link"
@@ -458,14 +441,9 @@
 "You can restart this tour at any time by clicking on the help icon and "
 "choose \"%s\"."
 msgstr ""
-<<<<<<< HEAD
-"È possibile riavviare questa panoramica in qualsiasi momento facendo clic "
-"sull'icona della guida e scegliere \"%s\"."
-=======
 "È possibile riavviare questa panoramica in qualsiasi momento facendo clic"
 " sull'icona"
 " della guida e scegliere \"%s\"."
->>>>>>> 871e9849
 
 #. Tour name; general introduction
 #: apps/io.ox/tours/intro.js module:io.ox/tours apps/io.ox/tours/main.js
@@ -580,15 +558,9 @@
 "email in a conversation. To do so, click on a free area in the email "
 "headline."
 msgstr ""
-<<<<<<< HEAD
-"Se le conversazioni sono abilitate nel menu Ordina, è possibile comprimere o "
-"espandere un messaggio in una conversazione. Per farlo, fare clic su un'area "
-"libera nell'intestazione del messaggio."
-=======
 "Se le conversazioni sono abilitate nel menu Ordina, è possibile comprimere o"
 " espandere un messaggio in una conversazione. Per farlo, fare clic su un'area"
 " libera nell'intestazione del messaggio."
->>>>>>> 871e9849
 
 #: apps/io.ox/tours/mail.js module:io.ox/tours
 msgid "Halo view"
@@ -634,15 +606,9 @@
 "To open the email settings, click the Settings menu icon on the upper right "
 "side of the menu bar. Click on Mail on the left side."
 msgstr ""
-<<<<<<< HEAD
-"Per aprire le impostazioni di posta elettronica, fare clic sull'icona "
-"Impostazioni del menu in alto a destra della barra dei menu. Fare clic su "
-"Posta a sinistra."
-=======
 "Per aprire le impostazioni di posta elettronica, fare clic sull'icona"
 " Impostazioni "
 "del menu in alto a destra della barra dei menu. Fare clic su Posta a sinistra."
->>>>>>> 871e9849
 
 #: apps/io.ox/tours/multifactor.js module:io.ox/tours
 msgid "Second Factor Authentication"
@@ -853,13 +819,8 @@
 #: apps/io.ox/tours/tasks.js module:io.ox/tours
 msgid "To create a new task, click on New task in the toolbar."
 msgstr ""
-<<<<<<< HEAD
-"Per creare una nuova attività, fare clic su Nuova attività nella barra degli "
-"strumenti."
-=======
 "Per creare una nuova attività, fare clic su Nuova attività nella barra degli"
 " strumenti."
->>>>>>> 871e9849
 
 #: apps/io.ox/tours/tasks.js module:io.ox/tours
 msgid "Entering the task's data"
@@ -935,14 +896,9 @@
 "To sort the tasks, click on the sort icon above the list. Select a sort "
 "criteria."
 msgstr ""
-<<<<<<< HEAD
-"Per ordinare le attività, fare clic sull'icona Ordina sopra l'elenco. "
-"Selezionare un criterio di ordinamento."
-=======
 "Per ordinare le attività, fare clic sull'icona Ordina sopra l'elenco."
 " Selezionare un criterio "
 "di ordinamento."
->>>>>>> 871e9849
 
 #: apps/io.ox/tours/tasks.js module:io.ox/tours
 msgid "Editing multiple tasks"
