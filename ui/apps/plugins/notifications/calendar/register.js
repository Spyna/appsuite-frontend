--- conflicted
+++ resolved
@@ -170,16 +170,10 @@
 
         onClickAccept: function (e) {
             e.stopPropagation();
-<<<<<<< HEAD
-            var o = calAPI.reduce(this.model.get('data'));
+            var o = calAPI.reduce(this.model.get('data')),
+                appointmentData = this.model.get('data');
             require(['io.ox/core/folder/api', 'settings!io.ox/calendar'], function (folderAPI, settings) {
                 folderAPI.get(o.folder).done(function (folder) {
-=======
-            var o = calAPI.reduce(this.model.get('data')),
-                appointmentData = this.model.get('data');
-                require(['io.ox/core/folder/api', 'settings!io.ox/calendar'], function (folderAPI, settings) {
-                    folderAPI.get(o.folder).done(function (folder) {
->>>>>>> 0be47987
                     o.data = {
                         alarm: parseInt(settings.get('defaultReminder', 15), 10), // default reminder
                         confirmmessage: '',
@@ -198,9 +192,9 @@
                                     .header(conflictView.drawHeader());
 
                                 dialog.append(conflictView.drawList(conflicts, dialog).addClass('additional-info'));
-                                dialog.addDangerButton('ignore', gt('Ignore conflicts'), 'ignore', {tabIndex: '1'});
-
-                                dialog.addButton('cancel', gt('Cancel'), 'cancel', {tabIndex: '1'})
+                                dialog.addDangerButton('ignore', gt('Ignore conflicts'), 'ignore', { tabIndex: '1' });
+
+                                dialog.addButton('cancel', gt('Cancel'), 'cancel', { tabIndex: '1' })
                                     .show()
                                     .done(function (action) {
                                         if (action === 'cancel') {
