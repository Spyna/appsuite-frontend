--- conflicted
+++ resolved
@@ -37,13 +37,8 @@
   </h1>
 <h2 class="sr-only">Aufgaben verwalten</h2>
 <div class="sect2" id="ox.appsuite.user.sect.tasks.manage.edit">
-<<<<<<< HEAD
-<div class="titlepage"><div><div><h3 class="title">8.6.1. Aufgaben bearbeiten</h3></div></div></div>
-<a class="indexterm" name="id-1.9.12.6.2"></a><a class="indexterm" name="id-1.9.12.6.3"></a><div class="concept">
-=======
 <div class="titlepage"><div><div><h3 class="title">8.7.1. Aufgaben bearbeiten</h3></div></div></div>
 <a class="indexterm" name="id-1.9.13.6.2"></a><a class="indexterm" name="id-1.9.13.6.3"></a><div class="concept">
->>>>>>> 1c74fb5d
 <a name="ox.appsuite.user.concept.tasks.manage.edit"></a><p id="ox.appsuite.user.concept.tasks.manage.edit">Sie können alle Daten einer Aufgabe nachträglich
         bearbeiten.</p>
 </div>
@@ -59,18 +54,8 @@
               angezeigt.</p></li>
 <li class="step">
 <p role="presentation">Bearbeiten Sie die Daten.</p>
-<<<<<<< HEAD
-<p role="presentation">Eine Beschreibung der Eingabefelder finden Sie in
-              <a class="xref" href="ox.appsuite.user.sect.tasks.gui.create.html">Die
-        <span class="phrase">Aufgaben</span>
-        
-        
-        
-        Ansicht zum Erstellen oder Bearbeiten</a>.</p>
-=======
 <p role="presentation">Eine Beschreibung der Eingabefelder finden Sie in 
               <a class="xref" href="ox.appsuite.user.sect.tasks.gui.create.html">Das Aufgabenbearbeitungsfenster</a>.</p>
->>>>>>> 1c74fb5d
 </li>
 <li class="step"><p role="presentation">Klicken Sie auf <span class="guibutton"><strong>Speichern</strong></span>.</p></li>
 </ol></div>
@@ -82,16 +67,7 @@
 <p role="presentation"><a class="xref" href="ox.appsuite.user.sect.tasks.manage.changeduedate.html">Fälligkeit einer Aufgabe ändern</a></p>
 <p role="presentation"><a class="xref" href="ox.appsuite.user.sect.tasks.manage.changestatus.html">Aufgabenbestätigung ändern</a></p>
 </li>
-<<<<<<< HEAD
-<li class="listitem" style="list-style-type: none"><p role="presentation"><a class="xref" href="ox.appsuite.user.sect.tasks.gui.create.html">Die
-        <span class="phrase">Aufgaben</span>
-        
-        
-        
-        Ansicht zum Erstellen oder Bearbeiten</a></p></li>
-=======
 <li class="listitem" style="list-style-type: none"><p role="presentation"><a class="xref" href="ox.appsuite.user.sect.tasks.gui.create.html">Das Aufgabenbearbeitungsfenster</a></p></li>
->>>>>>> 1c74fb5d
 </ul>
 <p id="ox.appsuite.user.concept.tasks.manage.edit.parent">Übergeordnetes Thema:
         <a class="xref" href="ox.appsuite.user.sect.tasks.manage.html">Aufgaben verwalten</a>
