--- conflicted
+++ resolved
@@ -1,10 +1,6 @@
 Name:           open-xchange-appsuite-spamexperts
 Version:        @OXVERSION@
-<<<<<<< HEAD
 %define         ox_release 0
-=======
-%define         ox_release 21
->>>>>>> 9adefa7d
 Release:        %{ox_release}_<CI_CNT>.<B_CNT>
 Group:          Applications/Productivity
 Packager:       Viktor Pracht <viktor.pracht@open-xchange.com>
@@ -94,15 +90,12 @@
 #%{docroot}
 
 %changelog
-<<<<<<< HEAD
-* Fri Jul 17 2015 Viktor Pracht <viktor.pracht@open-xchange.com>
-Build for patch 2015-07-20 (2637)
-=======
 * Tue Aug 04 2015 Viktor Pracht <viktor.pracht@open-xchange.com>
 Build for patch 2015-08-03 (2650)
 * Fri Jul 17 2015 Viktor Pracht <viktor.pracht@open-xchange.com>
+Build for patch 2015-07-20 (2637)
+* Fri Jul 17 2015 Viktor Pracht <viktor.pracht@open-xchange.com>
 Build for patch 2015-07-20 (2614)
->>>>>>> 9adefa7d
 * Tue Jun 30 2015 Viktor Pracht <viktor.pracht@open-xchange.com>
 Build for patch 2015-06-29 (2569)
 * Wed Jun 24 2015 Viktor Pracht <viktor.pracht@open-xchange.com>
