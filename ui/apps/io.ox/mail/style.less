--- conflicted
+++ resolved
@@ -646,9 +646,6 @@
 
         .subject-base();
         background-color: white;
-        .subject {
-            .ellipsis();
-        }
 
         .subject {
             word-break: break-word;
@@ -1603,12 +1600,6 @@
         font-size: @phone-font-size;
         margin-left: 0;
     }
-<<<<<<< HEAD
-    .mail-item .attachments .io-ox-inline-links {
-        font-size: @phone-font-size;
-        margin-left: 0;
-    }
-=======
 
     .thread-view.list-view.multiple-messages {
         .mail-detail .detail-view-header {
@@ -1630,7 +1621,6 @@
         }
     }
 
->>>>>>> 74174fc6
     .mail-detail {
 
         list-style-type: none;
@@ -1639,20 +1629,10 @@
         .contact-picture {
             display: none;
         }
-<<<<<<< HEAD
-
-        .subject {
-            font-size: @phone-font-size;
-            padding: @default-padding;
-=======
         &.expanded .detail-view-header {
             border:0;
->>>>>>> 74174fc6
         }
         .detail-view-header {
-<<<<<<< HEAD
-            padding-left: @default-padding;
-=======
             padding: 0 0 16px 0;
 
             .from {
@@ -1676,7 +1656,6 @@
                 font-weight: 700;
             }
             time { padding-left: 16px; }
->>>>>>> 74174fc6
             .sp {
                 margin-right: 4px;
             }
@@ -1699,8 +1678,6 @@
         }
 
         .mail-attachment-list {
-<<<<<<< HEAD
-=======
             .ul.inline-items li.item {
                 line-height: 35px;
                 .file a {
@@ -1710,7 +1687,6 @@
             .list-unstyled.io-ox-inline-links {
                 display:none;
             }
->>>>>>> 74174fc6
             .links {
                 display: block;
             }
@@ -1721,13 +1697,8 @@
         }
 
         section.body {
-<<<<<<< HEAD
-            border-top: 1px solid #ccc;
-            padding: 10px;
-=======
             border-top: 1px solid #ddd;
             padding: 8px 16px;
->>>>>>> 74174fc6
         }
 
         &:not(.expanded) .recipients {
@@ -1752,17 +1723,11 @@
         }
 
         .content {
-<<<<<<< HEAD
-=======
             padding: 0;
->>>>>>> 74174fc6
             font-size: 16px;
             * {
                 line-height: 1.42857142em; // ~20px at 14px
             }
-<<<<<<< HEAD
-        }
-=======
             ul, ol {
                 padding-left: 10px;
                 margin-left: 8px;
@@ -1771,7 +1736,6 @@
     }
     .io-ox-pagecontroller.page .mail-detail .content {
         margin:0;
->>>>>>> 74174fc6
     }
 
     .thread-view.list-view {
