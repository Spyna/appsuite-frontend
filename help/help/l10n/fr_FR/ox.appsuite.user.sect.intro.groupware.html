--- conflicted
+++ resolved
@@ -65,11 +65,7 @@
 <p>Organisez et gérez vos contacts privés et professionnels. </p>
 <ul class="itemizedlist" style="list-style-type: disc; ">
 <li class="listitem"><p role="presentation">Utilisez le carnet d'adresses global pour communiquer avec les participants internes. Créez des carnets d'adresses personnels pour garder une vue d'ensemble sur vos contacts.</p></li>
-<<<<<<< HEAD
-<li class="listitem"><p role="presentation">Utilisez les dossiers de contacts pour organiser vos contacts. Coopérez avec votre équipe en partageant des dossiers de contacts particuliers.</p></li>
-=======
 <li class="listitem"><p role="presentation">Utilisez votre carnets d'adresses pour organiser vos contacts. Coopérez avec votre équipe en partageant des carnets d'adresses.</p></li>
->>>>>>> 1c74fb5d
 <li class="listitem"><p role="presentation">Utilisez les contacts de vos réseaux sociaux. Cela vous permet d'utiliser le collecticiel comme un point de regroupement central de vos contacts.</p></li>
 <li class="listitem"><p role="presentation">Travaillez avec des partenaires externes en envoyant des données de contact au format vCard ou en partageant les dossiers de contacts.</p></li>
 </ul>
@@ -81,11 +77,7 @@
 <p>Gardez une vue d'ensemble de vos rendez-vous privés et professionnels. </p>
 <ul class="itemizedlist" style="list-style-type: disc; ">
 <li class="listitem"><p role="presentation">Utilisez les rendez-vous isolés ou récurrents pour prévoir vos réunions et vos activités.</p></li>
-<<<<<<< HEAD
-<li class="listitem"><p role="presentation">Utilisez les dossiers d'agenda pour organiser les rendez-vous. Indiquez les membres d'équipe ayant le droit d'accéder à certainsagendas.</p></li>
-=======
 <li class="listitem"><p role="presentation">Utilisez les agendas pour organiser les rendez-vous. Indiquez les membres d'équipe ayant le droit d'accéder à certains agendas.</p></li>
->>>>>>> 1c74fb5d
 <li class="listitem"><p role="presentation">Utilisez les fonctionnalités de la vue en équipe pour trouver des plages horaires libres et vérifier que des ressources comme des salles ou des appareils sont disponibles.</p></li>
 <li class="listitem"><p role="presentation">Quand vous planifiez des rendez-vous avec des participants externes, les fonctionnalités iCal vous permettent de gérer des invitations automatisées.</p></li>
 </ul>
@@ -104,28 +96,12 @@
 <p> <span class="phrase"><a class="link" href="ox.appsuite.user.chap.tasks.html#ox.appsuite.user.concept.tasks">En savoir plus</a>.</span></p>
 </div>
 <div class="concept">
-<<<<<<< HEAD
-<a name="ox.appsuite.user.concept.intro.groupware.pad"></a><p id="ox.appsuite.user.concept.intro.groupware.pad"></p>
-<h3 class="title"><span class="phrase">Éditeur</span></h3>
-<p>Créez et modifiez des fichiers de texte simple. </p>
-<ul class="itemizedlist" style="list-style-type: disc; ">
-<li class="listitem"><p role="presentation">Cette fonctionnalité vous permet de créer rapidement et facilement des notes.</p></li>
-<li class="listitem"><p role="presentation">Mettez à profit les autres apps pour organiser vos fichiers de texte, pour les envoyer par courriel ou pour les partager avec d'autres utilisateurs ou des partenaires externes.</p></li>
-</ul>
-<p> <span class="phrase"><a class="link" href="ox.appsuite.user.chap.pad.html#ox.appsuite.user.concept.pad">En savoir plus</a>.</span></p>
-</div>
-<div class="concept">
-=======
->>>>>>> 1c74fb5d
 <a name="ox.appsuite.user.intro.groupware.files"></a><p id="ox.appsuite.user.intro.groupware.files"></p>
 <h3 class="title"><span class="phrase">Fichiers</span></h3>
 <p>Utilisez le dépôt de fichiers pour gérer des informations de façon centralisée ou les partager avec d'autres. </p>
 <ul class="itemizedlist" style="list-style-type: disc; ">
 <li class="listitem"><p role="presentation">Enregistrez n'importe quel fichier, note ou lien internet. Donnez à votre équipe l'accès en lecture ou en écriture à des dossiers de documents choisis.</p></li>
-<<<<<<< HEAD
-=======
 <li class="listitem"><p role="presentation">Créer et modifier des fichiers textes simples.</p></li>
->>>>>>> 1c74fb5d
 <li class="listitem"><p role="presentation">Envoyez les différents fichiers comme pièces jointes à des courriels ou comme liens.</p></li>
 <li class="listitem"><p role="presentation">Fournissez des informations aux partenaires externes en partageant des dossiers de documents.</p></li>
 </ul>
@@ -139,10 +115,6 @@
 <li class="listitem"><p role="presentation">Utilisez les dossiers personnels pour classer vos courriels,vos contacts, vos rendez-vous, vos tâches et vos éléments du dépôt de données.</p></li>
 <li class="listitem"><p role="presentation">Aidez votre équipe en partageant certains dossiers en lecture ou en écriture.</p></li>
 <li class="listitem"><p role="presentation">Bénéficiez des informations des autres pour votre travail en utilisant les objets qui se trouvent dans des dossiers publics ou partagés.</p></li>
-<<<<<<< HEAD
-<li class="listitem"><p role="presentation">Les fonctionnalités de réseaux sociaux du collecticiel utilisent aussi les dossiers pour collecter ou partager des informations avec des partenaires externes.</p></li>
-=======
->>>>>>> 1c74fb5d
 </ul>
 <p> <span class="phrase"><a class="link" href="ox.appsuite.user.chap.dataorganisation.html#ox.appsuite.user.concept.dataorganisation">En savoir plus</a>.</span></p>
 </div>
