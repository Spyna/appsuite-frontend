--- conflicted
+++ resolved
@@ -42,16 +42,6 @@
 <p class="title">So legen Sie einen neuen Termin an:</p>
 <div class="procedure"><ol class="procedure" type="1">
 <li class="step">
-<<<<<<< HEAD
-<p role="presentation"><a class="link" href="ox.appsuite.user.sect.dataorganisation.folder.navigate.html#ox.appsuite.user.task.dataorganisation.folder.select">Öffnen</a> Sie im Ordnerbaum einen Kalenderordner.</p>
-<p role="presentation"><span class="phrase"><strong>Hinweis: </strong></span> Öffnen Sie einen Kalenderordner, in dem Sie die Berechtigung zum
-              Anlegen von Terminen haben. Wenn Sie einen freigegebenen Kalenderordner wählen, werden Sie gefragt, wo der Termin
-              angelegt werden soll:
-            <ul class="itemizedlist" style="list-style-type: none; ">
-<li class="listitem" style="list-style-type: none"><p role="presentation">Wenn Sie den Termin im Auftrag des Eigentümers anlegen, wird der Termin im freigegebenen Kalenderordner des
-                  Eigentümers angelegt.</p></li>
-<li class="listitem" style="list-style-type: none"><p role="presentation">Wenn Sie statt dessen den Eigentümer zu dem Termin einladen, wird der Termin in Ihrem Kalenderordner angelegt.</p></li>
-=======
 <p role="presentation">Öffnen Sie im Ordnerbaum einen Kalender.</p>
 <p role="presentation"><span class="phrase"><strong>Hinweis: </strong></span> Öffnen Sie einen Kalender, in dem Sie die Berechtigung zum
               Anlegen von Terminen haben. Wenn Sie einen freigegebenen Kalender wählen, werden Sie gefragt, wo der Termin
@@ -60,30 +50,12 @@
 <li class="listitem"><p role="presentation">Wenn Sie den Termin im Auftrag des Eigentümers anlegen, wird der Termin im freigegebenen Kalender des 
                   Eigentümers angelegt.</p></li>
 <li class="listitem"><p role="presentation">Wenn Sie statt dessen den Eigentümer zu dem Termin einladen, wird der Termin in Ihrem Kalender angelegt.</p></li>
->>>>>>> 1c74fb5d
 </ul>
             </p>
 </li>
 <li class="step"><p role="presentation">Klicken Sie in der Werkzeugleiste auf <span class="guibutton"><strong>Neu</strong></span>.</p></li>
 <li class="step">
 <p role="presentation">Geben Sie einen Betreff ein. Bei Bedarf geben Sie den Ort und eine Beschreibung ein.</p>
-<<<<<<< HEAD
-<p role="presentation">Wenn Sie den Kalenderordner ändern möchten, in dem der Termin angelegt wird, klicken Sie
-              oben neben <span class="guibutton"><strong>Kalender</strong></span> auf den Ordnernamen. Wählen Sie einen Kalenderordner.</p>
-</li>
-<li class="step">
-<p role="presentation">Legen Sie den Beginn und das Ende des Termins fest, indem Sie den Datumswähler verwenden.
-              Bei ganztägigen Terminen aktivieren Sie <span class="guibutton"><strong>Ganztägig</strong></span>.</p>
-<p role="presentation">Um die Uhrzeit in verschiedenen Zeitzonen anzuzeigen, klicken Sie neben der Uhrzeit auf die Zeitzonen-Schaltfläche.
-              In den Kalender-Einstellungen können Sie häufig benötigte Zeitzonen 
-              als Favoriten festlegen.</p>
-</li>
-<li class="step"><p role="presentation">Wenn Sie eine Terminerinnerung wünschen, wählen Sie in <span class="guibutton"><strong>Erinnerung</strong></span> eine
-              Einstellung.</p></li>
-<li class="step"><p role="presentation">Bei Bedarf können Sie weitere Funktionen verwenden:
-              Serientermin erstellen, andere Teilnehmer oder Ressourcen hinzufügen, Verfügbarkeit festlegen,
-              Farbe zuweisen, Anhänge hinzufügen.</p></li>
-=======
 <p role="presentation">Wenn Sie den Kalender ändern möchten, in dem der Termin angelegt wird, klicken Sie
               in der Schaltflächenleiste neben <span class="guibutton"><strong>Kalender</strong></span> auf den Kalendernamen. Wählen Sie einen Kalender.</p>
 </li>
@@ -111,29 +83,10 @@
 <li class="listitem"><p role="presentation"><a class="xref" href="ox.appsuite.user.sect.calendar.add.attachments.html">Anhänge hinzufügen</a></p></li>
 </ul>
             </p></li>
->>>>>>> 1c74fb5d
 <li class="step"><p role="presentation">Klicken Sie auf <span class="guibutton"><strong>Anlegen</strong></span>.</p></li>
 </ol></div>
 <div class="taskrelated">
           <p><span class="phrase"><strong>Tipp:</strong></span> Sie können alternativ auch eine der folgenden Methoden
-<<<<<<< HEAD
-              verwenden:</p>
-<ul class="itemizedlist" style="list-style-type: none; ">
-<li class="listitem" style="list-style-type: none"><p role="presentation">Wählen Sie eine der Kalenderansichten <span class="guilabel"><strong>Tag</strong></span>, <span class="guilabel"><strong>Arbeitswoche</strong></span>,
-                    <span class="guilabel"><strong>Woche</strong></span>, <span class="guilabel"><strong>Monat</strong></span>. Um einen bestimmten Zeitraum anzuzeigen, 
-                  klicken Sie oberhalb des Kalenderblatts auf das Datum. Im Kalenderblatt doppelklicken Sie auf 
-                  eine freie Stelle, oder ziehen Sie einen Bereich vom Beginn zum Ende des neuen Termins.</p></li>
-<li class="listitem" style="list-style-type: none">
-<p role="presentation">Um einen ganztägigen Termin zu erstellen, können Sie alternativ eine der folgenden Methoden verwenden:
-                    </p>
-<ul class="itemizedlist" style="list-style-type: none; ">
-<li class="listitem" style="list-style-type: none"><p role="presentation">Wählen Sie eine der Kalenderansichten <span class="guilabel"><strong>Tag</strong></span>, <span class="guilabel"><strong>Arbeitswoche</strong></span>,
-                          <span class="guilabel"><strong>Woche</strong></span>. Doppelklicken Sie oberhalb des Kalenderblatts auf eine freie Stelle.</p></li>
-<li class="listitem" style="list-style-type: none"><p role="presentation">Wählen Sie eine der Kalenderansichten <span class="guilabel"><strong>Arbeitswoche</strong></span>,
-                          <span class="guilabel"><strong>Woche</strong></span>. Klicken Sie oberhalb des Kalenderblatts auf einen Tag.</p></li>
-</ul>
-</li>
-=======
               verwenden:
             </p>
 <ul class="itemizedlist" style="list-style-type: none; ">
@@ -141,7 +94,6 @@
                   zum Ende des neuen Termins.</p></li>
 <li class="listitem" style="list-style-type: none"><p role="presentation">Um einen ganztägigen Termin zu erstellen, wählen Sie eine der Kalenderansichten <span class="guilabel"><strong>Arbeitswoche</strong></span>,
                   <span class="guilabel"><strong>Woche</strong></span>. Klicken Sie oberhalb des Kalenderblatts auf einen Tag.</p></li>
->>>>>>> 1c74fb5d
 </ul>
 <p>
           </p>
@@ -149,33 +101,12 @@
 </div>
 <p class="title">Siehe auch</p>
 <ul class="itemizedlist" id="ox.appsuite.user.concept.calendar.add.create.related" style="list-style-type: none; ">
-<<<<<<< HEAD
-<li class="listitem" style="list-style-type: none">
-<p role="presentation"><a class="xref" href="ox.appsuite.user.sect.calendar.add.datepicker.html">Datumswähler verwenden</a></p>
-<p role="presentation"><a class="xref" href="ox.appsuite.user.sect.calendar.add.serial.html">Serientermin anlegen</a></p>
-<p role="presentation"><a class="xref" href="ox.appsuite.user.sect.calendar.add.participants.html">Teilnehmer oder Ressourcen zu einem Termin hinzufügen</a></p>
-<p role="presentation"><a class="xref" href="ox.appsuite.user.sect.calendar.add.display.html">Termindarstellung festlegen</a></p>
-<p role="presentation"><a class="xref" href="ox.appsuite.user.sect.calendar.add.attachments.html">Anhänge hinzufügen</a></p>
-</li>
-<li class="listitem" style="list-style-type: none"><p role="presentation"><a class="xref" href="ox.appsuite.user.sect.calendar.gui.create.html">Die
-        <span class="phrase">Kalender</span>
-        
-        
-        
-        Ansicht zum Erstellen oder Bearbeiten</a></p></li>
-=======
 <li class="listitem" style="list-style-type: none"><p role="presentation"><a class="xref" href="ox.appsuite.user.sect.calendar.add.datepicker.html">Datumswähler verwenden</a></p></li>
 <li class="listitem" style="list-style-type: none"><p role="presentation"><a class="xref" href="ox.appsuite.user.sect.calendar.gui.create.html">Das Terminbearbeitungsfenster</a></p></li>
->>>>>>> 1c74fb5d
 <li class="listitem" style="list-style-type: none">
 <p role="presentation"><a class="xref" href="ox.appsuite.user.sect.calendar.add.scheduling.html">Planungsansicht verwenden</a></p>
 <p role="presentation"><a class="xref" href="ox.appsuite.user.sect.calendar.add.followup.html">Folgetermin anlegen</a></p>
 <p role="presentation"><a class="xref" href="ox.appsuite.user.sect.calendar.add.icalattachment.html">Termin aus iCal-Anhang anlegen</a></p>
-<<<<<<< HEAD
-<p role="presentation"><a class="xref" href="ox.appsuite.user.sect.calendar.add.import.html">Termine aus Datei importieren</a></p>
-<p role="presentation"><a class="xref" href="ox.appsuite.user.sect.calendar.add.subscribe.html">Termine aus anderen Kalendern abonnieren</a></p>
-=======
->>>>>>> 1c74fb5d
 <p role="presentation"><a class="xref" href="ox.appsuite.user.sect.calendar.add.conflicthandling.html">Terminkonflikte lösen</a></p>
 </li>
 </ul>
