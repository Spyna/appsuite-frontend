--- conflicted
+++ resolved
@@ -1,4 +1,3 @@
-<<<<<<< HEAD
 open-xchange-appsuite (7.8.0-0) unstable; urgency=medium
 
   * prepare for 7.8.0 release
@@ -82,13 +81,12 @@
   * prepare for 7.6.2 release
 
  -- Markus Wagner <markus.wagner@open-xchange.com>  Wed, 17 Sep 2014 12:42:40 +0200
-=======
+
 open-xchange-appsuite (7.6.1-21) stable; urgency=low
 
   * Build for patch 2015-04-13 (2473)
 
  -- Markus Wagner <markus.wagner@open-xchange.com>  Tue, 14 Apr 2015 19:26:55 +0200
->>>>>>> 01afc533
 
 open-xchange-appsuite (7.6.1-20) stable; urgency=low
 
