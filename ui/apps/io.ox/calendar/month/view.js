/**
 * This work is provided under the terms of the CREATIVE COMMONS PUBLIC
 * LICENSE. This work is protected by copyright and/or other applicable
 * law. Any use of the work other than as authorized under this license
 * or copyright law is prohibited.
 *
 * http://creativecommons.org/licenses/by-nc-sa/2.5/
 * © 2012 Open-Xchange Inc., Tarrytown, NY, USA. info@open-xchange.com
 *
 * @author Matthias Biggeleben <matthias.biggeleben@open-xchange.com>
 */

define('io.ox/calendar/month/view',
    ['io.ox/calendar/util',
     'dot!io.ox/calendar/month/template.html',
     'io.ox/core/date',
<<<<<<< HEAD
     'gettext!io.ox/calendar/view',
=======
     'gettext!io.ox/calendar',
>>>>>>> ce02beda
     'less!io.ox/calendar/month/style.css'], function (util, tmpl, date, gt) {

    'use strict';

    function formatDate(d) {
        return d.getYear() + '-' + d.getMonth() + '-' + d.getDate();
    }

    var myself = null;

    var View = Backbone.View.extend({

        className: 'week',

        events: {
            'click .appointment': 'onClickAppointment'
        },

        initialize: function (options) {
            this.collection.on('reset', this.renderAppointments, this);
        },

        onClickAppointment: function (e) {
            var obj = _.cid($(e.currentTarget).attr('data-cid'));
            this.trigger('showAppoinment', e, obj);
        },

        render: function () {

            var list = util.getWeekScaffold(this.options.day);

            _(list).each(function (day) {
                this.$el.append(tmpl.render('day', day));
                if (day.isFirst) {
                    this.$el.prepend(
                        $('<div>').addClass('vertical').html(
                            date.locale.months[day.month] + '<br>' + day.year
                        )
                    );
                }
            }, this);

            return this;
        },

        renderAppointment: function (a) {

            myself = myself || ox.user_id;

            // check confirmations
            var state = (_(a.participants).find(function (o) {
                    return o.id === myself;
                }) || { type: 0 }).type;

            return tmpl.render('appointment', {
                cid: _.cid(a),
                full_time: a.full_time,
                location: a.location,
                private_flag: a.private_flag,
                shownAs: util.getShownAsClass(a),
                start: util.getTime(a.start_date),
                title: a.title,
                unconfirmed: state === 0
            });
        },

        renderAppointments: function () {
            // clear first
            this.$el.find('.appointment').remove();
            // loop over all appointments
            this.collection.each(function (model) {
                var start = formatDate(new date.Local(model.get('start_date'))),
                    end = formatDate(new date.Local(model.get('end_date') - 1)),
                    copy = _.copy(model.attributes, true),
                    selector, d;

                if (model.get('start_date') < 0) {
                    console.error('FIXME: start_date should not be negative');
                    throw 'FIXME: start_date should not be negative';
                }

                // FIXE ME: just to make it work and safe
                var maxCount = 100;
                // draw across multiple days
                while (true && maxCount) {
                    maxCount--;
                    //console.log('start/end', start, end);
                    selector = '[date="' + start + '"] .list';
                    this.$(selector).append(this.renderAppointment(copy));
                    // inc date
                    if (start !== end) {
                        copy.start_date += date.DAY;
                        d = new date.Local(copy.start_date);
                        d.setHours(0, 0, 0, 0);
                        copy.start_date = d.getTime();
                        start = formatDate(d);
                    } else {
                        break;
                    }
                }
            }, this);
        }
    });

    View.drawScaffold = function () {

        var days = date.locale.days, node;
        days = days.slice(1).concat(days[0]);
        node = tmpl.render('scaffold', { days: days });
        return node;
    };

    return View;
});<|MERGE_RESOLUTION|>--- conflicted
+++ resolved
@@ -14,11 +14,7 @@
     ['io.ox/calendar/util',
      'dot!io.ox/calendar/month/template.html',
      'io.ox/core/date',
-<<<<<<< HEAD
-     'gettext!io.ox/calendar/view',
-=======
      'gettext!io.ox/calendar',
->>>>>>> ce02beda
      'less!io.ox/calendar/month/style.css'], function (util, tmpl, date, gt) {
 
     'use strict';
