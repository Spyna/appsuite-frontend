/**
 * This work is provided under the terms of the CREATIVE COMMONS PUBLIC
 * LICENSE. This work is protected by copyright and/or other applicable
 * law. Any use of the work other than as authorized under this license
 * or copyright law is prohibited.
 *
 * http://creativecommons.org/licenses/by-nc-sa/2.5/
 *
 * © 2013 Open-Xchange Inc., Tarrytown, NY, USA. info@open-xchange.com
 *
 * @author Matthias Biggeleben <matthias.biggeleben@open-xchange.com>
 */

<<<<<<< HEAD
define('io.ox/mail/actions/attachmentSave', [
    'io.ox/mail/api',
    'io.ox/core/notifications',
    'io.ox/core/tk/dialogs',
    'io.ox/core/folder/picker',
    'io.ox/core/folder/api',
    'settings!io.ox/files', // yep, files not mail!
    'settings!io.ox/core',
    'gettext!io.ox/mail'
], function (api, notifications, dialogs, picker, folderAPI, settings, settingsCore, gt) {
=======
define('io.ox/mail/actions/attachmentSave',
    ['io.ox/mail/api',
     'io.ox/core/notifications',
     'io.ox/core/tk/dialogs',
     'io.ox/core/folder/picker',
     'io.ox/core/folder/api',
     // yep, files not mail!
     'settings!io.ox/files',
     'settings!io.ox/core',
     'gettext!io.ox/mail'], function (api, notifications, dialogs, picker, folderAPI, settings, settingsCore, gt) {
>>>>>>> e7758a2e

    'use strict';

    function commit(list, target) {

        notifications.yell('busy',
            gt.ngettext('Saving attachment to Drive', 'Saving attachments to Drive', list.length) + ' ...'
        );

        api.saveAttachments(list, target).then(
            // success
            function success(response) {

                function yell(res) {
                    if (res.error) {
                        notifications.yell(res.error);
                    } else {
                        notifications.yell('success',
                            gt.ngettext('Attachment has been saved', 'Attachments have been saved', list.length)
                        );
                    }
                }

                if (_.isArray(response)) {
                    _.each(response, function (fileResponse) {
                        yell(fileResponse);
                    });
                } else {
                    yell(response);
                }
                folderAPI.reload(target, list);
            },
            // fail
            notifications.yell
        );
    }

    return {

        multiple: function (list) {

            var id = settings.get('folderpopup/last') || settingsCore.get('folder/infostore');

            picker({

                button: gt('Save'),
                folder: id,
                module: 'infostore',
                persistent: 'folderpopup',
                root: '9',
                settings: settings,
                title: gt('Save attachment'),

                done: function (target) {
                    commit(list, target);
                },

                disable: function (data) {
                    return !folderAPI.can('create', data);
                }
            });
        }
    };
});<|MERGE_RESOLUTION|>--- conflicted
+++ resolved
@@ -11,29 +11,17 @@
  * @author Matthias Biggeleben <matthias.biggeleben@open-xchange.com>
  */
 
-<<<<<<< HEAD
 define('io.ox/mail/actions/attachmentSave', [
     'io.ox/mail/api',
     'io.ox/core/notifications',
     'io.ox/core/tk/dialogs',
     'io.ox/core/folder/picker',
     'io.ox/core/folder/api',
-    'settings!io.ox/files', // yep, files not mail!
+    // yep, files not mail!
+    'settings!io.ox/files',
     'settings!io.ox/core',
     'gettext!io.ox/mail'
 ], function (api, notifications, dialogs, picker, folderAPI, settings, settingsCore, gt) {
-=======
-define('io.ox/mail/actions/attachmentSave',
-    ['io.ox/mail/api',
-     'io.ox/core/notifications',
-     'io.ox/core/tk/dialogs',
-     'io.ox/core/folder/picker',
-     'io.ox/core/folder/api',
-     // yep, files not mail!
-     'settings!io.ox/files',
-     'settings!io.ox/core',
-     'gettext!io.ox/mail'], function (api, notifications, dialogs, picker, folderAPI, settings, settingsCore, gt) {
->>>>>>> e7758a2e
 
     'use strict';
 
