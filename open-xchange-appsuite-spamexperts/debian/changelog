<<<<<<< HEAD
open-xchange-appsuite-spamexperts (7.6.3-1) stable; urgency=medium

  * First candidate for 7.6.3 release

 -- Viktor Pracht <viktor.pracht@open-xchange.com>  Mon, 26 Oct 2015 10:38:17 +0000

open-xchange-appsuite-spamexperts (7.6.3-0) unstable; urgency=medium

  * prepare for 7.6.3 release

 -- Viktor Pracht <viktor.pracht@open-xchange.com>  Wed, 25 Mar 2015 13:07:32 +0100
=======
open-xchange-appsuite-spamexperts (7.6.2-27) stable; urgency=medium

  * Build for patch 2015-11-11 (2844)

 -- Viktor Pracht <viktor.pracht@open-xchange.com>  Thu, 29 Oct 2015 13:00:02 +0000
>>>>>>> 52d97e93

open-xchange-appsuite-spamexperts (7.6.2-26) stable; urgency=medium

  * Build for patch  2015-10-12 (2784)

 -- Viktor Pracht <viktor.pracht@open-xchange.com>  Wed, 30 Sep 2015 17:56:06 +0200

open-xchange-appsuite-spamexperts (7.6.2-25) stable; urgency=medium

  * Build for patch 2015-09-28 (2767)

 -- Viktor Pracht <viktor.pracht@open-xchange.com>  Thu, 24 Sep 2015 12:48:13 +0200

open-xchange-appsuite-spamexperts (7.6.2-24) stable; urgency=medium

  * Build for patch 2015-09-14 (2732)

 -- Viktor Pracht <viktor.pracht@open-xchange.com>  Tue, 08 Sep 2015 14:50:40 +0200

open-xchange-appsuite-spamexperts (7.6.2-23) stable; urgency=medium

  * Build for patch 2015-08-24 (2674)

 -- Viktor Pracht <viktor.pracht@open-xchange.com>  Tue, 18 Aug 2015 17:39:02 +0200

open-xchange-appsuite-spamexperts (7.6.2-22) stable; urgency=low

  * Build for patch 2015-08-10

 -- Viktor Pracht <viktor.pracht@open-xchange.com>  Wed, 05 Aug 2015 09:46:23 +0200

open-xchange-appsuite-spamexperts (7.6.2-21) stable; urgency=low

  * Build for patch 2015-08-03 (2650)

 -- Viktor Pracht <viktor.pracht@open-xchange.com>  Tue, 04 Aug 2015 12:00:37 +0200

open-xchange-appsuite-spamexperts (7.6.2-20) stable; urgency=low

  * Build for patch 2015-07-20 (2614)

 -- Viktor Pracht <viktor.pracht@open-xchange.com>  Fri, 17 Jul 2015 09:20:33 +0200

open-xchange-appsuite-spamexperts (7.6.2-19) stable; urgency=low

  * Build for patch 2015-06-29 (2569)

 -- Viktor Pracht <viktor.pracht@open-xchange.com>  Tue, 30 Jun 2015 15:23:40 +0200

open-xchange-appsuite-spamexperts (7.6.2-18) stable; urgency=low

  * Build for patch 2015-06-08 (2540)

 -- Viktor Pracht <viktor.pracht@open-xchange.com>  Wed, 10 Jun 2015 16:31:00 +0200

open-xchange-appsuite-spamexperts (7.6.2-17) stable; urgency=low

  * Build for patch 2015-05-26 (2521)

 -- Viktor Pracht <viktor.pracht@open-xchange.com>  Tue, 19 May 2015 15:11:27 +0200

open-xchange-appsuite-spamexperts (7.6.2-16) stable; urgency=low

  * Build for patch 2015-05-04 (2496)

 -- Viktor Pracht <viktor.pracht@open-xchange.com>  Tue, 05 May 2015 15:31:32 +0200

open-xchange-appsuite-spamexperts (7.6.2-15) stable; urgency=low

  * Build for patch 2015-09-09 (2495)

 -- Viktor Pracht <viktor.pracht@open-xchange.com>  Fri, 24 Apr 2015 10:19:13 +0200

open-xchange-appsuite-spamexperts (7.6.2-14) stable; urgency=low

  * Build for patch 2015-04-17 (2491)

 -- Viktor Pracht <viktor.pracht@open-xchange.com>  Thu, 23 Apr 2015 11:59:24 +0200

open-xchange-appsuite-spamexperts (7.6.2-13) stable; urgency=low

  * Build for patch 2015-04-13 (2474)

 -- Viktor Pracht <viktor.pracht@open-xchange.com>  Tue, 14 Apr 2015 18:52:41 +0200

open-xchange-appsuite-spamexperts (7.6.2-12) stable; urgency=low

  * Twelfth candidate for 7.6.2 release

 -- Viktor Pracht <viktor.pracht@open-xchange.com>  Fri, 13 Mar 2015 16:29:18 +0100

open-xchange-appsuite-spamexperts (7.6.2-11) stable; urgency=low

  * Eleventh candidate for 7.6.2 release

 -- Viktor Pracht <viktor.pracht@open-xchange.com>  Fri, 06 Mar 2015 16:29:45 +0100

open-xchange-appsuite-spamexperts (7.6.2-10) stable; urgency=low

  * Tenth candidate for 7.6.2 release

 -- Viktor Pracht <viktor.pracht@open-xchange.com>  Wed, 04 Mar 2015 14:34:56 +0100

open-xchange-appsuite-spamexperts (7.6.2-9) stable; urgency=low

  * Nineth candidate for 7.6.2 release

 -- Viktor Pracht <viktor.pracht@open-xchange.com>  Tue, 03 Mar 2015 13:35:15 +0100

open-xchange-appsuite-spamexperts (7.6.2-8) stable; urgency=low

  * Eighth candidate for 7.6.2 release

 -- Viktor Pracht <viktor.pracht@open-xchange.com>  Tue, 24 Feb 2015 16:39:43 +0100

open-xchange-appsuite-spamexperts (7.6.2-7) stable; urgency=low

  * Seventh candidate for 7.6.2 release

 -- Viktor Pracht <viktor.pracht@open-xchange.com>  Wed, 11 Feb 2015 16:07:17 +0100

open-xchange-appsuite-spamexperts (7.6.2-6) stable; urgency=low

  * Sixth candidate for 7.6.2 release

 -- Viktor Pracht <viktor.pracht@open-xchange.com>  Fri, 30 Jan 2015 16:33:23 +0100

open-xchange-appsuite-spamexperts (7.6.2-5) stable; urgency=low

  * Fifth candidate for 7.6.2 release

 -- Viktor Pracht <viktor.pracht@open-xchange.com>  Tue, 27 Jan 2015 11:46:39 +0100

open-xchange-appsuite-spamexperts (7.6.2-4) stable; urgency=low

  * Fourth candidate for 7.6.2 release

 -- Viktor Pracht <viktor.pracht@open-xchange.com>  Fri, 12 Dec 2014 15:26:45 +0100

open-xchange-appsuite-spamexperts (7.6.2-3) stable; urgency=medium

  * Third candidate for 7.6.2 release

 -- Viktor Pracht <viktor.pracht@open-xchange.com>  Fri, 05 Dec 2014 15:31:20 +0100

open-xchange-appsuite-spamexperts (7.6.2-2) stable; urgency=low

  * Second candidate for 7.6.2 release

 -- Viktor Pracht <viktor.pracht@open-xchange.com>  Fri, 21 Nov 2014 11:51:54 +0100

open-xchange-appsuite-spamexperts (7.6.2-1) stable; urgency=medium

  * First candidate for 7.6.2 release

 -- Viktor Pracht <viktor.pracht@open-xchange.com>  Fri, 31 Oct 2014 13:59:41 +0100

open-xchange-appsuite-spamexperts (7.6.2-0) unstable; urgency=medium

  * prepare for 7.6.2 release

 -- Viktor Pracht <viktor.pracht@open-xchange.com>  Wed, 17 Sep 2014 12:44:56 +0200

open-xchange-appsuite-spamexperts (7.6.1-26) stable; urgency=low

  * Build for patch 2015-08-17 (2666)

 -- Viktor Pracht <viktor.pracht@open-xchange.com>  Thu, 06 Aug 2015 11:26:02 +0200

open-xchange-appsuite-spamexperts (7.6.1-25) stable; urgency=low

  * Build for patch 2015-07-20 (2637)

 -- Viktor Pracht <viktor.pracht@open-xchange.com>  Fri, 17 Jul 2015 09:51:35 +0200

open-xchange-appsuite-spamexperts (7.6.1-24) stable; urgency=low

  * Build for patch 2015-06-26 (2573)

 -- Viktor Pracht <viktor.pracht@open-xchange.com>  Wed, 24 Jun 2015 14:28:20 +0200

open-xchange-appsuite-spamexperts (7.6.1-23) stable; urgency=low

  * Build for patch 2015-06-08 (2539)

 -- Viktor Pracht <viktor.pracht@open-xchange.com>  Tue, 09 Jun 2015 13:47:07 +0200

open-xchange-appsuite-spamexperts (7.6.1-22) stable; urgency=low

  * Build for patch 2015-05-26 (2520)

 -- Viktor Pracht <viktor.pracht@open-xchange.com>  Fri, 15 May 2015 16:05:22 +0200

open-xchange-appsuite-spamexperts (7.6.1-21) stable; urgency=low

  * Build for patch 2015-04-13 (2473)

 -- Viktor Pracht <viktor.pracht@open-xchange.com>  Tue, 14 Apr 2015 19:31:33 +0200

open-xchange-appsuite-spamexperts (7.6.1-20) stable; urgency=low

  * Build for patch 2015-03-29 (2475)

 -- Viktor Pracht <viktor.pracht@open-xchange.com>  Fri, 27 Mar 2015 15:26:31 +0000

open-xchange-appsuite-spamexperts (7.6.1-19) stable; urgency=low

  * Build for patch 2015-03-30 (2459)

 -- Viktor Pracht <viktor.pracht@open-xchange.com>  Wed, 25 Mar 2015 07:35:34 +0000

open-xchange-appsuite-spamexperts (7.6.1-18) stable; urgency=low

  * Build for patch 2015-03-30 (2446)

 -- Viktor Pracht <viktor.pracht@open-xchange.com>  Mon, 23 Mar 2015 15:34:21 +0000

open-xchange-appsuite-spamexperts (7.6.1-17) stable; urgency=low

  * Build for patch 2015-03-16

 -- Viktor Pracht <viktor.pracht@open-xchange.com>  Fri, 13 Mar 2015 12:35:58 +0100

open-xchange-appsuite-spamexperts (7.6.1-16) stable; urgency=low

  * Build for patch 2015-02-23

 -- Viktor Pracht <viktor.pracht@open-xchange.com>  Thu, 12 Feb 2015 14:34:13 +0100

open-xchange-appsuite-spamexperts (7.6.1-15) stable; urgency=low

  * Build for patch 2015-02-11

 -- Viktor Pracht <viktor.pracht@open-xchange.com>  Tue, 10 Feb 2015 10:25:42 +0100

open-xchange-appsuite-spamexperts (7.6.1-14) stable; urgency=low

  * Build for patch 2015-02-09

 -- Viktor Pracht <viktor.pracht@open-xchange.com>  Tue, 03 Feb 2015 17:05:43 +0100

open-xchange-appsuite-spamexperts (7.6.1-13) stable; urgency=low

  * Build for patch 2014-10-27

 -- Viktor Pracht <viktor.pracht@open-xchange.com>  Wed, 21 Jan 2015 14:42:58 +0100

open-xchange-appsuite-spamexperts (7.6.1-12) stable; urgency=low

  * Build for patch 2015-01-26

 -- Viktor Pracht <viktor.pracht@open-xchange.com>  Wed, 21 Jan 2015 11:07:59 +0100

open-xchange-appsuite-spamexperts (7.6.1-11) stable; urgency=low

  * Build for patch 2015-01-12

 -- Viktor Pracht <viktor.pracht@open-xchange.com>  Wed, 07 Jan 2015 16:26:45 +0100

open-xchange-appsuite-spamexperts (7.6.1-10) stable; urgency=low

  * Build for patch 2014-12-22

 -- Viktor Pracht <viktor.pracht@open-xchange.com>  Tue, 16 Dec 2014 16:56:27 +0100

open-xchange-appsuite-spamexperts (7.6.1-9) stable; urgency=low

  * Build for patch 2014-12-15

 -- Viktor Pracht <viktor.pracht@open-xchange.com>  Wed, 10 Dec 2014 13:02:06 +0100

open-xchange-appsuite-spamexperts (7.6.1-8) stable; urgency=low

  * Build for patch 2014-12-01

 -- Viktor Pracht <viktor.pracht@open-xchange.com>  Tue, 25 Nov 2014 13:30:38 +0100

open-xchange-appsuite-spamexperts (7.6.1-7) stable; urgency=medium

  * Build for patch 2014-11-17

 -- Viktor Pracht <viktor.pracht@open-xchange.com>  Thu, 13 Nov 2014 14:50:26 +0000

open-xchange-appsuite-spamexperts (7.6.1-6) stable; urgency=low

  * Build for patch 2014-10-30

 -- Viktor Pracht <viktor.pracht@open-xchange.com>  Mon, 27 Oct 2014 10:06:25 +0100

open-xchange-appsuite-spamexperts (7.6.1-5) stable; urgency=low

  * Fifth candidate for 7.6.1 release

 -- Viktor Pracht <viktor.pracht@open-xchange.com>  Tue, 14 Oct 2014 13:41:07 +0200

open-xchange-appsuite-spamexperts (7.6.1-4) stable; urgency=low

  * Fourth candidate for 7.6.1 release

 -- Viktor Pracht <viktor.pracht@open-xchange.com>  Fri, 10 Oct 2014 15:25:01 +0200

open-xchange-appsuite-spamexperts (7.6.1-3) stable; urgency=low

  * Third candidate for 7.6.1 release

 -- Viktor Pracht <viktor.pracht@open-xchange.com>  Thu, 02 Oct 2014 16:18:01 +0200

open-xchange-appsuite-spamexperts (7.6.1-2) stable; urgency=low

  * Second candidate for 7.6.1 release

 -- Viktor Pracht <viktor.pracht@open-xchange.com>  Tue, 16 Sep 2014 16:35:18 +0200

open-xchange-appsuite-spamexperts (7.6.1-1) stable; urgency=low

  * First release candidate for 7.6.1

 -- Viktor Pracht <viktor.pracht@open-xchange.com>  Fri, 05 Sep 2014 14:59:31 +0200

open-xchange-appsuite-spamexperts (7.6.1-0) unstable; urgency=medium

  * prepare for 7.6.1

 -- Viktor Pracht <viktor.pracht@open-xchange.com>  Fri, 05 Sep 2014 11:50:06 +0200

open-xchange-appsuite-spamexperts (0.0.1-14) stable; urgency=low

  * Build for patch 2014-11-03

 -- Viktor Pracht <viktor.pracht@open-xchange.com>  Tue, 28 Oct 2014 15:12:02 +0100

open-xchange-appsuite-spamexperts (0.0.1-13) stable; urgency=medium

  * Build for patch 2014-10-22

 -- Viktor Pracht <viktor.pracht@open-xchange.com>  Wed, 22 Oct 2014 11:34:11 +0000

open-xchange-appsuite-spamexperts (0.0.1-12) stable; urgency=low

  * Build for patch 2014-10-20

 -- Viktor Pracht <viktor.pracht@open-xchange.com>  Mon, 13 Oct 2014 15:58:52 +0200

open-xchange-appsuite-spamexperts (0.0.1-11) stable; urgency=medium

  * Build for patch 2014-10-06

 -- Viktor Pracht <viktor.pracht@open-xchange.com>  Tue, 30 Sep 2014 11:28:08 +0000

open-xchange-appsuite-spamexperts (0.0.1-10) stable; urgency=medium

  * Build for patch 2014-10-02

 -- Viktor Pracht <viktor.pracht@open-xchange.com>  Tue, 23 Sep 2014 09:02:24 +0000

open-xchange-appsuite-spamexperts (0.0.1-9) stable; urgency=low

  * Build for patch 2014-09-15

 -- Viktor Pracht <viktor.pracht@open-xchange.com>  Thu, 11 Sep 2014 12:22:02 +0200

open-xchange-appsuite-spamexperts (0.0.1-8) stable; urgency=low

  * Build for patch 2014-08-25

 -- Viktor Pracht <viktor.pracht@open-xchange.com>  Wed, 20 Aug 2014 08:59:16 +0200

open-xchange-appsuite-spamexperts (0.0.1-7) stable; urgency=low

  * Build for patch 2014-08-11

 -- Viktor Pracht <viktor.pracht@open-xchange.com>  Mon, 11 Aug 2014 17:59:52 +0200

open-xchange-appsuite-spamexperts (0.0.1-6) stable; urgency=low

  * Build for patch 2014-07-30

 -- Viktor Pracht <viktor.pracht@open-xchange.com>  Wed, 23 Jul 2014 16:21:25 +0200

open-xchange-appsuite-spamexperts (0.0.1-5) stable; urgency=low

  * Build for patch 2014-07-21

 -- Viktor Pracht <viktor.pracht@open-xchange.com>  Mon, 21 Jul 2014 08:35:49 +0200

open-xchange-appsuite-spamexperts (0.0.1-4) stable; urgency=low

  * Seventh candidate for 7.6.0 release

 -- Viktor Pracht <viktor.pracht@open-xchange.com>  Wed, 25 Jun 2014 09:58:56 +0200

open-xchange-appsuite-spamexperts (0.0.1-3) stable; urgency=low

  * Sixth candidate for 7.6.0 release

 -- Viktor Pracht <viktor.pracht@open-xchange.com>  Fri, 20 Jun 2014 12:58:25 +0200

open-xchange-appsuite-spamexperts (0.0.1-2) stable; urgency=low

  * Fifth candidate for 7.6.0 release

 -- Viktor Pracht <viktor.pracht@open-xchange.com>  Fri, 13 Jun 2014 14:07:48 +0200

open-xchange-appsuite-spamexperts (0.0.1-1) unstable; urgency=low

  * Initial Release.

 -- Viktor Pracht <viktor.pracht@open-xchange.com>  Thu, 23 Jan 2014 15:00:47 +0000<|MERGE_RESOLUTION|>--- conflicted
+++ resolved
@@ -1,22 +1,20 @@
-<<<<<<< HEAD
 open-xchange-appsuite-spamexperts (7.6.3-1) stable; urgency=medium
 
   * First candidate for 7.6.3 release
 
- -- Viktor Pracht <viktor.pracht@open-xchange.com>  Mon, 26 Oct 2015 10:38:17 +0000
+ -- Viktor Pracht <viktor.pracht@open-xchange.com>  Mon, 26 Oct 2015 11:38:17 +0100
 
 open-xchange-appsuite-spamexperts (7.6.3-0) unstable; urgency=medium
 
   * prepare for 7.6.3 release
 
  -- Viktor Pracht <viktor.pracht@open-xchange.com>  Wed, 25 Mar 2015 13:07:32 +0100
-=======
+
 open-xchange-appsuite-spamexperts (7.6.2-27) stable; urgency=medium
 
   * Build for patch 2015-11-11 (2844)
 
- -- Viktor Pracht <viktor.pracht@open-xchange.com>  Thu, 29 Oct 2015 13:00:02 +0000
->>>>>>> 52d97e93
+ -- Viktor Pracht <viktor.pracht@open-xchange.com>  Thu, 29 Oct 2015 14:00:02 +0100
 
 open-xchange-appsuite-spamexperts (7.6.2-26) stable; urgency=medium
 
