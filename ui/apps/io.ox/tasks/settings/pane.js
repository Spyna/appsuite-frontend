/**
 * This work is provided under the terms of the CREATIVE COMMONS PUBLIC
 * LICENSE. This work is protected by copyright and/or other applicable
 * law. Any use of the work other than as authorized under this license
 * or copyright law is prohibited.
 *
 * http://creativecommons.org/licenses/by-nc-sa/2.5/
 *
 * © 2012 Open-Xchange Inc., Tarrytown, NY, USA. info@open-xchange.com
 *
 * @author Christoph Kopp <christoph.kopp@open-xchange.com>
 */

define('io.ox/tasks/settings/pane', [
    'settings!io.ox/tasks',
    'io.ox/tasks/settings/model',
    'io.ox/core/extensions',
    'gettext!io.ox/tasks',
    'io.ox/backbone/mini-views'
], function (settings, tasksSettingsModel, ext, gt, mini) {

    'use strict';

    var model =  settings.createModel(tasksSettingsModel),
        POINT = 'io.ox/tasks/settings/detail';

    model.on('change', function (model) {
        model.saveAndYell();
    });

    ext.point(POINT).extend({
        index: 100,
        id: 'taskssettings',
        draw: function () {

            var self = this,
                pane = $('<div class="io-ox-tasks-settings">'),
                holder = $('<div>').css('max-width', '800px');
            self.append(pane.append(holder));
            ext.point(POINT + '/pane').invoke('draw', holder);
        }

    });

    ext.point(POINT + '/pane').extend({
        index: 100,
        id: 'header',
        draw: function () {
            this.append(
                $('<h1>').text(gt.pgettext('app', 'Tasks'))
            );
        }
    });

    ext.point(POINT + '/pane').extend({
        index: 200,
        id: 'notifications',
        draw: function () {

            this.append(
                $('<fieldset>').append(
                    $('<legend>').addClass('sectiontitle').append(
                        $('<h2>').text(gt('Email notifications'))
                    ),
                    $('<div>').addClass('form-group expertmode').append(
<<<<<<< HEAD
                        $('<div>').addClass('row').append(
                            $('<div>').addClass('col-sm-8').append(
                                $('<div>').addClass('checkbox').append(
                                    $('<label>').addClass('control-label').text(gt('Email notification for New, Changed, Deleted?')).prepend(
                                        new mini.CheckboxView({ name: 'notifyNewModifiedDeleted', model: model }).render().$el
                                    )
                                )
=======
                        $('<div>').addClass('checkbox').append(
                            $('<label>').addClass('control-label').text(gt('Receive notifications when a task in which you participate is created, modified or deleted')).prepend(
                                new mini.CheckboxView({ name: 'notifyNewModifiedDeleted', model: model }).render().$el
>>>>>>> 74174fc6
                            )
                        )
                    ),
                    $('<div>').addClass('form-group expertmode').append(
<<<<<<< HEAD
                        $('<div>').addClass('row').append(
                            $('<div>').addClass('col-sm-8').append(
                                $('<div>').addClass('checkbox').append(
                                    $('<label>').addClass('control-label').text(gt('Email notification for task creator?')).prepend(
                                        new mini.CheckboxView({ name: 'notifyAcceptedDeclinedAsCreator', model: model }).render().$el
                                    )
                                )
=======
                        $('<div>').addClass('checkbox').append(
                            $('<label>').addClass('control-label').text(gt('Receive notifications when a participant accepted or declined a task created by you')).prepend(
                                new mini.CheckboxView({ name: 'notifyAcceptedDeclinedAsCreator', model: model }).render().$el
>>>>>>> 74174fc6
                            )
                        )
                    ),
                    $('<div>').addClass('form-group expertmode').append(
<<<<<<< HEAD
                        $('<div>').addClass('row').append(
                            $('<div>').addClass('col-sm-8').append(
                                $('<div>').addClass('checkbox').append(
                                    $('<label>').addClass('control-label').text(gt('Email notification for task participant?')).prepend(
                                        new mini.CheckboxView({ name: 'notifyAcceptedDeclinedAsParticipant', model: model }).render().$el
                                    )
                                )
=======
                        $('<div>').addClass('checkbox').append(
                            $('<label>').addClass('control-label').text(gt('Receive notifications when a participant accepted or declined a task in which you participate')).prepend(
                                new mini.CheckboxView({ name: 'notifyAcceptedDeclinedAsParticipant', model: model }).render().$el
>>>>>>> 74174fc6
                            )
                        )
                    )
                )
            );
        }
    });

});<|MERGE_RESOLUTION|>--- conflicted
+++ resolved
@@ -63,53 +63,23 @@
                         $('<h2>').text(gt('Email notifications'))
                     ),
                     $('<div>').addClass('form-group expertmode').append(
-<<<<<<< HEAD
-                        $('<div>').addClass('row').append(
-                            $('<div>').addClass('col-sm-8').append(
-                                $('<div>').addClass('checkbox').append(
-                                    $('<label>').addClass('control-label').text(gt('Email notification for New, Changed, Deleted?')).prepend(
-                                        new mini.CheckboxView({ name: 'notifyNewModifiedDeleted', model: model }).render().$el
-                                    )
-                                )
-=======
                         $('<div>').addClass('checkbox').append(
                             $('<label>').addClass('control-label').text(gt('Receive notifications when a task in which you participate is created, modified or deleted')).prepend(
                                 new mini.CheckboxView({ name: 'notifyNewModifiedDeleted', model: model }).render().$el
->>>>>>> 74174fc6
                             )
                         )
                     ),
                     $('<div>').addClass('form-group expertmode').append(
-<<<<<<< HEAD
-                        $('<div>').addClass('row').append(
-                            $('<div>').addClass('col-sm-8').append(
-                                $('<div>').addClass('checkbox').append(
-                                    $('<label>').addClass('control-label').text(gt('Email notification for task creator?')).prepend(
-                                        new mini.CheckboxView({ name: 'notifyAcceptedDeclinedAsCreator', model: model }).render().$el
-                                    )
-                                )
-=======
                         $('<div>').addClass('checkbox').append(
                             $('<label>').addClass('control-label').text(gt('Receive notifications when a participant accepted or declined a task created by you')).prepend(
                                 new mini.CheckboxView({ name: 'notifyAcceptedDeclinedAsCreator', model: model }).render().$el
->>>>>>> 74174fc6
                             )
                         )
                     ),
                     $('<div>').addClass('form-group expertmode').append(
-<<<<<<< HEAD
-                        $('<div>').addClass('row').append(
-                            $('<div>').addClass('col-sm-8').append(
-                                $('<div>').addClass('checkbox').append(
-                                    $('<label>').addClass('control-label').text(gt('Email notification for task participant?')).prepend(
-                                        new mini.CheckboxView({ name: 'notifyAcceptedDeclinedAsParticipant', model: model }).render().$el
-                                    )
-                                )
-=======
                         $('<div>').addClass('checkbox').append(
                             $('<label>').addClass('control-label').text(gt('Receive notifications when a participant accepted or declined a task in which you participate')).prepend(
                                 new mini.CheckboxView({ name: 'notifyAcceptedDeclinedAsParticipant', model: model }).render().$el
->>>>>>> 74174fc6
                             )
                         )
                     )
