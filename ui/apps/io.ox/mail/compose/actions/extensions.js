/*
<<<<<<< HEAD
*
* @copyright Copyright (c) OX Software GmbH, Germany <info@open-xchange.com>
* @license AGPL-3.0
*
* This code is free software: you can redistribute it and/or modify
* it under the terms of the GNU Affero General Public License as published by
* the Free Software Foundation, either version 3 of the License, or
* (at your option) any later version.

* This program is distributed in the hope that it will be useful,
* but WITHOUT ANY WARRANTY; without even the implied warranty of
* MERCHANTABILITY or FITNESS FOR A PARTICULAR PURPOSE. See the
* GNU Affero General Public License for more details.

* You should have received a copy of the GNU Affero General Public License
* along with OX App Suite. If not, see <https://www.gnu.org/licenses/agpl-3.0.txt>.
*
* Any use of the work other than as authorized under this license or copyright law is prohibited.
*
*/
=======
 *
 * @copyright Copyright (c) OX Software GmbH, Germany <info@open-xchange.com>
 * @license AGPL-3.0
 *
 * This code is free software: you can redistribute it and/or modify
 * it under the terms of the GNU Affero General Public License as published by
 * the Free Software Foundation, either version 3 of the License, or
 * (at your option) any later version.
 *
 * This program is distributed in the hope that it will be useful,
 * but WITHOUT ANY WARRANTY; without even the implied warranty of
 * MERCHANTABILITY or FITNESS FOR A PARTICULAR PURPOSE. See the
 * GNU Affero General Public License for more details.
 *
 * You should have received a copy of the GNU Affero General Public License
 * along with OX App Suite. If not, see <https://www.gnu.org/licenses/agpl-3.0.txt>.
 *
 * Any use of the work other than as authorized under this license or copyright law is prohibited.
 *
 */
>>>>>>> 871e9849

define('io.ox/mail/compose/actions/extensions', [
    'io.ox/mail/actions/attachmentEmpty',
    'io.ox/mail/api',
    'io.ox/mail/compose/api',
    'gettext!io.ox/mail',
    'settings!io.ox/mail',
    'io.ox/core/yell',
    'io.ox/core/capabilities'
], function (attachmentEmpty, mailAPI, composeAPI, gt, settings, yell, capabilities) {
    'use strict';

    var api = {};

    api.emptyAttachmentCheck = function (baton) {
        var files = baton.model.get('attachments').chain().pluck('originalFile').compact().value();
        return attachmentEmpty.emptinessCheck(files).then(_.identity, function () {
            baton.stopPropagation();
            throw arguments;
        });
    };


    api.waitForPendingUploads = function (baton) {
        if (baton.model.pendingUploadingAttachments.state() !== 'pending') return;
        return baton.model.pendingUploadingAttachments.then(function () {
            baton.view.syncMail();
        });
    };

    api.waitForPendingDeleteRequests = function (baton) {
        if (baton.model.pendingDeletedAttachments.state() !== 'pending') return;
        return baton.model.pendingDeletedAttachments.then(function () {
            baton.view.syncMail();
        });
    };

    api.removeUnusedInlineImages = function (baton) {
        var inlineAttachments = baton.model.get('attachments').where({ contentDisposition: 'INLINE' }),
            deferreds = _(inlineAttachments)
                .chain()
                .map(function (attachment) {
                    var space = baton.model.get('id'),
                        url = mailAPI.getUrl(_.extend({ space: space }, attachment), 'view').replace('?', '\\?');
                    if (new RegExp('<img[^>]*src="' + url + '"[^>]*>').test(baton.model.get('content'))) return;
                    if (new RegExp('<img[^>]*src="[^"]*' + attachment.get('id') + '"[^>]*>').test(baton.model.get('content'))) return;


                    return composeAPI.space.attachments.remove(space, attachment.get('id'));
                })
                .compact()
                .value();

        return $.when.apply($, deferreds);
    };

    api.checkForAutoEnabledDriveMail = function (opt) {
        opt = _.extend({
            yell: false,
            restoreWindow: false,
            stopPropagation: false,
            removeQueue: false
        }, opt);

        return function (baton) {
            var model = baton.model,
                sharedAttachments = model.get('sharedAttachments') || {},
                isSharingEnabled = !_.device('smartphone') && settings.get('compose/shareAttachments/enabled', false) && capabilities.has('infostore'),
                needsAction = isSharingEnabled && (model.exceedsMailQuota() || model.exceedsThreshold());
<<<<<<< HEAD

            //#. %1$s is usually "Drive Mail" (product name; might be customized)
            if (opt.yell && model.exceedsThreshold() && !sharedAttachments.enabled) yell('info', gt('Attachment file size too large. You have to use %1$s or reduce the attachment file size.', settings.get('compose/shareAttachments/name')));

            if (opt.yell && model.exceedsMailQuota() && !sharedAttachments.enabled) yell('info', gt('Mail quota limit reached. You have to use %1$s or reduce the mail size in some other way.', settings.get('compose/shareAttachments/name')));

            if (!needsAction || sharedAttachments.enabled) return;

=======
            //#. %1$s is usually "Drive Mail" (product name; might be customized)
            if (opt.yell && model.exceedsThreshold() && !sharedAttachments.enabled) yell('info', gt('Attachment file size too large. You have to use %1$s or reduce the attachment file size.', settings.get('compose/shareAttachments/name')));

            if (opt.yell && model.exceedsMailQuota() && !sharedAttachments.enabled) yell('info', gt('Mail quota limit reached. You have to use %1$s or reduce the mail size in some other way.', settings.get('compose/shareAttachments/name')));

            if (!needsAction || sharedAttachments.enabled) return;

>>>>>>> 871e9849
            model.set('sharedAttachments', _.extend({}, sharedAttachments, { enabled: true }));

            if (opt.stopPropagation) baton.stopPropagation();

            if (opt.restoreWindow) {
                var win = baton.app.getWindow();
                win.idle().show();
            }

            if (opt.removeQueue) composeAPI.queue.remove(baton.model.get('id'));

            throw arguments;
        };
    };

    api.attachmentMissingCheck = function (baton) {
        if (baton.model.get('attachments').length >= 1) return;

        // Native language via gt
        //#. Detection phrases: These are phrases with a "|" as delimiter to detect if someone had the intent to attach a file to a mail, but forgot to do so.
        //#. Please use this as a template for english. There could be more or less phrases in other languages, there is no maximum or minimum length, as
        //#. long as you use the "|" delimiter to seperate each phrase. Also: Detection is case-insensitive so we don't need case variants.
        var translated = gt('see attached|see attachment|see included|is attached|attached is|are attached|attached are|attached to this email|attached to this message|I\'m attaching|I am attaching|I\'ve attached|I have attached|I attach|I attached|find attached|find the attached|find included|find the included|attached file|see the attached|see attachments|attached files|see the attachment'),
            // English
            en_US = '|see attached|see attachment|see included|is attached|attached is|are attached|attached are|attached to this email|attached to this message|I\'m attaching|I am attaching|I\'ve attached|I have attached|I attach|I attached|find attached|find the attached|find included|find the included|attached file|see the attached|see attachments|attached files|see the attachment',
            // German
            de_DE = '|siehe Anhang|angehängt|anbei|hinzugefügt|ist angehängt|angehängt ist|sind angehängt|angehängt sind|an diese E-Mail angehängt|an diese Nachricht angehängt|Anhang hinzufügen|Anhang anbei|Anhang hinzugefügt|anbei finden|anbei|im Anhang|mit dieser E-Mail sende ich|angehängte Datei|siehe angehängte Datei|siehe Anhänge|angehängte Dateien|siehe Anlage|siehe Anlagen';

        var words = _((translated + en_US + de_DE).split('|')).chain().compact().uniq().value().join('|');

        var mailContent = (baton.model.get('subject') || '') + '|';
        if (baton.view.editor.getMode() === 'html') {
            mailContent += $(baton.view.editor.getContent()).not('blockquote,.io-ox-signature,.io-ox-hint').text();
        } else {
            mailContent += baton.view.editor.getContent().replace(/^>.*\n/gm, '');
        }

        var detectedString = new RegExp('(' + words + ')', 'i').exec(mailContent);
        if (!detectedString) return;

        var def = $.Deferred();
        require(['io.ox/backbone/views/modal'], function (ModalDialogView) {
            new ModalDialogView({ title: gt('Forgot attachment?'), focus: '.btn-primary' })
            .on('add', function () {
                this.previousFocus = $('[data-extension-id="add_attachments"] > div > a[role="button"]');
                baton.stopPropagation();
                def.reject();
            })
            .on('send', function () { def.resolve(); })
            .addButton({ action: 'add', label: gt('Cancel'), className: 'btn-default' })
            .addButton({ action: 'send', label: gt('Send without attachment') })
            .build(function () {
                this.$body.append(
                    $('<div>').append(
                        $('<p>').text(gt('It appears as if you forgot to attach a file.')),
                        $('<p>').text(gt('You mentioned "%s" in your email, but there are no files attached.', detectedString[1]))
                    )
                );
            })
            .open();
        });
        return def;
    };

    return api;
});<|MERGE_RESOLUTION|>--- conflicted
+++ resolved
@@ -1,26 +1,4 @@
 /*
-<<<<<<< HEAD
-*
-* @copyright Copyright (c) OX Software GmbH, Germany <info@open-xchange.com>
-* @license AGPL-3.0
-*
-* This code is free software: you can redistribute it and/or modify
-* it under the terms of the GNU Affero General Public License as published by
-* the Free Software Foundation, either version 3 of the License, or
-* (at your option) any later version.
-
-* This program is distributed in the hope that it will be useful,
-* but WITHOUT ANY WARRANTY; without even the implied warranty of
-* MERCHANTABILITY or FITNESS FOR A PARTICULAR PURPOSE. See the
-* GNU Affero General Public License for more details.
-
-* You should have received a copy of the GNU Affero General Public License
-* along with OX App Suite. If not, see <https://www.gnu.org/licenses/agpl-3.0.txt>.
-*
-* Any use of the work other than as authorized under this license or copyright law is prohibited.
-*
-*/
-=======
  *
  * @copyright Copyright (c) OX Software GmbH, Germany <info@open-xchange.com>
  * @license AGPL-3.0
@@ -41,7 +19,6 @@
  * Any use of the work other than as authorized under this license or copyright law is prohibited.
  *
  */
->>>>>>> 871e9849
 
 define('io.ox/mail/compose/actions/extensions', [
     'io.ox/mail/actions/attachmentEmpty',
@@ -111,8 +88,6 @@
                 sharedAttachments = model.get('sharedAttachments') || {},
                 isSharingEnabled = !_.device('smartphone') && settings.get('compose/shareAttachments/enabled', false) && capabilities.has('infostore'),
                 needsAction = isSharingEnabled && (model.exceedsMailQuota() || model.exceedsThreshold());
-<<<<<<< HEAD
-
             //#. %1$s is usually "Drive Mail" (product name; might be customized)
             if (opt.yell && model.exceedsThreshold() && !sharedAttachments.enabled) yell('info', gt('Attachment file size too large. You have to use %1$s or reduce the attachment file size.', settings.get('compose/shareAttachments/name')));
 
@@ -120,15 +95,6 @@
 
             if (!needsAction || sharedAttachments.enabled) return;
 
-=======
-            //#. %1$s is usually "Drive Mail" (product name; might be customized)
-            if (opt.yell && model.exceedsThreshold() && !sharedAttachments.enabled) yell('info', gt('Attachment file size too large. You have to use %1$s or reduce the attachment file size.', settings.get('compose/shareAttachments/name')));
-
-            if (opt.yell && model.exceedsMailQuota() && !sharedAttachments.enabled) yell('info', gt('Mail quota limit reached. You have to use %1$s or reduce the mail size in some other way.', settings.get('compose/shareAttachments/name')));
-
-            if (!needsAction || sharedAttachments.enabled) return;
-
->>>>>>> 871e9849
             model.set('sharedAttachments', _.extend({}, sharedAttachments, { enabled: true }));
 
             if (opt.stopPropagation) baton.stopPropagation();
