/**
 * This work is provided under the terms of the CREATIVE COMMONS PUBLIC
 * LICENSE. This work is protected by copyright and/or other applicable
 * law. Any use of the work other than as authorized under this license
 * or copyright law is prohibited.
 *
 * http://creativecommons.org/licenses/by-nc-sa/2.5/
 *
 * © 2011 Open-Xchange Inc., Tarrytown, NY, USA. info@open-xchange.com
 *
 * @author Daniel Dickhaus <daniel.dickhaus@open-xchange.com>
 */

define('io.ox/tasks/edit/main', [
    'gettext!io.ox/tasks',
    'io.ox/core/extensions',
    'io.ox/tasks/model',
    'io.ox/tasks/edit/view',
    'io.ox/core/extPatterns/dnd',
    'less!io.ox/tasks/edit/style'
], function (gt, ext, model, view, dnd) {

    'use strict';

    function createApp() {
        // application object
        var app = ox.ui.createApp({ name: 'io.ox/tasks/edit', title: gt('Edit task'), userContent: true, closable: true }),
            // app window
            win,
            //app
            self,
            //state
            taskState,
            //Model View
            taskModel,
            taskView;

        //edit or new
        app.edit = false;

        app.STATES = {
            'CLEAN': 1,
            'DIRTY': 2
        };
        app.getState = function () {
            return taskState;
        };

        app.markDirty = function () {
            taskState = app.STATES.DIRTY;
        };

        app.isDirty = function () {
            var check = true;
            //marked as clean overides check
            if (taskState === app.STATES.CLEAN) {
                return false;
            }
            //check attributes
            if (this.edit) {
                check = taskModel.isDirty();
            } else {
                //check if only default Values are present
                var data = taskModel.changedSinceLoading(),
                    defaults = model.defaults;
                check = !(_.isEqual(data, defaults));
            }

            //now check if something changed with the attachments
            var attachmentList = taskView.baton.attachmentList;
            if (attachmentList && ((attachmentList.attachmentsToAdd.length > 0) || (attachmentList.attachmentsToDelete.length > 0))) {
                check = true;
            }
            return check;
        };

        app.markClean = function () {
            taskState = app.STATES.CLEAN;
        };

        // launcher
        app.setLauncher(function (options) {
            //close notification area when edit task is opened to prevent overlapping if started from notification area
            require(['io.ox/core/notifications'], function (notifications) {
                notifications.hideList();
            });

            var taskData = options.taskData,
                startApp = function ()  {
                    app.view = taskView = view.getView(taskModel, win.nodes.main, app);
    
                    if (_.browser.IE === undefined || _.browser.IE > 9) {
                        self.dropZone = new dnd.UploadZone({
                            ref: 'io.ox/tasks/edit/dnd/actions'
                        }, taskView);
                    }
                    //ready for show
                    win.show();
                };

            self = this;
            self.markDirty();
            // get window
            win = ox.ui.createWindow({
                name: 'io.ox/tasks/edit',
                chromeless: true
            });

            win.addClass('io-ox-tasks-edit-main');
            app.setWindow(win);
            win.nodes.main.addClass('scrollable');
<<<<<<< HEAD
            //ModelView
            if (taskData && taskData.id) {
                this.edit = true;
                app.cid = 'io.ox/tasks:edit.' + _.cid(taskData);
                model.factory.realm('edit').retain().get(taskData).done(function (task) {
                    app.model = taskModel = task;
                    taskModel.getParticipants();
                    app.view = taskView = view.getView(taskModel, win.nodes.main, app);
                });
            } else {
                app.attributes.title = gt('Create task');
                app.model = taskModel = model.factory.create();
                if (options.folderid) {//on reload there is no options.folderid so it would crash on saving. Leave default
                    options.folderid = parseInt(options.folderid, 10);//folderId is sometimes a String but must be a number else the discard buttons thinks this is a missmatch to the defaults
                    taskModel.set('folder_id', options.folderid, { validate: true });
                }
                app.view = taskView = view.getView(taskModel, win.nodes.main, app);
            }
            if (_.browser.IE === undefined || _.browser.IE > 9) {
                self.dropZone = new dnd.UploadZone({
                    ref: 'io.ox/tasks/edit/dnd/actions'
                }, taskView);
            }
=======
>>>>>>> 0be47987

            win.on('show', function () {
                if (app.dropZone) {app.dropZone.include(); }
                if (taskView && _.device('!smartphone')) {
                    taskView.$el.find('.title-field').focus();
                }
                if (taskModel.get('id')) {//set url parameters
                    self.setState({ folder: taskModel.attributes.folder_id, id: taskModel.attributes.id });
                } else {
                    self.setState({ folder: taskModel.attributes.folder_id, id: null });
                }
            });

            win.on('hide', function () {
                if (app && app.dropZone) {
                    app.dropZone.remove();
                }
            });

            //ModelView
            if (taskData && taskData.id) {
                this.edit = true;
                app.cid = 'io.ox/tasks:edit.' + _.cid(taskData);

                model.factory.realm('edit').retain().get(taskData).done(function (task) {
                    app.model = taskModel = task;
                    taskModel.getParticipants();

                    startApp();
                });
            } else {
                app.attributes.title = gt('Create task');
                app.model = taskModel = model.factory.create();
                if (options.folderid) {//on reload there is no options.folderid so it would crash on saving. Leave default
                    options.folderid = parseInt(options.folderid, 10);//folderId is sometimes a String but must be a number else the discard buttons thinks this is a missmatch to the defaults
                    taskModel.set('folder_id', options.folderid, {validate: true});
                }

                startApp();
            }
        });

        // Popup on close
        app.setQuit(function () {
            var def = $.Deferred();
            var clean = function () {
                // clear private vars
                taskView.trigger('dispose');
                taskModel.off();//important so no events are executed on non existing models
                if (app.dropZone) {app.dropZone.remove(); }
                app = win = taskModel = taskView = null;
            };

            if (app.isDirty()) {
                require(['io.ox/core/tk/dialogs'], function (dialogs) {
                    new dialogs.ModalDialog()
                        .text(gt('Do you really want to discard your changes?'))
                        //#. "Discard changes" appears in combination with "Cancel" (this action)
                        //#. Translation should be distinguishable for the user
                        .addPrimaryButton('delete', gt.pgettext('dialog', 'Discard changes'), 'delete', { tabIndex: 1 })
                        .addButton('cancel', gt('Cancel'), 'cancel', { tabIndex: 1 })
                        .show()
                        .done(function (action) {
                            if (action === 'delete') {
                                clean(); // clean before resolve
                                model.factory.realm('edit').release();//old model no longer needed
                                def.resolve();
                            } else {
                                def.reject();
                            }
                        });
                });
            } else {
                if (app.edit) {
                    clean();
                    model.factory.realm('edit').release();//old model no longer needed
                    def.resolve();
                } else {
                    clean();
                    def.resolve();
                }
            }

            return def;
        });

        app.failSave = function () {
            if (this.model) {
                var title = this.attributes.title;
                return {
                    description: gt('Task') + (title ? ': ' + title : ''),
                    module: 'io.ox/tasks/edit',
                    point: this.model.attributes
                };
            }
            return false;
        };

        app.failRestore = function (point) {
            var df = $.Deferred();
            this.markDirty();
            if (_.isUndefined(point.id)) {
                this.model.set(point);
            } else {
                this.model.set(point);
                this.edit = true;
                this.view.trigger('changeMode', 'edit');
                this.cid = 'io.ox/tasks:edit.' + _.cid(point);
                this.setTitle(point.title || gt('Edit task'));
            }
            df.resolve();
            return df;
        };

        return app;
    }

    return {

        getApp: createApp,

        reuse: function (type, data) {
            if (type === 'edit') {
                return ox.ui.App.reuse('io.ox/tasks:edit.' + _.cid(data));
            }
        }
    };
});<|MERGE_RESOLUTION|>--- conflicted
+++ resolved
@@ -88,7 +88,7 @@
             var taskData = options.taskData,
                 startApp = function ()  {
                     app.view = taskView = view.getView(taskModel, win.nodes.main, app);
-    
+
                     if (_.browser.IE === undefined || _.browser.IE > 9) {
                         self.dropZone = new dnd.UploadZone({
                             ref: 'io.ox/tasks/edit/dnd/actions'
@@ -109,15 +109,23 @@
             win.addClass('io-ox-tasks-edit-main');
             app.setWindow(win);
             win.nodes.main.addClass('scrollable');
-<<<<<<< HEAD
+
+            win.on('hide', function () {
+                if (app && app.dropZone) {
+                    app.dropZone.remove();
+                }
+            });
+
             //ModelView
             if (taskData && taskData.id) {
                 this.edit = true;
                 app.cid = 'io.ox/tasks:edit.' + _.cid(taskData);
+
                 model.factory.realm('edit').retain().get(taskData).done(function (task) {
                     app.model = taskModel = task;
                     taskModel.getParticipants();
-                    app.view = taskView = view.getView(taskModel, win.nodes.main, app);
+
+                    startApp();
                 });
             } else {
                 app.attributes.title = gt('Create task');
@@ -125,52 +133,6 @@
                 if (options.folderid) {//on reload there is no options.folderid so it would crash on saving. Leave default
                     options.folderid = parseInt(options.folderid, 10);//folderId is sometimes a String but must be a number else the discard buttons thinks this is a missmatch to the defaults
                     taskModel.set('folder_id', options.folderid, { validate: true });
-                }
-                app.view = taskView = view.getView(taskModel, win.nodes.main, app);
-            }
-            if (_.browser.IE === undefined || _.browser.IE > 9) {
-                self.dropZone = new dnd.UploadZone({
-                    ref: 'io.ox/tasks/edit/dnd/actions'
-                }, taskView);
-            }
-=======
->>>>>>> 0be47987
-
-            win.on('show', function () {
-                if (app.dropZone) {app.dropZone.include(); }
-                if (taskView && _.device('!smartphone')) {
-                    taskView.$el.find('.title-field').focus();
-                }
-                if (taskModel.get('id')) {//set url parameters
-                    self.setState({ folder: taskModel.attributes.folder_id, id: taskModel.attributes.id });
-                } else {
-                    self.setState({ folder: taskModel.attributes.folder_id, id: null });
-                }
-            });
-
-            win.on('hide', function () {
-                if (app && app.dropZone) {
-                    app.dropZone.remove();
-                }
-            });
-
-            //ModelView
-            if (taskData && taskData.id) {
-                this.edit = true;
-                app.cid = 'io.ox/tasks:edit.' + _.cid(taskData);
-
-                model.factory.realm('edit').retain().get(taskData).done(function (task) {
-                    app.model = taskModel = task;
-                    taskModel.getParticipants();
-
-                    startApp();
-                });
-            } else {
-                app.attributes.title = gt('Create task');
-                app.model = taskModel = model.factory.create();
-                if (options.folderid) {//on reload there is no options.folderid so it would crash on saving. Leave default
-                    options.folderid = parseInt(options.folderid, 10);//folderId is sometimes a String but must be a number else the discard buttons thinks this is a missmatch to the defaults
-                    taskModel.set('folder_id', options.folderid, {validate: true});
                 }
 
                 startApp();
