--- conflicted
+++ resolved
@@ -394,51 +394,32 @@
     };
 
     /**
-<<<<<<< HEAD
-     * pipes getList() to remove typesuffix from sender (example 017012345678/TYPE=PLMN)
-=======
      * pipes getList() to remove typesuffix from sender
->>>>>>> 6aae3568
      * @param  {array} ids
      * @param  {boolean} useCache (default is true)
      * @param  {object} options
      * @return {deferred}
      */
     api.getList = function (ids, useCache, options) {
-<<<<<<< HEAD
-        return getList.call(this, ids, useCache, options).then(function (data) {
-            _.each(data, util.removeTypeSuffix);
-=======
         //TOOD: use this until backend removes channel suffix
         return getList.call(this, ids, useCache, options).then(function (data) {
             _.each(data, util.removeChannelSuffix);
->>>>>>> 6aae3568
             return data;
         });
     };
 
     /**
-<<<<<<< HEAD
-     * pipes get() to remove typesuffix from sender (example 017012345678/TYPE=PLMN)
-=======
      * pipes get() to remove typesuffix from sender
->>>>>>> 6aae3568
      * @param  {object} options
      * @param  {boolan} useCache (default is true)
      * @fires api#refresh.list
      * @return {deferred} (resolve returns response)
      */
     api.get = function (options, useCache) {
-<<<<<<< HEAD
-        return get.call(this, options, useCache).then(function (mail) {
-            if (_.isObject(mail)) {
-                util.removeTypeSuffix(mail);
-=======
         //TOOD: use this until backend removes channel suffix
         return get.call(this, options, useCache).then(function (mail) {
             if (_.isObject(mail)) {
                 util.removeChannelSuffix(mail);
->>>>>>> 6aae3568
             }
             return mail;
         });
