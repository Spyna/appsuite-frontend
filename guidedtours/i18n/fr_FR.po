--- conflicted
+++ resolved
@@ -17,17 +17,228 @@
 "Plural-Forms: nplurals=2; plural=(n > 1);\n"
 "X-Generator: Lokalize 1.5\n"
 
-#: apps/io.ox/tours/files.js module:io.ox/tours
-msgid "Add another account"
-msgstr "Ajouter un autre compte"
+#: apps/io.ox/tours/calendar.js module:io.ox/tours
+msgid "Creating a new appointment"
+msgstr "Créer un nouveau rendez-vous"
+
+#: apps/io.ox/tours/calendar.js module:io.ox/tours
+msgid "To create a new appointment, click on New in the toolbar."
+msgstr ""
+"Pour créer un nouveau rendez-vous, cliquez sur « Nouveau » dans la barre "
+"d'outils."
+
+#: apps/io.ox/tours/calendar.js module:io.ox/tours
+msgid "Entering the appointment's data"
+msgstr "Saisir les détails du rendez-vous"
+
+#: apps/io.ox/tours/calendar.js module:io.ox/tours
+msgid ""
+"Enter the subject, the start and the end date of the appointment. Other "
+"details are optional."
+msgstr ""
+"Saisissez le sujet ainsi que les dates de début et de fin du rendez-vous. "
+"Les autres détails sont facultatifs."
+
+#: apps/io.ox/tours/calendar.js module:io.ox/tours
+msgid "Creating recurring appointments"
+msgstr "Créer des séries de rendez-vous"
+
+#: apps/io.ox/tours/calendar.js module:io.ox/tours
+msgid ""
+"To create recurring appointments, enable Repeat. Functions for setting the "
+"recurrence parameters are shown."
+msgstr ""
+"Pour créer des rendez-vous qui se répètent, cochez « Répéter ». Des réglages "
+"s'affichent afin de permettre de régler la façon dont le rendez-vous se "
+"répète."
+
+#: apps/io.ox/tours/calendar.js module:io.ox/tours apps/io.ox/tours/tasks.js
+msgid "Using the reminder function"
+msgstr "Utiliser les rappels"
+
+#: apps/io.ox/tours/calendar.js module:io.ox/tours
+msgid "To not miss the appointment, use the reminder function."
+msgstr "Pour ne pas manquer un rendez-vous, utilisez la fonction de rappel."
+
+#: apps/io.ox/tours/calendar.js module:io.ox/tours apps/io.ox/tours/tasks.js
+msgid "Inviting other participants"
+msgstr "Inviter d'autres participants"
+
+#: apps/io.ox/tours/calendar.js module:io.ox/tours
+msgid ""
+"To invite other participants, enter their names in the field below "
+"Participants. To avoid appointment conflicts, click on Find a free time at "
+"the upper right side."
+msgstr ""
+"Pour inviter d'autres participants, saisissez leurs noms dans le champ sous "
+"« Participants ». Pour éviter que des rendez-vous ne se chevauchent, cliquez "
+"sur « Trouver un horaire libre » en haut à droite."
 
 #: apps/io.ox/tours/calendar.js module:io.ox/tours
 msgid "Adding attachments"
 msgstr "Joindre des pièces"
 
-#: apps/io.ox/tours/tasks.js module:io.ox/tours
-msgid "Adding further details"
-msgstr "Ajouter des détails supplémentaires"
+#: apps/io.ox/tours/calendar.js module:io.ox/tours
+msgid "Further down you can add documents as attachments to the appointment."
+msgstr ""
+"Plus bas, vous pouvez associer au rendez-vous des documents en tant que "
+"pièces jointes."
+
+#: apps/io.ox/tours/calendar.js module:io.ox/tours
+msgid "Creating the appointment"
+msgstr "Créer le rendez-vous"
+
+#: apps/io.ox/tours/calendar.js module:io.ox/tours
+msgid "To create the appointment, click on Create at the lower left side."
+msgstr "Pour créer un rendez-vous, cliquez sur Créer en bas à gauche."
+
+#: apps/io.ox/tours/calendar.js module:io.ox/tours apps/io.ox/tours/mail.js
+msgid "Selecting a view"
+msgstr "Choisir une vue"
+
+#: apps/io.ox/tours/calendar.js module:io.ox/tours
+msgid ""
+"To select one of the views like Day, Month or List, click on View in the "
+"toolbar. Select a menu entry from the Layout section."
+msgstr ""
+"Pour choisir une des vues telles que « Jour », « Mois » ou « Liste », "
+"cliquez sur « Vue » dans la barre d'outils. Choisissez un élément dans la "
+"section de menu « Disposition »."
+
+#: apps/io.ox/tours/calendar.js module:io.ox/tours
+msgid "The calendar views"
+msgstr "Les vues en calendrier"
+
+#: apps/io.ox/tours/calendar.js module:io.ox/tours
+msgid ""
+"The calendar views display a calendar sheet with the appointments for the "
+"selected time range."
+msgstr ""
+"Les vues en calendrier affichent une page de calendrier avec les rendez-vous "
+"correspondant à l'intervalle de temps sélectionné."
+
+#: apps/io.ox/tours/calendar.js module:io.ox/tours
+msgid "The List view"
+msgstr "La vue en liste"
+
+#: apps/io.ox/tours/calendar.js module:io.ox/tours
+msgid ""
+"The List view shows a list of the appointments in the current folder. If "
+"clicking on an appointment, the appointment's data and some functions are "
+"displayed in the Detail view."
+msgstr ""
+"La vue en liste présente une liste des rendez-vous figurant dans le dossier "
+"courant. Si vous cliquez sur l'un des rendez-vous, les détails du rendez-"
+"vous ainsi que des fonctions s'affichent dans la vue détaillée."
+
+#: apps/io.ox/tours/contacts.js module:io.ox/tours
+msgid "Creating a new contact"
+msgstr "Créer un nouveau contact"
+
+#: apps/io.ox/tours/contacts.js module:io.ox/tours
+msgid "To create a new contact, click on New > Add contact in the toolbar."
+msgstr ""
+"Pour créer un nouveau contact, cliquez sur « Nouveau > Ajouter un contact » "
+"dans la barre d'outils."
+
+#: apps/io.ox/tours/contacts.js module:io.ox/tours
+msgid "Navigation bar"
+msgstr "Barre de navigation"
+
+#: apps/io.ox/tours/contacts.js module:io.ox/tours
+msgid ""
+"Click on a letter on the left side of the navigation bar in order to display "
+"the corresponding contacts from the selected address book."
+msgstr ""
+"Cliquez sur une lettre à gauche de la barre de navigation pour afficher les "
+"contacts du carnet d'adresse dont le nom commence par cette lettre."
+
+#: apps/io.ox/tours/contacts.js module:io.ox/tours
+msgid "Sending an E-Mail to a contact"
+msgstr "Envoyer un courriel à un contact"
+
+#: apps/io.ox/tours/contacts.js module:io.ox/tours
+msgid ""
+"To send an E-Mail to the contact, click on an E-Mail address or on Send "
+"email in the toolbar."
+msgstr ""
+"Pour envoyer un courriel à un contact, cliquez sur une adresse de courriel "
+"ou sur « Envoyer un courriel » dans la barre d'outils."
+
+#: apps/io.ox/tours/contacts.js module:io.ox/tours
+msgid "Editing multiple contacts"
+msgstr "Modifier plusieurs contacts"
+
+#: apps/io.ox/tours/contacts.js module:io.ox/tours
+msgid ""
+"To edit multiple contacts at once, enable the checkboxes on the left side of "
+"the contacts. If the checkboxes are not displayed, click on View > "
+"Checkboxes on the right side of the toolbar."
+msgstr ""
+"Pour modifier plusieurs contacts à la fois, cochez les cases apparaissant à "
+"gauche de ces contacts. Si les cases à cocher ne sont pas affichées, cliquez "
+"sur « Vue > Cases à cocher » à droite de la barre d'outils."
+
+#: apps/io.ox/tours/files.js module:io.ox/tours
+msgid "The Drive app"
+msgstr "L'app Drive"
+
+#: apps/io.ox/tours/files.js module:io.ox/tours
+msgid ""
+"Welcome to your cloud storage app. This Guided Tour will introduce you to "
+"your new online storage solution - your one point to access online stored "
+"files from all your accounts. This is where you can upload and save your "
+"files, share them and synchronize them with different devices.  "
+msgstr ""
+"Bienvenue dans votre application de stockage dans le cloud. Cette visite "
+"guidée va vous présenter votre nouvelle solution de stockage en ligne - "
+"votre point d'entrée unique pour accéder à tous vos fichiers stockés en "
+"ligne en provenance de tous vos comptes. C'est ici que vous téléchargez, "
+"sauvegardez, partagez et synchronisez tous vos fichiers entre vos différents "
+"appareils."
+
+#: apps/io.ox/tours/files.js module:io.ox/tours
+msgid "Folder tree"
+msgstr "Arborescence des dossiers"
+
+#: apps/io.ox/tours/files.js module:io.ox/tours
+msgid ""
+"On the left you can see the folder tree. It displays your folder structure "
+"and allows you to navigate to specific folders and subfolders. To make your "
+"life easier, we have already included folders for your Documents, Music, "
+"Pictures and Videos."
+msgstr ""
+"À gauche, vous pouvez voir l'arborescence des dossiers. Celle-ci présente la "
+"structure de vos dossiers et vous permet de naviguer vers des dossiers et "
+"sous-dossiers spécifiques. Pour vous faciliter la vie, nous y avons déjà "
+"inclu des dossiers pour vos Documents, votre Musique, vos Photos et vos "
+"Vidéos."
+
+#: apps/io.ox/tours/files.js module:io.ox/tours
+msgid "Folder content"
+msgstr "Contenu des dossiers"
+
+#: apps/io.ox/tours/files.js module:io.ox/tours
+msgid ""
+"Clicking on a folder displays all the subfolders, documents, media and other "
+"files that it contains."
+msgstr ""
+"Un clic sur un dossier affiche l'ensemble de ses sous-dossiers ainsi que les "
+"documents, fichiers médias et autres fichiers qu'il contient."
+
+#: apps/io.ox/tours/files.js module:io.ox/tours
+msgid "Select a view"
+msgstr "Choisir une vue"
+
+#: apps/io.ox/tours/files.js module:io.ox/tours
+msgid "Different views are available. Just select the one you like best."
+msgstr ""
+"Différentes vues sont disponibles. Choisissez simplement celle que vous "
+"préférez."
+
+#: apps/io.ox/tours/files.js module:io.ox/tours
+msgid "Toolbar"
+msgstr "La barre d'outils"
 
 #: apps/io.ox/tours/files.js module:io.ox/tours
 msgid ""
@@ -37,6 +248,62 @@
 "En haut, vous pouvez trouver la barre d'outils comportant de nombreuses "
 "fonctions et options complémentaires. Vous pouvez facilement créer de "
 "nouveaux dossiers, de nouveaux fichiers, et bien davantage encore."
+
+#: apps/io.ox/tours/files.js module:io.ox/tours
+msgid "Upload a new file"
+msgstr "Télécharger un nouveau fichier"
+
+#: apps/io.ox/tours/files.js module:io.ox/tours
+msgid ""
+"To upload a new file from your local device, simply click on Add local file "
+"and select the file you would like to upload. It is even easier if you just "
+"drag and drop files from your local device into Drive. The uploaded file is "
+"now available in Drive on all your devices."
+msgstr ""
+"Pour télécharger un nouveau fichier depuis votre appareil local, cliquez "
+"simplement sur \"Ajouter un fichier local\" et sélectionnez le fichier que "
+"vous souhaitez transférer. C'est encore plus simple si vous faites glisser-"
+"déposer des fichiers depuis votre appareil local vers Drive. Le fichier "
+"ainsi transféré est alors disponible dans Drive sur tous vos appareils."
+
+#: apps/io.ox/tours/files.js module:io.ox/tours
+msgid "Preview files"
+msgstr "Aperçu des fichiers"
+
+#: apps/io.ox/tours/files.js module:io.ox/tours
+msgid "Clicking on the view icon leads you to a preview of the selected file."
+msgstr ""
+"Un clic sur l'icône d'affichage vous conduit à un aperçu du fichier "
+"sélectionné."
+
+#: apps/io.ox/tours/files.js module:io.ox/tours
+msgid "Preview mode"
+msgstr "Mode aperçu"
+
+#: apps/io.ox/tours/files.js module:io.ox/tours
+msgid ""
+"From preview you can also select other options to help you manage and work "
+"on your files."
+msgstr ""
+"Depuis l'aperçu, vous pouvez également choisir d'autres options vous "
+"permettant de gérer vos fichiers et de travailler dessus."
+
+#: apps/io.ox/tours/files.js module:io.ox/tours
+msgid "Share files"
+msgstr "Partager des fichiers"
+
+#: apps/io.ox/tours/files.js module:io.ox/tours
+msgid ""
+"Here you can share files with your colleagues and external contacts. You can "
+"also collaborate on a document and set different access rights."
+msgstr ""
+"Vous pouvez ici partager des fichiers avec vos collègues ainsi que des "
+"contacts externes. Vous pouvez également collaborer sur un document et "
+"définir des droits d'accès différents."
+
+#: apps/io.ox/tours/files.js module:io.ox/tours
+msgid "Sharing options"
+msgstr "Options de partage"
 
 #: apps/io.ox/tours/files.js module:io.ox/tours
 msgid ""
@@ -52,402 +319,9 @@
 "d'afficher et de télécharger vos fichiers. Vous pouvez définir une date "
 "d'expiration et une protection par mot de passe si vous le souhaitez."
 
-#: apps/io.ox/tours/contacts.js module:io.ox/tours
-msgid ""
-"Click on a letter on the left side of the navigation bar in order to display "
-"the corresponding contacts from the selected address book."
-msgstr ""
-"Cliquez sur une lettre à gauche de la barre de navigation pour afficher les "
-"contacts du carnet d'adresse dont le nom commence par cette lettre."
-
-#: apps/io.ox/tours/files.js module:io.ox/tours
-msgid ""
-"Clicking on a folder displays all the subfolders, documents, media and other "
-"files that it contains."
-msgstr ""
-"Un clic sur un dossier affiche l'ensemble de ses sous-dossiers ainsi que les "
-"documents, fichiers médias et autres fichiers qu'il contient."
-
-#: apps/io.ox/tours/files.js module:io.ox/tours
-msgid "Clicking on the view icon leads you to a preview of the selected file."
-msgstr ""
-"Un clic sur l'icône d'affichage vous conduit à un aperçu du fichier "
-"sélectionné."
-
-#: apps/io.ox/tours/portal.js module:io.ox/tours
-msgid "Closing a square"
-msgstr "Fermer un pavé"
-
 #: apps/io.ox/tours/files.js module:io.ox/tours
 msgid "Collaborating"
 msgstr "Collaborer"
-
-#: apps/io.ox/tours/mail.js module:io.ox/tours
-msgid "Composing a new E-Mail"
-msgstr "Rédiger un nouveau message"
-
-#: apps/io.ox/tours/calendar.js module:io.ox/tours
-msgid "Creating a new appointment"
-msgstr "Créer un nouveau rendez-vous"
-
-#: apps/io.ox/tours/contacts.js module:io.ox/tours
-msgid "Creating a new contact"
-msgstr "Créer un nouveau contact"
-
-#: apps/io.ox/tours/tasks.js module:io.ox/tours
-msgid "Creating a new task"
-msgstr "Créer une nouvelle tâche"
-
-#: apps/io.ox/tours/intro.js module:io.ox/tours
-msgid "Creating new items"
-msgstr "Créer de nouveaux éléments"
-
-#: apps/io.ox/tours/calendar.js module:io.ox/tours
-msgid "Creating recurring appointments"
-msgstr "Créer des séries de rendez-vous"
-
-#: apps/io.ox/tours/tasks.js module:io.ox/tours
-msgid "Creating recurring tasks"
-msgstr "Créer des tâches répétitives"
-
-#: apps/io.ox/tours/calendar.js module:io.ox/tours
-msgid "Creating the appointment"
-msgstr "Créer le rendez-vous"
-
-#: apps/io.ox/tours/tasks.js module:io.ox/tours
-msgid "Creating the task"
-msgstr "Créer la tâche"
-
-#: apps/io.ox/tours/portal.js module:io.ox/tours
-msgid "Customizing the Portal"
-msgstr "Personnaliser le portail"
-
-#: apps/io.ox/tours/intro.js module:io.ox/tours
-msgid ""
-"Depending on the app, the toolbar contains various functions for creating, "
-"editing and organizing objects."
-msgstr ""
-"Suivant l'application, la barre d'outils contient diverses fonctions "
-"permettant de créer, modifier et organiser des objets."
-
-#: apps/io.ox/tours/intro.js module:io.ox/tours
-msgid ""
-"Detailed instructions for the single apps are located in System menu > Help."
-msgstr ""
-"Des instructions détaillées pour les applications individuelles figurent "
-"dans le « Menu système > Aide »."
-
-#: apps/io.ox/tours/files.js module:io.ox/tours
-msgid ""
-"Did you know that you can edit text documents and spreadsheets online? Drive "
-"will automatically update your edited file, but thanks to versioning the "
-"original file stays available."
-msgstr ""
-"Saviez-vous que vous pouvez modifier en ligne des documents texte et "
-"feuilles de calcul ? Drive met à jour automatiquement le fichier modifié "
-"mais, grâce à la gestion de version, le fichier d'origine reste disponible."
-
-#: apps/io.ox/tours/files.js module:io.ox/tours
-msgid "Different views are available. Just select the one you like best."
-msgstr ""
-"Différentes vues sont disponibles. Choisissez simplement celle que vous "
-"préférez."
-
-#: apps/io.ox/tours/intro.js module:io.ox/tours
-msgid "Displaying the help or the settings"
-msgstr "Accéder à l'aide ou aux réglages"
-
-#: apps/io.ox/tours/portal.js module:io.ox/tours
-msgid "Drag and drop"
-msgstr "Glisser-déposer"
-
-#: apps/io.ox/tours/files.js module:io.ox/tours
-msgid ""
-"Drive allows you to connect to other storage solutions if you already have a "
-"cloud storage account you use to save and sync your files. Simply click on "
-"the appropriate logo to access your existing data."
-msgstr ""
-"Drive vous permet de vous connecter à d'autres solutions de stockage si vous "
-"avez déjà un compte de stockage dans le cloud que vous utilisez pour "
-"enregistrer et synchroniser vos fichiers. Il vous suffit de cliquer sur le "
-"logo correspondant pour accéder à vos données existantes."
-
-#: apps/io.ox/tours/settings.js module:io.ox/tours
-msgid ""
-"Edit a setting on the right side. In most of the cases, the changes are "
-"activated immediately."
-msgstr ""
-"Modifiez un réglage dans la partie droite. Dans la plupart des cas, les "
-"changements sont appliqués immédiatement."
-
-#: apps/io.ox/tours/files.js module:io.ox/tours
-msgid "Edit documents"
-msgstr "Modifier des documents"
-
-#: apps/io.ox/tours/mail.js module:io.ox/tours
-msgid "Editing multiple E-Mails"
-msgstr "Modifier plusieurs messages"
-
-#: apps/io.ox/tours/contacts.js module:io.ox/tours
-msgid "Editing multiple contacts"
-msgstr "Modifier plusieurs contacts"
-
-#: apps/io.ox/tours/tasks.js module:io.ox/tours
-msgid "Editing multiple tasks"
-msgstr "Modifier plusieurs tâches"
-
-#: apps/io.ox/tours/settings.js module:io.ox/tours
-msgid "Editing settings"
-msgstr "Modifier les réglages"
-
-#: apps/io.ox/tours/mail.js module:io.ox/tours
-msgid ""
-"Enter the E-Mail text into the main area. If the text format was set to HTML "
-"in the options, you can format the E-Mail text. To do so select a text part "
-"and then click an icon in the formatting bar."
-msgstr ""
-"Saisissez le texte du courriel dans la zone principale. Si le format du "
-"texte a été défini en HTML dans les options, le texte peut être mis en "
-"forme. Pour cela, sélectionnez la partie de texte à mettre en forme, et "
-"cliquez sur une icône de la barre de mise en forme."
-
-#: apps/io.ox/tours/mail.js module:io.ox/tours
-msgid ""
-"Enter the recipient's name into the recipients field. As soon as you typed "
-"the first letters, suggestions from the address books are displayed. To "
-"accept a recipient suggestion, click on it."
-msgstr ""
-"Saisissez le nom du destinataire dans le champ des destinataires. À la "
-"saisie des premières lettres, des suggestions issues de votre carnet "
-"d'adresses seront affichées. Pour accepter une suggestion de destinataire, "
-"cliquez dessus."
-
-#: apps/io.ox/tours/mail.js module:io.ox/tours
-msgid "Enter the subject into the subject field."
-msgstr "Saisissez le sujet dans le champ sujet."
-
-#: apps/io.ox/tours/calendar.js module:io.ox/tours
-msgid ""
-"Enter the subject, the start and the end date of the appointment. Other "
-"details are optional."
-msgstr ""
-"Saisissez le sujet ainsi que les dates de début et de fin du rendez-vous. "
-"Les autres détails sont facultatifs."
-
-#: apps/io.ox/tours/tasks.js module:io.ox/tours
-msgid "Enter the subject, the start date, and a description."
-msgstr "Saisissez le sujet, la date de début et une description."
-
-#: apps/io.ox/tours/tasks.js module:io.ox/tours
-msgid "Entering billing information"
-msgstr "Saisir des informations de facturation"
-
-#: apps/io.ox/tours/mail.js module:io.ox/tours
-msgid "Entering the E-Mail text"
-msgstr "Saisir le texte du message"
-
-#: apps/io.ox/tours/calendar.js module:io.ox/tours
-msgid "Entering the appointment's data"
-msgstr "Saisir les détails du rendez-vous"
-
-#: apps/io.ox/tours/mail.js module:io.ox/tours
-msgid "Entering the recipient's name"
-msgstr "Saisir le nom du destinataire"
-
-#: apps/io.ox/tours/mail.js module:io.ox/tours
-msgid "Entering the subject"
-msgstr "Saisir le sujet"
-
-#: apps/io.ox/tours/tasks.js module:io.ox/tours
-msgid "Entering the task's data"
-msgstr "Saisir les détails de la tâche"
-
-#: apps/io.ox/tours/files.js module:io.ox/tours
-msgid "File details"
-msgstr "Détails des fichiers"
-
-#: apps/io.ox/tours/files.js module:io.ox/tours
-msgid "Folder content"
-msgstr "Contenu des dossiers"
-
-#: apps/io.ox/tours/files.js module:io.ox/tours
-msgid "Folder tree"
-msgstr "Arborescence des dossiers"
-
-#: apps/io.ox/tours/files.js module:io.ox/tours
-msgid ""
-"From preview you can also select other options to help you manage and work "
-"on your files."
-msgstr ""
-"Depuis l'aperçu, vous pouvez également choisir d'autres options vous "
-"permettant de gérer vos fichiers et de travailler dessus."
-
-#: apps/io.ox/tours/calendar.js module:io.ox/tours
-msgid "Further down you can add documents as attachments to the appointment."
-msgstr ""
-"Plus bas, vous pouvez associer au rendez-vous des documents en tant que "
-"pièces jointes."
-
-#: apps/io.ox/tours/mail.js module:io.ox/tours
-msgid "Further functions"
-msgstr "Autres fonctionnalités"
-
-#: apps/io.ox/tours/intro.js module:io.ox/tours
-msgid "Further information"
-msgstr "Pour plus d'informations"
-
-#. Tour name; general introduction
-#: apps/io.ox/tours/main.js module:io.ox/tours
-msgid "Getting started"
-msgstr "Premiers pas"
-
-#: apps/io.ox/tours/mail.js module:io.ox/tours
-msgid "Halo view"
-msgstr "Vue en halo"
-
-#: apps/io.ox/tours/files.js module:io.ox/tours
-msgid ""
-"Here you can share files with your colleagues and external contacts. You can "
-"also collaborate on a document and set different access rights."
-msgstr ""
-"Vous pouvez ici partager des fichiers avec vos collègues ainsi que des "
-"contacts externes. Vous pouvez également collaborer sur un document et "
-"définir des droits d'accès différents."
-
-#: apps/io.ox/tours/settings.js module:io.ox/tours
-msgid "How the settings are organized"
-msgstr "Comment les réglages sont organisés"
-
-#: apps/io.ox/tours/mail.js module:io.ox/tours
-msgid ""
-"If double-clicking on an E-Mail in the list, the E-Mail is opened in a "
-"separate window."
-msgstr ""
-"Si vous faites un double-clic sur un courriel dans la liste, celui-ci "
-"s'ouvre dans une nouvelle fenêtre."
-
-#: apps/io.ox/tours/portal.js module:io.ox/tours
-msgid "If you no longer want to display a square, click the delete icon."
-msgstr ""
-"Si vous ne souhaitez plus afficher un pavé, cliquez sur la croix de "
-"suppression."
-
-#: apps/io.ox/tours/mail.js module:io.ox/tours
-msgid ""
-"In order to edit multiple E-Mails at once, enable the checkboxes on the left "
-"side of the E-Mails. If the checkboxes are not displayed, click on View > "
-"Checkboxes on the right side of the toolbar."
-msgstr ""
-"Pour modifier plusieurs courriels à la fois, cochez les cases apparaissant à "
-"gauche des courriels. Si les cases à cocher ne sont pas affichées, cliquez "
-"sur « Vue > Cases à cocher » à droite de la barre d'outils."
-
-#: apps/io.ox/tours/mail.js module:io.ox/tours
-msgid ""
-"In this area you can find further functions, e.g. for adding attachments."
-msgstr ""
-"Vous pouvez trouver dans cette zone des fonctions supplémentaires, par ex. "
-"l'ajout de pièces jointes."
-
-#: apps/io.ox/tours/calendar.js module:io.ox/tours apps/io.ox/tours/tasks.js
-msgid "Inviting other participants"
-msgstr "Inviter d'autres participants"
-
-#: apps/io.ox/tours/intro.js module:io.ox/tours
-msgid "Launching an app"
-msgstr "Lancer une application"
-
-<<<<<<< HEAD
-#: apps/io.ox/tours/contacts.js module:io.ox/tours
-msgid "Navigation bar"
-msgstr "Barre de navigation"
-=======
-#: apps/io.ox/tours/intro.js module:io.ox/tours
-msgid ""
-"To launch an app, use the quick launch icons on the left side of the menu "
-"bar or click on an entry inside the app launcher menu."
-msgstr ""
-"Pour lancer une app, utilisez les icônes de lancement rapide sur le côté "
-"gauche de la barre de menus, ou cliquez sur une entrée du menu du lanceur "
-"d'apps."
-
-#: apps/io.ox/tours/intro.js module:io.ox/tours
-msgid "Displaying the help or the settings"
-msgstr "Accéder à l'aide ou aux réglages"
->>>>>>> 050b763d
-
-#: apps/io.ox/tours/files.js module:io.ox/tours
-msgid ""
-"On the left you can see the folder tree. It displays your folder structure "
-"and allows you to navigate to specific folders and subfolders. To make your "
-"life easier, we have already included folders for your Documents, Music, "
-"Pictures and Videos."
-msgstr ""
-"À gauche, vous pouvez voir l'arborescence des dossiers. Celle-ci présente la "
-"structure de vos dossiers et vous permet de naviguer vers des dossiers et "
-"sous-dossiers spécifiques. Pour vous faciliter la vie, nous y avons déjà "
-"inclu des dossiers pour vos Documents, votre Musique, vos Photos et vos "
-"Vidéos."
-
-#: apps/io.ox/tours/mail.js module:io.ox/tours
-msgid "Opening an E-Mail in a separate window"
-msgstr "Ouvrir un courriel dans une nouvelle fenêtre"
-
-#: apps/io.ox/tours/intro.js module:io.ox/tours
-msgid "Opening or closing the folder tree"
-msgstr "Ouvrir ou fermer l'arborescence des dossiers"
-
-#: apps/io.ox/tours/mail.js module:io.ox/tours
-msgid "Opening the E-Mail settings"
-msgstr "Accéder aux réglages du courriel"
-
-#: apps/io.ox/tours/settings.js module:io.ox/tours
-msgid "Opening the help"
-msgstr "Accéder à l'aide"
-
-#: apps/io.ox/tours/settings.js module:io.ox/tours
-msgid "Opening the settings"
-msgstr "Accéder aux réglages"
-
-#: apps/io.ox/tours/files.js module:io.ox/tours
-msgid "Preview files"
-msgstr "Aperçu des fichiers"
-
-#: apps/io.ox/tours/files.js module:io.ox/tours
-msgid "Preview mode"
-msgstr "Mode aperçu"
-
-#: apps/io.ox/tours/mail.js module:io.ox/tours
-msgid "Reading E-Mail conversations"
-msgstr "Lire des conversations par courriel"
-
-#: apps/io.ox/tours/portal.js module:io.ox/tours
-msgid "Reading the details"
-msgstr "Lire les détails"
-
-#: apps/io.ox/tours/intro.js module:io.ox/tours
-msgid "Searching for objects"
-msgstr "Chercher des objets"
-
-#: apps/io.ox/tours/files.js module:io.ox/tours
-msgid "Select a view"
-msgstr "Choisir une vue"
-
-#: apps/io.ox/tours/calendar.js module:io.ox/tours apps/io.ox/tours/mail.js
-msgid "Selecting a view"
-msgstr "Choisir une vue"
-
-#: apps/io.ox/tours/contacts.js module:io.ox/tours
-msgid "Sending an E-Mail to a contact"
-msgstr "Envoyer un courriel à un contact"
-
-#: apps/io.ox/tours/mail.js module:io.ox/tours
-msgid "Sending the E-Mail"
-msgstr "Envoyer le message"
-
-#: apps/io.ox/tours/files.js module:io.ox/tours
-msgid "Share files"
-msgstr "Partager des fichiers"
 
 #: apps/io.ox/tours/files.js module:io.ox/tours
 msgid ""
@@ -462,79 +336,22 @@
 "que vous, sur des documents de texte et des feuilles de calcul."
 
 #: apps/io.ox/tours/files.js module:io.ox/tours
-msgid "Sharing options"
-msgstr "Options de partage"
-
-#: apps/io.ox/tours/settings.js module:io.ox/tours
-msgid "Signing out"
-msgstr "Vous déconnecter"
-
-#: apps/io.ox/tours/tasks.js module:io.ox/tours
-msgid "Sorting tasks"
-msgstr "Trier les tâches"
-
-#: apps/io.ox/tours/mail.js module:io.ox/tours
-msgid "Sorting your E-Mails"
-msgstr "Trier vos messages"
-
-#: apps/io.ox/tours/intro.js module:io.ox/tours
-msgid "The Detail view"
-msgstr "La vue détaillée"
-
-#: apps/io.ox/tours/intro.js module:io.ox/tours
+msgid "Edit documents"
+msgstr "Modifier des documents"
+
+#: apps/io.ox/tours/files.js module:io.ox/tours
 msgid ""
-"The Detail view displays an object's content. Depending on the app, further "
-"functions for organizing objects can be found in the Detail view."
+"Did you know that you can edit text documents and spreadsheets online? Drive "
+"will automatically update your edited file, but thanks to versioning the "
+"original file stays available."
 msgstr ""
-"La vue détaillée présente le contenu d'un objet. Suivant l'application, vous "
-"pouvez trouver dans la vue détaillée des fonctions supplémentaires "
-"permettant d'organiser les objets."
+"Saviez-vous que vous pouvez modifier en ligne des documents texte et "
+"feuilles de calcul ? Drive met à jour automatiquement le fichier modifié "
+"mais, grâce à la gestion de version, le fichier d'origine reste disponible."
 
 #: apps/io.ox/tours/files.js module:io.ox/tours
-msgid "The Drive app"
-msgstr "L'app Drive"
-
-#: apps/io.ox/tours/files.js module:io.ox/tours
-msgid "The Drive app tour.txt"
-msgstr "Visite guidée de l'app Drive.txt"
-
-#: apps/io.ox/tours/calendar.js module:io.ox/tours
-msgid "The List view"
-msgstr "La vue en liste"
-
-#: apps/io.ox/tours/calendar.js module:io.ox/tours
-msgid ""
-"The List view shows a list of the appointments in the current folder. If "
-"clicking on an appointment, the appointment's data and some functions are "
-"displayed in the Detail view."
-msgstr ""
-"La vue en liste présente une liste des rendez-vous figurant dans le dossier "
-"courant. Si vous cliquez sur l'un des rendez-vous, les détails du rendez-"
-"vous ainsi que des fonctions s'affichent dans la vue détaillée."
-
-#: apps/io.ox/tours/portal.js module:io.ox/tours
-msgid "The Portal"
-msgstr "Le portail"
-
-#: apps/io.ox/tours/portal.js module:io.ox/tours
-msgid ""
-"The Portal informs you about current E-Mails, appointments or social network "
-"news."
-msgstr ""
-"Le portail vous informe des courriels récents, des rendez-vous ou de ce qui "
-"se passe sur les réseaux sociaux."
-
-#: apps/io.ox/tours/calendar.js module:io.ox/tours
-msgid "The calendar views"
-msgstr "Les vues en calendrier"
-
-#: apps/io.ox/tours/calendar.js module:io.ox/tours
-msgid ""
-"The calendar views display a calendar sheet with the appointments for the "
-"selected time range."
-msgstr ""
-"Les vues en calendrier affichent une page de calendrier avec les rendez-vous "
-"correspondant à l'intervalle de temps sélectionné."
+msgid "File details"
+msgstr "Détails des fichiers"
 
 #: apps/io.ox/tours/files.js module:io.ox/tours
 msgid ""
@@ -547,25 +364,28 @@
 "\"Détails des fichiers\" depuis le menu déroulant \"Vue\". Choisissez "
 "ensuite un fichier pour en voir les détails."
 
+#: apps/io.ox/tours/files.js module:io.ox/tours
+msgid "Add another account"
+msgstr "Ajouter un autre compte"
+
+#: apps/io.ox/tours/files.js module:io.ox/tours
+msgid ""
+"Drive allows you to connect to other storage solutions if you already have a "
+"cloud storage account you use to save and sync your files. Simply click on "
+"the appropriate logo to access your existing data."
+msgstr ""
+"Drive vous permet de vous connecter à d'autres solutions de stockage si vous "
+"avez déjà un compte de stockage dans le cloud que vous utilisez pour "
+"enregistrer et synchroniser vos fichiers. Il vous suffit de cliquer sur le "
+"logo correspondant pour accéder à vos données existantes."
+
+#: apps/io.ox/tours/files.js module:io.ox/tours
+msgid "The Drive app tour.txt"
+msgstr "Visite guidée de l'app Drive.txt"
+
 #: apps/io.ox/tours/intro.js module:io.ox/tours
-msgid "The folder tree"
-msgstr "L'arborescence des dossiers"
-
-#: apps/io.ox/tours/intro.js module:io.ox/tours
-msgid "The list"
-msgstr "La liste"
-
-#: apps/io.ox/tours/settings.js module:io.ox/tours
-msgid ""
-"The settings are organized in topics. Select the topic on the left side, e.g "
-"Basic settings or E-Mail."
-msgstr ""
-"Les réglages sont organisés en catégories. Sélectionnez la catégorie dans la "
-"partie gauche, par ex. « Réglages de base » ou « Courriel »."
-
-#: apps/io.ox/tours/intro.js module:io.ox/tours
-msgid "The toolbar"
-msgstr "La barre d'outils"
+msgid "Welcome to %s"
+msgstr "Bienvenue dans %s"
 
 #: apps/io.ox/tours/intro.js module:io.ox/tours
 msgid ""
@@ -576,17 +396,198 @@
 "obtenir des informations plus détaillées dans les visites dédiées aux "
 "applications individuelles ou dans l'aide en ligne."
 
-#: apps/io.ox/tours/tasks.js module:io.ox/tours
-msgid "To add further details, click on Expand form."
-msgstr "Pour ajouter d'autres détails, cliquez sur « Déployer le formulaire »."
-
-#: apps/io.ox/tours/portal.js module:io.ox/tours
+#: apps/io.ox/tours/intro.js module:io.ox/tours
+msgid "Launching an app"
+msgstr "Lancer une application"
+
+#: apps/io.ox/tours/intro.js module:io.ox/tours
 msgid ""
-"To change the layout, drag a square's title to another position and drop it "
-"there."
+"To launch an app, use the quick launch icons on the left side of the menu "
+"bar or click on an entry inside the app launcher menu."
 msgstr ""
-"Pour changer la disposition, faites glisser le titre d'un pavé vers un autre "
-"emplacement et déposez-le là."
+"Pour lancer une app, utilisez les icônes de lancement rapide sur le côté "
+"gauche de la barre de menus, ou cliquez sur une entrée du menu du lanceur "
+"d'apps."
+
+#: apps/io.ox/tours/intro.js module:io.ox/tours
+msgid "Displaying the help or the settings"
+msgstr "Accéder à l'aide ou aux réglages"
+
+#: apps/io.ox/tours/intro.js module:io.ox/tours
+msgid ""
+"To display the help or the settings, click the System menu icon in the menu "
+"bar."
+msgstr ""
+"Pour afficher l'aide ou les réglages, cliquez sur l'icône « Menu système » "
+"dans la barre de menu."
+
+#: apps/io.ox/tours/intro.js module:io.ox/tours
+msgid "Creating new items"
+msgstr "Créer de nouveaux éléments"
+
+#: apps/io.ox/tours/intro.js module:io.ox/tours
+msgid "To create a new E-Mail, click the Compose new E-Mail in the toolbar."
+msgstr ""
+"Pour créer un nouveau courrier électronique, cliquez sur l'icône « Rédiger "
+"un nouveau courriel » dans la barre de menu."
+
+#: apps/io.ox/tours/intro.js module:io.ox/tours
+msgid "Opening or closing the folder tree"
+msgstr "Ouvrir ou fermer l'arborescence des dossiers"
+
+#: apps/io.ox/tours/intro.js module:io.ox/tours
+msgid ""
+"To open or close the folder tree, click on View >  Folder view on the right "
+"side of the toolbar."
+msgstr ""
+"Pour ouvrir ou fermer l'arborescence des dossiers, cliquez « Vue > Vue en "
+"dossier » à droite de la barre d'outils."
+
+#: apps/io.ox/tours/intro.js module:io.ox/tours
+msgid "Searching for objects"
+msgstr "Chercher des objets"
+
+#: apps/io.ox/tours/intro.js module:io.ox/tours
+msgid "To search for objects, click the Search icon in the menu bar."
+msgstr ""
+"Pour chercher des objets, cliquez sur l'icône « Chercher » dans la barre de "
+"menu."
+
+#: apps/io.ox/tours/intro.js module:io.ox/tours
+msgid "The toolbar"
+msgstr "La barre d'outils"
+
+#: apps/io.ox/tours/intro.js module:io.ox/tours
+msgid ""
+"Depending on the app, the toolbar contains various functions for creating, "
+"editing and organizing objects."
+msgstr ""
+"Suivant l'application, la barre d'outils contient diverses fonctions "
+"permettant de créer, modifier et organiser des objets."
+
+#: apps/io.ox/tours/intro.js module:io.ox/tours
+msgid "The folder tree"
+msgstr "L'arborescence des dossiers"
+
+#: apps/io.ox/tours/intro.js module:io.ox/tours
+msgid ""
+"Use the folder tree to open the folder containing the objects that you want "
+"to view in the list."
+msgstr ""
+"Utilisez l'arborescence des dossiers pour ouvrir le dossier contenant les "
+"objets que vous souhaitez afficher dans la liste."
+
+#: apps/io.ox/tours/intro.js module:io.ox/tours
+msgid "The list"
+msgstr "La liste"
+
+#: apps/io.ox/tours/intro.js module:io.ox/tours
+msgid ""
+"Use the list to select an object, show its contents or activate functions."
+msgstr ""
+"Utilisez la liste pour sélectionner un objet, afficher son contenu ou "
+"activer certaines fonctions."
+
+#: apps/io.ox/tours/intro.js module:io.ox/tours
+msgid "The Detail view"
+msgstr "La vue détaillée"
+
+#: apps/io.ox/tours/intro.js module:io.ox/tours
+msgid ""
+"The Detail view displays an object's content. Depending on the app, further "
+"functions for organizing objects can be found in the Detail view."
+msgstr ""
+"La vue détaillée présente le contenu d'un objet. Suivant l'application, vous "
+"pouvez trouver dans la vue détaillée des fonctions supplémentaires "
+"permettant d'organiser les objets."
+
+#: apps/io.ox/tours/intro.js module:io.ox/tours
+msgid "Further information"
+msgstr "Pour plus d'informations"
+
+#: apps/io.ox/tours/intro.js module:io.ox/tours
+msgid ""
+"Detailed instructions for the single apps are located in System menu > Help."
+msgstr ""
+"Des instructions détaillées pour les applications individuelles figurent "
+"dans le « Menu système > Aide »."
+
+#: apps/io.ox/tours/mail.js module:io.ox/tours
+msgid "Composing a new E-Mail"
+msgstr "Rédiger un nouveau message"
+
+#: apps/io.ox/tours/mail.js module:io.ox/tours
+msgid "To compose a new E-Mail, click on Compose in the toolbar."
+msgstr ""
+"Pour rédiger un nouveau courrier électronique, cliquez sur l'icône « Rédiger "
+"» dans la barre d'outils."
+
+#: apps/io.ox/tours/mail.js module:io.ox/tours
+msgid "Entering the recipient's name"
+msgstr "Saisir le nom du destinataire"
+
+#: apps/io.ox/tours/mail.js module:io.ox/tours
+msgid ""
+"Enter the recipient's name into the recipients field. As soon as you typed "
+"the first letters, suggestions from the address books are displayed. To "
+"accept a recipient suggestion, click on it."
+msgstr ""
+"Saisissez le nom du destinataire dans le champ des destinataires. À la "
+"saisie des premières lettres, des suggestions issues de votre carnet "
+"d'adresses seront affichées. Pour accepter une suggestion de destinataire, "
+"cliquez dessus."
+
+#: apps/io.ox/tours/mail.js module:io.ox/tours
+msgid "Entering the subject"
+msgstr "Saisir le sujet"
+
+#: apps/io.ox/tours/mail.js module:io.ox/tours
+msgid "Enter the subject into the subject field."
+msgstr "Saisissez le sujet dans le champ sujet."
+
+#: apps/io.ox/tours/mail.js module:io.ox/tours
+msgid "Further functions"
+msgstr "Autres fonctionnalités"
+
+#: apps/io.ox/tours/mail.js module:io.ox/tours
+msgid ""
+"In this area you can find further functions, e.g. for adding attachments."
+msgstr ""
+"Vous pouvez trouver dans cette zone des fonctions supplémentaires, par ex. "
+"l'ajout de pièces jointes."
+
+#: apps/io.ox/tours/mail.js module:io.ox/tours
+msgid "Entering the E-Mail text"
+msgstr "Saisir le texte du message"
+
+#: apps/io.ox/tours/mail.js module:io.ox/tours
+msgid ""
+"Enter the E-Mail text into the main area. If the text format was set to HTML "
+"in the options, you can format the E-Mail text. To do so select a text part "
+"and then click an icon in the formatting bar."
+msgstr ""
+"Saisissez le texte du courriel dans la zone principale. Si le format du "
+"texte a été défini en HTML dans les options, le texte peut être mis en "
+"forme. Pour cela, sélectionnez la partie de texte à mettre en forme, et "
+"cliquez sur une icône de la barre de mise en forme."
+
+#: apps/io.ox/tours/mail.js module:io.ox/tours
+msgid "Sending the E-Mail"
+msgstr "Envoyer le message"
+
+#: apps/io.ox/tours/mail.js module:io.ox/tours
+msgid "To send the E-Mail, click on Send"
+msgstr "Pour envoyer le courriel, cliquez sur « Envoyer »"
+
+#: apps/io.ox/tours/mail.js module:io.ox/tours
+msgid "Sorting your E-Mails"
+msgstr "Trier vos messages"
+
+#: apps/io.ox/tours/mail.js module:io.ox/tours
+msgid "To sort the E-Mails, click on Sort by. Select a sort criteria."
+msgstr ""
+"Pour trier vos courriels, cliquez sur « Trier par » et choisissez un critère "
+"de tri."
 
 #: apps/io.ox/tours/mail.js module:io.ox/tours
 msgid ""
@@ -597,145 +598,20 @@
 "d'outils. Choisissez un élément dans la section de menu « Disposition »."
 
 #: apps/io.ox/tours/mail.js module:io.ox/tours
-msgid "To compose a new E-Mail, click on Compose in the toolbar."
+msgid "Opening an E-Mail in a separate window"
+msgstr "Ouvrir un courriel dans une nouvelle fenêtre"
+
+#: apps/io.ox/tours/mail.js module:io.ox/tours
+msgid ""
+"If double-clicking on an E-Mail in the list, the E-Mail is opened in a "
+"separate window."
 msgstr ""
-"Pour rédiger un nouveau courrier électronique, cliquez sur l'icône « Rédiger "
-"» dans la barre d'outils."
-
-#: apps/io.ox/tours/intro.js module:io.ox/tours
-msgid "To create a new E-Mail, click the Compose new E-Mail in the toolbar."
-msgstr ""
-"Pour créer un nouveau courrier électronique, cliquez sur l'icône « Rédiger "
-"un nouveau courriel » dans la barre de menu."
-
-#: apps/io.ox/tours/calendar.js module:io.ox/tours
-msgid "To create a new appointment, click on New in the toolbar."
-msgstr ""
-"Pour créer un nouveau rendez-vous, cliquez sur « Nouveau » dans la barre "
-"d'outils."
-
-#: apps/io.ox/tours/contacts.js module:io.ox/tours
-msgid "To create a new contact, click on New > Add contact in the toolbar."
-msgstr ""
-"Pour créer un nouveau contact, cliquez sur « Nouveau > Ajouter un contact » "
-"dans la barre d'outils."
-
-#: apps/io.ox/tours/tasks.js module:io.ox/tours
-msgid "To create a new task, click on New in the toolbar."
-msgstr ""
-"Pour créer une nouvelle tâche, cliquez sur « Nouveau » dans la barre "
-"d'outils."
-
-#: apps/io.ox/tours/calendar.js module:io.ox/tours
-msgid ""
-"To create recurring appointments, enable Repeat. Functions for setting the "
-"recurrence parameters are shown."
-msgstr ""
-"Pour créer des rendez-vous qui se répètent, cochez « Répéter ». Des réglages "
-"s'affichent afin de permettre de régler la façon dont le rendez-vous se "
-"répète."
-
-#: apps/io.ox/tours/tasks.js module:io.ox/tours
-msgid ""
-"To create recurring tasks, enable Repeat. Functions for setting the "
-"recurrence parameters are shown."
-msgstr ""
-"Pour créer des tâches périodiques, cochez « Répéter ». Des réglages "
-"s'affichent afin de permettre de régler la façon dont la tâche se répète."
-
-#: apps/io.ox/tours/calendar.js module:io.ox/tours
-msgid "To create the appointment, click on Create at the lower left side."
-msgstr "Pour créer un rendez-vous, cliquez sur Créer en bas à gauche."
-
-#: apps/io.ox/tours/tasks.js module:io.ox/tours
-msgid "To create the task, click on Create."
-msgstr "Pour créer une tâche, cliquez sur « Créer »."
-
-#: apps/io.ox/tours/portal.js module:io.ox/tours
-msgid ""
-"To display a square again or to display further information sources, click "
-"on Customize this page."
-msgstr ""
-"Pour afficher à nouveau un pavé ou pour afficher davantage de sources "
-"d'information, cliquez sur « Personnaliser cette page »."
-
-#: apps/io.ox/tours/intro.js module:io.ox/tours
-msgid ""
-"To display the help or the settings, click the System menu icon in the menu "
-"bar."
-msgstr ""
-"Pour afficher l'aide ou les réglages, cliquez sur l'icône « Menu système » "
-"dans la barre de menu."
-
-#: apps/io.ox/tours/contacts.js module:io.ox/tours
-msgid ""
-"To edit multiple contacts at once, enable the checkboxes on the left side of "
-"the contacts. If the checkboxes are not displayed, click on View > "
-"Checkboxes on the right side of the toolbar."
-msgstr ""
-"Pour modifier plusieurs contacts à la fois, cochez les cases apparaissant à "
-"gauche de ces contacts. Si les cases à cocher ne sont pas affichées, cliquez "
-"sur « Vue > Cases à cocher » à droite de la barre d'outils."
-
-#: apps/io.ox/tours/tasks.js module:io.ox/tours
-msgid ""
-"To edit multiple tasks at once, enable the checkboxes at the left side of "
-"the tasks. If the checkboxes are not displayed, click on View > Checkboxes "
-"on the right side of the toolbar."
-msgstr ""
-"Pour modifier plusieurs tâches à la fois, cochez les cases figurant à gauche "
-"de chaque tâche. Si les cases à cocher ne sont pas affichées, cliquez sur « "
-"Vue > Cases à cocher » à droite de la barre d'outils."
-
-#: apps/io.ox/tours/tasks.js module:io.ox/tours
-msgid "To enter billing information, click on Show details."
-msgstr ""
-"Pour saisir des informations de facturation, cliquez sur « Afficher les "
-"détails »."
-
-#: apps/io.ox/tours/calendar.js module:io.ox/tours
-msgid ""
-"To invite other participants, enter their names in the field below "
-"Participants. To avoid appointment conflicts, click on Find a free time at "
-"the upper right side."
-msgstr ""
-"Pour inviter d'autres participants, saisissez leurs noms dans le champ sous "
-"« Participants ». Pour éviter que des rendez-vous ne se chevauchent, cliquez "
-"sur « Trouver un horaire libre » en haut à droite."
-
-#: apps/io.ox/tours/tasks.js module:io.ox/tours
-msgid ""
-"To invite other participants, enter their names in the field below "
-"Participants. You can add documents as attachment to the task."
-msgstr ""
-"Pour inviter d'autres participants, saisissez leurs nom dans le champ en-"
-"dessous de « Participants ». Vous pouvez mettre des documents en pièces "
-"jointes à la tâche."
-
-#: apps/io.ox/tours/intro.js module:io.ox/tours
-msgid ""
-<<<<<<< HEAD
-"To launch an app, use the quick launch icons on the left side of the menu "
-"bar or click on an entry inside the app launcher menu."
-msgstr ""
-"Pour lancer une app, utilisez les icônes de lancement rapide sur le côté "
-"gauche de la barre de menus, ou cliquez sur une entrée du menu du lanceur "
-"d'apps."
-=======
-"To open the settings, click the user image on the upper right side of the "
-"menu bar. Select Settings."
-msgstr ""
-"Pour ouvrir les réglages, cliquez sur l'icône de l'utilisateur en haut à "
-"droite de la barre de menu. Choisissez Réglages."
->>>>>>> 050b763d
-
-#: apps/io.ox/tours/calendar.js module:io.ox/tours
-msgid "To not miss the appointment, use the reminder function."
-msgstr "Pour ne pas manquer un rendez-vous, utilisez la fonction de rappel."
-
-#: apps/io.ox/tours/tasks.js module:io.ox/tours
-msgid "To not miss the task, use the reminder function."
-msgstr "Pour ne pas manquer une tâche, utilisez la fonction de rappel."
+"Si vous faites un double-clic sur un courriel dans la liste, celui-ci "
+"s'ouvre dans une nouvelle fenêtre."
+
+#: apps/io.ox/tours/mail.js module:io.ox/tours
+msgid "Reading E-Mail conversations"
+msgstr "Lire des conversations par courriel"
 
 #: apps/io.ox/tours/mail.js module:io.ox/tours
 msgid ""
@@ -745,13 +621,35 @@
 "Pour ouvrir ou fermer un courriel dans un fil de discussion, cliquez sur la "
 "zone vierge de son en-tête."
 
-#: apps/io.ox/tours/intro.js module:io.ox/tours
+#: apps/io.ox/tours/mail.js module:io.ox/tours
+msgid "Halo view"
+msgstr "Vue en halo"
+
+#: apps/io.ox/tours/mail.js module:io.ox/tours
 msgid ""
-"To open or close the folder tree, click on View >  Folder view on the right "
-"side of the toolbar."
+"To receive information about the sender or other recipients, open the Halo "
+"view by clicking on a name."
 msgstr ""
-"Pour ouvrir ou fermer l'arborescence des dossiers, cliquez « Vue > Vue en "
-"dossier » à droite de la barre d'outils."
+"Pour obtenir des informations sur l'expéditeur ou sur d'autres "
+"destinataires, ouvrez la vue en halo en cliquant sur un nom."
+
+#: apps/io.ox/tours/mail.js module:io.ox/tours
+msgid "Editing multiple E-Mails"
+msgstr "Modifier plusieurs messages"
+
+#: apps/io.ox/tours/mail.js module:io.ox/tours
+msgid ""
+"In order to edit multiple E-Mails at once, enable the checkboxes on the left "
+"side of the E-Mails. If the checkboxes are not displayed, click on View > "
+"Checkboxes on the right side of the toolbar."
+msgstr ""
+"Pour modifier plusieurs courriels à la fois, cochez les cases apparaissant à "
+"gauche des courriels. Si les cases à cocher ne sont pas affichées, cliquez "
+"sur « Vue > Cases à cocher » à droite de la barre d'outils."
+
+#: apps/io.ox/tours/mail.js module:io.ox/tours
+msgid "Opening the E-Mail settings"
+msgstr "Accéder aux réglages du courriel"
 
 #: apps/io.ox/tours/mail.js module:io.ox/tours
 msgid ""
@@ -762,13 +660,106 @@
 "Système » dans le coin en haut à droite de la barre de menus. Sélectionnez "
 "« Réglages ». Cliquez sur « Courriel » dans la partie gauche."
 
+#. Tour name; general introduction
+#: apps/io.ox/tours/main.js module:io.ox/tours
+msgid "Getting started"
+msgstr "Premiers pas"
+
+#: apps/io.ox/tours/portal.js module:io.ox/tours
+msgid "The Portal"
+msgstr "Le portail"
+
+#: apps/io.ox/tours/portal.js module:io.ox/tours
+msgid ""
+"The Portal informs you about current E-Mails, appointments or social network "
+"news."
+msgstr ""
+"Le portail vous informe des courriels récents, des rendez-vous ou de ce qui "
+"se passe sur les réseaux sociaux."
+
+#: apps/io.ox/tours/portal.js module:io.ox/tours
+msgid "Reading the details"
+msgstr "Lire les détails"
+
+#: apps/io.ox/tours/portal.js module:io.ox/tours
+msgid "To read the details, click on an entry in a square."
+msgstr "Pour lire les détails, cliquez sur un élément dans un des pavés."
+
+#: apps/io.ox/tours/portal.js module:io.ox/tours
+msgid "Drag and drop"
+msgstr "Glisser-déposer"
+
+#: apps/io.ox/tours/portal.js module:io.ox/tours
+msgid ""
+"To change the layout, drag a square's title to another position and drop it "
+"there."
+msgstr ""
+"Pour changer la disposition, faites glisser le titre d'un pavé vers un autre "
+"emplacement et déposez-le là."
+
+#: apps/io.ox/tours/portal.js module:io.ox/tours
+msgid "Closing a square"
+msgstr "Fermer un pavé"
+
+#: apps/io.ox/tours/portal.js module:io.ox/tours
+msgid "If you no longer want to display a square, click the delete icon."
+msgstr ""
+"Si vous ne souhaitez plus afficher un pavé, cliquez sur la croix de "
+"suppression."
+
+#: apps/io.ox/tours/portal.js module:io.ox/tours
+msgid "Customizing the Portal"
+msgstr "Personnaliser le portail"
+
+#: apps/io.ox/tours/portal.js module:io.ox/tours
+msgid ""
+"To display a square again or to display further information sources, click "
+"on Customize this page."
+msgstr ""
+"Pour afficher à nouveau un pavé ou pour afficher davantage de sources "
+"d'information, cliquez sur « Personnaliser cette page »."
+
 #: apps/io.ox/tours/settings.js module:io.ox/tours
-#, fuzzy
-#| msgid ""
-#| "To open the help, click the System menu icon on the upper right side of "
-#| "the menu bar. Select Help. The help for the currently selected app is "
-#| "displayed. To browse the complete help, click on Start Page or Table Of "
-#| "Contents at the upper part of the window."
+msgid "Opening the settings"
+msgstr "Accéder aux réglages"
+
+#: apps/io.ox/tours/settings.js module:io.ox/tours
+msgid ""
+"To open the settings, click the user image on the upper right side of the "
+"menu bar. Select Settings."
+msgstr ""
+"Pour ouvrir les réglages, cliquez sur l'icône de l'utilisateur en haut à "
+"droite de la barre de menu. Choisissez Réglages."
+
+#: apps/io.ox/tours/settings.js module:io.ox/tours
+msgid "How the settings are organized"
+msgstr "Comment les réglages sont organisés"
+
+#: apps/io.ox/tours/settings.js module:io.ox/tours
+msgid ""
+"The settings are organized in topics. Select the topic on the left side, e.g "
+"Basic settings or E-Mail."
+msgstr ""
+"Les réglages sont organisés en catégories. Sélectionnez la catégorie dans la "
+"partie gauche, par ex. « Réglages de base » ou « Courriel »."
+
+#: apps/io.ox/tours/settings.js module:io.ox/tours
+msgid "Editing settings"
+msgstr "Modifier les réglages"
+
+#: apps/io.ox/tours/settings.js module:io.ox/tours
+msgid ""
+"Edit a setting on the right side. In most of the cases, the changes are "
+"activated immediately."
+msgstr ""
+"Modifiez un réglage dans la partie droite. Dans la plupart des cas, les "
+"changements sont appliqués immédiatement."
+
+#: apps/io.ox/tours/settings.js module:io.ox/tours
+msgid "Opening the help"
+msgstr "Accéder à l'aide"
+
+#: apps/io.ox/tours/settings.js module:io.ox/tours
 msgid ""
 "To open the help, click the user image on the upper right side of the menu "
 "bar. Select Help. The help for the currently selected app is displayed. To "
@@ -781,68 +772,8 @@
 "cliquez sur Page de démarrage ou Table des matières en haut de la fenêtre."
 
 #: apps/io.ox/tours/settings.js module:io.ox/tours
-#, fuzzy
-#| msgid ""
-#| "To open the settings, click the System menu icon on the upper right side "
-#| "of the menu bar. Select Settings."
-msgid ""
-"To open the settings, click the user image on the upper right side of the "
-"menu bar. Select Settings."
-msgstr ""
-"Pour ouvrir les réglages, cliquez sur l'icône « Menu système » en haut à "
-"droite de la barre de menu. Choisissez « Réglages »."
-
-<<<<<<< HEAD
-#: apps/io.ox/tours/portal.js module:io.ox/tours
-msgid "To read the details, click on an entry in a square."
-msgstr "Pour lire les détails, cliquez sur un élément dans un des pavés."
-=======
-#: apps/io.ox/tours/settings.js module:io.ox/tours
-msgid ""
-"To sign out, click the logout icon on the upper right side of the menu bar."
-msgstr ""
-"Pour vous déconnecter, cliquez sur l'icône de déconnexion en haut à droite de "
-"la barre de menu."
-
-#: apps/io.ox/tours/tasks.js module:io.ox/tours
-msgid "Creating a new task"
-msgstr "Créer une nouvelle tâche"
->>>>>>> 050b763d
-
-#: apps/io.ox/tours/mail.js module:io.ox/tours
-msgid ""
-"To receive information about the sender or other recipients, open the Halo "
-"view by clicking on a name."
-msgstr ""
-"Pour obtenir des informations sur l'expéditeur ou sur d'autres "
-"destinataires, ouvrez la vue en halo en cliquant sur un nom."
-
-#: apps/io.ox/tours/intro.js module:io.ox/tours
-msgid "To search for objects, click the Search icon in the menu bar."
-msgstr ""
-"Pour chercher des objets, cliquez sur l'icône « Chercher » dans la barre de "
-"menu."
-
-#: apps/io.ox/tours/calendar.js module:io.ox/tours
-msgid ""
-"To select one of the views like Day, Month or List, click on View in the "
-"toolbar. Select a menu entry from the Layout section."
-msgstr ""
-"Pour choisir une des vues telles que « Jour », « Mois » ou « Liste », "
-"cliquez sur « Vue » dans la barre d'outils. Choisissez un élément dans la "
-"section de menu « Disposition »."
-
-#: apps/io.ox/tours/contacts.js module:io.ox/tours
-msgid ""
-"To send an E-Mail to the contact, click on an E-Mail address or on Send "
-"email in the toolbar."
-msgstr ""
-"Pour envoyer un courriel à un contact, cliquez sur une adresse de courriel "
-"ou sur « Envoyer un courriel » dans la barre d'outils."
-
-#: apps/io.ox/tours/mail.js module:io.ox/tours
-msgid "To send the E-Mail, click on Send"
-msgstr "Pour envoyer le courriel, cliquez sur « Envoyer »"
+msgid "Signing out"
+msgstr "Vous déconnecter"
 
 #: apps/io.ox/tours/settings.js module:io.ox/tours
 msgid ""
@@ -853,21 +784,92 @@
 "droite de la barre de menus. Choisissez « Se déconnecter »."
 
 #: apps/io.ox/tours/settings.js module:io.ox/tours
-#, fuzzy
-#| msgid ""
-#| "To sign out, click the System menu icon on the upper right side of the "
-#| "menu bar. Select Sign out."
 msgid ""
 "To sign out, click the logout icon on the upper right side of the menu bar."
 msgstr ""
-"Pour  vous déconnecter, cliquez sur l'icône « Menu système » en haut à "
-"droite de la barre de menus. Choisissez « Se déconnecter »."
-
-#: apps/io.ox/tours/mail.js module:io.ox/tours
-msgid "To sort the E-Mails, click on Sort by. Select a sort criteria."
+"Pour vous déconnecter, cliquez sur l'icône de déconnexion en haut à droite de "
+"la barre de menu."
+
+#: apps/io.ox/tours/tasks.js module:io.ox/tours
+msgid "Creating a new task"
+msgstr "Créer une nouvelle tâche"
+
+#: apps/io.ox/tours/tasks.js module:io.ox/tours
+msgid "To create a new task, click on New in the toolbar."
 msgstr ""
-"Pour trier vos courriels, cliquez sur « Trier par » et choisissez un critère "
-"de tri."
+"Pour créer une nouvelle tâche, cliquez sur « Nouveau » dans la barre "
+"d'outils."
+
+#: apps/io.ox/tours/tasks.js module:io.ox/tours
+msgid "Entering the task's data"
+msgstr "Saisir les détails de la tâche"
+
+#: apps/io.ox/tours/tasks.js module:io.ox/tours
+msgid "Enter the subject, the start date, and a description."
+msgstr "Saisissez le sujet, la date de début et une description."
+
+#: apps/io.ox/tours/tasks.js module:io.ox/tours
+msgid "Adding further details"
+msgstr "Ajouter des détails supplémentaires"
+
+#: apps/io.ox/tours/tasks.js module:io.ox/tours
+msgid "To add further details, click on Expand form."
+msgstr "Pour ajouter d'autres détails, cliquez sur « Déployer le formulaire »."
+
+#: apps/io.ox/tours/tasks.js module:io.ox/tours
+msgid "Creating recurring tasks"
+msgstr "Créer des tâches répétitives"
+
+#: apps/io.ox/tours/tasks.js module:io.ox/tours
+msgid ""
+"To create recurring tasks, enable Repeat. Functions for setting the "
+"recurrence parameters are shown."
+msgstr ""
+"Pour créer des tâches périodiques, cochez « Répéter ». Des réglages "
+"s'affichent afin de permettre de régler la façon dont la tâche se répète."
+
+#: apps/io.ox/tours/tasks.js module:io.ox/tours
+msgid "To not miss the task, use the reminder function."
+msgstr "Pour ne pas manquer une tâche, utilisez la fonction de rappel."
+
+#: apps/io.ox/tours/tasks.js module:io.ox/tours
+msgid "Tracking the editing status"
+msgstr "Suivre l'état d'avancement"
+
+#: apps/io.ox/tours/tasks.js module:io.ox/tours
+msgid "To track the editing status, enter the current progress."
+msgstr "Pour suivre l'état d'avancement, saisissez l'avancement actuel."
+
+#: apps/io.ox/tours/tasks.js module:io.ox/tours
+msgid ""
+"To invite other participants, enter their names in the field below "
+"Participants. You can add documents as attachment to the task."
+msgstr ""
+"Pour inviter d'autres participants, saisissez leurs nom dans le champ en-"
+"dessous de « Participants ». Vous pouvez mettre des documents en pièces "
+"jointes à la tâche."
+
+#: apps/io.ox/tours/tasks.js module:io.ox/tours
+msgid "Entering billing information"
+msgstr "Saisir des informations de facturation"
+
+#: apps/io.ox/tours/tasks.js module:io.ox/tours
+msgid "To enter billing information, click on Show details."
+msgstr ""
+"Pour saisir des informations de facturation, cliquez sur « Afficher les "
+"détails »."
+
+#: apps/io.ox/tours/tasks.js module:io.ox/tours
+msgid "Creating the task"
+msgstr "Créer la tâche"
+
+#: apps/io.ox/tours/tasks.js module:io.ox/tours
+msgid "To create the task, click on Create."
+msgstr "Pour créer une tâche, cliquez sur « Créer »."
+
+#: apps/io.ox/tours/tasks.js module:io.ox/tours
+msgid "Sorting tasks"
+msgstr "Trier les tâches"
 
 #: apps/io.ox/tours/tasks.js module:io.ox/tours
 msgid "To sort the tasks, click on Sort by. Select a sort criteria."
@@ -876,27 +878,19 @@
 "tri."
 
 #: apps/io.ox/tours/tasks.js module:io.ox/tours
-msgid "To track the editing status, enter the current progress."
-msgstr "Pour suivre l'état d'avancement, saisissez l'avancement actuel."
-
-#: apps/io.ox/tours/files.js module:io.ox/tours
+msgid "Editing multiple tasks"
+msgstr "Modifier plusieurs tâches"
+
+#: apps/io.ox/tours/tasks.js module:io.ox/tours
 msgid ""
-"To upload a new file from your local device, simply click on Add local file "
-"and select the file you would like to upload. It is even easier if you just "
-"drag and drop files from your local device into Drive. The uploaded file is "
-"now available in Drive on all your devices."
+"To edit multiple tasks at once, enable the checkboxes at the left side of "
+"the tasks. If the checkboxes are not displayed, click on View > Checkboxes "
+"on the right side of the toolbar."
 msgstr ""
-"Pour télécharger un nouveau fichier depuis votre appareil local, cliquez "
-"simplement sur \"Ajouter un fichier local\" et sélectionnez le fichier que "
-"vous souhaitez transférer. C'est encore plus simple si vous faites glisser-"
-"déposer des fichiers depuis votre appareil local vers Drive. Le fichier "
-"ainsi transféré est alors disponible dans Drive sur tous vos appareils."
-
-<<<<<<< HEAD
-#: apps/io.ox/tours/files.js module:io.ox/tours
-msgid "Toolbar"
-msgstr "La barre d'outils"
-=======
+"Pour modifier plusieurs tâches à la fois, cochez les cases figurant à gauche "
+"de chaque tâche. Si les cases à cocher ne sont pas affichées, cliquez sur « "
+"Vue > Cases à cocher » à droite de la barre d'outils."
+
 #~ msgid ""
 #~ "To open the settings, click the System menu icon on the upper right side "
 #~ "of the menu bar. Select Settings."
@@ -922,52 +916,36 @@
 #~ msgstr ""
 #~ "Astuce : vous pouvez toujours redémarrer les visites guidées dès que "
 #~ "nécessaire, depuis le menu Système."
->>>>>>> 050b763d
-
-#: apps/io.ox/tours/tasks.js module:io.ox/tours
-msgid "Tracking the editing status"
-msgstr "Suivre l'état d'avancement"
-
-#: apps/io.ox/tours/files.js module:io.ox/tours
-msgid "Upload a new file"
-msgstr "Télécharger un nouveau fichier"
-
-#: apps/io.ox/tours/intro.js module:io.ox/tours
-msgid ""
-"Use the folder tree to open the folder containing the objects that you want "
-"to view in the list."
-msgstr ""
-"Utilisez l'arborescence des dossiers pour ouvrir le dossier contenant les "
-"objets que vous souhaitez afficher dans la liste."
-
-#: apps/io.ox/tours/intro.js module:io.ox/tours
-msgid ""
-"Use the list to select an object, show its contents or activate functions."
-msgstr ""
-"Utilisez la liste pour sélectionner un objet, afficher son contenu ou "
-"activer certaines fonctions."
-
-#: apps/io.ox/tours/calendar.js module:io.ox/tours apps/io.ox/tours/tasks.js
-msgid "Using the reminder function"
-msgstr "Utiliser les rappels"
-
-#: apps/io.ox/tours/intro.js module:io.ox/tours
-msgid "Welcome to %s"
-msgstr "Bienvenue dans %s"
-
-#: apps/io.ox/tours/files.js module:io.ox/tours
-msgid ""
-"Welcome to your cloud storage app. This Guided Tour will introduce you to "
-"your new online storage solution - your one point to access online stored "
-"files from all your accounts. This is where you can upload and save your "
-"files, share them and synchronize them with different devices.  "
-msgstr ""
-"Bienvenue dans votre application de stockage dans le cloud. Cette visite "
-"guidée va vous présenter votre nouvelle solution de stockage en ligne - "
-"votre point d'entrée unique pour accéder à tous vos fichiers stockés en "
-"ligne en provenance de tous vos comptes. C'est ici que vous téléchargez, "
-"sauvegardez, partagez et synchronisez tous vos fichiers entre vos différents "
-"appareils."
+
+#~ msgid ""
+#~ "In case of new notifications, e.g. appointment invitations, the info area "
+#~ "is opened."
+#~ msgstr ""
+#~ "Dans le cas de nouvelles notifications, par ex. des invitations à des "
+#~ "rendez-vous, la zone d'informations est affichée."
+
+#~ msgid "Restart Guided Tour"
+#~ msgstr "Redémarrer la visite guidée"
+
+#~ msgid "The New objects icon"
+#~ msgstr "L'indicateur de nouveaux objets"
+
+#~ msgid ""
+#~ "The New objects icon shows the number of appointment reminders or other "
+#~ "notifications. If clicking the icon, the info area opens."
+#~ msgstr ""
+#~ "L'icône Nouveaux objets affiche le nombre de rappels de rendez-vous ou "
+#~ "d'autres notifications. En cliquant sur cette icône, une zone "
+#~ "d'information s'ouvre."
+
+#~ msgid "The info area"
+#~ msgstr "La zone d'informations"
+
+#~ msgid ""
+#~ "To launch an app, click on an entry on the left side of the menu bar."
+#~ msgstr ""
+#~ "Pour lancer une application (app), cliquez sur l'un des éléments figurant "
+#~ "sur la gauche de la barre de menu."
 
 #~ msgid " is currently editing this document."
 #~ msgstr " est en train de modifier ce document."
@@ -3403,13 +3381,6 @@
 #~ msgid "High priority"
 #~ msgstr "Haute priorité"
 
-#~ msgid ""
-#~ "Hint: you can always restart guided tours, any time you need them, from "
-#~ "the system menu."
-#~ msgstr ""
-#~ "Astuce : vous pouvez toujours redémarrer les visites guidées dès que "
-#~ "nécessaire, depuis le menu Système."
-
 #~ msgid "Hobby"
 #~ msgstr "Loisir"
 
@@ -3524,13 +3495,6 @@
 #~ msgstr ""
 #~ "Lorsqu'il y a de nouvelles notifications, par exemple des invitations à "
 #~ "des rendez-vous, la zone d'informations s'ouvre sur la droite."
-
-#~ msgid ""
-#~ "In case of new notifications, e.g. appointment invitations, the info area "
-#~ "is opened."
-#~ msgstr ""
-#~ "Dans le cas de nouvelles notifications, par ex. des invitations à des "
-#~ "rendez-vous, la zone d'informations est affichée."
 
 #~ msgid "In progress"
 #~ msgstr "En cours"
@@ -5028,9 +4992,6 @@
 #~ msgid "Resources"
 #~ msgstr "Ressources"
 
-#~ msgid "Restart Guided Tour"
-#~ msgstr "Redémarrer la visite guidée"
-
 #~ msgid "Restore applications"
 #~ msgstr "Restaurer les applications"
 
@@ -5760,17 +5721,6 @@
 #~ "plusieurs fichiers. Cliquez sur un fichier pour afficher dans une "
 #~ "nouvelle fenêtre davantage de détails et de fonctions."
 
-#~ msgid "The New objects icon"
-#~ msgstr "L'indicateur de nouveaux objets"
-
-#~ msgid ""
-#~ "The New objects icon shows the number of appointment reminders or other "
-#~ "notifications. If clicking the icon, the info area opens."
-#~ msgstr ""
-#~ "L'icône Nouveaux objets affiche le nombre de rappels de rendez-vous ou "
-#~ "d'autres notifications. En cliquant sur cette icône, une zone "
-#~ "d'information s'ouvre."
-
 #~ msgid ""
 #~ "The New objects icon shows the number of unread E-Mails or other "
 #~ "notifications. If clicking the icon, the info area opens."
@@ -5977,9 +5927,6 @@
 #~ msgstr ""
 #~ "L'icône en bas à droite vous permet de trier vos courriels. Cliquez "
 #~ "dessus pour faire apparaître une liste des critères de tri."
-
-#~ msgid "The info area"
-#~ msgstr "La zone d'informations"
 
 #~ msgid "The number of recipients is limited to %1$s recipients per field"
 #~ msgstr ""
@@ -6371,12 +6318,6 @@
 
 #~ msgid "To launch an app, click on a tile's headline."
 #~ msgstr "Pour lancer une app, cliquez sur la ligne de titre du pavé."
-
-#~ msgid ""
-#~ "To launch an app, click on an entry on the left side of the menu bar."
-#~ msgstr ""
-#~ "Pour lancer une application (app), cliquez sur l'un des éléments figurant "
-#~ "sur la gauche de la barre de menu."
 
 #~ msgid ""
 #~ "To open the E-Mail settings, click the System menu icon on the upper "
