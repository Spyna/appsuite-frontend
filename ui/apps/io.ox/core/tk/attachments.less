/**
 * This work is provided under the terms of the CREATIVE COMMONS PUBLIC
 * LICENSE. This work is protected by copyright and/or other applicable
 * law. Any use of the work other than as authorized under this license
 * or copyright law is prohibited.
 *
 * http://creativecommons.org/licenses/by-nc-sa/2.5/
 * © 2013 Open-Xchange Inc., Tarrytown, NY, USA. info@open-xchange.com
 *
 * @author David Bauer <david.bauer@open-xchange.com>
 */

.io-ox-core-tk-attachment-list {

<<<<<<< HEAD
    .span6:nth-child(odd) { margin-left: 0; }

=======
    /* SimpleEditableList */
    .item {

        position: relative;
        line-height: 1.5em;
        margin-bottom: 2px;
        padding: 4px 2.5em 4px 5px;
        background-color: white;

        /* depending on pane background*/

        &.background {
            background-color: #f5f5f5;
        }

        &.pointer {
            cursor: pointer;
        }

        div {
            white-space: nowrap;
            overflow: hidden;
            text-overflow: ellipsis;
        }

        > i {
            position: absolute;
            font-size: 20px;
            top: 15px;
            left: 11px;
        }

        .remove {
            display: inline-block;
            position: absolute;
            top: 1px;
            right: 1px;
            bottom: 1px;
            width: 2em;
            line-height: 1em;
            background-color: #f5f5f5;
            color: #aaa;
            cursor: pointer;
        }

        .remove:hover {
            background-color: #a00;
            color: #fff;
            text-decoration: none;
        }

        .remove [class^="icon-"] {
            position: absolute;
            top: 50%;
            left: 0;
            right: 0;
            margin-top: -0.5em;
            text-align: center;
        }

        .group-label {
            display: block;
            font-style: italic;
            margin-right: 1em;
        }

        &.signature-remove a {
            color: #800;
        }

        .signature-preview {
            font-style: italic;
            color: #888;
            white-space: normal;
        }

        &.upload {
            background-color: #f5f5f5;
            padding-right: 5px;
        }

        &.file {
            position: relative;
            height: 3em;
            line-height: 1.5em;
        }

        .filesize {
            color: #aaa;
        }

        .row-1 {
            position: absolute;
            left: 40px;
            right: 30px;
            overflow: hidden;
            text-overflow: ellipsis;
        }

        .row-2 {
            position: absolute;
            left: 40px;
            right: 30px;
            top: 23px;
        }

    }

    .span6:nth-child(odd) { margin-left: 0; }

    /* EditableAttachmentList */
>>>>>>> f834ac5b
    .io-ox-core-tk-attachment {

        position: relative;
        height: 3em;
        line-height: 1.5em;
        margin-bottom: 2px;
        padding: 4px 2.5em 4px 5px;
        background-color: #f5f5f5;

        i {
            position: absolute;
            font-size: 20px;
            top: 15px;
            left: 11px;
        }

        div {
            position: absolute;
            left: 40px;
            right: 30px;
            .ellipsis();

            &.row-2 {
                top: 23px;
                span.filesize { color: #aaa; }
            }
        }

        .remove {
            display: inline-block;
            position: absolute;
            top: 1px;
            right: 1px;
            bottom: 1px;
            width: 2em;
            line-height: 1em;
            background-color: #f5f5f5;
            color: #aaa;
            cursor: pointer;

            &:hover {
                background-color: #a00;
                color: #fff;
                text-decoration: none;
            }

            i {
                top: 50%;
                left: 0;
                right: 0;
                margin-top: -0.5em;
                text-align: center;
            }
        }
    }
}<|MERGE_RESOLUTION|>--- conflicted
+++ resolved
@@ -12,10 +12,6 @@
 
 .io-ox-core-tk-attachment-list {
 
-<<<<<<< HEAD
-    .span6:nth-child(odd) { margin-left: 0; }
-
-=======
     /* SimpleEditableList */
     .item {
 
@@ -127,7 +123,6 @@
     .span6:nth-child(odd) { margin-left: 0; }
 
     /* EditableAttachmentList */
->>>>>>> f834ac5b
     .io-ox-core-tk-attachment {
 
         position: relative;
