/**
 * This work is provided under the terms of the CREATIVE COMMONS PUBLIC
 * LICENSE. This work is protected by copyright and/or other applicable
 * law. Any use of the work other than as authorized under this license
 * or copyright law is prohibited.
 *
 * http://creativecommons.org/licenses/by-nc-sa/2.5/
 *
 * © 2014 Open-Xchange Inc., Tarrytown, NY, USA. info@open-xchange.com
 *
 * @author Matthias Biggeleben <matthias.biggeleben@open-xchange.com>
 * @author Julian Bäume <julian.baeume@open-xchange.com>
 */

.mail-attachment-list {

    &.empty {
        display: none;
    }

    .toggle-details {

        color: #333;

        > i.toggle-caret {
            width: 7px;
        }

        > i.fa-paperclip {
            color: #333;
            padding: 0 0.5em;
        }
    }

    // caret right
    .toggle-details > .toggle-caret:before { content: '\f0da'; }
    // caret down
    &.open .toggle-details > .toggle-caret:before { content: '\f0d7'; }

    .toggle-mode {

        font-size: 14px;
        padding: 0;
        display: none;

        > i {
            color: #aaa;
        }
    }

    &.open .toggle-mode { display: inline-block; }
    .toggle-mode > i:before { content: '\f009'; } // fa-th-large
    &.show-preview .toggle-mode > i:before { content: '\f0ca'; } // fa-list-ul

    &.touch {
        ul.inline-items.preview {
            margin: 0;
            overflow-x: auto;
            overflow-y: none;
        }

        .scroll-left, .scroll-right { display: none; }
    }

    //
    // Container
    //

    .list-container, .preview-container {
        margin-top: 10px;
        position: relative;
        display: none;
    }

    &.open .list-container { display: block; }
    &.open.show-preview .list-container { display: none; }
    &.open.show-preview .preview-container { display: block; }

    //
    // Scroll controls
    //

    .scroll-left, .scroll-right {
        position: absolute;
        top: 0;
        width: 20px;
        height: 120px;
        z-index: 2;
        background-color: #888;
        border: 0;
        outline: 0;
        i.fa {
            position: absolute;
            top: 50%;
            left: 0;
            width: 100%;
            text-align: center;
            font-size: 14px;
            margin-top: -7px;
            color: white;
        }
        &[disabled] {
            background-color: #eee;
            i.fa { color: #ccc; }
        }
    }

    .scroll-left { left: 0; }
    .scroll-right { right: 0; }

    //
    // Attachment List
    //

    ul.inline-items {

        padding: 0;
        margin: 0;
        // multiple of line-height/height (20px)
        max-height: 120px;
<<<<<<< HEAD
        overflow: auto;
=======
>>>>>>> 6c7d6d7a

        li.item {

            position: relative;
            display: inline-block;
            padding: 0;
            margin: 0 14px 0 0;
            line-height: 20px;
            height: 20px;

            .file {

                background-color: inherit;
                padding: 0;

                a { color: #333; }
                a:hover { text-decoration: underline; }
            }

            .filesize { color: #888; }

            .remove {
                position: absolute;
                top: 1px;
                right: 1px;
                bottom: 1px;
                width: 2em;
                line-height: 1em;
                cursor: pointer;
                display: none;

                .fa {
                    color: #aaa;
                    position: absolute;
                    top: 50%;
                    left: 0;
                    right: 0;
                    margin-top: -0.5em;
                    text-align: center;
                }
            }

            .remove:hover .fa { color: @link-color; }
        }
    }

    &.editable ul.inline-items > li.item {

        background-color: #f5f5f5;
        border: 1px solid #ddd;
        padding: 1px 30px 1px 5px;
        margin: 0 5px 2px 0;
        height: 24px;
        .border-radius(2px);

        .progress {
            background-color: rgba(255, 0, 0, 0.3);
            height: 3px;
            position: absolute;
            top: 0;
            width: 0px;
        }

        .remove {
            display: inline-block;
        }

        &:not(.lazy) {
            @media (max-width: 480px) {
                display: block;
                margin: 0 0 2px 0;
                padding: 5px 30px 5px 5px;
                height: auto;
                span.filesize { white-space: nowrap; }
            }
        }
    }

    //
    // Preview list
    //

    ul.inline-items.preview {

        // no clue but helps keeping proper scrollHeight
        height: 120px;
        // yep, 20 + 1
        margin: 0 21px;
        white-space: nowrap;
        overflow: hidden;

        li.item {

            background-color: #f5f5f5;
            background-size: cover;
            background-position: center;

            position: relative;
            width: 120px;
            height: 120px;
            padding: 0;
            margin: 0 1px 0 0;
            border: 0;
            cursor: pointer;

            .file {
                position: absolute;
                bottom: 0;
                width: 100%;
                height: 30px;
                line-height: 20px;
                padding: 5px 7px;
                margin: 0;

                color: @white;
                background-color: rgba(0, 0, 0, 0.5);
                .ellipsis();

                a { color: @white; }
            }
            .filesize { display: none; }

            .file, .control {
                display: none;
            }

            &:hover .file {
                display: block;
            }

            .fallback {
                color: #888;
                background-color: #ddd;
                font-size: 15px;
                font-weight: 400;
                line-height: 120px;
                text-align: center;
                text-transform: uppercase;
            }

            .remove {
                bottom: 0;
                width: 30px;
                height: 30px;
                right: 0;
                top: auto;
                .fa {
                    font-size: 14px;
                    top: 50%;
                }
                &:hover .fa { color: #fff; }
            }
        }
    }

    &.editable ul.inline-items.preview > li.item {

        .file {
            padding-right: 30px;
        }

        &:hover .control {
            display: block;
        }
    }
}

.dropdown-overlay {

    position: fixed;
    z-index: 1000;
    top: 0;
    right: 0;
    bottom: 0;
    left: 0;
    background-color: rgba(255, 255, 255, 0.01);

    .dropdown-menu {
        position: absolute;
        display: block;
    }
}<|MERGE_RESOLUTION|>--- conflicted
+++ resolved
@@ -118,10 +118,6 @@
         margin: 0;
         // multiple of line-height/height (20px)
         max-height: 120px;
-<<<<<<< HEAD
-        overflow: auto;
-=======
->>>>>>> 6c7d6d7a
 
         li.item {
 
