import com.openexchange.build.git.GitExtension
import com.openexchange.build.git.GitExtension.NewestVersionTagResult.Success

buildscript {
    repositories {
        maven {
            url = uri("https://artifactory.open-xchange.com/artifactory/libs-release")
        }
    }
    dependencies {
        classpath("com.openexchange.build", "project-type-scanner", "[1.2.1,2.0[")
        classpath("com.openexchange.build", "gradle-git", "[3.0.1,4.0[")
<<<<<<< HEAD
=======
        classpath("com.openexchange.build", "install", "[3.0,4.0[")
>>>>>>> 938790d3
        classpath("com.openexchange.build", "licensing")
        classpath("com.openexchange.build", "packaging", "[4.0,5.0[")
        classpath("com.openexchange.build", "opensuse-build-service-client", "[1.5.0,2.0[")

    }
}

apply {
    plugin("com.openexchange.build.licensing")
    plugin("com.openexchange.build.install")
    plugin("com.openexchange.build.gradle-git")
    plugin("com.openexchange.build.opensuse-build-service-client")
}

subprojects {
    apply {
        plugin("com.openexchange.build.install")
        plugin("com.openexchange.build.packaging")
    }
}

configure<com.openexchange.build.licensing.LicensingExtension> {
    licenses {
        register("core/ui") {
            this.sourceFile = File(project.projectDir, "LICENSE")
        }
    }
}

configure<com.openexchange.obs.gradle.plugin.BuildserviceExtension> {
    url = "https://buildapi.open-xchange.com"
    login  = System.getenv("OBS_USERNAME")
    password = System.getenv("OBS_PASSWORD")
    obsProject {
        val gitExtension = extensions.getByType(GitExtension::class.java)
        val versionTag = gitExtension.newestVersionTag
        val branch = gitExtension.branchName
        val regex = Regex("[^A-Za-z0-9-_]")
        val extension = when {
            versionTag is Success && versionTag.versionTag.commitDistance == 0L -> "${versionTag.versionTag.versionWithoutRevision}-rev${versionTag.versionTag.revisionMajor}"
            branch.startsWith("master") or branch.startsWith("release") -> branch
            System.getenv("OBS_PROJECT_EXT") != null -> System.getenv("OBS_PROJECT_EXT")
            else -> regex.replace(branch, "_")
        }
        name = "frontend-$extension"
        repositories {
            create("DebianStretch") {
                depends("Debian:Stretch", "standard")
            }
            create("DebianBuster") {
                depends("Debian:Buster", "standard")
            }
            create("RHEL7") {
                // TODO go down to the base RHEL 7 repository
                depends("backend-master", "RHEL7")
            }
        }
    }
}

configure<com.openexchange.build.install.extension.InstallExtension> {
    prefix.set(file("/opt/open-xchange"))
}<|MERGE_RESOLUTION|>--- conflicted
+++ resolved
@@ -10,10 +10,7 @@
     dependencies {
         classpath("com.openexchange.build", "project-type-scanner", "[1.2.1,2.0[")
         classpath("com.openexchange.build", "gradle-git", "[3.0.1,4.0[")
-<<<<<<< HEAD
-=======
         classpath("com.openexchange.build", "install", "[3.0,4.0[")
->>>>>>> 938790d3
         classpath("com.openexchange.build", "licensing")
         classpath("com.openexchange.build", "packaging", "[4.0,5.0[")
         classpath("com.openexchange.build", "opensuse-build-service-client", "[1.5.0,2.0[")
