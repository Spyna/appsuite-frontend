<html lang="de">
<head>
<meta http-equiv="Content-Type" content="text/html; charset=utf-8">
<title>2.4. Anmelden, Abmelden</title>
<link rel="stylesheet" type="text/css" href="../../help.css">
<meta name="generator" content="DocBook XSL Stylesheets V1.78.1">
<link rel="home" href="index.html" title="Benutzeranleitung">
<link rel="up" href="ox.appsuite.user.chap.intro.html" title="Kapitel 2. Einstieg in die Groupware">
<link rel="prev" href="ox.appsuite.user.sect.intro.handling.html" title="2.3. Hinweise zur Bedienung">
<link rel="next" href="ox.appsuite.user.chap.firststeps.html" title="Kapitel 3. Erste Schritte">
<link rel="copyright" href="ox.appsuite.user.legalnotice.html" title="Rechtlicher Hinweis">
<link rel="stylesheet" type="text/css" href="../../bootstrap.min.css"​/> 
<link id="favicon" rel="shortcut icon" href="../../../apps/themes/default/favicon.ico" type="image/x-icon"> 
<meta name="viewport" content="width=device-width, initial-scale=1.0">
   <script src="../../jquery.min.js"></script> 

   <script src="../../bootstrap.min.js"></script> 
</head>
<body bgcolor="white" text="black" link="#0000FF" vlink="#840084" alink="#0000FF">
<div class="oxhelp-navigation-top"><nav class="navbar navbar-inverse" role="navigation"><div class="container-fluid">
<div class="navbar-header">
<button type="button" class="navbar-toggle" data-toggle="collapse" data-target="#ox-main-nav"><span class="sr-only">Navigation umschalten</span><span class="icon-bar"></span><span class="icon-bar"></span><span class="icon-bar"></span></button><a class="navbar-brand"></a>
</div>
<div class="collapse navbar-collapse" id="ox-main-nav"><ul class="nav navbar-nav">
<li><a accesskey="p" class="oxhelp-prev-link" href="ox.appsuite.user.sect.intro.handling.html">Zurück</a></li>
<li><a accesskey="h" href="index.html" class="oxhelp-home-link">Startseite</a></li>
<li><a accesskey="t" href="bk01-toc.html" class="oxhelp-toc-link">Inhaltsverzeichnis</a></li>
<li><a accesskey="n" class="oxhelp-next-link" href="ox.appsuite.user.chap.firststeps.html">Weiter</a></li>
</ul></div>
</div></nav></div>
<div class="oxhelp-content">
  <h1 class="sr-only">Einstieg in die Groupware </h1>
<div class="sect1" id="ox.appsuite.user.sect.intro.login">
<div class="titlepage"><div><div><h2 class="title" style="clear: both">2.4. Anmelden, Abmelden</h2></div></div></div>
<a class="indexterm" name="id-1.3.7.2"></a><p id="ox.appsuite.user.concept.intro.login">Um sich anzumelden, benötigen Sie die Adresse des Servers, Ihren Benutzernamen
      und Ihr Passwort. Sie erhalten diese Informationen von Ihren Administrator oder Hoster.</p>
<div class="task" id="ox.appsuite.user.task.intro.login">
<p class="title">So melden Sie sich an:</p>
<div class="procedure"><ol class="procedure" type="1">
<li class="step"><p role="presentation">Starten Sie einen Browser.</p></li>
<li class="step"><p role="presentation">Geben Sie in die Adressleiste die Adresse des Servers ein. Die Anmeldeseite wird angezeigt.</p></li>
<li class="step"><p role="presentation">Geben Sie Ihren Benutzernamen und Ihr Passwort ein. Achten Sie auf Groß- und Kleinschreibung.</p></li>
<li class="step">
<<<<<<< HEAD
<p role="presentation">Wenn Sie möchten, dass Ihre Anmeldedaten lokal gespeichert werden sollen, aktivieren Sie
=======
<p role="presentation">Wenn Sie möchten, dass Ihre Anmeldedaten lokal gespeichert werden sollen, aktivieren Sie 
>>>>>>> 1c74fb5d
            <span class="guibutton"><strong>Angemeldet bleiben</strong></span>. </p>
<p role="presentation"><span class="phrase"><strong>Achtung:</strong></span> Aktivieren Sie diese Einstellung nur dann, wenn dieser Computer nur
            von Ihnen verwendet wird. Wenn Sie sich an einem öffentlich zugänglichen Computer anmelden, aktivieren Sie diese
            Einstellung nicht.</p>
</li>
<li class="step">
<p role="presentation">Klicken Sie auf <span class="guibutton"><strong>Anmelden</strong></span>.</p>
<p role="presentation"><span class="phrase"><strong>Hinweis:</strong></span> Wenn Sie einen falschen Benutzernamen oder ein falsches Passwort
            eingeben, erhalten Sie eine Fehlermeldung. Geben Sie die korrekten Werte ein.</p>
</li>
</ol></div>
</div>
<div class="task" id="ox.appsuite.user.task.intro.logout">
<p class="title">So melden Sie sich ab:</p>
<div class="procedure"><ol class="procedure" type="1">
<li class="step">
<<<<<<< HEAD
<p role="presentation">Klicken Sie in der Menüleiste rechts auf das Symbol <span class="guibutton"><strong>Einstellungen</strong></span>
            <span aria-hidden="true" class="inlinemediaobject" id="ox.appsuite.user.fig.intro.logout.settings"><img src="../../images/appsuite_user_icon_menuebars.png"></span>. Klicken Sie auf <span class="guibutton"><strong>Abmelden</strong></span>. Die Anmeldeseite wird
            angezeigt.</p>
<p role="presentation">Je nach Konfiguration der Groupware befindet sich rechts oberhalb der Menüleiste das Symbol
            <span class="guibutton"><strong>Abmelden</strong></span>
            <span aria-hidden="true" class="inlinemediaobject" id="ox.appsuite.user.fig.intro.logout.logout"><img src="../../images/appsuite_user_icon_logout.png"></span> .</p>
=======
<p role="presentation">Klicken Sie in der Menüleiste rechts auf das Symbol <span class="guibutton"><strong>Einstellungen</strong></span>.
             Klicken Sie auf <span class="guibutton"><strong>Abmelden</strong></span>. Die Anmeldeseite wird
            angezeigt.</p>
<p role="presentation">Je nach Konfiguration der Groupware befindet sich rechts oberhalb der Menüleiste das Symbol 
            <span class="guibutton"><strong>Abmelden</strong></span>
            <span aria-hidden="true" class="inlinemediaobject" id="ox.appsuite.user.fig.intro.logout.logout"><img src="../../images/appsuite_user_icon_logout.png"></span>.</p>
>>>>>>> 1c74fb5d
</li>
<li class="step"><p role="presentation">Wenn andere Personen Zugang zu diesem Computer haben, schließen Sie den Browser.</p></li>
</ol></div>
<div class="taskrelated">
        <p><span class="phrase"><strong>Achtung:</strong></span> Wenn Sie den Tab des Webbrowsers schließen, ohne sich abzumelden, sind
          Sie weiterhin am Server angemeldet. Wenn nun eine andere Person die Adresse des Servers eingibt, wird diese Person
          automatisch unter Ihrem Namen angemeldet und hat vollen Zugriff auf Ihre Daten.</p>
        <p>Melden Sie sich stets vom Server ab, wenn Sie Ihre Arbeit beenden.</p>
        <p><span class="phrase"><strong>Achtung:</strong></span> Möglicherweise bleiben Ihre Anmeldedaten im Arbeitsspeicher erhalten,
          solange der Browser geöffnet ist. Dies kann ein Sicherheitsrisiko darstellen. Um Ihre Anmeldedaten aus dem
          Arbeitsspeicher zu entfernen, schließen Sie den Browser.</p>
      </div>
</div>
</div>
          </div>
        </body>
</html><|MERGE_RESOLUTION|>--- conflicted
+++ resolved
@@ -41,11 +41,7 @@
 <li class="step"><p role="presentation">Geben Sie in die Adressleiste die Adresse des Servers ein. Die Anmeldeseite wird angezeigt.</p></li>
 <li class="step"><p role="presentation">Geben Sie Ihren Benutzernamen und Ihr Passwort ein. Achten Sie auf Groß- und Kleinschreibung.</p></li>
 <li class="step">
-<<<<<<< HEAD
-<p role="presentation">Wenn Sie möchten, dass Ihre Anmeldedaten lokal gespeichert werden sollen, aktivieren Sie
-=======
 <p role="presentation">Wenn Sie möchten, dass Ihre Anmeldedaten lokal gespeichert werden sollen, aktivieren Sie 
->>>>>>> 1c74fb5d
             <span class="guibutton"><strong>Angemeldet bleiben</strong></span>. </p>
 <p role="presentation"><span class="phrase"><strong>Achtung:</strong></span> Aktivieren Sie diese Einstellung nur dann, wenn dieser Computer nur
             von Ihnen verwendet wird. Wenn Sie sich an einem öffentlich zugänglichen Computer anmelden, aktivieren Sie diese
@@ -62,21 +58,12 @@
 <p class="title">So melden Sie sich ab:</p>
 <div class="procedure"><ol class="procedure" type="1">
 <li class="step">
-<<<<<<< HEAD
-<p role="presentation">Klicken Sie in der Menüleiste rechts auf das Symbol <span class="guibutton"><strong>Einstellungen</strong></span>
-            <span aria-hidden="true" class="inlinemediaobject" id="ox.appsuite.user.fig.intro.logout.settings"><img src="../../images/appsuite_user_icon_menuebars.png"></span>. Klicken Sie auf <span class="guibutton"><strong>Abmelden</strong></span>. Die Anmeldeseite wird
-            angezeigt.</p>
-<p role="presentation">Je nach Konfiguration der Groupware befindet sich rechts oberhalb der Menüleiste das Symbol
-            <span class="guibutton"><strong>Abmelden</strong></span>
-            <span aria-hidden="true" class="inlinemediaobject" id="ox.appsuite.user.fig.intro.logout.logout"><img src="../../images/appsuite_user_icon_logout.png"></span> .</p>
-=======
 <p role="presentation">Klicken Sie in der Menüleiste rechts auf das Symbol <span class="guibutton"><strong>Einstellungen</strong></span>.
              Klicken Sie auf <span class="guibutton"><strong>Abmelden</strong></span>. Die Anmeldeseite wird
             angezeigt.</p>
 <p role="presentation">Je nach Konfiguration der Groupware befindet sich rechts oberhalb der Menüleiste das Symbol 
             <span class="guibutton"><strong>Abmelden</strong></span>
             <span aria-hidden="true" class="inlinemediaobject" id="ox.appsuite.user.fig.intro.logout.logout"><img src="../../images/appsuite_user_icon_logout.png"></span>.</p>
->>>>>>> 1c74fb5d
 </li>
 <li class="step"><p role="presentation">Wenn andere Personen Zugang zu diesem Computer haben, schließen Sie den Browser.</p></li>
 </ol></div>
