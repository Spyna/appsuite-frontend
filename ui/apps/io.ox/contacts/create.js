/**
 * All content on this website (including text, images, source
 * code and any other original works), unless otherwise noted,
 * is licensed under a Creative Commons License.
 *
 * http://creativecommons.org/licenses/by-nc-sa/2.5/
 *
 * Copyright (C) Open-Xchange Inc., 2006-2011
 * Mail: info@open-xchange.com
 *
 * @author Christoph Kopp <christoph.kopp@open-xchange.com>
 * @author Matthias Biggeleben <matthias.biggeleben@open-xchange.com>
 */

define('io.ox/contacts/create',
    ['io.ox/contacts/util',
     'io.ox/contacts/api',
     'io.ox/core/tk/dialogs',
     'io.ox/core/config',
     'css!io.ox/contacts/style.css'
    ], function (util, api, dialogs, config) {

    'use strict';

    function fieldHtml(label, name) {
        return $('<div>').addClass('field')
            .append($('<label>').text(label))
            .append($('<input>', { type: 'text', name: name }));
    }

    //assemble create form
    var show = function () {

        var pane = new dialogs.CreateDialog(),
            content = pane.getContentNode();

<<<<<<< HEAD
        content
            .addClass('create-contact')
            .append(
                $('<div>')
                .addClass('block new_contact name')
                .append(fieldHtml('first name', 'first_name'))
                .append(fieldHtml('last name', 'last_name'))
            )
            .append(
                $('<div>')
                .addClass('block new_contact company')
                .append(fieldHtml('company', 'company'))
                .append(fieldHtml('department', 'department'))
                .append(fieldHtml('position', 'position'))
                .append(fieldHtml('profession', 'profession'))
            )
            .append(
                $('<div>')
                .addClass('block new_contact address')
                .append(fieldHtml('street', 'street_business'))
                .append(fieldHtml('postal code', 'postal_code_business'))
                .append(fieldHtml('city', 'city_business'))
            )
            .append(
                $('<div>')
                .addClass('block new_contact phone')
                .append(fieldHtml('tel.', 'telephone_business1'))
            )
            .append(
                $('<div>')
                .addClass('block new_contact image')
                .append(
                    $('<form>',
                    {   method: 'POST',
                        target: 'hiddenframePicture',
                        enctype: 'multipart/form-data',
                        'accept-charset': 'UTF-8'
                    })
                    .append(
                        $('<label>').text('contact image')
                    )
                    .append(
                        $('<input>', { name: 'image1', type: 'file' })
                    )
                    .append(
                        $('<iframe>',
                        {   name: 'hiddenframePicture',
                            src: ox.base + '/apps/io.ox/contacts/newInfoItemHidden.html'
                        })
                        .css('display', 'none')
                    )
                )
            );
=======
        pane.append(
            $('<div>').addClass('block new_contact company')
            .append(fieldHtml('company', 'company'))
            .append(fieldHtml('department', 'department'))
            .append(fieldHtml('position', 'position'))
            .append(fieldHtml('profession', 'profession'))
        );
        
        pane.append(
            $('<div>').addClass('block new_contact address')
            .append(fieldHtml('street', 'street_business'))
            .append(fieldHtml('postal code', 'postal_code_business'))
            .append(fieldHtml('city', 'city_business'))
        );
        
        pane.append(
            $('<div>').addClass('block new_contact phone')
            .append(fieldHtml('tel.', 'telephone_business1'))
        );
        
        pane.append(
            $('<div>').addClass('block new_contact image')
            .append($('<form>').attr({
            'accept-charset': 'UTF-8',
            'enctype': 'multipart/form-data',
            'id': 'contactUploadImage',
            'method': 'POST',
            'name': 'contactUploadImage',
            'target': 'blank.html'
        })
            
            .append($('<label>').text('contact image'))
            .append($('<input>').attr({
            'id': 'image1',
            'name': 'file',
            'type': 'file'
        })
            .append($('<iframe>').attr({
            'name': 'hiddenframePicture',
            'src': 'blank.html'
        }).css('display', 'none')))
        
        ));
        
        pane.addButton("resolveNewContact", "Save");
        pane.addButton("cancelNewContact", "Cancel");
>>>>>>> 44c847c8

        content.find('.block .field:nth-child(even)').addClass('even');

        pane.addButton('cancel', 'Cancel');
        pane.addButton('create', 'Save');

        var create = function () {

            var fId = config.get('folder.contacts'),
                data = {},
                image = content.find('input[type=file][name=image1]').val();

            // collect the data
            content.find('input[type=text]').each(function () {
                var node = $(this),
                    name = node.attr('name'),
                    value = $.trim(node.val());
                if (value !== '') {
                    data[name] = value;
                }
            });

            if (image !== '') {
                data.folder_id = fId;
                data.display_name = util.createDisplayName(data);
                api.createNewImage(JSON.stringify(data), image.get(0).files[0]);
            } else {
                if (!_.isEmpty(data)) {
                    data.folder_id = fId;
                    data.display_name = util.createDisplayName(data);
                    api.create(data);
                }
            }
        };

        pane.show().done(function (action) {
            if (action === 'create') {
                create();
            }
            pane = content = create = null;
        });
    };

    return {
        show: show
    };

});<|MERGE_RESOLUTION|>--- conflicted
+++ resolved
@@ -34,7 +34,6 @@
         var pane = new dialogs.CreateDialog(),
             content = pane.getContentNode();
 
-<<<<<<< HEAD
         content
             .addClass('create-contact')
             .append(
@@ -82,60 +81,12 @@
                     .append(
                         $('<iframe>',
                         {   name: 'hiddenframePicture',
-                            src: ox.base + '/apps/io.ox/contacts/newInfoItemHidden.html'
+                            src: 'blank.html'
                         })
                         .css('display', 'none')
                     )
                 )
             );
-=======
-        pane.append(
-            $('<div>').addClass('block new_contact company')
-            .append(fieldHtml('company', 'company'))
-            .append(fieldHtml('department', 'department'))
-            .append(fieldHtml('position', 'position'))
-            .append(fieldHtml('profession', 'profession'))
-        );
-        
-        pane.append(
-            $('<div>').addClass('block new_contact address')
-            .append(fieldHtml('street', 'street_business'))
-            .append(fieldHtml('postal code', 'postal_code_business'))
-            .append(fieldHtml('city', 'city_business'))
-        );
-        
-        pane.append(
-            $('<div>').addClass('block new_contact phone')
-            .append(fieldHtml('tel.', 'telephone_business1'))
-        );
-        
-        pane.append(
-            $('<div>').addClass('block new_contact image')
-            .append($('<form>').attr({
-            'accept-charset': 'UTF-8',
-            'enctype': 'multipart/form-data',
-            'id': 'contactUploadImage',
-            'method': 'POST',
-            'name': 'contactUploadImage',
-            'target': 'blank.html'
-        })
-            
-            .append($('<label>').text('contact image'))
-            .append($('<input>').attr({
-            'id': 'image1',
-            'name': 'file',
-            'type': 'file'
-        })
-            .append($('<iframe>').attr({
-            'name': 'hiddenframePicture',
-            'src': 'blank.html'
-        }).css('display', 'none')))
-        
-        ));
-        
-        pane.addButton("resolveNewContact", "Save");
-        pane.addButton("cancelNewContact", "Cancel");
->>>>>>> 44c847c8
 
         content.find('.block .field:nth-child(even)').addClass('even');
 
