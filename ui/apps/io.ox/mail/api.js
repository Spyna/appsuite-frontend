/**
 * This work is provided under the terms of the CREATIVE COMMONS PUBLIC
 * LICENSE. This work is protected by copyright and/or other applicable
 * law. Any use of the work other than as authorized under this license
 * or copyright law is prohibited.
 *
 * http://creativecommons.org/licenses/by-nc-sa/2.5/
 *
 * © 2016 OX Software GmbH, Germany. info@open-xchange.com
 *
 * @author Matthias Biggeleben <matthias.biggeleben@open-xchange.com>
 */

define('io.ox/mail/api', [
    'io.ox/mail/api-legacy',
    'io.ox/core/http',
    'settings!io.ox/core',
    'io.ox/core/api/factory',
    'io.ox/core/folder/api',
    'io.ox/core/api/account',
    'io.ox/mail/util',
    'io.ox/core/api/collection-pool',
    'io.ox/core/api/collection-loader',
    'io.ox/core/tk/visibility-api-util',
    'settings!io.ox/mail',
    'gettext!io.ox/mail',
    'io.ox/core/capabilities',
    'io.ox/mail/sanitizer'
], function (legacyAPI, http, coreSettings, apiFactory, folderAPI, accountAPI, util, Pool, CollectionLoader, visibilityApi, settings, gt, capabilities, sanitizer) {

    // SHOULD NOT USE notifications inside API!

    'use strict';

    var DELIM = '//';

    // color_label resort hash
    var colorLabelResort = _('0 1 7 10 6 3 9 2 5 8 4'.split(' ')).invert(),
        colorLabelSort = function (a, b) {
            return colorLabelResort[b.color_label] - colorLabelResort[a.color_label];
        };

    // model pool, global for debugging
    var pool = window.mailpool = Pool.create('mail');

    var fixtoccbcc = settings.get('features/fixtoccbcc'),
        showDeleted = !settings.get('features/ignoreDeleted', false),
        sanitize = sanitizer.isEnabled(),
        sandboxedCSS = settings.get('features/sandboxedCSS', true),
        enablePdfPreconversion = coreSettings.get('pdf/enablePreconversionOnMailFetch', true);

    pool.map = function (data) {
        var cid = _.cid(data), model = this.get(cid);
        // merge specific headers
        if (model && model.get('headers')) {
            if (!data.headers) data.headers = {};
            data.headers = _.extend(data.headers, model.get('headers'));
        }

        // sanitize content types (we want lowercase 'text/plain' or 'text/html')
        // split by ; because this field might contain further unwanted data
        _([data].concat(data.attachments)).each(function (attachment) {
            if (!attachment) return;
            if (/^text\/(plain|html)/i.test(attachment.content_type)) {
                // only clean-up text and html; otherwise we lose data (see bug 43727)
                attachment.content_type = String(attachment.content_type).toLowerCase().split(';')[0];
            }
        });

        // next clean up needs model
        if (!model) return data;
        // client-side fix for missing to/cc/bcc fields
        if (fixtoccbcc) {

            ['to', 'cc', 'bcc'].forEach(function (field) {
                var list = model.get(field);
                if (_.isArray(list) && list.length > 0) delete data[field];
            });
        }
        return data;
    };


    // generate basic API
    var api = apiFactory({
        module: 'mail',
        keyGenerator: function (obj) {
            return obj ? (obj.folder_id || obj.folder) + '.' + obj.id + '.' + (obj.view || api.options.requests.get.view || '') : '';
        },
        requests: {
            all: {
                folder: 'default0/INBOX',
                // + flags & color_label
                columns: '601,600,611,102',
                extendColumns: 'io.ox/mail/api/all',
                // received_date
                sort: '661',
                order: 'desc',
                deleted: showDeleted,
                // allow DB cache
                cache: false
            },
            list: {
                action: 'list',
                columns: '102,600,601,602,603,604,605,606,607,608,610,611,614,652,661',
                extendColumns: 'io.ox/mail/api/list'
            },
            get: {
                action: 'get',
                embedded: String(!sandboxedCSS),
                sanitize: String(!sanitize)
            },
            getUnmodified: {
                action: 'get',
                unseen: 'true',
                view: 'html',
                embedded: 'true'
            },
            search: {
                action: 'search',
                folder: 'default0/INBOX',
                columns: '601,600,611',
                extendColumns: 'io.ox/mail/api/all',
                sort: '661',
                order: 'desc',
                getData: function (query, options) {
                    var map = { from: 603, to: 604, cc: 605, subject: 607, text: -1 }, composite = [];
                    _(options).each(function (value, key) {
                        if (key in map && value === 'on') {
                            composite.push({ col: map[key], pattern: query });
                        }
                    });
                    return composite;
                }
            }
        },
        // composite key for 'all' cache
        cid: function (o) {
            return (o.action || 'all') + ':' + o.folder + DELIM + [o.sort, o.order, o.max || 0, !!o.unseen, !!o.deleted].join('.');
        },

        // fail: {
        //     get: function (e, ids) {
        //         if (e.code === 'MSG-0032') {
        //             // mail no longer exists, so we remove it from caches
        //             // we don't trigger any event here, as it might run into cyclic event chains
        //             api.updateCaches([ids]);
        //         }
        //     }
        // },

        // filter list request (special fix for nested messages; don't have folder; inline action checks fail)
        filter: function (obj) {
            return obj.folder_id !== undefined || obj.folder !== undefined;
        },
        pipe: {
            all: function (response, opt) {
                // fix sort order for "label"
                if (opt.sort === '102') {
                    response.sort(colorLabelSort);
                    if (opt.order === 'desc') response.reverse();
                }
                return response;
            },
            get: function (data, options) {
                // inject view (text/html/noimg). need this to generate proper cache keys.
                // data might be plain string, e.g. for mail source
                if (_.isObject(data)) {
                    data.view = options.view;
                }
                return data;
            }
        },
        params: {
            all: function (options) {
                if (options.sort === 'thread') {
                    options.sort = 661;
                }
                return options;
            }
        },
        //special function for list requests that fall back to a get request (only one item in the array)
        simplify: function (options) {
            // fix mail unseen issue
            options.simplified.unseen = true;
            return options.simplified;
        }
    });

    // support old compose api endpoints backward compatibility
    _.extend(api, legacyAPI);

    /**
     * updates the view used for get requests, used on mail settings save to be responsive
     */
    api.updateViewSettings = function () {
        api.options.requests.get.view = 'text';
        if (settings.get('allowHtmlMessages', true)) {
            api.options.requests.get.view = settings.get('allowHtmlImages', false) ? 'html' : 'noimg';
        }
        //special event to redraw current detailview
        api.trigger('viewChanged');
    };

    api.separator = settings.get('defaultseparator', '/');

    api.FLAGS = {
        ANSWERD:     1,
        DELETED:     2,
        DRAFT:       4,
        FLAGGED:     8,
        RECENT:     16,
        SEEN:       32,
        USER:       64,
        SPAM:      128,
        FORWARDED: 256
    };

    api.COLORS = {
        NONE:        0,
        RED:         1,
        ORANGE:      7,
        YELLOW:     10,
        LIGHTGREEN:  6,
        GREEN:       3,
        LIGHTBLUE:   9,
        BLUE:        2,
        PURPLE:      5,
        PINK:        8,
        GRAY:        4
    };

    // respond to change:flags
    pool.get('detail').on('change:flags', function (model) {
        // get previous and current flags to determine if unseen bit has changed
        var previous = util.isUnseen(model.previous('flags')),
            current = util.isUnseen(model.get('flags'));
        if (previous === current) return;
        // update folder
        folderAPI.changeUnseenCounter(model.get('folder_id'), current ? +1 : -1);
    });

    // respond to removing unseen messages
    pool.get('detail').on('remove', function (model) {
        // check if removed message was unseen
        var unseen = util.isUnseen(model.get('flags'));
        if (!unseen) return;
        // update folder
        folderAPI.changeUnseenCounter(model.get('folder_id'), -1);
    });

    var get = api.get,
        getAll = api.getAll,
        search = api.search;

    // update thread model
    function propagate(model) {
        api.threads.touch(model.toJSON());
    }

    function getPreferredView() {
        return settings.get('allowHtmlMessages', true) ? 'html' : 'text';
    }

    function getView(data) {
        var preferred = getPreferredView();

        // 'text' will always be 'text'
        if (preferred === 'text') return 'text';
        // never show images for failed messages
        if (util.authenticity('block', data)) return 'noimg';

        // check authenticity && whitelist
        var isTrusted = util.authenticity('box', data) === 'trusted';
        var isWhiteListed = util.isWhiteListed(data);
        if (isTrusted || isWhiteListed) return preferred;

        // check for general setting
        if (!settings.get('allowHtmlImages', false)) return 'noimg';

        // block images for specific folders
        if (accountAPI.is('spam|confirmed_spam|trash', data.folder_id || data.folder)) return 'noimg';

        // finally
        return preferred;
    }

    function sanitizeAttachments(attachments, options) {
        if (!_.isArray(attachments)) {
            // make sure we always have data.attachments (see bug 58631)
            return [{ content: '', content_type: 'text/plain', disp: 'inline', id: '1', sanitized: true, size: 0, truncated: false }];
        }
        // sanitize content Types (we want lowercase 'text/plain' or 'text/html')
        // split by ; because this field might contain further unwanted data
        return attachments.map(function (data) {
            if (!/^text\/(plain|html)/i.test(data.content_type)) return data;
            // only clean-up text and html; otherwise we lose data (see bug 43727)
            data.content_type = String(data.content_type).toLowerCase().split(';')[0];
            return sanitizer.sanitize(data, options);
        });
    }
<<<<<<< HEAD
    function sanitizeMailData(data) {
        data.attachments = sanitizeAttachments(data.attachments);

        if (_.isArray(data.nested_msgs)) {
            data.nested_msgs = data.nested_msgs.map(function (nested_msg) {
                nested_msg.attachments = sanitizeAttachments(nested_msg.attachments);
=======
    function sanitizeMailData(data, options) {
        data.attachments = sanitizeAttachments(data.attachments, options);

        if (_.isArray(data.nested_msgs)) {
            data.nested_msgs = data.nested_msgs.map(function (nested_msg) {
                nested_msg.attachments = sanitizeAttachments(nested_msg.attachments, options);
>>>>>>> 938790d3
                return nested_msg;
            });
        }
        return data;
    }

    api.get = function (obj, options) {
        var cid = _.isObject(obj) ? _.cid(obj) : obj,
            model = pool.get('detail').get(cid),
            useCache = options && (options.cache !== undefined) ? options.cache : true,
            isDefaultView = obj.view === 'noimg' || !obj.view,
            isComplete,
            t0 = _.now();

        if (model) {
            isComplete = !!model.get('attachments');
            // check for cache hit
            if (useCache && !obj.src && isComplete && isDefaultView) return $.when(model.toJSON());
        }

        // set view if needed
        if (!obj.view) obj.view = getView(_.extend({}, obj, model && model.toJSON()));

        // limit default size
        obj.max_size = settings.get('maxSize/view', 1024 * 100);

        // do not process plain text if we prettify text client-side
        obj.process_plain_text = false;

        // PDF pre-conversion for mail attachments
        obj.pregenerate_previews = String(enablePdfPreconversion);

        // never use factory's internal cache, therefore always 'false' at this point
        return get.call(api, obj, false).done(function (data) {
            // trigger loading time event
            ox.trigger('timing:mail:load', _.now() - t0);
            // don't save raw data in our models. We only want preformated content there
            if (obj.src || obj.view === 'raw') return;
            // delete potential 'cid' attribute (see bug 40136); otherwise the mail gets lost
            delete data.cid;

<<<<<<< HEAD
            data = sanitizeMailData(data);
=======
            var t1 = window.performance ? window.performance.now() : _.now();
            data = sanitizeMailData(data, { noImages: obj.view === 'noimg' });
            // trigger timing event for sanitize duration
            ox.trigger('timing:mail:sanitize', (window.performance ? window.performance.now() : _.now()) - t1);
>>>>>>> 938790d3

            // either update or add model
            if (model) {
                // if we already have a model we promote changes for threads
                model.set(data);
                propagate(model);
            } else {
                // add new model
                pool.add('detail', data);
            }
        });
    };

    api.getAll = function (options, useCache) {
        options = options || {};

        // special handling for top-level mail account folders
        if (/^default\d+$/.test(options.folder)) return $.when([]);

        // support for from-to
        if (options.sort === 'from-to') {
            options.sort = accountAPI.is('sent|drafts', options.folder) ? 604 : 603;
        }

        return getAll.call(this, options, useCache);
    };

    api.search = function (query, options) {
        if (options.sort === 'from-to') {
            options.sort = accountAPI.is('sent|drafts', options.folder) ? 604 : 603;
        }
        return search.call(this, query, options);
    };

    //
    // Utility functions
    //

    function prepareRemove(ids, all) {

        var collection = pool.get('detail');

        // fallback
        all = all || ids;

        if (all.length === 1) {
            api.threads.remove(all[0]);
            api.threads.touch(all[0]);
        }

        // we need the original list of ids "all" to also catch threads
        // that start with an email from the sent folder
        api.trigger('beforedelete', all);

        _(all).each(function (item) {
            var cid = _.cid(item), model = collection.get(cid);
            if (model) {
                model.preserve = false;
                collection.remove(model);
            }
        });
    }

    function resetFolderByType(type) {
        return pool.resetFolder(accountAPI.getFoldersByType(type));
    }

    function unsetSorted(list, sort) {
        _(list)
            .chain()
            .pluck('folder_id')
            .uniq()
            .map(pool.getBySorting.bind(pool, sort))
            .flatten()
            .each(function (collection) {
                collection.sorted = false;
            });
    }

    /**
     * wrapper for factories remove to update counters
     * @param  {array} ids
     * @param  {object} options [see api factory]
     * @return { deferred} resolves as array
     */
    api.remove = (function () {

        var pending = false, queue = [], wait = $.Deferred(), recentlyDeleted = {};

        var dequeue = _.debounce(function () {
            if (queue.length) {
                removeOnServer(queue)
                    .done(wait.resolve)
                    .fail(wait.reject)
                    .fail(fail.bind(null, queue));
                queue = [];
                wait = $.Deferred();
            } else {
                pending = false;
            }
        }, 5000);

        function fail(ids, e) {
            // handle special case: quota exceeded
            if (e.code === 'MSG-0039') api.trigger('delete:fail:quota', e, ids);
        }

        function enqueue(ids) {
            queue = queue.concat(ids);
            return wait.promise();
        }

        // remember deleted messages for 15 seconds
        function remember(ids) {
            var list = [].concat(ids);
            list.forEach(function (item) {
                recentlyDeleted[_.cid(item)] = true;
            });
            setTimeout(function () {
                list.forEach(function (item) {
                    delete recentlyDeleted[_.cid(item)];
                });
                list = null;
            }, 15000);
        }

        function removeOnServer(ids, force) {
            pending = true;
            return http.wait(
                // wait a short moment, so that the UI reacts first, i.e. triggers
                // the next message; apparently a "delete" blocks that otherwise
                _.wait(100).then(function () {
                    return http.PUT({
                        module: 'mail',
                        params: {
                            action: 'delete',
                            harddelete: !!force,
                            returnAffectedFolders: true,
                            timestamp: _.then()
                        },
                        data: http.simplify(ids),
                        appendColumns: false
                    })
                    .done(function (data) {
                        // update affected folders
                        _(data.folders).each(function (changes, id) {
                            folderAPI.pool.getModel(id).set(changes);
                        });
                        // trigger delete to update notification area
                        api.trigger('delete');
                        api.trigger('deleted-mails', ids);
                        // trigger dedicated event per message
                        _(ids).each(function (item) {
                            api.trigger('remove:' + _.ecid(item), item);
                        });
                        // if this is a trash folder trigger special event (quota updates)
                        // checking the first id is enough, all id's must be from the same folder anyway when using our UI
                        if (accountAPI.is('trash', ids[0].folder_id)) {
                            api.trigger('deleted-mails-from-trash');
                        } else if (!force) {
                            // mails were moved to trash folder if this is was no hard delete
                            // invalidate trash folder pool, they have new mails now
                            resetFolderByType('trash');
                        }
                    })
                    .fail(function () {
                        // something went wrong; let's kind of rollback
                        api.trigger('refresh.all');
                    })
                    .always(dequeue);
                })
            );
        }

        function remove(ids, all, force) {
            try {
                // add to recently deleted hash
                remember(ids);
                // avoid parallel delete requests
                return pending && !force ? enqueue(ids) : removeOnServer(ids, force);
            } finally {
                // try/finally is used to set up http.wait() first
                // otherwise we run into race-conditions (see bug 37707)
                prepareRemove(ids, all);
            }
        }

        remove.getRecentlyDeleted = function () {
            return recentlyDeleted;
        };

        remove.isRecentlyDeleted = function (id) {
            return !!recentlyDeleted[id];
        };

        return remove;

    }());

    /**
     * archives a list of files
     * @param  {array} ids
     * @return { deferred}
     */
    api.archive = function (ids) {

        if (!_.isArray(ids) || ids.length === 0) return;

        prepareRemove(ids);

        return http.wait(
            http.PUT({
                module: 'mail',
                params: { action: 'archive', timestamp: _.then() },
                data: http.simplify(ids)
            })
            .done(function (data) {
                // backend tells us the if the archive folder is new and its id
                if (_(_(data).pluck('created')).contains(true)) {
                    // update account data
                    accountAPI.reload()
                        .then(function () {
                            // reload  settings for virtual folder 'virtual/standard' first (bug 52608)
                            return settings.reload();
                        })
                        .done(function () {
                            // refresh all folders because the archive folder might be new
                            folderAPI.refresh();
                            // reload mail views
                            api.trigger('refresh.all');
                        });
                } else {
                    folderAPI.reload(_(data).pluck('id'));
                }
                api.trigger('archive', ids);
            })
        );
    };

    //
    // Archive all messages inside a folder which are older than 90 days
    //
    api.archiveFolder = function (id, options) {

        options = _.extend({ action: 'archive_folder', folder: id, days: 90 }, options);

        return http.PUT({
            module: 'mail',
            params: options,
            appendColumns: false
        })
        .done(function () {
            // refresh all folders because the archive folder might be new
            folderAPI.refresh();
            // reload mail views
            api.trigger('refresh.all');
            api.trigger('archive-folder', id);
        });
    };

    /**
     * requests data for all ids
     * @param  {object} options
     * @param  {boolean} useCache (default is true)
     * @return { deferred} returns array of threads
     */
    api.getAllThreads = function (options, useCache) {

        // request for brand new thread support
        options = options || {};

        options = $.extend(options, {
            action: 'threadedAll',
            // +flags +color_label
            columns: options.columns || '601,600,611,102',
            sort: options.sort || '661',
            sortKey: 'threaded-' + (options.sort || '661'),
            konfetti: true,
            order: options.order || 'desc',
            includeSent: !accountAPI.is('sent|drafts', options.folder),
            // never use server cache
            cache: false,
            deleted: showDeleted,
            // apply internal limit to build threads fast enough
            max: options.max || 500
        });

        return getAll.call(this, options, useCache, null, false);
    };

    var update = function (list, data, apiAction) {

        var move = false,
            modfolder = data.folder_id || data.folder;

        // allow single object and arrays
        list = _.isArray(list) ? list : [list];

        // pause http layer
        http.pause();

        // now talk to server
        _(list).map(function (obj) {
            var folder  = obj.folder || obj.folder_id;
            if (modfolder && modfolder !== folder) move = true;
            return http.PUT({
                module: 'mail',
                params: {
                    action: apiAction || 'update',
                    id: obj.id,
                    folder: folder,
                    // to be safe
                    timestamp: _.then()
                },
                data: data,
                appendColumns: false
            });
        });
        // resume & trigger refresh
        return http.resume().then(function (response) {
            // trigger update events
            _(list).each(function (obj) {
                api.trigger('update:' + _.ecid(obj), obj);
            });
            if (move) api.trigger('move');
            if (apiAction === 'copy' || move) {
                //give response if its a copy action (to look if there was an error)
                //not doing this as a standardaction to prevent errors with functions looking only for the list parameter
                return { list: list, response: response };
            }
            api.trigger('update:after');
            // return list
            return list;
        });
    };

    api.update = function () {
        console.error('Do not call this directly because mail is so special');
    };

    api.on('not-found', function () {
        api.trigger('refresh.list');
    });

    /**
     * cleaning up
     * @param  {string]} folder_id
     * @fires  api#refresh.all
     * @return { deferred }
     */
    api.expunge = function (folder_id) {

        var ids = _(pool.getByFolder(folder_id))
            .chain()
            .map(function (collection) {
                return collection.filter(function (model) {
                    return util.isDeleted(model.attributes);
                });
            })
            .flatten()
            .pluck('cid')
            .compact()
            .value();

        api.trigger('beforeexpunge', ids);

        // remove deleted messages immediately
        _(pool.getByFolder(folder_id)).each(function (collection) {
            collection.set(
                collection.filter(function (model) {
                    return !util.isDeleted(model.toJSON());
                })
            );
        });

        return http.PUT({
            module: 'mail',
            appendColumns: false,
            params: { action: 'expunge' },
            data: [folder_id]
        })
        .done(function () {
            folderAPI.reload(folder_id);
        });
    };

    //
    // Respond to folder API events
    //

    folderAPI.on({
        'before:clear': function (id) {
            // clear target folder
            _(pool.getByFolder(id)).each(function (collection) {
                collection.reset([]);
            });
        },
        'clear remove:mail': function () {
            // reset trash folder
            var trashId = accountAPI.getFoldersByType('trash');
            _(trashId).each(function (id) {
                folderAPI.list(id, { cache: false });
                _(pool.getByFolder(id)).invoke('expire');
            });
        },
        'changesAfterReloading:mail': function (model) {
            // if total or unread changed during a folder reload, we need to update the collection (reload happens independent from refresh)
            if (_(model.changed).has('unread') || _(model.changed).has('total')) {
                _(pool.getByFolder(model.id)).invoke('expire');
                api.trigger('changesAfterReloading');
            }
        }
    });

    /**
     * sets color
     * @param  {array|object} list of mail objects
     * @param  {string} label (numeric color id mapped in api.COLORS)
     * @fires  api#refresh.list
     * @return { promise} done returns list of mails in current folder
     */
    api.changeColor = function (list, label) {

        list = [].concat(list);

        // see Bug 24730 - Folder "INBOX" does not support user-defined flags. Update of color flag ignored.
        label = String(label);

        _(list).each(function (obj) {
            obj.color_label = label;
            pool.propagate('change', {
                id: obj.id,
                folder_id: obj.folder_id,
                color_label: parseInt(label, 10) || 0
            });
            // update thread model
            api.threads.touch(obj);
            api.trigger('update:' + _.ecid(obj), obj);
        });

        return http.wait(
            update(list, { color_label: label })
        ).done(function () {
            unsetSorted(list, 102);
        });
    };
    /**
     * marks list of mails as flagged/unflagged
     * @param {array} list
     * @fires api#refresh.list
     * @return { deferred }
     */
    api.flag = function (list, value) {
        list = [].concat(list);

        if (_.isUndefined(value)) {
            // at least one elem is unflagged -> flag
            value = _(list).reduce(function (memo, obj) {
                // already false?
                if (memo === true) return true;
                return !util.isFlagged(obj);
            }, false);
        }

        _(list).each(function (obj) {
            obj.flags = value ? obj.flags | 8 : obj.flags & ~8;
            pool.propagate('change', {
                id: obj.id,
                folder_id: obj.folder_id,
                flags: obj.flags
            });
            // update thread model
            api.threads.touch(obj);
            api.trigger('update:' + _.ecid(obj), obj);
            api.trigger('refresh.flag', list);
        });
        return update(list, { flags: api.FLAGS.FLAGGED, value: value }).done(function () {
            unsetSorted(list, 651);
            folderAPI.reload(list);
        });
    };

    /**
     * marks list of mails unread
     * @param {array} list
     * @fires api#refresh.list
     * @return { deferred }
     */
    api.markUnread = function (list) {
        list = [].concat(list);

        _(list).each(function (obj) {
            obj.flags = obj.flags & ~32;
            pool.propagate('change', {
                id: obj.id,
                folder_id: obj.folder_id,
                flags: obj.flags
            });
            // update thread model
            api.threads.touch(obj);
            api.trigger('update:' + _.ecid(obj), obj);
            api.trigger('refresh.unseen', list);
        });

        return update(list, { flags: api.FLAGS.SEEN, value: false }).done(function () {
            unsetSorted(list, 651);
            folderAPI.reload(list);
            api.trigger('after:refresh.unseen', list);
        });
    };

    /**
     * marks list of mails read
     * @param {array} list
     * @fires api#refresh.list
     * @fires api#update:set-seen (list)
     * @return { deferred }
     */
    api.markRead = function (list) {
        list = [].concat(list);

        // Address collector must be triggered manually in some cases
        //
        // All elements should be from one folder, it's not possbile in App Suite UI
        // to select mails from different folders and mark them as read. So it should
        // be ok to use the first element only
        var collectAddresses = !accountAPI.is('spam|confirmed_spam|trash', list[0].folder_id);

        _(list).each(function (obj) {
            obj.flags = obj.flags | 32;
            pool.propagate('change', {
                id: obj.id,
                folder_id: obj.folder_id,
                flags: obj.flags,
                unseen: false
            });
            // update thread model
            api.threads.touch(obj);
            api.trigger('update:' + _.ecid(obj), obj);
            api.trigger('refresh.seen', list);
            api.trigger('update:set-seen', list); // used by notification area
        });

        return update(list, { flags: api.FLAGS.SEEN, value: true, collect_addresses: collectAddresses }).done(function () {
            unsetSorted(list, 651);
            folderAPI.reload(list);
            api.trigger('after:refresh.seen', list);
        });
    };

    api.allSeen = function (folder) {

        // loop over detail collection
        pool.get('detail').each(function (model) {
            var data = model.toJSON();
            if (data.folder_id === folder && util.isUnseen(data)) {
                pool.propagate('change', {
                    id: data.id,
                    folder_id: data.folder_id,
                    flags: data.flags | 32
                });
                // update affected threads
                api.threads.touch(data);
            }
        });

        // remove notifications in notification area
        api.trigger('update:set-seen', folder);

        return http.PUT({
            module: 'mail',
            params: {
                action: 'all_seen',
                folder: folder
            },
            appendColumns: false
        })
        .done(function () {
            api.trigger('after:all-seen', folder);
            folderAPI.reload(folder);
        });
    };

    function handleSpam(list, state) {
        prepareRemove(list);
        // reset spam or inbox folder; we assume that the spam handler will move the message to the spam or inbox folder
        if (state) resetFolderByType('spam');
        else resetFolderByType('inbox');

        http.pause();
        _(list).map(function (item) {
            return http.PUT({
                module: 'mail',
                params: {
                    action: 'update',
                    id: item.id,
                    folder: item.folder_id,
                    timestamp: _.then()
                },
                data: { flags: api.FLAGS.SPAM, value: state },
                appendColumns: false
            });
        });
        return http.resume();
    }

    /**
     * marks list of mails as spam
     * @param {array} list
     * @return {deferred}
     */
    api.markSpam = function (list) {
        return handleSpam(list, true);
    };

    api.noSpam = function (list) {
        return handleSpam(list, false);
    };

    // combines move & copy
    function transfer(type, list, targetFolderId) {

        // mark target folder as expired
        pool.resetFolder(targetFolderId);

        return http.wait(
            update(list, { folder_id: targetFolderId }, type).then(function (data) {
                // assume success
                api.trigger(type, list, targetFolderId);
                folderAPI.reload(targetFolderId, list);
                // any errors? (debugging code below)
                var e = _(data.response).find(function (item) { return !!item.error; });
                if (e) {
                    // something went wrong; let's kind of rollback
                    api.trigger('refresh.all');
                    return $.Deferred().reject(e.error);
                }
                // return new IDs on copy
                return type === 'copy' ? _(data.response).pluck('data') : list;
            })
        );
    }

    // debugging error
    // e = {
    //     error: 'Die zulässige Quota auf dem Mailserver \"dovecot.qa.open-xchange.com\" wurde überschritten.',
    //     error_params: ['dovecot.qa.open-xchange.com ', 'applause40', 42, 26, 'NO [OVERQUOTA] Quota exceeded (mailbox for user is full) (0.000 secs).'],
    //     code: 'MSG-1024'
    // };

    /**
     * move mails to another folder
     * @param  {array} list
     * @param  {string} targetFolderId
     * @fires  api#refresh.all
     * @fires  api#move (list, targetFolderId)
     * @return { deferred }
     */
    api.move = function (list, targetFolderId, all) {
        try {
            return transfer('update', list, targetFolderId);
        } finally {
            // try/finally is used so that transfer() set up http.wait()
            // otherwise we run into race-conditions (see bug 37707)
            prepareRemove(list, all);
        }
    };

    api.moveAll = function (source, target) {

        // clear affected collections
        _(pool.getByFolder(source)).each(function (collection) {
            collection.reset([]);
            collection.setComplete(true);
        });

        return http.wait(
            http.PUT({
                module: 'mail',
                appendColumns: false,
                params: { action: 'move_all' },
                data: { source: source, target: target }
            })
        )
        .done(function () {
            folderAPI.reload([source, target]);
        });
    };

    /**
     * copies a number of mails to another folder
     * @param  {array} list
     * @param  {string} targetFolderId
     * @return { deferred }
     */
    api.copy = function (list, targetFolderId) {
        return transfer('copy', list, targetFolderId);
    };

    api.autosave = function (obj) {
        api.trigger('before:autosave', { data: obj });
        try {
            var params = {
                action: 'autosave',
                lineWrapAfter: 0
            };
            if (obj.security && obj.security.decrypted) {
                params.decrypt = true;  // Guard flag, send decrypt if orig E-mail decrypted
                if (obj.security.authentication) params.authToken = obj.security.authentication;
            }
            return http.wait(
                http.PUT({
                    module: 'mail',
                    params: params,
                    data: obj,
                    appendColumns: false
                })
                .then(function (result) {
                    // reset draft folder
                    var draftsFolder = accountAPI.getFoldersByType('drafts');
                    pool.resetFolder(draftsFolder);
                    folderAPI.reload(draftsFolder);
                    api.trigger('autosave');
                    return result;
                })
            );
        } finally {
            // try/finally is used to set up http.wait() first
            if (obj.msgref) prepareRemove(util.parseMsgref(api.separator, obj.msgref));
        }
    };

    /**
     * By updating the last access timestamp the referenced file is prevented from being deleted from both session and disk storage.
     * Needed for inline images
     */
    api.keepalive = function (id) {
        return http.GET({
            module: 'file',
            params: { action: 'keepalive', id: id }
        });
    };

    /**
     * get mail object with unmodified content (in case externalresources warning message was ignored)
     * @param  {object]} obj (mail object)
     * @return { deferred} obj (mail object)
     */
    api.getUnmodified = function (obj) {
        // has folder?
        if ('folder_id' in obj || 'folder' in obj) {
            return this.get({
                action: 'get',
                id: obj.id,
                folder: obj.folder || obj.folder_id,
                view: 'html',
                decrypt: obj.security && obj.security.decrypted
            }, false).then(sanitizeMailData);
        } else if ('parent' in obj) {
            // nested message!?
            var id = obj.id, parent = obj.parent;
            return this.get({
                action: 'get',
                id: obj.parent.id,
                folder: obj.parent.folder || obj.parent.folder_id,
                view: 'html',
                decrypt: obj.security && obj.security.decrypted
            }, false)
            .then(function (data) {
                return _.chain(data.nested_msgs)
                    .filter(function (obj) {
                        if (obj.id === id) {
                            obj.parent = parent;
                            return true;
                        }
                        return false;
                    })
                    .first().value();
            }).then(sanitizeMailData);
        }
        console.error('api.getUnmodified(). Invalid case.', obj);
        return $.Deferred().resolve(obj);
    };

    /**
     * get source code of specified mail
     * @param  {object} obj (mail)
     * @return { deferred} returns source string
     */
    api.getSource = function (obj) {
        return this.get({
            action: 'get',
            id: obj.id,
            src: true,
            folder: obj.folder || obj.folder_id,
            view: 'html',
            embedded: false
        }, false);
    };

    api.fetchTextPreview = function (ids) {
        return http.fixList(ids, http.PUT({
            module: 'mail',
            params: { action: 'list', columns: '600,601,663', timezone: 'utc', deleted: showDeleted },
            data: http.simplify(ids)
        }))
        .then(function (response) {
            var hash = {};
            _(response).each(function (item) {
                // please don't change the empty string fallback. if setting this to something else this causes model change events and reloading stuff.
                hash[_.cid(item)] = item.text_preview || '';
            });
            return hash;
        });
    };

    /**
     * save mail attachments in files app
     * @param  {array} list
     * @param  {string} target (folder id) [optional]
     * @fires  api#refresh.all
     * @return { deferred }
     */
    api.saveAttachments = function (list, target) {
        // be robust
        target = target || coreSettings.get('folder/infostore');
        // support for multiple attachments
        list = _.isArray(list) ? list : [list];

        http.pause();
        // loop
        _(list).each(function (data) {
            var params = {
                action: 'attachment',
                id: data.mail.id,
                folder: data.mail.folder_id,
                dest_folder: target,
                attachment: data.id,
                decrypt: (data.security && data.security.decrypted)
            };
            // Guard actions.  If it was from decrypted email pass auth info
            if (data.security && data.security.authentication) params.cryptoAuth = data.security.authentication;
            // If saving encrypted copy, but be re-encrypted from original email
            if (data.reEncrypt) params.encrypt = true;
            http.PUT({
                module: 'mail',
                params: params,
                data: { folder_id: target, description: gt('Saved mail attachment') },
                appendColumns: false
            });
        });
        return http.resume().done(function () {
            require(['io.ox/files/api'], function (fileAPI) {
                fileAPI.pool.resetFolder(target);
                fileAPI.trigger('add:file');
            });
        });
    };

    /**
     * get url for attachment in requested mode
     * @param  {object} data (attachment)
     * @param  {string} mode ('download', 'zip', 'email, 'view', 'open')
     * @return { string} url
     */
    api.getUrl = function (data, mode, options) {

        var opt = _.extend({ scaleType: 'contain', session: true }, options),
            url = ox.apiRoot + '/mail', first;
        if (mode === 'zip') {
            first = _(data).first();
            return url + '?' + $.param({
                action: 'zip_attachments',
                folder: (first.parent || first.mail).folder_id,
                id: (first.parent || first.mail).id,
                attachment: _(data).pluck('id').join(','),
                decrypt: (first.security && first.security.decrypted), // All attachments must be decrypted if Guard emails
                // required here!
                session: ox.session
            });
        } else if (mode === 'eml:reference') {
            //if eml stored as reference use parent object
            return this.getUrl(_([].concat(data)).first().parent, 'eml');
        } else if (mode === 'eml') {
            data = [].concat(data);
            first = _(data).first();
            // multiple?
            if (data.length > 1) {
                // zipped
                return url + '?' + $.param({
                    action: 'zip_messages',
                    folder: first.folder_id,
                    id: _(data).pluck('id').join(','),
                    session: ox.session
                });
            }
            // single EML
            url += (first.subject ? '/' + encodeURIComponent(first.subject.replace(/[\\:/]/g, '_') + '.eml') : '') + '?' +
                $.param($.extend(api.reduce(first), {
                    action: 'get',
                    src: 1,
                    save: 1,
                    session: ox.session
                }));

            return url;
        }

        if (data.space) {
            url = ox.apiRoot + '/mail/compose/' + data.space + '/attachments/' + data.id;
            if (opt.session) url += '?session=' + ox.session;
            return url;
        }
        // inject filename for more convenient file downloads
        var filename = data.filename ? data.filename.replace(/[\\:/]/g, '_').replace(/\(/g, '%28').replace(/\)/, '%29') : undefined,
            // scaling options
            scaling = opt.width && opt.height ? '&scaleType=' + opt.scaleType + '&width=' + opt.width + '&height=' + opt.height : '';
        url += (data.filename ? '/' + encodeURIComponent(filename) : '') + '?' +
            $.param({
                action: 'attachment',
                folder: (data.parent || data.mail).folder_id,
                id: (data.parent || data.mail).id,
                attachment: data.id,
                user: ox.user_id,
                context: ox.context_id,
                // mails don't have a last modified attribute, just use 1
                sequence: 1,
                session: ox.session
            });
        if (data.security && data.security.decrypted) {
            url += '&decrypt=true';
            if (data.security.authentication) {
                url += '&cryptoAuth=' + encodeURIComponent(data.security.authentication);
            }
        }
        switch (mode) {
            case 'view':
            case 'open':
                url += '&delivery=view' + scaling;
                break;
            case 'download':
                url += '&delivery=download';
                break;
            default:
                break;
        }
        return url;
    };

    /**
    * some nested mails do not have the full data. Use this request to get the mail (see Bug 46443)
    */
    api.getNestedMail = function (data) {
        return http.GET({
            module: 'mail',
            params: {
                action: 'attachment',
                folder: (data.parent || data.mail).folder_id,
                id: (data.parent || data.mail).id,
                attachment: data.id,
                // special parameter to get the json data from a nested mail
                as_json: true
            }
        });
    };

    var lastUnseenMail = 0;

    /**
     * checks inbox for new mails
     * @fires api#new-mail (recent, unseen)
     * @return { deferred} done returns { unseen: [], recent: [] }
     */
    api.checkInbox = function () {
        // ox.openedInBrowserTab is only true, when ox.tabHandlingEnabled is true and the window is no a core tab
        if (ox.openedInBrowserTab) return;
        // look for new unseen mails in INBOX
        return http.GET({
            module: 'mail',
            params: {
                action: 'all',
                folder: 'default0/INBOX',
                //received_date, id, folder_id, flags
                columns: '610,600,601,611,661',
                // only unseen mails are interesting here!
                unseen: 'true',
                // any reason to see them?
                deleted: 'false',
                sort: '661',
                order: 'desc',
                // not really sure if limit works as expected
                // if I only fetch 10 mails and my inbox has some unread mails but the first 10 are seen
                // I still get the unread mails
                limit: 100,
                timezone: 'utc'
            }
        })
        .then(function (unseen) {
            // check most recent mail
            var recent = _(unseen).filter(function (obj) {
                // ignore mails 'mark as deleted'
                return obj.date > lastUnseenMail && (obj.flags & 2) !== 2;
            });

            // Trigger even if no new mails are added to ensure read mails are removed
            api.trigger('new-mail', recent, unseen);

            if (recent.length > 0) {
                lastUnseenMail = recent[0].date;
                api.newMailTitle(true);
            } else {
                // if no new mail set lastUnseenMail to now, to prevent mark as unread to trigger new mail
                // received date is measured in UI timezone
                lastUnseenMail = new moment().valueOf();
            }

            return {
                unseen: unseen,
                recent: recent || []
            };
        });
    };

    /**
     * bind to global refresh; clears caches and trigger refresh.all
     * @fires  api#refresh.all
     * @return { promise }
     */
    api.refresh = function () {
        // do not react on events when user has no mail (e.g. drive only)
        // ox.openedInBrowserTab is only true, when ox.tabHandlingEnabled is true and the window is no a core tab
        if (!ox.online || !capabilities.has('webmail') || ox.openedInBrowserTab) return;
        return api.checkInbox().always(function () {
            api.trigger('refresh.all');
        });
    };

    /**
     * @return { string} default folder for mail
     */
    api.getDefaultFolder = function () {
        return folderAPI.getDefaultFolder('mail');
    };

    /**
     * get account id
     * @param  {[type]} initialFolder (folder id)
     * @return { string} account id
     */
    api.getAccountIDFromFolder = function (initialFolder) {
        var accountId = /^default(\d*)\b/.exec(initialFolder);
        return accountId[1];
    };

    /**
     * beautifies mail text
     * @param  {string} str
     * @param  {integer} lengthLimit
     * @return {string}
     */
    api.beautifyMailText = function (str, lengthLimit) {
        lengthLimit = lengthLimit || 500;
        str = String(str)
            // remove line breaks
            .replace(/(\r\n|\n|\r)/gm, '')
            // limit overall length
            .substr(0, lengthLimit)
            // reduce dashes
            .replace(/-{3,}/g, '---')
            // remove quotes after line breaks
            .replace(/<br\s?\/?>(&gt;)+/ig, ' ')
            // remove line breaks
            .replace(/<br\s?\/?>/ig, ' ')
            // strip tags
            .replace(/<[^>]+(>|$)/g, '')
            // links
            .replace(/(http(s?):\/\/\S+)/i, '<a href="$1" target="_blank" rel="noopener">http$2://...</a>')
            // convert to simple white space
            .replace(/&#160;/g, ' ')
            // reduce consecutive white space
            .replace(/\s{2,}/g, ' ');
        // trim
        return $.trim(str);
    };

    /**
     * imports mail as EML
     * @param  {object} options (file: {}, folder: string )
     * @fires  api#refresh.all
     * @return { deferred} returns array with objects (id, folder_id)
     */
    api.importEML = function (options) {

        var folder = options.folder || api.getDefaultFolder();
        var form = new FormData();
        form.append('file', options.file);

        return http.UPLOAD({
            module: 'mail',
            params: {
                action: 'import',
                folder: folder,
                // don't check from address!
                force: true
            },
            data: form,
            fixPost: true
        })
        .done(function () {
            pool.resetFolder(folder);
            folderAPI.reload(folder);
            api.trigger('refresh.all');
        });
    };

    // send read receipt
    // data must include "folder" and "id"
    api.ack = function (data) {

        return accountAPI.getPrimaryAddressFromFolder(data.folder).then(function (addressArray) {

            var name = addressArray[0],
                address = addressArray[1],
                from = !name ? address : '"' + name + '" <' + address + '>';

            return http.PUT({
                module: 'mail',
                params: { action: 'receipt_ack' },
                data: _.extend({ from: from }, data)
            });
        });
    };

    // some settings need a reset of the mail content cache
    settings.on('change:allowHtmlMessages change:allowHtmlImages change:isColorQuoted', function () {
        pool.get('detail').each(function (model) {
            model.unset('attachments', { silent: true });
            model.unset('security', { silent: true });
        });
    });

    // change API's default options if allowHtmlMessages changes
    settings.on('change:allowHtmlMessages', function (value) {
        api.options.requests.get.view = value ? 'noimg' : 'text';
    });

    accountAPI.on('refresh.all create:account', function () {
        folderAPI.list('1', { cache: false }).done(function () {
            folderAPI.pool.unfetch();
        });
    });

    //If the folder api creates a new folder in mail, the mail api needs to be refreshed
    folderAPI.on('create', function (data) {
        if (data.module === 'mail') api.refresh();
    });

    /**
     * sets title to 'New Mail' or default
     * @param  {boolean} state
     * @return { undefined }
     */
    api.newMailTitle = (function () {

        var interval = null, alt = false;

        $(visibilityApi).on('visibility-changed', function (e, data) {
            //remove new mail title if page becomes visible again
            if (data.currentHiddenState === false) {
                original();
            }
        });

        function tick() {
            document.title = (alt = !alt) ? gt('New mail') : document.customTitle;
        }

        function blink() {
            if (interval) return;
            // 1s is fast, 2s feels slow, 1.5 is compromise
            interval = setInterval(tick, 1500);
        }

        function original() {
            if (document.customTitle) document.title = document.customTitle;
            if (interval) { clearInterval(interval); interval = null; }
        }

        return function (state) {
            if (_.device('smartphone') || !visibilityApi.isHidden) return;
            if (state === true) blink(); else original();
        };

    }());

    // publish pool
    api.pool = pool;

    // resolve a list of composite keys
    api.resolve = (function () {

        function map(cid) {
            // yep, also in non-threaded mails
            cid = String(cid).replace(/^thread\./, '');
            return pool.get('detail').get(cid);
        }

        return function (list, threaded) {
            // threaded
            if (threaded) return api.threads.resolve(list);
            // non-threaded
            return _(list).chain().map(map).compact().invoke('toJSON').value();
        };

    }());

    // simple thread support
    api.threads = {

        // keys are cid, values are array of flat cids
        hash: {},
        reverse: {},
        collection: {},

        contains: function (cid) {
            return !!this.hash[cid];
        },

        getModels: function (cid) {
            if (!_.isString(cid)) return [];

            var thread = this.hash[cid] || [cid];
            if (_.isEmpty(this.collection)) {
                this.collection = pool.get('detail');
            }
            return _(thread)
                .chain()
                .map(this.collection.get, this.collection)
                .compact()
                .value();
        },

        get: function (cid) {
            return _(this.getModels(cid))
                .chain()
                .invoke('toJSON')
                .map(function injectIndex(obj, index) {
                    obj.index = index;
                    return obj;
                })
                .value();
        },

        // get 'head' data, for example, to show details of most recent message in list view
        head: function (data) {
            return data.head || data;
        },

        // propagate changed within a thread to root model
        touch: function (cid) {
            cid = _.isString(cid) ? cid : _.cid(cid);
            var top = this.reverse[cid];
            if (!top || top === cid) return;
            pool.propagate('change', _.extend({ timestamp: _.now() }, _.cid(top)));
        },

        // resolve a list of cids
        resolve: function (list) {
            return _(list).chain()
                .map(function (cid) {
                    // strip 'thread.' prefix
                    cid = String(cid).replace(/^thread\.(.+)$/, '$1');
                    // get thread
                    var thread = api.threads.get(cid);
                    return thread.length > 0 && thread;
                })
                .flatten().compact().value();
        },

        clear: function () {
            this.hash = {};
            this.reverse = {};
        },

        add: function (obj) {
            var cid = _.cid(obj);
            this.hash[cid] = obj.thread || [cid];
            _(this.hash[cid]).each(function (thread_cid) {
                this.reverse[thread_cid] = cid;
            }, this);
        },

        remove: function (cid) {
            cid = _.isString(cid) ? cid : _.cid(cid);
            var top = this.reverse[cid];
            if (!top || !this.hash[top]) return;
            this.hash[top] = _(this.hash[top]).without(cid);
        },

        size: function (cid) {
            cid = _.isString(cid) ? cid : _.cid(cid);
            var top = this.reverse[cid];
            if (!top) return 1;
            return (this.hash[top] || [cid]).length;
        },

        subject: function (cid) {
            if (!this.collection.get) return '';
            cid = _.isString(cid) ? cid : _.cid(cid);
            var base, newest, model;
            // get newest message
            base = this.reverse[cid];
            newest = _(this.hash[base]).first();
            model = this.collection.get(newest);
            if (model && model.get('subject')) return model.get('subject');
            // get base message
            model = this.collection.get(base);
            return model ? model.get('subject') : '';
        },

        append: function (existingCID, newCID) {
            var root = this.reverse[existingCID];
            if (!root) return;
            (this.hash[root] = (this.hash[root] || [])).unshift(newCID);
            this.touch(root);
        }
    };

    // help garbage collector to find dependent models
    api.pool.getDependentModels = function (cid) {
        return api.threads.getModels(cid);
    };

    function filterAllSeen(data) {
        // rewrite folder_id and id
        data.id = data.original_id;
        data.folder_id = data.original_folder_id;
        // drop seen messages (faster check first)
        if ((data.flags & 32) === 32) return false;
        // drop messages from spam and trash
        return !accountAPI.is('spam|confirmed_spam|trash', data.folder_id);
    }

    api.allMessagesFolder = settings.get('allMessagesFolder', 'default0/virtual/all');

    api.getAllUnseenMessages = function () {
        return http.GET({
            module: 'mail',
            params: {
                action: 'all',
                folder: api.allMessagesFolder,
                // need original_id and original_folder_id
                columns: '600,654,655',
                sort: '661',
                order: 'desc',
                unseen: true,
                deleted: false,
                timezone: 'utc'
            }
        });
    };

    // collection loader
    api.collectionLoader = new CollectionLoader({
        module: 'mail',
        getQueryParams: function (params) {
            // is all unseen?
            if (params.folder === 'virtual/all-unseen') {
                return {
                    action: 'all',
                    folder: api.allMessagesFolder,
                    // need original_id and original_folder_id
                    columns: http.defaultColumns.mail.unseen,
                    sort: '661',
                    order: 'desc',
                    unseen: true,
                    deleted: false,
                    timezone: 'utc'
                };
            }
            // use threads?
            if (params.thread === true) {
                return {
                    action: 'threadedAll',
                    folder: params.folder,
                    categoryid: params.category_id || params.categoryid,
                    columns: http.defaultColumns.mail.all,
                    sort: params.sort || '661',
                    order: params.order || 'desc',
                    includeSent: !accountAPI.is('sent|drafts', params.folder),
                    max: (params.offset || 0) + 300,
                    deleted: showDeleted,
                    timezone: 'utc'
                };
            }
            return {
                action: 'all',
                folder: params.folder,
                categoryid: params.category_id || params.categoryid,
                columns: http.defaultColumns.mail.all,
                sort: params.sort || '661',
                order: params.order || 'desc',
                deleted: showDeleted,
                timezone: 'utc'
            };
        },
        filter: function (item) {
            return !api.remove.isRecentlyDeleted(_.cid(item));
        },
        fail: function (error) {
            api.trigger('error error:' + error.code, error);
            return error;
        },
        httpGet: function (module, params) {
            // apply static limit for all-unseen
            var isAllUnseen = params.folder === api.allMessagesFolder && params.unseen === true;
            if (isAllUnseen) params.limit = '0,250';
            return http.GET({ module: module, params: params }).then(function (data) {
                // drop all seen messages for all-unseen
                return isAllUnseen ? _(data).filter(filterAllSeen) : data;
            });
        },
        PRIMARY_PAGE_SIZE: settings.get('listview/primaryPageSize', 50),
        SECONDARY_PAGE_SIZE: settings.get('listview/secondaryPageSize', 200)
    });

    function filterDeleted(item) {
        return !util.isDeleted(item);
    }

    function getThreadList(obj) {
        // thread references returned within object
        if (obj.thread) return obj.thread;
        // may thread references already available in pool
        var current = api.threads.get(_.cid(obj)) || {};
        if (current && current.length > 1) return current;
        // no thread references at all
        return [obj];
    }

    function renameProperty(obj) {
        if (!obj.authenticity) return obj;
        obj.authenticity_preview = obj.authenticity;
        delete obj.authenticity;
    }

    api.processThreadMessage = function (obj) {

        // get thread
        var thread = getThreadList(obj), list;

        // remove deleted mails
        thread = _(list = thread).filter(filterDeleted);
        // don't remove all if all marked as deleted
        if (thread.length === 0) thread = list.slice(0, 1);

        // workaround for bug 62881 until middleware change is available
        // authenticity -> authenticity_preview (same property name - different content for threadedAll/all and get)
        _(thread.concat(obj)).each(renameProperty);

        // we use the last item to generate the cid. More robust because unlikely to change.
        var last = _(thread).last();

        // get thread size - deleted messages are ignored; minimum is 1
        var size = thread.length;

        // store data of most recent message as head
        // omit index here, because this will trigger render updates of list items when new messages arrive
        obj.head = _({ threadSize: size }).chain().extend(obj).omit('index').value();

        // Use last item's id and folder_id.
        // As we got obj by reference, such changes affect the CID
        // in the collection which is wanted behavior.
        _.extend(obj, last);

        // only store plain composite keys instead of full objects
        obj.thread = _(thread).map(_.cid);
        obj.threadSize = size;

        // also copy thread property to 'last' item to detect model changes
        last.thread = _(thread).map(_.cid);

        // add to thread hash - this must be done before the pool so that this
        // hash is up to date if the pool starts propagating changes.
        api.threads.add(obj);

        // add full models to pool
        api.pool.add('detail', thread);
    };

    api.collectionLoader.noSelect = function (options) {
        // special handling for top-level mail account folders (e.g. bug 34818)
        if (/^default\d+$/.test(options.folder)) return true;
        // allow virtual/all
        if (options.folder === api.allMessagesFolder) return false;
        // check read access
        var model = folderAPI.pool.getModel(options.folder);
        return !model.can('read');
    };

    api.collectionLoader.each = function (obj, index, offset, params) {
        // copy special header
        if (obj['X-Open-Xchange-Share-URL'] && !obj.headers) {
            obj.headers = { 'X-Open-Xchange-Share-URL': obj['X-Open-Xchange-Share-URL'] };
            delete obj['X-Open-Xchange-Share-URL'];
        }

        if (params.action === 'threadedAll') api.processThreadMessage(obj); else api.pool.add('detail', obj);
    };

    // need this message at several places
    api.mailServerDownMessage = gt('Unable to connect to mail server. Possible reasons: The mail server is (temporarily) down or there are network connection problems. Please try again in a few minutes.');

    return api;
});<|MERGE_RESOLUTION|>--- conflicted
+++ resolved
@@ -299,21 +299,12 @@
             return sanitizer.sanitize(data, options);
         });
     }
-<<<<<<< HEAD
-    function sanitizeMailData(data) {
-        data.attachments = sanitizeAttachments(data.attachments);
-
-        if (_.isArray(data.nested_msgs)) {
-            data.nested_msgs = data.nested_msgs.map(function (nested_msg) {
-                nested_msg.attachments = sanitizeAttachments(nested_msg.attachments);
-=======
     function sanitizeMailData(data, options) {
         data.attachments = sanitizeAttachments(data.attachments, options);
 
         if (_.isArray(data.nested_msgs)) {
             data.nested_msgs = data.nested_msgs.map(function (nested_msg) {
                 nested_msg.attachments = sanitizeAttachments(nested_msg.attachments, options);
->>>>>>> 938790d3
                 return nested_msg;
             });
         }
@@ -355,14 +346,10 @@
             // delete potential 'cid' attribute (see bug 40136); otherwise the mail gets lost
             delete data.cid;
 
-<<<<<<< HEAD
-            data = sanitizeMailData(data);
-=======
             var t1 = window.performance ? window.performance.now() : _.now();
             data = sanitizeMailData(data, { noImages: obj.view === 'noimg' });
             // trigger timing event for sanitize duration
             ox.trigger('timing:mail:sanitize', (window.performance ? window.performance.now() : _.now()) - t1);
->>>>>>> 938790d3
 
             // either update or add model
             if (model) {
@@ -1803,12 +1790,6 @@
         return [obj];
     }
 
-    function renameProperty(obj) {
-        if (!obj.authenticity) return obj;
-        obj.authenticity_preview = obj.authenticity;
-        delete obj.authenticity;
-    }
-
     api.processThreadMessage = function (obj) {
 
         // get thread
@@ -1818,10 +1799,6 @@
         thread = _(list = thread).filter(filterDeleted);
         // don't remove all if all marked as deleted
         if (thread.length === 0) thread = list.slice(0, 1);
-
-        // workaround for bug 62881 until middleware change is available
-        // authenticity -> authenticity_preview (same property name - different content for threadedAll/all and get)
-        _(thread.concat(obj)).each(renameProperty);
 
         // we use the last item to generate the cid. More robust because unlikely to change.
         var last = _(thread).last();
