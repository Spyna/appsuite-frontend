--- conflicted
+++ resolved
@@ -1,16 +1,14 @@
-<<<<<<< HEAD
 open-xchange-appsuite (7.8.0-0) unstable; urgency=medium
 
   * prepare for 7.8.0 release
 
- -- Markus Wagner <markus.wagner@open-xchange.com>  Wed, 05 Nov 2014 16:20:51 +0100
-=======
+ -- Markus Wagner <markus.wagner@open-xchange.com>  Wed, 05 Nov 2014 15:20:51 +0000
+
 open-xchange-appsuite (7.6.2-13) stable; urgency=low
 
   * Build for patch 2015-04-13 (2474)
 
- -- Markus Wagner <markus.wagner@open-xchange.com>  Tue, 14 Apr 2015 18:48:05 +0200
->>>>>>> c45ebd3d
+ -- Markus Wagner <markus.wagner@open-xchange.com>  Tue, 14 Apr 2015 16:48:05 +0000
 
 open-xchange-appsuite (7.6.2-12) stable; urgency=low
 
@@ -90,33 +88,30 @@
 
  -- Markus Wagner <markus.wagner@open-xchange.com>  Wed, 17 Sep 2014 12:42:40 +0200
 
-<<<<<<< HEAD
 open-xchange-appsuite (7.6.1-21) stable; urgency=low
 
   * Build for patch 2015-04-13 (2473)
 
- -- Markus Wagner <markus.wagner@open-xchange.com>  Tue, 14 Apr 2015 19:26:55 +0200
+ -- Markus Wagner <markus.wagner@open-xchange.com>  Tue, 14 Apr 2015 17:26:55 +0000
 
 open-xchange-appsuite (7.6.1-20) stable; urgency=low
 
   * Build for patch 2015-03-29 (2475)
 
- -- Markus Wagner <markus.wagner@open-xchange.com>  Fri, 27 Mar 2015 16:22:02 +0100
+ -- Markus Wagner <markus.wagner@open-xchange.com>  Fri, 27 Mar 2015 15:22:02 +0000
 
 open-xchange-appsuite (7.6.1-19) stable; urgency=low
 
   * Build for patch 2015-03-30 (2459)
 
- -- Markus Wagner <markus.wagner@open-xchange.com>  Wed, 25 Mar 2015 08:30:57 +0100
+ -- Markus Wagner <markus.wagner@open-xchange.com>  Wed, 25 Mar 2015 07:30:57 +0000
 
 open-xchange-appsuite (7.6.1-18) stable; urgency=low
 
   * Build for patch 2015-03-30 (2446)
 
- -- Markus Wagner <markus.wagner@open-xchange.com>  Mon, 23 Mar 2015 16:29:49 +0100
-
-=======
->>>>>>> c45ebd3d
+ -- Markus Wagner <markus.wagner@open-xchange.com>  Mon, 23 Mar 2015 15:29:49 +0000
+
 open-xchange-appsuite (7.6.1-17) stable; urgency=low
 
   * Build for patch 2015-03-16
