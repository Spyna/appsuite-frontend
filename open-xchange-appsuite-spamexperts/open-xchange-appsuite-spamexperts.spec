Name:           open-xchange-appsuite-spamexperts
Version:        @OXVERSION@
<<<<<<< HEAD
%define         ox_release 2
=======
%define         ox_release 31
>>>>>>> b082e68c
Release:        %{ox_release}_<CI_CNT>.<B_CNT>
Group:          Applications/Productivity
Packager:       Viktor Pracht <viktor.pracht@open-xchange.com>
License:        CC-BY-NC-SA-3.0
Summary:        Configuration UI for SpamExperts
Source:         %{name}_%{version}.orig.tar.bz2

BuildArch:      noarch
BuildRoot:      %{_tmppath}/%{name}-%{version}-root
BuildRequires:  ant-nodeps
BuildRequires:  java-devel >= 1.6.0
BuildRequires:  nodejs >= 0.10.0

Requires(post): open-xchange-appsuite-manifest

%description
Configuration UI for SpamExperts

## Uncomment for multiple packages (1/4)
#%if 0%{?rhel_version} || 0%{?fedora_version}
#%define docroot /var/www/html/appsuite
#%else
#%define docroot /srv/www/htdocs/appsuite
#%endif
#
#%package        static
#Group:          Applications/Productivity
#Summary:        Configuration UI for SpamExperts
#Requires:       open-xchange-appsuite
#
#%description    static
#Configuration UI for SpamExperts
#
#This package contains the static files for the theme.

%prep
%setup -q

%build

%install
export NO_BRP_CHECK_BYTECODE_VERSION=true
ant -Dbasedir=build -DdestDir=%{buildroot} -DpackageName=%{name} -Dhtdoc=%{docroot} -DkeepCache=true -f build/build.xml build

## Uncomment for multiple packages (2/4)
#files=$(find "%{buildroot}/opt/open-xchange/appsuite/" -type f \
#             ! -regex '.*\.\(js\|css\|less\|json\)' -printf '%%P ')
#for i in $files
#do
#    mkdir -p "%{buildroot}%{docroot}/$(dirname $i)"
#    cp "%{buildroot}/opt/open-xchange/appsuite/$i" "%{buildroot}%{docroot}/$i"
#done

%clean
%{__rm} -rf %{buildroot}

## Uncomment for multiple packages (3/4)
#rm -r "%{buildroot}%{docroot}"

%define update /opt/open-xchange/appsuite/share/update-themes.sh

%post
if [ $1 -eq 1 -a -x %{update} ]; then %{update}; fi

%postun
if [ -x %{update} ]; then %{update}; fi

%files
%defattr(-,root,root)
%dir /opt/open-xchange
%dir /opt/open-xchange/appsuite
%dir /opt/open-xchange/appsuite/apps
%dir /opt/open-xchange/appsuite/apps/com.spamexperts
%dir /opt/open-xchange/appsuite/apps/com.spamexperts/settings
/opt/open-xchange/appsuite/apps/com.spamexperts/*
/opt/open-xchange/appsuite/apps/com.spamexperts/settings/*
%dir /opt/open-xchange/appsuite/manifests
/opt/open-xchange/appsuite/manifests/open-xchange-appsuite-spamexperts.json

## Uncomment for multiple packages (4/4)
#%files static
#%defattr(-,root,root)
#%{docroot}

%changelog
<<<<<<< HEAD
* Mon Nov 23 2015 Viktor Pracht <viktor.pracht@open-xchange.com>
Second release candidate for 7.6.3
=======
* Tue Nov 17 2015 Viktor Pracht <viktor.pracht@open-xchange.com>
Build for patch 2015-11-23 (2882)
* Mon Nov 16 2015 Viktor Pracht <viktor.pracht@open-xchange.com>
Build for patch 2015-11-13 (2879)
>>>>>>> b082e68c
* Wed Nov 11 2015 Viktor Pracht <viktor.pracht@open-xchange.com>
Build for patch 2015-11-16 (2862)
* Tue Nov 03 2015 Viktor Pracht <viktor.pracht@open-xchange.com>
Build for patch 2015-11-09 (2841)
* Thu Oct 29 2015 Viktor Pracht <viktor.pracht@open-xchange.com>
Build for patch 2015-11-11 (2844)
* Mon Oct 26 2015 Viktor Pracht <viktor.pracht@open-xchange.com>
First candidate for 7.6.3 release
* Wed Sep 30 2015 Viktor Pracht <viktor.pracht@open-xchange.com>
Build for patch  2015-10-12 (2784)
* Thu Sep 24 2015 Viktor Pracht <viktor.pracht@open-xchange.com>
Build for patch 2015-09-28 (2767)
* Tue Sep 08 2015 Viktor Pracht <viktor.pracht@open-xchange.com>
Build for patch 2015-09-14 (2732)
* Tue Aug 18 2015 Viktor Pracht <viktor.pracht@open-xchange.com>
Build for patch 2015-08-24 (2674)
* Thu Aug 06 2015 Viktor Pracht <viktor.pracht@open-xchange.com>
Build for patch 2015-08-17 (2666)
* Wed Aug 05 2015 Viktor Pracht <viktor.pracht@open-xchange.com>
Build for patch 2015-08-10
* Tue Aug 04 2015 Viktor Pracht <viktor.pracht@open-xchange.com>
Build for patch 2015-08-03 (2650)
* Fri Jul 17 2015 Viktor Pracht <viktor.pracht@open-xchange.com>
Build for patch 2015-07-20 (2637)
* Fri Jul 17 2015 Viktor Pracht <viktor.pracht@open-xchange.com>
Build for patch 2015-07-20 (2614)
* Tue Jun 30 2015 Viktor Pracht <viktor.pracht@open-xchange.com>
Build for patch 2015-06-29 (2569)
* Wed Jun 24 2015 Viktor Pracht <viktor.pracht@open-xchange.com>
Build for patch 2015-06-26 (2573)
* Wed Jun 10 2015 Viktor Pracht <viktor.pracht@open-xchange.com>
Build for patch 2015-06-08 (2540)
* Tue Jun 09 2015 Viktor Pracht <viktor.pracht@open-xchange.com>
Build for patch 2015-06-08 (2539)
* Tue May 19 2015 Viktor Pracht <viktor.pracht@open-xchange.com>
Build for patch 2015-05-26 (2521)
* Fri May 15 2015 Viktor Pracht <viktor.pracht@open-xchange.com>
Build for patch 2015-05-26 (2520)
* Tue May 05 2015 Viktor Pracht <viktor.pracht@open-xchange.com>
Build for patch 2015-05-04 (2496)
* Fri Apr 24 2015 Viktor Pracht <viktor.pracht@open-xchange.com>
Build for patch 2015-09-09 (2495)
* Thu Apr 23 2015 Viktor Pracht <viktor.pracht@open-xchange.com>
Build for patch 2015-04-17 (2491)
* Tue Apr 14 2015 Viktor Pracht <viktor.pracht@open-xchange.com>
Build for patch 2015-04-13 (2473)
* Tue Apr 14 2015 Viktor Pracht <viktor.pracht@open-xchange.com>
Build for patch 2015-04-13 (2474)
* Fri Mar 27 2015 Viktor Pracht <viktor.pracht@open-xchange.com>
Build for patch 2015-03-29 (2475)
* Wed Mar 25 2015 Viktor Pracht <viktor.pracht@open-xchange.com>
prepare for 7.6.3 release
* Wed Mar 25 2015 Viktor Pracht <viktor.pracht@open-xchange.com>
Build for patch 2015-03-30 (2459)
* Mon Mar 23 2015 Viktor Pracht <viktor.pracht@open-xchange.com>
Build for patch 2015-03-30 (2446)
* Fri Mar 13 2015 Viktor Pracht <viktor.pracht@open-xchange.com>
Twelfth candidate for 7.6.2 release
* Fri Mar 13 2015 Viktor Pracht <viktor.pracht@open-xchange.com>
Build for patch 2015-03-16
* Fri Mar 06 2015 Viktor Pracht <viktor.pracht@open-xchange.com>
Eleventh candidate for 7.6.2 release
* Wed Mar 04 2015 Viktor Pracht <viktor.pracht@open-xchange.com>
Tenth candidate for 7.6.2 release
* Tue Mar 03 2015 Viktor Pracht <viktor.pracht@open-xchange.com>
Nineth candidate for 7.6.2 release
* Tue Feb 24 2015 Viktor Pracht <viktor.pracht@open-xchange.com>
Eighth candidate for 7.6.2 release
* Thu Feb 12 2015 Viktor Pracht <viktor.pracht@open-xchange.com>
Build for patch 2015-02-23
* Wed Feb 11 2015 Viktor Pracht <viktor.pracht@open-xchange.com>
Seventh candidate for 7.6.2 release
* Tue Feb 10 2015 Viktor Pracht <viktor.pracht@open-xchange.com>
Build for patch 2015-02-11
* Tue Feb 03 2015 Viktor Pracht <viktor.pracht@open-xchange.com>
Build for patch 2015-02-09
* Fri Jan 30 2015 Viktor Pracht <viktor.pracht@open-xchange.com>
Sixth candidate for 7.6.2 release
* Tue Jan 27 2015 Viktor Pracht <viktor.pracht@open-xchange.com>
Fifth candidate for 7.6.2 release
* Wed Jan 21 2015 Viktor Pracht <viktor.pracht@open-xchange.com>
Build for patch 2014-10-27
* Wed Jan 21 2015 Viktor Pracht <viktor.pracht@open-xchange.com>
Build for patch 2015-01-26
* Wed Jan 07 2015 Viktor Pracht <viktor.pracht@open-xchange.com>
Build for patch 2015-01-12
* Tue Dec 16 2014 Viktor Pracht <viktor.pracht@open-xchange.com>
Build for patch 2014-12-22
* Fri Dec 12 2014 Viktor Pracht <viktor.pracht@open-xchange.com>
Fourth candidate for 7.6.2 release
* Wed Dec 10 2014 Viktor Pracht <viktor.pracht@open-xchange.com>
Build for patch 2014-12-15
* Fri Dec 05 2014 Viktor Pracht <viktor.pracht@open-xchange.com>
Third candidate for 7.6.2 release
* Tue Nov 25 2014 Viktor Pracht <viktor.pracht@open-xchange.com>
Build for patch 2014-12-01
* Fri Nov 21 2014 Viktor Pracht <viktor.pracht@open-xchange.com>
Second candidate for 7.6.2 release
* Thu Nov 13 2014 Viktor Pracht <viktor.pracht@open-xchange.com>
Build for patch 2014-11-17
* Fri Oct 31 2014 Viktor Pracht <viktor.pracht@open-xchange.com>
First candidate for 7.6.2 release
* Tue Oct 28 2014 Viktor Pracht <viktor.pracht@open-xchange.com>
Build for patch 2014-11-03
* Mon Oct 27 2014 Viktor Pracht <viktor.pracht@open-xchange.com>
Build for patch 2014-10-30
* Wed Oct 22 2014 Viktor Pracht <viktor.pracht@open-xchange.com>
Build for patch 2014-10-22
* Tue Oct 14 2014 Viktor Pracht <viktor.pracht@open-xchange.com>
Fifth candidate for 7.6.1 release
* Mon Oct 13 2014 Viktor Pracht <viktor.pracht@open-xchange.com>
Build for patch 2014-10-20
* Fri Oct 10 2014 Viktor Pracht <viktor.pracht@open-xchange.com>
Fourth candidate for 7.6.1 release
* Thu Oct 02 2014 Viktor Pracht <viktor.pracht@open-xchange.com>
Third candidate for 7.6.1 release
* Tue Sep 30 2014 Viktor Pracht <viktor.pracht@open-xchange.com>
Build for patch 2014-10-06
* Tue Sep 23 2014 Viktor Pracht <viktor.pracht@open-xchange.com>
Build for patch 2014-10-02
* Wed Sep 17 2014 Viktor Pracht <viktor.pracht@open-xchange.com>
prepare for 7.6.2 release
* Tue Sep 16 2014 Viktor Pracht <viktor.pracht@open-xchange.com>
Second candidate for 7.6.1 release
* Thu Sep 11 2014 Viktor Pracht <viktor.pracht@open-xchange.com>
Build for patch 2014-09-15
* Fri Sep 05 2014 Viktor Pracht <viktor.pracht@open-xchange.com>
First release candidate for 7.6.1
* Fri Sep 05 2014 Viktor Pracht <viktor.pracht@open-xchange.com>
prepare for 7.6.1
* Wed Aug 20 2014 Viktor Pracht <viktor.pracht@open-xchange.com>
Build for patch 2014-08-25
* Mon Aug 11 2014 Viktor Pracht <viktor.pracht@open-xchange.com>
Build for patch 2014-08-11
* Wed Jul 23 2014 Viktor Pracht <viktor.pracht@open-xchange.com>
Build for patch 2014-07-30
* Mon Jul 21 2014 Viktor Pracht <viktor.pracht@open-xchange.com>
Build for patch 2014-07-21
* Wed Jun 25 2014 Viktor Pracht <viktor.pracht@open-xchange.com>
Seventh candidate for 7.6.0 release
* Fri Jun 20 2014 Viktor Pracht <viktor.pracht@open-xchange.com>
Sixth candidate for 7.6.0 release
* Fri Jun 13 2014 Viktor Pracht <viktor.pracht@open-xchange.com>
Fifth candidate for 7.6.0 release
* Thu Jan 23 2014 Viktor Pracht <viktor.pracht@open-xchange.com>
Initial Release.<|MERGE_RESOLUTION|>--- conflicted
+++ resolved
@@ -1,10 +1,6 @@
 Name:           open-xchange-appsuite-spamexperts
 Version:        @OXVERSION@
-<<<<<<< HEAD
 %define         ox_release 2
-=======
-%define         ox_release 31
->>>>>>> b082e68c
 Release:        %{ox_release}_<CI_CNT>.<B_CNT>
 Group:          Applications/Productivity
 Packager:       Viktor Pracht <viktor.pracht@open-xchange.com>
@@ -90,15 +86,12 @@
 #%{docroot}
 
 %changelog
-<<<<<<< HEAD
 * Mon Nov 23 2015 Viktor Pracht <viktor.pracht@open-xchange.com>
 Second release candidate for 7.6.3
-=======
 * Tue Nov 17 2015 Viktor Pracht <viktor.pracht@open-xchange.com>
 Build for patch 2015-11-23 (2882)
 * Mon Nov 16 2015 Viktor Pracht <viktor.pracht@open-xchange.com>
 Build for patch 2015-11-13 (2879)
->>>>>>> b082e68c
 * Wed Nov 11 2015 Viktor Pracht <viktor.pracht@open-xchange.com>
 Build for patch 2015-11-16 (2862)
 * Tue Nov 03 2015 Viktor Pracht <viktor.pracht@open-xchange.com>
