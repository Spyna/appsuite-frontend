--- conflicted
+++ resolved
@@ -142,28 +142,6 @@
                 );
             }
         }
-<<<<<<< HEAD
-    });
-
-    ext.point(POINT + '/pane').extend({
-        index: 300,
-        id: 'map-service',
-        draw: function () {
-            if (!settings.isConfigurable('mapService')) return;
-            var options = [
-                { label: gt('Google Maps'), value: 'google' },
-                { label: gt('Open Street Map'), value: 'osm' },
-                { label: gt('No link'), value: 'none' }
-            ];
-
-            if (_.device('ios || macos')) options.splice(2, 0, { label: gt('Apple Maps'), value: 'apple' });
-
-            this.append(
-                util.fieldset(gt('Link postal addresses with map service'),
-                    new mini.RadioView({ list: options, name: 'mapService', model: settings }).render().$el
-                )
-            );
-=======
     );
 
     ext.point('io.ox/contacts/settings/detail/view/buttons/top').extend(
@@ -184,7 +162,6 @@
                         .on('click', this.openUserSettings)
                 );
             }
->>>>>>> 1c74fb5d
         }
     );
 
