--- conflicted
+++ resolved
@@ -1,70 +1,3 @@
-<<<<<<< HEAD
-open-xchange-dynamic-theme (7.8.0-20) stable; urgency=medium
-
-  * Build for patch 2016-03-29 (3188)
-
- -- Viktor Pracht <viktor.pracht@open-xchange.com>  Tue, 22 Mar 2016 16:02:20 +0000
-
-open-xchange-dynamic-theme (7.8.0-19) stable; urgency=medium
-
-  * Build for patch 2016-03-14 (3148)
-
- -- Viktor Pracht <viktor.pracht@open-xchange.com>  Wed, 09 Mar 2016 15:09:40 +0000
-
-open-xchange-dynamic-theme (7.8.0-18) stable; urgency=medium
-
-  * Build for patch 2016-02-29 (3121)
-
- -- Viktor Pracht <viktor.pracht@open-xchange.com>  Tue, 23 Feb 2016 17:59:54 +0000
-
-open-xchange-dynamic-theme (7.8.0-17) stable; urgency=medium
-
-  * Build for patch 2016-02-18 (3106)
-
- -- Viktor Pracht <viktor.pracht@open-xchange.com>  Mon, 15 Feb 2016 18:47:54 +0000
-
-open-xchange-dynamic-theme (7.8.0-16) stable; urgency=medium
-
-  * Build for patch 2016-02-08 (3073)
-
- -- Viktor Pracht <viktor.pracht@open-xchange.com>  Wed, 03 Feb 2016 16:39:41 +0000
-
-open-xchange-dynamic-theme (7.8.0-15) stable; urgency=medium
-
-  * Build for patch 2016-01-25 (3031)
-
- -- Viktor Pracht <viktor.pracht@open-xchange.com>  Wed, 20 Jan 2016 09:11:36 +0000
-
-open-xchange-dynamic-theme (7.8.0-14) stable; urgency=medium
-
-  * Build for patch 2016-01-13 (2982)
-
- -- Viktor Pracht <viktor.pracht@open-xchange.com>  Mon, 04 Jan 2016 14:38:12 +0000
-
-open-xchange-dynamic-theme (7.8.0-13) stable; urgency=medium
-
-  * Build for patch 2015-12-21 (2953)
-
- -- Viktor Pracht <viktor.pracht@open-xchange.com>  Tue, 15 Dec 2015 15:03:29 +0000
-
-open-xchange-dynamic-theme (7.8.0-12) stable; urgency=medium
-
-  * Build for patch 2015-12-07 (2918)
-
- -- Viktor Pracht <viktor.pracht@open-xchange.com>  Wed, 02 Dec 2015 16:17:31 +0000
-
-open-xchange-dynamic-theme (7.8.0-11) stable; urgency=medium
-
-  * Build for patch 2015-12-04 (2911)
-
- -- Viktor Pracht <viktor.pracht@open-xchange.com>  Tue, 24 Nov 2015 08:07:14 +0000
-
-open-xchange-dynamic-theme (7.8.0-10) stable; urgency=medium
-
-  * Build for patch 2015-11-23 (2878)
-
- -- Viktor Pracht <viktor.pracht@open-xchange.com>  Thu, 19 Nov 2015 15:56:28 +0000
-=======
 open-xchange-dynamic-theme (7.8.1-7) stable; urgency=medium
 
   * Second candidate for 7.8.1 release
@@ -112,7 +45,6 @@
   * prepare for 7.8.1 release
 
  -- Viktor Pracht <viktor.pracht@open-xchange.com>  Thu, 08 Oct 2015 17:17:52 +0200
->>>>>>> 15b67d9d
 
 open-xchange-dynamic-theme (7.8.0-9) stable; urgency=medium
 
