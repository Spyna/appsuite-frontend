/**
 * This work is provided under the terms of the CREATIVE COMMONS PUBLIC
 * LICENSE. This work is protected by copyright and/or other applicable
 * law. Any use of the work other than as authorized under this license
 * or copyright law is prohibited.
 *
 * http://creativecommons.org/licenses/by-nc-sa/2.5/
 *
 * © 2016 OX Software GmbH, Germany. info@open-xchange.com
 *
 * @author Matthias Biggeleben <matthias.biggeleben@open-xchange.com>
 */

define('io.ox/core/folder/actions/move', [
    'io.ox/core/folder/api',
    'io.ox/core/folder/picker',
    'io.ox/core/notifications',
    'gettext!io.ox/core',
    'io.ox/mail/api',
    'io.ox/core/api/account'
<<<<<<< HEAD
], function (api, picker, notifications, dialogs, gt, mailAPI, accountAPI) {
=======
], function (api, picker, notifications, gt, mailAPI, accountAPI) {
>>>>>>> 8efd135e

    'use strict';

    var virtualMapping = {
        'virtual/myfolders': api.altnamespace ? 'default0' : 'default0' + mailAPI.separator + 'INBOX'
    };

    return {

        //
        // Move/copy item
        //
        // options:
        //   button: primary button label
        //   flat: use flat tree (e.g. for contacts)
        //   indent: indent first level (default is true; also needed for flat trees)
        //   list: list of items
        //   module: 'mail'
        //   root: tree root id
        //   settings: app-specific settings
        //   success: i18n strings { multiple: '...', single: '... }
        //   successCallback: callback function on success, is used instead of yell then
        //   title: dialog title
        //   target: target is known; no dialog
        //   type: move/copy
        //   vgrid: app's vgrid (deprecated)
        //

        item: function (options) {

            var type = options.type || 'move',
                settings = options.settings,
                // input is either source folder (move all) or a list of items (move)
                input = options.source || options.list,
                isMove = /^move/.test(type),
                onlyFolder = false,
                multiple = type === 'moveAll' || options.list.length > 1,
                current = options.source || options.list[0].folder_id;

            function success() {
                notifications.yell('success', multiple ? options.success.multiple : options.success.single);
                if (options.api.refresh) options.api.refresh();
            }

            function commit(target) {
                if (isMove && options.vgrid) options.vgrid.busy();

                if (/^virtual/.test(target)) {
                    return notifications.yell('error', gt('You cannot move items to virtual folders'));
                }

                // final check for write privileges
                if (!api.pool.getModel(target).can('create')) {
                    return notifications.yell('error', gt('You cannot move items to this folder'));
                }

                // support for move, moveAll, and copy
                options.api[type](input, target, options.all).then(
                    function (response) {
                        // files API returns array on error; mail just a single object
                        // contacts a double array of undefined; tasks the new object.
                        // so every API seems to behave differently.
                        if (!options.fullResponse && _.isArray(response)) response = _(response).compact()[0];
                        // custom callback?
                        if (options.successCallback) {
                            options.successCallback(response, { input: input, target: target, options: options.all });
                        } else if (_.isObject(response) && response.error) {
                            // fail?
                            notifications.yell(response);
                        } else {
                            if (type === 'copy') success();
                            api.reload(input, target);
                            if (isMove && options.vgrid) options.vgrid.idle();
                        }
                    },
                    function (e) {
                        if (e.code === 'UI_CONSREJECT') {
                            // inform when a big copy operation is still ongoing, but the user clicked again(thinking it didn't work)
                            notifications.yell('warning', gt('Please wait for the previous operation to finish'));
                        } else {
                            notifications.yell('error', e.error || e);
                        }
                    }
                );
            }

            if (options.target) {
                if (current !== options.target) commit(options.target);
                return;
            }

            if (type !== 'moveAll') {
                onlyFolder = true;
                _(options.list).each(function (item) {
                    if (!onlyFolder) return;
                    onlyFolder = item.folder_id === 'folder';
                });
            }
            picker({

                button: options.button,
                filter: options.filter,
                flat: !!options.flat,
                indent: options.indent !== undefined ? options.indent : true,
                module: options.module,
                persistent: 'folderpopup',
                root: options.root,
                open: options.open,
                settings: settings,
                title: options.title,
                type: options.type,
                initialize: options.pickerInit || $.noop,
                close: options.pickerClose || $.noop,

                done: function (id) {
                    if (type === 'copy' || id !== current) commit(id);
                },

                disable: function (data, options) {
                    var same = isMove && data.id === current,
                        create = onlyFolder ? api.can('create:folder', data) : api.can('create', data);
                    return same || !create || (options && /^virtual/.test(options.folder));
                }
            });
        },

        all: function (options) {
            // default API is mail API
            this.item(_.extend({ api: mailAPI, module: 'mail', type: 'moveAll', title: gt('Move all messages') }, options));
        },

        folder: function (id, settings) {

            var model = api.pool.getModel(id),
                module = model.get('module'),
                flat = api.isFlat(module),
                context = accountAPI.isDSC(id) ? 'dsc' : 'popup';
            picker({
                async: true,
                addClass: 'zero-padding',
                done: function (target, dialog) {
                    if (!!virtualMapping[target]) target = virtualMapping[target];
                    api.move(id, target).then(dialog.close, dialog.idle).fail(notifications.yell);
                },
                customize: function (baton) {

                    var data = baton.data,
                        same = data.id === id,
                        move = api.can('move:folder', model.toJSON(), data);

                    if (module === 'mail' && data.module === 'system') return;
                    if (same || !move) this.addClass('disabled');
                },
                disable: function (data) {
                    var move = id === data.id || /^virtual\//.test(data.id);
                    return move && !virtualMapping[data.id];
                },
                flat: flat,
                indent: !flat,
                module: module,
                root: module === 'infostore' ? '9' : '1',
                title: gt('Move folder') + ': ' + model.get('title'),
                context: context,
<<<<<<< HEAD
                folderBase: accountAPI.getDSCRootFolderForId(accountAPI.getIdForDSCFolder(id)) + mailAPI.separator + 'INBOX'
=======
                folderBase: accountAPI.getDSCRootFolderForId(accountAPI.getIdForDSCFolder(id)) + mailAPI.separator + 'INBOX',
                persistent: 'folderpopup',
                settings: settings
>>>>>>> 8efd135e
            });
        }
    };
});<|MERGE_RESOLUTION|>--- conflicted
+++ resolved
@@ -18,11 +18,7 @@
     'gettext!io.ox/core',
     'io.ox/mail/api',
     'io.ox/core/api/account'
-<<<<<<< HEAD
-], function (api, picker, notifications, dialogs, gt, mailAPI, accountAPI) {
-=======
 ], function (api, picker, notifications, gt, mailAPI, accountAPI) {
->>>>>>> 8efd135e
 
     'use strict';
 
@@ -186,13 +182,9 @@
                 root: module === 'infostore' ? '9' : '1',
                 title: gt('Move folder') + ': ' + model.get('title'),
                 context: context,
-<<<<<<< HEAD
-                folderBase: accountAPI.getDSCRootFolderForId(accountAPI.getIdForDSCFolder(id)) + mailAPI.separator + 'INBOX'
-=======
                 folderBase: accountAPI.getDSCRootFolderForId(accountAPI.getIdForDSCFolder(id)) + mailAPI.separator + 'INBOX',
                 persistent: 'folderpopup',
                 settings: settings
->>>>>>> 8efd135e
             });
         }
     };
