--- conflicted
+++ resolved
@@ -21,10 +21,7 @@
     },
     newAddressbook(name) {
         I.click('Add new address book');
-<<<<<<< HEAD
-=======
         I.clickDropdown('Personal address book');
->>>>>>> 938790d3
         dialogs.waitForVisible();
         I.fillField('[placeholder="New address book"][type="text"]', name);
         dialogs.clickButton('Add');
