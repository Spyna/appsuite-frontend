--- conflicted
+++ resolved
@@ -48,12 +48,9 @@
 
         app.failRestore = function (point) {
             point.initial = false;
-<<<<<<< HEAD
-=======
             // special flag/handling for 'replace' cause we want
             // to keep the attachments that will be removed otherwise
             if (point.mode === 'reply') point.restored = true;
->>>>>>> 74174fc6
             return compose(point.mode)(point);
         };
 
@@ -78,12 +75,8 @@
                 win.busy().show(function () {
                     require(['io.ox/mail/compose/bundle'], function () {
                         require(['io.ox/mail/compose/view', 'io.ox/mail/compose/model'], function (MailComposeView, MailComposeModel) {
-<<<<<<< HEAD
-                            var data = /(compose|edit|forward)/.test(obj.mode) ? obj : _.pick(obj, 'id', 'folder_id', 'mode', 'csid', 'content_type');
-=======
                             var keepdata = /(compose|edit|forward)/.test(obj.mode) || obj.restored,
                                 data = keepdata ? obj : _.pick(obj, 'id', 'folder_id', 'mode', 'csid', 'content_type');
->>>>>>> 74174fc6
                             app.model = new MailComposeModel(data);
                             app.view = new MailComposeView({ app: app, model: app.model });
                             win.nodes.main.addClass('scrollable').append(app.view.render().$el);
