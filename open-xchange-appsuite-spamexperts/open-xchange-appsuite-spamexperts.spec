Name:           open-xchange-appsuite-spamexperts
Version:        @OXVERSION@
<<<<<<< HEAD
%define         ox_release 14
=======
%define         ox_release 4
>>>>>>> 4b2e00f6
Release:        %{ox_release}_<CI_CNT>.<B_CNT>
Group:          Applications/Productivity
Packager:       Viktor Pracht <viktor.pracht@open-xchange.com>
License:        CC-BY-NC-SA-3.0
Summary:        Configuration UI for SpamExperts
Source:         %{name}_%{version}.orig.tar.bz2

BuildArch:      noarch
BuildRoot:      %{_tmppath}/%{name}-%{version}-root
%if 0%{?rhel_version} && 0%{?rhel_version} >= 700
BuildRequires:  ant
%else
BuildRequires:  ant-nodeps
%endif
BuildRequires:  java-devel >= 1.6.0
BuildRequires:  nodejs >= 0.10.0

Requires(post): open-xchange-appsuite-manifest

%description
Configuration UI for SpamExperts

## Uncomment for multiple packages (1/4)
#%if 0%{?rhel_version} || 0%{?fedora_version}
#%define docroot /var/www/html/appsuite
#%else
#%define docroot /srv/www/htdocs/appsuite
#%endif
#
#%package        static
#Group:          Applications/Productivity
#Summary:        Configuration UI for SpamExperts
#Requires:       open-xchange-appsuite
#
#%description    static
#Configuration UI for SpamExperts
#
#This package contains the static files for the theme.

%prep
%setup -q

%build

%install
export NO_BRP_CHECK_BYTECODE_VERSION=true
ant -Dbasedir=build -DdestDir=%{buildroot} -DpackageName=%{name} -Dhtdoc=%{docroot} -DkeepCache=true -f build/build.xml build

## Uncomment for multiple packages (2/4)
#files=$(find "%{buildroot}/opt/open-xchange/appsuite/" -type f \
#             ! -regex '.*\.\(js\|css\|less\|json\)' -printf '%%P ')
#for i in $files
#do
#    mkdir -p "%{buildroot}%{docroot}/$(dirname $i)"
#    cp "%{buildroot}/opt/open-xchange/appsuite/$i" "%{buildroot}%{docroot}/$i"
#done

%clean
%{__rm} -rf %{buildroot}

## Uncomment for multiple packages (3/4)
#rm -r "%{buildroot}%{docroot}"

%define update "/opt/open-xchange/appsuite/share/update-themes.sh"

%post
if [ $1 -eq 1 -a -x %{update} ]; then %{update} --later; fi

%postun
if [ -x %{update} ]; then %{update} --later; fi

%files
%defattr(-,root,root)
%dir /opt/open-xchange
%dir /opt/open-xchange/appsuite
%dir /opt/open-xchange/appsuite/apps
%dir /opt/open-xchange/appsuite/apps/com.spamexperts
%dir /opt/open-xchange/appsuite/apps/com.spamexperts/settings
/opt/open-xchange/appsuite/apps/com.spamexperts/*
/opt/open-xchange/appsuite/apps/com.spamexperts/settings/*
%dir /opt/open-xchange/appsuite/manifests
/opt/open-xchange/appsuite/manifests/open-xchange-appsuite-spamexperts.json

## Uncomment for multiple packages (4/4)
#%files static
#%defattr(-,root,root)
#%{docroot}

%changelog
<<<<<<< HEAD
* Tue Jun 28 2016 Viktor Pracht <viktor.pracht@open-xchange.com>
Build for patch 2016-07-04 (3400)
* Wed Jun 15 2016 Viktor Pracht <viktor.pracht@open-xchange.com>
Build for patch 2016-06-20 (3347)
* Mon May 30 2016 Viktor Pracht <viktor.pracht@open-xchange.com>
Build for patch 2016-06-06 (3317)
* Thu May 19 2016 Viktor Pracht <viktor.pracht@open-xchange.com>
Build for patch 2016-05-23 (3294)
* Mon May 09 2016 Viktor Pracht <viktor.pracht@open-xchange.com>
Build for patch 2016-05-09 (3272)
* Fri Apr 15 2016 Viktor Pracht <viktor.pracht@open-xchange.com>
Build for patch 2016-04-25 (3239)
* Tue Apr 05 2016 Viktor Pracht <viktor.pracht@open-xchange.com>
Build for patch 2016-04-06 (3222)
=======
* Tue Jul 12 2016 Viktor Pracht <viktor.pracht@open-xchange.com>
Second candidate for 7.8.2 release
* Wed Jul 06 2016 Viktor Pracht <viktor.pracht@open-xchange.com>
First candidate for 7.8.2 release
* Wed Jun 29 2016 Viktor Pracht <viktor.pracht@open-xchange.com>
Second preview for 7.8.2 release
* Tue Jun 14 2016 Viktor Pracht <viktor.pracht@open-xchange.com>
First release candidate for 7.8.2
* Fri Apr 08 2016 Viktor Pracht <viktor.pracht@open-xchange.com>
prepare for 7.8.2 release
>>>>>>> 4b2e00f6
* Wed Mar 30 2016 Viktor Pracht <viktor.pracht@open-xchange.com>
Second candidate for 7.8.1 release
* Fri Mar 25 2016 Viktor Pracht <viktor.pracht@open-xchange.com>
First candidate for 7.8.1 release
* Tue Mar 15 2016 Viktor Pracht <viktor.pracht@open-xchange.com>
Fifth preview of 7.8.1 release
* Fri Mar 04 2016 Viktor Pracht <viktor.pracht@open-xchange.com>
Fourth preview of 7.8.1 release
* Sat Feb 20 2016 Viktor Pracht <viktor.pracht@open-xchange.com>
Third candidate for 7.8.1 release
* Tue Feb 02 2016 Viktor Pracht <viktor.pracht@open-xchange.com>
Second candidate for 7.8.1 release
* Tue Jan 26 2016 Viktor Pracht <viktor.pracht@open-xchange.com>
First candidate for 7.8.1 release
* Wed Nov 11 2015 Viktor Pracht <viktor.pracht@open-xchange.com>
Build for patch 2015-11-16 (2862)
* Fri Nov 06 2015 Viktor Pracht <viktor.pracht@open-xchange.com>
Build for patch 2015-11-09 (2840)
* Tue Nov 03 2015 Viktor Pracht <viktor.pracht@open-xchange.com>
Build for patch 2015-11-09 (2841)
* Thu Oct 29 2015 Viktor Pracht <viktor.pracht@open-xchange.com>
Build for patch 2015-11-11 (2844)
* Tue Oct 20 2015 Viktor Pracht <viktor.pracht@open-xchange.com>
Build for patch 2015-10-26 (2816)
* Mon Oct 19 2015 Viktor Pracht <viktor.pracht@open-xchange.com>
Build for patch 2015-10-26 (2812)
* Thu Oct 08 2015 Viktor Pracht <viktor.pracht@open-xchange.com>
prepare for 7.8.1 release
* Tue Oct 06 2015 Viktor Pracht <viktor.pracht@open-xchange.com>
Sixth candidate for 7.8.0 release
* Wed Sep 30 2015 Viktor Pracht <viktor.pracht@open-xchange.com>
Build for patch  2015-10-12 (2784)
* Fri Sep 25 2015 Viktor Pracht <viktor.pracht@open-xchange.com>
Fith candidate for 7.8.0 release
* Thu Sep 24 2015 Viktor Pracht <viktor.pracht@open-xchange.com>
Build for patch 2015-09-28 (2767)
* Fri Sep 18 2015 Viktor Pracht <viktor.pracht@open-xchange.com>
Fourth candidate for 7.8.0 release
* Tue Sep 08 2015 Viktor Pracht <viktor.pracht@open-xchange.com>
Build for patch 2015-09-14 (2732)
* Mon Sep 07 2015 Viktor Pracht <viktor.pracht@open-xchange.com>
Third candidate for 7.8.0 release
* Fri Aug 21 2015 Viktor Pracht <viktor.pracht@open-xchange.com>
Second candidate for 7.8.0 release
* Tue Aug 18 2015 Viktor Pracht <viktor.pracht@open-xchange.com>
Build for patch 2015-08-24 (2674)
* Thu Aug 06 2015 Viktor Pracht <viktor.pracht@open-xchange.com>
Build for patch 2015-08-17 (2666)
* Wed Aug 05 2015 Viktor Pracht <viktor.pracht@open-xchange.com>
First candidate for 7.8.0 release
* Wed Aug 05 2015 Viktor Pracht <viktor.pracht@open-xchange.com>
Build for patch 2015-08-10
* Tue Aug 04 2015 Viktor Pracht <viktor.pracht@open-xchange.com>
Build for patch 2015-08-03 (2650)
* Fri Jul 17 2015 Viktor Pracht <viktor.pracht@open-xchange.com>
Build for patch 2015-07-20 (2637)
* Fri Jul 17 2015 Viktor Pracht <viktor.pracht@open-xchange.com>
Build for patch 2015-07-20 (2614)
* Tue Jun 30 2015 Viktor Pracht <viktor.pracht@open-xchange.com>
Build for patch 2015-06-29 (2569)
* Wed Jun 24 2015 Viktor Pracht <viktor.pracht@open-xchange.com>
Build for patch 2015-06-26 (2573)
* Wed Jun 10 2015 Viktor Pracht <viktor.pracht@open-xchange.com>
Build for patch 2015-06-08 (2540)
* Tue Jun 09 2015 Viktor Pracht <viktor.pracht@open-xchange.com>
Build for patch 2015-06-08 (2539)
* Tue May 19 2015 Viktor Pracht <viktor.pracht@open-xchange.com>
Build for patch 2015-05-26 (2521)
* Fri May 15 2015 Viktor Pracht <viktor.pracht@open-xchange.com>
Build for patch 2015-05-26 (2520)
* Tue May 05 2015 Viktor Pracht <viktor.pracht@open-xchange.com>
Build for patch 2015-05-04 (2496)
* Fri Apr 24 2015 Viktor Pracht <viktor.pracht@open-xchange.com>
Build for patch 2015-09-09 (2495)
* Thu Apr 23 2015 Viktor Pracht <viktor.pracht@open-xchange.com>
Build for patch 2015-04-17 (2491)
* Tue Apr 14 2015 Viktor Pracht <viktor.pracht@open-xchange.com>
Build for patch 2015-04-13 (2473)
* Tue Apr 14 2015 Viktor Pracht <viktor.pracht@open-xchange.com>
Build for patch 2015-04-13 (2474)
* Fri Mar 27 2015 Viktor Pracht <viktor.pracht@open-xchange.com>
Build for patch 2015-03-29 (2475)
* Wed Mar 25 2015 Viktor Pracht <viktor.pracht@open-xchange.com>
Build for patch 2015-03-30 (2459)
* Mon Mar 23 2015 Viktor Pracht <viktor.pracht@open-xchange.com>
Build for patch 2015-03-30 (2446)
* Fri Mar 13 2015 Viktor Pracht <viktor.pracht@open-xchange.com>
Twelfth candidate for 7.6.2 release
* Fri Mar 13 2015 Viktor Pracht <viktor.pracht@open-xchange.com>
Build for patch 2015-03-16
* Fri Mar 06 2015 Viktor Pracht <viktor.pracht@open-xchange.com>
Eleventh candidate for 7.6.2 release
* Wed Mar 04 2015 Viktor Pracht <viktor.pracht@open-xchange.com>
Tenth candidate for 7.6.2 release
* Tue Mar 03 2015 Viktor Pracht <viktor.pracht@open-xchange.com>
Nineth candidate for 7.6.2 release
* Tue Feb 24 2015 Viktor Pracht <viktor.pracht@open-xchange.com>
Eighth candidate for 7.6.2 release
* Thu Feb 12 2015 Viktor Pracht <viktor.pracht@open-xchange.com>
Build for patch 2015-02-23
* Wed Feb 11 2015 Viktor Pracht <viktor.pracht@open-xchange.com>
Seventh candidate for 7.6.2 release
* Tue Feb 10 2015 Viktor Pracht <viktor.pracht@open-xchange.com>
Build for patch 2015-02-11
* Tue Feb 03 2015 Viktor Pracht <viktor.pracht@open-xchange.com>
Build for patch 2015-02-09
* Fri Jan 30 2015 Viktor Pracht <viktor.pracht@open-xchange.com>
Sixth candidate for 7.6.2 release
* Tue Jan 27 2015 Viktor Pracht <viktor.pracht@open-xchange.com>
Fifth candidate for 7.6.2 release
* Wed Jan 21 2015 Viktor Pracht <viktor.pracht@open-xchange.com>
Build for patch 2014-10-27
* Wed Jan 21 2015 Viktor Pracht <viktor.pracht@open-xchange.com>
Build for patch 2015-01-26
* Wed Jan 07 2015 Viktor Pracht <viktor.pracht@open-xchange.com>
Build for patch 2015-01-12
* Tue Dec 16 2014 Viktor Pracht <viktor.pracht@open-xchange.com>
Build for patch 2014-12-22
* Fri Dec 12 2014 Viktor Pracht <viktor.pracht@open-xchange.com>
Fourth candidate for 7.6.2 release
* Wed Dec 10 2014 Viktor Pracht <viktor.pracht@open-xchange.com>
Build for patch 2014-12-15
* Fri Dec 05 2014 Viktor Pracht <viktor.pracht@open-xchange.com>
Third candidate for 7.6.2 release
* Tue Nov 25 2014 Viktor Pracht <viktor.pracht@open-xchange.com>
Build for patch 2014-12-01
* Fri Nov 21 2014 Viktor Pracht <viktor.pracht@open-xchange.com>
Second candidate for 7.6.2 release
* Thu Nov 13 2014 Viktor Pracht <viktor.pracht@open-xchange.com>
Build for patch 2014-11-17
* Wed Nov 05 2014 Viktor Pracht <viktor.pracht@open-xchange.com>
prepare for 7.8.0 release
* Fri Oct 31 2014 Viktor Pracht <viktor.pracht@open-xchange.com>
First candidate for 7.6.2 release
* Tue Oct 28 2014 Viktor Pracht <viktor.pracht@open-xchange.com>
Build for patch 2014-11-03
* Mon Oct 27 2014 Viktor Pracht <viktor.pracht@open-xchange.com>
Build for patch 2014-10-30
* Wed Oct 22 2014 Viktor Pracht <viktor.pracht@open-xchange.com>
Build for patch 2014-10-22
* Tue Oct 14 2014 Viktor Pracht <viktor.pracht@open-xchange.com>
Fifth candidate for 7.6.1 release
* Mon Oct 13 2014 Viktor Pracht <viktor.pracht@open-xchange.com>
Build for patch 2014-10-20
* Fri Oct 10 2014 Viktor Pracht <viktor.pracht@open-xchange.com>
Fourth candidate for 7.6.1 release
* Thu Oct 02 2014 Viktor Pracht <viktor.pracht@open-xchange.com>
Third candidate for 7.6.1 release
* Tue Sep 30 2014 Viktor Pracht <viktor.pracht@open-xchange.com>
Build for patch 2014-10-06
* Tue Sep 23 2014 Viktor Pracht <viktor.pracht@open-xchange.com>
Build for patch 2014-10-02
* Wed Sep 17 2014 Viktor Pracht <viktor.pracht@open-xchange.com>
prepare for 7.6.2 release
* Tue Sep 16 2014 Viktor Pracht <viktor.pracht@open-xchange.com>
Second candidate for 7.6.1 release
* Thu Sep 11 2014 Viktor Pracht <viktor.pracht@open-xchange.com>
Build for patch 2014-09-15
* Fri Sep 05 2014 Viktor Pracht <viktor.pracht@open-xchange.com>
First release candidate for 7.6.1
* Fri Sep 05 2014 Viktor Pracht <viktor.pracht@open-xchange.com>
prepare for 7.6.1
* Wed Aug 20 2014 Viktor Pracht <viktor.pracht@open-xchange.com>
Build for patch 2014-08-25
* Mon Aug 11 2014 Viktor Pracht <viktor.pracht@open-xchange.com>
Build for patch 2014-08-11
* Wed Jul 23 2014 Viktor Pracht <viktor.pracht@open-xchange.com>
Build for patch 2014-07-30
* Mon Jul 21 2014 Viktor Pracht <viktor.pracht@open-xchange.com>
Build for patch 2014-07-21
* Wed Jun 25 2014 Viktor Pracht <viktor.pracht@open-xchange.com>
Seventh candidate for 7.6.0 release
* Fri Jun 20 2014 Viktor Pracht <viktor.pracht@open-xchange.com>
Sixth candidate for 7.6.0 release
* Fri Jun 13 2014 Viktor Pracht <viktor.pracht@open-xchange.com>
Fifth candidate for 7.6.0 release
* Thu Jan 23 2014 Viktor Pracht <viktor.pracht@open-xchange.com>
Initial Release.<|MERGE_RESOLUTION|>--- conflicted
+++ resolved
@@ -1,10 +1,6 @@
 Name:           open-xchange-appsuite-spamexperts
 Version:        @OXVERSION@
-<<<<<<< HEAD
-%define         ox_release 14
-=======
 %define         ox_release 4
->>>>>>> 4b2e00f6
 Release:        %{ox_release}_<CI_CNT>.<B_CNT>
 Group:          Applications/Productivity
 Packager:       Viktor Pracht <viktor.pracht@open-xchange.com>
@@ -94,22 +90,6 @@
 #%{docroot}
 
 %changelog
-<<<<<<< HEAD
-* Tue Jun 28 2016 Viktor Pracht <viktor.pracht@open-xchange.com>
-Build for patch 2016-07-04 (3400)
-* Wed Jun 15 2016 Viktor Pracht <viktor.pracht@open-xchange.com>
-Build for patch 2016-06-20 (3347)
-* Mon May 30 2016 Viktor Pracht <viktor.pracht@open-xchange.com>
-Build for patch 2016-06-06 (3317)
-* Thu May 19 2016 Viktor Pracht <viktor.pracht@open-xchange.com>
-Build for patch 2016-05-23 (3294)
-* Mon May 09 2016 Viktor Pracht <viktor.pracht@open-xchange.com>
-Build for patch 2016-05-09 (3272)
-* Fri Apr 15 2016 Viktor Pracht <viktor.pracht@open-xchange.com>
-Build for patch 2016-04-25 (3239)
-* Tue Apr 05 2016 Viktor Pracht <viktor.pracht@open-xchange.com>
-Build for patch 2016-04-06 (3222)
-=======
 * Tue Jul 12 2016 Viktor Pracht <viktor.pracht@open-xchange.com>
 Second candidate for 7.8.2 release
 * Wed Jul 06 2016 Viktor Pracht <viktor.pracht@open-xchange.com>
@@ -120,7 +100,6 @@
 First release candidate for 7.8.2
 * Fri Apr 08 2016 Viktor Pracht <viktor.pracht@open-xchange.com>
 prepare for 7.8.2 release
->>>>>>> 4b2e00f6
 * Wed Mar 30 2016 Viktor Pracht <viktor.pracht@open-xchange.com>
 Second candidate for 7.8.1 release
 * Fri Mar 25 2016 Viktor Pracht <viktor.pracht@open-xchange.com>
