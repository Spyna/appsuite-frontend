/**
 * This work is provided under the terms of the CREATIVE COMMONS PUBLIC
 * LICENSE. This work is protected by copyright and/or other applicable
 * law. Any use of the work other than as authorized under this license
 * or copyright law is prohibited.
 *
 * http://creativecommons.org/licenses/by-nc-sa/2.5/
 *
 * © 2014 Open-Xchange Inc., Tarrytown, NY, USA. info@open-xchange.com
 *
 * @author Matthias Biggeleben <matthias.biggeleben@open-xchange.com>
 */

define('io.ox/core/folder/tree', [
    'io.ox/core/folder/selection',
    'io.ox/core/folder/api',
    'io.ox/core/extensions',
    'settings!io.ox/core',
    'io.ox/core/folder/favorites',
    'io.ox/core/folder/extensions'
], function (Selection, api, ext, settings) {

    'use strict';

    var TreeView = Backbone.View.extend({

        className: 'folder-tree',

        events: {
<<<<<<< HEAD
            'click .contextmenu-control':   'onToggleContextMenu',
            'keydown .contextmenu-control': 'onKeydown',
            'contextmenu .selectable':      'onContextMenu'
=======
            'click .contextmenu-control'                    : 'onToggleContextMenu',
            'keydown .contextmenu-control'                  : 'onKeydown',
            'contextmenu .selectable, .contextmenu-control'  : 'onContextMenu'
>>>>>>> 6c7d6d7a
        },

        initialize: function (options) {

            options = _.extend({
                context: 'app',
                contextmenu: false,
                customize: $.noop,
                disable: $.noop,
                abs: true,
                icons: settings.get('features/folderIcons', false),
                root: 'default0/INBOX',
                highlight: _.device('!smartphone'),
                highlightclass: 'visible-selection'
            }, options);

            this.all = !!options.all;
            this.app = options.app;
            this.context = options.context;
            this.flat = !!options.flat;
            this.module = options.module;
            this.open = options.open;
            this.root = options.root;

            this.$el.data('view', this);
            this.$container = $('<ul class="tree-container f6-target" role="tree">');
            this.$dropdown = $();
            this.$dropdownMenu = $();
            this.options = options;

            this.$el.toggleClass(options.highlightclass, !!options.highlight);
            this.$el.append(this.$container);

            this.selection = new Selection(this);

            if (options.abs) this.$el.addClass('abs');

            // add contextmenu?
            if (options.contextmenu) _.defer(this.renderContextMenu.bind(this));
        },

        // convenience function
        // to avoid evil trap: path might contains spaces
        appear: function (node) {
            var id = node.folder.replace(/\s/g, '_');
            this.trigger('appear:' + id, node);
        },

        // counter-part
        onAppear: function (id, handler) {
            id = String(id).replace(/\s/g, '_');
            this.once('appear:' + id, handler);
        },

        preselect: function (id) {
            // wait for node to appear
            if (id === undefined) return;
            this.onAppear(id, function () {
                // defer selection; might be too fast otherwise
                _.defer(this.selection.set.bind(this.selection, id));
            });
        },

        filter: function (folder, model) {
            // custom filter?
            var filter = this.options.filter,
                result = _.isFunction(filter) ? filter.apply(this, arguments) : undefined;
            if (result !== undefined) return result;
            // other folders
            var module = model.get('module');
            return module === this.module || (this.module === 'mail' && (/^default\d+(\W|$)/i).test(model.id));
        },

        getOpenFolders: function () {
            return _(this.$el.find('.folder.open')).chain()
                .map(function (node) { return $(node).attr('data-id'); })
                .uniq().value().sort();
        },

        getTreeNodeOptions: function (options, model) {
<<<<<<< HEAD
            // context===appp
            // introduced with 53adc4646275bba89879f830b660f83e20d6f337
            // https://gitweb.open-xchange.com/?p=wd/frontend/web;a=commit;h=53adc4646275bba89879f830b660f83e20d6f337
            if (this.context === 'app' && model.get('id') === 'default0/INBOX' && options.parent.folder === 'virtual/standard') {
                options.subfolders = false;
=======
            if (model.get('id') === 'default0/INBOX' && options.parent.folder === 'virtual/standard') {
                // usually no subfolders; exception is altnamespace
                options.subfolders = !!api.altnamespace;
>>>>>>> 6c7d6d7a
            }
            if (this.flat && options.parent !== this) {
                options.subfolders = false;
            }
            if (options.parent.folder === 'virtual/standard') {
                options.icons = true;
            }
            return options;
        },

        toggleContextMenu: function (target, top, left) {

            // return early on close
            var isOpen = this.$dropdown.hasClass('open');
            if (isOpen || _.device('smartphone')) return;

            // copy contextmenu id
            var contextmenu = target.is('.contextmenu-control') ?
                target.attr('data-contextmenu') :
                target.find('.contextmenu-control').first().attr('data-contextmenu');
            this.$dropdown.attr('data-contextmenu', contextmenu);

            _.defer(function () {

                // skip virtual folders
                var id = this.selection.get('data-model');
                if (api.isVirtual(id)) return;

                this.$dropdownMenu.css({ top: top, left: left, bottom: 'auto' }).empty().busy();
                this.$dropdown
                    // helps to restore focus (see renderContextMenu)
                    .data('previous-focus', target)
                    // use official method
                    .find('.dropdown-toggle').dropdown('toggle');

            }.bind(this));
        },

        onToggleContextMenu: function (e) {

            var target = $(e.currentTarget),
                // calculate proper position
                offset = target.offset(),
                top = offset.top - 7,
                left = offset.left + target.outerWidth() + 7;

            this.toggleContextMenu(target, top, left);
        },

        onContextMenu: function (e) {
            // clicks bubbles. right-click not
            e.stopPropagation();
<<<<<<< HEAD
=======
            e.preventDefault();
>>>>>>> 6c7d6d7a
            var target = $(e.currentTarget), top = e.pageY - 20, left = e.pageX + 30;
            if (target.is('.contextmenu-control')) {
                top = target.offset().top;
                left = target.offset().left + 40;
            }
            this.toggleContextMenu(target, top, left);
        },

        onCloseContextMenu: function (e) {
            e.preventDefault();
            if (!this.$dropdown.hasClass('open')) return;
            this.$dropdown.find('.dropdown-toggle').dropdown('toggle');
        },

        onKeydown: function (e) {

            var dropdown = this.$dropdown;
            // done if not open
<<<<<<< HEAD
            if (!dropdown.hasClass('open')) return;
            // shift-tab
            if (e.shiftKey && e.which === 9) return;

            switch (e.which) {
            case 9:
                // tab
            case 40:
=======
            // if (!dropdown.hasClass('open')) return;
            // shift-tab
            // if (e.shiftKey && e.which === 9) return;
            switch (e.which) {
            case 32:
>>>>>>> 6c7d6d7a
                // cursor down
                e.preventDefault();
                $(e.currentTarget).click();
                return dropdown.find('.dropdown-menu > li:first > a').focus();
<<<<<<< HEAD
            case 38:
                // cursor up
                e.preventDefault();
                return dropdown.find('.dropdown-menu > li:last > a').focus();
            case 27:
                // escape
                return dropdown.find('.dropdown-toggle').dropdown('toggle');
=======
>>>>>>> 6c7d6d7a
            }
        },

        getContextMenuId: function (id) {
            return 'io.ox/core/foldertree/contextmenu/' + (id || 'default');
        },

        renderContextMenuItems: function (contextmenu) {
            var id = this.selection.get('data-model'),
                app = this.app,
                module = this.module,
                ul = this.$dropdownMenu.empty(),
                point = this.getContextMenuId(contextmenu),
                view = this;
            // get folder data and redraw
            api.get(id).done(function (data) {
                var baton = new ext.Baton({ app: app, data: data, view: view, module: module });
                if (_.device('smartphone')) {
                    ul.append(
                        $('<li role="presentation">').append(
                            $('<a href="#" class="io-ox-action-link" data-action="close-menu" role="menuitem" data-toggle="dropdown" aria-haspopup="true">').append(
                                $('<i class="fa fa-chevron-down" aria-hidden="true">'),
                                $('<span class="sr-only">')
                            )
                        )
                    );
                }
                ext.point(point).invoke('draw', ul, baton);
                // check if menu exceeds viewport
                if (!_.device('smartphone') && ul.offset().top + ul.outerHeight() > $(window).height() - 20) {
                    ul.css({ top: 'auto', bottom: '20px' });
                }
            });
        },

        renderContextMenu: (function () {

            function renderItems(contextmenu) {
                this.$dropdownMenu.idle();
                this.renderContextMenuItems(contextmenu);
            }

            function show(e) {
                // load relevant code on demand
                var contextmenu = $(e.target).attr('data-contextmenu');
                require(['io.ox/core/folder/contextmenu'], _.lfo(renderItems.bind(this, contextmenu)));
            }

            function hide() {
                // restore focus
                var node = $(this).data('previous-focus');
                if (node) node.parent().focus();
            }

            return function () {

                this.$el.after(
                    this.$dropdown = $('<div class="context-dropdown dropdown" data-action="context-menu" data-contextmenu="default">').append(
                        $('<div class="abs context-dropdown-overlay">').on('contextmenu', this.onCloseContextMenu.bind(this)),
                        this.$dropdownToggle = $('<a href="#" class="dropdown-toggle" data-toggle="dropdown" role="button" aria-haspopup="true">'),
                        this.$dropdownMenu = $('<ul class="dropdown-menu" role="menu">')
                    )
                    .on('show.bs.dropdown', show.bind(this))
                    .on('hidden.bs.dropdown', hide)
                );
                this.$dropdownToggle.dropdown();
            };
        }()),

        render: function () {
            ext.point('io.ox/core/foldertree/' + this.module + '/' + this.context).invoke('draw', this.$container, this);
            return this;
        }
    });

    return TreeView;
});<|MERGE_RESOLUTION|>--- conflicted
+++ resolved
@@ -27,15 +27,9 @@
         className: 'folder-tree',
 
         events: {
-<<<<<<< HEAD
-            'click .contextmenu-control':   'onToggleContextMenu',
-            'keydown .contextmenu-control': 'onKeydown',
-            'contextmenu .selectable':      'onContextMenu'
-=======
-            'click .contextmenu-control'                    : 'onToggleContextMenu',
-            'keydown .contextmenu-control'                  : 'onKeydown',
-            'contextmenu .selectable, .contextmenu-control'  : 'onContextMenu'
->>>>>>> 6c7d6d7a
+            'click .contextmenu-control':                    'onToggleContextMenu',
+            'keydown .contextmenu-control':                  'onKeydown',
+            'contextmenu .selectable, .contextmenu-control': 'onContextMenu'
         },
 
         initialize: function (options) {
@@ -116,17 +110,9 @@
         },
 
         getTreeNodeOptions: function (options, model) {
-<<<<<<< HEAD
-            // context===appp
-            // introduced with 53adc4646275bba89879f830b660f83e20d6f337
-            // https://gitweb.open-xchange.com/?p=wd/frontend/web;a=commit;h=53adc4646275bba89879f830b660f83e20d6f337
-            if (this.context === 'app' && model.get('id') === 'default0/INBOX' && options.parent.folder === 'virtual/standard') {
-                options.subfolders = false;
-=======
             if (model.get('id') === 'default0/INBOX' && options.parent.folder === 'virtual/standard') {
                 // usually no subfolders; exception is altnamespace
                 options.subfolders = !!api.altnamespace;
->>>>>>> 6c7d6d7a
             }
             if (this.flat && options.parent !== this) {
                 options.subfolders = false;
@@ -179,10 +165,7 @@
         onContextMenu: function (e) {
             // clicks bubbles. right-click not
             e.stopPropagation();
-<<<<<<< HEAD
-=======
             e.preventDefault();
->>>>>>> 6c7d6d7a
             var target = $(e.currentTarget), top = e.pageY - 20, left = e.pageX + 30;
             if (target.is('.contextmenu-control')) {
                 top = target.offset().top;
@@ -201,36 +184,15 @@
 
             var dropdown = this.$dropdown;
             // done if not open
-<<<<<<< HEAD
-            if (!dropdown.hasClass('open')) return;
-            // shift-tab
-            if (e.shiftKey && e.which === 9) return;
-
-            switch (e.which) {
-            case 9:
-                // tab
-            case 40:
-=======
             // if (!dropdown.hasClass('open')) return;
             // shift-tab
             // if (e.shiftKey && e.which === 9) return;
             switch (e.which) {
             case 32:
->>>>>>> 6c7d6d7a
                 // cursor down
                 e.preventDefault();
                 $(e.currentTarget).click();
                 return dropdown.find('.dropdown-menu > li:first > a').focus();
-<<<<<<< HEAD
-            case 38:
-                // cursor up
-                e.preventDefault();
-                return dropdown.find('.dropdown-menu > li:last > a').focus();
-            case 27:
-                // escape
-                return dropdown.find('.dropdown-toggle').dropdown('toggle');
-=======
->>>>>>> 6c7d6d7a
             }
         },
 
