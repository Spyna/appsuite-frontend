/**
 * This work is provided under the terms of the CREATIVE COMMONS PUBLIC
 * LICENSE. This work is protected by copyright and/or other applicable
 * law. Any use of the work other than as authorized under this license
 * or copyright law is prohibited.
 *
 * http://creativecommons.org/licenses/by-nc-sa/2.5/
 *
 * © 2016 OX Software GmbH, Germany. info@open-xchange.com
 *
 * @author Julian Bäume <julian.baeume@open-xchange.com>
 */

define('io.ox/core/attachments/backbone', [
    'io.ox/core/folder/title',
    'io.ox/core/capabilities',
    'io.ox/contacts/api'
], function (shortTitle, capabilities, api) {

    'use strict';

    var UploadSimulator = function () {
        var loaded = 0,
            total,
            def = $.Deferred();
        var wait = function () {
            loaded = Math.floor(loaded + total / 10);
            def.notify({
                loaded: loaded,
                total: total
            });
            if (loaded / total >= 1) {
                def.resolve({ data: ['133713371337'] });
            } else {
                _.delay(wait, 1000);
            }
        };
        this.upload = function (file) {
            total = file.size;
            wait();
            return def;
        };
    };

<<<<<<< HEAD
    var regIsDocument = /\.(pdf|do[ct]x?|xlsx?|o[dt]s|p[po]tx?|txt)$/i,
=======
    var regIsDocument = /\.(pdf|do[ct]x?|xlsx?|o[dt]s|p[po]tx?|ppsx?|txt)$/i,
>>>>>>> 1c74fb5d
        regIsImage = /\.(gif|bmp|jpe?g|gmp|png|psd|tif?f)$/i;

    var previewFetcher = {
        localFile: function (model) {
            var def = $.Deferred();
            // consider retina displays
            // use double size in combination with background-size: cover
            var size = 2 * (_.device('retina') ? 240 : 120);
            require(['io.ox/contacts/widgets/canvasresize'], function (canvasResize) {
                canvasResize(model.fileObj, {
                    width: size,
                    height: size,
                    crop: false,
                    quality: 80,
                    callback: function (data) {
                        var meta = _.clone(model.get('meta'));
                        meta.previewUrl = data;
                        def.resolve(meta.previewUrl);
                        model.set('meta', meta);
                    }
                });
            });
            return def;
        },
        contact: function (model) {
            var meta = _.clone(model.get('meta'));
            // get URL of preview image
            meta.previewUrl = model.get('image1_url') || api.getFallbackImage();
            model.set('meta', meta);
            return $.Deferred().resolve(meta.previewUrl);
        },
        file: function (model) {
            var def = $.Deferred();
            // consider retina displays
            var size = _.device('retina') ? 240 : 120;
            require(['io.ox/files/api'], function (filesAPI) {
                var meta = _.clone(model.get('meta'));
                // get URL of preview image
                meta.previewUrl = filesAPI.getUrl(model.toJSON(), 'view') + '&scaleType=cover&width=' + size + '&height=' + size;
                if (!regIsImage.test(model.get('filename'))) meta.previewUrl += '&format=preview_image&session=' + ox.session;
                def.resolve(meta.previewUrl);
                model.set('meta', meta);
            }, def.reject);
            return def;
        },
        mail: function (model) {
            var def = $.Deferred();
            var size = _.device('retina') ? 240 : 120;
            require(['io.ox/mail/api'], function (mailAPI) {
                var meta = _.clone(model.get('meta'));
                // get URL of preview image
                meta.previewUrl = mailAPI.getUrl(model.toJSON(), 'view') + '&scaleType=cover&width=' + size + '&height=' + size;
                // Check if from an encrypted mail, add authentication if so
                var security = model.get('security');
                if (security && security.authentication) meta.previewUrl += '&decrypt=true&cryptoAuth=' + encodeURIComponent(security.authentication);
                // non-image files need special format parameter
                if (!regIsImage.test(model.get('filename'))) meta.previewUrl += '&format=preview_image&session=' + ox.session;
                def.resolve(meta.previewUrl);
                model.set('meta', meta);
            }, def.reject);
            return def;
        }
    };

    var Model = Backbone.Model.extend({

        defaults: function () {
            return {
                filename: '',
                disp: 'attachment',
                uploaded: 1,
                meta: {}
            };
        },

        initialize: function (obj) {
            // check if its a blob (also superclass of File)
            if (obj instanceof window.Blob) {
                this.fileObj = obj;
                this.set('filename', obj.name, { silent: true });
                this.set('uploaded', 0, { silent: true });
                this.set('file_size', obj.size, { silent: true });
            }
            if (this.isContact()) {
                // guess the filename that will be generated by backend
                var base = this.get('display_name') || this.get('sort_name') || 'vcard',
                    filename = base.replace(/\s/, '_').concat('.vcf');
                this.set('filename', filename, { silent: true });
            }
        },

        getTitle: function () {
            // attachments from drive may have a sanitized filename
            return this.get('com.openexchange.file.sanitizedFilename') || this.get('filename');
        },

        getShortTitle: function (length) {
            return shortTitle(this.getTitle(), length || 30);
        },

        getSize: function () {
            return this.get('file_size') || this.get('size') || 0;
        },

        getExtension: function () {
            var parts = String(this.get('filename') || '').split('.');
            return parts.length === 1 ? '' : parts.pop().toLowerCase();
        },

        isFileAttachment: function () {
            return this.get('disp') === 'attachment' ||
                this.get('disp') === 'inline' && this.get('filename');
        },

        isContact: function () {
            return this.get('group') === 'contact';
        },

        isDriveFile: function () {
            return this.get('group') === 'file';
        },

        isLocalFile: function () {
            return this.get('group') === 'localFile';
        },

        needsUpload: function () {
            return this.get('uploaded') === 0;
        },

        previewUrl: function (options) {
            options = options || {};
            var supportsDocumentPreview = capabilities.has('document_preview'),
                filename = this.get('filename'), url;

            // special handling for psd and tiff; These can only be previewed by MW, not local (on upload)
            if (this.isLocalFile() && filename.match(/psd|tif/)) return null;
            if (!this.isFileAttachment()) return null;
            if (!regIsImage.test(filename) && !(supportsDocumentPreview && (regIsDocument.test(filename)) || this.isContact())) return null;
            // no support for localFile document preview
            if (this.get('group') === 'localFile' && supportsDocumentPreview && regIsDocument.test(filename)) return null;

            url = this.get('meta').previewUrl;
            if (url) return url;

            var fetchPreview = previewFetcher[this.get('group')];
            if (fetchPreview) {
                // you may want to delay the execution of the previewfetcher as it may cause heavy load on cpu and memory (canvasresize)
                // give return value as previewUrl option to lazyload function will enable lazyload to create the previewURL on demand
                if (options.delayExecution) {
                    return fetchPreview.bind(this, this);
                }
                return fetchPreview(this);
            }

            return null;
        },

        upload: function () {
            if ('FormData' in window) {
                var formData = new FormData();
                formData.append('file', this.fileObj);
                var def = new UploadSimulator().upload(this.fileObj);
                var model = this;
                def.then(function uploadDone() {
                    var url = api.getFallbackImage();
                    var meta = _.clone(model.get('meta'));
                    meta.previewUrl = meta.previewUrl || url;
                    model.set('meta', meta);
                    model.trigger('upload:complete');
                }, function uploadFail() {

                }, function uploadProgress(ev) {
                    model.set('uploaded', ev.loaded / ev.total);
                });
            }
        }
    });

    var Collection = Backbone.Collection.extend({
        model: Model,
        fileAttachments: function () {
            return this.filter(function (model) {
                return model.isFileAttachment();
            });
        },
        mailAttachments: function () {
            return this.filter(function (model) {
                return model.get('disp') === 'inline' || model.get('disp') === 'attachment';
            }).map(function (m, i) {
                var attr;
                if (i === 0 && m.attributes.content_type === 'text/plain') {
                    attr = m.pick('content_type', 'content');
                    // For "text/plain" mail bodies, the JSON boolean field "raw" may be specified inside the body's JSON representation to signal that the text content shall be kept as-is; meaning to keep all formatting intact
                    attr.raw = true;
                } else {
                    attr = m.attributes;
                }
                return attr;
            });
        },
        contactsIds: function () {
            return this.filter(function (model) {
                return model.isContact();
            }).map(function (o) {
                return o.pick('folder_id', 'id');
            });
        },
        driveFiles: function () {
            return _(this.filter(function (model) {
                return model.isDriveFile();
            })).pluck('id');
        },
        localFiles: function () {
            return _(this.filter(function (model) {
                return model.isLocalFile();
            })).pluck('fileObj');
        },
        getSize: function () {
            return this.reduce(function (memo, model) { return memo + model.getSize(); }, 0);
        },
        isValidModel: function (model) {
            return model.isFileAttachment();
        },
        getValidModels: function () {
            return this.filter(this.isValidModel, this);
        }
    });

    return {
        Model: Model,
        Collection: Collection
    };
});<|MERGE_RESOLUTION|>--- conflicted
+++ resolved
@@ -42,11 +42,7 @@
         };
     };
 
-<<<<<<< HEAD
-    var regIsDocument = /\.(pdf|do[ct]x?|xlsx?|o[dt]s|p[po]tx?|txt)$/i,
-=======
     var regIsDocument = /\.(pdf|do[ct]x?|xlsx?|o[dt]s|p[po]tx?|ppsx?|txt)$/i,
->>>>>>> 1c74fb5d
         regIsImage = /\.(gif|bmp|jpe?g|gmp|png|psd|tif?f)$/i;
 
     var previewFetcher = {
