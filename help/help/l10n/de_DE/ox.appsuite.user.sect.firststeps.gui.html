--- conflicted
+++ resolved
@@ -138,13 +138,7 @@
               <span class="inlinemediaobject"><a name="ox.appsuite.user.fig.firststeps.searchbar.search"></a><img src="../../images/appsuite_user_icon_toolbar_search.png"></span> . Startet eine Suche.</p></li>
 </ul></div>
 <p>
-<<<<<<< HEAD
-        Sobald die Suche aktiviert ist, wird der Ordnerbaum von den Bedienelementen der Suchfunktion überlagert. 
-        Das Ergebnis der Suche wird im Anzeigebereich angezeigt. Um die Suche zu beenden,
-        klicken Sie auf <span class="guibutton"><strong>Suche schließen</strong></span>. 
-=======
         Das Ergebnis der Suche wird im Anzeigebereich angezeigt.
->>>>>>> 74174fc6
       </p>
 </div>
 <a class="indexterm" name="id-1.4.4.10"></a><div class="reference">
