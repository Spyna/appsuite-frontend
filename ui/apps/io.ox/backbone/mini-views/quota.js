--- conflicted
+++ resolved
@@ -64,16 +64,6 @@
                     quota: o.quota,
                     usage: o.usage
                 });
-<<<<<<< HEAD
-            } else {
-                return quotaAPI.load().then(function (result) {
-                    return {
-                        quota: result[module][quotaField],
-                        usage: result[module][usageField]
-                    };
-                });
-=======
->>>>>>> 15b67d9d
             }
             return quotaAPI.load().then(function (result) {
                 return {
