/**
 * All content on this website (including text, images, source
 * code and any other original works), unless otherwise noted,
 * is licensed under a Creative Commons License.
 *
 * http://creativecommons.org/licenses/by-nc-sa/2.5/
 *
 * Copyright (C) Open-Xchange Inc., 2006-2011
 * Mail: info@open-xchange.com
 *
 * @author Francisco Laguna <francisco.laguna@open-xchange.com>
 */

define('io.ox/core/settings/defaults', function (ext) {

	'use strict';

	var defaultLanguage = _(ox.serverConfig.languages).contains("en_US") ? 'en_US' : ox.serverConfig.languages[0];

	return {
		language: defaultLanguage,
		refreshInterval: 5 * 60000,
		autoStart: 'io.ox/mail/main',
		autoOpenNotification: false
	};
<<<<<<< HEAD

=======
>>>>>>> ddb86a25
});<|MERGE_RESOLUTION|>--- conflicted
+++ resolved
@@ -23,8 +23,5 @@
 		autoStart: 'io.ox/mail/main',
 		autoOpenNotification: false
 	};
-<<<<<<< HEAD
 
-=======
->>>>>>> ddb86a25
 });