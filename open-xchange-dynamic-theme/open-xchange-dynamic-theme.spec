--- conflicted
+++ resolved
@@ -1,10 +1,6 @@
 Name:           open-xchange-dynamic-theme
 Version:        @OXVERSION@
-<<<<<<< HEAD
-%define         ox_release 16
-=======
 %define         ox_release 5
->>>>>>> 1c635981
 Release:        %{ox_release}_<CI_CNT>.<B_CNT>
 Group:          Applications/Productivity
 Packager:       Viktor Pracht <viktor.pracht@open-xchange.com>
@@ -62,32 +58,6 @@
 %config(noreplace) /opt/open-xchange/etc/settings/open-xchange-dynamic-theme.properties
 
 %changelog
-<<<<<<< HEAD
-* Fri Nov 18 2016 Viktor Pracht <viktor.pracht@open-xchange.com>
-Build for patch 2016-11-21 (3731)
-* Mon Nov 07 2016 Viktor Pracht <viktor.pracht@open-xchange.com>
-Build for patch 2016-11-07 (3678)
-* Wed Oct 19 2016 Viktor Pracht <viktor.pracht@open-xchange.com>
-Build for patch 2016-10-24 (3630)
-* Thu Oct 06 2016 Viktor Pracht <viktor.pracht@open-xchange.com>
-Build for patch 2016-10-10 (3597)
-* Wed Sep 28 2016 Viktor Pracht <viktor.pracht@open-xchange.com>
-Build for patch 2016-09-27 (3590)
-* Mon Sep 19 2016 Viktor Pracht <viktor.pracht@open-xchange.com>
-Build for patch 2016-09-26 (3572)
-* Thu Sep 08 2016 Viktor Pracht <viktor.pracht@open-xchange.com>
-Build for patch 2016-09-14 (3562)
-* Mon Sep 05 2016 Viktor Pracht <viktor.pracht@open-xchange.com>
-Build for patch 2016-09-12 (3547)
-* Tue Aug 23 2016 Viktor Pracht <viktor.pracht@open-xchange.com>
-Build for patch 2016-08-29 (3522)
-* Mon Aug 15 2016 Viktor Pracht <viktor.pracht@open-xchange.com>
-Build for patch 2016-08-16 (3513)
-* Mon Aug 08 2016 Viktor Pracht <viktor.pracht@open-xchange.com>
-Build for patch 2016-08-15 (3490)
-* Fri Jul 22 2016 Viktor Pracht <viktor.pracht@open-xchange.com>
-Build for patch 2016-08-01 (3467)
-=======
 * Tue Nov 29 2016 Viktor Pracht <viktor.pracht@open-xchange.com>
 Second release candidate for 7.8.3 release
 * Thu Nov 24 2016 Viktor Pracht <viktor.pracht@open-xchange.com>
@@ -100,7 +70,6 @@
 First preview of 7.8.3 release
 * Tue Sep 06 2016 Viktor Pracht <viktor.pracht@open-xchange.com>
 prepare for 7.8.3 release
->>>>>>> 1c635981
 * Tue Jul 12 2016 Viktor Pracht <viktor.pracht@open-xchange.com>
 Second candidate for 7.8.2 release
 * Wed Jul 06 2016 Viktor Pracht <viktor.pracht@open-xchange.com>
