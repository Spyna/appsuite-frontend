/**
 * All content on this website (including text, images, source
 * code and any other original works), unless otherwise noted,
 * is licensed under a Creative Commons License.
 *
 * http://creativecommons.org/licenses/by-nc-sa/2.5/
 *
 * Copyright (C) Open-Xchange Inc., 2006-2011
 * Mail: info@open-xchange.com
 *
 * @author Matthias Biggeleben <matthias.biggeleben@open-xchange.com>
 */

/**
 * LESS is distributed under the terms of the Apache License, Version 2.0
 */

(function() {

    // File Caching
    var fileCache, dummyFileCache = {
        retrieve: function (name) {
            return $.Deferred().reject();
        },
        cache: function (name, content) {
            return;
        }
    };

    fileCache = dummyFileCache;

    function runCode(name, code) {
        eval("//@ sourceURL=" + name + ".js\n" + code);
    }
<<<<<<< HEAD
    if (_.device('desktop') && !_.device("Safari") && window.IDBVersionChangeEvent !== undefined && Modernizr.indexeddb && window.indexedDB) {
=======


    if (_.device('desktop') && !_.device("safari") && window.IDBVersionChangeEvent !== undefined && Modernizr.indexeddb && window.indexedDB) {
>>>>>>> 9e12c3af
        // IndexedDB
        (function () {

            var initialization = $.Deferred();

            var request = window.indexedDB.open('appsuite.filecache', 1);
            var db = null;

            function fail(e) {
                if (ox.debug) {
                    console.warn('Failed to initiliaze IndexedDB file cache', e);
                }
                window.indexedDB.deleteDatabase('appsuite.filecache'); // delete, so maybe this works next time
                fileCache = dummyFileCache;
                initialization.reject();
            }

            request.onupgradeneeded = function (e) {
                db = e.target.result;
                db.createObjectStore('filecache', {keyPath: 'name'});
                db.createObjectStore('version', {keyPath: 'name'});
            };

            request.onsuccess = function (e) {
                var tx, request;
                db = e.target.result;
                try {
                    tx = db.transaction(['filecache', 'version'], 'readwrite');
                    request = tx.objectStore('version').get('version');
                    request.onerror = fail;
                    request.onsuccess = function (e) {
                        if (!e.target.result || e.target.result.version !== ox.version) {
                            // Clear the filecache
                            tx.objectStore('filecache').clear().onsuccess = initialization.resolve;
                            // Save the new version number
                            tx.objectStore('version').put({name: 'version', version: ox.version});
                            if (request.transaction) {
                                request.transaction.oncomplete = initialization.resolve;
                            }
                        } else {
                            initialization.resolve();
                        }
                    };

                } catch (e) {
                    fail(e);
                }
            };

            request.onerror = function (e) {
                // fallback
                // console.log('request error outerlevel', e);
                fileCache = dummyFileCache;
                initialization.reject();
            };

            fileCache.retrieve = function (name) {
                var def = $.Deferred();
                initialization.then(
                    function success() {
                        var tx = db.transaction(['filecache'], 'readonly');
                        var request = tx.objectStore('filecache').get(name);
                        request.onsuccess = function (e) {
                            if (!e.target.result) {
                                def.reject();
                                return;
                            }
                            if (e.target.result.version !== ox.version) {
                                def.reject();
                                return;
                            }
                            def.resolve(e.target.result.contents);
                        };
                    },
                    function fail() {
                        def.reject();
                    }
                );
                return def;
            };

            fileCache.cache = function (name, contents) {
                initialization.done(function () {
                    var tx = db.transaction(['filecache'], 'readwrite');
                    tx.objectStore('filecache').put({name: name, contents: contents, version: ox.version});
                });
            };


        })();
    } /*else if (Modernizr.localstorage && !_.device("desktop")) {
        (function () {
            var queue = null;
            fileCache.retrieve = function (name) {
                var found = localStorage.getItem(name);
                if (found && found.version === ox.version) {
                    return $.Deferred().resolve(found.text);
                }
            };
            fileCache.cache = function (name, contents) {
                if (queue) {
                    queue.items.push({k: name, c: {text: contents, version: ox.version}});
                } else {
                    queue = {
                        items: []
                    };
                    setTimeout(function () {
                        _(queue.items).each(function (e) {
                            localStorage.setItem(e.k, e.c);
                        });
                        queue = null;
                    }, 5000);
                }
            };
        }());
    }*/ else if (Modernizr.websqldatabase && ! _.device("Safari && desktop") && (_.browser.ios < 7)) {
        // Web SQL
        (function () {
            var initialization = $.Deferred();
            var db = openDatabase("filecache", "1.0", "caches files for OX", 12 * 1024 * 1024);
            db.transaction(function (tx) {
                tx.executeSql("CREATE TABLE IF NOT EXISTS version (version TEXT)");
                tx.executeSql("SELECT 1 FROM version WHERE version = ?", [ox.version], function (tx, result) {
                    if (result.rows.length === 0) {
                        tx.executeSql("DROP TABLE IF EXISTS files");
                        tx.executeSql("CREATE TABLE files (name TEXT unique, contents TEXT, version TEXT)");
                        tx.executeSql("DELETE FROM version");
                        tx.executeSql("INSERT INTO version VALUES (?)", [ox.version]);
                    }
                    initialization.resolve();

                });
            });
            fileCache.retrieve = function (name) {
                var def = $.Deferred();
                initialization.done(function () {
                    db.transaction(function (tx) {
                        tx.executeSql("SELECT contents FROM files WHERE name = ? and version = ?", [name, ox.version], function (tx, result) {
                            if (result.rows.length === 0) {
                                def.reject();
                            } else {
                                def.resolve(result.rows.item(0).contents);
                            }
                        }, function () {
                            console.error(arguments);
                            def.reject();
                        });
                    });
                });
                return def;
            };

            fileCache.cache = function (name, contents) {
                initialization.done(function () {
                    db.transaction(function (tx) {
                        tx.executeSql("INSERT OR REPLACE INTO files (name, contents, version) VALUES (?,?,?) ", [name, contents, ox.version]);
                    });
                });
            };
        })();
    }



    function dirname(filename) {
        return filename.replace(/(?:^|(\/))[^\/]+$/, "$1");
    }

    function relativeCSS(path, css) {
        return css.replace(/url\((\s*["']?)(?!\/|[A-Za-z][A-Za-z0-9+.-]*\:)/g,
                           "url($1" + path);
    }

    function insert(name, css, selector, node) {
        if (node) return node.text(css);
        return $('<style type="text/css">' + css + '</style>')
            .attr("data-require-src", name)
            .insertAfter(selector);
    }

    // Replace the load function of RequireJS with our own, which fetches
    // dynamically concatenated files.
    (function () {
        function defaultImpl(name, parentRequire, load, config) {
            $.ajax({ url: config.baseUrl + name, dataType: "text" })
                .done(load).fail(load.error);
        };
        var req = require, oldload = req.load;
        var queue = [];
        var deps = window.dependencies;
        window.dependencies = undefined;
        req.load = function (context, modulename, url) {
            var prefix = context.config.baseUrl;
            if (modulename.slice(0, 5) === 'apps/') {
                url = ox.apiRoot + '/apps/load/' + ox.base + ',' + url.slice(5);
                return oldload.apply(this, arguments);
            } else if (modulename.charAt(0) !== '/') {
                if (url.slice(0, prefix.length) !== prefix) {
                    return oldload.apply(this, arguments);
                }
                url = url.slice(prefix.length);
            } else if (modulename.indexOf('/base/spec/') === 0) {
                return oldload.apply(this, arguments);
            }

            function loaded() {
                var q = queue;
                queue = [];
                load(q.join(), modulename);
                _.each(q, function (module) {
                    $(window).trigger("require:load", module);
                });

                if (queue.length) console.error('recursive require', queue);
            }
            if (_.url.hash('debug-js')) {
                oldload(context, modulename,
                    [ox.apiRoot, '/apps/load/', ox.base, ',', url].join(''));
                return;
            }

            // Try file cache
            fileCache.retrieve(modulename).done(function (contents) {
                runCode(modulename, contents);
                context.completeLoad(modulename);
                if (_.url.hash('debug-filecache')) {
                    console.log("CACHE HIT!", modulename);
                }
            }).fail(function () {
                if (_.url.hash('debug-filecache')) {
                    console.log("CACHE MISS!", modulename);
                }
                // Append and load in bulk
                req.nextTick(null, loaded);
                var next = deps[modulename];
                if (next && next.length) context.require(next);
                queue.push(url);
            });

            function load(module, modulename) {
                 $.ajax({ url: [ox.apiRoot, '/apps/load/', ox.base, ',', module].join(''), dataType: "text" })
                 .done(function (concatenatedText) {
                        runCode([ox.apiRoot, '/apps/load/', ox.base, ',', module].join(''), concatenatedText);
                        context.completeLoad(modulename);
                        // Chop up the concatenated modules and put them into file cache
                        _(concatenatedText.split("/*:oxsep:*/")).each(function (moduleText) {
                            (function () {
                                var name = null;
                                var match = moduleText.match(/define(\.async)?\(([^,]+),/);
                                if (match) {
                                    name = match[2].substr(1, match[2].length -2);
                                }
                                if (name) {
                                    if (_.url.hash('debug-filecache')) {
                                        console.log("Caching " + name);
                                    }
                                    fileCache.cache(name, moduleText);
                                } else {
                                    if (_.url.hash('debug-filecache')) {
                                        console.log("Couldn't determine name for " + moduleText);
                                    }
                                }
                            })();
                        });
                 });


            }
        };

        define('text', { load: function (name, parentRequire, load, config) {
            req(['/text;' + name], load, load.error);
        } });
        define('raw', { load: function (name, parentRequire, load, config) {
            req(['/raw;' + name], load, load.error);
        } });
    }());

    // css plugin
    define("css", {
        load: function (name, parentRequire, load, config) {
            require(["text!" + name], function (css) {
                var path = config.baseUrl + name;
                load(insert(path, relativeCSS(dirname(path), css), "#css"));
            });
        }
    });

        // Name of the current theme, or falsy before a theme is set.
    var theme = '',
        // LessCSS files of the current theme.
        themeCommon = { name: 'common.css', selector: '#theme' },
        themeStyle = { name: 'style.css', selector: '#custom' },
        // List of LessCSS files to update for theme changes.
        lessFiles = [themeCommon, themeStyle];

    if (!ox.signin) {
        lessFiles.push({
            path: ox.base + '/io.ox/core/bootstrap/css/bootstrap.less',
            name: 'io.ox/core/bootstrap/css/bootstrap.less',
            selector: '#bootstrap'
        });
    }

    function insertLess(file) {
        return require(['text!themes/' + theme + '/less/' + file.name], function (css) {
                file.node = insert(file.path, css, file.selector, file.node);
            });
    }

    define("less", {
        load: function (name, parentRequire, load, config) {
            var file = {
                path: config.baseUrl + name,
                name: name,
                selector: '#css'
            };
            lessFiles.push(file);
            if (theme) {
                insertLess(file).then(load, load.error);
            } else {
                load();
            }
        }
    });

    // themes module
    define("themes", {
        /**
         * Loads a new theme.
         * @param {String} name The name of the new theme.
         * @type Promise
         * @returns A promise which gets fulfilled when the theme finishes
         * loading. Please ignore the value of the promise.
         */
        set: function (name) {
            if (ox.offline) {
                name = 'default'; // FIXME: App Cache manifest may have to be generated by backend
            }
            theme = name;
            var path = ox.base + '/apps/themes/' + name + '/',
            icons = {
                favicon: 'favicon.ico',
                icon57: 'icon57.png',
                icon72: 'icon72.png',
                icon114: 'icon114.png',
                icon144: 'icon144.png',
                splash460: 'splashscreen_460.jpg',
                splash920: 'splashscreen_920.jpg',
                splash1096: 'splashscreen_1096.jpg',
                win8Icon: 'icon144_win.png'
            };
            for (var i in icons) {
                var t = $('head #' + i).attr({ href: path + icons[i] })
                               .detach().appendTo('head');
            }
            if (name !== 'login') {
                themeCommon.path = path + 'common.css';
                themeStyle.path = path + 'style.css';
                return $.when.apply($, _.map(lessFiles, insertLess));
            } else {
                return $.when();
            }
        },

        getDefinitions: function () {
            return (currentTheme || '').replace(/:/g, ': ');
        }
    });
}());

(function () {
    var callbacks = {}, lang = null, langDef = $.Deferred();
    define('gettext', {
        /**
         * Switches the language.
         * Only the signin page is allowed to call this multiple times.
         * @param {String} language The new language ID.
         * @returns A promise which gets resolved when all known gettext
         * modules have loaded their replacements.
         * @private
         */
        setLanguage: function (language) {
            assert(ox.signin || !this.language, 'Multiple setLanguage calls');
            lang = language;
            langDef.resolve();
            if (!ox.signin) {
                require(['io.ox/core/gettext'], function (gettext) {
                    gettext.setLanguage(lang);
                });
            }
            if (_.isEmpty(callbacks)) return $.when();
            var names = _.keys(callbacks);
            var files = _.map(names, function (n) { return n + '.' + lang; });
            return require(files, function () {
                var args = _.toArray(arguments);
                _.each(names, function (n, i) { callbacks[n](args[i]); });
            });
        },
        enable: function () {
            require(['io.ox/core/gettext'], function (gt) { gt.enable(); });
        },
        load: function (name, parentRequire, load, config) {
            assert(langDef.state !== 'pending', _.printf(
                'Invalid gettext dependency on %s (before login).', name));
            langDef.done(function () {
                parentRequire([name + '.' + lang], ox.signin ? wrap : load, error);
            });
            function wrap(f) {
                var f2 = function () { return f.apply(this, arguments); };
                // _.each by foot to avoid capturing members of f in closures
                for (var i in f) (function (i) {
                    f2[i] = function () { f[i].apply(f, arguments); };
                }(i));
                callbacks[name] = function (newF) { f = newF; };
                load(f2);
            }
            function error() {
                require(['io.ox/core/gettext'], function (gt) {
                    load(gt(name, {
                        nplurals: 2,
                        plural: 'n != 1',
                        dictionary: {}
                    }));
                });
            }
        }
    });
}());

/*
 * dot.js template loader
 */
(function () {

    'use strict';

    var defaultTemplateSettings = {
        evaluate:    /\{\{([\s\S]+?)\}\}/g,
        interpolate: /\{\{=([\s\S]+?)\}\}/g,
        encode:      /\{\{!([\s\S]+?)\}\}/g,
        use:         /\{\{#([\s\S]+?)\}\}/g,
        define:      /\{\{##\s*([\w\.$]+)\s*(\:|=)([\s\S]+?)#\}\}/g,
        conditional: /\{\{\?(\?)?\s*([\s\S]*?)\s*\}\}/g,
        iterate:     /\{\{~\s*(?:\}\}|([\s\S]+?)\s*\:\s*([\w$]+)\s*(?:\:\s*([\w$]+))?\s*\}\})/g,
        varname: 'it',
        strip: true,
        append: true,
        selfcontained: false
    };

    /*
     * Inner Template Abstraction - offers: render(id, [data, [node]])
     */
    function Template(ext) {

        var parts = {},
            plain = {},
            createDraw = function (id, extensionId, tmpl) {
                return function (context) {
                    var node = $(tmpl(context.data || context)).appendTo(this);
                    ext.point(id + '/' + extensionId).invoke('draw', node, context);
                };
            };

        // parts might be plain HTML or contain extensions
        this.addPart = function (id, html) {
            // look for extensions
            var fragment = $(html).filter(function () { return this.nodeType === 1; }),
                extensions = fragment.filter('extension');
            if (extensions.length > 0) {
                // create extensions
                extensions.each(function (index) {
                    var node = $(this), html = node.html(), extensionId = node.attr('id') || 'default';
                    ext.point(id).extend({
                        id: extensionId,
                        index: (index + 1) * 100,
                        draw: createDraw(id, extensionId, doT.template(html, defaultTemplateSettings))
                    });
                });
            } else {
                // just plain template
                plain[id] = true;
                parts[id] = doT.template(html, defaultTemplateSettings);
            }
        };

        // render part
        this.render = function (id, data, node) {
            data = data !== undefined ? data : {};
            if (plain[id]) {
                return id in parts ? $(parts[id](data)) : $();
            } else {
                node = node || $('<div>');
                ext.point(id).invoke('draw', node, data);
                return node;
            }
        };
    }

    define('dot', {
        load: function (name, parentRequire, loaded, config) {
            parentRequire(["text!" + name, 'io.ox/core/extensions'], function (html, ext) {
                // get template fragment - just elements, no comments, no text nodes
                var fragment = $(html).filter(function () { return this.nodeType === 1; }),
                    parts = fragment.filter('part'),
                    tmpl = new Template(ext);

                // just consider parts
                parts.each(function () {
                    var node = $(this), html = node.html(), id = node.attr('id') || 'default';
                    tmpl.addPart(id, html);
                });
                // done
                loaded(tmpl);
            });
        }
    });

    define('withPluginsFor', {
        load: function (name, parentRequire, loaded, config) {
            parentRequire(ox.withPluginsFor(name, []), loaded);
        }
    });

}());<|MERGE_RESOLUTION|>--- conflicted
+++ resolved
@@ -32,13 +32,8 @@
     function runCode(name, code) {
         eval("//@ sourceURL=" + name + ".js\n" + code);
     }
-<<<<<<< HEAD
-    if (_.device('desktop') && !_.device("Safari") && window.IDBVersionChangeEvent !== undefined && Modernizr.indexeddb && window.indexedDB) {
-=======
-
 
     if (_.device('desktop') && !_.device("safari") && window.IDBVersionChangeEvent !== undefined && Modernizr.indexeddb && window.indexedDB) {
->>>>>>> 9e12c3af
         // IndexedDB
         (function () {
 
