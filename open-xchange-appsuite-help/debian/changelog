--- conflicted
+++ resolved
@@ -1,4 +1,3 @@
-<<<<<<< HEAD
 open-xchange-appsuite-help (7.6.2-2) stable; urgency=low
 
   * Second candidate for 7.6.2 release
@@ -9,20 +8,19 @@
 
   * First candidate for 7.6.2 release
 
- -- Marcus Klein <marcus.klein@open-xchange.com>  Fri, 31 Oct 2014 12:57:07 +0000
+ -- Marcus Klein <marcus.klein@open-xchange.com>  Fri, 31 Oct 2014 13:57:07 +0100
 
 open-xchange-appsuite-help (7.6.2-0) unstable; urgency=medium
 
   * prepare for 7.6.2 release
 
  -- Marcus Klein <marcus.klein@open-xchange.com>  Wed, 17 Sep 2014 12:44:17 +0200
-=======
+
 open-xchange-appsuite-help (7.6.1-8) stable; urgency=low
 
   * Build for patch 2014-12-01
 
  -- Marcus Klein <marcus.klein@open-xchange.com>  Tue, 25 Nov 2014 13:28:42 +0100
->>>>>>> caa98d35
 
 open-xchange-appsuite-help (7.6.1-7) stable; urgency=medium
 
