Name:           open-xchange-dynamic-theme
Version:        @OXVERSION@
%define         ox_release 20
Release:        %{ox_release}_<CI_CNT>.<B_CNT>
Group:          Applications/Productivity
Packager:       Viktor Pracht <viktor.pracht@open-xchange.com>
License:        CC-BY-NC-SA-3.0
Summary:        Dynamic theme with colors read from ConfigCascade
Source:         %{name}_%{version}.orig.tar.bz2

BuildArch:      noarch
BuildRoot:      %{_tmppath}/%{name}-%{version}-root
%if 0%{?rhel_version} && 0%{?rhel_version} >= 700
BuildRequires:  ant
%else
BuildRequires:  ant-nodeps
%endif
BuildRequires:  java-devel >= 1.6.0
BuildRequires:  nodejs >= 0.10.0

Requires(post): open-xchange-appsuite-manifest
Requires:       nodejs >= 0.10

%description
Dynamic theme with colors read from ConfigCascade

%if 0%{?rhel_version} || 0%{?fedora_version}
%define docroot /var/www/html/
%else
%define docroot /srv/www/htdocs/
%endif

%prep
%setup -q

%build

%install
export NO_BRP_CHECK_BYTECODE_VERSION=true
ant -Dbasedir=build -DdestDir=%{buildroot} -DpackageName=%{name} -Dhtdoc=%{docroot} -DkeepCache=true -f build/build.xml build

%clean
%{__rm} -rf %{buildroot}

%define update /opt/open-xchange/appsuite/share/update-themes.sh

%post
if [ $1 -eq 1 -a -x %{update} ]; then %{update}; fi

%postun
if [ -x %{update} ]; then %{update}; fi

%files
%defattr(-,root,root)
%dir /opt/open-xchange
/opt/open-xchange/appsuite
/opt/open-xchange/dynamic-theme
%config(noreplace) /opt/open-xchange/etc/settings/open-xchange-dynamic-theme.properties

%changelog
<<<<<<< HEAD
* Wed Aug 05 2015 Viktor Pracht <viktor.pracht@open-xchange.com>
First candidate for 7.8.0 release
=======
* Tue Aug 04 2015 Viktor Pracht <viktor.pracht@open-xchange.com>
Build for patch 2015-08-03 (2650)
* Fri Jul 17 2015 Viktor Pracht <viktor.pracht@open-xchange.com>
Build for patch 2015-07-20 (2614)
>>>>>>> b8396cb7
* Tue Jun 30 2015 Viktor Pracht <viktor.pracht@open-xchange.com>
Build for patch 2015-06-29 (2569)
* Wed Jun 10 2015 Viktor Pracht <viktor.pracht@open-xchange.com>
Build for patch 2015-06-08 (2540)
* Tue May 19 2015 Viktor Pracht <viktor.pracht@open-xchange.com>
Build for patch 2015-05-26 (2521)
* Tue May 05 2015 Viktor Pracht <viktor.pracht@open-xchange.com>
Build for patch 2015-05-04 (2496)
* Fri Apr 24 2015 Viktor Pracht <viktor.pracht@open-xchange.com>
Build for patch 2015-09-09 (2495)
* Thu Apr 23 2015 Viktor Pracht <viktor.pracht@open-xchange.com>
Build for patch 2015-04-17 (2491)
* Tue Apr 14 2015 Viktor Pracht <viktor.pracht@open-xchange.com>
Build for patch 2015-04-13 (2474)
* Fri Mar 13 2015 Viktor Pracht <viktor.pracht@open-xchange.com>
Twelfth candidate for 7.6.2 release
* Fri Mar 06 2015 Viktor Pracht <viktor.pracht@open-xchange.com>
Eleventh candidate for 7.6.2 release
* Wed Mar 04 2015 Viktor Pracht <viktor.pracht@open-xchange.com>
Tenth candidate for 7.6.2 release
* Tue Mar 03 2015 Viktor Pracht <viktor.pracht@open-xchange.com>
Nineth candidate for 7.6.2 release
* Tue Feb 24 2015 Viktor Pracht <viktor.pracht@open-xchange.com>
Eighth candidate for 7.6.2 release
* Wed Feb 11 2015 Viktor Pracht <viktor.pracht@open-xchange.com>
Seventh candidate for 7.6.2 release
* Fri Jan 30 2015 Viktor Pracht <viktor.pracht@open-xchange.com>
Sixth candidate for 7.6.2 release
* Tue Jan 27 2015 Viktor Pracht <viktor.pracht@open-xchange.com>
Fifth candidate for 7.6.2 release
* Wed Dec 17 2014 Viktor Pracht <viktor.pracht@open-xchange.com>
Moved open-xchange-dynamic-theme to the core repository
* Wed Dec 17 2014 Viktor Pracht <viktor.pracht@open-xchange.com>
Follow-up release for rpost theme
* Tue Dec 16 2014 Viktor Pracht <viktor.pracht@open-xchange.com>
Follow-up release for rpost theme
* Mon Oct 20 2014 Viktor Pracht <viktor.pracht@open-xchange.com>
Follow-up release candidate for 7.6.1.
* Wed Oct 15 2014 Viktor Pracht <viktor.pracht@open-xchange.com>
Follow-up build.
* Tue Oct 14 2014 Viktor Pracht <viktor.pracht@open-xchange.com>
Second release candidate for 7.6.1.
* Thu Oct 02 2014 Viktor Pracht <viktor.pracht@open-xchange.com>
First release candidate for 7.6.1.
* Wed Oct 01 2014 Viktor Pracht <viktor.pracht@open-xchange.com>
Prepare backend and appsuite custom plugins for 7.6.1 release
* Thu Sep 25 2014 Viktor Pracht <viktor.pracht@open-xchange.com>
Follow-up build with new open-xchange-rpost-theme.
* Wed Sep 24 2014 Viktor Pracht <viktor.pracht@open-xchange.com>
add package open-xchange-rpost-theme
* Wed Aug 06 2014 Viktor Pracht <viktor.pracht@open-xchange.com>
enable provisioning of imap
* Tue Aug 05 2014 Viktor Pracht <viktor.pracht@open-xchange.com>
removed provisioning method from auth method
* Mon Jul 21 2014 Viktor Pracht <viktor.pracht@open-xchange.com>
proxy servlet: better logging, disable admin user
* Fri Jul 18 2014 Viktor Pracht <viktor.pracht@open-xchange.com>
Follow-up release for dropping specifc java6 dependency artefacts
* Wed Jul 16 2014 Viktor Pracht <viktor.pracht@open-xchange.com>
Second release candidate for hotfix release for ptf 2091
* Wed Jul 16 2014 Viktor Pracht <viktor.pracht@open-xchange.com>
Hotfix release for ptf 2091
* Tue Jul 15 2014 Viktor Pracht <viktor.pracht@open-xchange.com>
Fourth release candidate for OX 7.6.0
* Mon Jul 14 2014 Viktor Pracht <viktor.pracht@open-xchange.com>
Third release candidate for OX 7.6.0
* Fri Jul 11 2014 Viktor Pracht <viktor.pracht@open-xchange.com>
Second release candidate for OX 7.6.0
* Mon Jun 23 2014 Viktor Pracht <viktor.pracht@open-xchange.com>
First release candidate for OX 7.6.0
* Wed Jun 11 2014 Viktor Pracht <viktor.pracht@open-xchange.com>
Prepare backend and appsuite custom plugins for 7.6.0 release
* Mon May 19 2014 Viktor Pracht <viktor.pracht@open-xchange.com>
Release build to fix static theming
* Thu May 08 2014 Viktor Pracht <viktor.pracht@open-xchange.com>
Release build for PTF 2005
* Wed Apr 23 2014 Viktor Pracht <viktor.pracht@open-xchange.com>
Release build for PTF 2000
* Tue Apr 08 2014 Viktor Pracht <viktor.pracht@open-xchange.com>
Bugfix build for ptf 1984
* Thu Apr 03 2014 Viktor Pracht <viktor.pracht@open-xchange.com>
Follow-up release for bugfix 31524
* Mon Mar 17 2014 Viktor Pracht <viktor.pracht@open-xchange.com>
Initial Release.<|MERGE_RESOLUTION|>--- conflicted
+++ resolved
@@ -58,15 +58,12 @@
 %config(noreplace) /opt/open-xchange/etc/settings/open-xchange-dynamic-theme.properties
 
 %changelog
-<<<<<<< HEAD
 * Wed Aug 05 2015 Viktor Pracht <viktor.pracht@open-xchange.com>
 First candidate for 7.8.0 release
-=======
 * Tue Aug 04 2015 Viktor Pracht <viktor.pracht@open-xchange.com>
 Build for patch 2015-08-03 (2650)
 * Fri Jul 17 2015 Viktor Pracht <viktor.pracht@open-xchange.com>
 Build for patch 2015-07-20 (2614)
->>>>>>> b8396cb7
 * Tue Jun 30 2015 Viktor Pracht <viktor.pracht@open-xchange.com>
 Build for patch 2015-06-29 (2569)
 * Wed Jun 10 2015 Viktor Pracht <viktor.pracht@open-xchange.com>
