--- conflicted
+++ resolved
@@ -520,52 +520,29 @@
 
             this.main
                 .on('keydown', function (e) {
-<<<<<<< HEAD
                     switch (e.which) {
-                    case 37: // left
+                    case 37:
+                        // left
                         self.gotoMonth({
                             duration: _.device('desktop') ? 400 : 0,
                             date: 'prev'
                         });
                         break;
-                    case 39: // right
+                    case 39:
+                        // right
                         self.gotoMonth({
                             duration: _.device('desktop') ? 400 : 0,
                             date: 'next'
                         });
                         break;
-                    case 13: // enter
+                    case 13:
+                        // enter
                         $(e.target).click();
                         break;
                     default:
                         break;
                     }
                 });
-=======
-                switch (e.which) {
-                case 37:
-                    // left
-                    self.gotoMonth({
-                        duration: _.device('desktop') ? 400 : 0,
-                        date: 'prev'
-                    });
-                    break;
-                case 39:
-                    // right
-                    self.gotoMonth({
-                        duration: _.device('desktop') ? 400 : 0,
-                        date: 'next'
-                    });
-                    break;
-                case 13:
-                    // enter
-                    $(e.target).click();
-                    break;
-                default:
-                    break;
-                }
-            });
->>>>>>> e7758a2e
 
             // define default sidepopup dialog
             this.dialog = new dialogs.SidePopup({ tabTrap: true })
