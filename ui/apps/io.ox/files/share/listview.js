/**
 * This work is provided under the terms of the CREATIVE COMMONS PUBLIC
 * LICENSE. This work is protected by copyright and/or other applicable
 * law. Any use of the work other than as authorized under this license
 * or copyright law is prohibited.
 *
 * http://creativecommons.org/licenses/by-nc-sa/2.5/
 *
 * © 2016 OX Software GmbH, Germany. info@open-xchange.com
 *
 * @author David Bauer <david.bauer@open-xchange.com>
 */

define('io.ox/files/share/listview', [
    'io.ox/files/share/api',
    'io.ox/core/extensions',
    'io.ox/core/folder/breadcrumb',
    'io.ox/core/tk/list',
    'io.ox/files/common-extensions',
<<<<<<< HEAD
=======
    'io.ox/files/api',
>>>>>>> 1c74fb5d
    'io.ox/core/capabilities',
    'gettext!io.ox/files',
    'less!io.ox/files/share/style',
    'io.ox/files/share/view-options'
<<<<<<< HEAD
], function (api, ext, BreadcrumbView, ListView, extensions, capabilities, gt) {
=======
], function (api, ext, BreadcrumbView, ListView, extensions, filesAPI, capabilities, gt) {
>>>>>>> 1c74fb5d

    'use strict';

    var LISTVIEW = 'io.ox/files/share/myshares/listview', ITEM = LISTVIEW + '/item';

    var MyShareListView = ListView.extend({

        ref: LISTVIEW,

        initialize: function (options) {
            var
                self = this;

            options.collection = this.collection = api.collection;

            ListView.prototype.initialize.call(this, options);

            this.$el.addClass('myshares-list column-layout');

            this.contextMenu = arguments[0].contextMenu;

            this.load();

            this.model.set({ sort: options.app.props.get('sort'), order: options.app.props.get('order') });
            this.toggleCheckboxes(false);

            this.listenTo(this.collection, 'reset', this.redraw);

            this.listenTo(ox, 'refresh^', this.reload);
            this.listenTo(this.model, 'change:sort change:order', this.sortBy);

            this.sortBy();

            // Doubleclick handler
            this.$el.on(
                _.device('touch') ? 'tap' : 'dblclick',
                '.list-item .list-item-content',
                function () {
                    // using defere for "tap"; otherwise the selection is not yet ready
                    _.defer(function () {
                        self.openPermissionsDialog();
                    });
                }
            );

            // Keydown handler (only Enter) on selection
            (function () {
                if (_.device('smartphone')) return;
                self.$el.on('keydown', '.list-item', function (e) {
                    if (e.which === 13) self.openPermissionsDialog();
                });
            })();
        },

        load: function () {
            var self = this;
            return api.all().then(function (data) {
                self.collection.reset(data);
            });
        },

        reload: function () {
            return this.load();
        },

        openPermissionsDialog: function () {
            var model = this.collection.get(this.selection.get()[0]);
            var elem = this.$el.find('.list-item.selected[data-cid="' + (model.cid ? model.cid : _.cid(model)) + '"]');
            ox.load(['io.ox/files/actions/share']).done(function (action) {
                if (elem.length) {
                    var shareType = elem.attr('data-share-type');
                    if (shareType === 'invited-people') {
                        action.invite([model]);
                    } else if (shareType === 'public-link') {
                        action.link([model]);
                    }
                }
            });
        },

        sortBy: function () {
            var desc = this.model.get('order') === 'desc';
            switch (this.model.get('sort')) {
                case 5:
                    this.collection.comparator = function (shareA) {
                        var ret = shareA.get('last_modified');
                        if (shareA.isFolder()) {
                            ret = (desc ? '1' : '0') + ret;
                        } else {
                            ret = (desc ? '0' : '1') + ret;
                        }
                        return desc ? -ret : ret;
                    };
                    break;
                case 702:
                    this.collection.comparator = function (shareA, shareB) {
                        var a = shareA.getDisplayName().toLowerCase(),
                            b = shareB.getDisplayName().toLowerCase();
                        if (shareA.isFolder()) {
                            a = (desc ? '1' : '0') + a;
                        } else {
                            a = (desc ? '0' : '1') + a;
                        }
                        if (shareB.isFolder()) {
                            b = (desc ? '1' : '0') + b;
                        } else {
                            b = (desc ? '0' : '1') + b;
                        }
                        var ret = a > b ? 1 : -1;
                        return desc ? -ret : ret;
                    };
                    break;
                default:
            }
            // the list view needs a proper "index" attribute for sorting
            this.collection.sort({ silent: true });
            this.collection.each(function (model, index) {
                model.set('index', index);
            });
            this.collection.trigger('sort');
            this.app.props.set(this.model.attributes);
        },

        /**
         * Function to create the context menu for the myshare viewList.
         * @param {jQuery.Event} event
         */
        onContextMenu: function (event) {
            var view = this,
                app = view.app,
                list = view.selection.get(),
                // the link to render the context menu with it's entries
                link = 'io.ox/core/file/contextmenu/myshares';

            // no contextmenu event on small devices
            if (_.device('smartphone')) { return; }

<<<<<<< HEAD
    var getPermissions = function (baton) {
            return _.chain(baton.model.getPermissions())
                    // ignore current user - only necessary for folders
                    .reject(function (data) { return data.type === 'user' && data.entity === ox.user_id; })
                    .pluck('type')
                    .uniq()
                    .value();
=======
            if (!list) return;

            // turn cids into proper objects
            var modelList = _.map(list, function (cid) { return view.collection.get(cid); });

            var fileDescriptors = _(modelList).invoke('toJSON');
            // extract single object if length === 1
            var data = fileDescriptors.length === 1 ? fileDescriptors[0] : fileDescriptors;
            var baton = new ext.Baton({ data: data, models: modelList, collection: app.listView.collection, app: app, allIds: [], view: view, linkContextMenu: link, share: true });

            view.contextMenu.showContextMenu(event, baton);
>>>>>>> 1c74fb5d
        },

        /**
         * Does overwrite the original method of the `ListView` base class.
         *
         * While iterating its `queue` it will render in dependency of the
         * processed `model` up to 2 shared-link items. Every model that
         * for instance features both properties "invite people" and
         * "public shared link" will be split into exactly 2 separate
         * items, each promoting exactly one state.
         */
        onReset: function () {
            this.empty();
            this.$el.append(
                this.collection.reduce(collectListItemsFromSharingModel, { target: this, itemList: [] }).itemList
            );
            this.trigger('reset', this.collection, this.firstReset);
            if (this.firstReset) {
                this.trigger('first-reset', this.collection);
                this.firstReset = false;
            }
            if (this.firstContent && this.collection.length) {
                this.trigger('first-content', this.collection);
                this.firstContent = false;
            }
            this.trigger('listview:reset');
        },

        /**
         * Does overwrite the original method of the `ListView` base class.
         *
         * While iterating the new "my shares" view
         */
        redraw: function () {
            var
                baton,

                model,
                view = this,
                collection = view.collection,

                point = ext.point(view.ref + '/item'),
                sharedItemElementList = view.getItems().toArray();

            sharedItemElementList.forEach(function (elmLi/*, idx, list*/) {
                model = collection.get(elmLi.getAttribute('data-cid'));

                if (elmLi.getAttribute('data-share-type') === 'public-link') {

                    model = makePublicLinkOnlySharingModel(model);
                } else {
                    model = makeInvitationOnlySharingModel(model);
                }
                baton = view.getBaton(model);

                point.invoke('draw', $(elmLi).children().eq(1).empty(), baton);
            });
        },

        /**
         * Does overwrite the original method of the `ListView` base class.
         *
         * "share" and "invitation" related data-set types will be rendered
         * in order to enable a "share" specific `redraw` method as well.
         */
        renderListItem: function (model) {
            var
                li = this.createListItem(),
                baton = this.getBaton(model),
                shareType = ((isPublic(baton) && 'public-link') || 'invited-people'),
                invitationType = ((hasUser(baton) && 'invited-user') || ((hasGuests(baton) && 'invited-guest') || 'not-invited'));

            // add cid and full data
            li.attr({ 'data-cid': this.getCompositeKey(model), 'data-index': model.get('index'), 'data-share-type': shareType, 'data-invitation-type': invitationType });

            // draw via extensions
            ext.point(this.ref + '/item').invoke('draw', li.children().eq(1), baton);

            return li;
        },

        /**
         * Does overwrite the original method of the `ListView` base class.
         *
         * While iterating its `queue` it will render in dependency of the
         * processed `model` up to 2 shared-link items. Every model that
         * for instance features both properties "invite people" and
         * "public shared link" will be split into exactly 2 separate
         * items, each promoting exactly one state.
         */
        renderListItems: function () {

            this.idle();

            // do this line once (expensive)
            var children = this.getItems();

            this.queue.iterate(function (model) {
                var
                    index     = model.has('index') ? model.get('index') : this.collection.indexOf(model),

                    // in order to split a model's data into two separate view items if necessary.
                    itemList  = [model].reduce(collectListItemsFromSharingModel, { target: this, itemList: [] }).itemList,

                    li        = itemList[0]; // `itemList.length` always is either 1 or 2.

                // insert or append
                if (index < children.length) {
                    children.eq(index).before(itemList);
                    // scroll position might have changed due to insertion
                    if (li[0].offsetTop <= this.el.scrollTop) {
                        this.el.scrollTop += (li.outerHeight(true) * itemList.length);
                    }
                } else {
                    this.$el.append(itemList);
                }

                // forward event
                this.trigger('add', model, index);
                // use raw cid here for non-listview listeners (see custom getCompositeKey)
                this.trigger('add:' + model.cid, model, index);

            });

            // needs to be called manually cause drawing is debounced
            this.onSort();
        }
    });

    //
    // helper
    //

    function makeInvitationOnlySharingModel(model) {
        // new 'io.ox/files/share/api' model
        model = (new api.Model(model.toJSON()));
        var
            permissionList = model.getPermissions().filter(function (item/*, idx, arr*/) {
                return (item.type !== 'anonymous');
            });

        model.setPermissions(permissionList);

        return model;
    }

    function makePublicLinkOnlySharingModel(model) {
        // new 'io.ox/files/share/api' model
        model = (new api.Model(model.toJSON()));
        var permissionList = model.getPermissions().filter(function (item) {
            return (item.type === 'anonymous' && item.isInherited !== true);
        });

        model.setPermissions(permissionList);

        return permissionList.length ? model : false;
    }

    function collectListItemsFromSharingModel(collector, model) {
        var
            target  = collector.target,
            baton   = target.getBaton(model),

            isInvitation = hasUser(baton) || hasGuests(baton),  // in order to split
            isPublicLink = isPublic(baton),                     // a model's data
            //                                                  // into two separate
            itemList = collector.itemList;                      // view items if necessary.

        if (isInvitation) {
            var invModel = makeInvitationOnlySharingModel(model);
            if (invModel) { itemList.push(target.renderListItem(invModel)); }
        }
        if (isPublicLink) {
            var pubModel = makePublicLinkOnlySharingModel(model);
            if (pubModel) { itemList.push(target.renderListItem(pubModel)); }
        }
        return collector;
    }

    // attributes: {
    //     "com.openexchange.share.extendedPermissions": [
    //         {entity: 23, bits: 4227332, type: "user", display_name: "Olaf Felka", contact: {…}},
    //         {entity: 24, bits: 403710016, type: "user", display_name: "Peter Seliger", contact: {…}},
    //         {entity: 102, bits: 257, type: "guest", contact: {…}}
    //     ]
    // }
    //
    // 0 : {entity: 23,  bits: 4227332,   type: "user",      display_name: "Olaf Felka", contact: {…}}
    // 1 : {entity: 24,  bits: 403710016, type: "user",      display_name: "Peter Seliger", contact: {…}}
    // 2 : {entity: 101, bits: 257,       type: "anonymous", share_url: "http://192.168.56.104/ajax/share/0e3f10b701b69a26e3f10b61b69a43a29b74e4e7d5eca223/1/8/MjQ5", expiry_date: 1516889830676}
    // 3 : {entity: 102, bits: 257,       type: "guest",     contact: {…}}

    function getPermissions(baton) {
        return _.chain(
            baton.model.getPermissions()
        )
        // ignore current user - only necessary for folders
        .reject(function (data) { return data.type === 'user' && data.entity === ox.user_id; })
        .pluck('type')
        .uniq()
        .value();
    }

    function hasUser(baton) {
        return _(getPermissions(baton)).contains('user') || _(getPermissions(baton)).contains('group');
    }

    function hasGuests(baton) {
        return _(getPermissions(baton)).contains('guest');
    }

    function isPublic(baton) {
        return _(getPermissions(baton)).contains('anonymous');
    }

    //
    // Extensions
    //

    ext.point(ITEM).extend(
        {
            id: 'default',
            index: 100,
            draw: function (baton) {
                // We only have a list layout, if we add more layouts this needs to be changed
                var layout = 'list';
                ext.point(ITEM + '/' + layout).invoke('draw', this, baton);
            }
        }
    );

    // list layout

    ext.point(ITEM + '/list').extend(
        {
            id: 'file-type',
            index: 100,
            draw: extensions.fileTypeClass
        },
        {
            id: 'icon',
            index: 200,
            draw: function (baton) {
                var column = $('<div class="list-item-column column-1">');
                extensions.fileTypeIcon.call(column, baton);
                this.append(column);
            }
        },
        {
            id: 'displayname',
            index: 300,
            draw: function (baton) {
                this.append(
                    $('<div class="list-item-column column-2">').append(
                        $('<div class="displayname">').text(baton.model.getDisplayName())
                    )
                );
            }
        },
        {
            id: 'share-icon',
            index: 400,
            draw: function (baton) {
                if (_.device('smartphone')) return;

                if (capabilities.has('!gab || alone') && !hasUser(baton)) return;

                var iconClass = 'fa-link',
                    iconTitle = gt('Public link');
                if (hasGuests(baton) && hasUser(baton)) {
                    iconClass = 'fa-user-plus';
                    iconTitle = gt('Internal and external users');
                } else if (hasGuests(baton)) {
                    iconClass = 'fa-user-plus';
                    iconTitle = gt('External users');
                } else if (hasUser(baton)) {
                    iconClass = 'fa-user';
                    iconTitle = gt('Internal users');
                }

                this.append(
                    $('<div class="list-item-column type">').append(
                        $('<i class="fa">')
                            .addClass(iconClass)
                            .attr('title', iconTitle)
                    )
                );
            }
        },
        {
            id: 'breadcrumb',
            index: 800,
            draw: function (baton) {

                if (_.device('smartphone')) return;

                var model = baton.model,
                    breadcrumb = new BreadcrumbView({
                        folder: model.getFolderID(),
                        exclude: ['9'],
                        notail: true,
                        isLast: true
                    });

                breadcrumb.handler = function (id) {
                    // launch files and set/change folder
                    ox.launch('io.ox/files/main', { folder: id }).done(function () {
                        this.folder.set(id);
                    });
                };

                this.append(
                    $('<div class="list-item-column column-3 gray">').append(
                        breadcrumb.render().$el
                    )
                );
            }
        },
        {
<<<<<<< HEAD
            id: 'user',
            index: 600,
            draw: function (baton) {
                if (_.device('smartphone')) return;
                // show also when gab isn't accessible but shares for users still exists
                if (capabilities.has('!gab || alone') && !hasUser(baton)) return;
                this.append(
                    $('<div class="list-item-column type gray">').append(
                        $('<i class="fa fa-user">')
                            .toggleClass('gray', !hasUser(baton))
                            .attr('title', gt('Internal users'))
                    )
                );
            }
        },
        {
            id: 'guest',
            index: 700,
            draw: function (baton) {
                if (_.device('smartphone')) return;
                this.append(
                    $('<div class="list-item-column type gray">').append(
                        $('<i class="fa fa-user-plus">')
                            .toggleClass('gray', !hasGuests(baton))
                            .attr('title', gt('External guests'))
                    )
                );
            }
        },
        {
            id: 'external',
            index: 800,
            draw: function (baton) {
                if (_.device('smartphone')) return;
                this.append(
                    $('<div class="list-item-column type gray">').append(
                        $('<i class="fa fa-link">')
                            .toggleClass('gray', !isPublic(baton))
                            .attr('title', gt('Public link'))
                    )
                );
            }
        },
        {
=======
>>>>>>> 1c74fb5d
            id: 'date',
            index: 1000,
            draw: function (baton) {
                var column = $('<div class="list-item-column column-4 gray">');
                extensions.smartdate.call(column, baton);
                this.append(column);
            }
        }
    );

    return MyShareListView;
});<|MERGE_RESOLUTION|>--- conflicted
+++ resolved
@@ -17,19 +17,12 @@
     'io.ox/core/folder/breadcrumb',
     'io.ox/core/tk/list',
     'io.ox/files/common-extensions',
-<<<<<<< HEAD
-=======
     'io.ox/files/api',
->>>>>>> 1c74fb5d
     'io.ox/core/capabilities',
     'gettext!io.ox/files',
     'less!io.ox/files/share/style',
     'io.ox/files/share/view-options'
-<<<<<<< HEAD
-], function (api, ext, BreadcrumbView, ListView, extensions, capabilities, gt) {
-=======
 ], function (api, ext, BreadcrumbView, ListView, extensions, filesAPI, capabilities, gt) {
->>>>>>> 1c74fb5d
 
     'use strict';
 
@@ -167,15 +160,6 @@
             // no contextmenu event on small devices
             if (_.device('smartphone')) { return; }
 
-<<<<<<< HEAD
-    var getPermissions = function (baton) {
-            return _.chain(baton.model.getPermissions())
-                    // ignore current user - only necessary for folders
-                    .reject(function (data) { return data.type === 'user' && data.entity === ox.user_id; })
-                    .pluck('type')
-                    .uniq()
-                    .value();
-=======
             if (!list) return;
 
             // turn cids into proper objects
@@ -187,7 +171,6 @@
             var baton = new ext.Baton({ data: data, models: modelList, collection: app.listView.collection, app: app, allIds: [], view: view, linkContextMenu: link, share: true });
 
             view.contextMenu.showContextMenu(event, baton);
->>>>>>> 1c74fb5d
         },
 
         /**
@@ -507,53 +490,6 @@
             }
         },
         {
-<<<<<<< HEAD
-            id: 'user',
-            index: 600,
-            draw: function (baton) {
-                if (_.device('smartphone')) return;
-                // show also when gab isn't accessible but shares for users still exists
-                if (capabilities.has('!gab || alone') && !hasUser(baton)) return;
-                this.append(
-                    $('<div class="list-item-column type gray">').append(
-                        $('<i class="fa fa-user">')
-                            .toggleClass('gray', !hasUser(baton))
-                            .attr('title', gt('Internal users'))
-                    )
-                );
-            }
-        },
-        {
-            id: 'guest',
-            index: 700,
-            draw: function (baton) {
-                if (_.device('smartphone')) return;
-                this.append(
-                    $('<div class="list-item-column type gray">').append(
-                        $('<i class="fa fa-user-plus">')
-                            .toggleClass('gray', !hasGuests(baton))
-                            .attr('title', gt('External guests'))
-                    )
-                );
-            }
-        },
-        {
-            id: 'external',
-            index: 800,
-            draw: function (baton) {
-                if (_.device('smartphone')) return;
-                this.append(
-                    $('<div class="list-item-column type gray">').append(
-                        $('<i class="fa fa-link">')
-                            .toggleClass('gray', !isPublic(baton))
-                            .attr('title', gt('Public link'))
-                    )
-                );
-            }
-        },
-        {
-=======
->>>>>>> 1c74fb5d
             id: 'date',
             index: 1000,
             draw: function (baton) {
