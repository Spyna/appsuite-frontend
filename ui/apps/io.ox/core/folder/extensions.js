--- conflicted
+++ resolved
@@ -104,12 +104,9 @@
             var node = new TreeNodeView({
                 contextmenu: 'myfolders',
                 count: 0,
-<<<<<<< HEAD
-=======
                 // always show the folder for altnamespace
                 // otherwise the user cannot create folders
                 empty: !!api.altnamespace,
->>>>>>> c45ebd3d
                 // convention! virtual folders are identified by their id starting with "virtual"
                 folder: 'virtual/myfolders',
                 icons: tree.options.icons,
