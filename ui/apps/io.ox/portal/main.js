/**
 * All content on this website (including text, images, source
 * code and any other original works), unless otherwise noted,
 * is licensed under a Creative Commons License.
 *
 * http://creativecommons.org/licenses/by-nc-sa/2.5/
 *
 * Copyright (C) Open-Xchange Inc., 2006-2011
 * Mail: info@open-xchange.com
 *
 * @author Francisco Laguna <francisco.laguna@open-xchange.com>
 * @author Matthias Biggeleben <matthias.biggeleben@open-xchange.com>
 */

define.async('io.ox/portal/main',
    ['io.ox/core/extensions',
     'io.ox/core/config',
     'io.ox/core/api/user',
     'io.ox/core/date',
     'io.ox/core/taskQueue',
     'io.ox/core/flowControl',
     'gettext!io.ox/portal/portal',
     'io.ox/core/tk/dialogs',
     'io.ox/keychain/api',
     'settings!io.ox/portal',
     'less!io.ox/portal/style.css'],
function (ext, config, userAPI, date, tasks, control, gt, dialogs, keychain, settings) {

    'use strict';

    // wait for plugin dependencies
    var plugins = ext.getPlugins({ prefix: 'plugins/portal/', name: 'portal' });
    var activePlugins = _.map(settings.get('activePlugins') || [], function (value) { return 'plugins/portal/' + value + '/register'; });
    plugins = _.intersection(plugins, activePlugins);

    return require(plugins).pipe(function () {
        // application object
        var app = ox.ui.createApp({ name: 'io.ox/portal' }),
            // app window
            win,
            tileSide = $('<div class="io-ox-portal-tiles">'),
            contentSide = $('<div class="io-ox-portal-content">'),
            // update window title
            updateTitle = function () {
                win.setTitle(
                    $($.txt(getGreetingPhrase()))
                    .add($.txt(', '))
                    .add(userAPI.getTextNode(config.get('identifier')))
                    .add($.txt(' '))
                    .add($('<small>').addClass('subtitle').text('(' + ox.user + ')'))
                );
            };

        // time-based greeting phrase
        function getGreetingPhrase() {
            var hour = new date.Local().getHours();

            // find proper phrase
            if (hour >= 4 && hour <= 11) {
                return gt('Good morning');
            } else if (hour >= 18 && hour <= 23) {
                return gt('Good evening');
            } else {
                return gt('Hello');
            }
        }

        var contentQueue = new tasks.Queue();


        function createContentTask(extension) {
            return {
                id: extension.id,
                perform: function () {
                    var def = $.Deferred(),
                        $node = $('<div/>');

                    extension.invoke('load')
                        .pipe(function () {
                            return (extension.invoke.apply(extension, ['draw', $node].concat($.makeArray(arguments))) || $.Deferred())
                                .done(function () {
                                    extension.invoke('post', $node, extension);
                                    def.resolve($node);
                                });
                        })
                        .fail(function (e) {
                            $node.remove();
                            contentSide.idle();
                            def.reject(e);
                        });

                    return def;
                }
            };
        }

        function drawContent(extension, e) {
            var sidepopup;
            new dialogs.SidePopup({modal: true}).show(e, function (popup) {
                sidepopup = popup.busy();
            });
            contentQueue.fasttrack(extension.id).done(function (node) {
                contentSide.children().trigger('onPause').detach();
                $(node).trigger('onResume');
<<<<<<< HEAD
                sidepopup.idle();
                sidepopup.append(node);
                $(node).trigger('onAppended');
=======

                var dialog = new dialogs.SidePopup({modal: true}).show(e, function (popup) {
                    popup.append(node);
                    $(node).trigger('onAppended');
                });
>>>>>>> 63418782

                dialog.on('close', function () {
                    $(node).trigger('onPause');
                });

                if (extension.loadMoreResults) {
                    var $o = $('div.io-ox-sidepopup-pane');

                    $o.bind('scroll', function (event) {
                        // TODO tidy enough? (loadingMoreResults + active tile)
                        if (!extension.isLoadingMoreResults && $('div[widget-id="' + extension.id + '"]').hasClass('io-ox-portal-tile-active') && !extension.timer) {
                            extension.timer = setTimeout(function () {
                                // Position + Height + Tolerance
                                var distance = $o.scrollTop() + $o.height() + 50;

                                if ($('div.scrollable-pane').height() <= distance) {
                                    extension.isLoadingMoreResults = true;
                                    extension.loadMoreResults(extension.finishLoadingMoreResults);
                                }
                                extension.timer = 0;
                            }, 250);
                        }
                    });
                }

                $('div[widget-id]').removeClass('io-ox-portal-tile-active');
                $('div[widget-id="' + extension.id + '"]').addClass('io-ox-portal-tile-active');
                contentSide.idle();
            });
        }

        function makeClickHandler(extension) {
            return function (event) {
                contentSide.find(":first").trigger('onPause').detach();
                contentSide.busy();
                app.active = extension;
                app.activeEvent = event;
                return drawContent(extension, event);
            };
        }

        function makeCreationDialog(extension) {
            return function () {
                return keychain.createInteractively(extension.id);
            };
        }

        var getKulerIndex = (function () {

            var list = '0123456789'.split(''), pos = 0, tmp = [];

            function randomSort() { return Math.round(Math.random()) - 0.5; }

            return function () {
                if (tmp.length === 0) {
                    tmp = list.slice(pos, pos + 5).sort(randomSort);
                    pos = pos === 0 ? 5 : 0;
                }
                return tmp.shift();
            };
        }());

        function addFillers(num, start) {
            var load = function () {
                    return $.Deferred().resolve($('<div>'));
                },
                i = 0;
            for (; i < num; i++) {
                ext.point('io.ox/portal/widget').extend({
                    id: 'filler' + (start + i),
                    index: 100 * (start + i + 1),
                    title: '',
                    tileColor: 'X',
                    load: load
                });
            }
        }

        function initExtensions() {
            // add dummy widgets
            var point = ext.point('io.ox/portal/widget'),
                count = point.count(),
                fillers = 15 - count;

            addFillers(fillers, count);
            point.shuffle();

            point.each(function (extension) {
                if (!extension.isEnabled) {
                    extension.isEnabled = function () { return true; };
                }
                if (!extension.isEnabled()) {
                    return;
                }
                if (!extension.requiresSetUp) {
                    extension.requiresSetUp = function () { return false; };
                }

                contentQueue.enqueue(createContentTask(extension));
                var $borderBox = $('<div class="io-ox-portal-widget-tile-border">').appendTo(tileSide);
                var $node = $('<div class="io-ox-portal-widget-tile">')
                    // experimental
                    .addClass('tile-color' + ('tileColor' in extension ? extension.tileColor : getKulerIndex())) //(count++ % 10))
                    .attr('widget-id', extension.id)
                    .appendTo($borderBox)
                    .busy();

                if (extension.tileClass) {
                    $node.addClass(extension.tileClass);
                }

                if (extension.requiresSetUp()) {
                    $node.on('click', makeCreationDialog(extension));
                } else {
                    $node.on('click', makeClickHandler(extension));
                }

                if (!extension.loadTile) {
                    extension.loadTile = function () {
                        return $.Deferred().resolve();
                    };
                }

                if (!extension.drawTile) {
                    extension.drawTile = function () {
                        var $node = $(this);
                        $(this).append('<img class="tile-image"/><h1 class="tile-heading"/>');

                        extension.asyncMetadata("title").done(function (title) {
                            if (title === control.CANCEL) {
                                $borderBox.remove();
                                return;
                            }
                            $node.find(".tile-heading").text(title);
                        });
                        extension.asyncMetadata("icon").done(function (icon) {
                            if (icon === control.CANCEL) {
                                $borderBox.remove();
                                return;
                            }
                            if (icon) {
                                $node.find(".tile-image").attr("src", icon);
                            } else {
                                $node.find(".tile-image").remove();
                            }
                        });
                        extension.asyncMetadata("preview").done(function (preview) {
                            if (preview === control.CANCEL) {
                                $borderBox.remove();
                                return;
                            }
                            if (preview) {
                                $node.append(preview);
                            }
                        });
                        extension.asyncMetadata("tileColor").done(function (color) {
                            if (color === control.CANCEL) {
                                $borderBox.remove();
                                return;
                            }
                            if (color !== undefined) {
//                                    $node[0].className = $node[0].className.replace(/tile-color\d/g, '');
//                                    $node.addClass('tile-color' + color);
                            }
                        });
                        extension.asyncMetadata("color").done(function (color) {
                            if (color === control.CANCEL) {
                                $borderBox.remove();
                                return;
                            }
                            if (color !== undefined) {
                                $node.addClass("tile-" + color);
                            }
                        });
                    };
                } //END of if missing draw workaround bullshit

                if (extension.requiresSetUp()) {
                    $node.addClass("io-ox-portal-createMe");
                    return (extension.invoke.apply(extension, ['drawCreationDialog', $node].concat($.makeArray(arguments))) || $.Deferred())
                        .done(function () {
                            $node.idle();
                            extension.invoke('postTile', $node, extension);
                        })
                        .fail(function (e) {
                            $node.idle().remove();
                        });
                }

                return extension.invoke('loadTile')
                .pipe(function (a1, a2) {
                    return (extension.invoke.apply(extension, ['drawTile', $node].concat($.makeArray(arguments))) || $.Deferred())
                        .done(function () {
                            $node.idle();
                            extension.invoke('postTile', $node, extension);
                        });
                })
                .fail(function (e) {
                    $node.idle().remove();
                });
            });
        }

        // launcher
        app.setLauncher(function () {
            contentQueue.start();
            // get window
            app.setWindow(win = ox.ui.createWindow({
                chromeless: true,
                toolbar: true,
                titleWidth: '100%'
            }));

            updateTitle();
            _.tick(1, 'hour', updateTitle);

            initExtensions();

            app.active = _(ext.point('io.ox/portal/widget').all()).first();

            win.nodes.main
                .addClass('io-ox-portal')
                .append(tileSide);

            ox.on('refresh^', function () {
                //console.log("Refreshing:", app.active, app.activeEvent);
                tileSide.empty();
                contentQueue = new tasks.Queue();
                contentQueue.start();
                initExtensions();
                if (app.activeEvent) {
                    drawContent(app.active, app.activeEvent);
                }
            });

            win.show();
        });

        return {
            getApp: app.getInstance
        };
    });
});<|MERGE_RESOLUTION|>--- conflicted
+++ resolved
@@ -96,23 +96,16 @@
 
         function drawContent(extension, e) {
             var sidepopup;
-            new dialogs.SidePopup({modal: true}).show(e, function (popup) {
+            var dialog = new dialogs.SidePopup({modal: true}).show(e, function (popup) {
                 sidepopup = popup.busy();
             });
             contentQueue.fasttrack(extension.id).done(function (node) {
                 contentSide.children().trigger('onPause').detach();
+                
                 $(node).trigger('onResume');
-<<<<<<< HEAD
                 sidepopup.idle();
                 sidepopup.append(node);
                 $(node).trigger('onAppended');
-=======
-
-                var dialog = new dialogs.SidePopup({modal: true}).show(e, function (popup) {
-                    popup.append(node);
-                    $(node).trigger('onAppended');
-                });
->>>>>>> 63418782
 
                 dialog.on('close', function () {
                     $(node).trigger('onPause');
