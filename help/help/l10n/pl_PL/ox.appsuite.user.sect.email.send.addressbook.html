<html lang="pl">
<head>
<meta http-equiv="Content-Type" content="text/html; charset=utf-8">
<title>5.4.2. Wybieranie kontaktów z listy</title>
<link rel="stylesheet" type="text/css" href="../../help.css">
<meta name="generator" content="DocBook XSL Stylesheets V1.78.1">
<link rel="home" href="index.html" title="podręcznik użytkownika">
<link rel="up" href="ox.appsuite.user.sect.email.send.html" title="5.4. Wysyłanie wiadomości e-mail">
<link rel="prev" href="ox.appsuite.user.sect.email.send.new.html" title="5.4.1. Wysyłanie nowej wiadomości e-mail">
<link rel="next" href="ox.appsuite.user.sect.email.send.sender.html" title="5.4.3. Wybieranie adresu nadawcy">
<link rel="copyright" href="ox.appsuite.user.legalnotice.html" title="Informacja Prawna">
<link rel="stylesheet" type="text/css" href="../../bootstrap.min.css"​/> 
<link id="favicon" rel="shortcut icon" href="../../../apps/themes/default/favicon.ico" type="image/x-icon"> 
<meta name="viewport" content="width=device-width, initial-scale=1.0">
   <script src="../../jquery.min.js"></script> 

   <script src="../../bootstrap.min.js"></script> 
</head>
<body bgcolor="white" text="black" link="#0000FF" vlink="#840084" alink="#0000FF">
<div class="oxhelp-navigation-top"><nav class="navbar navbar-inverse" role="navigation"><div class="container-fluid">
<div class="navbar-header">
<button type="button" class="navbar-toggle" data-toggle="collapse" data-target="#ox-main-nav"><span class="sr-only">Toggle navigation</span><span class="icon-bar"></span><span class="icon-bar"></span><span class="icon-bar"></span></button><a class="navbar-brand"></a>
</div>
<div class="collapse navbar-collapse" id="ox-main-nav"><ul class="nav navbar-nav">
<li><a accesskey="p" class="oxhelp-prev-link" href="ox.appsuite.user.sect.email.send.new.html">Poprzedni</a></li>
<li><a accesskey="h" href="index.html" class="oxhelp-home-link">Spis treści</a></li>
<li><a accesskey="t" href="bk01-toc.html" class="oxhelp-toc-link">Spis treści</a></li>
<li><a accesskey="n" class="oxhelp-next-link" href="ox.appsuite.user.sect.email.send.sender.html">Następny</a></li>
</ul></div>
</div></nav></div>
<div class="oxhelp-content">
  <h1 class="sr-only"><span class="phrase">E-mail</span></h1>
<h2 class="sr-only">Wysyłanie wiadomości e-mail</h2>
<div class="sect2" id="ox.appsuite.user.sect.email.send.addressbook">
<div class="titlepage"><div><div><h3 class="title">5.4.2. Wybieranie kontaktów z listy</h3></div></div></div>
<a class="indexterm" name="id-1.6.11.8.2"></a><div class="task" id="ox.appsuite.user.task.email.send.addressbook">
<p class="title">Jak wybrać kontakty z listy w oknie <span class="guilabel"><strong>Wybierz kontakty</strong></span>:</p>
<div class="procedure"><ol class="procedure" type="1">
<li class="step"><p role="presentation">Dostępne są następujące możliwości wyszukiwania kontaktów:<ul class="itemizedlist" style="list-style-type: disc; ">
<li class="listitem"><p role="presentation">Wpisz nazwisko w polu <span class="guibutton"><strong>Szukaj</strong></span>.</p></li>
<li class="listitem"><p role="presentation">Aby wyświetlić kontakty z określonej książki adresowej, kliknij <span class="guibutton"><strong>Wszystkie foldery</strong></span>. Wybierz książkę adresową z listy. W niektórych konfiguracjach oprogramowania do pracy grupowej możesz też wybrać z listy dział.</p></li>
</ul>
            </p></li>
<<<<<<< HEAD
<li class="step"><p role="presentation">Wybierz co najmniej jeden kontakt. Wybrane kontakty zostaną wyświetlona pod listą. Aby cofnąć wybór, kliknij <span class="guibutton"><strong>Wyczyść zaznaczenie</strong></span>.</p></li>
=======
<li class="step">
<p role="presentation">Wybierz co najmniej jeden kontakt. Wybrane kontakty zostaną wyświetlona pod listą. Aby cofnąć wybór, kliknij <span class="guibutton"><strong>Wyczyść zaznaczenie</strong></span>.</p>
<p role="presentation">Możesz też skorzystać z systemowych funkcji zaznaczania wielu elementów.</p>
</li>
>>>>>>> 1c74fb5d
<li class="step"><p role="presentation">Aby potwierdzić wybór kontaktów, kliknij <span class="guibutton"><strong>Wybierz</strong></span>. </p></li>
</ol></div>
</div>
<p class="title">Zobacz też</p>
<ul class="itemizedlist" id="ox.appsuite.user.concept.email.send.addressbook.related" style="list-style-type: none; ">
<li class="listitem" style="list-style-type: none"><p role="presentation"><a class="xref" href="ox.appsuite.user.sect.email.send.new.html">Wysyłanie nowej wiadomości e-mail</a></p></li>
<li class="listitem" style="list-style-type: none">
<p role="presentation"><a class="xref" href="ox.appsuite.user.sect.email.send.sender.html">Wybieranie adresu nadawcy</a></p>
<p role="presentation"><a class="xref" href="ox.appsuite.user.sect.email.send.copies.html">Wysyłanie kopii DW lub UDW</a></p>
<p role="presentation"><a class="xref" href="ox.appsuite.user.sect.email.send.attachments.html">Dodawanie załączników</a></p>
<p role="presentation"><a class="xref" href="ox.appsuite.user.sect.email.send.attachmentlink.html">Wysyłanie załączników jako łączy</a></p>
<p role="presentation"><a class="xref" href="ox.appsuite.user.sect.email.send.signatures.html">Korzystanie z podpisów</a></p>
</li>
<li class="listitem" style="list-style-type: none">
<p role="presentation"><a class="xref" href="ox.appsuite.user.sect.contacts.distributionlist.html">Tworzenie list dystrybucyjnych</a></p>
<p role="presentation"><a class="xref" href="ox.appsuite.user.sect.calendar.add.participants.html">Dodawanie uczestników lub zasobów do spotkania</a></p>
<p role="presentation"><a class="xref" href="ox.appsuite.user.sect.calendar.add.scheduling.html">Korzystanie z widoku planowania</a></p>
<p role="presentation"><a class="xref" href="ox.appsuite.user.sect.tasks.add.participants.html">Dodawanie uczestników do zadania</a></p>
<p role="presentation"><a class="xref" href="ox.appsuite.user.sect.dataorganisation.sharing.link.html">Udostępnianie z łączami publicznymi</a></p>
<p role="presentation"><a class="xref" href="ox.appsuite.user.sect.dataorganisation.sharing.invitation.html">Zaproszenie do udostępnionego elementu</a></p>
</li>
</ul>
<p id="ox.appsuite.user.concept.email.send.addressbook.parent">Temat nadrzędny: <a class="xref" href="ox.appsuite.user.sect.email.send.html">Wysyłanie wiadomości e-mail</a></p>
</div>
          </div>
        </body>
</html><|MERGE_RESOLUTION|>--- conflicted
+++ resolved
@@ -41,14 +41,10 @@
 <li class="listitem"><p role="presentation">Aby wyświetlić kontakty z określonej książki adresowej, kliknij <span class="guibutton"><strong>Wszystkie foldery</strong></span>. Wybierz książkę adresową z listy. W niektórych konfiguracjach oprogramowania do pracy grupowej możesz też wybrać z listy dział.</p></li>
 </ul>
             </p></li>
-<<<<<<< HEAD
-<li class="step"><p role="presentation">Wybierz co najmniej jeden kontakt. Wybrane kontakty zostaną wyświetlona pod listą. Aby cofnąć wybór, kliknij <span class="guibutton"><strong>Wyczyść zaznaczenie</strong></span>.</p></li>
-=======
 <li class="step">
 <p role="presentation">Wybierz co najmniej jeden kontakt. Wybrane kontakty zostaną wyświetlona pod listą. Aby cofnąć wybór, kliknij <span class="guibutton"><strong>Wyczyść zaznaczenie</strong></span>.</p>
 <p role="presentation">Możesz też skorzystać z systemowych funkcji zaznaczania wielu elementów.</p>
 </li>
->>>>>>> 1c74fb5d
 <li class="step"><p role="presentation">Aby potwierdzić wybór kontaktów, kliknij <span class="guibutton"><strong>Wybierz</strong></span>. </p></li>
 </ol></div>
 </div>
