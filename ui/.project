<?xml version="1.0" encoding="UTF-8"?>
<projectDescription>
	<name>ui</name>
	<comment></comment>
	<projects>
	</projects>
	<buildSpec>
		<buildCommand>
			<name>org.eclipse.ui.externaltools.ExternalToolBuilder</name>
			<triggers>full,incremental,</triggers>
			<arguments>
				<dictionary>
					<key>LaunchConfigHandle</key>
					<value>&lt;project&gt;/.externalToolBuilders/org.eclipse.wst.jsdt.core.javascriptValidator (1).launch</value>
				</dictionary>
			</arguments>
		</buildCommand>
		<buildCommand>
			<name>org.eclipse.ui.externaltools.ExternalToolBuilder</name>
<<<<<<< HEAD
			<triggers>auto,full,incremental,</triggers>
			<arguments>
				<dictionary>
					<key>LaunchConfigHandle</key>
					<value>&lt;project&gt;/.externalToolBuilders/Auto Build.launch</value>
=======
			<triggers>auto,</triggers>
			<arguments>
				<dictionary>
					<key>LaunchConfigHandle</key>
					<value>&lt;project&gt;/.externalToolBuilders/Node Auto Build.launch</value>
				</dictionary>
			</arguments>
		</buildCommand>
		<buildCommand>
			<name>org.eclipse.ui.externaltools.ExternalToolBuilder</name>
			<triggers>auto,</triggers>
			<arguments>
				<dictionary>
					<key>LaunchConfigHandle</key>
					<value>&lt;project&gt;/.externalToolBuilders/Node Auto Doc.launch</value>
>>>>>>> 30cdec7d
				</dictionary>
			</arguments>
		</buildCommand>
		<buildCommand>
			<name>org.eclipse.ui.externaltools.ExternalToolBuilder</name>
			<triggers>auto,full,incremental,</triggers>
			<arguments>
				<dictionary>
					<key>LaunchConfigHandle</key>
					<value>&lt;project&gt;/.externalToolBuilders/Auto Bild.launch</value>
				</dictionary>
			</arguments>
		</buildCommand>
		<buildCommand>
			<name>org.eclipse.ui.externaltools.ExternalToolBuilder</name>
			<triggers>auto,</triggers>
			<arguments>
				<dictionary>
					<key>LaunchConfigHandle</key>
					<value>&lt;project&gt;/.externalToolBuilders/Auto Doc.launch</value>
				</dictionary>
			</arguments>
		</buildCommand>
	</buildSpec>
	<natures>
		<nature>org.eclipse.wst.jsdt.core.jsNature</nature>
	</natures>
</projectDescription><|MERGE_RESOLUTION|>--- conflicted
+++ resolved
@@ -17,13 +17,6 @@
 		</buildCommand>
 		<buildCommand>
 			<name>org.eclipse.ui.externaltools.ExternalToolBuilder</name>
-<<<<<<< HEAD
-			<triggers>auto,full,incremental,</triggers>
-			<arguments>
-				<dictionary>
-					<key>LaunchConfigHandle</key>
-					<value>&lt;project&gt;/.externalToolBuilders/Auto Build.launch</value>
-=======
 			<triggers>auto,</triggers>
 			<arguments>
 				<dictionary>
@@ -39,7 +32,6 @@
 				<dictionary>
 					<key>LaunchConfigHandle</key>
 					<value>&lt;project&gt;/.externalToolBuilders/Node Auto Doc.launch</value>
->>>>>>> 30cdec7d
 				</dictionary>
 			</arguments>
 		</buildCommand>
@@ -49,13 +41,13 @@
 			<arguments>
 				<dictionary>
 					<key>LaunchConfigHandle</key>
-					<value>&lt;project&gt;/.externalToolBuilders/Auto Bild.launch</value>
+					<value>&lt;project&gt;/.externalToolBuilders/Auto Build.launch</value>
 				</dictionary>
 			</arguments>
 		</buildCommand>
 		<buildCommand>
 			<name>org.eclipse.ui.externaltools.ExternalToolBuilder</name>
-			<triggers>auto,</triggers>
+			<triggers>auto,full,incremental,</triggers>
 			<arguments>
 				<dictionary>
 					<key>LaunchConfigHandle</key>
