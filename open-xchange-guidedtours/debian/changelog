<<<<<<< HEAD
open-xchange-guidedtours (7.8.4-36) stable; urgency=medium

  * Build for patch 2018-06-28 (4822)

 -- Marcus Klein <marcus.klein@open-xchange.com>  Fri, 29 Jun 2018 13:13:36 +0000

open-xchange-guidedtours (7.8.4-35) stable; urgency=medium

  * Build for patch 2018-07-03 (4817)

 -- Marcus Klein <marcus.klein@open-xchange.com>  Tue, 26 Jun 2018 10:37:26 +0000

open-xchange-guidedtours (7.8.4-34) stable; urgency=medium

  * Build for patch 2018-06-25 (4791)

 -- Marcus Klein <marcus.klein@open-xchange.com>  Wed, 20 Jun 2018 13:04:32 +0000

open-xchange-guidedtours (7.8.4-33) stable; urgency=medium

  * Build for patch 2018-06-20 (4783)

 -- Marcus Klein <marcus.klein@open-xchange.com>  Mon, 11 Jun 2018 15:14:03 +0000

open-xchange-guidedtours (7.8.4-32) stable; urgency=medium

  * Build for patch 2018-06-11 (4771)

 -- Marcus Klein <marcus.klein@open-xchange.com>  Wed, 06 Jun 2018 13:53:42 +0000

open-xchange-guidedtours (7.8.4-31) stable; urgency=medium

  * Build for patch 2018-05-28 (4758)

 -- Marcus Klein <marcus.klein@open-xchange.com>  Tue, 22 May 2018 11:43:24 +0000

open-xchange-guidedtours (7.8.4-30) stable; urgency=medium

  * Build for patch 2018-05-07 (4685)

 -- Marcus Klein <marcus.klein@open-xchange.com>  Mon, 07 May 2018 09:22:00 +0000

open-xchange-guidedtours (7.8.4-29) stable; urgency=medium

  * Build for patch 2018-04-26 (4682)

 -- Marcus Klein <marcus.klein@open-xchange.com>  Mon, 23 Apr 2018 13:17:59 +0000

open-xchange-guidedtours (7.8.4-28) stable; urgency=medium

  * Build for patch 2018-04-23 (4670)

 -- Marcus Klein <marcus.klein@open-xchange.com>  Mon, 16 Apr 2018 16:56:44 +0000

open-xchange-guidedtours (7.8.4-27) stable; urgency=medium

  * Build for patch 2018-04-23 (4673)

 -- Marcus Klein <marcus.klein@open-xchange.com>  Thu, 12 Apr 2018 12:47:00 +0000

open-xchange-guidedtours (7.8.4-26) stable; urgency=medium

  * Build for patch 2018-04-11 (4646)

 -- Marcus Klein <marcus.klein@open-xchange.com>  Wed, 11 Apr 2018 12:34:14 +0000

open-xchange-guidedtours (7.8.4-25) stable; urgency=medium

  * Build for patch 2018-04-09 (4642)

 -- Marcus Klein <marcus.klein@open-xchange.com>  Tue, 03 Apr 2018 10:05:28 +0000

open-xchange-guidedtours (7.8.4-24) stable; urgency=medium

  * Build for patch 2018-03-26 (4619)

 -- Marcus Klein <marcus.klein@open-xchange.com>  Tue, 20 Mar 2018 16:19:19 +0000

open-xchange-guidedtours (7.8.4-23) stable; urgency=medium

  * Build for patch 2018-03-12 (4602)

 -- Marcus Klein <marcus.klein@open-xchange.com>  Mon, 05 Mar 2018 17:06:46 +0000

open-xchange-guidedtours (7.8.4-22) stable; urgency=medium

  * Build for patch 2018-03-09 (4597)

 -- Marcus Klein <marcus.klein@open-xchange.com>  Wed, 28 Feb 2018 13:49:18 +0000

open-xchange-guidedtours (7.8.4-21) stable; urgency=medium

  * Build for patch 2018-02-26 (4583)

 -- Marcus Klein <marcus.klein@open-xchange.com>  Mon, 19 Feb 2018 12:36:32 +0000

open-xchange-guidedtours (7.8.4-20) stable; urgency=medium

  * Build for patch 2018-02-05 (4555)

 -- Marcus Klein <marcus.klein@open-xchange.com>  Tue, 30 Jan 2018 08:40:52 +0000

open-xchange-guidedtours (7.8.4-19) stable; urgency=medium

  * Build for patch 2018-01-22 (4538)

 -- Marcus Klein <marcus.klein@open-xchange.com>  Mon, 15 Jan 2018 11:57:03 +0000

open-xchange-guidedtours (7.8.4-18) stable; urgency=medium

  * Build for patch 2018-01-08 (hotfix-4516)

 -- Marcus Klein <marcus.klein@open-xchange.com>  Thu, 04 Jan 2018 15:20:17 +0000

open-xchange-guidedtours (7.8.4-17) stable; urgency=medium

  * Build for patch 2017-12-11 (hotfix-4473)

 -- Marcus Klein <marcus.klein@open-xchange.com>  Fri, 08 Dec 2017 16:21:26 +0000

open-xchange-guidedtours (7.8.4-16) stable; urgency=medium

  * Build for patch 2017-11-20 (4441)

 -- Marcus Klein <marcus.klein@open-xchange.com>  Mon, 20 Nov 2017 12:32:45 +0000

open-xchange-guidedtours (7.8.4-15) stable; urgency=medium

  * Build for patch 2017-10-30 (4415)

 -- Marcus Klein <marcus.klein@open-xchange.com>  Wed, 25 Oct 2017 14:32:46 +0000

open-xchange-guidedtours (7.8.4-14) stable; urgency=medium

  * Build for patch 2017-10-16 (4394)

 -- Marcus Klein <marcus.klein@open-xchange.com>  Fri, 13 Oct 2017 09:14:09 +0000

open-xchange-guidedtours (7.8.4-13) stable; urgency=medium

  * Build for patch 2017-10-02 (4377)

 -- Marcus Klein <marcus.klein@open-xchange.com>  Thu, 28 Sep 2017 12:37:40 +0000

open-xchange-guidedtours (7.8.4-12) stable; urgency=medium

  * Build for patch 2017-09-22 (4373)

 -- Marcus Klein <marcus.klein@open-xchange.com>  Thu, 21 Sep 2017 11:07:42 +0000

open-xchange-guidedtours (7.8.4-11) stable; urgency=medium

  * Build for patch 2017-09-18 (4354)

 -- Marcus Klein <marcus.klein@open-xchange.com>  Tue, 12 Sep 2017 12:06:34 +0000

open-xchange-guidedtours (7.8.4-10) stable; urgency=medium

  * Build for patch 2017-09-04 (4328)

 -- Marcus Klein <marcus.klein@open-xchange.com>  Wed, 30 Aug 2017 13:31:01 +0000

open-xchange-guidedtours (7.8.4-9) stable; urgency=medium

  * Build for patch 2017-08-21 (4318)

 -- Marcus Klein <marcus.klein@open-xchange.com>  Tue, 15 Aug 2017 09:23:20 +0000

open-xchange-guidedtours (7.8.4-8) stable; urgency=medium

  * Build for patch 2017-08-07 (4304)

 -- Marcus Klein <marcus.klein@open-xchange.com>  Tue, 01 Aug 2017 11:58:02 +0000

open-xchange-guidedtours (7.8.4-7) stable; urgency=medium

  * Build for patch 2017-07-24 (4285)

 -- Marcus Klein <marcus.klein@open-xchange.com>  Mon, 17 Jul 2017 11:34:42 +0000

open-xchange-guidedtours (7.8.4-6) stable; urgency=medium

  * Build for patch 2017-07-10 (4257)

 -- Marcus Klein <marcus.klein@open-xchange.com>  Fri, 07 Jul 2017 09:25:03 +0000

open-xchange-guidedtours (7.8.4-5) stable; urgency=medium

  * Build for patch 2017-06-26 (4233)

 -- Marcus Klein <marcus.klein@open-xchange.com>  Wed, 21 Jun 2017 11:16:12 +0000

open-xchange-guidedtours (7.8.4-4) stable; urgency=medium

  * Build for patch 2017-06-08 (4180)

 -- Marcus Klein <marcus.klein@open-xchange.com>  Tue, 06 Jun 2017 18:46:32 +0000
=======
open-xchange-guidedtours (7.10.0-10) stable; urgency=medium

  * Fourth candidate for 7.10.0 release

 -- Marcus Klein <marcus.klein@open-xchange.com>  Fri, 29 Jun 2018 12:41:35 +0000

open-xchange-guidedtours (7.10.0-9) stable; urgency=medium

  * Third candidate for 7.10.0 release

 -- Marcus Klein <marcus.klein@open-xchange.com>  Wed, 27 Jun 2018 13:24:14 +0000

open-xchange-guidedtours (7.10.0-8) stable; urgency=medium

  * Second candidate for 7.10.0 release

 -- Marcus Klein <marcus.klein@open-xchange.com>  Mon, 25 Jun 2018 13:48:13 +0000

open-xchange-guidedtours (7.10.0-7) stable; urgency=medium

  * First candidate for 7.10.0 release

 -- Marcus Klein <marcus.klein@open-xchange.com>  Mon, 11 Jun 2018 05:58:10 +0000

open-xchange-guidedtours (7.10.0-6) stable; urgency=medium

  * Sixth preview of 7.10.0 release

 -- Marcus Klein <marcus.klein@open-xchange.com>  Fri, 18 May 2018 12:03:04 +0000

open-xchange-guidedtours (7.10.0-5) stable; urgency=medium

  * Fifth preview of 7.10.0 release

 -- Marcus Klein <marcus.klein@open-xchange.com>  Fri, 20 Apr 2018 08:01:22 +0000

open-xchange-guidedtours (7.10.0-4) stable; urgency=medium

  * Fourth preview of 7.10.0 release

 -- Marcus Klein <marcus.klein@open-xchange.com>  Tue, 03 Apr 2018 12:44:55 +0000

open-xchange-guidedtours (7.10.0-3) stable; urgency=medium

  * Third preview of 7.10.0 release

 -- Marcus Klein <marcus.klein@open-xchange.com>  Tue, 20 Feb 2018 17:42:15 +0000

open-xchange-guidedtours (7.10.0-2) stable; urgency=medium

  * Second preview of 7.10.0 release

 -- Marcus Klein <marcus.klein@open-xchange.com>  Fri, 02 Feb 2018 13:06:08 +0000

open-xchange-guidedtours (7.10.0-1) stable; urgency=medium

  * First preview for 7.10.0 release

 -- Marcus Klein <marcus.klein@open-xchange.com>  Fri, 01 Dec 2017 19:15:08 +0000

open-xchange-guidedtours (7.10.0-0) unstable; urgency=medium

  * prepare for 7.10.0 release

 -- Marcus Klein <marcus.klein@open-xchange.com>  Mon, 16 Oct 2017 16:49:42 +0200
>>>>>>> 1c74fb5d

open-xchange-guidedtours (7.8.4-3) stable; urgency=medium

  * First candidate for 7.8.4 release

 -- Marcus Klein <marcus.klein@open-xchange.com>  Fri, 19 May 2017 12:46:09 +0000

open-xchange-guidedtours (7.8.4-2) stable; urgency=medium

  * Second preview of 7.8.4 release

 -- Marcus Klein <marcus.klein@open-xchange.com>  Thu, 04 May 2017 14:08:02 +0000

open-xchange-guidedtours (7.8.4-1) stable; urgency=medium

  * First preview of 7.8.4 release

 -- Marcus Klein <marcus.klein@open-xchange.com>  Mon, 03 Apr 2017 15:55:20 +0000

open-xchange-guidedtours (7.8.4-0) unstable; urgency=medium

  * prepare for 7.8.4 release

 -- Marcus Klein <marcus.klein@open-xchange.com>  Fri, 02 Dec 2016 14:01:39 +0100

open-xchange-guidedtours (7.8.3-5) stable; urgency=medium

  * Second release candidate for 7.8.3 release

 -- Marcus Klein <marcus.klein@open-xchange.com>  Tue, 29 Nov 2016 11:42:41 +0000

open-xchange-guidedtours (7.8.3-4) stable; urgency=medium

  * First release candidate for 7.8.3 release

 -- Marcus Klein <marcus.klein@open-xchange.com>  Thu, 24 Nov 2016 16:53:53 +0000

open-xchange-guidedtours (7.8.3-3) stable; urgency=medium

  * Third preview for 7.8.3 release

 -- Marcus Klein <marcus.klein@open-xchange.com>  Tue, 15 Nov 2016 16:10:19 +0000

open-xchange-guidedtours (7.8.3-2) stable; urgency=medium

  * Second preview for 7.8.3 release

 -- Marcus Klein <marcus.klein@open-xchange.com>  Sat, 29 Oct 2016 08:43:36 +0000

open-xchange-guidedtours (7.8.3-1) stable; urgency=medium

  * First preview of 7.8.3 release

 -- Marcus Klein <marcus.klein@open-xchange.com>  Fri, 14 Oct 2016 14:24:55 +0000

open-xchange-guidedtours (7.8.3-0) unstable; urgency=medium

  * prepare for 7.8.3 release

 -- Marcus Klein <marcus.klein@open-xchange.com>  Tue, 06 Sep 2016 14:49:11 +0200

open-xchange-guidedtours (7.8.2-4) stable; urgency=medium

  * Second candidate for 7.8.2 release

 -- Marcus Klein <marcus.klein@open-xchange.com>  Tue, 12 Jul 2016 13:04:03 +0000

open-xchange-guidedtours (7.8.2-3) stable; urgency=medium

  * First candidate for 7.8.2 release

 -- Marcus Klein <marcus.klein@open-xchange.com>  Wed, 06 Jul 2016 14:23:42 +0000

open-xchange-guidedtours (7.8.2-2) stable; urgency=medium

  * Second preview for 7.8.2 release

 -- Marcus Klein <marcus.klein@open-xchange.com>  Wed, 29 Jun 2016 15:39:08 +0000

open-xchange-guidedtours (7.8.2-1) stable; urgency=medium

  * First release candidate for 7.8.2

 -- Marcus Klein <marcus.klein@open-xchange.com>  Tue, 14 Jun 2016 20:45:18 +0000

open-xchange-guidedtours (7.8.2-0) unstable; urgency=medium

  * prepare for 7.8.2 release

 -- Marcus Klein <marcus.klein@open-xchange.com>  Fri, 08 Apr 2016 13:16:13 +0200

open-xchange-guidedtours (7.8.1-7) stable; urgency=medium

  * Second candidate for 7.8.1 release

 -- Marcus Klein <marcus.klein@open-xchange.com>  Wed, 30 Mar 2016 13:13:17 +0000

open-xchange-guidedtours (7.8.1-6) stable; urgency=medium

  * First candidate for 7.8.1 release

 -- Marcus Klein <marcus.klein@open-xchange.com>  Fri, 25 Mar 2016 12:27:52 +0000

open-xchange-guidedtours (7.8.1-5) stable; urgency=medium

  * Fifth preview of 7.8.1 release

 -- Marcus Klein <marcus.klein@open-xchange.com>  Tue, 15 Mar 2016 14:58:13 +0000

open-xchange-guidedtours (7.8.1-4) stable; urgency=medium

  * Fourth preview of 7.8.1 release

 -- Marcus Klein <marcus.klein@open-xchange.com>  Fri, 04 Mar 2016 15:07:28 +0000

open-xchange-guidedtours (7.8.1-3) stable; urgency=medium

  * Third candidate for 7.8.1 release

 -- Marcus Klein <marcus.klein@open-xchange.com>  Sat, 20 Feb 2016 16:28:15 +0000

open-xchange-guidedtours (7.8.1-2) stable; urgency=medium

  * Second candidate for 7.8.1 release

 -- Marcus Klein <marcus.klein@open-xchange.com>  Tue, 02 Feb 2016 10:48:57 +0000

open-xchange-guidedtours (7.8.1-1) stable; urgency=medium

  * First candidate for 7.8.1 release

 -- Marcus Klein <marcus.klein@open-xchange.com>  Tue, 26 Jan 2016 10:33:28 +0000

open-xchange-guidedtours (7.8.1-0) unstable; urgency=medium

  * prepare for 7.8.1 release

 -- Marcus Klein <marcus.klein@open-xchange.com>  Thu, 08 Oct 2015 17:14:59 +0200

open-xchange-guidedtours (7.8.0-9) stable; urgency=medium

  * Build for patch 2015-11-09 (2840)

 -- Marcus Klein <marcus.klein@open-xchange.com>  Fri, 06 Nov 2015 13:43:06 +0100

open-xchange-guidedtours (7.8.0-8) stable; urgency=medium

  * Build for patch 2015-10-26 (2816)

 -- Marcus Klein <marcus.klein@open-xchange.com>  Tue, 20 Oct 2015 11:47:41 +0200

open-xchange-guidedtours (7.8.0-7) stable; urgency=medium

  * Build for patch 2015-10-26 (2812)

 -- Marcus Klein <marcus.klein@open-xchange.com>  Mon, 19 Oct 2015 13:37:34 +0200

open-xchange-guidedtours (7.8.0-6) stable; urgency=medium

  * Sixth candidate for 7.8.0 release

 -- Marcus Klein <marcus.klein@open-xchange.com>  Tue, 06 Oct 2015 09:39:27 +0200

open-xchange-guidedtours (7.8.0-5) stable; urgency=medium

  * Fith candidate for 7.8.0 release

 -- Marcus Klein <marcus.klein@open-xchange.com>  Fri, 25 Sep 2015 16:55:28 +0200

open-xchange-guidedtours (7.8.0-4) stable; urgency=medium

  * Fourth candidate for 7.8.0 release

 -- Marcus Klein <marcus.klein@open-xchange.com>  Fri, 18 Sep 2015 11:59:57 +0200

open-xchange-guidedtours (7.8.0-3) stable; urgency=medium

  * Third candidate for 7.8.0 release

 -- Marcus Klein <marcus.klein@open-xchange.com>  Mon, 07 Sep 2015 17:56:08 +0200

open-xchange-guidedtours (7.8.0-2) stable; urgency=medium

  * Second candidate for 7.8.0 release

 -- Marcus Klein <marcus.klein@open-xchange.com>  Fri, 21 Aug 2015 17:18:02 +0200

open-xchange-guidedtours (7.8.0-1) stable; urgency=low

  * First candidate for 7.8.0 release

 -- Marcus Klein <marcus.klein@open-xchange.com>  Wed, 05 Aug 2015 12:54:07 +0200

open-xchange-guidedtours (7.8.0-0) unstable; urgency=medium

  * prepare for 7.8.0 release

 -- Marcus Klein <marcus.klein@open-xchange.com>  Wed, 05 Nov 2014 16:22:50 +0100

open-xchange-guidedtours (7.6.2-29) stable; urgency=medium

  * Build for patch 2015-11-16 (2862)

 -- Marcus Klein <marcus.klein@open-xchange.com>  Wed, 11 Nov 2015 20:23:11 +0100

open-xchange-guidedtours (7.6.2-28) stable; urgency=medium

  * Build for patch 2015-11-09 (2841)

 -- Marcus Klein <marcus.klein@open-xchange.com>  Tue, 03 Nov 2015 15:53:52 +0100

open-xchange-guidedtours (7.6.2-27) stable; urgency=medium

  * Build for patch 2015-11-11 (2844)

 -- Marcus Klein <marcus.klein@open-xchange.com>  Thu, 29 Oct 2015 14:04:21 +0100

open-xchange-guidedtours (7.6.2-26) stable; urgency=medium

  * Build for patch  2015-10-12 (2784)

 -- Marcus Klein <marcus.klein@open-xchange.com>  Wed, 30 Sep 2015 17:59:45 +0200

open-xchange-guidedtours (7.6.2-25) stable; urgency=medium

  * Build for patch 2015-09-28 (2767)

 -- Marcus Klein <marcus.klein@open-xchange.com>  Thu, 24 Sep 2015 12:51:01 +0200

open-xchange-guidedtours (7.6.2-24) stable; urgency=medium

  * Build for patch 2015-09-14 (2732)

 -- Marcus Klein <marcus.klein@open-xchange.com>  Tue, 08 Sep 2015 14:54:19 +0200

open-xchange-guidedtours (7.6.2-23) stable; urgency=medium

  * Build for patch 2015-08-24 (2674)

 -- Marcus Klein <marcus.klein@open-xchange.com>  Tue, 18 Aug 2015 17:41:43 +0200

open-xchange-guidedtours (7.6.2-22) stable; urgency=low

  * Build for patch 2015-08-10

 -- Marcus Klein <marcus.klein@open-xchange.com>  Wed, 05 Aug 2015 09:48:28 +0200

open-xchange-guidedtours (7.6.2-21) stable; urgency=low

  * Build for patch 2015-08-03 (2650)

 -- Marcus Klein <marcus.klein@open-xchange.com>  Tue, 04 Aug 2015 12:02:46 +0200

open-xchange-guidedtours (7.6.2-20) stable; urgency=low

  * Build for patch 2015-07-20 (2614)

 -- Marcus Klein <marcus.klein@open-xchange.com>  Fri, 17 Jul 2015 09:22:28 +0200

open-xchange-guidedtours (7.6.2-19) stable; urgency=low

  * Build for patch 2015-06-29 (2569)

 -- Marcus Klein <marcus.klein@open-xchange.com>  Tue, 30 Jun 2015 15:25:11 +0200

open-xchange-guidedtours (7.6.2-18) stable; urgency=low

  * Build for patch 2015-06-08 (2540)

 -- Marcus Klein <marcus.klein@open-xchange.com>  Wed, 10 Jun 2015 16:32:27 +0200

open-xchange-guidedtours (7.6.2-17) stable; urgency=low

  * Build for patch 2015-05-26 (2521)

 -- Marcus Klein <marcus.klein@open-xchange.com>  Tue, 19 May 2015 15:12:53 +0200

open-xchange-guidedtours (7.6.2-16) stable; urgency=low

  * Build for patch 2015-05-04 (2496)

 -- Marcus Klein <marcus.klein@open-xchange.com>  Tue, 05 May 2015 15:33:34 +0200

open-xchange-guidedtours (7.6.2-15) stable; urgency=low

  * Build for patch 2015-09-09 (2495)

 -- Marcus Klein <marcus.klein@open-xchange.com>  Fri, 24 Apr 2015 10:21:26 +0200

open-xchange-guidedtours (7.6.2-14) stable; urgency=low

  * Build for patch 2015-04-17 (2491)

 -- Marcus Klein <marcus.klein@open-xchange.com>  Thu, 23 Apr 2015 12:01:36 +0200

open-xchange-guidedtours (7.6.2-13) stable; urgency=low

  * Build for patch 2015-04-13 (2474)

 -- Marcus Klein <marcus.klein@open-xchange.com>  Tue, 14 Apr 2015 18:54:52 +0200

open-xchange-guidedtours (7.6.2-12) stable; urgency=low

  * Twelfth candidate for 7.6.2 release

 -- Marcus Klein <marcus.klein@open-xchange.com>  Fri, 13 Mar 2015 16:31:23 +0100

open-xchange-guidedtours (7.6.2-11) stable; urgency=low

  * Eleventh candidate for 7.6.2 release

 -- Marcus Klein <marcus.klein@open-xchange.com>  Fri, 06 Mar 2015 16:32:10 +0100

open-xchange-guidedtours (7.6.2-10) stable; urgency=low

  * Tenth candidate for 7.6.2 release

 -- Marcus Klein <marcus.klein@open-xchange.com>  Wed, 04 Mar 2015 14:37:21 +0100

open-xchange-guidedtours (7.6.2-9) stable; urgency=low

  * Nineth candidate for 7.6.2 release

 -- Marcus Klein <marcus.klein@open-xchange.com>  Tue, 03 Mar 2015 13:37:24 +0100

open-xchange-guidedtours (7.6.2-8) stable; urgency=low

  * Eighth candidate for 7.6.2 release

 -- Marcus Klein <marcus.klein@open-xchange.com>  Tue, 24 Feb 2015 16:41:49 +0100

open-xchange-guidedtours (7.6.2-7) stable; urgency=low

  * Seventh candidate for 7.6.2 release

 -- Marcus Klein <marcus.klein@open-xchange.com>  Wed, 11 Feb 2015 16:09:22 +0100

open-xchange-guidedtours (7.6.2-6) stable; urgency=low

  * Sixth candidate for 7.6.2 release

 -- Marcus Klein <marcus.klein@open-xchange.com>  Fri, 30 Jan 2015 16:36:04 +0100

open-xchange-guidedtours (7.6.2-5) stable; urgency=low

  * Fifth candidate for 7.6.2 release

 -- Marcus Klein <marcus.klein@open-xchange.com>  Tue, 27 Jan 2015 11:49:38 +0100

open-xchange-guidedtours (7.6.2-4) stable; urgency=low

  * Fourth candidate for 7.6.2 release

 -- Marcus Klein <marcus.klein@open-xchange.com>  Fri, 12 Dec 2014 15:27:25 +0100

open-xchange-guidedtours (7.6.2-3) stable; urgency=medium

  * Third candidate for 7.6.2 release

 -- Marcus Klein <marcus.klein@open-xchange.com>  Fri, 05 Dec 2014 15:35:17 +0100

open-xchange-guidedtours (7.6.2-2) stable; urgency=low

  * Second candidate for 7.6.2 release

 -- Marcus Klein <marcus.klein@open-xchange.com>  Fri, 21 Nov 2014 11:52:30 +0100

open-xchange-guidedtours (7.6.2-1) stable; urgency=medium

  * First candidate for 7.6.2 release

 -- Marcus Klein <marcus.klein@open-xchange.com>  Fri, 31 Oct 2014 14:00:59 +0100

open-xchange-guidedtours (7.6.2-0) unstable; urgency=medium

  * prepare for 7.6.2 release

 -- Marcus Klein <marcus.klein@open-xchange.com>  Wed, 17 Sep 2014 12:45:18 +0200

open-xchange-guidedtours (7.6.1-26) stable; urgency=low

  * Build for patch 2015-08-17 (2666)

 -- Marcus Klein <marcus.klein@open-xchange.com>  Thu, 06 Aug 2015 11:27:00 +0200

open-xchange-guidedtours (7.6.1-25) stable; urgency=low

  * Build for patch 2015-07-20 (2637)

 -- Marcus Klein <marcus.klein@open-xchange.com>  Fri, 17 Jul 2015 09:52:34 +0200

open-xchange-guidedtours (7.6.1-24) stable; urgency=low

  * Build for patch 2015-06-26 (2573)

 -- Marcus Klein <marcus.klein@open-xchange.com>  Wed, 24 Jun 2015 14:29:02 +0200

open-xchange-guidedtours (7.6.1-23) stable; urgency=low

  * Build for patch 2015-06-08 (2539)

 -- Marcus Klein <marcus.klein@open-xchange.com>  Tue, 09 Jun 2015 13:47:45 +0200

open-xchange-guidedtours (7.6.1-22) stable; urgency=low

  * Build for patch 2015-05-26 (2520)

 -- Marcus Klein <marcus.klein@open-xchange.com>  Fri, 15 May 2015 16:06:04 +0200

open-xchange-guidedtours (7.6.1-21) stable; urgency=low

  * Build for patch 2015-04-13 (2473)

 -- Marcus Klein <marcus.klein@open-xchange.com>  Tue, 14 Apr 2015 17:32:10 +0000

open-xchange-guidedtours (7.6.1-20) stable; urgency=low

  * Build for patch 2015-03-29 (2475)

 -- Marcus Klein <marcus.klein@open-xchange.com>  Fri, 27 Mar 2015 15:27:11 +0000

open-xchange-guidedtours (7.6.1-19) stable; urgency=low

  * Build for patch 2015-03-30 (2459)

 -- Marcus Klein <marcus.klein@open-xchange.com>  Wed, 25 Mar 2015 07:36:12 +0000

open-xchange-guidedtours (7.6.1-18) stable; urgency=low

  * Build for patch 2015-03-30 (2446)

 -- Marcus Klein <marcus.klein@open-xchange.com>  Mon, 23 Mar 2015 15:34:57 +0000

open-xchange-guidedtours (7.6.1-17) stable; urgency=low

  * Build for patch 2015-03-16

 -- Marcus Klein <marcus.klein@open-xchange.com>  Fri, 13 Mar 2015 12:36:33 +0100

open-xchange-guidedtours (7.6.1-16) stable; urgency=low

  * Build for patch 2015-02-23

 -- Marcus Klein <marcus.klein@open-xchange.com>  Thu, 12 Feb 2015 14:34:47 +0100

open-xchange-guidedtours (7.6.1-15) stable; urgency=low

  * Build for patch 2015-02-11

 -- Marcus Klein <marcus.klein@open-xchange.com>  Tue, 10 Feb 2015 10:26:19 +0100

open-xchange-guidedtours (7.6.1-14) stable; urgency=low

  * Build for patch 2015-02-09

 -- Marcus Klein <marcus.klein@open-xchange.com>  Tue, 03 Feb 2015 17:06:18 +0100

open-xchange-guidedtours (7.6.1-13) stable; urgency=low

  * Build for patch 2014-10-27

 -- Marcus Klein <marcus.klein@open-xchange.com>  Wed, 21 Jan 2015 14:43:33 +0100

open-xchange-guidedtours (7.6.1-12) stable; urgency=low

  * Build for patch 2015-01-26

 -- Marcus Klein <marcus.klein@open-xchange.com>  Wed, 21 Jan 2015 11:08:34 +0100

open-xchange-guidedtours (7.6.1-11) stable; urgency=low

  * Build for patch 2015-01-12

 -- Marcus Klein <marcus.klein@open-xchange.com>  Wed, 07 Jan 2015 16:27:21 +0100

open-xchange-guidedtours (7.6.1-10) stable; urgency=low

  * Build for patch 2014-12-22

 -- Marcus Klein <marcus.klein@open-xchange.com>  Tue, 16 Dec 2014 16:57:03 +0100

open-xchange-guidedtours (7.6.1-9) stable; urgency=low

  * Build for patch 2014-12-15

 -- Marcus Klein <marcus.klein@open-xchange.com>  Wed, 10 Dec 2014 13:02:41 +0100

open-xchange-guidedtours (7.6.1-8) stable; urgency=low

  * Build for patch 2014-12-01

 -- Marcus Klein <marcus.klein@open-xchange.com>  Tue, 25 Nov 2014 13:31:13 +0100

open-xchange-guidedtours (7.6.1-7) stable; urgency=medium

  * Build for patch 2014-11-17

 -- Marcus Klein <marcus.klein@open-xchange.com>  Thu, 13 Nov 2014 14:51:46 +0000

open-xchange-guidedtours (7.6.1-6) stable; urgency=low

  * Build for patch 2014-10-30

 -- Marcus Klein <marcus.klein@open-xchange.com>  Mon, 27 Oct 2014 10:08:18 +0100

open-xchange-guidedtours (7.6.1-5) stable; urgency=low

  * Fifth candidate for 7.6.1 release

 -- Marcus Klein <marcus.klein@open-xchange.com>  Tue, 14 Oct 2014 13:41:46 +0200

open-xchange-guidedtours (7.6.1-4) stable; urgency=low

  * Fourth candidate for 7.6.1 release

 -- Marcus Klein <marcus.klein@open-xchange.com>  Fri, 10 Oct 2014 15:25:40 +0200

open-xchange-guidedtours (7.6.1-3) stable; urgency=low

  * Third candidate for 7.6.1 release

 -- Marcus Klein <marcus.klein@open-xchange.com>  Thu, 02 Oct 2014 16:18:42 +0200

open-xchange-guidedtours (7.6.1-2) stable; urgency=low

  * Second candidate for 7.6.1 release

 -- Marcus Klein <marcus.klein@open-xchange.com>  Tue, 16 Sep 2014 16:35:53 +0200

open-xchange-guidedtours (7.6.1-1) stable; urgency=low

  * First release candidate for 7.6.1

 -- Marcus Klein <marcus.klein@open-xchange.com>  Fri, 05 Sep 2014 15:00:20 +0200

open-xchange-guidedtours (7.6.1-0) unstable; urgency=medium

  * prepare for 7.6.1

 -- Marcus Klein <marcus.klein@open-xchange.com>  Fri, 05 Sep 2014 11:50:24 +0200

open-xchange-guidedtours (7.6.0-17) stable; urgency=low

  * Build for patch 2014-11-03

 -- Marcus Klein <marcus.klein@open-xchange.com>  Tue, 28 Oct 2014 15:12:38 +0100

open-xchange-guidedtours (7.6.0-16) stable; urgency=medium

  * Build for patch 2014-10-22

 -- Marcus Klein <marcus.klein@open-xchange.com>  Wed, 22 Oct 2014 11:35:37 +0000

open-xchange-guidedtours (7.6.0-15) stable; urgency=low

  * Build for patch 2014-10-20

 -- Marcus Klein <marcus.klein@open-xchange.com>  Mon, 13 Oct 2014 15:59:28 +0200

open-xchange-guidedtours (7.6.0-14) stable; urgency=medium

  * Build for patch 2014-10-06

 -- Marcus Klein <marcus.klein@open-xchange.com>  Tue, 30 Sep 2014 11:29:12 +0000

open-xchange-guidedtours (7.6.0-13) stable; urgency=medium

  * Build for patch 2014-10-02

 -- Marcus Klein <marcus.klein@open-xchange.com>  Tue, 23 Sep 2014 09:03:27 +0000

open-xchange-guidedtours (7.6.0-12) stable; urgency=low

  * Build for patch 2014-09-15

 -- Marcus Klein <marcus.klein@open-xchange.com>  Thu, 11 Sep 2014 12:22:38 +0200

open-xchange-guidedtours (7.6.0-11) stable; urgency=low

  * Build for patch 2014-08-25

 -- Marcus Klein <marcus.klein@open-xchange.com>  Wed, 20 Aug 2014 08:59:51 +0200

open-xchange-guidedtours (7.6.0-10) stable; urgency=low

  * Build for patch 2014-08-11

 -- Marcus Klein <marcus.klein@open-xchange.com>  Mon, 11 Aug 2014 18:00:29 +0200

open-xchange-guidedtours (7.6.0-9) stable; urgency=low

  * Build for patch 2014-07-30

 -- Marcus Klein <marcus.klein@open-xchange.com>  Wed, 23 Jul 2014 16:21:57 +0200

open-xchange-guidedtours (7.6.0-8) stable; urgency=low

  * Build for patch 2014-07-21

 -- Marcus Klein <marcus.klein@open-xchange.com>  Mon, 21 Jul 2014 08:36:24 +0200

open-xchange-guidedtours (7.6.0-7) stable; urgency=low

  * Seventh candidate for 7.6.0 release

 -- Marcus Klein <marcus.klein@open-xchange.com>  Wed, 25 Jun 2014 09:59:30 +0200

open-xchange-guidedtours (7.6.0-6) stable; urgency=low

  * Sixth candidate for 7.6.0 release

 -- Marcus Klein <marcus.klein@open-xchange.com>  Fri, 20 Jun 2014 12:58:59 +0200

open-xchange-guidedtours (7.6.0-5) stable; urgency=low

  * Fifth candidate for 7.6.0 release

 -- Marcus Klein <marcus.klein@open-xchange.com>  Fri, 13 Jun 2014 14:08:23 +0200

open-xchange-guidedtours (7.6.0-4) stable; urgency=low

  * Fourth candidate for 7.6.0 release

 -- Marcus Klein <marcus.klein@open-xchange.com>  Fri, 30 May 2014 14:19:20 +0200

open-xchange-guidedtours (7.6.0-3) stable; urgency=low

  * Third candidate for 7.6.0 release

 -- Marcus Klein <marcus.klein@open-xchange.com>  Fri, 16 May 2014 13:54:01 +0200

open-xchange-guidedtours (7.6.0-2) stable; urgency=low

  * Second release candidate for 7.6.0

 -- Marcus Klein <marcus.klein@open-xchange.com>  Mon, 05 May 2014 12:36:35 +0200

open-xchange-guidedtours (7.6.0-1) stable; urgency=low

  * First release candidate for 7.6.0

 -- Marcus Klein <marcus.klein@open-xchange.com>  Tue, 22 Apr 2014 18:09:04 +0200

open-xchange-guidedtours (7.6.0-0) unstable; urgency=low

  * prepare for 7.6.0

 -- Marcus Klein <marcus.klein@open-xchange.com>  Fri, 04 Apr 2014 16:14:02 +0200

open-xchange-guidedtours (7.4.2-13) stable; urgency=low

  * Build for patch 2014-03-24

 -- Markus Wagner <markus.wagner@open-xchange.com>  Wed, 19 Mar 2014 10:32:23 +0100

open-xchange-guidedtours (7.4.2-12) stable; urgency=low

  * Build for patch 2014-03-14

 -- Markus Wagner <markus.wagner@open-xchange.com>  Fri, 14 Mar 2014 14:38:53 +0100

open-xchange-guidedtours (7.4.2-11) stable; urgency=low

  * Build for patch 2013-03-04

 -- Markus Wagner <markus.wagner@open-xchange.com>  Tue, 04 Mar 2014 17:09:35 +0100

open-xchange-guidedtours (7.4.2-10) stable; urgency=low

  * Build for patch 2013-03-05

 -- Markus Wagner <markus.wagner@open-xchange.com>  Thu, 27 Feb 2014 15:50:06 +0100

open-xchange-guidedtours (7.4.2-9) stable; urgency=low

  * Build for patch 2014-02-24

 -- Markus Wagner <markus.wagner@open-xchange.com>  Tue, 25 Feb 2014 16:46:21 +0100

open-xchange-guidedtours (7.4.2-8) stable; urgency=low

  * Build for patch 2014-02-26

 -- Markus Wagner <markus.wagner@open-xchange.com>  Tue, 25 Feb 2014 14:44:07 +0100

open-xchange-guidedtours (7.4.2-7) stable; urgency=low

  * Build for patch 2014-02-20

 -- Markus Wagner <markus.wagner@open-xchange.com>  Thu, 20 Feb 2014 11:37:14 +0100

open-xchange-guidedtours (7.4.2-6) stable; urgency=low

  * Sixth candidate for 7.4.2 release

 -- Markus Wagner <markus.wagner@open-xchange.com>  Tue, 11 Feb 2014 12:58:17 +0100

open-xchange-guidedtours (7.4.2-5) stable; urgency=low

  * Fifth candidate for 7.4.2 release

 -- Markus Wagner <markus.wagner@open-xchange.com>  Thu, 06 Feb 2014 14:58:25 +0100

open-xchange-guidedtours (7.4.2-4) stable; urgency=low

  * Fourth candidate for 7.4.2 release

 -- Markus Wagner <markus.wagner@open-xchange.com>  Tue, 04 Feb 2014 17:09:46 +0100

open-xchange-guidedtours (7.4.2-3) stable; urgency=low

  * Third candidate for 7.4.2 release

 -- Markus Wagner <markus.wagner@open-xchange.com>  Thu, 23 Jan 2014 16:31:28 +0100

open-xchange-guidedtours (7.4.2-2) stable; urgency=low

  * Second candidate for 7.4.2 release

 -- Markus Wagner <markus.wagner@open-xchange.com>  Fri, 10 Jan 2014 16:31:43 +0100

open-xchange-guidedtours (7.4.2-1) stable; urgency=low

  * First candidate for 7.4.2 release

 -- Markus Wagner <markus.wagner@open-xchange.com>  Mon, 23 Dec 2013 13:15:53 +0100

open-xchange-guidedtours (7.4.2-0) unstable; urgency=low

  * prepare for 7.4.2

 -- Markus Wagner <markus.wagner@open-xchange.com>  Thu, 19 Dec 2013 09:08:03 +0100

open-xchange-guidedtours (7.4.1-11) stable; urgency=low

  * Build for patch 2014-03-24

 -- Markus Wagner <markus.wagner@open-xchange.com>  Fri, 21 Mar 2014 14:32:42 +0100

open-xchange-guidedtours (7.4.1-10) stable; urgency=low

  * Build for patch 2014-02-26

 -- Markus Wagner <markus.wagner@open-xchange.com>  Tue, 25 Feb 2014 12:49:22 +0100

open-xchange-guidedtours (7.4.1-9) stable; urgency=low

  * Build for patch 2014-01-30

 -- Markus Wagner <markus.wagner@open-xchange.com>  Tue, 28 Jan 2014 17:37:16 +0100

open-xchange-guidedtours (7.4.1-8) stable; urgency=low

  * Build for patch 2013-12-09

 -- Markus Wagner <markus.wagner@open-xchange.com>  Thu, 02 Jan 2014 16:16:10 +0100

open-xchange-guidedtours (7.4.1-7) stable; urgency=low

  * Build for patch 2013-12-23

 -- Markus Wagner <markus.wagner@open-xchange.com>  Thu, 19 Dec 2013 10:08:14 +0100

open-xchange-guidedtours (7.4.1-6) stable; urgency=low

  * Build for patch 2013-12-09

 -- Markus Wagner <markus.wagner@open-xchange.com>  Thu, 05 Dec 2013 13:44:27 +0100

open-xchange-guidedtours (7.4.1-5) stable; urgency=low

  * Fifth candidate for 7.4.1 release

 -- Markus Wagner <markus.wagner@open-xchange.com>  Wed, 20 Nov 2013 12:12:44 +0100

open-xchange-guidedtours (7.4.1-4) stable; urgency=low

  * Fourth candidate for 7.4.1 release

 -- Markus Wagner <markus.wagner@open-xchange.com>  Mon, 18 Nov 2013 10:20:29 +0100

open-xchange-guidedtours (7.4.1-3) stable; urgency=low

  * Third candidate for 7.4.1 release

 -- Markus Wagner <markus.wagner@open-xchange.com>  Thu, 07 Nov 2013 10:17:58 +0100

open-xchange-guidedtours (7.4.1-2) stable; urgency=low

  * Second candidate for 7.4.1 release

 -- Markus Wagner <markus.wagner@open-xchange.com>  Wed, 23 Oct 2013 10:11:10 +0200

open-xchange-guidedtours (7.4.1-1) stable; urgency=low

  * First sprint increment for 7.4.1 release

 -- Markus Wagner <markus.wagner@open-xchange.com>  Thu, 10 Oct 2013 17:57:24 +0200

open-xchange-guidedtours (7.4.1-0) unstable; urgency=low

  * prepare for 7.4.1 release

 -- Markus Wagner <markus.wagner@open-xchange.com>  Fri, 20 Sep 2013 16:29:32 +0200

open-xchange-guidedtours (7.4.0-19) stable; urgency=low

  * Build for patch 2013-03-05

 -- Markus Wagner <markus.wagner@open-xchange.com>  Tue, 04 Mar 2014 14:56:12 +0100

open-xchange-guidedtours (7.4.0-18) stable; urgency=low

  * Build for patch 2013-03-05

 -- Markus Wagner <markus.wagner@open-xchange.com>  Thu, 27 Feb 2014 15:50:06 +0100

open-xchange-guidedtours (7.4.0-17) stable; urgency=low

  * Build for patch 2014-02-07

 -- Markus Wagner <markus.wagner@open-xchange.com>  Fri, 07 Feb 2014 09:17:10 +0100

open-xchange-guidedtours (7.4.0-16) stable; urgency=low

  * Build for patch 2013-11-13

 -- Markus Wagner <markus.wagner@open-xchange.com>  Tue, 12 Nov 2013 13:42:30 +0100

open-xchange-guidedtours (7.4.0-15) stable; urgency=low

  * Build for patch 2013-11-08

 -- Markus Wagner <markus.wagner@open-xchange.com>  Mon, 11 Nov 2013 11:56:08 +0100

open-xchange-guidedtours (7.4.0-14) stable; urgency=low

  * Build for patch 2013-10-28

 -- Markus Wagner <markus.wagner@open-xchange.com>  Wed, 30 Oct 2013 16:56:18 +0100

open-xchange-guidedtours (7.4.0-13) stable; urgency=low

  * Build for patch 2013-10-28

 -- Markus Wagner <markus.wagner@open-xchange.com>  Wed, 23 Oct 2013 15:04:38 +0200

open-xchange-guidedtours (7.4.0-12) stable; urgency=low

  * Build for patch 2013-10-09

 -- Markus Wagner <markus.wagner@open-xchange.com>  Wed, 09 Oct 2013 16:39:09 +0200

open-xchange-guidedtours (7.4.0-11) stable; urgency=low

  * Eleventh candidate for 7.4.0 release

 -- Markus Wagner <markus.wagner@open-xchange.com>  Wed, 25 Sep 2013 11:14:23 +0200

open-xchange-guidedtours (7.4.0-10) stable; urgency=low

  * Tenth candidate for 7.4.0 release

 -- Markus Wagner <markus.wagner@open-xchange.com>  Fri, 20 Sep 2013 10:36:26 +0200

open-xchange-guidedtours (7.4.0-9) stable; urgency=low

  * Ninth candidate for 7.4.0 release

 -- Markus Wagner <markus.wagner@open-xchange.com>  Fri, 13 Sep 2013 15:48:07 +0200

open-xchange-guidedtours (7.4.0-8) stable; urgency=low

  * Eighth candidate for 7.4.0 release

 -- Markus Wagner <markus.wagner@open-xchange.com>  Mon, 02 Sep 2013 10:44:51 +0200

open-xchange-guidedtours (7.4.0-7) stable; urgency=low

  * Seventh candidate for 7.4.0 release

 -- Markus Wagner <markus.wagner@open-xchange.com>  Tue, 27 Aug 2013 14:06:30 +0200

open-xchange-guidedtours (7.4.0-6) stable; urgency=low

  * Sixth candidate for 7.4.0 release

 -- Markus Wagner <markus.wagner@open-xchange.com>  Fri, 23 Aug 2013 13:10:30 +0200

open-xchange-guidedtours (7.4.0-5) stable; urgency=low

  * Fifth candidate for 7.4.0 release

 -- Markus Wagner <markus.wagner@open-xchange.com>  Mon, 19 Aug 2013 12:38:26 +0200

open-xchange-guidedtours (7.4.0-4) stable; urgency=low

  * Fourth candidate for 7.4.0 release

 -- Markus Wagner <markus.wagner@open-xchange.com>  Tue, 13 Aug 2013 10:12:55 +0200

open-xchange-guidedtours (7.4.0-3) stable; urgency=low

  * Third release candidate for 7.4.0

 -- Markus Wagner <markus.wagner@open-xchange.com>  Tue, 06 Aug 2013 12:25:50 +0200

open-xchange-guidedtours (7.4.0-2) stable; urgency=low

  * Second release candidate for 7.4.0

 -- Markus Wagner <markus.wagner@open-xchange.com>  Fri, 02 Aug 2013 14:17:30 +0200

open-xchange-guidedtours (7.4.0-1) stable; urgency=low

  * First release candidate for 7.4.0

 -- Markus Wagner <markus.wagner@open-xchange.com>  Wed, 17 Jul 2013 10:44:17 +0200

open-xchange-guidedtours (7.4.0-0) unstable; urgency=low

  * prepare for 7.4.0

 -- Markus Wagner <markus.wagner@open-xchange.com>  Tue, 16 Jul 2013 14:54:25 +0200

open-xchange-guidedtours (7.2.2-20) stable; urgency=low

  * Build for patch 2014-03-24

 -- Markus Wagner <markus.wagner@open-xchange.com>  Fri, 21 Mar 2014 14:39:41 +0100

open-xchange-guidedtours (7.2.2-19) stable; urgency=low

  * Build for patch 2014-01-22

 -- Markus Wagner <markus.wagner@open-xchange.com>  Fri, 24 Jan 2014 14:33:16 +0100

open-xchange-guidedtours (7.2.2-18) stable; urgency=low

  * Build for patch 2013-11-29

 -- Markus Wagner <markus.wagner@open-xchange.com>  Tue, 10 Dec 2013 08:32:40 +0100

open-xchange-guidedtours (7.2.2-17) stable; urgency=low

  * Build for patch 2013-10-03

 -- Markus Wagner <markus.wagner@open-xchange.com>  Wed, 02 Oct 2013 17:06:23 +0200

open-xchange-guidedtours (7.2.2-16) stable; urgency=low

  * Build for patch 2013-09-26

 -- Markus Wagner <markus.wagner@open-xchange.com>  Tue, 17 Sep 2013 12:00:15 +0200

open-xchange-guidedtours (7.2.2-15) stable; urgency=low

  * Build for patch 2013-09-12

 -- Markus Wagner <markus.wagner@open-xchange.com>  Wed, 11 Sep 2013 15:21:56 +0200

open-xchange-guidedtours (7.2.2-14) stable; urgency=low

  * Build for patch 2013-09-26

 -- Markus Wagner <markus.wagner@open-xchange.com>  Mon, 02 Sep 2013 13:51:05 +0200

open-xchange-guidedtours (7.2.2-13) stable; urgency=low

  * Build for patch 2013-08-26

 -- Markus Wagner <markus.wagner@open-xchange.com>  Mon, 26 Aug 2013 16:28:15 +0200

open-xchange-guidedtours (7.2.2-12) stable; urgency=low

  * Build for patch 2013-08-19

 -- Markus Wagner <markus.wagner@open-xchange.com>  Tue, 20 Aug 2013 11:24:10 +0200

open-xchange-guidedtours (7.2.2-11) stable; urgency=low

  * Build for patch 2013-08-09

 -- Markus Wagner <markus.wagner@open-xchange.com>  Mon, 05 Aug 2013 11:02:03 +0200

open-xchange-guidedtours (7.2.2-10) stable; urgency=low

  * Build for patch 2013-07-22

 -- Markus Wagner <markus.wagner@open-xchange.com>  Mon, 22 Jul 2013 09:50:53 +0200

open-xchange-guidedtours (7.2.2-9) stable; urgency=low

  * Build for patch 2013-07-25

 -- Markus Wagner <markus.wagner@open-xchange.com>  Mon, 15 Jul 2013 15:44:24 +0200

open-xchange-guidedtours (7.2.2-8) stable; urgency=low

  * Build for patch 2013-07-09

 -- Markus Wagner <markus.wagner@open-xchange.com>  Thu, 11 Jul 2013 11:26:44 +0200

open-xchange-guidedtours (7.2.2-7) stable; urgency=low

  * Third candidate for 7.2.2 release

 -- Markus Wagner <markus.wagner@open-xchange.com>  Tue, 02 Jul 2013 13:51:37 +0200

open-xchange-guidedtours (7.2.2-6) stable; urgency=low

  * Second candidate for 7.2.2 release

 -- Markus Wagner <markus.wagner@open-xchange.com>  Fri, 28 Jun 2013 16:17:19 +0200

open-xchange-guidedtours (7.2.2-5) stable; urgency=low

  * Release candidate for 7.2.2 release

 -- Markus Wagner <markus.wagner@open-xchange.com>  Wed, 26 Jun 2013 19:18:51 +0200

open-xchange-guidedtours (7.2.2-4) stable; urgency=low

  * Second feature freeze for 7.2.2 release

 -- Markus Wagner <markus.wagner@open-xchange.com>  Fri, 21 Jun 2013 16:36:47 +0200

open-xchange-guidedtours (7.2.2-3) stable; urgency=low

  * Sprint increment for 7.2.2 release

 -- Markus Wagner <markus.wagner@open-xchange.com>  Mon, 03 Jun 2013 13:30:35 +0200

open-xchange-guidedtours (7.2.2-2) unstable; urgency=low

  * First sprint increment for 7.2.2 release

 -- Markus Wagner <markus.wagner@open-xchange.com>  Mon, 03 Jun 2013 13:30:35 +0200

open-xchange-guidedtours (7.2.2-1) unstable; urgency=low

  * First candidate for 7.2.2 release

 -- Markus Wagner <markus.wagner@open-xchange.com>  Wed, 29 May 2013 17:38:49 +0200

open-xchange-guidedtours (7.2.2-0) unstable; urgency=low

  * prepare for 7.2.0

 -- Markus Wagner <markus.wagner@open-xchange.com>  Fri, 15 Mar 2013 13:52:15 +0100

open-xchange-guidedtours (7.2.1-6) stable; urgency=low

  * Build for patch 2013-06-20

 -- Markus Wagner <markus.wagner@open-xchange.com>  Thu, 20 Jun 2013 15:51:09 +0200

open-xchange-guidedtours (7.2.1-5) stable; urgency=low

  * Build for patch 2013-06-17

 -- Markus Wagner <markus.wagner@open-xchange.com>  Tue, 18 Jun 2013 09:35:46 +0200

open-xchange-guidedtours (7.2.1-4) stable; urgency=low

  * Build for patch 2013-06-14

 -- Markus Wagner <markus.wagner@open-xchange.com>  Wed, 12 Jun 2013 18:15:45 +0200

open-xchange-guidedtours (7.2.1-3) unstable; urgency=low

  * Third candidate for 7.2.1 release

 -- Markus Wagner <markus.wagner@open-xchange.com>  Wed, 22 May 2013 16:07:43 +0200

open-xchange-guidedtours (7.2.1-2) unstable; urgency=low

  * Second candidate for 7.2.1 release

 -- Markus Wagner <markus.wagner@open-xchange.com>  Wed, 15 May 2013 17:49:12 +0200

open-xchange-guidedtours (7.2.1-1) unstable; urgency=low

  * First candidate for 7.2.1 release

 -- Markus Wagner <markus.wagner@open-xchange.com>  Mon, 22 Apr 2013 15:18:20 +0200

open-xchange-guidedtours (7.2.1-0) unstable; urgency=low

  * prepare for 7.2.1

 -- Markus Wagner <markus.wagner@open-xchange.com>  Mon, 15 Apr 2013 11:18:33 +0200

open-xchange-guidedtours (7.2.0-6) unstable; urgency=low

  * Build for patch 2013-05-10

 -- Markus Wagner <markus.wagner@open-xchange.com>  Wed, 15 May 2013 09:33:11 +0200

open-xchange-guidedtours (7.2.0-5) unstable; urgency=low

  * Build for patch 2013-04-23

 -- Markus Wagner <markus.wagner@open-xchange.com>  Thu, 02 May 2013 09:09:28 +0200

open-xchange-guidedtours (7.2.0-4) unstable; urgency=low

  * Fourth candidate for 7.2.0 release

 -- Markus Wagner <markus.wagner@open-xchange.com>  Wed, 10 Apr 2013 17:49:28 +0200

open-xchange-guidedtours (7.2.0-3) unstable; urgency=low

  * Third candidate for 7.2.0 release

 -- Markus Wagner <markus.wagner@open-xchange.com>  Mon, 08 Apr 2013 17:21:25 +0200

open-xchange-guidedtours (7.2.0-2) unstable; urgency=low

  * Second candidate for 7.2.0 release

 -- Markus Wagner <markus.wagner@open-xchange.com>  Tue, 02 Apr 2013 16:21:13 +0200

open-xchange-guidedtours (7.2.0-1) unstable; urgency=low

  * First release candidate for 7.2.0

 -- Markus Wagner <markus.wagner@open-xchange.com>  Tue, 26 Mar 2013 13:01:19 +0100

open-xchange-guidedtours (7.2.0-0) unstable; urgency=low

  * prepare for 7.2.0

 -- Markus Wagner <markus.wagner@open-xchange.com>  Thu, 15 Mar 2013 13:52:15 +0100

open-xchange-guidedtours (7.0.1-6) stable; urgency=low

  * Build for patch 2013-09-12

 -- Viktor Pracht <viktor.pracht@open-xchange.com>  Wed, 11 Sep 2013 15:35:30 +0200

open-xchange-guidedtours (7.0.1-5) unstable; urgency=low

  * Build for patch 2013-03-01

 -- Viktor Pracht <viktor.pracht@open-xchange.com>  Thu, 28 Feb 2013 17:42:15 +0100

open-xchange-guidedtours (7.0.1-4) unstable; urgency=low

  * Fourth release candidate for 7.0.1

 -- Viktor Pracht <viktor.pracht@open-xchange.com>  Tue, 19 Feb 2013 16:41:58 +0100

open-xchange-guidedtours (7.0.1-3) unstable; urgency=low

  * Third release candidate for 7.0.1

 -- Viktor Pracht <viktor.pracht@open-xchange.com>  Tue, 19 Feb 2013 09:22:25 +0100

open-xchange-guidedtours (7.0.1-2) unstable; urgency=low

  * Second release candiate for 7.0.1

 -- Viktor Pracht <viktor.pracht@open-xchange.com>  Thu, 14 Feb 2013 14:28:34 +0100

open-xchange-guidedtours (7.0.1-1) unstable; urgency=low

  * First release candidate for 7.0.1

 -- Viktor Pracht <viktor.pracht@open-xchange.com>  Fri, 01 Feb 2013 15:28:23 +0100

open-xchange-guidedtours (7.0.1-0) unstable; urgency=low

  * prepare for 7.0.1

 -- Viktor Pracht <viktor.pracht@open-xchange.com>  Fri, 01 Feb 2013 15:01:46 +0100

open-xchange-guidedtours (7.0.0-12) unstable; urgency=low

  * Third release candidate for 7.0.0

 -- Viktor Pracht <viktor.pracht@open-xchange.com>  Tue, 18 Dec 2012 14:53:51 +0100

open-xchange-guidedtours (7.0.0-11) unstable; urgency=low

  * Second release candidate for 7.0.0

 -- Viktor Pracht <viktor.pracht@open-xchange.com>  Mon, 17 Dec 2012 18:55:33 +0100

open-xchange-guidedtours (7.0.0-10) unstable; urgency=low

  * Pre release candidate for 7.0.0

 -- Viktor Pracht <viktor.pracht@open-xchange.com>  Thu, 13 Dec 2012 18:47:20 +0100

open-xchange-guidedtours (7.0.0-9) unstable; urgency=low

  * First release candidate for 7.0.0

 -- Viktor Pracht <viktor.pracht@open-xchange.com>  Tue, 11 Dec 2012 11:44:25 +0100

open-xchange-guidedtours (7.0.0-8) unstable; urgency=low

  * First release candidate for EDP drop #6

 -- Viktor Pracht <viktor.pracht@open-xchange.com>  Tue, 13 Nov 2012 15:02:51 +0100

open-xchange-guidedtours (7.0.0-7) unstable; urgency=low

  * Third release candidate for EDP drop #5

 -- Viktor Pracht <viktor.pracht@open-xchange.com>  Mon, 22 Oct 2012 15:48:11 +0200

open-xchange-guidedtours (7.0.0-6) unstable; urgency=low

  * Second release candidate for EDP drop #5

 -- Viktor Pracht <viktor.pracht@open-xchange.com>  Mon, 22 Oct 2012 14:23:03 +0200

open-xchange-guidedtours (7.0.0-5) unstable; urgency=low

  * First release candidate for EDP drop #5

 -- Viktor Pracht <viktor.pracht@open-xchange.com>  Tue, 12 Oct 2012 13:07:35 +0200

open-xchange-guidedtours (7.0.0-4) unstable; urgency=low

  * First release candidate for EDP drop #4

 -- Viktor Pracht <viktor.pracht@open-xchange.com>  Tue, 04 Sep 2012 15:14:35 +0200

open-xchange-guidedtours (7.0.0-3) unstable; urgency=low

  * Release build for 7.0.0

 -- Viktor Pracht <viktor.pracht@open-xchange.com>  Tue, 07 Aug 2012 14:58:23 +0200

open-xchange-guidedtours (7.0.0-2) unstable; urgency=low

  * Release build for EDP drop #3

 -- Viktor Pracht <viktor.pracht@open-xchange.com>  Tue, 07 Aug 2012 11:48:03 +0200

open-xchange-guidedtours (7.0.0-1) unstable; urgency=low

  * Initial Release.

 -- Viktor Pracht <viktor.pracht@open-xchange.com>  Wed, 09 Nov 2011 12:20:23 +0100<|MERGE_RESOLUTION|>--- conflicted
+++ resolved
@@ -1,202 +1,3 @@
-<<<<<<< HEAD
-open-xchange-guidedtours (7.8.4-36) stable; urgency=medium
-
-  * Build for patch 2018-06-28 (4822)
-
- -- Marcus Klein <marcus.klein@open-xchange.com>  Fri, 29 Jun 2018 13:13:36 +0000
-
-open-xchange-guidedtours (7.8.4-35) stable; urgency=medium
-
-  * Build for patch 2018-07-03 (4817)
-
- -- Marcus Klein <marcus.klein@open-xchange.com>  Tue, 26 Jun 2018 10:37:26 +0000
-
-open-xchange-guidedtours (7.8.4-34) stable; urgency=medium
-
-  * Build for patch 2018-06-25 (4791)
-
- -- Marcus Klein <marcus.klein@open-xchange.com>  Wed, 20 Jun 2018 13:04:32 +0000
-
-open-xchange-guidedtours (7.8.4-33) stable; urgency=medium
-
-  * Build for patch 2018-06-20 (4783)
-
- -- Marcus Klein <marcus.klein@open-xchange.com>  Mon, 11 Jun 2018 15:14:03 +0000
-
-open-xchange-guidedtours (7.8.4-32) stable; urgency=medium
-
-  * Build for patch 2018-06-11 (4771)
-
- -- Marcus Klein <marcus.klein@open-xchange.com>  Wed, 06 Jun 2018 13:53:42 +0000
-
-open-xchange-guidedtours (7.8.4-31) stable; urgency=medium
-
-  * Build for patch 2018-05-28 (4758)
-
- -- Marcus Klein <marcus.klein@open-xchange.com>  Tue, 22 May 2018 11:43:24 +0000
-
-open-xchange-guidedtours (7.8.4-30) stable; urgency=medium
-
-  * Build for patch 2018-05-07 (4685)
-
- -- Marcus Klein <marcus.klein@open-xchange.com>  Mon, 07 May 2018 09:22:00 +0000
-
-open-xchange-guidedtours (7.8.4-29) stable; urgency=medium
-
-  * Build for patch 2018-04-26 (4682)
-
- -- Marcus Klein <marcus.klein@open-xchange.com>  Mon, 23 Apr 2018 13:17:59 +0000
-
-open-xchange-guidedtours (7.8.4-28) stable; urgency=medium
-
-  * Build for patch 2018-04-23 (4670)
-
- -- Marcus Klein <marcus.klein@open-xchange.com>  Mon, 16 Apr 2018 16:56:44 +0000
-
-open-xchange-guidedtours (7.8.4-27) stable; urgency=medium
-
-  * Build for patch 2018-04-23 (4673)
-
- -- Marcus Klein <marcus.klein@open-xchange.com>  Thu, 12 Apr 2018 12:47:00 +0000
-
-open-xchange-guidedtours (7.8.4-26) stable; urgency=medium
-
-  * Build for patch 2018-04-11 (4646)
-
- -- Marcus Klein <marcus.klein@open-xchange.com>  Wed, 11 Apr 2018 12:34:14 +0000
-
-open-xchange-guidedtours (7.8.4-25) stable; urgency=medium
-
-  * Build for patch 2018-04-09 (4642)
-
- -- Marcus Klein <marcus.klein@open-xchange.com>  Tue, 03 Apr 2018 10:05:28 +0000
-
-open-xchange-guidedtours (7.8.4-24) stable; urgency=medium
-
-  * Build for patch 2018-03-26 (4619)
-
- -- Marcus Klein <marcus.klein@open-xchange.com>  Tue, 20 Mar 2018 16:19:19 +0000
-
-open-xchange-guidedtours (7.8.4-23) stable; urgency=medium
-
-  * Build for patch 2018-03-12 (4602)
-
- -- Marcus Klein <marcus.klein@open-xchange.com>  Mon, 05 Mar 2018 17:06:46 +0000
-
-open-xchange-guidedtours (7.8.4-22) stable; urgency=medium
-
-  * Build for patch 2018-03-09 (4597)
-
- -- Marcus Klein <marcus.klein@open-xchange.com>  Wed, 28 Feb 2018 13:49:18 +0000
-
-open-xchange-guidedtours (7.8.4-21) stable; urgency=medium
-
-  * Build for patch 2018-02-26 (4583)
-
- -- Marcus Klein <marcus.klein@open-xchange.com>  Mon, 19 Feb 2018 12:36:32 +0000
-
-open-xchange-guidedtours (7.8.4-20) stable; urgency=medium
-
-  * Build for patch 2018-02-05 (4555)
-
- -- Marcus Klein <marcus.klein@open-xchange.com>  Tue, 30 Jan 2018 08:40:52 +0000
-
-open-xchange-guidedtours (7.8.4-19) stable; urgency=medium
-
-  * Build for patch 2018-01-22 (4538)
-
- -- Marcus Klein <marcus.klein@open-xchange.com>  Mon, 15 Jan 2018 11:57:03 +0000
-
-open-xchange-guidedtours (7.8.4-18) stable; urgency=medium
-
-  * Build for patch 2018-01-08 (hotfix-4516)
-
- -- Marcus Klein <marcus.klein@open-xchange.com>  Thu, 04 Jan 2018 15:20:17 +0000
-
-open-xchange-guidedtours (7.8.4-17) stable; urgency=medium
-
-  * Build for patch 2017-12-11 (hotfix-4473)
-
- -- Marcus Klein <marcus.klein@open-xchange.com>  Fri, 08 Dec 2017 16:21:26 +0000
-
-open-xchange-guidedtours (7.8.4-16) stable; urgency=medium
-
-  * Build for patch 2017-11-20 (4441)
-
- -- Marcus Klein <marcus.klein@open-xchange.com>  Mon, 20 Nov 2017 12:32:45 +0000
-
-open-xchange-guidedtours (7.8.4-15) stable; urgency=medium
-
-  * Build for patch 2017-10-30 (4415)
-
- -- Marcus Klein <marcus.klein@open-xchange.com>  Wed, 25 Oct 2017 14:32:46 +0000
-
-open-xchange-guidedtours (7.8.4-14) stable; urgency=medium
-
-  * Build for patch 2017-10-16 (4394)
-
- -- Marcus Klein <marcus.klein@open-xchange.com>  Fri, 13 Oct 2017 09:14:09 +0000
-
-open-xchange-guidedtours (7.8.4-13) stable; urgency=medium
-
-  * Build for patch 2017-10-02 (4377)
-
- -- Marcus Klein <marcus.klein@open-xchange.com>  Thu, 28 Sep 2017 12:37:40 +0000
-
-open-xchange-guidedtours (7.8.4-12) stable; urgency=medium
-
-  * Build for patch 2017-09-22 (4373)
-
- -- Marcus Klein <marcus.klein@open-xchange.com>  Thu, 21 Sep 2017 11:07:42 +0000
-
-open-xchange-guidedtours (7.8.4-11) stable; urgency=medium
-
-  * Build for patch 2017-09-18 (4354)
-
- -- Marcus Klein <marcus.klein@open-xchange.com>  Tue, 12 Sep 2017 12:06:34 +0000
-
-open-xchange-guidedtours (7.8.4-10) stable; urgency=medium
-
-  * Build for patch 2017-09-04 (4328)
-
- -- Marcus Klein <marcus.klein@open-xchange.com>  Wed, 30 Aug 2017 13:31:01 +0000
-
-open-xchange-guidedtours (7.8.4-9) stable; urgency=medium
-
-  * Build for patch 2017-08-21 (4318)
-
- -- Marcus Klein <marcus.klein@open-xchange.com>  Tue, 15 Aug 2017 09:23:20 +0000
-
-open-xchange-guidedtours (7.8.4-8) stable; urgency=medium
-
-  * Build for patch 2017-08-07 (4304)
-
- -- Marcus Klein <marcus.klein@open-xchange.com>  Tue, 01 Aug 2017 11:58:02 +0000
-
-open-xchange-guidedtours (7.8.4-7) stable; urgency=medium
-
-  * Build for patch 2017-07-24 (4285)
-
- -- Marcus Klein <marcus.klein@open-xchange.com>  Mon, 17 Jul 2017 11:34:42 +0000
-
-open-xchange-guidedtours (7.8.4-6) stable; urgency=medium
-
-  * Build for patch 2017-07-10 (4257)
-
- -- Marcus Klein <marcus.klein@open-xchange.com>  Fri, 07 Jul 2017 09:25:03 +0000
-
-open-xchange-guidedtours (7.8.4-5) stable; urgency=medium
-
-  * Build for patch 2017-06-26 (4233)
-
- -- Marcus Klein <marcus.klein@open-xchange.com>  Wed, 21 Jun 2017 11:16:12 +0000
-
-open-xchange-guidedtours (7.8.4-4) stable; urgency=medium
-
-  * Build for patch 2017-06-08 (4180)
-
- -- Marcus Klein <marcus.klein@open-xchange.com>  Tue, 06 Jun 2017 18:46:32 +0000
-=======
 open-xchange-guidedtours (7.10.0-10) stable; urgency=medium
 
   * Fourth candidate for 7.10.0 release
@@ -262,7 +63,6 @@
   * prepare for 7.10.0 release
 
  -- Marcus Klein <marcus.klein@open-xchange.com>  Mon, 16 Oct 2017 16:49:42 +0200
->>>>>>> 1c74fb5d
 
 open-xchange-guidedtours (7.8.4-3) stable; urgency=medium
 
