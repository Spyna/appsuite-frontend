--- conflicted
+++ resolved
@@ -8,11 +8,7 @@
 BuildRequires:  java-devel >= 1.6.0
 BuildRequires:  nodejs >= 0.10.0
 Version:        @OXVERSION@
-<<<<<<< HEAD
 %define         ox_release 0
-=======
-%define         ox_release 8
->>>>>>> caa98d35
 Release:        %{ox_release}_<CI_CNT>.<B_CNT>
 Group:          Applications/Productivity
 Vendor:         Open-Xchange
@@ -231,13 +227,10 @@
 %{docroot}/appsuite/help/l10n/zh_TW
 
 %changelog
-<<<<<<< HEAD
+* Tue Nov 25 2014 Marcus Klein <marcus.klein@open-xchange.com>
+Build for patch 2014-12-01
 * Fri Nov 21 2014 Marcus Klein <marcus.klein@open-xchange.com>
 Second candidate for 7.6.2 release
-=======
-* Tue Nov 25 2014 Marcus Klein <marcus.klein@open-xchange.com>
-Build for patch 2014-12-01
->>>>>>> caa98d35
 * Thu Nov 13 2014 Marcus Klein <marcus.klein@open-xchange.com>
 Build for patch 2014-11-17
 * Wed Nov 05 2014 Marcus Klein <marcus.klein@open-xchange.com>
