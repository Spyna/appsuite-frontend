--- conflicted
+++ resolved
@@ -8,11 +8,7 @@
 BuildRequires:  java-devel >= 1.6.0
 BuildRequires:  nodejs >= 0.10.0
 Version:        @OXVERSION@
-<<<<<<< HEAD
 %define         ox_release 3
-=======
-%define         ox_release 24
->>>>>>> e96c1184
 Release:        %{ox_release}_<CI_CNT>.<B_CNT>
 Group:          Applications/Productivity
 Vendor:         Open-Xchange
@@ -231,15 +227,12 @@
 %{docroot}/appsuite/help/l10n/zh_TW
 
 %changelog
-<<<<<<< HEAD
+* Tue Sep 08 2015 Marcus Klein <marcus.klein@open-xchange.com>
+Build for patch 2015-09-14 (2732)
 * Mon Sep 07 2015 Marcus Klein <marcus.klein@open-xchange.com>
 Third candidate for 7.8.0 release
 * Fri Aug 21 2015 Marcus Klein <marcus.klein@open-xchange.com>
 Second candidate for 7.8.0 release
-=======
-* Tue Sep 08 2015 Marcus Klein <marcus.klein@open-xchange.com>
-Build for patch 2015-09-14 (2732)
->>>>>>> e96c1184
 * Tue Aug 18 2015 Marcus Klein <marcus.klein@open-xchange.com>
 Build for patch 2015-08-24 (2674)
 * Thu Aug 06 2015 Marcus Klein <marcus.klein@open-xchange.com>
