/**
 * This work is provided under the terms of the CREATIVE COMMONS PUBLIC
 * LICENSE. This work is protected by copyright and/or other applicable
 * law. Any use of the work other than as authorized under this license
 * or copyright law is prohibited.
 *
 * http://creativecommons.org/licenses/by-nc-sa/2.5/
 *
 * © 2012 Open-Xchange Inc., Tarrytown, NY, USA. info@open-xchange.com
 *
 * @author Matthias Biggeleben <matthias.biggeleben@open-xchange.com>
 */

define('io.ox/portal/widgets', [
    'io.ox/core/extensions',
    'io.ox/core/manifests',
    'io.ox/core/upsell',
    'io.ox/core/notifications',
    'settings!io.ox/portal',
    'gettext!io.ox/portal'
], function (ext, manifests, upsell, notifications, settings, gt) {

    'use strict';

    // for temporary hacks use: ['plugins/portal/helloworld/register']
    var DEV_PLUGINS = [];

    // application object
    var availablePlugins = _(manifests.manager.pluginsFor('portal')).uniq().concat(DEV_PLUGINS),
        collection = new Backbone.Collection([]),
        widgetSet = settings.get('widgetSet', ''),
        generation = Number(settings.get('generation', 0));

    collection.comparator = function (a, b) {
        return ext.indexSorter({ index: a.get('index') }, { index: b.get('index') });
    };

    var widgets = (function () {

        var widgets = {},
            userValues = settings.get('settings' + widgetSet, {}),
            userWidgets = settings.get('widgets/user');

        // Load the users widgets
        _(userWidgets || {}).each(function (widgetDef, id) {
            widgets[id] = _.extend({}, widgetDef, { userWidget: true });
        });

        // http://oxpedia.org/wiki/index.php?title=AppSuite:Configuring_portal_plugins
        //                      +--------------+------------+----------------+--------+
        //                      | show on      | user can...                          |
        //                      | first start  | move       | enable/disable | delete |
        // +--------------------+--------------+------------+----------------+--------+
        // | default            | x            | x          | x              | x      |
        // | eager              | x            | x          | x              |        |
        // | protected          | x            | (property) |                |        |
        // | proteced(disabled) |              |            |                |        |
        // +--------------------+--------------+------------+----------------+--------+

        // Ensure all eager widgets of all generations that weren't removed in their corresponding generation
        function processEager(gen) {
            var deleted = {};
            _(settings.get('widgets/deleted' + widgetSet + '/gen_' + gen, [])).each(function (id) {
                deleted[id] = true;
            });
            return function process(widgetDef, id) {
                if (!deleted[id]) {
                    widgets[id] = _.extend({}, widgets[id], widgetDef, userValues[id], { eagerWidget: true });
                }
            };
        }
        // process all eager generations
        for (var gen = 0; gen <= generation; gen++) {
            _(settings.get('widgets/eager' + widgetSet + '/gen_' + gen)).each(processEager(gen));
        }

        // Ensure all protected widgets
        _(settings.get('widgets/protected' + widgetSet)).each(function (widgetDef, id) {
            widgetDef.protectedWidget = true;
<<<<<<< HEAD
            widgets[id] = _.extend({}, widgets[id], widgetDef, { protectedWidget: true });
=======
            widgets[id] = _.extend({}, widgets[id], widgetDef, {protectedWidget: true});
            widgets[id].userWidget = false;
            widgetDef.userWidget = false;

            var draggable = false;
>>>>>>> 6c7d6d7a
            if (widgetDef.changeable) {
                var updates = userValues[id] || {};
                _(widgetDef.changeable).each(function (enabled, attr) {
                    if (enabled) {
                        widgets[id][attr] = updates[attr] || widgets[id][attr];
                        if (attr === 'index') {
                            draggable = true;
                        }
                    }
                });
            }
            widgetDef.draggable = draggable;
            widgets[id].draggable = draggable;
        });

        // no widgets configured (first start)
        if (_.isEmpty(widgets) && !userWidgets) {

            widgets = {
                mail_0: {
                    plugin: 'plugins/portal/mail/register',
                    color: 'blue',
                    userWidget: true,
                    index: 1
                },
                birthdays_0: {
                    plugin: 'plugins/portal/birthdays/register',
                    color: 'lightgreen',
                    userWidget: true,
                    index: 4
                },
                calendar_0: {
                    plugin: 'plugins/portal/calendar/register',
                    color: 'red',
                    userWidget: true,
                    index: 2
                },
                tasks_0: {
                    plugin: 'plugins/portal/tasks/register',
                    color: 'green',
                    userWidget: true,
                    index: 3
                },
                myfiles_0: {
                    plugin: 'plugins/portal/recentfiles/register',
                    color: 'lightgreen',
                    userWidget: true,
                    index: 4
                },
                facebook_0: {
                    plugin: 'plugins/portal/facebook/register',
                    color: 'blue',
                    userWidget: true,
                    index: 5
                },
                twitter_0: {
                    plugin: 'plugins/portal/twitter/register',
                    color: 'pink',
                    userWidget: true,
                    index: 6
                },
                linkedin_0: {
                    plugin: 'plugins/portal/linkedin/register',
                    color: 'lightblue',
                    userWidget: true,
                    index: 7
                }
            };

            settings.set('widgets/user', widgets).save();
        }

        return widgets;

    }());

    var api = {

        // for demo/debugging
        addPlugin: function (plugin) {
            availablePlugins = availablePlugins.concat(plugin);
        },

        getAvailablePlugins: function () {
            return _(availablePlugins).uniq();
        },

        getCollection: function () {
            return collection;
        },

        getEnabled: function () {
            return _(collection.filter(function (model) {
                return !model.has('candidate') && (!model.has('enabled') || model.get('enabled') === true);
            }));
        },

        getSettings: function () {

            var allTypes = ext.point('io.ox/portal/widget').pluck('id');

            return _(widgets)
                .chain()
                // map first since we need the object keys
                .map(function (obj, id) {

                    obj.id = id;
                    obj.type = id.substr(0, id.lastIndexOf('_'));
                    obj.props = obj.props || {};
                    obj.inverse = _.isUndefined(obj.inverse) ? false : obj.inverse;
                    obj.enabled = _.isUndefined(obj.enabled) ? true : obj.enabled;

                    return obj;
                })
                .filter(function (obj) {
                    return _(api.getAvailablePlugins()).contains(obj.plugin) || _(allTypes).contains(obj.type);
                })
                .value();
        },

        getSettingsSorted: function () {
            return _(api.getSettings())
                .chain()
                .sortBy(function (obj) {
                    return obj.index;
                })
                .map(function (obj) {
                    delete obj.candidate;
                    return obj;
                })
                .value();
        },

        loadAllPlugins: function () {
            return require(api.getAvailablePlugins());
        },

        loadUsedPlugins: function () {
            var dependencies = _.intersection(collection.pluck('plugin'), api.getAvailablePlugins());
            return require(dependencies).then(function () {
                return api.removeDisabled();
            }).fail(function () {
                console.error('Could not load portal plugin in loadUsedPlugins.');
            });
        },

        getOptions: function (type) {
            return ext.point('io.ox/portal/widget/' + type + '/settings').options();
        },

        getAllTypes: function () {

            var allTypes = ext.point('io.ox/portal/widget').pluck('id');

            return _.chain(api.getAvailablePlugins().concat(allTypes))
                .map(function (id) {
                    return id.replace(/^plugins\/portal\/(\w+)\/register$/, '$1');
                })
                .uniq()
                .map(function (type) {
                    var options = api.getOptions(type);
                    // inject "requires" for upsell
                    options.requires = api.requires(type);
                    return options;
                })
                .filter(function (obj) {
                    return obj.type !== undefined;
                })
                .value()
                .sort(function (a, b) {
                    return a.title < b.title ? -1 : +1;
                });
        },

        getUsedTypes: function () {
            // mmmh, chain() on collection seems broken
            return _(collection.pluck('type')).uniq().sort();
        },

        containsType: function (type) {
            return _(this.getUsedTypes()).contains(type);
        },

        getColors: function () {
            return 'black red orange lightgreen green lightblue blue purple pink gray'.split(' ');
        },

        getTitle: function (data, title) {
            // precedence if title is a function
            if (_.isFunction(title)) return title(data);
            // try custom title, then fallback
            return data.title || (data.props ? (data.props.description || data.props.title) : '') || title || '';
        },

        getPluginByType: function (type) {
            // look for full plugin path
            var plugin = ext.point('io.ox/portal/widget/' + type).prop('plugin');
            if (plugin) return plugin;
            // look for type
            var prop = ext.point('io.ox/portal/widget/' + type).prop('type');
            return 'plugins/portal/' + (prop || type) + '/register';
        },

        add: function (type, options) {

            // find free id
            var defaults = settings.get('widgets/defaults', {}),
                widget, i = 0, id = type + '_0',
                colors = api.getColors();

            options = _.extend({
                color: colors[_.random(colors.length - 1)],
                enabled: true,
                inverse: false,
                plugin: type,
                props: {}
            }, defaults[type] || {}, options || {});

            while (id in widgets) {
                id = type + '_' + (++i);
            }

            widget = {
                color: options.color,
                enabled: options.enabled,
                inverse: options.inverse,
                id: id,
                // otherwise not visible
                index: 0,
                plugin: this.getPluginByType(options.plugin),
                props: options.props,
                type: type,
                userWidget: true
            };

            settings.set('widgets/user/' + id, widget).saveAndYell();

            // add to widget hash and collection
            widgets[id] = widget;
            collection.unshift(widget);
        },

        remove: function (model) {
            collection.remove(model);
        },

        removeDisabled: function () {
            collection.remove(
                collection.filter(function (model) {
                    return ext.point('io.ox/portal/widget/' + model.get('type'))
                        .invoke('isEnabled')
                        .reduce(function (memo, bool) {
                            return memo && bool;
                        }, true)
                        .value() === false;
                })
            );
            return api.getEnabled();
        },

        toJSON: function () {
            // get latest values
            var w = {};
            collection.each(function (model) {
                if (!model.get('userWidget')) {
                    return;
                }
                var id = model.get('id');
                w[id] = model.toJSON();
                delete w[id].baton;
            });
            return w;
        },

        extraSettingsToJSON: function () {
            var extraSettings = {};
            collection.each(function (model) {
                if (model.get('userWidget')) {
                    return;
                }
                var id = model.get('id');
                extraSettings[id] = {
                    color: model.get('color'),
                    index: model.get('index'),
                    enabled: model.get('protectedWidget') ? true : model.get('enabled')
                };
            });
            return extraSettings;
        },

        update: function (obj) {
            collection.each(function (model) {
                var id = model.get('id');
                if (id in obj) {
                    model.set(obj[id], { silent: true, validate: true });
                }
            });
        },

        /**
         * Save a list of widgets into the database. The parameter
         * @param widgetList must be a jQuery UI sortable object with its
         * children sorted in the order that should be saved.
         *
         * @param widgetList - the sortable list of widgets
         * @return - a deffered object with the save request
         */
        save: function (widgetList) {
            var self = this;

            // update collection

            var obj = _.extend({}, widgets),
                old_state = obj,
                index = 0;

            function getIndex(i) {
                return i;
            }

            // update all indexes
            widgetList.children().each(function () {
                var node = $(this), id = node.attr('data-widget-id');
                if (id in obj) {
                    if (obj[id].draggable || _.isUndefined(obj[id].draggable) || _.isNull(obj[id].draggable)) {
                        index++;
                        obj[id].index = getIndex(index);
                    }
                }
            });

            self.update(obj);
            collection.trigger('sort');
            return settings.set('widgets/user', self.toJSON()).set('settings' + widgetSet, self.extraSettingsToJSON()).save().fail(
                // don't say anything if successful
                function () {
                    // reset old state
                    self.update(old_state);
                    collection.trigger('sort');
                    widgetList.sortable('cancel');
                    notifications.yell('error', gt('Could not save settings.'));
                }
            );
        },

        requires: function (type) {
            var plugin = this.getPluginByType(type);
            return manifests.manager.getRequirements(plugin);
        },

        // convenience function for upsell
        visible: function (type) {
            var requires = this.requires(type);
            return upsell.has(requires);
        },

        // get model by widget id, e.g. mail_0
        getModel: function (id) {
            return collection.get(id);
        },

        // open settings by widget id
        // returns true if edit dialog can be opened, false otherwise
        edit: function (id) {
            var model = this.getModel(id), options;
            if (model) {
                options = this.getOptions(model.get('type'));
                if (_.isFunction(options.edit)) {
                    options.edit(model);
                    return true;
                }
            }
            return false;
        }
    };

    // Note: Instead of returning this, collection.reset() now returns the changed (added, removed or updated) model or list of models.
    collection
        .reset(api.getSettingsSorted());

    collection
        .on('change', _.debounce(function (model) {
            //update widgets object
            widgets[model.get('id')] = model.attributes;
            settings.set('widgets/user', api.toJSON()).set('settings' + widgetSet, api.extraSettingsToJSON()).saveAndYell();
            // don’t handle positive case here, since this is called quite often
        }, 100))
        .on('remove', function (model) {
            if (model.get('protectedWidget')) {
                // Don't you dare!
                return;
            } else if (model.get('eagerWidget')) {
                var blacklist = settings.get('widgets/deleted' + widgetSet + '/gen_' + generation, []);
                blacklist.push(model.get('id'));
                if (!settings.get('widgets/deleted')) {
                    settings.set('widgets/deleted', {});
                }

                if (!settings.get('widgets/deleted' + widgetSet)) {
                    settings.set('widgets/deleted' + widgetSet, {});
                }

                settings.set('widgets/deleted' + widgetSet + '/gen_' + generation, blacklist).saveAndYell();

            } else if (model.get('userWidget')) {
                settings.remove('widgets/user/' + model.get('id')).saveAndYell();
            }
        });

    return api;
});<|MERGE_RESOLUTION|>--- conflicted
+++ resolved
@@ -77,15 +77,11 @@
         // Ensure all protected widgets
         _(settings.get('widgets/protected' + widgetSet)).each(function (widgetDef, id) {
             widgetDef.protectedWidget = true;
-<<<<<<< HEAD
             widgets[id] = _.extend({}, widgets[id], widgetDef, { protectedWidget: true });
-=======
-            widgets[id] = _.extend({}, widgets[id], widgetDef, {protectedWidget: true});
             widgets[id].userWidget = false;
             widgetDef.userWidget = false;
 
             var draggable = false;
->>>>>>> 6c7d6d7a
             if (widgetDef.changeable) {
                 var updates = userValues[id] || {};
                 _(widgetDef.changeable).each(function (enabled, attr) {
