/**
 * This work is provided under the terms of the CREATIVE COMMONS PUBLIC
 * LICENSE. This work is protected by copyright and/or other applicable
 * law. Any use of the work other than as authorized under this license
 * or copyright law is prohibited.
 *
 * http://creativecommons.org/licenses/by-nc-sa/2.5/
 *
 * © 2011 Open-Xchange Inc., Tarrytown, NY, USA. info@open-xchange.com
 *
 * @author Christoph Kopp <christoph.kopp@open-xchange.com>
 */

define('io.ox/mail/mailfilter/settings/filter/view-form', [
    'io.ox/core/notifications',
    'gettext!io.ox/settings/settings',
    'io.ox/core/extensions',
    'io.ox/mail/mailfilter/settings/filter/form-elements',
    'io.ox/mail/mailfilter/settings/filter/defaults',
    'io.ox/backbone/mini-views',
    'io.ox/core/folder/picker'
], function (notifications, gt, ext, elements, DEFAULTS, mini, picker) {

    'use strict';

    var POINT = 'io.ox/mailfilter/settings/filter/detail',

        sizeValues = {
            'over': gt('Is bigger than'),
            'under': gt('Is smaller than')
        },

        flagValues = {
            '\\deleted': gt('deleted'),
            '\\seen': gt('seen')
        },

        containsValues = {
            'contains': gt('Contains'),
            'is': gt('Is exactly'),
            'matches': gt('Matches'),
            //needs no different translation
            'regex': gt('Regex')
        },

        headerTranslation = {
            'From': gt('Sender/From'),
            'any': gt('Any recipient'),
            'Subject': gt('Subject'),
            'mailingList': gt('Mailing list'),
            'To': gt('To'),
            'Cc': gt('CC'),
            'cleanHeader': gt('Header'),
            'envelope': gt('Envelope'),
            'size': gt('Size (bytes)')
        },

        actionsTranslations = {
            'keep': gt('Keep'),
            'discard': gt('Discard'),
            'redirect': gt('Redirect to'),
            'move': gt('Move to folder'),
            'reject': gt('Reject with reason'),
            'markmail': gt('Mark mail as'),
            'tag': gt('Tag mail with'),
            'flag': gt('Flag mail with')
        },

        COLORS = {
            NONE: { value: 0, text: gt('None') },
            RED: { value: 1, text: gt('Red') },
            ORANGE: { value: 7, text: gt('Orange') },
            YELLOW: { value: 10, text: gt('Yellow') },
            LIGHTGREEN: { value: 6, text: gt('Light green') },
            GREEN: { value: 3, text: gt('Green') },
            LIGHTBLUE: { value: 9, text: gt('Light blue') },
            BLUE: { value: 2, text: gt('Blue') },
            PURPLE: { value: 5, text: gt('Purple') },
            PINK: { value: 8, text: gt('Pink') },
            GRAY: { value: 4, text: gt('Gray') }
        },

        COLORFLAGS = {
            '$cl_1': '1',
            '$cl_2': '2',
            '$cl_3': '3',
            '$cl_4': '4',
            '$cl_5': '5',
            '$cl_6': '6',
            '$cl_7': '7',
            '$cl_8': '8',
            '$cl_9': '9',
            '$cl_10': '10'
        },

        checkForMultipleTests = function (el) {
            return $(el).find('[data-test-id]');
        },

        setFocus = function (el, type) {
            $(el).find('[data-' + type + '-id]').last().find('[tabindex="1"]').first().focus();
        },

        renderWarningForEmptyTests = function (node) {
            var warning = $('<div>').addClass('alert alert-info').text(gt('This rule applies to all messages. Please add a condition to restrict this rule to specific messages.'));
            node.append(warning);
        },

        prepareFolderForDisplay = function (folder) {
            var arrayOfParts = folder.split('/');
            arrayOfParts.shift();
            return arrayOfParts.join('/');
        },

        AccountDetailView = Backbone.View.extend({
            tagName: 'div',
            className: 'io-ox-mailfilter-edit',

            initialize: function (opt) {
                this.listView = opt.listView;
            },

            render: function () {

                var baton = ext.Baton({ model: this.model, view: this });
                ext.point(POINT + '/view').invoke('draw', this.$el.empty(), baton);
                return this;

            },
            events: {
                'save': 'onSave',
                'click [data-action="change-value"]': 'onChangeValue',

                'click [data-action=change-value-extern]': 'onChangeValueExtern',

                'click [data-action="change-value-actions"]': 'onChangeValueAction',
                'change [data-action="change-text-test"]': 'onChangeTextTest',
                'change [data-action="change-text-test-second"]': 'onChangeTextTestSecond',

                'change [data-action="change-text-action"]': 'onChangeTextAction',
                'click .folderselect': 'onFolderSelect',
                'click [data-action="change-color"]': 'onChangeColor',
                'click [data-action="remove-test"]': 'onRemoveTest',
                'click [data-action="remove-action"]': 'onRemoveAction'
            },

            onRemoveTest: function (e) {

                e.preventDefault();
                var node = $(e.target),
                    testID = node.closest('li').attr('data-test-id'),
                    testArray =  this.model.get('test');

                if (checkForMultipleTests(this.el).length > 2) {
                    testArray.tests.splice(testID, 1);
                } else {

                    if (testArray.tests) {
                        testArray.tests.splice(testID, 1);
                        testArray = testArray.tests[0];
                    } else {
                        testArray = { id: 'true' };
                    }

                }

                this.model.set('test', testArray);
                this.render();

            },

            onRemoveAction: function (e) {

                e.preventDefault();
                var node = $(e.target),
                    actionID = node.closest('li').attr('data-action-id'),
                    actionArray =  this.model.get('actioncmds');

                actionArray.splice(actionID, 1);
                this.model.set('actioncmds', actionArray);
                this.render();

            },

            onSave: function () {
                var self = this,
                    // rulePosition,
                    testsPart = this.model.get('test'),
                    actionArray = this.model.get('actioncmds'),
                    config = {
                        'header': ['headers', 'values'],
                        'envelope': ['headers', 'values'],
                        'size': ['size']
                    };

                function loopAndRemove(testsArray) {
                    var idArray = [];
                    _.each(testsArray, function (single) {
                        var valueIds = config[single.id],
                            sum = _.reduce(valueIds, function (memo, val) {
                                var value = _.isArray(single[val]) ? single[val][0] : single[val];
                                return value.trim() === '' ? false : memo;
                            }, true);
                        if (sum) {
                            idArray.push(single);
                        }
                    });
                    return idArray;
                }

                function returnKeyForStop(actionsArray) {
                    var indicatorKey;
                    _.each(actionsArray, function (action, key) {
                        if (_.isEqual(action, { id: 'stop' })) {
                            indicatorKey = key;
                        }
                    });
                    return indicatorKey;
                }

                // if (!this.model.has('id')) {
                //     rulePosition = adjustRulePosition(self.options.listView.collection.models);
                //     if (rulePosition !== undefined) {
                //         this.model.set('position', rulePosition);
                //     }
                // }

                if (testsPart.tests) {
                    testsPart.tests = loopAndRemove(testsPart.tests);
                    if (testsPart.tests.length === 0) {
                        this.model.set('test', { id: 'true' });
                    } else {
                        this.model.set('test', testsPart);
                    }
                } else {
                    if (testsPart.id === 'header' && testsPart.values[0].trim() === '') {
                        this.model.set('test', { id: 'true' });
                    }
                    if (testsPart.id === 'size' && testsPart.size.toString().trim() === '') {
                        this.model.set('test', { id: 'true' });
                    }
                }

                // if there is a stop action it should always be the last
                if (returnKeyForStop(actionArray) !== undefined) {
                    actionArray.splice(returnKeyForStop(actionArray), 1);
                    actionArray.push({ id: 'stop' });
                    this.model.set('actioncmds', actionArray);
                }

                this.model.save().then(function (id) {
                    //first rule gets 0
                    if (!_.isUndefined(id) && !_.isNull(id)) {
                        self.model.set('id', id);
                        self.listView.collection.add(self.model);
                    }
                    self.dialog.close();
                }, self.dialog.idle);
            },

            onChangeValueExtern: function (e) {
                e.preventDefault();
                var node = $(e.target),
                    data = node.data(),
                    valueType = data.test ? 'test' : 'action';
                if (data.target) {
                    var arrayOfTests = this.model.get('test');
                    arrayOfTests.id = data.value;
                    this.model.set('test', arrayOfTests);
                } else if (data.test === 'create') {

                    var testArray =  this.model.get('test');
                    if (checkForMultipleTests(this.el).length > 1) {
                        testArray.tests.push(_.copy(DEFAULTS.tests[data.value], true));

                    } else if (checkForMultipleTests(this.el).length === 1) {
                        var createdArray = [testArray];
                        createdArray.push(_.copy(DEFAULTS.tests[data.value], true));
                        testArray = { id: 'allof' };
                        testArray.tests = createdArray;
                    } else {

                        testArray = _.copy(DEFAULTS.tests[data.value], true);
                    }

                    this.model.set('test', testArray);

                } else if (data.action === 'create') {
                    var actionArray = this.model.get('actioncmds');
                    actionArray.push(_.copy(DEFAULTS.actions[data.value], true));

                    this.model.set('actioncmds', actionArray);
                }
                this.render();

                setFocus(this.el, valueType);
            },

            onChangeValue: function (e) {
                e.preventDefault();
                var node = $(e.target),
                    value = node.attr('data-value') ? node.attr('data-value') : node.parent().attr('data-value'),
                    link = node.closest('.action').find('a.dropdown-toggle'),
                    list = link.closest('li'),
                    label =  list.find('label.sr-only'),
                    testTitle = list.find('.list-title').text(),
                    type = list.attr('data-type'),
                    testID = list.attr('data-test-id'),

                    testArray =  this.model.get('test'),
                    translatedValue = type === 'size' ? sizeValues[value] : containsValues[value];

                label.text(testTitle + ' ' + value);
                link.text(translatedValue);

                if (checkForMultipleTests(this.el).length > 1) {
                    testArray.tests[testID].comparison = value;
                } else {
                    testArray.comparison = value;
                }
                this.model.set('test', testArray);

                link.focus();
            },

            onChangeValueAction: function (e) {
                e.preventDefault();
                var node = $(e.target),
                    value = node.attr('data-value') ? node.attr('data-value') : node.parent().attr('data-value'),
                    link = node.closest('.action').find('a.dropdown-toggle'),
                    list = link.closest('li'),
                    actionID = list.attr('data-action-id'),
                    actionsArray =  this.model.get('actioncmds'),
                    translatedValue = flagValues[value];

                link.text(translatedValue);
                actionsArray[actionID].flags = [value];
                this.model.set('actioncmds', actionsArray);

                link.focus();
            },

            onChangeTextTest: function (e) {
                e.preventDefault();
                var node = $(e.target),
                    value = node.val(),
                    list = node.closest('li'),
                    type = list.attr('data-type'),
                    testID = list.attr('data-test-id'),
                    testArray =  this.model.get('test');

                if (checkForMultipleTests(this.el).length > 1) {
                    testArray.tests[testID][type] = type === 'size' ? value : [value];
                } else {
                    testArray[type] = type === 'size' ? value : [value];
                }

                this.model.set('test', testArray);

            },

            onChangeTextTestSecond: function (e) {
                e.preventDefault();
                var node = $(e.target),
                    value = node.val(),
                    list = node.closest('li'),
                    type = list.attr('data-type-second'),
                    testID = list.attr('data-test-id'),
                    testArray =  this.model.get('test');

                if (checkForMultipleTests(this.el).length > 1) {
                    testArray.tests[testID][type] = [value];
                } else {
                    testArray[type] = [value];
                }

                this.model.set('test', testArray);

            },

            onChangeTextAction: function (e) {

                function validateValue(value) {
                    var regex =  /\s/;
                    return regex.test(value);
                }

                e.preventDefault();
                var node = $(e.target),
                    value = node.val(),
                    list = node.closest('li'),
                    label =  list.find('label.sr-only'),
                    actionTitle = list.find('.list-title').text(),
                    type = list.attr('data-type'),
                    actionID = list.attr('data-action-id'),
                    actionArray =  this.model.get('actioncmds');

                label.text(actionTitle);

                if (type === 'flags') {

                    if (!validateValue(value)) {
                        actionArray[actionID][type] = ['$' + value.toString()];
                    } else {
                        notifications.yell('error', gt('The character " " is not allowed.'));
                    }

                } else {
                    actionArray[actionID][type] = type === 'to' || 'text' ? value : [value];
                }

                this.model.set('actioncmds', actionArray);

            },

            onFolderSelect: function (e) {

                e.preventDefault();

                var self = this,
                    list = $(e.currentTarget).closest('li'),
                    type = list.attr('data-type'),
                    actionID = list.attr('data-action-id'),
                    inputField = list.find('input'),
                    currentFolder =  this.model.get('actioncmds')[actionID].into,
                    actionArray =  this.model.get('actioncmds');

                this.dialog.getPopup().hide();

                picker({
                    context: 'account',
                    done: function (id) {

                        var prepared = prepareFolderForDisplay(id);

                        actionArray[actionID][type] = id;
                        self.model.set('actioncmds', actionArray);

                        inputField.val(prepared);
                        inputField.attr('title', id);
                    },
                    close: function () {
                        self.dialog.getPopup().show();
                        self.$el.find('[data-action-id="' + actionID + '"] .folderselect').focus();
                    },
                    folder: currentFolder,
                    module: 'mail',
                    root: '1'
                });
            },

            onChangeColor: function (e) {
                e.preventDefault();
                var list = $(e.currentTarget).closest('li[data-action-id]'),
                    actionID = list.attr('data-action-id'),
                    colorValue = list.find('div.flag').attr('data-color-value'),
                    actionArray =  this.model.get('actioncmds');

                actionArray[actionID].flags[0] = '$cl_' + colorValue;
                this.model.set('actioncmds', actionArray);
                this.render();

                this.$el.find('[data-action-id="' + actionID + '"] .dropdown-toggle').focus();
            }

        });

    ext.point(POINT + '/view').extend({
        index: 150,
        id: 'tests',
        draw: function (baton) {

            var listTests = $('<ol class="widget-list list-unstyled tests">'),
                listActions = $('<ol class="widget-list list-unstyled actions">'),
                appliedTest = baton.model.get('test');

            if (appliedTest.tests) {
                appliedTest = appliedTest.tests;
            } else {
                appliedTest = [appliedTest];
            }

            _(appliedTest).each(function (test, num) {
                if (test.id === 'size') {
                    listTests.append(
                        $('<li>').addClass('filter-settings-view row').attr({ 'data-type': 'size', 'data-test-id': num }).append(
                            $('<div>').addClass('col-md-6 singleline').append(
                                $('<span>').addClass('list-title').text(headerTranslation[test.id])
                            ),
                            $('<div>').addClass('col-md-5').append(
                                $('<div>').addClass('row').append(
                                    $('<div>').addClass('col-md-6').append(
                                        elements.drawOptions(test.comparison, sizeValues)
                                    ),
                                    $('<div class="col-md-6">').append(
                                        elements.drawInputfieldTest(test.comparison, test.size)
                                    )
                                )
                            ),
                            $('<div>').addClass('col-md-1 singleline center').append(
                                elements.drawDeleteButton('test')
                            )
                        )
                    );
                } else if (test.id === 'header') {
                    var name;
                    if (test.headers[3]) {
                        name = headerTranslation.mailingList;
                    } else if (test.headers[1]) {
                        name = headerTranslation.any;
                    } else {
                        name = test.headers[0] === '' ? headerTranslation.cleanHeader : headerTranslation[test.headers[0]];
                    }

                    if (test.headers[0] === '' || name === undefined) {
                        name = headerTranslation.cleanHeader;
                        listTests.append(
                            $('<li>').addClass('filter-settings-view row').attr({ 'data-test-id': num, 'data-type': 'values', 'data-type-second': 'headers' }).append(
                                $('<div>').addClass('col-md-6 doubleline').append(
                                    $('<span>').addClass('list-title').text(name)
                                ),
                                $('<div>').addClass('col-md-5').append(
                                    $('<div>').addClass('row').append(
                                        elements.drawInputfieldTestSecond(test.headers[0], gt('Name'))
                                    ),
                                    $('<div>').addClass('row').append(
                                        $('<div>').addClass('col-md-3').append(
                                            elements.drawOptions(test.comparison, containsValues)
                                        ),
                                        $('<div class="col-md-9">').append(
                                            elements.drawInputfieldTest(name + ' ' + test.comparison, test.values[0])
                                        )
                                    )
                                ),
                                $('<div>').addClass('col-md-1 doubleline center').append(
                                    elements.drawDeleteButton('test')
                                )
                            )
                        );
                    } else {
                        listTests.append(
                            $('<li>').addClass('filter-settings-view row').attr({ 'data-test-id': num, 'data-type': 'values' }).append(
                                $('<div>').addClass('col-md-6 singleline').append(
                                    $('<span>').addClass('list-title').text(name)
                                ),
                                $('<div>').addClass('col-md-5').append(
                                    $('<div>').addClass('row').append(
                                        $('<div>').addClass('col-md-3').append(
                                            elements.drawOptions(test.comparison, containsValues)
                                        ),
                                        $('<div class="col-md-9">').append(
                                            elements.drawInputfieldTest(name + ' ' + test.comparison, test.values[0])
                                        )
                                    )
                                ),
                                $('<div>').addClass('col-md-1 center singleline').append(
                                    elements.drawDeleteButton('test')
                                )
                            )
                        );
                    }

                } else if (test.id === 'envelope') {

                    listTests.append(
                        $('<li>').addClass('filter-settings-view row').attr({ 'data-type': 'values', 'data-test-id': num }).append(
                            $('<div>').addClass('col-md-6 singleline').append(
                                $('<span>').addClass('list-title').text(headerTranslation[test.id])
                            ),
                            $('<div>').addClass(' col-md-5').append(
                                $('<div>').addClass('row').append(
                                    $('<div>').addClass('col-md-3').append(
                                        elements.drawOptions(test.comparison, containsValues)
                                    ),
                                    $('<div class="col-md-9">').append(
                                        elements.drawInputfieldTest(headerTranslation[test.id] + ' ' + test.comparison, test.values[0])
                                    )
                                )
                            ),
                            $('<div>').addClass('col-md-1 center singleline').append(
                                elements.drawDeleteButton('test')
                            )
                        )
                    );
                }
            });

            _(baton.model.get('actioncmds')).each(function (action, num) {
                if (action.id !== 'stop') {

                    if (action.id === 'redirect') {
                        listActions.append(
                            $('<li>').addClass('filter-settings-view row').attr({ 'data-action-id': num, 'data-type': 'to' }).append(
                                $('<div>').addClass('col-md-6 singleline').append(
                                    $('<span>').addClass('list-title').text(actionsTranslations[action.id])
                                ),
                                $('<div>').addClass('col-md-5').append(
                                    $('<div>').addClass('row').append(
                                        $('<div>').addClass('col-md-12').append(
                                            elements.drawInputfieldAction(actionsTranslations[action.id], action.to)
                                        )
                                    )
                                ),
                                $('<div>').addClass('col-md-1 center singleline').append(
                                    elements.drawDeleteButton('action')
                                )
                            )
                        );
                    } else if (action.id === 'move') {
                        listActions.append(
                            $('<li>').addClass('filter-settings-view row').attr({ 'data-action-id': num, 'data-type': 'into' }).append(
                                $('<div>').addClass('col-md-4 singleline').append(
                                    $('<span>').addClass('list-title').text(actionsTranslations[action.id])
                                ),
                                $('<div>').addClass(' col-md-7').append(
                                    $('<div>').addClass('row').append(
                                        $('<div>').addClass('col-md-4').append(
                                            elements.drawFolderSelect()
                                        ),
                                        $('<div class="col-md-8">').append(
                                            elements.drawDisabledInputfield(actionsTranslations[action.id], prepareFolderForDisplay(action.into))
                                        )
                                    )
                                ),
                                $('<div>').addClass('col-md-1 center singleline').append(
                                    elements.drawDeleteButton('action')
                                )
                            )
                        );
                    } else if (action.id === 'reject') {
                        listActions.append(
                            $('<li>').addClass('filter-settings-view row').attr({ 'data-action-id': num, 'data-type': 'text' }).append(
                                $('<div>').addClass('col-md-6 singleline').append(
                                    $('<span>').addClass('list-title').text(actionsTranslations[action.id])
                                ),
                                $('<div>').addClass('col-md-5').append(
                                    $('<div>').addClass('row').append(
                                        $('<div>').addClass('col-md-12').append(
                                            elements.drawInputfieldAction(actionsTranslations[action.id], action.text)
                                        )
                                    )
                                ),
                                $('<div>').addClass('col-md-1 center singleline').append(
                                    elements.drawDeleteButton('action')
                                )
                        ));
                    } else if (action.id === 'addflags') {
                        if (/delete|seen/.test(action.flags[0])) {
                            listActions.append(
                                $('<li>').addClass('filter-settings-view row').attr({ 'data-action-id': num, 'data-type': 'text' }).append(
                                    $('<div>').addClass('col-md-6 singleline').append(
                                        $('<span>').addClass('list-title').text(actionsTranslations.markmail)
                                    ),

                                    $('<div>').addClass('col-md-5').append(
                                        $('<div>').addClass('row').append(
                                            $('<div>').addClass('col-md-3 col-md-offset-9 rightalign').append(
                                                elements.drawOptionsActions(action.flags[0], flagValues, 'mark-as')
                                            )
                                        )
                                    ),
                                    $('<div>').addClass('col-md-1 center singleline').append(
                                        elements.drawDeleteButton('action')
                                    )
                                )
                            );
                        } else if (/^\$cl/.test(action.flags[0])) {
                            listActions.append($('<li>').addClass('filter-settings-view row').attr({ 'data-action-id': num, 'data-type': 'text' }).append(
                                    $('<div>').addClass('col-md-6 singleline').append(
                                        $('<span>').addClass('list-title').text(actionsTranslations.flag)
                                    ),

                                    $('<div>').addClass('col-md-5').append(
                                        $('<div>').addClass('row').append(
                                            $('<div>').addClass('col-md-3 col-md-offset-9 rightalign').append(
                                                elements.drawColorDropdown(action.flags[0], COLORS, COLORFLAGS)
                                            )
                                        )
                                    ),
                                    $('<div>').addClass('col-md-1 center singleline').append(
                                        elements.drawDeleteButton('action')
                                    )
                            ));
                        } else {
                            listActions.append(
                                $('<li>').addClass('filter-settings-view row').attr({ 'data-action-id': num, 'data-type': 'flags' }).append(
                                    $('<div>').addClass('col-md-6 singleline').append(
                                        $('<span>').addClass('list-title').text(actionsTranslations.tag)
                                    ),
                                    $('<div>').addClass('col-md-5').append(
                                        $('<div>').addClass('row').append(
                                            $('<div>').addClass('col-md-12').append(
                                                elements.drawInputfieldAction(actionsTranslations.tag, action.flags[0].replace(/^\$+/, ''))
                                            )
                                        )
                                    ),
                                    $('<div>').addClass('col-md-1 center singleline').append(
                                        elements.drawDeleteButton('action')
                                    )
                                )
                            );
                        }
                    } else {
                        var classSet = action.id === 'discard' ? 'filter-settings-view warning' : 'filter-settings-view';
                        listActions.append(
                            $('<li>').addClass(classSet + ' row').attr('data-action-id', num).append(
                                $('<div>').addClass('col-md-6 singleline').append(
                                    $('<span>').addClass('list-title').text(actionsTranslations[action.id])
                                ),
                               $('<div>').addClass('col-md-1 col-md-offset-5 center singleline').append(
                                    elements.drawDeleteButton('action')
                                )
                            )
                        );
                    }

                }
            });

            var headlineTest = $('<legend>').addClass('sectiontitle expertmode conditions').text(gt('Conditions')),
                headlineActions = $('<legend>').addClass('sectiontitle expertmode actions').text(gt('Actions')),
                notification = $('<div>');

            if (_.isEqual(appliedTest[0], { id: 'true' })) {
                renderWarningForEmptyTests(notification);
            }

            this.append(
                headlineTest, notification, listTests,
                elements.drawOptionsExtern(gt('Add condition'), headerTranslation, {
                    test: 'create',
                    toggle: 'dropup'
                }),
                headlineActions, listActions,
                elements.drawOptionsExtern(gt('Add action'), actionsTranslations, {
                    action: 'create',
                    toggle: 'dropup'
                })
            );

        }
    });

    ext.point(POINT + '/view').extend({
        id: 'rulename',
        index: 100,
        draw: function (baton) {
            this.append(
                $('<label for="rulename">').text(gt('Rule name')),
                new mini.InputView({ name: 'rulename', model: baton.model, className: 'form-control', id: 'rulename' }).render().$el
            );
        }
    });

    ext.point(POINT + '/view').extend({
        index: 100,
        id: 'appliesto',
        draw: function (baton) {
            var arrayOfTests = baton.model.get('test'),
                options = {
                    target: 'id',
                    toggle: 'dropup',
                    classes: 'no-positioning',
                    caret: true
<<<<<<< HEAD
//                    test: { nrInArray: '', target: '' },
//                    action: { nrInArray: '', target: '' }
=======
>>>>>>> e7758a2e
                },
                optionsSwitch = elements.drawOptionsExtern(arrayOfTests.id, { allof: gt('Apply rule if all conditions are met'), anyof: gt('Apply rule if any condition is met.') }, options);
            if (arrayOfTests.id === 'allof' || arrayOfTests.id === 'anyof') {
                this.append($('<div>').addClass('line').append(optionsSwitch));
            } else {
                this.append($('<div>').addClass('line').text(gt('Apply rule if all conditions are met')));
            }

        }
    });

    ext.point(POINT + '/view').extend({
        index: 200,
        id: 'stopaction',
        draw: function (baton) {
            var checkStopAction = function (e) {
                var currentState = $(e.currentTarget).find('[type="checkbox"]').prop('checked'),
                    arrayOfActions = baton.model.get('actioncmds');

                baton.model.trigger('ChangeProcessSub', currentState);

                function getCurrentPosition(array) {
                    var currentPosition;
                    _.each(array, function (single, id) {
                        if (single.id === 'stop') {
                            currentPosition = id;
                        }
                    });

                    return currentPosition;
                }

                if (currentState === true) {
                    arrayOfActions.splice(getCurrentPosition(arrayOfActions), 1);

                } else {
                    arrayOfActions.push({ id: 'stop' });
                }

                baton.model.set('actioncmds', arrayOfActions);

            },

            target = baton.view.dialog.getFooter(),
            arrayOfActions = baton.model.get('actioncmds');

            function checkForStopAction(array) {
                var stopAction;
                if (baton.model.id === undefined) {
                    // default value
                    return true;
                }

                _.each(array, function (single) {
                    if (single.id === 'stop') {
                        stopAction = false;
                    }

                });
                if (stopAction === undefined) {
                    return true;
                }
                return stopAction;
            }

            if (!target.find('[type="checkbox"]').length) {
                target.append(elements.drawcheckbox(checkForStopAction(arrayOfActions)).on('change', checkStopAction));
            }

        }
    });

    return AccountDetailView;
});<|MERGE_RESOLUTION|>--- conflicted
+++ resolved
@@ -762,11 +762,8 @@
                     toggle: 'dropup',
                     classes: 'no-positioning',
                     caret: true
-<<<<<<< HEAD
 //                    test: { nrInArray: '', target: '' },
 //                    action: { nrInArray: '', target: '' }
-=======
->>>>>>> e7758a2e
                 },
                 optionsSwitch = elements.drawOptionsExtern(arrayOfTests.id, { allof: gt('Apply rule if all conditions are met'), anyof: gt('Apply rule if any condition is met.') }, options);
             if (arrayOfTests.id === 'allof' || arrayOfTests.id === 'anyof') {
