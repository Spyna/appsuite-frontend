{
  "name": "open-xchange-dynamic-theme",
<<<<<<< HEAD
  "version": "7.8.3-21",
=======
  "version": "7.8.4-3",
>>>>>>> 8efd135e
  "scripts": {
    "test": "cp -r build ../ui/; cd ../ui/build; node ../../open-xchange-dynamic-theme/lib/update-dynamic-theme.js"
  },
  "repository": {
    "type": "git",
    "url": "https://code.open-xchange.com/git/wd/frontend/web"
  },
  "license": "CC-BY-NC-SA-2.5",
  "dependencies": {
    "less": "1.7.3"
  },
  "optionalDependencies": {
    "assemble-less": "^0.7.0",
    "grunt": "^0.4.5",
    "grunt-bump": "^0.7.0",
    "grunt-check-dependencies": "^0.9.0",
    "grunt-compile-handlebars": "^2.0.2",
    "grunt-contrib-clean": "^1.0.0",
    "grunt-contrib-concat": "^1.0.0",
    "grunt-contrib-copy": "^1.0.0",
    "grunt-contrib-jshint": "^1.0.0",
    "grunt-contrib-uglify": "^1.0.1",
    "grunt-jscs": "^2.8.0",
    "grunt-jsonlint": "^1.0.7",
    "grunt-newer": "^1.1.2",
    "grunt-require-gettext": "^0.7.0",
    "helper-glob": "^0.1.0",
    "open-xchange-shared-grunt-config": "^0.11.3"
  },
  "devDependencies": {
    "grunt-contrib-watch": "^1.0.0",
    "grunt-contrib-connect": "^1.0.0"
  }
}<|MERGE_RESOLUTION|>--- conflicted
+++ resolved
@@ -1,10 +1,6 @@
 {
   "name": "open-xchange-dynamic-theme",
-<<<<<<< HEAD
-  "version": "7.8.3-21",
-=======
   "version": "7.8.4-3",
->>>>>>> 8efd135e
   "scripts": {
     "test": "cp -r build ../ui/; cd ../ui/build; node ../../open-xchange-dynamic-theme/lib/update-dynamic-theme.js"
   },
