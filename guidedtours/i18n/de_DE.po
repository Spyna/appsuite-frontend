# translation of ox.de_DE.po to deutsch
# translation of ox.de_DE.po to
# Antje Faber <antje.faber@open-xchange.com>, 2008, 2009, 2010, 2011, 2012, 2013.
# Viktor Pracht <Viktor.Pracht@open-xchange.org>, 2008.
msgid ""
msgstr ""
"Project-Id-Version: ox.de_DE\n"
"POT-Creation-Date: \n"
<<<<<<< HEAD
"PO-Revision-Date: 2014-06-10 11:31+0100\n"
=======
"PO-Revision-Date: 2014-06-05 16:41+0100\n"
>>>>>>> c54f77a3
"Last-Translator: Antje Faber\n"
"Language-Team: American English <kde-i18n-de@kde.org>\n"
"Language: de_DE\n"
"MIME-Version: 1.0\n"
"Content-Type: text/plain; charset=UTF-8\n"
"Content-Transfer-Encoding: 8bit\n"
"Plural-Forms: nplurals=2; plural=(n != 1);\n"
"X-Generator: Poedit 1.6.5\n"

<<<<<<< HEAD
#: apps/io.ox/tours/main.js:435 module:io.ox/tours
msgid "Adding attachments"
msgstr "Anlagen hinzufügen"

#: apps/io.ox/tours/main.js:606 module:io.ox/tours
msgid "Adding further details"
msgstr "Details hinzufügen"

#: apps/io.ox/tours/main.js:556 module:io.ox/tours
=======
#: apps/io.ox/tours/main.js:71 module:io.ox/tours
msgid "Welcome to %s"
msgstr "Willkommen bei %s"

#: apps/io.ox/tours/main.js:74 module:io.ox/tours
msgid ""
"This guided tour will briefly introduce you to the product. Get more "
"detailed information in the tours for the single apps or in the online help."
msgstr ""

#: apps/io.ox/tours/main.js:81 module:io.ox/tours
msgid "Launching an app"
msgstr "Eine App starten"

#: apps/io.ox/tours/main.js:84 module:io.ox/tours
msgid "To launch an app, click on an entry on the left side of the menu bar."
msgstr ""
"Um eine App zu starten, klicken Sie links in der Menüleiste auf einen "
"Eintrag."

#: apps/io.ox/tours/main.js:88 module:io.ox/tours
msgid "Displaying the help or the settings"
msgstr "Hilfe anzeigen oder Einstellungen aufrufen"

#: apps/io.ox/tours/main.js:91 module:io.ox/tours
>>>>>>> c54f77a3
msgid ""
"To display the help or the settings, click the System menu icon in the menu "
"bar."
msgstr ""
"Um die Hilfe anzuzeigen oder um die Einstellungen aufzurufen, klicken Sie in "
"der Menüleiste auf das Symbol Systemmenü."

<<<<<<< HEAD
#: apps/io.ox/tours/main.js:257 module:io.ox/tours
=======
#: apps/io.ox/tours/main.js:97 module:io.ox/tours
msgid "The New objects icon"
msgstr "Das Symbol Neue Objekte"

#: apps/io.ox/tours/main.js:100 module:io.ox/tours
>>>>>>> c54f77a3
msgid ""
"The New objects icon shows the number of unread E-Mails or other "
"notifications. If clicking the icon, the info area opens."
msgstr ""
"Das Symbol Neue Objekte zeigt die Anzahl ungelesener E-Mails oder sonstiger "
"Benachrichtigungen. Anklicken öffnet den Infobereich."

<<<<<<< HEAD
#: apps/io.ox/tours/main.js:358 module:io.ox/tours
=======
#: apps/io.ox/tours/main.js:105 module:io.ox/tours
msgid "The info area"
msgstr "Der Infobereich"

#: apps/io.ox/tours/main.js:108 module:io.ox/tours
>>>>>>> c54f77a3
msgid ""
"In case of new notifications, e.g. appointment invitations, the info area is "
"opened on the right side."
msgstr ""
"Bei neuen Benachrichtigungen, zum Beispiel bei Termineinladungen, öffnet "
"sich rechts der Infobereich."

<<<<<<< HEAD
#: apps/io.ox/tours/main.js:199 module:io.ox/tours
msgid "Closing a tile"
msgstr "Eine Kachel schließen"

#: apps/io.ox/tours/main.js:225 module:io.ox/tours
msgid "Composing a new E-Mail"
msgstr "Eine neue E-Mail verfassen"

#: apps/io.ox/tours/main.js:384 module:io.ox/tours
msgid "Creating a new appointment"
msgstr "Einen neuen Termin anlegen"

#: apps/io.ox/tours/main.js:348 module:io.ox/tours
msgid "Creating a new contact"
msgstr "Einen neuen Kontakt anlegen"

#: apps/io.ox/tours/main.js:581 module:io.ox/tours
msgid "Creating a new task"
msgstr "Eine neue Aufgabe erstellen"

#: apps/io.ox/tours/main.js:541 module:io.ox/tours
msgid "Creating a note"
msgstr "Eine Notiz anlegen"

#: apps/io.ox/tours/main.js:112 module:io.ox/tours
msgid "Creating new items"
msgstr "Neue Objekte erzeugen"

#: apps/io.ox/tours/main.js:412 module:io.ox/tours
msgid "Creating recurring appointments"
msgstr "Wiederkehrende Termine anlegen"

#: apps/io.ox/tours/main.js:617 module:io.ox/tours
msgid "Creating recurring tasks"
msgstr "Wiederkehrende Aufgaben erstellen"

#: apps/io.ox/tours/main.js:446 module:io.ox/tours
msgid "Creating the appointment"
msgstr "Den Termin anlegen"

#: apps/io.ox/tours/main.js:661 module:io.ox/tours
msgid "Creating the task"
msgstr "Die Aufgabe anlegen"

#: apps/io.ox/tours/main.js:207 module:io.ox/tours
msgid "Customizing"
msgstr "Das Portal anpassen"

=======
#: apps/io.ox/tours/main.js:112 module:io.ox/tours
msgid "Creating new items"
msgstr "Neue Objekte erzeugen"

#: apps/io.ox/tours/main.js:115 module:io.ox/tours
msgid "To create a new E-Mail, click the Compose new E-Mail in the toolbar."
msgstr ""
"Um eine neue E-Mail zu verfassen, klicken Sie in der Werkzeugleiste auf "
"Verfassen."

#: apps/io.ox/tours/main.js:120 module:io.ox/tours
msgid "Opening or closing the folder tree"
msgstr "Den Ordnerbaum öffnen oder schließen"

#: apps/io.ox/tours/main.js:123 module:io.ox/tours
msgid ""
"To open or close the folder tree, click on View >  Folder view on the right "
"side of the toolbar."
msgstr ""
"Um den Ordnerbaum zu öffnen oder zu schließen, klicken Sie rechts in der "
"Werkzeugleiste auf Ansicht > Ordneransicht."

#: apps/io.ox/tours/main.js:126 module:io.ox/tours
msgid "Searching for objects"
msgstr "Objekte suchen"

#: apps/io.ox/tours/main.js:129 module:io.ox/tours
msgid "To search for objects, click the Search icon in the menu bar."
msgstr ""
"Um nach Objekten zu suchen, klicken Sie in der Menüleiste auf das Symbol "
"Suchen."

#: apps/io.ox/tours/main.js:132 module:io.ox/tours
msgid "The toolbar"
msgstr "Die Werkzeugleiste"

#: apps/io.ox/tours/main.js:135 module:io.ox/tours
msgid ""
"Depending on the app, the toolbar contains various functions for creating, "
"editing and organizing objects."
msgstr ""
"In der Werkzeugleiste finden Sie je nach App verschiedene Funktionen zum "
"Anlegen, Bearbeiten und Organisieren von Objekten."

#: apps/io.ox/tours/main.js:138 module:io.ox/tours
msgid "The folder tree"
msgstr "Der Ordnerbaum"

#: apps/io.ox/tours/main.js:141 module:io.ox/tours
msgid ""
"Use the folder tree to open the folder containing the objects that you want "
"to view in the list."
msgstr ""
"Im Ordnerbaum öffnen Sie den Ordner, dessen Objekte Sie in der Liste sehen "
"möchten."

#: apps/io.ox/tours/main.js:144 module:io.ox/tours
msgid "The list"
msgstr "Die Liste"

#: apps/io.ox/tours/main.js:147 module:io.ox/tours
msgid ""
"Use the list to select an object, show its contents or activate functions."
msgstr ""
"In der Liste wählen Sie ein Objekt, um seine Inhalte anzuzeigen oder "
"Funktionen auszuführen."

#: apps/io.ox/tours/main.js:150 module:io.ox/tours
msgid "The Detail view"
msgstr "Die Detailansicht"

>>>>>>> c54f77a3
#: apps/io.ox/tours/main.js:153 module:io.ox/tours
msgid ""
"The Detail view displays an object's content. Depending on the app, further "
"functions for organizing objects can be found in the Detail view."
msgstr ""
"Die Detailansicht zeigt Inhalte von Objekten. Je nach App finden Sie in der "
"Detailansicht weitere Funktionen zum Organisieren von Objekten."

<<<<<<< HEAD
#: apps/io.ox/tours/main.js:144 module:io.ox/tours
msgid "Display area"
msgstr "Der Anzeigebereich"

#: apps/io.ox/tours/main.js:565 module:io.ox/tours
msgid "Displaying information"
msgstr "Informationen anzeigen"

#: apps/io.ox/tours/main.js:88 module:io.ox/tours
msgid "Displaying the help or the settings"
msgstr "Hilfe anzeigen oder Einstellungen aufrufen"

=======
#: apps/io.ox/tours/main.js:156 module:io.ox/tours
msgid "Further information"
msgstr "Weitere Informationen"

#: apps/io.ox/tours/main.js:159 module:io.ox/tours
msgid ""
"Detailed instructions for the single apps are located in System menu > Help."
msgstr ""
"Ausführliche Anleitungen zu allen Apps finden Sie in Systemmenü > Hilfe."

#: apps/io.ox/tours/main.js:175 module:io.ox/tours
msgid "The Portal"
msgstr "Das Portal"

#: apps/io.ox/tours/main.js:178 module:io.ox/tours
msgid ""
"The Portal informs you about current E-Mails, appointments or social network "
"news."
msgstr ""
"Das Portal informiert Sie über aktuelle E-Mail, Termine oder Neuigkeiten aus "
"Ihren sozialen Netzwerken."

#: apps/io.ox/tours/main.js:181 module:io.ox/tours
msgid "Reading the details"
msgstr "Details lesen"

#: apps/io.ox/tours/main.js:184 module:io.ox/tours
msgid "To read the details, click on an entry in a square."
msgstr "Lesen Sie Details, indem Sie in einer Kachel einen Eintrag anklicken."

>>>>>>> c54f77a3
#: apps/io.ox/tours/main.js:187 module:io.ox/tours
msgid "Drag and drop"
msgstr "Drag and drop"

<<<<<<< HEAD
#: apps/io.ox/tours/main.js:721 module:io.ox/tours
=======
#: apps/io.ox/tours/main.js:196 module:io.ox/tours
>>>>>>> c54f77a3
msgid ""
"To change the layout, drag a square's title to another position and drop it "
"there."
msgstr ""
"Ändern Sie das Layout, indem Sie eine Kachel an ihrem Titel anfassen und an "
"eine andere Position ziehen."

<<<<<<< HEAD
#: apps/io.ox/tours/main.js:323 module:io.ox/tours
msgid "Editing multiple E-Mails"
msgstr "Mehrere E-Mails bearbeiten"

#: apps/io.ox/tours/main.js:367 module:io.ox/tours
msgid "Editing multiple contacts"
msgstr "Mehrere Kontakte bearbeiten"

#: apps/io.ox/tours/main.js:689 module:io.ox/tours
msgid "Editing multiple tasks"
msgstr "Mehrere Aufgaben bearbeiten"

#: apps/io.ox/tours/main.js:718 module:io.ox/tours
msgid "Editing settings"
msgstr "Die Einstellungen bearbeiten"

#: apps/io.ox/tours/main.js:270 module:io.ox/tours
msgid "Enter the E-Mail text below the subject."
msgstr "Geben Sie den E-Mail-Text unterhalb des Betreffs ein."

#: apps/io.ox/tours/main.js:269 module:io.ox/tours
msgid ""
"Enter the E-Mail text below the subject. If the text format was set to HTMl "
"in the options, you can format the E-Mail text. To do so select a text part "
"and then click an icon in the formatting bar."
=======
#: apps/io.ox/tours/main.js:199 module:io.ox/tours
msgid "Closing a square"
msgstr "Eine Kachel schließen"

#: apps/io.ox/tours/main.js:202 module:io.ox/tours
msgid ""
"If you no longer want to display a square, click the cross on the upper "
"right side."
msgstr ""
"Wenn Sie eine Kachel nicht mehr sehen möchten, klicken Sie rechts oben auf "
"das Kreuz."

#: apps/io.ox/tours/main.js:207 module:io.ox/tours
msgid "Customizing the Portal"
msgstr "Das Portal anpassen"

#: apps/io.ox/tours/main.js:210 module:io.ox/tours
msgid ""
"To display a square again or to display further information sources, click "
"on Customize this page."
msgstr ""
"Um eine Kachel wieder zu öffnen oder weitere Informationsquellen anzuzeigen, "
"klicken Sie auf Diese Seite personalisieren."

#: apps/io.ox/tours/main.js:225 module:io.ox/tours
msgid "Composing a new E-Mail"
msgstr "Eine neue E-Mail verfassen"

#: apps/io.ox/tours/main.js:228 module:io.ox/tours
msgid "To compose a new E-Mail, click on Compose in the toolbar."
>>>>>>> c54f77a3
msgstr ""
"Um eine neue E-Mail zu verfassen, klicken Sie in der Werkzeugleiste auf "
"Verfassen."

#: apps/io.ox/tours/main.js:246 module:io.ox/tours
msgid "Entering the recipient's name"
msgstr "Den Empfänger bestimmen"

#: apps/io.ox/tours/main.js:249 module:io.ox/tours
msgid ""
"Enter the recipient's name on the top left side. As soon as you typed the "
"first letters, suggestions from the address books are displayed. To accept a "
"recipient suggestion, click on it."
msgstr ""
"Geben Sie links oben den Namen des Empfängers ein. Sobald Sie die ersten "
"Buchstaben eingetippt haben, werden Vorschläge aus den Adressbüchern "
"angezeigt. Klicken Sie auf einen Vorschlag, um ihn als Empfänger zu "
"übernehmen."

<<<<<<< HEAD
#: apps/io.ox/tours/main.js:263 module:io.ox/tours
msgid "Enter the subject on the right side of the recipient."
msgstr "Rechts neben dem Empfänger geben Sie den Betreff ein."

#: apps/io.ox/tours/main.js:409 module:io.ox/tours
=======
#: apps/io.ox/tours/main.js:254 module:io.ox/tours
msgid "Further functions"
msgstr "Weitere Funktionen"

#: apps/io.ox/tours/main.js:257 module:io.ox/tours
>>>>>>> c54f77a3
msgid ""
"Below the recipient you will find further functions, e.g. for sending copies "
"to other recipients or for adding attachments."
msgstr ""
"Unterhalb des Empfängers finden Sie weitere Funktionen, zum Beispiel zum "
"Senden von Kopien an andere Empfänger oder zum Hinzufügen von Anlagen."

<<<<<<< HEAD
#: apps/io.ox/tours/main.js:603 module:io.ox/tours
msgid "Enter the subject, the start date, and a description."
msgstr "Geben Sie den Betreff, den Beginn und eine Beschreibung ein."

#: apps/io.ox/tours/main.js:654 module:io.ox/tours
msgid "Entering billing information"
msgstr "Abrechnungsinformationen eintragen"
=======
#: apps/io.ox/tours/main.js:260 module:io.ox/tours
msgid "Entering the subject"
msgstr "Den Betreff eingeben"

#: apps/io.ox/tours/main.js:263 module:io.ox/tours
msgid "Enter the subject on the right side of the recipient."
msgstr "Rechts neben dem Empfänger geben Sie den Betreff ein."
>>>>>>> c54f77a3

#: apps/io.ox/tours/main.js:266 module:io.ox/tours
msgid "Entering the E-Mail text"
msgstr "Den E-Mail Text eingeben"

<<<<<<< HEAD
#: apps/io.ox/tours/main.js:406 module:io.ox/tours
#: apps/io.ox/tours/main.js:600
msgid "Entering the data"
msgstr "Termindaten eingeben"

#: apps/io.ox/tours/main.js:246 module:io.ox/tours
msgid "Entering the recipient's name"
msgstr "Den Empfänger bestimmen"

#: apps/io.ox/tours/main.js:260 module:io.ox/tours
msgid "Entering the subject"
msgstr "Den Betreff eingeben"

#: apps/io.ox/tours/main.js:132 module:io.ox/tours
msgid "Folder tree"
msgstr "Der Ordnerbaum"

#: apps/io.ox/tours/main.js:443 module:io.ox/tours
msgid "Further down you can add attachments to the appointment."
msgstr "Weiter unten können Sie dem Termin Dokumente als Anlagen hinzufügen."

#: apps/io.ox/tours/main.js:254 module:io.ox/tours
msgid "Further functions"
msgstr "Weitere Funktionen"

#: apps/io.ox/tours/main.js:150 module:io.ox/tours
msgid "Further information"
msgstr "Weitere Informationen"

#. Tour name; general introduction
#: apps/io.ox/tours/main.js:780 module:io.ox/tours
msgid "Getting started"
msgstr "Einstieg"

#: apps/io.ox/tours/main.js:806 module:io.ox/tours
msgid "Guided tour for this app"
msgstr "Guided Tour für diese App"

#: apps/io.ox/tours/main.js:315 module:io.ox/tours
msgid "Halo view"
msgstr "Die Halo View"

#: apps/io.ox/tours/main.js:712 module:io.ox/tours
msgid "How the settings are organized"
msgstr "Organisation der Einstellungen"

#: apps/io.ox/tours/main.js:562 module:io.ox/tours
=======
#: apps/io.ox/tours/main.js:269 module:io.ox/tours
msgid ""
"Enter the E-Mail text below the subject. If the text format was set to HTMl "
"in the options, you can format the E-Mail text. To do so select a text part "
"and then click an icon in the formatting bar."
msgstr ""
"Unterhalb des Betreffs geben Sie den E-Mail Text ein. Wenn bei den "
"Funktionen das Textformat auf HTML eingestellt ist, können Sie den E-Mail "
"Text formatieren. Dazu wählen Sie einen Teil des Textes aus und klicken "
"anschließend auf ein Symbol in der Formatierleiste."

#: apps/io.ox/tours/main.js:270 module:io.ox/tours
msgid "Enter the E-Mail text below the subject."
msgstr "Geben Sie den E-Mail-Text unterhalb des Betreffs ein."

#: apps/io.ox/tours/main.js:275 module:io.ox/tours
msgid "Sending the E-Mail"
msgstr "Die E-Mail senden"

#: apps/io.ox/tours/main.js:278 module:io.ox/tours
msgid "To send the E-Mail, click on Send on the upper right side."
msgstr "Um die E-Mail zu senden, klicken Sie rechts oben auf Senden."

#: apps/io.ox/tours/main.js:293 module:io.ox/tours
msgid "Sorting your E-Mails"
msgstr "E-Mails sortieren"

#: apps/io.ox/tours/main.js:296 module:io.ox/tours
msgid "To sort the E-Mails, click on Sort by. Select a sort criteria."
msgstr ""
"Um die E-Mails zu sortieren, klicken Sie auf Sortieren nach. Wählen Sie ein "
"Sortierkriterium."

#: apps/io.ox/tours/main.js:300 module:io.ox/tours
#: apps/io.ox/tours/main.js:485 apps/io.ox/tours/main.js:529
msgid "Selecting a view"
msgstr "Eine Ansicht wählen"

#: apps/io.ox/tours/main.js:303 module:io.ox/tours
msgid ""
"To choose between the different views. click on View in the toolbar. Select "
"a menu entry in the layout."
msgstr ""
"Um zwischen verschiedenen Ansichten zu wählen, klicken Sie in der "
"Werkzeugleiste auf Ansicht. Wählen Sie unter Layout einen Menüeintrag."

#: apps/io.ox/tours/main.js:307 module:io.ox/tours
msgid "Opening an E-Mail in a separate window"
msgstr "E-Mail in eigenem Fenster öffnen"

#: apps/io.ox/tours/main.js:310 module:io.ox/tours
>>>>>>> c54f77a3
msgid ""
"If double-clicking on an E-Mail in the list, the E-Mail is opened in a "
"separate window."
msgstr ""
"Ein Doppelklick auf eine E-Mail in der Liste öffnet die E-Mail in einem "
"eigenen Fenster."

<<<<<<< HEAD
#: apps/io.ox/tours/main.js:202 module:io.ox/tours
=======
#: apps/io.ox/tours/main.js:314 module:io.ox/tours
msgid "Reading E-Mail conversations"
msgstr "E-Mail-Konversationen lesen"

#: apps/io.ox/tours/main.js:324 module:io.ox/tours
>>>>>>> c54f77a3
msgid ""
"To open or close an E-Mail in a conversation, click on a free area in the "
"header."
msgstr ""
"Um eine E-Mail einer Konversation zu öffnen oder zu schließen, klicken Sie "
"im Header auf eine freie Stelle."

#: apps/io.ox/tours/main.js:329 module:io.ox/tours
msgid "Halo view"
msgstr "Die Halo View"

<<<<<<< HEAD
#: apps/io.ox/tours/main.js:108 module:io.ox/tours
=======
#: apps/io.ox/tours/main.js:332 module:io.ox/tours
>>>>>>> c54f77a3
msgid ""
"To receive information about the sender or other recipients, open the Halo "
"view by clicking on a name."
msgstr ""
"Um Informationen zum Absender oder anderen Empfängern zu erhalten, öffnen "
"Sie die Halo View, indem Sie einen Namen anklicken."

#: apps/io.ox/tours/main.js:337 module:io.ox/tours
msgid "Editing multiple E-Mails"
msgstr "Mehrere E-Mails bearbeiten"

<<<<<<< HEAD
#: apps/io.ox/tours/main.js:326 module:io.ox/tours
=======
#: apps/io.ox/tours/main.js:341 module:io.ox/tours
>>>>>>> c54f77a3
msgid ""
"In order to edit multiple E-Mails at once, enable the checkboxes on the left "
"side of the E-Mails. If the checkboxes are not displayed, click on View > "
"Checkboxes on the right side of the toolbar."
msgstr ""
"Wenn Sie mehrere E-Mails gemeinsam bearbeiten möchten, aktivieren Sie die "
"Kontrollfelder links neben den E-Mails. Wenn die Kontrollfelder nicht "
"angezeigt werden, klicken Sie rechts in der Werkzeugleiste auf Ansicht > "
"Kontrollfelder."

<<<<<<< HEAD
#: apps/io.ox/tours/main.js:657 module:io.ox/tours
msgid ""
"In the Details section at the bottom right side you can enter billing "
"information."
msgstr "Rechts unten in Details können Sie Abrechnungsinformationen eintragen."

#: apps/io.ox/tours/main.js:550 module:io.ox/tours
=======
#: apps/io.ox/tours/main.js:345 module:io.ox/tours
msgid "Opening the E-Mail settings"
msgstr "Die E-Mail Einstellungen öffnen"

#: apps/io.ox/tours/main.js:348 module:io.ox/tours
>>>>>>> c54f77a3
msgid ""
"To open the E-Mail settings, click the System menu icon on the upper right "
"side of the menu bar. Select Settings. Click on E-Mail on the left side. To "
"display all settings, enable Advanced settings in the bottom left side"
msgstr ""
<<<<<<< HEAD
"Die Symbolansicht zeigt einen Anzeigebereich mit den Dateien des "
"angeklickten Ordners."

#: apps/io.ox/tours/main.js:105 module:io.ox/tours
msgid "Info area"
msgstr "Der Infobereich"

#: apps/io.ox/tours/main.js:424 module:io.ox/tours
#: apps/io.ox/tours/main.js:640
msgid "Inviting other participants"
msgstr "Andere Teilnehmer einladen"

#: apps/io.ox/tours/main.js:81 module:io.ox/tours apps/io.ox/tours/main.js:181
msgid "Launching an app"
msgstr "Eine App starten"

#: apps/io.ox/tours/main.js:355 module:io.ox/tours
msgid "Navigation bar"
msgstr "Navigationsleiste"

#: apps/io.ox/tours/main.js:97 module:io.ox/tours
msgid "New objects icon"
msgstr "Das Symbol Neue Objekte"

#: apps/io.ox/tours/main.js:300 module:io.ox/tours
msgid "Opening E-Mail threads"
msgstr "E-Mail-Konversationen öffnen"

#: apps/io.ox/tours/main.js:120 module:io.ox/tours
msgid "Opening or closing the folder tree"
msgstr "Den Ordnerbaum öffnen oder schließen"

#: apps/io.ox/tours/main.js:330 module:io.ox/tours
msgid "Opening the E-Mail settings"
msgstr "Die E-Mail Einstellungen öffnen"

#: apps/io.ox/tours/main.js:724 module:io.ox/tours
msgid "Opening the help"
msgstr "Die Hilfe öffnen"

#: apps/io.ox/tours/main.js:706 module:io.ox/tours
msgid "Opening the settings"
msgstr "Die Einstellungen öffnen"

#: apps/io.ox/tours/main.js:175 module:io.ox/tours
msgid "Reading the details"
msgstr "Details lesen"

#: apps/io.ox/tours/main.js:126 module:io.ox/tours
msgid "Searching for objects"
msgstr "Objekte suchen"

#: apps/io.ox/tours/main.js:469 module:io.ox/tours
#: apps/io.ox/tours/main.js:507
msgid "Selecting a view"
msgstr "Eine Ansicht wählen"

#: apps/io.ox/tours/main.js:361 module:io.ox/tours
msgid "Sending an E-Mail to a contact"
msgstr "E-Mail an Kontakt senden"

#: apps/io.ox/tours/main.js:275 module:io.ox/tours
msgid "Sending the E-Mail"
msgstr "Die E-Mail senden"

#: apps/io.ox/tours/main.js:138 module:io.ox/tours
msgid "Sidebar"
msgstr "Die Seitenleiste"

#: apps/io.ox/tours/main.js:730 module:io.ox/tours
msgid "Signing out"
msgstr "Abmelden"

#: apps/io.ox/tours/main.js:559 module:io.ox/tours
msgid "Slideshow"
msgstr "Diashow"

#: apps/io.ox/tours/main.js:293 module:io.ox/tours
msgid "Sorting your E-Mails"
msgstr "E-Mails sortieren"

#: apps/io.ox/tours/main.js:682 module:io.ox/tours
msgid "Sorting your tasks"
msgstr "Aufgaben sortieren"

#: apps/io.ox/tours/main.js:519 module:io.ox/tours
#: apps/io.ox/tours/main.js:547
msgid "The Icons view"
msgstr "Die Symbolansicht"

#: apps/io.ox/tours/main.js:522 module:io.ox/tours
msgid "The Icons view displays an icon for each file."
msgstr "Die Symbolansicht zeigt für jede Datei ein Symbol."

#: apps/io.ox/tours/main.js:480 module:io.ox/tours
#: apps/io.ox/tours/main.js:513
msgid "The List view"
msgstr "Die Ansicht Liste"

#: apps/io.ox/tours/main.js:483 module:io.ox/tours
msgid ""
"The List view shows a sidebar with appointments and a display area with the "
"data of the selected appointment. This view corresponds to the view in E-"
"Mail and Contacts."
=======
"Um die E-Mail Einstellungen zu öffnen, klicken Sie in der Menüleiste rechts "
"oben auf das Symbol Systemmenü. Wählen Sie Einstellungen. Klicken Sie links "
"auf E-Mail. Um alle Einstellungen anzuzeigen, aktivieren Sie links unten "
"Erweiterte Einstellungen"

#: apps/io.ox/tours/main.js:363 module:io.ox/tours
msgid "Creating a new contact"
msgstr "Einen neuen Kontakt anlegen"

#: apps/io.ox/tours/main.js:366 module:io.ox/tours
msgid "To create a new contact, click on New > Add contact in the toolbar."
msgstr ""
"Um einen neuen Kontakt anzulegen, klicken Sie in der Werkzeugleiste auf Neu "
"> Kontakt hinzufügen."

#: apps/io.ox/tours/main.js:370 module:io.ox/tours
msgid "Navigation bar"
msgstr "Navigationsleiste"

#: apps/io.ox/tours/main.js:373 module:io.ox/tours
msgid ""
"Click on a letter on the left side of the navigation bar in order to display "
"the corresponding contacts from the selected address book."
msgstr ""
"Klicken Sie links in der Navigationsleiste auf einen Buchstaben, um aus dem "
"geöffneten Adressbuch die entsprechenden Kontakte anzuzeigen."

#: apps/io.ox/tours/main.js:376 module:io.ox/tours
msgid "Sending an E-Mail to a contact"
msgstr "E-Mail an Kontakt senden"

#: apps/io.ox/tours/main.js:379 module:io.ox/tours
msgid ""
"To send an E-Mail to the contact, click on an E-Mail address or on Send "
"email in the toolbar."
msgstr ""
"Um eine E-Mail an den Kontakt zu senden, klicken Sie auf eine E-Mail Adresse "
"oder in der Werkzeugleiste auf E-Mail versenden."

#: apps/io.ox/tours/main.js:382 module:io.ox/tours
msgid "Editing multiple contacts"
msgstr "Mehrere Kontakte bearbeiten"

#: apps/io.ox/tours/main.js:385 module:io.ox/tours
msgid ""
"To edit multiple contacts at once, enable the checkboxes on the left side of "
"the contacts. If the checkboxes are not displayed, click on View > "
"Checkboxes on the right side of the toolbar."
msgstr ""
"Wenn Sie mehrere Kontakte gemeinsam bearbeiten möchten, aktivieren Sie die "
"Kontrollfelder links neben den Kontakten. Wenn die Kontrollfelder nicht "
"angezeigt werden, klicken Sie rechts in der Werkzeugleiste auf Ansicht > "
"Kontrollfelder."

#: apps/io.ox/tours/main.js:399 module:io.ox/tours
msgid "Creating a new appointment"
msgstr "Einen neuen Termin anlegen"

#: apps/io.ox/tours/main.js:405 module:io.ox/tours
msgid "To create a new appointment, click on New in the toolbar."
msgstr ""
"Um einen neuen Termin anzulegen, klicken Sie in der Werkzeugleiste auf Neu."

#: apps/io.ox/tours/main.js:422 module:io.ox/tours
msgid "Entering the appointment's data"
msgstr "Termindaten eingeben"

#: apps/io.ox/tours/main.js:425 module:io.ox/tours
msgid ""
"Enter the subject, the start and the end date of the appointment. Other "
"details are optional."
msgstr ""
"Geben Sie den Betreff, den Beginn und das Ende des Termins ein. Andere "
"Angaben sind optional."

#: apps/io.ox/tours/main.js:428 module:io.ox/tours
msgid "Creating recurring appointments"
msgstr "Wiederkehrende Termine anlegen"

#: apps/io.ox/tours/main.js:431 module:io.ox/tours
msgid ""
"To create recurring appointments, enable Repeat. Functions for setting the "
"recurrence parameters are shown."
msgstr ""
"Um wiederkehrende Termine anzulegen, aktivieren Sie Wiederholen. Funktionen "
"zum Einstellen der Wiederholungsparameter werden eingeblendet."

#: apps/io.ox/tours/main.js:434 module:io.ox/tours
#: apps/io.ox/tours/main.js:640
msgid "Using the reminder function"
msgstr "Die Erinnerungsfunktion verwenden"

#: apps/io.ox/tours/main.js:437 module:io.ox/tours
msgid "To not miss the appointment, use the reminder function."
>>>>>>> c54f77a3
msgstr ""
"Um den Termin nicht zu verpassen, verwenden Sie die Erinnerungsfunktion."

<<<<<<< HEAD
#: apps/io.ox/tours/main.js:516 module:io.ox/tours
=======
#: apps/io.ox/tours/main.js:440 module:io.ox/tours
#: apps/io.ox/tours/main.js:657
msgid "Inviting other participants"
msgstr "Andere Teilnehmer einladen"

#: apps/io.ox/tours/main.js:448 module:io.ox/tours
>>>>>>> c54f77a3
msgid ""
"To invite other participants, enter their names in the field below "
"Participants. To avoid appointment conflicts, click on Find a free time at "
"the upper right side."
msgstr ""
"Um andere Teilnehmer einzuladen, geben Sie ihre Namen in das Feld unterhalb "
"von Teilnehmer ein. Um Terminkonflikte zu vermeiden, klicken Sie oben rechts "
"auf Verfügbaren Zeitraum finden."

#: apps/io.ox/tours/main.js:451 module:io.ox/tours
msgid "Adding attachments"
msgstr "Anlagen hinzufügen"

<<<<<<< HEAD
#: apps/io.ox/tours/main.js:100 module:io.ox/tours
=======
#: apps/io.ox/tours/main.js:459 module:io.ox/tours
msgid "Further down you can add documents as attachments to the appointment."
msgstr "Weiter unten können Sie dem Termin Dokumente als Anlagen hinzufügen."

#: apps/io.ox/tours/main.js:462 module:io.ox/tours
msgid "Creating the appointment"
msgstr "Den Termin anlegen"

#: apps/io.ox/tours/main.js:470 module:io.ox/tours
msgid "To create the appointment, click on Create at the upper right side."
msgstr "Um den Termin anzulegen, klicken Sie rechts oben auf Anlegen."

#: apps/io.ox/tours/main.js:488 module:io.ox/tours
>>>>>>> c54f77a3
msgid ""
"To select one of the views like Day, Month or List, click on View in the "
"toolbar. Select a menu entry from the Layout section."
msgstr ""
"Um eine der Ansichten wie Tag, Monat oder Liste zu wählen, klicken Sie in "
"der Werkzeugleiste auf Ansicht. Wählen Sie unter Layout einen Menüeintrag."

<<<<<<< HEAD
#: apps/io.ox/tours/main.js:169 module:io.ox/tours
msgid "The Portal"
msgstr "Das Portal"

#: apps/io.ox/tours/main.js:172 module:io.ox/tours
=======
#: apps/io.ox/tours/main.js:496 module:io.ox/tours
#: apps/io.ox/tours/main.js:535
msgid "The List view"
msgstr "Die Ansicht Liste"

#: apps/io.ox/tours/main.js:499 module:io.ox/tours
>>>>>>> c54f77a3
msgid ""
"The List view shows a list of the appointments in the current folder. If "
"clicking on an appointment, the appointment's data and some functions are "
"displayed in the Detail view."
msgstr ""
"Zeigt eine Liste der Termine im aktuellen Ordner. Anklicken eines Termins "
"zeigt in der Detailansicht die Daten des Termins und einige Funktionen."

<<<<<<< HEAD
#: apps/io.ox/tours/main.js:491 module:io.ox/tours
msgid "The calendar views"
msgstr "Die Kalenderansichten"

#: apps/io.ox/tours/main.js:494 module:io.ox/tours
msgid "The calendar views display a calendar sheet with the appointments."
msgstr "Die Kalenderansichten zeigen ein Kalenderblatt mit den Terminen."

#: apps/io.ox/tours/main.js:147 module:io.ox/tours
=======
#: apps/io.ox/tours/main.js:507 module:io.ox/tours
msgid "The calendar views"
msgstr "Die Kalenderansichten"

#: apps/io.ox/tours/main.js:510 module:io.ox/tours
>>>>>>> c54f77a3
msgid ""
"The calendar views display a calendar sheet with the appointments for the "
"selected time range."
msgstr "Zeigen für den gewählten Zeitraum ein Kalenderblatt mit den Terminen."

<<<<<<< HEAD
#: apps/io.ox/tours/main.js:553 module:io.ox/tours
msgid "The folder path"
msgstr "Der Ordnerpfad"

#: apps/io.ox/tours/main.js:685 module:io.ox/tours
=======
#: apps/io.ox/tours/main.js:523 module:io.ox/tours
msgid "Folder tree"
msgstr "Der Ordnerbaum"

#: apps/io.ox/tours/main.js:526 module:io.ox/tours
>>>>>>> c54f77a3
msgid ""
"Use the folder tree to access own, public or shared files. If the folder "
"tree is hidden, click on View > Folder view on the right side of the toolbar."
msgstr ""
"Nutzen Sie den Ordnerbaum, um auf eigene, öffentliche oder freigegebene "
"Dateien zuzugreifen. Wenn der Ordnerbaum nicht angezeigt wird, klicken Sie "
"rechts in der Werkzeugleiste auf Ansicht > Ordneransicht."

<<<<<<< HEAD
#: apps/io.ox/tours/main.js:296 module:io.ox/tours
=======
#: apps/io.ox/tours/main.js:532 module:io.ox/tours
>>>>>>> c54f77a3
msgid ""
"To select one of the views List, Icons or Squares, click on View on the "
"right side of the toolbar."
msgstr ""
"Um eine der Ansichten Liste, Symbole oder Kacheln zu wählen, klicken Sie "
"rechts in der Werkzeugleiste auf Ansicht."

<<<<<<< HEAD
#: apps/io.ox/tours/main.js:310 module:io.ox/tours
=======
#: apps/io.ox/tours/main.js:538 module:io.ox/tours
>>>>>>> c54f77a3
msgid ""
"The List view shows details like the size and date of change. Use the "
"checkboxes to select files. Click on a file to view further details and "
"functions in the pop-up."
msgstr ""
"Zeigt Details wie Größe und Änderungsdatum. Nutzen Sie die Kontrollfelder, "
"um Dateien auzuwählen. Klicken Sie auf eine Datei, um im Popup weitere "
"Details und Funktionen anzuzeigen."

#: apps/io.ox/tours/main.js:541 module:io.ox/tours
msgid "The Icons view"
msgstr "Die Symbolansicht"

<<<<<<< HEAD
#: apps/io.ox/tours/main.js:715 module:io.ox/tours
=======
#: apps/io.ox/tours/main.js:544 module:io.ox/tours
>>>>>>> c54f77a3
msgid ""
"The Icons view displays an icon and the file name for each file. Click on an "
"icon to view further details and functions in the pop-up."
msgstr ""
"Zeigt für jede Datei ein Symbol und den Dateinamen. Klicken Sie auf ein "
"Symbol, um im Popup weitere Details und Funktionen anzuzeigen."

<<<<<<< HEAD
#: apps/io.ox/tours/main.js:74 module:io.ox/tours
msgid ""
"This guided tour will briefly introduce you to the product. Get more "
"detailed information in the tours for the single apps or in the online help."
msgstr ""
"Diese Guided Tour bietet Ihnen eine kurze Einführung in das Produkt. "
"Ausführliche Informationen erhalten Sie in den Guided Tours der einzelnen "
"Apps oder in der Online Hilfe."

#: apps/io.ox/tours/main.js:609 module:io.ox/tours
msgid "To add further details, click on Expand form."
msgstr ""
"Wenn Sie weitere Angaben machen möchten, klicken Sie auf Formular erweitern."

#: apps/io.ox/tours/main.js:196 module:io.ox/tours
=======
#: apps/io.ox/tours/main.js:547 module:io.ox/tours
msgid "The Tiles view"
msgstr "Die Ansicht Kacheln"

#: apps/io.ox/tours/main.js:550 module:io.ox/tours
>>>>>>> c54f77a3
msgid ""
"The Tiles view shows a big icon for each file. Click on an icon to view "
"further details and functions in the pop-up."
msgstr ""
"Zeigt für jede Datei ein großes Symbol. Klicken Sie auf ein Symbol, um im "
"Popup weitere Details und Funktionen anzuzeigen."

<<<<<<< HEAD
#: apps/io.ox/tours/main.js:228 module:io.ox/tours
msgid ""
"To compose a new E-Mail, click on the Compose new E-Mail icon at the top."
msgstr ""
"Um eine neue E-Mail zu verfassen, klicken Sie oben auf das Symbol Neue E-"
"Mail verfassen."

#: apps/io.ox/tours/main.js:115 module:io.ox/tours
msgid "To create a new E-Mail, click the Compose new E-Mail icon at the top."
=======
#: apps/io.ox/tours/main.js:558 module:io.ox/tours
msgid "Uploading a file"
msgstr "Eine Datei hochladen"

#: apps/io.ox/tours/main.js:562 module:io.ox/tours
msgid "To upload a file, click on New > Upload new file in the toolbar."
>>>>>>> c54f77a3
msgstr ""
"Um eine Datei hochzuladen, klicken Sie in der Werkzeugleiste auf Neu > Neue "
"Datei hochladen."

<<<<<<< HEAD
#: apps/io.ox/tours/main.js:389 module:io.ox/tours
msgid "To create a new appointment, click the New appointment icon at the top."
msgstr ""
"Um einen neuen Termin anzulegen, klicken Sie oben auf das Symbol Neuer "
"Termin."

#: apps/io.ox/tours/main.js:351 module:io.ox/tours
msgid "To create a new contact, click the Add contact icon on top."
=======
#: apps/io.ox/tours/main.js:570 module:io.ox/tours
msgid "Creating a note"
msgstr "Eine Notiz anlegen"

#: apps/io.ox/tours/main.js:573 module:io.ox/tours
msgid "To create a note, click on New > Add note in the toolbar."
>>>>>>> c54f77a3
msgstr ""
"Um eine Notiz anzulegen, klicken Sie in der Werkzeugleiste auf Neu > Notiz "
"anlegen."

<<<<<<< HEAD
#: apps/io.ox/tours/main.js:584 module:io.ox/tours
msgid "To create a new task, click the Create new task icon at the top."
msgstr ""
"Um eine neue Aufgabe anzulegen, klicken Sie oben auf das Symbol Neue Aufgabe "
"erstellen."

#: apps/io.ox/tours/main.js:544 module:io.ox/tours
msgid "To create a note, click the icon at the top. Select Add note."
=======
#: apps/io.ox/tours/main.js:576 module:io.ox/tours
msgid "Slideshow"
msgstr "Diashow"

#: apps/io.ox/tours/main.js:579 module:io.ox/tours
msgid ""
"If a folder contains images, you can display a slideshow. To do so click the "
"View slideshow icon in the toolbar."
>>>>>>> c54f77a3
msgstr ""
"Wenn der Ordner Bilder enthält, können Sie eine Diashow anzeigen lassen. "
"Klicken Sie in der Werkzeugleiste auf das Symbol Diashow starten."

<<<<<<< HEAD
#: apps/io.ox/tours/main.js:415 module:io.ox/tours
=======
#: apps/io.ox/tours/main.js:582 module:io.ox/tours
msgid "Displaying information"
msgstr "Informationen anzeigen"

#: apps/io.ox/tours/main.js:585 module:io.ox/tours
>>>>>>> c54f77a3
msgid ""
"To view further information, click on a file. A pop-up window displays "
"further details and functions."
msgstr ""
"Um weitere Informationen anzuzeigen, klicken Sie auf eine Datei. Ein Popup-"
"Fenster zeigt weitere Details und Funktionen."

<<<<<<< HEAD
#: apps/io.ox/tours/main.js:620 module:io.ox/tours
msgid ""
"To create recurring tasks, enable Repeat. Functions for setting the "
"recurrence parameters are shown."
=======
#: apps/io.ox/tours/main.js:598 module:io.ox/tours
msgid "Creating a new task"
msgstr "Eine neue Aufgabe erstellen"

#: apps/io.ox/tours/main.js:601 module:io.ox/tours
msgid "To create a new task, click on New in the toolbar."
>>>>>>> c54f77a3
msgstr ""
"Um eine neue Aufgabe anzulegen, klicken Sie in der Werkzeugleiste auf Neu."

<<<<<<< HEAD
#: apps/io.ox/tours/main.js:454 module:io.ox/tours
msgid "To create the appointment, click on Create at the upper right side."
msgstr "Um den Termin anzulegen, klicken Sie rechts oben auf Anlegen."

#: apps/io.ox/tours/main.js:669 module:io.ox/tours
msgid "To create the task, click on Create on the upper right side."
msgstr "Um die Aufgabe anzulegen, klicken Sie rechts oben auf Anlegen."

#: apps/io.ox/tours/main.js:210 module:io.ox/tours
msgid ""
"To display a tile again or to display further information sources, click on "
"Customize this page."
msgstr ""
"Um eine Kachel wieder zu öffnen oder weitere Informationsquellen anzuzeigen, "
"klicken Sie auf Diese Seite personalisieren."

#: apps/io.ox/tours/main.js:91 module:io.ox/tours
msgid ""
"To display the help or the settings, use the icons on the right side of the "
"menu bar."
=======
#: apps/io.ox/tours/main.js:617 module:io.ox/tours
msgid "Entering the task's data"
msgstr "Aufgabendaten eingeben"

#: apps/io.ox/tours/main.js:620 module:io.ox/tours
msgid "Enter the subject, the start date, and a description."
msgstr "Geben Sie den Betreff, den Beginn und eine Beschreibung ein."

#: apps/io.ox/tours/main.js:623 module:io.ox/tours
msgid "Adding further details"
msgstr "Details hinzufügen"

#: apps/io.ox/tours/main.js:626 module:io.ox/tours
msgid "To add further details, click on Expand form."
>>>>>>> c54f77a3
msgstr ""
"Wenn Sie weitere Angaben machen möchten, klicken Sie auf Formular erweitern."

<<<<<<< HEAD
#: apps/io.ox/tours/main.js:370 module:io.ox/tours
=======
#: apps/io.ox/tours/main.js:634 module:io.ox/tours
msgid "Creating recurring tasks"
msgstr "Wiederkehrende Aufgaben erstellen"

#: apps/io.ox/tours/main.js:637 module:io.ox/tours
>>>>>>> c54f77a3
msgid ""
"To create recurring tasks, enable Repeat. Functions for setting the "
"recurrence parameters are shown."
msgstr ""
"Um wiederkehrende Aufgaben anzulegen, aktivieren Sie Wiederholen. Funktionen "
"zum Einstellen der Wiederholungsparameter werden eingeblendet."

<<<<<<< HEAD
#: apps/io.ox/tours/main.js:692 module:io.ox/tours
msgid ""
"To edit multiple tasks at once, enable the checkboxes at the left side of "
"the tasks. If the checkboxes are not displayed, click the icon at the bottom "
"left side."
=======
#: apps/io.ox/tours/main.js:643 module:io.ox/tours
msgid "To not miss the task, use the reminder function."
>>>>>>> c54f77a3
msgstr ""
"Um die Aufgabe nicht zu versäumen, verwenden Sie die Erinnerungsfunktion."

<<<<<<< HEAD
#: apps/io.ox/tours/main.js:432 module:io.ox/tours
msgid ""
"To invite other participants, enter their names in the field below "
"Participants. To avoid appointment conflicts, click on Find a free time at "
"the upper right side."
=======
#: apps/io.ox/tours/main.js:646 module:io.ox/tours
msgid "Tracking the editing status"
msgstr "Bearbeitungsstand verfolgen"

#: apps/io.ox/tours/main.js:654 module:io.ox/tours
msgid "To track the editing status, enter the current progress."
>>>>>>> c54f77a3
msgstr ""
"Um den Stand der Bearbeitung zu verfolgen, tragen Sie den aktuellen "
"Fortschritt ein."

<<<<<<< HEAD
#: apps/io.ox/tours/main.js:648 module:io.ox/tours
=======
#: apps/io.ox/tours/main.js:665 module:io.ox/tours
>>>>>>> c54f77a3
msgid ""
"To invite other participants, enter their names in the field below "
"Participants. You can add documents as attachment to the task."
msgstr ""
"Um andere Teilnehmer einzuladen, geben Sie ihre Namen in das Feld unterhalb "
"von Teilnehmer ein. Sie können der Aufgabe Dokumente als Anlagen hinzufügen."

<<<<<<< HEAD
#: apps/io.ox/tours/main.js:184 module:io.ox/tours
msgid "To launch an app, click on a tile's headline."
msgstr ""
"Starten Sie eine App, indem Sie in einer Kachel auf eine Überschrift klicken."

#: apps/io.ox/tours/main.js:84 module:io.ox/tours
msgid ""
"To launch an app, click on an entry on the top-left side of the menu bar."
=======
#: apps/io.ox/tours/main.js:671 module:io.ox/tours
msgid "Entering billing information"
msgstr "Abrechnungsinformationen eintragen"

#: apps/io.ox/tours/main.js:674 module:io.ox/tours
msgid "To enter billing information, click on Show details."
>>>>>>> c54f77a3
msgstr ""
"Wenn Sie Abrechnungsinformationen eintragen möchten, klicken Sie auf Details "
"anzeigen."

<<<<<<< HEAD
#: apps/io.ox/tours/main.js:421 module:io.ox/tours
msgid "To not miss the appointment, use the reminder functions."
msgstr ""
"Um den Termin nicht zu verpassen, verwenden Sie die Erinnerungsfunktion."

#: apps/io.ox/tours/main.js:626 module:io.ox/tours
msgid "To not miss the task, use the reminder function."
msgstr ""
"Um die Aufgabe nicht zu versäumen, verwenden Sie die Erinnerungsfunktion."

#: apps/io.ox/tours/main.js:123 module:io.ox/tours
msgid "To open or close the folder tree, click the Toggle folder icon."
msgstr ""
"Um den Ordnerbaum zu öffnen oder zu schließen, klicken Sie auf das Symbol "
"Ordner an/aus."

#: apps/io.ox/tours/main.js:333 module:io.ox/tours
msgid ""
"To open the E-Mail settings, click the Gearwheel icon on the upper right "
"side of the menu bar. Select Settings. Click on E-Mail on the left side."
=======
#: apps/io.ox/tours/main.js:678 module:io.ox/tours
msgid "Creating the task"
msgstr "Die Aufgabe anlegen"

#: apps/io.ox/tours/main.js:686 module:io.ox/tours
msgid "To create the task, click on Create on the upper right side."
msgstr "Um die Aufgabe anzulegen, klicken Sie rechts oben auf Anlegen."

#: apps/io.ox/tours/main.js:699 module:io.ox/tours
msgid "Sorting tasks"
msgstr "Aufgaben sortieren"

#: apps/io.ox/tours/main.js:702 module:io.ox/tours
msgid "To sort the tasks, click on Sort by. Select a sort criteria."
>>>>>>> c54f77a3
msgstr ""
"Um die Aufgaben zu sortieren, klicken Sie auf Sortieren nach. Wählen Sie ein "
"Sortierkriterium."

#: apps/io.ox/tours/main.js:706 module:io.ox/tours
msgid "Editing multiple tasks"
msgstr "Mehrere Aufgaben bearbeiten"

<<<<<<< HEAD
#: apps/io.ox/tours/main.js:727 module:io.ox/tours
=======
#: apps/io.ox/tours/main.js:710 module:io.ox/tours
>>>>>>> c54f77a3
msgid ""
"To edit multiple tasks at once, enable the checkboxes at the left side of "
"the tasks. If the checkboxes are not displayed, click on View > Checkboxes "
"on the right side of the toolbar."
msgstr ""
"Wenn Sie mehrere Aufgaben gemeinsam bearbeiten möchten, aktivieren Sie die "
"Kontrollfelder links neben den Aufgaben. Wenn die Kontrollfelder nicht "
"angezeigt werden, klicken Sie rechts in der Werkzeugleiste auf Ansicht > "
"Kontrollfelder."

<<<<<<< HEAD
#: apps/io.ox/tours/main.js:709 module:io.ox/tours
=======
#: apps/io.ox/tours/main.js:724 module:io.ox/tours
msgid "Opening the settings"
msgstr "Die Einstellungen öffnen"

#: apps/io.ox/tours/main.js:727 module:io.ox/tours
>>>>>>> c54f77a3
msgid ""
"To open the settings, click the System menu icon on the upper right side of "
"the menu bar. Select Settings."
msgstr ""
"Um die Einstellungen zu öffnen, klicken Sie in der Menüleiste rechts oben "
"auf das Symbol Systemmenü. Wählen Sie Einstellungen."

<<<<<<< HEAD
#: apps/io.ox/tours/main.js:178 module:io.ox/tours
msgid "To read the details, click on an entry in a tile."
msgstr "Lesen Sie Details, indem Sie in einer Kachel einen Eintrag anklicken."

#: apps/io.ox/tours/main.js:318 module:io.ox/tours
=======
#: apps/io.ox/tours/main.js:730 module:io.ox/tours
msgid "How the settings are organized"
msgstr "Organisation der Einstellungen"

#: apps/io.ox/tours/main.js:733 module:io.ox/tours
>>>>>>> c54f77a3
msgid ""
"The settings are organized in topics. Select the topic on the left side, e.g "
"Basic settings or E-Mail. To view all settings, enable Advanced settings at "
"the bottom."
msgstr ""
"Die Einstellungen sind in Gruppen organisiert. Auf der linken Seite wählen "
"Sie eine Gruppe, zum Beispiel Grundeinstellungen oder E-Mail. Um alle "
"Einstellungen anzuzeigen, aktivieren Sie unten Erweiterte Einstellungen."

<<<<<<< HEAD
#: apps/io.ox/tours/main.js:129 module:io.ox/tours
msgid "To search for objects, click the Toggle search icon."
msgstr "Um nach Objekten zu suchen, klicken Sie auf das Symbol Suche an/aus."

#: apps/io.ox/tours/main.js:510 module:io.ox/tours
=======
#: apps/io.ox/tours/main.js:736 module:io.ox/tours
msgid "Editing settings"
msgstr "Die Einstellungen bearbeiten"

#: apps/io.ox/tours/main.js:739 module:io.ox/tours
>>>>>>> c54f77a3
msgid ""
"Edit a setting on the right side. In most of the cases, the changes are "
"activated immediately."
msgstr ""
"Auf der rechten Seite bearbeiten Sie eine Einstellung. In den meisten Fällen "
"werden die Änderungen sofort wirksam."

<<<<<<< HEAD
#: apps/io.ox/tours/main.js:472 module:io.ox/tours
msgid ""
"To select one of the views like Day, Month or List, click the Eye icon in "
"the toolbar."
msgstr ""
"Um eine der Ansichten wie Tag, Monat oder Liste zu wählen, klicken Sie in "
"der Werkzeugleiste auf das mittlere Symbol."

#: apps/io.ox/tours/main.js:364 module:io.ox/tours
=======
#: apps/io.ox/tours/main.js:742 module:io.ox/tours
msgid "Opening the help"
msgstr "Die Hilfe öffnen"

#: apps/io.ox/tours/main.js:745 module:io.ox/tours
>>>>>>> c54f77a3
msgid ""
"To open the help, click the System menu icon on the upper right side of the "
"menu bar. Select Help. The help for the currently selected app is displayed. "
"To browse the complete help, click on Start Page or Table Of Contents at the "
"upper part of the window."
msgstr ""
"Um die Hilfe zu öffnen, klicken Sie in der Menüleiste rechts oben auf das "
"Symbol Systemmenü. Wählen Sie Hilfe. Die Hilfe zur aktuellen App wird "
"angezeigt. Um die vollständige Hilfe zu durchblättern, klicken Sie oben auf "
"Startseite oder auf Inhaltsverzeichnis."

<<<<<<< HEAD
#: apps/io.ox/tours/main.js:278 module:io.ox/tours
msgid "To send the E-Mail, click on Send on the upper right side."
msgstr "Um die E-Mail zu senden, klicken Sie rechts oben auf Senden."

#: apps/io.ox/tours/main.js:733 module:io.ox/tours
=======
#: apps/io.ox/tours/main.js:748 module:io.ox/tours
msgid "Signing out"
msgstr "Abmelden"

#: apps/io.ox/tours/main.js:751 module:io.ox/tours
>>>>>>> c54f77a3
msgid ""
"To sign out, click the System menu icon on the upper right side of the menu "
"bar. Select Sign out."
msgstr ""
"Zm Abmelden klicken Sie in der Menüleiste rechts oben auf das Symbol "
"Systemmenü. Wählen Sie Abmelden."

<<<<<<< HEAD
#: apps/io.ox/tours/main.js:637 module:io.ox/tours
msgid "To track the editing status, enter the current progress."
msgstr ""
"Um den Stand der Bearbeitung zu verfolgen, tragen Sie den aktuellen "
"Fortschritt ein."

#: apps/io.ox/tours/main.js:533 module:io.ox/tours
msgid "To upload a file, click the icon at the top. Select Upload new file."
msgstr ""
"Um eine Datei hochzuladen, klicken Sie oben auf das Symbol. Wählen Sie Neue "
"Datei hochladen."

#: apps/io.ox/tours/main.js:568 module:io.ox/tours
msgid ""
"To view further information, click on a file. The information are displayed "
"in a pop-up window."
msgstr ""
"Um weitere Informationen anzuzeigen, klicken Sie auf eine Datei. Ein Popup-"
"Fenster zeigt die Informationen."

#: apps/io.ox/tours/main.js:629 module:io.ox/tours
msgid "Tracking the editing status"
msgstr "Bearbeitungsstand verfolgen"

#: apps/io.ox/tours/main.js:530 module:io.ox/tours
msgid "Uploading a file"
msgstr "Eine Datei hochladen"

#: apps/io.ox/tours/main.js:135 module:io.ox/tours
msgid ""
"Use the folder tree to open the folder containing the objects that you want "
"to view in the sidebar."
msgstr ""
"Im Ordnerbaum öffnen Sie den Ordner, dessen Objekte Sie in der Seitenleiste "
"sehen möchten."

#: apps/io.ox/tours/main.js:141 module:io.ox/tours
msgid ""
"Use the sidebar to select an object in order to view its contents or to "
"apply functions."
msgstr ""
"In der Seitenleiste wählen Sie ein Objekt, um seine Inhalte anzuzeigen oder "
"Funktionen auszuführen."

#: apps/io.ox/tours/main.js:623 module:io.ox/tours
msgid "Using the reminder function"
msgstr "Die Erinnerungsfunktion verwenden"

#: apps/io.ox/tours/main.js:418 module:io.ox/tours
msgid "Using the reminder functions"
msgstr "Die Erinnerungsfunktion verwenden"
=======
#. Tour name; general introduction
#: apps/io.ox/tours/main.js:798 module:io.ox/tours
msgid "Getting started"
msgstr "Einstieg"

#: apps/io.ox/tours/main.js:824 module:io.ox/tours
msgid "Guided tour for this app"
msgstr "Guided Tour für diese App"

#~ msgid ""
#~ "At the top of the display area the path to the selected folder is shown. "
#~ "Click on the path to switch to another folder."
#~ msgstr ""
#~ "Oben im Anzeigebereich wird der Pfad zum geöffneten Ordner angezeigt. "
#~ "Klicken Sie auf den Pfad, um zu einem anderen Ordner zu wechseln."

#~ msgid ""
#~ "Detailed guides for all modules are located in the help section of the "
#~ "settings."
#~ msgstr ""
#~ "Ausführliche Anleitungen zu allen Apps finden Sie im Systemmenü, Eintrag "
#~ "Hilfe."

#~ msgid "Display area"
#~ msgstr "Der Anzeigebereich"

#~ msgid ""
#~ "In the Details section at the bottom right side you can enter billing "
#~ "information."
#~ msgstr ""
#~ "Rechts unten in Details können Sie Abrechnungsinformationen eintragen."

#~ msgid ""
#~ "In the Icons view you can see the files of the selected folder in the "
#~ "display area."
#~ msgstr ""
#~ "Die Symbolansicht zeigt einen Anzeigebereich mit den Dateien des "
#~ "angeklickten Ordners."

#~ msgid "Opening E-Mail threads"
#~ msgstr "E-Mail-Konversationen öffnen"

#~ msgid "Sidebar"
#~ msgstr "Die Seitenleiste"

#~ msgid "The Icons view displays an icon for each file."
#~ msgstr "Die Symbolansicht zeigt für jede Datei ein Symbol."

#~ msgid ""
#~ "The List view shows a sidebar with appointments and a display area with "
#~ "the data of the selected appointment. This view corresponds to the view "
#~ "in E-Mail and Contacts."
#~ msgstr ""
#~ "Die Ansicht Liste zeigt eine Seitenleiste mit Terminen und einen "
#~ "Anzeigebereich mit den Daten des angeklickten Termins. Diese Ansicht ist "
#~ "vergleichbar mit den Ansichten in E-Mail und Kontakte."

#~ msgid ""
#~ "The List view shows a sidebar with files and a display area with the data "
#~ "of the selected file. This view corresponds to the views in E-Mail and "
#~ "Contacts."
#~ msgstr ""
#~ "Die Ansicht Liste zeigt eine Seitenleiste mit Dateien und einen "
#~ "Anzeigebereich mit den Daten der angeklickten Datei. Diese Ansicht ist "
#~ "vergleichbar mit den Ansichten in E-Mail und Kontakte."

#~ msgid ""
#~ "The display area shows an object's content. At the top of the display "
#~ "area you will find functions for e.g. moving or deleting objects."
#~ msgstr ""
#~ "Der Anzeigebereich zeigt Inhalte von Objekten. Oben im Anzeigebereich "
#~ "finden Sie Funktionen wie Verschieben oder Löschen von Objekten."

#~ msgid ""
#~ "The icon at the bottom right side helps you sort your tasks. Click the "
#~ "icon to get a list of sort criteria."
#~ msgstr ""
#~ "Bestimmen Sie die Sortierung der Aufgaben, indem Sie unten rechts auf das "
#~ "Symbol klicken."

#~ msgid ""
#~ "The icon on the bottom right side helps you sort your E-Mails. Click the "
#~ "icon to get a list of sort criteria."
#~ msgstr ""
#~ "Bestimmen Sie die Sortierung der E-Mails, indem Sie unten rechts auf das "
#~ "Symbol klicken."

#~ msgid ""
#~ "The number on the right side of the E-Mail subject corresponds to the "
#~ "number of E-Mails in a thread. To open the thread, click on the number."
#~ msgstr ""
#~ "Die Zahl rechts neben einer E-Mail nennt die Anzahl von E-Mails in einer "
#~ "Konversation. Zum Öffnen der Konversation klicken Sie auf die Zahl."

#~ msgid "To create a note, click the icon at the top. Select Add note."
#~ msgstr ""
#~ "Um eine Notiz anzulegen, klicken Sie oben auf das Symbol. Wählen Sie Add "
#~ "note."

#~ msgid "To launch an app, click on a tile's headline."
#~ msgstr ""
#~ "Starten Sie eine App, indem Sie in einer Kachel auf eine Überschrift "
#~ "klicken."

#~ msgid ""
#~ "To open the help, click the System menu icon on the upper right side of "
#~ "the menu bar. Select Help."
#~ msgstr ""
#~ "Um die Hilfe zu öffnen, klicken Sie in der Menüleiste rechts oben auf das "
#~ "Symbol Systemmenü. Wählen Sie Hilfe."

#~ msgid "Using the reminder functions"
#~ msgstr "Die Erinnerungsfunktion verwenden"
>>>>>>> c54f77a3

#: apps/io.ox/tours/main.js:71 module:io.ox/tours
msgid "Welcome to %s"
msgstr "Willkommen bei %s"

#~ msgid " is currently editing this document."
#~ msgstr " bearbeitet gerade dieses Dokument."

#~ msgid "!!!This file has not been added"
#~ msgstr "!!!Diese Datei wurde nicht hinzugefügt"

#~ msgid "%1$d %2$s"
#~ msgstr "%1$d %2$s"

#~ msgid "%1$d Day"
#~ msgid_plural "%1$d Days"
#~ msgstr[0] "%d Tag"
#~ msgstr[1] "%d Tage"

#~ msgid "%1$d Hour"
#~ msgid_plural "%1$d Hours"
#~ msgstr[0] "%1$d Stunde"
#~ msgstr[1] "%1$d Stunden"

#~ msgid "%1$d Minute"
#~ msgid_plural "%1$d Minutes"
#~ msgstr[0] "%1$d Minute"
#~ msgstr[1] "%1$d Minuten"

#~ msgid "%1$d Week"
#~ msgid_plural "%1$d Weeks"
#~ msgstr[0] "%1$d Woche"
#~ msgstr[1] "%1$d Wochen"

#~ msgid "%1$d column"
#~ msgid_plural "%1$d columns"
#~ msgstr[0] "%1$d Spalte"
#~ msgstr[1] "%1$d Spalten"

#~ msgid "%1$d day, %2$s"
#~ msgid_plural "%1$d days, %2$s"
#~ msgstr[0] "%1$d Tag, %2$s"
#~ msgstr[1] "%1$d Tage, %2$s"

#~ msgctxt "in"
#~ msgid "%1$d day, %2$s"
#~ msgid_plural "%1$d days, %2$s"
#~ msgstr[0] "%1$d Tag, %2$s"
#~ msgstr[1] "%1$d Tage, %2$s"

#~ msgid "%1$d files has been changed recently"
#~ msgstr "%1$d Dateien wurden kürzlich geändert"

#~ msgid "%1$d hour and %2$s"
#~ msgid_plural "%1$d hours and %2$s"
#~ msgstr[0] "%1$d Stunde und %2$s"
#~ msgstr[1] "%1$d Stunden und %2$s"

#~ msgctxt "in"
#~ msgid "%1$d hour and %2$s"
#~ msgid_plural "%1$d hours and %2$s"
#~ msgstr[0] "%1$d Stunde und %2$s"
#~ msgstr[1] "%1$d Stunden und %2$s"

#~ msgid "%1$d mail"
#~ msgid_plural "%1$d mails"
#~ msgstr[0] "%1$d E-Mail"
#~ msgstr[1] "%1$d E-Mails"

#~ msgid "%1$d messages in this conversation"
#~ msgstr "%1$d Nachrichten in dieser Konversation"

#~ msgid "%1$d messages selected"
#~ msgstr "%1$d Nachrichten markiert"

#~ msgid "%1$d row"
#~ msgid_plural "%1$d rows"
#~ msgstr[0] "%1$d Zeile"
#~ msgstr[1] "%1$d Zeilen"

#~ msgctxt "mail address"
#~ msgid "%1$s %2$s"
#~ msgstr "%1$s %2$s"

#~ msgctxt "window title"
#~ msgid "%1$s %2$s"
#~ msgstr "%1$s %2$s"

#~ msgid "%1$s (Tentative)"
#~ msgstr "%1$s (Vorläufig)"

#~ msgid "%1$s is a new contact"
#~ msgstr "%1$s ist ein neuer Kontakt"

#~ msgid "%1$s is now connected with %2$s"
#~ msgstr "%1$s ist jetzt mit %2$s vernetzt."

#~ msgid "%1$s mail"
#~ msgid_plural "%1$s mails"
#~ msgstr[0] "%1$s E-Mail"
#~ msgstr[1] "%1$s E-Mails"

#~ msgid "%1$s mail, %2$s unread"
#~ msgid_plural "%1$s mails, %2$s unread"
#~ msgstr[0] "%1$s E-Mail, %2$s ungelesen"
#~ msgstr[1] "%1$s E-Mails, %2$s ungelesen"

#~ msgid "%1$s of %2$s"
#~ msgstr "%1$s von %2$s"

#~ msgid "%1$s on %2$s"
#~ msgstr "%1$s am %2$s"

#~ msgid "%1$s%2$s %3$s%4$s%5$s"
#~ msgstr "%1$s%2$s %3$s%4$s%5$s"

#~ msgid "%2$s, %1$s"
#~ msgstr "%2$s, %1$s"

#~ msgid "%3$s %2$s, %1$s"
#~ msgstr "%3$s %2$s, %1$s"

#~ msgid "%d day"
#~ msgid_plural "%d days"
#~ msgstr[0] "%d Tag"
#~ msgstr[1] "%d Tage"

#~ msgctxt "in"
#~ msgid "%d day"
#~ msgid_plural "%d days"
#~ msgstr[0] "%d Tag"
#~ msgstr[1] "%d Tagen"

#~ msgid "%d hour"
#~ msgid_plural "%d hours"
#~ msgstr[0] "%d Stunde"
#~ msgstr[1] "%d Stunden"

#~ msgctxt "in"
#~ msgid "%d hour"
#~ msgid_plural "%d hours"
#~ msgstr[0] "%d Stunde"
#~ msgstr[1] "%d Stunden"

#~ msgid "%d minute"
#~ msgid_plural "%d minutes"
#~ msgstr[0] "%d Minute"
#~ msgstr[1] "%d Minuten"

#~ msgctxt "in"
#~ msgid "%d minute"
#~ msgid_plural "%d minutes"
#~ msgstr[0] "%d Minute"
#~ msgstr[1] "%d Minuten"

#~ msgid "%d week"
#~ msgid_plural "%d weeks"
#~ msgstr[0] "%d Woche"
#~ msgstr[1] "%d Wochen"

#~ msgctxt "in"
#~ msgid "%d week"
#~ msgid_plural "%d weeks"
#~ msgstr[0] "%d Woche"
#~ msgstr[1] "%d Wochen"

#~ msgid "(%1$s) Attachments"
#~ msgstr "(%1$s) Anlagen"

#~ msgid "(Default)"
#~ msgstr "(Standard)"

#~ msgid "+"
#~ msgstr "+"

#~ msgid "0 minutes"
#~ msgstr "0 Minuten"

#~ msgid "00:00"
#~ msgstr "00:00"

#~ msgid "01:00"
#~ msgstr "01:00"

#~ msgid "02:00"
#~ msgstr "02:00"

#~ msgid "03:00"
#~ msgstr "03:00"

#~ msgid "04:00"
#~ msgstr "04:00"

#~ msgid "05:00"
#~ msgstr "05:00"

#~ msgid "06:00"
#~ msgstr "06:00"

#~ msgid "07:00"
#~ msgstr "07:00"

#~ msgid "08:00"
#~ msgstr "08:00"

#~ msgid "09:00"
#~ msgstr "09:00"

#~ msgid "1 day"
#~ msgstr "1 Tag"

#~ msgid "1 file has been changed recently"
#~ msgstr "1 Datei wurde kürzlich geändert"

#~ msgid "1 hour"
#~ msgstr "1 Stunde"

#~ msgid "1 item"
#~ msgid_plural "%1$d items"
#~ msgstr[0] "1 Objekt"
#~ msgstr[1] "%1$d Objekte"

#~ msgid "1 minute"
#~ msgstr "1 Minute"

#~ msgid "1 week"
#~ msgstr "1 Woche"

#~ msgid "10"
#~ msgstr "10"

#~ msgid "10 minutes"
#~ msgstr "10 Minuten"

#~ msgid "100%"
#~ msgstr "100%"

#~ msgid "10:00"
#~ msgstr "10:00"

#~ msgid "10_minutes"
#~ msgstr "10_Minuten"

#~ msgid "11:00"
#~ msgstr "11:00"

#~ msgid "12 hour"
#~ msgstr "12 Stunden"

#~ msgid "12:00"
#~ msgstr "12:00"

#~ msgid "13:00"
#~ msgstr "13:00"

#~ msgid "14:00"
#~ msgstr "14:00"

#~ msgid "15"
#~ msgstr "15"

#~ msgid "15 minutes"
#~ msgstr "15 Minuten"

#~ msgid "150%"
#~ msgstr "150%"

#~ msgid "15:00"
#~ msgstr "15:00"

#~ msgid "16:00"
#~ msgstr "16:00"

#~ msgid "17:00"
#~ msgstr "17:00"

#~ msgid "18:00"
#~ msgstr "18:00"

#~ msgid "19:00"
#~ msgstr "19:00"

#~ msgid "1_minute"
#~ msgstr "1_Minute"

#~ msgid "2 days"
#~ msgstr "2 Tage"

#~ msgid "2 hour"
#~ msgstr "2 Stunden"

#~ msgid "2 weeks"
#~ msgstr "2 Wochen"

#~ msgid "20"
#~ msgstr "20"

#~ msgid "200%"
#~ msgstr "200%"

#~ msgid "20:00"
#~ msgstr "20:00"

#~ msgid "21:00"
#~ msgstr "21:00"

#~ msgid "22:00"
#~ msgstr "22:00"

#~ msgid "23:00"
#~ msgstr "23:00"

#~ msgid "3"
#~ msgstr "3"

#~ msgid "3 days"
#~ msgstr "3 Tage"

#~ msgid "3 minutes"
#~ msgstr "3 Minuten"

#~ msgid "3 weeks"
#~ msgstr "3 Wochen"

#~ msgid "30"
#~ msgstr "30"

#~ msgid "30 minutes"
#~ msgstr "30 Minuten"

#~ msgid "360"
#~ msgstr "360"

#~ msgid "3_minutes"
#~ msgstr "3_Minuten"

#~ msgid "4 days"
#~ msgstr "4 Tage"

#~ msgid "4 hour"
#~ msgstr "4 Stunden"

#~ msgid "4 weeks"
#~ msgstr "4 Wochen"

#~ msgid "45 minutes"
#~ msgstr "45 Minuten"

#~ msgid "5"
#~ msgstr "5"

#~ msgid "5 days"
#~ msgstr "5 Tage"

#~ msgid "5 minutes"
#~ msgstr "5 Minuten"

#~ msgid "50%"
#~ msgstr "50%"

#~ msgid "5_minutes"
#~ msgstr "5_Minuten"

#~ msgid "6 days"
#~ msgstr "6 Tage"

#~ msgid "6 hour"
#~ msgstr "6 Stunden"

#~ msgid "60"
#~ msgstr "60"

#~ msgid "75%"
#~ msgstr "75%"

#~ msgid "8 hour"
#~ msgstr "8 Stunden"

#~ msgid "<b>%1$d</b> elements selected"
#~ msgstr "<b>%1$d</b> Elemente markiert"

#~ msgid "A B C D E F G H I J K L M N O P Q R S T U V W X Y Z"
#~ msgstr "A B C D E F G H I J K L M N O P Q R S T U V W X Y Z"

#~ msgid ""
#~ "A refresh takes some time, so please be patient, while the refresh runs "
#~ "in the background. Only one refresh per subscription and per session is "
#~ "allowed."
#~ msgstr ""
#~ "Eine Aktualisierung nimmt einige Zeit in Anspruch und läuft im "
#~ "Hintergrund ab. Pro Abonnement und Sitzung ist nur eine Aktualisierung "
#~ "erlaubt."

#~ msgid "A return receipt has been sent"
#~ msgstr "Lesebestätigung wurde gesendet"

#~ msgid "A severe error occurred!"
#~ msgstr "Es trat ein schwerer Fehler auf."

#~ msgid "AJAX Error"
#~ msgstr "AJAX-Fehler"

#~ msgid "About"
#~ msgstr "Über"

#~ msgid "Above quoted text"
#~ msgstr "Oberhalb des zitierten Textes"

#~ msgid "Absent"
#~ msgstr "Abwesend"

#~ msgid "Accent 1"
#~ msgstr "Akzent 1"

#~ msgid "Accent 2"
#~ msgstr "Akzent 2"

#~ msgid "Accent 3"
#~ msgstr "Akzent 3"

#~ msgid "Accent 4"
#~ msgstr "Akzent 4"

#~ msgid "Accent 5"
#~ msgstr "Akzent 5"

#~ msgid "Accent 6"
#~ msgstr "Akzent 6"

#~ msgid "Accept"
#~ msgstr "Bestätigen"

#~ msgid "Accept / Decline"
#~ msgstr "Bestätigen/Ablehnen"

#~ msgid "Accept changes"
#~ msgstr "Änderungen übernehmen"

#~ msgid "Accept invitation"
#~ msgstr "Einladung bestätigen"

#~ msgid "Accept/Decline"
#~ msgstr "Bestätigen/Ablehnen"

#~ msgid "Accepted"
#~ msgstr "Bestätigt"

#~ msgctxt "help"
#~ msgid "Accessing Files with WebDAV"
#~ msgstr "Mit WebDAV auf Dateien zugreifen"

#~ msgid "Accessing global address book is not permitted"
#~ msgstr "Der Zugriff auf das globale Adressbuch ist nicht erlaubt"

#~ msgid "Account"
#~ msgstr "Account"

#~ msgid "Account Settings"
#~ msgstr "Account-Einstellungen"

#~ msgid "Account added successfully"
#~ msgstr "Account erfolgreich hinzugefügt"

#~ msgid "Account name"
#~ msgstr "Account-Name"

#~ msgid "Account settings"
#~ msgstr "Account-Einstellungen"

#~ msgid "Account settings could not be saved."
#~ msgstr "Account-Einstellungen konnten nicht gespeichert werden."

#~ msgid ""
#~ "Account settings could not be saved. Please take a look at the "
#~ "annotations in the form."
#~ msgstr ""
#~ "Account-Einstellungen konnten nicht gespeichert werden. Bitte lesen Sie "
#~ "die Anmerkungen im Popup-Fenster."

#~ msgid "Account updated"
#~ msgstr "Account wurde aktualisiert"

#~ msgid "Acquire Edit Rights"
#~ msgstr "Bearbeitungsrechte erwerben"

#~ msgid "Actions"
#~ msgstr "Aktionen"

#~ msgid "Actual costs"
#~ msgstr "Tatsächliche Kosten"

#, fuzzy
#~ msgid "Actual costs in minutes"
#~ msgstr "Tatsächliche Kosten"

#~ msgid "Actual duration in minutes"
#~ msgstr "Tatsächliche Dauer in Minuten"

#~ msgid "Actual time"
#~ msgstr "Tatsächliche Dauer"

#~ msgid "Add"
#~ msgstr "Hinzufügen"

#~ msgid "Add Attachment"
#~ msgstr "Anlage hinzufügen"

#~ msgid "Add a Subreddit"
#~ msgstr "Einen Subreddit hinzufügen"

#~ msgid "Add a blog"
#~ msgstr "Einen Blog hinzufügen"

#~ msgid "Add a feed"
#~ msgstr "Einen Feed hinzufügen"

#~ msgid "Add a stream"
#~ msgstr "Stream hinzufügen"

#~ msgid "Add account"
#~ msgstr "Account hinzufügen"

#~ msgid "Add action"
#~ msgstr "Aktion hinzufügen"

#~ msgid "Add cipher code"
#~ msgstr "Verschlüsselung hinzufügen"

#~ msgid "Add condition"
#~ msgstr "Bedingung hinzufügen"

#~ msgid "Add contact"
#~ msgstr "Kontakt hinzufügen"

#~ msgid "Add distribution list"
#~ msgstr "Verteilerliste hinzufügen"

#~ msgid "Add feed"
#~ msgstr "Feed hinzufügen"

#~ msgid "Add files"
#~ msgstr "Dateien hinzufügen"

#~ msgid "Add folder"
#~ msgstr "Ordner hinzufügen"

#~ msgid "Add folder menu"
#~ msgstr "Ordner-Menü hinzufügen"

#~ msgid "Add group"
#~ msgstr "Gruppe hinzufügen"

#~ msgid "Add mail account"
#~ msgstr "E-Mail-Account hinzufügen"

#~ msgid "Add new account"
#~ msgstr "Neuen Account hinzufügen"

#~ msgid "Add new folder"
#~ msgstr "Neuen Ordner hinzufügen"

#~ msgid "Add new folder for this subscription"
#~ msgstr "Neuen Ordner für das Abonnement hinzufügen"

#~ msgid "Add new participant"
#~ msgstr "Neuen Teilnehmer hinzufügen"

#~ msgid "Add new rule"
#~ msgstr "Neue Regel hinzufügen"

#~ msgid "Add new signature"
#~ msgstr "Neue Signatur hinzufügen"

#~ msgid "Add new subfolder"
#~ msgstr "Neuen Unterordner hinzufügen"

#~ msgid "Add note"
#~ msgstr "Notiz anlegen"

#~ msgid "Add participant"
#~ msgstr "Teilnehmer hinzufügen"

#~ msgid "Add participant/resource"
#~ msgstr "Teilnehmer/Ressource hinzufügen"

#~ msgid "Add signature"
#~ msgstr "Signatur hinzufügen"

#~ msgid "Add subfolder"
#~ msgstr "Unterordner hinzufügen"

#~ msgid "Add subject"
#~ msgstr "Betreff hinzufügen"

#~ msgid "Add to address book"
#~ msgstr "Zu Adressbuch hinzufügen"

#~ msgid "Add to calendar"
#~ msgstr "Zum Kalender hinzufügen"

#~ msgid "Add to portal"
#~ msgstr "Zum Portal hinzufügen"

#~ msgid "Add widget"
#~ msgstr "Widget hinzufügen"

#~ msgid "Add your account"
#~ msgstr "Fügen Sie Ihren Account hinzu"

#~ msgid "Added the new participant"
#~ msgstr "Der neue Teilnehmer wurde hinzugefügt"

#~ msgid "Adding subscription. This may take some seconds..."
#~ msgstr "Abonnement wird hinzugefügt. Dies kann eine Weile dauern..."

#~ msgid "Address Book"
#~ msgstr "Adressbuch"

#~ msgctxt "app"
#~ msgid "Address Book"
#~ msgstr "Adressbuch"

#~ msgid "Address Business"
#~ msgstr "Geschäftsanschrift"

#~ msgid "Address Home"
#~ msgstr "Privatanschrift"

#~ msgid "Address Other"
#~ msgstr "Weitere Anschrift"

#~ msgid "Addressbook chapter"
#~ msgstr "Kapitel 'Adressbuch'"

#~ msgid "Addresses"
#~ msgstr "Anschriften"

#~ msgid "Adjust"
#~ msgstr "Anpassen"

#~ msgid "Adjust start date"
#~ msgstr "Startdatum anpassen"

#~ msgid "Administrator"
#~ msgstr "Administrator"

#, fuzzy
#~ msgid "Advanced Mode"
#~ msgstr "Fortgeschrittene"

#~ msgid "Advanced Settings"
#~ msgstr "Erweiterte Einstellungen"

#~ msgid "All"
#~ msgstr "Alle"

#~ msgid "All Emoji"
#~ msgstr "Alle Emoji-Symbole"

#~ msgid "All attachments"
#~ msgstr "Alle Anlagen"

#~ msgid "All changes saved"
#~ msgstr "Alle Änderungen gespeichert"

#~ msgid "All dates must be in following format"
#~ msgstr "Alle Daten müssen im folgenden Format vorliegen"

#~ msgid "All day"
#~ msgstr "Ganztägig"

#~ msgid "All folders"
#~ msgstr "Alle Ordner"

#~ msgid "Allow html formatted emails"
#~ msgstr "HTML-formatierte Nachrichten zulassen"

#~ msgid "Allow pre-loading of externally linked images"
#~ msgstr "Laden extern verlinkter Bilder erlauben"

#~ msgid "Alternative Email"
#~ msgstr "Alternative E-Mail-Adresse"

#~ msgid "An error occurred"
#~ msgstr "Es trat ein Fehler auf."

#~ msgid "An error occurred while importing the document."
#~ msgstr "Beim Importieren des Dokuments trat ein Fehler auf."

#~ msgid "An error occurred while loading page %1$d."
#~ msgstr "Beim Laden der Seite %1$d trat ein Fehler auf."

#~ msgid "An error occurred while loading the document."
#~ msgstr "Beim Laden des Dokuments trat ein Fehler auf."

#~ msgid "An error occurred."
#~ msgstr "Es trat ein Fehler auf."

#~ msgid "An error occurred. Click to try again"
#~ msgstr ""
#~ "Es trat ein Fehler auf. Für einen erneuten Versuch bitte hier klicken."

#~ msgid "An error occurred. Please try again later"
#~ msgstr "Es trat ein Fehler auf. Bitte versuchen Sie es später erneut."

#~ msgid "An error occurred. Please try again."
#~ msgstr "Es trat ein Fehler auf. Bitte versuchen Sie es später erneut."

#~ msgid "An error occurred. The message was:"
#~ msgstr "Es trat ein Fehler auf. Fehlermeldung:"

#~ msgid "An internal error occurred"
#~ msgstr "Es trat ein interner Fehler auf."

#~ msgid "An unknown error occurred"
#~ msgstr "Es trat ein unbekannter Fehler auf."

#~ msgid "Anniversary"
#~ msgstr "Jahrestag"

#~ msgid "Another user"
#~ msgstr "Ein anderer Benutzer"

#~ msgid "Any recipient"
#~ msgstr "Irgendein Empfänger"

#~ msgid "Append vCard"
#~ msgstr "Visitenkarte anhängen"

#~ msgid "Application Toolbar"
#~ msgstr "Applikations-Werkzeugleiste"

#~ msgid "Application may not work as expected until this problem is solved."
#~ msgstr ""
#~ "Die Applikation wird möglicherweise nicht erwartungsgemäß funktionieren, "
#~ "bevor dieses Problem nicht behoben ist."

#~ msgid "Applications"
#~ msgstr "Applikationen"

#~ msgid "Apply role"
#~ msgstr "Rolle anwenden"

#~ msgid "Apply rule if all conditions are met"
#~ msgstr "Regel anwenden, wenn alle Bedingungen erfüllt sind"

#~ msgid "Apply rule if any condition is met."
#~ msgstr "Regel anwenden, wenn irgendeine Bedingung erfüllt ist."

#~ msgid "Appointment"
#~ msgstr "Termin"

#~ msgid "Appointment Details"
#~ msgstr "Termin-Details"

#~ msgid "Appointment has been copied"
#~ msgid_plural "Appointments have been copied"
#~ msgstr[0] "Der Termin wurde kopiert"
#~ msgstr[1] "Die Termine wurden kopiert"

#~ msgid "Appointment has been moved"
#~ msgid_plural "Appointments have been moved"
#~ msgstr[0] "Der Termin wurde verschoben"
#~ msgstr[1] "Die Termine wurden verschoben"

#~ msgid ""
#~ "Appointment invitation. %1$s %2$s %3$s %4$s %5$s. Press [enter] to open"
#~ msgstr ""
#~ "Termin-Einladung. %1$s %2$s %3$s %4$s %5$s. Drücken Sie die Eingabetaste "
#~ "zum Öffnen."

#~ msgid "Appointment invitations"
#~ msgstr "Termin-Einladungen"

#~ msgid "Appointment reminder. %1$s %2$s %3$s %4$s. Press [enter] to open"
#~ msgstr ""
#~ "Termin-Erinnerung. %1$s %2$s %3$s %4$s. Drücken Sie die Eingabetaste zum "
#~ "Öffnen."

#~ msgid "Appointment reminders"
#~ msgstr "Termin-Erinnerungen"

#~ msgid "Appointments"
#~ msgstr "Termine"

#~ msgid "Approximate Duration for Subscriptions"
#~ msgstr "Geschätzte Dauer für Abonnements"

#~ msgid "April"
#~ msgstr "April"

#~ msgid "Aqua"
#~ msgstr "Aquablau"

#~ msgid ""
#~ "Are you really sure about your decision? Are you aware of all "
#~ "consequences you have to live with?"
#~ msgstr "Sind Sie sich wirklich sicher? Sind Ihnen alle Konsequenzen klar?"

#~ msgid "Are you sure you want to delete this Tweet?"
#~ msgstr "Wollen Sie diesen Tweet wirklich löschen?"

#~ msgid "Are you sure?"
#~ msgstr "Sind Sie sich sicher?"

#~ msgid "Ascending"
#~ msgstr "Aufsteigend"

#~ msgid "Ask for return receipt"
#~ msgstr "Lesebestätigung anfordern"

#~ msgid "Assistant"
#~ msgstr "Assistent"

#~ msgid "Attach my vCard"
#~ msgstr "Meine Visitenkarte anhängen"

#~ msgid "Attachment"
#~ msgstr "Anlage"

#~ msgctxt "plural"
#~ msgid "Attachment"
#~ msgid_plural "Attachments"
#~ msgstr[0] "Anlage "
#~ msgstr[1] "Anlagen"

#~ msgid "Attachment has been saved"
#~ msgid_plural "Attachments have been saved"
#~ msgstr[0] "Anlage wurde gespeichert"
#~ msgstr[1] "Anlagen wurden gespeichert"

#~ msgid ""
#~ "Attachment uploads are not supported in Internet Explorer 9. Please "
#~ "upgrade to Internet Explorer 10."
#~ msgstr ""
#~ "Der Internet Explorer 9 unterstützt das Hochladen von Anlagen nicht. "
#~ "Bitte führen Sie ein Upgrade auf den Internet Explorer 10 durch."

#~ msgid "Attachments"
#~ msgstr "Anlagen"

#~ msgid "Attachments (%1$s)"
#~ msgstr "Anlagen (%1$s)"

#~ msgid "Attachments have been saved!"
#~ msgstr "Anlagen wurden gespeichert"

#~ msgid "Attachments will be saved"
#~ msgstr "Anlagen werden gespeichert"

#~ msgid "Attention"
#~ msgstr "Achtung"

#~ msgid "Audio enabled"
#~ msgstr "Audio aktiviert"

#~ msgid "August"
#~ msgstr "August"

#~ msgid "Author"
#~ msgstr "Autor"

#~ msgid "Auto Forward"
#~ msgstr "Automatische Weiterleitung"

#~ msgid "Auto Logout"
#~ msgstr "Automatisch abmelden"

#~ msgid "Auto-save email drafts"
#~ msgstr "E-Mail-Entwürfe automatisch speichern"

#~ msgid "Auto-save email drafts?"
#~ msgstr "E-Mail-Entwürfe automatisch speichern?"

#~ msgid "Automatic opening of notification area"
#~ msgstr "Infobereich automatisch öffnen"

#~ msgid "Automatic sign out"
#~ msgstr "Automatisch abmelden"

#~ msgid ""
#~ "Automatically collect contacts in the folder \"Collected addresses\" "
#~ "while reading"
#~ msgstr ""
#~ "Beim Lesen Kontakte automatisch im Ordner \"Gesammelte Adressen\" "
#~ "speichern"

#~ msgid ""
#~ "Automatically collect contacts in the folder \"Collected addresses\" "
#~ "while reading?"
#~ msgstr ""
#~ "Beim Lesen Kontakte automatisch im Ordner \"Gesammelte Adressen\" "
#~ "speichern?"

#~ msgid ""
#~ "Automatically collect contacts in the folder \"Collected addresses\" "
#~ "while sending"
#~ msgstr ""
#~ "Beim Versenden Kontakte automatisch im Ordner \"Gesammelte Adressen\" "
#~ "speichern"

#~ msgid ""
#~ "Automatically collect contacts in the folder \"Collected addresses\" "
#~ "while sending?"
#~ msgstr ""
#~ "Beim Versenden Kontakte automatisch im Ordner \"Gesammelte Adressen\" "
#~ "speichern?"

#~ msgid ""
#~ "Automatically delete a notification mail after it has been accepted or "
#~ "declined?"
#~ msgstr ""
#~ "E-Mail-Benachrichtigung nach Bestätigen/Ablehnen automatisch löschen?"

#~ msgid "Automatically select first E-Mail"
#~ msgstr "Erste E-Mail automatisch selektieren"

#~ msgid "Automatically wrap plain text after character:"
#~ msgstr "Automatischer Textumbruch nach Zeichen:"

#~ msgid "Average time: %1$s ms"
#~ msgstr "Durchschnittliche Zeit: %1$s ms"

#~ msgid "B"
#~ msgstr "B"

#~ msgid "Back"
#~ msgstr "Zurück"

#~ msgid "Back to appointment"
#~ msgstr "Zurück zum Termin"

#~ msgid "Background 1"
#~ msgstr "Hintergrund 1"

#~ msgid "Background 2"
#~ msgstr "Hintergrund 2"

#~ msgid "Basic settings"
#~ msgstr "Grundeinstellungen"

#~ msgid "Bcc"
#~ msgstr "BCC"

#~ msgid "Below quoted text"
#~ msgstr "Unterhalb des zitierten Textes"

#~ msgid "Billing information"
#~ msgstr "Rechnungsinformation"

#~ msgid "Birthday"
#~ msgstr "Geburtstag"

#~ msgid "Birthdays"
#~ msgstr "Geburtstage"

#~ msgid "Black"
#~ msgstr "Schwarz"

#~ msgid "Blind copy (BCC) to"
#~ msgstr "Blindkopie (BCC) an"

#~ msgid "Block pre-loading of externally linked images"
#~ msgstr "Laden extern verlinkter Bilder sperren"

#~ msgid "Blue"
#~ msgstr "Blau"

#~ msgid "Bold"
#~ msgstr "Fett"

#~ msgid "Border bottom"
#~ msgstr "Unterer Rand"

#~ msgid "Border inside"
#~ msgstr "Innerer Rand"

#~ msgid "Border left"
#~ msgstr "Linker Rand"

#~ msgid "Border left and right"
#~ msgstr "Linker und rechter Rand"

#~ msgid "Border outside"
#~ msgstr "Äußerer Rand"

#~ msgid "Border right"
#~ msgstr "Rechter Rand"

#~ msgid "Border top"
#~ msgstr "Oberer Rand"

#, fuzzy
#~ msgid "Bottom"
#~ msgstr "Rahmenlinie unten"

#~ msgid "Branches"
#~ msgstr "Branchen"

#~ msgid "Browser"
#~ msgstr "Browser"

#~ msgid "Business Address"
#~ msgstr "Geschäftsanschrift"

#~ msgid "Business address"
#~ msgstr "Geschäftsanschrift"

#~ msgid "Business category"
#~ msgstr "Geschäftskategorie"

#~ msgid "Buy a gift"
#~ msgstr "Geschenk kaufen"

#~ msgid "Buy now!"
#~ msgstr "Jetzt kaufen"

#~ msgid ""
#~ "By changing the date of this appointment you are creating an appointment "
#~ "exception to the series. Do you want to continue?"
#~ msgstr ""
#~ "Das Ändern des Termindatums führt zum Erstellen einer Terminausnahme für "
#~ "den Serientermin. Wollen Sie fortfahren?"

#~ msgid "CC"
#~ msgstr "CC"

#~ msgid "CSV"
#~ msgstr "CSV"

#~ msgid "CW"
#~ msgstr "KW"

#~ msgid "CW %1$d"
#~ msgstr "KW %1$d"

#~ msgid "CalDAV URL"
#~ msgstr "CalDAV URL"

#~ msgid "Calendar"
#~ msgstr "Kalender"

#~ msgctxt "app"
#~ msgid "Calendar"
#~ msgstr "Kalender"

#~ msgid "Calendar chapter"
#~ msgstr "Kapitel 'Kalender'"

#~ msgid "Calendar settings chapter"
#~ msgstr "Kapitel 'Kalender-Einstellungen'"

#~ msgid "Cancel"
#~ msgstr "Abbrechen"

#~ msgid "Cancel search"
#~ msgstr "Suche abbrechen"

#~ msgid "Canceled"
#~ msgstr "Verworfen"

#~ msgid "Cannot find any messages this contact sent to you."
#~ msgstr "Keine Nachricht von diesem Kontakt an Sie gefunden"

#~ msgid "Cannot find any messages you sent to this contact."
#~ msgstr "Keine Nachricht von Ihnen an diesen Kontakt gefunden"

#~ msgid "Cannot find user with given name."
#~ msgstr "Kein Benutzer mit dem angegebenen Namen gefunden"

#~ msgid "Cannot move default folders."
#~ msgstr "Standardordner können nicht verschoben werden"

#~ msgid "Cannot move folder into itself."
#~ msgstr "Ein Ordner kann nicht in sich selbst verschoben werden."

#~ msgid "Cannot move shared folder."
#~ msgstr "Freigegebener Ordner kann nicht verschoben werden"

#~ msgid "Cannot move system folder."
#~ msgstr "Systemordner kann nicht verschoben werden"

#~ msgid "Cannot print this item"
#~ msgid_plural "Cannot print these items"
#~ msgstr[0] "Objekt kann nicht gedruckt werden"
#~ msgstr[1] "Objekte können nicht gedruckt werden"

#~ msgid "Capacity"
#~ msgstr "Kapazität"

#~ msgid "Cart is empty."
#~ msgstr "Einkaufswagen ist leer."

#~ msgid "Cell phone"
#~ msgstr "Mobiltelefon"

#~ msgid "Cell phone (alt)"
#~ msgstr "Mobiltelefon (2)"

#~ msgid "Center"
#~ msgstr "Zentriert"

#~ msgid "Centered, no text wrapping"
#~ msgstr "Zentriert, kein Textumlauf"

#~ msgid "Change"
#~ msgstr "Ändern"

#~ msgid "Change View"
#~ msgstr "Ansicht ändern"

#~ msgid "Change confirmation status"
#~ msgstr "Bestätigungsstatus ändern"

#~ msgid "Change due date"
#~ msgstr "Fälligkeitsdatum ändern"

#~ msgid "Change folder"
#~ msgstr "Ordner wechseln"

#~ msgid "Change password"
#~ msgstr "Passwort ändern"

#~ msgid "Change password and sign out"
#~ msgstr "Passwort ändern und abmelden"

#~ msgid "Change start date"
#~ msgstr "Startdatum ändern"

#~ msgid "Change state"
#~ msgstr "Status ändern"

#~ msgid "Change status"
#~ msgstr "Status ändern"

#~ msgid "Change subscription"
#~ msgstr "Abonnement ändern"

#~ msgid "Change view"
#~ msgstr "Ansicht ändern"

#~ msgid "Changed due date"
#~ msgstr "Fälligkeitsdatum wurde geändert"

#~ msgid "Changes have been saved"
#~ msgstr "Änderungen wurden gespeichert"

#~ msgid "Changes have been saved."
#~ msgstr "Die Änderungen wurden gespeichert."

#~ msgid "Character"
#~ msgstr "Charaktere"

#~ msgid "Checkboxes"
#~ msgstr "Kontrollfelder"

#~ msgid "Checking credentials... This may take a few seconds."
#~ msgstr "Zugangsdaten werden überprüft... Dies kann eine Weile dauern. "

#~ msgid "Children"
#~ msgstr "Kinder"

#~ msgid "Choose file"
#~ msgstr "Datei wählen"

#~ msgid "City"
#~ msgstr "Stadt"

#~ msgid "Clean up"
#~ msgstr "Aufräumen"

#~ msgid "Cleaning up... This may take a few seconds."
#~ msgstr "Es wird aufgeräumt... Dies kann eine Weile dauern."

#~ msgid "Clear cache"
#~ msgstr "Cache leeren"

#~ msgid "Click for whole day appointment"
#~ msgstr "Für ganztägigen Termin klicken"

#~ msgid "Click here for free trial."
#~ msgstr "Für eine freie Testversion klicken Sie hier"

#~ msgid "Click here to add your account"
#~ msgstr "Klicken Sie hier, um Ihren Account hinzuzufügen"

#~ msgid "Click here to quit the help center"
#~ msgstr "Zum Verlassen der Hilfeseiten klicken Sie hier"

#~ msgid "Click on a sentence to choose when to repeat the appointment."
#~ msgstr ""
#~ "Durch Klicken auf einen Satz können Sie wählen, wann der Termin "
#~ "wiederholt werden soll."

#~ msgid "Click on the links to change the values."
#~ msgstr "Zum Ändern der Werte klicken Sie auf die Links."

#~ msgid "Click to authorize your account again"
#~ msgstr "Klicken Sie hier, um Ihren Account neu zu autorisieren"

#~ msgid "Click to open."
#~ msgstr "Zum Öffnen bitte klicken."

#~ msgid "Click to open. Drag to your desktop to download."
#~ msgstr ""
#~ "Zum Öffnen bitte klicken. Zum Herunterladen bitte auf ihren Desktop "
#~ "ziehen."

#~ msgid "Click to retry"
#~ msgstr "Für einen erneuten Versuch bitte klicken."

#~ msgid "Click to retry later."
#~ msgstr "Für einen späteren Versuch bitte klicken"

#~ msgid "Click to try again."
#~ msgstr "Für einen erneuten Versuch bitte klicken"

#~ msgid "Click to upload image"
#~ msgstr "Zum Hochladen des Bildes bitte klicken."

#~ msgid "Close"
#~ msgstr "Schließen"

#~ msgid "Close all"
#~ msgstr "Alle schließen"

#~ msgid "Close document"
#~ msgstr "Dokument schließen"

#~ msgid "Close folder view"
#~ msgstr "Ordneransicht schließen"

#~ msgid "Close this reminder"
#~ msgstr "Erinnerung schließen"

#~ msgid "Collapse form"
#~ msgstr "Formular ausblenden"

#~ msgid "Color"
#~ msgstr "Farbe"

#~ msgid "Color quoted lines"
#~ msgstr "Zitierte Zeilen farbig hervorheben "

#~ msgid "Comment"
#~ msgstr "Anmerkungen"

#~ msgid "Comment:"
#~ msgstr "Anmerkung:"

#~ msgid "Comments"
#~ msgstr "Anmerkungen"

#~ msgid "Comments and suggestions"
#~ msgstr "Kommentare und Anregungen"

#~ msgid "Commercial Register"
#~ msgstr "Handelsregister"

#~ msgid "Common"
#~ msgstr "Allgemein"

#~ msgid "Common Emoji"
#~ msgstr "Allgemeine Emoji-Symbole"

#~ msgid "Compact"
#~ msgstr "Kompakt"

#~ msgid "Compact view"
#~ msgstr "Kompakte Ansicht"

#~ msgid "Companies"
#~ msgstr "Firmen"

#~ msgid "Company"
#~ msgstr "Firma"

#~ msgid "Compose"
#~ msgstr "Verfassen"

#~ msgid "Compose new email"
#~ msgstr "Neue E-Mail verfassen"

#~ msgid "Compose new mail"
#~ msgstr "Neue E-Mail verfassen"

#~ msgid "Conditions"
#~ msgstr "Bedingungen"

#~ msgid "Confirm"
#~ msgstr "Bestätigen"

#~ msgid "Confirmation"
#~ msgstr "Bestätigung"

#~ msgid "Confirmation message"
#~ msgstr "Bestätigungsnachricht"

#~ msgid "Confirmation status"
#~ msgstr "Bestätigungsstatus"

#~ msgid "Confirmed"
#~ msgstr "Bestätigt"

#~ msgid "Conflicts detected"
#~ msgstr "Konflikt aufgetreten"

#~ msgid "Conflicts with resources cannot be ignored"
#~ msgstr "Ressourcen-Konflikte können nicht ignoriert werden"

#~ msgid "Conflicts:"
#~ msgstr "Konflikt:"

#~ msgid "Contact"
#~ msgstr "Kontakt"

#~ msgid "Contact Details"
#~ msgstr "Kontakt-Details"

#~ msgid "Contact pictures"
#~ msgstr "Kontaktbilder"

#~ msgid "Contact: %1$s"
#~ msgstr "Kontakt: %1$s"

#~ msgid "Contacts"
#~ msgstr "Mitglieder"

#~ msgid "Contacts have been copied"
#~ msgstr "Kontakte wurden kopiert"

#~ msgid "Contacts have been moved"
#~ msgstr "Kontakte wurden verschoben"

#~ msgid "Contains"
#~ msgstr "enthält"

#~ msgid "Continue"
#~ msgstr "Fortfahren"

#~ msgid "Conversations"
#~ msgstr "Konversationen"

#~ msgctxt "app"
#~ msgid "Conversations"
#~ msgstr "Konversationen"

#~ msgid "Copy"
#~ msgstr "Kopieren"

#~ msgctxt "CC"
#~ msgid "Copy"
#~ msgid_plural "Copy"
#~ msgstr[0] "Kopie"
#~ msgstr[1] "Kopien"

#~ msgid "Copy (CC) to"
#~ msgstr "Kopie (CC) an"

#~ msgid "Copy to"
#~ msgstr "Kopie an"

#~ msgid "Copy to description"
#~ msgstr "In Beschreibung kopieren"

#~ msgid "Costs must be between -%1$d and %1$d."
#~ msgstr "Kosten müssen zwischen -%1$d und %1$d liegen."

#, fuzzy
#~ msgid "Could not delete this task."
#~ msgid_plural "Could not delete this tasks."
#~ msgstr[0] "Diese Aufgabe konnte nicht gelöscht werden."
#~ msgstr[1] "Die Liste konnte nicht geladen werden."

#~ msgid "Could not get a default folder for this application."
#~ msgstr "Für diese Applikation konnte kein Standardordner gefunden werden."

#~ msgid "Could not load all participants for this task."
#~ msgstr "Die Teilnehmer für diese Aufgabe konnten nicht alle geladen werden."

#~ msgid "Could not load attachments for this contact."
#~ msgstr "Die Anlagen zu diesem Kontakt konnten nicht geladen werden."

#~ msgid "Could not load attachments for this task."
#~ msgstr "Die Anlagen zu dieser Aufgabe konnten nicht geladen werden."

#~ msgid "Could not load data"
#~ msgstr "Daten konnten nicht geladen werden"

#~ msgid "Could not load new Tweets."
#~ msgstr "Neue Tweets konnten nicht geladen werden."

#~ msgid "Could not load this list"
#~ msgstr "Liste konnte nicht geladen werden"

#~ msgid "Could not load this list. "
#~ msgstr "Die Liste konnte nicht geladen werden."

#~ msgid "Could not save auto forward"
#~ msgstr "Automatische Weiterleitung konnte nicht gespeichert werden"

#~ msgid "Could not save settings"
#~ msgstr "Einstellungen konnten nicht gespeichert werden."

#~ msgid "Could not save settings."
#~ msgstr "Einstellungen konnten nicht gespeichert werden."

#~ msgid ""
#~ "Could not save settings. There have to be at least one user with "
#~ "administration rights."
#~ msgstr ""
#~ "Einstellungen konnten nicht gespeichert werden.Es muss mindestens einen "
#~ "Benutzer mit administrativen Rechten geben."

#~ msgid "Could not save vacation notice"
#~ msgstr "Abwesenheitsnotiz konnte nicht gespeichert werden"

#~ msgid "Couldn't load all contact images."
#~ msgstr "Kontaktbilder konnten nicht alle geladen werden"

#~ msgid "Couldn't load appointment data."
#~ msgstr "Termindaten konnten nicht geladen werden."

#~ msgid "Couldn't load contact data."
#~ msgstr "Kontaktdaten konnten nicht geladen werden"

#~ msgid "Couldn't load file data."
#~ msgstr "Dateidaten konnten nicht geladen werden"

#~ msgid "Couldn't load folders."
#~ msgstr "Verzeichnisse konnten nicht geladen werden"

#~ msgid "Couldn't load subfolders."
#~ msgstr "Unterverzeichnisse konnten nicht geladen werden"

#~ msgid "Couldn't load that email."
#~ msgstr "Die E-Mail konnte nicht geladen werden."

#~ msgid "Couldn't load that task."
#~ msgstr "Die Aufgabe konnte nicht geladen werden."

#~ msgid "Couldn't load your auto forward."
#~ msgstr "Ihre automatische Weiterleitung konnte nicht geladen werden"

#~ msgid "Couldn't load your contact data."
#~ msgstr "Ihre Kontaktdaten konnten nicht geladen werden"

#~ msgid "Couldn't load your mail filters."
#~ msgstr "Ihre Mailfilter konnten nicht geladen werden."

#~ msgid "Couldn't load your vacation notice."
#~ msgstr "Ihre Abwesenheitsnotiz konnte nicht geladen werden."

#~ msgid "Country"
#~ msgstr "Land"

#~ msgid "Create"
#~ msgstr "Anlegen"

#~ msgid "Create Appointment"
#~ msgstr "Termin erstellen"

#~ msgid "Create appointment"
#~ msgstr "Termin erstellen"

#~ msgid "Create contact"
#~ msgstr "Kontakt anlegen"

#~ msgid "Create distribution list"
#~ msgstr "Verteilerliste anlegen"

#~ msgid "Create list"
#~ msgstr "Liste anlegen"

#~ msgid "Create new rule"
#~ msgstr "Neue Regel erstellen"

#~ msgid "Create new task"
#~ msgstr "Neue Aufgabe erstellen"

#~ msgid "Create reminder"
#~ msgstr "Erinnerung erstellen"

#~ msgid "Create task"
#~ msgstr "Aufgabe erstellen"

#~ msgid "Created"
#~ msgstr "Erstellt"

#~ msgid ""
#~ "Created private folder '%1$s' in %2$s and subscribed successfully to "
#~ "shared folder"
#~ msgstr ""
#~ "Privater Ordner '%1$s' wurde in %2$s angelegt und das Abonnement des "
#~ "freigegebenen Ordners war erfolgreich."

#~ msgctxt "help"
#~ msgid "Creating Files"
#~ msgstr "Dateien anlegen"

#~ msgid "Currency"
#~ msgstr "Währung"

#~ msgid "Current page and total page count"
#~ msgstr "Aktuelle Seite und Anzahl aller Seiten"

#~ msgid "Current version"
#~ msgstr "Aktuelle Version"

#~ msgid "Current zoom factor"
#~ msgstr "Aktueller Zoom-Faktor"

#~ msgid "Custom"
#~ msgstr "Benutzerdefiniert"

#~ msgid "Customize this page"
#~ msgstr "Diese Seite personalisieren"

#~ msgid "Czech"
#~ msgstr "Tschechisch"

#~ msgid "Danish"
#~ msgstr "Dänisch"

#~ msgid "Dark blue"
#~ msgstr "Dunkelblau"

#~ msgid "Dark red"
#~ msgstr "Dunkelrot"

#~ msgid "Darker"
#~ msgstr "Dunkler"

#~ msgid "Data imported successfully"
#~ msgstr "Daten wurden erfolgreich importiert"

#~ msgid "Data only partially imported ( %1$s of %2$s records)"
#~ msgstr "Daten nur teilweise importiert ( %1$s von %2$s Einträgen)"

#~ msgid "Date"
#~ msgstr "Datum"

#~ msgid "Date completed"
#~ msgstr "Datum der Fertigstellung"

#~ msgid "Date of birth"
#~ msgstr "Geburtstag"

#~ msgid "Day"
#~ msgstr "Tag"

#~ msgid "Day View"
#~ msgstr "Tagesansicht"

#~ msgid "Days"
#~ msgstr "Tage"

#~ msgid "Debug"
#~ msgstr "Fehlerbehebung"

#~ msgid "December"
#~ msgstr "Dezember"

#~ msgid "Decline"
#~ msgstr "Ablehnen"

#~ msgid "Declined"
#~ msgstr "Abgelehnt"

#~ msgid "Default Theme"
#~ msgstr "Standard-Design"

#~ msgid "Default address"
#~ msgstr "Standard-Adresse"

#~ msgid "Default app after sign in"
#~ msgstr "Standard-App nach dem Anmelden"

#~ msgid "Default calendar view"
#~ msgstr "Standard-Kalenderansicht"

#~ msgid "Default reminder"
#~ msgstr "Standard-Erinnerung"

#~ msgid "Default sender address"
#~ msgstr "Standard-Absender-Adresse"

#~ msgid "Default sender address:"
#~ msgstr "Standard-Absender-Adresse:"

#~ msgid "Default view"
#~ msgstr "Standardansicht"

#~ msgid "Deferred"
#~ msgstr "Verschoben"

#~ msgid "Delete"
#~ msgstr "Löschen"

#~ msgid "Delete Rows"
#~ msgstr "Zeilen löschen"

#~ msgid "Delete a Subreddit"
#~ msgstr "Einen Subreddit löschen"

#~ msgid "Delete a blog"
#~ msgstr "Einen Blog löschen"

#~ msgid "Delete a feed"
#~ msgstr "Einen Feed löschen"

#~ msgid "Delete a group of feeds"
#~ msgstr "Eine Feeds-Gruppe löschen"

#~ msgid "Delete a setting"
#~ msgstr "Eine Einstellung löschen"

#~ msgid "Delete a stream"
#~ msgstr "Einen Stream löschen"

#~ msgid "Delete account"
#~ msgstr "Account löschen"

#~ msgid "Delete all accounts"
#~ msgstr "Alle Accounts löschen"

#~ msgid "Delete appointment"
#~ msgstr "Termin löschen"

#~ msgid "Delete drawing object"
#~ msgstr "Zeichnung löschen"

#~ msgid "Delete feed"
#~ msgstr "Feed löschen"

#~ msgid "Delete group"
#~ msgstr "Gruppe löschen"

#~ msgid "Delete selected columns"
#~ msgstr "Markierte Spalten löschen"

#~ msgid "Delete selected rows"
#~ msgstr "Markierte Zeilen löschen"

#~ msgid "Delete the draft after sending."
#~ msgstr "Entwurf nach dem Senden löschen."

#~ msgid "Delete version"
#~ msgstr "Version löschen"

#~ msgid "Delete whole series"
#~ msgstr "Komplette Serie löschen"

#~ msgid "Delete widget"
#~ msgstr "Widget löschen"

#~ msgid "Deleting messages on local storage also deletes them on server"
#~ msgstr ""
#~ "Beim Löschen von Nachrichten aus dem lokalen Speicher werden diese auch "
#~ "auf dem Server gelöscht"

#~ msgid "Demote one level"
#~ msgstr "Eine Ebene nach unten verschieben"

#~ msgid "Department"
#~ msgstr "Abteilung"

#~ msgid "Descending"
#~ msgstr "Absteigend"

#~ msgid "Description"
#~ msgstr "Beschreibung"

#~ msgid "Description (optional)"
#~ msgstr "Beschreibung (optional)"

#~ msgid "Description has been copied"
#~ msgstr "Die Beschreibung wurde kopiert"

#~ msgid "Details"
#~ msgstr "Details"

#~ msgid "Direct link: %1$s"
#~ msgstr "Direkter Link: %1$s"

#~ msgid "Disable"
#~ msgstr "Deaktivieren"

#~ msgid "Disable widget"
#~ msgstr "Widget deaktivieren"

#~ msgid "Disabled"
#~ msgstr "Deaktiviert"

#~ msgid "Discard"
#~ msgstr "Verwerfen"

#~ msgid "Discard changes"
#~ msgstr "Änderungen verwerfen"

#~ msgid "Display"
#~ msgstr "Anzeigen"

#~ msgid "Display Name"
#~ msgstr "Angezeigter Name"

#~ msgid "Display as"
#~ msgstr "Anzeigen als"

#~ msgid "Display emoticons as graphics in text emails"
#~ msgstr "In Text-E-Mails Emoticons als Bilder darstellen"

#~ msgid "Display name"
#~ msgstr "Angezeigter Name"

#~ msgid "Display of names"
#~ msgstr "Darstellung von Namen"

#~ msgid "Distance"
#~ msgstr "Entfernung"

#~ msgid "Distribution List"
#~ msgstr "Verteilerliste"

#~ msgid "Distribution list"
#~ msgstr "Verteilerliste"

#~ msgid "Distribution list has been saved"
#~ msgstr "Die Verteilerliste wurde gespeichert."

#~ msgid ""
#~ "Do you really want to change the file extension from  \".%1$s\" to \".%2$s"
#~ "\" ?"
#~ msgstr ""
#~ "Wollen Sie die Dateiendung wirklich von \".%1$s\" nach \".%2$s\" ändern?"

#~ msgid "Do you really want to delete folder \"%s\"?"
#~ msgstr "Wollen Sie den Ordner \"%s\" wirklich löschen?"

#~ msgid "Do you really want to delete the following blog?"
#~ msgstr "Wollen Sie den folgenden Blog wirklich löschen?"

#~ msgid "Do you really want to delete the following feed?"
#~ msgstr "Wollen Sie den folgenden Feed wirklich löschen?"

#~ msgid "Do you really want to delete the following group of feeds?"
#~ msgstr "Wollen Sie die folgende Feeds-Gruppe wirklich löschen?"

#~ msgid ""
#~ "Do you really want to delete the following setting and lose all data you "
#~ "entered or would you just disable it to stop it from showing on the "
#~ "portal page?"
#~ msgstr ""
#~ "Wollen Sie die folgende Einstellung wirklich löschen und damit alle "
#~ "eingegebenen Daten verlieren oder wollen Sie die Einstellung "
#~ "deaktivieren, sodass sie nicht mehr auf der Portal-Seite erscheint? "

#~ msgid "Do you really want to delete the following stream?"
#~ msgstr "Wollen Sie den folgenden Stream wirklich löschen?"

#~ msgid "Do you really want to delete the following subreddit?"
#~ msgstr "Wollen Sie den folgenden Subreddit wirklich löschen?"

#~ msgid "Do you really want to delete these items?"
#~ msgstr "Wollen Sie diese Objekte wirklich löschen?"

#~ msgid "Do you really want to delete this account?"
#~ msgstr "Wollen Sie diesen Account wirklich löschen?"

#~ msgid "Do you really want to delete this contact?"
#~ msgstr "Wollen Sie diesen Kontakt wirklich löschen?"

#~ msgid "Do you really want to delete this distribution list?"
#~ msgstr "Wollen Sie diese Verteilerliste wirklich löschen?"

#~ msgid "Do you really want to delete this file?"
#~ msgid_plural "Do you really want to delete these files?"
#~ msgstr[0] "Wollen Sie diese Datei wirklich löschen?"
#~ msgstr[1] "Wollen Sie diese Dateien wirklich löschen?"

#~ msgid "Do you really want to delete this task?"
#~ msgid_plural "Do you really want to delete this tasks?"
#~ msgstr[0] "Wollen Sie diese Aufgabe wirklich löschen?"
#~ msgstr[1] "Wollen Sie die Aufgabe wirklich löschen?"

#~ msgid "Do you really want to delete this widget?"
#~ msgstr "Wollen Sie dieses Widget wirklich löschen?"

#~ msgid "Do you really want to discard this mail?"
#~ msgstr "Wollen Sie die E-Mail wirklich verwerfen?"

#~ msgid "Do you really want to discard your changes?"
#~ msgstr "Wollen Sie Ihre Änderungen wirklich verwerfen?"

#~ msgid "Do you really want to empty folder \"%s\"?"
#~ msgstr "Wollen Sie den Inhalt des Ordners \"%s\" wirklich löschen?"

#~ msgid "Do you really want to quit?"
#~ msgstr "Wollen Sie wirklich das Fenster schließen?"

#~ msgid ""
#~ "Do you really want to remove the extension \".%1$s\" from your filename?"
#~ msgstr ""
#~ "Wollen Sie die Namenserweiterung \".%1$s\" wirklich aus dem Dateinamen "
#~ "entfernen?"

#~ msgid "Do you want the start date to be set to new due date too?"
#~ msgstr ""
#~ "Soll das Startdatum auch auf das neue Fälligkeitsdatum gesetzt werden?"

#~ msgid ""
#~ "Do you want to confirm the whole series or just one appointment within "
#~ "the series?"
#~ msgstr ""
#~ "Wollen Sie die komplette Serie oder einen einzelnen Termin aus der Serie "
#~ "bestätigen?"

#~ msgid ""
#~ "Do you want to delete the whole series or just one appointment within the "
#~ "series?"
#~ msgstr ""
#~ "Wollen Sie die komplette Serie oder nur einen einzelnen Termin aus der "
#~ "Serie löschen?"

#~ msgid "Do you want to delete this appointment?"
#~ msgstr "Wollen Sie diesen Termin löschen?"

#~ msgid ""
#~ "Do you want to edit the whole series or just one appointment within the "
#~ "series?"
#~ msgstr ""
#~ "Wollen Sie die komplette Serie oder einen einzelnen Termin aus der Serie "
#~ "bearbeiten?"

#~ msgid "Do you want to keep the draft after sending this mail?"
#~ msgstr "Wollen Sie den Entwurf nach dem Sender dieser E-Mail behalten?"

#~ msgid "Do you want to permanently delete this mail?"
#~ msgid_plural "Do you want to permanently delete these mails?"
#~ msgstr[0] "Wollen Sie diese E-Mail unwiderruflich löschen?"
#~ msgstr[1] "Wollen Sie diese E-Mails unwiderruflich löschen?"

#~ msgid "Document"
#~ msgstr "Dokument"

#~ msgid "Document name"
#~ msgstr "Dokumententitel"

#~ msgid "Document saved in folder \"%1$s\"."
#~ msgstr "Dokument gespeichert in Ordner \"%1$s\""

#~ msgctxt "app"
#~ msgid "Documents"
#~ msgstr "Dokumente"

#~ msgid "Done"
#~ msgstr "Erledigt"

#~ msgid "Done!"
#~ msgstr "Erledigt"

#~ msgid "Double"
#~ msgstr "Doppelt"

#~ msgid "Doubleclick in this row for whole day appointment"
#~ msgstr "Für ganztägigen Termin auf diese Zeile klicken"

#~ msgid "Download"
#~ msgstr "Download"

#~ msgid "Download install file (for Windows)"
#~ msgstr "Installationsdatei herunterladen (für Windows)"

#~ msgid "Downloads"
#~ msgstr "Downloads"

#~ msgid "Drafts folder"
#~ msgstr "Ordner 'Entwürfe'"

#~ msgid "Drag to reorder widget"
#~ msgstr "Zum Ändern der Widget-Reihenfolge ziehen"

#~ msgid "Drawing"
#~ msgstr "Zeichnung"

#~ msgid "Drawing Position"
#~ msgstr "Zeichnungsausrichtung"

#~ msgid "Drawing position"
#~ msgstr "Zeichnungsausrichtung"

#~ msgctxt "app"
#~ msgid "Drive"
#~ msgstr "Drive"

#~ msgctxt "help"
#~ msgid "Drive Settings"
#~ msgstr "Drive-Einstellungen"

#~ msgid "Drop EML file here for import"
#~ msgstr "Zum Importieren EML-Datei hier fallenlassen"

#~ msgid "Drop here to import this mail"
#~ msgstr "Zum Importieren der E-Mail hier fallenlassen"

#~ msgid "Drop here to upload a <b class=\"dndignore\">new attachment</b>"
#~ msgstr ""
#~ "Zum Hochladen einer <b class=\"dndignore\">neuen Anlage</b> hier "
#~ "fallenlassen"

#~ msgid "Drop here to upload a <b class=\"dndignore\">new file</b>"
#~ msgstr ""
#~ "Zum Hochladen einer <b class=\"dndignore\">neuen Datei</b> hier "
#~ "fallenlassen"

#~ msgid "Drop here to upload a <b class=\"dndignore\">new version</b>"
#~ msgstr ""
#~ "Zum Hochladen einer <b class=\"dndignore\">neuen Version</b> hier "
#~ "fallenlassen"

#~ msgid ""
#~ "Drop here to upload a <b class=\"dndignore\">new version</b> of \"%1$s\""
#~ msgstr ""
#~ "Zum Hochladen einer <b class=\"dndignore\">neuen Version</b> von \"%1$s\" "
#~ "hier fallenlassen"

#~ msgid "Drop here to upload a <b class='dndignore'>new attachment</b>"
#~ msgstr ""
#~ "Zum Hochladen einer <b class='dndignore'>neuen Anlage</b> hier "
#~ "fallenlassen"

#~ msgid "Drop the file anywhere to add attachment"
#~ msgstr ""
#~ "Zum Hinzufügen der Anlage lassen Sie die Datei einfach irgendwo fallen."

#~ msgid "Due"
#~ msgstr "Fällig"

#~ msgid "Due %1$s"
#~ msgstr "Fällig am %1$s"

#~ msgid "Due date"
#~ msgstr "Fälligkeitstermin"

#~ msgid "Due on %1$s"
#~ msgstr "Fällig am %1$s"

#~ msgid "Dutch (Netherlands)"
#~ msgstr "Niederländisch (Niederlande)"

#~ msgid "E-Mail"
#~ msgstr "E-Mail"

#~ msgctxt "help"
#~ msgid "E-Mail Settings"
#~ msgstr "E-Mail-Einstellungen"

#~ msgid "E-mail chapter"
#~ msgstr "Kapitel 'E-Mail'"

#~ msgid "E-mail settings chapter"
#~ msgstr "Kapitel 'E-Mail-Einstellungen'"

#~ msgid "EB"
#~ msgstr "EB"

#~ msgid "Each %s Day"
#~ msgstr "Jeden %s Tag"

#~ msgid "Each %s weeks on %s"
#~ msgstr "Alle %s Wochen am %s"

#~ msgid "Each %s. %s"
#~ msgstr "Jeden %s. %s"

#~ msgid "Edit"
#~ msgstr "Bearbeiten"

#~ msgid "Edit Appointment"
#~ msgstr "Termin bearbeiten"

#~ msgid "Edit Contact"
#~ msgstr "Kontakt bearbeiten"

#~ msgid "Edit Flickr photo stream"
#~ msgstr "Flickr Foto-Stream bearbeiten"

#~ msgid "Edit Mode"
#~ msgstr "Bearbeitungsmodus"

#~ msgid "Edit Tumblr feed"
#~ msgstr "Tumblr-Feed bearbeiten"

#~ msgid "Edit a Subreddit"
#~ msgstr "Einen Subreddit bearbeiten"

#~ msgid "Edit a blog"
#~ msgstr "Einen Blog bearbeiten"

#~ msgid "Edit a group of feeds"
#~ msgstr "Eine Feeds-Gruppe bearbeiten"

#~ msgid "Edit appointment"
#~ msgstr "Termin bearbeiten"

#~ msgid "Edit description"
#~ msgstr "Beschreibung bearbeiten"

#~ msgid "Edit distribution list"
#~ msgstr "Verteilerliste bearbeiten"

#~ msgid "Edit document"
#~ msgstr "Dokument bearbeiten"

#~ msgid "Edit draft"
#~ msgstr "Entwurf bearbeiten"

#~ msgid "Edit feed"
#~ msgstr "Feed bearbeiten"

#~ msgid "Edit rule"
#~ msgstr "Regel bearbeiten"

#~ msgid "Edit signature"
#~ msgstr "Signatur bearbeiten"

#~ msgid "Edit task"
#~ msgstr "Aufgabe bearbeiten"

#~ msgid "Edit to set a name."
#~ msgstr "Bearbeiten, um einen Namen hinzuzufügen"

#~ msgid "Editor"
#~ msgstr "Editor"

#~ msgid "Email"
#~ msgstr "E-Mail"

#~ msgid "Email 1"
#~ msgstr "E-Mail 1"

#~ msgid "Email 1 / Phone number"
#~ msgstr "E-Mail 1 / Telefonnummer"

#~ msgid "Email 2"
#~ msgstr "E-Mail 2"

#~ msgid "Email 3"
#~ msgstr "E-Mail 3"

#~ msgid "Email Address:"
#~ msgstr "E-Mail-Adresse:"

#~ msgid "Email address"
#~ msgstr "E-Mail-Adresse"

#~ msgid "Email addresses"
#~ msgstr "E-Mail-Adressen"

#~ msgid "Email from %1$s: %2$s"
#~ msgstr "E-Mail von %1$s: %2$s"

#~ msgid "Email notification for Accept/Declined"
#~ msgstr "E-Mail-Benachrichtigung für Bestätigen/Ablehnen"

#~ msgid "Email notification for New, Changed, Deleted?"
#~ msgstr "E-Mail-Benachrichtigung für Neu, Geändert, Gelöscht?"

#~ msgid "Email notification for appointment"
#~ msgstr "E-Mail-Benachrichtigung für Termin"

#~ msgid "Email notification for appointment creator?"
#~ msgstr "E-Mail-Benachrichtigung für Terminersteller?"

#~ msgid "Email notification for appointment participant?"
#~ msgstr "E-Mail-Benachrichtigung für Terminteilnehmer?"

#~ msgid "Email notification for task"
#~ msgstr "E-Mail-Benachrichtigung für Aufgabe"

#~ msgid "Email notification for task creator?"
#~ msgstr "E-Mail-Benachrichtigung für Aufgabenersteller?"

#~ msgid "Email notification for task participant?"
#~ msgstr "E-Mail-Benachrichtigung für Aufgabenteilnehmer?"

#~ msgid ""
#~ "Emails cannot be put into trash folder while your mail quota is exceeded."
#~ msgstr ""
#~ "E-Mails können nicht in den Papierkorb verschoben werden, solange die E-"
#~ "Mail-Quota überschritten ist."

#~ msgid "Employee ID"
#~ msgstr "Mitarbeiter-ID"

#~ msgid "Employee type"
#~ msgstr "Mitarbeiter-Typ"

#~ msgctxt "vgrid"
#~ msgid "Empty"
#~ msgstr "Leer"

#~ msgid "Empty folder"
#~ msgstr "Ordner leeren"

#~ msgid "Empty name and description found."
#~ msgstr "Leeres Namens- und Beschreibungsfeld "

#~ msgid "Emptying folder... This may take a few seconds."
#~ msgstr "Ordner wird geleert.. Dies kann eine Weile dauern."

#~ msgid "Enable"
#~ msgstr "Aktivieren"

#~ msgid "Enable Plugin"
#~ msgstr "Plugin aktivieren"

#~ msgid "Enabled"
#~ msgstr "Aktiviert"

#~ msgid "Enabled for all mail folders"
#~ msgstr "Für alle E-Mail-Ordner aktiviert "

#~ msgid "Enabled for inbox only"
#~ msgstr "Nur für den Posteingang aktiviert"

#~ msgid "Enabled for the following addresses"
#~ msgstr "Für folgende Adressen aktiviert "

#~ msgid "End"
#~ msgstr "Ende"

#~ msgid "End of working time"
#~ msgstr "Arbeitszeit endet um"

#~ msgid "Ends on"
#~ msgstr "Endet am"

#~ msgid "English (US)"
#~ msgstr "Englisch (US)"

#~ msgid "Enter Image URL"
#~ msgstr "Bild-URL eingeben"

#~ msgid "Enter URL"
#~ msgstr "URL eingeben"

#~ msgid "Enter document title here"
#~ msgstr "Geben Sie hier den Dokumententitel ein"

#~ msgid "Entire thread"
#~ msgstr "Gesamten Thread"

#~ msgid "Envelope"
#~ msgstr "Envelope"

#~ msgid "Error"
#~ msgstr "Fehler"

#~ msgid "Error log"
#~ msgstr "Fehleranalyse"

#~ msgid "Error:"
#~ msgstr "Fehler:"

#~ msgid "Errors"
#~ msgstr "Fehler"

#~ msgid "Estimated costs"
#~ msgstr "Geschätzte Kosten"

#, fuzzy
#~ msgid "Estimated costs in minutes"
#~ msgstr "Geschätzte Kosten"

#~ msgid "Estimated duration in minutes"
#~ msgstr "Geschätzte Dauer in Minuten"

#~ msgid "Every %1$d days"
#~ msgstr "Alle %1$d Tage"

#~ msgid "Every %1$d months on day %2$d"
#~ msgstr "Alle %1$d Monate am %2$d. Tag"

#~ msgid "Every %1$d months on the %2$s %3$s"
#~ msgstr "Alle %1$d Monate am %2$s %3$s"

#~ msgid "Every %1$d weeks on %2$s"
#~ msgstr "Alle %1$d Wochen am %2$s"

#~ msgid "Every %1$d weeks on all days"
#~ msgstr "Alle %1$d Wochen an allen Tagen"

#~ msgid "Every %1$d weeks on work days"
#~ msgstr "Alle %1$d Wochen an Arbeitstagen"

#~ msgid "Every %1$d years on %2$s %3$d"
#~ msgstr "Alle %1$d Jahre am %3$d. %2$s"

#~ msgid "Every %1$d years on the %2$s %3$s of %4$d"
#~ msgstr "Alle %1$d Jahre am %2$s %3$s im %4$d"

#~ msgid "Every day"
#~ msgstr "Jeden Tag"

#~ msgid "Exception caught: "
#~ msgstr "Ausnahmefehler:"

#~ msgid "Exit Fullscreen"
#~ msgstr "Vollbildmodus verlassen"

#~ msgid "Expand form"
#~ msgstr "Formular erweitern"

#~ msgid "Expand timeframe by one month"
#~ msgstr "Zeitrahmen um einen Monat erweitern"

#~ msgid "Expert mode"
#~ msgstr "Expertenmodus"

#~ msgid "Export"
#~ msgstr "Exportieren"

#~ msgid "Export folder"
#~ msgstr "Ordner exportieren"

#~ msgid "Extended view"
#~ msgstr "Erweiterte Ansicht"

#~ msgid "External"
#~ msgstr "Extern"

#~ msgctxt "help"
#~ msgid "External E-Mail Accounts"
#~ msgstr "Externe E-Mail-Accounts"

#~ msgid "External contact"
#~ msgstr "Externer Kontakt"

#~ msgid ""
#~ "External images have been blocked to protect you against potential spam!"
#~ msgstr ""
#~ "Das Laden extern verlinkter Bilder wurde zum Schutz vor potentiellem Spam "
#~ "gesperrt."

#~ msgid "External link"
#~ msgstr "Externer Link"

#~ msgid "External participants"
#~ msgstr "Externe Teilnehmer"

#~ msgid "Face"
#~ msgstr "Gesichter"

#~ msgid "Facebook"
#~ msgstr "Facebook"

#~ msgid "Facebook reported an error:"
#~ msgstr "Fehlermeldung von Facebook:"

#~ msgid "Failed to add. Maybe the vCard attachment is invalid."
#~ msgstr ""
#~ "Hinzufügen ist fehlgeschlagen. Möglicherweise ist die vCard-Anlage "
#~ "ungültig."

#~ msgid "Failed to connect."
#~ msgstr "Verbindung ist fehlgeschlagen"

#~ msgid "Failed to recover accounts"
#~ msgstr "Das Wiederherstellen der Accounts ist fehlgeschlagen."

#~ msgid "Failed to save distribution list."
#~ msgstr "Die Verteilerliste konnte nicht gespeichert werden."

#~ msgid "Failed to sign in"
#~ msgstr "Anmelden ist fehlgeschlagen"

#~ msgid ""
#~ "Failed to start application. Maybe you have connection problems. Please "
#~ "try again."
#~ msgstr ""
#~ "Applikation konnte nicht gestartet werden. Vielleicht haben Sie "
#~ "Verbindungsprobleme. Bitte versuchen Sie es erneut."

#~ msgid ""
#~ "Failed to update confirmation status; most probably the appointment has "
#~ "been deleted."
#~ msgstr ""
#~ "Der Bestätigungsstatus konnte nicht aktualisiert werden. Der Termin wurde "
#~ "wahrscheinlich gelöscht."

#~ msgid ""
#~ "Failed to update confirmation status; most probably the task has been "
#~ "deleted."
#~ msgstr ""
#~ "Der Bestätigungsstatus konnte nicht aktualisiert werden. Die Aufgabe "
#~ "wurde wahrscheinlich gelöscht."

#~ msgid "Failure! Please refresh."
#~ msgstr "Fehlgeschlagen. Bitte aktualisieren Sie."

#~ msgid "Favorite"
#~ msgstr "Favoriten"

#~ msgid "Favorited"
#~ msgstr "Bevorzugt"

#~ msgid "Fax"
#~ msgstr "Fax"

#~ msgid "Fax (Home)"
#~ msgstr "Fax (privat)"

#~ msgid "Fax (alt)"
#~ msgstr "Fax (2)"

#~ msgid "Fax (business)"
#~ msgstr "Fax (geschäftlich)"

#~ msgid "Fax (other)"
#~ msgstr "Fax (weiteres)"

#~ msgid "Fax (private)"
#~ msgstr "Fax (privat)"

#~ msgid "February"
#~ msgstr "Februar"

#~ msgid "Feed URL"
#~ msgstr "Feed-URL"

#~ msgid "Feedback"
#~ msgstr "Feedback"

#~ msgid "Feeling • Decoration"
#~ msgstr "Gefühle • Gesten"

#~ msgid "File"
#~ msgstr "Datei"

#~ msgid "File Details"
#~ msgstr "Datei-Details"

#~ msgid "File as"
#~ msgstr "Speichern unter"

#~ msgid "File name"
#~ msgstr "Dateiname"

#~ msgid "File names must not be empty"
#~ msgstr "Dateinamen dürfen nicht leer sein."

#~ msgid "File names must not contain slashes"
#~ msgstr "Dateinamen dürfen keine Schrägstriche enthalten."

#~ msgid "File quota"
#~ msgstr "Datei-Speicherplatz"

#~ msgid "File: %1$s"
#~ msgstr "Datei: %1$s"

#~ msgid "Files"
#~ msgstr "Dateien"

#~ msgctxt "app"
#~ msgid "Files"
#~ msgstr "Dateien"

#~ msgid "Files View"
#~ msgstr "Dateiansicht"

#~ msgid "Files chapter"
#~ msgstr "Kapitel 'Dateien'"

#~ msgid "Files have been copied"
#~ msgstr "Dateien wurden kopiert"

#~ msgid "Files have been moved"
#~ msgstr "Dateien wurden verschoben"

#~ msgid "Files settings chapter"
#~ msgstr "Kapitel 'Dateien-Einstellungen'"

#~ msgid "Find a free time"
#~ msgstr "Verfügbaren Zeitraum finden"

#~ msgid "Finish tour"
#~ msgstr "Tour beenden"

#~ msgid "First name"
#~ msgstr "Vorname"

#~ msgid "First name Last name"
#~ msgstr "Vorname Nachname"

#~ msgid "Fit to screen size"
#~ msgstr "An Bildschirmgröße anpassen"

#~ msgid "Fit to screen width"
#~ msgstr "An Bildschirmbreite anpassen"

#~ msgid "Flag mail with"
#~ msgstr "E-Mail-Flag"

#~ msgid "Flickr"
#~ msgstr "Flickr"

#~ msgid "Float Left"
#~ msgstr "Links im Text"

#~ msgid "Float Right"
#~ msgstr "Rechts im Text"

#~ msgid "Folder"
#~ msgstr "Ordner"

#~ msgid "Folder actions"
#~ msgstr "Ordner-Aktionen"

#~ msgid "Folder admin: "
#~ msgstr "Ordneradministrator: "

#~ msgid "Folder name"
#~ msgstr "Ordnername"

#~ msgid "Folder names must not be empty"
#~ msgstr "Verzeichnisnamen dürfen nicht leer sein."

#~ msgid "Folder names must not contain slashes"
#~ msgstr "Ordnernamen dürfen keine Schrägstriche enthalten."

#~ msgid "Folder permissions"
#~ msgstr "Ordnerberechtigungen"

#~ msgid "Folder settings"
#~ msgstr "Ordner-Einstellungen"

#~ msgid "Folder type"
#~ msgstr "Ordnertyp"

#~ msgid "Folder view"
#~ msgstr "Ordneransicht"

#~ msgid ""
#~ "Folder with name \"%1$s\" will be hidden. Enable setting \"Show hidden "
#~ "files and folders\" to access this folder again."
#~ msgstr ""
#~ "Der Ordner namens \"%1$s\" wird versteckt. Zum Zugreifen auf diesen "
#~ "Ordner müssen Sie die Einstellung \"Versteckte Dateien und Ordner anzeigen"
#~ "\" aktivieren."

#~ msgid "Folder-specific actions"
#~ msgstr "Ordnerspezifische Aktionen"

#~ msgid "Folders"
#~ msgstr "Ordner"

#~ msgid "Follow"
#~ msgstr "Folgen"

#~ msgid "Following"
#~ msgstr "Folge ich"

#~ msgid "Font name"
#~ msgstr "Schriftart"

#~ msgid "Font size"
#~ msgstr "Schriftgröße"

#~ msgid "Food"
#~ msgstr "Essen"

#~ msgid "For best results, please use"
#~ msgstr "Für beste Ergebnisse, verwenden Sie bitte "

#~ msgid ""
#~ "For security reasons, all account passwords are encrypted with your "
#~ "primary account password. If you change your primary password, your "
#~ "external accounts might stop working. In this case, you can use your old "
#~ "password to recover all account passwords:"
#~ msgstr ""
#~ "Aus Sicherheitsgründen sind alle Account-Passwörter mit dem Passwort "
#~ "Ihres primären Accounts verschlüsselt. Wenn Sie Ihr primäres Passwort "
#~ "ändern, funktionieren Ihre externen Accounts eventuell nicht mehr. In "
#~ "diesem Fall können Sie Ihr altes Passwort zum Wiederherstellen aller "
#~ "Account-Passwörter verwenden:"

#~ msgid "Forgot your password?"
#~ msgstr "Passwort vergessen?"

#~ msgid "Format"
#~ msgstr "Format"

#~ msgid "Format emails as"
#~ msgstr "E-Mails formatieren als"

#~ msgid "Format emails as:"
#~ msgstr "E-Mails formatieren als: "

#~ msgid "Forward"
#~ msgstr "Weiterleiten"

#~ msgid "Forward all incoming emails to this address"
#~ msgstr "Alle eingehenden E-Mails an diese Adresse weiterleiten"

#~ msgid "Forward emails as"
#~ msgstr "E-Mails weiterleiten als"

#~ msgid "Forward emails as:"
#~ msgstr "E-Mails weiterleiten als:"

#~ msgid "Found %1$s items in %2$s seconds"
#~ msgstr "%1$s Objekte in %2$s Sekunden gefunden"

#~ msgid "Free"
#~ msgstr "Frei"

#~ msgid "French"
#~ msgstr "Französisch"

#~ msgid "Friday"
#~ msgstr "Freitag"

#~ msgid "From"
#~ msgstr "Von"

#~ msgid "Fullscreen"
#~ msgstr "Vollbild"

#~ msgid "Furigana for company"
#~ msgstr "Furigana für Firmennamen"

#~ msgid "Furigana for first name"
#~ msgstr "Furigana für Vornamen"

#~ msgid "Furigana for last name"
#~ msgstr "Furigana für Nachnamen"

#~ msgid "GB"
#~ msgstr "GB"

#~ msgid "German"
#~ msgstr "Deutsch"

#~ msgid "Get free upgrade"
#~ msgstr "Freies Upgrade holen"

#~ msgid "Give feedback"
#~ msgstr "Feedback geben"

#~ msgid "Go to page"
#~ msgstr "Wechseln zu Seite"

#~ msgid "Good evening"
#~ msgstr "Guten Abend"

#~ msgid "Good evening, %s"
#~ msgstr "Guten Abend, %s"

#~ msgid "Good morning"
#~ msgstr "Guten Morgen"

#~ msgid "Good morning, %s"
#~ msgstr "Guten Morgen, %s"

#~ msgid "Gray"
#~ msgstr "Grau"

#~ msgid "Greek"
#~ msgstr "Griechisch"

#~ msgid "Green"
#~ msgstr "Grün"

#~ msgid "Grey"
#~ msgstr "Grau"

#~ msgid "Group"
#~ msgstr "Gruppe"

#~ msgid "Guest"
#~ msgstr "Gast"

#~ msgid "Guidance"
#~ msgstr "Kontext-Hilfe"

#~ msgid "H-split view"
#~ msgstr "H-Split-Ansicht"

#~ msgid "HTML"
#~ msgstr "HTML"

#~ msgid "HTML and plain text"
#~ msgstr "HTML und Text"

#~ msgid "Header"
#~ msgstr "Header"

#~ msgid "Hello"
#~ msgstr "Hallo"

#~ msgid "Hello %s"
#~ msgstr "Hallo %s"

#~ msgid "Hello World"
#~ msgstr "Hallo Welt"

#~ msgid "Help"
#~ msgstr "Hilfe"

#~ msgid "Hi!<br><br>%1$s shares a publication with you:<br>%2$s"
#~ msgstr "<br><br>%1$s hat eine Veröffentlichung für Sie freigegeben:<br>%2$s"

#~ msgid "Hidden folders"
#~ msgstr "Versteckte Ordner"

#~ msgid "Hide"
#~ msgstr "Nicht anzeigen"

#~ msgid "Hide QR code"
#~ msgstr "QR Code ausblenden"

#~ msgctxt "plural"
#~ msgid "Hide attachment"
#~ msgid_plural "Hide attachments"
#~ msgstr[0] "Anlage ausblenden"
#~ msgstr[1] "Anlagen ausblenden"

#~ msgid "Hide comments"
#~ msgstr "Kommentare verstecken"

#~ msgid "Hide conflicts"
#~ msgstr "Konflikte verstecken"

#~ msgid "Hide details"
#~ msgstr "Details ausblenden"

#~ msgid "Hide request body"
#~ msgstr "Anfrage-Body ausblenden"

#~ msgid "Hide side panel"
#~ msgstr "Seitenleiste ausblenden"

#~ msgid "Hide stack trace"
#~ msgstr "Stack trace ausblenden"

#~ msgid "High"
#~ msgstr "Hoch"

#~ msgid "High contrast theme"
#~ msgstr "Hoher Kontrast"

#~ msgid "High priority"
#~ msgstr "Hohe Priorität"

#~ msgid "Hobby"
#~ msgstr "Hobby"

#~ msgctxt "address"
#~ msgid "Home"
#~ msgstr "Privatadresse"

#~ msgid "Home Address"
#~ msgstr "Privatanschrift"

#~ msgid "Home address"
#~ msgstr "Privatanschrift"

#~ msgid "Horizontal"
#~ msgstr "Horizontal"

#~ msgid "Host"
#~ msgstr "Host"

#~ msgid "Hours"
#~ msgstr "Stunden"

#~ msgid "How does this work?"
#~ msgstr "Wie funktioniert das?"

#~ msgid "Hungarian"
#~ msgstr "Ungarisch"

#~ msgid "IMAP folder subscription"
#~ msgstr "Abonnement von IMAP-Ordnern"

#~ msgid "IP phone"
#~ msgstr "IP-Telefon"

#~ msgid "Icon view"
#~ msgstr "Symbolansicht"

#~ msgid "Icons"
#~ msgstr "Symbole"

#~ msgid ""
#~ "If you change the password, you will be signed out. Please ensure that "
#~ "everything is closed and saved."
#~ msgstr ""
#~ "Wenn Sie das Passwort ändern, werden Sie abgemeldet. Bitte stellen Sie "
#~ "sicher, dass alles geschlossen und gesichert ist. "

#~ msgid ""
#~ "If you spot a free time, just select this area. To do this, move the "
#~ "cursor to the start time, hold the mouse button, and <b>drag the mouse</"
#~ "b> to the end time."
#~ msgstr ""
#~ "Wählen Sie einen freien Zeitraum. Bewegen Sie dafür den Cursor auf das "
#~ "Startdatum, halten Sie die linke Maustaste gedrückt und <b>ziehen Sie die "
#~ "Maus</b> auf das Enddatum."

#~ msgid "Ignore"
#~ msgstr "Ignorieren"

#~ msgid "Ignore conflicts"
#~ msgstr "Konflikte ignorieren"

#~ msgid ""
#~ "Ignore existing events. Helpful to import public holiday calendars, for "
#~ "example."
#~ msgstr ""
#~ "Vorhandene Ereignisse ignorieren. Hilfreich bspw. zum Importieren von "
#~ "Kalendern mit gesetzlichen Feiertagen."

#~ msgid "Image"
#~ msgstr "Bild"

#~ msgid "Image 1"
#~ msgstr "Bild 1"

#~ msgid "Image last modified"
#~ msgstr "Zuletzt geändertes Bild"

#~ msgid "Image1 content type"
#~ msgstr "Bild 1 Inhaltstyp"

#~ msgid "Image1 url"
#~ msgstr "Bild 1 URL"

#~ msgid "Import"
#~ msgstr "Importieren"

#~ msgid "Import into"
#~ msgstr "Importieren nach"

#~ msgid "Import signatures"
#~ msgstr "Signaturen importieren"

#~ msgid "In %1$d days"
#~ msgstr "In %1$d Tagen"

#~ msgid "In %s days:"
#~ msgstr "In %s Tagen:"

#~ msgid "In %s hours:"
#~ msgstr "In %d Stunden:"

#~ msgid "In %s milliseconds:"
#~ msgstr "In % Millisekunden:"

#~ msgid "In %s minutes:"
#~ msgstr "In %s Minuten:"

#~ msgid "In %s seconds:"
#~ msgstr "In %s Sekunden:"

#~ msgid "In %s weeks:"
#~ msgstr "In %s Wochen:"

#~ msgid "In progress"
#~ msgstr "In Bearbeitung"

#~ msgid "Inbox"
#~ msgstr "Posteingang"

#~ msgid "Include distribution lists"
#~ msgstr "Mit Verteilerlisten"

#~ msgid "Incoming Notification Mails"
#~ msgstr "Eingehende E-Mail-Benachrichtigungen"

#~ msgid "Inconsistent dates"
#~ msgstr "Inkonsistente Datumsangaben"

#~ msgid "Info"
#~ msgstr "Info"

#~ msgid "Inline"
#~ msgstr "Inliegend"

#~ msgid "Inline With Text"
#~ msgstr "In Text einfügen"

#, fuzzy
#~ msgid "Inline menu %1$s"
#~ msgstr "Inliegend"

#~ msgid "Inline with text"
#~ msgstr "In Text einfügen"

#~ msgid "Insert"
#~ msgstr "Einfügen"

#~ msgid "Insert Column"
#~ msgstr "Spalte einfügen"

#~ msgid "Insert Image File"
#~ msgstr "Bilddatei einfügen"

#~ msgid "Insert Image URL"
#~ msgstr "Bild-URL einfügen"

#~ msgid "Insert Row"
#~ msgstr "Zeile einfügen"

#~ msgid "Insert column"
#~ msgstr "Spalte einfügen"

#~ msgid "Insert image file"
#~ msgstr "Bilddatei einfügen"

#~ msgid "Insert inline image"
#~ msgstr "Bild-URL einfügen"

#~ msgid "Insert row"
#~ msgstr "Zeile einfügen"

#~ msgid "Insert table"
#~ msgstr "Tabelle einfügen"

#~ msgid "Insert the original email text to a reply"
#~ msgstr "Ursprünglichen E-Mail-Text in Antwort zitieren"

#~ msgid "Insert the original emails text to a reply"
#~ msgstr "Ursprünglichen E-Mail-Text in Antwort zitieren"

#~ msgid "Insert/Edit Hyperlink"
#~ msgstr "Hyperlink einfügen/bearbeiten"

#~ msgid "Inside border"
#~ msgstr "Rahmenlinien innen"

#~ msgid ""
#~ "Install this web app on your %1$s: Tap %2$s and then %3$s'Add to Home "
#~ "Screen'%4$s"
#~ msgstr ""
#~ "Installieren Sie diese Web-Applikation auf Ihrem %1$s:  Tippen Sie auf "
#~ "%2$s, gefolgt von %3$s'Zum Home-Bildschirm hinzufügen'%4$s"

#~ msgid "Instant Messenger 1"
#~ msgstr "Instant Messenger 1"

#~ msgid "Instant Messenger 2"
#~ msgstr "Instant Messenger 2"

#~ msgid "Internal Error"
#~ msgstr "Interner Fehler"

#~ msgid "Internal userid"
#~ msgstr "Interne Benutzer-ID"

#~ msgid ""
#~ "Internet Explorer 9 does not support attachment uploads. Please upgrade "
#~ "to Internet Explorer 10."
#~ msgstr ""
#~ "Der Internet Explorer 9 unterstützt das Hochladen von Anhängen nicht. "
#~ "Bitte führen Sie ein Upgrade auf den Internet Explorer 10 durch."

#~ msgid ""
#~ "Internet Explorer 9 does not support file uploads. Please upgrade to "
#~ "Internet Explorer 10."
#~ msgstr ""
#~ "Der Internet Explorer 9 unterstützt das Hochladen von Dateien nicht. "
#~ "Bitte führen Sie ein Upgrade auf den Internet Explorer 10 durch."

#~ msgid "Invalid data"
#~ msgstr "Ungültige Daten"

#~ msgid "Invitations"
#~ msgstr "Einladungen"

#~ msgid "Invite to appointment"
#~ msgstr "Zu Termin einladen"

#~ msgid "Invite to new appointment"
#~ msgstr "Zu neuem Termin einladen"

#~ msgid "Is bigger than"
#~ msgstr "ist größer als"

#~ msgid "Is exactly"
#~ msgstr "stimmt exakt überein mit"

#~ msgid "Is smaller than"
#~ msgstr "ist kleiner als"

#~ msgid "Italian (Italy)"
#~ msgstr "Italienisch (Italien)"

#~ msgid "Italic"
#~ msgstr "Kursiv"

#~ msgid "Items"
#~ msgstr "Objekte"

#~ msgid "Items without a file can not be downloaded."
#~ msgstr "Objekte ohne Datei können nicht heruntergeladen werden."

#~ msgid "Items without a file can not be opened."
#~ msgstr "Objekte ohne Datei können nicht geöffnet werden."

#~ msgid "January"
#~ msgstr "Januar"

#~ msgid "Japanese Carrier"
#~ msgstr "Japanischer Hoster"

#~ msgid "Job"
#~ msgstr "Job"

#~ msgid "Job description"
#~ msgstr "Jobbeschreibung"

#~ msgid "July"
#~ msgstr "Juli"

#~ msgid "June"
#~ msgstr "Juni"

#~ msgid "Just disable widget"
#~ msgstr "Widget nur deaktivieren"

#~ msgid "Justify"
#~ msgstr "Blocksatz"

#~ msgid "KB"
#~ msgstr "KB"

#~ msgid "Keep"
#~ msgstr "Behalten"

#~ msgid "Keep a copy of the message"
#~ msgstr "Kopie der Nachricht behalten"

#~ msgid "Keep the draft."
#~ msgstr "Entwurf behalten."

#~ msgid "Knowledgebase"
#~ msgstr "Wissensdatenbank"

#~ msgid "Label"
#~ msgstr "Label"

#~ msgid "Language"
#~ msgstr "Sprache"

#~ msgid "Language-specific default"
#~ msgstr "Sprachenabhängiger Standard"

#~ msgid "Languages"
#~ msgstr "Sprachen"

#~ msgid "Last Week"
#~ msgstr "Letzte Woche"

#~ msgid "Last modified"
#~ msgstr "Letzte Änderung"

#~ msgid "Last name"
#~ msgstr "Nachname"

#~ msgid "Last name, First name"
#~ msgstr "Nachname, Vorname"

#~ msgid "Launcher dropdown. Press [enter] to jump to the dropdown."
#~ msgstr ""
#~ "Programmstarter-Aufklappmenü. Durch Drücken der Eingabetaste öffnen Sie "
#~ "das Aufklappmenü."

#~ msgid "Layout"
#~ msgstr "Layout"

#~ msgid "Leave messages on server"
#~ msgstr "Nachrichten auf Server behalten"

#~ msgid "Left"
#~ msgstr "Linksbündig"

#~ msgid "Left aligned, text wraps at right side"
#~ msgstr "Links ausgerichtet, Textumlauf rechts"

#~ msgid "Left and right borders"
#~ msgstr "Rahmenlinie links und rechts"

#~ msgid "Left border"
#~ msgstr "Rahmenlinie links"

#~ msgid "Letters • Symbols"
#~ msgstr "Buchstaben • Symbole"

#~ msgid "Life"
#~ msgstr "Leben"

#~ msgid "Light Blue"
#~ msgstr "Hellblau"

#~ msgid "Light Green"
#~ msgstr "Hellgrün"

#~ msgid "Light blue"
#~ msgstr "Hellblau"

#~ msgid "Light green"
#~ msgstr "Hellgrün"

#~ msgid "Lighter"
#~ msgstr "Heller"

#~ msgid "Liked a link: %s"
#~ msgstr "Gefiel ein Link: %s"

#~ msgid "Line spacing"
#~ msgstr "Zeilenabstand"

#, fuzzy
#~ msgid "Line wrap when sending text mails after"
#~ msgstr "Beim Senden von Text-E-Mails Zeilenumbruch nach "

#, fuzzy
#~ msgid "Line wrap when sending text mails after how much characters"
#~ msgstr "Beim Senden von Text-E-Mails Zeilenumbruch nach "

#~ msgid "Line wrap when sending text mails after: "
#~ msgstr "Beim Senden von Text-E-Mails Zeilenumbruch nach"

#~ msgid "Link"
#~ msgstr "Link"

#~ msgid "Link / URL"
#~ msgstr "Link/URL"

#~ msgid "LinkedIn"
#~ msgstr "LinkedIn"

#~ msgid "LinkedIn Network Updates"
#~ msgstr "LinkedIn Netzwerk-Updates"

#~ msgid "LinkedIn reported an error:"
#~ msgstr "Fehlermeldung von LinkedIn:"

#~ msgid "Links"
#~ msgstr "Verlinkungen"

#~ msgid "List"
#~ msgstr "Liste"

#~ msgid "List name"
#~ msgstr "Name der Liste"

#~ msgid "List view"
#~ msgstr "Listenansicht"

#~ msgid "Load Error"
#~ msgstr "Ladefehler"

#~ msgid "Load all mails. This might take some time."
#~ msgstr "Alle E-Mails laden. Dies kann eine Weile dauern."

#~ msgid "Location"
#~ msgstr "Ort"

#~ msgid "Lock"
#~ msgstr "Sperren"

#~ msgid "Login"
#~ msgstr "Login"

#~ msgid "Login must not be empty."
#~ msgstr "Das Login darf nicht leer sein."

#~ msgid "Logout now"
#~ msgstr "Jetzt abmelden"

#~ msgid "Loss"
#~ msgstr "Verlust"

#~ msgid "Loss: %1$s %"
#~ msgstr "Verlust: %1$s %"

#~ msgid "Low"
#~ msgstr "Niedrig"

#~ msgid "Low priority"
#~ msgstr "Niedrige Priorität"

#~ msgid "MB"
#~ msgstr "MB"

#~ msgid "Mail"
#~ msgstr "Mail"

#~ msgctxt "app"
#~ msgid "Mail"
#~ msgstr "E-Mail"

#~ msgid "Mail Details"
#~ msgstr "E-Mail-Details"

#~ msgid "Mail Filter"
#~ msgstr "Mailfilter"

#~ msgid "Mail Thread Details"
#~ msgstr "E-Mail-Thread-Details"

#~ msgid "Mail account"
#~ msgstr "E-Mail-Account"

#~ msgid "Mail and Messaging"
#~ msgstr "E-Mail und Messaging"

#~ msgid "Mail and Social Accounts"
#~ msgstr "Accounts für E-Mail und soziale Netzwerke"

#~ msgid "Mail count quota"
#~ msgstr "E-Mail-Anzahl"

#~ msgid "Mail has been copied"
#~ msgstr "E-Mail wurde kopiert"

#~ msgid "Mail has been imported"
#~ msgstr "E-Mail wurde importiert"

#~ msgid "Mail has been moved"
#~ msgstr "E-Mail wurde verschoben"

#~ msgid "Mail has empty subject. Send it anyway?"
#~ msgstr "Der Betreff der E-Mail ist leer. Trotzdem senden?"

#~ msgid "Mail has no recipient."
#~ msgstr "Die E-Mail hat keinen Empfänger."

#~ msgid "Mail quota"
#~ msgstr "E-Mail-Speicherplatz"

#~ msgid "Mail quota exceeded"
#~ msgstr "E-Mail-Quota überschritten"

#~ msgid "Mail reminder"
#~ msgstr "E-Mail-Erinnerung"

#~ msgid "Mail reminder for"
#~ msgstr "E-Mail-Erinnerung für"

#~ msgid "Mail saved as draft"
#~ msgstr "E-Mail als Entwurf gespeichert"

#~ msgid "Mail source"
#~ msgstr "E-Mail-Quelldaten"

#~ msgid "Mail text"
#~ msgstr "E-Mail-Text"

#~ msgid "Mail was not imported, only .eml files are supported."
#~ msgstr ""
#~ "Die E-Mail wurde nicht importiert. Es werden nur .eml-Dateien unterstützt."

#~ msgid "Mail was not imported. Only .eml files are supported."
#~ msgstr ""
#~ "Die E-Mail wurde nicht importiert. Es werden nur .eml-Dateien unterstützt."

#~ msgid "Mailfilter created"
#~ msgstr "Mailfilter erstellt"

#~ msgid "Mailfilter updated"
#~ msgstr "Mailfilter aktualisiert"

#~ msgid "Mailing list"
#~ msgstr "Mailingliste"

#~ msgid "Mails have been copied"
#~ msgstr "E-Mails wurden kopiert"

#~ msgid "Mails have been moved"
#~ msgstr "E-Mails wurden verschoben"

#~ msgid "Mails per hour (%)"
#~ msgstr "E-Mails pro Stunde (%)"

#~ msgid "Mails per week-day (%)"
#~ msgstr "E-Mails pro Wochentag (%)"

#~ msgid "Make this the current version"
#~ msgstr "Diese als aktuelle Version markieren"

#~ msgid "Manage applications"
#~ msgstr "Applikationen verwalten"

#~ msgid "Manager"
#~ msgstr "Manager"

#~ msgctxt "help"
#~ msgid "Managing E-Mail messages"
#~ msgstr "E-Mail-Nachrichten verwalten"

#~ msgctxt "help"
#~ msgid "Managing Files"
#~ msgstr "Dateien organisieren"

#~ msgid "Manual"
#~ msgstr "Manuell"

#~ msgid "March"
#~ msgstr "März"

#~ msgid "Marital status"
#~ msgstr "Familienstand"

#~ msgid "Mark all day appointments as free"
#~ msgstr "Alle Tagestermine als 'Frei' markieren"

#~ msgid "Mark all mails as read"
#~ msgstr "Alle E-Mails als 'Gelesen' markieren"

#~ msgid "Mark as distributionlist"
#~ msgstr "Als Verteilerliste markieren"

#~ msgid "Mark as done"
#~ msgstr "Als erledigt markieren"

#~ msgid "Mark as read"
#~ msgstr "Als gelesen markieren"

#~ msgid "Mark as spam"
#~ msgstr "Als Spam markieren"

#~ msgid "Mark as unread"
#~ msgstr "Als ungelesen markieren"

#~ msgid "Mark mail as"
#~ msgstr "E-Mail markieren als"

#~ msgid "Mark read"
#~ msgstr "Als gelesen markieren"

#~ msgid "Mark unread"
#~ msgstr "Als ungelesen markieren"

#~ msgid "Matches"
#~ msgstr "stimmt überein mit"

#~ msgid "May"
#~ msgstr "Mai"

#~ msgid "Mediaplayer"
#~ msgstr "Mediaplayer"

#~ msgid "Medium"
#~ msgstr "Mittel"

#~ msgid "Medium priority"
#~ msgstr "Mittlere Priorität"

#~ msgid "Messaging"
#~ msgstr "Messaging"

#~ msgid "Messenger"
#~ msgstr "Messenger"

#~ msgid "Middle name"
#~ msgstr "Zweiter Vorname"

#~ msgid "Minimize"
#~ msgstr "Minimieren"

#~ msgid "Minimum password length is %1$d."
#~ msgstr "Minimale Passwortlänge ist %1$d."

#~ msgid "Minutes"
#~ msgstr "Minuten"

#~ msgid "Miscellaneous"
#~ msgstr "Diverses"

#~ msgid "Mobile"
#~ msgstr "Mobiltelefon"

#~ msgid "Mobile device settings:"
#~ msgstr "Einstellungen für Mobilgerät:"

#~ msgid "Model is incomplete."
#~ msgstr "Unvollständige Angaben"

#~ msgid "Modified"
#~ msgstr "Geändert"

#~ msgid "Monday"
#~ msgstr "Montag"

#~ msgid "Month"
#~ msgstr "Monat"

#~ msgid "Month View"
#~ msgstr "Monatsansicht"

#~ msgid "Monthly on day %1$d"
#~ msgstr "Jeden %1$d. Tag im Monat"

#~ msgid "Monthly on the %1$s %2$s"
#~ msgstr "Am %1$s %2$s jeden Monats"

#~ msgid "Months"
#~ msgstr "Monate"

#~ msgid "More"
#~ msgstr "Weitere"

#~ msgid "More ..."
#~ msgstr "Weitere ..."

#~ msgid "More zoom settings"
#~ msgstr "Weitere Zoom-Einstellungen"

#~ msgid "Move"
#~ msgstr "Verschieben"

#~ msgid "Move folder"
#~ msgstr "Ordner verschieben"

#~ msgid "Move to folder"
#~ msgstr "In Ordner verschieben"

#~ msgid "Moving mails ... This may take a few seconds."
#~ msgstr "E-Mails werden verschoben... Dies kann eine Weile dauern."

#~ msgid "My contact data"
#~ msgstr "Meine Kontaktdaten"

#~ msgid "My latest files"
#~ msgstr "Meine neuesten Dateien"

#~ msgid "My password"
#~ msgstr "Mein Passwort"

#~ msgid "Name"
#~ msgstr "Name"

#~ msgid "Name already taken"
#~ msgstr "Der Name ist bereits vergeben"

#~ msgid "Name for group of feeds"
#~ msgstr "Name für die Feeds-Gruppe"

#~ msgid "Name of feed"
#~ msgstr "Feed-Name"

#~ msgid "Names and email addresses"
#~ msgstr "Namen und E-Mail-Adressen"

#~ msgid "Nature"
#~ msgstr "Natur"

#~ msgid "Network Problems"
#~ msgstr "Netzwerkprobleme"

#~ msgid "Never"
#~ msgstr "Nie"

#~ msgid "New Folder"
#~ msgstr "Neuer Ordner"

#~ msgid "New Mail"
#~ msgstr "Neue E-Mails"

#~ msgid "New Mail from %1$s %2$s. Press [enter] to open"
#~ msgstr "Neue E-Mail von %1$s %2$s. Drücken Sie die Eingabetaste zum Öffnen."

#~ msgid "New Mails"
#~ msgstr "Neue E-Mails"

#~ msgid "New appointment"
#~ msgstr "Neuer Termin"

#~ msgid "New contact"
#~ msgstr "Neuer Kontakt"

#~ msgid "New folder"
#~ msgstr "Neuer Ordner"

#~ msgid "New office document"
#~ msgstr "Neues Office-Dokument"

#~ msgid "New password"
#~ msgstr "Neues Passwort"

#~ msgid "New private folder"
#~ msgstr "Neuer privater Ordner"

#~ msgid "New public folder"
#~ msgstr "Neuer öffentlicher Ordner"

#~ msgid "New rule"
#~ msgstr "Neue Regel"

#~ msgid "New subfolder"
#~ msgstr "Neuer Unterordner"

#~ msgid "New subscription"
#~ msgstr "Neues Abonnement"

#~ msgid "Next"
#~ msgstr "Weiter"

#~ msgid "Next Day"
#~ msgstr "Nächster Tag"

#~ msgid "Next Week"
#~ msgstr "Nächste Woche"

#~ msgid "Next appointment"
#~ msgstr "Nächster Termin"

#~ msgid "Next birthdays"
#~ msgstr "Nächste Geburtstage"

#~ msgid "Next due task:"
#~ msgstr "Nächste fällige Aufgabe:"

#~ msgid "Next step"
#~ msgstr "Nächster Schritt"

#~ msgid "Nickname"
#~ msgstr "Spitzname"

#~ msgid "No"
#~ msgstr "Nein"

#~ msgid "No RSS feeds found."
#~ msgstr "Kein RSS Feed gefunden"

#~ msgid "No Tweets yet."
#~ msgstr "Noch keine Tweets"

#~ msgid "No appointments found for \"%s\""
#~ msgstr "Keine Termine gefunden für \"%s\""

#~ msgid "No appointments found until %s"
#~ msgstr "Keine Termine gefunden bis %s"

#~ msgid "No birthdays within the next %1$d weeks"
#~ msgstr "Keine Geburtstage in den nächsten %1$d Wochen"

#~ msgid "No borders"
#~ msgstr "Keine Umrandung"

#~ msgid ""
#~ "No connection to server. Please check your internet connection and retry."
#~ msgstr ""
#~ "Keine Verbindung zum Server. Bitte überprufen Sie Ihre Internetverbindung "
#~ "und versuchen es erneut."

#~ msgid "No downloads available"
#~ msgstr "Keine Downloads verfügbar"

#~ msgid "No elements selected"
#~ msgstr "Keine Elemente markiert"

#~ msgid "No errors"
#~ msgstr "Keine Fehler"

#~ msgid "No file selected for upload."
#~ msgstr "Es wurde keine Datei zum Hochladen ausgewählt."

#~ msgid "No files have been changed recently"
#~ msgstr "Es wurden kürzlich keine Dateien geändert."

#~ msgid "No items found"
#~ msgstr "Keine Objekte gefunden"

#~ msgid "No lost requests"
#~ msgstr "Keine verlorenen Anfragen"

#~ msgid "No mails"
#~ msgstr "Keine E-Mails"

#~ msgid "No mails at all!"
#~ msgstr "Keine E-Mails"

#~ msgid "No mails found for \"%s\""
#~ msgstr "Keine E-Mails gefunden für \"%s\""

#~ msgid "No mails in this folder"
#~ msgstr "Dieser Ordner enthält keine E-Mails"

#~ msgid "No mails in your inbox"
#~ msgstr "Die Inbox enthält keine E-Mails"

#~ msgid "No matching templates on this Server"
#~ msgstr "Dieser Server enthält keine passenden Vorlagen"

#~ msgid "No message selected"
#~ msgstr "Kein Nachricht markiert"

#~ msgid "No notifications"
#~ msgstr "Keine Benachrichtigungen"

#~ msgid "No preview available"
#~ msgstr "Keine Vorschau verfügbar"

#~ msgid "No priority"
#~ msgstr "Keine Priorität"

#~ msgid "No recipients"
#~ msgstr "Keine Empfänger"

#~ msgid "No reminder"
#~ msgstr "Keine Erinnerung"

#~ msgid "No signature"
#~ msgstr "Keine Signatur"

#~ msgid "No slow requests"
#~ msgstr "Keine langsamen Anfragen"

#~ msgid "No subject"
#~ msgstr "Kein Betreff"

#~ msgid "No title."
#~ msgstr "Kein Titel"

#~ msgid "No wall posts yet."
#~ msgstr "Noch keine Mitteilungen auf der Pinnwand"

#~ msgid "No, rather not"
#~ msgstr "Nein, lieber nicht"

#~ msgid "None"
#~ msgstr "Keine"

#~ msgid "Normal"
#~ msgstr "Normal"

#~ msgid "Not spam"
#~ msgstr "Kein Spam"

#~ msgid "Not started"
#~ msgstr "Nicht begonnen"

#~ msgid "Not yet confirmed"
#~ msgstr "Noch nicht bestätigt"

#~ msgid "Note"
#~ msgstr "Hinweis"

#~ msgid "Note: One contact is not shown due to missing phone numbers"
#~ msgid_plural ""
#~ "Note: %1$d contacts are not shown due to missing phone numbers"
#~ msgstr[0] ""
#~ "Hinweis: Ein Kontakt wird wegen fehlender Telefonnummern nicht angezeigt"
#~ msgstr[1] ""
#~ "Hinweis: %1$d Kontakte werden wegen fehlender Telefonnummern nicht "
#~ "angezeigt"

#~ msgid ""
#~ "Note: Refreshing this subscription will replace the calendar content with "
#~ "the external content. Changes you have made inside appsuite will be "
#~ "overwritten"
#~ msgstr ""
#~ "Hinweis: Das Aktualisieren des Abonnements überschreibt den "
#~ "Kalenderinhalt mit dem externen Inhalt. Änderungen, die Sie Innerhalb "
#~ "AppSuite vorgenommen haben, werden überschrieben."

#~ msgid "Note: The vCard format cannot contain distribution lists"
#~ msgstr "Hinweis: Das vCard-Format kann keine Verteilerlisten enthalten"

#~ msgid ""
#~ "Note: This subscription will replace the calendar content with the "
#~ "external content. Therefore you must create a new folder for this "
#~ "subscription."
#~ msgstr ""
#~ "Hinweis: Dieses Abonnement überschreibt den Kalenderinhalt mit dem "
#~ "externen Inhalt. Sie müssen deshalb einen neuen Ordner für dieses "
#~ "Abonnement anlegen."

#~ msgid "Notify all participants by email."
#~ msgstr "Alle Teilnehmer per E-Mail benachrichtigen"

#~ msgid "November"
#~ msgstr "November"

#~ msgid "Number of days between vacation notices to the same sender"
#~ msgstr ""
#~ "Anzahl Tage zwischen dem Versenden einer Abwesenheitsbenachrichtigung an "
#~ "den gleichen Absender."

#~ msgid "Number of images"
#~ msgstr "Anzahl Bilder"

#~ msgid "Number of links"
#~ msgstr "Anzahl der Verlinkungen"

#~ msgid "Numbering on/off"
#~ msgstr "Nummerierung an/aus"

#~ msgid "OK"
#~ msgstr "OK"

#~ msgid "Object permissions"
#~ msgstr "Objektberechtigungen"

#~ msgid "Objects"
#~ msgstr " Objekte"

#~ msgid "October"
#~ msgstr "Oktober"

#~ msgid "Off"
#~ msgstr "Aus"

#~ msgid "Offline"
#~ msgstr "Offline"

#~ msgid "Offline mode"
#~ msgstr "Offline-Modus"

#~ msgid "Ok"
#~ msgstr "OK"

#~ msgid "On %s %s each %s. months"
#~ msgstr "Am %s %s jeden %s. Monat"

#~ msgid "On %s %s every month"
#~ msgstr "Am %s. %s jeden Monats"

#~ msgid "On %s %s in %s"
#~ msgstr "Am %s %s im %s"

#~ msgid "On %s. day every %s. month"
#~ msgstr "Am %s. Tag jeden %s. Monat"

#~ msgid "On %s. day every month"
#~ msgstr "Am %s. Tag jeden Monats"

#~ msgid "On every new notification"
#~ msgstr "Bei jeder neuen Benachrichtigung"

#~ msgid "On new notifications except mails"
#~ msgstr "Bei neuen Benachrichtigungen, außer E-Mails"

#~ msgid "On work days"
#~ msgstr "An Arbeitstagen"

#~ msgid "One and a half"
#~ msgstr "Eineinhalb"

#~ msgid ""
#~ "One or more attached files exceed the size limit per email. Therefore, "
#~ "the files are not sent as attachments but kept on the server. The email "
#~ "you have sent just contains links to download these files."
#~ msgstr ""
#~ "Ein oder mehrere der angehängten Dateien übersteigen die "
#~ "Größenbeschränkung pro E-Mail. Die Dateien werden deshalb nicht als "
#~ "Anlagen gesendet, sondern auf dem Server gespeichert. Die von Ihnen "
#~ "gesendete E-Mail enthält lediglich Links zum Herunterladen dieser Dateien."

#~ msgid "Only show widget summary on mobile devices"
#~ msgstr "Auf Mobilgeräten nur Widget-Übersicht anzeigen"

#~ msgid "Only showing items related to folder \"%1$s\""
#~ msgstr ""
#~ "Es werden nur Objekte angezeigt, die zum Ordner \"%1$s\" in Bezug stehen."

#~ msgid "Open"
#~ msgstr "Öffnen"

#~ msgid "Open external link"
#~ msgstr "Externen Link öffnen"

#~ msgid "Open folder view"
#~ msgstr "Ordneransicht öffnen"

#~ msgid "Open in browser"
#~ msgstr "In Browser öffnen"

#~ msgid "Open in new tab"
#~ msgstr "In neuem Reiter öffnen"

#~ msgid "Open on LinkedIn"
#~ msgstr "In LinkedIn öffnen"

#~ msgid "Open/close all messages"
#~ msgstr "Alle Nachrichten öffnen/schließen"

#~ msgid "Optional 01"
#~ msgstr "Optional 01"

#~ msgid "Optional 02"
#~ msgstr "Optional 02"

#~ msgid "Optional 03"
#~ msgstr "Optional 03"

#~ msgid "Optional 04"
#~ msgstr "Optional 04"

#~ msgid "Optional 05"
#~ msgstr "Optional 05"

#~ msgid "Optional 06"
#~ msgstr "Optional 06"

#~ msgid "Optional 07"
#~ msgstr "Optional 07"

#~ msgid "Optional 08"
#~ msgstr "Optional 08"

#~ msgid "Optional 09"
#~ msgstr "Optional 09"

#~ msgid "Optional 10"
#~ msgstr "Optional 10"

#~ msgid "Optional 11"
#~ msgstr "Optional 11"

#~ msgid "Optional 12"
#~ msgstr "Optional 12"

#~ msgid "Optional 13"
#~ msgstr "Optional 13"

#~ msgid "Optional 14"
#~ msgstr "Optional 14"

#~ msgid "Optional 15"
#~ msgstr "Optional 15"

#~ msgid "Optional 16"
#~ msgstr "Optional 16"

#~ msgid "Optional 17"
#~ msgstr "Optional 17"

#~ msgid "Optional 18"
#~ msgstr "Optional 18"

#~ msgid "Optional 19"
#~ msgstr "Optional 19"

#~ msgid "Optional 20"
#~ msgstr "Optional 20"

#~ msgid "Options"
#~ msgstr "Optionen"

#~ msgid "Orange"
#~ msgstr "Orange"

#~ msgid "Organizer"
#~ msgstr "Organisator"

#~ msgid "Originally Published"
#~ msgstr "Ursprünglich veröffentlicht"

#~ msgid "Other Address"
#~ msgstr "Weitere Anschrift"

#~ msgid "Other address"
#~ msgstr "Weitere Anschrift"

#~ msgid "Outgoing server settings (SMTP)"
#~ msgstr "Einstellungen für ausgehenden Server (SMTP)"

#~ msgid "Outside and inside borders"
#~ msgstr "Äußerer und innerer Rand"

#~ msgid "Outside borders"
#~ msgstr "Rahmenlinien außen"

#~ msgid "Overdue"
#~ msgstr "Überfällig"

#~ msgid "Overdue Task. %1$s %2$s. Press [enter] to open"
#~ msgstr "Überfällige Aufgabe. %1$s %2$s. Drücken Sie [Enter] zum Öffnen."

#~ msgid "Overdue Tasks"
#~ msgstr "Überfällige Aufgaben"

#~ msgid "Owner"
#~ msgstr "Eigentümer"

#~ msgid "PB"
#~ msgstr "PB"

#~ msgid "POP3 refresh rate:"
#~ msgstr "POP3-Aktualisierungsrate:"

#~ msgid "POP3:"
#~ msgstr "POP3:"

#~ msgid "Pad!"
#~ msgstr "Pad!"

#~ msgid "Page %1$d of %2$d"
#~ msgstr "Seite %1$d von %2$d"

#~ msgid "Page number"
#~ msgstr "Seitenzahl"

#~ msgid "Pager"
#~ msgstr "Pager"

#~ msgid "Paragraph Fill Color"
#~ msgstr "Absatz-Hintergrundfarbe"

#~ msgid "Paragraph alignment"
#~ msgstr "Absatzausrichtung"

#~ msgid "Paragraph borders"
#~ msgstr "Absatzumrandung"

#~ msgid "Paragraph style"
#~ msgstr "Absatzstil"

#~ msgid "Participants"
#~ msgstr "Teilnehmer"

#~ msgid "Password"
#~ msgstr "Passwort"

#~ msgid "Password length must be between %1$d and %2$d characters."
#~ msgstr "Passwortlänge muss zwischen %1$d und %2$d Zeichen liegen."

#~ msgid "Password strength: Good"
#~ msgstr "Passwortstärke: gut"

#~ msgid "Password strength: Legendary!"
#~ msgstr "Passwortstärke: Legendär!"

#~ msgid "Password strength: Strong"
#~ msgstr "Passwortstärke: stark"

#~ msgid "Password strength: Too short"
#~ msgstr "Passwortstärke: zu kurz"

#~ msgid "Password strength: Very strong"
#~ msgstr "Passwortstärke: sehr stark"

#~ msgid "Password strength: Very weak"
#~ msgstr "Passwortstärke: sehr schwach"

#~ msgid "Password strength: Weak"
#~ msgstr "Passwortstärke: schwach"

#~ msgid "Password strength: Wrong length"
#~ msgstr "Passwortstärke: falsche Länge"

#~ msgid "People"
#~ msgstr "Menschen"

#~ msgid "Permanently remove deleted Emails?"
#~ msgstr "Gelöschte E-Mails unwiderruflich entfernen?"

#~ msgid "Permanently remove deleted emails"
#~ msgstr "Gelöschte E-Mails unwiderruflich entfernen"

#~ msgid "Permanently remove deleted emails?"
#~ msgstr "Gelöschte E-Mails unwiderruflich entfernen?"

#~ msgid "Permissions"
#~ msgstr "Berechtigungen"

#~ msgid "Personal"
#~ msgstr "Persönlich"

#~ msgid "Personal information"
#~ msgstr "Persönliche Daten "

#~ msgid "Phone"
#~ msgstr "Telefon"

#~ msgid "Phone & fax numbers"
#~ msgstr "Telefon- und Faxnummern"

#~ msgid "Phone (assistant)"
#~ msgstr "Telefon (Assistent)"

#~ msgid "Phone (business alt)"
#~ msgstr "Telefon (geschäftlich 2)"

#~ msgid "Phone (business)"
#~ msgstr "Telefon (geschäftlich)"

#~ msgid "Phone (car)"
#~ msgstr "Autotelefon"

#~ msgid "Phone (company)"
#~ msgstr "Telefon (Zentrale)"

#~ msgid "Phone (home alt)"
#~ msgstr "Telefon (privat 2)"

#~ msgid "Phone (home)"
#~ msgstr "Telefon (privat)"

#~ msgid "Phone (other)"
#~ msgstr "Telefon (weiteres)"

#~ msgid "Phone (private)"
#~ msgstr "Telefon (privat)"

#~ msgid "Phone alt"
#~ msgstr "Telefonnummer alternativ"

#~ msgid "Phone numbers"
#~ msgstr "Telefonnummern"

#~ msgid "Pick a time here"
#~ msgstr "Wählen Sie eine Zeit"

#~ msgid "Pink"
#~ msgstr "Pink"

#~ msgid "Places"
#~ msgstr "Orte"

#~ msgid "Plain text"
#~ msgstr "Nur Text"

#~ msgid "Play audio files"
#~ msgstr "Audiodateien abspielen"

#~ msgid "Play video files"
#~ msgstr "Videodateien abspielen"

#~ msgid "Please choose a sentence below."
#~ msgstr "Wählen Sie unten einen Satz."

#~ msgid "Please enter a correct number."
#~ msgstr "Geben Sie eine korrekte Zahl ein."

#~ msgid "Please enter a date in the past"
#~ msgstr "Bitte geben Sie ein Datum in der Vergangenheit ein."

#~ msgid "Please enter a description"
#~ msgstr "Geben Sie eine Beschreibung ein"

#~ msgid "Please enter a description."
#~ msgstr "Geben Sie eine Beschreibung ein."

#~ msgid "Please enter a feed URL."
#~ msgstr "Geben Sie eine Feed URL ein."

#~ msgid "Please enter a name for the feed."
#~ msgstr "Geben Sie einen Namen für den Feed ein."

#~ msgid "Please enter a name for the group of feeds."
#~ msgstr "Geben Sie einen Namen für die Feeds-Gruppe ein. "

#~ msgid "Please enter a search query"
#~ msgstr "Geben Sie einen Suchbegriff ein"

#~ msgid "Please enter a valid date"
#~ msgstr "Geben Sie ein gültiges Datum ein."

#~ msgid "Please enter a valid date."
#~ msgstr "Geben Sie ein gültiges Datum ein."

#~ msgid "Please enter a valid email address"
#~ msgstr "Bitte geben Sie eine gültige E-Mail-Adresse ein."

#~ msgid "Please enter a valid email address or phone number"
#~ msgstr "Bitte geben Sie eine gültige E-Mail-Adresse oder Telefonnummer ein."

#~ msgid "Please enter a valid name"
#~ msgstr "Geben Sie einen gültigen Namen ein."

#~ msgid "Please enter a valid number"
#~ msgstr "Bitte geben Sie eine gültige Zahl ein."

#~ msgid "Please enter a valid object"
#~ msgstr "Geben Sie ein gültiges Objekt ein."

#~ msgid "Please enter a valid phone number. Allowed characters are: %1$s"
#~ msgstr ""
#~ "Bitte geben Sie eine gültige Telefonnummer ein. Folgende Zeichen sind "
#~ "erlaubt: %1$s"

#~ msgid "Please enter a value"
#~ msgstr "Bitte geben Sie einen Wert ein"

#~ msgid "Please enter an blog url."
#~ msgstr "Geben Sie eine Blog-URL ein."

#~ msgid "Please enter an feed-url."
#~ msgstr "Geben Sie eine Feed URL ein."

#~ msgid "Please enter correct password"
#~ msgstr "Bitte geben Sie ein korrektes Passwort ein."

#~ msgid "Please enter the following data: %1$s"
#~ msgstr "Bitte geben Sie die folgenden Daten ein: %1$s"

#~ msgid "Please enter value between 0 and 100."
#~ msgstr "Geben Sie einen Wert zwischen 0 und 100 ein."

#~ msgid "Please enter your credentials."
#~ msgstr "Geben Sie bitte Ihre Zugangsdaten ein."

#~ msgid "Please enter your password."
#~ msgstr "Geben Sie bitte Ihre Passwort ein."

#~ msgid ""
#~ "Please note, changing or removing the file extension will cause problems "
#~ "when viewing or editing."
#~ msgstr ""
#~ "Bitte beachten Sie, dass das Ändern oder Entfernen der Dateiendung "
#~ "Probleme beim Betrachten und Bearbeiten der Datei verursacht."

#~ msgid ""
#~ "Please note, that support requests cannot be handled via the feedback-"
#~ "formular. When you have questions or problems please contact our support "
#~ "directly"
#~ msgstr ""
#~ "Bitte beachten Sie, dass Support-Anfragen nicht über das Feedback-"
#~ "Formular bearbeitet werden können. Sollten Sie Fragen oder Probleme "
#~ "haben, kontaktieren Sie unseren Support bitte direkt."

#~ msgid ""
#~ "Please provide the old password so the account passwords can be recovered."
#~ msgstr ""
#~ "Bitte geben Sie das alte Passwort an, sodass die Account-Passwörter "
#~ "wiederhergestellt werden können."

#~ msgid "Please select a file to import"
#~ msgstr "Wählen Sie eine zu importierende Datei"

#~ msgid "Please select a file to insert"
#~ msgstr "Wählen Sie eine einzufügende Datei"

#~ msgid "Please select a valid iCal File to import"
#~ msgstr "Wählen Sie bitte eine gültige iCal-Datei für den Import."

#~ msgid "Please select a valid image File to insert"
#~ msgstr "Wählen Sie bitte eine gültige Bild-Datei zum Einfügen."

#~ msgid "Please sign in again to continue"
#~ msgstr "Zum Fortfahren bitte erneut anmelden"

#~ msgid "Please specify these missing variables:"
#~ msgstr "Bitte geben Sie diese fehlenden Variablen an:"

#~ msgid "Please update your browser."
#~ msgstr "Bitte aktualisieren Sie Ihren Browser."

#~ msgid "Polish"
#~ msgstr "Polnisch"

#~ msgctxt "app"
#~ msgid "Portal"
#~ msgstr "Portal"

#~ msgid "Portal Squares"
#~ msgstr "Portal-Kacheln"

#~ msgid "Portal Widgets"
#~ msgstr "Portal-Widgets"

#~ msgid "Portal settings"
#~ msgstr "Portal-Einstellungen"

#~ msgid "Portal settings chapter"
#~ msgstr "Kapitel 'Portal-Einstellungen'"

#~ msgid "Portuguese (Portugal)"
#~ msgstr "Portugiesisch (Portugal)"

#~ msgid "Position"
#~ msgstr "Position"

#~ msgid "Postcode"
#~ msgstr "PLZ"

#~ msgid "Press [enter] to close this alertbox."
#~ msgstr ""
#~ "Zum Schließen dieses Warnhinweises drücken Sie bitte die Eingabetaste."

#, fuzzy
#~ msgid "Press [enter] to jump to"
#~ msgstr "Durch Drücken der Eingabetaste öffnen Sie "

#~ msgid "Press [enter] to jump to complete list of Birthdays."
#~ msgstr ""
#~ "Durch Drücken der Eingabetaste öffnen Sie die komplette Liste der "
#~ "Geburtstage."

#~ msgid "Press [enter] to jump to the facebook stream."
#~ msgstr "Durch Drücken der Eingabetaste öffnen Sie den Facebook-Stream."

#~ msgid "Press [enter] to jump to the flicker stream."
#~ msgstr "Durch Drücken der Eingabetaste öffnen Sie den Flicker-Stream."

#~ msgid "Press [enter] to jump to the linkedin stream."
#~ msgstr "Durch Drücken der Eingabetaste öffnen Sie den LinkedIn-Stream."

#~ msgid "Press [enter] to jump to the rss stream."
#~ msgstr "Durch Drücken der Eingabetaste öffnen Sie den RSS-Stream."

#~ msgid "Press [enter] to jump to the tumblr feed."
#~ msgstr "Durch Drücken der Eingabetaste öffnen Sie den Tumblr-Feed."

#~ msgid "Press [enter] to jump to the twitter feed."
#~ msgstr "Durch Drücken der Eingabetaste öffnen Sie den Twitter-Feed."

#~ msgid "Press [enter] to select a time when you want to be reminded again"
#~ msgstr ""
#~ "Drücken Sie die Eingabetaste, um eine Zeit für die erneute Erinnerung zu "
#~ "wählen."

#~ msgid "Press to hide all appointment invitations."
#~ msgstr "Zum Ausblenden aller Termin-Einladungen hier drücken."

#~ msgid "Press to hide all appointment reminders."
#~ msgstr "Zum Ausblenden aller Termin-Erinnerungen hier drücken."

#~ msgid "Press to hide all notifications for new mails."
#~ msgstr ""
#~ "Zum Ausblenden aller Benachrichtigungen für neue E-Mails hier drücken."

#~ msgid "Press to hide all notifications for overdue tasks."
#~ msgstr ""
#~ "Zum Ausblenden aller Benachrichtigungen für überfällige Aufgaben hier "
#~ "drücken."

#~ msgid "Press to hide all task invitations."
#~ msgstr "Zum Ausblenden aller Aufgaben-Einladungen hier drücken."

#~ msgid "Press to hide all task reminders."
#~ msgstr "Zum Ausblenden aller Aufgaben-Erinnerungen hier drücken."

#~ msgid "Preview"
#~ msgstr "Vorschau"

#~ msgid "Preview could not be loaded"
#~ msgstr "Voransicht konnte nicht geladen werden"

#, fuzzy
#~ msgid "Preview pane"
#~ msgstr "Vorschau"

#~ msgid "Previous"
#~ msgstr "Zurück"

#~ msgid "Previous Day"
#~ msgstr "Vorheriger Tag"

#~ msgid "Previous Week"
#~ msgstr "Letzte Woche"

#~ msgid "Primary Email"
#~ msgstr "Primäre E-Mail-Adresse"

#~ msgid "Primary account"
#~ msgstr "Primärer Account"

#~ msgid "Print"
#~ msgstr "Drucken"

#~ msgid "Print tasks"
#~ msgstr "Druckaufgaben"

#~ msgid "Printout"
#~ msgstr "Ausdruck"

#~ msgid "Priority"
#~ msgstr "Wichtigkeit"

#~ msgid "Privacy Notice"
#~ msgstr "Datenschutzhinweis"

#~ msgid "Private"
#~ msgstr "Privat"

#~ msgid "Process subsequent rules"
#~ msgstr "Gegen nachfolgende Regeln prüfen"

#~ msgid "Profession"
#~ msgstr "Beruf"

#~ msgid "Progress"
#~ msgstr "Fortschritt"

#~ msgid "Progress %1$s %"
#~ msgstr "Fortschritt %1$s %"

#~ msgid "Progress in %"
#~ msgstr "Fortschritt in %"

#~ msgid "Progress in percent"
#~ msgstr "Fortschritt in Prozent"

#~ msgid "Progress must be a valid number between 0 and 100"
#~ msgstr ""
#~ "Der Fortschritt muss mit einer gültigen Ziffer zwischen 0 und 100 "
#~ "angegeben werden."

#~ msgid "Promote one level"
#~ msgstr "Eine Ebene nach oben verschieben"

#~ msgid "Properties"
#~ msgstr "Eigenschaften"

#~ msgid "Public"
#~ msgstr "Öffentlich"

#~ msgid "Publication"
#~ msgstr "Veröffentlichung"

#~ msgid "Publication created"
#~ msgstr "Veröffentlichung erstellt"

#~ msgid "Publication has been added"
#~ msgstr "Veröffentlichung wurde hinzugefügt"

#~ msgid "Publication must have a site."
#~ msgstr "Die Veröffentlichung muss eine Webseite enthalten"

#~ msgid "Publication must have a target."
#~ msgstr "Die Veröffentlichung muss ein Ziel enthalten."

#~ msgid "Publications"
#~ msgstr "Veröffentlichungen"

#~ msgid "Publications and Subscriptions"
#~ msgstr "Veröffentlichungen und Abonnements"

#~ msgid "Publications must have a name"
#~ msgstr "Veröffentlichungen benötigen einen Namen"

#~ msgid "Publish"
#~ msgstr "Veröffentlichen"

#~ msgid "Publish folder"
#~ msgstr "Ordner veröffentlichen"

#~ msgid "Publish item"
#~ msgstr "Objekt veröffentlichen"

#~ msgid "Pull To Refresh"
#~ msgstr "Zum Aktualisieren 'Pull' ausführen"

#~ msgid "Purchase confirmation"
#~ msgstr "Bestellbestätigung"

#~ msgid "Purple"
#~ msgstr "Lila"

#~ msgid "Quick search"
#~ msgstr "Schnellsuche"

#~ msgid "Quit"
#~ msgstr "Verlassen"

#~ msgid "Quota"
#~ msgstr "Speicherplatz"

#~ msgid "RSS"
#~ msgstr "RSS"

#~ msgid "RSS Feed"
#~ msgstr "RSS Feed"

#~ msgid "RSS Feeds"
#~ msgstr "RSS Feeds"

#~ msgid "RSS group"
#~ msgstr "RSS-Gruppe"

#~ msgid ""
#~ "Rating %1$d of %2$d confirmed. Use the left and right arrowkeys to adjust "
#~ "your rating."
#~ msgstr ""
#~ "Bewertung %1$d von %2$d bestätigt. Verwenden Sie die linke und rechte "
#~ "Pfeiltaste zum Anpassen Ihrer Bewertung."

#~ msgid ""
#~ "Rating %1$d of %2$d. Press Enter to confirm or use the left and right "
#~ "arrowkeys to adjust your rating."
#~ msgstr ""
#~ "Bewertung %1$d von %2$d. Drücken Sie die Eingabetaste zum Bestätigen oder "
#~ "verwenden Sie die linke und rechte Pfeiltaste zum Anpassen Ihrer "
#~ "Bewertung."

#~ msgid "Read Only Mode"
#~ msgstr "Schreibgeschützter Lesezugriff"

#~ msgid "Read article on tumblr.com"
#~ msgstr "Artikel auf tumblr.com lesen"

#~ msgid "Read-only mode"
#~ msgstr "Schreibgeschützter Lesezugriff"

#~ msgid "Reauthorize"
#~ msgstr "Erneut autorisieren"

#~ msgid "Received mails"
#~ msgstr "Erhaltene E-Mails"

#, fuzzy
#~ msgid "Receiver"
#~ msgstr "Erhaltene E-Mails"

#~ msgid "Recent activities"
#~ msgstr "Kürzliche Aktivitäten"

#~ msgid "Recently changed files"
#~ msgstr "Kürzlich geänderte Dateien"

#~ msgid "Recently used"
#~ msgstr "Kürzlich verwendet"

#~ msgid "Recipient"
#~ msgstr "Empfänger"

#~ msgid "Recover"
#~ msgstr "Wiederherstellen"

#~ msgid "Recover passwords"
#~ msgstr "Passwörter wiederherstellen"

#~ msgid "Recurring tasks need a valid due date."
#~ msgstr "Serienaufgaben benötigen ein gültiges Enddatum."

#~ msgid "Recurring tasks need a valid end date."
#~ msgstr "Serienaufgaben benötigen ein gültiges Enddatum."

#~ msgid "Recurring tasks need a valid start date."
#~ msgstr "Serienaufgaben benötigen ein gültiges Startdatum"

#~ msgid "Red"
#~ msgstr "Rot"

#~ msgid "Reddit"
#~ msgstr "Reddit"

#~ msgid "Redirect to"
#~ msgstr "Umleiten nach"

#~ msgid "Refresh"
#~ msgstr "Aktualisieren"

#~ msgid "Refresh interval"
#~ msgstr "Aktualisierungsintervall"

#~ msgid "Refresh rate in minutes:"
#~ msgstr "Aktualisierungsintervall in Minuten:"

#~ msgid "Regex"
#~ msgstr "Regex"

#~ msgid "Reject changes"
#~ msgstr "Änderungen ablehnen"

#~ msgid "Reject with reason"
#~ msgstr "Ablehnen mit Begründung"

#~ msgid "Related articles"
#~ msgstr "Verwandte Artikel"

#~ msgid "Reload statistics"
#~ msgstr "Statistiken neu laden"

#~ msgid "Relogin"
#~ msgstr "Erneut anmelden"

#~ msgid "Remind me"
#~ msgstr "Mich erinnern"

#~ msgid "Remind me again"
#~ msgstr "Erneut erinnern"

#~ msgid "Remind me again "
#~ msgstr "Erneut erinnern"

#~ msgid "Reminder"
#~ msgstr "Erinnerung"

#~ msgid "Reminder date"
#~ msgstr "Datum für Erinnerung"

#~ msgid "Reminder date %1$s"
#~ msgstr "Datum für Erinnerung %1$s"

#~ msgid "Reminder has been created"
#~ msgstr "Erinnerung wurde erstellt"

#~ msgid "Remove attachment"
#~ msgstr "Anlage entfernen"

#~ msgid "Remove copy from server after retrieving a message"
#~ msgstr "Nach Empfang einer Nachricht, Kopie vom Server löschen"

#~ msgid "Remove from recipient list"
#~ msgstr "Aus Empfängerliste entfernen"

#~ msgid "Rename"
#~ msgstr "Umbenennen"

#~ msgid "Rename Document"
#~ msgstr "Dokument umbenennen"

#~ msgid "Rename document"
#~ msgstr "Dokument umbenennen"

#~ msgid "Rename folder"
#~ msgstr "Ordner umbenennen"

#~ msgid "Repeat"
#~ msgstr "Wiederholen"

#~ msgid "Repeat new password"
#~ msgstr "Neues Passwort wiederholen"

#~ msgid "Reply"
#~ msgstr "Antworten"

#~ msgid "Reply All"
#~ msgstr "Allen antworten"

#~ msgid "Reply all"
#~ msgstr "Allen antworten"

#~ msgid "Reply to"
#~ msgstr "Antworten an"

#~ msgid "Reply to all recipients"
#~ msgstr "Antwort an alle Empfänger"

#~ msgid "Reply to sender"
#~ msgstr "Antwort an Absender"

#~ msgid "Reserved"
#~ msgstr "Gebucht"

#~ msgid "Reset image"
#~ msgstr "Bild zurücksetzen"

#~ msgid "Reset this list"
#~ msgstr "Diese Liste zurücksetzen"

#~ msgid "Resource"
#~ msgstr "Ressource"

#~ msgid "Resource group"
#~ msgstr "Ressourcengruppe"

#~ msgid "Resources"
#~ msgstr "Ressourcen"

#~ msgid "Restore Last Operation"
#~ msgstr "Letzte Aktion wiederherstellen"

#~ msgid "Restore applications"
#~ msgstr "Applikationen wiederherstellen"

#~ msgid "Retry"
#~ msgstr "Erneut versuchen"

#~ msgid "Return Receipt"
#~ msgstr "Lesebestätigung"

#~ msgid "Retweet"
#~ msgstr "Retweet"

#~ msgid "Retweet this to your followers?"
#~ msgstr "An Ihre Follower weiterleiten (retweet)?"

#~ msgid "Retweeted"
#~ msgstr "Weitergeleitet (Retweet)"

#~ msgid "Retweeted by %s"
#~ msgstr "Weitergeleitet (Retweet) von %s"

#~ msgid "Revert Last Operation"
#~ msgstr "Letzte Aktion rückgängig machen"

#~ msgid "Review your purchases"
#~ msgstr "Prüfen Sie Ihre Bestellung"

#~ msgid "Right"
#~ msgstr "Rechtsbündig"

#~ msgid "Right aligned, text wraps at left side"
#~ msgstr "Rechts ausgerichtet, Textumlauf links"

#~ msgid "Right border"
#~ msgstr "Rahmenlinie rechts"

#~ msgid "Romanian"
#~ msgstr "Rumänisch"

#~ msgid "Room number"
#~ msgstr "Raumnummer"

#~ msgid "Rule name"
#~ msgstr "Regel-Name"

#~ msgid "Running applications"
#~ msgstr "Laufende Applikationen"

#~ msgid "Russian"
#~ msgstr "Russisch"

#~ msgid "Sales Volume"
#~ msgstr "Umsatz"

#~ msgid "Saturday"
#~ msgstr "Samstag"

#~ msgid "Save"
#~ msgstr "Speichern"

#~ msgid "Save as EML"
#~ msgstr "Als EML speichern"

#~ msgid "Save as distribution list"
#~ msgstr "Als Verteilerliste speichern"

#~ msgid "Save as draft"
#~ msgstr "Als Entwurf speichern"

#~ msgid "Save as file"
#~ msgstr "Als Datei speichern"

#~ msgid "Save attachment"
#~ msgstr "Anlage speichern"

#~ msgid "Save changes"
#~ msgstr "Änderungen übernehmen"

#~ msgid "Save in file store"
#~ msgstr "Im Dateispeicher speichern"

#~ msgid "Save to Drive"
#~ msgstr "In Drive-App speichern"

#~ msgid "Saved in"
#~ msgstr "Gespeichert unter"

#, fuzzy
#~ msgid "Saved mail attachment"
#~ msgstr "E-Mail-Anlage gespeichert"

#~ msgid "Saving attachment to Drive"
#~ msgid_plural "Saving attachments to Drive"
#~ msgstr[0] "Anlage in Drive-App speichern"
#~ msgstr[1] "Anlagen in Drive-App speichern"

#~ msgid "Saving latest changes ..."
#~ msgstr "Neueste Änderungen werden gespeichert..."

#~ msgid "Scheduling"
#~ msgstr "Planung"

#~ msgctxt "app"
#~ msgid "Scheduling"
#~ msgstr "Planung"

#~ msgid "Search"
#~ msgstr "Suchen"

#~ msgid "Search for items"
#~ msgstr "Nach Objekten suchen"

#~ msgid "Search here"
#~ msgstr "Hier suchen"

#~ msgid "Search in"
#~ msgstr "Suchen in"

#~ msgid "Searched for: %1$s"
#~ msgstr "Gesucht nach: %1$s"

#~ msgid "Searched in"
#~ msgstr "Gesucht wurde in"

#~ msgid "Searched in all folders"
#~ msgstr "Suche erfolgte über alle Ordner"

#~ msgid "Select"
#~ msgstr "Wählen"

#~ msgid "Select all"
#~ msgstr "Alle wählen"

#~ msgid "Select file"
#~ msgstr "Datei wählen"

#~ msgid "Select folder"
#~ msgstr "Ordner wählen"

#~ msgid "Select none"
#~ msgstr "Keine wählen"

#~ msgid "Select page"
#~ msgstr "Seite wählen"

#~ msgid "Selection Details"
#~ msgstr "Auswahl-Details"

#~ msgid "Send"
#~ msgstr "Senden"

#~ msgid "Send a return receipt"
#~ msgstr "Lesebestätigung senden"

#~ msgid "Send as internal link"
#~ msgstr "Als internen Link versenden"

#~ msgid "Send as mail"
#~ msgstr "Als E-Mail versenden"

#~ msgid "Send as vCard"
#~ msgstr "Als vCard versenden"

#~ msgid "Send by mail"
#~ msgstr "Per E-Mail versenden"

#~ msgid "Send feedback"
#~ msgstr "Feedback senden"

#~ msgid "Send mail"
#~ msgstr "E-Mail versenden"

#~ msgid "Send mail to all participants"
#~ msgstr "E-Mail an alle Teilnehmer senden"

#~ msgid "Send new mail"
#~ msgstr "Neue E-Mail versenden"

#~ msgid "Send vacation notice during this time only"
#~ msgstr "Abwesenheitsbenachrichtigung nur für diese Dauer versenden"

#~ msgid "Sender"
#~ msgstr "Absender"

#~ msgid "Sender/From"
#~ msgstr "Absender / Von"

#~ msgid "Sent folder"
#~ msgstr "Ordner 'Gesendet'"

#~ msgid "Sent from %s via mobile"
#~ msgstr "Gesendet von %s mit Mobilgerät"

#~ msgid "Sent mails"
#~ msgstr "Gesendete E-Mails"

#~ msgid "September"
#~ msgstr "September"

#~ msgid "Series"
#~ msgstr "Serien"

#~ msgid "Server Error"
#~ msgstr "Server-Fehler"

#~ msgid "Server name"
#~ msgstr "Server-Name"

#~ msgid "Server port"
#~ msgstr "Server-Port"

#~ msgid "Server settings"
#~ msgstr "Server-Einstellungen"

#~ msgid "Server type"
#~ msgstr "Server-Typ"

#~ msgid "Server unreachable"
#~ msgstr "Der Server ist nicht erreichbar"

#~ msgid "Server version"
#~ msgstr "Server-Version"

#~ msgid "Set as default"
#~ msgstr "Als Standard festlegen"

#~ msgid "Set color"
#~ msgstr "Farbe zuweisen"

#~ msgid "Settings"
#~ msgstr "Einstellungen"

#~ msgctxt "app"
#~ msgid "Settings"
#~ msgstr "Einstellungen"

#~ msgid "Share"
#~ msgstr "Freigeben"

#~ msgid "Share link by email"
#~ msgstr "Link per E-Mail freigeben"

#~ msgid "Share this file"
#~ msgstr "Datei freigeben"

#~ msgid "Share this folder"
#~ msgstr "Ordner freigeben"

#~ msgid "Shared"
#~ msgstr "Freigegeben"

#~ msgid "Shared Appointments"
#~ msgstr "Gemeinsame Termine"

#~ msgid "Shopping cart"
#~ msgstr "Einkaufswagen"

#~ msgid "Show"
#~ msgstr "Zeigen"

#~ msgid "Show QR code"
#~ msgstr "QR Code anzeigen"

#~ msgid "Show all %1$d messages in inbox"
#~ msgstr "Alle %1$d Nachrichten im Posteingang anzeigen"

#~ msgid "Show all items"
#~ msgstr "Alle Objekte anzeigen"

#~ msgid "Show all mails. Note: Mails are no longer grouped by conversation."
#~ msgstr ""
#~ "Alle E-Mails anzeigen. Hinweis: E-Mails werden nicht mehr nach "
#~ "Konversation gruppiert."

#~ msgid "Show all my appointments from all calendars"
#~ msgstr "Alle meine Termine aus allen Kalendern anzeigen."

#~ msgid "Show appointment details"
#~ msgstr "Termindetails anzeigen"

#~ msgid "Show as"
#~ msgstr "Anzeigen als"

#~ msgctxt "plural"
#~ msgid "Show attachment"
#~ msgid_plural "Show attachments"
#~ msgstr[0] "Anlage anzeigen"
#~ msgstr[1] "Anlagen anzeigen"

#~ msgid "Show comments"
#~ msgstr "Kommentar anzeigen"

#~ msgid "Show conflicts"
#~ msgstr "Konflikte anzeigen"

#~ msgid "Show contacts from administrator group"
#~ msgstr "Kontakte aus Administrator-Gruppe anzeigen"

#~ msgid "Show declined appointments"
#~ msgstr "Abgelehnte Termine anzeigen"

#~ msgid "Show details"
#~ msgstr "Details anzeigen"

#~ msgid "Show done tasks"
#~ msgstr "Erledigte Aufgaben anzeigen"

#~ msgid "Show file"
#~ msgstr "Datei anzeigen"

#~ msgid "Show first page"
#~ msgstr "Erste Seite anzeigen"

#~ msgid "Show hidden files and folders"
#~ msgstr "Versteckte Dateien und Ordner anzeigen"

#~ msgid "Show images"
#~ msgstr "Bilder anzeigen"

#~ msgid "Show inbox"
#~ msgstr "Posteingang zeigen"

#~ msgid "Show internal link"
#~ msgstr "Internen Link anzeigen"

#~ msgid "Show last page"
#~ msgstr "Letzte Seite anzeigen"

#~ msgid "Show legal information"
#~ msgstr "Rechtliche Informationen anzeigen"

#~ msgid "Show less"
#~ msgstr "Weniger anzeigen"

#~ msgid "Show more"
#~ msgstr "Weitere anzeigen"

#~ msgid "Show more..."
#~ msgstr "Weitere anzeigen..."

#~ msgid "Show next page"
#~ msgstr "Nächste Seite anzeigen"

#~ msgid "Show original message"
#~ msgstr "Ursprüngliche Nachricht anzeigen"

#~ msgid "Show original publication"
#~ msgstr "Ursprüngliche Veröffentlichung anzeigen"

#~ msgid "Show previous page"
#~ msgstr "Vorherige Seite anzeigen"

#~ msgid "Show quoted text"
#~ msgstr "Zitierten Text anzeigen"

#~ msgid "Show request body"
#~ msgstr "Anfrage-Body einblenden"

#~ msgid "Show side panel"
#~ msgstr "Seitenleiste anzeigen"

#~ msgid "Show stack trace"
#~ msgstr "Stack trace einblenden"

#~ msgid "Show task"
#~ msgstr "Aufgabe anzeigen"

#~ msgid "Show task details"
#~ msgstr "Aufgabendetails anzeigen"

#~ msgid "Show version history"
#~ msgstr "Versionshistorie anzeigen"

#, fuzzy
#~ msgid "Show/hide folder"
#~ msgstr "Ordner verschieben"

#~ msgid "Shown as"
#~ msgstr "Anzeigen als"

#~ msgid "Shut up and delete it!"
#~ msgstr "Nicht mehr fragen. Löschen."

#~ msgid "Sign in"
#~ msgstr "Anmelden"

#~ msgid "Sign out"
#~ msgstr "Abmelden"

#~ msgid "Sign out now"
#~ msgstr "Jetzt abmelden"

#~ msgid "Signature"
#~ msgstr "Signatur"

#~ msgid "Signature name"
#~ msgstr "Name der Signatur"

#~ msgid "Signature position"
#~ msgstr "Signatur einfügen:"

#~ msgid "Signature text"
#~ msgstr "Signatur-Text"

#~ msgid "Signatures"
#~ msgstr "Signaturen"

#~ msgid "Signed in as %1$s"
#~ msgstr "Angemeldet als %1$s"

#~ msgid "Simple Pad"
#~ msgstr "Einfacher Texteditor"

#~ msgid "Single"
#~ msgstr "Einfach"

#~ msgid "Size"
#~ msgstr "Größe"

#~ msgid "Size (bytes)"
#~ msgstr "Größe (Bytes)"

#~ msgid "Skip this step"
#~ msgstr "Diesen Schritt überspringen"

#~ msgid "Slow requests"
#~ msgstr "Langsame Anfragen"

#~ msgid ""
#~ "Social accounts are only used to download contact and/or calendar data"
#~ msgstr ""
#~ "Social Accounts werden nur zum Herunterladen von Kontakt- und/oder "
#~ "Kalenderdaten verwendet"

#~ msgid "SoftBank"
#~ msgstr "SoftBank"

#~ msgid "Some fields contain invalid data"
#~ msgstr "Einige Felder enthalten ungültige Daten"

#~ msgid "Someone shared a file with you"
#~ msgstr "Jemand hat eine Datei für Sie freigegeben"

#~ msgid ""
#~ "Someone shared a folder with you. Would you like to subscribe those %1$s?"
#~ msgstr ""
#~ "Jemand hat Ihnen einen Ordner freigegeben. Möchten Sie %1$s abonnieren?"

#~ msgid "Something went wrong reauthorizing the %s account."
#~ msgstr "Beim erneuten Autorisieren des %s-Account trat ein Fehler auf."

#~ msgid "Something went wrong reauthorizing the account."
#~ msgstr "Beim erneuten Autorisieren des Account trat ein Fehler auf."

#~ msgid "Something went wrong saving your changes."
#~ msgstr "Beim Speichern Ihrer Änderungen trat ein Fehler auf."

#~ msgid "Sorry, failed to load the document successfully."
#~ msgstr "Das Dokument konnte leider nicht erfolgreich geladen werden."

#~ msgid "Sorry, this page is not available at the moment."
#~ msgstr "Diese Seite ist im Moment leider nicht verfügbar."

#~ msgid ""
#~ "Sorry, we cannot help you here. Your provider needs to obtain a key from "
#~ "LinkedIn with the permission to do read messages."
#~ msgstr ""
#~ "Wir können leider nichts für Sie tun. Ihr Provider muss von LinkedIn "
#~ "einen Key anfordern für die Berechtigung, Nachrichten zu lesen. "

#~ msgctxt "dropdown"
#~ msgid "Sort by"
#~ msgstr "Sortieren nach"

#~ msgid "Sort options"
#~ msgstr "Sortier-Optionen"

#~ msgid "Source"
#~ msgstr "Quelle"

#~ msgid "Spam folder"
#~ msgstr "Ordner 'Spam'"

#~ msgid "Spanish"
#~ msgstr "Spanisch"

#~ msgid "Spouse's name"
#~ msgstr "Ehepartner"

#~ msgid "Standard colors"
#~ msgstr "Standardfarben"

#~ msgid "Start"
#~ msgstr "Beginn"

#~ msgid "Start date"
#~ msgstr "Beginnt am"

#~ msgid "Start date must be before due date"
#~ msgstr "Das Startdatum muss vor dem Enddatum liegen"

#~ msgid "Start of working time"
#~ msgstr "Arbeitszeit beginnt um"

#~ msgid "Started %s days ago:"
#~ msgstr "Vor %s Tagen begonnen:"

#~ msgid "Started %s hours ago:"
#~ msgstr "Vor %s Stunden begonnen:"

#~ msgid "Started %s milliseconds ago:"
#~ msgstr "Vor %s Millisekunden begonnen:"

#~ msgid "Started %s minutes ago:"
#~ msgstr "Vor %s Minuten begonnen:"

#~ msgid "Started %s seconds ago:"
#~ msgstr "Vor %s Sekunden begonnen:"

#~ msgid "Started %s weeks ago:"
#~ msgstr "Vor %s Wochen begonnen:"

#~ msgid "Starts on"
#~ msgstr "Beginnt am"

#~ msgid "State"
#~ msgstr "Bundesland"

#~ msgid "Status"
#~ msgstr "Status"

#~ msgid "Stay signed in"
#~ msgstr "Angemeldet bleiben"

#~ msgid "Streams"
#~ msgstr "Streams"

#~ msgid "Street"
#~ msgstr "Straße"

#~ msgid "Strike through"
#~ msgstr "Durchstreichen"

#~ msgid "Subject"
#~ msgstr "Betreff"

#~ msgid "Subreddits"
#~ msgstr "Subreddits"

#~ msgid "Subscribe"
#~ msgstr "Abonnieren"

#~ msgid "Subscribe IMAP folders"
#~ msgstr "IMAP-Ordner abonnieren"

#~ msgid ""
#~ "Subscribing to items that are not delivered by another Open-Xchange "
#~ "Server (i.e. OXMF) may take some time. Example: Importing 100 contacts "
#~ "from Xing takes about 5 minutes. We are continually improving this "
#~ "functionality. Future releases will work significantly faster."
#~ msgstr ""
#~ "Das Abonnieren von Objekten, die nicht von einem Open-Xchange Server "
#~ "bereitgestellt werden (z.B. OXMF), kann einige Zeit in Anspruch nehmen. "
#~ "Beispiel: Das Importieren von 100 Kontakten aus Xing benötigt circa 5 "
#~ "Minuten. Wir arbeiten beständig an einer Verbesserung dieser "
#~ "Funktionalität. Zukünftige Releases werden signifikant schneller sein."

#~ msgid "Subscription refresh"
#~ msgstr "Abonnement aktualisieren"

#~ msgid "Subscription successfully created."
#~ msgstr "Das Abonnement wurde erfolgreich angelegt."

#~ msgid "Subscriptions"
#~ msgstr "Abonnements"

#~ msgid "Such data will never be uploaded"
#~ msgstr "Solche Daten werden niemals hochgeladen"

#~ msgid "Suffix"
#~ msgstr "Namenszusatz"

#~ msgid "Sunday"
#~ msgstr "Sonntag"

#~ msgid "Superscript"
#~ msgstr "Hochstellung"

#~ msgid "Swedish (Sweden)"
#~ msgstr "Schwedisch (Schweden)"

#~ msgid "Switched to read only mode."
#~ msgstr "In den schreibgeschützten Lesezugriff gewechselt."

#~ msgid "Symbols"
#~ msgstr "Symbole"

#~ msgid "Synchronization to the server has been lost."
#~ msgstr "Die Server-Synchronisation ist abgebrochen "

#~ msgid "TAX ID"
#~ msgstr "Steuernummer"

#~ msgid "TB"
#~ msgstr "TB"

#~ msgid "TTY/TDD"
#~ msgstr "Texttelefon"

#~ msgid "Table"
#~ msgstr "Tabelle"

#~ msgid "Tag mail with"
#~ msgstr "E-Mail-Tag"

#~ msgid "Task"
#~ msgstr "Aufgabe"

#~ msgid "Task Details"
#~ msgstr "Aufgaben-Details"

#~ msgid "Task chapter"
#~ msgstr "Kapitel 'Aufgaben'"

#~ msgid "Task has been deleted!"
#~ msgid_plural "Tasks have been deleted!"
#~ msgstr[0] "Die Aufgabe wurde gelöscht"
#~ msgstr[1] "Die Aufgaben wurden gelöscht"

#~ msgid "Task invitation. %1$s %2$s %3$s. Press [enter] to open"
#~ msgstr ""
#~ "Aufgaben-Einladung. %1$s %2$s %3$s. Drücken Sie die Eingabetaste zum "
#~ "Öffnen."

#~ msgid "Task invitations"
#~ msgstr "Aufgaben-Einladungen"

#~ msgid "Task moved."
#~ msgid_plural "Tasks moved."
#~ msgstr[0] "Aufgabe verschoben"
#~ msgstr[1] "Aufgaben verschoben"

#~ msgid "Task reminder. %1$s %2$s %3$s. Press [enter] to open"
#~ msgstr ""
#~ "Aufgaben-Erinnerung. %1$s %2$s %3$s. Drücken Sie die Eingabetaste zum "
#~ "Öffnen."

#~ msgid "Task reminders"
#~ msgstr "Aufgaben-Erinnerungen"

#~ msgid "Task settings chapter"
#~ msgstr "Kapitel 'Aufgaben-Einstellungen'"

#~ msgid "Task was already deleted!"
#~ msgstr "Die Aufgabe wurde bereits gelöscht."

#~ msgid "Task was modified before, please reload"
#~ msgstr "Die Aufgabe wurde zwischenzeitlich geändert. Bitte aktualisieren."

#~ msgid "Tasks"
#~ msgstr "Aufgaben"

#~ msgctxt "app"
#~ msgid "Tasks"
#~ msgstr "Aufgaben"

#~ msgid "Tasks have been moved"
#~ msgstr "Aufgaben wurden verschoben"

#~ msgid "Team"
#~ msgstr "Team"

#~ msgid "Telephone (ISDN)"
#~ msgstr "Telefon (ISDN)"

#~ msgid "Telephone callback"
#~ msgstr "Telefonnummer für Rückruf"

#~ msgid "Telephone primary"
#~ msgstr "Haupttelefon "

#~ msgid "Telephone radio"
#~ msgstr "Funktelefon"

#~ msgid "Telex"
#~ msgstr "Telex"

#~ msgid "Template"
#~ msgstr "Vorlage"

#~ msgid "Temporary"
#~ msgstr "Mit Vorbehalt"

#~ msgid "Tentative"
#~ msgstr "Vorläufig"

#~ msgid "Tentatively accepted"
#~ msgstr "Vorläufig bestätigt"

#~ msgid "Text"
#~ msgstr "Text"

#~ msgid "Text 1"
#~ msgstr "Text 1"

#~ msgid "Text 2"
#~ msgstr "Text 2"

#~ msgid "Text fill color"
#~ msgstr "Texthintergrundfarbe"

#~ msgid "Text format"
#~ msgstr "Textformat"

#~ msgid "Text:"
#~ msgstr "Text:"

#~ msgid "Thank you for your feedback"
#~ msgstr "Danke für Ihr Feedback"

#~ msgctxt "help"
#~ msgid "The Drive App"
#~ msgstr "Die Drive-App"

#~ msgctxt "help"
#~ msgid "The E-Mail Components"
#~ msgstr "Die Bestandteile von E-Mail"

#~ msgctxt "help"
#~ msgid "The Files Components"
#~ msgstr "Die Bestandteile von Dateien"

#~ msgid "The account must be named"
#~ msgstr "Der Account muss benannt werden"

#~ msgid "The allowed quota is reached."
#~ msgstr "Die zulässige Quota ist erreicht."

#~ msgid "The appointment has been added to your calendar"
#~ msgstr "Der Termin wurde Ihrem Kalender hinzugefügt"

#~ msgid "The appointment has been deleted"
#~ msgstr "Der Termin wurde gelöscht"

#~ msgid "The appointment has been updated"
#~ msgstr "Der Termin wurde aktualisiert"

#~ msgid ""
#~ "The appointment is repeated <a href=\"#\"  data-widget=\"number\" data-"
#~ "attribute=\"interval\">every <span class=\"number-control\">2</span> "
#~ "days</a>."
#~ msgstr ""
#~ "Der Termin findet <a href=\"#\"  data-widget=\"number\" data-attribute="
#~ "\"interval\">alle <span class=\"number-control\">2</span> Tage</a> statt. "

#~ msgid ""
#~ "The appointment is repeated <a href=\"#\"  data-widget=\"number\" data-"
#~ "attribute=\"interval\">every <span class=\"number-control\">2</span> "
#~ "weeks</a> on <a href=\"#\"  data-widget=\"custom\" data-attribute=\"days"
#~ "\">monday</a>."
#~ msgstr ""
#~ "Der Termin findet <a href=\"#\"  data-widget=\"number\" data-attribute="
#~ "\"interval\">alle <span class=\"number-control\">2</span> Wochen</a> am "
#~ "<a href=\"#\"  data-widget=\"custom\" data-attribute=\"days\">Montag</a> "
#~ "statt. "

#~ msgid ""
#~ "The appointment is repeated <a href=\"#\" data-attribute=\"recurrenceType"
#~ "\" data-widget=\"options\">weekly</a>."
#~ msgstr ""
#~ "Die Terminserie wird <a href=\"#\" data-attribute=\"recurrenceType\" data-"
#~ "widget=\"options\">wöchentlich</a> wiederholt."

#~ msgid ""
#~ "The appointment is repeated every <a href=\"#\" data-widget=\"options\" "
#~ "data-attribute=\"ordinal\">first</a> <a href=\"#\" data-widget=\"options"
#~ "\" data-attribute=\"day\">Wednesday</a> in <a href=\"#\" data-widget="
#~ "\"options\" data-attribute=\"month\">October</a>."
#~ msgstr ""
#~ "Der Termin findet jeden <a href=\"#\" data-widget=\"options\" data-"
#~ "attribute=\"ordinal\">ersten</a> <a href=\"#\" data-widget=\"options\" "
#~ "data-attribute=\"day\">Mittwoch</a> im <a href=\"#\" data-widget=\"options"
#~ "\" data-attribute=\"month\">Oktober</a> statt. "

#~ msgid ""
#~ "The appointment is repeated every year on day <a href=\"#\" data-widget="
#~ "\"number\" data-attribute=\"dayInMonth\"><span class=\"number-control"
#~ "\">10</span></a> of <a href=\"#\" data-widget=\"options\" data-attribute="
#~ "\"month\">October</a>."
#~ msgstr ""
#~ "Der Termin findet jedes Jahr am Tag <a href=\"#\" data-widget=\"number\" "
#~ "data-attribute=\"dayInMonth\"><span class=\"number-control\">10</ span></"
#~ "a> im <a href=\"#\" data-widget=\"options\" data-attribute=\"month"
#~ "\">Oktober</a> statt. "

#~ msgid ""
#~ "The appointment is repeated on day <a href=\"#\" data-widget=\"number\" "
#~ "data-attribute=\"dayInMonth\"><span class=\"number-control\">10</span></"
#~ "a> <a href=\"#\" data-widget=\"number\" data-attribute=\"interval\">every "
#~ "<span class=\"number-control\">2</span> months</a>."
#~ msgstr ""
#~ "Der Termin findet  <a href=\"#\" data-widget=\"number\" data-attribute="
#~ "\"interval\">alle <span class=\"number-control\">2</span> Monate</a> am "
#~ "Tag <a href=\"#\" data-widget=\"number\" data-attribute=\"dayInMonth"
#~ "\"><span class=\"number-control\">10</span></a> statt."

#~ msgid ""
#~ "The appointment is repeated the <a href=\"#\" data-widget=\"options\" "
#~ "data-attribute=\"ordinal\">second</a> <a href=\"#\" data-widget=\"options"
#~ "\" data-attribute=\"day\">Wednesday</a> <a href=\"#\" data-widget=\"number"
#~ "\" data-attribute=\"interval\">every <span class=\"number-control\">2</"
#~ "span> months</a>."
#~ msgstr ""
#~ "Der Termin findet jeden <a href=\"#\" data-widget=\"options\" data-"
#~ "attribute=\"ordinal\">zweiten</a> <a href=\"#\" data-widget=\"options\" "
#~ "data-attribute=\"day\">Mittwoch</a> <a href=\"#\" data-widget=\"number\" "
#~ "data-attribute=\"interval\">alle <span class=\"number-control\">2</span> "
#~ "Monate</a> statt."

#~ msgid ""
#~ "The blue graph shows the distribution of request durations in percent. "
#~ "The gray graph shows a trivial network ping to recognize slow connections."
#~ msgstr ""
#~ "Die blaue Grafik zeigt die Verteilung der Anfragedauer in Prozent. Die "
#~ "graue Grafik zeigt das Ergebnis eines einfachen Netzwerk-'Ping' zum "
#~ "Erkennen langsamer Verbindungen. "

#~ msgid "The changes have been rejected"
#~ msgstr "Die Änderungen wurden abgelehnt"

#~ msgid "The character \" \" is not allowed."
#~ msgstr "Das Zeichen\" \" ist nicht zulässig."

#~ msgid "The document is protected by a password."
#~ msgstr "Das Dokument ist passwortgeschützt."

#~ msgid "The due date cannot be before start date. Adjust start date?"
#~ msgstr ""
#~ "Das Fälligkeitsdatum darf nicht vor dem Startdatum liegen. Wollen Sie das "
#~ "Startdatum anpassen?"

#~ msgid "The email has been sent"
#~ msgstr "Die E-Mail wurde gesendet"

#~ msgid ""
#~ "The file \"%1$s\" cannot be uploaded because it exceeds the maximum file "
#~ "size of %2$s"
#~ msgstr ""
#~ "Die Datei \"%1$s\" kann nicht hochgeladen werden, da sie die maximale "
#~ "Dateigröße von %2$s übersteigt."

#~ msgid ""
#~ "The file \"%1$s\" cannot be uploaded because it exceeds the quota limit "
#~ "of %2$s"
#~ msgstr ""
#~ "Die Datei \"%1$s\" kann nicht hochgeladen werden, da sie das Quota-Limit  "
#~ "von %2$s übersteigt."

#~ msgid "The file is available at %1$s"
#~ msgstr "Die Datei ist verfügbar unter %1$s"

#~ msgid "The first 90 days are free."
#~ msgstr "Die ersten 90 Tage sind kostenlos."

#~ msgid "The folder has been cleaned up."
#~ msgstr "Der Ordner wurde aufgeräumt."

#~ msgid "The folder has been emptied."
#~ msgstr "Der Ordner wurde geleert."

#~ msgid "The folder is available at %1$s"
#~ msgstr "Der Ordner ist verfügbar unter %1$s"

#~ msgid ""
#~ "The following applications can be restored. Just remove the restore point "
#~ "if you don't want it to be restored."
#~ msgstr ""
#~ "Die folgenden Applikationen können wiederhergestellt werden. Sollen sie "
#~ "nicht wiederhergestellt werden, entfernen Sie einfach den "
#~ "Wiederherstellungspunkt. "

#~ msgid "The following products will be activated now:"
#~ msgstr "Folgende Produkte werden nun aktiviert:"

#~ msgid ""
#~ "The graph shows performance frequencies in percent. Grey line shows ideal "
#~ "performance, blue line is measured performance."
#~ msgstr ""
#~ "Das Diagramm zeigt Leistungsfrequenzen in Prozent. Die graue Linie zeigt "
#~ "die ideale Leistung, die blaue Linie zeigt die gemessene Leistung."

#~ msgid "The number of recipients is limited to %1$s recipients per field"
#~ msgstr ""
#~ "Die Anzahl der Empfänger ist auf %1$s Empfänger pro Feld beschränkt."

#~ msgid "The provided filename exceeds the allowed length."
#~ msgstr "Der angegebene Dateiname ist zu lang."

#~ msgid "The publication has been made available as %s"
#~ msgstr "Die Veröffentlichung wurde als %s zur Verfügung gestellt."

#~ msgid "The requested email no longer exists"
#~ msgstr "Die angeforderte E-Mail ist nicht mehr vorhanden"

#~ msgid "The sender wants to get notified when you have read this email"
#~ msgstr ""
#~ "Der Absender wünscht eine Benachrichtigung, dass Sie die E-Mail gelesen "
#~ "haben."

#~ msgid ""
#~ "The series <a href=\"#\" data-attribute=\"ending\" data-widget=\"options"
#~ "\">ends</a> <a href=\"#\" data-attribute=\"occurrences\" data-widget="
#~ "\"number\">after <span class=\"number-control\">2</span> appointments</a>."
#~ msgstr ""
#~ "Die Terminserie <a href=\"#\" data-attribute=\"ending\" data-widget="
#~ "\"options\">endet</a> <a href=\"#\" data-attribute=\"occurrences\" data-"
#~ "widget=\"number\">nach <span class=\"number-control\">2</span> Terminen</"
#~ "a>."

#~ msgid ""
#~ "The series <a href=\"#\" data-attribute=\"ending\" data-widget=\"options"
#~ "\">ends</a> on <a href=\"#\" data-attribute=\"until\" data-widget=\"custom"
#~ "\">11/03/2013</a>."
#~ msgstr ""
#~ "Die Terminserie <a href=\"#\" data-attribute=\"ending\" data-widget="
#~ "\"options\">endet</a> am <a href=\"#\" data-attribute=\"until\" data-"
#~ "widget=\"custom\">11.03.2013</a>."

#~ msgid ""
#~ "The series <a href=\"#\" data-attribute=\"ending\" data-widget=\"options"
#~ "\">never ends</a>."
#~ msgstr ""
#~ "Die Terminserie <a href=\"#\" data-attribute=\"ending\" data-widget="
#~ "\"options\">endet nie</a>."

#~ msgid ""
#~ "The setting has been saved and will become active when you enter the "
#~ "application the next time."
#~ msgstr ""
#~ "Die Einstellung wurde gespeichert und wird nach dem nächsten "
#~ "Anmeldevorgang aktiviert."

#~ msgid "The setting has been saved."
#~ msgstr "Die Einstellung wurde gespeichert."

#~ msgid ""
#~ "The settings for collecting contacts in this folder will become disabled "
#~ "when you enter the application the next time."
#~ msgstr ""
#~ "Die Einstellungen zum Sammeln von Kontakten in diesem Ordner werden nach "
#~ "dem nächsten Anmeldevorgang deaktiviert."

#~ msgid ""
#~ "The shared data will be accessible to everyone on the Internet. Please "
#~ "consider, which data you want to share."
#~ msgstr ""
#~ "Die freigegebenen Daten sind für jeden im Internet zugänglich. Bitte "
#~ "überlegen Sie genau, welche Daten sie freigeben möchten."

#~ msgid "The start date must be before the due date."
#~ msgstr "Das Startdatum muss vor dem Enddatum liegen."

#~ msgid "The start date must be before the end date."
#~ msgstr "Das Startdatum muss vor dem Enddatum liegen."

#~ msgid "The subscription could not be created."
#~ msgstr "Das Abonnement konnte nicht erstellt werden."

#~ msgid "The task could not be deleted."
#~ msgid_plural "The tasks could not be deleted."
#~ msgstr[0] "Diese Aufgabe konnte nicht gelöscht werden"
#~ msgstr[1] "Die Aufgaben konnten nicht gelöscht werden."

#~ msgid "The two newly entered passwords do not match."
#~ msgstr "Die neu eingegebenen Passwörter stimmen nicht überein."

#~ msgid ""
#~ "The unrecoverable items have been cleaned up successfully. Please refresh "
#~ "this page to see the changes."
#~ msgstr ""
#~ "Die nicht wiederherstellbaren Objekte wurden erfolgreich aufgeräumt. "
#~ "Bitte aktualisieren Sie die Seite, um die Änderungen zu sehen."

#~ msgid ""
#~ "The updater provides a simple installation wizard. Follow the "
#~ "instructions to install the application. The updater will inform you of "
#~ "any updates for the Connector for Microsoft Outlook, Notifier and Drive. "
#~ "You can download the updates from within the updater."
#~ msgstr ""
#~ "Der Updater bietet einen einfachen Installationsassistenten. Folgen Sie "
#~ "den Anweisungen zum Installieren der Applikation. Der Updater informiert "
#~ "Sie über alle Updates für den Konnektor für Microsoft Outlook, Notifier "
#~ "und Drive. Sie können die Updates aus dem Updater heraus herunterladen."

#~ msgid "The user can "
#~ msgstr "Der Benutzer kann "

#~ msgid "The user has administrative rights"
#~ msgstr "Der Benutzer hat administrative Rechte"

#~ msgid "Theme"
#~ msgstr "Design"

#~ msgid "Theme colors"
#~ msgstr "Theme-Farben"

#~ msgid "There are unsaved changes."
#~ msgstr "Es gibt ungesicherte Änderungen."

#~ msgid "There is already %1$d appointment in this timeframe."
#~ msgid_plural "There are already %1$d appointments in this timeframe."
#~ msgstr[0] "Es gibt bereits %1$d Termin in diesem Zeitraum."
#~ msgstr[1] "Es gibt bereits %1$d Termine in diesem Zeitraum."

#~ msgid ""
#~ "There is an update available, please reload your browser or press F5."
#~ msgstr "Update verfügbar. Bitte Browser neu laden oder F5 drücken."

#~ msgid "There is no rule defined"
#~ msgstr "Es wurde keine Regel definiert"

#~ msgid ""
#~ "There was no suitable server found for this mail/password combination"
#~ msgstr ""
#~ "Es wurde kein passender Server für diese E-Mail/Passwort-Kombination "
#~ "gefunden"

#~ msgid "There were not activities in your network"
#~ msgstr "Es gab keine Aktivitäten in Ihrem Netzwerk"

#~ msgid ""
#~ "These statistics only include folders, which have a depth less than four "
#~ "in the folder structure from the folder \"%1$s\"."
#~ msgstr ""
#~ "Diese Statistiken beinhalten nur Ordner, die maximal drei Ebenen "
#~ "unterhalb des Ordners  \"%1$s\" liegen."

#~ msgid "This account cannot be validated"
#~ msgstr "Dieser Account kann nicht validiert werden."

#~ msgid "This browser is not supported on your current platform."
#~ msgstr ""
#~ "Dieser Browser wird auf Ihrer aktuellen Plattform nicht unterstützt."

#~ msgid "This contact is private and cannot be shared"
#~ msgstr "Dies ist ein privater Kontakt und kann nicht freigegeben werden."

#~ msgid "This distribution list has been added to the portal"
#~ msgstr "Diese Verteilerliste wurde dem Portal hinzugefügt"

#~ msgid "This document contains unsaved changes. Do you really want to close?"
#~ msgstr ""
#~ "Dieses Dokument enthält ungesicherte Änderungen. Wollen Sie es wirklich "
#~ "schließen?"

#~ msgid "This email address cannot be used for appointments"
#~ msgstr "Diese E-Mail-Adresse kann nicht für Termine verwendet werden."

#~ msgid ""
#~ "This email contains a subscription invitation for a shared %1$s folder"
#~ msgstr ""
#~ "Diese E-Mail enthält eine Abonnement-Einladung für einen freigegebenen "
#~ "%1$s-Ordner."

#~ msgid "This email contains a task"
#~ msgstr "Diese E-Mail enthält eine Aufgabe"

#~ msgid "This email contains an appointment"
#~ msgstr "Diese E-Mail enthält einen Termin"

#~ msgid "This feature is deactivated"
#~ msgstr "Diese Funktion wurde deaktiviert"

#~ msgid ""
#~ "This feature is not available. In order to use it, you need to upgrade "
#~ "your account now."
#~ msgstr ""
#~ "Diese Funktion ist nicht verfügbar. Zum Verwenden der Funktion benötigen  "
#~ "Sie ein Upgrade für Ihren Account."

#~ msgid "This field has to be filled"
#~ msgstr "Dieses Feld muss ausgefüllt werden"

#~ msgid "This file has been added"
#~ msgstr "Diese Datei wurde hinzugefügt"

#~ msgid "This file has been added to the portal"
#~ msgstr "Diese Datei wurde dem Portal hinzugefügt"

#~ msgid "This file has been deleted"
#~ msgid_plural "These files have been deleted"
#~ msgstr[0] "Diese Datei wurde gelöscht"
#~ msgstr[1] "Diese Dateien wurden gelöscht"

#~ msgid "This file has been locked"
#~ msgid_plural "These files have been locked"
#~ msgstr[0] "Diese Datei wurde gesperrt"
#~ msgstr[1] "Diese Dateien wurden gesperrt"

#~ msgid "This file has been unlocked"
#~ msgid_plural "These files have been unlocked"
#~ msgstr[0] "Die Sperre für diese Datei wurde aufgehoben"
#~ msgstr[1] "Die Sperre für diese Dateien wurde aufgehoben"

#, fuzzy
#~ msgid "This file has no description. Double click to set one."
#~ msgstr ""
#~ "Diese Datei enthält keine Beschreibung. Mit einem Doppelklick können Sie "
#~ "eine eintragen."

#~ msgid "This file has not been added"
#~ msgstr "Diese Datei wurde nicht hinzugefügt"

#~ msgid "This file has not been deleted"
#~ msgid_plural "These files have not been deleted"
#~ msgstr[0] "Diese Datei wurde nicht gelöscht"
#~ msgstr[1] "Diese Dateien wurden nicht gelöscht"

#~ msgid "This file has not been deleted, as it is locked by its owner."
#~ msgid_plural ""
#~ "These files have not been deleted, as they are locked by their owner."
#~ msgstr[0] ""
#~ "Diese Datei konnte nicht gelöscht werden, da sie von Ihrem Eigentümer "
#~ "gesperrt wurde."
#~ msgstr[1] ""
#~ "Diese Dateien konnten nicht gelöscht werden, da sie von Ihrem Eigentümer "
#~ "gesperrt wurden."

#~ msgid "This file has not been locked"
#~ msgid_plural "These files have not been locked"
#~ msgstr[0] "Diese Datei wurde nicht gesperrt"
#~ msgstr[1] "Diese Dateien wurden nicht gesperrt"

#~ msgid "This file has not been unlocked"
#~ msgid_plural "These files have not been unlocked"
#~ msgstr[0] "Die Sperre für diese Datei wurde nicht aufgehoben"
#~ msgstr[1] "Die Sperre für diese Dateien wurde nicht aufgehoben"

#~ msgid "This file is locked by %1$s"
#~ msgstr "Diese Datei wurde durch %1$s gesperrt"

#~ msgid "This file is locked by you"
#~ msgstr "Diese Datei wurde durch Sie gesperrt"

#~ msgid "This file will be written in your default folder to allow editing"
#~ msgstr ""
#~ "Diese Datei wird in Ihrem Standardordner gespeichert, um das Bearbeiten "
#~ "zu ermöglichen."

#~ msgid "This folder has no publications"
#~ msgstr "Dieser Ordner enthält keine Veröffentlichungen"

#~ msgid "This folder has no subscriptions"
#~ msgstr "Dieser Ordner enthält keine Abonnements"

#~ msgid "This folder has publications and/or subscriptions"
#~ msgstr "Dieser Ordner enthält Veröffentlichungen und/oder Abonnements"

#~ msgid ""
#~ "This folder has publications but you are not allowed to view or edit them"
#~ msgstr ""
#~ "Dieser Ordner enthält Veröffentlichungen. Sie haben jedoch keine "
#~ "Berechtigung, diese zu sehen oder zu bearbeiten."

#~ msgid ""
#~ "This folder has subscriptions but you are not allowed to view or edit them"
#~ msgstr ""
#~ "Dieser Ordner enthält Abonnements. Sie haben jedoch keine Berechtigung, "
#~ "diese zu sehen oder zu bearbeiten."

#~ msgid "This is a standard folder, which can't be renamed."
#~ msgstr "Dies ist ein Standardordner, der nicht umbenannt werden kann."

#~ msgid "This is not a valid email address"
#~ msgstr "Dies ist keine gültige E-Mail-Adresse"

#~ msgid "This is not a valid mail address"
#~ msgstr "Dies ist keine gültige E-Mail-Adresse"

#~ msgid "This is not a valid user or group."
#~ msgstr "Benutzer bzw. Gruppe ist ungültig"

#~ msgid "This list has no contacts yet"
#~ msgstr "Diese Liste hat noch keine Mitglieder"

#~ msgid "This mail has been added to the portal"
#~ msgstr "Diese E-Mail wurde dem Portal hinzugefügt"

#~ msgid "This mail has no content"
#~ msgstr "Diese E-Mail hat keinen Inhalt"

#~ msgid "This note will not be printed"
#~ msgstr "Dieser Hinweis wird nicht gedruckt"

#~ msgid ""
#~ "This rule applies to all messages. Please add a condition to restrict "
#~ "this rule to specific messages."
#~ msgstr ""
#~ "Diese Regel gilt für alle Nachrichten. Fügen Sie bitte eine Bedingung "
#~ "hinzu, um diese Regel auf bestimmte Nachrichten zu beschränken. "

#~ msgid "This task recurs"
#~ msgstr "Diese Aufgabe wiederholt sich"

#~ msgid ""
#~ "This widget is currently offline because the twitter rate limit exceeded."
#~ msgstr ""
#~ "Dieses Widget ist derzeit offline, da das Twitter-Limit überschritten "
#~ "wurde."

#~ msgid "Thread"
#~ msgstr "Konversation"

#~ msgid "Thursday"
#~ msgstr "Donnerstag"

#~ msgid "Tile"
#~ msgstr "Kachel"

#~ msgid "Tiles"
#~ msgstr "Kacheln"

#~ msgid "Time"
#~ msgstr "Zeit"

#~ msgid "Time range for the calender view"
#~ msgstr "Termine in einer der Kalenderansichten anzeigen"

#~ msgid "Time range for the list view"
#~ msgstr "Zeitraum für die Listenansicht"

#~ msgid "Time range for the team view"
#~ msgstr "Time range for the team view"

#~ msgid "Time scale in minutes"
#~ msgstr "Zeit-Intervall in Minuten"

#~ msgid "Time zone"
#~ msgstr "Zeitzone"

#~ msgid "Timezone"
#~ msgstr "Zeitzone"

#~ msgid "Title"
#~ msgstr "Anrede"

#~ msgctxt "salutation"
#~ msgid "Title"
#~ msgstr "Anrede"

#~ msgctxt "title"
#~ msgid "Title"
#~ msgstr "Titel"

#~ msgid "To"
#~ msgstr "An"

#~ msgid ""
#~ "To add contacts manually, just provide a valid email address (e.g john."
#~ "doe@example.com or \"John Doe\" <jd@example.com>)"
#~ msgstr ""
#~ "Zum manuellen HInzufügen von Teilnehmern geben Sie einfach eine gültige E-"
#~ "Mail-Adresse an (z.B. john.doe@beispiel.com oder \"John Doe\" "
#~ "<jd@beispiel.com>)"

#~ msgid "Today"
#~ msgstr "Heute"

#~ msgid "Toggle checkboxes"
#~ msgstr "Kontrollfelder an/aus"

#~ msgid "Toggle folder"
#~ msgstr "Ordner an/aus"

#~ msgid "Toggle search"
#~ msgstr "Suche an/aus"

#~ msgid "Tomorrow"
#~ msgstr "Morgen"

#~ msgid "Tool"
#~ msgstr "Werkzeug"

#~ msgid "Top 10 file types"
#~ msgstr "Top 10 der Dateitypen"

#~ msgid "Top 10 folder size"
#~ msgstr "Top 10 der größten Ordner"

#~ msgid "Top 10 you got mail from"
#~ msgstr "Top 10 Ihrer E-Mail-Absender"

#~ msgid "Top 10 you sent mail to"
#~ msgstr "Top 10 Ihrer E-Mail-Adressaten"

#~ msgid "Top and bottom borders"
#~ msgstr "Oberer und unterer Rand"

#~ msgid "Top border"
#~ msgstr "Rahmenlinie oben"

#~ msgid "Total cost"
#~ msgstr "Gesamtkosten"

#~ msgid "Total: %1$s requests"
#~ msgstr "Gesamt: %1$s Anfragen"

#, fuzzy
#~ msgid "Touchselect on/off"
#~ msgstr "Touchpad an/aus"

#~ msgid "Tour: Coming from OX6"
#~ msgstr "Tour: Umstieg von OX6"

#~ msgid "Town"
#~ msgstr "Stadt"

#~ msgid "Trash folder"
#~ msgstr "Ordner 'Papierkorb'"

#~ msgid "Trying to auto-configure your mail account"
#~ msgstr "Es wird versucht, Ihren E-Mail-Account automatisch zu konfigurieren"

#~ msgid "Tuesday"
#~ msgstr "Dienstag"

#~ msgid "Tumblr"
#~ msgstr "Tumblr"

#~ msgid "Tumblr Blogs"
#~ msgstr "Tumblr-Blogs"

#~ msgid "Tweet"
#~ msgstr "Tweet"

#~ msgid "Twitter"
#~ msgstr "Twitter"

#~ msgid "Twitter reported the following errors:"
#~ msgstr "Twitter meldete folgende Fehler:"

#~ msgid "Type"
#~ msgstr "Typ"

#~ msgid "UI version"
#~ msgstr "Version der Benutzeroberfläche"

#~ msgid "URL"
#~ msgstr "URL"

#~ msgid "URL:"
#~ msgstr "URL:"

#~ msgid "Unable to load mail filter settings."
#~ msgstr "Auf Mailfilter-Backend konnte nicht zugegriffen werden"

#~ msgid "Unconfirmed"
#~ msgstr "Nicht bestätigt"

#~ msgid "Under construction"
#~ msgstr "Unter Bearbeitung"

#~ msgid "Underline"
#~ msgstr "Unterstrichen"

#~ msgid "Undone"
#~ msgstr "Nicht erledigt"

#~ msgid "Unfollow"
#~ msgstr "Entfolgen"

#~ msgid "Unified"
#~ msgstr "Standard"

#~ msgid "Unknown error while checking subreddit."
#~ msgstr "Unbekannter Fehler beim Prüfen des Subreddit"

#~ msgid "Unknown error while checking tumblr-blog."
#~ msgstr "Unbekannter Fehler beim Prüfen des tumblr-Blog."

#~ msgid "Unknown sender"
#~ msgstr "Unbekannter Absender"

#~ msgid "Unlock"
#~ msgstr "Sperre aufheben"

#~ msgid "Unread"
#~ msgstr "Ungelesen"

#~ msgid "Unread only"
#~ msgstr "Nur ungelesene"

#~ msgid "Unselect all"
#~ msgstr "Alle deselektieren"

#~ msgid "Unset default signature"
#~ msgstr "Standard-Signatur zurücksetzen"

#~ msgid ""
#~ "Unsupported Preview - Certain functions disabled and stability not "
#~ "assured until general release later this year"
#~ msgstr ""
#~ "Nicht unterstützte Vorschau. Einige Funktionen wurden deaktiviert und die "
#~ "Stabilität kann erst für ein späteres Release zugesichert werden."

#~ msgid "Updater"
#~ msgstr "Updater"

#~ msgid "Updating account data. This might take a few seconds."
#~ msgstr "Die Account-Daten werden aktualisiert. Dies kann eine Weile dauern."

#~ msgid ""
#~ "Updating subscribed data takes time. Importing 100 contacts for example, "
#~ "may take up to 5 minutes. Please have some patience."
#~ msgstr ""
#~ "Das Aktualisieren abonnierter Daten nimmt einige Zeit in Anspruch. Das "
#~ "Importieren von 100 Kontakten bspw. dauert bis zu 5 Minuten. Bitte haben "
#~ "Sie etwas Geduld."

#~ msgid "Upgrade required"
#~ msgstr "Upgrade erforderlich"

#~ msgid "Upgrade to premium"
#~ msgstr "Upgrade auf Premium"

#~ msgid "Upgrade to premium edition"
#~ msgstr "Upgrade auf Premium-Ausgabe"

#~ msgid "Upload"
#~ msgstr "Hochladen"

#~ msgid "Upload a new version"
#~ msgstr "Neue Version hochladen"

#~ msgid "Upload file"
#~ msgstr "Datei hochladen"

#~ msgid "Upload new file"
#~ msgstr "Neue Datei hochladen"

#~ msgid "Upload new files"
#~ msgstr "Neue Dateien hochladen"

#~ msgid "Upload new version"
#~ msgstr "Neue Version hochladen"

#~ msgid "Uploading folders is not supported."
#~ msgstr "Das Hochladen von Ordnern wird nicht unterstützt."

#~ msgid "Uploading..."
#~ msgstr "Hochladen..."

#~ msgid "Uptime: %1$s minutes"
#~ msgstr "Laufzeit: %1$s Minuten"

#~ msgid "Use SSL connection"
#~ msgstr "SSL-Verbindung verwenden"

#~ msgid ""
#~ "Use cursor keys to change the date. Press ctrl-key at the same time to "
#~ "change year or shift-key to change month. Close date-picker by pressing "
#~ "ESC key."
#~ msgstr ""
#~ "Verwenden Sie die Pfeiltasten zum Ändern des Datums. Zum Ändern des "
#~ "Jahres drücken Sie gleichzeitig die Strg-Taste.  Zum Ändern des Monats "
#~ "verwenden Sie die Umschalttaste. Das Datumsfenster können Sie mit der Esc-"
#~ "Taste wieder schließen. "

#~ msgid "Use cursor keys to change the item position"
#~ msgstr "Verwenden Sie die Pfeiltasten zum Ändern der Objektposition."

#~ msgid "Use fixed-width font for text mails"
#~ msgstr "Schrift mit fester Breite für Text-E-Mails verwenden"

#~ msgid "Use unified mail for this account"
#~ msgstr "Unified Mail für diesen Account verwenden"

#~ msgid ""
#~ "Use up and down keys to change the time. Close selection by pressing ESC "
#~ "key."
#~ msgstr ""
#~ "Verwenden Sie die Pfeiltasten Auf/Ab zum Anpassen der Zeit. Schließen Sie "
#~ "die Auswahl durch Drücken der Esc-Taste."

#~ msgid "Use username and password"
#~ msgstr "Benutzername und Passwort verwenden"

#~ msgid "User data"
#~ msgstr "Benutzerdaten"

#~ msgid "User fields"
#~ msgstr "Benutzerdefinierte Felder"

#~ msgid "User manual"
#~ msgstr "Benutzerhandbuch"

#~ msgid "User name"
#~ msgstr "Benutzername"

#~ msgid "Username"
#~ msgstr "Benutzername"

#~ msgid "Username must not be empty."
#~ msgstr "Benutzernamen dürfen nicht leer sein."

#~ msgid "Vacation Notice"
#~ msgstr "Abwesenheitsnotiz"

#~ msgid "Version Comment"
#~ msgstr "Anmerkung zur Version"

#~ msgid "Version history"
#~ msgstr "Versionshistorie"

#~ msgid "Vertical"
#~ msgstr "Vertikal"

#~ msgid "Video enabled"
#~ msgstr "Video aktiviert"

#~ msgid "View"
#~ msgstr "Ansicht"

#~ msgid "View Slideshow"
#~ msgstr "Diashow starten"

#~ msgid "View source"
#~ msgstr "Quelldaten anzeigen"

#~ msgid "Waiting"
#~ msgstr "Wartestatus"

#~ msgid "Warning: This message might be a phishing or scam mail"
#~ msgstr ""
#~ "Warnung: Bei dieser Nachricht könnte es sich um Pishing oder ein E-Mail "
#~ "Scam handeln."

#~ msgid "Weather • Season"
#~ msgstr "Wetter • Jahreszeit"

#~ msgid "Wednesday"
#~ msgstr "Mittwoch"

#~ msgid "Week"
#~ msgstr "Woche"

#~ msgid "Week View"
#~ msgstr "Wochenansicht"

#~ msgid "Weekend Day"
#~ msgstr "Wochenendtag"

#~ msgid "Weekly on %1$s"
#~ msgstr "Wöchentlich am %1$s"

#~ msgid "Welcome. Please provide your feedback about this product"
#~ msgstr "Willkommen. Bitte geben Sie Feedback zu diesem Produkt."

#~ msgid ""
#~ "When using this feature, you as the current owner of the data are "
#~ "responsible for being careful with privacy rules and for complying with "
#~ "legal obligations (Copyright, Privacy Laws). Especially when sharing "
#~ "personal data you are the responsible party according to the Federal Data "
#~ "Protection Act (BDSG, Germany) or other Privacy Acts of your country. "
#~ "According to European and other national regulations you as the "
#~ "responsible party are in charge of data economy, and must not publish or "
#~ "forward personal data without the person's consent. Beyond legal "
#~ "obligations, we would like to encourage extreme care when dealing with "
#~ "personal data. Please consider carefully where you store and to whom you "
#~ "forward personal data. Please ensure appropriate access protection, e.g. "
#~ "by proper password protection."
#~ msgstr ""
#~ "Wenn Sie diese Funktion einsetzen, sind Sie als Inhaber der Daten für den "
#~ "sorgfältigen Umgang und die Einhaltung einschlägiger Gesetze "
#~ "(Datenschutz, Urheberrecht) verantwortlich. Insbesondere gelten Sie bei "
#~ "der Bereitstellung personenbezogener Daten als verantwortliche Stelle im "
#~ "Sinne des Bundesdatenschutzgesetzes. Nach den derzeit in Deutschland und "
#~ "in der EU geltenden Gesetzen sind Sie als verantwortliche Stelle unter "
#~ "anderem verpflichtet, so sparsam wie möglich mit personenbezogenen Daten "
#~ "umzugehen und die Zustimmung der Betroffenen einzuholen, bevor Sie deren "
#~ "personenbezogene Daten veröffentlichen oder weitergeben. Unabhängig von "
#~ "gesetzlichen Regelungen raten wir zu großer Sorgfalt beim Umgang mit "
#~ "personenbezogenen Daten. Bedenken Sie genau, wem Sie derartige Daten "
#~ "weitergeben und sorgen Sie unbedingt für angemessenen Zugriffsschutz, z."
#~ "B. durch eine gute Passwort-Absicherung."

#~ msgid "Whole day"
#~ msgstr "Ganzer Tag"

#~ msgctxt "address"
#~ msgid "Work"
#~ msgstr "Arbeit"

#~ msgid "Work Day"
#~ msgstr "Arbeitstag"

#~ msgid "Work Week"
#~ msgstr "Arbeitswoche"

#~ msgid "Workweek"
#~ msgstr "Arbeitswoche"

#~ msgid "Workweek View"
#~ msgstr "Arbeitswochenansicht"

#~ msgid "YB"
#~ msgstr "YB"

#~ msgid "Year"
#~ msgstr "Jahr"

#~ msgid "Yearly on %1$s %2$d"
#~ msgstr "Jährlich am %2$d. %1$s"

#~ msgid "Yearly on the %1$s %2$s of %3$d"
#~ msgstr "Jährlich am %1$s %2$s im %3$d"

#~ msgid "Years"
#~ msgstr "Jahre"

#~ msgid "Yellow"
#~ msgstr "Gelb"

#~ msgid "Yes"
#~ msgstr "Ja"

#~ msgid "Yes, lose changes"
#~ msgstr "Ja, Änderungen verwerfen"

#~ msgid "Yes, send without subject"
#~ msgstr "Ja, ohne Betreff senden"

#~ msgid "Yesterday"
#~ msgstr "Gestern"

#~ msgid "You already accepted this invitation"
#~ msgstr "Sie haben den Termin bereits bestätigt"

#~ msgid ""
#~ "You are about to change your confirmation status. Please leave a comment "
#~ "for other participants."
#~ msgstr ""
#~ "Sie sind dabei, Ihren Bestätigungsstatus zu ändern. Bitte hinterlassen "
#~ "Sie für die anderen Teilnehmer einen Kommentar. "

#~ msgid ""
#~ "You are currently using %1$s of your %2$s available disk space. You have "
#~ "%3$s left."
#~ msgstr ""
#~ "Sie verwenden derzeit %1$s von dem für Sie verfügbaren %2$s "
#~ "Speicherplatz. Sie haben noch %3$s zur Verfügung."

#~ msgid ""
#~ "You are not allowed to create appointments in \"%1$s\" owned by %2$s. "
#~ "Appointments will therefore be created in your private calendar."
#~ msgstr ""
#~ "Sie haben keine Berechtigung, Termine in \"%1$s\" des Eigentümers %2$s "
#~ "anzulegen. Termine werden daher in Ihrem privaten Kalender erstellt."

#~ msgid ""
#~ "You are not allowed to create appointments in \"%1$s\". Appointments will "
#~ "therefore be created in your private calendar."
#~ msgstr ""
#~ "Sie haben keine Berechtigung, Termine in \"%1$s\" anzulegen. Termine "
#~ "werden daher in Ihrem privaten Kalender erstellt."

#~ msgid "You are the organizer"
#~ msgstr "Sie sind der Organisator"

#~ msgid ""
#~ "You can drag and drop files from your computer here to add as attachment."
#~ msgstr ""
#~ "Hier können Sie per Drag & drop Dateien von Ihrem Rechner als Anlage "
#~ "hinzufügen."

#~ msgid ""
#~ "You can drag and drop files from your computer to upload either a new "
#~ "file or another version of a file."
#~ msgstr ""
#~ "Sie können per Drag & drop neue Dateien oder andere Dateiversionen von "
#~ "Ihrem Rechner hochladen."

#~ msgid "You can quick-save your changes via Ctrl+Enter."
#~ msgstr "Sie können Ihre Änderung mit Strg+Enter speichern"

#~ msgid "You declined this appointment"
#~ msgstr "Sie haben diesen Termin abgelehnt"

#~ msgid "You declined this task"
#~ msgstr "Sie haben diese Aufgabe abgelehnt"

#~ msgid "You don't have any appointments in the near future."
#~ msgstr "Sie haben keine Termine in naher Zukunft."

#~ msgid "You don't have any appointments in the near future. Go take a walk!"
#~ msgstr ""
#~ "Sie haben keine Termine in naher Zukunft. Machen Sie einen Spaziergang!"

#~ msgid "You don't have any publications yet"
#~ msgstr "Sie haben noch keine Veröffentlichungen"

#~ msgid "You don't have any subscriptions yet"
#~ msgstr "Sie haben noch keine Abonnements"

#~ msgid "You don't have any tasks that are either due soon or overdue."
#~ msgstr "Sie haben keine in Kürze fälligen oder überfälligen Aufgaben."

#~ msgid "You don't have any tasks."
#~ msgstr "Sie haben keine Aufgaben."

#~ msgid "You don't have permissions to change this document"
#~ msgstr "Sie haben keine Berechtigungen zum Ändern dieses Dokuments"

#~ msgid "You have %1$d notification."
#~ msgid_plural "You have %1$d notifications."
#~ msgstr[0] "Sie haben %1$d Benachrichtigung"
#~ msgstr[1] "Sie haben %1$d Benachrichtigungen"

#~ msgid ""
#~ "You have %1$d notifications. Press [enter] to jump to the notification "
#~ "area and [escape] to close it again."
#~ msgid_plural ""
#~ "You have %1$d notifications. Press [enter] to jump to the notification "
#~ "area and [escape] to close it again."
#~ msgstr[0] ""
#~ "Sie haben %1$d Benachrichtigung. Durch Drücken der Eingabetaste öffnen "
#~ "Sie den Infobereich. Durch Drücken der Escape-Taste schließen Sie ihn "
#~ "wieder."
#~ msgstr[1] ""
#~ "Sie haben %1$d Benachrichtigungen. Durch Drücken der Eingabetaste öffnen "
#~ "Sie den Infobereich. Durch Drücken der Escape-Taste schließen Sie ihn "
#~ "wieder."

#~ msgid "You have %1$d unread messages"
#~ msgstr "Sie haben %1$d neue Nachrichten"

#~ msgid "You have 1 unread message"
#~ msgstr "Sie haben 1 neue Nachricht"

#~ msgid "You have accepted the appointment"
#~ msgstr "Sie haben den Termin bestätigt"

#~ msgid "You have accepted this appointment"
#~ msgstr "Sie haben diesen Termin bestätigt"

#~ msgid "You have accepted this task"
#~ msgstr "Sie haben diese Aufgabe bestätigt"

#~ msgid "You have been automatically signed out"
#~ msgstr "Sie wurden automatisch abgemeldet"

#~ msgid "You have declined the appointment"
#~ msgstr "Sie haben den Termin abgelehnt"

#~ msgid "You have edit rights."
#~ msgstr "Sie haben Bearbeitungsrechte."

#~ msgid "You have no new messages"
#~ msgstr "Sie haben keine neuen Nachrichten"

#~ msgid "You have no unread messages"
#~ msgstr "Sie haben keine neuen Nachrichten"

#~ msgid "You have reauthorized this %s account."
#~ msgstr "Sie haben den %s-Account neu autorisiert."

#~ msgid "You have reauthorized this account."
#~ msgstr "Sie haben diesen Account neu autorisiert."

#~ msgid "You have tentatively accepted the appointment"
#~ msgstr "Sie haben den Termin vorläufig bestätigt"

#~ msgid "You have to enter a username and password to subscribe."
#~ msgstr ""
#~ "Zum Abonnieren müssen Sie einen Benutzernamen und ein Passwort eingeben."

#~ msgid "You need to use Android %n or higher."
#~ msgstr "Sie benötigen mindestens Android %n."

#~ msgid "You need to use iOS %n or higher."
#~ msgstr "Sie benötigen mindestens iOS %n."

#~ msgid "You share this folder with other users"
#~ msgstr "Sie teilen diesen Ordner mit anderen Benutzern"

#~ msgid "You tentatively accepted this invitation"
#~ msgstr "Sie haben diese Einladung vorläufig bestätigt"

#~ msgid "You tentatively accepted this task"
#~ msgstr "Sie haben diese Aufgabe vorläufig bestätigt"

#~ msgid ""
#~ "You will automatically return to the appointment dialog. The selected "
#~ "start and end time as well as the current participant list will be "
#~ "applied."
#~ msgstr ""
#~ "Sie kehren automatisch zum Termindialog zurück. Das gewählte Start- und "
#~ "Enddatum und die aktuelle Teilnehmerliste werden übernommen. "

#~ msgid "You will be automatically signed out in %1$d second"
#~ msgid_plural "You will be automatically signed out in %1$d seconds"
#~ msgstr[0] "Sie werden in %1$d Sekunde automatisch abgemeldet"
#~ msgstr[1] "Sie werden in %1$d Sekunden automatisch abgemeldet"

#~ msgid "Your Applications"
#~ msgstr "Ihre Applikationen"

#~ msgid "Your IP address has changed"
#~ msgstr "Ihre IP-Adresse hat sich geändert"

#~ msgid "Your answer"
#~ msgstr "Ihre Antwort"

#~ msgid "Your applications"
#~ msgstr "Ihre Applikationen"

#~ msgid "Your auto forward has been saved"
#~ msgstr "Ihre automatische Weiterleitung wurde gespeichert"

#~ msgid "Your browser is not supported!"
#~ msgstr "Ihr Browser wird nicht unterstützt."

#~ msgid "Your browser is slow and outdated!"
#~ msgstr "Ihr Browser ist langsam und veraltet"

#~ msgid "Your browser version is not supported!"
#~ msgstr "Ihre Browser-Version wird nicht unterstützt."

#~ msgid "Your browser's cookie functionality is disabled. Please turn it on."
#~ msgstr ""
#~ "In Ihrem Browser sind Cookies nicht aktiviert. Bitte aktivieren Sie diese "
#~ "Funktionalität. "

#~ msgid ""
#~ "Your capacity is shared with all members of your group. Your group is "
#~ "currently using %1$s of its %2$s available disk space. The amount of free "
#~ "space is %3$s."
#~ msgstr ""
#~ "Sie teilen sich die Speicherkapazität mit den Mitgliedern Ihrer Gruppe. "
#~ "Ihre Gruppe verwendet derzeit %1$s von %2$s verfügbaren Speicherplatzes. "
#~ "Der freie Speicherplatz beträgt %3$s."

#~ msgid "Your current password"
#~ msgstr "Ihr aktuelles Passwort"

#~ msgid "Your data has been saved"
#~ msgstr "Ihre Daten wurden gespeichert"

#~ msgid "Your email address will be included when sending this feedback"
#~ msgstr "Beim Senden des Feedback wird Ihre E-Mail-Adresse mit versendet."

#~ msgid "Your mail address"
#~ msgstr "Ihre E-Mail-Adresse"

#~ msgid "Your messages"
#~ msgstr "Ihre Nachrichten"

#~ msgid "Your name"
#~ msgstr "Ihr Name"

#~ msgid "Your old password"
#~ msgstr "Ihr altes Passwort"

#~ msgid "Your operating system is not supported."
#~ msgstr "Ihr Betriebssystem wird nicht unterstützt."

#~ msgid "Your password"
#~ msgstr "Ihr Passwort"

#~ msgid "Your password has been changed"
#~ msgstr "Ihr Passwort wurde geändert"

#~ msgid ""
#~ "Your password is more secure if it also contains capital letters, "
#~ "numbers, and special characters like $, _, %"
#~ msgstr ""
#~ "Ihr Passwort ist sicherer, wenn es auch Großbuchstaben, Zahlen und "
#~ "Sonderzeichen wie $, _, % enthält."

#~ msgid "Your primary mail account can not be deleted."
#~ msgstr "Ihr primärer E-Mail-Account konnte nicht gelöscht werden."

#~ msgid "Your selected picture will be displayed after saving"
#~ msgstr "Ihr ausgewähltes Bild wird nach dem Speichern angezeigt"

#~ msgid "Your session is expired"
#~ msgstr "Ihre Sitzung ist abgelaufen"

#~ msgid "Your timezone"
#~ msgstr "Ihre Zeitzone"

#~ msgid "Your vacation notice has been saved"
#~ msgstr "Ihre Abwesenheitsbenachrichtigung wurde gespeichert"

#~ msgid "ZB"
#~ msgstr "ZB"

#~ msgid "Zoom in"
#~ msgstr "Vergrößern"

#~ msgid "Zoom out"
#~ msgstr "Verkleinern"

#~ msgid "Zoom: %1$d%"
#~ msgstr "Zoom: %1$d%"

#~ msgid "after %1$d appointment"
#~ msgid_plural "after %1$d appointments"
#~ msgstr[0] "nach %1$d Termin"
#~ msgstr[1] "nach %1$d Terminen"

#~ msgid "all"
#~ msgstr "Alle"

#~ msgid "and"
#~ msgstr "und"

#~ msgid "and %1$d others"
#~ msgstr "und %1$d weitere"

#~ msgid "and %1$d others ..."
#~ msgstr "und %1$d weitere ..."

#~ msgid "april"
#~ msgstr "April"

#~ msgid "august"
#~ msgstr "August"

#~ msgid "by noon"
#~ msgstr "bis Mittag"

#~ msgid "characters"
#~ msgstr "Zeichen"

#~ msgid "clear"
#~ msgstr "löschen"

#~ msgid "close"
#~ msgstr "Schließen"

#~ msgid "close for %1$s"
#~ msgstr "schließen für %1$s"

#~ msgid "copy to clipboard"
#~ msgstr "In Zwischenablage speichern"

#~ msgid "create objects"
#~ msgstr "Objekte anlegen"

#~ msgid "create objects and subfolders"
#~ msgstr "Objekte und Unterordner anlegen"

#~ msgid "daily"
#~ msgstr "täglich"

#~ msgid "day of the week"
#~ msgstr "Tag der Woche"

#~ msgid "day of the weekend"
#~ msgstr "Tag des Wochenendes"

#~ msgid "deferred"
#~ msgstr "verschoben"

#~ msgid "delete all objects"
#~ msgstr "alle Objekte löschen"

#~ msgid "delete only own objects"
#~ msgstr "nur eigene Objekte löschen"

#~ msgid "deleted"
#~ msgstr "gelöscht"

#~ msgid "disabled"
#~ msgstr "deaktiviert"

#~ msgid "edit all objects"
#~ msgstr "alle Objekte bearbeiten"

#~ msgid "edit own objects"
#~ msgstr "eigene Objekte bearbeiten"

#~ msgid "end date"
#~ msgstr "Enddatum"

#~ msgid "ends"
#~ msgstr "endet"

#~ msgid "ends after a certain number of appointments"
#~ msgstr "endet nach einer bestimmten Anzahl von Terminen"

#~ msgid "ends on a specific date"
#~ msgstr "endet an einem bestimmten Datum"

#~ msgid "eveery month"
#~ msgid_plural "every %1$d months"
#~ msgstr[0] "jeden Monat"
#~ msgstr[1] "alle %1$d Monate"

#~ msgid "every %1$d day"
#~ msgid_plural "every %1$d days"
#~ msgstr[0] "jeden %1$d Tag"
#~ msgstr[1] "alle %1$d Tage"

#~ msgid "every %1$d month"
#~ msgid_plural "every %1$d months"
#~ msgstr[0] "jeden %1$d Monat"
#~ msgstr[1] "alle %1$d Monate"

#~ msgid "every %1$d week"
#~ msgid_plural "every %1$d weeks"
#~ msgstr[0] "jede %1$d Woche"
#~ msgstr[1] "alle %1$d Wochen"

#~ msgid "every day"
#~ msgstr "jeden Tag"

#~ msgid "every month"
#~ msgstr "jeden Monat"

#~ msgid "every week"
#~ msgstr "jede Woche"

#~ msgid "february"
#~ msgstr "Februar"

#~ msgid "files"
#~ msgstr "Dateien"

#~ msgid "first"
#~ msgstr "ersten"

#~ msgid "flickr.people.getPublicPhotos"
#~ msgstr "flickr.people.getPublicPhotos"

#~ msgid "flickr.photos.search"
#~ msgstr "flickr.photos.search"

#~ msgid "fourth"
#~ msgstr "vierten"

#~ msgid "friday"
#~ msgstr "Freitag"

#~ msgid "hCard Export"
#~ msgstr "hCard-Export"

#~ msgid "high"
#~ msgstr "hoch"

#~ msgid "http://"
#~ msgstr "http://"

#~ msgid "iCal"
#~ msgstr "iCal"

#~ msgid "imap"
#~ msgstr "IMAP"

#~ msgctxt "in"
#~ msgid "in %d minute"
#~ msgid_plural "in %d minutes"
#~ msgstr[0] "in %d Minute"
#~ msgstr[1] "in %d Minuten"

#~ msgid "in 15 minutes"
#~ msgstr "in 15 Minuten"

#~ msgid "in 30 minutes"
#~ msgstr "in 30 Minuten"

#~ msgid "in 5 minutes"
#~ msgstr "in 5 Minuten"

#~ msgid "in blind copy"
#~ msgstr "Als Blindkopie an"

#~ msgid "in copy"
#~ msgstr "als Kopie an"

#~ msgid "in one hour"
#~ msgstr "in einer Stunde"

#~ msgid "in one week"
#~ msgstr "in einer Woche"

#~ msgid "in progress"
#~ msgstr "in Bearbeitung"

#~ msgid "is not a valid user or group."
#~ msgstr " ist kein gültiger Benutzer bzw. keine gültige Gruppe."

#, fuzzy
#~ msgid "isMailAddress"
#~ msgstr "E-Mail-Adresse:"

#~ msgid "january"
#~ msgstr "Januar"

#~ msgid "july"
#~ msgstr "Juli"

#~ msgid "june"
#~ msgstr "Juni"

#~ msgid "last"
#~ msgstr "letzten"

#~ msgid "late in the evening"
#~ msgstr "spät am Abend"

#~ msgid "low"
#~ msgstr "niedrig"

#~ msgid "march"
#~ msgstr "März"

#~ msgid "may"
#~ msgstr "Mai"

#~ msgid "modify all"
#~ msgstr "alle ändern"

#~ msgid "modify only own"
#~ msgstr "nur eigene ändern"

#~ msgid "monday"
#~ msgstr "Montag"

#~ msgid "monthly"
#~ msgstr "monatlich"

#~ msgid "more"
#~ msgstr "weitere"

#~ msgid "never ends"
#~ msgstr "endet nie"

#~ msgid "new"
#~ msgstr "neu"

#~ msgid "next Friday"
#~ msgstr "nächsten Freitag"

#~ msgid "next Monday"
#~ msgstr "nächsten Montag"

#~ msgid "next Saturday"
#~ msgstr "nächsten Samstag"

#~ msgid "next Sunday"
#~ msgstr "nächsten Sonntag"

#~ msgid "next Thursday"
#~ msgstr "nächsten Donnerstag"

#~ msgid "next Tuesday"
#~ msgstr "nächsten Dienstag"

#~ msgid "next Wednesday"
#~ msgstr "nächsten Mittwoch"

#~ msgid "next week"
#~ msgstr "nächste Woche"

#~ msgid "no delete permissions"
#~ msgstr "keine Löschberechtigungen"

#~ msgid "no edit permissions"
#~ msgstr "keine Bearbeitungsberechtigungen"

#~ msgid "no read permissions"
#~ msgstr "keine Leseberechtigungen"

#~ msgid "not delete"
#~ msgstr "nicht löschen"

#~ msgid "not modify"
#~ msgstr "nicht ändern"

#~ msgid "november"
#~ msgstr "November"

#~ msgid "october"
#~ msgstr "Oktober"

#~ msgid "of"
#~ msgstr "von"

#~ msgid "on behalf of"
#~ msgstr "im Auftrag von "

#~ msgid "pop3"
#~ msgstr "POP3"

#~ msgid "previous week"
#~ msgstr "letzte Woche"

#~ msgid "private"
#~ msgstr "Privat"

#~ msgid "read all"
#~ msgstr "alle lesen"

#~ msgid "read all objects"
#~ msgstr "alle Objekte lesen"

#~ msgid "read only own"
#~ msgstr "Nur eigene lesen"

#~ msgid "read own objects"
#~ msgstr "eigene Objekte lesen"

#~ msgid "remove"
#~ msgstr "Entfernen"

#~ msgid "second"
#~ msgstr "zweiten"

#~ msgid "seen"
#~ msgstr "gesehen"

#~ msgid "select format"
#~ msgstr "Format wählen"

#~ msgid "september"
#~ msgstr "September"

#~ msgid "show all"
#~ msgstr "alle anzeigen"

#~ msgid "show image"
#~ msgstr "Bild anzeigen"

#~ msgid "status"
#~ msgstr "Status"

#~ msgid "subfolders of %s"
#~ msgstr "Unterordner von %s"

#~ msgid "sunday"
#~ msgstr "Sonntag"

#~ msgid "temp"
#~ msgstr "vorübergehend"

#~ msgid "third"
#~ msgstr "dritten"

#~ msgid "this afternoon"
#~ msgstr "heute Nachmittag"

#~ msgid "this morning"
#~ msgstr "heute Morgen"

#~ msgid "thursday"
#~ msgstr "Donnerstag"

#~ msgid "tomorrow"
#~ msgstr "Morgen"

#~ msgid "tonight"
#~ msgstr "heute Abend"

#~ msgid "tuesday"
#~ msgstr "Dienstag"

#~ msgid "unknown"
#~ msgstr "unbekannt"

#~ msgid "unlimited"
#~ msgstr "unbegrenzt"

#~ msgid "unnamed"
#~ msgstr "unbenannt"

#~ msgid "use Count"
#~ msgstr "Count verwenden"

#~ msgid "vCard"
#~ msgstr "vCard"

#~ msgid "vacation"
#~ msgstr "Abwesenheit"

#~ msgid "vacation notice"
#~ msgstr "Abwesenheitsnotiz"

#~ msgid "via"
#~ msgstr "über"

#~ msgid "view the folder"
#~ msgstr "Ordner anzeigen"

#~ msgid "waiting"
#~ msgstr "Wartestatus"

#~ msgid "wednesday"
#~ msgstr "Mittwoch"

#~ msgid "weekdays"
#~ msgstr "Wochentage"

#~ msgid "weekly"
#~ msgstr "Wöchentlich"

#~ msgid "work days"
#~ msgstr "Arbeitstage"

#~ msgid "yearly"
#~ msgstr "jährlich"

#~ msgid "yomi Company"
#~ msgstr "yomi Firma"

#~ msgid "yomi First Name"
#~ msgstr "yomi Vorname"

#~ msgid "yomi Last Name"
#~ msgstr "yomi Nachname"<|MERGE_RESOLUTION|>--- conflicted
+++ resolved
@@ -6,11 +6,7 @@
 msgstr ""
 "Project-Id-Version: ox.de_DE\n"
 "POT-Creation-Date: \n"
-<<<<<<< HEAD
-"PO-Revision-Date: 2014-06-10 11:31+0100\n"
-=======
 "PO-Revision-Date: 2014-06-05 16:41+0100\n"
->>>>>>> c54f77a3
 "Last-Translator: Antje Faber\n"
 "Language-Team: American English <kde-i18n-de@kde.org>\n"
 "Language: de_DE\n"
@@ -20,104 +16,51 @@
 "Plural-Forms: nplurals=2; plural=(n != 1);\n"
 "X-Generator: Poedit 1.6.5\n"
 
-<<<<<<< HEAD
-#: apps/io.ox/tours/main.js:435 module:io.ox/tours
+#: apps/io.ox/tours/main.js:451 module:io.ox/tours
 msgid "Adding attachments"
 msgstr "Anlagen hinzufügen"
 
-#: apps/io.ox/tours/main.js:606 module:io.ox/tours
+#: apps/io.ox/tours/main.js:623 module:io.ox/tours
 msgid "Adding further details"
 msgstr "Details hinzufügen"
 
-#: apps/io.ox/tours/main.js:556 module:io.ox/tours
-=======
-#: apps/io.ox/tours/main.js:71 module:io.ox/tours
-msgid "Welcome to %s"
-msgstr "Willkommen bei %s"
-
-#: apps/io.ox/tours/main.js:74 module:io.ox/tours
+#: apps/io.ox/tours/main.js:257 module:io.ox/tours
 msgid ""
-"This guided tour will briefly introduce you to the product. Get more "
-"detailed information in the tours for the single apps or in the online help."
+"Below the recipient you will find further functions, e.g. for sending copies "
+"to other recipients or for adding attachments."
 msgstr ""
-
-#: apps/io.ox/tours/main.js:81 module:io.ox/tours
-msgid "Launching an app"
-msgstr "Eine App starten"
-
-#: apps/io.ox/tours/main.js:84 module:io.ox/tours
-msgid "To launch an app, click on an entry on the left side of the menu bar."
+"Unterhalb des Empfängers finden Sie weitere Funktionen, zum Beispiel zum "
+"Senden von Kopien an andere Empfänger oder zum Hinzufügen von Anlagen."
+
+#: apps/io.ox/tours/main.js:373 module:io.ox/tours
+msgid ""
+"Click on a letter on the left side of the navigation bar in order to display "
+"the corresponding contacts from the selected address book."
 msgstr ""
-"Um eine App zu starten, klicken Sie links in der Menüleiste auf einen "
-"Eintrag."
-
-#: apps/io.ox/tours/main.js:88 module:io.ox/tours
-msgid "Displaying the help or the settings"
-msgstr "Hilfe anzeigen oder Einstellungen aufrufen"
-
-#: apps/io.ox/tours/main.js:91 module:io.ox/tours
->>>>>>> c54f77a3
-msgid ""
-"To display the help or the settings, click the System menu icon in the menu "
-"bar."
-msgstr ""
-"Um die Hilfe anzuzeigen oder um die Einstellungen aufzurufen, klicken Sie in "
-"der Menüleiste auf das Symbol Systemmenü."
-
-<<<<<<< HEAD
-#: apps/io.ox/tours/main.js:257 module:io.ox/tours
-=======
-#: apps/io.ox/tours/main.js:97 module:io.ox/tours
-msgid "The New objects icon"
-msgstr "Das Symbol Neue Objekte"
-
-#: apps/io.ox/tours/main.js:100 module:io.ox/tours
->>>>>>> c54f77a3
-msgid ""
-"The New objects icon shows the number of unread E-Mails or other "
-"notifications. If clicking the icon, the info area opens."
-msgstr ""
-"Das Symbol Neue Objekte zeigt die Anzahl ungelesener E-Mails oder sonstiger "
-"Benachrichtigungen. Anklicken öffnet den Infobereich."
-
-<<<<<<< HEAD
-#: apps/io.ox/tours/main.js:358 module:io.ox/tours
-=======
-#: apps/io.ox/tours/main.js:105 module:io.ox/tours
-msgid "The info area"
-msgstr "Der Infobereich"
-
-#: apps/io.ox/tours/main.js:108 module:io.ox/tours
->>>>>>> c54f77a3
-msgid ""
-"In case of new notifications, e.g. appointment invitations, the info area is "
-"opened on the right side."
-msgstr ""
-"Bei neuen Benachrichtigungen, zum Beispiel bei Termineinladungen, öffnet "
-"sich rechts der Infobereich."
-
-<<<<<<< HEAD
+"Klicken Sie links in der Navigationsleiste auf einen Buchstaben, um aus dem "
+"geöffneten Adressbuch die entsprechenden Kontakte anzuzeigen."
+
 #: apps/io.ox/tours/main.js:199 module:io.ox/tours
-msgid "Closing a tile"
+msgid "Closing a square"
 msgstr "Eine Kachel schließen"
 
 #: apps/io.ox/tours/main.js:225 module:io.ox/tours
 msgid "Composing a new E-Mail"
 msgstr "Eine neue E-Mail verfassen"
 
-#: apps/io.ox/tours/main.js:384 module:io.ox/tours
+#: apps/io.ox/tours/main.js:399 module:io.ox/tours
 msgid "Creating a new appointment"
 msgstr "Einen neuen Termin anlegen"
 
-#: apps/io.ox/tours/main.js:348 module:io.ox/tours
+#: apps/io.ox/tours/main.js:363 module:io.ox/tours
 msgid "Creating a new contact"
 msgstr "Einen neuen Kontakt anlegen"
 
-#: apps/io.ox/tours/main.js:581 module:io.ox/tours
+#: apps/io.ox/tours/main.js:598 module:io.ox/tours
 msgid "Creating a new task"
 msgstr "Eine neue Aufgabe erstellen"
 
-#: apps/io.ox/tours/main.js:541 module:io.ox/tours
+#: apps/io.ox/tours/main.js:570 module:io.ox/tours
 msgid "Creating a note"
 msgstr "Eine Notiz anlegen"
 
@@ -125,62 +68,25 @@
 msgid "Creating new items"
 msgstr "Neue Objekte erzeugen"
 
-#: apps/io.ox/tours/main.js:412 module:io.ox/tours
+#: apps/io.ox/tours/main.js:428 module:io.ox/tours
 msgid "Creating recurring appointments"
 msgstr "Wiederkehrende Termine anlegen"
 
-#: apps/io.ox/tours/main.js:617 module:io.ox/tours
+#: apps/io.ox/tours/main.js:634 module:io.ox/tours
 msgid "Creating recurring tasks"
 msgstr "Wiederkehrende Aufgaben erstellen"
 
-#: apps/io.ox/tours/main.js:446 module:io.ox/tours
+#: apps/io.ox/tours/main.js:462 module:io.ox/tours
 msgid "Creating the appointment"
 msgstr "Den Termin anlegen"
 
-#: apps/io.ox/tours/main.js:661 module:io.ox/tours
+#: apps/io.ox/tours/main.js:678 module:io.ox/tours
 msgid "Creating the task"
 msgstr "Die Aufgabe anlegen"
 
 #: apps/io.ox/tours/main.js:207 module:io.ox/tours
-msgid "Customizing"
+msgid "Customizing the Portal"
 msgstr "Das Portal anpassen"
-
-=======
-#: apps/io.ox/tours/main.js:112 module:io.ox/tours
-msgid "Creating new items"
-msgstr "Neue Objekte erzeugen"
-
-#: apps/io.ox/tours/main.js:115 module:io.ox/tours
-msgid "To create a new E-Mail, click the Compose new E-Mail in the toolbar."
-msgstr ""
-"Um eine neue E-Mail zu verfassen, klicken Sie in der Werkzeugleiste auf "
-"Verfassen."
-
-#: apps/io.ox/tours/main.js:120 module:io.ox/tours
-msgid "Opening or closing the folder tree"
-msgstr "Den Ordnerbaum öffnen oder schließen"
-
-#: apps/io.ox/tours/main.js:123 module:io.ox/tours
-msgid ""
-"To open or close the folder tree, click on View >  Folder view on the right "
-"side of the toolbar."
-msgstr ""
-"Um den Ordnerbaum zu öffnen oder zu schließen, klicken Sie rechts in der "
-"Werkzeugleiste auf Ansicht > Ordneransicht."
-
-#: apps/io.ox/tours/main.js:126 module:io.ox/tours
-msgid "Searching for objects"
-msgstr "Objekte suchen"
-
-#: apps/io.ox/tours/main.js:129 module:io.ox/tours
-msgid "To search for objects, click the Search icon in the menu bar."
-msgstr ""
-"Um nach Objekten zu suchen, klicken Sie in der Menüleiste auf das Symbol "
-"Suchen."
-
-#: apps/io.ox/tours/main.js:132 module:io.ox/tours
-msgid "The toolbar"
-msgstr "Die Werkzeugleiste"
 
 #: apps/io.ox/tours/main.js:135 module:io.ox/tours
 msgid ""
@@ -190,117 +96,45 @@
 "In der Werkzeugleiste finden Sie je nach App verschiedene Funktionen zum "
 "Anlegen, Bearbeiten und Organisieren von Objekten."
 
-#: apps/io.ox/tours/main.js:138 module:io.ox/tours
-msgid "The folder tree"
-msgstr "Der Ordnerbaum"
-
-#: apps/io.ox/tours/main.js:141 module:io.ox/tours
-msgid ""
-"Use the folder tree to open the folder containing the objects that you want "
-"to view in the list."
-msgstr ""
-"Im Ordnerbaum öffnen Sie den Ordner, dessen Objekte Sie in der Liste sehen "
-"möchten."
-
-#: apps/io.ox/tours/main.js:144 module:io.ox/tours
-msgid "The list"
-msgstr "Die Liste"
-
-#: apps/io.ox/tours/main.js:147 module:io.ox/tours
-msgid ""
-"Use the list to select an object, show its contents or activate functions."
-msgstr ""
-"In der Liste wählen Sie ein Objekt, um seine Inhalte anzuzeigen oder "
-"Funktionen auszuführen."
-
-#: apps/io.ox/tours/main.js:150 module:io.ox/tours
-msgid "The Detail view"
-msgstr "Die Detailansicht"
-
->>>>>>> c54f77a3
-#: apps/io.ox/tours/main.js:153 module:io.ox/tours
-msgid ""
-"The Detail view displays an object's content. Depending on the app, further "
-"functions for organizing objects can be found in the Detail view."
-msgstr ""
-"Die Detailansicht zeigt Inhalte von Objekten. Je nach App finden Sie in der "
-"Detailansicht weitere Funktionen zum Organisieren von Objekten."
-
-<<<<<<< HEAD
-#: apps/io.ox/tours/main.js:144 module:io.ox/tours
-msgid "Display area"
-msgstr "Der Anzeigebereich"
-
-#: apps/io.ox/tours/main.js:565 module:io.ox/tours
-msgid "Displaying information"
-msgstr "Informationen anzeigen"
-
-#: apps/io.ox/tours/main.js:88 module:io.ox/tours
-msgid "Displaying the help or the settings"
-msgstr "Hilfe anzeigen oder Einstellungen aufrufen"
-
-=======
-#: apps/io.ox/tours/main.js:156 module:io.ox/tours
-msgid "Further information"
-msgstr "Weitere Informationen"
-
 #: apps/io.ox/tours/main.js:159 module:io.ox/tours
 msgid ""
 "Detailed instructions for the single apps are located in System menu > Help."
 msgstr ""
 "Ausführliche Anleitungen zu allen Apps finden Sie in Systemmenü > Hilfe."
 
-#: apps/io.ox/tours/main.js:175 module:io.ox/tours
-msgid "The Portal"
-msgstr "Das Portal"
-
-#: apps/io.ox/tours/main.js:178 module:io.ox/tours
-msgid ""
-"The Portal informs you about current E-Mails, appointments or social network "
-"news."
-msgstr ""
-"Das Portal informiert Sie über aktuelle E-Mail, Termine oder Neuigkeiten aus "
-"Ihren sozialen Netzwerken."
-
-#: apps/io.ox/tours/main.js:181 module:io.ox/tours
-msgid "Reading the details"
-msgstr "Details lesen"
-
-#: apps/io.ox/tours/main.js:184 module:io.ox/tours
-msgid "To read the details, click on an entry in a square."
-msgstr "Lesen Sie Details, indem Sie in einer Kachel einen Eintrag anklicken."
-
->>>>>>> c54f77a3
+#: apps/io.ox/tours/main.js:582 module:io.ox/tours
+msgid "Displaying information"
+msgstr "Informationen anzeigen"
+
+#: apps/io.ox/tours/main.js:88 module:io.ox/tours
+msgid "Displaying the help or the settings"
+msgstr "Hilfe anzeigen oder Einstellungen aufrufen"
+
 #: apps/io.ox/tours/main.js:187 module:io.ox/tours
 msgid "Drag and drop"
 msgstr "Drag and drop"
 
-<<<<<<< HEAD
-#: apps/io.ox/tours/main.js:721 module:io.ox/tours
-=======
-#: apps/io.ox/tours/main.js:196 module:io.ox/tours
->>>>>>> c54f77a3
+#: apps/io.ox/tours/main.js:739 module:io.ox/tours
 msgid ""
-"To change the layout, drag a square's title to another position and drop it "
-"there."
+"Edit a setting on the right side. In most of the cases, the changes are "
+"activated immediately."
 msgstr ""
-"Ändern Sie das Layout, indem Sie eine Kachel an ihrem Titel anfassen und an "
-"eine andere Position ziehen."
-
-<<<<<<< HEAD
-#: apps/io.ox/tours/main.js:323 module:io.ox/tours
+"Auf der rechten Seite bearbeiten Sie eine Einstellung. In den meisten Fällen "
+"werden die Änderungen sofort wirksam."
+
+#: apps/io.ox/tours/main.js:337 module:io.ox/tours
 msgid "Editing multiple E-Mails"
 msgstr "Mehrere E-Mails bearbeiten"
 
-#: apps/io.ox/tours/main.js:367 module:io.ox/tours
+#: apps/io.ox/tours/main.js:382 module:io.ox/tours
 msgid "Editing multiple contacts"
 msgstr "Mehrere Kontakte bearbeiten"
 
-#: apps/io.ox/tours/main.js:689 module:io.ox/tours
+#: apps/io.ox/tours/main.js:706 module:io.ox/tours
 msgid "Editing multiple tasks"
 msgstr "Mehrere Aufgaben bearbeiten"
 
-#: apps/io.ox/tours/main.js:718 module:io.ox/tours
+#: apps/io.ox/tours/main.js:736 module:io.ox/tours
 msgid "Editing settings"
 msgstr "Die Einstellungen bearbeiten"
 
@@ -313,45 +147,11 @@
 "Enter the E-Mail text below the subject. If the text format was set to HTMl "
 "in the options, you can format the E-Mail text. To do so select a text part "
 "and then click an icon in the formatting bar."
-=======
-#: apps/io.ox/tours/main.js:199 module:io.ox/tours
-msgid "Closing a square"
-msgstr "Eine Kachel schließen"
-
-#: apps/io.ox/tours/main.js:202 module:io.ox/tours
-msgid ""
-"If you no longer want to display a square, click the cross on the upper "
-"right side."
 msgstr ""
-"Wenn Sie eine Kachel nicht mehr sehen möchten, klicken Sie rechts oben auf "
-"das Kreuz."
-
-#: apps/io.ox/tours/main.js:207 module:io.ox/tours
-msgid "Customizing the Portal"
-msgstr "Das Portal anpassen"
-
-#: apps/io.ox/tours/main.js:210 module:io.ox/tours
-msgid ""
-"To display a square again or to display further information sources, click "
-"on Customize this page."
-msgstr ""
-"Um eine Kachel wieder zu öffnen oder weitere Informationsquellen anzuzeigen, "
-"klicken Sie auf Diese Seite personalisieren."
-
-#: apps/io.ox/tours/main.js:225 module:io.ox/tours
-msgid "Composing a new E-Mail"
-msgstr "Eine neue E-Mail verfassen"
-
-#: apps/io.ox/tours/main.js:228 module:io.ox/tours
-msgid "To compose a new E-Mail, click on Compose in the toolbar."
->>>>>>> c54f77a3
-msgstr ""
-"Um eine neue E-Mail zu verfassen, klicken Sie in der Werkzeugleiste auf "
-"Verfassen."
-
-#: apps/io.ox/tours/main.js:246 module:io.ox/tours
-msgid "Entering the recipient's name"
-msgstr "Den Empfänger bestimmen"
+"Unterhalb des Betreffs geben Sie den E-Mail Text ein. Wenn bei den "
+"Funktionen das Textformat auf HTML eingestellt ist, können Sie den E-Mail "
+"Text formatieren. Dazu wählen Sie einen Teil des Textes aus und klicken "
+"anschließend auf ein Symbol in der Formatierleiste."
 
 #: apps/io.ox/tours/main.js:249 module:io.ox/tours
 msgid ""
@@ -364,149 +164,88 @@
 "angezeigt. Klicken Sie auf einen Vorschlag, um ihn als Empfänger zu "
 "übernehmen."
 
-<<<<<<< HEAD
 #: apps/io.ox/tours/main.js:263 module:io.ox/tours
 msgid "Enter the subject on the right side of the recipient."
 msgstr "Rechts neben dem Empfänger geben Sie den Betreff ein."
 
-#: apps/io.ox/tours/main.js:409 module:io.ox/tours
-=======
+#: apps/io.ox/tours/main.js:425 module:io.ox/tours
+msgid ""
+"Enter the subject, the start and the end date of the appointment. Other "
+"details are optional."
+msgstr ""
+"Geben Sie den Betreff, den Beginn und das Ende des Termins ein. Andere "
+"Angaben sind optional."
+
+#: apps/io.ox/tours/main.js:620 module:io.ox/tours
+msgid "Enter the subject, the start date, and a description."
+msgstr "Geben Sie den Betreff, den Beginn und eine Beschreibung ein."
+
+#: apps/io.ox/tours/main.js:671 module:io.ox/tours
+msgid "Entering billing information"
+msgstr "Abrechnungsinformationen eintragen"
+
+#: apps/io.ox/tours/main.js:266 module:io.ox/tours
+msgid "Entering the E-Mail text"
+msgstr "Den E-Mail Text eingeben"
+
+#: apps/io.ox/tours/main.js:422 module:io.ox/tours
+msgid "Entering the appointment's data"
+msgstr "Termindaten eingeben"
+
+#: apps/io.ox/tours/main.js:246 module:io.ox/tours
+msgid "Entering the recipient's name"
+msgstr "Den Empfänger bestimmen"
+
+#: apps/io.ox/tours/main.js:260 module:io.ox/tours
+msgid "Entering the subject"
+msgstr "Den Betreff eingeben"
+
+#: apps/io.ox/tours/main.js:617 module:io.ox/tours
+msgid "Entering the task's data"
+msgstr "Aufgabendaten eingeben"
+
+#: apps/io.ox/tours/main.js:523 module:io.ox/tours
+msgid "Folder tree"
+msgstr "Der Ordnerbaum"
+
+#: apps/io.ox/tours/main.js:459 module:io.ox/tours
+msgid "Further down you can add documents as attachments to the appointment."
+msgstr "Weiter unten können Sie dem Termin Dokumente als Anlagen hinzufügen."
+
 #: apps/io.ox/tours/main.js:254 module:io.ox/tours
 msgid "Further functions"
 msgstr "Weitere Funktionen"
 
-#: apps/io.ox/tours/main.js:257 module:io.ox/tours
->>>>>>> c54f77a3
-msgid ""
-"Below the recipient you will find further functions, e.g. for sending copies "
-"to other recipients or for adding attachments."
-msgstr ""
-"Unterhalb des Empfängers finden Sie weitere Funktionen, zum Beispiel zum "
-"Senden von Kopien an andere Empfänger oder zum Hinzufügen von Anlagen."
-
-<<<<<<< HEAD
-#: apps/io.ox/tours/main.js:603 module:io.ox/tours
-msgid "Enter the subject, the start date, and a description."
-msgstr "Geben Sie den Betreff, den Beginn und eine Beschreibung ein."
-
-#: apps/io.ox/tours/main.js:654 module:io.ox/tours
-msgid "Entering billing information"
-msgstr "Abrechnungsinformationen eintragen"
-=======
-#: apps/io.ox/tours/main.js:260 module:io.ox/tours
-msgid "Entering the subject"
-msgstr "Den Betreff eingeben"
-
-#: apps/io.ox/tours/main.js:263 module:io.ox/tours
-msgid "Enter the subject on the right side of the recipient."
-msgstr "Rechts neben dem Empfänger geben Sie den Betreff ein."
->>>>>>> c54f77a3
-
-#: apps/io.ox/tours/main.js:266 module:io.ox/tours
-msgid "Entering the E-Mail text"
-msgstr "Den E-Mail Text eingeben"
-
-<<<<<<< HEAD
-#: apps/io.ox/tours/main.js:406 module:io.ox/tours
-#: apps/io.ox/tours/main.js:600
-msgid "Entering the data"
-msgstr "Termindaten eingeben"
-
-#: apps/io.ox/tours/main.js:246 module:io.ox/tours
-msgid "Entering the recipient's name"
-msgstr "Den Empfänger bestimmen"
-
-#: apps/io.ox/tours/main.js:260 module:io.ox/tours
-msgid "Entering the subject"
-msgstr "Den Betreff eingeben"
-
-#: apps/io.ox/tours/main.js:132 module:io.ox/tours
-msgid "Folder tree"
-msgstr "Der Ordnerbaum"
-
-#: apps/io.ox/tours/main.js:443 module:io.ox/tours
-msgid "Further down you can add attachments to the appointment."
-msgstr "Weiter unten können Sie dem Termin Dokumente als Anlagen hinzufügen."
-
-#: apps/io.ox/tours/main.js:254 module:io.ox/tours
-msgid "Further functions"
-msgstr "Weitere Funktionen"
-
-#: apps/io.ox/tours/main.js:150 module:io.ox/tours
+#: apps/io.ox/tours/main.js:156 module:io.ox/tours
 msgid "Further information"
 msgstr "Weitere Informationen"
 
 #. Tour name; general introduction
-#: apps/io.ox/tours/main.js:780 module:io.ox/tours
+#: apps/io.ox/tours/main.js:798 module:io.ox/tours
 msgid "Getting started"
 msgstr "Einstieg"
 
-#: apps/io.ox/tours/main.js:806 module:io.ox/tours
+#: apps/io.ox/tours/main.js:824 module:io.ox/tours
 msgid "Guided tour for this app"
 msgstr "Guided Tour für diese App"
 
-#: apps/io.ox/tours/main.js:315 module:io.ox/tours
+#: apps/io.ox/tours/main.js:329 module:io.ox/tours
 msgid "Halo view"
 msgstr "Die Halo View"
 
-#: apps/io.ox/tours/main.js:712 module:io.ox/tours
+#: apps/io.ox/tours/main.js:730 module:io.ox/tours
 msgid "How the settings are organized"
 msgstr "Organisation der Einstellungen"
 
-#: apps/io.ox/tours/main.js:562 module:io.ox/tours
-=======
-#: apps/io.ox/tours/main.js:269 module:io.ox/tours
+#: apps/io.ox/tours/main.js:579 module:io.ox/tours
 msgid ""
-"Enter the E-Mail text below the subject. If the text format was set to HTMl "
-"in the options, you can format the E-Mail text. To do so select a text part "
-"and then click an icon in the formatting bar."
+"If a folder contains images, you can display a slideshow. To do so click the "
+"View slideshow icon in the toolbar."
 msgstr ""
-"Unterhalb des Betreffs geben Sie den E-Mail Text ein. Wenn bei den "
-"Funktionen das Textformat auf HTML eingestellt ist, können Sie den E-Mail "
-"Text formatieren. Dazu wählen Sie einen Teil des Textes aus und klicken "
-"anschließend auf ein Symbol in der Formatierleiste."
-
-#: apps/io.ox/tours/main.js:270 module:io.ox/tours
-msgid "Enter the E-Mail text below the subject."
-msgstr "Geben Sie den E-Mail-Text unterhalb des Betreffs ein."
-
-#: apps/io.ox/tours/main.js:275 module:io.ox/tours
-msgid "Sending the E-Mail"
-msgstr "Die E-Mail senden"
-
-#: apps/io.ox/tours/main.js:278 module:io.ox/tours
-msgid "To send the E-Mail, click on Send on the upper right side."
-msgstr "Um die E-Mail zu senden, klicken Sie rechts oben auf Senden."
-
-#: apps/io.ox/tours/main.js:293 module:io.ox/tours
-msgid "Sorting your E-Mails"
-msgstr "E-Mails sortieren"
-
-#: apps/io.ox/tours/main.js:296 module:io.ox/tours
-msgid "To sort the E-Mails, click on Sort by. Select a sort criteria."
-msgstr ""
-"Um die E-Mails zu sortieren, klicken Sie auf Sortieren nach. Wählen Sie ein "
-"Sortierkriterium."
-
-#: apps/io.ox/tours/main.js:300 module:io.ox/tours
-#: apps/io.ox/tours/main.js:485 apps/io.ox/tours/main.js:529
-msgid "Selecting a view"
-msgstr "Eine Ansicht wählen"
-
-#: apps/io.ox/tours/main.js:303 module:io.ox/tours
-msgid ""
-"To choose between the different views. click on View in the toolbar. Select "
-"a menu entry in the layout."
-msgstr ""
-"Um zwischen verschiedenen Ansichten zu wählen, klicken Sie in der "
-"Werkzeugleiste auf Ansicht. Wählen Sie unter Layout einen Menüeintrag."
-
-#: apps/io.ox/tours/main.js:307 module:io.ox/tours
-msgid "Opening an E-Mail in a separate window"
-msgstr "E-Mail in eigenem Fenster öffnen"
+"Wenn der Ordner Bilder enthält, können Sie eine Diashow anzeigen lassen. "
+"Klicken Sie in der Werkzeugleiste auf das Symbol Diashow starten."
 
 #: apps/io.ox/tours/main.js:310 module:io.ox/tours
->>>>>>> c54f77a3
 msgid ""
 "If double-clicking on an E-Mail in the list, the E-Mail is opened in a "
 "separate window."
@@ -514,47 +253,23 @@
 "Ein Doppelklick auf eine E-Mail in der Liste öffnet die E-Mail in einem "
 "eigenen Fenster."
 
-<<<<<<< HEAD
 #: apps/io.ox/tours/main.js:202 module:io.ox/tours
-=======
-#: apps/io.ox/tours/main.js:314 module:io.ox/tours
-msgid "Reading E-Mail conversations"
-msgstr "E-Mail-Konversationen lesen"
-
-#: apps/io.ox/tours/main.js:324 module:io.ox/tours
->>>>>>> c54f77a3
 msgid ""
-"To open or close an E-Mail in a conversation, click on a free area in the "
-"header."
+"If you no longer want to display a square, click the cross on the upper "
+"right side."
 msgstr ""
-"Um eine E-Mail einer Konversation zu öffnen oder zu schließen, klicken Sie "
-"im Header auf eine freie Stelle."
-
-#: apps/io.ox/tours/main.js:329 module:io.ox/tours
-msgid "Halo view"
-msgstr "Die Halo View"
-
-<<<<<<< HEAD
+"Wenn Sie eine Kachel nicht mehr sehen möchten, klicken Sie rechts oben auf "
+"das Kreuz."
+
 #: apps/io.ox/tours/main.js:108 module:io.ox/tours
-=======
-#: apps/io.ox/tours/main.js:332 module:io.ox/tours
->>>>>>> c54f77a3
 msgid ""
-"To receive information about the sender or other recipients, open the Halo "
-"view by clicking on a name."
+"In case of new notifications, e.g. appointment invitations, the info area is "
+"opened on the right side."
 msgstr ""
-"Um Informationen zum Absender oder anderen Empfängern zu erhalten, öffnen "
-"Sie die Halo View, indem Sie einen Namen anklicken."
-
-#: apps/io.ox/tours/main.js:337 module:io.ox/tours
-msgid "Editing multiple E-Mails"
-msgstr "Mehrere E-Mails bearbeiten"
-
-<<<<<<< HEAD
-#: apps/io.ox/tours/main.js:326 module:io.ox/tours
-=======
+"Bei neuen Benachrichtigungen, zum Beispiel bei Termineinladungen, öffnet "
+"sich rechts der Infobereich."
+
 #: apps/io.ox/tours/main.js:341 module:io.ox/tours
->>>>>>> c54f77a3
 msgid ""
 "In order to edit multiple E-Mails at once, enable the checkboxes on the left "
 "side of the E-Mails. If the checkboxes are not displayed, click on View > "
@@ -565,72 +280,44 @@
 "angezeigt werden, klicken Sie rechts in der Werkzeugleiste auf Ansicht > "
 "Kontrollfelder."
 
-<<<<<<< HEAD
-#: apps/io.ox/tours/main.js:657 module:io.ox/tours
-msgid ""
-"In the Details section at the bottom right side you can enter billing "
-"information."
-msgstr "Rechts unten in Details können Sie Abrechnungsinformationen eintragen."
-
-#: apps/io.ox/tours/main.js:550 module:io.ox/tours
-=======
+#: apps/io.ox/tours/main.js:440 module:io.ox/tours
+#: apps/io.ox/tours/main.js:657
+msgid "Inviting other participants"
+msgstr "Andere Teilnehmer einladen"
+
+#: apps/io.ox/tours/main.js:81 module:io.ox/tours
+msgid "Launching an app"
+msgstr "Eine App starten"
+
+#: apps/io.ox/tours/main.js:370 module:io.ox/tours
+msgid "Navigation bar"
+msgstr "Navigationsleiste"
+
+#: apps/io.ox/tours/main.js:307 module:io.ox/tours
+msgid "Opening an E-Mail in a separate window"
+msgstr "E-Mail in eigenem Fenster öffnen"
+
+#: apps/io.ox/tours/main.js:120 module:io.ox/tours
+msgid "Opening or closing the folder tree"
+msgstr "Den Ordnerbaum öffnen oder schließen"
+
 #: apps/io.ox/tours/main.js:345 module:io.ox/tours
 msgid "Opening the E-Mail settings"
 msgstr "Die E-Mail Einstellungen öffnen"
 
-#: apps/io.ox/tours/main.js:348 module:io.ox/tours
->>>>>>> c54f77a3
-msgid ""
-"To open the E-Mail settings, click the System menu icon on the upper right "
-"side of the menu bar. Select Settings. Click on E-Mail on the left side. To "
-"display all settings, enable Advanced settings in the bottom left side"
-msgstr ""
-<<<<<<< HEAD
-"Die Symbolansicht zeigt einen Anzeigebereich mit den Dateien des "
-"angeklickten Ordners."
-
-#: apps/io.ox/tours/main.js:105 module:io.ox/tours
-msgid "Info area"
-msgstr "Der Infobereich"
-
-#: apps/io.ox/tours/main.js:424 module:io.ox/tours
-#: apps/io.ox/tours/main.js:640
-msgid "Inviting other participants"
-msgstr "Andere Teilnehmer einladen"
-
-#: apps/io.ox/tours/main.js:81 module:io.ox/tours apps/io.ox/tours/main.js:181
-msgid "Launching an app"
-msgstr "Eine App starten"
-
-#: apps/io.ox/tours/main.js:355 module:io.ox/tours
-msgid "Navigation bar"
-msgstr "Navigationsleiste"
-
-#: apps/io.ox/tours/main.js:97 module:io.ox/tours
-msgid "New objects icon"
-msgstr "Das Symbol Neue Objekte"
-
-#: apps/io.ox/tours/main.js:300 module:io.ox/tours
-msgid "Opening E-Mail threads"
-msgstr "E-Mail-Konversationen öffnen"
-
-#: apps/io.ox/tours/main.js:120 module:io.ox/tours
-msgid "Opening or closing the folder tree"
-msgstr "Den Ordnerbaum öffnen oder schließen"
-
-#: apps/io.ox/tours/main.js:330 module:io.ox/tours
-msgid "Opening the E-Mail settings"
-msgstr "Die E-Mail Einstellungen öffnen"
-
-#: apps/io.ox/tours/main.js:724 module:io.ox/tours
+#: apps/io.ox/tours/main.js:742 module:io.ox/tours
 msgid "Opening the help"
 msgstr "Die Hilfe öffnen"
 
-#: apps/io.ox/tours/main.js:706 module:io.ox/tours
+#: apps/io.ox/tours/main.js:724 module:io.ox/tours
 msgid "Opening the settings"
 msgstr "Die Einstellungen öffnen"
 
-#: apps/io.ox/tours/main.js:175 module:io.ox/tours
+#: apps/io.ox/tours/main.js:314 module:io.ox/tours
+msgid "Reading E-Mail conversations"
+msgstr "E-Mail-Konversationen lesen"
+
+#: apps/io.ox/tours/main.js:181 module:io.ox/tours
 msgid "Reading the details"
 msgstr "Details lesen"
 
@@ -638,12 +325,12 @@
 msgid "Searching for objects"
 msgstr "Objekte suchen"
 
-#: apps/io.ox/tours/main.js:469 module:io.ox/tours
-#: apps/io.ox/tours/main.js:507
+#: apps/io.ox/tours/main.js:300 module:io.ox/tours
+#: apps/io.ox/tours/main.js:485 apps/io.ox/tours/main.js:529
 msgid "Selecting a view"
 msgstr "Eine Ansicht wählen"
 
-#: apps/io.ox/tours/main.js:361 module:io.ox/tours
+#: apps/io.ox/tours/main.js:376 module:io.ox/tours
 msgid "Sending an E-Mail to a contact"
 msgstr "E-Mail an Kontakt senden"
 
@@ -651,54 +338,185 @@
 msgid "Sending the E-Mail"
 msgstr "Die E-Mail senden"
 
-#: apps/io.ox/tours/main.js:138 module:io.ox/tours
-msgid "Sidebar"
-msgstr "Die Seitenleiste"
-
-#: apps/io.ox/tours/main.js:730 module:io.ox/tours
+#: apps/io.ox/tours/main.js:748 module:io.ox/tours
 msgid "Signing out"
 msgstr "Abmelden"
 
-#: apps/io.ox/tours/main.js:559 module:io.ox/tours
+#: apps/io.ox/tours/main.js:576 module:io.ox/tours
 msgid "Slideshow"
 msgstr "Diashow"
+
+#: apps/io.ox/tours/main.js:699 module:io.ox/tours
+msgid "Sorting tasks"
+msgstr "Aufgaben sortieren"
 
 #: apps/io.ox/tours/main.js:293 module:io.ox/tours
 msgid "Sorting your E-Mails"
 msgstr "E-Mails sortieren"
 
-#: apps/io.ox/tours/main.js:682 module:io.ox/tours
-msgid "Sorting your tasks"
-msgstr "Aufgaben sortieren"
-
-#: apps/io.ox/tours/main.js:519 module:io.ox/tours
-#: apps/io.ox/tours/main.js:547
+#: apps/io.ox/tours/main.js:150 module:io.ox/tours
+msgid "The Detail view"
+msgstr "Die Detailansicht"
+
+#: apps/io.ox/tours/main.js:153 module:io.ox/tours
+msgid ""
+"The Detail view displays an object's content. Depending on the app, further "
+"functions for organizing objects can be found in the Detail view."
+msgstr ""
+"Die Detailansicht zeigt Inhalte von Objekten. Je nach App finden Sie in der "
+"Detailansicht weitere Funktionen zum Organisieren von Objekten."
+
+#: apps/io.ox/tours/main.js:541 module:io.ox/tours
 msgid "The Icons view"
 msgstr "Die Symbolansicht"
 
-#: apps/io.ox/tours/main.js:522 module:io.ox/tours
-msgid "The Icons view displays an icon for each file."
-msgstr "Die Symbolansicht zeigt für jede Datei ein Symbol."
-
-#: apps/io.ox/tours/main.js:480 module:io.ox/tours
-#: apps/io.ox/tours/main.js:513
+#: apps/io.ox/tours/main.js:544 module:io.ox/tours
+msgid ""
+"The Icons view displays an icon and the file name for each file. Click on an "
+"icon to view further details and functions in the pop-up."
+msgstr ""
+"Zeigt für jede Datei ein Symbol und den Dateinamen. Klicken Sie auf ein "
+"Symbol, um im Popup weitere Details und Funktionen anzuzeigen."
+
+#: apps/io.ox/tours/main.js:496 module:io.ox/tours
+#: apps/io.ox/tours/main.js:535
 msgid "The List view"
 msgstr "Die Ansicht Liste"
 
-#: apps/io.ox/tours/main.js:483 module:io.ox/tours
+#: apps/io.ox/tours/main.js:499 module:io.ox/tours
 msgid ""
-"The List view shows a sidebar with appointments and a display area with the "
-"data of the selected appointment. This view corresponds to the view in E-"
-"Mail and Contacts."
-=======
-"Um die E-Mail Einstellungen zu öffnen, klicken Sie in der Menüleiste rechts "
-"oben auf das Symbol Systemmenü. Wählen Sie Einstellungen. Klicken Sie links "
-"auf E-Mail. Um alle Einstellungen anzuzeigen, aktivieren Sie links unten "
-"Erweiterte Einstellungen"
-
-#: apps/io.ox/tours/main.js:363 module:io.ox/tours
-msgid "Creating a new contact"
-msgstr "Einen neuen Kontakt anlegen"
+"The List view shows a list of the appointments in the current folder. If "
+"clicking on an appointment, the appointment's data and some functions are "
+"displayed in the Detail view."
+msgstr ""
+"Zeigt eine Liste der Termine im aktuellen Ordner. Anklicken eines Termins "
+"zeigt in der Detailansicht die Daten des Termins und einige Funktionen."
+
+#: apps/io.ox/tours/main.js:538 module:io.ox/tours
+msgid ""
+"The List view shows details like the size and date of change. Use the "
+"checkboxes to select files. Click on a file to view further details and "
+"functions in the pop-up."
+msgstr ""
+"Zeigt Details wie Größe und Änderungsdatum. Nutzen Sie die Kontrollfelder, "
+"um Dateien auzuwählen. Klicken Sie auf eine Datei, um im Popup weitere "
+"Details und Funktionen anzuzeigen."
+
+#: apps/io.ox/tours/main.js:97 module:io.ox/tours
+msgid "The New objects icon"
+msgstr "Das Symbol Neue Objekte"
+
+#: apps/io.ox/tours/main.js:100 module:io.ox/tours
+msgid ""
+"The New objects icon shows the number of unread E-Mails or other "
+"notifications. If clicking the icon, the info area opens."
+msgstr ""
+"Das Symbol Neue Objekte zeigt die Anzahl ungelesener E-Mails oder sonstiger "
+"Benachrichtigungen. Anklicken öffnet den Infobereich."
+
+#: apps/io.ox/tours/main.js:175 module:io.ox/tours
+msgid "The Portal"
+msgstr "Das Portal"
+
+#: apps/io.ox/tours/main.js:178 module:io.ox/tours
+msgid ""
+"The Portal informs you about current E-Mails, appointments or social network "
+"news."
+msgstr ""
+"Das Portal informiert Sie über aktuelle E-Mail, Termine oder Neuigkeiten aus "
+"Ihren sozialen Netzwerken."
+
+#: apps/io.ox/tours/main.js:547 module:io.ox/tours
+msgid "The Tiles view"
+msgstr "Die Ansicht Kacheln"
+
+#: apps/io.ox/tours/main.js:550 module:io.ox/tours
+msgid ""
+"The Tiles view shows a big icon for each file. Click on an icon to view "
+"further details and functions in the pop-up."
+msgstr ""
+"Zeigt für jede Datei ein großes Symbol. Klicken Sie auf ein Symbol, um im "
+"Popup weitere Details und Funktionen anzuzeigen."
+
+#: apps/io.ox/tours/main.js:507 module:io.ox/tours
+msgid "The calendar views"
+msgstr "Die Kalenderansichten"
+
+#: apps/io.ox/tours/main.js:510 module:io.ox/tours
+msgid ""
+"The calendar views display a calendar sheet with the appointments for the "
+"selected time range."
+msgstr "Zeigen für den gewählten Zeitraum ein Kalenderblatt mit den Terminen."
+
+#: apps/io.ox/tours/main.js:138 module:io.ox/tours
+msgid "The folder tree"
+msgstr "Der Ordnerbaum"
+
+#: apps/io.ox/tours/main.js:105 module:io.ox/tours
+msgid "The info area"
+msgstr "Der Infobereich"
+
+#: apps/io.ox/tours/main.js:144 module:io.ox/tours
+msgid "The list"
+msgstr "Die Liste"
+
+#: apps/io.ox/tours/main.js:733 module:io.ox/tours
+msgid ""
+"The settings are organized in topics. Select the topic on the left side, e.g "
+"Basic settings or E-Mail. To view all settings, enable Advanced settings at "
+"the bottom."
+msgstr ""
+"Die Einstellungen sind in Gruppen organisiert. Auf der linken Seite wählen "
+"Sie eine Gruppe, zum Beispiel Grundeinstellungen oder E-Mail. Um alle "
+"Einstellungen anzuzeigen, aktivieren Sie unten Erweiterte Einstellungen."
+
+#: apps/io.ox/tours/main.js:132 module:io.ox/tours
+msgid "The toolbar"
+msgstr "Die Werkzeugleiste"
+
+#: apps/io.ox/tours/main.js:74 module:io.ox/tours
+msgid ""
+"This guided tour will briefly introduce you to the product. Get more "
+"detailed information in the tours for the single apps or in the online help."
+msgstr ""
+
+#: apps/io.ox/tours/main.js:626 module:io.ox/tours
+msgid "To add further details, click on Expand form."
+msgstr ""
+"Wenn Sie weitere Angaben machen möchten, klicken Sie auf Formular erweitern."
+
+#: apps/io.ox/tours/main.js:196 module:io.ox/tours
+msgid ""
+"To change the layout, drag a square's title to another position and drop it "
+"there."
+msgstr ""
+"Ändern Sie das Layout, indem Sie eine Kachel an ihrem Titel anfassen und an "
+"eine andere Position ziehen."
+
+#: apps/io.ox/tours/main.js:303 module:io.ox/tours
+msgid ""
+"To choose between the different views. click on View in the toolbar. Select "
+"a menu entry in the layout."
+msgstr ""
+"Um zwischen verschiedenen Ansichten zu wählen, klicken Sie in der "
+"Werkzeugleiste auf Ansicht. Wählen Sie unter Layout einen Menüeintrag."
+
+#: apps/io.ox/tours/main.js:228 module:io.ox/tours
+msgid "To compose a new E-Mail, click on Compose in the toolbar."
+msgstr ""
+"Um eine neue E-Mail zu verfassen, klicken Sie in der Werkzeugleiste auf "
+"Verfassen."
+
+#: apps/io.ox/tours/main.js:115 module:io.ox/tours
+msgid "To create a new E-Mail, click the Compose new E-Mail in the toolbar."
+msgstr ""
+"Um eine neue E-Mail zu verfassen, klicken Sie in der Werkzeugleiste auf "
+"Verfassen."
+
+#: apps/io.ox/tours/main.js:405 module:io.ox/tours
+msgid "To create a new appointment, click on New in the toolbar."
+msgstr ""
+"Um einen neuen Termin anzulegen, klicken Sie in der Werkzeugleiste auf Neu."
 
 #: apps/io.ox/tours/main.js:366 module:io.ox/tours
 msgid "To create a new contact, click on New > Add contact in the toolbar."
@@ -706,33 +524,56 @@
 "Um einen neuen Kontakt anzulegen, klicken Sie in der Werkzeugleiste auf Neu "
 "> Kontakt hinzufügen."
 
-#: apps/io.ox/tours/main.js:370 module:io.ox/tours
-msgid "Navigation bar"
-msgstr "Navigationsleiste"
-
-#: apps/io.ox/tours/main.js:373 module:io.ox/tours
+#: apps/io.ox/tours/main.js:601 module:io.ox/tours
+msgid "To create a new task, click on New in the toolbar."
+msgstr ""
+"Um eine neue Aufgabe anzulegen, klicken Sie in der Werkzeugleiste auf Neu."
+
+#: apps/io.ox/tours/main.js:573 module:io.ox/tours
+msgid "To create a note, click on New > Add note in the toolbar."
+msgstr ""
+"Um eine Notiz anzulegen, klicken Sie in der Werkzeugleiste auf Neu > Notiz "
+"anlegen."
+
+#: apps/io.ox/tours/main.js:431 module:io.ox/tours
 msgid ""
-"Click on a letter on the left side of the navigation bar in order to display "
-"the corresponding contacts from the selected address book."
+"To create recurring appointments, enable Repeat. Functions for setting the "
+"recurrence parameters are shown."
 msgstr ""
-"Klicken Sie links in der Navigationsleiste auf einen Buchstaben, um aus dem "
-"geöffneten Adressbuch die entsprechenden Kontakte anzuzeigen."
-
-#: apps/io.ox/tours/main.js:376 module:io.ox/tours
-msgid "Sending an E-Mail to a contact"
-msgstr "E-Mail an Kontakt senden"
-
-#: apps/io.ox/tours/main.js:379 module:io.ox/tours
+"Um wiederkehrende Termine anzulegen, aktivieren Sie Wiederholen. Funktionen "
+"zum Einstellen der Wiederholungsparameter werden eingeblendet."
+
+#: apps/io.ox/tours/main.js:637 module:io.ox/tours
 msgid ""
-"To send an E-Mail to the contact, click on an E-Mail address or on Send "
-"email in the toolbar."
+"To create recurring tasks, enable Repeat. Functions for setting the "
+"recurrence parameters are shown."
 msgstr ""
-"Um eine E-Mail an den Kontakt zu senden, klicken Sie auf eine E-Mail Adresse "
-"oder in der Werkzeugleiste auf E-Mail versenden."
-
-#: apps/io.ox/tours/main.js:382 module:io.ox/tours
-msgid "Editing multiple contacts"
-msgstr "Mehrere Kontakte bearbeiten"
+"Um wiederkehrende Aufgaben anzulegen, aktivieren Sie Wiederholen. Funktionen "
+"zum Einstellen der Wiederholungsparameter werden eingeblendet."
+
+#: apps/io.ox/tours/main.js:470 module:io.ox/tours
+msgid "To create the appointment, click on Create at the upper right side."
+msgstr "Um den Termin anzulegen, klicken Sie rechts oben auf Anlegen."
+
+#: apps/io.ox/tours/main.js:686 module:io.ox/tours
+msgid "To create the task, click on Create on the upper right side."
+msgstr "Um die Aufgabe anzulegen, klicken Sie rechts oben auf Anlegen."
+
+#: apps/io.ox/tours/main.js:210 module:io.ox/tours
+msgid ""
+"To display a square again or to display further information sources, click "
+"on Customize this page."
+msgstr ""
+"Um eine Kachel wieder zu öffnen oder weitere Informationsquellen anzuzeigen, "
+"klicken Sie auf Diese Seite personalisieren."
+
+#: apps/io.ox/tours/main.js:91 module:io.ox/tours
+msgid ""
+"To display the help or the settings, click the System menu icon in the menu "
+"bar."
+msgstr ""
+"Um die Hilfe anzuzeigen oder um die Einstellungen aufzurufen, klicken Sie in "
+"der Menüleiste auf das Symbol Systemmenü."
 
 #: apps/io.ox/tours/main.js:385 module:io.ox/tours
 msgid ""
@@ -745,502 +586,7 @@
 "angezeigt werden, klicken Sie rechts in der Werkzeugleiste auf Ansicht > "
 "Kontrollfelder."
 
-#: apps/io.ox/tours/main.js:399 module:io.ox/tours
-msgid "Creating a new appointment"
-msgstr "Einen neuen Termin anlegen"
-
-#: apps/io.ox/tours/main.js:405 module:io.ox/tours
-msgid "To create a new appointment, click on New in the toolbar."
-msgstr ""
-"Um einen neuen Termin anzulegen, klicken Sie in der Werkzeugleiste auf Neu."
-
-#: apps/io.ox/tours/main.js:422 module:io.ox/tours
-msgid "Entering the appointment's data"
-msgstr "Termindaten eingeben"
-
-#: apps/io.ox/tours/main.js:425 module:io.ox/tours
-msgid ""
-"Enter the subject, the start and the end date of the appointment. Other "
-"details are optional."
-msgstr ""
-"Geben Sie den Betreff, den Beginn und das Ende des Termins ein. Andere "
-"Angaben sind optional."
-
-#: apps/io.ox/tours/main.js:428 module:io.ox/tours
-msgid "Creating recurring appointments"
-msgstr "Wiederkehrende Termine anlegen"
-
-#: apps/io.ox/tours/main.js:431 module:io.ox/tours
-msgid ""
-"To create recurring appointments, enable Repeat. Functions for setting the "
-"recurrence parameters are shown."
-msgstr ""
-"Um wiederkehrende Termine anzulegen, aktivieren Sie Wiederholen. Funktionen "
-"zum Einstellen der Wiederholungsparameter werden eingeblendet."
-
-#: apps/io.ox/tours/main.js:434 module:io.ox/tours
-#: apps/io.ox/tours/main.js:640
-msgid "Using the reminder function"
-msgstr "Die Erinnerungsfunktion verwenden"
-
-#: apps/io.ox/tours/main.js:437 module:io.ox/tours
-msgid "To not miss the appointment, use the reminder function."
->>>>>>> c54f77a3
-msgstr ""
-"Um den Termin nicht zu verpassen, verwenden Sie die Erinnerungsfunktion."
-
-<<<<<<< HEAD
-#: apps/io.ox/tours/main.js:516 module:io.ox/tours
-=======
-#: apps/io.ox/tours/main.js:440 module:io.ox/tours
-#: apps/io.ox/tours/main.js:657
-msgid "Inviting other participants"
-msgstr "Andere Teilnehmer einladen"
-
-#: apps/io.ox/tours/main.js:448 module:io.ox/tours
->>>>>>> c54f77a3
-msgid ""
-"To invite other participants, enter their names in the field below "
-"Participants. To avoid appointment conflicts, click on Find a free time at "
-"the upper right side."
-msgstr ""
-"Um andere Teilnehmer einzuladen, geben Sie ihre Namen in das Feld unterhalb "
-"von Teilnehmer ein. Um Terminkonflikte zu vermeiden, klicken Sie oben rechts "
-"auf Verfügbaren Zeitraum finden."
-
-#: apps/io.ox/tours/main.js:451 module:io.ox/tours
-msgid "Adding attachments"
-msgstr "Anlagen hinzufügen"
-
-<<<<<<< HEAD
-#: apps/io.ox/tours/main.js:100 module:io.ox/tours
-=======
-#: apps/io.ox/tours/main.js:459 module:io.ox/tours
-msgid "Further down you can add documents as attachments to the appointment."
-msgstr "Weiter unten können Sie dem Termin Dokumente als Anlagen hinzufügen."
-
-#: apps/io.ox/tours/main.js:462 module:io.ox/tours
-msgid "Creating the appointment"
-msgstr "Den Termin anlegen"
-
-#: apps/io.ox/tours/main.js:470 module:io.ox/tours
-msgid "To create the appointment, click on Create at the upper right side."
-msgstr "Um den Termin anzulegen, klicken Sie rechts oben auf Anlegen."
-
-#: apps/io.ox/tours/main.js:488 module:io.ox/tours
->>>>>>> c54f77a3
-msgid ""
-"To select one of the views like Day, Month or List, click on View in the "
-"toolbar. Select a menu entry from the Layout section."
-msgstr ""
-"Um eine der Ansichten wie Tag, Monat oder Liste zu wählen, klicken Sie in "
-"der Werkzeugleiste auf Ansicht. Wählen Sie unter Layout einen Menüeintrag."
-
-<<<<<<< HEAD
-#: apps/io.ox/tours/main.js:169 module:io.ox/tours
-msgid "The Portal"
-msgstr "Das Portal"
-
-#: apps/io.ox/tours/main.js:172 module:io.ox/tours
-=======
-#: apps/io.ox/tours/main.js:496 module:io.ox/tours
-#: apps/io.ox/tours/main.js:535
-msgid "The List view"
-msgstr "Die Ansicht Liste"
-
-#: apps/io.ox/tours/main.js:499 module:io.ox/tours
->>>>>>> c54f77a3
-msgid ""
-"The List view shows a list of the appointments in the current folder. If "
-"clicking on an appointment, the appointment's data and some functions are "
-"displayed in the Detail view."
-msgstr ""
-"Zeigt eine Liste der Termine im aktuellen Ordner. Anklicken eines Termins "
-"zeigt in der Detailansicht die Daten des Termins und einige Funktionen."
-
-<<<<<<< HEAD
-#: apps/io.ox/tours/main.js:491 module:io.ox/tours
-msgid "The calendar views"
-msgstr "Die Kalenderansichten"
-
-#: apps/io.ox/tours/main.js:494 module:io.ox/tours
-msgid "The calendar views display a calendar sheet with the appointments."
-msgstr "Die Kalenderansichten zeigen ein Kalenderblatt mit den Terminen."
-
-#: apps/io.ox/tours/main.js:147 module:io.ox/tours
-=======
-#: apps/io.ox/tours/main.js:507 module:io.ox/tours
-msgid "The calendar views"
-msgstr "Die Kalenderansichten"
-
-#: apps/io.ox/tours/main.js:510 module:io.ox/tours
->>>>>>> c54f77a3
-msgid ""
-"The calendar views display a calendar sheet with the appointments for the "
-"selected time range."
-msgstr "Zeigen für den gewählten Zeitraum ein Kalenderblatt mit den Terminen."
-
-<<<<<<< HEAD
-#: apps/io.ox/tours/main.js:553 module:io.ox/tours
-msgid "The folder path"
-msgstr "Der Ordnerpfad"
-
-#: apps/io.ox/tours/main.js:685 module:io.ox/tours
-=======
-#: apps/io.ox/tours/main.js:523 module:io.ox/tours
-msgid "Folder tree"
-msgstr "Der Ordnerbaum"
-
-#: apps/io.ox/tours/main.js:526 module:io.ox/tours
->>>>>>> c54f77a3
-msgid ""
-"Use the folder tree to access own, public or shared files. If the folder "
-"tree is hidden, click on View > Folder view on the right side of the toolbar."
-msgstr ""
-"Nutzen Sie den Ordnerbaum, um auf eigene, öffentliche oder freigegebene "
-"Dateien zuzugreifen. Wenn der Ordnerbaum nicht angezeigt wird, klicken Sie "
-"rechts in der Werkzeugleiste auf Ansicht > Ordneransicht."
-
-<<<<<<< HEAD
-#: apps/io.ox/tours/main.js:296 module:io.ox/tours
-=======
-#: apps/io.ox/tours/main.js:532 module:io.ox/tours
->>>>>>> c54f77a3
-msgid ""
-"To select one of the views List, Icons or Squares, click on View on the "
-"right side of the toolbar."
-msgstr ""
-"Um eine der Ansichten Liste, Symbole oder Kacheln zu wählen, klicken Sie "
-"rechts in der Werkzeugleiste auf Ansicht."
-
-<<<<<<< HEAD
-#: apps/io.ox/tours/main.js:310 module:io.ox/tours
-=======
-#: apps/io.ox/tours/main.js:538 module:io.ox/tours
->>>>>>> c54f77a3
-msgid ""
-"The List view shows details like the size and date of change. Use the "
-"checkboxes to select files. Click on a file to view further details and "
-"functions in the pop-up."
-msgstr ""
-"Zeigt Details wie Größe und Änderungsdatum. Nutzen Sie die Kontrollfelder, "
-"um Dateien auzuwählen. Klicken Sie auf eine Datei, um im Popup weitere "
-"Details und Funktionen anzuzeigen."
-
-#: apps/io.ox/tours/main.js:541 module:io.ox/tours
-msgid "The Icons view"
-msgstr "Die Symbolansicht"
-
-<<<<<<< HEAD
-#: apps/io.ox/tours/main.js:715 module:io.ox/tours
-=======
-#: apps/io.ox/tours/main.js:544 module:io.ox/tours
->>>>>>> c54f77a3
-msgid ""
-"The Icons view displays an icon and the file name for each file. Click on an "
-"icon to view further details and functions in the pop-up."
-msgstr ""
-"Zeigt für jede Datei ein Symbol und den Dateinamen. Klicken Sie auf ein "
-"Symbol, um im Popup weitere Details und Funktionen anzuzeigen."
-
-<<<<<<< HEAD
-#: apps/io.ox/tours/main.js:74 module:io.ox/tours
-msgid ""
-"This guided tour will briefly introduce you to the product. Get more "
-"detailed information in the tours for the single apps or in the online help."
-msgstr ""
-"Diese Guided Tour bietet Ihnen eine kurze Einführung in das Produkt. "
-"Ausführliche Informationen erhalten Sie in den Guided Tours der einzelnen "
-"Apps oder in der Online Hilfe."
-
-#: apps/io.ox/tours/main.js:609 module:io.ox/tours
-msgid "To add further details, click on Expand form."
-msgstr ""
-"Wenn Sie weitere Angaben machen möchten, klicken Sie auf Formular erweitern."
-
-#: apps/io.ox/tours/main.js:196 module:io.ox/tours
-=======
-#: apps/io.ox/tours/main.js:547 module:io.ox/tours
-msgid "The Tiles view"
-msgstr "Die Ansicht Kacheln"
-
-#: apps/io.ox/tours/main.js:550 module:io.ox/tours
->>>>>>> c54f77a3
-msgid ""
-"The Tiles view shows a big icon for each file. Click on an icon to view "
-"further details and functions in the pop-up."
-msgstr ""
-"Zeigt für jede Datei ein großes Symbol. Klicken Sie auf ein Symbol, um im "
-"Popup weitere Details und Funktionen anzuzeigen."
-
-<<<<<<< HEAD
-#: apps/io.ox/tours/main.js:228 module:io.ox/tours
-msgid ""
-"To compose a new E-Mail, click on the Compose new E-Mail icon at the top."
-msgstr ""
-"Um eine neue E-Mail zu verfassen, klicken Sie oben auf das Symbol Neue E-"
-"Mail verfassen."
-
-#: apps/io.ox/tours/main.js:115 module:io.ox/tours
-msgid "To create a new E-Mail, click the Compose new E-Mail icon at the top."
-=======
-#: apps/io.ox/tours/main.js:558 module:io.ox/tours
-msgid "Uploading a file"
-msgstr "Eine Datei hochladen"
-
-#: apps/io.ox/tours/main.js:562 module:io.ox/tours
-msgid "To upload a file, click on New > Upload new file in the toolbar."
->>>>>>> c54f77a3
-msgstr ""
-"Um eine Datei hochzuladen, klicken Sie in der Werkzeugleiste auf Neu > Neue "
-"Datei hochladen."
-
-<<<<<<< HEAD
-#: apps/io.ox/tours/main.js:389 module:io.ox/tours
-msgid "To create a new appointment, click the New appointment icon at the top."
-msgstr ""
-"Um einen neuen Termin anzulegen, klicken Sie oben auf das Symbol Neuer "
-"Termin."
-
-#: apps/io.ox/tours/main.js:351 module:io.ox/tours
-msgid "To create a new contact, click the Add contact icon on top."
-=======
-#: apps/io.ox/tours/main.js:570 module:io.ox/tours
-msgid "Creating a note"
-msgstr "Eine Notiz anlegen"
-
-#: apps/io.ox/tours/main.js:573 module:io.ox/tours
-msgid "To create a note, click on New > Add note in the toolbar."
->>>>>>> c54f77a3
-msgstr ""
-"Um eine Notiz anzulegen, klicken Sie in der Werkzeugleiste auf Neu > Notiz "
-"anlegen."
-
-<<<<<<< HEAD
-#: apps/io.ox/tours/main.js:584 module:io.ox/tours
-msgid "To create a new task, click the Create new task icon at the top."
-msgstr ""
-"Um eine neue Aufgabe anzulegen, klicken Sie oben auf das Symbol Neue Aufgabe "
-"erstellen."
-
-#: apps/io.ox/tours/main.js:544 module:io.ox/tours
-msgid "To create a note, click the icon at the top. Select Add note."
-=======
-#: apps/io.ox/tours/main.js:576 module:io.ox/tours
-msgid "Slideshow"
-msgstr "Diashow"
-
-#: apps/io.ox/tours/main.js:579 module:io.ox/tours
-msgid ""
-"If a folder contains images, you can display a slideshow. To do so click the "
-"View slideshow icon in the toolbar."
->>>>>>> c54f77a3
-msgstr ""
-"Wenn der Ordner Bilder enthält, können Sie eine Diashow anzeigen lassen. "
-"Klicken Sie in der Werkzeugleiste auf das Symbol Diashow starten."
-
-<<<<<<< HEAD
-#: apps/io.ox/tours/main.js:415 module:io.ox/tours
-=======
-#: apps/io.ox/tours/main.js:582 module:io.ox/tours
-msgid "Displaying information"
-msgstr "Informationen anzeigen"
-
-#: apps/io.ox/tours/main.js:585 module:io.ox/tours
->>>>>>> c54f77a3
-msgid ""
-"To view further information, click on a file. A pop-up window displays "
-"further details and functions."
-msgstr ""
-"Um weitere Informationen anzuzeigen, klicken Sie auf eine Datei. Ein Popup-"
-"Fenster zeigt weitere Details und Funktionen."
-
-<<<<<<< HEAD
-#: apps/io.ox/tours/main.js:620 module:io.ox/tours
-msgid ""
-"To create recurring tasks, enable Repeat. Functions for setting the "
-"recurrence parameters are shown."
-=======
-#: apps/io.ox/tours/main.js:598 module:io.ox/tours
-msgid "Creating a new task"
-msgstr "Eine neue Aufgabe erstellen"
-
-#: apps/io.ox/tours/main.js:601 module:io.ox/tours
-msgid "To create a new task, click on New in the toolbar."
->>>>>>> c54f77a3
-msgstr ""
-"Um eine neue Aufgabe anzulegen, klicken Sie in der Werkzeugleiste auf Neu."
-
-<<<<<<< HEAD
-#: apps/io.ox/tours/main.js:454 module:io.ox/tours
-msgid "To create the appointment, click on Create at the upper right side."
-msgstr "Um den Termin anzulegen, klicken Sie rechts oben auf Anlegen."
-
-#: apps/io.ox/tours/main.js:669 module:io.ox/tours
-msgid "To create the task, click on Create on the upper right side."
-msgstr "Um die Aufgabe anzulegen, klicken Sie rechts oben auf Anlegen."
-
-#: apps/io.ox/tours/main.js:210 module:io.ox/tours
-msgid ""
-"To display a tile again or to display further information sources, click on "
-"Customize this page."
-msgstr ""
-"Um eine Kachel wieder zu öffnen oder weitere Informationsquellen anzuzeigen, "
-"klicken Sie auf Diese Seite personalisieren."
-
-#: apps/io.ox/tours/main.js:91 module:io.ox/tours
-msgid ""
-"To display the help or the settings, use the icons on the right side of the "
-"menu bar."
-=======
-#: apps/io.ox/tours/main.js:617 module:io.ox/tours
-msgid "Entering the task's data"
-msgstr "Aufgabendaten eingeben"
-
-#: apps/io.ox/tours/main.js:620 module:io.ox/tours
-msgid "Enter the subject, the start date, and a description."
-msgstr "Geben Sie den Betreff, den Beginn und eine Beschreibung ein."
-
-#: apps/io.ox/tours/main.js:623 module:io.ox/tours
-msgid "Adding further details"
-msgstr "Details hinzufügen"
-
-#: apps/io.ox/tours/main.js:626 module:io.ox/tours
-msgid "To add further details, click on Expand form."
->>>>>>> c54f77a3
-msgstr ""
-"Wenn Sie weitere Angaben machen möchten, klicken Sie auf Formular erweitern."
-
-<<<<<<< HEAD
-#: apps/io.ox/tours/main.js:370 module:io.ox/tours
-=======
-#: apps/io.ox/tours/main.js:634 module:io.ox/tours
-msgid "Creating recurring tasks"
-msgstr "Wiederkehrende Aufgaben erstellen"
-
-#: apps/io.ox/tours/main.js:637 module:io.ox/tours
->>>>>>> c54f77a3
-msgid ""
-"To create recurring tasks, enable Repeat. Functions for setting the "
-"recurrence parameters are shown."
-msgstr ""
-"Um wiederkehrende Aufgaben anzulegen, aktivieren Sie Wiederholen. Funktionen "
-"zum Einstellen der Wiederholungsparameter werden eingeblendet."
-
-<<<<<<< HEAD
-#: apps/io.ox/tours/main.js:692 module:io.ox/tours
-msgid ""
-"To edit multiple tasks at once, enable the checkboxes at the left side of "
-"the tasks. If the checkboxes are not displayed, click the icon at the bottom "
-"left side."
-=======
-#: apps/io.ox/tours/main.js:643 module:io.ox/tours
-msgid "To not miss the task, use the reminder function."
->>>>>>> c54f77a3
-msgstr ""
-"Um die Aufgabe nicht zu versäumen, verwenden Sie die Erinnerungsfunktion."
-
-<<<<<<< HEAD
-#: apps/io.ox/tours/main.js:432 module:io.ox/tours
-msgid ""
-"To invite other participants, enter their names in the field below "
-"Participants. To avoid appointment conflicts, click on Find a free time at "
-"the upper right side."
-=======
-#: apps/io.ox/tours/main.js:646 module:io.ox/tours
-msgid "Tracking the editing status"
-msgstr "Bearbeitungsstand verfolgen"
-
-#: apps/io.ox/tours/main.js:654 module:io.ox/tours
-msgid "To track the editing status, enter the current progress."
->>>>>>> c54f77a3
-msgstr ""
-"Um den Stand der Bearbeitung zu verfolgen, tragen Sie den aktuellen "
-"Fortschritt ein."
-
-<<<<<<< HEAD
-#: apps/io.ox/tours/main.js:648 module:io.ox/tours
-=======
-#: apps/io.ox/tours/main.js:665 module:io.ox/tours
->>>>>>> c54f77a3
-msgid ""
-"To invite other participants, enter their names in the field below "
-"Participants. You can add documents as attachment to the task."
-msgstr ""
-"Um andere Teilnehmer einzuladen, geben Sie ihre Namen in das Feld unterhalb "
-"von Teilnehmer ein. Sie können der Aufgabe Dokumente als Anlagen hinzufügen."
-
-<<<<<<< HEAD
-#: apps/io.ox/tours/main.js:184 module:io.ox/tours
-msgid "To launch an app, click on a tile's headline."
-msgstr ""
-"Starten Sie eine App, indem Sie in einer Kachel auf eine Überschrift klicken."
-
-#: apps/io.ox/tours/main.js:84 module:io.ox/tours
-msgid ""
-"To launch an app, click on an entry on the top-left side of the menu bar."
-=======
-#: apps/io.ox/tours/main.js:671 module:io.ox/tours
-msgid "Entering billing information"
-msgstr "Abrechnungsinformationen eintragen"
-
-#: apps/io.ox/tours/main.js:674 module:io.ox/tours
-msgid "To enter billing information, click on Show details."
->>>>>>> c54f77a3
-msgstr ""
-"Wenn Sie Abrechnungsinformationen eintragen möchten, klicken Sie auf Details "
-"anzeigen."
-
-<<<<<<< HEAD
-#: apps/io.ox/tours/main.js:421 module:io.ox/tours
-msgid "To not miss the appointment, use the reminder functions."
-msgstr ""
-"Um den Termin nicht zu verpassen, verwenden Sie die Erinnerungsfunktion."
-
-#: apps/io.ox/tours/main.js:626 module:io.ox/tours
-msgid "To not miss the task, use the reminder function."
-msgstr ""
-"Um die Aufgabe nicht zu versäumen, verwenden Sie die Erinnerungsfunktion."
-
-#: apps/io.ox/tours/main.js:123 module:io.ox/tours
-msgid "To open or close the folder tree, click the Toggle folder icon."
-msgstr ""
-"Um den Ordnerbaum zu öffnen oder zu schließen, klicken Sie auf das Symbol "
-"Ordner an/aus."
-
-#: apps/io.ox/tours/main.js:333 module:io.ox/tours
-msgid ""
-"To open the E-Mail settings, click the Gearwheel icon on the upper right "
-"side of the menu bar. Select Settings. Click on E-Mail on the left side."
-=======
-#: apps/io.ox/tours/main.js:678 module:io.ox/tours
-msgid "Creating the task"
-msgstr "Die Aufgabe anlegen"
-
-#: apps/io.ox/tours/main.js:686 module:io.ox/tours
-msgid "To create the task, click on Create on the upper right side."
-msgstr "Um die Aufgabe anzulegen, klicken Sie rechts oben auf Anlegen."
-
-#: apps/io.ox/tours/main.js:699 module:io.ox/tours
-msgid "Sorting tasks"
-msgstr "Aufgaben sortieren"
-
-#: apps/io.ox/tours/main.js:702 module:io.ox/tours
-msgid "To sort the tasks, click on Sort by. Select a sort criteria."
->>>>>>> c54f77a3
-msgstr ""
-"Um die Aufgaben zu sortieren, klicken Sie auf Sortieren nach. Wählen Sie ein "
-"Sortierkriterium."
-
-#: apps/io.ox/tours/main.js:706 module:io.ox/tours
-msgid "Editing multiple tasks"
-msgstr "Mehrere Aufgaben bearbeiten"
-
-<<<<<<< HEAD
-#: apps/io.ox/tours/main.js:727 module:io.ox/tours
-=======
 #: apps/io.ox/tours/main.js:710 module:io.ox/tours
->>>>>>> c54f77a3
 msgid ""
 "To edit multiple tasks at once, enable the checkboxes at the left side of "
 "the tasks. If the checkboxes are not displayed, click on View > Checkboxes "
@@ -1251,81 +597,74 @@
 "angezeigt werden, klicken Sie rechts in der Werkzeugleiste auf Ansicht > "
 "Kontrollfelder."
 
-<<<<<<< HEAD
-#: apps/io.ox/tours/main.js:709 module:io.ox/tours
-=======
-#: apps/io.ox/tours/main.js:724 module:io.ox/tours
-msgid "Opening the settings"
-msgstr "Die Einstellungen öffnen"
-
-#: apps/io.ox/tours/main.js:727 module:io.ox/tours
->>>>>>> c54f77a3
+#: apps/io.ox/tours/main.js:674 module:io.ox/tours
+msgid "To enter billing information, click on Show details."
+msgstr ""
+"Wenn Sie Abrechnungsinformationen eintragen möchten, klicken Sie auf Details "
+"anzeigen."
+
+#: apps/io.ox/tours/main.js:448 module:io.ox/tours
 msgid ""
-"To open the settings, click the System menu icon on the upper right side of "
-"the menu bar. Select Settings."
+"To invite other participants, enter their names in the field below "
+"Participants. To avoid appointment conflicts, click on Find a free time at "
+"the upper right side."
 msgstr ""
-"Um die Einstellungen zu öffnen, klicken Sie in der Menüleiste rechts oben "
-"auf das Symbol Systemmenü. Wählen Sie Einstellungen."
-
-<<<<<<< HEAD
-#: apps/io.ox/tours/main.js:178 module:io.ox/tours
-msgid "To read the details, click on an entry in a tile."
-msgstr "Lesen Sie Details, indem Sie in einer Kachel einen Eintrag anklicken."
-
-#: apps/io.ox/tours/main.js:318 module:io.ox/tours
-=======
-#: apps/io.ox/tours/main.js:730 module:io.ox/tours
-msgid "How the settings are organized"
-msgstr "Organisation der Einstellungen"
-
-#: apps/io.ox/tours/main.js:733 module:io.ox/tours
->>>>>>> c54f77a3
+"Um andere Teilnehmer einzuladen, geben Sie ihre Namen in das Feld unterhalb "
+"von Teilnehmer ein. Um Terminkonflikte zu vermeiden, klicken Sie oben rechts "
+"auf Verfügbaren Zeitraum finden."
+
+#: apps/io.ox/tours/main.js:665 module:io.ox/tours
 msgid ""
-"The settings are organized in topics. Select the topic on the left side, e.g "
-"Basic settings or E-Mail. To view all settings, enable Advanced settings at "
-"the bottom."
+"To invite other participants, enter their names in the field below "
+"Participants. You can add documents as attachment to the task."
 msgstr ""
-"Die Einstellungen sind in Gruppen organisiert. Auf der linken Seite wählen "
-"Sie eine Gruppe, zum Beispiel Grundeinstellungen oder E-Mail. Um alle "
-"Einstellungen anzuzeigen, aktivieren Sie unten Erweiterte Einstellungen."
-
-<<<<<<< HEAD
-#: apps/io.ox/tours/main.js:129 module:io.ox/tours
-msgid "To search for objects, click the Toggle search icon."
-msgstr "Um nach Objekten zu suchen, klicken Sie auf das Symbol Suche an/aus."
-
-#: apps/io.ox/tours/main.js:510 module:io.ox/tours
-=======
-#: apps/io.ox/tours/main.js:736 module:io.ox/tours
-msgid "Editing settings"
-msgstr "Die Einstellungen bearbeiten"
-
-#: apps/io.ox/tours/main.js:739 module:io.ox/tours
->>>>>>> c54f77a3
+"Um andere Teilnehmer einzuladen, geben Sie ihre Namen in das Feld unterhalb "
+"von Teilnehmer ein. Sie können der Aufgabe Dokumente als Anlagen hinzufügen."
+
+#: apps/io.ox/tours/main.js:84 module:io.ox/tours
+msgid "To launch an app, click on an entry on the left side of the menu bar."
+msgstr ""
+"Um eine App zu starten, klicken Sie links in der Menüleiste auf einen "
+"Eintrag."
+
+#: apps/io.ox/tours/main.js:437 module:io.ox/tours
+msgid "To not miss the appointment, use the reminder function."
+msgstr ""
+"Um den Termin nicht zu verpassen, verwenden Sie die Erinnerungsfunktion."
+
+#: apps/io.ox/tours/main.js:643 module:io.ox/tours
+msgid "To not miss the task, use the reminder function."
+msgstr ""
+"Um die Aufgabe nicht zu versäumen, verwenden Sie die Erinnerungsfunktion."
+
+#: apps/io.ox/tours/main.js:324 module:io.ox/tours
 msgid ""
-"Edit a setting on the right side. In most of the cases, the changes are "
-"activated immediately."
+"To open or close an E-Mail in a conversation, click on a free area in the "
+"header."
 msgstr ""
-"Auf der rechten Seite bearbeiten Sie eine Einstellung. In den meisten Fällen "
-"werden die Änderungen sofort wirksam."
-
-<<<<<<< HEAD
-#: apps/io.ox/tours/main.js:472 module:io.ox/tours
+"Um eine E-Mail einer Konversation zu öffnen oder zu schließen, klicken Sie "
+"im Header auf eine freie Stelle."
+
+#: apps/io.ox/tours/main.js:123 module:io.ox/tours
 msgid ""
-"To select one of the views like Day, Month or List, click the Eye icon in "
-"the toolbar."
+"To open or close the folder tree, click on View >  Folder view on the right "
+"side of the toolbar."
 msgstr ""
-"Um eine der Ansichten wie Tag, Monat oder Liste zu wählen, klicken Sie in "
-"der Werkzeugleiste auf das mittlere Symbol."
-
-#: apps/io.ox/tours/main.js:364 module:io.ox/tours
-=======
-#: apps/io.ox/tours/main.js:742 module:io.ox/tours
-msgid "Opening the help"
-msgstr "Die Hilfe öffnen"
+"Um den Ordnerbaum zu öffnen oder zu schließen, klicken Sie rechts in der "
+"Werkzeugleiste auf Ansicht > Ordneransicht."
+
+#: apps/io.ox/tours/main.js:348 module:io.ox/tours
+msgid ""
+"To open the E-Mail settings, click the System menu icon on the upper right "
+"side of the menu bar. Select Settings. Click on E-Mail on the left side. To "
+"display all settings, enable Advanced settings in the bottom left side"
+msgstr ""
+"Um die E-Mail Einstellungen zu öffnen, klicken Sie in der Menüleiste rechts "
+"oben auf das Symbol Systemmenü. Wählen Sie Einstellungen. Klicken Sie links "
+"auf E-Mail. Um alle Einstellungen anzuzeigen, aktivieren Sie links unten "
+"Erweiterte Einstellungen"
 
 #: apps/io.ox/tours/main.js:745 module:io.ox/tours
->>>>>>> c54f77a3
 msgid ""
 "To open the help, click the System menu icon on the upper right side of the "
 "menu bar. Select Help. The help for the currently selected app is displayed. "
@@ -1337,19 +676,61 @@
 "angezeigt. Um die vollständige Hilfe zu durchblättern, klicken Sie oben auf "
 "Startseite oder auf Inhaltsverzeichnis."
 
-<<<<<<< HEAD
+#: apps/io.ox/tours/main.js:727 module:io.ox/tours
+msgid ""
+"To open the settings, click the System menu icon on the upper right side of "
+"the menu bar. Select Settings."
+msgstr ""
+"Um die Einstellungen zu öffnen, klicken Sie in der Menüleiste rechts oben "
+"auf das Symbol Systemmenü. Wählen Sie Einstellungen."
+
+#: apps/io.ox/tours/main.js:184 module:io.ox/tours
+msgid "To read the details, click on an entry in a square."
+msgstr "Lesen Sie Details, indem Sie in einer Kachel einen Eintrag anklicken."
+
+#: apps/io.ox/tours/main.js:332 module:io.ox/tours
+msgid ""
+"To receive information about the sender or other recipients, open the Halo "
+"view by clicking on a name."
+msgstr ""
+"Um Informationen zum Absender oder anderen Empfängern zu erhalten, öffnen "
+"Sie die Halo View, indem Sie einen Namen anklicken."
+
+#: apps/io.ox/tours/main.js:129 module:io.ox/tours
+msgid "To search for objects, click the Search icon in the menu bar."
+msgstr ""
+"Um nach Objekten zu suchen, klicken Sie in der Menüleiste auf das Symbol "
+"Suchen."
+
+#: apps/io.ox/tours/main.js:532 module:io.ox/tours
+msgid ""
+"To select one of the views List, Icons or Squares, click on View on the "
+"right side of the toolbar."
+msgstr ""
+"Um eine der Ansichten Liste, Symbole oder Kacheln zu wählen, klicken Sie "
+"rechts in der Werkzeugleiste auf Ansicht."
+
+#: apps/io.ox/tours/main.js:488 module:io.ox/tours
+msgid ""
+"To select one of the views like Day, Month or List, click on View in the "
+"toolbar. Select a menu entry from the Layout section."
+msgstr ""
+"Um eine der Ansichten wie Tag, Monat oder Liste zu wählen, klicken Sie in "
+"der Werkzeugleiste auf Ansicht. Wählen Sie unter Layout einen Menüeintrag."
+
+#: apps/io.ox/tours/main.js:379 module:io.ox/tours
+msgid ""
+"To send an E-Mail to the contact, click on an E-Mail address or on Send "
+"email in the toolbar."
+msgstr ""
+"Um eine E-Mail an den Kontakt zu senden, klicken Sie auf eine E-Mail Adresse "
+"oder in der Werkzeugleiste auf E-Mail versenden."
+
 #: apps/io.ox/tours/main.js:278 module:io.ox/tours
 msgid "To send the E-Mail, click on Send on the upper right side."
 msgstr "Um die E-Mail zu senden, klicken Sie rechts oben auf Senden."
 
-#: apps/io.ox/tours/main.js:733 module:io.ox/tours
-=======
-#: apps/io.ox/tours/main.js:748 module:io.ox/tours
-msgid "Signing out"
-msgstr "Abmelden"
-
 #: apps/io.ox/tours/main.js:751 module:io.ox/tours
->>>>>>> c54f77a3
 msgid ""
 "To sign out, click the System menu icon on the upper right side of the menu "
 "bar. Select Sign out."
@@ -1357,173 +738,74 @@
 "Zm Abmelden klicken Sie in der Menüleiste rechts oben auf das Symbol "
 "Systemmenü. Wählen Sie Abmelden."
 
-<<<<<<< HEAD
-#: apps/io.ox/tours/main.js:637 module:io.ox/tours
+#: apps/io.ox/tours/main.js:296 module:io.ox/tours
+msgid "To sort the E-Mails, click on Sort by. Select a sort criteria."
+msgstr ""
+"Um die E-Mails zu sortieren, klicken Sie auf Sortieren nach. Wählen Sie ein "
+"Sortierkriterium."
+
+#: apps/io.ox/tours/main.js:702 module:io.ox/tours
+msgid "To sort the tasks, click on Sort by. Select a sort criteria."
+msgstr ""
+"Um die Aufgaben zu sortieren, klicken Sie auf Sortieren nach. Wählen Sie ein "
+"Sortierkriterium."
+
+#: apps/io.ox/tours/main.js:654 module:io.ox/tours
 msgid "To track the editing status, enter the current progress."
 msgstr ""
 "Um den Stand der Bearbeitung zu verfolgen, tragen Sie den aktuellen "
 "Fortschritt ein."
 
-#: apps/io.ox/tours/main.js:533 module:io.ox/tours
-msgid "To upload a file, click the icon at the top. Select Upload new file."
+#: apps/io.ox/tours/main.js:562 module:io.ox/tours
+msgid "To upload a file, click on New > Upload new file in the toolbar."
 msgstr ""
-"Um eine Datei hochzuladen, klicken Sie oben auf das Symbol. Wählen Sie Neue "
+"Um eine Datei hochzuladen, klicken Sie in der Werkzeugleiste auf Neu > Neue "
 "Datei hochladen."
 
-#: apps/io.ox/tours/main.js:568 module:io.ox/tours
+#: apps/io.ox/tours/main.js:585 module:io.ox/tours
 msgid ""
-"To view further information, click on a file. The information are displayed "
-"in a pop-up window."
+"To view further information, click on a file. A pop-up window displays "
+"further details and functions."
 msgstr ""
 "Um weitere Informationen anzuzeigen, klicken Sie auf eine Datei. Ein Popup-"
-"Fenster zeigt die Informationen."
-
-#: apps/io.ox/tours/main.js:629 module:io.ox/tours
+"Fenster zeigt weitere Details und Funktionen."
+
+#: apps/io.ox/tours/main.js:646 module:io.ox/tours
 msgid "Tracking the editing status"
 msgstr "Bearbeitungsstand verfolgen"
 
-#: apps/io.ox/tours/main.js:530 module:io.ox/tours
+#: apps/io.ox/tours/main.js:558 module:io.ox/tours
 msgid "Uploading a file"
 msgstr "Eine Datei hochladen"
 
-#: apps/io.ox/tours/main.js:135 module:io.ox/tours
+#: apps/io.ox/tours/main.js:526 module:io.ox/tours
+msgid ""
+"Use the folder tree to access own, public or shared files. If the folder "
+"tree is hidden, click on View > Folder view on the right side of the toolbar."
+msgstr ""
+"Nutzen Sie den Ordnerbaum, um auf eigene, öffentliche oder freigegebene "
+"Dateien zuzugreifen. Wenn der Ordnerbaum nicht angezeigt wird, klicken Sie "
+"rechts in der Werkzeugleiste auf Ansicht > Ordneransicht."
+
+#: apps/io.ox/tours/main.js:141 module:io.ox/tours
 msgid ""
 "Use the folder tree to open the folder containing the objects that you want "
-"to view in the sidebar."
+"to view in the list."
 msgstr ""
-"Im Ordnerbaum öffnen Sie den Ordner, dessen Objekte Sie in der Seitenleiste "
-"sehen möchten."
-
-#: apps/io.ox/tours/main.js:141 module:io.ox/tours
+"Im Ordnerbaum öffnen Sie den Ordner, dessen Objekte Sie in der Liste sehen "
+"möchten."
+
+#: apps/io.ox/tours/main.js:147 module:io.ox/tours
 msgid ""
-"Use the sidebar to select an object in order to view its contents or to "
-"apply functions."
+"Use the list to select an object, show its contents or activate functions."
 msgstr ""
-"In der Seitenleiste wählen Sie ein Objekt, um seine Inhalte anzuzeigen oder "
+"In der Liste wählen Sie ein Objekt, um seine Inhalte anzuzeigen oder "
 "Funktionen auszuführen."
 
-#: apps/io.ox/tours/main.js:623 module:io.ox/tours
+#: apps/io.ox/tours/main.js:434 module:io.ox/tours
+#: apps/io.ox/tours/main.js:640
 msgid "Using the reminder function"
 msgstr "Die Erinnerungsfunktion verwenden"
-
-#: apps/io.ox/tours/main.js:418 module:io.ox/tours
-msgid "Using the reminder functions"
-msgstr "Die Erinnerungsfunktion verwenden"
-=======
-#. Tour name; general introduction
-#: apps/io.ox/tours/main.js:798 module:io.ox/tours
-msgid "Getting started"
-msgstr "Einstieg"
-
-#: apps/io.ox/tours/main.js:824 module:io.ox/tours
-msgid "Guided tour for this app"
-msgstr "Guided Tour für diese App"
-
-#~ msgid ""
-#~ "At the top of the display area the path to the selected folder is shown. "
-#~ "Click on the path to switch to another folder."
-#~ msgstr ""
-#~ "Oben im Anzeigebereich wird der Pfad zum geöffneten Ordner angezeigt. "
-#~ "Klicken Sie auf den Pfad, um zu einem anderen Ordner zu wechseln."
-
-#~ msgid ""
-#~ "Detailed guides for all modules are located in the help section of the "
-#~ "settings."
-#~ msgstr ""
-#~ "Ausführliche Anleitungen zu allen Apps finden Sie im Systemmenü, Eintrag "
-#~ "Hilfe."
-
-#~ msgid "Display area"
-#~ msgstr "Der Anzeigebereich"
-
-#~ msgid ""
-#~ "In the Details section at the bottom right side you can enter billing "
-#~ "information."
-#~ msgstr ""
-#~ "Rechts unten in Details können Sie Abrechnungsinformationen eintragen."
-
-#~ msgid ""
-#~ "In the Icons view you can see the files of the selected folder in the "
-#~ "display area."
-#~ msgstr ""
-#~ "Die Symbolansicht zeigt einen Anzeigebereich mit den Dateien des "
-#~ "angeklickten Ordners."
-
-#~ msgid "Opening E-Mail threads"
-#~ msgstr "E-Mail-Konversationen öffnen"
-
-#~ msgid "Sidebar"
-#~ msgstr "Die Seitenleiste"
-
-#~ msgid "The Icons view displays an icon for each file."
-#~ msgstr "Die Symbolansicht zeigt für jede Datei ein Symbol."
-
-#~ msgid ""
-#~ "The List view shows a sidebar with appointments and a display area with "
-#~ "the data of the selected appointment. This view corresponds to the view "
-#~ "in E-Mail and Contacts."
-#~ msgstr ""
-#~ "Die Ansicht Liste zeigt eine Seitenleiste mit Terminen und einen "
-#~ "Anzeigebereich mit den Daten des angeklickten Termins. Diese Ansicht ist "
-#~ "vergleichbar mit den Ansichten in E-Mail und Kontakte."
-
-#~ msgid ""
-#~ "The List view shows a sidebar with files and a display area with the data "
-#~ "of the selected file. This view corresponds to the views in E-Mail and "
-#~ "Contacts."
-#~ msgstr ""
-#~ "Die Ansicht Liste zeigt eine Seitenleiste mit Dateien und einen "
-#~ "Anzeigebereich mit den Daten der angeklickten Datei. Diese Ansicht ist "
-#~ "vergleichbar mit den Ansichten in E-Mail und Kontakte."
-
-#~ msgid ""
-#~ "The display area shows an object's content. At the top of the display "
-#~ "area you will find functions for e.g. moving or deleting objects."
-#~ msgstr ""
-#~ "Der Anzeigebereich zeigt Inhalte von Objekten. Oben im Anzeigebereich "
-#~ "finden Sie Funktionen wie Verschieben oder Löschen von Objekten."
-
-#~ msgid ""
-#~ "The icon at the bottom right side helps you sort your tasks. Click the "
-#~ "icon to get a list of sort criteria."
-#~ msgstr ""
-#~ "Bestimmen Sie die Sortierung der Aufgaben, indem Sie unten rechts auf das "
-#~ "Symbol klicken."
-
-#~ msgid ""
-#~ "The icon on the bottom right side helps you sort your E-Mails. Click the "
-#~ "icon to get a list of sort criteria."
-#~ msgstr ""
-#~ "Bestimmen Sie die Sortierung der E-Mails, indem Sie unten rechts auf das "
-#~ "Symbol klicken."
-
-#~ msgid ""
-#~ "The number on the right side of the E-Mail subject corresponds to the "
-#~ "number of E-Mails in a thread. To open the thread, click on the number."
-#~ msgstr ""
-#~ "Die Zahl rechts neben einer E-Mail nennt die Anzahl von E-Mails in einer "
-#~ "Konversation. Zum Öffnen der Konversation klicken Sie auf die Zahl."
-
-#~ msgid "To create a note, click the icon at the top. Select Add note."
-#~ msgstr ""
-#~ "Um eine Notiz anzulegen, klicken Sie oben auf das Symbol. Wählen Sie Add "
-#~ "note."
-
-#~ msgid "To launch an app, click on a tile's headline."
-#~ msgstr ""
-#~ "Starten Sie eine App, indem Sie in einer Kachel auf eine Überschrift "
-#~ "klicken."
-
-#~ msgid ""
-#~ "To open the help, click the System menu icon on the upper right side of "
-#~ "the menu bar. Select Help."
-#~ msgstr ""
-#~ "Um die Hilfe zu öffnen, klicken Sie in der Menüleiste rechts oben auf das "
-#~ "Symbol Systemmenü. Wählen Sie Hilfe."
-
-#~ msgid "Using the reminder functions"
-#~ msgstr "Die Erinnerungsfunktion verwenden"
->>>>>>> c54f77a3
 
 #: apps/io.ox/tours/main.js:71 module:io.ox/tours
 msgid "Welcome to %s"
@@ -2338,6 +1620,13 @@
 #~ msgid "Assistant"
 #~ msgstr "Assistent"
 
+#~ msgid ""
+#~ "At the top of the display area the path to the selected folder is shown. "
+#~ "Click on the path to switch to another folder."
+#~ msgstr ""
+#~ "Oben im Anzeigebereich wird der Pfad zum geöffneten Ordner angezeigt. "
+#~ "Klicken Sie auf den Pfad, um zu einem anderen Ordner zu wechseln."
+
 #~ msgid "Attach my vCard"
 #~ msgstr "Meine Visitenkarte anhängen"
 
@@ -3203,6 +2492,13 @@
 #~ msgid "Description has been copied"
 #~ msgstr "Die Beschreibung wurde kopiert"
 
+#~ msgid ""
+#~ "Detailed guides for all modules are located in the help section of the "
+#~ "settings."
+#~ msgstr ""
+#~ "Ausführliche Anleitungen zu allen Apps finden Sie im Systemmenü, Eintrag "
+#~ "Hilfe."
+
 #~ msgid "Details"
 #~ msgstr "Details"
 
@@ -3229,6 +2525,9 @@
 
 #~ msgid "Display Name"
 #~ msgstr "Angezeigter Name"
+
+#~ msgid "Display area"
+#~ msgstr "Der Anzeigebereich"
 
 #~ msgid "Display as"
 #~ msgstr "Anzeigen als"
@@ -4295,6 +3594,19 @@
 
 #~ msgid "In progress"
 #~ msgstr "In Bearbeitung"
+
+#~ msgid ""
+#~ "In the Details section at the bottom right side you can enter billing "
+#~ "information."
+#~ msgstr ""
+#~ "Rechts unten in Details können Sie Abrechnungsinformationen eintragen."
+
+#~ msgid ""
+#~ "In the Icons view you can see the files of the selected folder in the "
+#~ "display area."
+#~ msgstr ""
+#~ "Die Symbolansicht zeigt einen Anzeigebereich mit den Dateien des "
+#~ "angeklickten Ordners."
 
 #~ msgid "Inbox"
 #~ msgstr "Posteingang"
@@ -5216,6 +4528,9 @@
 #~ msgid "Open/close all messages"
 #~ msgstr "Alle Nachrichten öffnen/schließen"
 
+#~ msgid "Opening E-Mail threads"
+#~ msgstr "E-Mail-Konversationen öffnen"
+
 #~ msgid "Optional 01"
 #~ msgstr "Optional 01"
 
@@ -6369,6 +5684,9 @@
 #~ msgid "Shut up and delete it!"
 #~ msgstr "Nicht mehr fragen. Löschen."
 
+#~ msgid "Sidebar"
+#~ msgstr "Die Seitenleiste"
+
 #~ msgid "Sign in"
 #~ msgstr "Anmelden"
 
@@ -6718,6 +6036,27 @@
 #~ msgid "The Files Components"
 #~ msgstr "Die Bestandteile von Dateien"
 
+#~ msgid "The Icons view displays an icon for each file."
+#~ msgstr "Die Symbolansicht zeigt für jede Datei ein Symbol."
+
+#~ msgid ""
+#~ "The List view shows a sidebar with appointments and a display area with "
+#~ "the data of the selected appointment. This view corresponds to the view "
+#~ "in E-Mail and Contacts."
+#~ msgstr ""
+#~ "Die Ansicht Liste zeigt eine Seitenleiste mit Terminen und einen "
+#~ "Anzeigebereich mit den Daten des angeklickten Termins. Diese Ansicht ist "
+#~ "vergleichbar mit den Ansichten in E-Mail und Kontakte."
+
+#~ msgid ""
+#~ "The List view shows a sidebar with files and a display area with the data "
+#~ "of the selected file. This view corresponds to the views in E-Mail and "
+#~ "Contacts."
+#~ msgstr ""
+#~ "Die Ansicht Liste zeigt eine Seitenleiste mit Dateien und einen "
+#~ "Anzeigebereich mit den Daten der angeklickten Datei. Diese Ansicht ist "
+#~ "vergleichbar mit den Ansichten in E-Mail und Kontakte."
+
 #~ msgid "The account must be named"
 #~ msgstr "Der Account muss benannt werden"
 
@@ -6819,6 +6158,13 @@
 #~ msgid "The character \" \" is not allowed."
 #~ msgstr "Das Zeichen\" \" ist nicht zulässig."
 
+#~ msgid ""
+#~ "The display area shows an object's content. At the top of the display "
+#~ "area you will find functions for e.g. moving or deleting objects."
+#~ msgstr ""
+#~ "Der Anzeigebereich zeigt Inhalte von Objekten. Oben im Anzeigebereich "
+#~ "finden Sie Funktionen wie Verschieben oder Löschen von Objekten."
+
 #~ msgid "The document is protected by a password."
 #~ msgstr "Das Dokument ist passwortgeschützt."
 
@@ -6877,9 +6223,30 @@
 #~ "Das Diagramm zeigt Leistungsfrequenzen in Prozent. Die graue Linie zeigt "
 #~ "die ideale Leistung, die blaue Linie zeigt die gemessene Leistung."
 
+#~ msgid ""
+#~ "The icon at the bottom right side helps you sort your tasks. Click the "
+#~ "icon to get a list of sort criteria."
+#~ msgstr ""
+#~ "Bestimmen Sie die Sortierung der Aufgaben, indem Sie unten rechts auf das "
+#~ "Symbol klicken."
+
+#~ msgid ""
+#~ "The icon on the bottom right side helps you sort your E-Mails. Click the "
+#~ "icon to get a list of sort criteria."
+#~ msgstr ""
+#~ "Bestimmen Sie die Sortierung der E-Mails, indem Sie unten rechts auf das "
+#~ "Symbol klicken."
+
 #~ msgid "The number of recipients is limited to %1$s recipients per field"
 #~ msgstr ""
 #~ "Die Anzahl der Empfänger ist auf %1$s Empfänger pro Feld beschränkt."
+
+#~ msgid ""
+#~ "The number on the right side of the E-Mail subject corresponds to the "
+#~ "number of E-Mails in a thread. To open the thread, click on the number."
+#~ msgstr ""
+#~ "Die Zahl rechts neben einer E-Mail nennt die Anzahl von E-Mails in einer "
+#~ "Konversation. Zum Öffnen der Konversation klicken Sie auf die Zahl."
 
 #~ msgid "The provided filename exceeds the allowed length."
 #~ msgstr "Der angegebene Dateiname ist zu lang."
@@ -7251,6 +6618,23 @@
 #~ "Mail-Adresse an (z.B. john.doe@beispiel.com oder \"John Doe\" "
 #~ "<jd@beispiel.com>)"
 
+#~ msgid "To create a note, click the icon at the top. Select Add note."
+#~ msgstr ""
+#~ "Um eine Notiz anzulegen, klicken Sie oben auf das Symbol. Wählen Sie Add "
+#~ "note."
+
+#~ msgid "To launch an app, click on a tile's headline."
+#~ msgstr ""
+#~ "Starten Sie eine App, indem Sie in einer Kachel auf eine Überschrift "
+#~ "klicken."
+
+#~ msgid ""
+#~ "To open the help, click the System menu icon on the upper right side of "
+#~ "the menu bar. Select Help."
+#~ msgstr ""
+#~ "Um die Hilfe zu öffnen, klicken Sie in der Menüleiste rechts oben auf das "
+#~ "Symbol Systemmenü. Wählen Sie Hilfe."
+
 #~ msgid "Today"
 #~ msgstr "Heute"
 
@@ -7490,6 +6874,9 @@
 
 #~ msgid "Username must not be empty."
 #~ msgstr "Benutzernamen dürfen nicht leer sein."
+
+#~ msgid "Using the reminder functions"
+#~ msgstr "Die Erinnerungsfunktion verwenden"
 
 #~ msgid "Vacation Notice"
 #~ msgstr "Abwesenheitsnotiz"
