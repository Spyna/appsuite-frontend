--- conflicted
+++ resolved
@@ -1,10 +1,6 @@
 {
   "name": "open-xchange-appsuite-saml",
-<<<<<<< HEAD
-  "version": "7.8.3-21",
-=======
   "version": "7.8.4-3",
->>>>>>> 8efd135e
   "dependencies": {
   },
   "optionalDependencies": {
