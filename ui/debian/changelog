--- conflicted
+++ resolved
@@ -1,16 +1,14 @@
-<<<<<<< HEAD
 open-xchange-appsuite (7.4.0-0) unstable; urgency=low
 
   * prepare for 7.4.0
 
  -- Markus Wagner <markus.wagner@open-xchange.com>  Mon, 15 Apr 2013 11:19:42 +0200
-=======
+
 open-xchange-appsuite (7.2.2-8) stable; urgency=low
 
   * Build for patch 2013-07-09
 
  -- Markus Wagner <markus.wagner@open-xchange.com>  Thu, 11 Jul 2013 11:26:44 +0200
->>>>>>> 5412ba52
 
 open-xchange-appsuite (7.2.2-7) stable; urgency=low
 
