# Timothy Friesen <timothy@workshop-chapina.com>, 2013, 2014, 2015, 2016, 2018.
# Eric Bischoff <eric@workshop-chapina.com>, 2013.
msgid ""
msgstr ""
"Project-Id-Version: tours\n"
"Report-Msgid-Bugs-To: \n"
"POT-Creation-Date: \n"
"PO-Revision-Date: 2018-02-23 09:52-0700\n"
"Last-Translator: Timothy Friesen <timothy@workshop-chapina.com>\n"
"Language-Team: English <en_GB@workshop-chapina.com>\n"
"Language: en_GB\n"
"MIME-Version: 1.0\n"
"Content-Type: text/plain; charset=UTF-8\n"
"Content-Transfer-Encoding: 8bit\n"
"Plural-Forms: nplurals=2; plural=(n != 1);\n"
"X-Generator: Lokalize 2.0\n"

#: apps/io.ox/tours/calendar.js module:io.ox/tours
msgid "Creating a new appointment"
msgstr "Creating a new appointment"

#: apps/io.ox/tours/calendar.js module:io.ox/tours
msgid "To create a new appointment, click on New in the toolbar."
msgstr "To create a new appointment, click on New in the tool bar."

#: apps/io.ox/tours/calendar.js module:io.ox/tours
msgid "Entering the appointment's data"
msgstr "Entering the appointment's data"

#: apps/io.ox/tours/calendar.js module:io.ox/tours
msgid ""
"Enter the subject, the start and the end date of the appointment. Other "
"details are optional."
msgstr ""
"Enter the subject, the start and the end date of the appointment. Other "
"details are optional."

#: apps/io.ox/tours/calendar.js module:io.ox/tours
msgid "Creating recurring appointments"
msgstr "Creating recurring appointments"

#: apps/io.ox/tours/calendar.js module:io.ox/tours
msgid ""
"To create recurring appointments, enable Repeat. Functions for setting the "
"recurrence parameters are shown."
msgstr ""
"To create recurring appointments, enable Repeat. Functions for setting the "
"recurrence parameters are shown."

#: apps/io.ox/tours/calendar.js module:io.ox/tours apps/io.ox/tours/tasks.js
msgid "Using the reminder function"
msgstr "Using the reminder function"

#: apps/io.ox/tours/calendar.js module:io.ox/tours
msgid "To not miss the appointment, use the reminder function."
msgstr "To not miss the appointment, use the reminder function."

#: apps/io.ox/tours/calendar.js module:io.ox/tours apps/io.ox/tours/tasks.js
msgid "Inviting other participants"
msgstr "Inviting other participants"

#: apps/io.ox/tours/calendar.js module:io.ox/tours
msgid ""
"To invite other participants, enter their names in the field below "
"Participants. To avoid appointment conflicts, click on Find a free time at "
"the upper right side."
msgstr ""
"To invite other participants, enter their names in the field below "
"Participants. To avoid appointment conflicts, click on Find a free time at "
"the upper right side."

#: apps/io.ox/tours/calendar.js module:io.ox/tours
msgid "Adding attachments"
msgstr "Adding attachments"

#: apps/io.ox/tours/calendar.js module:io.ox/tours
msgid "Further down you can add documents as attachments to the appointment."
msgstr "Further down you can add documents as attachments to the appointment."

#: apps/io.ox/tours/calendar.js module:io.ox/tours
msgid "Creating the appointment"
msgstr "Creating the appointment"

#: apps/io.ox/tours/calendar.js module:io.ox/tours
msgid "To create the appointment, click on Create at the lower left side."
msgstr "To create the appointment, click on Create at the lower left side."

#: apps/io.ox/tours/calendar.js module:io.ox/tours apps/io.ox/tours/mail.js
msgid "Selecting a view"
msgstr "Selecting a view"

#: apps/io.ox/tours/calendar.js module:io.ox/tours
msgid ""
"To select one of the views like Day, Month or List, click on View in the "
"toolbar. Select a menu entry from the Layout section."
msgstr ""
"To select one of the views like Day, Month or List, click on View in the "
"tool bar. Select a menu entry from the Layout section."

#: apps/io.ox/tours/calendar.js module:io.ox/tours
msgid "The calendar views"
msgstr "The calendar views"

#: apps/io.ox/tours/calendar.js module:io.ox/tours
msgid ""
"The calendar views display a calendar sheet with the appointments for the "
"selected time range."
msgstr ""
"The calendar views display a calendar sheet with the appointments for the "
"selected time range."

#: apps/io.ox/tours/calendar.js module:io.ox/tours
msgid "The List view"
msgstr "The List view"

#: apps/io.ox/tours/calendar.js module:io.ox/tours
msgid ""
"The List view shows a list of the appointments in the current folder. If "
"clicking on an appointment, the appointment's data and some functions are "
"displayed in the Detail view."
msgstr ""
"The List view shows a list of the appointments in the current folder. If "
"clicking on an appointment, the appointment's data and some functions are "
"displayed in the Detail view."

#: apps/io.ox/tours/contacts.js module:io.ox/tours
msgid "Creating a new contact"
msgstr "Creating a new contact"

#: apps/io.ox/tours/contacts.js module:io.ox/tours
msgid "To create a new contact, click on New > Add contact in the toolbar."
msgstr "To create a new contact, click on New > Add contact in the tool bar."

#: apps/io.ox/tours/contacts.js module:io.ox/tours
msgid "Navigation bar"
msgstr "Navigation bar"

<<<<<<< HEAD
#: apps/io.ox/tours/settings.js module:io.ox/tours
msgid "How the settings are organized"
msgstr "How the settings are organised"
=======
#: apps/io.ox/tours/contacts.js module:io.ox/tours
msgid ""
"Click on a letter on the left side of the navigation bar in order to display "
"the corresponding contacts from the selected address book."
msgstr ""
"Click on a letter on the left side of the navigation bar in order to display "
"the corresponding contacts from the selected address book."

#: apps/io.ox/tours/contacts.js module:io.ox/tours
msgid "Sending an E-Mail to a contact"
msgstr "Sending an email to a contact"
>>>>>>> ca385a2c

#: apps/io.ox/tours/contacts.js module:io.ox/tours
msgid ""
"To send an E-Mail to the contact, click on an E-Mail address or on Send "
"email in the toolbar."
msgstr ""
"To send an E-Mail to the contact, click on an E-Mail address or on Send e-"
"mail in the tool bar."

<<<<<<< HEAD
#: apps/io.ox/tours/mail.js module:io.ox/tours
=======
#: apps/io.ox/tours/contacts.js module:io.ox/tours
msgid "Editing multiple contacts"
msgstr "Editing multiple contacts"

#: apps/io.ox/tours/contacts.js module:io.ox/tours
>>>>>>> ca385a2c
msgid ""
"To edit multiple contacts at once, enable the checkboxes on the left side of "
"the contacts. If the checkboxes are not displayed, click on View > "
"Checkboxes on the right side of the toolbar."
msgstr ""
"To edit multiple contacts at once, enable the checkboxes on the left side of "
"the contacts. If the checkboxes are not displayed, click on View > "
"Checkboxes on the right side of the tool bar."

#: apps/io.ox/tours/files.js module:io.ox/tours
msgid "The Drive app"
msgstr "The Drive app"

#: apps/io.ox/tours/files.js module:io.ox/tours
msgid ""
"Welcome to your cloud storage app. This Guided Tour will introduce you to "
"your new online storage solution - your one point to access online stored "
"files from all your accounts. This is where you can upload and save your "
"files, share them and synchronize them with different devices.  "
msgstr ""
"Welcome to your cloud storage app. This Guided Tour will introduce you to "
"your new online storage solution - your one point to access online stored "
"files from all your accounts. This is where you can upload and save your "
"files, share them and synchronise them with different devices.  "

#: apps/io.ox/tours/files.js module:io.ox/tours
msgid "Folder tree"
msgstr "Folder tree"

#: apps/io.ox/tours/files.js module:io.ox/tours
msgid ""
"On the left you can see the folder tree. It displays your folder structure "
"and allows you to navigate to specific folders and subfolders. To make your "
"life easier, we have already included folders for your Documents, Music, "
"Pictures and Videos."
msgstr ""
"On the left you can see the folder tree. It displays your folder structure "
"and allows you to navigate to specific folders and subfolders. To make your "
"life easier, we have already included folders for your Documents, Music, "
"Pictures and Videos."

#: apps/io.ox/tours/files.js module:io.ox/tours
msgid "Folder content"
msgstr "Folder content"

#: apps/io.ox/tours/files.js module:io.ox/tours
msgid ""
"Clicking on a folder displays all the subfolders, documents, media and other "
"files that it contains."
msgstr ""
"Clicking on a folder displays all the subfolders, documents, media and other "
"files that it contains."

#: apps/io.ox/tours/files.js module:io.ox/tours
msgid "Select a view"
msgstr "Select a view"

#: apps/io.ox/tours/files.js module:io.ox/tours
msgid "Different views are available. Just select the one you like best."
msgstr "Different views are available. Just select the one you like best."

#: apps/io.ox/tours/files.js module:io.ox/tours
msgid "Toolbar"
msgstr "Tool bar"

#: apps/io.ox/tours/files.js module:io.ox/tours
msgid ""
"At the top you can find the toolbar with many functions and additional "
"options. You can easily create new folders, new files and much more."
msgstr ""
"At the top you can find the tool bar with many functions and additional "
"options. You can easily create new folders, new files and much more."

#: apps/io.ox/tours/files.js module:io.ox/tours
msgid "Upload a new file"
msgstr "Upload a new file"

#: apps/io.ox/tours/files.js module:io.ox/tours
msgid ""
"To upload a new file from your local device, simply click on Add local file "
"and select the file you would like to upload. It is even easier if you just "
"drag and drop files from your local device into Drive. The uploaded file is "
"now available in Drive on all your devices."
msgstr ""
"To upload a new file from your local device, simply click on Add local file "
"and select the file you would like to upload. It is even easier if you just "
"drag and drop files from your local device into Drive. The uploaded file is "
"now available in Drive on all your devices."

#: apps/io.ox/tours/files.js module:io.ox/tours
msgid "Preview files"
msgstr "Preview files"

#: apps/io.ox/tours/files.js module:io.ox/tours
msgid "Clicking on the view icon leads you to a preview of the selected file."
msgstr "Clicking on the view icon leads you to a preview of the selected file."

#: apps/io.ox/tours/files.js module:io.ox/tours
msgid "Preview mode"
msgstr "Preview mode"

<<<<<<< HEAD
#: apps/io.ox/tours/mail.js module:io.ox/tours
msgid "Reading E-Mail conversations"
msgstr "Reading E-Mail conversations"

#: apps/io.ox/tours/portal.js module:io.ox/tours
msgid "Reading the details"
msgstr "Reading the details"

#: apps/io.ox/tours/intro.js module:io.ox/tours
msgid "Searching for objects"
msgstr "Searching for objects"
=======
#: apps/io.ox/tours/files.js module:io.ox/tours
msgid ""
"From preview you can also select other options to help you manage and work "
"on your files."
msgstr ""
"From preview you can also select other options to help you manage and work "
"on your files."
>>>>>>> ca385a2c

#: apps/io.ox/tours/files.js module:io.ox/tours
msgid "Share files"
msgstr "Share files"

#: apps/io.ox/tours/files.js module:io.ox/tours
msgid ""
"Here you can share files with your colleagues and external contacts. You can "
"also collaborate on a document and set different access rights."
msgstr ""
"Here you can share files with your colleagues and external contacts. You can "
"also collaborate on a document and set different access rights."

#: apps/io.ox/tours/files.js module:io.ox/tours
msgid "Sharing options"
msgstr "Sharing options"

#: apps/io.ox/tours/files.js module:io.ox/tours
msgid ""
"Choose from two alternatives to share your files and folders. Use Invite "
"people if you want to manage access rights and allow recipients to create "
"and edit files. Or just get a link to let others view and download your "
"files. You can use an expiration date and password protection if you like."
msgstr ""
"Choose from two alternatives to share your files and folders. Use Invite "
"people if you want to manage access rights and allow recipients to create "
"and edit files. Or just get a link to let others view and download your "
"files. You can use an expiration date and password protection if you like."

#: apps/io.ox/tours/files.js module:io.ox/tours
msgid "Collaborating"
msgstr "Collaborating"

#: apps/io.ox/tours/files.js module:io.ox/tours
msgid ""
"Sharing files by inviting people does not only offer your recipients the "
"option to create and edit files. Internal and external participants are also "
"able to collaborate with you on text documents and spreadsheets at the same "
"time."
msgstr ""
"Sharing files by inviting people does not only offer your recipients the "
"option to create and edit files. Internal and external participants are also "
"able to collaborate with you on text documents and spreadsheets at the same "
"time."

#: apps/io.ox/tours/files.js module:io.ox/tours
msgid "Edit documents"
msgstr "Edit documents"

#: apps/io.ox/tours/files.js module:io.ox/tours
msgid ""
"Did you know that you can edit text documents and spreadsheets online? Drive "
"will automatically update your edited file, but thanks to versioning the "
"original file stays available."
msgstr ""
"Did you know that you can edit text documents and spreadsheets online? Drive "
"will automatically update your edited file, but thanks to versioning the "
"original file stays available."

#: apps/io.ox/tours/files.js module:io.ox/tours
msgid "File details"
msgstr "File details"

#: apps/io.ox/tours/files.js module:io.ox/tours
msgid ""
"The file details side bar offers additional information about your files. "
"Just enable the File details option from the View drop down menu and select "
"a file to see the details."
msgstr ""
"The file details side bar offers additional information about your files. "
"Just enable the File details option from the View drop down menu and select "
"a file to see the details."

#: apps/io.ox/tours/files.js module:io.ox/tours
msgid "Add another account"
msgstr "Add another account"

#: apps/io.ox/tours/files.js module:io.ox/tours
msgid ""
"Drive allows you to connect to other storage solutions if you already have a "
"cloud storage account you use to save and sync your files. Simply click on "
"the appropriate logo to access your existing data."
msgstr ""
"Drive allows you to connect to other storage solutions if you already have a "
"cloud storage account you use to save and sync your files. Simply click on "
"the appropriate logo to access your existing data."

#: apps/io.ox/tours/files.js module:io.ox/tours
msgid "The Drive app tour.txt"
msgstr "The Drive app tour.txt"

#: apps/io.ox/tours/intro.js module:io.ox/tours
msgid "Welcome to %s"
msgstr "Welcome to %s"

#: apps/io.ox/tours/intro.js module:io.ox/tours
msgid ""
"This guided tour will briefly introduce you to the product. Get more "
"detailed information in the tours for the single apps or in the online help."
msgstr ""
"This guided tour will briefly introduce you to the product. Get more "
"detailed information in the tours for the individual apps or in the online "
"help."

<<<<<<< HEAD
#: apps/io.ox/tours/portal.js module:io.ox/tours
msgid "The Portal"
msgstr "The Portal"
=======
#: apps/io.ox/tours/intro.js module:io.ox/tours
msgid "Launching an app"
msgstr "Launching an app"

#: apps/io.ox/tours/intro.js module:io.ox/tours
msgid ""
"To launch an app, use the quick launch icons on the left side of the menu "
"bar or click on an entry inside the app launcher menu."
msgstr ""
"To launch an app, use the quick launch icons on the left side of the menu "
"bar or click on an entry inside the app launcher menu."

#: apps/io.ox/tours/intro.js module:io.ox/tours
msgid "Displaying the help or the settings"
msgstr "Displaying the help or the settings"
>>>>>>> ca385a2c

#: apps/io.ox/tours/intro.js module:io.ox/tours
msgid ""
"To display the help or the settings, click the System menu icon in the menu "
"bar."
msgstr ""
"To display the help or the settings, click the System menu icon in the menu "
"bar."

#: apps/io.ox/tours/intro.js module:io.ox/tours
msgid "Creating new items"
msgstr "Creating new items"

#: apps/io.ox/tours/intro.js module:io.ox/tours
msgid "To create a new E-Mail, click the Compose new E-Mail in the toolbar."
msgstr "To create a new E-Mail, click the Compose new E-Mail in the tool bar."

#: apps/io.ox/tours/intro.js module:io.ox/tours
msgid "Opening or closing the folder tree"
msgstr "Opening or closing the folder tree"

#: apps/io.ox/tours/intro.js module:io.ox/tours
msgid ""
"To open or close the folder tree, click on View >  Folder view on the right "
"side of the toolbar."
msgstr ""
"To open or close the folder tree, click on View >  Folder view on the right "
"side of the tool bar."

#: apps/io.ox/tours/intro.js module:io.ox/tours
msgid "Searching for objects"
msgstr "Searching for objects"

#: apps/io.ox/tours/intro.js module:io.ox/tours
msgid "To search for objects, click the Search icon in the menu bar."
msgstr "To search for objects, click the Search icon in the menu bar."

#: apps/io.ox/tours/intro.js module:io.ox/tours
msgid "The toolbar"
msgstr "The tool bar"

#: apps/io.ox/tours/intro.js module:io.ox/tours
msgid ""
"Depending on the app, the toolbar contains various functions for creating, "
"editing and organizing objects."
msgstr ""
"Depending on the app, the tool bar contains various functions for creating, "
"editing and organising objects."

#: apps/io.ox/tours/intro.js module:io.ox/tours
msgid "The folder tree"
msgstr "The folder tree"

#: apps/io.ox/tours/intro.js module:io.ox/tours
<<<<<<< HEAD
=======
msgid ""
"Use the folder tree to open the folder containing the objects that you want "
"to view in the list."
msgstr ""
"Use the folder tree to open the folder containing the objects that you want "
"to view in the list."

#: apps/io.ox/tours/intro.js module:io.ox/tours
>>>>>>> ca385a2c
msgid "The list"
msgstr "The list"

#: apps/io.ox/tours/intro.js module:io.ox/tours
msgid ""
"Use the list to select an object, show its contents or activate functions."
msgstr ""
"Use the list to select an object, show its contents or activate functions."

#: apps/io.ox/tours/intro.js module:io.ox/tours
msgid "The Detail view"
msgstr "The Detail view"

#: apps/io.ox/tours/intro.js module:io.ox/tours
msgid ""
"The Detail view displays an object's content. Depending on the app, further "
"functions for organizing objects can be found in the Detail view."
msgstr ""
"The Detail view displays an object's content. Depending on the app, "
"additional functions for organizing objects can be found in the Detail view."

#: apps/io.ox/tours/intro.js module:io.ox/tours
msgid "Further information"
msgstr "Additional information"

#: apps/io.ox/tours/intro.js module:io.ox/tours
msgid ""
"Detailed instructions for the single apps are located in System menu > Help."
msgstr ""
"Detailed instructions for the individual apps are located in System menu > "
"Help."

#: apps/io.ox/tours/mail.js module:io.ox/tours
msgid "Composing a new E-Mail"
msgstr "Composing a new email"

#: apps/io.ox/tours/mail.js module:io.ox/tours
msgid "To compose a new E-Mail, click on Compose in the toolbar."
msgstr "To compose a new E-Mail, click on Compose in the tool bar."

#: apps/io.ox/tours/mail.js module:io.ox/tours
msgid "Entering the recipient's name"
msgstr "Entering the recipient's name"

#: apps/io.ox/tours/mail.js module:io.ox/tours
msgid ""
"Enter the recipient's name into the recipients field. As soon as you typed "
"the first letters, suggestions from the address books are displayed. To "
"accept a recipient suggestion, click on it."
msgstr ""
"Enter the recipient's name into the recipients field. As soon as you type "
"the first letters, suggestions from the address books are displayed. To "
"accept a recipient suggestion, click on it."

#: apps/io.ox/tours/mail.js module:io.ox/tours
msgid "Entering the subject"
msgstr "Entering the subject"

#: apps/io.ox/tours/mail.js module:io.ox/tours
msgid "Enter the subject into the subject field."
msgstr "Enter the subject into the subject field."

#: apps/io.ox/tours/mail.js module:io.ox/tours
msgid "Further functions"
msgstr "Additional functions"

#: apps/io.ox/tours/mail.js module:io.ox/tours
msgid ""
"In this area you can find further functions, e.g. for adding attachments."
msgstr ""
"In this area you can find additional functions, e.g. for adding attachments."

#: apps/io.ox/tours/mail.js module:io.ox/tours
msgid "Entering the E-Mail text"
msgstr "Entering the email text"

#: apps/io.ox/tours/mail.js module:io.ox/tours
msgid ""
"Enter the E-Mail text into the main area. If the text format was set to HTML "
"in the options, you can format the E-Mail text. To do so select a text part "
"and then click an icon in the formatting bar."
msgstr ""
"Enter the E-Mail text into the main area. If the text format was set to HTML "
"in the options, you can format the E-Mail text. To do so select a text part "
"and then click an icon in the formatting bar."

#: apps/io.ox/tours/mail.js module:io.ox/tours
msgid "Sending the E-Mail"
msgstr "Sending the email"

#: apps/io.ox/tours/mail.js module:io.ox/tours
msgid "To send the E-Mail, click on Send"
msgstr "To send the E-Mail, click on Send"

#: apps/io.ox/tours/mail.js module:io.ox/tours
msgid "Sorting your E-Mails"
msgstr "Sorting your email messages"

#: apps/io.ox/tours/mail.js module:io.ox/tours
msgid "To sort the E-Mails, click on Sort by. Select a sort criteria."
msgstr "To sort the E-Mail messages, click on Sort by. Select a sort criteria."

#: apps/io.ox/tours/mail.js module:io.ox/tours
msgid ""
"To choose between the different views. click on View in the toolbar. Select "
"a menu entry in the layout."
msgstr ""
"To choose between the different views. click on View in the tool bar. Select "
"a menu entry in the layout."

#: apps/io.ox/tours/mail.js module:io.ox/tours
msgid "Opening an E-Mail in a separate window"
msgstr "Opening an E-Mail in a separate window"

#: apps/io.ox/tours/mail.js module:io.ox/tours
msgid ""
"If double-clicking on an E-Mail in the list, the E-Mail is opened in a "
"separate window."
msgstr ""
"If double-clicking on an E-Mail in the list, the E-Mail is opened in a "
"separate window."

#: apps/io.ox/tours/mail.js module:io.ox/tours
msgid "Reading E-Mail conversations"
msgstr "Reading E-Mail conversations"

#: apps/io.ox/tours/mail.js module:io.ox/tours
msgid ""
"To open or close an E-Mail in a conversation, click on a free area in the "
"header."
msgstr ""
"To open or close an E-Mail in a conversation, click on a free area in the "
"header."

#: apps/io.ox/tours/mail.js module:io.ox/tours
msgid "Halo view"
msgstr "Halo view"

#: apps/io.ox/tours/mail.js module:io.ox/tours
msgid ""
"To receive information about the sender or other recipients, open the Halo "
"view by clicking on a name."
msgstr ""
"To receive information about the sender or other recipients, open the Halo "
"view by clicking on a name."

#: apps/io.ox/tours/mail.js module:io.ox/tours
msgid "Editing multiple E-Mails"
msgstr "Editing multiple email messages"

#: apps/io.ox/tours/mail.js module:io.ox/tours
msgid ""
"In order to edit multiple E-Mails at once, enable the checkboxes on the left "
"side of the E-Mails. If the checkboxes are not displayed, click on View > "
"Checkboxes on the right side of the toolbar."
msgstr ""
"In order to edit multiple E-Mail messages at once, enable the checkboxes on "
"the left side of the E-Mail messages. If the checkboxes are not displayed, "
"click on View > Checkboxes on the right side of the tool bar."

#: apps/io.ox/tours/mail.js module:io.ox/tours
msgid "Opening the E-Mail settings"
msgstr "Opening the email settings"

#: apps/io.ox/tours/mail.js module:io.ox/tours
msgid ""
"To open the E-Mail settings, click the System menu icon on the upper right "
"side of the menu bar. Select Settings. Click on E-Mail on the left side."
msgstr ""
"To open the E-Mail settings, click the System menu icon on the upper right "
"side of the menu bar. Select Settings. Click on E-Mail on the left side."

<<<<<<< HEAD
#: apps/io.ox/tours/intro.js module:io.ox/tours
#, fuzzy
#| msgid ""
#| "To launch an app, click on an entry on the left side of the menu bar."
msgid ""
"To launch an app, use the quick launch icons on the left side of the menu "
"bar or click on an entry inside the app launcher menu."
msgstr "To launch an app, click on an entry on the left side of the menu bar."
=======
#. Tour name; general introduction
#: apps/io.ox/tours/main.js module:io.ox/tours
msgid "Getting started"
msgstr "Getting started"

#: apps/io.ox/tours/portal.js module:io.ox/tours
msgid "The Portal"
msgstr "The Portal"

#: apps/io.ox/tours/portal.js module:io.ox/tours
msgid ""
"The Portal informs you about current E-Mails, appointments or social network "
"news."
msgstr ""
"The Portal informs you about current email messages, appointments or social "
"network news."

#: apps/io.ox/tours/portal.js module:io.ox/tours
msgid "Reading the details"
msgstr "Reading the details"
>>>>>>> ca385a2c

#: apps/io.ox/tours/portal.js module:io.ox/tours
msgid "To read the details, click on an entry in a square."
msgstr "To read the details, click on an entry in a square."

#: apps/io.ox/tours/portal.js module:io.ox/tours
msgid "Drag and drop"
msgstr "Drag and drop"

#: apps/io.ox/tours/portal.js module:io.ox/tours
msgid ""
"To change the layout, drag a square's title to another position and drop it "
"there."
msgstr ""
"To change the layout, drag a square's title to another position and drop it "
"there."

#: apps/io.ox/tours/portal.js module:io.ox/tours
msgid "Closing a square"
msgstr "Closing a square"

#: apps/io.ox/tours/portal.js module:io.ox/tours
msgid "If you no longer want to display a square, click the delete icon."
msgstr "If you no longer want to display a square, click the delete icon."

#: apps/io.ox/tours/portal.js module:io.ox/tours
msgid "Customizing the Portal"
msgstr "Customising the Portal"

#: apps/io.ox/tours/portal.js module:io.ox/tours
msgid ""
"To display a square again or to display further information sources, click "
"on Customize this page."
msgstr ""
"To display a square again or to display additional information sources, "
"click on Customise this page."

#: apps/io.ox/tours/settings.js module:io.ox/tours
<<<<<<< HEAD
#, fuzzy
#| msgid ""
#| "To open the help, click the System menu icon on the upper right side of "
#| "the menu bar. Select Help. The help for the currently selected app is "
#| "displayed. To browse the complete help, click on Start Page or Table Of "
#| "Contents at the upper part of the window."
msgid ""
"To open the help, click the user image on the upper right side of the menu "
"bar. Select Help. The help for the currently selected app is displayed. To "
"browse the complete help, click on Start Page or Table Of Contents at the "
"upper part of the window."
msgstr ""
"To open the help, click the System menu icon on the upper right side of the "
"menu bar. Select Help. The help for the currently selected app is displayed. "
"To browse the complete help, click on Start Page or Table Of Contents at the "
"upper part of the window."
=======
msgid "Opening the settings"
msgstr "Opening the settings"
>>>>>>> ca385a2c

#: apps/io.ox/tours/settings.js module:io.ox/tours
#, fuzzy
#| msgid ""
#| "To open the settings, click the System menu icon on the upper right side "
#| "of the menu bar. Select Settings."
msgid ""
"To open the settings, click the user image on the upper right side of the "
"menu bar. Select Settings."
msgstr ""
"To open the settings, click the System menu icon on the upper right side of "
"the menu bar. Select Settings."

#: apps/io.ox/tours/settings.js module:io.ox/tours
msgid "How the settings are organized"
msgstr "How the settings are organised"

#: apps/io.ox/tours/settings.js module:io.ox/tours
msgid ""
"The settings are organized in topics. Select the topic on the left side, e.g "
"Basic settings or E-Mail."
msgstr ""
"The settings are organised in topics. Select the topic on the left side, e."
"g.: Basic settings or E-Mail."

#: apps/io.ox/tours/settings.js module:io.ox/tours
msgid "Editing settings"
msgstr "Editing settings"

#: apps/io.ox/tours/settings.js module:io.ox/tours
msgid ""
"Edit a setting on the right side. In most of the cases, the changes are "
"activated immediately."
msgstr ""
"Edit a setting on the right side. In most of the cases, the changes are "
"activated immediately."

#: apps/io.ox/tours/settings.js module:io.ox/tours
msgid "Opening the help"
msgstr "Opening the help"

#: apps/io.ox/tours/settings.js module:io.ox/tours
msgid ""
"To open the help, click the System menu icon on the upper right side of the "
"menu bar. Select Help. The help for the currently selected app is displayed. "
"To browse the complete help, click on Start Page or Table Of Contents at the "
"upper part of the window."
msgstr ""
"To open the help, click the System menu icon on the upper right side of the "
"menu bar. Select Help. The help for the currently selected app is displayed. "
"To browse the complete help, click on Start Page or Table Of Contents at the "
"upper part of the window."

#: apps/io.ox/tours/settings.js module:io.ox/tours
msgid "Signing out"
msgstr "Signing out"

#: apps/io.ox/tours/settings.js module:io.ox/tours
msgid ""
"To sign out, click the System menu icon on the upper right side of the menu "
"bar. Select Sign out."
msgstr ""
"To sign out, click the System menu icon on the upper right side of the menu "
"bar. Select Sign out."

<<<<<<< HEAD
#: apps/io.ox/tours/settings.js module:io.ox/tours
#, fuzzy
#| msgid ""
#| "To sign out, click the System menu icon on the upper right side of the "
#| "menu bar. Select Sign out."
msgid ""
"To sign out, click the logout icon on the upper right side of the menu bar."
msgstr ""
"To sign out, click the System menu icon on the upper right side of the menu "
"bar. Select Sign out."

#: apps/io.ox/tours/mail.js module:io.ox/tours
msgid "To sort the E-Mails, click on Sort by. Select a sort criteria."
msgstr "To sort the E-Mail messages, click on Sort by. Select a sort criteria."
=======
#: apps/io.ox/tours/tasks.js module:io.ox/tours
msgid "Creating a new task"
msgstr "Creating a new task"
>>>>>>> ca385a2c

#: apps/io.ox/tours/tasks.js module:io.ox/tours
msgid "To create a new task, click on New in the toolbar."
msgstr "To create a new task, click on New in the tool bar."

#: apps/io.ox/tours/tasks.js module:io.ox/tours
msgid "Entering the task's data"
msgstr "Entering the task's data"

#: apps/io.ox/tours/tasks.js module:io.ox/tours
msgid "Enter the subject, the start date, and a description."
msgstr "Enter the subject, the start date, and a description."

#: apps/io.ox/tours/tasks.js module:io.ox/tours
msgid "Adding further details"
msgstr "Adding additional details"

#: apps/io.ox/tours/tasks.js module:io.ox/tours
msgid "To add further details, click on Expand form."
msgstr "To add additional details, click on Expand form."

#: apps/io.ox/tours/tasks.js module:io.ox/tours
msgid "Creating recurring tasks"
msgstr "Creating recurring tasks"

#: apps/io.ox/tours/tasks.js module:io.ox/tours
msgid ""
"To create recurring tasks, enable Repeat. Functions for setting the "
"recurrence parameters are shown."
msgstr ""
"To create recurring tasks, enable Repeat. Functions for setting the "
"recurrence parameters are shown."

#: apps/io.ox/tours/tasks.js module:io.ox/tours
msgid "To not miss the task, use the reminder function."
msgstr "To not miss the task, use the reminder function."

#: apps/io.ox/tours/tasks.js module:io.ox/tours
msgid "Tracking the editing status"
msgstr "Tracking the editing status"

#: apps/io.ox/tours/tasks.js module:io.ox/tours
msgid "To track the editing status, enter the current progress."
msgstr "To track the editing status, enter the current progress."

#: apps/io.ox/tours/tasks.js module:io.ox/tours
msgid ""
"To invite other participants, enter their names in the field below "
"Participants. You can add documents as attachment to the task."
msgstr ""
"To invite other participants, enter their names in the field below "
"Participants. You can add documents as attachments to the task."

#: apps/io.ox/tours/tasks.js module:io.ox/tours
msgid "Entering billing information"
msgstr "Entering billing information"

#: apps/io.ox/tours/tasks.js module:io.ox/tours
msgid "To enter billing information, click on Show details."
msgstr "To enter billing information, click on Show details."

#: apps/io.ox/tours/tasks.js module:io.ox/tours
msgid "Creating the task"
msgstr "Creating the task"

#: apps/io.ox/tours/tasks.js module:io.ox/tours
msgid "To create the task, click on Create."
msgstr "To create the task, click on Create."

#: apps/io.ox/tours/tasks.js module:io.ox/tours
msgid "Sorting tasks"
msgstr "Sorting tasks"

#: apps/io.ox/tours/tasks.js module:io.ox/tours
msgid "To sort the tasks, click on Sort by. Select a sort criteria."
msgstr "To sort the tasks, click on Sort by. Select a sort criteria."

#: apps/io.ox/tours/tasks.js module:io.ox/tours
msgid "Editing multiple tasks"
msgstr "Editing multiple tasks"

#: apps/io.ox/tours/tasks.js module:io.ox/tours
msgid ""
"To edit multiple tasks at once, enable the checkboxes at the left side of "
"the tasks. If the checkboxes are not displayed, click on View > Checkboxes "
"on the right side of the toolbar."
msgstr ""
"To edit multiple tasks at once, enable the checkboxes at the left side of "
"the tasks. If the checkboxes are not displayed, click on View > Checkboxes "
"on the right side of the tool bar."

#~ msgid ""
#~ "Hint: you can always restart guided tours, any time you need them, from "
#~ "the system menu."
#~ msgstr ""
#~ "Hint: you can always restart guided tours, any time you need them, from "
#~ "the system menu."

#~ msgid ""
#~ "In case of new notifications, e.g. appointment invitations, the info area "
#~ "is opened."
#~ msgstr ""
#~ "In case of new notifications, e.g.: appointment invitations, the info "
#~ "area is opened."

#~ msgid "Restart Guided Tour"
#~ msgstr "Restart Guided Tour"

#~ msgid "The New objects icon"
#~ msgstr "The New objects icon"

#~ msgid ""
#~ "The New objects icon shows the number of appointment reminders or other "
#~ "notifications. If clicking the icon, the info area opens."
#~ msgstr ""
#~ "The New objects icon shows the number of appointment reminders or other "
#~ "notifications. If clicking the icon, the info area opens."

#~ msgid "The info area"
#~ msgstr "The info area"

#~ msgid ""
#~ "To launch an app, click on an entry on the left side of the menu bar."
#~ msgstr ""
#~ "To launch an app, click on an entry on the left side of the menu bar."

#~ msgid "%1$d %2$s"
#~ msgstr "%1$d %2$s"

#~ msgid "%1$d Day"
#~ msgid_plural "%1$d Days"
#~ msgstr[0] "%1$d Day"
#~ msgstr[1] "%1$d Days"

#~ msgid "%1$d Hour"
#~ msgid_plural "%1$d Hours"
#~ msgstr[0] "%1$d Hour"
#~ msgstr[1] "%1$d Hours"

#~ msgid "%1$d Minute"
#~ msgid_plural "%1$d Minutes"
#~ msgstr[0] "%1$d Minute"
#~ msgstr[1] "%1$d Minutes"

#~ msgid "%1$d Week"
#~ msgid_plural "%1$d Weeks"
#~ msgstr[0] "%1$d Week"
#~ msgstr[1] "%1$d Weeks"

#~ msgid "%1$d day, %2$s"
#~ msgid_plural "%1$d days, %2$s"
#~ msgstr[0] "%1$d day, %2$s"
#~ msgstr[1] "%1$d days, %2$s"

#~ msgctxt "in"
#~ msgid "%1$d day, %2$s"
#~ msgid_plural "%1$d days, %2$s"
#~ msgstr[0] "%1$d day, %2$s"
#~ msgstr[1] "%1$d days, %2$s"

#~ msgid "%1$d files has been changed recently"
#~ msgstr "%1$d files have been changed recently"

#~ msgid "%1$d hour and %2$s"
#~ msgid_plural "%1$d hours and %2$s"
#~ msgstr[0] "%1$d hour and %2$s"
#~ msgstr[1] "%1$d hours and %2$s"

#~ msgctxt "in"
#~ msgid "%1$d hour and %2$s"
#~ msgid_plural "%1$d hours and %2$s"
#~ msgstr[0] "%1$d hour and %2$s"
#~ msgstr[1] "%1$d hours and %2$s"

#~ msgid "%1$d mail"
#~ msgid_plural "%1$d mails"
#~ msgstr[0] "%1$d email"
#~ msgstr[1] "%1$d email messages"

#, fuzzy
#~ msgid "%1$d messages in this conversation"
#~ msgstr "Recent conversations"

#, fuzzy
#~ msgid "%1$d messages selected"
#~ msgstr "<b>%1$d</b> elements selected"

#~ msgctxt "mail address"
#~ msgid "%1$s %2$s"
#~ msgstr "%1$s %2$s"

#~ msgctxt "window title"
#~ msgid "%1$s %2$s"
#~ msgstr "%1$s %2$s"

#, fuzzy
#~ msgid "%1$s (Tentative)"
#~ msgstr "%1$s (Tentative)"

#~ msgid "%1$s is a new contact"
#~ msgstr "%1$s is a new contact"

#~ msgid "%1$s is now connected with %2$s"
#~ msgstr "%1$s is now connected with %2$s"

#~ msgid "%1$s mail"
#~ msgid_plural "%1$s mails"
#~ msgstr[0] "%1$s email"
#~ msgstr[1] "%1$d email messages"

#~ msgid "%1$s mail, %2$s unread"
#~ msgid_plural "%1$s mails, %2$s unread"
#~ msgstr[0] "%1$s email, %2$s unread"
#~ msgstr[1] "%1$s email messages, %2$s unread"

#~ msgid "%1$s of %2$s"
#~ msgstr "%1$s of %2$s"

#, fuzzy
#~ msgid "%1$s%2$s %3$s%4$s%5$s"
#~ msgstr ""
#~ "%1$s\n"
#~ "%2$s %3$s\n"
#~ "%4$s\n"
#~ "%5$s"

#~ msgid "%2$s, %1$s"
#~ msgstr "%2$s, %1$s"

#~ msgid "%3$s %2$s, %1$s"
#~ msgstr "%3$s %2$s, %1$s"

#~ msgid "%d day"
#~ msgid_plural "%d days"
#~ msgstr[0] "%d day"
#~ msgstr[1] "%d days"

#~ msgctxt "in"
#~ msgid "%d day"
#~ msgid_plural "%d days"
#~ msgstr[0] "%d day"
#~ msgstr[1] "%d days"

#~ msgid "%d hour"
#~ msgid_plural "%d hours"
#~ msgstr[0] "%d hour"
#~ msgstr[1] "%d hours"

#~ msgctxt "in"
#~ msgid "%d hour"
#~ msgid_plural "%d hours"
#~ msgstr[0] "%d hour"
#~ msgstr[1] "%d hours"

#~ msgid "%d minute"
#~ msgid_plural "%d minutes"
#~ msgstr[0] "%d minute"
#~ msgstr[1] "%d minutes"

#~ msgctxt "in"
#~ msgid "%d minute"
#~ msgid_plural "%d minutes"
#~ msgstr[0] "%d minute"
#~ msgstr[1] "%d minutes"

#~ msgid "%d week"
#~ msgid_plural "%d weeks"
#~ msgstr[0] "%d week"
#~ msgstr[1] "%d weeks"

#~ msgctxt "in"
#~ msgid "%d week"
#~ msgid_plural "%d weeks"
#~ msgstr[0] "%d week"
#~ msgstr[1] "%d weeks"

#~ msgid "(%1$s) Attachments"
#~ msgstr "(%1$s) Attachments"

#~ msgid "(Default)"
#~ msgstr "(Default)"

#~ msgid "0 minutes"
#~ msgstr "0 minutes"

#~ msgid "1 day"
#~ msgstr "1 day"

#~ msgid "1 file has been changed recently"
#~ msgstr "1 file has been changed recently"

#~ msgid "1 hour"
#~ msgstr "1 hour"

#~ msgid "1 item"
#~ msgid_plural "%1$d items"
#~ msgstr[0] "1 item"
#~ msgstr[1] "%1$d items"

#~ msgid "1 minute"
#~ msgstr "1 minute"

#~ msgid "1 week"
#~ msgstr "1 week"

#~ msgid "10 minutes"
#~ msgstr "10 minutes"

#~ msgid "100%"
#~ msgstr "100%"

#~ msgid "12 hour"
#~ msgstr "12 hours"

#~ msgid "15 minutes"
#~ msgstr "15 minutes"

#~ msgid "150%"
#~ msgstr "150%"

#~ msgid "2 days"
#~ msgstr "2 days"

#~ msgid "2 hour"
#~ msgstr "2 hour"

#~ msgid "2 weeks"
#~ msgstr "2 weeks"

#~ msgid "200%"
#~ msgstr "200%"

#~ msgid "3 days"
#~ msgstr "3 days"

#~ msgid "3 minutes"
#~ msgstr "3 minutes"

#~ msgid "3 weeks"
#~ msgstr "3 weeks"

#~ msgid "30 minutes"
#~ msgstr "30 minutes"

#~ msgid "4 days"
#~ msgstr "4 days"

#~ msgid "4 hour"
#~ msgstr "4 hours"

#~ msgid "4 weeks"
#~ msgstr "4 weeks"

#~ msgid "45 minutes"
#~ msgstr "45 minutes"

#~ msgid "5 days"
#~ msgstr "5 days"

#~ msgid "5 minutes"
#~ msgstr "5 minutes"

#~ msgid "50%"
#~ msgstr "50%"

#~ msgid "6 days"
#~ msgstr "6 days"

#~ msgid "6 hour"
#~ msgstr "6 hours"

#~ msgid "75%"
#~ msgstr "75%"

#~ msgid "8 hour"
#~ msgstr "8 hours"

#~ msgid "<b>%1$d</b> elements selected"
#~ msgstr "<b>%1$d</b> elements selected"

#~ msgid ""
#~ "A refresh takes some time, so please be patient, while the refresh runs "
#~ "in the background. Only one refresh per subscription and per session is "
#~ "allowed."
#~ msgstr ""
#~ "A refresh takes some time. Please be patient while the refresh runs in "
#~ "the background. Only one refresh per subscription and per session is "
#~ "allowed."

#, fuzzy
#~ msgid "A return receipt has been sent"
#~ msgstr "A delivery receipt has been sent"

#~ msgid "A severe error occurred!"
#~ msgstr "A severe error occurred!"

#~ msgid "About"
#~ msgstr "About"

#~ msgid "Above quoted text"
#~ msgstr "Above quoted text"

#~ msgid "Absent"
#~ msgstr "Absent"

#~ msgid "Accept"
#~ msgstr "Accept"

#~ msgid "Accept / Decline"
#~ msgstr "Accept / Decline"

#~ msgid "Accept changes"
#~ msgstr "Accept changes"

#~ msgid "Accept invitation"
#~ msgstr "Accept invitation"

#~ msgid "Accept/Decline"
#~ msgstr "Accept/Decline"

#~ msgid "Accepted"
#~ msgstr "Accepted"

#~ msgctxt "help"
#~ msgid "Accessing Files with WebDAV"
#~ msgstr "Accessing Files with WebDAV"

#~ msgid "Accessing global address book is not permitted"
#~ msgstr "Accessing global address book is not permitted"

#~ msgid "Account"
#~ msgstr "Account"

#~ msgid "Account Settings"
#~ msgstr "Account Settings"

#~ msgid "Account added successfully"
#~ msgstr "Account added successfully"

#~ msgid "Account name"
#~ msgstr "Account name"

#~ msgid "Account settings"
#~ msgstr "Account settings"

#~ msgid "Account settings could not be saved."
#~ msgstr "Account settings could not be saved."

#~ msgid "Account updated"
#~ msgstr "Account updated"

#~ msgid "Actions"
#~ msgstr "Actions"

#~ msgid "Actual costs"
#~ msgstr "Actual costs"

#~ msgid "Actual duration in minutes"
#~ msgstr "Actual duration in minutes"

#~ msgid "Add"
#~ msgstr "Add"

#~ msgid "Add Attachment"
#~ msgstr "Add Attachment"

#~ msgid "Add account"
#~ msgstr "Add account"

#~ msgid "Add action"
#~ msgstr "Add action"

#~ msgid "Add cipher code"
#~ msgstr "Add cipher code"

#~ msgid "Add condition"
#~ msgstr "Add condition"

#~ msgid "Add contact"
#~ msgstr "Add contact"

#~ msgid "Add distribution list"
#~ msgstr "Add distribution list"

#~ msgid "Add files"
#~ msgstr "Add files"

#~ msgid "Add folder"
#~ msgstr "Add folder"

#~ msgid "Add folder menu"
#~ msgstr "Add folder menu"

#~ msgid "Add mail account"
#~ msgstr "Add email account"

#~ msgid "Add member"
#~ msgstr "Add member"

#~ msgid "Add new folder"
#~ msgstr "Add new folder"

#~ msgid "Add new folder for this subscription"
#~ msgstr "Add new folder for this subscription"

#~ msgid "Add new participant"
#~ msgstr "Add new participant"

#~ msgid "Add new rule"
#~ msgstr "Add new rule"

#~ msgid "Add new signature"
#~ msgstr "Add new signature"

#~ msgid "Add new subfolder"
#~ msgstr "Add new subfolder"

#~ msgid "Add note"
#~ msgstr "Add note"

#~ msgid "Add participant"
#~ msgstr "Add participant"

#~ msgid "Add participant/resource"
#~ msgstr "Add participant/resource"

#~ msgid "Add signature"
#~ msgstr "Add signature"

#~ msgid "Add subfolder"
#~ msgstr "Add subfolder"

#~ msgid "Add subject"
#~ msgstr "Add subject"

#~ msgid "Add to address book"
#~ msgstr "Add to address book"

#~ msgid "Add to calendar"
#~ msgstr "Add to calendar"

#~ msgid "Add to portal"
#~ msgstr "Add to portal"

#~ msgid "Add widget"
#~ msgstr "Add widget"

#~ msgid "Add your account"
#~ msgstr "Add your account"

#~ msgid "Added the new participant"
#~ msgstr "Added the new participant"

#~ msgid "Adding subscription. This may take some seconds..."
#~ msgstr "Adding subscription. This may take a short while..."

#~ msgid "Address Book"
#~ msgstr "Address Book"

#~ msgctxt "app"
#~ msgid "Address Book"
#~ msgstr "Address Book"

#~ msgid "Address Business"
#~ msgstr "Address Business"

#~ msgid "Address Home"
#~ msgstr "Address Home"

#~ msgid "Address Other"
#~ msgstr "Address Other"

#~ msgid "Addresses"
#~ msgstr "Addresses"

#~ msgid "Adjust"
#~ msgstr "Adjust"

#~ msgid "Adjust start date"
#~ msgstr "Adjust start date"

#~ msgid "Administrator"
#~ msgstr "Administrator"

#, fuzzy
#~ msgid "Advanced Settings"
#~ msgstr "Drive Settings"

#~ msgid "All Emoji"
#~ msgstr "All Emoji"

#~ msgid "All attachments"
#~ msgstr "All attachments"

#~ msgid "All day"
#~ msgstr "All day"

#, fuzzy
#~| msgid "Add folder"
#~ msgid "All folders"
#~ msgstr "Add folder"

#~ msgid "Allow html formatted emails"
#~ msgstr "Allow HTML formatted email messages"

#~ msgid "Allow pre-loading of externally linked images"
#~ msgstr "Allow pre-loading of externally linked images"

#~ msgid "Alternative Email"
#~ msgstr "Alternative Email"

#~ msgid "An error occurred"
#~ msgstr "An error occurred"

#~ msgid "An error occurred while loading page %1$d."
#~ msgstr "An error occurred while loading page %1$d."

#~ msgid "An error occurred while loading the document."
#~ msgstr "An error occurred while loading the document."

#~ msgid "An error occurred."
#~ msgstr "An error occurred."

#~ msgid "An error occurred. Please try again later"
#~ msgstr "An error occurred. Please try again later"

#~ msgid "An error occurred. Please try again."
#~ msgstr "An error occurred. Please try again."

#~ msgid "An internal error occurred"
#~ msgstr "An internal error occurred"

#~ msgid "An unknown error occurred"
#~ msgstr "An unknown error occurred"

#~ msgid "Anniversary"
#~ msgstr "Anniversary"

#~ msgid "Any recipient"
#~ msgstr "Any recipient"

#~ msgid "Append vCard"
#~ msgstr "Append vCard"

#~ msgid "Application Toolbar"
#~ msgstr "Application Tool bar"

#~ msgid "Application may not work as expected until this problem is solved."
#~ msgstr "Application may not work as expected until this problem is solved."

#~ msgid "Applications"
#~ msgstr "Applications"

#~ msgid "Apply role"
#~ msgstr "Apply role"

#~ msgid "Apply rule if all conditions are met"
#~ msgstr "Apply rule if all conditions are met"

#~ msgid "Apply rule if any condition is met."
#~ msgstr "Apply rule if any condition is met."

#~ msgid "Appointment"
#~ msgstr "Appointment"

#~ msgid "Appointment Details"
#~ msgstr "Appointment Details"

#~ msgid "Appointment has been copied"
#~ msgid_plural "Appointments have been copied"
#~ msgstr[0] "Appointment has been copied"
#~ msgstr[1] "Appointments have been copied"

#~ msgid "Appointment has been moved"
#~ msgid_plural "Appointments have been moved"
#~ msgstr[0] "Appointment has been moved"
#~ msgstr[1] "Appointments have been moved"

#~ msgid ""
#~ "Appointment invitation. %1$s %2$s %3$s %4$s %5$s. Press [enter] to open"
#~ msgstr ""
#~ "Appointment invitation. %1$s %2$s %3$s %4$s %5$s. Press [enter] to open"

#~ msgid "Appointment invitations"
#~ msgstr "Appointment invitations"

#~ msgid "Appointment reminder. %1$s %2$s %3$s %4$s. Press [enter] to open"
#~ msgstr "Appointment reminder. %1$s %2$s %3$s %4$s. Press [enter] to open"

#~ msgid "Appointment reminders"
#~ msgstr "Appointment reminders"

#~ msgid "Appointments"
#~ msgstr "Appointments"

#~ msgid "Approximate Duration for Subscriptions"
#~ msgstr "Approximate duration for subscriptions"

#~ msgid "April"
#~ msgstr "April"

#~ msgid "Are you sure you want to delete this Tweet?"
#~ msgstr "Are you sure you want to delete this Tweet?"

#~ msgid "Ascending"
#~ msgstr "Ascending"

#, fuzzy
#~ msgid "Ask for return receipt"
#~ msgstr "Ask for delivery receipt"

#~ msgid "Assistant"
#~ msgstr "Assistant"

#~ msgid ""
#~ "At the top of the display area the path to the selected folder is shown. "
#~ "Click on the path to switch to another folder."
#~ msgstr ""
#~ "At the top of the display area the path to the selected folder is shown. "
#~ "Click on the path to switch to another folder."

#~ msgid "Attach my vCard"
#~ msgstr "Attach my vCard"

#~ msgid "Attachment"
#~ msgstr "Attachment"

#~ msgctxt "plural"
#~ msgid "Attachment"
#~ msgid_plural "Attachments"
#~ msgstr[0] "Attachment"
#~ msgstr[1] "Attachments"

#~ msgid "Attachment has been saved"
#~ msgid_plural "Attachments have been saved"
#~ msgstr[0] "Attachment has been saved"
#~ msgstr[1] "Attachments have been saved"

#~ msgid "Attachments"
#~ msgstr "Attachments"

#~ msgid "Attachments (%1$s)"
#~ msgstr "Attachments (%1$s)"

#~ msgid "Attachments have been saved!"
#~ msgstr "Attachments have been saved."

#~ msgid "Attachments will be saved"
#~ msgstr "Attachments will be saved"

#~ msgid "Attachments   "
#~ msgstr "Attachments   "

#~ msgid "Attention"
#~ msgstr "Attention"

#~ msgid "August"
#~ msgstr "August"

#~ msgid "Author"
#~ msgstr "Author"

#~ msgid "Auto Forward"
#~ msgstr "Auto Forward"

#~ msgid "Auto Logout"
#~ msgstr "Auto Logout"

#~ msgid "Auto-save email drafts"
#~ msgstr "Auto-save email drafts"

#~ msgid "Auto-save email drafts?"
#~ msgstr "Auto-save email drafts?"

#~ msgid "Automatic opening of notification area"
#~ msgstr "Automatic opening of notification area"

#~ msgid "Automatic sign out"
#~ msgstr "Automatic sign out"

#~ msgid ""
#~ "Automatically collect contacts in the folder \"Collected addresses\" "
#~ "while reading"
#~ msgstr ""
#~ "Automatically collect contacts in the folder \"Collected addresses\" "
#~ "while reading"

#~ msgid ""
#~ "Automatically collect contacts in the folder \"Collected addresses\" "
#~ "while reading?"
#~ msgstr ""
#~ "Automatically collect contacts in the folder \"Collected addresses\" "
#~ "while reading?"

#~ msgid ""
#~ "Automatically collect contacts in the folder \"Collected addresses\" "
#~ "while sending"
#~ msgstr ""
#~ "Automatically collect contacts in the folder \"Collected addresses\" "
#~ "while sending"

#~ msgid ""
#~ "Automatically collect contacts in the folder \"Collected addresses\" "
#~ "while sending?"
#~ msgstr ""
#~ "Automatically collect contacts in the folder \"Collected addresses\" "
#~ "while sending?"

#~ msgid ""
#~ "Automatically delete a notification mail after it has been accepted or "
#~ "declined?"
#~ msgstr ""
#~ "Automatically delete a notification email after it has been accepted or "
#~ "declined?"

#~ msgid "Average time: %1$s ms"
#~ msgstr "Average time: %1$s MS"

#~ msgid "B"
#~ msgstr "B"

#~ msgid "Back"
#~ msgstr "Back"

#~ msgid "Back to appointment"
#~ msgstr "Back to appointment"

#~ msgid "Basic settings"
#~ msgstr "Basic settings"

#~ msgid "Bcc"
#~ msgstr "Bcc"

#~ msgid "Below quoted text"
#~ msgstr "Below quoted text"

#~ msgid ""
#~ "Below the recipient you will find further functions, e.g. for sending "
#~ "copies to other recipients or for adding attachments."
#~ msgstr ""
#~ "Below the recipient you will find additional functions, e.g.: for sending "
#~ "copies to other recipients or for adding attachments."

#~ msgid "Billing information"
#~ msgstr "Billing information"

#~ msgid "Birthdays"
#~ msgstr "Birthdays"

#~ msgid "Black"
#~ msgstr "Black"

#~ msgid "Blind copy (BCC) to"
#~ msgstr "Blind copy (BCC) to"

#~ msgid "Block pre-loading of externally linked images"
#~ msgstr "Block pre-loading of externally linked images"

#~ msgid "Blue"
#~ msgstr "Blue"

#~ msgid "Branches"
#~ msgstr "Branches"

#~ msgid "Browser"
#~ msgstr "Browser"

#~ msgid "Business Address"
#~ msgstr "Business Address"

#~ msgid "Business address"
#~ msgstr "Business address"

#~ msgid "Business category"
#~ msgstr "Business category"

#~ msgid "Buy a gift"
#~ msgstr "Buy a gift"

#~ msgid "Buy now!"
#~ msgstr "Buy now!"

#~ msgid ""
#~ "By changing the date of this appointment you are creating an appointment "
#~ "exception to the series. Do you want to continue?"
#~ msgstr ""
#~ "By changing the date of this appointment you are creating an appointment "
#~ "exception for the series. Do you want to continue?"

#~ msgid "CC"
#~ msgstr "CC"

#~ msgid "CSV"
#~ msgstr "CSV"

#~ msgid "CW"
#~ msgstr "CW"

#~ msgid "CW %1$d"
#~ msgstr "CW %1$d"

#~ msgid "CalDAV URL"
#~ msgstr "CalDAV URL"

#~ msgid "Calendar"
#~ msgstr "Calendar"

#~ msgctxt "app"
#~ msgid "Calendar"
#~ msgstr "Calendar"

#~ msgid "Cancel"
#~ msgstr "Cancel"

#~ msgid "Canceled"
#~ msgstr "Cancelled"

#~ msgid "Cannot find any messages this contact sent to you."
#~ msgstr "Cannot find any messages this contact sent to you."

#~ msgid "Cannot find any messages you sent to this contact."
#~ msgstr "Cannot find any messages you sent to this contact."

#~ msgid "Cannot find user with given name."
#~ msgstr "Cannot find user with given name."

#~ msgid "Cannot print this item"
#~ msgid_plural "Cannot print these items"
#~ msgstr[0] "Cannot print this item"
#~ msgstr[1] "Cannot print these items"

#~ msgid "Capacity"
#~ msgstr "Capacity"

#~ msgid "Cart is empty."
#~ msgstr "Cart is empty."

#~ msgid "Cell phone"
#~ msgstr "Cell phone"

#~ msgid "Cell phone (alt)"
#~ msgstr "Cell phone (alt)"

#~ msgid "Change"
#~ msgstr "Change"

#~ msgid "Change View"
#~ msgstr "Change View"

#~ msgid "Change confirmation status"
#~ msgstr "Change confirmation status"

#~ msgid "Change due date"
#~ msgstr "Change due date"

#~ msgid "Change password"
#~ msgstr "Change password"

#~ msgid "Change password and sign out"
#~ msgstr "Change password and sign out"

#~ msgid "Change state"
#~ msgstr "Change state"

#~ msgid "Change status"
#~ msgstr "Change status"

#~ msgid "Change subscription"
#~ msgstr "Change subscription"

#~ msgid "Change view"
#~ msgstr "Change view"

#~ msgid "Changed due date"
#~ msgstr "Changed due date"

#~ msgid "Changes have been saved"
#~ msgstr "Changes have been saved"

#~ msgid "Changes have been saved."
#~ msgstr "Changes have been saved."

#~ msgid "Character"
#~ msgstr "Character"

#, fuzzy
#~ msgid "Checkboxes"
#~ msgstr "Toggle checkboxes"

#~ msgid "Checking credentials... This may take a few seconds."
#~ msgstr "Checking credentials... This may take a few seconds."

#~ msgid "Children"
#~ msgstr "Children"

#~ msgid "City"
#~ msgstr "City"

#~ msgid "Clean up"
#~ msgstr "Clean up"

#~ msgid "Cleaning up... This may take a few seconds."
#~ msgstr "Cleaning up... This may take a few seconds."

#~ msgid "Click for whole day appointment"
#~ msgstr "Click for whole day appointment"

#~ msgid "Click here for free trial."
#~ msgstr "Click here for free trial."

#~ msgid "Click here to add your account"
#~ msgstr "Click here to add your account"

#~ msgid "Click here to quit the help center"
#~ msgstr "Click here to quit the help centre"

#~ msgid "Click on a sentence to choose when to repeat the appointment."
#~ msgstr "Click on a sentence to choose when to repeat the appointment."

#~ msgid "Click on the links to change the values."
#~ msgstr "Click on the links to change the values."

#~ msgid "Click to authorize your account again"
#~ msgstr "Click to reauthorise your account"

#~ msgid "Click to open."
#~ msgstr "Click to open."

#~ msgid "Click to open. Drag to your desktop to download."
#~ msgstr "Click to open. Drag to your desktop to download."

#~ msgid "Click to retry"
#~ msgstr "Click to retry"

#~ msgid "Click to retry later."
#~ msgstr "Click to retry later."

#~ msgid "Click to try again."
#~ msgstr "Click to try again."

#~ msgid "Click to upload image"
#~ msgstr "Click to upload image"

#~ msgid "Close"
#~ msgstr "Close"

#~ msgid "Close all"
#~ msgstr "Close all"

#~ msgid "Close document"
#~ msgstr "Close document"

#, fuzzy
#~| msgid "Folder view"
#~ msgid "Close folder view"
#~ msgstr "Folder view"

#~ msgid "Close this reminder"
#~ msgstr "Close this reminder"

#~ msgid "Collapse form"
#~ msgstr "Collapse form"

#~ msgid "Color"
#~ msgstr "Colour"

#~ msgid "Color quoted lines"
#~ msgstr "Colour quoted lines"

#~ msgid "Comment"
#~ msgstr "Comment"

#~ msgid "Comments"
#~ msgstr "Comments"

#~ msgid "Commercial Register"
#~ msgstr "Commercial register"

#~ msgid "Common"
#~ msgstr "Common"

#~ msgid "Common Emoji"
#~ msgstr "Common Emoji"

#, fuzzy
#~| msgid "Compact view"
#~ msgid "Compact"
#~ msgstr "Compact view"

#~ msgid "Compact view"
#~ msgstr "Compact view"

#~ msgid "Companies"
#~ msgstr "Companies"

#~ msgid "Company"
#~ msgstr "Company"

#~ msgid "Compose"
#~ msgstr "Compose"

#, fuzzy
#~ msgid "Compose new email"
#~ msgstr "Compose new email"

#~ msgid "Compose new mail"
#~ msgstr "Compose new email"

#~ msgid "Conditions"
#~ msgstr "Conditions"

#~ msgid "Confirm"
#~ msgstr "Confirm"

#~ msgid "Confirmation"
#~ msgstr "Confirmation"

#~ msgid "Confirmation message"
#~ msgstr "Confirmation message"

#~ msgid "Confirmation status"
#~ msgstr "Confirmation status"

#~ msgid "Confirmed"
#~ msgstr "Confirmed"

#~ msgid "Conflicts detected"
#~ msgstr "Conflicts detected"

#~ msgid "Conflicts with resources cannot be ignored"
#~ msgstr "Conflicts with resources cannot be ignored"

#~ msgid "Conflicts:"
#~ msgstr "Conflicts:"

#~ msgid "Contact"
#~ msgstr "Contact"

#~ msgid "Contact Details"
#~ msgstr "Contact Details"

#, fuzzy
#~ msgid "Contact pictures"
#~ msgstr "Contacts"

#~ msgid "Contacts"
#~ msgstr "Contacts"

#~ msgid "Contacts have been copied"
#~ msgstr "Contacts have been copied"

#~ msgid "Contacts have been moved"
#~ msgstr "Contacts have been moved"

#~ msgid "Contains"
#~ msgstr "Contains"

#~ msgid "Continue"
#~ msgstr "Continue"

#~ msgid "Conversations"
#~ msgstr "Conversations"

#~ msgctxt "app"
#~ msgid "Conversations"
#~ msgstr "Conversations"

#~ msgid "Copy"
#~ msgstr "Copy"

#~ msgctxt "CC"
#~ msgid "Copy"
#~ msgid_plural "Copy"
#~ msgstr[0] "Copy"
#~ msgstr[1] "Copies"

#~ msgid "Copy (CC) to"
#~ msgstr "Copy (CC) to"

#~ msgid "Copy to"
#~ msgstr "Copy to"

#~ msgid "Copy to description"
#~ msgstr "Copy to description"

#~ msgid "Costs must be between -%1$d and %1$d."
#~ msgstr "Costs must be between -%1$d and %1$d."

#~ msgid "Could not get a default folder for this application."
#~ msgstr "Could not get a default folder for this application."

#~ msgid "Could not load all participants for this task."
#~ msgstr "Could not load all participants for this task."

#~ msgid "Could not load attachments for this contact."
#~ msgstr "Could not load attachments for this contact."

#~ msgid "Could not load attachments for this task."
#~ msgstr "Could not load attachments for this task."

#~ msgid "Could not load data"
#~ msgstr "Could not load data"

#~ msgid "Could not load new Tweets."
#~ msgstr "Could not load new Tweets."

#~ msgid "Could not load this list"
#~ msgstr "Could not load this list"

#~ msgid "Could not save auto forward"
#~ msgstr "Could not save auto forward"

#~ msgid "Could not save settings"
#~ msgstr "Could not save settings"

#~ msgid "Could not save settings."
#~ msgstr "Could not save settings."

#~ msgid ""
#~ "Could not save settings. There have to be at least one user with "
#~ "administration rights."
#~ msgstr ""
#~ "Could not save settings. There has to be at least one user with "
#~ "administration rights."

#~ msgid "Could not save vacation notice"
#~ msgstr "Could not save vacation notice"

#~ msgid "Couldn't load all contact images."
#~ msgstr "Could not load all contact images."

#~ msgid "Couldn't load appointment data."
#~ msgstr "Could not load appointment data."

#~ msgid "Couldn't load contact data."
#~ msgstr "Could not load contact data."

#~ msgid "Couldn't load file data."
#~ msgstr "Could not load file data."

#~ msgid "Couldn't load folders."
#~ msgstr "Could not load folders."

#~ msgid "Couldn't load subfolders."
#~ msgstr "Could not load subfolders."

#~ msgid "Couldn't load that email."
#~ msgstr "Could not load that email."

#~ msgid "Couldn't load that task."
#~ msgstr "Could not load that task."

#~ msgid "Couldn't load your auto forward."
#~ msgstr "Could not load your auto forward."

#~ msgid "Couldn't load your contact data."
#~ msgstr "Could not load your contact data."

#~ msgid "Couldn't load your mail filters."
#~ msgstr "Could not load your email filters."

#~ msgid "Couldn't load your vacation notice."
#~ msgstr "Couldn't load your vacation notice."

#~ msgid "Country"
#~ msgstr "Country"

#~ msgid "Create"
#~ msgstr "Create"

#~ msgid "Create appointment"
#~ msgstr "Create appointment"

#~ msgid "Create contact"
#~ msgstr "Create contact"

#~ msgid "Create distribution list"
#~ msgstr "Create distribution list"

#~ msgid "Create list"
#~ msgstr "Create list"

#~ msgid "Create new rule"
#~ msgstr "Create new rule"

#~ msgid "Create new task"
#~ msgstr "Create new task"

#~ msgid "Create reminder"
#~ msgstr "Create reminder"

#~ msgid "Create task"
#~ msgstr "Create task"

#~ msgid "Created"
#~ msgstr "Created"

#~ msgid ""
#~ "Created private folder '%1$s' in %2$s and subscribed successfully to "
#~ "shared folder"
#~ msgstr ""
#~ "Created private folder '%1$s' in %2$s and subscribed successfully to "
#~ "shared folder"

#~ msgctxt "help"
#~ msgid "Creating Files"
#~ msgstr "Creating Files"

#~ msgid "Creating a note"
#~ msgstr "Creating a note"

#~ msgid "Currency"
#~ msgstr "Currency"

#~ msgid "Custom"
#~ msgstr "Custom"

#~ msgid "Customize this page"
#~ msgstr "Customise this page"

#~ msgid "Data imported successfully"
#~ msgstr "Data imported successfully"

#~ msgid "Data only partially imported ( %1$s of %2$s records)"
#~ msgstr "Data only partially imported ( %1$s of %2$s records)"

#~ msgid "Date"
#~ msgstr "Date"

#~ msgid "Date completed"
#~ msgstr "Date completed"

#~ msgid "Date of birth"
#~ msgstr "Date of birth"

#~ msgid "Day"
#~ msgstr "Day"

#~ msgid "Day View"
#~ msgstr "Day View"

#~ msgid "Days"
#~ msgstr "Days"

#~ msgid "December"
#~ msgstr "December"

#~ msgid "Decline"
#~ msgstr "Decline"

#~ msgid "Declined"
#~ msgstr "Declined"

#~ msgid "Default Theme"
#~ msgstr "Default Theme"

#~ msgid "Default address"
#~ msgstr "Default address"

#~ msgid "Default app after sign in"
#~ msgstr "Default app after sign in"

#~ msgid "Default calendar view"
#~ msgstr "Default calendar view"

#~ msgid "Default reminder"
#~ msgstr "Default reminder"

#~ msgid "Default sender address"
#~ msgstr "Default sender address"

#~ msgid "Default sender address:"
#~ msgstr "Default sender address:"

#~ msgid "Default view"
#~ msgstr "Default view"

#~ msgid "Deferred"
#~ msgstr "Deferred"

#~ msgid "Delete"
#~ msgstr "Delete"

#~ msgid "Delete account"
#~ msgstr "Delete account"

#~ msgid "Delete accounts"
#~ msgstr "Delete accounts"

#~ msgid "Delete appointment"
#~ msgstr "Delete appointment"

#~ msgid "Delete the draft after sending."
#~ msgstr "Delete the draft after sending."

#~ msgid "Delete version"
#~ msgstr "Delete version"

#~ msgid "Delete whole series"
#~ msgstr "Delete whole series"

#~ msgid "Delete widget"
#~ msgstr "Delete widget"

#~ msgid "Deleting messages on local storage also deletes them on server"
#~ msgstr "Deleting messages on local storage also deletes them on the server"

#~ msgid "Department"
#~ msgstr "Department"

#~ msgid "Descending"
#~ msgstr "Descending"

#~ msgid "Description"
#~ msgstr "Description"

#~ msgid "Description has been copied"
#~ msgstr "Description has been copied"

#~ msgid ""
#~ "Detailed guides for all modules are located in the help section of the "
#~ "settings."
#~ msgstr ""
#~ "Detailed guides for all modules are located in the help section of the "
#~ "settings."

#~ msgid "Details"
#~ msgstr "Details"

#~ msgid "Direct link: %1$s"
#~ msgstr "Direct link: %1$s"

#~ msgid "Disable"
#~ msgstr "Disable"

#~ msgid "Disable widget"
#~ msgstr "Disable widget"

#~ msgid "Disabled"
#~ msgstr "Disabled"

#~ msgid "Discard"
#~ msgstr "Discard"

#~ msgid "Discard changes"
#~ msgstr "Discard changes"

#~ msgid "Display"
#~ msgstr "Display"

#~ msgid "Display Name"
#~ msgstr "Display name"

#~ msgid "Display area"
#~ msgstr "Display area"

#~ msgid "Display emoticons as graphics in text emails"
#~ msgstr "Display emoticons as graphics in text email messages"

#~ msgid "Display name"
#~ msgstr "Display name"

#~ msgid "Display of names"
#~ msgstr "Display of names"

#~ msgid "Displaying information"
#~ msgstr "Displaying information"

#~ msgid "Distance"
#~ msgstr "Distance"

#~ msgid "Distribution List"
#~ msgstr "Distribution List"

#~ msgid "Distribution list"
#~ msgstr "Distribution list"

#~ msgid "Distribution list has been saved"
#~ msgstr "Distribution list has been saved"

#~ msgid ""
#~ "Do you really want to change the file extension from  \".%1$s\" to \".%2$s"
#~ "\" ?"
#~ msgstr ""
#~ "Do you really want to change the file extension from  \".%1$s\" to \".%2$s"
#~ "\"?"

#~ msgid "Do you really want to delete folder \"%s\"?"
#~ msgstr "Do you really want to delete folder \"%s\"?"

#~ msgid "Do you really want to delete these items?"
#~ msgstr "Do you really want to delete these items?"

#~ msgid "Do you really want to delete this account?"
#~ msgstr "Do you really want to delete this account?"

#~ msgid "Do you really want to delete this contact?"
#~ msgstr "Do you really want to delete this contact?"

#~ msgid "Do you really want to delete this distribution list?"
#~ msgstr "Do you really want to delete this distribution list?"

#~ msgid "Do you really want to delete this file?"
#~ msgid_plural "Do you really want to delete these files?"
#~ msgstr[0] "Do you really want to delete this file?"
#~ msgstr[1] "Do you really want to delete these files?"

#~ msgid "Do you really want to delete this task?"
#~ msgid_plural "Do you really want to delete this tasks?"
#~ msgstr[0] "Do you really want to delete this task?"
#~ msgstr[1] "Do you really want to delete these tasks?"

#~ msgid "Do you really want to delete this widget?"
#~ msgstr "Do you really want to delete this widget?"

#~ msgid "Do you really want to discard this mail?"
#~ msgstr "Do you really want to discard this email?"

#~ msgid "Do you really want to discard your changes?"
#~ msgstr "Do you really want to discard your changes?"

#~ msgid "Do you really want to empty folder \"%s\"?"
#~ msgstr "Do you really want to empty folder \"%s\"?"

#~ msgid ""
#~ "Do you really want to remove the extension \".%1$s\" from your filename?"
#~ msgstr ""
#~ "Do you really want to remove the extension \".%1$s\" from your filename?"

#, fuzzy
#~| msgid ""
#~| "Do you want to edit the whole series or just one appointment within the "
#~| "series?"
#~ msgid ""
#~ "Do you want to confirm the whole series or just one appointment within "
#~ "the series?"
#~ msgstr ""
#~ "Do you want to edit the whole series or just one appointment within the "
#~ "series?"

#~ msgid ""
#~ "Do you want to delete the whole series or just one appointment within the "
#~ "series?"
#~ msgstr ""
#~ "Do you want to delete the whole series or just one appointment within the "
#~ "series?"

#~ msgid "Do you want to delete this appointment?"
#~ msgstr "Do you want to delete this appointment?"

#~ msgid ""
#~ "Do you want to edit the whole series or just one appointment within the "
#~ "series?"
#~ msgstr ""
#~ "Do you want to edit the whole series or just one appointment within the "
#~ "series?"

#~ msgid "Do you want to keep the draft after sending this mail?"
#~ msgstr "Do you want to keep the draft after sending this email?"

#~ msgid "Do you want to permanently delete this mail?"
#~ msgid_plural "Do you want to permanently delete these mails?"
#~ msgstr[0] "Do you want to permanently delete this email?"
#~ msgstr[1] "Do you want to permanently delete these email messages?"

#~ msgid "Document"
#~ msgstr "Document"

#~ msgid "Document saved in folder \"%1$s\"."
#~ msgstr "Document saved in folder \"%1$s\"."

#~ msgctxt "app"
#~ msgid "Documents"
#~ msgstr "Documents"

#~ msgid "Done"
#~ msgstr "Done"

#, fuzzy
#~ msgid "Doubleclick in this row for whole day appointment"
#~ msgstr "Click for whole day appointment"

#~ msgid "Download"
#~ msgstr "Download"

#~ msgid "Download install file (for Windows)"
#~ msgstr "Download install file (for Windows)"

#~ msgid "Downloads"
#~ msgstr "Downloads"

#~ msgid "Drafts folder"
#~ msgstr "Drafts folder"

#~ msgid "Drag to reorder widget"
#~ msgstr "Drag to reorder widget"

#~ msgctxt "app"
#~ msgid "Drive"
#~ msgstr "Drive"

#~ msgctxt "help"
#~ msgid "Drive Settings"
#~ msgstr "Drive Settings"

#, fuzzy
#~ msgid "Drop EML file here for import"
#~ msgstr "Drop here to import this email"

#~ msgid "Drop here to import this mail"
#~ msgstr "Drop here to import this email"

#~ msgid "Drop here to upload a <b class=\"dndignore\">new attachment</b>"
#~ msgstr "Drop here to upload a <b class=\"dndignore\">new attachment</b>"

#~ msgid "Drop here to upload a <b class=\"dndignore\">new file</b>"
#~ msgstr "Drop here to upload a <b class=\"dndignore\">new file</b>"

#~ msgid "Drop here to upload a <b class=\"dndignore\">new version</b>"
#~ msgstr "Drop here to upload a <b class=\"dndignore\">new version</b>"

#~ msgid ""
#~ "Drop here to upload a <b class=\"dndignore\">new version</b> of \"%1$s\""
#~ msgstr ""
#~ "Drop here to upload a <b class=\"dndignore\">new version</b> of \"%1$s\""

#~ msgid "Drop here to upload a <b class='dndignore'>new attachment</b>"
#~ msgstr "Drop here to upload a <b class='dndignore'>new attachment</b>"

#~ msgid "Drop the file anywhere to add attachment"
#~ msgstr "Drop the file anywhere to add attachment"

#~ msgid "Due"
#~ msgstr "Due"

#~ msgid "Due %1$s"
#~ msgstr "Due %1$s"

#~ msgid "Due date"
#~ msgstr "Due date"

#~ msgid "Due on %1$s"
#~ msgstr "Due on %1$s"

#~ msgid "E-Mail"
#~ msgstr "Email"

#~ msgctxt "help"
#~ msgid "E-Mail Settings"
#~ msgstr "Email Settings"

#~ msgid "EB"
#~ msgstr "EB"

#~ msgid "Each %s Day"
#~ msgstr "Every %s Day"

#~ msgid "Each %s weeks on %s"
#~ msgstr "Every %s weeks on %s"

#~ msgid "Each %s. %s"
#~ msgstr "Each %s. %s"

#~ msgid "Edit"
#~ msgstr "Edit"

#~ msgid "Edit Contact"
#~ msgstr "Edit Contact"

#~ msgid "Edit Flickr photo stream"
#~ msgstr "Edit Flickr photo stream"

#~ msgid "Edit Tumblr feed"
#~ msgstr "Edit Tumblr feed"

#~ msgid "Edit appointment"
#~ msgstr "Edit appointment"

#~ msgid "Edit description"
#~ msgstr "Edit description"

#, fuzzy
#~ msgid "Edit draft"
#~ msgstr "Edit Contact"

#~ msgid "Edit rule"
#~ msgstr "Edit rule"

#~ msgid "Edit signature"
#~ msgstr "Edit signature"

#~ msgid "Edit task"
#~ msgstr "Edit task"

#~ msgid "Edit to set a name."
#~ msgstr "Edit to set a name."

#~ msgid "Editor"
#~ msgstr "Editor"

#~ msgid "Email"
#~ msgstr "Email"

#~ msgid "Email 1"
#~ msgstr "Email 1"

#~ msgid "Email 1 / Phone number"
#~ msgstr "Email 1 / Phone number"

#~ msgid "Email 2"
#~ msgstr "Email 2"

#~ msgid "Email 3"
#~ msgstr "Email 3"

#~ msgid "Email Address:"
#~ msgstr "Email Address:"

#~ msgid "Email address"
#~ msgstr "Email address"

#~ msgid "Email addresses"
#~ msgstr "Email addresses"

#, fuzzy
#~ msgid "Email from %1$s: %2$s"
#~ msgstr "Yearly on %1$s %2$d"

#~ msgid "Email notification for Accept/Declined"
#~ msgstr "Email notification for Accept/Declined"

#~ msgid "Email notification for New, Changed, Deleted?"
#~ msgstr "Email notification for New, Changed, Deleted?"

#~ msgid "Email notification for appointment"
#~ msgstr "Email notification for appointment"

#~ msgid "Email notification for appointment creator?"
#~ msgstr "Email notification for appointment creator?"

#~ msgid "Email notification for appointment participant?"
#~ msgstr "Email notification for appointment participant?"

#~ msgid "Email notification for task"
#~ msgstr "Email notification for task"

#~ msgid "Email notification for task creator?"
#~ msgstr "Email notification for task creator?"

#~ msgid "Email notification for task participant?"
#~ msgstr "Email notification for task participant?"

#~ msgid ""
#~ "Emails cannot be put into trash folder while your mail quota is exceeded."
#~ msgstr ""
#~ "Email messages cannot be put into the trash folder while you have "
#~ "exceeded your mail quota."

#~ msgid "Employee ID"
#~ msgstr "Employee ID"

#~ msgid "Employee type"
#~ msgstr "Employee type"

#~ msgctxt "vgrid"
#~ msgid "Empty"
#~ msgstr "Empty"

#~ msgid "Empty folder"
#~ msgstr "Empty folder"

#~ msgid "Empty name and description found."
#~ msgstr "Empty name and description found."

#~ msgid "Emptying folder... This may take a few seconds."
#~ msgstr "Emptying folder... This may take a few seconds."

#~ msgid "Enable"
#~ msgstr "Enable"

#~ msgid "Enabled"
#~ msgstr "Enabled"

#~ msgid "Enabled for all mail folders"
#~ msgstr "Enabled for all email folders"

#~ msgid "Enabled for inbox only"
#~ msgstr "Enabled for inbox only"

#~ msgid "Enabled for the following addresses"
#~ msgstr "Enabled for the following addresses"

#~ msgid "End"
#~ msgstr "End"

#~ msgid "End of working time"
#~ msgstr "End of working time"

#~ msgid "Ends on"
#~ msgstr "Ends on"

#~ msgid "Enter document title here"
#~ msgstr "Enter document title here"

#~ msgid "Enter the E-Mail text below the subject."
#~ msgstr "Enter the E-Mail text below the subject."

#~ msgid ""
#~ "Enter the E-Mail text below the subject. If the text format was set to "
#~ "HTMl in the options, you can format the E-Mail text. To do so select a "
#~ "text part and then click an icon in the formatting bar."
#~ msgstr ""
#~ "Enter the email text below the subject. If the text format was set to "
#~ "HTML in the options, you can format the email text. To do so select part "
#~ "of the text and then click on an icon in the formatting bar."

#~ msgid ""
#~ "Enter the recipient's name on the top left side. As soon as you typed the "
#~ "first letters, suggestions from the address books are displayed. To "
#~ "accept a recipient suggestion, click on it."
#~ msgstr ""
#~ "Enter the recipient's name on the top left side. As soon as you type the "
#~ "first letters, suggestions from the address books are displayed. To "
#~ "accept a recipient suggestion, click on it."

#~ msgid "Enter the subject on the right side of the recipient."
#~ msgstr "Enter the subject on the right side of the recipient."

#~ msgid "Entire thread"
#~ msgstr "Entire thread"

#~ msgid "Envelope"
#~ msgstr "Envelope"

#~ msgid "Error"
#~ msgstr "Error"

#~ msgid "Error log"
#~ msgstr "Error log"

#~ msgid "Error:"
#~ msgstr "Error:"

#~ msgid "Errors"
#~ msgstr "Errors"

#~ msgid "Estimated costs"
#~ msgstr "Estimated costs"

#~ msgid "Estimated duration in minutes"
#~ msgstr "Estimated duration in minutes"

#~ msgid "Every %1$d days"
#~ msgstr "Every %1$d days"

#~ msgid "Every %1$d months on day %2$d"
#~ msgstr "Every %1$d months on day %2$d"

#~ msgid "Every %1$d months on the %2$s %3$s"
#~ msgstr "Every %1$d months on the %2$s %3$s"

#~ msgid "Every %1$d weeks on %2$s"
#~ msgstr "Every %1$d weeks on %2$s"

#~ msgid "Every %1$d weeks on all days"
#~ msgstr "Every %1$d weeks on all days"

#~ msgid "Every %1$d weeks on work days"
#~ msgstr "Every %1$d weeks on work days"

#~ msgid "Every %1$d years on %2$s %3$d"
#~ msgstr "Every %1$d years on %2$s %3$d"

#~ msgid "Every %1$d years on the %2$s %3$s of %4$d"
#~ msgstr "Every %1$d years on the %2$s %3$s of %4$d"

#~ msgid "Every day"
#~ msgstr "Every day"

#~ msgid "Exit Fullscreen"
#~ msgstr "Exit full screen"

#~ msgid "Expand form"
#~ msgstr "Expand form"

#~ msgid "Expand timeframe by one month"
#~ msgstr "Expand timeframe by one month"

#~ msgid "Expert mode"
#~ msgstr "Expert mode"

#~ msgid "Export"
#~ msgstr "Export"

#~ msgid "Export folder"
#~ msgstr "Export folder"

#~ msgid "Extended view"
#~ msgstr "Extended view"

#~ msgctxt "help"
#~ msgid "External E-Mail Accounts"
#~ msgstr "External Email Accounts"

#~ msgid "External contact"
#~ msgstr "External contact"

#~ msgid ""
#~ "External images have been blocked to protect you against potential spam!"
#~ msgstr ""
#~ "External images have been blocked to protect you against potential spam."

#~ msgid "External link"
#~ msgstr "External link"

#~ msgid "External participants"
#~ msgstr "External participants"

#~ msgid "Face"
#~ msgstr "Face"

#~ msgid "Facebook"
#~ msgstr "Facebook"

#~ msgid "Facebook reported an error:"
#~ msgstr "Facebook reported an error:"

#~ msgid "Failed to add. Maybe the vCard attachment is invalid."
#~ msgstr "Failed to add. The vCard attachment may be invalid."

#~ msgid "Failed to connect."
#~ msgstr "Failed to connect."

#~ msgid "Failed to recover accounts"
#~ msgstr "Failed to recover accounts"

#~ msgid "Failed to save distribution list."
#~ msgstr "Failed to save distribution list."

#~ msgid "Failed to sign in"
#~ msgstr "Failed to sign in"

#~ msgid ""
#~ "Failed to start application. Maybe you have connection problems. Please "
#~ "try again."
#~ msgstr ""
#~ "Failed to start application. Maybe you have connection problems. Please "
#~ "try again."

#~ msgid ""
#~ "Failed to update confirmation status; most probably the appointment has "
#~ "been deleted."
#~ msgstr ""
#~ "Failed to update confirmation status; most likely the appointment has "
#~ "been deleted."

#~ msgid ""
#~ "Failed to update confirmation status; most probably the task has been "
#~ "deleted."
#~ msgstr ""
#~ "Failed to update confirmation status; most likely the task has been "
#~ "deleted."

#~ msgid "Favorite"
#~ msgstr "Favourite"

#~ msgid "Favorited"
#~ msgstr "Favourited"

#~ msgid "Fax"
#~ msgstr "Fax"

#~ msgid "Fax (Home)"
#~ msgstr "Fax (Home)"

#~ msgid "Fax (alt)"
#~ msgstr "Fax (alt)"

#~ msgid "Fax (business)"
#~ msgstr "Fax (business)"

#~ msgid "Fax (other)"
#~ msgstr "Fax (other)"

#~ msgid "Fax (private)"
#~ msgstr "Fax (private)"

#~ msgid "February"
#~ msgstr "February"

#~ msgid "Feed URL"
#~ msgstr "Feed URL"

#~ msgid "Feeling • Decoration"
#~ msgstr "Feeling • Decoration"

#~ msgid "File"
#~ msgstr "File"

#~ msgid "File name"
#~ msgstr "Filename"

#~ msgid "File names must not be empty"
#~ msgstr "File names must not be empty"

#~ msgid "File names must not contain slashes"
#~ msgstr "File names must not contain slashes"

#~ msgid "File quota"
#~ msgstr "File quota"

#~ msgid "File: %1$s"
#~ msgstr "File: %1$s"

#~ msgid "Files"
#~ msgstr "Files"

#~ msgctxt "app"
#~ msgid "Files"
#~ msgstr "Files"

#~ msgid "Files View"
#~ msgstr "Files View"

#~ msgid "Files have been copied"
#~ msgstr "Files have been copied"

#~ msgid "Files have been moved"
#~ msgstr "Files have been moved"

#~ msgid "Find a free time"
#~ msgstr "Find a free time period"

#~ msgid "Finish tour"
#~ msgstr "Finish tour"

#~ msgid "First name"
#~ msgstr "First name"

#~ msgid "First name Last name"
#~ msgstr "First name Last name"

#~ msgid "Fit to screen size"
#~ msgstr "Fit to screen size"

#~ msgid "Fit to screen width"
#~ msgstr "Fit to screen width"

#~ msgid "Flag mail with"
#~ msgstr "Flag mail with"

#~ msgid "Flickr"
#~ msgstr "Flickr"

#~ msgid "Folder"
#~ msgstr "Folder"

#~ msgid "Folder actions"
#~ msgstr "Folder actions"

#~ msgid "Folder name"
#~ msgstr "Folder name"

#~ msgid "Folder names must not be empty"
#~ msgstr "Folder names must not be empty"

#~ msgid "Folder names must not contain slashes"
#~ msgstr "Folder names must not contain slashes"

#~ msgid "Folder permissions"
#~ msgstr "Folder permissions"

#~ msgid "Folder type"
#~ msgstr "Folder type"

#~ msgid "Folder view"
#~ msgstr "Folder view"

#~ msgid ""
#~ "Folder with name \"%1$s\" will be hidden. Enable setting \"Show hidden "
#~ "files and folders\" to access this folder again."
#~ msgstr ""
#~ "Folder with name \"%1$s\" will be hidden. Enable setting \"Show hidden "
#~ "files and folders\" to access this folder again."

#~ msgid "Folder-specific actions"
#~ msgstr "Folder-specific actions"

#~ msgid "Folders"
#~ msgstr "Folders"

#~ msgid "Follow"
#~ msgstr "Follow"

#~ msgid "Following"
#~ msgstr "Following"

#~ msgid "Food"
#~ msgstr "Food"

#, fuzzy
#~ msgid "For best results, please use"
#~ msgstr "For best results, please use "

#~ msgid ""
#~ "For security reasons, all account passwords are encrypted with your "
#~ "primary account password. If you change your primary password, your "
#~ "external accounts might stop working. In this case, you can use your old "
#~ "password to recover all account passwords:"
#~ msgstr ""
#~ "For security reasons, all account passwords are encrypted with your "
#~ "primary account password. If you change your primary password, your "
#~ "external accounts might stop working. In this case, you can use your old "
#~ "password to recover all account passwords:"

#~ msgid "Forgot your password?"
#~ msgstr "Forgot your password?"

#~ msgid "Format"
#~ msgstr "Format"

#~ msgid "Format emails as"
#~ msgstr "Format email messages as"

#~ msgid "Format emails as:"
#~ msgstr "Format email messages as:"

#~ msgid "Forward"
#~ msgstr "Forward"

#~ msgid "Forward all incoming emails to this address"
#~ msgstr "Forward all incoming email messages to this address"

#~ msgid "Forward emails as"
#~ msgstr "Forward email messages as"

#~ msgid "Forward emails as:"
#~ msgstr "Forward email messages as:"

#~ msgid "Free"
#~ msgstr "Free"

#~ msgid "Friday"
#~ msgstr "Friday"

#~ msgid "From"
#~ msgstr "From"

#~ msgid "Fullscreen"
#~ msgstr "Full screen"

#~ msgid "Furigana for company"
#~ msgstr "Furigana for company"

#~ msgid "Furigana for first name"
#~ msgstr "Furigana for first name"

#~ msgid "Furigana for last name"
#~ msgstr "Furigana for last name"

#~ msgid "GB"
#~ msgstr "GB"

#~ msgid "Get free upgrade"
#~ msgstr "Get free upgrade"

#~ msgid "Go to page"
#~ msgstr "Go to page"

#~ msgid "Good evening"
#~ msgstr "Good evening"

#~ msgid "Good evening, %s"
#~ msgstr "Good evening, %s"

#~ msgid "Good morning"
#~ msgstr "Good morning"

#~ msgid "Good morning, %s"
#~ msgstr "Good morning, %s"

#~ msgid "Gray"
#~ msgstr "Gray"

#~ msgid "Green"
#~ msgstr "Green"

#~ msgid "Group"
#~ msgstr "Group"

#~ msgid "Guest"
#~ msgstr "Guest"

#~ msgid "Guidance"
#~ msgstr "Guidance"

#~ msgid "Guided tour for this app"
#~ msgstr "Guided tour for this app"

#~ msgid "HTML"
#~ msgstr "HTML"

#~ msgid "HTML and plain text"
#~ msgstr "HTML and plain text"

#~ msgid "Header"
#~ msgstr "Header"

#~ msgid "Hello"
#~ msgstr "Hello"

#~ msgid "Hello %s"
#~ msgstr "Hello %s"

#~ msgid "Hello World"
#~ msgstr "Hello World"

#~ msgid "Help"
#~ msgstr "Help"

#~ msgid "Hi!<br><br>%1$s shares a publication with you:<br>%2$s"
#~ msgstr "Hi!<br><br>%1$s has shared a publication with you:<br>%2$s"

#, fuzzy
#~ msgid "Hidden folders"
#~ msgstr "Add folder"

#~ msgid "Hide"
#~ msgstr "Hide"

#~ msgid "Hide QR code"
#~ msgstr "Hide QR code"

#~ msgctxt "plural"
#~ msgid "Hide attachment"
#~ msgid_plural "Hide attachments"
#~ msgstr[0] "Hide attachment"
#~ msgstr[1] "Hide attachments"

#~ msgid "Hide comments"
#~ msgstr "Hide comments"

#~ msgid "Hide conflicts"
#~ msgstr "Hide conflicts"

#~ msgid "Hide details"
#~ msgstr "Hide details"

#~ msgid "Hide request body"
#~ msgstr "Hide request body"

#~ msgid "Hide side panel"
#~ msgstr "Hide side panel"

#~ msgid "Hide stack trace"
#~ msgstr "Hide stack trace"

#~ msgid "High"
#~ msgstr "High"

#~ msgid "High priority"
#~ msgstr "High priority"

#~ msgid ""
#~ "Hint: you can always restart guided tours, any time you need them, from "
#~ "the system menu."
#~ msgstr ""
#~ "Hint: you can always restart guided tours, any time you need them, from "
#~ "the system menu."

#~ msgid "Hobby"
#~ msgstr "Hobby"

#~ msgctxt "address"
#~ msgid "Home"
#~ msgstr "Home"

#~ msgid "Home Address"
#~ msgstr "Home Address"

#~ msgid "Home address"
#~ msgstr "Home address"

#~ msgid "Host"
#~ msgstr "Host"

#~ msgid "Hours"
#~ msgstr "Hours"

#~ msgid "How does this work?"
#~ msgstr "How does this work?"

#~ msgid "IMAP folder subscription"
#~ msgstr "IMAP folder subscription"

#~ msgid "IP phone"
#~ msgstr "IP phone"

#~ msgid "Icon view"
#~ msgstr "Icon view"

#~ msgid "Icons"
#~ msgstr "Icons"

#~ msgid ""
#~ "If a folder contains images, you can display a slideshow. To do so click "
#~ "the View slideshow icon in the toolbar."
#~ msgstr ""
#~ "If a folder contains images, you can display a slideshow. To do so click "
#~ "the View slideshow icon in the tool bar."

#~ msgid ""
#~ "If you change the password, you will be signed out. Please ensure that "
#~ "everything is closed and saved."
#~ msgstr ""
#~ "If you change the password, you will be signed out. Please ensure that "
#~ "everything is closed and saved."

#~ msgid ""
#~ "If you no longer want to display a square, click the cross on the upper "
#~ "right side."
#~ msgstr ""
#~ "If you no longer want to display a square, click the cross on the upper "
#~ "right side."

#~ msgid ""
#~ "If you spot a free time, just select this area. To do this, move the "
#~ "cursor to the start time, hold the mouse button, and <b>drag the mouse</"
#~ "b> to the end time."
#~ msgstr ""
#~ "If you spot a free time period, select this area. To do this, move the "
#~ "cursor to the start time, hold the mouse button, and <b>drag the mouse</"
#~ "b> to the end time."

#~ msgid "Ignore"
#~ msgstr "Ignore"

#~ msgid "Ignore conflicts"
#~ msgstr "Ignore conflicts"

#~ msgid ""
#~ "Ignore existing events. Helpful to import public holiday calendars, for "
#~ "example."
#~ msgstr ""
#~ "Ignore existing events. Helpful to import public holiday calendars, for "
#~ "example."

#~ msgid "Image 1"
#~ msgstr "Image 1"

#~ msgid "Import"
#~ msgstr "Import"

#~ msgid "Import into"
#~ msgstr "Import into"

#~ msgid "Import signatures"
#~ msgstr "Import signatures"

#~ msgid "In %1$d days"
#~ msgstr "In %1$d days"

#~ msgid ""
#~ "In case of new notifications, e.g. appointment invitations, the info area "
#~ "is opened on the right side."
#~ msgstr ""
#~ "In case of new notifications, e.g.: appointment invitations, the info "
#~ "area is opened on the right side."

#~ msgid ""
#~ "In case of new notifications, e.g. appointment invitations, the info area "
#~ "is opened."
#~ msgstr ""
#~ "In case of new notifications, e.g.: appointment invitations, the info "
#~ "area is opened."

#~ msgid "In progress"
#~ msgstr "In progress"

#~ msgid ""
#~ "In the Details section at the bottom right side you can enter billing "
#~ "information."
#~ msgstr ""
#~ "In the Details section at the bottom right side you can enter billing "
#~ "information."

#~ msgid ""
#~ "In the Icons view you can see the files of the selected folder in the "
#~ "display area."
#~ msgstr ""
#~ "In the Icons view you can see the files of the selected folder in the "
#~ "display area."

#~ msgid "Inbox"
#~ msgstr "Inbox"

#~ msgid "Include distribution lists"
#~ msgstr "Include distribution lists"

#~ msgid "Incoming Notification Mails"
#~ msgstr "Incoming Notification Email Messages"

#~ msgid "Inconsistent dates"
#~ msgstr "Inconsistent dates"

#~ msgid "Info"
#~ msgstr "Info"

#~ msgid "Inline"
#~ msgstr "Inline"

#, fuzzy
#~ msgid "Inline menu %1$s"
#~ msgstr "Signed in as %1$s"

#~ msgid "Insert"
#~ msgstr "Insert"

#~ msgid "Insert inline image"
#~ msgstr "Insert inline image"

#~ msgid "Insert the original email text to a reply"
#~ msgstr "Insert the original email text into a reply"

#~ msgid ""
#~ "Install this web app on your %1$s: Tap %2$s and then %3$s'Add to Home "
#~ "Screen'%4$s"
#~ msgstr ""
#~ "Install this web app on your %1$s: Tap %2$s and then %3$s'Add to Home "
#~ "Screen'%4$s"

#~ msgid "Instant Messenger 1"
#~ msgstr "Instant Messenger 1"

#~ msgid "Instant Messenger 2"
#~ msgstr "Instant Messenger 2"

#~ msgid "Invalid data"
#~ msgstr "Invalid data"

#~ msgid "Invitations"
#~ msgstr "Invitations"

#~ msgid "Invite to appointment"
#~ msgstr "Invite to appointment"

#~ msgid "Invite to new appointment"
#~ msgstr "Invite to new appointment"

#~ msgid "Is bigger than"
#~ msgstr "Is bigger than"

#~ msgid "Is exactly"
#~ msgstr "Is exactly"

#~ msgid "Is smaller than"
#~ msgstr "Is smaller than"

#~ msgid "Items"
#~ msgstr "Items"

#~ msgid "Items without a file can not be downloaded."
#~ msgstr "Items without a file can not be downloaded."

#~ msgid "Items without a file can not be opened."
#~ msgstr "Items without a file can not be opened."

#~ msgid "January"
#~ msgstr "January"

#~ msgid "Japanese Carrier"
#~ msgstr "Japanese Carrier"

#~ msgid "Job"
#~ msgstr "Job"

#~ msgid "Job description"
#~ msgstr "Job description"

#~ msgid "July"
#~ msgstr "July"

#~ msgid "June"
#~ msgstr "June"

#~ msgid "Just disable widget"
#~ msgstr "Disable widget"

#~ msgid "KB"
#~ msgstr "KB"

#~ msgid "Keep"
#~ msgstr "Keep"

#~ msgid "Keep the draft."
#~ msgstr "Keep the draft."

#~ msgid "Label"
#~ msgstr "Label"

#~ msgid "Language"
#~ msgstr "Language"

#~ msgid "Language-specific default"
#~ msgstr "Language-specific default"

#~ msgid "Languages"
#~ msgstr "Languages"

#~ msgid "Last Week"
#~ msgstr "Last Week"

#~ msgid "Last modified"
#~ msgstr "Last modified"

#~ msgid "Last name"
#~ msgstr "Last name"

#~ msgid "Last name, First name"
#~ msgstr "Last name, First name"

#~ msgid "Launcher dropdown. Press [enter] to jump to the dropdown."
#~ msgstr "Launcher dropdown. Press [enter] to jump to the dropdown."

#~ msgid "Leave messages on server"
#~ msgstr "Leave messages on server"

#~ msgid "Letters • Symbols"
#~ msgstr "Letters • Symbols"

#~ msgid "Life"
#~ msgstr "Life"

#~ msgid "Light blue"
#~ msgstr "Light blue"

#~ msgid "Light green"
#~ msgstr "Light green"

#~ msgid "Liked a link: %s"
#~ msgstr "Liked a link: %s"

#, fuzzy
#~ msgid "Line wrap when sending text mails after"
#~ msgstr "Line wrap when sending text email messages after "

#, fuzzy
#~ msgid "Line wrap when sending text mails after how much characters"
#~ msgstr "Line wrap when sending text email messages after "

#~ msgid "Line wrap when sending text mails after: "
#~ msgstr "Line wrap when sending text email messages after: "

#~ msgid "Link"
#~ msgstr "Link"

#~ msgid "LinkedIn"
#~ msgstr "LinkedIn"

#~ msgid "LinkedIn Network Updates"
#~ msgstr "LinkedIn Network Updates"

#~ msgid "LinkedIn reported an error:"
#~ msgstr "LinkedIn reported an error:"

#~ msgid "Links"
#~ msgstr "Links"

#~ msgid "List"
#~ msgstr "List"

#~ msgid "List name"
#~ msgstr "List name"

#~ msgid "List view"
#~ msgstr "List view"

#~ msgid "Load Error"
#~ msgstr "Load error"

#~ msgid "Location"
#~ msgstr "Location"

#~ msgid "Lock"
#~ msgstr "Lock"

#~ msgid "Login"
#~ msgstr "Login"

#~ msgid "Login must not be empty."
#~ msgstr "Login must not be empty."

#~ msgid "Logout now"
#~ msgstr "Logout now"

#~ msgid "Loss"
#~ msgstr "Loss"

#~ msgid "Loss: %1$s %"
#~ msgstr "Loss: %1$s %"

#~ msgid "Low"
#~ msgstr "Low"

#~ msgid "Low priority"
#~ msgstr "Low priority"

#~ msgid "MB"
#~ msgstr "MB"

#~ msgid "Mail"
#~ msgstr "Email"

#~ msgctxt "app"
#~ msgid "Mail"
#~ msgstr "Email"

#~ msgid "Mail Details"
#~ msgstr "E-mail Details"

#~ msgid "Mail Filter"
#~ msgstr "Email Filter"

#~ msgid "Mail Thread Details"
#~ msgstr "E-mail Thread Details"

#~ msgid "Mail account"
#~ msgstr "Email account"

#~ msgid "Mail and Messaging"
#~ msgstr "Email and Messaging"

#~ msgid "Mail and Social Accounts"
#~ msgstr "Email and Social Accounts"

#~ msgid "Mail count quota"
#~ msgstr "Mail count quota"

#~ msgid "Mail has been copied"
#~ msgstr "Email has been copied"

#~ msgid "Mail has been imported"
#~ msgstr "Email has been imported"

#~ msgid "Mail has been moved"
#~ msgstr "Email has been moved"

#~ msgid "Mail has empty subject. Send it anyway?"
#~ msgstr "Email has an empty subject. Send it anyway?"

#~ msgid "Mail has no recipient."
#~ msgstr "Email has no recipient."

#~ msgid "Mail quota"
#~ msgstr "Mail quota"

#~ msgid "Mail quota exceeded"
#~ msgstr "Mail quota exceeded"

#~ msgid "Mail reminder"
#~ msgstr "Email reminder"

#~ msgid "Mail reminder for"
#~ msgstr "Email reminder for"

#~ msgid "Mail saved as draft"
#~ msgstr "Email saved as draft"

#~ msgid "Mail source"
#~ msgstr "Email source"

#~ msgid "Mail text"
#~ msgstr "Email text"

#~ msgid "Mail was not imported, only .eml files are supported."
#~ msgstr "Email was not imported, only .eml files are supported."

#, fuzzy
#~ msgid "Mail was not imported. Only .eml files are supported."
#~ msgstr "Email was not imported, only .eml files are supported."

#~ msgid "Mailfilter created"
#~ msgstr "Mailfilter created"

#~ msgid "Mailfilter updated"
#~ msgstr "Mailfilter updated"

#~ msgid "Mailing list"
#~ msgstr "Mailing list"

#~ msgid "Mails have been copied"
#~ msgstr "Email messages have been copied"

#~ msgid "Mails have been moved"
#~ msgstr "Email messages have been moved"

#~ msgid "Mails per hour (%)"
#~ msgstr "Email messages per hour (%)"

#~ msgid "Mails per week-day (%)"
#~ msgstr "Email messages per weekday (%)"

#~ msgid "Make this the current version"
#~ msgstr "Make this the current version"

#~ msgid "Manage applications"
#~ msgstr "Manage applications"

#~ msgid "Manager"
#~ msgstr "Manager"

#~ msgctxt "help"
#~ msgid "Managing E-Mail messages"
#~ msgstr "Managing Email messages"

#~ msgctxt "help"
#~ msgid "Managing Files"
#~ msgstr "Managing Files"

#~ msgid "Manual"
#~ msgstr "Manual"

#~ msgid "March"
#~ msgstr "March"

#~ msgid "Marital status"
#~ msgstr "Marital status"

#~ msgid "Mark all day appointments as free"
#~ msgstr "Mark all day appointments as free"

#~ msgid "Mark all mails as read"
#~ msgstr "Mark all email messages as read"

#~ msgid "Mark as distributionlist"
#~ msgstr "Mark as distribution list"

#, fuzzy
#~ msgid "Mark as done"
#~ msgstr "Mark as spam"

#, fuzzy
#~ msgid "Mark as read"
#~ msgstr "Mark read"

#~ msgid "Mark as spam"
#~ msgstr "Mark as spam"

#, fuzzy
#~ msgid "Mark as unread"
#~ msgstr "Mark unread"

#~ msgid "Mark mail as"
#~ msgstr "Mark email as"

#~ msgid "Mark read"
#~ msgstr "Mark read"

#~ msgid "Mark unread"
#~ msgstr "Mark unread"

#~ msgid "Matches"
#~ msgstr "Matches"

#~ msgid "May"
#~ msgstr "May"

#~ msgid "Medium"
#~ msgstr "Medium"

#, fuzzy
#~ msgid "Medium priority"
#~ msgstr "High priority"

#~ msgid "Members"
#~ msgstr "Members"

#~ msgid "Messaging"
#~ msgstr "Messaging"

#~ msgid "Messenger"
#~ msgstr "Messenger"

#~ msgid "Middle name"
#~ msgstr "Middle name"

#~ msgid "Minimize"
#~ msgstr "Minimise"

#~ msgid "Minutes"
#~ msgstr "Minutes"

#~ msgid "Miscellaneous"
#~ msgstr "Miscellaneous"

#~ msgid "Mobile"
#~ msgstr "Mobile"

#, fuzzy
#~ msgid "Mobile device settings:"
#~ msgstr "Folder settings"

#~ msgid "Model is incomplete."
#~ msgstr "Model is incomplete."

#~ msgid "Modified"
#~ msgstr "Modified"

#~ msgid "Monday"
#~ msgstr "Monday"

#~ msgid "Month"
#~ msgstr "Month"

#~ msgid "Month View"
#~ msgstr "Month View"

#~ msgid "Monthly on day %1$d"
#~ msgstr "Monthly on day %1$d"

#~ msgid "Monthly on the %1$s %2$s"
#~ msgstr "Monthly on the %1$s %2$s"

#~ msgid "Months"
#~ msgstr "Months"

#~ msgid "More"
#~ msgstr "More"

#~ msgid "More zoom settings"
#~ msgstr "More zoom settings"

#~ msgid "Move"
#~ msgstr "Move"

#~ msgid "Move folder"
#~ msgstr "Move folder"

#~ msgid "Move to folder"
#~ msgstr "Move to folder"

#~ msgid "Moving mails ... This may take a few seconds."
#~ msgstr "Moving email messages ... This may take a few seconds."

#~ msgid "My contact data"
#~ msgstr "My contact data"

#~ msgid "My latest files"
#~ msgstr "My latest files"

#~ msgid "My password"
#~ msgstr "My password"

#~ msgid "Name"
#~ msgstr "Name"

#~ msgid "Name already taken"
#~ msgstr "Name already taken"

#~ msgid "Names and email addresses"
#~ msgstr "Names and email addresses"

#~ msgid "Nature"
#~ msgstr "Nature"

#~ msgid "Never"
#~ msgstr "Never"

#~ msgid "New Folder"
#~ msgstr "New Folder"

#~ msgid "New Mail"
#~ msgstr "New Email"

#~ msgid "New Mail from %1$s %2$s. Press [enter] to open"
#~ msgstr "New email from %1$s %2$s. Press [enter] to open"

#~ msgid "New Mails"
#~ msgstr "New Mails"

#~ msgid "New appointment"
#~ msgstr "New appointment"

#~ msgid "New contact"
#~ msgstr "New contact"

#~ msgid "New folder"
#~ msgstr "New folder"

#~ msgid "New password"
#~ msgstr "New password"

#~ msgid "New private folder"
#~ msgstr "New private folder"

#~ msgid "New public folder"
#~ msgstr "New public folder"

#~ msgid "New rule"
#~ msgstr "New rule"

#~ msgid "New subfolder"
#~ msgstr "New subfolder"

#~ msgid "New subscription"
#~ msgstr "New subscription"

#~ msgid "Next"
#~ msgstr "Next"

#~ msgid "Next Day"
#~ msgstr "Next Day"

#~ msgid "Next Week"
#~ msgstr "Next Week"

#~ msgid "Next birthdays"
#~ msgstr "Next birthdays"

#~ msgid "Next step"
#~ msgstr "Next step"

#~ msgid "Nickname"
#~ msgstr "Nickname"

#~ msgid "No"
#~ msgstr "No"

#~ msgid "No RSS feeds found."
#~ msgstr "No RSS feeds found."

#~ msgid "No Tweets yet."
#~ msgstr "No Tweets yet."

#, fuzzy
#~ msgid "No appointments found for \"%s\""
#~ msgstr "No email messages found for \"%s\""

#, fuzzy
#~ msgid "No appointments found until %s"
#~ msgstr "Appointment Details"

#~ msgid "No birthdays within the next %1$d weeks"
#~ msgstr "No birthdays within the next %1$d weeks"

#~ msgid ""
#~ "No connection to server. Please check your internet connection and retry."
#~ msgstr ""
#~ "No connection to server. Please check your internet connection and retry."

#~ msgid "No downloads available"
#~ msgstr "No downloads available"

#~ msgid "No elements selected"
#~ msgstr "No elements selected"

#~ msgid "No errors"
#~ msgstr "No errors"

#~ msgid "No file selected for upload."
#~ msgstr "No file selected for upload."

#~ msgid "No files have been changed recently"
#~ msgstr "No files have been changed recently"

#, fuzzy
#~| msgid "No RSS feeds found."
#~ msgid "No items found"
#~ msgstr "No RSS feeds found."

#~ msgid "No lost requests"
#~ msgstr "No lost requests"

#~ msgid "No mails"
#~ msgstr "No email messages"

#~ msgid "No mails found for \"%s\""
#~ msgstr "No email messages found for \"%s\""

#~ msgid "No mails in this folder"
#~ msgstr "No email messages in this folder"

#~ msgid "No mails in your inbox"
#~ msgstr "No email messages in your inbox"

#~ msgid "No matching templates on this Server"
#~ msgstr "No matching templates on this server"

#, fuzzy
#~ msgid "No message selected"
#~ msgstr "No elements selected"

#~ msgid "No notifications"
#~ msgstr "No notifications"

#~ msgid "No preview available"
#~ msgstr "No preview available"

#, fuzzy
#~ msgid "No priority"
#~ msgstr "Low priority"

#~ msgid "No recipients"
#~ msgstr "No recipients"

#~ msgid "No reminder"
#~ msgstr "No reminder"

#~ msgid "No signature"
#~ msgstr "No signature"

#~ msgid "No slow requests"
#~ msgstr "No slow requests"

#~ msgid "No subject"
#~ msgstr "No subject"

#~ msgid "No title."
#~ msgstr "No title."

#~ msgid "No wall posts yet."
#~ msgstr "No wall posts yet."

#~ msgid "None"
#~ msgstr "None"

#~ msgid "Normal"
#~ msgstr "Normal"

#~ msgid "Not spam"
#~ msgstr "Not spam"

#~ msgid "Not started"
#~ msgstr "Not started"

#~ msgid "Not yet confirmed"
#~ msgstr "Not yet confirmed"

#~ msgid "Note"
#~ msgstr "Note"

#~ msgid "Note: One contact is not shown due to missing phone numbers"
#~ msgid_plural ""
#~ "Note: %1$d contacts are not shown due to missing phone numbers"
#~ msgstr[0] "Note: One contact is not shown due to missing phone numbers"
#~ msgstr[1] "Note: %1$d contacts are not shown due to missing phone numbers"

#~ msgid ""
#~ "Note: Refreshing this subscription will replace the calendar content with "
#~ "the external content. Changes you have made inside appsuite will be "
#~ "overwritten"
#~ msgstr ""
#~ "Note: Refreshing this subscription will replace the calendar content with "
#~ "the external content. Changes you have made inside appsuite will be "
#~ "overwritten"

#~ msgid "Note: The vCard format cannot contain distribution lists"
#~ msgstr "Note: The vCard format cannot contain distribution lists"

#~ msgid ""
#~ "Note: This subscription will replace the calendar content with the "
#~ "external content. Therefore you must create a new folder for this "
#~ "subscription."
#~ msgstr ""
#~ "Note: This subscription will replace the calendar content with the "
#~ "external content. Therefore you must create a new folder for this "
#~ "subscription."

#~ msgid "Notify all participants by email."
#~ msgstr "Notify all participants by email."

#~ msgid "November"
#~ msgstr "November"

#~ msgid "Number of days between vacation notices to the same sender"
#~ msgstr "Number of days between vacation notices to the same sender"

#~ msgid "OK"
#~ msgstr "OK"

#~ msgid "Object permissions"
#~ msgstr "Object permissions"

#~ msgid "Objects"
#~ msgstr "Objects"

#~ msgid "October"
#~ msgstr "October"

#~ msgid "Off"
#~ msgstr "Off"

#~ msgid "Offline"
#~ msgstr "Offline"

#~ msgid "Offline mode"
#~ msgstr "Offline mode"

#~ msgid "Ok"
#~ msgstr "OK"

#~ msgid "On %s %s each %s. months"
#~ msgstr "On %s %s every %s. months"

#~ msgid "On %s %s every month"
#~ msgstr "On %s %s every month"

#~ msgid "On %s %s in %s"
#~ msgstr "On %s %s in %s"

#~ msgid "On %s. day every %s. month"
#~ msgstr "On the %s day of every %s month"

#~ msgid "On %s. day every month"
#~ msgstr "On the %s day of every month"

#~ msgid "On every new notification"
#~ msgstr "On every new notification"

#~ msgid "On new notifications except mails"
#~ msgstr "On new notifications except email messages"

#~ msgid "On work days"
#~ msgstr "On work days"

#~ msgid ""
#~ "One or more attached files exceed the size limit per email. Therefore, "
#~ "the files are not sent as attachments but kept on the server. The email "
#~ "you have sent just contains links to download these files."
#~ msgstr ""
#~ "One or more attached files exceed the size limit per email. Therefore, "
#~ "the files were not sent as attachments but kept on the server. The email "
#~ "you have sent contains links to download these files."

#~ msgid "Only showing items related to folder \"%1$s\""
#~ msgstr "Only showing items related to folder \"%1$s\""

#~ msgid "Open"
#~ msgstr "Open"

#~ msgid "Open external link"
#~ msgstr "Open external link"

#, fuzzy
#~| msgid "Folder view"
#~ msgid "Open folder view"
#~ msgstr "Folder view"

#~ msgid "Open in browser"
#~ msgstr "Open in browser"

#~ msgid "Open in new tab"
#~ msgstr "Open in new tab"

#, fuzzy
#~ msgid "Open on LinkedIn"
#~ msgstr "LinkedIn"

#, fuzzy
#~| msgid "All messages"
#~ msgid "Open/close all messages"
#~ msgstr "All messages"

#~ msgid "Opening E-Mail threads"
#~ msgstr "Opening email threads"

#~ msgid "Optional 01"
#~ msgstr "Optional 01"

#~ msgid "Optional 02"
#~ msgstr "Optional 02"

#~ msgid "Optional 03"
#~ msgstr "Optional 03"

#~ msgid "Optional 04"
#~ msgstr "Optional 04"

#~ msgid "Optional 05"
#~ msgstr "Optional 05"

#~ msgid "Optional 06"
#~ msgstr "Optional 06"

#~ msgid "Optional 07"
#~ msgstr "Optional 07"

#~ msgid "Optional 08"
#~ msgstr "Optional 08"

#~ msgid "Optional 09"
#~ msgstr "Optional 09"

#~ msgid "Optional 10"
#~ msgstr "Optional 10"

#~ msgid "Optional 11"
#~ msgstr "Optional 11"

#~ msgid "Optional 12"
#~ msgstr "Optional 12"

#~ msgid "Optional 13"
#~ msgstr "Optional 13"

#~ msgid "Optional 14"
#~ msgstr "Optional 14"

#~ msgid "Optional 15"
#~ msgstr "Optional 15"

#~ msgid "Optional 16"
#~ msgstr "Optional 16"

#~ msgid "Optional 17"
#~ msgstr "Optional 17"

#~ msgid "Optional 18"
#~ msgstr "Optional 18"

#~ msgid "Optional 19"
#~ msgstr "Optional 19"

#~ msgid "Optional 20"
#~ msgstr "Optional 20"

#~ msgid "Options"
#~ msgstr "Options"

#~ msgid "Orange"
#~ msgstr "Orange"

#~ msgid "Organizer"
#~ msgstr "Organiser"

#~ msgid "Other Address"
#~ msgstr "Other Address"

#~ msgid "Other address"
#~ msgstr "Other address"

#~ msgid "Outgoing server settings (SMTP)"
#~ msgstr "Outgoing server settings (SMTP)"

#~ msgid "Overdue"
#~ msgstr "Overdue"

#~ msgid "Overdue Task. %1$s %2$s. Press [enter] to open"
#~ msgstr "Overdue Task. %1$s %2$s. Press [enter] to open"

#~ msgid "Overdue Tasks"
#~ msgstr "Overdue Tasks"

#~ msgid "Owner"
#~ msgstr "Owner"

#~ msgid "PB"
#~ msgstr "PB"

#~ msgid "Page %1$d of %2$d"
#~ msgstr "Page %1$d of %2$d"

#~ msgid "Page number"
#~ msgstr "Page number"

#~ msgid "Pager"
#~ msgstr "Pager"

#~ msgid "Participants"
#~ msgstr "Participants"

#~ msgid "Password"
#~ msgstr "Password"

#, fuzzy
#~ msgid "Password length must be between %1$d and %2$d characters."
#~ msgstr "Costs must be between -%1$d and %1$d."

#~ msgid "People"
#~ msgstr "People"

#~ msgid "Permanently remove deleted emails"
#~ msgstr "Permanently remove deleted email messages"

#~ msgid "Permanently remove deleted emails?"
#~ msgstr "Permanently remove deleted email messages?"

#~ msgid "Permissions"
#~ msgstr "Permissions"

#~ msgid "Personal"
#~ msgstr "Personal"

#~ msgid "Personal information"
#~ msgstr "Personal information"

#~ msgid "Phone"
#~ msgstr "Phone"

#~ msgid "Phone & fax numbers"
#~ msgstr "Phone & fax numbers"

#~ msgid "Phone (assistant)"
#~ msgstr "Phone (assistant)"

#~ msgid "Phone (business alt)"
#~ msgstr "Phone (business alt)"

#~ msgid "Phone (business)"
#~ msgstr "Phone (business)"

#~ msgid "Phone (car)"
#~ msgstr "Phone (car)"

#~ msgid "Phone (company)"
#~ msgstr "Phone (company)"

#~ msgid "Phone (home alt)"
#~ msgstr "Phone (home alt)"

#~ msgid "Phone (home)"
#~ msgstr "Phone (home)"

#~ msgid "Phone (other)"
#~ msgstr "Phone (other)"

#~ msgid "Phone (private)"
#~ msgstr "Phone (private)"

#~ msgid "Phone alt"
#~ msgstr "Phone alt"

#~ msgid "Phone numbers"
#~ msgstr "Phone numbers"

#~ msgid "Pick a time here"
#~ msgstr "Pick a time here"

#~ msgid "Pink"
#~ msgstr "Pink"

#~ msgid "Places"
#~ msgstr "Places"

#~ msgid "Plain text"
#~ msgstr "Plain text"

#~ msgid "Play audio files"
#~ msgstr "Play audio files"

#~ msgid "Play video files"
#~ msgstr "Play video files"

#~ msgid "Please choose a sentence below."
#~ msgstr "Please choose a sentence below."

#~ msgid "Please enter a correct number."
#~ msgstr "Please enter a valid number."

#~ msgid "Please enter a date in the past"
#~ msgstr "Please enter a date in the past"

#~ msgid "Please enter a description"
#~ msgstr "Please enter a description"

#~ msgid "Please enter a description."
#~ msgstr "Please enter a description."

#~ msgid "Please enter a feed URL."
#~ msgstr "Please enter a feed URL."

#~ msgid "Please enter a search query"
#~ msgstr "Please enter a search query"

#~ msgid "Please enter a valid date"
#~ msgstr "Please enter a valid date"

#~ msgid "Please enter a valid date."
#~ msgstr "Please enter a valid date."

#~ msgid "Please enter a valid email address"
#~ msgstr "Please enter a valid email address"

#~ msgid "Please enter a valid email address or phone number"
#~ msgstr "Please enter a valid email address or phone number"

#~ msgid "Please enter a valid name"
#~ msgstr "Please enter a valid name"

#, fuzzy
#~ msgid "Please enter a valid number"
#~ msgstr "Please enter a valid name"

#~ msgid "Please enter a valid object"
#~ msgstr "Please enter a valid object"

#~ msgid "Please enter a valid phone number. Allowed characters are: %1$s"
#~ msgstr "Please enter a valid phone number. Allowed characters are: %1$s"

#~ msgid "Please enter a value"
#~ msgstr "Please enter a value"

#~ msgid "Please enter an blog url."
#~ msgstr "Please enter a blog URL."

#~ msgid "Please enter correct password"
#~ msgstr "Please enter the correct password"

#~ msgid "Please enter the following data: %1$s"
#~ msgstr "Please enter the following data: %1$s"

#~ msgid "Please enter value between 0 and 100."
#~ msgstr "Please enter value between 0 and 100."

#~ msgid "Please enter your credentials."
#~ msgstr "Please enter your credentials."

#~ msgid "Please enter your password."
#~ msgstr "Please enter your password."

#~ msgid ""
#~ "Please note, changing or removing the file extension will cause problems "
#~ "when viewing or editing."
#~ msgstr ""
#~ "Please note, changing or removing the file extension will cause problems "
#~ "when viewing or editing."

#~ msgid ""
#~ "Please provide the old password so the account passwords can be recovered."
#~ msgstr ""
#~ "Please provide the old password so the account passwords can be recovered."

#~ msgid "Please select a file to import"
#~ msgstr "Please select a file to import"

#~ msgid "Please select a file to insert"
#~ msgstr "Please select a file to insert"

#~ msgid "Please select a valid iCal File to import"
#~ msgstr "Please select a valid iCal file to import"

#~ msgid "Please select a valid image File to insert"
#~ msgstr "Please select a valid image file to insert"

#~ msgid "Please sign in again to continue"
#~ msgstr "Please sign in again to continue"

#, fuzzy
#~ msgid "Please specify these missing variables:"
#~ msgstr "Please specify these missing variables: "

#~ msgid "Please update your browser."
#~ msgstr "Please update your browser."

#~ msgctxt "app"
#~ msgid "Portal"
#~ msgstr "Portal"

#~ msgid "Portal Widgets"
#~ msgstr "Portal Widgets"

#~ msgid "Portal settings"
#~ msgstr "Portal settings"

#~ msgid "Position"
#~ msgstr "Position"

#~ msgid "Postcode"
#~ msgstr "Postcode"

#~ msgid "Press [enter] to close this alertbox."
#~ msgstr "Press [enter] to close this alert box."

#, fuzzy
#~ msgid "Press [enter] to jump to"
#~ msgstr "Press [Enter] to jump to "

#~ msgid "Press [enter] to jump to complete list of Birthdays."
#~ msgstr "Press [Enter] to jump to complete list of Birthdays."

#~ msgid "Press [enter] to jump to the facebook stream."
#~ msgstr "Press [Enter] to jump to the Facebook stream."

#~ msgid "Press [enter] to jump to the flicker stream."
#~ msgstr "Press [Enter] to jump to the Flickr stream."

#~ msgid "Press [enter] to jump to the linkedin stream."
#~ msgstr "Press [Enter] to jump to the LinkedIn stream."

#~ msgid "Press [enter] to jump to the rss stream."
#~ msgstr "Press [Enter] to jump to the RSS stream."

#~ msgid "Press [enter] to jump to the tumblr feed."
#~ msgstr "Press [Enter] to jump to the Tumblr feed."

#~ msgid "Press [enter] to jump to the twitter feed."
#~ msgstr "Press [Enter] to jump to the Twitter feed."

#~ msgid "Press [enter] to select a time when you want to be reminded again"
#~ msgstr "Press [enter] to select a time when you want to be reminded again"

#~ msgid "Press to hide all appointment invitations."
#~ msgstr "Press to hide all appointment invitations."

#~ msgid "Press to hide all appointment reminders."
#~ msgstr "Press to hide all appointment reminders."

#~ msgid "Press to hide all notifications for new mails."
#~ msgstr "Press to hide all notifications for new e-mail messages."

#~ msgid "Press to hide all notifications for overdue tasks."
#~ msgstr "Press to hide all notifications for overdue tasks."

#~ msgid "Press to hide all task invitations."
#~ msgstr "Press to hide all task invitations."

#~ msgid "Press to hide all task reminders."
#~ msgstr "Press to hide all task reminders."

#~ msgid "Preview"
#~ msgstr "Preview"

#~ msgid "Previous"
#~ msgstr "Previous"

#~ msgid "Previous Day"
#~ msgstr "Previous Day"

#~ msgid "Previous Week"
#~ msgstr "Previous Week"

#~ msgid "Primary Email"
#~ msgstr "Primary Email"

#~ msgid "Primary account"
#~ msgstr "Primary account"

#~ msgid "Print"
#~ msgstr "Print"

#~ msgid "Print tasks"
#~ msgstr "Print tasks"

#~ msgid "Printout"
#~ msgstr "Printout"

#~ msgid "Priority"
#~ msgstr "Priority"

#~ msgid "Privacy Notice"
#~ msgstr "Privacy Notice"

#~ msgid "Private"
#~ msgstr "Private"

#~ msgid "Process subsequent rules"
#~ msgstr "Process subsequent rules"

#~ msgid "Profession"
#~ msgstr "Profession"

#~ msgid "Progress"
#~ msgstr "Progress"

#~ msgid "Progress %1$s %"
#~ msgstr "Progress %1$s %"

#~ msgid "Progress in %"
#~ msgstr "Progress in %"

#~ msgid "Progress must be a valid number between 0 and 100"
#~ msgstr "Progress must be a valid number between 0 and 100"

#~ msgid "Properties"
#~ msgstr "Properties"

#~ msgid "Public"
#~ msgstr "Public"

#~ msgid "Publication"
#~ msgstr "Publication"

#~ msgid "Publication has been added"
#~ msgstr "Publication has been added"

#~ msgid "Publication must have a site."
#~ msgstr "Publication must have a site."

#~ msgid "Publication must have a target."
#~ msgstr "Publication must have a target."

#~ msgid "Publications"
#~ msgstr "Publications"

#~ msgid "Publications and Subscriptions"
#~ msgstr "Publications and Subscriptions"

#~ msgid "Publications must have a name"
#~ msgstr "Publications must have a name"

#~ msgid "Publish"
#~ msgstr "Publish"

#~ msgid "Publish folder"
#~ msgstr "Publish folder"

#~ msgid "Publish item"
#~ msgstr "Publish item"

#~ msgid "Purchase confirmation"
#~ msgstr "Purchase confirmation"

#~ msgid "Purple"
#~ msgstr "Purple"

#~ msgid "Quit"
#~ msgstr "Quit"

#~ msgid "Quota"
#~ msgstr "Quota"

#~ msgid "RSS Feed"
#~ msgstr "RSS Feed"

#~ msgid "RSS Feeds"
#~ msgstr "RSS Feeds"

#~ msgid "Read article on tumblr.com"
#~ msgstr "Read article on tumblr.com"

#~ msgid "Reauthorize"
#~ msgstr "Reauthorise"

#~ msgid "Received mails"
#~ msgstr "Received mails"

#~ msgid "Recent activities"
#~ msgstr "Recent activities"

#~ msgid "Recently changed files"
#~ msgstr "Recently changed files"

#~ msgid "Recently used"
#~ msgstr "Recently used"

#~ msgid "Recipient"
#~ msgstr "Recipient"

#~ msgid "Recover"
#~ msgstr "Recover"

#~ msgid "Recover passwords"
#~ msgstr "Recover passwords"

#, fuzzy
#~ msgid "Recurring tasks need a valid due date."
#~ msgstr "Recurring tasks need a valid end date."

#~ msgid "Recurring tasks need a valid end date."
#~ msgstr "Recurring tasks need a valid end date."

#~ msgid "Recurring tasks need a valid start date."
#~ msgstr "Recurring tasks need a valid start date."

#~ msgid "Red"
#~ msgstr "Red"

#~ msgid "Redirect to"
#~ msgstr "Redirect to"

#~ msgid "Refresh"
#~ msgstr "Refresh"

#~ msgid "Refresh interval"
#~ msgstr "Refresh interval"

#~ msgid "Refresh rate in minutes:"
#~ msgstr "Refresh rate in minutes:"

#~ msgid "Regex"
#~ msgstr "Regex"

#~ msgid "Reject changes"
#~ msgstr "Reject changes"

#~ msgid "Reject with reason"
#~ msgstr "Reject with reason"

#~ msgid "Related articles"
#~ msgstr "Related articles"

#~ msgid "Reload statistics"
#~ msgstr "Reload statistics"

#~ msgid "Relogin"
#~ msgstr "Relogin"

#~ msgid "Remind me"
#~ msgstr "Remind me"

#~ msgid "Remind me again"
#~ msgstr "Remind me again"

#~ msgid "Remind me again "
#~ msgstr "Remind me again "

#~ msgid "Reminder"
#~ msgstr "Reminder"

#~ msgid "Reminder date"
#~ msgstr "Reminder date"

#~ msgid "Reminder date %1$s"
#~ msgstr "Reminder date %1$s"

#~ msgid "Reminder has been created"
#~ msgstr "Reminder has been created"

#~ msgid "Remove attachment"
#~ msgstr "Remove attachment"

#~ msgid "Remove copy from server after retrieving a message"
#~ msgstr "Remove copy from server after retrieving a message"

#~ msgid "Remove from recipient list"
#~ msgstr "Remove from recipient list"

#~ msgid "Rename"
#~ msgstr "Rename"

#~ msgid "Rename folder"
#~ msgstr "Rename folder"

#~ msgid "Repeat"
#~ msgstr "Repeat"

#~ msgid "Repeat new password"
#~ msgstr "Repeat new password"

#~ msgid "Reply"
#~ msgstr "Reply"

#~ msgid "Reply All"
#~ msgstr "Reply All"

#~ msgid "Reply all"
#~ msgstr "Reply all"

#~ msgid "Reply to"
#~ msgstr "Reply to"

#, fuzzy
#~ msgid "Reply to all recipients"
#~ msgstr "All recipients"

#, fuzzy
#~ msgid "Reply to sender"
#~ msgstr "Reply to"

#~ msgid "Reserved"
#~ msgstr "Reserved"

#~ msgid "Reset this list"
#~ msgstr "Reset this list"

#~ msgid "Resource"
#~ msgstr "Resource"

#~ msgid "Resource group"
#~ msgstr "Resource group"

#~ msgid "Resources"
#~ msgstr "Resources"

#~ msgid "Restart Guided Tour"
#~ msgstr "Restart Guided Tour"

#~ msgid "Restore applications"
#~ msgstr "Restore applications"

#~ msgid "Retry"
#~ msgstr "Retry"

#, fuzzy
#~ msgid "Return Receipt"
#~ msgstr "Delivery Receipt"

#~ msgid "Retweet"
#~ msgstr "Retweet"

#~ msgid "Retweet this to your followers?"
#~ msgstr "Retweet this to your followers?"

#~ msgid "Retweeted"
#~ msgstr "Retweeted"

#~ msgid "Retweeted by %s"
#~ msgstr "Retweeted by %s"

#~ msgid "Review your purchases"
#~ msgstr "Review your purchases"

#, fuzzy
#~ msgid "Right"
#~ msgstr "tonight"

#~ msgid "Room number"
#~ msgstr "Room number"

#~ msgid "Rule name"
#~ msgstr "Rule name"

#~ msgid "Running applications"
#~ msgstr "Running applications"

#~ msgid "Sales Volume"
#~ msgstr "Sales volume"

#~ msgid "Saturday"
#~ msgstr "Saturday"

#~ msgid "Save"
#~ msgstr "Save"

#~ msgid "Save as distribution list"
#~ msgstr "Save as distribution list"

#~ msgid "Save as draft"
#~ msgstr "Save as draft"

#~ msgid "Save as file"
#~ msgstr "Save as file"

#, fuzzy
#~ msgid "Save attachment"
#~ msgstr "Remove attachment"

#~ msgid "Save changes"
#~ msgstr "Save changes"

#~ msgid "Save in file store"
#~ msgstr "Save in file store"

#, fuzzy
#~ msgid "Save to Drive"
#~ msgstr "Save to Drive"

#~ msgid "Saved in"
#~ msgstr "Saved in"

#, fuzzy
#~ msgid "Saved mail attachment"
#~ msgstr "Remove attachment"

#, fuzzy
#~ msgid "Saving attachment to Drive"
#~ msgid_plural "Saving attachments to Drive"
#~ msgstr[0] "Saving attachment to Drive"
#~ msgstr[1] "Saving attachments to Drive"

#~ msgid "Saving latest changes ..."
#~ msgstr "Saving latest changes ..."

#~ msgid "Scheduling"
#~ msgstr "Scheduling"

#~ msgctxt "app"
#~ msgid "Scheduling"
#~ msgstr "Scheduling"

#~ msgid "Search"
#~ msgstr "Search"

#~ msgid "Search for items"
#~ msgstr "Search for items"

#~ msgid "Search here"
#~ msgstr "Search here"

#, fuzzy
#~ msgid "Search in"
#~ msgstr "Searched in"

#~ msgid "Searched for: %1$s"
#~ msgstr "Searched for: %1$s"

#~ msgid "Searched in"
#~ msgstr "Searched in"

#~ msgid "Searched in all folders"
#~ msgstr "Searched in all folders"

#~ msgid "Select"
#~ msgstr "Select"

#~ msgid "Select all"
#~ msgstr "Select all"

#~ msgid "Select file"
#~ msgstr "Select file"

#~ msgid "Select folder"
#~ msgstr "Select folder"

#~ msgid "Select none"
#~ msgstr "Select none"

#~ msgid "Select page"
#~ msgstr "Select page"

#~ msgid "Selection Details"
#~ msgstr "Selection Details"

#~ msgid "Send"
#~ msgstr "Send"

#, fuzzy
#~ msgid "Send a return receipt"
#~ msgstr "Send a delivery receipt"

#~ msgid "Send as internal link"
#~ msgstr "Send as internal link"

#~ msgid "Send as mail"
#~ msgstr "Send as email"

#~ msgid "Send as vCard"
#~ msgstr "Send as vCard"

#~ msgid "Send by mail"
#~ msgstr "Send by mail"

#~ msgid "Send mail"
#~ msgstr "Send email"

#~ msgid "Send mail to all participants"
#~ msgstr "Send email to all participants"

#~ msgid "Send new mail"
#~ msgstr "Send new email"

#~ msgid "Send vacation notice during this time only"
#~ msgstr "Send vacation notice during this time only"

#~ msgid "Sender"
#~ msgstr "Sender"

#~ msgid "Sender/From"
#~ msgstr "Sender/From"

#~ msgid "Sent folder"
#~ msgstr "Sent folder"

#~ msgid "Sent from %s via mobile"
#~ msgstr "Sent from %s via mobile"

#~ msgid "Sent mails"
#~ msgstr "Sent emails"

#~ msgid "September"
#~ msgstr "September"

#~ msgid "Series"
#~ msgstr "Series"

#~ msgid "Server name"
#~ msgstr "Server name"

#~ msgid "Server port"
#~ msgstr "Server port"

#~ msgid "Server settings"
#~ msgstr "Server settings"

#~ msgid "Server type"
#~ msgstr "Server type"

#~ msgid "Server unreachable"
#~ msgstr "Server unreachable"

#~ msgid "Server version"
#~ msgstr "Server version"

#~ msgid "Set as default"
#~ msgstr "Set as default"

#~ msgid "Settings"
#~ msgstr "Settings"

#~ msgctxt "app"
#~ msgid "Settings"
#~ msgstr "Settings"

#~ msgid "Share"
#~ msgstr "Share"

#~ msgid "Share link by email"
#~ msgstr "Share link by email"

#~ msgid "Share this folder"
#~ msgstr "Share this folder"

#~ msgid "Shared"
#~ msgstr "Shared"

#~ msgid "Shared Appointments"
#~ msgstr "Shared Appointments"

#~ msgid "Shopping cart"
#~ msgstr "Shopping cart"

#, fuzzy
#~ msgid "Show"
#~ msgstr "Show as"

#~ msgid "Show QR code"
#~ msgstr "Show QR code"

#~ msgid "Show all %1$d messages in inbox"
#~ msgstr "Show all %1$d messages in inbox"

#~ msgid "Show all items"
#~ msgstr "Show all items"

#~ msgid "Show all mails. Note: Mails are no longer grouped by conversation."
#~ msgstr ""
#~ "Show all email messages. Note: Email messages are no longer grouped by "
#~ "conversation."

#~ msgid "Show all my appointments from all calendars"
#~ msgstr "Show all my appointments from all calendars"

#, fuzzy
#~ msgid "Show appointment details"
#~ msgstr "Show appointment"

#~ msgctxt "plural"
#~ msgid "Show attachment"
#~ msgid_plural "Show attachments"
#~ msgstr[0] "Show attachment"
#~ msgstr[1] "Show attachments"

#~ msgid "Show comments"
#~ msgstr "Show comments"

#~ msgid "Show conflicts"
#~ msgstr "Show conflicts"

#~ msgid "Show declined appointments"
#~ msgstr "Show declined appointments"

#~ msgid "Show details"
#~ msgstr "Show details"

#~ msgid "Show done tasks"
#~ msgstr "Show completed tasks"

#~ msgid "Show file"
#~ msgstr "Show file"

#~ msgid "Show first page"
#~ msgstr "Show first page"

#~ msgid "Show hidden files and folders"
#~ msgstr "Show hidden files and folders"

#~ msgid "Show images"
#~ msgstr "Show images"

#~ msgid "Show inbox"
#~ msgstr "Show inbox"

#~ msgid "Show internal link"
#~ msgstr "Show internal link"

#~ msgid "Show last page"
#~ msgstr "Show last page"

#~ msgid "Show legal information"
#~ msgstr "Show legal information"

#~ msgid "Show less"
#~ msgstr "Show less"

#~ msgid "Show more"
#~ msgstr "Show more"

#~ msgid "Show next page"
#~ msgstr "Show next page"

#~ msgid "Show original message"
#~ msgstr "Show original message"

#~ msgid "Show original publication"
#~ msgstr "Show original publication"

#~ msgid "Show previous page"
#~ msgstr "Show previous page"

#, fuzzy
#~ msgid "Show quoted text"
#~ msgstr "Below quoted text"

#~ msgid "Show request body"
#~ msgstr "Show request body"

#~ msgid "Show side panel"
#~ msgstr "Show side panel"

#~ msgid "Show stack trace"
#~ msgstr "Show stack trace"

#~ msgid "Show strack trace"
#~ msgstr "Show strack trace"

#~ msgid "Show task"
#~ msgstr "Show task"

#, fuzzy
#~ msgid "Show task details"
#~ msgstr "Show details"

#~ msgid "Show version history"
#~ msgstr "Show version history"

#, fuzzy
#~ msgid "Show/hide folder"
#~ msgstr "Move folder"

#~ msgid "Shown as"
#~ msgstr "Shown as"

#~ msgid "Sidebar"
#~ msgstr "Side bar"

#~ msgid "Sign in"
#~ msgstr "Sign in"

#~ msgid "Sign out"
#~ msgstr "Sign out"

#~ msgid "Sign out now"
#~ msgstr "Sign out now"

#~ msgid "Signature"
#~ msgstr "Signature"

#~ msgid "Signature name"
#~ msgstr "Signature name"

#~ msgid "Signature position"
#~ msgstr "Signature position"

#~ msgid "Signature text"
#~ msgstr "Signature text"

#~ msgid "Signatures"
#~ msgstr "Signatures"

#~ msgid "Signed in as %1$s"
#~ msgstr "Signed in as %1$s"

#~ msgid "Size"
#~ msgstr "Size"

#~ msgid "Size (bytes)"
#~ msgstr "Size (bytes)"

#~ msgid "Skip this step"
#~ msgstr "Skip this step"

#~ msgid "Slideshow"
#~ msgstr "Slideshow"

#~ msgid "Slow requests"
#~ msgstr "Slow requests"

#~ msgid ""
#~ "Social accounts are only used to download contact and/or calendar data"
#~ msgstr ""
#~ "Social accounts are only used to download contact and/or calendar data"

#~ msgid "SoftBank"
#~ msgstr "SoftBank"

#~ msgid "Some fields contain invalid data"
#~ msgstr "Some fields contain invalid data"

#~ msgid "Someone shared a file with you"
#~ msgstr "Someone shared a file with you"

#~ msgid ""
#~ "Someone shared a folder with you. Would you like to subscribe those %1$s?"
#~ msgstr ""
#~ "Someone shared a folder with you. Would you like to subscribe to %1$s?"

#~ msgid "Something went wrong reauthorizing the %s account."
#~ msgstr "Something went wrong reauthorising the %s account."

#~ msgid "Something went wrong reauthorizing the account."
#~ msgstr "Something went wrong reauthorising the account."

#~ msgid "Something went wrong saving your changes."
#~ msgstr "Something went wrong saving your changes."

#~ msgid "Sorry, this page is not available at the moment."
#~ msgstr "Sorry, this page is not available at the moment."

#~ msgid ""
#~ "Sorry, we cannot help you here. Your provider needs to obtain a key from "
#~ "LinkedIn with the permission to do read messages."
#~ msgstr ""
#~ "Sorry, we cannot help you here. Your provider needs to obtain a key from "
#~ "LinkedIn with the permission to read messages."

#~ msgid "Source"
#~ msgstr "Source"

#~ msgid "Spam folder"
#~ msgstr "Spam folder"

#~ msgid "Spouse's name"
#~ msgstr "Spouse's name"

#~ msgid "Start"
#~ msgstr "Start"

#~ msgid "Start date"
#~ msgstr "Start date"

#~ msgid "Start of working time"
#~ msgstr "Start of working time"

#~ msgid "Starts on"
#~ msgstr "Starts on"

#~ msgid "State"
#~ msgstr "State"

#~ msgid "Status"
#~ msgstr "Status"

#~ msgid "Stay signed in"
#~ msgstr "Stay signed in"

#~ msgid "Street"
#~ msgstr "Street"

#~ msgid "Subject"
#~ msgstr "Subject"

#~ msgid "Subscribe"
#~ msgstr "Subscribe"

#~ msgid "Subscribe IMAP folders"
#~ msgstr "Subscribe IMAP folders"

#~ msgid ""
#~ "Subscribing to items that are not delivered by another Open-Xchange "
#~ "Server (i.e. OXMF) may take some time. Example: Importing 100 contacts "
#~ "from Xing takes about 5 minutes. We are continually improving this "
#~ "functionality. Future releases will work significantly faster."
#~ msgstr ""
#~ "Subscribing to items that are not delivered by another Open-Xchange "
#~ "Server (i.e.: OXMF) may take some time. Example: Importing 100 contacts "
#~ "from Xing takes about 5 minutes. We are continually improving this "
#~ "functionality. Future releases will work significantly faster."

#~ msgid "Subscription refresh"
#~ msgstr "Subscription refresh"

#~ msgid "Subscription successfully created."
#~ msgstr "Subscription successfully created."

#~ msgid "Subscriptions"
#~ msgstr "Subscriptions"

#~ msgid "Such data will never be uploaded"
#~ msgstr "Such data will never be uploaded"

#~ msgid "Suffix"
#~ msgstr "Suffix"

#~ msgid "Sunday"
#~ msgstr "Sunday"

#~ msgid "Symbols"
#~ msgstr "Symbols"

#~ msgid "TAX ID"
#~ msgstr "TAX ID"

#~ msgid "TB"
#~ msgstr "TB"

#~ msgid "TTY/TDD"
#~ msgstr "TTY/TDD"

#~ msgid "Tag mail with"
#~ msgstr "Tag mail with"

#~ msgid "Task"
#~ msgstr "Task"

#~ msgid "Task Details"
#~ msgstr "Task Details"

#~ msgid "Task has been deleted!"
#~ msgid_plural "Tasks have been deleted!"
#~ msgstr[0] "Task has been deleted."
#~ msgstr[1] "Tasks have been deleted."

#~ msgid "Task invitation. %1$s %2$s %3$s. Press [enter] to open"
#~ msgstr "Task invitation. %1$s %2$s %3$s. Press [enter] to open"

#~ msgid "Task invitations"
#~ msgstr "Task invitations"

#~ msgid "Task moved."
#~ msgid_plural "Tasks moved."
#~ msgstr[0] "Task moved."
#~ msgstr[1] "Tasks moved."

#~ msgid "Task reminder. %1$s %2$s %3$s. Press [enter] to open"
#~ msgstr "Task reminder. %1$s %2$s %3$s. Press [enter] to open"

#~ msgid "Task reminders"
#~ msgstr "Task reminders"

#~ msgid "Task was already deleted!"
#~ msgstr "Task was already deleted."

#~ msgid "Task was modified before, please reload"
#~ msgstr "Task was modified before, please reload"

#~ msgid "Tasks"
#~ msgstr "Tasks"

#~ msgctxt "app"
#~ msgid "Tasks"
#~ msgstr "Tasks"

#~ msgid "Tasks have been moved"
#~ msgstr "Tasks have been moved"

#~ msgid "Telephone (ISDN)"
#~ msgstr "Telephone (ISDN)"

#~ msgid "Telephone callback"
#~ msgstr "Telephone callback"

#~ msgid "Telephone primary"
#~ msgstr "Telephone primary"

#~ msgid "Telephone radio"
#~ msgstr "Telephone radio"

#~ msgid "Telex"
#~ msgstr "Telex"

#~ msgid "Template"
#~ msgstr "Template"

#~ msgid "Temporary"
#~ msgstr "Temporary"

#~ msgid "Tentative"
#~ msgstr "Tentative"

#~ msgid "Tentatively accepted"
#~ msgstr "Tentatively accepted"

#~ msgid "Text"
#~ msgstr "Text"

#~ msgid "Text format"
#~ msgstr "Text format"

#~ msgctxt "help"
#~ msgid "The E-Mail Components"
#~ msgstr "The Email Components"

#~ msgctxt "help"
#~ msgid "The Files Components"
#~ msgstr "The Files Components"

#~ msgid "The Icons view"
#~ msgstr "The Icons view"

#~ msgid ""
#~ "The Icons view displays an icon and the file name for each file. Click on "
#~ "an icon to view further details and functions in the pop-up."
#~ msgstr ""
#~ "The Icons view displays an icon and the file name for each file. Click on "
#~ "an icon to view additional details and functions in the pop-up."

#~ msgid "The Icons view displays an icon for each file."
#~ msgstr "The Icons view displays an icon for each file."

#~ msgid ""
#~ "The List view shows a sidebar with appointments and a display area with "
#~ "the data of the selected appointment. This view corresponds to the view "
#~ "in E-Mail and Contacts."
#~ msgstr ""
#~ "The List view shows a side bar with appointments and a display area with "
#~ "the data of the selected appointment. This view corresponds to the view "
#~ "in Email and Contacts."

#~ msgid ""
#~ "The List view shows a sidebar with files and a display area with the data "
#~ "of the selected file. This view corresponds to the views in E-Mail and "
#~ "Contacts."
#~ msgstr ""
#~ "The List view shows a side bar with files and a display area with the "
#~ "data of the selected file. This view corresponds to the views in Email "
#~ "and Contacts."

#~ msgid ""
#~ "The List view shows details like the size and date of change. Use the "
#~ "checkboxes to select files. Click on a file to view further details and "
#~ "functions in the pop-up."
#~ msgstr ""
#~ "The List view shows details like the size and date of change. Use the "
#~ "checkboxes to select files. Click on a file to view further details and "
#~ "functions in the pop-up."

#~ msgid "The New objects icon"
#~ msgstr "The New objects icon"

#~ msgid ""
#~ "The New objects icon shows the number of appointment reminders or other "
#~ "notifications. If clicking the icon, the info area opens."
#~ msgstr ""
#~ "The New objects icon shows the number of appointment reminders or other "
#~ "notifications. If clicking the icon, the info area opens."

#~ msgid ""
#~ "The New objects icon shows the number of unread E-Mails or other "
#~ "notifications. If clicking the icon, the info area opens."
#~ msgstr ""
#~ "The New objects icon shows the number of unread email messages or other "
#~ "notifications. If clicking the icon, the info area opens."

#~ msgid "The Tiles view"
#~ msgstr "The Tiles view"

#~ msgid ""
#~ "The Tiles view shows a big icon for each file. Click on an icon to view "
#~ "further details and functions in the pop-up."
#~ msgstr ""
#~ "The Tiles view shows a big icon for each file. Click on an icon to view "
#~ "additional details and functions in the pop-up."

#~ msgid "The account must be named"
#~ msgstr "The account must be named"

#~ msgid "The allowed quota is reached."
#~ msgstr "The allowed quota is reached."

#~ msgid "The appointment has been added to your calendar"
#~ msgstr "The appointment has been added to your calendar"

#~ msgid "The appointment has been deleted"
#~ msgstr "The appointment has been deleted"

#~ msgid "The appointment has been updated"
#~ msgstr "The appointment has been updated"

#, fuzzy
#~ msgid ""
#~ "The appointment is repeated <a href=\"#\"  data-widget=\"number\" data-"
#~ "attribute=\"interval\">every <span class=\"number-control\">2</span> "
#~ "days</a>."
#~ msgstr ""
#~ "The appointment is repeated <a href=\"#\"  data-widget=\"number\" data-"
#~ "attribute=\"interval\">every <span class=\"number-control\">2</span> "
#~ "days</a>. "

#, fuzzy
#~ msgid ""
#~ "The appointment is repeated <a href=\"#\"  data-widget=\"number\" data-"
#~ "attribute=\"interval\">every <span class=\"number-control\">2</span> "
#~ "weeks</a> on <a href=\"#\"  data-widget=\"custom\" data-attribute=\"days"
#~ "\">monday</a>."
#~ msgstr ""
#~ "The appointment is repeated <a href=\"#\"  data-widget=\"number\" data-"
#~ "attribute=\"interval\">every <span class=\"number-control\">2</span> "
#~ "weeks</a> on <a href=\"#\"  data-widget=\"custom\" data-attribute=\"days"
#~ "\">Monday</a>. "

#~ msgid ""
#~ "The appointment is repeated <a href=\"#\" data-attribute=\"recurrenceType"
#~ "\" data-widget=\"options\">weekly</a>."
#~ msgstr ""
#~ "The appointment is repeated <a href=\"#\" data-attribute=\"recurrenceType"
#~ "\" data-widget=\"options\">weekly</a>."

#, fuzzy
#~ msgid ""
#~ "The appointment is repeated every <a href=\"#\" data-widget=\"options\" "
#~ "data-attribute=\"ordinal\">first</a> <a href=\"#\" data-widget=\"options"
#~ "\" data-attribute=\"day\">Wednesday</a> in <a href=\"#\" data-widget="
#~ "\"options\" data-attribute=\"month\">October</a>."
#~ msgstr ""
#~ "The appointment is repeated every <a href=\"#\" data-widget=\"options\" "
#~ "data-attribute=\"ordinal\">first</a> <a href=\"#\" data-widget=\"options"
#~ "\" data-attribute=\"day\">Wednesday</a> in <a href=\"#\" data-widget="
#~ "\"options\" data-attribute=\"month\">October</a>. "

#, fuzzy
#~ msgid ""
#~ "The appointment is repeated every year on day <a href=\"#\" data-widget="
#~ "\"number\" data-attribute=\"dayInMonth\"><span class=\"number-control"
#~ "\">10</span></a> of <a href=\"#\" data-widget=\"options\" data-attribute="
#~ "\"month\">October</a>."
#~ msgstr ""
#~ "The appointment is repeated every year on day <a href=\"#\" data-widget="
#~ "\"number\" data-attribute=\"dayInMonth\"><span class=\"number-control"
#~ "\">10</span></a> of <a href=\"#\" data-widget=\"options\" data-attribute="
#~ "\"month\">October</a>. "

#, fuzzy
#~ msgid ""
#~ "The appointment is repeated on day <a href=\"#\" data-widget=\"number\" "
#~ "data-attribute=\"dayInMonth\"><span class=\"number-control\">10</span></"
#~ "a> <a href=\"#\" data-widget=\"number\" data-attribute=\"interval\">every "
#~ "<span class=\"number-control\">2</span> months</a>."
#~ msgstr ""
#~ "The appointment is repeated on day <a href=\"#\" data-widget=\"number\" "
#~ "data-attribute=\"dayInMonth\"><span class=\"number-control\">10</span></"
#~ "a> <a href=\"#\" data-widget=\"number\" data-attribute=\"interval\">every "
#~ "<span class=\"number-control\">2</span> months</a>. "

#, fuzzy
#~ msgid ""
#~ "The appointment is repeated the <a href=\"#\" data-widget=\"options\" "
#~ "data-attribute=\"ordinal\">second</a> <a href=\"#\" data-widget=\"options"
#~ "\" data-attribute=\"day\">Wednesday</a> <a href=\"#\" data-widget=\"number"
#~ "\" data-attribute=\"interval\">every <span class=\"number-control\">2</"
#~ "span> months</a>."
#~ msgstr ""
#~ "The appointment is repeated the <a href=\"#\" data-widget=\"options\" "
#~ "data-attribute=\"ordinal\">second</a> <a href=\"#\" data-widget=\"options"
#~ "\" data-attribute=\"day\">Wednesday</a> <a href=\"#\" data-widget=\"number"
#~ "\" data-attribute=\"interval\">every <span class=\"number-control\">2</"
#~ "span> months</a>. "

#~ msgid ""
#~ "The blue graph shows the distribution of request durations in percent. "
#~ "The gray graph shows a trivial network ping to recognize slow connections."
#~ msgstr ""
#~ "The blue graph shows the distribution of request durations in percent. "
#~ "The grey graph shows a trivial network ping to recognize slow connections."

#~ msgid "The changes have been rejected"
#~ msgstr "The changes have been rejected"

#~ msgid "The character \" \" is not allowed."
#~ msgstr "The character \" \" is not allowed."

#~ msgid ""
#~ "The display area shows an object's content. At the top of the display "
#~ "area you will find functions for e.g. moving or deleting objects."
#~ msgstr ""
#~ "The display area shows an object's content. At the top of the display "
#~ "area you will find functions for e.g.: moving or deleting objects."

#~ msgid "The document is protected by a password."
#~ msgstr "The document is protected by a password."

#~ msgid "The due date cannot be before start date. Adjust start date?"
#~ msgstr ""
#~ "The due date cannot be before the start date. Adjust the start date?"

#~ msgid "The email has been sent"
#~ msgstr "The e-mail has been sent"

#~ msgid ""
#~ "The file \"%1$s\" cannot be uploaded because it exceeds the maximum file "
#~ "size of %2$s"
#~ msgstr ""
#~ "The file \"%1$s\" cannot be uploaded because it exceeds the maximum file "
#~ "size of %2$s"

#~ msgid ""
#~ "The file \"%1$s\" cannot be uploaded because it exceeds the quota limit "
#~ "of %2$s"
#~ msgstr ""
#~ "The file \"%1$s\" cannot be uploaded because it exceeds the quota limit "
#~ "of %2$s"

#~ msgid "The file is available at %1$s"
#~ msgstr "The file is available at %1$s"

#~ msgid "The first 90 days are free."
#~ msgstr "The first 90 days are free."

#~ msgid "The folder has been cleaned up."
#~ msgstr "The folder has been cleaned up."

#~ msgid "The folder has been emptied."
#~ msgstr "The folder has been emptied."

#~ msgid "The folder is available at %1$s"
#~ msgstr "The folder is available at %1$s"

#~ msgid ""
#~ "The following applications can be restored. Just remove the restore point "
#~ "if you don't want it to be restored."
#~ msgstr ""
#~ "The following applications can be restored. Remove the restore point if "
#~ "you do not want it to be restored."

#~ msgid "The following products will be activated now:"
#~ msgstr "The following products will be activated now:"

#~ msgid ""
#~ "The graph shows performance frequencies in percent. Grey line shows ideal "
#~ "performance, blue line is measured performance."
#~ msgstr ""
#~ "The graph shows performance frequencies in percent. The grey line shows "
#~ "ideal performance, and the blue line is measured performance."

#~ msgid ""
#~ "The icon at the bottom right side helps you sort your tasks. Click the "
#~ "icon to get a list of sort criteria."
#~ msgstr ""
#~ "The icon at the bottom right side helps you sort your tasks. Click the "
#~ "icon to get a list of sort criteria."

#~ msgid ""
#~ "The icon on the bottom right side helps you sort your E-Mails. Click the "
#~ "icon to get a list of sort criteria."
#~ msgstr ""
#~ "The icon on the bottom right side helps you sort your email messages. "
#~ "Click the icon to get a list of sort criteria."

#~ msgid "The info area"
#~ msgstr "The info area"

#~ msgid "The number of recipients is limited to %1$s recipients per field"
#~ msgstr "The number of recipients is limited to %1$s recipients per field"

#~ msgid ""
#~ "The number on the right side of the E-Mail subject corresponds to the "
#~ "number of E-Mails in a thread. To open the thread, click on the number."
#~ msgstr ""
#~ "The number on the right side of the email subject corresponds to the "
#~ "number of email messages in a thread. To open the thread, click on the "
#~ "number."

#~ msgid "The provided filename exceeds the allowed length."
#~ msgstr "The provided filename exceeds the allowed length."

#~ msgid "The publication has been made available as %s"
#~ msgstr "The publication has been made available as %s"

#~ msgid "The requested email no longer exists"
#~ msgstr "The requested email no longer exists"

#, fuzzy
#~ msgid "The sender wants to get notified when you have read this email"
#~ msgstr ""
#~ "The sender wants to get a notification when you have read this email"

#~ msgid ""
#~ "The series <a href=\"#\" data-attribute=\"ending\" data-widget=\"options"
#~ "\">ends</a> <a href=\"#\" data-attribute=\"occurrences\" data-widget="
#~ "\"number\">after <span class=\"number-control\">2</span> appointments</a>."
#~ msgstr ""
#~ "The series <a href=\"#\" data-attribute=\"ending\" data-widget=\"options"
#~ "\">ends</a> <a href=\"#\" data-attribute=\"occurrences\" data-widget="
#~ "\"number\">after <span class=\"number-control\">2</span> appointments</a>."

#~ msgid ""
#~ "The series <a href=\"#\" data-attribute=\"ending\" data-widget=\"options"
#~ "\">ends</a> on <a href=\"#\" data-attribute=\"until\" data-widget=\"custom"
#~ "\">11/03/2013</a>."
#~ msgstr ""
#~ "The series <a href=\"#\" data-attribute=\"ending\" data-widget=\"options"
#~ "\">ends</a> on <a href=\"#\" data-attribute=\"until\" data-widget=\"custom"
#~ "\">11/03/2013</a>."

#~ msgid ""
#~ "The series <a href=\"#\" data-attribute=\"ending\" data-widget=\"options"
#~ "\">never ends</a>."
#~ msgstr ""
#~ "The series <a href=\"#\" data-attribute=\"ending\" data-widget=\"options"
#~ "\">never ends</a>."

#~ msgid ""
#~ "The setting has been saved and will become active when you enter the "
#~ "application the next time."
#~ msgstr ""
#~ "The setting has been saved and will become active when you enter the "
#~ "application the next time."

#~ msgid "The setting has been saved."
#~ msgstr "The setting has been saved."

#~ msgid ""
#~ "The settings are organized in topics. Select the topic on the left side, "
#~ "e.g Basic settings or E-Mail. To view all settings, enable Advanced "
#~ "settings at the bottom."
#~ msgstr ""
#~ "The settings are organised in topics. Select the topic on the left side, "
#~ "e.g Basic settings or E-Mail. To view all settings, enable Advanced "
#~ "settings at the bottom."

#~ msgid ""
#~ "The settings for collecting contacts in this folder will become disabled "
#~ "when you enter the application the next time."
#~ msgstr ""
#~ "The settings for collecting contacts in this folder will become disabled "
#~ "when you enter the application the next time."

#~ msgid ""
#~ "The shared data will be accessible to everyone on the Internet. Please "
#~ "consider, which data you want to share."
#~ msgstr ""
#~ "The shared data will be accessible to everyone on the Internet. Please "
#~ "consider which data you want to share."

#, fuzzy
#~ msgid "The start date must be before the due date."
#~ msgstr "The start date must be before the end date."

#~ msgid "The start date must be before the end date."
#~ msgstr "The start date must be before the end date."

#~ msgid "The subscription could not be created."
#~ msgstr "The subscription could not be created."

#~ msgid "The task could not be deleted."
#~ msgid_plural "The tasks could not be deleted."
#~ msgstr[0] "The task could not be deleted."
#~ msgstr[1] "The tasks could not be deleted."

#~ msgid "The two newly entered passwords do not match."
#~ msgstr "The two newly entered passwords do not match."

#~ msgid ""
#~ "The unrecoverable items have been cleaned up successfully. Please refresh "
#~ "this page to see the changes."
#~ msgstr ""
#~ "The unrecoverable items have been cleaned up successfully. Please refresh "
#~ "this page to see the changes."

#~ msgid ""
#~ "The updater provides a simple installation wizard. Follow the "
#~ "instructions to install the application. The updater will inform you of "
#~ "any updates for the Connector for Microsoft Outlook, Notifier and Drive. "
#~ "You can download the updates from within the updater."
#~ msgstr ""
#~ "The updater provides a simple installation wizard. Follow the "
#~ "instructions to install the application. The updater will inform you of "
#~ "any updates for the Connector for Microsoft Outlook, Notifier and Drive. "
#~ "You can download the updates from within the updater."

#~ msgid "The user has administrative rights"
#~ msgstr "The user has administrative rights"

#~ msgid "Theme"
#~ msgstr "Theme"

#~ msgid "There are unsaved changes."
#~ msgstr "There are unsaved changes."

#~ msgid "There is already %1$d appointment in this timeframe."
#~ msgid_plural "There are already %1$d appointments in this timeframe."
#~ msgstr[0] "There is already %1$d appointment in this timeframe."
#~ msgstr[1] "There are already %1$d appointments in this timeframe."

#~ msgid "There is no rule defined"
#~ msgstr "There is no rule defined"

#~ msgid ""
#~ "There was no suitable server found for this mail/password combination"
#~ msgstr ""
#~ "There was no suitable server found for this email/password combination"

#~ msgid "There were not activities in your network"
#~ msgstr "There was no activity in your network"

#~ msgid ""
#~ "These statistics only include folders, which have a depth less than four "
#~ "in the folder structure from the folder \"%1$s\"."
#~ msgstr ""
#~ "These statistics only include folders which have a depth less than four "
#~ "in the folder structure from the folder \"%1$s\"."

#~ msgid "This account cannot be validated"
#~ msgstr "This account cannot be validated"

#~ msgid "This contact is private and cannot be shared"
#~ msgstr "This contact is private and cannot be shared"

#~ msgid "This distribution list has been added to the portal"
#~ msgstr "This distribution list has been added to the portal"

#~ msgid "This email address cannot be used for appointments"
#~ msgstr "This email address cannot be used for appointments"

#~ msgid "This email contains a task"
#~ msgstr "This email contains a task"

#~ msgid "This email contains an appointment"
#~ msgstr "This email contains an appointment"

#~ msgid "This feature is deactivated"
#~ msgstr "This feature is deactivated"

#~ msgid ""
#~ "This feature is not available. In order to use it, you need to upgrade "
#~ "your account now."
#~ msgstr ""
#~ "This feature is not available. In order to use it, you need to upgrade "
#~ "your account now."

#~ msgid "This field has to be filled"
#~ msgstr "This field has to be filled"

#~ msgid "This file has been added"
#~ msgstr "This file has been added"

#~ msgid "This file has been added to the portal"
#~ msgstr "This file has been added to the portal"

#~ msgid "This file has been deleted"
#~ msgid_plural "These files have been deleted"
#~ msgstr[0] "This file has been deleted"
#~ msgstr[1] "These files have been deleted"

#~ msgid "This file has been locked"
#~ msgid_plural "These files have been locked"
#~ msgstr[0] "This file has been locked"
#~ msgstr[1] "These files have been locked"

#~ msgid "This file has been unlocked"
#~ msgid_plural "These files have been unlocked"
#~ msgstr[0] "This file has been unlocked"
#~ msgstr[1] "These files have been unlocked"

#~ msgid "This file has not been added"
#~ msgstr "This file has not been added"

#~ msgid "This file has not been deleted"
#~ msgid_plural "These files have not been deleted"
#~ msgstr[0] "This file has not been deleted"
#~ msgstr[1] "These files have not been deleted"

#~ msgid "This file has not been deleted, as it is locked by its owner."
#~ msgid_plural ""
#~ "These files have not been deleted, as they are locked by their owner."
#~ msgstr[0] "This file has not been deleted, as it is locked by its owner."
#~ msgstr[1] ""
#~ "These files have not been deleted, as they are locked by their owner."

#~ msgid "This file has not been locked"
#~ msgid_plural "These files have not been locked"
#~ msgstr[0] "This file has not been locked"
#~ msgstr[1] "These files have not been locked"

#~ msgid "This file has not been unlocked"
#~ msgid_plural "These files have not been unlocked"
#~ msgstr[0] "This file has not been unlocked"
#~ msgstr[1] "These files have not been unlocked"

#~ msgid "This file is locked by %1$s"
#~ msgstr "This file is locked by %1$s"

#~ msgid "This file is locked by you"
#~ msgstr "This file is locked by you"

#~ msgid "This file will be written in your default folder to allow editing"
#~ msgstr "This file will be written in your default folder to allow editing"

#~ msgid "This folder has no publications"
#~ msgstr "This folder has no publications"

#~ msgid "This folder has no subscriptions"
#~ msgstr "This folder has no subscriptions"

#~ msgid "This folder has publications and/or subscriptions"
#~ msgstr "This folder has publications and/or subscriptions"

#~ msgid ""
#~ "This folder has publications but you are not allowed to view or edit them"
#~ msgstr ""
#~ "This folder has publications but you are not allowed to view or edit them"

#~ msgid ""
#~ "This folder has subscriptions but you are not allowed to view or edit them"
#~ msgstr ""
#~ "This folder has subscriptions but you are not allowed to view or edit them"

#~ msgid "This is a standard folder, which can't be renamed."
#~ msgstr "This is a standard folder, which cannot be renamed."

#~ msgid "This is not a valid email address"
#~ msgstr "This is not a valid email address"

#~ msgid "This is not a valid mail address"
#~ msgstr "This is not a valid email address"

#~ msgid "This is not a valid user or group."
#~ msgstr "This is not a valid user or group."

#~ msgid "This list has no contacts yet"
#~ msgstr "This list has no contacts yet"

#~ msgid "This mail has been added to the portal"
#~ msgstr "This email has been added to the portal"

#~ msgid "This mail has no content"
#~ msgstr "This email has no content"

#~ msgid "This note will not be printed"
#~ msgstr "This note will not be printed"

#~ msgid ""
#~ "This rule applies to all messages. Please add a condition to restrict "
#~ "this rule to specific messages."
#~ msgstr ""
#~ "This rule applies to all messages. Please add a condition to restrict "
#~ "this rule to specific messages."

#~ msgid "This task recurs"
#~ msgstr "This task recurs"

#~ msgid ""
#~ "This widget is currently offline because the twitter rate limit exceeded."
#~ msgstr ""
#~ "This widget is currently offline because the Twitter rate limit was "
#~ "exceeded."

#, fuzzy
#~| msgid "Thread view"
#~ msgid "Thread"
#~ msgstr "Thread view"

#~ msgid "Thursday"
#~ msgstr "Thursday"

#~ msgid "Tile"
#~ msgstr "Tile"

#~ msgid "Tiles"
#~ msgstr "Tiles"

#~ msgid "Time"
#~ msgstr "Time"

#~ msgid "Time range for the calender view"
#~ msgstr "Time range for the calender view"

#~ msgid "Time range for the list view"
#~ msgstr "Time range for the list view"

#~ msgid "Time range for the team view"
#~ msgstr "Time range for the team view"

#~ msgid "Time scale in minutes"
#~ msgstr "Time scale in minutes"

#~ msgid "Time zone"
#~ msgstr "Time zone"

#~ msgid "Timezone"
#~ msgstr "Time zone"

#~ msgid "Title"
#~ msgstr "Title"

#~ msgctxt "salutation"
#~ msgid "Title"
#~ msgstr "Title"

#~ msgctxt "title"
#~ msgid "Title"
#~ msgstr "Title"

#~ msgid "To"
#~ msgstr "To"

#~ msgid ""
#~ "To add contacts manually, just provide a valid email address (e.g john."
#~ "doe@example.com or \"John Doe\" <jd@example.com>)"
#~ msgstr ""
#~ "To add contacts manually, provide a valid email address (e.g john."
#~ "doe@example.com or \"John Doe\" <jd@example.com>)"

#~ msgid "To create a note, click on New > Add note in the toolbar."
#~ msgstr "To create a note, click on New > Add note in the tool bar."

#~ msgid "To create a note, click the icon at the top. Select Add note."
#~ msgstr "To create a note, click the icon at the top. Select Add note."

#~ msgid "To create the appointment, click on Create at the upper right side."
#~ msgstr "To create the appointment, click on Create at the upper right side."

#~ msgid "To create the task, click on Create on the upper right side."
#~ msgstr "To create the task, click on Create on the upper right side."

#~ msgid "To launch an app, click on a tile's headline."
#~ msgstr "To launch an app, click on a tile's headline."

#~ msgid ""
#~ "To open the E-Mail settings, click the System menu icon on the upper "
#~ "right side of the menu bar. Select Settings. Click on E-Mail on the left "
#~ "side. To display all settings, enable Advanced settings in the bottom "
#~ "left side"
#~ msgstr ""
#~ "To open the E-Mail settings, click the System menu icon on the upper "
#~ "right side of the menu bar. Select Settings. Click on E-Mail on the left "
#~ "side. To display all settings, enable Advanced settings in the bottom "
#~ "left side"

#, fuzzy
#~ msgid ""
#~ "To open the help, click the System menu icon on the upper right side of "
#~ "the menu bar. Select Help."
#~ msgstr ""
#~ "To open the help, click the System menu icon on the upper right side of "
#~ "the menu bar. Select Help. "

#~ msgid ""
#~ "To select one of the views List, Icons or Squares, click on View on the "
#~ "right side of the toolbar."
#~ msgstr ""
#~ "To select one of the views List, Icons or Squares, click on View on the "
#~ "right side of the tool bar."

#~ msgid "To send the E-Mail, click on Send on the upper right side."
#~ msgstr "To send the email, click on Send on the upper right side."

#~ msgid "To upload a file, click on New > Upload new file in the toolbar."
#~ msgstr "To upload a file, click on New > Upload new file in the tool bar."

#~ msgid ""
#~ "To view further information, click on a file. A pop-up window displays "
#~ "further details and functions."
#~ msgstr ""
#~ "To view additional information, click on a file. A pop-up window displays "
#~ "additional details and functions."

#~ msgid "Today"
#~ msgstr "Today"

#~ msgid "Toggle checkboxes"
#~ msgstr "Toggle checkboxes"

#~ msgid "Toggle folder"
#~ msgstr "Toggle folder"

#~ msgid "Toggle search"
#~ msgstr "Toggle search"

#~ msgid "Tomorrow"
#~ msgstr "Tomorrow"

#~ msgid "Tool"
#~ msgstr "Tool"

#~ msgid "Top 10 file types"
#~ msgstr "Top 10 file types"

#~ msgid "Top 10 folder size"
#~ msgstr "Top 10 folder size"

#~ msgid "Top 10 you got mail from"
#~ msgstr "Top 10 you received email from"

#~ msgid "Top 10 you sent mail to"
#~ msgstr "Top 10 you sent email to"

#~ msgid "Total cost"
#~ msgstr "Total cost"

#~ msgid "Total: %1$s requests"
#~ msgstr "Total: %1$s requests"

#~ msgid "Touchselect on/off"
#~ msgstr "Touchselect on/off"

#~ msgid "Tour: Coming from OX6"
#~ msgstr "Tour: Coming from OX6"

#~ msgid "Town"
#~ msgstr "Town"

#~ msgid "Trash folder"
#~ msgstr "Trash folder"

#~ msgid "Trying to auto-configure your mail account"
#~ msgstr "Trying to auto-configure your email account"

#~ msgid "Tuesday"
#~ msgstr "Tuesday"

#~ msgid "Tumblr"
#~ msgstr "Tumblr"

#~ msgid "Tweet"
#~ msgstr "Tweet"

#~ msgid "Twitter"
#~ msgstr "Twitter"

#~ msgid "Twitter reported the following errors:"
#~ msgstr "Twitter reported the following errors:"

#~ msgid "Type"
#~ msgstr "Type"

#~ msgid "UI version"
#~ msgstr "UI version"

#~ msgid "URL"
#~ msgstr "URL"

#~ msgid "Unable to load mail filter settings."
#~ msgstr "Unable to load mail filter settings."

#~ msgid "Unconfirmed"
#~ msgstr "Unconfirmed"

#~ msgid "Under construction"
#~ msgstr "Under construction"

#~ msgid "Undone"
#~ msgstr "Undone"

#~ msgid "Unfollow"
#~ msgstr "Unfollow"

#~ msgid "Unified"
#~ msgstr "Unified"

#~ msgid "Unknown error while checking tumblr-blog."
#~ msgstr "Unknown error while checking tumblr-blog."

#, fuzzy
#~ msgid "Unknown sender"
#~ msgstr "No sender"

#~ msgid "Unlock"
#~ msgstr "Unlock"

#~ msgid "Unread"
#~ msgstr "Unread"

#~ msgid "Unread only"
#~ msgstr "Unread only"

#~ msgid "Unselect all"
#~ msgstr "Unselect all"

#, fuzzy
#~ msgid "Unset default signature"
#~ msgstr "Edit signature"

#~ msgid ""
#~ "Unsupported Preview - Certain functions disabled and stability not "
#~ "assured until general release later this year"
#~ msgstr ""
#~ "Unsupported Preview - Certain functions disabled and stability not "
#~ "assured until general release later this year"

#~ msgid "Updater"
#~ msgstr "Updater"

#~ msgid "Updating account data. This might take a few seconds."
#~ msgstr "Updating account data. This might take a few seconds."

#~ msgid ""
#~ "Updating subscribed data takes time. Importing 100 contacts for example, "
#~ "may take up to 5 minutes. Please have some patience."
#~ msgstr ""
#~ "Updating subscribed data takes time. Importing 100 contacts, for example, "
#~ "may take up to 5 minutes. Please be patient."

#~ msgid "Upgrade required"
#~ msgstr "Upgrade required"

#~ msgid "Upgrade to premium"
#~ msgstr "Upgrade to premium"

#~ msgid "Upgrade to premium edition"
#~ msgstr "Upgrade to premium edition"

#~ msgid "Upload a new version"
#~ msgstr "Upload a new version"

#~ msgid "Upload file"
#~ msgstr "Upload file"

#~ msgid "Upload new files"
#~ msgstr "Upload new files"

#~ msgid "Upload new version"
#~ msgstr "Upload new version"

#~ msgid "Uploading a file"
#~ msgstr "Uploading a file"

#~ msgid "Uploading folders is not supported."
#~ msgstr "Uploading folders is not supported."

#~ msgid "Uploading..."
#~ msgstr "Uploading..."

#~ msgid "Uptime: %1$s minutes"
#~ msgstr "Uptime: %1$s minutes"

#~ msgid "Use SSL connection"
#~ msgstr "Use SSL connection"

#~ msgid ""
#~ "Use cursor keys to change the date. Press ctrl-key at the same time to "
#~ "change year or shift-key to change month. Close date-picker by pressing "
#~ "ESC key."
#~ msgstr ""
#~ "Use cursor keys to change the date. Press [Ctrl] at the same time to "
#~ "change year or [Shift] to change month. Close date-picker by pressing "
#~ "[Esc]."

#~ msgid "Use cursor keys to change the item position"
#~ msgstr "Use cursor keys to change the item position"

#~ msgid "Use fixed-width font for text mails"
#~ msgstr "Use fixed-width font for text email messages"

#~ msgid ""
#~ "Use the folder tree to access own, public or shared files. If the folder "
#~ "tree is hidden, click on View > Folder view on the right side of the "
#~ "toolbar."
#~ msgstr ""
#~ "Use the folder tree to access your own, public or shared files. If the "
#~ "folder tree is hidden, click on View > Folder view on the right side of "
#~ "the tool bar."

#~ msgid "Use unified mail for this account"
#~ msgstr "Use unified mail for this account"

#~ msgid "Use username and password"
#~ msgstr "Use username and password"

#~ msgid "User data"
#~ msgstr "User data"

#~ msgid "User fields"
#~ msgstr "User fields"

#~ msgid "User name"
#~ msgstr "Username"

#~ msgid "Username"
#~ msgstr "Username"

#~ msgid "Username must not be empty."
#~ msgstr "Username must not be empty."

#~ msgid "Using the reminder functions"
#~ msgstr "Using the reminder functions"

#~ msgid "Vacation Notice"
#~ msgstr "Vacation Notice"

#~ msgid "Version Comment"
#~ msgstr "Version Comment"

#~ msgid "Version history"
#~ msgstr "Version history"

#, fuzzy
#~ msgid "View"
#~ msgstr "Day View"

#~ msgid "View Slideshow"
#~ msgstr "View Slideshow"

#~ msgid "View source"
#~ msgstr "View source"

#~ msgid "Waiting"
#~ msgstr "Waiting"

#~ msgid "Warning: This message might be a phishing or scam mail"
#~ msgstr "Warning: This message might be a phishing or scam email"

#~ msgid "Weather • Season"
#~ msgstr "Weather • Season"

#~ msgid "Wednesday"
#~ msgstr "Wednesday"

#~ msgid "Week"
#~ msgstr "Week"

#~ msgid "Week View"
#~ msgstr "Week View"

#~ msgid "Weekend Day"
#~ msgstr "Weekend Day"

#~ msgid "Weekly on %1$s"
#~ msgstr "Weekly on %1$s"

#~ msgid ""
#~ "When using this feature, you as the current owner of the data are "
#~ "responsible for being careful with privacy rules and for complying with "
#~ "legal obligations (Copyright, Privacy Laws). Especially when sharing "
#~ "personal data you are the responsible party according to the Federal Data "
#~ "Protection Act (BDSG, Germany) or other Privacy Acts of your country. "
#~ "According to European and other national regulations you as the "
#~ "responsible party are in charge of data economy, and must not publish or "
#~ "forward personal data without the person's consent. Beyond legal "
#~ "obligations, we would like to encourage extreme care when dealing with "
#~ "personal data. Please consider carefully where you store and to whom you "
#~ "forward personal data. Please ensure appropriate access protection, e.g. "
#~ "by proper password protection."
#~ msgstr ""
#~ "When using this feature you, as the current owner of the data, are "
#~ "responsible for being careful with privacy rules and for complying with "
#~ "legal obligations (Copyright, Privacy Laws). Especially when sharing "
#~ "personal data, you are the responsible party according to the Federal "
#~ "Data Protection Act (BDSG, Germany) or other Privacy Acts of your "
#~ "country. According to European and other national regulations you, as the "
#~ "responsible party, are in charge of data economy, and must not publish or "
#~ "forward personal data without the person's consent. Beyond legal "
#~ "obligations, we would like to encourage extreme care when dealing with "
#~ "personal data. Please consider carefully where you store and to whom you "
#~ "forward personal data. Please ensure appropriate access protection, e.g.: "
#~ "by proper password protection."

#~ msgid "Whole day"
#~ msgstr "Whole day"

#~ msgctxt "address"
#~ msgid "Work"
#~ msgstr "Work"

#~ msgid "Workweek"
#~ msgstr "Workweek"

#~ msgid "Workweek View"
#~ msgstr "Workweek View"

#~ msgid "YB"
#~ msgstr "YB"

#~ msgid "Year"
#~ msgstr "Year"

#~ msgid "Yearly on %1$s %2$d"
#~ msgstr "Yearly on %1$s %2$d"

#~ msgid "Yearly on the %1$s %2$s of %3$d"
#~ msgstr "Yearly on the %1$s %2$s of %3$d"

#~ msgid "Years"
#~ msgstr "Years"

#~ msgid "Yellow"
#~ msgstr "Yellow"

#~ msgid "Yes"
#~ msgstr "Yes"

#~ msgid "Yes, send without subject"
#~ msgstr "Yes, send without subject"

#~ msgid "Yesterday"
#~ msgstr "Yesterday"

#~ msgid ""
#~ "You are about to change your confirmation status. Please leave a comment "
#~ "for other participants."
#~ msgstr ""
#~ "You are about to change your confirmation status. Please leave a comment "
#~ "for other participants."

#, fuzzy
#~ msgid ""
#~ "You are currently using %1$s of your %2$s available disk space. You have "
#~ "%3$s left."
#~ msgstr ""
#~ "You are currently using %1$s of your %2$s available disk space. You have "
#~ "%3$s left. "

#~ msgid ""
#~ "You are not allowed to create appointments in \"%1$s\" owned by %2$s. "
#~ "Appointments will therefore be created in your private calendar."
#~ msgstr ""
#~ "You are not allowed to create appointments in \"%1$s\" owned by %2$s. "
#~ "Appointments will therefore be created in your private calendar."

#~ msgid ""
#~ "You are not allowed to create appointments in \"%1$s\". Appointments will "
#~ "therefore be created in your private calendar."
#~ msgstr ""
#~ "You are not allowed to create appointments in \"%1$s\". Appointments will "
#~ "therefore be created in your private calendar."

#~ msgid "You are the organizer"
#~ msgstr "You are the organiser"

#~ msgid ""
#~ "You can drag and drop files from your computer here to add as attachment."
#~ msgstr ""
#~ "You can drag and drop files from your computer here to add as attachments."

#~ msgid ""
#~ "You can drag and drop files from your computer to upload either a new "
#~ "file or another version of a file."
#~ msgstr ""
#~ "You can drag and drop files from your computer to upload either a new "
#~ "file or another version of a file."

#~ msgid "You can quick-save your changes via Ctrl+Enter."
#~ msgstr "You can quick-save your changes via Ctrl+Enter."

#~ msgid "You declined this appointment"
#~ msgstr "You declined this appointment"

#~ msgid "You declined this task"
#~ msgstr "You declined this task"

#~ msgid "You don't have any appointments in the near future."
#~ msgstr "You do not have any appointments in the near future."

#~ msgid "You don't have any publications yet"
#~ msgstr "You do not have any publications yet"

#~ msgid "You don't have any subscriptions yet"
#~ msgstr "You do not have any subscriptions yet"

#~ msgid "You don't have any tasks that are either due soon or overdue."
#~ msgstr "You do not have any tasks that are either due soon or overdue."

#, fuzzy
#~| msgid "You have %1$d notification"
#~| msgid_plural "You have %1$d notifications"
#~ msgid "You have %1$d notification."
#~ msgid_plural "You have %1$d notifications."
#~ msgstr[0] "You have %1$d notification"
#~ msgstr[1] "You have %1$d notifications"

#~ msgid ""
#~ "You have %1$d notifications. Press [enter] to jump to the notification "
#~ "area and [escape] to close it again."
#~ msgid_plural ""
#~ "You have %1$d notifications. Press [enter] to jump to the notification "
#~ "area and [escape] to close it again."
#~ msgstr[0] ""
#~ "You have %1$d notification. Press [enter] to jump to the notification "
#~ "area and [escape] to close it again."
#~ msgstr[1] ""
#~ "You have %1$d notifications. Press [enter] to jump to the notification "
#~ "area and [escape] to close it again."

#~ msgid "You have %1$d unread messages"
#~ msgstr "You have %1$d unread messages"

#~ msgid "You have 1 unread message"
#~ msgstr "You have 1 unread message"

#~ msgid "You have accepted the appointment"
#~ msgstr "You have accepted the appointment"

#~ msgid "You have accepted this appointment"
#~ msgstr "You have accepted this appointment"

#~ msgid "You have accepted this task"
#~ msgstr "You have accepted this task"

#~ msgid "You have been automatically signed out"
#~ msgstr "You have been automatically signed out"

#~ msgid "You have declined the appointment"
#~ msgstr "You have declined the appointment"

#~ msgid "You have no new messages"
#~ msgstr "You have no new messages"

#~ msgid "You have no unread messages"
#~ msgstr "You have no unread messages"

#~ msgid "You have reauthorized this %s account."
#~ msgstr "You have reauthorised this %s account."

#~ msgid "You have reauthorized this account."
#~ msgstr "You have reauthorised this account."

#~ msgid "You have tentatively accepted the appointment"
#~ msgstr "You have tentatively accepted the appointment"

#~ msgid "You have to enter a username and password to subscribe."
#~ msgstr "You have to enter a username and password to subscribe."

#~ msgid "You need to use Android %n or higher."
#~ msgstr "You need to use Android %n or higher."

#~ msgid "You need to use iOS %n or higher."
#~ msgstr "You need to use iOS %n or higher."

#~ msgid "You share this folder with other users"
#~ msgstr "You share this folder with other users"

#~ msgid "You tentatively accepted this invitation"
#~ msgstr "You tentatively accepted this invitation"

#~ msgid "You tentatively accepted this task"
#~ msgstr "You tentatively accepted this task"

#~ msgid ""
#~ "You will automatically return to the appointment dialog. The selected "
#~ "start and end time as well as the current participant list will be "
#~ "applied."
#~ msgstr ""
#~ "You will automatically return to the appointment dialog. The selected "
#~ "start and end time as well as the current participant list will be "
#~ "applied."

#~ msgid "You will be automatically signed out in %1$d second"
#~ msgid_plural "You will be automatically signed out in %1$d seconds"
#~ msgstr[0] "You will be automatically signed out in %1$d second"
#~ msgstr[1] "You will be automatically signed out in %1$d seconds"

#~ msgid "Your Applications"
#~ msgstr "Your Applications"

#~ msgid "Your IP address has changed"
#~ msgstr "Your IP address has changed"

#~ msgid "Your answer"
#~ msgstr "Your answer"

#~ msgid "Your applications"
#~ msgstr "Your applications"

#~ msgid "Your auto forward has been saved"
#~ msgstr "Your auto forward has been saved"

#~ msgid "Your browser is not supported!"
#~ msgstr "Your browser is not supported."

#~ msgid "Your browser is slow and outdated!"
#~ msgstr "Your browser is slow and outdated."

#~ msgid "Your browser version is not supported!"
#~ msgstr "Your browser version is not supported."

#~ msgid "Your browser's cookie functionality is disabled. Please turn it on."
#~ msgstr "Your browser's cookie functionality is disabled. Please turn it on."

#, fuzzy
#~ msgid ""
#~ "Your capacity is shared with all members of your group. Your group is "
#~ "currently using %1$s of its %2$s available disk space. The amount of free "
#~ "space is %3$s."
#~ msgstr ""
#~ "Your capacity is shared with all members of your group. Your group is "
#~ "currently using %1$s of its %2$s available disk space. The amount of free "
#~ "space is %3$s. "

#~ msgid "Your current password"
#~ msgstr "Your current password"

#~ msgid "Your data has been saved"
#~ msgstr "Your data has been saved"

#~ msgid "Your mail address"
#~ msgstr "Your email address"

#~ msgid "Your messages"
#~ msgstr "Your messages"

#~ msgid "Your name"
#~ msgstr "Your name"

#~ msgid "Your old password"
#~ msgstr "Your old password"

#~ msgid "Your operating system is not supported."
#~ msgstr "Your operating system is not supported."

#~ msgid "Your password"
#~ msgstr "Your password"

#~ msgid "Your password has been changed"
#~ msgstr "Your password has been changed"

#~ msgid "Your primary mail account can not be deleted."
#~ msgstr "Your primary email account can not be deleted."

#~ msgid "Your selected picture will be displayed after saving"
#~ msgstr "Your selected picture will be displayed after saving"

#~ msgid "Your session is expired"
#~ msgstr "Your session has expired"

#~ msgid "Your timezone"
#~ msgstr "Your time zone"

#~ msgid "Your vacation notice has been saved"
#~ msgstr "Your vacation notice has been saved"

#~ msgid "ZB"
#~ msgstr "ZB"

#~ msgid "Zoom in"
#~ msgstr "Zoom in"

#~ msgid "Zoom out"
#~ msgstr "Zoom out"

#~ msgid "Zoom: %1$d%"
#~ msgstr "Zoom: %1$d%"

#~ msgid "after %1$d appointment"
#~ msgid_plural "after %1$d appointments"
#~ msgstr[0] "after %1$d appointment"
#~ msgstr[1] "after %1$d appointments"

#~ msgid "all"
#~ msgstr "all"

#~ msgid "and"
#~ msgstr "and"

#~ msgid "april"
#~ msgstr "April"

#~ msgid "august"
#~ msgstr "August"

#~ msgid "by noon"
#~ msgstr "by noon"

#, fuzzy
#~ msgid "characters"
#~ msgstr "characters"

#~ msgid "clear"
#~ msgstr "clear"

#~ msgid "close"
#~ msgstr "close"

#~ msgid "close for %1$s"
#~ msgstr "close for %1$s"

#~ msgid "create objects"
#~ msgstr "create objects"

#~ msgid "create objects and subfolders"
#~ msgstr "create objects and subfolders"

#~ msgid "daily"
#~ msgstr "daily"

#~ msgid "day of the week"
#~ msgstr "day of the week"

#~ msgid "day of the weekend"
#~ msgstr "day of the weekend"

#~ msgid "delete all objects"
#~ msgstr "delete all objects"

#~ msgid "delete only own objects"
#~ msgstr "delete only own objects"

#~ msgid "deleted"
#~ msgstr "deleted"

#~ msgid "disabled"
#~ msgstr "disabled"

#~ msgid "edit all objects"
#~ msgstr "edit all objects"

#~ msgid "edit own objects"
#~ msgstr "edit own objects"

#, fuzzy
#~ msgid "end date"
#~ msgstr "end date "

#~ msgid "ends"
#~ msgstr "ends"

#~ msgid "ends after a certain number of appointments"
#~ msgstr "ends after a certain number of appointments"

#~ msgid "ends on a specific date"
#~ msgstr "ends on a specific date"

#~ msgid "every %1$d day"
#~ msgid_plural "every %1$d days"
#~ msgstr[0] "every %1$d day"
#~ msgstr[1] "every %1$d days"

#~ msgid "every %1$d month"
#~ msgid_plural "every %1$d months"
#~ msgstr[0] "every %1$d month"
#~ msgstr[1] "every %1$d months"

#~ msgid "every %1$d week"
#~ msgid_plural "every %1$d weeks"
#~ msgstr[0] "every %1$d week"
#~ msgstr[1] "every %1$d weeks"

#~ msgid "every day"
#~ msgstr "every day"

#~ msgid "every month"
#~ msgstr "every month"

#~ msgid "every week"
#~ msgstr "every week"

#~ msgid "february"
#~ msgstr "February"

#~ msgid "files"
#~ msgstr "files"

#~ msgid "first"
#~ msgstr "first"

#~ msgid "flickr.people.getPublicPhotos"
#~ msgstr "flickr.people.getPublicPhotos"

#~ msgid "flickr.photos.search"
#~ msgstr "flickr.photos.search"

#~ msgid "fourth"
#~ msgstr "fourth"

#~ msgid "hCard Export"
#~ msgstr "hCard Export"

#~ msgid "iCal"
#~ msgstr "iCal"

#~ msgctxt "in"
#~ msgid "in %d minute"
#~ msgid_plural "in %d minutes"
#~ msgstr[0] "in %d minute"
#~ msgstr[1] "in %d minutes"

#~ msgid "in 15 minutes"
#~ msgstr "in 15 minutes"

#~ msgid "in 30 minutes"
#~ msgstr "in 30 minutes"

#~ msgid "in 5 minutes"
#~ msgstr "in 5 minutes"

#~ msgid "in blind copy"
#~ msgstr "in blind copy"

#~ msgid "in copy"
#~ msgstr "in copy"

#~ msgid "in one hour"
#~ msgstr "in one hour"

#~ msgid "in one week"
#~ msgstr "in one week"

#, fuzzy
#~ msgid "is not a valid user or group."
#~ msgstr " is not a valid user or group."

#~ msgid "january"
#~ msgstr "January"

#~ msgid "july"
#~ msgstr "July"

#~ msgid "june"
#~ msgstr "June"

#~ msgid "last"
#~ msgstr "last"

#~ msgid "late in the evening"
#~ msgstr "late in the evening"

#~ msgid "march"
#~ msgstr "March"

#~ msgid "may"
#~ msgstr "May"

#~ msgid "monthly"
#~ msgstr "monthly"

#~ msgid "more"
#~ msgstr "more"

#~ msgid "never ends"
#~ msgstr "never ends"

#~ msgid "next Friday"
#~ msgstr "next Friday"

#~ msgid "next Monday"
#~ msgstr "next Monday"

#~ msgid "next Saturday"
#~ msgstr "next Saturday"

#~ msgid "next Sunday"
#~ msgstr "next Sunday"

#~ msgid "next Thursday"
#~ msgstr "next Thursday"

#~ msgid "next Tuesday"
#~ msgstr "next Tuesday"

#~ msgid "next Wednesday"
#~ msgstr "next Wednesday"

#~ msgid "next week"
#~ msgstr "next week"

#~ msgid "no delete permissions"
#~ msgstr "no delete permissions"

#~ msgid "no edit permissions"
#~ msgstr "no edit permissions"

#~ msgid "no read permissions"
#~ msgstr "no read permissions"

#~ msgid "november"
#~ msgstr "November"

#~ msgid "october"
#~ msgstr "October"

#~ msgid "on behalf of"
#~ msgstr "on behalf of"

#~ msgid "previous week"
#~ msgstr "previous week"

#~ msgid "read all objects"
#~ msgstr "read all objects"

#~ msgid "read own objects"
#~ msgstr "read own objects"

#~ msgid "remove"
#~ msgstr "remove"

#~ msgid "second"
#~ msgstr "second"

#~ msgid "seen"
#~ msgstr "seen"

#~ msgid "select format"
#~ msgstr "select format"

#~ msgid "september"
#~ msgstr "September"

#~ msgid "show all"
#~ msgstr "show all"

#~ msgid "show image"
#~ msgstr "show image"

#, fuzzy
#~ msgid "status"
#~ msgstr "status "

#, fuzzy
#~ msgid "subfolders of %s"
#~ msgstr "New subfolder"

#~ msgid "third"
#~ msgstr "third"

#~ msgid "this afternoon"
#~ msgstr "this afternoon"

#~ msgid "this morning"
#~ msgstr "this morning"

#~ msgid "tomorrow"
#~ msgstr "tomorrow"

#~ msgid "tonight"
#~ msgstr "tonight"

#~ msgid "unknown"
#~ msgstr "unknown"

#~ msgid "unlimited"
#~ msgstr "unlimited"

#~ msgid "unnamed"
#~ msgstr "unnamed"

#~ msgid "vCard"
#~ msgstr "vCard"

#~ msgid "vacation notice"
#~ msgstr "vacation notice"

#~ msgid "via"
#~ msgstr "via"

#~ msgid "view the folder"
#~ msgstr "view the folder"

#~ msgid "weekly"
#~ msgstr "weekly"

#~ msgid "work days"
#~ msgstr "work days"

#~ msgid "yearly"
#~ msgstr "yearly"<|MERGE_RESOLUTION|>--- conflicted
+++ resolved
@@ -135,11 +135,6 @@
 msgid "Navigation bar"
 msgstr "Navigation bar"
 
-<<<<<<< HEAD
-#: apps/io.ox/tours/settings.js module:io.ox/tours
-msgid "How the settings are organized"
-msgstr "How the settings are organised"
-=======
 #: apps/io.ox/tours/contacts.js module:io.ox/tours
 msgid ""
 "Click on a letter on the left side of the navigation bar in order to display "
@@ -151,7 +146,6 @@
 #: apps/io.ox/tours/contacts.js module:io.ox/tours
 msgid "Sending an E-Mail to a contact"
 msgstr "Sending an email to a contact"
->>>>>>> ca385a2c
 
 #: apps/io.ox/tours/contacts.js module:io.ox/tours
 msgid ""
@@ -161,15 +155,11 @@
 "To send an E-Mail to the contact, click on an E-Mail address or on Send e-"
 "mail in the tool bar."
 
-<<<<<<< HEAD
-#: apps/io.ox/tours/mail.js module:io.ox/tours
-=======
 #: apps/io.ox/tours/contacts.js module:io.ox/tours
 msgid "Editing multiple contacts"
 msgstr "Editing multiple contacts"
 
 #: apps/io.ox/tours/contacts.js module:io.ox/tours
->>>>>>> ca385a2c
 msgid ""
 "To edit multiple contacts at once, enable the checkboxes on the left side of "
 "the contacts. If the checkboxes are not displayed, click on View > "
@@ -271,19 +261,6 @@
 msgid "Preview mode"
 msgstr "Preview mode"
 
-<<<<<<< HEAD
-#: apps/io.ox/tours/mail.js module:io.ox/tours
-msgid "Reading E-Mail conversations"
-msgstr "Reading E-Mail conversations"
-
-#: apps/io.ox/tours/portal.js module:io.ox/tours
-msgid "Reading the details"
-msgstr "Reading the details"
-
-#: apps/io.ox/tours/intro.js module:io.ox/tours
-msgid "Searching for objects"
-msgstr "Searching for objects"
-=======
 #: apps/io.ox/tours/files.js module:io.ox/tours
 msgid ""
 "From preview you can also select other options to help you manage and work "
@@ -291,7 +268,6 @@
 msgstr ""
 "From preview you can also select other options to help you manage and work "
 "on your files."
->>>>>>> ca385a2c
 
 #: apps/io.ox/tours/files.js module:io.ox/tours
 msgid "Share files"
@@ -396,11 +372,6 @@
 "detailed information in the tours for the individual apps or in the online "
 "help."
 
-<<<<<<< HEAD
-#: apps/io.ox/tours/portal.js module:io.ox/tours
-msgid "The Portal"
-msgstr "The Portal"
-=======
 #: apps/io.ox/tours/intro.js module:io.ox/tours
 msgid "Launching an app"
 msgstr "Launching an app"
@@ -416,7 +387,6 @@
 #: apps/io.ox/tours/intro.js module:io.ox/tours
 msgid "Displaying the help or the settings"
 msgstr "Displaying the help or the settings"
->>>>>>> ca385a2c
 
 #: apps/io.ox/tours/intro.js module:io.ox/tours
 msgid ""
@@ -471,8 +441,6 @@
 msgstr "The folder tree"
 
 #: apps/io.ox/tours/intro.js module:io.ox/tours
-<<<<<<< HEAD
-=======
 msgid ""
 "Use the folder tree to open the folder containing the objects that you want "
 "to view in the list."
@@ -481,7 +449,6 @@
 "to view in the list."
 
 #: apps/io.ox/tours/intro.js module:io.ox/tours
->>>>>>> ca385a2c
 msgid "The list"
 msgstr "The list"
 
@@ -654,16 +621,6 @@
 "To open the E-Mail settings, click the System menu icon on the upper right "
 "side of the menu bar. Select Settings. Click on E-Mail on the left side."
 
-<<<<<<< HEAD
-#: apps/io.ox/tours/intro.js module:io.ox/tours
-#, fuzzy
-#| msgid ""
-#| "To launch an app, click on an entry on the left side of the menu bar."
-msgid ""
-"To launch an app, use the quick launch icons on the left side of the menu "
-"bar or click on an entry inside the app launcher menu."
-msgstr "To launch an app, click on an entry on the left side of the menu bar."
-=======
 #. Tour name; general introduction
 #: apps/io.ox/tours/main.js module:io.ox/tours
 msgid "Getting started"
@@ -684,7 +641,6 @@
 #: apps/io.ox/tours/portal.js module:io.ox/tours
 msgid "Reading the details"
 msgstr "Reading the details"
->>>>>>> ca385a2c
 
 #: apps/io.ox/tours/portal.js module:io.ox/tours
 msgid "To read the details, click on an entry in a square."
@@ -723,36 +679,13 @@
 "click on Customise this page."
 
 #: apps/io.ox/tours/settings.js module:io.ox/tours
-<<<<<<< HEAD
-#, fuzzy
-#| msgid ""
-#| "To open the help, click the System menu icon on the upper right side of "
-#| "the menu bar. Select Help. The help for the currently selected app is "
-#| "displayed. To browse the complete help, click on Start Page or Table Of "
-#| "Contents at the upper part of the window."
-msgid ""
-"To open the help, click the user image on the upper right side of the menu "
-"bar. Select Help. The help for the currently selected app is displayed. To "
-"browse the complete help, click on Start Page or Table Of Contents at the "
-"upper part of the window."
-msgstr ""
-"To open the help, click the System menu icon on the upper right side of the "
-"menu bar. Select Help. The help for the currently selected app is displayed. "
-"To browse the complete help, click on Start Page or Table Of Contents at the "
-"upper part of the window."
-=======
 msgid "Opening the settings"
 msgstr "Opening the settings"
->>>>>>> ca385a2c
 
 #: apps/io.ox/tours/settings.js module:io.ox/tours
-#, fuzzy
-#| msgid ""
-#| "To open the settings, click the System menu icon on the upper right side "
-#| "of the menu bar. Select Settings."
 msgid ""
-"To open the settings, click the user image on the upper right side of the "
-"menu bar. Select Settings."
+"To open the settings, click the System menu icon on the upper right side of "
+"the menu bar. Select Settings."
 msgstr ""
 "To open the settings, click the System menu icon on the upper right side of "
 "the menu bar. Select Settings."
@@ -809,26 +742,9 @@
 "To sign out, click the System menu icon on the upper right side of the menu "
 "bar. Select Sign out."
 
-<<<<<<< HEAD
-#: apps/io.ox/tours/settings.js module:io.ox/tours
-#, fuzzy
-#| msgid ""
-#| "To sign out, click the System menu icon on the upper right side of the "
-#| "menu bar. Select Sign out."
-msgid ""
-"To sign out, click the logout icon on the upper right side of the menu bar."
-msgstr ""
-"To sign out, click the System menu icon on the upper right side of the menu "
-"bar. Select Sign out."
-
-#: apps/io.ox/tours/mail.js module:io.ox/tours
-msgid "To sort the E-Mails, click on Sort by. Select a sort criteria."
-msgstr "To sort the E-Mail messages, click on Sort by. Select a sort criteria."
-=======
 #: apps/io.ox/tours/tasks.js module:io.ox/tours
 msgid "Creating a new task"
 msgstr "Creating a new task"
->>>>>>> ca385a2c
 
 #: apps/io.ox/tours/tasks.js module:io.ox/tours
 msgid "To create a new task, click on New in the toolbar."
@@ -3092,13 +3008,6 @@
 #~ msgid "High priority"
 #~ msgstr "High priority"
 
-#~ msgid ""
-#~ "Hint: you can always restart guided tours, any time you need them, from "
-#~ "the system menu."
-#~ msgstr ""
-#~ "Hint: you can always restart guided tours, any time you need them, from "
-#~ "the system menu."
-
 #~ msgid "Hobby"
 #~ msgstr "Hobby"
 
@@ -3197,13 +3106,6 @@
 #~ msgstr ""
 #~ "In case of new notifications, e.g.: appointment invitations, the info "
 #~ "area is opened on the right side."
-
-#~ msgid ""
-#~ "In case of new notifications, e.g. appointment invitations, the info area "
-#~ "is opened."
-#~ msgstr ""
-#~ "In case of new notifications, e.g.: appointment invitations, the info "
-#~ "area is opened."
 
 #~ msgid "In progress"
 #~ msgstr "In progress"
@@ -4603,9 +4505,6 @@
 #~ msgid "Resources"
 #~ msgstr "Resources"
 
-#~ msgid "Restart Guided Tour"
-#~ msgstr "Restart Guided Tour"
-
 #~ msgid "Restore applications"
 #~ msgstr "Restore applications"
 
@@ -5255,16 +5154,6 @@
 #~ "checkboxes to select files. Click on a file to view further details and "
 #~ "functions in the pop-up."
 
-#~ msgid "The New objects icon"
-#~ msgstr "The New objects icon"
-
-#~ msgid ""
-#~ "The New objects icon shows the number of appointment reminders or other "
-#~ "notifications. If clicking the icon, the info area opens."
-#~ msgstr ""
-#~ "The New objects icon shows the number of appointment reminders or other "
-#~ "notifications. If clicking the icon, the info area opens."
-
 #~ msgid ""
 #~ "The New objects icon shows the number of unread E-Mails or other "
 #~ "notifications. If clicking the icon, the info area opens."
@@ -5465,9 +5354,6 @@
 #~ msgstr ""
 #~ "The icon on the bottom right side helps you sort your email messages. "
 #~ "Click the icon to get a list of sort criteria."
-
-#~ msgid "The info area"
-#~ msgstr "The info area"
 
 #~ msgid "The number of recipients is limited to %1$s recipients per field"
 #~ msgstr "The number of recipients is limited to %1$s recipients per field"
