--- conflicted
+++ resolved
@@ -37,12 +37,6 @@
   </h1>
 <h2 class="sr-only">Termine verwalten</h2>
 <div class="sect2" id="ox.appsuite.user.sect.calendar.manage.changestatus">
-<<<<<<< HEAD
-<div class="titlepage"><div><div><h3 class="title">7.6.3. Terminbestätigung ändern</h3></div></div></div>
-<a class="indexterm" name="id-1.8.13.8.2"></a><a class="indexterm" name="id-1.8.13.8.3"></a><div class="concept">
-<a name="ox.appsuite.user.concept.calendar.manage.changestatus"></a><p id="ox.appsuite.user.concept.calendar.manage.changestatus">Sie können Ihre Terminbestätigung nachträglich
-        ändern.
-=======
 <div class="titlepage"><div><div><h3 class="title">7.7.3. Terminbestätigung oder Status ändern</h3></div></div></div>
 <a class="indexterm" name="id-1.8.14.8.2"></a><a class="indexterm" name="id-1.8.14.8.3"></a><a class="indexterm" name="id-1.8.14.8.4"></a><div class="concept">
 <a name="ox.appsuite.user.concept.calendar.manage.changestatus"></a><p id="ox.appsuite.user.concept.calendar.manage.changestatus">Sie können Ihre Terminbestätigung nachträglich
@@ -53,34 +47,11 @@
 <li class="listitem"><p role="presentation">Sie können den Bestätigungsstatus ändern. Dabei können Sie einen Kommentar eingeben, den andere Terminteilnehmer lesen können.</p></li>
 </ul>
 <p>
->>>>>>> 1c74fb5d
         Je nach Konfiguration des Servers können Sie in Ihren privaten Kalendern eine Terminbestätigung nur ändern, wenn Sie 
         Teilnehmer des Termins sind. Bei einer Terminserie können Sie die Bestätigung für einen einzelnen Termin oder für die 
         gesamte Terminserie ändern.
       </p>
 </div>
-<<<<<<< HEAD
-<div class="task" id="ox.appsuite.user.task.calendar.manage.changestatus">
-<p class="title">So ändern Sie Ihre Terminbestätigung:</p>
-<div class="procedure">
-<p>Je nach eingestellter Ansicht verwenden Sie eine der folgenden Methoden: 
-            </p>
-<ul class="itemizedlist" style="list-style-type: none; ">
-<li class="listitem" style="list-style-type: none"><p role="presentation">In einer Kalenderansicht klicken Sie auf einen Termin. Klicken Sie im Popup auf
-                  <span class="guibutton"><strong>Status ändern</strong></span>.</p></li>
-<li class="listitem" style="list-style-type: none"><p role="presentation">In der Listenansicht wählen Sie einen Termin. Klicken Sie in der Werkzeugleiste auf
-                  <span class="guibutton"><strong>Status</strong></span>.</p></li>
-</ul>
-<p>
-          </p>
-<ol class="procedure" type="1">
-<li class="step"><p role="presentation">Wenn Sie eine Terminserie gewählt haben, legen Sie fest, ob die Änderungen für den einzelnen Termin oder für die
-              gesamte Terminserie gelten.</p></li>
-<li class="step"><p role="presentation">Geben Sie im Fenster <span class="guilabel"><strong>Bestätigungsstatus ändern</strong></span> eine Anmerkung ein. Klicken Sie auf eine der
-              Schaltflächen <span class="guibutton"><strong>Ablehnen</strong></span>, <span class="guibutton"><strong>Vorläufig</strong></span>,
-              <span class="guibutton"><strong>Akzeptieren</strong></span>.</p></li>
-</ol>
-=======
 <div class="task" id="ox.appsuite.user.task.calendar.manage.acceptdecline">
 <p class="title">So können Sie einen Termin bestätigen oder ablehnen:</p>
 <div class="procedure"><ol class="procedure" type="1">
@@ -96,7 +67,6 @@
 <li class="step"><p role="presentation">Wenn Sie eine Terminserie gewählt haben, legen Sie fest, ob die Änderungen für den einzelnen Termin oder für die 
               gesamte Terminserie gelten.</p></li>
 </ol></div>
->>>>>>> 1c74fb5d
 </div>
 <div class="task" id="ox.appsuite.user.task.calendar.manage.changestatus">
 <p class="title">So ändern Sie Ihren Bestätigungsstatus:</p>
