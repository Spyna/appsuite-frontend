/**
 * This work is provided under the terms of the CREATIVE COMMONS PUBLIC
 * LICENSE. This work is protected by copyright and/or other applicable
 * law. Any use of the work other than as authorized under this license
 * or copyright law is prohibited.
 *
 * http://creativecommons.org/licenses/by-nc-sa/2.5/
 *
 * © 2016 OX Software GmbH, Germany. info@open-xchange.com
 *
 * @author Matthias Biggeleben <matthias.biggeleben@open-xchange.com>
 */

define('io.ox/core/links', [
    'io.ox/core/yell',
    'io.ox/core/capabilities'
], function (yell, capabilities) {

    'use strict';

    // open app with given folder
    function openFolder(app, id) {
        // open files app
        require(['io.ox/core/folder/api'], function (api) {
            api.get(id).then(
                function () {
                    ox.launch(app, { folder: id }).done(function () {
                        // set proper folder
                        if (app === 'io.ox/calendar/main') this.folders.setOnly(id);
                        else if (this.folder.get() !== id) this.folder.set(id);
                    });
                },
                yell
            );
        });
    }

    //
    // Generic app
    //
    var appHandler = function (e) {
        e.preventDefault();
        var data = $(this).data(),
            // special handling for text and spreadsheet
            options = /^io.ox\/office\//.test(data.app) ?
                { action: 'load', file: { folder_id: data.folder, id: data.id } } :
                _(data).pick('folder', 'folder_id', 'id', 'cid');

        ox.launch(data.app + '/main', options).done(function () {
            // special handling for settings (bad, but apparently solved differently)
            if (_.isFunction(this.setSettingsPane)) this.setSettingsPane(options);
            // set proper folder
            else if (data.folder && this.folder.get() !== data.folder) this.folder.set(data.folder);
        });
    };

    $(document).on('click', '.deep-link-app', appHandler);

    //
    // Files
    //
    var filesHandler = function (e) {
        e.preventDefault();
        var data = $(this).data();
        if (data.id) {
            // open file in viewer
            require(['io.ox/core/viewer/main', 'io.ox/files/api'], function (Viewer, api) {
                api.get(_(data).pick('folder', 'id')).then(
                    function sucess(data) {
                        var viewer = new Viewer();
                        viewer.launch({ files: [data] });
                    },
                    // fail
                    yell
                );
            });
        } else {
            openFolder('io.ox/files/main', data.folder);
        }
    };
    $(document).on('click', '.deep-link-files', filesHandler);

    //
    // Address book
    //
    var contactsHandler = function (e) {
        e.preventDefault();
        var data = $(this).data();
        ox.launch('io.ox/contacts/main', { folder: data.folder }).done(function () {
            var app = this, folder = data.folder, id = String(data.id || '').replace(/\//, '.');
            if (app.folder.get() === folder) {
                app.getGrid().selection.set(id);
            } else {
                app.folder.set(folder).done(function () {
                    app.getGrid().selection.set(id);
                });
            }
        });
    };

    $(document).on('click', '.deep-link-contacts', contactsHandler);

    //
    // Calendar
    //
    var calendarHandler = function (e) {
        e.preventDefault();
        var data = $(this).data();
        if (data.id) {
            ox.load(['io.ox/core/tk/dialogs', 'io.ox/calendar/api', 'io.ox/calendar/view-detail', 'io.ox/core/folder/api']).done(function (dialogs, api, view, folderApi) {
                // chrome uses a shadowdom, this prevents the sidepopup from finding the correct parent to attach.
                var sidepopup = new dialogs.SidePopup({ arrow: !_.device('chrome'), tabTrap: true });
                if (_.device('chrome')) {
                    sidepopup.setTarget(document.body);
                }
                sidepopup.show(e, function (popup) {
                    popup.busy();
                    // fix special id format
                    if (/^\d+\/\d+.\d+$/.test(data.id)) {
                        data = api.cid(data.id.replace(/\//, '.'));
                    }
                    api.get(data).then(
                        function success(data) {
                            // some invitation mails contain links to events where the participant has no reading rights. We don't know until we check, as this data is not part of the appointment.
                            // folder data is used to determine if the this is a shared folder and the folder owner must be used when confirming instead of the logged in user
                            folderApi.get(data.get('folder')).always(function (result) {
                                popup.idle().append(view.draw(data, { container: popup, noFolderCheck: result.error !== undefined }));
                            });
                        },
                        function fail(e) {
                            sidepopup.close();
                            yell(e);
                        }
                    );
                });
            });
        } else {
            openFolder('io.ox/calendar/main', data.folder);
        }
    };

    $(document).on('click', '.deep-link-calendar', calendarHandler);

    //
    // Tasks
    //
    var tasksHandler = function (e) {
        e.preventDefault();
        var data = $(this).data();
        ox.launch('io.ox/tasks/main', { folder: data.folder }).done(function () {
            var app = this,
                folder = data.folder,
                id = String(data.id || '').replace(/\//, '.'),
                cid = id.indexOf('.') > -1 ? id : _.cid({ folder: folder, id: id });

            $.when()
                .then(function () {
                    // set folder
                    if (!app.folder.get() === folder) return app.folder.set(folder);
                })
                .then(function () {
                    // select item
                    if (id) return app.getGrid().selection.set(cid);
                });
        });
    };

    $(document).on('click', '.deep-link-tasks', tasksHandler);

    //
    // Mail
    //

    var mailHandler = function (e) {
        e.preventDefault();

        var node = $(this), data = node.data(), address, name, tmp, params = {};

        require(['io.ox/mail/sanitizer'], function (sanitizer) {

            require(['io.ox/mail/sanitizer'], function (sanitizer) {
                // has data?
                if (data.address) {
                    // use existing address and name
                    address = data.address;
                    name = data.name || data.address;
                } else {
                    // parse mailto string
                    // cut off leading "mailto:" and split at "?"
                    tmp = node.attr('href').substr(7).split(/\?/, 2);
                    // address
                    address = tmp[0];
                    // use link text as display name
                    name = node.text();
                    // process additional parameters; all lower-case (see bug #31345)
                    params = _.deserialize(tmp[1]);
                    for (var key in params) params[key.toLowerCase()] = params[key];
                }

<<<<<<< HEAD
                // go!
                ox.registry.call('mail-compose', 'compose', {
                    to: [[name, address]],
                    subject: params.subject || '',
                    attachments: [{ content: sanitizer.sanitize({ content: params.body || '', content_type: 'text/html' }, { WHOLE_DOCUMENT: false }).content, disp: 'inline' }]
                });
=======
            // go!
            ox.registry.call('mail-compose', 'compose', {
                to: [[name, address]],
                subject: params.subject || '',
                attachments: [{ content: sanitizer.sanitize({ content: params.body || '', content_type: 'text/html' }, { WHOLE_DOCUMENT: false }).content, disp: 'inline' }]
>>>>>>> 1c74fb5d
            });
        });
    };

    if (capabilities.has('webmail')) {
        $(document).on('click', '.mailto-link', mailHandler);
    }

    // event hub
    ox.on('click:deep-link-mail', function (e, scope) {
        var types = e.currentTarget.className.split(' ');

        if (types.indexOf('deep-link-files') >= 0) filesHandler.call(scope, e);
        else if (types.indexOf('deep-link-contacts') >= 0) contactsHandler.call(scope, e);
        else if (types.indexOf('deep-link-calendar') >= 0) calendarHandler.call(scope, e);
        else if (types.indexOf('deep-link-tasks') >= 0) tasksHandler.call(scope, e);
        else if (types.indexOf('deep-link-app') >= 0) appHandler.call(scope, e);
        else if (types.indexOf('mailto-link') >= 0) mailHandler.call(scope, e);
    });

});<|MERGE_RESOLUTION|>--- conflicted
+++ resolved
@@ -178,39 +178,29 @@
 
         require(['io.ox/mail/sanitizer'], function (sanitizer) {
 
-            require(['io.ox/mail/sanitizer'], function (sanitizer) {
-                // has data?
-                if (data.address) {
-                    // use existing address and name
-                    address = data.address;
-                    name = data.name || data.address;
-                } else {
-                    // parse mailto string
-                    // cut off leading "mailto:" and split at "?"
-                    tmp = node.attr('href').substr(7).split(/\?/, 2);
-                    // address
-                    address = tmp[0];
-                    // use link text as display name
-                    name = node.text();
-                    // process additional parameters; all lower-case (see bug #31345)
-                    params = _.deserialize(tmp[1]);
-                    for (var key in params) params[key.toLowerCase()] = params[key];
-                }
-
-<<<<<<< HEAD
-                // go!
-                ox.registry.call('mail-compose', 'compose', {
-                    to: [[name, address]],
-                    subject: params.subject || '',
-                    attachments: [{ content: sanitizer.sanitize({ content: params.body || '', content_type: 'text/html' }, { WHOLE_DOCUMENT: false }).content, disp: 'inline' }]
-                });
-=======
+            // has data?
+            if (data.address) {
+                // use existing address and name
+                address = data.address;
+                name = data.name || data.address;
+            } else {
+                // parse mailto string
+                // cut off leading "mailto:" and split at "?"
+                tmp = node.attr('href').substr(7).split(/\?/, 2);
+                // address
+                address = tmp[0];
+                // use link text as display name
+                name = node.text();
+                // process additional parameters; all lower-case (see bug #31345)
+                params = _.deserialize(tmp[1]);
+                for (var key in params) params[key.toLowerCase()] = params[key];
+            }
+
             // go!
             ox.registry.call('mail-compose', 'compose', {
                 to: [[name, address]],
                 subject: params.subject || '',
                 attachments: [{ content: sanitizer.sanitize({ content: params.body || '', content_type: 'text/html' }, { WHOLE_DOCUMENT: false }).content, disp: 'inline' }]
->>>>>>> 1c74fb5d
             });
         });
     };
