--- conflicted
+++ resolved
@@ -226,12 +226,9 @@
                         this.collection.bind('remove', this.render);
                     },
                     render: function () {
-<<<<<<< HEAD
 
                         var hash = {};
 
-=======
->>>>>>> ff6aab84
                         var self = this, $dropDown;
 
                         self.$el.empty().append(drawPane);
@@ -305,13 +302,10 @@
             }
 
             api.on('refresh.all refresh.list', redraw);
-<<<<<<< HEAD
             data.tree.on('virtual', function () {
                 api.off('refresh.all refresh.list', redraw);
             });
-=======
             data.grid.selection.on('change', onChange);
->>>>>>> ff6aab84
         },
         save: function () {
             // TODO
