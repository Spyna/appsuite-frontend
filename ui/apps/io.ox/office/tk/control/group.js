/**
 * All content on this website (including text, images, source
 * code and any other original works), unless otherwise noted,
 * is licensed under a Creative Commons License.
 *
 * http://creativecommons.org/licenses/by-nc-sa/2.5/
 *
 * Copyright (C) Open-Xchange Inc., 2006-2012
 * Mail: info@open-xchange.com
 *
 * @author Daniel Rentz <daniel.rentz@open-xchange.com>
 */

define('io.ox/office/tk/control/group',
    ['io.ox/core/event',
     'io.ox/office/tk/utils',
     'io.ox/office/tk/keycodes'
    ], function (Events, Utils, KeyCodes) {

    'use strict';

    var // DOM event that will cause a 'group:change' event from a group
        INTERNAL_TRIGGER_EVENT = 'private:trigger',

        // the group instances currently focused (as array, groups may be embedded)
        focusStack = [];

    // class Group ============================================================

    /**
     * Creates a container element used to hold a control. All controls shown
     * in view components must be inserted into such group containers. This is
     * the base class for specialized groups and does not add any specific
     * functionality to the inserted controls.
     *
     * Instances of this class trigger the following events:
     * - 'group:change': If the control has been activated in a special way
     *      depending on the type of the control group. The event handler
     *      receives the new value of the activated control.
     * - 'group:cancel': When the focus needs to be returned to the application
     *      (e.g. when the ESCAPE key is pressed, or when a click on a
     *      drop-down button closes the opened drop-down menu).
     * - 'group:show': After the control has been shown or hidden. The event
     *      handler receives the new visibility state.
     * - 'group:enable': After the control has been enabled or disabled. The
     *      event handler receives the new state.
     * - 'group:layout': After child nodes have been inserted into this group
     *      using the method Group.addChildNodes().
     * - 'group:focus': After the group has been focused, by initially focusing
     *      any of its focusable child nodes. As long as the focus remains
     *      inside the group (even if the focus moves to another DOM node in
     *      the group), no further 'group:focus' event will be triggered.
     * - 'group:blur': After the group has lost the browser focus, after
     *      focusing any other DOM node outside the group. As long as the focus
     *      remains inside the group (even if the focus moves to another DOM
     *      node in the group), the 'group:blur' event will not be triggered.
     *
     * @constructor
     *
     * @param {Object} [options]
     *  A map of options to control the properties of the new group. The
     *  following options are supported:
     *  @param {String} [options.tooltip]
     *      Tool tip text shown when the mouse hovers the control. If omitted,
     *      the control will not show a tool tip.
     *  @param {String} [options.classes]
     *      Additional CSS classes that will be set at the root DOM node of
     *      this instance.
     */
    function Group(options) {

        var // self reference
            self = this,

            // create the group container element
            groupNode = $('<div>').addClass('group'),

            // the current value of this control group
            groupValue = null,

            // the current value options of this control group
            groupOptions = null,

            // update handler functions
            updateHandlers = [],

            // all container nodes that are part of this group instance, for focus handling
            focusableNodes = groupNode;

        // base constructor ---------------------------------------------------

        // add event hub
        Events.extend(this);

        // private methods ----------------------------------------------------

        /**
         * Keyboard handler for the entire group.
         */
        function keyHandler(event) {
            if (event.keyCode === KeyCodes.ESCAPE) {
                if ((event.type === 'keydown') && !event.isDefaultPrevented()) {
                    self.triggerCancel();
                }
                return false;
            }
        }

        /**
         * Triggers a 'group:cancel' event and suppresses the default action of
         * the passed event, if this group is disabled.
         */
        function disabledHandler(event) {
            if (!self.isEnabled()) {
                event.preventDefault();
                self.triggerCancel();
            }
        }

        /**
         * Updates the focused state of this group, according to the passed
         * 'focusin' and 'focusout' events. The order of focusin/focusout
         * events is not reliable, therefore, a simple check whether the focus
         * is inside the group is performed.
         */
        function focusHandler(event) {

            // update CSS focus class, trigger event (check that group is not destroyed yet)
            function changeFocusState(group, focused) {
                if (_.isFunction(group.trigger)) {
                    group.getNode().toggleClass(Utils.FOCUSED_CLASS, focused);
                    group.trigger(focused ? 'group:focus' : 'group:blur');
                }
            }

            function processEvent(focusNode) {

                var // the top entry of the focus stack
                    stackEntry = null;

                // Returns whether the focus node is one of the focusable
                // container nodes, or if it is contained in one of these nodes.
                function isFocusable(focusableNodes) {
                    return (focusableNodes.filter(focusNode).length > 0) || (focusableNodes.has(focusNode).length > 0);
                }

                // trigger a 'group:blur' event at all cached focus groups that
                // do not contain the passed focus node anymore
                while ((focusStack.length > 0) && !isFocusable(_.last(focusStack).nodes)) {
                    stackEntry = focusStack.pop();
                    changeFocusState(stackEntry.group, false);
                }

                // trigger a 'group:focus' event at this group, if it is not already focused
                if (!groupNode.hasClass(Utils.FOCUSED_CLASS) && isFocusable(focusableNodes)) {
                    focusStack.push({ group: self, nodes: focusableNodes });
                    changeFocusState(self, true);
                }
            }

            switch (event.type) {
            // focus received: process event synchronously, use target node of
            // event to be sure to generate the 'group:focus' event (using
            // document.activeElement and jQuery.find(':focus') is not reliable
            // before the event has been processed by the browser)
            case 'focusin':
                processEvent(event.target);
                break;
            // focus lost: order of focus events is not reliable, process event
            // asynchronously, check directly whether the group is still focused
            case 'focusout':
                _.defer(function () { processEvent(document.activeElement); });
                break;
            }
        }

        // methods ------------------------------------------------------------

        /**
         * Returns the DOM container element for this group as jQuery object.
         */
        this.getNode = function () {
            return groupNode;
        };

        /**
         * Returns the options that have been passed to the constructor.
         */
        this.getOptions = function () {
            return options;
        };

        /**
         * Registers the passed update handler function. These handlers will be
         * called from the method Group.setValue() in order of their
         * registration.
         *
         * @param {Function} updateHandler
         *  The update handler function. Will be called in the context of this
         *  group. Receives the following parameters:
         *  (1) {Any} value
         *      The value passed to the method Group.setValue().
         *  (2) {Object|Undefined} options
         *      The options map passed to the method Group.setValue().
         *  (3) {Any} oldValue
         *      The old value of the group.
         *
         * @returns {Group}
         *  A reference to this group.
         */
        this.registerUpdateHandler = function (updateHandler) {
            updateHandlers.push(updateHandler);
            return this;
        };

        /**
         * Registers an event handler for specific DOM control nodes, that will
         * trigger a 'group:change' event for this group instance. The value of
         * the 'group:change' event will be determined by the passed value
         * resolver function.
         *
         * @param {String} [type]
         *  The type of the event handler that will be bound to the selected
         *  DOM node(s), e.g. 'click' or 'change'. If omitted, the
         *  'group:change' event can only be triggered manually with the method
         *  'Group.triggerChange()'.
         *
         * @param {Object} [options]
         *  A map of options to control the behavior of this method. The
         *  following options are supported:
         *  @param {jQuery} [options.node]
         *      The DOM node that catches the jQuery action events. May be a
         *      single DOM control node, or a parent element of several
         *      controls selected by a jQuery selector string, if specified in
         *      the options parameter. If omitted, defaults to the root node of
         *      this group.
         *  @param {String} [options.selector]
         *      If specified, selects the ancestor elements of the specified
         *      node, which are actually triggering the events. If omitted, the
         *      event handler will be bound directly to the node passed to this
         *      method.
         *  @param {Function} [options.valueResolver]
         *      The function that returns the current value of this group
         *      instance. Will be called in the context of this group. Receives
         *      the control node that has triggered the event, as jQuery
         *      object. Must return the current value of the control (e.g. the
         *      boolean state of a toggle button, the value of a list item, or
         *      the current text in a text input field). May return null to
         *      indicate that a 'group:cancel' event should be triggered
         *      instead of a 'group:change' event. If omitted, defaults to the
         *      static method Utils.getControlValue().
         *
         * @returns {Group}
         *  A reference to this group.
         */
        this.registerChangeHandler = function (type, options) {

            var // the node to attach the event handler to
                node = Utils.getOption(options, 'node', groupNode),
                // the jQuery selector for ancestor nodes
                selector = Utils.getStringOption(options, 'selector', ''),
                // the resolver function for the control value
                valueResolver = Utils.getFunctionOption(options, 'valueResolver', Utils.getControlValue);

            function eventHandler(event, options) {
                var value = self.isEnabled() ? valueResolver.call(self, $(this)) : null;
                if (_.isNull(value)) {
                    self.triggerCancel(options);
                } else {
                    self.setValue(value, options);
<<<<<<< HEAD
                    self.trigger('group:change', value, options);
=======
                    self.trigger('group:change', value, Utils.extendOptions(options, { source: node[0] }));
>>>>>>> f834ac5b
                }
                return false;
            }

            // the resulting event type names
            type = _.isString(type) ? (type + ' ' + INTERNAL_TRIGGER_EVENT) : INTERNAL_TRIGGER_EVENT;

            // attach event handler to the node
            if (selector) {
                node.on(type, selector, eventHandler);
            } else {
                node.on(type, eventHandler);
            }

            return this;
        };

<<<<<<< HEAD
        this.registerFocusableContainerNode = function (node) {
            focusableNodes = focusableNodes.add(node);
            return this;
        };

=======
>>>>>>> f834ac5b
        /**
         * Registers a container DOM node located outside the root node of this
         * group instance, that contains control nodes that will be included
         * into the focus handling and generation of 'group:focus' and
         * 'group:blur' events.
         *
         * @param {HTMLElement|jQuery} node
         *  The DOM node(s) to be added to the internal focus handling.
         *
         * @returns {Group}
         *  A reference to this instance.
         */
        this.registerFocusableContainerNode = function (node) {
            focusableNodes = focusableNodes.add(node);
            node.on('focus focusin focusout blur', focusHandler);
            return this;
        };

        /**
         * Inserts the passed HTML mark-up into this group (all existing child
         * nodes will be removed). Triggers a 'group:layout' event notifying
         * all listeners about the changed layout of this group.
         *
         * @param {String} markup
         *  The HTML mark-up to be inserted into this group, as string.
         *
         * @returns {Group}
         *  A reference to this group.
         */
        this.setChildMarkup = function (markup) {
            groupNode.html(markup);
            return this.trigger('group:layout');
        };

        /**
         * Inserts the passed DOM elements into this group, and triggers a
         * 'group:layout' event notifying all listeners about the changed
         * layout of this group.
         *
         * @param {jQuery} nodes
         *  The nodes to be inserted into this group, as jQuery object.
         *
         * @returns {Group}
         *  A reference to this group.
         */
        this.addChildNodes = function (nodes) {
            groupNode.append(nodes);
            return this.trigger('group:layout');
        };

        /**
         * Inserts the passed control into this group, and marks it to be
         * included into keyboard focus navigation.
         *
         * @param {jQuery} control
         *  The control to be inserted into this group, as jQuery object.
         *
         * @returns {Group}
         *  A reference to this group.
         */
        this.addFocusableControl = function (control) {
            return this.addChildNodes(control.addClass(Utils.FOCUSABLE_CLASS));
        };

        /**
         * Returns whether this group contains any focusable controls.
         */
        this.hasFocusableControls = function () {
            return groupNode.find(Utils.FOCUSABLE_SELECTOR).length > 0;
        };

        /**
         * Returns all control nodes contained in this group that need to be
         * included into keyboard focus navigation.
         */
        this.getFocusableControls = function () {
            return groupNode.find(Utils.FOCUSABLE_SELECTOR);
        };

        /**
         * Returns whether this group contains the control that is currently
         * focused. Searches in all ancestor elements of this group, and in all
         * other focusable container nodes that have been registered with the
         * method 'Group.registerFocusableContainerNode()'.
         */
        this.hasFocus = function () {
            return Utils.containsFocusedControl(focusableNodes);
        };

        /**
         * Sets the focus to the first control in this group, unless it is
         * already focused.
         *
         * @returns {Group}
         *  A reference to this group.
         */
        this.grabFocus = function () {
            if (!this.hasFocus()) {
                this.getFocusableControls().first().focus();
            }
            return this;
        };

        /**
         * Returns whether this control group is configured to be visible (via
         * the methods Group.show(), Group.hide(), or Group.toggle()). Does not
         * check the effective visibility depending on the visibility of all
         * parent DOM nodes (see method Group.isReallyVisible() to do that).
         */
        this.isVisible = function () {
            return !groupNode.hasClass(Utils.HIDDEN_CLASS);
        };

        /**
         * Returns whether this control group is effectively visible (it must
         * not be hidden by itself, it must be inside the DOM tree, and all its
         * parent nodes must be visible too).
         */
        this.isReallyVisible = function () {
            return groupNode.is(Utils.REALLY_VISIBLE_SELECTOR);
        };

        /**
         * Displays this control group, if it is currently hidden.
         *
         * @returns {Group}
         *  A reference to this group.
         */
        this.show = function () {
            return this.toggle(true);
        };

        /**
         * Hides this control group, if it is currently visible.
         *
         * @returns {Group}
         *  A reference to this group.
         */
        this.hide = function () {
            return this.toggle(false);
        };

        /**
         * Toggles the visibility of this control group.
         *
         * @param {Boolean} [state]
         *  If specified, shows or hides the groups depending on the boolean
         *  value. If omitted, toggles the current visibility of the group.
         *
         * @returns {Group}
         *  A reference to this group.
         */
        this.toggle = function (state) {

            var // whether to show the group instance
                visible = (state === true) || ((state !== false) && this.isVisible());

            if (this.isVisible() !== visible) {
                groupNode.toggleClass(Utils.HIDDEN_CLASS, !visible);
                this.trigger('group:show', visible);
            }
            return this;
        };

        /**
         * Returns whether this control group is enabled.
         */
        this.isEnabled = function () {
            return groupNode.is(Utils.ENABLED_SELECTOR);
        };

        /**
         * Enables or disables this control group.
         *
         * @param {Boolean} [state=true]
         *  If omitted or set to true, the group will be enabled. Otherwise,
         *  the group will be disabled.
         *
         * @returns {Group}
         *  A reference to this group.
         */
        this.enable = function (state) {

            var // whether to enable the group instance
                enabled = _.isUndefined(state) || (state === true);

            // enable/disable the entire group node with all its descendants
            if (this.isEnabled() !== enabled) {
                groupNode.toggleClass(Utils.DISABLED_CLASS, !enabled);
                this.trigger('group:enable', enabled);
            }
            return this;
        };

        /**
         * Returns the current value of this control group.
         *
         * @returns {Any}
         *  The current value of this control group.
         */
        this.getValue = function () {
            return groupValue;
        };

        /**
         * Updates the controls in this group with the specified value, by
         * calling the registered update handlers.
         *
         * @param {Any} value
         *  The new value to be displayed in the controls of this group.
         *
         * @param {Object} [options]
         *  A map with options that will be passed as second parameter to all
         *  registered update handlers.
         *
         * @returns {Group}
         *  A reference to this group.
         */
        this.setValue = function (value, options) {
            var oldValue = groupValue;
            if (!_.isUndefined(value)) {
                groupValue = value;
                groupOptions = options;
                _(updateHandlers).each(function (updateHandler) {
                    updateHandler.call(this, value, options, oldValue);
                }, this);
            }
            return this;
        };

        /**
         * Debounced call of the Group.setValue() method with the current value
         * of this group. Can be used to refresh the appearance of the group
         * after changing its content.
         */
        this.refresh = _.debounce(function () {
            self.setValue(groupValue, groupOptions);
        });

        /**
         * Triggers a special event at the passed DOM control node contained in
         * this Group instance. The group will catch the event, and will
         * trigger a 'group:change' event by itself with the value associated
         * to the DOM control node.
         *
         * @param {HTMLElement|jQuery}
         *  A DOM control node of this group that must have been configured as
         *  source of change events with the Group.registerChangeHandler()
         *  method. If this object is a jQuery collection, uses the first DOM
         *  node it contains.
         *
         * @param {Object} [options]
         *  A map with additional options that will be passed to the
         *  'group:change' event listeners of this class.
         *
         * @returns {Group}
         *  A reference to this group.
         */
        this.triggerChange = function (control, options) {
            $(control).first().trigger(INTERNAL_TRIGGER_EVENT, options);
            return this;
        };

        /**
         * Triggers a 'group:cancel' event at this Group instance.
         *
         * @param {Object} [options]
         *  A map with additional options that will be passed to the
         *  'group:cancel' event listeners of this class.
         *
         * @returns {Group}
         *  A reference to this group.
         */
        this.triggerCancel = function (options) {
            return this.trigger('group:cancel', options);
        };

        this.destroy = function () {
            this.events.destroy();
        };

        // initialization -----------------------------------------------------

        // formatting and tool tip
        groupNode.addClass(Utils.getStringOption(options, 'classes', ''));
        Utils.setControlTooltip(groupNode, Utils.getStringOption(options, 'tooltip'));

        // add event handlers
        groupNode.on({
            'keydown keypress keyup': keyHandler,
            'mousedown touchstart dragover drop contextmenu': disabledHandler,
            'focus focusin focusout blur': focusHandler
        });

    } // class Group

    // exports ================================================================

    return _.makeExtendable(Group);

});<|MERGE_RESOLUTION|>--- conflicted
+++ resolved
@@ -268,11 +268,7 @@
                     self.triggerCancel(options);
                 } else {
                     self.setValue(value, options);
-<<<<<<< HEAD
-                    self.trigger('group:change', value, options);
-=======
                     self.trigger('group:change', value, Utils.extendOptions(options, { source: node[0] }));
->>>>>>> f834ac5b
                 }
                 return false;
             }
@@ -290,14 +286,11 @@
             return this;
         };
 
-<<<<<<< HEAD
         this.registerFocusableContainerNode = function (node) {
             focusableNodes = focusableNodes.add(node);
             return this;
         };
 
-=======
->>>>>>> f834ac5b
         /**
          * Registers a container DOM node located outside the root node of this
          * group instance, that contains control nodes that will be included
