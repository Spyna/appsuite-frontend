--- conflicted
+++ resolved
@@ -1,16 +1,14 @@
-<<<<<<< HEAD
 open-xchange-appsuite (7.4.1-0) unstable; urgency=low
 
   * prepare for 7.4.1 release
 
  -- Markus Wagner <markus.wagner@open-xchange.com>  Fri, 20 Sep 2013 16:29:32 +0200
-=======
+
 open-xchange-appsuite (7.4.0-11) stable; urgency=low
 
   * Eleventh candidate for 7.4.0 release
 
  -- Markus Wagner <markus.wagner@open-xchange.com>  Tue, 24 Sep 2013 10:00:08 +0200
->>>>>>> e9a545e2
 
 open-xchange-appsuite (7.4.0-10) stable; urgency=low
 
