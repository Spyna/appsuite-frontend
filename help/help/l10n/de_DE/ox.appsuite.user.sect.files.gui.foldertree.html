<html lang="de">
<head>
<meta http-equiv="Content-Type" content="text/html; charset=utf-8">
<title>9.1.2. Der Drive-Ordnerbaum</title>
<link rel="stylesheet" type="text/css" href="../../help.css">
<meta name="generator" content="DocBook XSL Stylesheets V1.78.1">
<link rel="home" href="index.html" title="Benutzeranleitung">
<link rel="up" href="ox.appsuite.user.sect.files.gui.html" title="9.1. Die Drive-Bestandteile">
<link rel="prev" href="ox.appsuite.user.sect.files.gui.search.html" title="9.1.1. Die Drive-Suchleiste">
<link rel="next" href="ox.appsuite.user.sect.files.gui.toolbar.html" title="9.1.3. Die Drive-Werkzeugleiste">
<link rel="copyright" href="ox.appsuite.user.legalnotice.html" title="Rechtlicher Hinweis">
<link rel="stylesheet" type="text/css" href="../../bootstrap.min.css"​/> 
<link id="favicon" rel="shortcut icon" href="../../../apps/themes/default/favicon.ico" type="image/x-icon"> 
<meta name="viewport" content="width=device-width, initial-scale=1.0">
   <script src="../../jquery.min.js"></script> 

   <script src="../../bootstrap.min.js"></script> 
</head>
<body bgcolor="white" text="black" link="#0000FF" vlink="#840084" alink="#0000FF">
<div class="oxhelp-navigation-top"><nav class="navbar navbar-inverse" role="navigation"><div class="container-fluid">
<div class="navbar-header">
<button type="button" class="navbar-toggle" data-toggle="collapse" data-target="#ox-main-nav"><span class="sr-only">Navigation umschalten</span><span class="icon-bar"></span><span class="icon-bar"></span><span class="icon-bar"></span></button><a class="navbar-brand"></a>
</div>
<div class="collapse navbar-collapse" id="ox-main-nav"><ul class="nav navbar-nav">
<li><a accesskey="p" class="oxhelp-prev-link" href="ox.appsuite.user.sect.files.gui.search.html">Zurück</a></li>
<li><a accesskey="h" href="index.html" class="oxhelp-home-link">Startseite</a></li>
<li><a accesskey="t" href="bk01-toc.html" class="oxhelp-toc-link">Inhaltsverzeichnis</a></li>
<li><a accesskey="n" class="oxhelp-next-link" href="ox.appsuite.user.sect.files.gui.toolbar.html">Weiter</a></li>
</ul></div>
</div></nav></div>
<div class="oxhelp-content">
  <h1 class="sr-only">
    <span class="phrase">Drive</span>
    
    
    
  </h1>
<h2 class="sr-only">Die
      <span class="phrase"><span class="guilabel"><strong>Drive</strong></span></span>-Bestandteile
    </h2>
<div class="sect2" id="ox.appsuite.user.sect.files.gui.foldertree">
<div class="titlepage"><div><div><h3 class="title">9.1.2. Der
<<<<<<< HEAD
        <span class="phrase">Drive</span>
        
        
        
        Ordnerbaum</h3></div></div></div>
=======
        <span class="phrase">Drive</span>-Ordnerbaum
      </h3></div></div></div>
>>>>>>> 1c74fb5d
<div class="reference">
<a name="ox.appsuite.user.reference.files.gui.foldertree"></a><p id="ox.appsuite.user.reference.files.gui.foldertree">
        Zeigt die Ordner. 
        </p>
<p class="title">Inhalt</p>
<ul class="itemizedlist" id="ox.appsuite.user.reference.files.gui.foldertree.entries" style="list-style-type: disc; ">
<<<<<<< HEAD
<li class="listitem"><p role="presentation"><span class="guilabel"><strong>Meine Dateien</strong></span>. Enthält Ihre persönlichen Dateien und Ordner. Standardmäßig
              vorhanden sind Ordner für Dokumente, Musik, Bilder, Videos.</p></li>
<li class="listitem"><p role="presentation"><span class="guilabel"><strong>Meine Anhänge</strong></span>. Zeigt die Datei-Anhänge der E-Mails, die Sie gesendet oder empfangen haben.</p></li>
<li class="listitem"><p role="presentation"><span class="guilabel"><strong>Meine freigegebenen E-Mail-Anhänge</strong></span>. Enthält die Datei-Anhänge, die Sie als Link gesendet haben.</p></li>
<li class="listitem"><p role="presentation"><span class="guilabel"><strong>Meine Freigaben</strong></span>. Zeigt die Dateien und Ordner, die Sie für andere Benutzer oder für
              externe Partner freigegeben haben.</p></li>
<li class="listitem"><p role="presentation"><span class="guilabel"><strong>Papierkorb</strong></span>. Enthält Dateien, die Sie gelöscht haben.</p></li>
=======
<li class="listitem"><p role="presentation"><span class="guilabel"><strong>Meine Dateien</strong></span>. Enthält Ihre persönlichen Dateien und Ordner. Standardmäßig 
              vorhanden sind Ordner für Dokumente, Musik, Bilder, Videos.</p></li>
<li class="listitem"><p role="presentation"><span class="guilabel"><strong>Meine Freigaben</strong></span>. Zeigt die Dateien und Ordner, die Sie für andere Benutzer oder für
              externe Partner freigegeben haben.</p></li>
<li class="listitem"><p role="presentation"><span class="guilabel"><strong>Meine Anhänge</strong></span>. Zeigt die Datei-Anhänge der E-Mails, die Sie gesendet oder empfangen haben.</p></li>
<li class="listitem"><p role="presentation"><span class="guilabel"><strong>Papierkorb</strong></span>. Enthält Dateien und Ordner, die Sie gelöscht haben.</p></li>
>>>>>>> 1c74fb5d
<li class="listitem"><p role="presentation"><span class="guilabel"><strong>Freigegebene Dateien</strong></span>. Enthält Dateien, die andere Benutzer für Sie freigegeben haben.</p></li>
<li class="listitem"><p role="presentation"><span class="guilabel"><strong>Öffentliche Dateien</strong></span>. Enthält Dateien, die für alle Benutzer freigegeben sind.</p></li>
</ul>
<p>
        Je nach Konfiguration der Groupware kann der Inhalt von diesen Angaben abweichen.
        </p>
<p class="title">Funktionen</p>
<ul class="itemizedlist" id="ox.appsuite.user.reference.files.gui.foldertree.functions" style="list-style-type: disc; ">
<li class="listitem"><p role="presentation">Anklicken eines Ordners zeigt die Inhalte dieses Ordners.</p></li>
<<<<<<< HEAD
<li class="listitem"><p role="presentation">Das Symbol <span class="guibutton"><strong>Ordnerspezifische Aktionen</strong></span>
              <span aria-hidden="true" class="inlinemediaobject" id="ox.appsuite.user.fig.files.foldertree.actions"><img src="../../images/appsuite_user_icon_foldertree_actions.png"></span> neben dem gewählten Ordner bietet Funktionen zur
              Datenorganisation und zum Datenaustausch.</p></li>
<li class="listitem"><p role="presentation">Die Schaltfläche <span class="guibutton"><strong>Speicherkonto hinzufügen</strong></span> unterhalb der Ordner bietet Funktionen
=======
<li class="listitem"><p role="presentation">Das Symbol <span class="guibutton"><strong>Aktionen</strong></span>
              <span aria-hidden="true" class="inlinemediaobject" id="ox.appsuite.user.fig.files.foldertree.actions"><img src="../../images/appsuite_user_icon_foldertree_actions.png"></span> neben dem gewählten Ordner bietet Funktionen zur 
              Datenorganisation und zum Datenaustausch.</p></li>
<li class="listitem"><p role="presentation">Die Schaltfläche <span class="guibutton"><strong>Speicherkonto hinzufügen</strong></span> unterhalb der Ordner bietet Funktionen 
>>>>>>> 1c74fb5d
              zum Hinzufügen von Cloud Speicher Accounts, die Sie bei anderen Anbietern wie Dropbox eingerichtet haben.</p></li>
</ul>
<p>
      </p>
</div>
<p class="title">Siehe auch</p>
<ul class="itemizedlist" id="ox.appsuite.user.reference.files.gui.foldertree.related" style="list-style-type: none; ">
<li class="listitem" style="list-style-type: none"><p role="presentation"><a class="xref" href="ox.appsuite.user.sect.firststeps.gui.foldertree.html">Der Ordnerbaum</a></p></li>
<li class="listitem" style="list-style-type: none">
<p role="presentation"><a class="xref" href="ox.appsuite.user.sect.dataorganisation.folder.html">Ordner</a></p>
<p role="presentation"><a class="xref" href="ox.appsuite.user.sect.dataorganisation.sharing.html">Freigaben</a></p>
<p role="presentation"><a class="xref" href="ox.appsuite.user.sect.dataorganisation.folder.navigate.html">Navigieren in der Ordnerstruktur</a></p>
<<<<<<< HEAD
<p role="presentation"><a class="xref" href="ox.appsuite.user.sect.dataorganisation.folder.create.html">Ordner anlegen</a></p>
<p role="presentation"><a class="xref" href="ox.appsuite.user.sect.dataorganisation.folder.rename.html">Ordner umbenennen</a></p>
<p role="presentation"><a class="xref" href="ox.appsuite.user.sect.dataorganisation.folder.move.html">Ordner verschieben</a></p>
<p role="presentation"><a class="xref" href="ox.appsuite.user.sect.dataorganisation.folder.delete.html">Ordner löschen</a></p>
<p role="presentation"><a class="xref" href="ox.appsuite.user.sect.firststeps.keyboard.shortcuts.html">Tasten und Tastenkombinationen</a></p>
=======
<p role="presentation"><a class="xref" href="ox.appsuite.user.sect.dataorganisation.folder.rename.html">Ordner umbenennen</a></p>
<p role="presentation"><a class="xref" href="ox.appsuite.user.sect.dataorganisation.folder.move.html">Ordner verschieben</a></p>
<p role="presentation"><a class="xref" href="ox.appsuite.user.sect.dataorganisation.folder.delete.html">Ordner löschen</a></p>
<p role="presentation"><a class="xref" href="ox.appsuite.user.sect.files.accounts.html">Speicherkonten hinzufügen</a></p>
>>>>>>> 1c74fb5d
</li>
</ul>
<p id="ox.appsuite.user.reference.files.gui.foldertree.parent">Übergeordnetes Thema:
        <a class="xref" href="ox.appsuite.user.sect.files.gui.html">Die
<<<<<<< HEAD
      <span class="phrase"><span class="guilabel"><strong>Drive</strong></span></span>
      
      
      
      Bestandteile
=======
      <span class="phrase"><span class="guilabel"><strong>Drive</strong></span></span>-Bestandteile
>>>>>>> 1c74fb5d
    </a>
      </p>
</div>
          </div>
        </body>
</html><|MERGE_RESOLUTION|>--- conflicted
+++ resolved
@@ -40,38 +40,20 @@
     </h2>
 <div class="sect2" id="ox.appsuite.user.sect.files.gui.foldertree">
 <div class="titlepage"><div><div><h3 class="title">9.1.2. Der
-<<<<<<< HEAD
-        <span class="phrase">Drive</span>
-        
-        
-        
-        Ordnerbaum</h3></div></div></div>
-=======
         <span class="phrase">Drive</span>-Ordnerbaum
       </h3></div></div></div>
->>>>>>> 1c74fb5d
 <div class="reference">
 <a name="ox.appsuite.user.reference.files.gui.foldertree"></a><p id="ox.appsuite.user.reference.files.gui.foldertree">
         Zeigt die Ordner. 
         </p>
 <p class="title">Inhalt</p>
 <ul class="itemizedlist" id="ox.appsuite.user.reference.files.gui.foldertree.entries" style="list-style-type: disc; ">
-<<<<<<< HEAD
-<li class="listitem"><p role="presentation"><span class="guilabel"><strong>Meine Dateien</strong></span>. Enthält Ihre persönlichen Dateien und Ordner. Standardmäßig
-              vorhanden sind Ordner für Dokumente, Musik, Bilder, Videos.</p></li>
-<li class="listitem"><p role="presentation"><span class="guilabel"><strong>Meine Anhänge</strong></span>. Zeigt die Datei-Anhänge der E-Mails, die Sie gesendet oder empfangen haben.</p></li>
-<li class="listitem"><p role="presentation"><span class="guilabel"><strong>Meine freigegebenen E-Mail-Anhänge</strong></span>. Enthält die Datei-Anhänge, die Sie als Link gesendet haben.</p></li>
-<li class="listitem"><p role="presentation"><span class="guilabel"><strong>Meine Freigaben</strong></span>. Zeigt die Dateien und Ordner, die Sie für andere Benutzer oder für
-              externe Partner freigegeben haben.</p></li>
-<li class="listitem"><p role="presentation"><span class="guilabel"><strong>Papierkorb</strong></span>. Enthält Dateien, die Sie gelöscht haben.</p></li>
-=======
 <li class="listitem"><p role="presentation"><span class="guilabel"><strong>Meine Dateien</strong></span>. Enthält Ihre persönlichen Dateien und Ordner. Standardmäßig 
               vorhanden sind Ordner für Dokumente, Musik, Bilder, Videos.</p></li>
 <li class="listitem"><p role="presentation"><span class="guilabel"><strong>Meine Freigaben</strong></span>. Zeigt die Dateien und Ordner, die Sie für andere Benutzer oder für
               externe Partner freigegeben haben.</p></li>
 <li class="listitem"><p role="presentation"><span class="guilabel"><strong>Meine Anhänge</strong></span>. Zeigt die Datei-Anhänge der E-Mails, die Sie gesendet oder empfangen haben.</p></li>
 <li class="listitem"><p role="presentation"><span class="guilabel"><strong>Papierkorb</strong></span>. Enthält Dateien und Ordner, die Sie gelöscht haben.</p></li>
->>>>>>> 1c74fb5d
 <li class="listitem"><p role="presentation"><span class="guilabel"><strong>Freigegebene Dateien</strong></span>. Enthält Dateien, die andere Benutzer für Sie freigegeben haben.</p></li>
 <li class="listitem"><p role="presentation"><span class="guilabel"><strong>Öffentliche Dateien</strong></span>. Enthält Dateien, die für alle Benutzer freigegeben sind.</p></li>
 </ul>
@@ -81,17 +63,10 @@
 <p class="title">Funktionen</p>
 <ul class="itemizedlist" id="ox.appsuite.user.reference.files.gui.foldertree.functions" style="list-style-type: disc; ">
 <li class="listitem"><p role="presentation">Anklicken eines Ordners zeigt die Inhalte dieses Ordners.</p></li>
-<<<<<<< HEAD
-<li class="listitem"><p role="presentation">Das Symbol <span class="guibutton"><strong>Ordnerspezifische Aktionen</strong></span>
-              <span aria-hidden="true" class="inlinemediaobject" id="ox.appsuite.user.fig.files.foldertree.actions"><img src="../../images/appsuite_user_icon_foldertree_actions.png"></span> neben dem gewählten Ordner bietet Funktionen zur
-              Datenorganisation und zum Datenaustausch.</p></li>
-<li class="listitem"><p role="presentation">Die Schaltfläche <span class="guibutton"><strong>Speicherkonto hinzufügen</strong></span> unterhalb der Ordner bietet Funktionen
-=======
 <li class="listitem"><p role="presentation">Das Symbol <span class="guibutton"><strong>Aktionen</strong></span>
               <span aria-hidden="true" class="inlinemediaobject" id="ox.appsuite.user.fig.files.foldertree.actions"><img src="../../images/appsuite_user_icon_foldertree_actions.png"></span> neben dem gewählten Ordner bietet Funktionen zur 
               Datenorganisation und zum Datenaustausch.</p></li>
 <li class="listitem"><p role="presentation">Die Schaltfläche <span class="guibutton"><strong>Speicherkonto hinzufügen</strong></span> unterhalb der Ordner bietet Funktionen 
->>>>>>> 1c74fb5d
               zum Hinzufügen von Cloud Speicher Accounts, die Sie bei anderen Anbietern wie Dropbox eingerichtet haben.</p></li>
 </ul>
 <p>
@@ -104,31 +79,15 @@
 <p role="presentation"><a class="xref" href="ox.appsuite.user.sect.dataorganisation.folder.html">Ordner</a></p>
 <p role="presentation"><a class="xref" href="ox.appsuite.user.sect.dataorganisation.sharing.html">Freigaben</a></p>
 <p role="presentation"><a class="xref" href="ox.appsuite.user.sect.dataorganisation.folder.navigate.html">Navigieren in der Ordnerstruktur</a></p>
-<<<<<<< HEAD
-<p role="presentation"><a class="xref" href="ox.appsuite.user.sect.dataorganisation.folder.create.html">Ordner anlegen</a></p>
-<p role="presentation"><a class="xref" href="ox.appsuite.user.sect.dataorganisation.folder.rename.html">Ordner umbenennen</a></p>
-<p role="presentation"><a class="xref" href="ox.appsuite.user.sect.dataorganisation.folder.move.html">Ordner verschieben</a></p>
-<p role="presentation"><a class="xref" href="ox.appsuite.user.sect.dataorganisation.folder.delete.html">Ordner löschen</a></p>
-<p role="presentation"><a class="xref" href="ox.appsuite.user.sect.firststeps.keyboard.shortcuts.html">Tasten und Tastenkombinationen</a></p>
-=======
 <p role="presentation"><a class="xref" href="ox.appsuite.user.sect.dataorganisation.folder.rename.html">Ordner umbenennen</a></p>
 <p role="presentation"><a class="xref" href="ox.appsuite.user.sect.dataorganisation.folder.move.html">Ordner verschieben</a></p>
 <p role="presentation"><a class="xref" href="ox.appsuite.user.sect.dataorganisation.folder.delete.html">Ordner löschen</a></p>
 <p role="presentation"><a class="xref" href="ox.appsuite.user.sect.files.accounts.html">Speicherkonten hinzufügen</a></p>
->>>>>>> 1c74fb5d
 </li>
 </ul>
 <p id="ox.appsuite.user.reference.files.gui.foldertree.parent">Übergeordnetes Thema:
         <a class="xref" href="ox.appsuite.user.sect.files.gui.html">Die
-<<<<<<< HEAD
-      <span class="phrase"><span class="guilabel"><strong>Drive</strong></span></span>
-      
-      
-      
-      Bestandteile
-=======
       <span class="phrase"><span class="guilabel"><strong>Drive</strong></span></span>-Bestandteile
->>>>>>> 1c74fb5d
     </a>
       </p>
 </div>
