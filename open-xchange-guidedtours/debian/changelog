<<<<<<< HEAD
open-xchange-guidedtours (7.6.3-1) stable; urgency=medium

  * First candidate for 7.6.3 release

 -- Marcus Klein <marcus.klein@open-xchange.com>  Mon, 26 Oct 2015 10:40:28 +0000

open-xchange-guidedtours (7.6.3-0) unstable; urgency=medium

  * prepare for 7.6.3 release

 -- Marcus Klein <marcus.klein@open-xchange.com>  Wed, 25 Mar 2015 13:08:39 +0100
=======
open-xchange-guidedtours (7.6.2-27) stable; urgency=medium

  * Build for patch 2015-11-11 (2844)

 -- Marcus Klein <marcus.klein@open-xchange.com>  Thu, 29 Oct 2015 13:04:21 +0000
>>>>>>> 52d97e93

open-xchange-guidedtours (7.6.2-26) stable; urgency=medium

  * Build for patch  2015-10-12 (2784)

 -- Marcus Klein <marcus.klein@open-xchange.com>  Wed, 30 Sep 2015 17:59:45 +0200

open-xchange-guidedtours (7.6.2-25) stable; urgency=medium

  * Build for patch 2015-09-28 (2767)

 -- Marcus Klein <marcus.klein@open-xchange.com>  Thu, 24 Sep 2015 12:51:01 +0200

open-xchange-guidedtours (7.6.2-24) stable; urgency=medium

  * Build for patch 2015-09-14 (2732)

 -- Marcus Klein <marcus.klein@open-xchange.com>  Tue, 08 Sep 2015 14:54:19 +0200

open-xchange-guidedtours (7.6.2-23) stable; urgency=medium

  * Build for patch 2015-08-24 (2674)

 -- Marcus Klein <marcus.klein@open-xchange.com>  Tue, 18 Aug 2015 17:41:43 +0200

open-xchange-guidedtours (7.6.2-22) stable; urgency=low

  * Build for patch 2015-08-10

 -- Marcus Klein <marcus.klein@open-xchange.com>  Wed, 05 Aug 2015 09:48:28 +0200

open-xchange-guidedtours (7.6.2-21) stable; urgency=low

  * Build for patch 2015-08-03 (2650)

 -- Marcus Klein <marcus.klein@open-xchange.com>  Tue, 04 Aug 2015 12:02:46 +0200

open-xchange-guidedtours (7.6.2-20) stable; urgency=low

  * Build for patch 2015-07-20 (2614)

 -- Marcus Klein <marcus.klein@open-xchange.com>  Fri, 17 Jul 2015 09:22:28 +0200

open-xchange-guidedtours (7.6.2-19) stable; urgency=low

  * Build for patch 2015-06-29 (2569)

 -- Marcus Klein <marcus.klein@open-xchange.com>  Tue, 30 Jun 2015 15:25:11 +0200

open-xchange-guidedtours (7.6.2-18) stable; urgency=low

  * Build for patch 2015-06-08 (2540)

 -- Marcus Klein <marcus.klein@open-xchange.com>  Wed, 10 Jun 2015 16:32:27 +0200

open-xchange-guidedtours (7.6.2-17) stable; urgency=low

  * Build for patch 2015-05-26 (2521)

 -- Marcus Klein <marcus.klein@open-xchange.com>  Tue, 19 May 2015 15:12:53 +0200

open-xchange-guidedtours (7.6.2-16) stable; urgency=low

  * Build for patch 2015-05-04 (2496)

 -- Marcus Klein <marcus.klein@open-xchange.com>  Tue, 05 May 2015 15:33:34 +0200

open-xchange-guidedtours (7.6.2-15) stable; urgency=low

  * Build for patch 2015-09-09 (2495)

 -- Marcus Klein <marcus.klein@open-xchange.com>  Fri, 24 Apr 2015 10:21:26 +0200

open-xchange-guidedtours (7.6.2-14) stable; urgency=low

  * Build for patch 2015-04-17 (2491)

 -- Marcus Klein <marcus.klein@open-xchange.com>  Thu, 23 Apr 2015 12:01:36 +0200

open-xchange-guidedtours (7.6.2-13) stable; urgency=low

  * Build for patch 2015-04-13 (2474)

 -- Marcus Klein <marcus.klein@open-xchange.com>  Tue, 14 Apr 2015 18:54:52 +0200

open-xchange-guidedtours (7.6.2-12) stable; urgency=low

  * Twelfth candidate for 7.6.2 release

 -- Marcus Klein <marcus.klein@open-xchange.com>  Fri, 13 Mar 2015 16:31:23 +0100

open-xchange-guidedtours (7.6.2-11) stable; urgency=low

  * Eleventh candidate for 7.6.2 release

 -- Marcus Klein <marcus.klein@open-xchange.com>  Fri, 06 Mar 2015 16:32:10 +0100

open-xchange-guidedtours (7.6.2-10) stable; urgency=low

  * Tenth candidate for 7.6.2 release

 -- Marcus Klein <marcus.klein@open-xchange.com>  Wed, 04 Mar 2015 14:37:21 +0100

open-xchange-guidedtours (7.6.2-9) stable; urgency=low

  * Nineth candidate for 7.6.2 release

 -- Marcus Klein <marcus.klein@open-xchange.com>  Tue, 03 Mar 2015 13:37:24 +0100

open-xchange-guidedtours (7.6.2-8) stable; urgency=low

  * Eighth candidate for 7.6.2 release

 -- Marcus Klein <marcus.klein@open-xchange.com>  Tue, 24 Feb 2015 16:41:49 +0100

open-xchange-guidedtours (7.6.2-7) stable; urgency=low

  * Seventh candidate for 7.6.2 release

 -- Marcus Klein <marcus.klein@open-xchange.com>  Wed, 11 Feb 2015 16:09:22 +0100

open-xchange-guidedtours (7.6.2-6) stable; urgency=low

  * Sixth candidate for 7.6.2 release

 -- Marcus Klein <marcus.klein@open-xchange.com>  Fri, 30 Jan 2015 16:36:04 +0100

open-xchange-guidedtours (7.6.2-5) stable; urgency=low

  * Fifth candidate for 7.6.2 release

 -- Marcus Klein <marcus.klein@open-xchange.com>  Tue, 27 Jan 2015 11:49:38 +0100

open-xchange-guidedtours (7.6.2-4) stable; urgency=low

  * Fourth candidate for 7.6.2 release

 -- Marcus Klein <marcus.klein@open-xchange.com>  Fri, 12 Dec 2014 15:27:25 +0100

open-xchange-guidedtours (7.6.2-3) stable; urgency=medium

  * Third candidate for 7.6.2 release

 -- Marcus Klein <marcus.klein@open-xchange.com>  Fri, 05 Dec 2014 15:35:17 +0100

open-xchange-guidedtours (7.6.2-2) stable; urgency=low

  * Second candidate for 7.6.2 release

 -- Marcus Klein <marcus.klein@open-xchange.com>  Fri, 21 Nov 2014 11:52:30 +0100

open-xchange-guidedtours (7.6.2-1) stable; urgency=medium

  * First candidate for 7.6.2 release

 -- Marcus Klein <marcus.klein@open-xchange.com>  Fri, 31 Oct 2014 14:00:59 +0100

open-xchange-guidedtours (7.6.2-0) unstable; urgency=medium

  * prepare for 7.6.2 release

 -- Marcus Klein <marcus.klein@open-xchange.com>  Wed, 17 Sep 2014 12:45:18 +0200

open-xchange-guidedtours (7.6.1-26) stable; urgency=low

  * Build for patch 2015-08-17 (2666)

 -- Marcus Klein <marcus.klein@open-xchange.com>  Thu, 06 Aug 2015 11:27:00 +0200

open-xchange-guidedtours (7.6.1-25) stable; urgency=low

  * Build for patch 2015-07-20 (2637)

 -- Marcus Klein <marcus.klein@open-xchange.com>  Fri, 17 Jul 2015 09:52:34 +0200

open-xchange-guidedtours (7.6.1-24) stable; urgency=low

  * Build for patch 2015-06-26 (2573)

 -- Marcus Klein <marcus.klein@open-xchange.com>  Wed, 24 Jun 2015 14:29:02 +0200

open-xchange-guidedtours (7.6.1-23) stable; urgency=low

  * Build for patch 2015-06-08 (2539)

 -- Marcus Klein <marcus.klein@open-xchange.com>  Tue, 09 Jun 2015 13:47:45 +0200

open-xchange-guidedtours (7.6.1-22) stable; urgency=low

  * Build for patch 2015-05-26 (2520)

 -- Marcus Klein <marcus.klein@open-xchange.com>  Fri, 15 May 2015 16:06:04 +0200

open-xchange-guidedtours (7.6.1-21) stable; urgency=low

  * Build for patch 2015-04-13 (2473)

 -- Marcus Klein <marcus.klein@open-xchange.com>  Tue, 14 Apr 2015 19:32:10 +0200

open-xchange-guidedtours (7.6.1-20) stable; urgency=low

  * Build for patch 2015-03-29 (2475)

 -- Marcus Klein <marcus.klein@open-xchange.com>  Fri, 27 Mar 2015 15:27:11 +0000

open-xchange-guidedtours (7.6.1-19) stable; urgency=low

  * Build for patch 2015-03-30 (2459)

 -- Marcus Klein <marcus.klein@open-xchange.com>  Wed, 25 Mar 2015 07:36:12 +0000

open-xchange-guidedtours (7.6.1-18) stable; urgency=low

  * Build for patch 2015-03-30 (2446)

 -- Marcus Klein <marcus.klein@open-xchange.com>  Mon, 23 Mar 2015 15:34:57 +0000

open-xchange-guidedtours (7.6.1-17) stable; urgency=low

  * Build for patch 2015-03-16

 -- Marcus Klein <marcus.klein@open-xchange.com>  Fri, 13 Mar 2015 12:36:33 +0100

open-xchange-guidedtours (7.6.1-16) stable; urgency=low

  * Build for patch 2015-02-23

 -- Marcus Klein <marcus.klein@open-xchange.com>  Thu, 12 Feb 2015 14:34:47 +0100

open-xchange-guidedtours (7.6.1-15) stable; urgency=low

  * Build for patch 2015-02-11

 -- Marcus Klein <marcus.klein@open-xchange.com>  Tue, 10 Feb 2015 10:26:19 +0100

open-xchange-guidedtours (7.6.1-14) stable; urgency=low

  * Build for patch 2015-02-09

 -- Marcus Klein <marcus.klein@open-xchange.com>  Tue, 03 Feb 2015 17:06:18 +0100

open-xchange-guidedtours (7.6.1-13) stable; urgency=low

  * Build for patch 2014-10-27

 -- Marcus Klein <marcus.klein@open-xchange.com>  Wed, 21 Jan 2015 14:43:33 +0100

open-xchange-guidedtours (7.6.1-12) stable; urgency=low

  * Build for patch 2015-01-26

 -- Marcus Klein <marcus.klein@open-xchange.com>  Wed, 21 Jan 2015 11:08:34 +0100

open-xchange-guidedtours (7.6.1-11) stable; urgency=low

  * Build for patch 2015-01-12

 -- Marcus Klein <marcus.klein@open-xchange.com>  Wed, 07 Jan 2015 16:27:21 +0100

open-xchange-guidedtours (7.6.1-10) stable; urgency=low

  * Build for patch 2014-12-22

 -- Marcus Klein <marcus.klein@open-xchange.com>  Tue, 16 Dec 2014 16:57:03 +0100

open-xchange-guidedtours (7.6.1-9) stable; urgency=low

  * Build for patch 2014-12-15

 -- Marcus Klein <marcus.klein@open-xchange.com>  Wed, 10 Dec 2014 13:02:41 +0100

open-xchange-guidedtours (7.6.1-8) stable; urgency=low

  * Build for patch 2014-12-01

 -- Marcus Klein <marcus.klein@open-xchange.com>  Tue, 25 Nov 2014 13:31:13 +0100

open-xchange-guidedtours (7.6.1-7) stable; urgency=medium

  * Build for patch 2014-11-17

 -- Marcus Klein <marcus.klein@open-xchange.com>  Thu, 13 Nov 2014 14:51:46 +0000

open-xchange-guidedtours (7.6.1-6) stable; urgency=low

  * Build for patch 2014-10-30

 -- Marcus Klein <marcus.klein@open-xchange.com>  Mon, 27 Oct 2014 10:08:18 +0100

open-xchange-guidedtours (7.6.1-5) stable; urgency=low

  * Fifth candidate for 7.6.1 release

 -- Marcus Klein <marcus.klein@open-xchange.com>  Tue, 14 Oct 2014 13:41:46 +0200

open-xchange-guidedtours (7.6.1-4) stable; urgency=low

  * Fourth candidate for 7.6.1 release

 -- Marcus Klein <marcus.klein@open-xchange.com>  Fri, 10 Oct 2014 15:25:40 +0200

open-xchange-guidedtours (7.6.1-3) stable; urgency=low

  * Third candidate for 7.6.1 release

 -- Marcus Klein <marcus.klein@open-xchange.com>  Thu, 02 Oct 2014 16:18:42 +0200

open-xchange-guidedtours (7.6.1-2) stable; urgency=low

  * Second candidate for 7.6.1 release

 -- Marcus Klein <marcus.klein@open-xchange.com>  Tue, 16 Sep 2014 16:35:53 +0200

open-xchange-guidedtours (7.6.1-1) stable; urgency=low

  * First release candidate for 7.6.1

 -- Marcus Klein <marcus.klein@open-xchange.com>  Fri, 05 Sep 2014 15:00:20 +0200

open-xchange-guidedtours (7.6.1-0) unstable; urgency=medium

  * prepare for 7.6.1

 -- Marcus Klein <marcus.klein@open-xchange.com>  Fri, 05 Sep 2014 11:50:24 +0200

open-xchange-guidedtours (7.6.0-17) stable; urgency=low

  * Build for patch 2014-11-03

 -- Marcus Klein <marcus.klein@open-xchange.com>  Tue, 28 Oct 2014 15:12:38 +0100

open-xchange-guidedtours (7.6.0-16) stable; urgency=medium

  * Build for patch 2014-10-22

 -- Marcus Klein <marcus.klein@open-xchange.com>  Wed, 22 Oct 2014 11:35:37 +0000

open-xchange-guidedtours (7.6.0-15) stable; urgency=low

  * Build for patch 2014-10-20

 -- Marcus Klein <marcus.klein@open-xchange.com>  Mon, 13 Oct 2014 15:59:28 +0200

open-xchange-guidedtours (7.6.0-14) stable; urgency=medium

  * Build for patch 2014-10-06

 -- Marcus Klein <marcus.klein@open-xchange.com>  Tue, 30 Sep 2014 11:29:12 +0000

open-xchange-guidedtours (7.6.0-13) stable; urgency=medium

  * Build for patch 2014-10-02

 -- Marcus Klein <marcus.klein@open-xchange.com>  Tue, 23 Sep 2014 09:03:27 +0000

open-xchange-guidedtours (7.6.0-12) stable; urgency=low

  * Build for patch 2014-09-15

 -- Marcus Klein <marcus.klein@open-xchange.com>  Thu, 11 Sep 2014 12:22:38 +0200

open-xchange-guidedtours (7.6.0-11) stable; urgency=low

  * Build for patch 2014-08-25

 -- Marcus Klein <marcus.klein@open-xchange.com>  Wed, 20 Aug 2014 08:59:51 +0200

open-xchange-guidedtours (7.6.0-10) stable; urgency=low

  * Build for patch 2014-08-11

 -- Marcus Klein <marcus.klein@open-xchange.com>  Mon, 11 Aug 2014 18:00:29 +0200

open-xchange-guidedtours (7.6.0-9) stable; urgency=low

  * Build for patch 2014-07-30

 -- Marcus Klein <marcus.klein@open-xchange.com>  Wed, 23 Jul 2014 16:21:57 +0200

open-xchange-guidedtours (7.6.0-8) stable; urgency=low

  * Build for patch 2014-07-21

 -- Marcus Klein <marcus.klein@open-xchange.com>  Mon, 21 Jul 2014 08:36:24 +0200

open-xchange-guidedtours (7.6.0-7) stable; urgency=low

  * Seventh candidate for 7.6.0 release

 -- Marcus Klein <marcus.klein@open-xchange.com>  Wed, 25 Jun 2014 09:59:30 +0200

open-xchange-guidedtours (7.6.0-6) stable; urgency=low

  * Sixth candidate for 7.6.0 release

 -- Marcus Klein <marcus.klein@open-xchange.com>  Fri, 20 Jun 2014 12:58:59 +0200

open-xchange-guidedtours (7.6.0-5) stable; urgency=low

  * Fifth candidate for 7.6.0 release

 -- Marcus Klein <marcus.klein@open-xchange.com>  Fri, 13 Jun 2014 14:08:23 +0200

open-xchange-guidedtours (7.6.0-4) stable; urgency=low

  * Fourth candidate for 7.6.0 release

 -- Marcus Klein <marcus.klein@open-xchange.com>  Fri, 30 May 2014 14:19:20 +0200

open-xchange-guidedtours (7.6.0-3) stable; urgency=low

  * Third candidate for 7.6.0 release

 -- Marcus Klein <marcus.klein@open-xchange.com>  Fri, 16 May 2014 13:54:01 +0200

open-xchange-guidedtours (7.6.0-2) stable; urgency=low

  * Second release candidate for 7.6.0

 -- Marcus Klein <marcus.klein@open-xchange.com>  Mon, 05 May 2014 12:36:35 +0200

open-xchange-guidedtours (7.6.0-1) stable; urgency=low

  * First release candidate for 7.6.0

 -- Marcus Klein <marcus.klein@open-xchange.com>  Tue, 22 Apr 2014 18:09:04 +0200

open-xchange-guidedtours (7.6.0-0) unstable; urgency=low

  * prepare for 7.6.0

 -- Marcus Klein <marcus.klein@open-xchange.com>  Fri, 04 Apr 2014 16:14:02 +0200

open-xchange-guidedtours (7.4.2-13) stable; urgency=low

  * Build for patch 2014-03-24

 -- Markus Wagner <markus.wagner@open-xchange.com>  Wed, 19 Mar 2014 10:32:23 +0100

open-xchange-guidedtours (7.4.2-12) stable; urgency=low

  * Build for patch 2014-03-14

 -- Markus Wagner <markus.wagner@open-xchange.com>  Fri, 14 Mar 2014 14:38:53 +0100

open-xchange-guidedtours (7.4.2-11) stable; urgency=low

  * Build for patch 2013-03-04

 -- Markus Wagner <markus.wagner@open-xchange.com>  Tue, 04 Mar 2014 17:09:35 +0100

open-xchange-guidedtours (7.4.2-10) stable; urgency=low

  * Build for patch 2013-03-05

 -- Markus Wagner <markus.wagner@open-xchange.com>  Thu, 27 Feb 2014 15:50:06 +0100

open-xchange-guidedtours (7.4.2-9) stable; urgency=low

  * Build for patch 2014-02-24

 -- Markus Wagner <markus.wagner@open-xchange.com>  Tue, 25 Feb 2014 16:46:21 +0100

open-xchange-guidedtours (7.4.2-8) stable; urgency=low

  * Build for patch 2014-02-26

 -- Markus Wagner <markus.wagner@open-xchange.com>  Tue, 25 Feb 2014 14:44:07 +0100

open-xchange-guidedtours (7.4.2-7) stable; urgency=low

  * Build for patch 2014-02-20

 -- Markus Wagner <markus.wagner@open-xchange.com>  Thu, 20 Feb 2014 11:37:14 +0100

open-xchange-guidedtours (7.4.2-6) stable; urgency=low

  * Sixth candidate for 7.4.2 release

 -- Markus Wagner <markus.wagner@open-xchange.com>  Tue, 11 Feb 2014 12:58:17 +0100

open-xchange-guidedtours (7.4.2-5) stable; urgency=low

  * Fifth candidate for 7.4.2 release

 -- Markus Wagner <markus.wagner@open-xchange.com>  Thu, 06 Feb 2014 14:58:25 +0100

open-xchange-guidedtours (7.4.2-4) stable; urgency=low

  * Fourth candidate for 7.4.2 release

 -- Markus Wagner <markus.wagner@open-xchange.com>  Tue, 04 Feb 2014 17:09:46 +0100

open-xchange-guidedtours (7.4.2-3) stable; urgency=low

  * Third candidate for 7.4.2 release

 -- Markus Wagner <markus.wagner@open-xchange.com>  Thu, 23 Jan 2014 16:31:28 +0100

open-xchange-guidedtours (7.4.2-2) stable; urgency=low

  * Second candidate for 7.4.2 release

 -- Markus Wagner <markus.wagner@open-xchange.com>  Fri, 10 Jan 2014 16:31:43 +0100

open-xchange-guidedtours (7.4.2-1) stable; urgency=low

  * First candidate for 7.4.2 release

 -- Markus Wagner <markus.wagner@open-xchange.com>  Mon, 23 Dec 2013 13:15:53 +0100

open-xchange-guidedtours (7.4.2-0) unstable; urgency=low

  * prepare for 7.4.2

 -- Markus Wagner <markus.wagner@open-xchange.com>  Thu, 19 Dec 2013 09:08:03 +0100

open-xchange-guidedtours (7.4.1-11) stable; urgency=low

  * Build for patch 2014-03-24

 -- Markus Wagner <markus.wagner@open-xchange.com>  Fri, 21 Mar 2014 14:32:42 +0100

open-xchange-guidedtours (7.4.1-10) stable; urgency=low

  * Build for patch 2014-02-26

 -- Markus Wagner <markus.wagner@open-xchange.com>  Tue, 25 Feb 2014 12:49:22 +0100

open-xchange-guidedtours (7.4.1-9) stable; urgency=low

  * Build for patch 2014-01-30

 -- Markus Wagner <markus.wagner@open-xchange.com>  Tue, 28 Jan 2014 17:37:16 +0100

open-xchange-guidedtours (7.4.1-8) stable; urgency=low

  * Build for patch 2013-12-09

 -- Markus Wagner <markus.wagner@open-xchange.com>  Thu, 02 Jan 2014 16:16:10 +0100

open-xchange-guidedtours (7.4.1-7) stable; urgency=low

  * Build for patch 2013-12-23

 -- Markus Wagner <markus.wagner@open-xchange.com>  Thu, 19 Dec 2013 10:08:14 +0100

open-xchange-guidedtours (7.4.1-6) stable; urgency=low

  * Build for patch 2013-12-09

 -- Markus Wagner <markus.wagner@open-xchange.com>  Thu, 05 Dec 2013 13:44:27 +0100

open-xchange-guidedtours (7.4.1-5) stable; urgency=low

  * Fifth candidate for 7.4.1 release

 -- Markus Wagner <markus.wagner@open-xchange.com>  Wed, 20 Nov 2013 12:12:44 +0100

open-xchange-guidedtours (7.4.1-4) stable; urgency=low

  * Fourth candidate for 7.4.1 release

 -- Markus Wagner <markus.wagner@open-xchange.com>  Mon, 18 Nov 2013 10:20:29 +0100

open-xchange-guidedtours (7.4.1-3) stable; urgency=low

  * Third candidate for 7.4.1 release

 -- Markus Wagner <markus.wagner@open-xchange.com>  Thu, 07 Nov 2013 10:17:58 +0100

open-xchange-guidedtours (7.4.1-2) stable; urgency=low

  * Second candidate for 7.4.1 release

 -- Markus Wagner <markus.wagner@open-xchange.com>  Wed, 23 Oct 2013 10:11:10 +0200

open-xchange-guidedtours (7.4.1-1) stable; urgency=low

  * First sprint increment for 7.4.1 release

 -- Markus Wagner <markus.wagner@open-xchange.com>  Thu, 10 Oct 2013 17:57:24 +0200

open-xchange-guidedtours (7.4.1-0) unstable; urgency=low

  * prepare for 7.4.1 release

 -- Markus Wagner <markus.wagner@open-xchange.com>  Fri, 20 Sep 2013 16:29:32 +0200

open-xchange-guidedtours (7.4.0-19) stable; urgency=low

  * Build for patch 2013-03-05

 -- Markus Wagner <markus.wagner@open-xchange.com>  Tue, 04 Mar 2014 14:56:12 +0100

open-xchange-guidedtours (7.4.0-18) stable; urgency=low

  * Build for patch 2013-03-05

 -- Markus Wagner <markus.wagner@open-xchange.com>  Thu, 27 Feb 2014 15:50:06 +0100

open-xchange-guidedtours (7.4.0-17) stable; urgency=low

  * Build for patch 2014-02-07

 -- Markus Wagner <markus.wagner@open-xchange.com>  Fri, 07 Feb 2014 09:17:10 +0100

open-xchange-guidedtours (7.4.0-16) stable; urgency=low

  * Build for patch 2013-11-13

 -- Markus Wagner <markus.wagner@open-xchange.com>  Tue, 12 Nov 2013 13:42:30 +0100

open-xchange-guidedtours (7.4.0-15) stable; urgency=low

  * Build for patch 2013-11-08

 -- Markus Wagner <markus.wagner@open-xchange.com>  Mon, 11 Nov 2013 11:56:08 +0100

open-xchange-guidedtours (7.4.0-14) stable; urgency=low

  * Build for patch 2013-10-28

 -- Markus Wagner <markus.wagner@open-xchange.com>  Wed, 30 Oct 2013 16:56:18 +0100

open-xchange-guidedtours (7.4.0-13) stable; urgency=low

  * Build for patch 2013-10-28

 -- Markus Wagner <markus.wagner@open-xchange.com>  Wed, 23 Oct 2013 15:04:38 +0200

open-xchange-guidedtours (7.4.0-12) stable; urgency=low

  * Build for patch 2013-10-09

 -- Markus Wagner <markus.wagner@open-xchange.com>  Wed, 09 Oct 2013 16:39:09 +0200

open-xchange-guidedtours (7.4.0-11) stable; urgency=low

  * Eleventh candidate for 7.4.0 release

 -- Markus Wagner <markus.wagner@open-xchange.com>  Wed, 25 Sep 2013 11:14:23 +0200

open-xchange-guidedtours (7.4.0-10) stable; urgency=low

  * Tenth candidate for 7.4.0 release

 -- Markus Wagner <markus.wagner@open-xchange.com>  Fri, 20 Sep 2013 10:36:26 +0200

open-xchange-guidedtours (7.4.0-9) stable; urgency=low

  * Ninth candidate for 7.4.0 release

 -- Markus Wagner <markus.wagner@open-xchange.com>  Fri, 13 Sep 2013 15:48:07 +0200

open-xchange-guidedtours (7.4.0-8) stable; urgency=low

  * Eighth candidate for 7.4.0 release

 -- Markus Wagner <markus.wagner@open-xchange.com>  Mon, 02 Sep 2013 10:44:51 +0200

open-xchange-guidedtours (7.4.0-7) stable; urgency=low

  * Seventh candidate for 7.4.0 release

 -- Markus Wagner <markus.wagner@open-xchange.com>  Tue, 27 Aug 2013 14:06:30 +0200

open-xchange-guidedtours (7.4.0-6) stable; urgency=low

  * Sixth candidate for 7.4.0 release

 -- Markus Wagner <markus.wagner@open-xchange.com>  Fri, 23 Aug 2013 13:10:30 +0200

open-xchange-guidedtours (7.4.0-5) stable; urgency=low

  * Fifth candidate for 7.4.0 release

 -- Markus Wagner <markus.wagner@open-xchange.com>  Mon, 19 Aug 2013 12:38:26 +0200

open-xchange-guidedtours (7.4.0-4) stable; urgency=low

  * Fourth candidate for 7.4.0 release

 -- Markus Wagner <markus.wagner@open-xchange.com>  Tue, 13 Aug 2013 10:12:55 +0200

open-xchange-guidedtours (7.4.0-3) stable; urgency=low

  * Third release candidate for 7.4.0

 -- Markus Wagner <markus.wagner@open-xchange.com>  Tue, 06 Aug 2013 12:25:50 +0200

open-xchange-guidedtours (7.4.0-2) stable; urgency=low

  * Second release candidate for 7.4.0

 -- Markus Wagner <markus.wagner@open-xchange.com>  Fri, 02 Aug 2013 14:17:30 +0200

open-xchange-guidedtours (7.4.0-1) stable; urgency=low

  * First release candidate for 7.4.0

 -- Markus Wagner <markus.wagner@open-xchange.com>  Wed, 17 Jul 2013 10:44:17 +0200

open-xchange-guidedtours (7.4.0-0) unstable; urgency=low

  * prepare for 7.4.0

 -- Markus Wagner <markus.wagner@open-xchange.com>  Tue, 16 Jul 2013 14:54:25 +0200

open-xchange-guidedtours (7.2.2-20) stable; urgency=low

  * Build for patch 2014-03-24

 -- Markus Wagner <markus.wagner@open-xchange.com>  Fri, 21 Mar 2014 14:39:41 +0100

open-xchange-guidedtours (7.2.2-19) stable; urgency=low

  * Build for patch 2014-01-22

 -- Markus Wagner <markus.wagner@open-xchange.com>  Fri, 24 Jan 2014 14:33:16 +0100

open-xchange-guidedtours (7.2.2-18) stable; urgency=low

  * Build for patch 2013-11-29

 -- Markus Wagner <markus.wagner@open-xchange.com>  Tue, 10 Dec 2013 08:32:40 +0100

open-xchange-guidedtours (7.2.2-17) stable; urgency=low

  * Build for patch 2013-10-03

 -- Markus Wagner <markus.wagner@open-xchange.com>  Wed, 02 Oct 2013 17:06:23 +0200

open-xchange-guidedtours (7.2.2-16) stable; urgency=low

  * Build for patch 2013-09-26

 -- Markus Wagner <markus.wagner@open-xchange.com>  Tue, 17 Sep 2013 12:00:15 +0200

open-xchange-guidedtours (7.2.2-15) stable; urgency=low

  * Build for patch 2013-09-12

 -- Markus Wagner <markus.wagner@open-xchange.com>  Wed, 11 Sep 2013 15:21:56 +0200

open-xchange-guidedtours (7.2.2-14) stable; urgency=low

  * Build for patch 2013-09-26

 -- Markus Wagner <markus.wagner@open-xchange.com>  Mon, 02 Sep 2013 13:51:05 +0200

open-xchange-guidedtours (7.2.2-13) stable; urgency=low

  * Build for patch 2013-08-26

 -- Markus Wagner <markus.wagner@open-xchange.com>  Mon, 26 Aug 2013 16:28:15 +0200

open-xchange-guidedtours (7.2.2-12) stable; urgency=low

  * Build for patch 2013-08-19

 -- Markus Wagner <markus.wagner@open-xchange.com>  Tue, 20 Aug 2013 11:24:10 +0200

open-xchange-guidedtours (7.2.2-11) stable; urgency=low

  * Build for patch 2013-08-09

 -- Markus Wagner <markus.wagner@open-xchange.com>  Mon, 05 Aug 2013 11:02:03 +0200

open-xchange-guidedtours (7.2.2-10) stable; urgency=low

  * Build for patch 2013-07-22

 -- Markus Wagner <markus.wagner@open-xchange.com>  Mon, 22 Jul 2013 09:50:53 +0200

open-xchange-guidedtours (7.2.2-9) stable; urgency=low

  * Build for patch 2013-07-25

 -- Markus Wagner <markus.wagner@open-xchange.com>  Mon, 15 Jul 2013 15:44:24 +0200

open-xchange-guidedtours (7.2.2-8) stable; urgency=low

  * Build for patch 2013-07-09

 -- Markus Wagner <markus.wagner@open-xchange.com>  Thu, 11 Jul 2013 11:26:44 +0200

open-xchange-guidedtours (7.2.2-7) stable; urgency=low

  * Third candidate for 7.2.2 release

 -- Markus Wagner <markus.wagner@open-xchange.com>  Tue, 02 Jul 2013 13:51:37 +0200

open-xchange-guidedtours (7.2.2-6) stable; urgency=low

  * Second candidate for 7.2.2 release

 -- Markus Wagner <markus.wagner@open-xchange.com>  Fri, 28 Jun 2013 16:17:19 +0200

open-xchange-guidedtours (7.2.2-5) stable; urgency=low

  * Release candidate for 7.2.2 release

 -- Markus Wagner <markus.wagner@open-xchange.com>  Wed, 26 Jun 2013 19:18:51 +0200

open-xchange-guidedtours (7.2.2-4) stable; urgency=low

  * Second feature freeze for 7.2.2 release

 -- Markus Wagner <markus.wagner@open-xchange.com>  Fri, 21 Jun 2013 16:36:47 +0200

open-xchange-guidedtours (7.2.2-3) stable; urgency=low

  * Sprint increment for 7.2.2 release

 -- Markus Wagner <markus.wagner@open-xchange.com>  Mon, 03 Jun 2013 13:30:35 +0200

open-xchange-guidedtours (7.2.2-2) unstable; urgency=low

  * First sprint increment for 7.2.2 release

 -- Markus Wagner <markus.wagner@open-xchange.com>  Mon, 03 Jun 2013 13:30:35 +0200

open-xchange-guidedtours (7.2.2-1) unstable; urgency=low

  * First candidate for 7.2.2 release

 -- Markus Wagner <markus.wagner@open-xchange.com>  Wed, 29 May 2013 17:38:49 +0200

open-xchange-guidedtours (7.2.2-0) unstable; urgency=low

  * prepare for 7.2.0

 -- Markus Wagner <markus.wagner@open-xchange.com>  Fri, 15 Mar 2013 13:52:15 +0100

open-xchange-guidedtours (7.2.1-6) stable; urgency=low

  * Build for patch 2013-06-20

 -- Markus Wagner <markus.wagner@open-xchange.com>  Thu, 20 Jun 2013 15:51:09 +0200

open-xchange-guidedtours (7.2.1-5) stable; urgency=low

  * Build for patch 2013-06-17

 -- Markus Wagner <markus.wagner@open-xchange.com>  Tue, 18 Jun 2013 09:35:46 +0200

open-xchange-guidedtours (7.2.1-4) stable; urgency=low

  * Build for patch 2013-06-14

 -- Markus Wagner <markus.wagner@open-xchange.com>  Wed, 12 Jun 2013 18:15:45 +0200

open-xchange-guidedtours (7.2.1-3) unstable; urgency=low

  * Third candidate for 7.2.1 release

 -- Markus Wagner <markus.wagner@open-xchange.com>  Wed, 22 May 2013 16:07:43 +0200

open-xchange-guidedtours (7.2.1-2) unstable; urgency=low

  * Second candidate for 7.2.1 release

 -- Markus Wagner <markus.wagner@open-xchange.com>  Wed, 15 May 2013 17:49:12 +0200

open-xchange-guidedtours (7.2.1-1) unstable; urgency=low

  * First candidate for 7.2.1 release

 -- Markus Wagner <markus.wagner@open-xchange.com>  Mon, 22 Apr 2013 15:18:20 +0200

open-xchange-guidedtours (7.2.1-0) unstable; urgency=low

  * prepare for 7.2.1

 -- Markus Wagner <markus.wagner@open-xchange.com>  Mon, 15 Apr 2013 11:18:33 +0200

open-xchange-guidedtours (7.2.0-6) unstable; urgency=low

  * Build for patch 2013-05-10

 -- Markus Wagner <markus.wagner@open-xchange.com>  Wed, 15 May 2013 09:33:11 +0200

open-xchange-guidedtours (7.2.0-5) unstable; urgency=low

  * Build for patch 2013-04-23

 -- Markus Wagner <markus.wagner@open-xchange.com>  Thu, 02 May 2013 09:09:28 +0200

open-xchange-guidedtours (7.2.0-4) unstable; urgency=low

  * Fourth candidate for 7.2.0 release

 -- Markus Wagner <markus.wagner@open-xchange.com>  Wed, 10 Apr 2013 17:49:28 +0200

open-xchange-guidedtours (7.2.0-3) unstable; urgency=low

  * Third candidate for 7.2.0 release

 -- Markus Wagner <markus.wagner@open-xchange.com>  Mon, 08 Apr 2013 17:21:25 +0200

open-xchange-guidedtours (7.2.0-2) unstable; urgency=low

  * Second candidate for 7.2.0 release

 -- Markus Wagner <markus.wagner@open-xchange.com>  Tue, 02 Apr 2013 16:21:13 +0200

open-xchange-guidedtours (7.2.0-1) unstable; urgency=low

  * First release candidate for 7.2.0

 -- Markus Wagner <markus.wagner@open-xchange.com>  Tue, 26 Mar 2013 13:01:19 +0100

open-xchange-guidedtours (7.2.0-0) unstable; urgency=low

  * prepare for 7.2.0

 -- Markus Wagner <markus.wagner@open-xchange.com>  Thu, 15 Mar 2013 13:52:15 +0100

open-xchange-guidedtours (7.0.1-6) stable; urgency=low

  * Build for patch 2013-09-12

 -- Viktor Pracht <viktor.pracht@open-xchange.com>  Wed, 11 Sep 2013 15:35:30 +0200

open-xchange-guidedtours (7.0.1-5) unstable; urgency=low

  * Build for patch 2013-03-01

 -- Viktor Pracht <viktor.pracht@open-xchange.com>  Thu, 28 Feb 2013 17:42:15 +0100

open-xchange-guidedtours (7.0.1-4) unstable; urgency=low

  * Fourth release candidate for 7.0.1

 -- Viktor Pracht <viktor.pracht@open-xchange.com>  Tue, 19 Feb 2013 16:41:58 +0100

open-xchange-guidedtours (7.0.1-3) unstable; urgency=low

  * Third release candidate for 7.0.1

 -- Viktor Pracht <viktor.pracht@open-xchange.com>  Tue, 19 Feb 2013 09:22:25 +0100

open-xchange-guidedtours (7.0.1-2) unstable; urgency=low

  * Second release candiate for 7.0.1

 -- Viktor Pracht <viktor.pracht@open-xchange.com>  Thu, 14 Feb 2013 14:28:34 +0100

open-xchange-guidedtours (7.0.1-1) unstable; urgency=low

  * First release candidate for 7.0.1

 -- Viktor Pracht <viktor.pracht@open-xchange.com>  Fri, 01 Feb 2013 15:28:23 +0100

open-xchange-guidedtours (7.0.1-0) unstable; urgency=low

  * prepare for 7.0.1

 -- Viktor Pracht <viktor.pracht@open-xchange.com>  Fri, 01 Feb 2013 15:01:46 +0100

open-xchange-guidedtours (7.0.0-12) unstable; urgency=low

  * Third release candidate for 7.0.0

 -- Viktor Pracht <viktor.pracht@open-xchange.com>  Tue, 18 Dec 2012 14:53:51 +0100

open-xchange-guidedtours (7.0.0-11) unstable; urgency=low

  * Second release candidate for 7.0.0

 -- Viktor Pracht <viktor.pracht@open-xchange.com>  Mon, 17 Dec 2012 18:55:33 +0100

open-xchange-guidedtours (7.0.0-10) unstable; urgency=low

  * Pre release candidate for 7.0.0

 -- Viktor Pracht <viktor.pracht@open-xchange.com>  Thu, 13 Dec 2012 18:47:20 +0100

open-xchange-guidedtours (7.0.0-9) unstable; urgency=low

  * First release candidate for 7.0.0

 -- Viktor Pracht <viktor.pracht@open-xchange.com>  Tue, 11 Dec 2012 11:44:25 +0100

open-xchange-guidedtours (7.0.0-8) unstable; urgency=low

  * First release candidate for EDP drop #6

 -- Viktor Pracht <viktor.pracht@open-xchange.com>  Tue, 13 Nov 2012 15:02:51 +0100

open-xchange-guidedtours (7.0.0-7) unstable; urgency=low

  * Third release candidate for EDP drop #5

 -- Viktor Pracht <viktor.pracht@open-xchange.com>  Mon, 22 Oct 2012 15:48:11 +0200

open-xchange-guidedtours (7.0.0-6) unstable; urgency=low

  * Second release candidate for EDP drop #5

 -- Viktor Pracht <viktor.pracht@open-xchange.com>  Mon, 22 Oct 2012 14:23:03 +0200

open-xchange-guidedtours (7.0.0-5) unstable; urgency=low

  * First release candidate for EDP drop #5

 -- Viktor Pracht <viktor.pracht@open-xchange.com>  Tue, 12 Oct 2012 13:07:35 +0200

open-xchange-guidedtours (7.0.0-4) unstable; urgency=low

  * First release candidate for EDP drop #4

 -- Viktor Pracht <viktor.pracht@open-xchange.com>  Tue, 04 Sep 2012 15:14:35 +0200

open-xchange-guidedtours (7.0.0-3) unstable; urgency=low

  * Release build for 7.0.0

 -- Viktor Pracht <viktor.pracht@open-xchange.com>  Tue, 07 Aug 2012 14:58:23 +0200

open-xchange-guidedtours (7.0.0-2) unstable; urgency=low

  * Release build for EDP drop #3

 -- Viktor Pracht <viktor.pracht@open-xchange.com>  Tue, 07 Aug 2012 11:48:03 +0200

open-xchange-guidedtours (7.0.0-1) unstable; urgency=low

  * Initial Release.

 -- Viktor Pracht <viktor.pracht@open-xchange.com>  Wed, 09 Nov 2011 12:20:23 +0100<|MERGE_RESOLUTION|>--- conflicted
+++ resolved
@@ -1,22 +1,20 @@
-<<<<<<< HEAD
 open-xchange-guidedtours (7.6.3-1) stable; urgency=medium
 
   * First candidate for 7.6.3 release
 
- -- Marcus Klein <marcus.klein@open-xchange.com>  Mon, 26 Oct 2015 10:40:28 +0000
+ -- Marcus Klein <marcus.klein@open-xchange.com>  Mon, 26 Oct 2015 11:40:28 +0100
 
 open-xchange-guidedtours (7.6.3-0) unstable; urgency=medium
 
   * prepare for 7.6.3 release
 
  -- Marcus Klein <marcus.klein@open-xchange.com>  Wed, 25 Mar 2015 13:08:39 +0100
-=======
+
 open-xchange-guidedtours (7.6.2-27) stable; urgency=medium
 
   * Build for patch 2015-11-11 (2844)
 
- -- Marcus Klein <marcus.klein@open-xchange.com>  Thu, 29 Oct 2015 13:04:21 +0000
->>>>>>> 52d97e93
+ -- Marcus Klein <marcus.klein@open-xchange.com>  Thu, 29 Oct 2015 14:04:21 +0100
 
 open-xchange-guidedtours (7.6.2-26) stable; urgency=medium
 
