msgid ""
msgstr ""
"Project-Id-Version: open-xchange-guidedtours\n"
"Report-Msgid-Bugs-To: \n"
"POT-Creation-Date: 2016-03-02 16:26+0000\n"
"PO-Revision-Date: 2015-10-19 10:29+0000\n"
"Last-Translator: hv@webhuset.no <hv@webhuset.no>\n"
"Language-Team: NAME <EMAIL>\n"
"Language: nb_NO\n"
"MIME-Version: 1.0\n"
"Content-Type: text/plain; charset=UTF-8\n"
"Content-Transfer-Encoding: 8bit\n"
"Plural-Forms: nplurals=2; plural=(n != 1);\n"
"X-Generator: Pootle 2.5.1.1\n"
"X-POOTLE-MTIME: 1445250572.000000\n"

<<<<<<< HEAD
#: apps/io.ox/tours/files.js:221 module:io.ox/tours
msgid "Add another account"
msgstr ""
=======
#: apps/io.ox/tours/calendar.js:34
#: module:io.ox/tours
msgid "Creating a new appointment"
msgstr "Opprette en ny avtale"
>>>>>>> 870ec1a2

#: apps/io.ox/tours/calendar.js:35
#: module:io.ox/tours
msgid "To create a new appointment, click on New in the toolbar."
msgstr "For å opprette en ny avtale, klikk \"Opprett\" i verktøylinjen. "

#: apps/io.ox/tours/calendar.js:51
#: module:io.ox/tours
msgid "Entering the appointment's data"
msgstr "Legge inn detaljer om avtalen"

<<<<<<< HEAD
#: apps/io.ox/tours/files.js:104 module:io.ox/tours
msgid ""
"At the top you can find the toolbar with many functions and additional "
"options. You can easily create new folders, new files and much more."
=======
#: apps/io.ox/tours/calendar.js:52
#: module:io.ox/tours
msgid "Enter the subject, the start and the end date of the appointment. Other details are optional."
>>>>>>> 870ec1a2
msgstr ""
"Skriv inn et emne, samt en start- og sluttdato for avtalen. Andre detaljer "
"er valgfrie."

<<<<<<< HEAD
#: apps/io.ox/tours/files.js:169 module:io.ox/tours
msgid ""
"Choose from two alternatives to share your files and folders. Use Invite "
"people if you want to manage access rights and allow recipients to create "
"and edit files. Or just get a link to let others view and download your "
"files. You can use an expiration date and password protection if you like."
msgstr ""
=======
#: apps/io.ox/tours/calendar.js:57
#: module:io.ox/tours
msgid "Creating recurring appointments"
msgstr "Opprette gjentagende avtaler"
>>>>>>> 870ec1a2

#: apps/io.ox/tours/calendar.js:58
#: module:io.ox/tours
msgid "To create recurring appointments, enable Repeat. Functions for setting the recurrence parameters are shown."
msgstr ""
"For å opprette gjentagende avtaler, klikk \"Gjenta\". Valg for å sette opp "
"gjentagelsen blir deretter vist."

<<<<<<< HEAD
#: apps/io.ox/tours/files.js:81 module:io.ox/tours
msgid ""
"Clicking on a folder displays all the subfolders, documents, media and other "
"files that it contains."
msgstr ""

#: apps/io.ox/tours/files.js:132 module:io.ox/tours
msgid "Clicking on the view icon leads you to a preview of the selected file."
msgstr ""
=======
#: apps/io.ox/tours/calendar.js:62
#: module:io.ox/tours
#: apps/io.ox/tours/tasks.js:67
msgid "Using the reminder function"
msgstr "Motta påminnelser"

#: apps/io.ox/tours/calendar.js:63
#: module:io.ox/tours
msgid "To not miss the appointment, use the reminder function."
msgstr "For å få hjelp til huske avtalen kan du aktivere en påminnelse."
>>>>>>> 870ec1a2

#: apps/io.ox/tours/calendar.js:67
#: module:io.ox/tours
#: apps/io.ox/tours/tasks.js:77
msgid "Inviting other participants"
msgstr "Invitere andre deltakere"

<<<<<<< HEAD
#: apps/io.ox/tours/files.js:182 module:io.ox/tours
msgid "Collaborating"
=======
#: apps/io.ox/tours/calendar.js:68
#: module:io.ox/tours
msgid "To invite other participants, enter their names in the field below Participants. To avoid appointment conflicts, click on Find a free time at the upper right side."
>>>>>>> 870ec1a2
msgstr ""
"For å invitere flere deltakere, skriv inn navnene deres i tekstfeltet under "
"\"Deltakere\". For å unngå at flere avtaler kolliderer, klikk \"Finn en "
"ledig tid\" til høyre."

#: apps/io.ox/tours/calendar.js:72
#: module:io.ox/tours
msgid "Adding attachments"
msgstr "Legge til vedlegg"

#: apps/io.ox/tours/calendar.js:73
#: module:io.ox/tours
msgid "Further down you can add documents as attachments to the appointment."
msgstr "Lenger nede kan du legge til dokumenter som vedlegg til avtalen."

#: apps/io.ox/tours/calendar.js:77
#: module:io.ox/tours
msgid "Creating the appointment"
msgstr "Opprette avtalen"

#: apps/io.ox/tours/calendar.js:78
#: module:io.ox/tours
msgid "To create the appointment, click on Create at the upper right side."
msgstr "For å opprette avtalen, klikk \"Opprett\" øverst."

#: apps/io.ox/tours/calendar.js:83
#: module:io.ox/tours
#: apps/io.ox/tours/mail.js:86
msgid "Selecting a view"
msgstr "Velge en visning"

#: apps/io.ox/tours/calendar.js:84
#: module:io.ox/tours
msgid "To select one of the views like Day, Month or List, click on View in the toolbar. Select a menu entry from the Layout section."
msgstr ""
"For å velge enten dags-, måneds- eller listevisning, klikk \"Visning\" til "
"høyre i verktøylinjen. "

#: apps/io.ox/tours/calendar.js:95
#: module:io.ox/tours
msgid "The List view"
msgstr "Listevisning"

<<<<<<< HEAD
#: apps/io.ox/tours/files.js:198 module:io.ox/tours
msgid ""
"Did you know that you can edit text documents and spreadsheets online? Drive "
"will automatically update your edited file, but thanks to versioning the "
"original file stays available."
=======
#: apps/io.ox/tours/calendar.js:96
#: module:io.ox/tours
msgid "The List view shows a list of the appointments in the current folder. If clicking on an appointment, the appointment's data and some functions are displayed in the Detail view."
>>>>>>> 870ec1a2
msgstr ""
"Listevisningen viser en liste over avtaler i den gjeldende mappen. Ved å "
"klikke på en avtale vil flere detaljer og funksjoner vises i detaljområdet. "

<<<<<<< HEAD
#: apps/io.ox/tours/files.js:89 module:io.ox/tours
msgid "Different views are available. Just select the one you like best."
msgstr ""
=======
#: apps/io.ox/tours/calendar.js:105
#: module:io.ox/tours
msgid "The calendar views"
msgstr "Kalendervisninger"
>>>>>>> 870ec1a2

#: apps/io.ox/tours/calendar.js:106
#: module:io.ox/tours
msgid "The calendar views display a calendar sheet with the appointments for the selected time range."
msgstr ""
"Kalenderen viser deg dine planlagte avtaler og hendelser innenfor den valgte "
"tidsrammen."

#: apps/io.ox/tours/contacts.js:30
#: module:io.ox/tours
msgid "Creating a new contact"
msgstr "Opprette en ny kontakt"

<<<<<<< HEAD
#: apps/io.ox/tours/files.js:222 module:io.ox/tours
msgid ""
"Drive allows you to connect to other storage solutions if you already have a "
"cloud storage account you use to save and sync your files. Simply click on "
"the appropriate logo to access your existing data."
=======
#: apps/io.ox/tours/contacts.js:31
#: module:io.ox/tours
msgid "To create a new contact, click on New > Add contact in the toolbar."
>>>>>>> 870ec1a2
msgstr ""
"For å opprette en ny kontakt, klikk på Ny > Legg til kontaktinfo i "
"verktøylinjen."

#: apps/io.ox/tours/contacts.js:35
#: module:io.ox/tours
msgid "Navigation bar"
msgstr "Navigeringslinje"

<<<<<<< HEAD
#: apps/io.ox/tours/files.js:197 module:io.ox/tours
msgid "Edit documents"
=======
#: apps/io.ox/tours/contacts.js:36
#: module:io.ox/tours
msgid "Click on a letter on the left side of the navigation bar in order to display the corresponding contacts from the selected address book."
>>>>>>> 870ec1a2
msgstr ""
"Klikk en bokstav på venstre side for å vise de korresponderende kontaktene "
"fra den valgte adresseboken."

#: apps/io.ox/tours/contacts.js:40
#: module:io.ox/tours
msgid "Sending an E-Mail to a contact"
msgstr "Send en epost til en kontakt"

#: apps/io.ox/tours/contacts.js:41
#: module:io.ox/tours
msgid "To send an E-Mail to the contact, click on an E-Mail address or on Send email in the toolbar."
msgstr ""
"For å sende en epost til kontakten, klikk på en epostadresse, eller på \""
"Send epost\" i verktøylinjen. "

#: apps/io.ox/tours/contacts.js:46
#: module:io.ox/tours
msgid "Editing multiple contacts"
msgstr "Redigere flere kontakter"

#: apps/io.ox/tours/contacts.js:47
#: module:io.ox/tours
msgid "To edit multiple contacts at once, enable the checkboxes on the left side of the contacts. If the checkboxes are not displayed, click on View > Checkboxes on the right side of the toolbar."
msgstr ""
"For å redigere flere kontakter samtidig, klikk avkrysningboksene på venstre "
"side av kontaktene. Hvis avkrysningsboksene ikke er synlige, klikk Visning > "
"Avkrysningsbokser på høyre side av verktøylinjen."

#: apps/io.ox/tours/files.js:37
#: module:io.ox/tours
msgid "Lorem ipsum dolor sit amet, consetetur sadipscing elitr, sed diam nonumy eirmod tempor invidunt ut labore et dolore magna aliquyam erat, sed diam voluptua. At vero eos et accusam et justo duo dolores et ea rebum. Stet clita kasd gubergren, no sea takimata sanctus est Lorem ipsum dolor sit amet. Lorem ipsum dolor sit amet, consetetur sadipscing elitr, sed diam nonumy eirmod tempor invidunt ut labore et dolore magna aliquyam erat, sed diam voluptua. At vero eos et accusam et justo duo dolores et ea rebum. Stet clita kasd gubergren, no sea takimata sanctus est Lorem ipsum dolor sit amet."
msgstr ""

#: apps/io.ox/tours/files.js:50
#: module:io.ox/tours
msgid "The Drive app tour.txt"
msgstr ""

#: apps/io.ox/tours/files.js:56
#: module:io.ox/tours
msgid "The Drive app"
msgstr ""

#: apps/io.ox/tours/files.js:57
#: module:io.ox/tours
msgid "Welcome to your cloud storage app. This Guided Tour will introduce you to your new online storage solution - your one point to access online stored files from all your accounts. This is where you can upload and save your files, share them and synchronize them with different devices.  "
msgstr ""

#: apps/io.ox/tours/files.js:63
#: module:io.ox/tours
msgid "Folder tree"
msgstr "Mappetre"

<<<<<<< HEAD
#: apps/io.ox/tours/files.js:205 module:io.ox/tours
#, fuzzy
#| msgid "Reading the details"
msgid "File details"
msgstr "Se flere detaljer"

#: apps/io.ox/tours/files.js:80 module:io.ox/tours
=======
#: apps/io.ox/tours/files.js:64
#: module:io.ox/tours
msgid "On the left you can see the folder tree. It displays your folder structure and allows you to navigate to specific folders and subfolders. To make your life easier, we have already included folders for your Documents, Music, Pictures and Videos."
msgstr ""

#: apps/io.ox/tours/files.js:77
#: module:io.ox/tours
>>>>>>> 870ec1a2
#, fuzzy
msgid "Folder content"
msgstr "Mappetre"

<<<<<<< HEAD
#: apps/io.ox/tours/files.js:66 module:io.ox/tours
msgid "Folder tree"
msgstr "Mappetre"

#: apps/io.ox/tours/files.js:143 module:io.ox/tours
msgid ""
"From preview you can also select other options to help you manage and work "
"on your files."
=======
#: apps/io.ox/tours/files.js:78
#: module:io.ox/tours
msgid "Clicking on a folder displays all the subfolders, documents, media and other files that it contains."
>>>>>>> 870ec1a2
msgstr ""

#: apps/io.ox/tours/files.js:85
#: module:io.ox/tours
#, fuzzy
msgid "Select a view"
msgstr "Velge en visning"

#: apps/io.ox/tours/files.js:86
#: module:io.ox/tours
msgid "Different views are available. Just select the one you like best."
msgstr ""

#: apps/io.ox/tours/files.js:100
#: module:io.ox/tours
#, fuzzy
msgid "Toolbar"
msgstr "Verktøylinjen"

#: apps/io.ox/tours/files.js:101
#: module:io.ox/tours
msgid "At the top you can find the toolbar with many functions and additional options. You can easily create new folders, new files and much more."
msgstr ""

#: apps/io.ox/tours/files.js:113
#: module:io.ox/tours
#, fuzzy
msgid "Upload a new file"
msgstr "Laste opp en fil"

<<<<<<< HEAD
#: apps/io.ox/tours/files.js:157 module:io.ox/tours
msgid ""
"Here you can share files with your colleagues and external contacts. You can "
"also collaborate on a document and set different access rights."
msgstr ""

#: apps/io.ox/tours/files.js:232 module:io.ox/tours
msgid ""
"Hint: you can always restart guided tours, any time you need them, from the "
"system menu."
=======
#: apps/io.ox/tours/files.js:114
#: module:io.ox/tours
msgid "To upload a new file from your local device, simply click on Add local file and select the file you would like to upload. It is even easier if you just drag and drop files from your local device into Drive. The uploaded file is now available in Drive on all your devices."
msgstr ""

#: apps/io.ox/tours/files.js:128
#: module:io.ox/tours
msgid "Preview files"
>>>>>>> 870ec1a2
msgstr ""

#: apps/io.ox/tours/files.js:129
#: module:io.ox/tours
msgid "Clicking on the view icon leads you to a preview of the selected file."
msgstr ""

#: apps/io.ox/tours/files.js:139
#: module:io.ox/tours
msgid "Preview mode"
msgstr ""

#: apps/io.ox/tours/files.js:140
#: module:io.ox/tours
msgid "From preview you can also select other options to help you manage and work on your files."
msgstr ""

#: apps/io.ox/tours/files.js:150
#: module:io.ox/tours
msgid "Share files"
msgstr ""

#: apps/io.ox/tours/files.js:151
#: module:io.ox/tours
msgid "Here you can share files with your colleagues and external contacts. You can also collaborate on a document and set different access rights."
msgstr ""

#: apps/io.ox/tours/files.js:162
#: module:io.ox/tours
msgid "Sharing options"
msgstr ""

#: apps/io.ox/tours/files.js:163
#: module:io.ox/tours
msgid "Choose from two alternatives to share your files and folders. Use Invite people if you want to manage access rights and allow recipients to create and edit files. Or just get a link to let others view and download your files. You can use an expiration date and password protection if you like."
msgstr ""

<<<<<<< HEAD
#: apps/io.ox/tours/contacts.js:35 module:io.ox/tours
msgid "Navigation bar"
msgstr "Navigeringslinje"

#: apps/io.ox/tours/files.js:67 module:io.ox/tours
msgid ""
"On the left you can see the folder tree. It displays your folder structure "
"and allows you to navigate to specific folders and subfolders. To make your "
"life easier, we have already included folders for your Documents, Music, "
"Pictures and Videos."
=======
#: apps/io.ox/tours/files.js:176
#: module:io.ox/tours
msgid "Collaborating"
msgstr ""

#: apps/io.ox/tours/files.js:177
#: module:io.ox/tours
msgid "Sharing files by inviting people does not only offer your recipients the option to create and edit files. Internal and external participants are also able to collaborate with you on text documents and spreadsheets at the same time."
msgstr ""

#: apps/io.ox/tours/files.js:191
#: module:io.ox/tours
msgid "Edit documents"
>>>>>>> 870ec1a2
msgstr ""

#: apps/io.ox/tours/files.js:192
#: module:io.ox/tours
msgid "Did you know that you can edit text documents and spreadsheets online? Drive will automatically update your edited file, but thanks to versioning the original file stays available."
msgstr ""

#: apps/io.ox/tours/files.js:199
#: module:io.ox/tours
#, fuzzy
msgid "File details"
msgstr "Se flere detaljer"

#: apps/io.ox/tours/files.js:200
#: module:io.ox/tours
msgid "The file details side bar offers additional information about your files. Just enable the File details option from the View drop down menu and select a file to see the details."
msgstr ""

#: apps/io.ox/tours/files.js:215
#: module:io.ox/tours
msgid "Add another account"
msgstr ""

#: apps/io.ox/tours/files.js:216
#: module:io.ox/tours
msgid "Drive allows you to connect to other storage solutions if you already have a cloud storage account you use to save and sync your files. Simply click on the appropriate logo to access your existing data."
msgstr ""

<<<<<<< HEAD
#: apps/io.ox/tours/files.js:131 module:io.ox/tours
msgid "Preview files"
msgstr ""

#: apps/io.ox/tours/files.js:142 module:io.ox/tours
msgid "Preview mode"
=======
#: apps/io.ox/tours/files.js:225
#: module:io.ox/tours
msgid "Restart Guided Tour"
msgstr ""

#: apps/io.ox/tours/files.js:226
#: module:io.ox/tours
msgid "Hint: you can always restart guided tours, any time you need them, from the system menu."
>>>>>>> 870ec1a2
msgstr ""

#: apps/io.ox/tours/intro.js:34
#: module:io.ox/tours
msgid "Welcome to %s"
msgstr "Velkommen til %s"

<<<<<<< HEAD
#: apps/io.ox/tours/files.js:231 module:io.ox/tours
msgid "Restart Guided Tour"
=======
#: apps/io.ox/tours/intro.js:35
#: module:io.ox/tours
msgid "This guided tour will briefly introduce you to the product. Get more detailed information in the tours for the single apps or in the online help."
>>>>>>> 870ec1a2
msgstr ""
"Denne omvisningen vil gi en rask innføring i løsningen. Du finner mer "
"detaljert informasjon i omvisningene som finnes for hver enkelt app, eller i "
"dokumentasjonen. Omvisninger og dokumentasjonen finner du i systemmenyen. "

#: apps/io.ox/tours/intro.js:38
#: module:io.ox/tours
msgid "Launching an app"
msgstr "Starte en app"

<<<<<<< HEAD
#: apps/io.ox/tours/files.js:88 module:io.ox/tours
#, fuzzy
#| msgid "Selecting a view"
msgid "Select a view"
msgstr "Velge en visning"
=======
#: apps/io.ox/tours/intro.js:39
#: module:io.ox/tours
msgid "To launch an app, click on an entry on the left side of the menu bar."
msgstr "For å starte en app, klikk på en av dem i menylinjen øverst på siden."
>>>>>>> 870ec1a2

#: apps/io.ox/tours/intro.js:44
#: module:io.ox/tours
msgid "Displaying the help or the settings"
msgstr "Vise innstillinger eller hjelpedokumentasjon"

#: apps/io.ox/tours/intro.js:45
#: module:io.ox/tours
msgid "To display the help or the settings, click the System menu icon in the menu bar."
msgstr ""
"For å vise innstillinger eller hjelpedokumentasjonen, klikk systemmeny-"
"ikonet i menylinjen."

#: apps/io.ox/tours/intro.js:58
#: module:io.ox/tours
msgid "The New objects icon"
msgstr "Varslingsikonet"

<<<<<<< HEAD
#: apps/io.ox/tours/files.js:156 module:io.ox/tours
msgid "Share files"
=======
#: apps/io.ox/tours/intro.js:59
#: module:io.ox/tours
msgid "The New objects icon shows the number of unread E-Mails or other notifications. If clicking the icon, the info area opens."
>>>>>>> 870ec1a2
msgstr ""
"Varslingsikonet viser antall uleste eposter eller andre varslinger. Klikk på "
"ikonet for å åpne varslingsområdet."

<<<<<<< HEAD
#: apps/io.ox/tours/files.js:183 module:io.ox/tours
msgid ""
"Sharing files by inviting people does not only offer your recipients the "
"option to create and edit files. Internal and external participants are also "
"able to collaborate with you on text documents and spreadsheets at the same "
"time."
msgstr ""

#: apps/io.ox/tours/files.js:168 module:io.ox/tours
msgid "Sharing options"
=======
#: apps/io.ox/tours/intro.js:65
#: module:io.ox/tours
msgid "The info area"
msgstr "Informasjonsområdet"

#: apps/io.ox/tours/intro.js:66
#: module:io.ox/tours
msgid "In case of new notifications, e.g. appointment invitations, the info area is opened."
>>>>>>> 870ec1a2
msgstr ""
"Når du mottar nye varsler, f.eks. avtaleinvitasjoner, blir varslingsområdet "
"åpnet."

#: apps/io.ox/tours/intro.js:72
#: module:io.ox/tours
msgid "Creating new items"
msgstr "Opprette nye elementer"

#: apps/io.ox/tours/intro.js:73
#: module:io.ox/tours
msgid "To create a new E-Mail, click the Compose new E-Mail in the toolbar."
msgstr "For å opprette en ny epost, klikk \"Opprett\" i verktøylinjen."

#: apps/io.ox/tours/intro.js:81
#: module:io.ox/tours
msgid "Opening or closing the folder tree"
msgstr "Åpne eller lukke mappetreet"

#: apps/io.ox/tours/intro.js:82
#: module:io.ox/tours
msgid "To open or close the folder tree, click on View >  Folder view on the right side of the toolbar."
msgstr ""
"For å åpne eller lukke mappetreet, klikk Visning > Mappetre på høyre side av "
"verktøylinjen."

<<<<<<< HEAD
#: apps/io.ox/tours/files.js:59 module:io.ox/tours
msgid "The Drive app"
msgstr ""

#: apps/io.ox/tours/files.js:53 module:io.ox/tours
msgid "The Drive app tour.txt"
=======
#: apps/io.ox/tours/intro.js:94
#: module:io.ox/tours
msgid "Searching for objects"
msgstr "Søke etter elementer"

#: apps/io.ox/tours/intro.js:95
#: module:io.ox/tours
msgid "To search for objects, click the Search icon in the menu bar."
msgstr "For å søke etter elementer, klikk søkeikonet i menylinjen. "

#: apps/io.ox/tours/intro.js:99
#: module:io.ox/tours
msgid "The toolbar"
msgstr "Verktøylinjen"

#: apps/io.ox/tours/intro.js:100
#: module:io.ox/tours
msgid "Depending on the app, the toolbar contains various functions for creating, editing and organizing objects."
>>>>>>> 870ec1a2
msgstr ""
"Verktøylinjen inneholder funksjoner for å opprette, redigere og organisere "
"elementer."

#: apps/io.ox/tours/intro.js:104
#: module:io.ox/tours
msgid "The folder tree"
msgstr "Mappetreet"

#: apps/io.ox/tours/intro.js:105
#: module:io.ox/tours
msgid "Use the folder tree to open the folder containing the objects that you want to view in the list."
msgstr ""
"Bruk mappetreet for å velge mappen som inneholder elementene du ønsker å "
"jobbe med. "

#: apps/io.ox/tours/intro.js:109
#: module:io.ox/tours
msgid "The list"
msgstr "Elementlisten"

#: apps/io.ox/tours/intro.js:110
#: module:io.ox/tours
msgid "Use the list to select an object, show its contents or activate functions."
msgstr ""
"Bruk listen for å velge et element, vise dets innhold og aktivere flere "
"funksjoner."

#: apps/io.ox/tours/intro.js:114
#: module:io.ox/tours
msgid "The Detail view"
msgstr "Detaljvisning"

#: apps/io.ox/tours/intro.js:115
#: module:io.ox/tours
msgid "The Detail view displays an object's content. Depending on the app, further functions for organizing objects can be found in the Detail view."
msgstr ""
"Detaljvisningen viser innholdet til et element. Du finner også flere "
"funksjoner for å behandle elementet."

#: apps/io.ox/tours/intro.js:119
#: module:io.ox/tours
msgid "Further information"
msgstr "Mer informasjon"

#: apps/io.ox/tours/intro.js:120
#: module:io.ox/tours
msgid "Detailed instructions for the single apps are located in System menu > Help."
msgstr ""
"Detaljerte veiledninger for hver enkelt app finnes i systemmenyen > Hjelp. "

<<<<<<< HEAD
#: apps/io.ox/tours/files.js:206 module:io.ox/tours
msgid ""
"The file details side bar offers additional information about your files. "
"Just enable the File details option from the View drop down menu and select "
"a file to see the details."
=======
#: apps/io.ox/tours/mail.js:33
#: module:io.ox/tours
msgid "Composing a new E-Mail"
msgstr "Opprette en ny epost"

#: apps/io.ox/tours/mail.js:34
#: module:io.ox/tours
msgid "To compose a new E-Mail, click on Compose in the toolbar."
msgstr "For å opprette en ny epost, klikk \"Opprett\" i verktøylinjen."

#: apps/io.ox/tours/mail.js:47
#: module:io.ox/tours
msgid "Entering the recipient's name"
msgstr "Legge til mottaker"

#: apps/io.ox/tours/mail.js:48
#: module:io.ox/tours
msgid "Enter the recipient's name into the recipients field. As soon as you typed the first letters, suggestions from the address books are displayed. To accept a recipient suggestion, click on it."
>>>>>>> 870ec1a2
msgstr ""
"Oppgi navnet eller epostadressen til en mottaker i mottakerfeltet. Så snart "
"du begynner å skrive vil du få passende forslag fra kontaktene dine i "
"adresseboken. Klikk på et forslag for å akseptere det."

#: apps/io.ox/tours/mail.js:58
#: module:io.ox/tours
msgid "Entering the subject"
msgstr "Angi et emne"

#: apps/io.ox/tours/mail.js:59
#: module:io.ox/tours
msgid "Enter the subject into the subject field."
msgstr "Skriv inn et emne i emnefeltet."

#: apps/io.ox/tours/mail.js:63
#: module:io.ox/tours
msgid "Further functions"
msgstr "Flere funksjoner"

#: apps/io.ox/tours/mail.js:64
#: module:io.ox/tours
msgid "In this area you can find further functions, e.g. for adding attachments."
msgstr ""
"I dette området finner du flere funksjoner, f.eks. for å legge til vedlegg."

#: apps/io.ox/tours/mail.js:68
#: module:io.ox/tours
msgid "Entering the E-Mail text"
msgstr "Skrive inn epostteksten"

#: apps/io.ox/tours/mail.js:69
#: module:io.ox/tours
msgid "Enter the E-Mail text into the main area. If the text format was set to HTMl in the options, you can format the E-Mail text. To do so select a text part and then click an icon in the formatting bar."
msgstr ""
"Skriv inn en eposttekst i hovedområdet. Hvis tekstformatet er satt til HTML "
"i epostinnstillingene kan du også formatere teksten din. For å gjøre det, "
"velg deler av teksten din og klikk et ikon i formateringslinjen."

#: apps/io.ox/tours/mail.js:74
#: module:io.ox/tours
msgid "Sending the E-Mail"
msgstr "Sende eposten"

#: apps/io.ox/tours/mail.js:75
#: module:io.ox/tours
msgid "To send the E-Mail, click on Send"
msgstr "For å sende eposten, klikk \"Send\". "

#: apps/io.ox/tours/mail.js:79
#: module:io.ox/tours
msgid "Sorting your E-Mails"
msgstr "Sortere eposter"

#: apps/io.ox/tours/mail.js:80
#: module:io.ox/tours
msgid "To sort the E-Mails, click on Sort by. Select a sort criteria."
msgstr ""
"For å sortere epostene, klikk \"Sorter etter\", og velg et søkekriterium."

#: apps/io.ox/tours/mail.js:87
#: module:io.ox/tours
msgid "To choose between the different views. click on View in the toolbar. Select a menu entry in the layout."
msgstr ""
"For å bytte mellom forskjellige visninger, klikk \"Visning\" i "
"verktøylinjen, og velg ønsket visning. "

#: apps/io.ox/tours/mail.js:91
#: module:io.ox/tours
msgid "Opening an E-Mail in a separate window"
msgstr "Åpne en epost i et nytt vindu"

#: apps/io.ox/tours/mail.js:92
#: module:io.ox/tours
msgid "If double-clicking on an E-Mail in the list, the E-Mail is opened in a separate window."
msgstr "Du kan dobbeltklikke en epost i listen for å åpne den i et eget vindu. "

#: apps/io.ox/tours/mail.js:96
#: module:io.ox/tours
msgid "Reading E-Mail conversations"
msgstr "Lese epostsamtaler"

#: apps/io.ox/tours/mail.js:97
#: module:io.ox/tours
msgid "To open or close an E-Mail in a conversation, click on a free area in the header."
msgstr ""
"For å åpne eller lukke en epost i en samtale, klikk på et tomt område i "
"overskriften. "

#: apps/io.ox/tours/mail.js:101
#: module:io.ox/tours
msgid "Halo view"
msgstr "Oversiktsbilde"

#: apps/io.ox/tours/mail.js:102
#: module:io.ox/tours
msgid "To receive information about the sender or other recipients, open the Halo view by clicking on a name."
msgstr ""
"Du kan få et oversiktsbilde over nylige samhandlinger du har hatt med en "
"avsender eller andre mottagere ved å klikke på et navn."

#: apps/io.ox/tours/mail.js:106
#: module:io.ox/tours
msgid "Editing multiple E-Mails"
msgstr "Redigere flere eposter"

#: apps/io.ox/tours/mail.js:107
#: module:io.ox/tours
msgid "In order to edit multiple E-Mails at once, enable the checkboxes on the left side of the E-Mails. If the checkboxes are not displayed, click on View > Checkboxes on the right side of the toolbar."
msgstr ""
"For å redigere flere eposter samtidig, klikk avkrysningsboksene på venstre "
"sidene av epostene. Hvis avkrysningsboksene ikke er synlige, klikk på "
"Visning > Avkrysningsbokser til høyre på verktøylinjen."

#: apps/io.ox/tours/mail.js:112
#: module:io.ox/tours
msgid "Opening the E-Mail settings"
msgstr "Innstillinger for epost"

#: apps/io.ox/tours/mail.js:113
#: module:io.ox/tours
msgid "To open the E-Mail settings, click the System menu icon on the upper right side of the menu bar. Select Settings. Click on E-Mail on the left side."
msgstr ""
"For å åpne epostinnstillingene, klikk systemmeny-ikonet øverst til høyre i "
"menylinjen. Velg Innstillinger. Klikk deretter Epost på venstre side."

#. Tour name; general introduction
#: apps/io.ox/tours/main.js:71
#: module:io.ox/tours
msgid "Getting started"
msgstr "Kom i gang"

#: apps/io.ox/tours/portal.js:30
#: module:io.ox/tours
msgid "The Portal"
msgstr "Portalen"

#: apps/io.ox/tours/portal.js:31
#: module:io.ox/tours
msgid "The Portal informs you about current E-Mails, appointments or social network news."
msgstr ""
"Portalen gir deg oversikt over dine siste eposter, avtaler og oppgaver, med "
"mer."

#: apps/io.ox/tours/portal.js:35
#: module:io.ox/tours
msgid "Reading the details"
msgstr "Se flere detaljer"

#: apps/io.ox/tours/portal.js:36
#: module:io.ox/tours
msgid "To read the details, click on an entry in a square."
msgstr "For å se flere detaljer, klikk en oppføring i widgeten. "

#: apps/io.ox/tours/portal.js:40
#: module:io.ox/tours
msgid "Drag and drop"
msgstr "Dra og slipp"

#: apps/io.ox/tours/portal.js:41
#: module:io.ox/tours
msgid "To change the layout, drag a square's title to another position and drop it there."
msgstr "For å endre på layouten, dra og slipp en widget til en annen posisjon. "

#: apps/io.ox/tours/portal.js:45
#: module:io.ox/tours
msgid "Closing a square"
msgstr "Fjerne en widget"

#: apps/io.ox/tours/portal.js:46
#: module:io.ox/tours
msgid "If you no longer want to display a square, click the cross."
msgstr "Hvis du ønsker å fjerne en widget, klikk på krysset."

#: apps/io.ox/tours/portal.js:51
#: module:io.ox/tours
msgid "Customizing the Portal"
msgstr "Tilpasning av portalen"

#: apps/io.ox/tours/portal.js:52
#: module:io.ox/tours
msgid "To display a square again or to display further information sources, click on Customize this page."
msgstr ""
"For å reaktivere en skjult widget eller for å legge til flere, klikk \""
"Tilpass denne siden\"."

#: apps/io.ox/tours/settings.js:30
#: module:io.ox/tours
msgid "Opening the settings"
msgstr "Endre innstillingene"

#: apps/io.ox/tours/settings.js:31
#: module:io.ox/tours
msgid "To open the settings, click the System menu icon on the upper right side of the menu bar. Select Settings."
msgstr ""
"For å endre innstillingene, klikk på systemmeny-ikonet øverst til høyre i "
"menylinjen. Velg Innstillinger."

#: apps/io.ox/tours/settings.js:36
#: module:io.ox/tours
msgid "How the settings are organized"
msgstr "Hvordan innstillingene er organisert"

#: apps/io.ox/tours/settings.js:37
#: module:io.ox/tours
msgid "The settings are organized in topics. Select the topic on the left side, e.g Basic settings or E-Mail."
msgstr ""
"Innstillingene er organisert i kategorier. Velg en kategori til venstre, "
"f.eks. \"Grunnleggende innstillinger\" eller \"Epost\"."

#: apps/io.ox/tours/settings.js:43
#: module:io.ox/tours
msgid "Editing settings"
msgstr "Endre innstillinger"

#: apps/io.ox/tours/settings.js:44
#: module:io.ox/tours
msgid "Edit a setting on the right side. In most of the cases, the changes are activated immediately."
msgstr ""
"Endre en innstilling på høyre side. I de fleste tilfeller blir endringene "
"aktivert umiddelbart."

#: apps/io.ox/tours/settings.js:48
#: module:io.ox/tours
msgid "Opening the help"
msgstr "Få hjelp"

#: apps/io.ox/tours/settings.js:49
#: module:io.ox/tours
msgid "To open the help, click the System menu icon on the upper right side of the menu bar. Select Help. The help for the currently selected app is displayed. To browse the complete help, click on Start Page or Table Of Contents at the upper part of the window."
msgstr ""
"For å åpne hjelpedokumentasjonen, klikk systemmeny-ikonet øverst til høyre i "
"menylinjen. Velg Hjelp. Hjelpedokumentasjonen for den gjeldende appen blir "
"deretter vist. "

#: apps/io.ox/tours/settings.js:54
#: module:io.ox/tours
msgid "Signing out"
msgstr "Logge ut"

#: apps/io.ox/tours/settings.js:55
#: module:io.ox/tours
msgid "To sign out, click the System menu icon on the upper right side of the menu bar. Select Sign out."
msgstr ""
"For å logge ut, klikk på systemmeny-ikonet øverst til høyre i menylinjen. "
"Velg \"Logg ut\". "

#: apps/io.ox/tours/tasks.js:32
#: module:io.ox/tours
msgid "Creating a new task"
msgstr "Opprette en ny oppgave"

#: apps/io.ox/tours/tasks.js:33
#: module:io.ox/tours
msgid "To create a new task, click on New in the toolbar."
msgstr "For å opprette en ny oppgave, klikk \"Ny\" i verktøylinjen."

#: apps/io.ox/tours/tasks.js:48
#: module:io.ox/tours
msgid "Entering the task's data"
msgstr "Legge inn detaljer om oppgaven"

<<<<<<< HEAD
#: apps/io.ox/tours/files.js:117 module:io.ox/tours
msgid ""
"To upload a new file from your local device, simply click on Add local file "
"and select the file you would like to upload. It is even easier if you just "
"drag and drop files from your local device into Drive. The uploaded file is "
"now available in Drive on all your devices."
=======
#: apps/io.ox/tours/tasks.js:49
#: module:io.ox/tours
msgid "Enter the subject, the start date, and a description."
msgstr "Skriv inn et emne, en startdato og beskrivelse."

#: apps/io.ox/tours/tasks.js:54
#: module:io.ox/tours
msgid "Adding further details"
msgstr "Legge til flere detaljer"

#: apps/io.ox/tours/tasks.js:55
#: module:io.ox/tours
msgid "To add further details, click on Expand form."
msgstr "For å legge til flere detaljer, klikk \"Utvid skjema\". "

#: apps/io.ox/tours/tasks.js:62
#: module:io.ox/tours
msgid "Creating recurring tasks"
msgstr "Opprette gjentagende oppgaver"

#: apps/io.ox/tours/tasks.js:63
#: module:io.ox/tours
msgid "To create recurring tasks, enable Repeat. Functions for setting the recurrence parameters are shown."
>>>>>>> 870ec1a2
msgstr ""
"For å opprette gjentagende oppgaver, klikk \"Gjenta\". Valg for å sette opp "
"gjentagelsen blir deretter vist."

<<<<<<< HEAD
#: apps/io.ox/tours/files.js:103 module:io.ox/tours
#, fuzzy
#| msgid "The toolbar"
msgid "Toolbar"
msgstr "Verktøylinjen"
=======
#: apps/io.ox/tours/tasks.js:68
#: module:io.ox/tours
msgid "To not miss the task, use the reminder function."
msgstr "For å ikke glemme en oppgave kan du bruke påminnelsesfunksjonen."
>>>>>>> 870ec1a2

#: apps/io.ox/tours/tasks.js:72
#: module:io.ox/tours
msgid "Tracking the editing status"
msgstr "Spore progresjon"

<<<<<<< HEAD
#: apps/io.ox/tours/files.js:116 module:io.ox/tours
#, fuzzy
#| msgid "Uploading a file"
msgid "Upload a new file"
msgstr "Laste opp en fil"
=======
#: apps/io.ox/tours/tasks.js:73
#: module:io.ox/tours
msgid "To track the editing status, enter the current progress."
msgstr "For å følge fremgang på oppgaven, oppgi nåværende progresjon."
>>>>>>> 870ec1a2

#: apps/io.ox/tours/tasks.js:78
#: module:io.ox/tours
msgid "To invite other participants, enter their names in the field below Participants. You can add documents as attachment to the task."
msgstr ""
"For å invitere flere deltakere, skriv inn navnene deres i tekstfeltet under "
"\"Deltakere\". Du kan også legge til dokumenter som vedlegg til oppgaven."

#: apps/io.ox/tours/tasks.js:82
#: module:io.ox/tours
msgid "Entering billing information"
msgstr "Legge til kostnads- og fakturadetaljer"

#: apps/io.ox/tours/tasks.js:83
#: module:io.ox/tours
msgid "To enter billing information, click on Show details."
msgstr ""
"For å oppgi detaljer om kostnader, tidsbruk og fakturering, klikk \"Vis "
"detaljer\"."

#: apps/io.ox/tours/tasks.js:87
#: module:io.ox/tours
msgid "Creating the task"
msgstr "Opprette oppgaven"

#: apps/io.ox/tours/tasks.js:88
#: module:io.ox/tours
msgid "To create the task, click on Create."
msgstr "For å opprette oppgaven, klikk \"Opprett\"."

<<<<<<< HEAD
#: apps/io.ox/tours/files.js:60 module:io.ox/tours
msgid ""
"Welcome to your cloud storage app. This Guided Tour will introduce you to "
"your new online storage solution - your one point to access online stored "
"files from all your accounts. This is where you can upload and save your "
"files, share them and synchronize them with different devices.  "
=======
#: apps/io.ox/tours/tasks.js:92
#: module:io.ox/tours
msgid "Sorting tasks"
msgstr "Sortere oppgaver"

#: apps/io.ox/tours/tasks.js:93
#: module:io.ox/tours
msgid "To sort the tasks, click on Sort by. Select a sort criteria."
>>>>>>> 870ec1a2
msgstr ""
"For å sortere oppgavene, klikk \"Sortert etter\", og velg et søkekriterium."

#: apps/io.ox/tours/tasks.js:99
#: module:io.ox/tours
msgid "Editing multiple tasks"
msgstr "Redigere flere oppgaver"

#: apps/io.ox/tours/tasks.js:100
#: module:io.ox/tours
msgid "To edit multiple tasks at once, enable the checkboxes at the left side of the tasks. If the checkboxes are not displayed, click on View > Checkboxes on the right side of the toolbar."
msgstr ""
"For å redigere flere oppgaver samtidig, klikk avkrysningsboksene til venstre "
"for hver oppgave. Hvis avkrysningsboksene ikke er synlige, klikk Visning > "
"Avkrysningsbokser til høyre i verktøylinjen."

#~ msgid "Creating a note"
#~ msgstr "Opprette et notat"

#~ msgid "Displaying information"
#~ msgstr "Vise informasjon"

#~ msgid "The Icons view"
#~ msgstr "Ikonvisning"

#~ msgid ""
#~ "The Icons view displays an icon and the file name for each file. Click on "
#~ "an icon to view further details and functions in the pop-up."
#~ msgstr ""
#~ "Ikonvisningen viser et ikon og filnavnet for hver fil. Klikk på ikonet "
#~ "for å vise flere detaljer og funksjoner."

#~ msgid ""
#~ "The List view shows details like the size and date of change. Use the "
#~ "checkboxes to select files. Click on a file to view further details and "
#~ "functions in the pop-up."
#~ msgstr ""
#~ "Listevisningen viser enkelte detaljer som størrelse og endringsdato. Bruk "
#~ "avkrysningsboksene for å velge filer. Klikk på en fil for å vise flere "
#~ "detaljer og få tilgang til flere funksjoner."

#~ msgid "The Tiles view"
#~ msgstr "Flisevisning"

#~ msgid ""
#~ "The Tiles view shows a big icon for each file. Click on an icon to view "
#~ "further details and functions in the pop-up."
#~ msgstr ""
#~ "Flisevisningen viser et stort ikon for hver fil. Klikk et ikon for å vise "
#~ "flere detaljer eller funksjoner."

#~ msgid "To create a note, click on New > Add note in the toolbar."
#~ msgstr "For å opprette et notat, klikk Ny > Legg til notat i verktøylinjen."

#~ msgid ""
#~ "To select one of the views List, Icons or Squares, click on View on the "
#~ "right side of the toolbar."
#~ msgstr ""
#~ "For å velge en annen visning, klikk \"Visning\" til høyre i verktøylinjen."

#~ msgid "To upload a file, click on New > Upload new file in the toolbar."
#~ msgstr ""
#~ "For å laste opp en ny fil, klikk \"Ny\" > \"Last opp ny fil\" i "
#~ "verktøylinjen. "

#~ msgid ""
#~ "To view further information, click on a file. A pop-up window displays "
#~ "further details and functions."
#~ msgstr ""
#~ "For å vise mer informasjon og få tilgang til flere funksjoner, klikk på "
#~ "en fil. "

#~ msgid ""
#~ "Use the folder tree to access own, public or shared files. If the folder "
#~ "tree is hidden, click on View > Folder view on the right side of the "
#~ "toolbar."
#~ msgstr ""
#~ "Bruk mappetreet for å få tilgang til dine egne, offentlige og delte "
#~ "filer. Hvis mappetreet er skjult, klikk Visning > Mappetre til høyre i "
#~ "verktøylinjen."<|MERGE_RESOLUTION|>--- conflicted
+++ resolved
@@ -14,16 +14,10 @@
 "X-Generator: Pootle 2.5.1.1\n"
 "X-POOTLE-MTIME: 1445250572.000000\n"
 
-<<<<<<< HEAD
-#: apps/io.ox/tours/files.js:221 module:io.ox/tours
-msgid "Add another account"
-msgstr ""
-=======
 #: apps/io.ox/tours/calendar.js:34
 #: module:io.ox/tours
 msgid "Creating a new appointment"
 msgstr "Opprette en ny avtale"
->>>>>>> 870ec1a2
 
 #: apps/io.ox/tours/calendar.js:35
 #: module:io.ox/tours
@@ -35,34 +29,17 @@
 msgid "Entering the appointment's data"
 msgstr "Legge inn detaljer om avtalen"
 
-<<<<<<< HEAD
-#: apps/io.ox/tours/files.js:104 module:io.ox/tours
-msgid ""
-"At the top you can find the toolbar with many functions and additional "
-"options. You can easily create new folders, new files and much more."
-=======
 #: apps/io.ox/tours/calendar.js:52
 #: module:io.ox/tours
 msgid "Enter the subject, the start and the end date of the appointment. Other details are optional."
->>>>>>> 870ec1a2
 msgstr ""
 "Skriv inn et emne, samt en start- og sluttdato for avtalen. Andre detaljer "
 "er valgfrie."
 
-<<<<<<< HEAD
-#: apps/io.ox/tours/files.js:169 module:io.ox/tours
-msgid ""
-"Choose from two alternatives to share your files and folders. Use Invite "
-"people if you want to manage access rights and allow recipients to create "
-"and edit files. Or just get a link to let others view and download your "
-"files. You can use an expiration date and password protection if you like."
-msgstr ""
-=======
 #: apps/io.ox/tours/calendar.js:57
 #: module:io.ox/tours
 msgid "Creating recurring appointments"
 msgstr "Opprette gjentagende avtaler"
->>>>>>> 870ec1a2
 
 #: apps/io.ox/tours/calendar.js:58
 #: module:io.ox/tours
@@ -71,17 +48,6 @@
 "For å opprette gjentagende avtaler, klikk \"Gjenta\". Valg for å sette opp "
 "gjentagelsen blir deretter vist."
 
-<<<<<<< HEAD
-#: apps/io.ox/tours/files.js:81 module:io.ox/tours
-msgid ""
-"Clicking on a folder displays all the subfolders, documents, media and other "
-"files that it contains."
-msgstr ""
-
-#: apps/io.ox/tours/files.js:132 module:io.ox/tours
-msgid "Clicking on the view icon leads you to a preview of the selected file."
-msgstr ""
-=======
 #: apps/io.ox/tours/calendar.js:62
 #: module:io.ox/tours
 #: apps/io.ox/tours/tasks.js:67
@@ -92,7 +58,6 @@
 #: module:io.ox/tours
 msgid "To not miss the appointment, use the reminder function."
 msgstr "For å få hjelp til huske avtalen kan du aktivere en påminnelse."
->>>>>>> 870ec1a2
 
 #: apps/io.ox/tours/calendar.js:67
 #: module:io.ox/tours
@@ -100,14 +65,9 @@
 msgid "Inviting other participants"
 msgstr "Invitere andre deltakere"
 
-<<<<<<< HEAD
-#: apps/io.ox/tours/files.js:182 module:io.ox/tours
-msgid "Collaborating"
-=======
 #: apps/io.ox/tours/calendar.js:68
 #: module:io.ox/tours
 msgid "To invite other participants, enter their names in the field below Participants. To avoid appointment conflicts, click on Find a free time at the upper right side."
->>>>>>> 870ec1a2
 msgstr ""
 "For å invitere flere deltakere, skriv inn navnene deres i tekstfeltet under "
 "\"Deltakere\". For å unngå at flere avtaler kolliderer, klikk \"Finn en "
@@ -151,31 +111,17 @@
 msgid "The List view"
 msgstr "Listevisning"
 
-<<<<<<< HEAD
-#: apps/io.ox/tours/files.js:198 module:io.ox/tours
-msgid ""
-"Did you know that you can edit text documents and spreadsheets online? Drive "
-"will automatically update your edited file, but thanks to versioning the "
-"original file stays available."
-=======
 #: apps/io.ox/tours/calendar.js:96
 #: module:io.ox/tours
 msgid "The List view shows a list of the appointments in the current folder. If clicking on an appointment, the appointment's data and some functions are displayed in the Detail view."
->>>>>>> 870ec1a2
 msgstr ""
 "Listevisningen viser en liste over avtaler i den gjeldende mappen. Ved å "
 "klikke på en avtale vil flere detaljer og funksjoner vises i detaljområdet. "
 
-<<<<<<< HEAD
-#: apps/io.ox/tours/files.js:89 module:io.ox/tours
-msgid "Different views are available. Just select the one you like best."
-msgstr ""
-=======
 #: apps/io.ox/tours/calendar.js:105
 #: module:io.ox/tours
 msgid "The calendar views"
 msgstr "Kalendervisninger"
->>>>>>> 870ec1a2
 
 #: apps/io.ox/tours/calendar.js:106
 #: module:io.ox/tours
@@ -189,17 +135,9 @@
 msgid "Creating a new contact"
 msgstr "Opprette en ny kontakt"
 
-<<<<<<< HEAD
-#: apps/io.ox/tours/files.js:222 module:io.ox/tours
-msgid ""
-"Drive allows you to connect to other storage solutions if you already have a "
-"cloud storage account you use to save and sync your files. Simply click on "
-"the appropriate logo to access your existing data."
-=======
 #: apps/io.ox/tours/contacts.js:31
 #: module:io.ox/tours
 msgid "To create a new contact, click on New > Add contact in the toolbar."
->>>>>>> 870ec1a2
 msgstr ""
 "For å opprette en ny kontakt, klikk på Ny > Legg til kontaktinfo i "
 "verktøylinjen."
@@ -209,14 +147,9 @@
 msgid "Navigation bar"
 msgstr "Navigeringslinje"
 
-<<<<<<< HEAD
-#: apps/io.ox/tours/files.js:197 module:io.ox/tours
-msgid "Edit documents"
-=======
 #: apps/io.ox/tours/contacts.js:36
 #: module:io.ox/tours
 msgid "Click on a letter on the left side of the navigation bar in order to display the corresponding contacts from the selected address book."
->>>>>>> 870ec1a2
 msgstr ""
 "Klikk en bokstav på venstre side for å vise de korresponderende kontaktene "
 "fra den valgte adresseboken."
@@ -271,15 +204,6 @@
 msgid "Folder tree"
 msgstr "Mappetre"
 
-<<<<<<< HEAD
-#: apps/io.ox/tours/files.js:205 module:io.ox/tours
-#, fuzzy
-#| msgid "Reading the details"
-msgid "File details"
-msgstr "Se flere detaljer"
-
-#: apps/io.ox/tours/files.js:80 module:io.ox/tours
-=======
 #: apps/io.ox/tours/files.js:64
 #: module:io.ox/tours
 msgid "On the left you can see the folder tree. It displays your folder structure and allows you to navigate to specific folders and subfolders. To make your life easier, we have already included folders for your Documents, Music, Pictures and Videos."
@@ -287,25 +211,13 @@
 
 #: apps/io.ox/tours/files.js:77
 #: module:io.ox/tours
->>>>>>> 870ec1a2
 #, fuzzy
 msgid "Folder content"
 msgstr "Mappetre"
 
-<<<<<<< HEAD
-#: apps/io.ox/tours/files.js:66 module:io.ox/tours
-msgid "Folder tree"
-msgstr "Mappetre"
-
-#: apps/io.ox/tours/files.js:143 module:io.ox/tours
-msgid ""
-"From preview you can also select other options to help you manage and work "
-"on your files."
-=======
 #: apps/io.ox/tours/files.js:78
 #: module:io.ox/tours
 msgid "Clicking on a folder displays all the subfolders, documents, media and other files that it contains."
->>>>>>> 870ec1a2
 msgstr ""
 
 #: apps/io.ox/tours/files.js:85
@@ -336,18 +248,6 @@
 msgid "Upload a new file"
 msgstr "Laste opp en fil"
 
-<<<<<<< HEAD
-#: apps/io.ox/tours/files.js:157 module:io.ox/tours
-msgid ""
-"Here you can share files with your colleagues and external contacts. You can "
-"also collaborate on a document and set different access rights."
-msgstr ""
-
-#: apps/io.ox/tours/files.js:232 module:io.ox/tours
-msgid ""
-"Hint: you can always restart guided tours, any time you need them, from the "
-"system menu."
-=======
 #: apps/io.ox/tours/files.js:114
 #: module:io.ox/tours
 msgid "To upload a new file from your local device, simply click on Add local file and select the file you would like to upload. It is even easier if you just drag and drop files from your local device into Drive. The uploaded file is now available in Drive on all your devices."
@@ -356,7 +256,6 @@
 #: apps/io.ox/tours/files.js:128
 #: module:io.ox/tours
 msgid "Preview files"
->>>>>>> 870ec1a2
 msgstr ""
 
 #: apps/io.ox/tours/files.js:129
@@ -394,18 +293,6 @@
 msgid "Choose from two alternatives to share your files and folders. Use Invite people if you want to manage access rights and allow recipients to create and edit files. Or just get a link to let others view and download your files. You can use an expiration date and password protection if you like."
 msgstr ""
 
-<<<<<<< HEAD
-#: apps/io.ox/tours/contacts.js:35 module:io.ox/tours
-msgid "Navigation bar"
-msgstr "Navigeringslinje"
-
-#: apps/io.ox/tours/files.js:67 module:io.ox/tours
-msgid ""
-"On the left you can see the folder tree. It displays your folder structure "
-"and allows you to navigate to specific folders and subfolders. To make your "
-"life easier, we have already included folders for your Documents, Music, "
-"Pictures and Videos."
-=======
 #: apps/io.ox/tours/files.js:176
 #: module:io.ox/tours
 msgid "Collaborating"
@@ -419,7 +306,6 @@
 #: apps/io.ox/tours/files.js:191
 #: module:io.ox/tours
 msgid "Edit documents"
->>>>>>> 870ec1a2
 msgstr ""
 
 #: apps/io.ox/tours/files.js:192
@@ -448,14 +334,6 @@
 msgid "Drive allows you to connect to other storage solutions if you already have a cloud storage account you use to save and sync your files. Simply click on the appropriate logo to access your existing data."
 msgstr ""
 
-<<<<<<< HEAD
-#: apps/io.ox/tours/files.js:131 module:io.ox/tours
-msgid "Preview files"
-msgstr ""
-
-#: apps/io.ox/tours/files.js:142 module:io.ox/tours
-msgid "Preview mode"
-=======
 #: apps/io.ox/tours/files.js:225
 #: module:io.ox/tours
 msgid "Restart Guided Tour"
@@ -464,7 +342,6 @@
 #: apps/io.ox/tours/files.js:226
 #: module:io.ox/tours
 msgid "Hint: you can always restart guided tours, any time you need them, from the system menu."
->>>>>>> 870ec1a2
 msgstr ""
 
 #: apps/io.ox/tours/intro.js:34
@@ -472,14 +349,9 @@
 msgid "Welcome to %s"
 msgstr "Velkommen til %s"
 
-<<<<<<< HEAD
-#: apps/io.ox/tours/files.js:231 module:io.ox/tours
-msgid "Restart Guided Tour"
-=======
 #: apps/io.ox/tours/intro.js:35
 #: module:io.ox/tours
 msgid "This guided tour will briefly introduce you to the product. Get more detailed information in the tours for the single apps or in the online help."
->>>>>>> 870ec1a2
 msgstr ""
 "Denne omvisningen vil gi en rask innføring i løsningen. Du finner mer "
 "detaljert informasjon i omvisningene som finnes for hver enkelt app, eller i "
@@ -490,18 +362,10 @@
 msgid "Launching an app"
 msgstr "Starte en app"
 
-<<<<<<< HEAD
-#: apps/io.ox/tours/files.js:88 module:io.ox/tours
-#, fuzzy
-#| msgid "Selecting a view"
-msgid "Select a view"
-msgstr "Velge en visning"
-=======
 #: apps/io.ox/tours/intro.js:39
 #: module:io.ox/tours
 msgid "To launch an app, click on an entry on the left side of the menu bar."
 msgstr "For å starte en app, klikk på en av dem i menylinjen øverst på siden."
->>>>>>> 870ec1a2
 
 #: apps/io.ox/tours/intro.js:44
 #: module:io.ox/tours
@@ -520,30 +384,13 @@
 msgid "The New objects icon"
 msgstr "Varslingsikonet"
 
-<<<<<<< HEAD
-#: apps/io.ox/tours/files.js:156 module:io.ox/tours
-msgid "Share files"
-=======
 #: apps/io.ox/tours/intro.js:59
 #: module:io.ox/tours
 msgid "The New objects icon shows the number of unread E-Mails or other notifications. If clicking the icon, the info area opens."
->>>>>>> 870ec1a2
 msgstr ""
 "Varslingsikonet viser antall uleste eposter eller andre varslinger. Klikk på "
 "ikonet for å åpne varslingsområdet."
 
-<<<<<<< HEAD
-#: apps/io.ox/tours/files.js:183 module:io.ox/tours
-msgid ""
-"Sharing files by inviting people does not only offer your recipients the "
-"option to create and edit files. Internal and external participants are also "
-"able to collaborate with you on text documents and spreadsheets at the same "
-"time."
-msgstr ""
-
-#: apps/io.ox/tours/files.js:168 module:io.ox/tours
-msgid "Sharing options"
-=======
 #: apps/io.ox/tours/intro.js:65
 #: module:io.ox/tours
 msgid "The info area"
@@ -552,7 +399,6 @@
 #: apps/io.ox/tours/intro.js:66
 #: module:io.ox/tours
 msgid "In case of new notifications, e.g. appointment invitations, the info area is opened."
->>>>>>> 870ec1a2
 msgstr ""
 "Når du mottar nye varsler, f.eks. avtaleinvitasjoner, blir varslingsområdet "
 "åpnet."
@@ -579,14 +425,6 @@
 "For å åpne eller lukke mappetreet, klikk Visning > Mappetre på høyre side av "
 "verktøylinjen."
 
-<<<<<<< HEAD
-#: apps/io.ox/tours/files.js:59 module:io.ox/tours
-msgid "The Drive app"
-msgstr ""
-
-#: apps/io.ox/tours/files.js:53 module:io.ox/tours
-msgid "The Drive app tour.txt"
-=======
 #: apps/io.ox/tours/intro.js:94
 #: module:io.ox/tours
 msgid "Searching for objects"
@@ -605,7 +443,6 @@
 #: apps/io.ox/tours/intro.js:100
 #: module:io.ox/tours
 msgid "Depending on the app, the toolbar contains various functions for creating, editing and organizing objects."
->>>>>>> 870ec1a2
 msgstr ""
 "Verktøylinjen inneholder funksjoner for å opprette, redigere og organisere "
 "elementer."
@@ -657,13 +494,6 @@
 msgstr ""
 "Detaljerte veiledninger for hver enkelt app finnes i systemmenyen > Hjelp. "
 
-<<<<<<< HEAD
-#: apps/io.ox/tours/files.js:206 module:io.ox/tours
-msgid ""
-"The file details side bar offers additional information about your files. "
-"Just enable the File details option from the View drop down menu and select "
-"a file to see the details."
-=======
 #: apps/io.ox/tours/mail.js:33
 #: module:io.ox/tours
 msgid "Composing a new E-Mail"
@@ -682,7 +512,6 @@
 #: apps/io.ox/tours/mail.js:48
 #: module:io.ox/tours
 msgid "Enter the recipient's name into the recipients field. As soon as you typed the first letters, suggestions from the address books are displayed. To accept a recipient suggestion, click on it."
->>>>>>> 870ec1a2
 msgstr ""
 "Oppgi navnet eller epostadressen til en mottaker i mottakerfeltet. Så snart "
 "du begynner å skrive vil du få passende forslag fra kontaktene dine i "
@@ -945,14 +774,6 @@
 msgid "Entering the task's data"
 msgstr "Legge inn detaljer om oppgaven"
 
-<<<<<<< HEAD
-#: apps/io.ox/tours/files.js:117 module:io.ox/tours
-msgid ""
-"To upload a new file from your local device, simply click on Add local file "
-"and select the file you would like to upload. It is even easier if you just "
-"drag and drop files from your local device into Drive. The uploaded file is "
-"now available in Drive on all your devices."
-=======
 #: apps/io.ox/tours/tasks.js:49
 #: module:io.ox/tours
 msgid "Enter the subject, the start date, and a description."
@@ -976,41 +797,24 @@
 #: apps/io.ox/tours/tasks.js:63
 #: module:io.ox/tours
 msgid "To create recurring tasks, enable Repeat. Functions for setting the recurrence parameters are shown."
->>>>>>> 870ec1a2
 msgstr ""
 "For å opprette gjentagende oppgaver, klikk \"Gjenta\". Valg for å sette opp "
 "gjentagelsen blir deretter vist."
 
-<<<<<<< HEAD
-#: apps/io.ox/tours/files.js:103 module:io.ox/tours
-#, fuzzy
-#| msgid "The toolbar"
-msgid "Toolbar"
-msgstr "Verktøylinjen"
-=======
 #: apps/io.ox/tours/tasks.js:68
 #: module:io.ox/tours
 msgid "To not miss the task, use the reminder function."
 msgstr "For å ikke glemme en oppgave kan du bruke påminnelsesfunksjonen."
->>>>>>> 870ec1a2
 
 #: apps/io.ox/tours/tasks.js:72
 #: module:io.ox/tours
 msgid "Tracking the editing status"
 msgstr "Spore progresjon"
 
-<<<<<<< HEAD
-#: apps/io.ox/tours/files.js:116 module:io.ox/tours
-#, fuzzy
-#| msgid "Uploading a file"
-msgid "Upload a new file"
-msgstr "Laste opp en fil"
-=======
 #: apps/io.ox/tours/tasks.js:73
 #: module:io.ox/tours
 msgid "To track the editing status, enter the current progress."
 msgstr "For å følge fremgang på oppgaven, oppgi nåværende progresjon."
->>>>>>> 870ec1a2
 
 #: apps/io.ox/tours/tasks.js:78
 #: module:io.ox/tours
@@ -1041,14 +845,6 @@
 msgid "To create the task, click on Create."
 msgstr "For å opprette oppgaven, klikk \"Opprett\"."
 
-<<<<<<< HEAD
-#: apps/io.ox/tours/files.js:60 module:io.ox/tours
-msgid ""
-"Welcome to your cloud storage app. This Guided Tour will introduce you to "
-"your new online storage solution - your one point to access online stored "
-"files from all your accounts. This is where you can upload and save your "
-"files, share them and synchronize them with different devices.  "
-=======
 #: apps/io.ox/tours/tasks.js:92
 #: module:io.ox/tours
 msgid "Sorting tasks"
@@ -1057,7 +853,6 @@
 #: apps/io.ox/tours/tasks.js:93
 #: module:io.ox/tours
 msgid "To sort the tasks, click on Sort by. Select a sort criteria."
->>>>>>> 870ec1a2
 msgstr ""
 "For å sortere oppgavene, klikk \"Sortert etter\", og velg et søkekriterium."
 
