--- conflicted
+++ resolved
@@ -13,20 +13,12 @@
 
 define('io.ox/files/util', [
     'io.ox/files/api',
-<<<<<<< HEAD
-    'io.ox/files/mediasupport',
-=======
->>>>>>> 74174fc6
     'io.ox/core/tk/dialogs',
     'gettext!io.ox/files',
     'io.ox/core/capabilities',
     'io.ox/core/folder/api',
     'settings!io.ox/files'
-<<<<<<< HEAD
-], function (api, mediasupport, dialogs, gt, capabilities, folderAPI, settings) {
-=======
 ], function (api, dialogs, gt, capabilities, folderAPI, settings) {
->>>>>>> 74174fc6
 
     'use strict';
 
@@ -218,13 +210,6 @@
             }
 
             return def.then(function (data) {
-<<<<<<< HEAD
-                // update baton
-                e.baton.allIds = data;
-                return _(data).reduce(function (memo, obj) {
-                    return memo || !!(obj && mediasupport.checkFile(type, obj.filename));
-                }, false);
-=======
                 return require(['io.ox/files/mediasupport']).then(function (mediasupport) {
                     // update baton
                     e.baton.allIds = data;
@@ -232,7 +217,6 @@
                         return memo || !!(obj && mediasupport.checkFile(type, obj.filename));
                     }, false);
                 });
->>>>>>> 74174fc6
             });
         },
 
