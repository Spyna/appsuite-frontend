--- conflicted
+++ resolved
@@ -299,16 +299,10 @@
 
                             //found valid recurrence, append it
                             if (foundRecurrence !== false) {
-<<<<<<< HEAD
                                 _.url.hash({ id: _.url.hash('id') + '.' + foundRecurrence });
-                            } else {//ok its not in the list lets show it directly
-                                app.trigger('show:appointment', { id: searchItem[1], folder_id: searchItem[0], recurrence_position: 0 }, true);
-=======
-                                _.url.hash({id: _.url.hash('id') + '.' + foundRecurrence});
                             } else {
                                 //ok its not in the list lets show it directly
-                                app.trigger('show:appointment', {id: searchItem[1], folder_id: searchItem[0], recurrence_position: 0}, true);
->>>>>>> e7758a2e
+                                app.trigger('show:appointment', { id: searchItem[1], folder_id: searchItem[0], recurrence_position: 0 }, true);
                             }
 
                             //only search once
