--- conflicted
+++ resolved
@@ -44,31 +44,6 @@
             this.append($('<h2 class="subject">').text(getTitle(baton)));
         },
 
-<<<<<<< HEAD
-        interval: function (baton) {
-            var tmp = $('<div>');
-            ext.point('io.ox/calendar/detail/date').invoke('draw', tmp, baton);
-            this.append(
-                $('<span class="interval">').append(tmp.find('.interval').html())
-            );
-        },
-
-        day: function (baton) {
-            var tmp = $('<div>');
-            ext.point('io.ox/calendar/detail/date').invoke('draw', tmp, baton);
-            this.append(
-                $('<span class="day">').append(tmp.find('.day').html())
-            );
-        },
-
-        location: function (baton) {
-            this.append(
-                $('<span class="location">').text(baton.data.location)
-            );
-        },
-
-=======
->>>>>>> ca3be1a3
         locationDetail: function (baton) {
             if (!baton.data.location) return;
 
