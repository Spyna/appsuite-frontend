/**
 * This work is provided under the terms of the CREATIVE COMMONS PUBLIC
 * LICENSE. This work is protected by copyright and/or other applicable
 * law. Any use of the work other than as authorized under this license
 * or copyright law is prohibited.
 *
 * http://creativecommons.org/licenses/by-nc-sa/2.5/
 *
 * © 2014 Open-Xchange Inc., Tarrytown, NY, USA. info@open-xchange.com
 *
 * @author Tobias Prinz <tobias.prinz@open-xchange.com>
 * TODO:
 * - Error handling - reauthorize / create xing account
 * - post status
 * - add message to xing invite
 * - add message to xing contact request
 * - assumption: the "share link" function (currently experimental) will be different from normal activity sharing (see actions.js)
 * - "ignore" action not implemented by server yet.
 * - "liking" does not toggle to un/disliking
 * - revoke xing invitations
 * - pre-select the correct language in createXingAccount by matching the first part of locale
 * - error handling when looking up e-mails for add/invite-to
 */

define('plugins/portal/xing/register', [
    'io.ox/core/extensions',
    'plugins/portal/xing/actions',
    'plugins/portal/xing/activities',
    'io.ox/xing/api',
    'io.ox/core/api/user',
    'io.ox/core/notifications',
    'io.ox/core/tk/dialogs',
    'io.ox/keychain/api',
    'io.ox/core/date',
    'gettext!plugins/portal',
    'less!plugins/portal/xing/xing'
], function (ext, eventActions, activityParsers, api, userApi,
        notifications, dialogs, keychain, date, gt) {

    'use strict';

    var addXingAccount,
        createXingAccount,
        makeNewsfeed,
        statusUpdateForm,
        title = gt('XING'),
        reauthorizeAccount,
        MAX_ITEMS_PREVIEW = 6,
        XING_NAME = gt('XING'),
        point = ext.point('io.ox/portal/widget/xing');

    reauthorizeAccount = function () {
        var account = keychain.getStandardAccount('xing');

        keychain.submodules.xing.reauthorize(account).done(function () {
            notifications.yell('success', gt('Successfully reauthorized your %s account', XING_NAME));
            ox.trigger('refresh^');
        }).fail(function (response) {
            notifications.yell('error', gt('There was a problem with %s. The error message was: "%s"', XING_NAME, response.error));
        });
    };

    createXingAccount = function (e) {

        e.preventDefault();

        var email, firstname, lastname, language;

        new dialogs.ModalDialog()

            .build(function () {
                var menu, availableLangs;

                availableLangs = 'de en es fr it nl pl pt ru tr zh'.split(' ');

                this.append(
                    menu = $('<div class="io-ox-xing submitted-data">').append(
                        $('<p>').text(
                            gt('Please select which of the following data we may use to create your %s account:', XING_NAME)
                        ),
                        $('<label>').append(
                            $.txt(gt('Mail address')),
                            email = $('<input type="text" name="email">')
                        ),
                        $('<label>').append(
                            $.txt(gt('First name')),
                            firstname = $('<input type="text" name="firstname">')
                        ),
                        $('<label>').append(
                            $.txt(gt('Last name')),
                            lastname = $('<input type="text" name="lastname">')
                        ),
                        $('<label>').append(
                            $.txt(gt('Language')),
                            language = $('<select name="language">').append(
                                _(availableLangs).map(function (elem) { return $('<option>').val(elem).text(elem); })
                            )
                        )
                    )
                );

                userApi.getCurrentUser().done(function (userData) {
                    var locale = userData.attributes.locale,
                        lang = locale.indexOf('_') > -1 ? locale.split('_')[0] : locale;

                    email.val(userData.attributes.email1 || userData.attributes.email2 || userData.attributes.email3);
                    firstname.val(userData.attributes.first_name);
                    lastname.val(userData.attributes.last_name);
                    language.val(lang);
                });
            })

            .addAlternativeButton('cancel', gt('Cancel'), 'cancel', { tabIndex: 1 })
            .addSuccessButton('accepted', gt('Accept'), 'accepted', { tabIndex: 1 })

            .show()

            .done(function (action) {
                if (action === 'cancel') return;
                api.createProfile({
                    tandc_check: true,
                    email: email.val(),
                    first_name: firstname.val(),
                    last_name: lastname.val(),
                    language: language.val()
                })
                .fail(function (response) {
                    notifications.yell('error', gt('There was a problem with %s. The error message was: "%s"', XING_NAME, response.error));
                })
                .done(function () {
                    notifications.yell('success', gt('Your %s account has been created. Expect a confirmation mail from %s soon.', XING_NAME, XING_NAME));
                    notifications.yell('success', gt('The next step is allowing this system to access your %s account for you.', XING_NAME));
                    addXingAccount(e);
                });
            }
        );

    };

    addXingAccount = function (event) {
        var win = window.open(ox.base + '/busy.html', '_blank', 'height=400, width=600'),
            baton = event.data.baton;
        return keychain.createInteractively('xing', win).done(function () {
            var model = baton.model;
            $(model.node).find('.setup-questions').remove();
            model.changed.props = baton.model.drawn = true; //hack to provoke loadAndPreview()
            ox.trigger('refresh^');
        });
    };

    statusUpdateForm = function () {
        var form = $('<div>').addClass('xing comment').append(
            $('<textarea>').attr({ rows: 3, cols: 40 }),
            $('<button>').addClass('btn btn-primary').text(gt('Post a status update'))
        );

        form.on('click', '.btn', function (clickEvent) {
            var container = $(clickEvent.target).parent(),
                input = container.children('textarea');

            api.changeStatus({
                message: input.val()

            }).fail(function (response) {
                notifications.yell('error', gt('Your status update could not be posted on %s. The error message was: "%s"', XING_NAME, response.error));

            }).done(function () {
                container.remove();
                notifications.yell('success', gt('Your status update has been successfully posted on %s', XING_NAME));

            });
        });

        return form;
    };

    makeNewsfeed = function (networkActivities, options) {
        options = options || {};

        var maxCount = options.maxCount;
        var node = $('<div>').addClass('networkActivities'),
            newsItemCount = 0;

        if (networkActivities.length === 0) {
            node.text(gt('There is no recent activity in your Xing network.'));
        }

        _(networkActivities).each(function (activity) {
            if (activity.type !== 'activity') {
                return;
            }

            if (maxCount && newsItemCount >= maxCount) {
                return;
            }

            var activityNode = $('<div>').addClass('activity').appendTo(node),
                reactionNode = $('<div>').addClass('reactions'),
                dateNode = $('<div>').addClass('date'),
                foundHandler = false,
                id;

            if (id = activity.ids[0]) {
                activityNode.attr('data-activity-id', id);
            }

            ext.point('io.ox/portal/widget/xing/activityhandler').each(function (handler) {
                if (handler.accepts(activity, options)) {
                    foundHandler = true;
                    handler.handle(activity, options).appendTo(activityNode);
                }
            });

            if (foundHandler) {
                // Date
                if (activity.created_at) {
                    var creationDate = new date.Local(activity.created_at);
                    dateNode.text(creationDate.format(date.DATE_TIME)).appendTo(activityNode);
                }

                //reactions like comment, share, like
                _(activity.possible_actions).each(function (reaction) {
                    ext.point('io.ox/portal/widget/xing/reaction').each(function (handler) {
                        if (handler.accepts(reaction)) {
                            reactionNode.append(
                                handler.handle(activity)
                            );
                        }
                    });
                });
                reactionNode.appendTo(activityNode);
                newsItemCount++;

            } else {
                console.log('Could not find a handler for the following activity: ' + activity.verb + '. Please let us know about this. Here is some data that would help us: ', JSON.stringify(activity));
            }
        });

        if (newsItemCount.length === 0) {
            node.text(gt('There is no recent activity in your Xing network.'));
        }
        return node;
    };

    /*
     * Portal extension points: Here's where it all starts
     */
    point.extend({

        title: title,

        isEnabled: function () {
            return keychain.isEnabled('xing');
        },

        requiresSetUp: function () {
            return keychain.isEnabled('xing') && !keychain.hasStandardAccount('xing');
        },

        drawDefaultSetup: function (baton) {

            this.find('h2 .title').replaceWith('<i class="fa fa-xing">');
            this.addClass('widget-color-custom color-xing');
            this.find('.content').append(
                $('<a href="#" class="action" tabindex="1" role="button">').text(
                    //#. %1$s is social media name, e.g. Facebook
                    gt('Create new %1$s account', XING_NAME)
                )
                .on('click', { baton: baton }, createXingAccount)
            );
        },

        performSetUp: function (baton) {
            var win = window.open(ox.base + '/busy.html', '_blank', 'height=400, width=600');
            return keychain.createInteractively('xing', win).done(function () {
                baton.model.node.removeClass('requires-setup widget-color-custom color-xing');
                ox.trigger('refresh^');
            });
        },

        load: function (baton) {
<<<<<<< HEAD
            return api.getUserfeed({
                user_fields: '0,1,2,3,4,8,23' //name variations, page_name and picture
            }).then(function (xingResponse) {
                // console.log('LOAD', JSON.stringify(xingResponse));
                baton.data = xingResponse;
            });
=======
            var def = $.Deferred();
            api.getUserfeed({
                    user_fields: '0,1,2,3,4,8,23' //name variations, page_name and picture
                }).then(function (xingResponse) {
                    baton.data = xingResponse;
                    def.resolve(xingResponse);
                }).fail(function (error) {
                    if (error.error_params[0] === 'Invalid OAuth token') {
                        if(keychain.getStandardAccount('xing')) {
                            baton.reauthorize = true;
                            def.resolve();
                            return;
                        }
                    }
                    def.reject(error);
                });
            return def;
>>>>>>> 158f701f
        },

        preview: function (baton) {
            //remove setup that may not have been cleared correctly (may happen if an account was created successfully but callback function wasn't called)
            this.find('.setup-questions').remove();
<<<<<<< HEAD
            this.append(
                $('<div class="content preview io-ox-xing pointer">').append(
                    makeNewsfeed(baton.data.network_activities, { maxCount: MAX_ITEMS_PREVIEW, limitLength: true })
                ).on('click', 'a.external.xing', function (e) { e.stopPropagation(); })
            );
=======
            if (baton.reauthorize) {
                this.append($('<div class="content">').append(
                    $('<a href="#">').text(gt('Click here to reconnect to your xing account to see activities.')).on('click', function () {
                        reauthorizeAccount();
                        return false;
                    })
                ));
            } else {
                this.append(
                    $('<div class="content preview io-ox-xing pointer">').append(
                        makeNewsfeed(baton.data.network_activities, {maxCount: MAX_ITEMS_PREVIEW, limitLength: true})
                    ).on('click', 'a.external.xing', function (e) { e.stopPropagation(); })
                );                
            }
>>>>>>> 158f701f
        },

        draw: function (baton) {
            this.append(
                $('<div class="content io-ox-xing fullview">').append(
                    statusUpdateForm(),
                    $('<h2>').text(gt('Your %s newsfeed', XING_NAME)),
                    makeNewsfeed(baton.data.network_activities)
                )
            );
        }
    });

    ext.point('io.ox/portal/widget/xing/settings').extend({
        title: title,
        type: 'xing',
        editable: false,
        unique: true
    });
});<|MERGE_RESOLUTION|>--- conflicted
+++ resolved
@@ -279,44 +279,28 @@
         },
 
         load: function (baton) {
-<<<<<<< HEAD
-            return api.getUserfeed({
+            var def = $.Deferred();
+            api.getUserfeed({
                 user_fields: '0,1,2,3,4,8,23' //name variations, page_name and picture
             }).then(function (xingResponse) {
-                // console.log('LOAD', JSON.stringify(xingResponse));
                 baton.data = xingResponse;
+                def.resolve(xingResponse);
+            }).fail(function (error) {
+                if (error.error_params[0] === 'Invalid OAuth token') {
+                    if (keychain.getStandardAccount('xing')) {
+                        baton.reauthorize = true;
+                        def.resolve();
+                        return;
+                    }
+                }
+                def.reject(error);
             });
-=======
-            var def = $.Deferred();
-            api.getUserfeed({
-                    user_fields: '0,1,2,3,4,8,23' //name variations, page_name and picture
-                }).then(function (xingResponse) {
-                    baton.data = xingResponse;
-                    def.resolve(xingResponse);
-                }).fail(function (error) {
-                    if (error.error_params[0] === 'Invalid OAuth token') {
-                        if(keychain.getStandardAccount('xing')) {
-                            baton.reauthorize = true;
-                            def.resolve();
-                            return;
-                        }
-                    }
-                    def.reject(error);
-                });
             return def;
->>>>>>> 158f701f
         },
 
         preview: function (baton) {
             //remove setup that may not have been cleared correctly (may happen if an account was created successfully but callback function wasn't called)
             this.find('.setup-questions').remove();
-<<<<<<< HEAD
-            this.append(
-                $('<div class="content preview io-ox-xing pointer">').append(
-                    makeNewsfeed(baton.data.network_activities, { maxCount: MAX_ITEMS_PREVIEW, limitLength: true })
-                ).on('click', 'a.external.xing', function (e) { e.stopPropagation(); })
-            );
-=======
             if (baton.reauthorize) {
                 this.append($('<div class="content">').append(
                     $('<a href="#">').text(gt('Click here to reconnect to your xing account to see activities.')).on('click', function () {
@@ -327,11 +311,10 @@
             } else {
                 this.append(
                     $('<div class="content preview io-ox-xing pointer">').append(
-                        makeNewsfeed(baton.data.network_activities, {maxCount: MAX_ITEMS_PREVIEW, limitLength: true})
+                        makeNewsfeed(baton.data.network_activities, { maxCount: MAX_ITEMS_PREVIEW, limitLength: true })
                     ).on('click', 'a.external.xing', function (e) { e.stopPropagation(); })
-                );                
-            }
->>>>>>> 158f701f
+                );
+            }
         },
 
         draw: function (baton) {
