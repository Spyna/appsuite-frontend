/**
 * All content on this website (including text, images, source
 * code and any other original works), unless otherwise noted,
 * is licensed under a Creative Commons License.
 *
 * http://creativecommons.org/licenses/by-nc-sa/2.5/
 *
 * Copyright (C) Open-Xchange Inc., 2006-2012
 * Mail: info@open-xchange.com
 *
<<<<<<< HEAD
 * @author Tobias Prinz <tobias.prinz@open-xchange.com>
=======
 * @author  Tobias Prinz <tobias.prinz@open-xchange.com>
 * @author  Markus Bode <markus.bode@open-xchange.com>
>>>>>>> d6211644
 */

define('plugins/portal/twitter/register',
    ['io.ox/core/extensions',
     'io.ox/oauth/proxy',
     'io.ox/core/flowControl',
     'io.ox/core/strings',
     'io.ox/portal/pulltorefresh',
     'gettext!plugins/portal/twitter',
     'less!plugins/portal/twitter/style.css'], function (ext, proxy, control, strings, ptr, gt) {

    'use strict';

    var extensionId = 'twitter';
    var loadEntriesPerPage = 20;
    var offset = 0;
    var $tweets = $('<div>').addClass('twitter');
    var $busyIndicator = $('<div>').html('&nbsp;');

    var parseTweet = function (text, entities) {
        var offsets = {};

        _(entities.hashtags).each(function (hashtag) {
            var elem = $('<a>', {href: 'https://twitter.com/#!/search/%23' + hashtag.text, target: '_blank'}).text('#' + hashtag.text);
            offsets[hashtag.indices[0]] = {
                elem: elem,
                indices: hashtag.indices
            };
        });
        _(entities.urls).each(function (url) {
            var elem = $('<a>', {href: url.expanded_url, target: '_blank'}).text(url.display_url);
            offsets[url.indices[0]] = {
                elem: elem,
                indices: url.indices
            };
        });
        _(entities.user_mentions).each(function (user_mention) {
            var elem = $('<a>', {href: 'https://twitter.com/#!/' + user_mention.screen_name, target: '_blank'}).text('@' + user_mention.screen_name);
            offsets[user_mention.indices[0]] = {
                elem: elem,
                indices: user_mention.indices
            };
        });

        var keySet = _(offsets).keys().sort(function (a, b) {return a - b; });

        var bob = $('<span>');
        var cursor = 0;
        _(keySet).each(function (key) {
            var element = offsets[key];
            bob.append(_.escape(text.substring(cursor, element.indices[0]))).append(element.elem);
            cursor = element.indices[1];
        });

        if (cursor < text.length) {
            bob.append(_.escape(text.substr(cursor, text.length)));
        }

        return bob;
    };
    var loadFromTwitter = function (params) {
        var def = proxy.request({api: 'twitter', url: 'https://api.twitter.com/1/statuses/home_timeline.json', params: params});
        return def.pipe(function (response) {
            if (response) {
                var jsonResponse = JSON.parse(response);

                if (!jsonResponse.error) {
                    return jsonResponse;
                } else {
                    return {};
                }
            } else {
                return {};
            }
        });
    };
    var loadTile = function () {
        return loadFromTwitter({count: 1, include_entities: true});
    };
    var drawTile = function (tweets, $node) {
        if (!tweets) {
            return;
        }
        if (tweets.length === 0) {
            $node.append(
                $('<div class="io-ox-portal-preview">').text(gt('No tweets yet.')));
        } else {
            var tweet = tweets[0];
            var message = $('<div>').html(tweet.text).text();
            $node.append(
                $('<div>').append($('<b>').text('@' + tweet.user.name + ':')),
                $('<div class="io-ox-portal-preview">').text(strings.shorten(message, 120)));
        }
    };

    var loadTweets = function (count, offset, newerThanId) {
        var params = {'include_entities': true};
        if (offset) {
            params.max_id = offset;
            // increment because max_id is inclusive and we're going to ignore the first tweet in our result
            params.count = count + 1;
        }

        if (newerThanId) {
            params.since_id = newerThanId;
        } else {
            params.count = count;
        }

        return loadFromTwitter(params);
    };

    var showTweet = function (tweet) {
        var tweetLink = 'https://twitter.com/' + tweet.user.screen_name + '/status/' + tweet.id_str;
        var profileLink = 'https://twitter.com/' + tweet.user.screen_name;

        return $('<div class="tweet">')
            .data('entry', tweet)
            .append($('<a>', {href: tweetLink, target: '_blank'})
                .append($('<img>', {src: tweet.user.profile_image_url, 'class': 'profilePicture', alt: tweet.user.description})))
            .append($('<div class="text">')
                .append($('<a>', {'class': 'name', href: profileLink, target: '_blank'}).text(tweet.user.name))
                .append('<br />')
                .append(parseTweet(tweet.text, tweet.entities)));
    };

    var onPullToRefresh = function () {
        offset = 0;
        var $first = $('div.tweet:first');
        var newestId = $first.data('entry').id_str;
        $tweets.addClass('pulltorefresh-refreshing');

        loadTweets(0, 0, newestId)
            .done(function (j) {
                console.log("New Tweets: " + j.length);
                j.reverse();
                _(j).each(function (tweet) {
                    showTweet(tweet).prependTo($tweets);
                });

                var $o = $('div.window-content');
                var top = $o.scrollTop() - $o.offset().top + $first.offset().top;
                $o.animate({scrollTop: top}, 250, 'swing');
                $tweets.removeClass('pulltorefresh-refreshing');
            })
            .fail(function () {
                $tweets.removeClass('pulltorefresh-refreshing');
            });
    };

    ext.point('io.ox/portal/widget').extend({
        id: extensionId,
        index: 140,
        tileHeight: 2,
        title: "Twitter",
        icon: 'apps/plugins/portal/twitter/twitter-bird-dark-bgs.png',
        tileColor: 1,
        preview: function () {
            var deferred = $.Deferred();
            loadTile().done(function (tweets) {
                if (!tweets) {
                    deferred.resolve(control.CANCEL);
                    return;
                }
                var $node = $('<div>');
                drawTile(tweets, $node);
                deferred.resolve($node);
            }).fail(function () {
                deferred.resolve(control.CANCEL);
                return;
            });
            return deferred;
        },

        load: function () {
            return loadFromTwitter({count: loadEntriesPerPage, include_entities: true});
        },
        draw: function (timeline) {
            // Pull to refresh
            $(this).on('onResume', function () {
                $(this).on('onPullToRefresh', onPullToRefresh);
                ptr.attachEvents($('div.window-content'), $(this), $tweets);
            }).on('onPause', function () {
                $(this).off('onPullToRefresh', onPullToRefresh);
                ptr.detachEvents();
            }).on('onPullToRefreshDown', function () {
                $('div.tweet > div.text').addClass('pulltorefresh-unselectable');
                $('div.tweet > div.text > span').addClass('pulltorefresh-unselectable');
            }).on('onPullToRefreshUp', function () {
                $('div.tweet > div.text').removeClass('pulltorefresh-unselectable');
                $('div.tweet > div.text > span').removeClass('pulltorefresh-unselectable');
            });

            if (!timeline) {
                this.remove();
                return $.Deferred().resolve();
            }
            var self = this;

            self.empty().append($('<div>').addClass('clear-title').text('Twitter'));
            $tweets.empty();

            $tweets.appendTo(self);
            $busyIndicator.appendTo(self);

            _(timeline).each(function (tweet) {
                offset = tweet.id_str;
                showTweet(tweet).appendTo($tweets);
            });

            return $.Deferred().resolve();
        },
        loadMoreResults: function (finishFn) {
            $busyIndicator.addClass('io-ox-busy');

            loadTweets(loadEntriesPerPage, offset)
                .done(function (j) {
                    j = j.slice(1);
                    _(j).each(function (tweet) {
                        offset = tweet.id_str;
                        showTweet(tweet).appendTo($tweets);
                    });
                    finishFn($busyIndicator);
                })
                .fail(function () {
                    finishFn($busyIndicator);
                });
        }
    });
});<|MERGE_RESOLUTION|>--- conflicted
+++ resolved
@@ -8,12 +8,8 @@
  * Copyright (C) Open-Xchange Inc., 2006-2012
  * Mail: info@open-xchange.com
  *
-<<<<<<< HEAD
  * @author Tobias Prinz <tobias.prinz@open-xchange.com>
-=======
- * @author  Tobias Prinz <tobias.prinz@open-xchange.com>
- * @author  Markus Bode <markus.bode@open-xchange.com>
->>>>>>> d6211644
+ * @author Markus Bode <markus.bode@open-xchange.com>
  */
 
 define('plugins/portal/twitter/register',
