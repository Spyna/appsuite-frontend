
define(function () {

    return {

        pageTitle: 'OX7. ',
        pageHeader: 'open xchange 7',

        productNameMail: 'OX7 Mailer',

        autoLogin: true,
        forgotPassword: 'https://iforgot.apple.com',

        languages: {
            en_US: 'English',
            de_DE: 'Deutsch',
            fr_FR: 'Français'
        },

        defaultContext: 'open-xchange.com',

        hosts: ['ox7-dev.open-xchange.com', 'ox6-dev.open-xchange.com', 'ox6.open-xchange.com'],

        copyright: '&copy; 2012 open xchange.',
        version: '7.0.0 dev',
        buildDate: '2012-04-26',

        plugins: {
            signin: [],
            core: ['halo'],
            halo: ['halo/contacts', 'halo/appointments', 'halo/linkedIn', 'halo/mail'],
            keychain: ["io.ox/mail/accounts/keychain", 'io.ox/oauth/keychain'],
            keychainSettings: ['io.ox/mail/accounts/settings', 'io.ox/oauth/settings'],
            // All available plugins - default-plugins moved to io.ox/portal/settings/defaults.js:
<<<<<<< HEAD
            portal: ['appointments', 'linkedIn', 'mail', 'rss', 'facebook', 'twitter', 'tumblr', 'flickr', 'reddit', 'tasks'],
=======
            portal: ['appointments', 'linkedIn', 'mail', 'rss', 'facebook', 'twitter', 'tumblr', 'flickr', 'reddit', 'dummy'],
>>>>>>> 17843dae
            notifications: ['calendar', 'mail'],
            tests: ["io.ox/mail/write", "plugins/halo", "io.ox/contacts", "io.ox/contacts/edit", "io.ox/contacts/distrib",
                    "io.ox/core", "io.ox/files/tests/interface", "io.ox/files/tests/unit", "io.ox/settings/accounts/email", "io.ox/settings"]
        },

        previewExtensions : ['doc', 'dot', 'docx', 'dotx', 'docm', 'dotm', 'xls', 'xlt', 'xla', 'xlsx', 'xltx', 'xlsm',
             'xltm', 'xlam', 'xlsb', 'ppt', 'pot', 'pps', 'ppa', 'pptx', 'potx', 'ppsx', 'ppam', 'pptm', 'potm', 'ppsm', 'pdf']
    };
});<|MERGE_RESOLUTION|>--- conflicted
+++ resolved
@@ -32,11 +32,7 @@
             keychain: ["io.ox/mail/accounts/keychain", 'io.ox/oauth/keychain'],
             keychainSettings: ['io.ox/mail/accounts/settings', 'io.ox/oauth/settings'],
             // All available plugins - default-plugins moved to io.ox/portal/settings/defaults.js:
-<<<<<<< HEAD
-            portal: ['appointments', 'linkedIn', 'mail', 'rss', 'facebook', 'twitter', 'tumblr', 'flickr', 'reddit', 'tasks'],
-=======
-            portal: ['appointments', 'linkedIn', 'mail', 'rss', 'facebook', 'twitter', 'tumblr', 'flickr', 'reddit', 'dummy'],
->>>>>>> 17843dae
+            portal: ['appointments', 'linkedIn', 'mail', 'rss', 'facebook', 'twitter', 'tumblr', 'flickr', 'reddit', 'dummy', 'tasks'],
             notifications: ['calendar', 'mail'],
             tests: ["io.ox/mail/write", "plugins/halo", "io.ox/contacts", "io.ox/contacts/edit", "io.ox/contacts/distrib",
                     "io.ox/core", "io.ox/files/tests/interface", "io.ox/files/tests/unit", "io.ox/settings/accounts/email", "io.ox/settings"]
