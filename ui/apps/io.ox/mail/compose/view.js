--- conflicted
+++ resolved
@@ -324,17 +324,11 @@
         },
 
         fetchMail: function (obj) {
-<<<<<<< HEAD
+
             var self = this,
             mode = obj.mode;
             delete obj.mode;
-=======
-
-            var self = this,
-            mode = obj.mode;
-            delete obj.mode;
-
->>>>>>> 6c7d6d7a
+
             if (/(compose|edit)/.test(mode)) {
                 return $.when();
             } else if (mode === 'forward' && !obj.id) {
@@ -351,13 +345,10 @@
                 content_type = obj.content_type === 'text/plain' ? 'text' : 'html';
             }
 
-<<<<<<< HEAD
-=======
             // use CSS sanitizing and size limit (large than detail view)
             obj.embedded = true;
             obj.max_size = settings.get('maxSize/compose', 1024 * 256);
 
->>>>>>> 6c7d6d7a
             return mailAPI[mode](obj, content_type).then(function (data) {
                 data.sendtype = mode === 'forward' ? mailAPI.SENDTYPE.FORWARD : mailAPI.SENDTYPE.REPLY;
                 data.mode = mode;
@@ -405,22 +396,12 @@
                 def = new $.Deferred(),
                 old_vcard_flag;
 
-<<<<<<< HEAD
-            if (mail.msgref) {
-                mail.sendtype = mailAPI.SENDTYPE.EDIT_DRAFT;
-                this.model.set('sendtype', mail.sendtype, { silent: true });
-            }
-
-            if (mail.sendtype !== mailAPI.SENDTYPE.EDIT_DRAFT) {
-                mail.sendtype = mailAPI.SENDTYPE.DRAFT;
-=======
             if (mail.msgref && mail.sendtype !== mailAPI.SENDTYPE.EDIT_DRAFT) {
                 delete mail.msgref;
             }
 
             if (mail.sendtype !== mailAPI.SENDTYPE.EDIT_DRAFT) {
                 mail.sendtype = mailAPI.SENDTYPE.EDIT_DRAFT;
->>>>>>> 6c7d6d7a
                 this.model.set('sendtype', mail.sendtype, { silent: true });
             }
 
@@ -435,30 +416,6 @@
             old_vcard_flag = mail.vcard;
             delete mail.vcard;
 
-<<<<<<< HEAD
-            var defSend = attachmentEmpty.emptinessCheck(mail.files).done(function () {
-                return mailAPI.send(mail, mail.files).always(function (result) {
-                    if (result.error) {
-                        notifications.yell(result);
-                        def.reject(result);
-                    } else {
-                        mailAPI.get(self.parseMsgref(result.data)).then(function (data) {
-                            // Replace inline images in contenteditable with links from draft response
-                            $(data.attachments[0].content).find('img:not(.emoji)').each(function (index, el) {
-                                $('img:not(.emoji):eq(' + index + ')', self.contentEditable).attr('src', $(el).attr('src'));
-                            });
-                            self.model.set('msgref', result.data, { silent: true });
-                            self.model.dirty(false);
-                            notifications.yell('success', gt('Mail saved as draft'));
-                            def.resolve(result);
-                        });
-                    }
-                });
-            });
-
-            return $.when.apply($, [def, defSend]);
-
-=======
             return attachmentEmpty.emptinessCheck(mail.files).then(function () {
                 return mailAPI.send(mail, mail.files);
             }).always(function (result) {
@@ -480,7 +437,6 @@
                 notifications.yell('success', gt('Mail saved as draft'));
                 return result;
             });
->>>>>>> 6c7d6d7a
         },
 
         autoSaveDraft: function () {
@@ -489,8 +445,6 @@
                 def = new $.Deferred(),
                 self = this;
 
-<<<<<<< HEAD
-=======
             if (mail.msgref && mail.sendtype !== mailAPI.SENDTYPE.EDIT_DRAFT) {
                 delete mail.msgref;
             }
@@ -505,20 +459,16 @@
                 mail.flags += mailAPI.FLAGS.DRAFT;
             }
 
->>>>>>> 6c7d6d7a
             mailAPI.autosave(mail).always(function (result) {
                 if (result.error) {
                     notifications.yell(result);
                     def.reject(result);
                 } else {
-<<<<<<< HEAD
-                    self.model.set('msgref', result, { silent: true });
-                    self.model.set('sendtype', mailAPI.SENDTYPE.EDIT_DRAFT, { silent: true });
-=======
+
                     if (mail.sendtype === mailAPI.SENDTYPE.EDIT_DRAFT) {
                         self.model.set('msgref', result, { silent: true });
                     }
->>>>>>> 6c7d6d7a
+
                     notifications.yell('success', gt('Mail saved as draft'));
                     def.resolve(result);
                 }
@@ -752,36 +702,6 @@
 
             // ask for empty to,cc,bcc and/or empty subject
             var noRecipient = _.isEmpty(mail.to) && _.isEmpty(mail.cc) && _.isEmpty(mail.bcc);
-<<<<<<< HEAD
-            if ($.trim(mail.subject) === '' || noRecipient) {
-                if (noRecipient) {
-                    notifications.yell('error', gt('Mail has no recipient.'));
-                    self.$el.find('.tokenfield:first .token-input').focus();
-                    def.reject();
-                } else if ($.trim(mail.subject) === '') {
-                    // show dialog
-                    require(['io.ox/core/tk/dialogs'], function (dialogs) {
-                        new dialogs.ModalDialog({ focus: false })
-                            .text(gt('Mail has empty subject. Send it anyway?'))
-                            .addPrimaryButton('send', gt('Yes, send without subject'), 'send', { tabIndex: 1 })
-                            .addButton('subject', gt('Add subject'), 'subject', { tabIndex: 1 })
-                            .show(function () {
-                                def.notify('empty subject');
-                            })
-                            .done(function (action) {
-                                if (action === 'send') {
-                                    attachmentEmpty.emptinessCheck(mail.files).done(function () {
-                                        cont();
-                                    });
-                                } else {
-                                    self.$el.find('input[name="subject"]').focus();
-                                    def.reject();
-                                }
-                            });
-                    });
-                }
-
-=======
             if (noRecipient) {
                 notifications.yell('error', gt('Mail has no recipient.'));
                 self.$el.find('.tokenfield:first .token-input').focus();
@@ -807,7 +727,6 @@
                             }
                         });
                 });
->>>>>>> 6c7d6d7a
             } else {
                 attachmentEmpty.emptinessCheck(mail.files).done(function () {
                     cont();
@@ -931,11 +850,7 @@
             }
 
             this.editor.setContent(content);
-<<<<<<< HEAD
-            this.setSelectedSignature();
-=======
             this.setSelectedSignature(this.model.get('signature'));
->>>>>>> 6c7d6d7a
         },
 
         getMobileSignature: function () {
