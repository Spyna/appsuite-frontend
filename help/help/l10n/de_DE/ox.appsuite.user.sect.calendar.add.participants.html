<html lang="de">
<head>
<meta http-equiv="Content-Type" content="text/html; charset=utf-8">
<title>7.4.6. Teilnehmer oder Ressourcen zu einem Termin hinzufügen</title>
<link rel="stylesheet" type="text/css" href="../../help.css">
<meta name="generator" content="DocBook XSL Stylesheets V1.78.1">
<link rel="home" href="index.html" title="Benutzeranleitung">
<link rel="up" href="ox.appsuite.user.sect.calendar.add.html" title="7.4. Termine anlegen">
<link rel="prev" href="ox.appsuite.user.sect.calendar.add.alarms.html" title="7.4.5. Terminerinnerung verwenden">
<link rel="next" href="ox.appsuite.user.sect.calendar.add.attachments.html" title="7.4.7. Anhänge hinzufügen">
<link rel="copyright" href="ox.appsuite.user.legalnotice.html" title="Rechtlicher Hinweis">
<link rel="stylesheet" type="text/css" href="../../bootstrap.min.css"​/> 
<link id="favicon" rel="shortcut icon" href="../../../apps/themes/default/favicon.ico" type="image/x-icon"> 
<meta name="viewport" content="width=device-width, initial-scale=1.0">
   <script src="../../jquery.min.js"></script> 

   <script src="../../bootstrap.min.js"></script> 
</head>
<body bgcolor="white" text="black" link="#0000FF" vlink="#840084" alink="#0000FF">
<div class="oxhelp-navigation-top"><nav class="navbar navbar-inverse" role="navigation"><div class="container-fluid">
<div class="navbar-header">
<button type="button" class="navbar-toggle" data-toggle="collapse" data-target="#ox-main-nav"><span class="sr-only">Navigation umschalten</span><span class="icon-bar"></span><span class="icon-bar"></span><span class="icon-bar"></span></button><a class="navbar-brand"></a>
</div>
<div class="collapse navbar-collapse" id="ox-main-nav"><ul class="nav navbar-nav">
<li><a accesskey="p" class="oxhelp-prev-link" href="ox.appsuite.user.sect.calendar.add.alarms.html">Zurück</a></li>
<li><a accesskey="h" href="index.html" class="oxhelp-home-link">Startseite</a></li>
<li><a accesskey="t" href="bk01-toc.html" class="oxhelp-toc-link">Inhaltsverzeichnis</a></li>
<li><a accesskey="n" class="oxhelp-next-link" href="ox.appsuite.user.sect.calendar.add.attachments.html">Weiter</a></li>
</ul></div>
</div></nav></div>
<div class="oxhelp-content">
  <h1 class="sr-only">
    <span class="phrase">Kalender</span>
    
    
    
  </h1>
<h2 class="sr-only">Termine anlegen</h2>
<div class="sect2" id="ox.appsuite.user.sect.calendar.add.participants">
<<<<<<< HEAD
<div class="titlepage"><div><div><h3 class="title">7.4.4. Teilnehmer oder Ressourcen zu einem Termin hinzufügen</h3></div></div></div>
<a class="indexterm" name="id-1.8.11.8.2"></a><div class="task" id="ox.appsuite.user.task.calendar.add.participants">
<p class="title">So fügen Sie auf der Seite <span class="guilabel"><strong>Termin erstellen</strong></span> Teilnehmer oder Ressourcen hinzu:</p>
<div class="procedure"><ol class="procedure" type="1">
<li class="step">
<p role="presentation">Geben Sie die E-Mail-Adresse des Teilnehmers, den Namen einer Gruppe oder einer Verteilerliste oder
=======
<div class="titlepage"><div><div><h3 class="title">7.4.6. Teilnehmer oder Ressourcen zu einem Termin hinzufügen</h3></div></div></div>
<a class="indexterm" name="id-1.8.11.10.2"></a><div class="task" id="ox.appsuite.user.task.calendar.add.participants">
<p class="title">So fügen Sie im Terminbearbeitungsfenster Teilnehmer oder Ressourcen hinzu:</p>
<div class="procedure"><ul class="procedure"><li class="step">
<p role="presentation">Geben Sie die E-Mail-Adresse des Teilnehmers, den Namen einer Gruppe oder einer Verteilerliste oder 
>>>>>>> 1c74fb5d
              den Namen der Ressource unterhalb von <span class="guilabel"><strong>Teilnehmer</strong></span> in das Eingabefeld ein.
              <span class="phrase"><strong>Tipps:</strong></span>
              <ul class="itemizedlist" style="list-style-type: disc; ">
<li class="listitem"><p role="presentation">Während Sie die E-Mail-Adresse eingeben, werden passende Vorschläge angezeigt. Um einen Vorschlag zu übernehmen,
                    verwenden Sie eine der folgenden Methoden: <ul class="itemizedlist" style="list-style-type: circle; ">
<li class="listitem"><p role="presentation">Blättern Sie mit Hilfe des Rollbalkens durch die Liste. Klicken Sie auf einen Vorschlag.</p></li>
<li class="listitem"><p role="presentation">Wählen Sie einen Vorschlag mit den Cursortasten. Drücken Sie die Eingabetaste.</p></li>
</ul></p></li>
<<<<<<< HEAD
<li class="listitem"><p role="presentation">Um Kontakte aus einer Liste auszuwählen, öffnen Sie das Fenster <span class="guilabel"><strong>Kontakte auswählen</strong></span>.
                    Klicken Sie dazu rechts im Eingabefeld auf das Symbol <span class="guibutton"><strong>Adressbuch</strong></span> 
                    <span aria-hidden="true" class="inlinemediaobject" id="ox.appsuite.user.fig.calendar.add.participants.addressbookpicker"><img src="../../images/appsuite_user_icon_addressbookpicker.png"></span> .
=======
<li class="listitem"><p role="presentation">Um Kontakte aus einer Liste zu wählen, klicken Sie rechts im Eingabefeld auf das Symbol <span class="guibutton"><strong>Adressbuch</strong></span> 
                    <span aria-hidden="true" class="inlinemediaobject" id="ox.appsuite.user.fig.calendar.add.participants.addressbookpicker"><img src="../../images/appsuite_user_icon_addressbookpicker.png"></span>.
>>>>>>> 1c74fb5d
                  </p></li>
</ul>
            </p>
<p role="presentation">
              Um Teilnehmer oder Ressourcen zu entfernen, klicken Sie neben dem Namen auf das Symbol
<<<<<<< HEAD
              <span aria-hidden="true" class="inlinemediaobject" id="ox.appsuite.user.fig.calendar.add.participants.remove"><img src="../../images/appsuite_user_icon_trash.png"></span>.
            </p>
</li>
<li class="step"><p role="presentation">Um alle Teilnehmer über den neuen Termin zu informieren, aktivieren Sie
              <span class="guilabel"><strong>Alle Teilnehmer per E-Mail benachrichtigen</strong></span>.</p></li>
</ol></div>
=======
              <span aria-hidden="true" class="inlinemediaobject" id="ox.appsuite.user.fig.calendar.add.participants.remove"><img src="../../images/appsuite_user_icon_trash.png"></span>. 
            </p>
<p role="presentation">Alle Teilnehmer werden über den neuen Termin per E-Mail benachrichtigt.</p>
</li></ul></div>
>>>>>>> 1c74fb5d
<div class="taskrelated">
          <p><span class="phrase"><strong>Tipp:</strong></span> Um verfügbare Zeiten der Teilnehmer und Ressourcen zu finden, können
            Sie die <a class="link" href="ox.appsuite.user.sect.calendar.add.scheduling.html">Planungsansicht verwenden</a>. </p>
        </div>
</div>
<p class="title">Siehe auch</p>
<ul class="itemizedlist" id="ox.appsuite.user.concept.calendar.add.participants.related" style="list-style-type: none; ">
<li class="listitem" style="list-style-type: none"><p role="presentation"><a class="xref" href="ox.appsuite.user.sect.calendar.add.create.html">Neuen Termin anlegen</a></p></li>
<li class="listitem" style="list-style-type: none"><p role="presentation"><a class="xref" href="ox.appsuite.user.sect.email.send.addressbook.html">Kontakte aus einer Liste wählen</a></p></li>
<<<<<<< HEAD
<li class="listitem" style="list-style-type: none"><p role="presentation"><a class="xref" href="ox.appsuite.user.sect.calendar.gui.create.html">Die
        <span class="phrase">Kalender</span>
        
        
        
        Ansicht zum Erstellen oder Bearbeiten</a></p></li>
=======
<li class="listitem" style="list-style-type: none"><p role="presentation"><a class="xref" href="ox.appsuite.user.sect.calendar.gui.create.html">Das Terminbearbeitungsfenster</a></p></li>
>>>>>>> 1c74fb5d
<li class="listitem" style="list-style-type: none">
<p role="presentation"><a class="xref" href="ox.appsuite.user.sect.calendar.add.datepicker.html">Datumswähler verwenden</a></p>
<p role="presentation"><a class="xref" href="ox.appsuite.user.sect.calendar.add.serial.html">Serientermin anlegen</a></p>
<p role="presentation"><a class="xref" href="ox.appsuite.user.sect.calendar.add.display.html">Termindarstellung festlegen</a></p>
<<<<<<< HEAD
=======
<p role="presentation"><a class="xref" href="ox.appsuite.user.sect.calendar.add.alarms.html">Terminerinnerung verwenden</a></p>
>>>>>>> 1c74fb5d
<p role="presentation"><a class="xref" href="ox.appsuite.user.sect.calendar.add.attachments.html">Anhänge hinzufügen</a></p>
</li>
</ul>
<p id="ox.appsuite.user.concept.calendar.add.participants.parent">Übergeordnetes Thema:
        <a class="xref" href="ox.appsuite.user.sect.calendar.add.html">Termine anlegen</a>
      </p>
</div>
          </div>
        </body>
</html><|MERGE_RESOLUTION|>--- conflicted
+++ resolved
@@ -37,20 +37,11 @@
   </h1>
 <h2 class="sr-only">Termine anlegen</h2>
 <div class="sect2" id="ox.appsuite.user.sect.calendar.add.participants">
-<<<<<<< HEAD
-<div class="titlepage"><div><div><h3 class="title">7.4.4. Teilnehmer oder Ressourcen zu einem Termin hinzufügen</h3></div></div></div>
-<a class="indexterm" name="id-1.8.11.8.2"></a><div class="task" id="ox.appsuite.user.task.calendar.add.participants">
-<p class="title">So fügen Sie auf der Seite <span class="guilabel"><strong>Termin erstellen</strong></span> Teilnehmer oder Ressourcen hinzu:</p>
-<div class="procedure"><ol class="procedure" type="1">
-<li class="step">
-<p role="presentation">Geben Sie die E-Mail-Adresse des Teilnehmers, den Namen einer Gruppe oder einer Verteilerliste oder
-=======
 <div class="titlepage"><div><div><h3 class="title">7.4.6. Teilnehmer oder Ressourcen zu einem Termin hinzufügen</h3></div></div></div>
 <a class="indexterm" name="id-1.8.11.10.2"></a><div class="task" id="ox.appsuite.user.task.calendar.add.participants">
 <p class="title">So fügen Sie im Terminbearbeitungsfenster Teilnehmer oder Ressourcen hinzu:</p>
 <div class="procedure"><ul class="procedure"><li class="step">
 <p role="presentation">Geben Sie die E-Mail-Adresse des Teilnehmers, den Namen einer Gruppe oder einer Verteilerliste oder 
->>>>>>> 1c74fb5d
               den Namen der Ressource unterhalb von <span class="guilabel"><strong>Teilnehmer</strong></span> in das Eingabefeld ein.
               <span class="phrase"><strong>Tipps:</strong></span>
               <ul class="itemizedlist" style="list-style-type: disc; ">
@@ -59,32 +50,17 @@
 <li class="listitem"><p role="presentation">Blättern Sie mit Hilfe des Rollbalkens durch die Liste. Klicken Sie auf einen Vorschlag.</p></li>
 <li class="listitem"><p role="presentation">Wählen Sie einen Vorschlag mit den Cursortasten. Drücken Sie die Eingabetaste.</p></li>
 </ul></p></li>
-<<<<<<< HEAD
-<li class="listitem"><p role="presentation">Um Kontakte aus einer Liste auszuwählen, öffnen Sie das Fenster <span class="guilabel"><strong>Kontakte auswählen</strong></span>.
-                    Klicken Sie dazu rechts im Eingabefeld auf das Symbol <span class="guibutton"><strong>Adressbuch</strong></span> 
-                    <span aria-hidden="true" class="inlinemediaobject" id="ox.appsuite.user.fig.calendar.add.participants.addressbookpicker"><img src="../../images/appsuite_user_icon_addressbookpicker.png"></span> .
-=======
 <li class="listitem"><p role="presentation">Um Kontakte aus einer Liste zu wählen, klicken Sie rechts im Eingabefeld auf das Symbol <span class="guibutton"><strong>Adressbuch</strong></span> 
                     <span aria-hidden="true" class="inlinemediaobject" id="ox.appsuite.user.fig.calendar.add.participants.addressbookpicker"><img src="../../images/appsuite_user_icon_addressbookpicker.png"></span>.
->>>>>>> 1c74fb5d
                   </p></li>
 </ul>
             </p>
 <p role="presentation">
               Um Teilnehmer oder Ressourcen zu entfernen, klicken Sie neben dem Namen auf das Symbol
-<<<<<<< HEAD
-              <span aria-hidden="true" class="inlinemediaobject" id="ox.appsuite.user.fig.calendar.add.participants.remove"><img src="../../images/appsuite_user_icon_trash.png"></span>.
-            </p>
-</li>
-<li class="step"><p role="presentation">Um alle Teilnehmer über den neuen Termin zu informieren, aktivieren Sie
-              <span class="guilabel"><strong>Alle Teilnehmer per E-Mail benachrichtigen</strong></span>.</p></li>
-</ol></div>
-=======
               <span aria-hidden="true" class="inlinemediaobject" id="ox.appsuite.user.fig.calendar.add.participants.remove"><img src="../../images/appsuite_user_icon_trash.png"></span>. 
             </p>
 <p role="presentation">Alle Teilnehmer werden über den neuen Termin per E-Mail benachrichtigt.</p>
 </li></ul></div>
->>>>>>> 1c74fb5d
 <div class="taskrelated">
           <p><span class="phrase"><strong>Tipp:</strong></span> Um verfügbare Zeiten der Teilnehmer und Ressourcen zu finden, können
             Sie die <a class="link" href="ox.appsuite.user.sect.calendar.add.scheduling.html">Planungsansicht verwenden</a>. </p>
@@ -94,24 +70,12 @@
 <ul class="itemizedlist" id="ox.appsuite.user.concept.calendar.add.participants.related" style="list-style-type: none; ">
 <li class="listitem" style="list-style-type: none"><p role="presentation"><a class="xref" href="ox.appsuite.user.sect.calendar.add.create.html">Neuen Termin anlegen</a></p></li>
 <li class="listitem" style="list-style-type: none"><p role="presentation"><a class="xref" href="ox.appsuite.user.sect.email.send.addressbook.html">Kontakte aus einer Liste wählen</a></p></li>
-<<<<<<< HEAD
-<li class="listitem" style="list-style-type: none"><p role="presentation"><a class="xref" href="ox.appsuite.user.sect.calendar.gui.create.html">Die
-        <span class="phrase">Kalender</span>
-        
-        
-        
-        Ansicht zum Erstellen oder Bearbeiten</a></p></li>
-=======
 <li class="listitem" style="list-style-type: none"><p role="presentation"><a class="xref" href="ox.appsuite.user.sect.calendar.gui.create.html">Das Terminbearbeitungsfenster</a></p></li>
->>>>>>> 1c74fb5d
 <li class="listitem" style="list-style-type: none">
 <p role="presentation"><a class="xref" href="ox.appsuite.user.sect.calendar.add.datepicker.html">Datumswähler verwenden</a></p>
 <p role="presentation"><a class="xref" href="ox.appsuite.user.sect.calendar.add.serial.html">Serientermin anlegen</a></p>
 <p role="presentation"><a class="xref" href="ox.appsuite.user.sect.calendar.add.display.html">Termindarstellung festlegen</a></p>
-<<<<<<< HEAD
-=======
 <p role="presentation"><a class="xref" href="ox.appsuite.user.sect.calendar.add.alarms.html">Terminerinnerung verwenden</a></p>
->>>>>>> 1c74fb5d
 <p role="presentation"><a class="xref" href="ox.appsuite.user.sect.calendar.add.attachments.html">Anhänge hinzufügen</a></p>
 </li>
 </ul>
