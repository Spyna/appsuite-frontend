Name:           open-xchange-appsuite-spamexperts
Version:        @OXVERSION@
<<<<<<< HEAD
%define         ox_release 0
=======
%define         ox_release 6
>>>>>>> 6c7d6d7a
Release:        %{ox_release}_<CI_CNT>.<B_CNT>
Group:          Applications/Productivity
Packager:       Viktor Pracht <viktor.pracht@open-xchange.com>
License:        CC-BY-NC-SA-3.0
Summary:        Configuration UI for SpamExperts
Source:         %{name}_%{version}.orig.tar.bz2

BuildArch:      noarch
BuildRoot:      %{_tmppath}/%{name}-%{version}-root
%if 0%{?rhel_version} && 0%{?rhel_version} >= 700
BuildRequires:  ant
%else
BuildRequires:  ant-nodeps
%endif
BuildRequires:  java-devel >= 1.6.0
BuildRequires:  nodejs >= 0.10.0

Requires(post): open-xchange-appsuite-manifest

%description
Configuration UI for SpamExperts

## Uncomment for multiple packages (1/4)
#%if 0%{?rhel_version} || 0%{?fedora_version}
#%define docroot /var/www/html/appsuite
#%else
#%define docroot /srv/www/htdocs/appsuite
#%endif
#
#%package        static
#Group:          Applications/Productivity
#Summary:        Configuration UI for SpamExperts
#Requires:       open-xchange-appsuite
#
#%description    static
#Configuration UI for SpamExperts
#
#This package contains the static files for the theme.

%prep
%setup -q

%build

%install
export NO_BRP_CHECK_BYTECODE_VERSION=true
ant -Dbasedir=build -DdestDir=%{buildroot} -DpackageName=%{name} -Dhtdoc=%{docroot} -DkeepCache=true -f build/build.xml build

## Uncomment for multiple packages (2/4)
#files=$(find "%{buildroot}/opt/open-xchange/appsuite/" -type f \
#             ! -regex '.*\.\(js\|css\|less\|json\)' -printf '%%P ')
#for i in $files
#do
#    mkdir -p "%{buildroot}%{docroot}/$(dirname $i)"
#    cp "%{buildroot}/opt/open-xchange/appsuite/$i" "%{buildroot}%{docroot}/$i"
#done

%clean
%{__rm} -rf %{buildroot}

## Uncomment for multiple packages (3/4)
#rm -r "%{buildroot}%{docroot}"

%define update "/opt/open-xchange/appsuite/share/update-themes.sh"

%post
if [ $1 -eq 1 -a -x %{update} ]; then %{update} --later; fi

%postun
if [ -x %{update} ]; then %{update} --later; fi

%files
%defattr(-,root,root)
%dir /opt/open-xchange
%dir /opt/open-xchange/appsuite
%dir /opt/open-xchange/appsuite/apps
%dir /opt/open-xchange/appsuite/apps/com.spamexperts
%dir /opt/open-xchange/appsuite/apps/com.spamexperts/settings
/opt/open-xchange/appsuite/apps/com.spamexperts/*
/opt/open-xchange/appsuite/apps/com.spamexperts/settings/*
%dir /opt/open-xchange/appsuite/manifests
/opt/open-xchange/appsuite/manifests/open-xchange-appsuite-spamexperts.json

## Uncomment for multiple packages (4/4)
#%files static
#%defattr(-,root,root)
#%{docroot}

%changelog
* Fri Jan 30 2015 Viktor Pracht <viktor.pracht@open-xchange.com>
Sixth candidate for 7.6.2 release
* Tue Jan 27 2015 Viktor Pracht <viktor.pracht@open-xchange.com>
Fifth candidate for 7.6.2 release
* Wed Jan 21 2015 Viktor Pracht <viktor.pracht@open-xchange.com>
Build for patch 2014-10-27
* Wed Jan 21 2015 Viktor Pracht <viktor.pracht@open-xchange.com>
Build for patch 2015-01-26
* Wed Jan 07 2015 Viktor Pracht <viktor.pracht@open-xchange.com>
Build for patch 2015-01-12
* Tue Dec 16 2014 Viktor Pracht <viktor.pracht@open-xchange.com>
Build for patch 2014-12-22
* Fri Dec 12 2014 Viktor Pracht <viktor.pracht@open-xchange.com>
Fourth candidate for 7.6.2 release
* Wed Dec 10 2014 Viktor Pracht <viktor.pracht@open-xchange.com>
Build for patch 2014-12-15
* Fri Dec 05 2014 Viktor Pracht <viktor.pracht@open-xchange.com>
Third candidate for 7.6.2 release
* Tue Nov 25 2014 Viktor Pracht <viktor.pracht@open-xchange.com>
Build for patch 2014-12-01
* Fri Nov 21 2014 Viktor Pracht <viktor.pracht@open-xchange.com>
Second candidate for 7.6.2 release
* Thu Nov 13 2014 Viktor Pracht <viktor.pracht@open-xchange.com>
Build for patch 2014-11-17
<<<<<<< HEAD
* Wed Nov 05 2014 Viktor Pracht <viktor.pracht@open-xchange.com>
prepare for 7.8.0 release
=======
>>>>>>> 6c7d6d7a
* Fri Oct 31 2014 Viktor Pracht <viktor.pracht@open-xchange.com>
First candidate for 7.6.2 release
* Tue Oct 28 2014 Viktor Pracht <viktor.pracht@open-xchange.com>
Build for patch 2014-11-03
* Mon Oct 27 2014 Viktor Pracht <viktor.pracht@open-xchange.com>
Build for patch 2014-10-30
* Wed Oct 22 2014 Viktor Pracht <viktor.pracht@open-xchange.com>
Build for patch 2014-10-22
* Tue Oct 14 2014 Viktor Pracht <viktor.pracht@open-xchange.com>
Fifth candidate for 7.6.1 release
* Mon Oct 13 2014 Viktor Pracht <viktor.pracht@open-xchange.com>
Build for patch 2014-10-20
* Fri Oct 10 2014 Viktor Pracht <viktor.pracht@open-xchange.com>
Fourth candidate for 7.6.1 release
* Thu Oct 02 2014 Viktor Pracht <viktor.pracht@open-xchange.com>
Third candidate for 7.6.1 release
* Tue Sep 30 2014 Viktor Pracht <viktor.pracht@open-xchange.com>
Build for patch 2014-10-06
* Tue Sep 23 2014 Viktor Pracht <viktor.pracht@open-xchange.com>
Build for patch 2014-10-02
* Wed Sep 17 2014 Viktor Pracht <viktor.pracht@open-xchange.com>
prepare for 7.6.2 release
* Tue Sep 16 2014 Viktor Pracht <viktor.pracht@open-xchange.com>
Second candidate for 7.6.1 release
* Thu Sep 11 2014 Viktor Pracht <viktor.pracht@open-xchange.com>
Build for patch 2014-09-15
* Fri Sep 05 2014 Viktor Pracht <viktor.pracht@open-xchange.com>
First release candidate for 7.6.1
* Fri Sep 05 2014 Viktor Pracht <viktor.pracht@open-xchange.com>
prepare for 7.6.1
* Wed Aug 20 2014 Viktor Pracht <viktor.pracht@open-xchange.com>
Build for patch 2014-08-25
* Mon Aug 11 2014 Viktor Pracht <viktor.pracht@open-xchange.com>
Build for patch 2014-08-11
* Wed Jul 23 2014 Viktor Pracht <viktor.pracht@open-xchange.com>
Build for patch 2014-07-30
* Mon Jul 21 2014 Viktor Pracht <viktor.pracht@open-xchange.com>
Build for patch 2014-07-21
* Wed Jun 25 2014 Viktor Pracht <viktor.pracht@open-xchange.com>
Seventh candidate for 7.6.0 release
* Fri Jun 20 2014 Viktor Pracht <viktor.pracht@open-xchange.com>
Sixth candidate for 7.6.0 release
* Fri Jun 13 2014 Viktor Pracht <viktor.pracht@open-xchange.com>
Fifth candidate for 7.6.0 release
* Thu Jan 23 2014 Viktor Pracht <viktor.pracht@open-xchange.com>
Initial Release.<|MERGE_RESOLUTION|>--- conflicted
+++ resolved
@@ -1,10 +1,6 @@
 Name:           open-xchange-appsuite-spamexperts
 Version:        @OXVERSION@
-<<<<<<< HEAD
 %define         ox_release 0
-=======
-%define         ox_release 6
->>>>>>> 6c7d6d7a
 Release:        %{ox_release}_<CI_CNT>.<B_CNT>
 Group:          Applications/Productivity
 Packager:       Viktor Pracht <viktor.pracht@open-xchange.com>
@@ -118,11 +114,8 @@
 Second candidate for 7.6.2 release
 * Thu Nov 13 2014 Viktor Pracht <viktor.pracht@open-xchange.com>
 Build for patch 2014-11-17
-<<<<<<< HEAD
 * Wed Nov 05 2014 Viktor Pracht <viktor.pracht@open-xchange.com>
 prepare for 7.8.0 release
-=======
->>>>>>> 6c7d6d7a
 * Fri Oct 31 2014 Viktor Pracht <viktor.pracht@open-xchange.com>
 First candidate for 7.6.2 release
 * Tue Oct 28 2014 Viktor Pracht <viktor.pracht@open-xchange.com>
