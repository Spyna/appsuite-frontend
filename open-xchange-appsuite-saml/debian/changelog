<<<<<<< HEAD
open-xchange-appsuite-saml (7.8.0-0) stable; urgency=low

  * Prepare for 7.8.0

 -- Markus Wagner <markus.wagner@open-xchange.com>  Tue, 7 Jul 2015 11:27:29 +0200
=======
open-xchange-appsuite-saml (7.6.1-2) stable; urgency=low

  * Build for patch 2015-07-20 (2637)

 -- Francisco Laguna <francisco.laguna@open-xchange.com>  Fri, 17 Jul 2015 09:50:32 +0200
>>>>>>> 2ae90371

open-xchange-appsuite-saml (7.6.1-1) stable; urgency=low

  * Build for patch 2015-06-26 (2573)

 -- Francisco Laguna <francisco.laguna@open-xchange.com>  Wed, 24 Jun 2015 14:27:29 +0200

open-xchange-appsuite-saml (7.6.1-0) stable; urgency=medium

  * Intitial release.

 -- Francisco Laguna <francisco.laguna@open-xchange.com>  Mon, 30 Mar 2015 09:50:36 +0100
<|MERGE_RESOLUTION|>--- conflicted
+++ resolved
@@ -1,16 +1,14 @@
-<<<<<<< HEAD
 open-xchange-appsuite-saml (7.8.0-0) stable; urgency=low
 
   * Prepare for 7.8.0
 
- -- Markus Wagner <markus.wagner@open-xchange.com>  Tue, 7 Jul 2015 11:27:29 +0200
-=======
+ -- Markus Wagner <markus.wagner@open-xchange.com>  Tue, 07 Jul 2015 11:27:29 +0200
+
 open-xchange-appsuite-saml (7.6.1-2) stable; urgency=low
 
   * Build for patch 2015-07-20 (2637)
 
  -- Francisco Laguna <francisco.laguna@open-xchange.com>  Fri, 17 Jul 2015 09:50:32 +0200
->>>>>>> 2ae90371
 
 open-xchange-appsuite-saml (7.6.1-1) stable; urgency=low
 
