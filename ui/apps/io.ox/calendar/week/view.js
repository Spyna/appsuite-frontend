/**
 * This work is provided under the terms of the CREATIVE COMMONS PUBLIC
 * LICENSE. This work is protected by copyright and/or other applicable
 * law. Any use of the work other than as authorized under this license
 * or copyright law is prohibited.
 *
 * http://creativecommons.org/licenses/by-nc-sa/2.5/
 *
 * © 2016 OX Software GmbH, Germany. info@open-xchange.com
 *
 * @author Matthias Biggeleben <matthias.biggeleben@open-xchange.com>
 */

define('io.ox/calendar/week/view', [
    'io.ox/core/extensions',
    'io.ox/calendar/model',
    'io.ox/calendar/util',
    'io.ox/core/folder/api',
    'gettext!io.ox/calendar',
    'settings!io.ox/calendar',
    'settings!io.ox/core',
    'io.ox/backbone/mini-views/dropdown',
    'io.ox/core/print',
    'less!io.ox/calendar/print-style',
    'static/3rd.party/jquery-ui.min.js'
], function (ext, AppointmentModel, util, folderAPI, gt, settings, coreSettings, Dropdown, print, printStyle) {

    'use strict';

    // helper

    function getTimezoneLabels() {

        var list = _.intersection(
            settings.get('favoriteTimezones', []),
            settings.get('renderTimezones', [])
        );

        // avoid double appearance of default timezone
        return _(list).without(coreSettings.get('timezone'));
    }

    var View = Backbone.View.extend({

        className:      'week',

        columns:        7,      // default value for day columns
        gridSize:       2,      // grid fragmentation of a hour
        cellHeight:     24,     // height of one single fragment in px
        minCellHeight:  24,     // min height of one single fragment in px
        paneHeight:     0,      // the height of the pane. is stored if the pane is not visible
        fulltimeHeight: 20,     // height of full-time appointments in px
        fulltimeMax:    5,      // threshold for visible full-time appointments in scrollpane header
        appWidth:       98,     // max width of an appointment in %
        overlap:        0.35,   // visual overlap of appointments [0.0 - 1.0]
        slots:          24,     // amount of shown time-slots
        workStart:      8,      // full hour for start position of working time marker
        workEnd:        18,     // full hour for end position of working time marker
        mode:           0,      // view mode {1: day, 2: workweek, 3: week }
        showDeclined:   false,  // show declined appointments
        limit:          1000,   // limit for number of appointments. If there are more appointments resize drag and opacity functions are disabled for performace resons

        startDate:      null,   // start of day/week as local date (use as reference point)
        apiRefTime:     null,   // current reference time for api calls
        clickTimer:     null,   // timer to separate single and double click
        clicks:         0,      // click counter
        lasso:          false,  // lasso object
        folderData:     {},     // current folder object
        restoreCache:   null,   // object, which contains data for save and restore functions
        extPoint:       null,   // appointment extension
        dayLabelRef:    null,   // used to manage redraw on daychange
        startLabelRef:  null,   // used to manage redraw on weekchange

        // startup options
        options:        {
            todayClass: 'today',
            showFulltime: true,
            keyboard: true,
            allowLasso: true
        },

        // init values from perspective
        initialize: function (opt) {
            var self = this;

            // init options
            this.options = _.extend({}, this.options, opt);

            // define view events
            var events = {
                'click .control.next,.control.prev': 'onControlView',
                'click .appointment': 'onClickAppointment',
                'click .weekday': 'onCreateAppointment'
            };

            if (_.device('touch')) {
                _.extend(events, {
                    'taphold .week-container>.day,.fulltime>.day': 'onCreateAppointment',
                    'swipeleft .timeslot': 'onControlView',
                    'swiperight .timeslot': 'onControlView'
                });
            } else {
                _.extend(events, {
                    'dblclick .week-container>.day,.fulltime>.day': 'onCreateAppointment'
                });
                if (_.device('desktop')) {
                    _.extend(events, {
                        'mouseenter .appointment': 'onHover',
                        'mouseleave .appointment': 'onHover',
                        'mousedown .week-container>.day': 'onLasso',
                        'mousemove .week-container>.day': 'onLasso',
                        'mouseup': 'onLasso'
                    });
                }
            }

            this.delegateEvents(events);

            // initialize main objects
            _.extend(this, {
                pane:         $('<div class="scrollpane f6-target" tabindex="-1">').on('scroll', this.updateHiddenIndicators.bind(this)),
                fulltimePane: $('<div class="fulltime">'),
                fulltimeCon:  $('<div class="fulltime-container">'),
                fulltimeNote: $('<div class="node">'),
                timeline:     $('<div class="timeline">'),
                dayLabel:     $('<div class="footer">'),
                kwInfo:       _.device('smartphone') ? $('<div class="info">') : $('<a href="#" class="info">').on('click', $.preventDefault),
                weekCon:      $('<div class="week-container">'),
                moreAppointmentsIndicators: $('<div class="more-appointments-container">')
            });

            this.kwInfo.attr({
                'aria-label': gt('Use cursor keys to change the date. Press ctrl-key at the same time to change year or shift-key to change month. Close date-picker by pressing ESC key.')
            });

            this.app = opt.app;
            this.perspective = opt.perspective;
            this.mode = opt.mode || 'day';
            this.extPoint = opt.appExtPoint;
            this.refDate = opt.refDate || moment();

            switch (this.mode) {
                case 'day':
                    this.$el.addClass('dayview');
                    this.columns = 1;
                    break;
                case 'workweek':
                    this.$el.addClass('workweekview');
                    this.columns = settings.get('numDaysWorkweek');
                    break;
                default:
                case 'week':
                    this.$el.addClass('weekview');
                    this.columns = 7;
                    break;
            }

            this.collection
                .on('change', this.redrawAppointment, this);
            this.setStartDate(this.refDate);
            this.initSettings();

            //append datepicker
            if (!_.device('smartphone')) {
                require(['io.ox/backbone/views/datepicker'], function (Picker) {
                    new Picker({ date: self.startDate })
                        .attachTo(self.kwInfo)
                        .on('select', function (date) {
                            self.setStartDate(date);
                            self.trigger('onRefresh');
                        })
                        .on('before:open', function () {
                            this.setDate(self.startDate);
                        });
                });
            }

            if (this.mode === 'workweek') {
                this.listenTo(settings, 'change:numDaysWorkweek change:workweekStart', function () {
                    function reset() {
                        var scrollTop = self.pane.scrollTop();
                        // clean up
                        self.pane.empty();
                        self.fulltimePane.empty();
                        self.fulltimeCon.empty();
                        self.fulltimeNote.empty();
                        self.timeline.empty();
                        self.weekCon.empty();
                        self.moreAppointmentsIndicators.empty();
                        // render again
                        self.columns = settings.get('numDaysWorkweek');
                        self.setStartDate();
                        self.render();
                        self.renderAppointments();
                        self.perspective.refresh();
                        // reset pane
                        self.pane.scrollTop(scrollTop);
                        self.pane.on('scroll', self.updateHiddenIndicators.bind(self));
                        if (_.device('!smartphone')) {
                            self.kwInfo.on('click', $.preventDefault);
                            require(['io.ox/backbone/views/datepicker'], function (Picker) {
                                new Picker({ date: self.startDate })
                                    .attachTo(self.kwInfo)
                                    .on('select', function (date) {
                                        self.setStartDate(date);
                                        self.trigger('onRefresh');
                                    });
                            });
                        }
                    }

                    if ($('.time:visible', self.pane).length === 0) self.app.getWindow().one('show', reset);
                    else reset();
                });
            }
        },

        /**
         * reset appointment collection
         * avoids processing concurrent requests in wrong order
         * @param  { number } startDate starttime from initail request
         * @param  { array }  data      all appointments returend by API
         */
        reset: function (startDate, data) {
            if (startDate === this.apiRefTime.valueOf()) {
                var ws = this.startDate.valueOf(),
                    we = moment(this.startDate).add(this.columns, 'days').valueOf();
                // reset collection; transform raw dato to proper models
                data = _(data)
                    .filter(function (obj) {
                        var os = obj.start_date,
                            oe = obj.end_date;
                        if (obj.full_time) {
                            os = moment.utc(os).local(true).valueOf();
                            oe = moment.utc(oe).local(true).valueOf();
                        }
                        return (os >= ws && os < we) || (oe > ws && oe < we) || (os <= ws && oe >= we);
                    })
                    .map(function (obj) {
                        var model = new AppointmentModel(obj);
                        model.id = _.cid(obj);
                        return model;
                    });
                this.collection.reset(data);
                if (this.collection.length > this.limit) {
                    var self = this;
                    console.warn('Too many appointments. There are ' + this.collection.length + ' appointments. The limit is ' + this.limit + '. Resize, drag and opacity are disabled due to performance reasons.');
                    require(['io.ox/core/yell'], function (yell) {
                        //#. %1$n is the maximum number of appointments
<<<<<<< HEAD
                        yell('warning', gt('There are more than %n appointments in the current calendar. Some features are disabled to due to performance reasons.', self.limit));
=======
                        yell('warning', gt('There are more than %n appointments in the current calendar. Some features are disabled due to performance reasons.', self.limit));
>>>>>>> 8efd135e
                    });
                }
                this.renderAppointments();
            }
        },

        /**
         * set week reference start date
         * @param { string|number|LocalDate } opt
         *        number: Timestamp of a date in the reference week. Now if empty
         *        string: { 'next', 'prev' } set next or previous week
         *        moment: moment date object in the reference week
         * @param { boolean } utc     true if full-time appointment
         */
        setStartDate: function (opt, utc) {
            utc = utc || false;
            if (opt) {
                // number | LocalDate
                if (typeof opt === 'number' || moment.isMoment(opt)) {
                    if (utc) {
                        opt = moment.utc(opt).local(true).valueOf();
                    }
                    this.startDate = moment(opt);
                    this.refDate = moment(this.startDate);
                }
                //string
                if (typeof opt === 'string') {
                    this.startDate[opt === 'prev' ? 'subtract' : 'add'](1, this.columns === 1 ? 'day' : 'week');
                    this.refDate[opt === 'prev' ? 'subtract' : 'add'](1, this.columns === 1 ? 'day' : 'week');
                }
            } else {
                // today button
                this.startDate = moment();
                this.refDate = moment(this.startDate);
            }

            // normalize startDate to beginning of the week or day
            switch (this.mode) {
                case 'day':
                    this.startDate.startOf('day');
                    break;
                case 'workweek':
                    // settings independent, set startDate to Monday of the current week
                    this.startDate.startOf('week').day(settings.get('workweekStart'));
                    break;
                default:
                case 'week':
                    this.startDate.startOf('week');
                    break;
            }
            // set api reference date to the beginning of the month
            var month = this.startDate.month();
            if (month % 2 === 1) {
                month--;
            }
            this.apiRefTime = moment(this.startDate).month(month).date(1);
            if (this.app) this.app.refDate = this.refDate;
        },

        /**
         * apply new reference date and refresh view
         */
        applyRefDate: function () {
            this.setStartDate(this.refDate.valueOf());
            this.trigger('onRefresh');
        },

        /**
         * setup setting params
         */
        initSettings: function () {
            // init settings
            var self = this;
            this.gridSize = 60 / settings.get('interval', 30);
            this.workStart = settings.get('startTime', this.workStart) * 1;
            this.workEnd = settings.get('endTime', this.workEnd) * 1;
            settings.on('change', function (key) {
                switch (key) {
                    case 'interval':
                        var calculateTimescale = function () {
                            // save scroll ratio
                            var scrollRatio = (self.pane.scrollTop() + self.pane.height() / 2) / self.height();
                            // reset height of .time fields, since the initial height comes from css
                            $('.time', self.pane).css('height', '');
                            self.adjustCellHeight(false);
                            self.renderAppointments();
                            // restore scroll position from ratio
                            self.pane.scrollTop(scrollRatio * self.height() - self.pane.height() / 2);
                        };

                        self.gridSize = 60 / settings.get('interval', 30);
                        self.renderTimeslots();
                        self.applyTimeScale();

                        // if this function is called while the calendar app is not visible we get wrong height measurements
                        // so wait until the next show event, to calculate correctly
                        if ($('.time:visible', self.pane).length === 0) {
                            self.app.getWindow().one('show', calculateTimescale);
                        } else {
                            calculateTimescale();
                        }
                        break;
                    case 'startTime':
                    case 'endTime':
                        self.workStart = settings.get('startTime', self.workStart);
                        self.workEnd = settings.get('endTime', self.workEnd);
                        self.rerenderWorktime();
                        break;
                    default:
                        break;
                }
            });
        },

        /**
         * handler for hover effect
         * @param  { MouseEvent } e Hover event (mouseenter, mouseleave)
         */
        onHover: function (e) {
            if (!this.lasso) {
                var cid = _.cid(String($(e.currentTarget).data('cid'))),
                    el = $('[data-cid^="' + cid.folder_id + '.' + cid.id + '"]', this.$el);
                switch (e.type) {
                    case 'mouseenter':
                        if (e.relatedTarget && e.relatedTarget.tagName !== 'TD') {
                            el.addClass('hover');
                        }
                        break;
                    case 'mouseleave':
                        el.removeClass('hover');
                        break;
                    default:
                        break;
                }
            }
        },

        /**
         * handler for clickevents in toolbar
         * @param  { MouseEvent } e Clickevent
         */
        onControlView: function (e) {
            e.preventDefault();
            var cT = $(e.currentTarget),
                t = $(e.target);
            if (cT.hasClass('next') || (t.hasClass('timeslot') && e.type === 'swipeleft' && !this.lasso)) {
                this.setStartDate('next');
            }
            if (cT.hasClass('prev') || (t.hasClass('timeslot') && e.type === 'swiperight' && !this.lasso)) {
                this.setStartDate('prev');
            }
            this.trigger('onRefresh');
            return false;
        },

        /**
         * Get visible edges in time format
         */
        getTimeOfVisibleEdges: function () {
            return {
                min: this.getTimeFromPos(this.pane.scrollTop()),
                max: this.getTimeFromPos(this.pane.scrollTop() + this.pane.height())
            };
        },

        /**
         * handler to update indicators for hidden appointments
         *
         * this handler is throttled to only run once every 100ms
         *
         */
        updateHiddenIndicators: (function () {
            function indicatorButton(column, width) {
                return $('<span>')
                        .addClass('more-appointments fa')
                        .css({
                            left: (column * width) + '%',
                            width: width + '%'
                        });
            }

            return _.throttle(function () {
                var min = this.pane.scrollTop(),
                    max = this.pane.scrollTop() + this.pane.height(),
                    threshold = 3,
                    columnWidth = 100 / this.columns;

                this.moreAppointmentsIndicators.empty();
                for (var d = 0; d < this.columns; d++) {
                    var appointments = this.weekCon.find('.day:nth-child(' + (d + 1) + ') > .appointment');
                    var earlier = appointments.filter(function (index, el) {
                        el = $(el);
                        return el.position().top + el.height() - threshold < min;
                    }).length;
                    var later = appointments.filter(function (index, el) {
                        el = $(el);
                        return el.position().top + threshold > max;
                    }).length;
                    if (earlier > 0) {
                        this.moreAppointmentsIndicators.append(
                            indicatorButton(d, columnWidth)
                                .addClass('earlier fa-caret-up')
                        );
                    }
                    if (later > 0) {
                        this.moreAppointmentsIndicators.append(
                            indicatorButton(d, columnWidth)
                                .addClass('later fa-caret-down')
                        );
                    }
                }
            }, 100);
        }()),

        /**
         * handler for key events in view
         * @param  { KeyEvent } e Keyboard event
         */
        fnKey: function (e) {
            if (!this.options.keyboard) {
                return false;
            }
            switch (e.which) {
                case 27:
                    // ESC
                    this.cleanUpLasso();
                    $('.week-container .day>.appointment.modify', this.$el)
                    .draggable({ 'revert': true })
                    .trigger('mouseup');
                    break;
                case 37:
                    // left
                    this.setStartDate('prev');
                    this.trigger('onRefresh');
                    break;
                case 39:
                    // right
                    this.setStartDate('next');
                    this.trigger('onRefresh');
                    break;
                case 13:
                    // enter
                    this.onClickAppointment(e);
                    break;
                case 32:
                    // space
                    e.preventDefault();
                    this.onClickAppointment(e);
                    break;
                default:
                    break;
            }
        },

        /**
         * handler for single- and double-click events on appointments
         * @param  { MouseEvent } e Mouse event
         */
        onClickAppointment: function (e) {
            var cT = $(e[(e.type === 'keydown') ? 'target' : 'currentTarget']);
            if (cT.hasClass('appointment') && !this.lasso && !cT.hasClass('disabled')) {
                var self = this,
                    obj = _.cid(String(cT.data('cid')));
                if (!cT.hasClass('current') || _.device('smartphone')) {
                    // ignore the "current" check on smartphones
                    $('.appointment', self.$el)
                        .removeClass('current opac')
                        .not($('[data-cid^="' + obj.folder_id + '.' + obj.id + '"]', self.$el))
                        .addClass((this.collection.length > this.limit || _.device('smartphone')) ? '' : 'opac'); // do not add opac class on phones or if collection is too large
                    $('[data-cid^="' + obj.folder_id + '.' + obj.id + '"]', self.$el).addClass('current');
                    self.trigger('showAppointment', e, obj);

                } else {
                    $('.appointment', self.$el).removeClass('opac');
                }

                if (self.clickTimer === null && self.clicks === 0) {
                    self.clickTimer = setTimeout(function () {
                        clearTimeout(self.clickTimer);
                        self.clicks = 0;
                        self.clickTimer = null;
                    }, 300);
                }
                self.clicks++;

                if (self.clickTimer !== null && self.clicks === 2 && cT.hasClass('modify') && e.type === 'click') {
                    clearTimeout(self.clickTimer);
                    self.clicks = 0;
                    self.clickTimer = null;
                    self.trigger('openEditAppointment', e, obj);
                }
            }
        },

        /**
         * handler for double-click events on grid to create new appointments
         * @param  { MouseEvent } e double click event
         */
        onCreateAppointment: function (e) {

            e.preventDefault();

            if (!folderAPI.can('create', this.folder())) return;

            var start = this.getTimeFromDateTag($(e.currentTarget).attr('date'));

            if ($(e.target).hasClass('timeslot')) {
                // calculate timestamp for current position
                start.add(this.getTimeFromPos(e.target.offsetTop), 'milliseconds');
                this.trigger('openCreateAppointment', e, {
                    start_date: start.valueOf(),
                    end_date: start.add(1, 'hour').valueOf()
                });
            }
            if ($(e.target).hasClass('day') || $(e.target).hasClass('weekday')) {
                // calculate timestamp for current position
                this.trigger('openCreateAppointment', e, {
                    start_date: start.utc(true).valueOf(),
                    end_date: start.add(1, 'day').valueOf(),
                    full_time: true
                });
            }
        },

        /**
         * handler for appointment updates
         * @param  { Object } obj appointment object
         */
        onUpdateAppointment: function (obj) {
            if (obj.start_date && obj.end_date && obj.start_date <= obj.end_date) {
                this.trigger('updateAppointment', obj);
            }
        },

        /**
         * handler for lasso function in grid
         * @param  { MouseEvent } e mouseevents on day container
         */
        onLasso: function (e) {
            if (this.options.allowLasso === false || !folderAPI.can('create', this.folder())) {
                return;
            }

            // switch mouse events
            switch (e.type) {
                case 'mousedown':
                    if (this.lasso === false && $(e.target).hasClass('timeslot')) {
                        this.lasso = true;
                    }
                    break;

                case 'mousemove':
                    e.preventDefault();
                    var cT = $(e.currentTarget),
                        curDay = parseInt(cT.attr('date'), 10),
                        mouseY = e.pageY - (this.pane.offset().top - this.pane.scrollTop());

                    // normal move
                    if (_.isObject(this.lasso) && e.which === 1) {
                        var lData = this.lasso.data(),
                            down = mouseY > lData.start,
                            right = curDay > lData.startDay,
                            dayChange = curDay !== lData.lastDay,
                            dayDiff = Math.abs(curDay - lData.startDay),
                            lassoStart = this.roundToGrid(lData.start, (down && dayDiff === 0) || right ? 'n' : 's');

                        if (dayDiff > 0) {
                            if (dayChange) {
                                // move mouse to another day area

                                // update start lasso
                                this.lasso.css({
                                    height: right ? 'auto' : lassoStart,
                                    top: right ? lassoStart : 0,
                                    bottom: right ? 0 : 'auto'
                                });

                                // create temp. helper lasso
                                var tmpLasso = $('<div>')
                                    .addClass('appointment lasso')
                                    .css({
                                        height: right ? this.roundToGrid(mouseY, 's') : 'auto',
                                        minHeight: this.minCellHeight,
                                        top: right ? 0 : this.roundToGrid(mouseY, 'n'),
                                        bottom: right ? 'auto' : 0
                                    });

                                // remove or resize helper
                                $.each(lData.helper, function (i, el) {
                                    if (i >= dayDiff) {
                                        el.remove();
                                        delete lData.helper[i];
                                    } else {
                                        el.css({
                                            height: 'auto',
                                            top: 0,
                                            bottom: 0
                                        });
                                    }
                                });
                                lData.helper[dayDiff] = tmpLasso;
                                lData.last = tmpLasso;

                                // add last helper to pane
                                cT.append(tmpLasso);
                            } else {
                                // change only last helper height
                                lData.last.css({
                                    height: right ? this.roundToGrid(mouseY, 's') : 'auto',
                                    minHeight: this.minCellHeight,
                                    top: right ? 0 : this.roundToGrid(mouseY, 'n'),
                                    bottom: right ? 'auto' : 0
                                });

                            }
                        } else {
                            var newHeight = 0;
                            if (Math.abs(lData.start - mouseY) > 5) {
                                newHeight = Math.abs(lassoStart - this.roundToGrid(mouseY, down ? 's' : 'n'));
                            } else {
                                mouseY = lData.start;
                            }
                            if (dayChange) {
                                lData.last.remove();
                                delete lData.last;
                            }
                            this.lasso.css({
                                height: newHeight,
                                top: lassoStart - (down ? 0 : newHeight)
                            });
                            lData.start = lassoStart;
                        }
                        lData.stop = this.roundToGrid(mouseY, (down && dayDiff === 0) || right ? 's' : 'n');
                        lData.lastDay = curDay;
                    }

                    // first move
                    if (this.lasso === true && $(e.target).hasClass('timeslot')) {
                        this.lasso = $('<div>')
                            .addClass('appointment lasso')
                            .css({
                                height: this.cellHeight,
                                minHeight: 0,
                                top: this.roundToGrid(mouseY, 'n')
                            })
                            .data({
                                start: this.roundToGrid(mouseY, 'n'),
                                stop: this.roundToGrid(mouseY, 's'),
                                startDay: curDay,
                                lastDay: curDay,
                                helper: {}
                            })
                            .appendTo(cT);
                    } else {
                        this.trigger('mouseup');
                    }
                    break;

                case 'mouseup':
                    e.preventDefault();
                    if (_.isObject(this.lasso) && e.which === 1) {
                        var l = this.lasso.data();

                        // no action on 0px move
                        if (l.start === l.stop && l.lastDay === l.startDay) {
                            this.cleanUpLasso();
                            break;
                        }

                        var start = this.getTimeFromDateTag(Math.min(l.startDay, l.lastDay)),
                            end = this.getTimeFromDateTag(Math.max(l.startDay, l.lastDay));

                        if (l.startDay === l.lastDay) {
                            start.add(this.getTimeFromPos(Math.min(l.start, l.stop)), 'milliseconds');
                            end.add(this.getTimeFromPos(Math.max(l.start, l.stop)), 'milliseconds');
                        } else {
                            start.add(this.getTimeFromPos(l.startDay > l.lastDay ? l.stop : l.start), 'milliseconds');
                            end.add(this.getTimeFromPos(l.startDay > l.lastDay ? l.start : l.stop), 'milliseconds');
                        }

                        this.cleanUpLasso();

                        this.trigger('openCreateAppointment', e, {
                            start_date: start.valueOf(),
                            end_date: end.valueOf(),
                            lasso: true
                        });
                        e.stopImmediatePropagation();
                    }
                    this.lasso = false;
                    break;

                default:
                    this.lasso = false;
                    break;
            }
            return;
        },

        /**
         * cleanUp all lasso data
         */
        cleanUpLasso: function () {
            // more robost variant (see bug 47277)
            var lasso = this.lasso instanceof $ ? this.lasso : $(),
                data = lasso.data() || {};
            $.each(data.helper || [], function (i, el) {
                el.remove();
            });
            lasso.remove();
            this.lasso = false;
        },

        renderTimeLabel: function (timezone, className) {
            var timeLabel = $('<div class="week-container-label">')
                    .addClass(className)
                    .attr('aria-hidden', true),
                self = this;

            timeLabel.append(
                _(_.range(this.slots)).map(function (i) {
                    var number = moment().startOf('day').hours(i).tz(timezone).format('LT');

                    return $('<div>')
                        .addClass('time')
                        .addClass((i >= self.workStart && i < self.workEnd) ? 'in' : '')
                        .addClass((i + 1 === self.workStart || i + 1 === self.workEnd) ? 'working-time-border' : '')
                        .append($('<div>').addClass('number').text(gt.noI18n(number.replace(/^(\d\d?):00 ([AP]M)$/, '$1 $2'))));
                })
            );

            return timeLabel;
        },

        renderTimeLabelBar: function () {
            var self = this;

            if (_.device('!large')) return;

            function drawOption() {
                // this = timezone name (string)
                var timezone = moment.tz(this);
                return [
                    $('<span class="offset">').text(timezone.format('Z')),
                    $('<span class="timezone-abbr">').text(timezone.zoneAbbr()),
                    _.escape(this)
                ];
            }

            function drawDropdown() {
                var list = _.intersection(
                        settings.get('favoriteTimezones', []),
                        settings.get('renderTimezones', [])
                    ),
                    favorites = _(settings.get('favoriteTimezones', [])).chain().map(function (fav) {
                        return [fav, list.indexOf(fav) >= 0];
                    }).object().value(),
                    TimezoneModel = Backbone.Model.extend({
                        defaults: {
                            'default': true
                        },
                        initialize: function (obj) {
                            var self = this;

                            _(obj).each(function (value, key) {
                                self[key] = value;
                            });
                        }
                    }),
                    model = new TimezoneModel(favorites),
                    dropdown = new Dropdown({
                        className: 'dropdown timezone-label-dropdown',
                        model: model,
                        label: moment().tz(coreSettings.get('timezone')).zoneAbbr(),
                        tagName: 'div'
                    })
                        .header(gt('Standard timezone'))
                        .option('default', true, drawOption.bind(coreSettings.get('timezone')));

                if (settings.get('favoriteTimezones', []).length > 0) {
                    dropdown.header(gt('Favorites'));
                }
                $('li[role="presentation"]', dropdown.$ul).first().addClass('disabled');
                $('a', dropdown.$ul).first().removeAttr('data-value').removeData('value');

                _(settings.get('favoriteTimezones', [])).each(function (fav) {
                    if (fav !== coreSettings.get('timezone')) {
                        dropdown.option(fav, true, drawOption.bind(fav));
                    }
                });

                dropdown.divider();
                dropdown.link('settings', gt('Manage favorites'), function () {
                    var options = { id: 'io.ox/timezones' };
                    ox.launch('io.ox/settings/main', options).done(function () {
                        this.setSettingsPane(options);
                    });
                });

                $('a', dropdown.$ul).attr('data-keep-open', 'true');
                $('.dropdown', self.timeLabelBar).remove();
                self.timeLabelBar.append(dropdown.render().$el);
                $('.dropdown-label', dropdown.$el).append($('<i class="fa fa-caret-down" aria-hidden="true">'));

                model.on('change', function (model) {
                    var list = [];

                    _(model.attributes).each(function (value, key) {
                        if (value && key !== 'default') {
                            list.push(key);
                        }
                    });

                    settings.set('renderTimezones', list);
                    settings.save();
                });
            }

            function drawTimezoneLabels() {

                var list = getTimezoneLabels();

                $('.timezone', self.timeLabelBar).remove();

                self.timeLabelBar.prepend(
                    _(list).map(function (tz) {
                        return $('<div class="timezone">').text(moment().tz(tz).zoneAbbr());
                    })
                );

                if (list.length > 0) {
                    self.timeLabelBar.css('width', ((list.length + 1) * 80) + 'px');
                    self.fulltimeCon.css('margin-left', ((list.length + 1) * 80) + 'px');
                    self.dayLabel.css('left', ((list.length + 1) * 80) + 'px');
                    self.moreAppointmentsIndicators.css('left', ((list.length + 1) * 80) + 'px');
                } else {
                    self.timeLabelBar.css('width', '');
                    self.fulltimeCon.css('margin-left', '');
                    self.dayLabel.css('left', '');
                }
            }

            var update = _.throttle(function () {
                drawTimezoneLabels();
            }, 100, { trailing: false });

            var updateAndDrawDropdown = _.throttle(function () {
                drawDropdown();
                drawTimezoneLabels();
            }, 100, { trailing: false });

            settings.on('change:renderTimezones', update);
            settings.on('change:favoriteTimezones', updateAndDrawDropdown);

            this.timeLabelBar = $('<div class="time-label-bar">');
            drawDropdown();
            drawTimezoneLabels();
        },

        /**
         * render the week view
         * @return { Backbone.View } this view
         */
        render: function () {

            // create timelabels
            var primaryTimeLabel = this.renderTimeLabel(coreSettings.get('timezone')),
                self = this;

            this.renderTimeLabelBar();

            /**
             * change the timeline css top value to the current time position
             * @param  { Object } tl Timeline as jQuery object
             */
            var renderTimeline = function () {
                var d = moment();
                self.timeline.css({ top: ((d.hours() / 24 + d.minutes() / 1440) * 100) + '%' });
            };
            // create and animate timeline
            renderTimeline();
            setInterval(renderTimeline, 60000);

            // mattes: guess we don't need this any more in week and work week view
            if (!_.device('touch') && this.columns === 1) {
                this.fulltimePane.empty().append(this.fulltimeNote.text(gt('Doubleclick in this row for whole day appointment'))
                    .addClass('day')
                    .css('width', '100%')
                    .attr({
                        unselectable: 'on',
                        // only used in dayview, so date is always  0
                        date: 0
                    }));
            }

            this.fulltimePane.css({ height: (this.options.showFulltime ? 21 : 1) + 'px' });

            // visual indicators for hidden appointmeints
            this.moreAppointmentsIndicators.css({
                top: (this.options.showFulltime ? 21 : 1) + 'px'
            });

             // create days
            for (var d = 0; d < this.columns; d++) {

                var day = $('<div>')
                    .addClass('day')
                    .width(100 / this.columns + '%')
                    .attr('date', d);

                // add days to fulltime panel
                this.fulltimePane
                    .append(day.clone());

                this.weekCon.append(day);
            }

            this.renderTimeslots();

            var nextStr = this.columns === 1 ? gt('Next Day') : gt('Next Week'),
                prevStr = this.columns === 1 ? gt('Previous Day') : gt('Previous Week');

            // create toolbar, view space and dayLabel
            this.$el.empty().append(
                $('<div class="toolbar">').append(
                    $('<div class="controls-container">').append(
                        $('<a href="#" role="button" class="control prev">').attr({
                            title: prevStr, // TODO: Aria title vs. aria-label
                            'aria-label': prevStr
                        })
                        .append($('<i class="fa fa-chevron-left" aria-hidden="true">')),
                        $('<a href="#" role="button" class="control next">').attr({
                            title: nextStr, // TODO: Aria title vs. aria-label
                            'aria-label': nextStr
                        })
                        .append($('<i class="fa fa-chevron-right" aria-hidden="true">'))
                    ),
                    this.kwInfo
                ),
                $('<div class="footer-container">').append(
                    this.dayLabel
                ),
                $('<div class="week-view-container">').append(
                    this.timeLabelBar,
                    this.fulltimeCon.empty().append(this.fulltimePane),
                    this.pane.empty().append(
                        primaryTimeLabel,
                        self.weekCon
                    ),
                    this.moreAppointmentsIndicators
                ).addClass('time-scale-' + this.gridSize)
            );

            var renderSecondaryTimeLabels = _.throttle(function () {

                var list = getTimezoneLabels();

                $('.secondary-timezone', self.pane).remove();
                $('.week-container-label', self.pane).before(
                    _(list).map(function (tz) {
                        return self.renderTimeLabel(tz).addClass('secondary-timezone');
                    })
                );

                self.adjustCellHeight(true);

                if (list.length > 0) {
                    self.weekCon.css('margin-left', ((list.length + 1) * 80) + 'px');
                    self.pane.addClass('secondary');
                } else {
                    self.weekCon.css('margin-left', '');
                    self.pane.removeClass('secondary');
                }
            }, 100, { trailing: false });

            if (_.device('large')) {
                renderSecondaryTimeLabels();
                settings.on('change:favoriteTimezones', renderSecondaryTimeLabels);
                settings.on('change:renderTimezones', renderSecondaryTimeLabels);
            }

            return this;
        },

        applyTimeScale: function () {
            var weekViewContainer = $('.week-view-container', this.$el);
            // remove all classes like time-scale-*
            weekViewContainer.removeClass(function (index, css) {
                return (css.match(/(^|\s)time-scale-\S+/g) || []).join(' ');
            });
            weekViewContainer.addClass('time-scale-' + this.gridSize);
        },

        renderTimeslots: function () {
            var self = this;
            this.weekCon.children('.day').each(function () {
                var day = $(this);

                day.empty();

                // create timeslots and add days to week container
                for (var i = 1; i <= self.slots * self.gridSize; i++) {
                    day.append(
                        $('<div>')
                        .addClass('timeslot')
                        .addClass((i <= (self.workStart * self.gridSize) || i > (self.workEnd * self.gridSize)) ? 'out' : '')
                        .addClass((i === (self.workStart * self.gridSize) || i === (self.workEnd * self.gridSize)) ? 'working-time-border' : '')
                    );
                }
            });
        },

        rerenderWorktime: function () {
            this.weekCon.find('.day').each(function () {
                $(this).find('.timeslot').each(function (i, el) {
                    i++;
                    $(el).addClass('timeslot');
                });
            });
            return this;
        },

        /**
         * move the calendar window scrolling position, so that the working hours are centered
         */
        setScrollPos: function () {
            this.adjustCellHeight();
            var slotHeight = this.cellHeight * this.gridSize,
            // see bug 40297
                timelineTop = parseFloat(this.timeline[0].style.top) * slotHeight * 0.24;

            // adjust scoll position to center current time
            this.pane.scrollTop(timelineTop - this.pane.height() / 2);
            return this;
        },

        /**
         * adjust cell height to fit into scrollpane
         * @return { View } thie view
         */
        adjustCellHeight: function (redraw) {

            var cells = Math.min(Math.max(4, (this.workEnd - this.workStart + 1)), 18);
            this.paneHeight = this.pane.height() || this.paneHeight;
            this.cellHeight = Math.floor(
                Math.max(this.paneHeight / (cells * this.gridSize),
                this.minCellHeight)
            );

            // only update if height differs from CSS default
            if (this.cellHeight !== this.minCellHeight) {
                var timeslots = $('.timeslot', this.pane),
                    timeLabel = $('.time', this.pane);
                timeslots.height(this.cellHeight - 1);
                // compute the label height according to the actual height of the timeslot
                // this can be different to 1 when dealing with scaled screen resolutions (see Bug 50195)
                var timeslotHeight = timeslots.get(0).getBoundingClientRect().height,
                    borderWidth = parseFloat(timeLabel.css('border-bottom-width'), 10);
                timeLabel.height(timeslotHeight * this.gridSize - borderWidth);
                // get actual cellHeight from timeslot. This can be different to the computed size due to scaling inside the browser (see Bug 50976)
                // it is important to use getBoundingClientRect as this contains the decimal places of the actual height ($.fn.height does not)
                this.cellHeight = timeslots.get(0).getBoundingClientRect().height;
                // if the cell height changes we also need to redraw all appointments
                if (redraw) this.renderAppointments();
            }
            return this;
        },

        /**
         * render dayLabel with current date information
         * show and hide timeline
         */
        renderDayLabel: function () {

            var days = [],
                today = moment().startOf('day'),
                tmpDate = moment(this.startDate);
            // something new?
            if (this.startDate.valueOf() === this.startLabelRef && today.valueOf() === this.dayLabelRef && this.columnsRef === this.columns) {
                if (this.options.todayClass && this.columns > 1) {
                    var weekViewContainer = $('.week-view-container', this.$el);
                    weekViewContainer.find('.' + this.options.todayClass, this.$el).removeClass(this.options.todayClass);
                    weekViewContainer.find('.day[date="' + today.diff(this.startDate, 'day') + '"]', this.$el).addClass(this.options.todayClass);
                }
                return;
            }

            if (this.options.todayClass) {
                $('.week-view-container .day.' + this.options.todayClass, this.$el).removeClass(this.options.todayClass);
            }

            this.dayLabelRef = today.valueOf();
            this.startLabelRef = this.startDate.valueOf();
            this.columnsRef = this.columns;

            // refresh dayLabel, timeline and today-label
            this.timeline.hide();
            for (var d = 0; d < this.columns; d++) {
                var day = $('<a href="#" class="weekday" role="button">')
                    .attr({
                        date: d,
                        title: gt('Create all-day appointment')
                    })
                    .text(gt.noI18n(tmpDate.format('ddd D')))
                    .width(100 / this.columns + '%');
                // mark today
                if (util.isToday(tmpDate)) {

                    var todayContainer = $('.week-container .day[date="' + d + '"]', this.pane);

                    if (this.columns > 1) {
                        todayContainer.addClass(this.options.todayClass);
                    }

                    day
                        .prepend($('<span class="sr-only">').text(gt('Today')))
                        .addClass(this.options.todayClass);

                    todayContainer.append(this.timeline);
                    this.timeline.show();
                }
                days.push(day);
                tmpDate.add(1, 'day');
            }

            this.dayLabel.empty().append(days);

            this.kwInfo.empty().append(
                $('<span>').text(
                    gt.noI18n(
                        this.columns > 1 ?
                        this.startDate.formatInterval(moment(this.startDate).add(this.columns - 1, 'days')) :
                        this.startDate.format('ddd, l')
                    )
                ),
                $.txt(' '),
                $('<span class="cw">').text(
                    //#. %1$d = Calendar week
                    gt('CW %1$d', moment(this.startDate).format('w'))
                ),
                $('<i>').addClass('fa fa-caret-down fa-fw').attr({ 'aria-hidden': true })
            );

            if (_.device('smartphone')) {
                // pass some dates around
                this.navbarDates = {
                    cw: gt('CW %1$d', this.startDate.format('w')),
                    date: gt.noI18n(
                        this.columns > 1 ?
                        this.startDate.formatInterval(moment(this.startDate).add(this.columns - 1, 'days')) :
                        this.startDate.format('l')
                    )
                };
                // bubbling event to get it in page controller
                this.trigger('change:navbar:date', this.navbarDates);
            }
        },

        /**
         * clear all appointments from current week and render all appointments from collection
         */
        renderAppointments: function () {

            this.showDeclined = settings.get('showDeclinedAppointments', false);

            var self = this,
                draw = {},
                appointmentStartDate,
                fulltimeColPos = [0],
                fulltimeCount = 0;

            // clear all first
            $('.appointment', this.$el).remove();

            this.renderDayLabel();

            // loop over all appointments to split and create divs
            this.collection.each(function (model) {

                appointmentStartDate = moment(model.get('start_date'));

                // is declined?
                if (util.getConfirmationStatus(model.attributes, ox.user_id) !== 2 || this.showDeclined) {
                    // is fulltime?
                    if (model.get('full_time') && this.options.showFulltime) {

                        appointmentStartDate = moment.utc(model.get('start_date')).local(true);
                        // make sure we have full days when calculating the difference or we might get wrong results
                        appointmentStartDate.startOf('day');

                        fulltimeCount++;
                        var node = this.renderAppointment(model), row,
                            fulltimePos = appointmentStartDate.diff(this.startDate, 'days'),
                            // calculate difference in utc, otherwhise we get wrong results if the appointment starts before a daylight saving change and ends after
<<<<<<< HEAD
                            fulltimeWidth = Math.max((moment(model.get('end_date')).utc().diff(appointmentStartDate.utc(), 'days') + Math.min(0, fulltimePos)), 1);
=======
                            fulltimeWidth = Math.max((moment.utc(model.get('end_date')).local(true).diff(appointmentStartDate, 'days') + Math.min(0, fulltimePos)), 1);
>>>>>>> 8efd135e

                        // loop over all column positions
                        for (row = 0; row < fulltimeColPos.length; row++) {
                            if (fulltimeColPos[row] <= model.get('start_date')) {
                                fulltimeColPos[row] = model.get('end_date');
                                break;
                            }
                        }

                        if (row === fulltimeColPos.length) {
                            fulltimeColPos.push(model.get('end_date'));
                        }
                        node.css({
                            height: this.fulltimeHeight,
                            lineHeight: this.fulltimeHeight + 'px',
                            width: (100 / this.columns) * fulltimeWidth + '%',
                            left: (100 / this.columns) * Math.max(0, fulltimePos) + '%',
                            top: row * (this.fulltimeHeight + 1)
                        });
                        this.fulltimePane.append(node);
                    } else {
                        // fix fulltime appointments to local time when this.showFulltime === false
                        if (model.get('full_time')) {
                            model.set({ start_date: moment.utc(model.get('start_date')).local(true).valueOf() }, { silent: true });
                            model.set({ end_date: moment.utc(model.get('end_date')).local(true).valueOf() }, { silent: true });
                        }

                        var startLocal = moment(Math.max(model.get('start_date'), this.startDate.valueOf())),
                            endLocal = moment(model.get('end_date')),
                            start = moment(startLocal).startOf('day').valueOf(),
                            end = moment(endLocal).startOf('day').valueOf(),
                            maxCount = 0,
                            style = '';

                        // draw across multiple days
                        while (maxCount <= this.columns) {
                            var app = this.renderAppointment(model),
                                sel = '[date="' + startLocal.diff(this.startDate, 'day') + '"]';
                            maxCount++;

                            if (start !== end) {
                                endLocal = moment(startLocal).endOf('day');
                                if (model.get('end_date') - endLocal.valueOf() > 1) {
                                    style += 'rmsouth';
                                }
                            } else {
                                endLocal = moment(model.get('end_date'));
                            }

                            // kill overlap appointments with length null
                            if (startLocal.valueOf() === endLocal.valueOf() && maxCount > 1) {
                                break;
                            }

                            app.addClass(style).pos = {
                                id: model.id,
                                start: startLocal.valueOf(),
                                end: endLocal.valueOf()
                            };
                            if (!draw[sel]) {
                                draw[sel] = [];
                            }
                            draw[sel].push(app);
                            style = '';
                            // inc date
                            if (start !== end) {
                                start = startLocal.add(1, 'day').startOf('day').valueOf();
                                style = 'rmnorth ';
                            } else {
                                break;
                            }
                        }
                    }
                }
            }, this);

            // calculate full-time appointment container height
            var ftHeight = 1;
            if (this.options.showFulltime) {
                ftHeight = (fulltimeColPos.length <= this.fulltimeMax ? fulltimeColPos.length : (this.fulltimeMax + 0.5)) * (this.fulltimeHeight + 1);
                this.fulltimePane.css({ height: fulltimeColPos.length * (this.fulltimeHeight + 1) + 'px' });
                this.fulltimeCon.resizable({
                    handles: 's',
                    minHeight: this.fulltimeHeight,
                    maxHeight: fulltimeColPos.length * (this.fulltimeHeight + 1),
                    resize: function () {
                        self.pane.css({ top: self.fulltimeCon.outerHeight() });
                    }
                });
            }
            this.fulltimeCon.css({ height: ftHeight + 'px' });
            this.pane.css({ top: ftHeight + 'px' });
            if (this.timeLabelBar) this.timeLabelBar.css({ top: (ftHeight - 22) + 'px' });

            this.fulltimeNote[fulltimeCount === 0 ? 'show' : 'hide']();

            // fix for hidden scrollbars on small DIVs (esp. Firefox Win)
            var fullConWitdth = this.fulltimeCon[0].clientWidth + this.fulltimeCon[0].offsetLeft;
            if (fullConWitdth !== this.pane[0].clientWidth) {
                this.fulltimePane.css({ marginRight: fullConWitdth - this.pane[0].clientWidth + 'px' });
            } else {
                this.fulltimePane.css({ marginRight: 0 });
            }

            // loop over all single days
            $.each(draw, function (day, apps) {

                // sort appointments by start time
                apps = _.sortBy(apps, function (app) {
                    return app.pos.start;
                });

                // init position Array
                var positions = [0];
                // loop over all appointments per day to calculate position
                for (var i = 0; i < apps.length; i++) {
                    var app = apps[i],
                        collisions = 0, p;
                    // loop over all column positions
                    for (p = 0; p < positions.length; p++) {
                        // workaround for appointments with length 0
                        if (app.pos.start === app.pos.end) {
                            app.pos.end++;
                        }
                        if (positions[p] <= app.pos.start) {
                            positions[p] = app.pos.end;
                            app.pos.index = p;
                            break;
                        }
                    }

                    if (p === positions.length) {
                        app.pos.index = positions.length;
                        positions.push(app.pos.end);
                    }

                    // cals amount of collisions
                    for (var k = 0; k < apps.length; k++) {
                        if (i === k) continue;
                        var as = app.pos.start,
                            ae = app.pos.end,
                            ms = apps[k].pos.start,
                            me = apps[k].pos.end;
                        if ((as >= ms && as < me) || (as <= ms && ae >= me) || (ae > ms && ae <= me)) {
                            collisions++;
                        }
                    }
                    app.pos.max = ++collisions;
                }

                // loop over all appointments to draw them
                for (var j = 0; j < apps.length; j++) {
                    var node = apps[j],
                        pos = self.calcPos(node.pos),
                        idx = Math.min(node.pos.max, positions.length),
                        width = Math.min((self.appWidth / idx) * (1 + (self.overlap * (idx - 1))), self.appWidth),
                        left = idx > 1 ? ((self.appWidth - width) / (idx - 1)) * node.pos.index : 0,
                        border = (left > 0 || (left === 0 && width < self.appWidth)),
                        height = Math.max(pos.height, self.minCellHeight - 1) - (border ? 1 : 0);

                    node.css({
                        top: pos.top,
                        left: left + '%',
                        height: height + 'px',
                        lineHeight: self.minCellHeight + 'px',
                        width: width + '%',
                        minHeight: (self.minCellHeight - (border ? 2 : 1)) + 'px',
                        maxWidth: self.appWidth + '%'
                        // zIndex: j
                    })
                    .addClass(border ? 'border' : '')
                    .addClass(height < 2 * (self.minCellHeight - (border ? 2 : 1)) ? 'no-wrap' : '');
                }
                self.$('.week-container ' + day, self.$el).append(apps);
            });

            // disable d'n'd on small devices or really big collections
            if (this.collection.length > this.limit || _.device('smartphone')) return;

            // init drag and resize widget on appointments
            var colWidth = this.$('.day:first').outerWidth(),
                paneOffset = this.$('.week-container').offset().left,
                paneHeight = self.height();

            // add resizable and draggable plugin to all appointments with modify class
            $('.week-container .day>.appointment.modify', this.$el)
                .resizable({
                    handles: 'n, s',
                    grid: [0, self.cellHeight],
                    // see Bug 32753 - Not possible to reduce an appointment to 30 minutes using drag&drop
                    minHeight: self.cellHeight - 2,
                    containment: 'parent',
                    start: function (e, ui) {
                        // close sidepopup so it doesn't interfere with dragging/resizing
                        if (self.perspective && self.perspective.dialog) self.perspective.dialog.close();
                        var d = $(this).data('ui-resizable');
                        // get fresh dimensions as window size and/or timezone favorites might change
                        colWidth = self.$('.day:first').outerWidth();
                        paneOffset = self.$('.week-container').offset().left;
                        // init custom resize object
                        d.my = {};
                        // set current day
                        $.extend(d.my, {
                            curHelper: $(this),
                            all: $('[data-cid="' + ui.helper.data('cid') + '"]', self.$el),
                            day: Math.floor((e.pageX - paneOffset) / colWidth),
                            handle: ''
                        });
                        d.my.firstPos = parseInt(d.my.all.first().closest('.day').attr('date'), 10);
                        d.my.lastPos = parseInt(d.my.all.last().closest('.day').attr('date'), 10);
                        d.my.lastHeight = d.my.all.last().height();
                        d.my.startPos = d.my.day;
                    },
                    resize:  function (e, ui) {
                        var el = $(this),
                            d = el.data('ui-resizable'),
                            day = Math.floor((e.pageX - paneOffset) / colWidth),
                            mouseY = e.pageY - (self.pane.offset().top - self.pane.scrollTop());

                        // detect direction
                        if (ui.position.top !== ui.originalPosition.top) {
                            d.my.handle = 'n';
                        } else if (ui.size.height !== ui.originalSize.height) {
                            d.my.handle = 's';
                        }

                        // add new style
                        d.my.all
                            .addClass('opac')
                            .css({
                                left: 0,
                                width: '100%',
                                maxWidth: '100%',
                                zIndex: 999
                            });

                        // resize actions
                        if (day >= d.my.firstPos && d.my.handle === 's') {
                            // right side
                            mouseY = self.roundToGrid(mouseY, 's');
                            // default move
                            if (day !== d.my.startPos) {
                                ui.element.css({
                                    top: ui.originalPosition.top,
                                    height: paneHeight - ui.position.top
                                });
                            } else {
                                d.my.bottom = ui.size.height + ui.position.top;
                            }
                            if (d.my.day === day && day !== d.my.startPos) {
                                d.my.curHelper.height(function () {
                                    return mouseY - $(this).position().top;
                                });
                                d.my.bottom = mouseY;
                            } else if (day < d.my.day) {
                                // move left
                                if (day >= d.my.lastPos) {
                                    d.my.all.filter(':visible').last().remove();
                                } else {
                                    d.my.all.filter(':visible').last().hide();
                                }
                                d.my.all = $('[data-cid="' + ui.helper.data('cid') + '"]', self.$el);
                                d.my.curHelper = d.my.all.filter(':visible').last();
                                d.my.curHelper.css({
                                    minHeight: 0,
                                    maxHeight: paneHeight
                                });
                            } else if (day > d.my.day) {
                                // move right
                                if (day > d.my.lastPos) {
                                    // set new helper
                                    $('.week-container .day[date="' + day + '"]', self.$el)
                                        .append(d.my.curHelper = el.clone());
                                    d.my.all = $('[data-cid="' + ui.helper.data('cid') + '"]', self.$el);
                                } else {
                                    d.my.curHelper = d.my.all.filter(':hidden').first();
                                }
                                if (day > d.my.firstPos) {
                                    d.my.all.filter(':visible').slice(0, -1).css({
                                        height: 'auto',
                                        bottom: 0
                                    });
                                    d.my.curHelper.show().css({
                                        top: 0,
                                        height: mouseY,
                                        minHeight: 0
                                    });
                                }
                            }
                        } else if (day <= d.my.lastPos && d.my.handle === 'n') {
                            // left side
                            mouseY = self.roundToGrid(mouseY, 'n');
                            if (day !== d.my.startPos) {
                                ui.element.css({
                                    top: 0,
                                    height: ui.size.height + ui.position.top
                                });
                            } else {
                                d.my.top = ui.position.top;
                            }
                            if (d.my.day === day && day !== d.my.startPos) {
                                // default move
                                d.my.curHelper.css({
                                    top: mouseY,
                                    height: (day === d.my.lastPos ? d.my.lastHeight : paneHeight) - mouseY
                                });
                                d.my.top = mouseY;
                            } else if (day > d.my.day) {
                                // move right
                                if (day < d.my.startPos) {
                                    d.my.all.filter(':visible').first().remove();
                                } else {
                                    // if original element - do not remove
                                    d.my.all.filter(':visible').first().hide();
                                }
                                // update dataset
                                d.my.all = $('[data-cid="' + ui.helper.data('cid') + '"]', self.$el);
                                d.my.curHelper = d.my.all.filter(':visible').first();
                            } else if (day < d.my.day) {
                                // move left
                                if (day < d.my.firstPos) {
                                    // add new helper
                                    $('.week-container .day[date="' + day + '"]', self.$el)
                                        .append(d.my.curHelper = el.clone().addClass('opac'));
                                    d.my.all = $('[data-cid="' + ui.helper.data('cid') + '"]', self.$el);

                                } else {
                                    d.my.curHelper = d.my.all.filter(':hidden').last();
                                }
                                if (day < d.my.lastPos) {
                                    d.my.all.filter(':visible').slice(0, -1).css({
                                        top: 0,
                                        height: paneHeight
                                    }).end().last().height(function (i, h) {
                                        return $(this).position().top + h;
                                    }).css({ top: 0 });
                                    d.my.curHelper.show().css({
                                        top: mouseY,
                                        height: paneHeight - mouseY
                                    });
                                }
                                // update dataset
                                d.my.all = $('[data-cid="' + ui.helper.data('cid') + '"]', self.$el);
                            }
                        }
                        // update day
                        d.my.day = day;
                    },
                    stop: function () {
                        var el = $(this),
                            d = el.data('ui-resizable'),
                            app = self.collection.get(el.data('cid')).attributes,
                            tmp = self.getTimeFromDateTag(d.my.day);
                        d.my.all.removeClass('opac');
                        // save for update calculations
                        app.old_start_date = app.start_date;
                        app.old_end_date = app.end_date;
                        switch (d.my.handle) {
                            case 'n':
                                app.start_date = tmp.add(self.getTimeFromPos(d.my.top), 'milliseconds').valueOf();
                                break;
                            case 's':
                                app.end_date = tmp.add(self.getTimeFromPos(d.my.bottom), 'milliseconds').valueOf();
                                break;
                            default:
                                break;
                        }
                        // disable widget
                        el.resizable('disable').busy();
                        self.onUpdateAppointment(app);
                    }
                })
                .draggable({
                    grid: [colWidth, self.cellHeight],
                    distance: 10,
                    delay: 300,
                    scroll: true,
                    revertDuration: 0,
                    revert: function (drop) {
                        if (drop === false) {
                            // no socket object drop occurred.
                            // revert the appointment by returning true
                            $(this).show();
                            return true;
                        }
                        // return false so that the appointment does not revert
                        return false;
                    },
                    start: function (e, ui) {
                        // close sidepopup so it doesn't interfere with dragging/resizing
                        if (self.perspective && self.perspective.dialog) self.perspective.dialog.close();
                        // write all appointment divs to draggable object
                        var d = $(this).data('ui-draggable');
                        d.my = {
                            all: $('[data-cid="' + ui.helper.data('cid') + '"]', self.$el)
                                .addClass('opac')
                                .css({
                                    left: 0,
                                    width: '100%',
                                    maxWidth: '100%',
                                    zIndex: 999
                                })
                        };
                        _.extend(d.my, {
                            firstPos: parseInt(d.my.all.first().closest('.day').attr('date'), 10),
                            lastPos: parseInt(d.my.all.last().closest('.day').attr('date'), 10),
                            initPos: parseInt($(this).closest('.day').attr('date'), 10),
                            firstTop: d.my.all.first().position().top,
                            lastHeight: d.my.all.last().outerHeight(),
                            lastTop: ui.position.top,
                            height: $(this).height()
                        });
                    },
                    drag: function (e, ui) {
                        var d = $(this).data('ui-draggable'),
                            // normalize to colWith
                            left = ui.position.left -= ui.originalPosition.left,
                            move = Math.floor(left / colWidth),
                            day = d.my.initPos + move,
                            top = ui.position.top;

                        // correct position
                        if (d.my.firstPos === d.my.lastPos) {
                            // start and end on same day
                            d.my.mode = 4;
                        } else if (day === d.my.firstPos + move) {
                            // drag first element
                            d.my.mode = 3;
                        } else if (day === d.my.lastPos + move) {
                            // drag last element
                            d.my.mode = 2;
                        } else {
                            // drag in all other cases
                            d.my.mode = 1;
                        }

                        // abort moving
                        if (day < 0 || day >= self.columns) {
                            left = ui.position.left = d.my.lastLeft;
                        } else if (d.my.mode < 4) {
                            // hide apppintment parts outside of the pane
                            d.my.all.show();
                            if (d.my.firstPos + move < 0) {
                                d.my.all.slice(0, Math.abs(d.my.firstPos + move)).hide();
                            } else if (d.my.lastPos + move >= self.columns) {
                                d.my.all.slice((d.my.lastPos + move - self.columns + 1) * -1).hide();
                            }
                        }

                        if (d.my.mode === 4 && (top < 0 || (top + d.my.height) > paneHeight)) {
                            top = ui.position.top = d.my.lastTop;
                        }

                        // apply new position
                        d.my.all.css('left', left);

                        // elements do not move
                        if (ui.position.top < 0 || d.my.mode <= 2) {
                            ui.position.top = 0;
                        }

                        // last element
                        if (d.my.mode === 2) {
                            d.options.axis = 'x';
                        }

                        // handling on multi-drag
                        if (d.my.mode < 4) {
                            if (d.my.lastTop !== top) {
                                var diff = top - d.my.lastTop,
                                    firstTop = d.my.firstTop + diff,
                                    lastHeight = d.my.lastHeight + diff;

                                // calc first position
                                if (((d.my.firstTop >= 0 && firstTop < 0) || (d.my.firstTop >= paneHeight && firstTop < paneHeight)) && diff < 0) {
                                    $('.week-container .day[date="' + (--d.my.firstPos) + '"]', self.$el)
                                        .append($(this).clone());
                                    d.my.all = $('[data-cid="' + ui.helper.data('cid') + '"]', self.$el);
                                }
                                if (((d.my.firstTop < 0 && firstTop >= 0) || (d.my.firstTop < paneHeight && firstTop >= paneHeight)) && diff > 0) {
                                    d.my.firstPos++;
                                    d.my.all.first().remove();
                                    d.my.all = $('[data-cid="' + ui.helper.data('cid') + '"]', self.$el);
                                }
                                if (firstTop < 0) {
                                    firstTop += paneHeight;
                                } else if (firstTop >= paneHeight) {
                                    firstTop -= paneHeight;
                                }
                                // update first element
                                d.my.all.first().css({
                                    top: firstTop,
                                    height: paneHeight - firstTop
                                });

                                // calc last position
                                if (((d.my.lastHeight <= 0 && lastHeight > 0) || (d.my.lastHeight <= paneHeight && lastHeight > paneHeight)) && diff > 0) {
                                    $('.week-container .day[date="' + (++d.my.lastPos) + '"]', self.$el)
                                        .append($(this).clone());
                                    d.my.all = $('[data-cid="' + ui.helper.data('cid') + '"]', self.$el);
                                }
                                if (((d.my.lastHeight > 0 && lastHeight <= 0) || (d.my.lastHeight > paneHeight && lastHeight <= paneHeight)) && diff < 0) {
                                    d.my.lastPos--;
                                    d.my.all.last().remove();
                                    d.my.all = $('[data-cid="' + ui.helper.data('cid') + '"]', self.$el);
                                }
                                if (lastHeight <= 0) {
                                    lastHeight += paneHeight;
                                } else if (lastHeight > paneHeight) {
                                    lastHeight -= paneHeight;
                                }
                                d.my.all.last().css({
                                    top: 0,
                                    height: lastHeight
                                });

                                d.my.firstTop += diff;
                                d.my.lastHeight += diff;
                            }
                        }
                        d.my.lastTop = top;
                        d.my.lastLeft = left;
                    },
                    stop: function (e, ui) {
                        var d = $(this).data('ui-draggable'),
                            off = $('.week-container', this.$el).offset(),
                            move = Math.round(ui.position.left / colWidth),
                            app = self.collection.get($(this).data('cid')).attributes,
                            startTS = moment(app.start_date)
                                .add(self.getTimeFromPos(d.my.lastTop - ui.originalPosition.top), 'milliseconds') // milliseconds
                                .add(move, 'days') // days
                                .valueOf();
                        if (e.pageX < window.innerWidth && e.pageX > off.left && e.pageY < window.innerHeight) {
                            // save for update calculations
                            app.old_start_date = app.start_date;
                            app.old_end_date = app.end_date;
                            app.drag_move = move;
                            _.extend(app, {
                                start_date: startTS,
                                end_date: startTS + (app.end_date - app.start_date)
                            });
                            d.my.all.busy();
                            // disable widget
                            $(this).draggable('disable');

                            if (app.start_date !== app.old_start_date) {
                                self.onUpdateAppointment(app);
                            } else {
                                self.renderAppointments();
                            }
                        } else {
                            self.trigger('onRefresh');
                        }
                        d.my = null;
                    }
                });

            $('.week-container .day', this.$el).droppable();

            // remove unused resizable panes
            $('.day>.appointment.rmnorth .ui-resizable-n, .day>.appointment.rmsouth .ui-resizable-s', this.$el)
                .remove();

            // init drag and resize widget on full-time appointments
            $('.fulltime>.appointment.modify', this.$el)
                .draggable({
                    grid: [colWidth, 0],
                    axis: 'x',
                    delay: 300,
                    scroll: true,
                    snap: '.day',
                    zIndex: 2,
                    stop: function (e) {
                        if (e.pageX < window.innerWidth && e.pageY < window.innerHeight) {
                            $(this).draggable('disable').busy();
                            var newPos = Math.round($(this).position().left / (self.fulltimePane.width() / self.columns)),
                                startTS = moment(self.startDate).add(newPos, 'days').utc(true).valueOf(),
                                app = self.collection.get($(this).data('cid')).attributes;
                            // save for update calculations
                            app.old_start_date = app.start_date;
                            app.old_end_date = app.end_date;
                            _.extend(app, {
                                start_date: startTS,
                                end_date: startTS + (app.end_date - app.start_date)
                            });
                            if (app.start_date !== app.old_start_date) {
                                self.onUpdateAppointment(app);
                            } else {
                                self.renderAppointments();
                            }
                        } else {
                            self.trigger('onRefresh');
                        }
                    }
                })
                .resizable({
                    grid: [colWidth, 0],
                    minWidth: colWidth,
                    handles: 'w, e',
                    containment: 'parent',
                    start: function () {
                        $(this).addClass('opac').css('zIndex', $(this).css('zIndex') + 2000);
                    },
                    stop: function (e, ui) {
                        var el = $(this),
                            app = self.collection.get(el.data('cid')).attributes,
                            newDayCount = Math.round(el.outerWidth() / (self.fulltimePane.width() / self.columns));
                        // save for update calculations
                        app.old_start_date = app.start_date;
                        app.old_end_date = app.end_date;
                        el.removeClass('opac').css('zIndex', $(this).css('zIndex') - 2000);

                        if (parseInt(el.position().left, 10) !== parseInt(ui.originalPosition.left, 10)) {
                            app.start_date = moment(app.end_date).subtract(newDayCount, 'days').valueOf();
                        } else if (parseInt(el.width(), 10) !== parseInt(ui.originalSize.width, 10)) {
                            app.end_date = moment(app.start_date).add(newDayCount, 'days').valueOf();
                        }

                        el.resizable('disable').busy();
                        self.onUpdateAppointment(app);
                    }
                });
            this.updateHiddenIndicators();

            // global event for tracking purposes
            ox.trigger('calendar:items:render', this);
        },

        /**
         * render an single appointment
         * @param  { Backbone.Model }   a Appointment Model
         * @return { Object }           a jQuery object of the appointment
         */
        renderAppointment: function (a) {
            var el = $('<div class="appointment">')
                .attr({
                    'data-cid': a.id,
                    'data-extension-point': this.extPoint,
                    'data-composite-id': a.id
                });

            ext.point(this.extPoint)
                .invoke('draw', el, ext.Baton(_.extend({}, this.options, { model: a, folder: this.folder() })));
            return el;
        },

        /**
         * redraw a rendered appointment
         * @param  { Backbone.Model } a Appointment Model
         */
        redrawAppointment: function (a) {
            var positionFieldChanged = _(['start_date', 'end_date', 'full_time'])
                .any(function (attr) { return !_.isUndefined(a.changed[attr]); });
            if (positionFieldChanged) {
                this.renderAppointments();
            } else {
                var el = $('[data-cid="' + a.id + '"]', this.$el);
                el.replaceWith(this.renderAppointment(a)
                    .attr('style', el.attr('style')));
            }
        },

        /**
         * round an integer to the next grid size
         * @param  { number } pos position as integer
         * @param  { String } typ specifies the used rounding algorithm {n=floor, s=ceil, else round }
         * @return { number }     rounded value
         */
        roundToGrid: function (pos, typ) {
            var h = this.cellHeight;
            switch (typ) {
                case 'n':
                    typ = 'floor';
                    break;
                case 's':
                    typ = 'ceil';
                    break;
                default:
                    typ = 'round';
                    break;
            }
            return Math[typ](pos / h) * h;
        },

        /**
         * calculate css position paramter (top and left) of an appointment
         * @param  { Object } ap meta object of the appointment
         * @return { Object }    object containin top and height values
         */
        calcPos: function (ap) {
            var start = moment(ap.start),
                end = moment(ap.end),
                self = this,
                calc = function (d) {
                    return (d.hours() / 24 + d.minutes() / 1440) * self.height();
                },
                s = calc(start),
                e = calc(end);
            return {
                top: s,
                height: Math.max(Math.floor(e - s), self.minCellHeight) - 1
            };
        },

        /**
         * get moment object from date marker
         * @param  { number } tag value of the day [0 - 6] for week view
         * @return { moment } moment object
         */
        getTimeFromDateTag: function (tag) {
            return moment(this.startDate).add(tag, 'days');
        },

        /**
         * calc daily timestamp from mouse position
         * @param  { number } pos       mouse x position
         * @param  { String } roundType specifies the used rounding algorithm {n=floor, s=ceil, else round }
         * @return { number }           closest grid position
         */
        getTimeFromPos: function (pos, roundType) {
            // multiplay with day milliseconds
            return this.roundToGrid(pos, roundType || '') / this.height() * 864e5;
        },

        /**
         * calculate complete height of the grid
         * @return { number } height of the grid
         */
        height: function () {
            return this.cellHeight * this.slots * this.gridSize;
        },

        /**
         * get or set current folder data
         * @param  { Object } data folder data
         * @return { Object } if (data === undefined) current folder data
         *                    else object containing start and end timestamp of the current week
         */
        folder: function (data) {
            if (data) {
                // set view data
                this.folderData = data;
            }
            return this.folderData;
        },

        /**
         * collect request parameter to realize monthly chunks
         * @return { Object } object with startdate, enddate and folderID
         */
        getRequestParam: function () {
            // return update data
            return {
                start: this.apiRefTime.valueOf(),
                end: moment(this.apiRefTime).add(10, 'weeks').valueOf(),
                folder: this.folderData.id === 'virtual/all-my-appointments' ? 0 : this.folderData.id
            };
        },

        /**
         * save current scrollposition for the view instance
         */
        save: function () {
            // save scrollposition
            this.restoreCache = this.pane.scrollTop();
        },

        /**
         * restore scrollposition for the view instance
         */
        restore: function () {
            // restore scrollposition
            if (this.restoreCache) {
                this.pane.scrollTop(this.restoreCache);
            }
        },

        print: function () {
            var self = this,
                folder = self.folder(),
                folderID = folder.id || folder.folder,
                templates = {
                    'day': 'cp_dayview_table_appsuite.tmpl',
                    'workweek': 'cp_weekview_table_appsuite.tmpl',
                    'week': 'cp_weekview_table_appsuite.tmpl'
                },
                data = null,
                styleNode = $('<style type="text/css">').text(printStyle);

            if (folderID && folderID !== 'virtual/all-my-appointments') {
                data = { folder_id: folderID };
            }

            var win = print.open('printCalendar', data, {
                template: templates[self.mode],
                start: moment(self.startDate).utc(true).valueOf(),
                end: moment(self.startDate).utc(true).add(self.columns, 'days').valueOf(),
                work_day_start_time: self.workStart * 36e5, // multiply with milliseconds
                work_day_end_time: self.workEnd * 36e5
            });

            if (this.app.props.get('colorScheme') === 'custom') {
                // apply custom colors
                win.onload = function () {
                    $(win.document.head).append(styleNode);
                    $(win.document.body).addClass('print-view-custom-colors');
                    win.onload = null;
                };
            }

            if (_.browser.firefox) {
                // firefox opens every window with about:blank, then loads the url. If we are to fast we will just print a blank page(see bug 33415)
                var limit = 50,
                    counter = 0,
                    interval;
                // onLoad does not work with firefox on mac, so ugly polling is used
                interval = setInterval(function () {
                    counter++;
                    if (counter === limit || win.location.pathname === (ox.apiRoot + '/printCalendar')) {
                        win.print();
                        clearInterval(interval);
                    }
                }, 100);
            } else {
                win.print();
            }
        }
    });

    ext.point('io.ox/calendar/week/view/appointment').extend({
        id: 'default',
        index: 100,
        draw: function (baton) {
            var self = this,
                a = baton.model,
                folder = baton.folder,
                conf = 1,
                confString = _.noI18n('%1$s'),
                classes = '';

            function addColorClasses(f) {
                self.addClass(util.getAppointmentColorClass(f, a.attributes));

                if (util.canAppointmentChangeColor(f, a.attributes)) {
                    self.attr('data-folder', f.id);
                }
            }

            var folder_id = a.get('folder_id');
            if (String(folder.id) === String(folder_id)) {
                addColorClasses(folder);
            } else if (folder_id !== undefined) {
                folderAPI.get(folder_id).done(addColorClasses);
            }

            if (a.get('private_flag') && ox.user_id !== a.get('created_by') && !folderAPI.is('private', folder)) {
                classes = 'private disabled';
            } else {
                conf = util.getConfirmationStatus(a.attributes, folderAPI.is('shared', folder) ? folder.created_by : ox.user_id);
                classes = (a.get('private_flag') ? 'private ' : '') + util.getShownAsClass(a.attributes) +
                    ' ' + util.getConfirmationClass(conf) +
                    (folderAPI.can('write', baton.folder, a.attributes) ? ' modify' : '');
                if (conf === 3) {
                    confString =
                        //#. add confirmation status behind appointment title
                        //#. %1$s = apppintment title
                        //#, c-format
                        gt('%1$s (Tentative)');
                }
            }

            this
                .attr('tabindex', 0)
                .addClass(classes)
                .append(
                    $('<div class="appointment-content">').append(
                        a.get('private_flag') ? $('<span class="private-flag">').append($('<i class="fa fa-lock" aria-hidden="true">'), $('<span class="sr-only">').text(gt('Private'))) : '',
                        a.get('title') ? $('<div class="title">').text(gt.format(confString, gt.noI18n(a.get('title') || '\u00A0'))) : '',
                        a.get('location') ? $('<div class="location">').text(gt.noI18n(a.get('location') || '\u00A0')) : ''
                    )
                )
                .attr({
                    'data-extension': 'default'
                });

            util.isBossyAppointmentHandling({ app: a.attributes, folderData: folder }).then(function (isBossy) {
                if (!isBossy) {
                    self.removeClass('modify');
                }
            });
        }
    });

    return View;
});<|MERGE_RESOLUTION|>--- conflicted
+++ resolved
@@ -247,11 +247,7 @@
                     console.warn('Too many appointments. There are ' + this.collection.length + ' appointments. The limit is ' + this.limit + '. Resize, drag and opacity are disabled due to performance reasons.');
                     require(['io.ox/core/yell'], function (yell) {
                         //#. %1$n is the maximum number of appointments
-<<<<<<< HEAD
-                        yell('warning', gt('There are more than %n appointments in the current calendar. Some features are disabled to due to performance reasons.', self.limit));
-=======
                         yell('warning', gt('There are more than %n appointments in the current calendar. Some features are disabled due to performance reasons.', self.limit));
->>>>>>> 8efd135e
                     });
                 }
                 this.renderAppointments();
@@ -1246,11 +1242,7 @@
                         var node = this.renderAppointment(model), row,
                             fulltimePos = appointmentStartDate.diff(this.startDate, 'days'),
                             // calculate difference in utc, otherwhise we get wrong results if the appointment starts before a daylight saving change and ends after
-<<<<<<< HEAD
-                            fulltimeWidth = Math.max((moment(model.get('end_date')).utc().diff(appointmentStartDate.utc(), 'days') + Math.min(0, fulltimePos)), 1);
-=======
                             fulltimeWidth = Math.max((moment.utc(model.get('end_date')).local(true).diff(appointmentStartDate, 'days') + Math.min(0, fulltimePos)), 1);
->>>>>>> 8efd135e
 
                         // loop over all column positions
                         for (row = 0; row < fulltimeColPos.length; row++) {
