<html lang="de">
<head>
<meta http-equiv="Content-Type" content="text/html; charset=utf-8">
<title>7.9.1. Termine teilen</title>
<link rel="stylesheet" type="text/css" href="../../help.css">
<meta name="generator" content="DocBook XSL Stylesheets V1.78.1">
<link rel="home" href="index.html" title="Benutzeranleitung">
<link rel="up" href="ox.appsuite.user.sect.calendar.teamwork.html" title="7.9. Termine im Team">
<link rel="prev" href="ox.appsuite.user.sect.calendar.teamwork.html" title="7.9. Termine im Team">
<link rel="next" href="ox.appsuite.user.sect.calendar.teamwork.mail.html" title="7.9.2. E-Mail an Teilnehmer senden">
<link rel="copyright" href="ox.appsuite.user.legalnotice.html" title="Rechtlicher Hinweis">
<link rel="stylesheet" type="text/css" href="../../bootstrap.min.css"​/> 
<link id="favicon" rel="shortcut icon" href="../../../apps/themes/default/favicon.ico" type="image/x-icon"> 
<meta name="viewport" content="width=device-width, initial-scale=1.0">
   <script src="../../jquery.min.js"></script> 

   <script src="../../bootstrap.min.js"></script> 
</head>
<body bgcolor="white" text="black" link="#0000FF" vlink="#840084" alink="#0000FF">
<div class="oxhelp-navigation-top"><nav class="navbar navbar-inverse" role="navigation"><div class="container-fluid">
<div class="navbar-header">
<button type="button" class="navbar-toggle" data-toggle="collapse" data-target="#ox-main-nav"><span class="sr-only">Navigation umschalten</span><span class="icon-bar"></span><span class="icon-bar"></span><span class="icon-bar"></span></button><a class="navbar-brand"></a>
</div>
<div class="collapse navbar-collapse" id="ox-main-nav"><ul class="nav navbar-nav">
<li><a accesskey="p" class="oxhelp-prev-link" href="ox.appsuite.user.sect.calendar.teamwork.html">Zurück</a></li>
<li><a accesskey="h" href="index.html" class="oxhelp-home-link">Startseite</a></li>
<li><a accesskey="t" href="bk01-toc.html" class="oxhelp-toc-link">Inhaltsverzeichnis</a></li>
<li><a accesskey="n" class="oxhelp-next-link" href="ox.appsuite.user.sect.calendar.teamwork.mail.html">Weiter</a></li>
</ul></div>
</div></nav></div>
<div class="oxhelp-content">
  <h1 class="sr-only">
    <span class="phrase">Kalender</span>
    
    
    
  </h1>
<h2 class="sr-only">Termine im Team</h2>
<div class="sect2" id="ox.appsuite.user.sect.calendar.teamwork.appointments">
<<<<<<< HEAD
<div class="titlepage"><div><div><h3 class="title">7.8.1. Termine teilen</h3></div></div></div>
<a class="indexterm" name="id-1.8.15.4.2"></a><div class="concept">
=======
<div class="titlepage"><div><div><h3 class="title">7.9.1. Termine teilen</h3></div></div></div>
<a class="indexterm" name="id-1.8.16.5.2"></a><div class="concept">
>>>>>>> 1c74fb5d
<a name="ox.appsuite.user.concept.calendar.teamwork.appointments"></a><p id="ox.appsuite.user.concept.calendar.teamwork.appointments">Sie können Ihre Termine sowohl mit internen
        Benutzern als auch mit externen Partnern teilen. Je nach Anforderung können verschiedene Methoden sinnvoll sein. </p>
<ul class="itemizedlist" style="list-style-type: disc; ">
<li class="listitem">
<p role="presentation">Wenn Sie einen gemeinsamen Kalender für interne Benutzer oder für externe Partner zur Verfügung stellen möchten, gehen Sie folgendermaßen
                vor:</p>
<ul class="itemizedlist" style="list-style-type: none; ">
<<<<<<< HEAD
<li class="listitem" style="list-style-type: none"><p role="presentation">Legen Sie einen neuen persönlichen oder öffentlichen Kalenderordner an.</p></li>
<li class="listitem" style="list-style-type: none"><p role="presentation"><a class="link" href="ox.appsuite.user.sect.dataorganisation.sharing.html">Geben Sie diesen Ordner frei</a>.</p></li>
</ul>
<p role="presentation">
            </p>
<p role="presentation">Sie können auch einen vorhandenen Ordner freigeben.</p>
</li>
<li class="listitem"><p role="presentation">Wenn ein anderer interner Benutzer einen Kalenderordner für Sie freigegeben hat, können Sie im Ordnerbaum auf diesen Ordner
              <a class="link" href="ox.appsuite.user.sect.dataorganisation.sharing.consume.html#ox.appsuite.user.task.dataorganisation.sharing.consume">zugreifen</a>.</p></li>
<li class="listitem">
<p role="presentation">Wenn Sie externe Partner zu einem Termin einladen möchten, gehen Sie folgendermaßen vor: </p>
<ul class="itemizedlist" style="list-style-type: none; ">
<li class="listitem" style="list-style-type: none"><p role="presentation">Wenn Sie den Termin anlegen, fügen Sie einen externen Partner hinzu, indem Sie seine E-Mail Adresse
                    unterhalb von <span class="guilabel"><strong>Teilnehmer</strong></span> in das Eingabefeld eingeben.</p></li>
<li class="listitem" style="list-style-type: none"><p role="presentation">Achten Sie darauf, dass die Einstellung <span class="guilabel"><strong>Alle Teilnehmer per E-Mail benachrichtigen</strong></span>
                    aktiviert ist.</p></li>
</ul>
<p role="presentation">
            </p>
<p role="presentation">Der externe Partner erhält eine E-Mail mit einer Termineinladung im iCal-Format.</p>
=======
<li class="listitem" style="list-style-type: none"><p role="presentation">Legen Sie einen neuen persönlichen oder öffentlichen Kalender an.</p></li>
<li class="listitem" style="list-style-type: none"><p role="presentation"><a class="link" href="ox.appsuite.user.sect.dataorganisation.sharing.html">Geben Sie diesen Kalender frei</a>.</p></li>
</ul>
<p role="presentation">
            </p>
<p role="presentation">Sie können auch einen vorhandenen Kalender freigeben.</p>
</li>
<li class="listitem"><p role="presentation">Wenn ein anderer interner Benutzer einen Kalender für Sie freigegeben hat, können Sie im Ordnerbaum auf diesen Kalender zugreifen.</p></li>
<li class="listitem">
<p role="presentation">Wenn Sie externe Partner zu einem Termin einladen möchten, geben Sie seine E-Mail Adresse
              unterhalb von <span class="guilabel"><strong>Teilnehmer</strong></span> in das Eingabefeld ein.
            </p>
<p role="presentation">Der externe Partner erhält eine E-Mail mit einer Termineinladung.</p>
>>>>>>> 1c74fb5d
</li>
</ul>
<p>
      </p>
</div>
<p class="title">Siehe auch</p>
<ul class="itemizedlist" id="ox.appsuite.user.concept.calendar.teamwork.appointments.related" style="list-style-type: none; "><li class="listitem" style="list-style-type: none">
<p role="presentation"><a class="xref" href="ox.appsuite.user.sect.calendar.teamwork.mail.html">E-Mail an Teilnehmer senden</a></p>
<p role="presentation"><a class="xref" href="ox.appsuite.user.sect.calendar.teamwork.invite.html">Teilnehmer zu neuem Termin einladen</a></p>
<p role="presentation"><a class="xref" href="ox.appsuite.user.sect.calendar.teamwork.distributionlist.html">Verteilerliste aus Teilnehmern anlegen</a></p>
</li></ul>
<p id="ox.appsuite.user.concept.calendar.teamwork.appointments.parent">Übergeordnetes Thema:
        <a class="xref" href="ox.appsuite.user.sect.calendar.teamwork.html">Termine im Team</a>
      </p>
</div>
          </div>
        </body>
</html><|MERGE_RESOLUTION|>--- conflicted
+++ resolved
@@ -37,13 +37,8 @@
   </h1>
 <h2 class="sr-only">Termine im Team</h2>
 <div class="sect2" id="ox.appsuite.user.sect.calendar.teamwork.appointments">
-<<<<<<< HEAD
-<div class="titlepage"><div><div><h3 class="title">7.8.1. Termine teilen</h3></div></div></div>
-<a class="indexterm" name="id-1.8.15.4.2"></a><div class="concept">
-=======
 <div class="titlepage"><div><div><h3 class="title">7.9.1. Termine teilen</h3></div></div></div>
 <a class="indexterm" name="id-1.8.16.5.2"></a><div class="concept">
->>>>>>> 1c74fb5d
 <a name="ox.appsuite.user.concept.calendar.teamwork.appointments"></a><p id="ox.appsuite.user.concept.calendar.teamwork.appointments">Sie können Ihre Termine sowohl mit internen
         Benutzern als auch mit externen Partnern teilen. Je nach Anforderung können verschiedene Methoden sinnvoll sein. </p>
 <ul class="itemizedlist" style="list-style-type: disc; ">
@@ -51,28 +46,6 @@
 <p role="presentation">Wenn Sie einen gemeinsamen Kalender für interne Benutzer oder für externe Partner zur Verfügung stellen möchten, gehen Sie folgendermaßen
                 vor:</p>
 <ul class="itemizedlist" style="list-style-type: none; ">
-<<<<<<< HEAD
-<li class="listitem" style="list-style-type: none"><p role="presentation">Legen Sie einen neuen persönlichen oder öffentlichen Kalenderordner an.</p></li>
-<li class="listitem" style="list-style-type: none"><p role="presentation"><a class="link" href="ox.appsuite.user.sect.dataorganisation.sharing.html">Geben Sie diesen Ordner frei</a>.</p></li>
-</ul>
-<p role="presentation">
-            </p>
-<p role="presentation">Sie können auch einen vorhandenen Ordner freigeben.</p>
-</li>
-<li class="listitem"><p role="presentation">Wenn ein anderer interner Benutzer einen Kalenderordner für Sie freigegeben hat, können Sie im Ordnerbaum auf diesen Ordner
-              <a class="link" href="ox.appsuite.user.sect.dataorganisation.sharing.consume.html#ox.appsuite.user.task.dataorganisation.sharing.consume">zugreifen</a>.</p></li>
-<li class="listitem">
-<p role="presentation">Wenn Sie externe Partner zu einem Termin einladen möchten, gehen Sie folgendermaßen vor: </p>
-<ul class="itemizedlist" style="list-style-type: none; ">
-<li class="listitem" style="list-style-type: none"><p role="presentation">Wenn Sie den Termin anlegen, fügen Sie einen externen Partner hinzu, indem Sie seine E-Mail Adresse
-                    unterhalb von <span class="guilabel"><strong>Teilnehmer</strong></span> in das Eingabefeld eingeben.</p></li>
-<li class="listitem" style="list-style-type: none"><p role="presentation">Achten Sie darauf, dass die Einstellung <span class="guilabel"><strong>Alle Teilnehmer per E-Mail benachrichtigen</strong></span>
-                    aktiviert ist.</p></li>
-</ul>
-<p role="presentation">
-            </p>
-<p role="presentation">Der externe Partner erhält eine E-Mail mit einer Termineinladung im iCal-Format.</p>
-=======
 <li class="listitem" style="list-style-type: none"><p role="presentation">Legen Sie einen neuen persönlichen oder öffentlichen Kalender an.</p></li>
 <li class="listitem" style="list-style-type: none"><p role="presentation"><a class="link" href="ox.appsuite.user.sect.dataorganisation.sharing.html">Geben Sie diesen Kalender frei</a>.</p></li>
 </ul>
@@ -86,7 +59,6 @@
               unterhalb von <span class="guilabel"><strong>Teilnehmer</strong></span> in das Eingabefeld ein.
             </p>
 <p role="presentation">Der externe Partner erhält eine E-Mail mit einer Termineinladung.</p>
->>>>>>> 1c74fb5d
 </li>
 </ul>
 <p>
