--- conflicted
+++ resolved
@@ -1,10 +1,6 @@
 Name:           open-xchange-appsuite-spamexperts
 Version:        @OXVERSION@
-<<<<<<< HEAD
 %define         ox_release 5
-=======
-%define         ox_release 12
->>>>>>> 49e213f4
 Release:        %{ox_release}_<CI_CNT>.<B_CNT>
 Group:          Applications/Productivity
 Packager:       Viktor Pracht <viktor.pracht@open-xchange.com>
@@ -90,13 +86,10 @@
 #%{docroot}
 
 %changelog
-<<<<<<< HEAD
 * Tue Jan 27 2015 Viktor Pracht <viktor.pracht@open-xchange.com>
 Fifth candidate for 7.6.2 release
-=======
 * Wed Jan 21 2015 Viktor Pracht <viktor.pracht@open-xchange.com>
 Build for patch 2015-01-26
->>>>>>> 49e213f4
 * Wed Jan 07 2015 Viktor Pracht <viktor.pracht@open-xchange.com>
 Build for patch 2015-01-12
 * Tue Dec 16 2014 Viktor Pracht <viktor.pracht@open-xchange.com>
