--- conflicted
+++ resolved
@@ -1,4 +1,3 @@
-<<<<<<< HEAD
 open-xchange-appsuite (7.6.2-0) unstable; urgency=medium
 
   * prepare for 7.6.2 release
@@ -10,13 +9,12 @@
   * prepare for 7.6.2 release
 
  -- Markus Wagner <markus.wagner@open-xchange.com>  Wed, 17 Sep 2014 12:40:38 +0200
-=======
+
 open-xchange-appsuite (7.6.1-3) stable; urgency=low
 
   * Third candidate for 7.6.1 release
 
  -- Markus Wagner <markus.wagner@open-xchange.com>  Thu, 02 Oct 2014 16:14:36 +0200
->>>>>>> bd784270
 
 open-xchange-appsuite (7.6.1-2) stable; urgency=low
 
