/**
 * This work is provided under the terms of the CREATIVE COMMONS PUBLIC
 * LICENSE. This work is protected by copyright and/or other applicable
 * law. Any use of the work other than as authorized under this license
 * or copyright law is prohibited.
 *
 * http://creativecommons.org/licenses/by-nc-sa/2.5/
 *
 * © 2016 OX Software GmbH, Germany. info@open-xchange.com
 *
 * @author Christoph Hellweg <christoph.hellweg@open-xchange.com>
 */

define('io.ox/calendar/week/perspective', [
    'io.ox/calendar/week/view',
    'io.ox/calendar/api',
    'io.ox/core/extensions',
    'io.ox/core/tk/dialogs',
    'io.ox/calendar/view-detail',
    'io.ox/calendar/conflicts/conflictList',
    'io.ox/core/notifications',
    'io.ox/core/folder/api',
    'gettext!io.ox/calendar',
    'less!io.ox/calendar/week/style'
], function (View, api, ext, dialogs, detailView, conflictView, notifications, folderAPI, gt) {

    'use strict';

    var perspective = new ox.ui.Perspective('week'),
        // ensure cid is used in model and collection as idAttribute properly
        // hint: please note that WeekAppointment is actually not used as Model
        //       cause we currently still have to deal with the ModelFactory
        WeekAppointment = Backbone.Model.extend({
            idAttribute: 'cid',
            initialize: function () {
                this.cid = this.attributes.cid = _.cid(this.attributes);
                // backward compatibility
                this.id = this.cid;
            }
        }),
        WeekAppointmentCollection = Backbone.Collection.extend({
            model: WeekAppointment
        });

    _.extend(perspective, {

        collection:     {},     // collection of all appointments
        dialog:         null,   // sidepopup
        app:            null,   // the appf
        view:           null,   // the current view obj
        views:          {},     // containing all views
        activeElement:  null,   // current focus in perspektive

        /**
         * open sidepopup to show appointment
         * @param  {Event}  e   given click event
         * @param  {Object} obj appointment object (min. id, folder_id, recurrence_position)
         */
        showAppointment: function (e, obj) {
            // open appointment details
            var self = this;
            if (_.device('smartphone')) {
                self.app.pages.changePage('detailView');
                self.app.pages.getPage('detailView').busy();
            }
            api.get(obj).then(
                function success(data) {

                    if (_.device('smartphone')) {
                        var p = self.app.pages.getPage('detailView'),
                            b = new ext.Baton({ data: data });
                        // draw details to page
                        p.idle().empty().append(detailView.draw(data));
                        // update toolbar with new baton
                        self.app.pages.getToolbar('detailView').setBaton(b);

                    } else {
                        self.dialog.show(e, function (popup) {
                            popup
                            .append(detailView.draw(data))
                            .attr({
                                'role': 'complementary',
                                'aria-label': gt('Appointment Details')
                            });
                        });
                    }
                    if (self.setNewStart) {
                        // view should change week to the start of this appointment(used by deeplinks)
                        // one time only
                        self.setNewStart = false;
                        self.app.refDate = moment(data.start_date);
                        if (self.view) {
                            //view is rendered already
                            self.view.setStartDate(data.start_date);
                        }
                    }

                },
                function fail() {
                    notifications.yell('error', gt('An error occurred. Please try again.'));
                    $('.appointment', self.main).removeClass('opac current');
                    if (_.device('smartphone')) {
                        self.app.pages.getPage('detailView').idle();
                        self.app.pages.goBack();
                    }
                }
            );
        },

        /**
         * update appointment data
         * @param  {Object} obj new appointment data
         */
        updateAppointment: function (obj) {
            var self = this;

            /**
             * call api update function
             * @param  {Object} obj new appointment data
             */
            var apiUpdate = function (obj) {
                obj = clean(obj);
                api.update(obj).fail(function (error) {
                    if (error.conflicts) {
                        var dialog = new dialogs.ModalDialog({
                            top: '20%',
                            center: false,
                            container: self.main
                        });
                        dialog
                            .append(
                                conflictView.drawList(error.conflicts, dialog).addClass('additional-info')
                            )
                            .addDangerButton('ignore', gt('Ignore conflicts'), 'ignore', { tabIndex: 1 })
                            .addButton('cancel', gt('Cancel'), 'cancel', { tabIndex: 1 })
                            .show()
                            .done(function (action) {
                                if (action === 'cancel') {
                                    self.refresh();
                                    return;
                                }
                                if (action === 'ignore') {
                                    obj.ignore_conflicts = true;
                                    apiUpdate(obj);
                                }
                            });
                    } else {
                        notifications.yell(error);
                    }
                });
            };

            /**
             * cleanup appointment data
             * @param  {Object} obj new appointment data
             * @return { Object}     clean appointment data
             */
            var clean = function (app) {
                _.each(app, function (el, i) {
                    if (el === null || _.indexOf(['old_start_date', 'old_end_date', 'drag_move'], i) >= 0) {
                        delete app[i];
                    }
                });
                return app;
            };

            if (obj.recurrence_type > 0) {
                var dialog = new dialogs.ModalDialog();
                if (obj.drag_move && obj.drag_move !== 0) {
                    dialog
                        .text(gt('By changing the date of this appointment you are creating an appointment exception to the series. Do you want to continue?'))
                        .addButton('appointment', gt('Yes'), 'appointment', { tabIndex: 1 })
                        .addButton('cancel', gt('No'), 'cancel', { tabIndex: 1 });
                } else {
                    dialog
                        .text(gt('Do you want to edit the whole series or just one appointment within the series?'))
                        //#. Use singular in this context
                        .addPrimaryButton('series', gt('Series'), 'series', { tabIndex: 1 })
                        .addButton('appointment', gt('Appointment'), 'appointment', { tabIndex: 1 })
                        .addButton('cancel', gt('Cancel'), 'cancel', { tabIndex: 1 });
                }
                dialog
                    .show()
                    .done(function (action) {
                        switch (action) {
<<<<<<< HEAD
                        case 'series':
                            // get recurrence master object
                            if (obj.old_start_date || obj.old_end_date) {
                                // bypass cache to have a fresh last_modified timestamp (see bug 42376)
                                api.get({ id: obj.id, folder_id: obj.folder_id }, false).done(function (data) {
                                    // calculate new dates if old dates are available
                                    data.start_date += (obj.start_date - obj.old_start_date);
                                    data.end_date += (obj.end_date - obj.old_end_date);
                                    apiUpdate(data);
                                });
                            }
                            break;
                        case 'appointment':
                            apiUpdate(api.removeRecurrenceInformation(obj));
                            break;
                        default:
                            self.refresh();
                            return;
=======
                            case 'series':
                                // get recurrence master object
                                if (obj.old_start_date || obj.old_end_date) {
                                    // bypass cache to have a fresh last_modified timestamp (see bug 42376)
                                    api.get({ id: obj.id, folder_id: obj.folder_id }, false).done(function (data) {
                                        // calculate new dates if old dates are available
                                        data.start_date += (obj.start_date - obj.old_start_date);
                                        data.end_date += (obj.end_date - obj.old_end_date);
                                        apiUpdate(data);
                                    });
                                }
                                break;
                            case 'appointment':
                                apiUpdate(api.removeRecurrenceInformation(obj));
                                break;
                            default:
                                self.refresh();
                                return;
>>>>>>> 15b67d9d
                        }
                    });
            } else {
                apiUpdate(obj);
            }
        },

        /**
         * open create dialog
         * @param  {Event}  e   given click event
         * @param  {Object} obj appointment object
         */
        openCreateAppointment: function (e, obj) {
            ext.point('io.ox/calendar/detail/actions/create')
                .invoke('action', this, { app: this.app }, obj);
        },

        /**
         * open edit dialog
         * @param  {Event}  e   given click event
         * @param  {Object} obj appointment object
         */
        openEditAppointment: function (e, obj) {
            ext.point('io.ox/calendar/detail/actions/edit')
                .invoke('action', this, { data: obj });
        },

        /**
         * get appointments and update collection
         * @param  {Object} obj object containing start and end timestamp
         */
        getAppointments: function (useCache) {
            // fetch appointments
            var self = this,
                obj = self.view.getRequestParam();
            return api.getAll(obj, useCache).done(function (list) {
                self.view.reset(obj.start, list);
            }).fail(function (error) {
                // no permission to read appointments in this folder
                if (error && error.code !== 'APP-0013') {
                    notifications.yell('error', gt('An error occurred. Please try again.'));
                }
            });
        },

        /**
         * call view print function
         */
        print: function () {
            if (this.view) {
                this.view.print();
            }
        },

        restore: function () {
            if (this.view) {
                this.view.restore();
            }
        },

        save: function () {
            if (this.view) {
                this.view.save();
            }
        },

        updateColor: function (model) {
            $('[data-folder="' + model.get('id') + '"]', this.pane).each(function () {
                this.className = this.className.replace(/color-label-\d{1,2}/, 'color-label-' + model.get('meta').color_label);
            });
        },

        /**
         * refresh appointment data
         */
        refresh: function (useCache) {
            var self = this;
            if ($.contains(self.view.el, document.activeElement)) {
                self.activeElement = $(document.activeElement);
            }
            this.app.folder.getData().done(function (data) {
                // update view folder data
                self.view.folder(data);
                // save folder data to view and update
                self.getAppointments(useCache).done(function () {
                    // refocus pane on update
                    if (self.activeElement) {
                        self.activeElement.focus();
                        self.activeElement = null;
                    }
                });

                // register event to listen to color changes on current folder
                if (self.folderModel) {
                    self.folderModel.off('change:meta', self.updateColor);
                }
                self.folderModel = folderAPI.pool.getModel(data.id);
                self.folderModel.on('change:meta', self.updateColor, self);
            });
        },
        /**
         * receives an event from the nested Backbone view
         * and passes it up to the page controller for mobile use
         * @param  {Object} d some data
         */
        changeNavbarDate: function (d) {
            $(this.main).trigger('change:navbar:date', d);
        },

        // re-trigger event on app
        bubble: function (eventname, e, data) {
            this.app.trigger(eventname, e, data, this.view.mode);
        },

        /**
         * handle different views in this perspective
         * triggered by desktop.js
         * @param  {object} app the application
         * @param  {object} opt options from perspective
         */
        afterShow: function (app, opt) {
            // hide current view
            if (this.view) {
                this.view.$el.hide();
            }

            // init views
            if (this.views[opt.perspective] === undefined) {
                this.view = new View({
                    app: app,
                    collection: this.collection,
                    mode: opt.perspective.split(':')[1],
                    refDate: this.app.refDate,
                    appExtPoint: 'io.ox/calendar/week/view/appointment'
                });
                switch (this.view.mode) {
                    case 'day':
                        this.main.attr({
                            'aria-label': gt('Day View')
                        });
                        break;
                    case 'workweek':
                        this.main.attr({
                            'aria-label': gt('Workweek View')
                        });
                        break;
                    default:
                    case 'week':
                        this.main.attr({
                            'aria-label': gt('Week View')
                        });
                        break;
                }

                // bind listener for view events
                this.view
                    .on('showAppointment', this.showAppointment, this)
                    .on('showAppointment', _.bind(this.bubble, this, 'showAppointment'))
                    .on('openCreateAppointment', this.openCreateAppointment, this)
                    .on('openCreateAppointment', _.bind(this.bubble, this, 'openCreateAppointment'))
                    .on('openEditAppointment', this.openEditAppointment, this)
                    .on('updateAppointment', this.updateAppointment, this)
                    .on('onRefresh', this.refresh, this)
                    .on('change:navbar:date', this.changeNavbarDate, this);

                this.views[opt.perspective] = this.view.render();
                this.main.append(this.view.$el.show());
                this.view.setScrollPos();
            } else {
                this.view = this.views[opt.perspective];
                this.view.setStartDate(app.refDate);
                this.view.$el.show();
            }

            this.view.pane.focus();

            // renew data
            this.refresh();
        },

        // perspective week:week catches deep links
        // id must be set in URL
        followDeepLink: function () {
            var cid = _.url.hash('id'), e;
            if (cid) {
                cid = cid.split(',', 1)[0];

                if (_.device('smartphone')) {
                    ox.launch('io.ox/calendar/detail/main', { cid: cid });
                } else {
                    e = $.Event('click', { target: this.main });

                    //marker to make the view open in the correct week
                    this.setNewStart = true;
                    this.showAppointment(e, _.cid(cid), { arrow: false });
                }
            }
        },

        /**
         * initial rendering of the view
         * @param  {Object} app current application
         */
        render: function (app) {

            var self = this;

            // init perspective
            this.app = app;
            this.main
                .addClass('week-view')
                .addClass('secondary-time-label')
                .empty()
                .attr({
                    'role': 'navigation',
                    'aria-label': gt('Appointment list')
                });
            this.collection = new WeekAppointmentCollection([]);

            var refresh = function () { self.refresh(true); },
                reload = function () { self.refresh(false); };

            // create sidepopup object with eventlistener
            this.dialog = new dialogs.SidePopup({ tabTrap: true, preserveOnAppchange: true })
                .on('close', function () {
                    $('.appointment', this.main).removeClass('opac current');
                });

            // watch for api refresh
            api.on('create update delete refresh.all', refresh)
                .on('delete', function () {
                    // Close dialog after delete
                    self.dialog.close();
                })
                .on('create update', function (e, obj) {
                    if (obj.recurrence_type === 0) {
                        self.view.setStartDate(obj.start_date, obj.full_time);
                    }
                });

            // watch for folder change
            this.app
                .on('folder:change', refresh)
                .on('folder:delete', reload);
            this.app.getWindow()
                .on('beforehide', $.proxy(this.save, this))
                .on('show', $.proxy(this.restore, this))
                .on('show', refresh)
                .on('change:perspective', function () {
                    self.dialog.close();
                });
            this.main
                .on('keydown', function (e) {
                    self.view.fnKey(e);
                });

            this.followDeepLink();
        },

        // called when an appointment detail-view opens the according appointment
        selectAppointment: function (obj) {
            if (this.view) {
                this.view.setStartDate(obj.start_date);
                this.view.trigger('onRefresh');
            }
        },

        getStartDate: function () {
            return this.view.startDate.valueOf();
        }
    });

    return perspective;
});<|MERGE_RESOLUTION|>--- conflicted
+++ resolved
@@ -183,26 +183,6 @@
                     .show()
                     .done(function (action) {
                         switch (action) {
-<<<<<<< HEAD
-                        case 'series':
-                            // get recurrence master object
-                            if (obj.old_start_date || obj.old_end_date) {
-                                // bypass cache to have a fresh last_modified timestamp (see bug 42376)
-                                api.get({ id: obj.id, folder_id: obj.folder_id }, false).done(function (data) {
-                                    // calculate new dates if old dates are available
-                                    data.start_date += (obj.start_date - obj.old_start_date);
-                                    data.end_date += (obj.end_date - obj.old_end_date);
-                                    apiUpdate(data);
-                                });
-                            }
-                            break;
-                        case 'appointment':
-                            apiUpdate(api.removeRecurrenceInformation(obj));
-                            break;
-                        default:
-                            self.refresh();
-                            return;
-=======
                             case 'series':
                                 // get recurrence master object
                                 if (obj.old_start_date || obj.old_end_date) {
@@ -221,7 +201,6 @@
                             default:
                                 self.refresh();
                                 return;
->>>>>>> 15b67d9d
                         }
                     });
             } else {
