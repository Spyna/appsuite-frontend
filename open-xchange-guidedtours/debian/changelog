--- conflicted
+++ resolved
@@ -1,46 +1,3 @@
-<<<<<<< HEAD
-open-xchange-guidedtours (7.8.1-14) stable; urgency=medium
-
-  * Build for patch 2016-07-04 (3400)
-
- -- Marcus Klein <marcus.klein@open-xchange.com>  Tue, 28 Jun 2016 15:53:02 +0000
-
-open-xchange-guidedtours (7.8.1-13) stable; urgency=medium
-
-  * Build for patch 2016-06-20 (3347)
-
- -- Marcus Klein <marcus.klein@open-xchange.com>  Wed, 15 Jun 2016 10:38:26 +0000
-
-open-xchange-guidedtours (7.8.1-12) stable; urgency=medium
-
-  * Build for patch 2016-06-06 (3317)
-
- -- Marcus Klein <marcus.klein@open-xchange.com>  Mon, 30 May 2016 10:51:07 +0000
-
-open-xchange-guidedtours (7.8.1-11) stable; urgency=medium
-
-  * Build for patch 2016-05-23 (3294)
-
- -- Marcus Klein <marcus.klein@open-xchange.com>  Thu, 19 May 2016 10:51:51 +0000
-
-open-xchange-guidedtours (7.8.1-10) stable; urgency=medium
-
-  * Build for patch 2016-05-09 (3272)
-
- -- Marcus Klein <marcus.klein@open-xchange.com>  Mon, 09 May 2016 09:47:14 +0000
-
-open-xchange-guidedtours (7.8.1-9) stable; urgency=medium
-
-  * Build for patch 2016-04-25 (3239)
-
- -- Marcus Klein <marcus.klein@open-xchange.com>  Fri, 15 Apr 2016 13:37:37 +0000
-
-open-xchange-guidedtours (7.8.1-8) stable; urgency=medium
-
-  * Build for patch 2016-04-06 (3222)
-
- -- Marcus Klein <marcus.klein@open-xchange.com>  Tue, 05 Apr 2016 11:17:00 +0000
-=======
 open-xchange-guidedtours (7.8.2-4) stable; urgency=medium
 
   * Second candidate for 7.8.2 release
@@ -70,7 +27,6 @@
   * prepare for 7.8.2 release
 
  -- Marcus Klein <marcus.klein@open-xchange.com>  Fri, 08 Apr 2016 13:16:13 +0200
->>>>>>> 4b2e00f6
 
 open-xchange-guidedtours (7.8.1-7) stable; urgency=medium
 
