/**
 * All content on this website (including text, images, source
 * code and any other original works), unless otherwise noted,
 * is licensed under a Creative Commons License.
 *
 * http://creativecommons.org/licenses/by-nc-sa/2.5/
 *
 * Copyright (C) Open-Xchange Inc., 2006-2012
 * Mail: info@open-xchange.com
 *
 * @author Daniel Rentz <daniel.rentz@open-xchange.com>
 */

define('io.ox/office/main',
    ['io.ox/files/api',
     'io.ox/core/tk/model',
     'io.ox/core/tk/view',
     'io.ox/office/editor',
     'gettext!io.ox/office/main',
     'less!io.ox/office/main.css',
     'io.ox/office/actions'
    ], function (api, Model, View, Editor, gt) {

    'use strict';

    // multi-instance pattern: on each call, create a new application
    // TODO: return open application per file
    function createInstance(options) {

        var // file/document options
            appOptions = $.extend({
                filename: gt('Unnamed')
            }, options),

            // application object
            app = ox.ui.createApp({ name: 'io.ox/office', title: appOptions.filename }),

            // application window
            win = null,

            // default window title
            winBaseTitle = gt('OX Office'),

            // main application container
            container = $('<div>').addClass('container abs'),

            // the iframe representing the edited document
            iframe = $('<iframe>').addClass('io-ox-office-iframe'),

            model = new Model(),

            view = new View({ model: model, node: container }),

            filterUrl = ox.apiRoot + '/oxodocumentfilter?action=importdocument&id=' + appOptions.id + '&session=' + ox.session;

        /*
         * Shows a closable error message above the editor.
         *
         * @param message
         *  The message text.
         *
         * @param title
         *  (optional) The title of the error message. Defaults to 'Error'.
         */
        var showError = function (message, title) {
            container.find('.alert').remove();
            container.prepend($.alert(title || gt('Error'), message));
        };

        /*
         * Shows an internal error message with the specified message text.
         */
        var showInternalError = function (message) {
            showError(message, gt('Internal Error'));
        };

        /*
         * Shows an error message extracted from the error object returned by
         * a jQuery AJAX call.
         */
        var showAjaxError = function (data) {
            showError(data.responseText);
        };

        var updateTitles = function () {
            app.setTitle(appOptions.filename);
            if (win) {
                win.setTitle(winBaseTitle + ' - ' + appOptions.filename);
            }
        };

        /*
         * Returns a deferred that reflects whether initialization of the
         * editor succeeded. On first call, initializes the editor iframe and
         * creates a new instance of the Editor class. On subsequent calls,
         * returns the same deferred object again without initialization.
         */
        var getEditor = function () {
            // the return value
            var def = $.Deferred();

            // put the code to manipulate the embedded document into a timeout
            setTimeout(function () {
                var // the embedded document, wrapped in a jQuery object
                    contents = iframe.contents(),
                    // the head element of the document embedded in the iframe
                    frameHead = $('head', contents),
                    // the body element of the document embedded in the iframe
                    frameBody = $('body', contents),
                    // the content window of the iframe document
                    frameWindow = iframe.length && iframe.get(0).contentWindow;

                // check that all components of the embedded document are valid
                if (frameHead.length && frameBody.length && frameWindow) {
                    // add a link to the editor.css file
                    frameHead.append($('<link>').attr('rel', 'stylesheet').attr('href', ox.base + '/apps/io.ox/office/editor.css'));
                    // set body of the document to edit mode
                    frameBody.attr('contenteditable', true);
                    // append some text to play with, TODO: remove that
                    frameBody.append('<p>normal <span style="font-weight: bold">bold</span> normal <span style="font-style: italic">italic</span> normal</p>');
                    // resolve the deferred with a new editor instance
                    def.resolve(new Editor(frameBody, frameWindow));
                } else {
                    // creation of the iframe failed: reject the deferred
                    showInternalError('Cannot instantiate editor.');
                    def.reject();
                }
            });

            // on subsequent calls, just return the deferred
            getEditor = function () { return def; };
            return def;
        };

        var createOperationsList = function (result) {

            var operations = [];
            var value = JSON.parse(result.data);

            if (_(value).isArray()) {
                // iterating over the list of JSON objects
                _(value).each(function (json, j) {
                    if (_(json).isObject()) {
                        operations.push(json);  // the value has already the correct object notation, if it was sent as JSONObject from Java code
                        // window.console.log('Operation ' + j + ': ' + JSON.stringify(json));
                    }
                });
            }

            return operations;
        };

        /*
         * The handler function that will be called while launching the
         * application. Creates and initializes a new application window.
         */
        app.setLauncher(function () {
            // create the application window
            win = ox.ui.createWindow({
                name: 'io.ox/office',
                title: winBaseTitle,
                close: true,
                search: false,
                toolbar: true
            });
            app.setWindow(win);

            // we are using an iframe
            win.detachable = false;

            // initialize global application structure
            updateTitles();
            win.nodes.main.addClass('io-ox-office-main').append(container.append(iframe));
        });

        /*
         * Loads the document described in the options map passed in the
         * constructor of this application, and shows the application window.
         *
         * @returns
         *  A deferred that reflects the result of the load operation.
         */
        app.load = function () {
            var def = $.Deferred();
            win.show();
            getEditor().done(function (editor) {
                win.busy();
                $.ajax({
                    type: 'GET',
                    url: filterUrl,
                    dataType: 'json'
                })
                .done(function (response) {
                    editor.applyOperations(editor, createOperationsList(response), false);
                    editor.focus();
                    win.idle();
                    def.resolve();
                })
                .fail(function (response) {
                    showAjaxError(response);
                    win.idle();
                    def.reject();
                });
                return def;
            });
        };

        /*
         * Saves the document to its origin.
         *
         * @returns
         *  A deferred that reflects the result of the save operation.
         */
        app.save = function () {
            var def = $.Deferred();
            getEditor().done(function (editor) {
                win.busy();
                var allOperations = editor.getOperations();
                // var operations = convertAllOperations(allOperations);
                var operations = {"Operations": ["{name:insertParagraph, para:0}", "{name:insertText, para:0, pos:3, text:hallo}", "{name:insertText, para:1, pos:6, text:Welt}"]};
<<<<<<< HEAD
                $.ajax({ type: 'POST',
                    data: operations,
                    url: ox.apiRoot + "/oxodocumentfilter?action=exportdocument&id=" + appOptions.id + "&session=" + ox.session,  // URL needs to be specified
=======
                $.ajax({
                    type: 'GET',
                    url: filterUrl,
>>>>>>> c6352f3d
                    dataType: 'json',
                    data: operations,
                    beforeSend: function (xhr) {
                        if (xhr && xhr.overrideMimeType) {
                            xhr.overrideMimeType("application/j-son;charset=UTF-8");
                        }
                    }
                })
                .done(function (response) {
                    editor.focus();
                    win.idle();
                    def.resolve();
                })
                .fail(function (response) {
                    showAjaxError(response);
                    win.idle();
                    def.reject();
                });
            });
            return def;
        };

        /*
         * The handler function that will be called when the application shuts
         * down. If the edited document has unsaved changes, a dialog will be
         * shown asking whether to save or drop the changes.
         */
        app.setQuit(function () {
            var def = null;
            getEditor().done(function (editor) {
                if (editor.isModified()) {
                    require(['io.ox/core/tk/dialogs'], function (dialogs) {
                        new dialogs.ModalDialog()
                        .text(gt('Do you really want to cancel editing this document?'))
                        .addPrimaryButton('delete', gt('Lose changes'))
                        .addAlternativeButton('save', gt('Save'))
                        .addButton('cancel', gt('Cancel'))
                        .on('delete', function () { def = $.Deferred().resolve(); })
                        .on('save', function () { def = app.save(); })
                        .on('cancel', function () { def = $.Deferred().reject(); })
                        .show();
                    });
                } else {
                    def = $.Deferred().resolve();
                }
            });
            return def;
        });

        app.destroy = function () {
            view.destroy();
            app = win = container = iframe = model = view = null;
        };

        return app;
    }

    return {
        getApp: createInstance
    };
});<|MERGE_RESOLUTION|>--- conflicted
+++ resolved
@@ -218,15 +218,10 @@
                 var allOperations = editor.getOperations();
                 // var operations = convertAllOperations(allOperations);
                 var operations = {"Operations": ["{name:insertParagraph, para:0}", "{name:insertText, para:0, pos:3, text:hallo}", "{name:insertText, para:1, pos:6, text:Welt}"]};
-<<<<<<< HEAD
-                $.ajax({ type: 'POST',
-                    data: operations,
+                $.ajax({
+                    type: 'POST',
                     url: ox.apiRoot + "/oxodocumentfilter?action=exportdocument&id=" + appOptions.id + "&session=" + ox.session,  // URL needs to be specified
-=======
-                $.ajax({
-                    type: 'GET',
-                    url: filterUrl,
->>>>>>> c6352f3d
+                    // url: filterUrl,
                     dataType: 'json',
                     data: operations,
                     beforeSend: function (xhr) {
