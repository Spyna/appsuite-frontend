--- conflicted
+++ resolved
@@ -62,17 +62,13 @@
 
         //find out remindertype
         if (model.get('reminder') && model.get('reminder').module === 4) {//task
-<<<<<<< HEAD
             info = [
                 $('<div class="title">').text(_.noI18n(model.get('title'))),
-                $('<span class="end_date">').text(_.noI18n(model.get('end_date'))),
-                $('<span class="status pull-right">').text(model.get('status')).addClass(model.get('badge'))
+                $('<div class="info-wrapper">').append(
+                    $('<span class="end_date">').text(_.noI18n(model.get('end_date'))),
+                    $('<span class="status pull-right">').text(model.get('status')).addClass(model.get('badge'))
+                )
             ];
-=======
-            info = [$('<div class="title">').text(_.noI18n(model.get('title'))),
-                    $('<div class="info-wrapper">').append($('<span class="end_date">').text(_.noI18n(model.get('end_date'))),
-                    $('<span class="status pull-right">').text(model.get('status')).addClass(model.get('badge')))];
->>>>>>> c8eabd80
             var endText = '',
                 statusText = '';
             if (_.noI18n(model.get('end_date'))) {
