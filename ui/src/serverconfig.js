
define(function () {

    return {

        pageTitle: "OX7",
        pageHeader: "open xchange 7",

        autoLogin: true,
        forgotPassword: "https://iforgot.apple.com",

        languages: {
 en_US: "English",
 de_DE: "Deutsch",
 fr_FR: "Français"
        },

        defaultContext: "1337",

        copyright: "&copy; 2011 open xchange.",
        version: "7.0.0 dev",
        buildDate: "2010-10-21",

        plugins: {
<<<<<<< HEAD
 signin: [],
 core: ["halo"],
 halo: ["halo/contacts", "halo/appointments", "halo/linkedIn", "halo/mail"],
 portal: ["appointments", "linkedIn", "mail", "rss"],
 tests: ["io.ox/mail/write", "plugins/halo", "io.ox/contacts", "io.ox/contacts/edit",
         "io.ox/core"]
=======
            signin: [],
            core: ["halo"],
            halo: ["halo/contacts", "halo/appointments", "halo/linkedIn", "halo/mail"],
            portal: ["appointments", "linkedIn", "mail", "rss"],
            tests: ["io.ox/mail/write", "plugins/halo", "io.ox/contacts", "io.ox/contacts/edit", "io.ox/contacts/distrib",
                    "io.ox/core", "io.ox/files"]
>>>>>>> 9ba67b52
        },

        previewExtensions : ["doc", "dot", "docx", "dotx", "docm", "dotm", "xls", "xlt", "xla", "xlsx", "xltx", "xlsm", "xltm", "xlam", "xlsb", "ppt", "pot", "pps", "ppa", "pptx", "potx", "ppsx", "ppam", "pptm", "potm", "ppsm"]
    };
});<|MERGE_RESOLUTION|>--- conflicted
+++ resolved
@@ -22,21 +22,12 @@
         buildDate: "2010-10-21",
 
         plugins: {
-<<<<<<< HEAD
- signin: [],
- core: ["halo"],
- halo: ["halo/contacts", "halo/appointments", "halo/linkedIn", "halo/mail"],
- portal: ["appointments", "linkedIn", "mail", "rss"],
- tests: ["io.ox/mail/write", "plugins/halo", "io.ox/contacts", "io.ox/contacts/edit",
-         "io.ox/core"]
-=======
             signin: [],
             core: ["halo"],
             halo: ["halo/contacts", "halo/appointments", "halo/linkedIn", "halo/mail"],
             portal: ["appointments", "linkedIn", "mail", "rss"],
             tests: ["io.ox/mail/write", "plugins/halo", "io.ox/contacts", "io.ox/contacts/edit", "io.ox/contacts/distrib",
                     "io.ox/core", "io.ox/files"]
->>>>>>> 9ba67b52
         },
 
         previewExtensions : ["doc", "dot", "docx", "dotx", "docm", "dotm", "xls", "xlt", "xla", "xlsx", "xltx", "xlsm", "xltm", "xlam", "xlsb", "ppt", "pot", "pps", "ppa", "pptx", "potx", "ppsx", "ppam", "pptm", "potm", "ppsm"]
