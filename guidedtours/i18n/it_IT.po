# Antje Faber, 2011, 2013.
# Daniele Ricciulli <daniele@workshop-chapina.com>, 2009.
# Monica Raggioli <monica@workshop-chapina.com>, 2011, 2012.
# Vincenzo Reale <vincenzo@workshop-chapina.com>, 2009, 2010, 2011, 2012, 2013, 2014, 2015, 2016, 2018.
msgid ""
msgstr ""
"Project-Id-Version: tours\n"
"Report-Msgid-Bugs-To: \n"
"POT-Creation-Date: \n"
"PO-Revision-Date: 2018-02-22 21:02+0100\n"
"Last-Translator: Vincenzo Reale <vincenzo@workshop-chapina.com>\n"
"Language-Team: Italian <it@workshop-chapina.com>\n"
"Language: it_IT\n"
"MIME-Version: 1.0\n"
"Content-Type: text/plain; charset=UTF-8\n"
"Content-Transfer-Encoding: 8bit\n"
"Plural-Forms: nplurals=2; plural=(n!=1);\n"
"X-Generator: Lokalize 2.0\n"

#: apps/io.ox/tours/calendar.js module:io.ox/tours
msgid "Creating a new appointment"
msgstr "Creare un nuovo appuntamento"

#: apps/io.ox/tours/calendar.js module:io.ox/tours
msgid "To create a new appointment, click on New in the toolbar."
msgstr ""
"Per creare un nuovo appuntamento, fare clic sull'icona Nuovo nella barra "
"degli strumenti."

#: apps/io.ox/tours/calendar.js module:io.ox/tours
msgid "Entering the appointment's data"
msgstr "Digitare la data dell'appuntamento"

#: apps/io.ox/tours/calendar.js module:io.ox/tours
msgid ""
"Enter the subject, the start and the end date of the appointment. Other "
"details are optional."
msgstr ""
"Digitare l'oggetto, la data iniziale e finale dell'appuntamento. Gli altri "
"dettagli sono facoltativi."

#: apps/io.ox/tours/calendar.js module:io.ox/tours
msgid "Creating recurring appointments"
msgstr "Creare appuntamenti ricorrenti"

#: apps/io.ox/tours/calendar.js module:io.ox/tours
msgid ""
"To create recurring appointments, enable Repeat. Functions for setting the "
"recurrence parameters are shown."
msgstr ""
"Per creare appuntamenti ricorrenti, abilitare Ripeti. Le funzioni per "
"impostare i parametri di ricorrenza saranno mostrate."

#: apps/io.ox/tours/calendar.js module:io.ox/tours apps/io.ox/tours/tasks.js
msgid "Using the reminder function"
msgstr "Utilizzare le funzioni di promemoria"

#: apps/io.ox/tours/calendar.js module:io.ox/tours
msgid "To not miss the appointment, use the reminder function."
msgstr ""
"Per non dimenticare l'appuntamento, utilizzare la funzione di promemoria."

#: apps/io.ox/tours/calendar.js module:io.ox/tours apps/io.ox/tours/tasks.js
msgid "Inviting other participants"
msgstr "Invitare altri partecipanti"

#: apps/io.ox/tours/calendar.js module:io.ox/tours
msgid ""
"To invite other participants, enter their names in the field below "
"Participants. To avoid appointment conflicts, click on Find a free time at "
"the upper right side."
msgstr ""
"Per invitare altri partecipanti, digitare i loro nomi nel campo sotto "
"Partecipanti. Per evitare conflitti tra appuntamenti, fare clic su Trova "
"tempo libero in alto a sinistra."

#: apps/io.ox/tours/calendar.js module:io.ox/tours
msgid "Adding attachments"
msgstr "Aggiungere allegati"

#: apps/io.ox/tours/calendar.js module:io.ox/tours
msgid "Further down you can add documents as attachments to the appointment."
msgstr ""
"Più in basso, sarà possibile aggiungere documenti come allegati "
"all'appuntamento."

#: apps/io.ox/tours/calendar.js module:io.ox/tours
msgid "Creating the appointment"
msgstr "Creare l'appuntamento"

#: apps/io.ox/tours/calendar.js module:io.ox/tours
msgid "To create the appointment, click on Create at the lower left side."
msgstr "Per creare l'appuntamento, fare clic su Crea in basso a sinistra."

#: apps/io.ox/tours/calendar.js module:io.ox/tours apps/io.ox/tours/mail.js
msgid "Selecting a view"
msgstr "Selezionare una vista"

#: apps/io.ox/tours/calendar.js module:io.ox/tours
msgid ""
"To select one of the views like Day, Month or List, click on View in the "
"toolbar. Select a menu entry from the Layout section."
msgstr ""
"Per selezionare una delle viste Giorno, Mese o Elenco, fare clic su Vista "
"nella barra degli strumenti. Selezionare una voce del menu dalla sezione "
"Disposizione."

#: apps/io.ox/tours/calendar.js module:io.ox/tours
msgid "The calendar views"
msgstr "Le viste del calendario"

#: apps/io.ox/tours/calendar.js module:io.ox/tours
msgid ""
"The calendar views display a calendar sheet with the appointments for the "
"selected time range."
msgstr ""
"Le viste del calendario visualizzano un foglio del calendario con gli "
"appuntamenti per l'intervallo di tempo selezionato."

#: apps/io.ox/tours/calendar.js module:io.ox/tours
msgid "The List view"
msgstr "La vista Elenco"

#: apps/io.ox/tours/calendar.js module:io.ox/tours
msgid ""
"The List view shows a list of the appointments in the current folder. If "
"clicking on an appointment, the appointment's data and some functions are "
"displayed in the Detail view."
msgstr ""
"La vista Elenco mostra un elenco degli appuntamenti nella cartella corrente. "
"Facendo clic su un appuntamento, la data dell'appuntamento e alcune funzioni "
"sono visualizzate nella vista dettagliata."

<<<<<<< HEAD
#: apps/io.ox/tours/settings.js module:io.ox/tours
msgid "How the settings are organized"
msgstr "Come sono organizzate le impostazioni"
=======
#: apps/io.ox/tours/contacts.js module:io.ox/tours
msgid "Creating a new contact"
msgstr "Creare un nuovo contatto"

#: apps/io.ox/tours/contacts.js module:io.ox/tours
msgid "To create a new contact, click on New > Add contact in the toolbar."
msgstr ""
"Per creare un nuovo contatto, fare clic su Nuovo > Aggiungi contatto nella "
"barra degli strumenti."

#: apps/io.ox/tours/contacts.js module:io.ox/tours
msgid "Navigation bar"
msgstr "Barra di navigazione"
>>>>>>> ca385a2c

#: apps/io.ox/tours/contacts.js module:io.ox/tours
msgid ""
"Click on a letter on the left side of the navigation bar in order to display "
"the corresponding contacts from the selected address book."
msgstr ""
"Fare clic su una lettera a sinistra della barra di navigazione per "
"visualizzare i contatti corrispondenti della rubrica selezionata."

#: apps/io.ox/tours/contacts.js module:io.ox/tours
msgid "Sending an E-Mail to a contact"
msgstr "Inviare un messaggio a un contatto"

<<<<<<< HEAD
#: apps/io.ox/tours/mail.js module:io.ox/tours
=======
#: apps/io.ox/tours/contacts.js module:io.ox/tours
msgid ""
"To send an E-Mail to the contact, click on an E-Mail address or on Send "
"email in the toolbar."
msgstr ""
"Per inviare un messaggio al contatto, fare clic su un indirizzo di posta "
"elettronica o su Invia messaggio nella barra degli strumenti."

#: apps/io.ox/tours/contacts.js module:io.ox/tours
msgid "Editing multiple contacts"
msgstr "Modificare più contatti"

#: apps/io.ox/tours/contacts.js module:io.ox/tours
>>>>>>> ca385a2c
msgid ""
"To edit multiple contacts at once, enable the checkboxes on the left side of "
"the contacts. If the checkboxes are not displayed, click on View > "
"Checkboxes on the right side of the toolbar."
msgstr ""
"Per modificare più contatti contemporaneamente, marcare le caselle di "
"selezione a sinistra dei contatti. Se le caselle non sono visualizzate, fare "
"clic su Vista > Caselle di selezione a destra della barra degli strumenti."

#: apps/io.ox/tours/files.js module:io.ox/tours
msgid "The Drive app"
msgstr "L'applicazione Drive"

#: apps/io.ox/tours/files.js module:io.ox/tours
msgid ""
"Welcome to your cloud storage app. This Guided Tour will introduce you to "
"your new online storage solution - your one point to access online stored "
"files from all your accounts. This is where you can upload and save your "
"files, share them and synchronize them with different devices.  "
msgstr ""
"Benvenuti nella vostra applicazione di archiviazione sul cloud. Questa "
"visita guidata vi introdurrà alla vostra nuova soluzione di archiviazione in "
"linea - il punto di accesso ai file archiviati in linea da tutti i vostri "
"account. Qui potrete caricare e salvare i vostri file, condividerli e "
"sincronizzarli con altri dispositivi."

#: apps/io.ox/tours/files.js module:io.ox/tours
msgid "Folder tree"
msgstr "Albero delle cartelle"

#: apps/io.ox/tours/files.js module:io.ox/tours
msgid ""
"On the left you can see the folder tree. It displays your folder structure "
"and allows you to navigate to specific folders and subfolders. To make your "
"life easier, we have already included folders for your Documents, Music, "
"Pictures and Videos."
msgstr ""
"Sulla sinistra si trova l'albero delle cartelle. Esso visualizza la propria "
"struttura di cartelle e consente di navigare specifiche cartelle e "
"sottocartelle. Per semplificarne l'utilizzo, abbiamo già incluso cartelle "
"dai vostri Documenti, Musica, Immagini e Video."

#: apps/io.ox/tours/files.js module:io.ox/tours
msgid "Folder content"
msgstr "Contenuto delle cartelle"

#: apps/io.ox/tours/files.js module:io.ox/tours
msgid ""
"Clicking on a folder displays all the subfolders, documents, media and other "
"files that it contains."
msgstr ""
"Il clic su una cartella visualizza tutte le sottocartelle, i documenti, i "
"file multimediali e altri file in essa contenuti."

#: apps/io.ox/tours/files.js module:io.ox/tours
msgid "Select a view"
msgstr "Selezionare una vista"

#: apps/io.ox/tours/files.js module:io.ox/tours
msgid "Different views are available. Just select the one you like best."
msgstr "Sono disponibili diverse viste. Selezionare quella che si preferisce."

#: apps/io.ox/tours/files.js module:io.ox/tours
msgid "Toolbar"
msgstr "La barra degli strumenti"

#: apps/io.ox/tours/files.js module:io.ox/tours
msgid ""
"At the top you can find the toolbar with many functions and additional "
"options. You can easily create new folders, new files and much more."
msgstr ""
"Nella parte superiore, è possibile trovare la barra degli strumenti con "
"molte funzioni e opzioni aggiuntive. Si possono creare facilmente nuove "
"cartelle, nuovi file e molto altro."

#: apps/io.ox/tours/files.js module:io.ox/tours
msgid "Upload a new file"
msgstr "Caricare un nuovo file"

#: apps/io.ox/tours/files.js module:io.ox/tours
msgid ""
"To upload a new file from your local device, simply click on Add local file "
"and select the file you would like to upload. It is even easier if you just "
"drag and drop files from your local device into Drive. The uploaded file is "
"now available in Drive on all your devices."
msgstr ""
"Per caricare un nuovo file dal proprio dispositivo locale, basta fare clic "
"su Aggiungi file locale e selezionare il file che si desidera caricare. È "
"anche più semplice se si trascinano e rilasciano i file dal proprio "
"dispositivo locale a Drive. Il file caricato è subito disponibile in Drive "
"su tutti i propri dispositivi."

#: apps/io.ox/tours/files.js module:io.ox/tours
msgid "Preview files"
msgstr "Anteprima dei file"

#: apps/io.ox/tours/files.js module:io.ox/tours
msgid "Clicking on the view icon leads you to a preview of the selected file."
msgstr ""
"Fare clic sull'icona della vista conduce a un'anteprima del file selezionato."

#: apps/io.ox/tours/files.js module:io.ox/tours
msgid "Preview mode"
msgstr "Anteprima"

<<<<<<< HEAD
#: apps/io.ox/tours/mail.js module:io.ox/tours
msgid "Reading E-Mail conversations"
msgstr "Lettura delle conversazioni di posta"

#: apps/io.ox/tours/portal.js module:io.ox/tours
msgid "Reading the details"
msgstr "Leggere i dettagli"

#: apps/io.ox/tours/intro.js module:io.ox/tours
msgid "Searching for objects"
msgstr "Cercare oggetti"
=======
#: apps/io.ox/tours/files.js module:io.ox/tours
msgid ""
"From preview you can also select other options to help you manage and work "
"on your files."
msgstr ""
"Dall'anteprima è possibile inoltre selezionare altre opzioni che aiutano a "
"gestire e a lavorare con i propri file."
>>>>>>> ca385a2c

#: apps/io.ox/tours/files.js module:io.ox/tours
msgid "Share files"
msgstr "Condividere file"

#: apps/io.ox/tours/files.js module:io.ox/tours
msgid ""
"Here you can share files with your colleagues and external contacts. You can "
"also collaborate on a document and set different access rights."
msgstr ""
"Qui è possibile condividere file con i propri colleghi e contatti esterni. È "
"inoltre possibile collaborare su un documento e impostare diversi permessi "
"di accesso."

#: apps/io.ox/tours/files.js module:io.ox/tours
msgid "Sharing options"
msgstr "Opzioni di condivisione"

#: apps/io.ox/tours/files.js module:io.ox/tours
msgid ""
"Choose from two alternatives to share your files and folders. Use Invite "
"people if you want to manage access rights and allow recipients to create "
"and edit files. Or just get a link to let others view and download your "
"files. You can use an expiration date and password protection if you like."
msgstr ""
"Scegliere tra due alternative per condividere i propri file e cartelle. "
"Utilizzare Invita persone se si desidera gestire i permessi di accesso e "
"consentire ai destinatari di creare e modificare i file. Oppure ottenere "
"solo un collegamento per consentire agli altri di visualizzare e scaricare i "
"propri file. È inoltre possibile utilizzare una data di scadenza e una "
"password di protezione, se lo si desidera."

#: apps/io.ox/tours/files.js module:io.ox/tours
msgid "Collaborating"
msgstr "Collaborare"

#: apps/io.ox/tours/files.js module:io.ox/tours
msgid ""
"Sharing files by inviting people does not only offer your recipients the "
"option to create and edit files. Internal and external participants are also "
"able to collaborate with you on text documents and spreadsheets at the same "
"time."
msgstr ""
"Condividere i file invitando persone non offre solo ai propri destinatari la "
"facoltà di creare e modificare i file. I partecipanti interni ed esterni "
"possono collaborare con voi su documenti di testo e fogli elettronici in "
"contemporanea."

#: apps/io.ox/tours/files.js module:io.ox/tours
msgid "Edit documents"
msgstr "Modificare i documenti"

#: apps/io.ox/tours/files.js module:io.ox/tours
msgid ""
"Did you know that you can edit text documents and spreadsheets online? Drive "
"will automatically update your edited file, but thanks to versioning the "
"original file stays available."
msgstr ""
"Sapevate che è possibile modificare documenti di testo e fogli elettronici "
"in linea? Drive aggiornerà automaticamente il file modificato, ma grazie al "
"controllo di versione il file originale rimane disponibile."

#: apps/io.ox/tours/files.js module:io.ox/tours
msgid "File details"
msgstr "Dettagli dei file"

#: apps/io.ox/tours/files.js module:io.ox/tours
msgid ""
"The file details side bar offers additional information about your files. "
"Just enable the File details option from the View drop down menu and select "
"a file to see the details."
msgstr ""
"La barra laterale dei dettagli dei file offre informazioni aggiuntive sui "
"propri file. Basta abilitare l'opzione Dettagli dei file dal menu a tendina "
"Vista e selezionare un file per vedere i dettagli."

#: apps/io.ox/tours/files.js module:io.ox/tours
msgid "Add another account"
msgstr "Aggiungere un altro account"

#: apps/io.ox/tours/files.js module:io.ox/tours
msgid ""
"Drive allows you to connect to other storage solutions if you already have a "
"cloud storage account you use to save and sync your files. Simply click on "
"the appropriate logo to access your existing data."
msgstr ""
"Drive consente di collegarsi ad altri sistemi di archiviazione, se si "
"dispone già di un account di archiviazione sul cloud per salvare e "
"sincronizzare i propri file.  Basta fare clic sul logo corretto e accedere "
"ai propri dati esistenti."

#: apps/io.ox/tours/files.js module:io.ox/tours
msgid "The Drive app tour.txt"
msgstr "Visita applicazione Drive.txt"

#: apps/io.ox/tours/intro.js module:io.ox/tours
msgid "Welcome to %s"
msgstr "Benvenuti in %s"

#: apps/io.ox/tours/intro.js module:io.ox/tours
msgid ""
"This guided tour will briefly introduce you to the product. Get more "
"detailed information in the tours for the single apps or in the online help."
msgstr ""
"Questa presentazione guidata costituisce una breve introduzione al prodotto. "
"È possibile ottenere informazioni dettagliate per le singole applicazioni in "
"questa presentazione o nella guida in linea."

<<<<<<< HEAD
#: apps/io.ox/tours/portal.js module:io.ox/tours
msgid "The Portal"
msgstr "Il portale"
=======
#: apps/io.ox/tours/intro.js module:io.ox/tours
msgid "Launching an app"
msgstr "Avviare un'applicazione"

#: apps/io.ox/tours/intro.js module:io.ox/tours
msgid ""
"To launch an app, use the quick launch icons on the left side of the menu "
"bar or click on an entry inside the app launcher menu."
msgstr ""
"Per avviare un'applicazione, utilizza le icone di avvio rapido a sinistra"
" della "
"barra dei menu o fai clic su un voce all'interno del menu di avvio delle"
" applicazioni."

#: apps/io.ox/tours/intro.js module:io.ox/tours
msgid "Displaying the help or the settings"
msgstr "Visualizzare la guida o le impostazioni"
>>>>>>> ca385a2c

#: apps/io.ox/tours/intro.js module:io.ox/tours
msgid ""
"To display the help or the settings, click the System menu icon in the menu "
"bar."
msgstr ""
"Per visualizzare la guida o le impostazioni, fare clic sull'icona Menu di "
"sistema nella barra dei menu."

#: apps/io.ox/tours/intro.js module:io.ox/tours
msgid "Creating new items"
msgstr "Creare nuovi elementi"

#: apps/io.ox/tours/intro.js module:io.ox/tours
msgid "To create a new E-Mail, click the Compose new E-Mail in the toolbar."
msgstr ""
"Per creare un nuovo messaggio di posta, fare clic sull'icona Componi un "
"nuovo messaggio nella barra degli strumenti."

#: apps/io.ox/tours/intro.js module:io.ox/tours
msgid "Opening or closing the folder tree"
msgstr "Aprire e chiudere l'albero delle cartelle"

#: apps/io.ox/tours/intro.js module:io.ox/tours
msgid ""
"To open or close the folder tree, click on View >  Folder view on the right "
"side of the toolbar."
msgstr ""
"Per aprire o chiudere l'albero delle cartelle, fare clic su Vista > Vista "
"delle cartelle a destra della barra degli strumenti."

#: apps/io.ox/tours/intro.js module:io.ox/tours
msgid "Searching for objects"
msgstr "Cercare oggetti"

#: apps/io.ox/tours/intro.js module:io.ox/tours
msgid "To search for objects, click the Search icon in the menu bar."
msgstr ""
"Per cercare oggetti, fare clic sull'icona Ricerca nella barra dei menu."

#: apps/io.ox/tours/intro.js module:io.ox/tours
msgid "The toolbar"
msgstr "La barra degli strumenti"

#: apps/io.ox/tours/intro.js module:io.ox/tours
msgid ""
"Depending on the app, the toolbar contains various functions for creating, "
"editing and organizing objects."
msgstr ""
"In base all'applicazione, la barra degli strumenti contiene varie funzioni "
"per creare, modificare e organizzare oggetti."

#: apps/io.ox/tours/intro.js module:io.ox/tours
msgid "The folder tree"
msgstr "L'albero delle cartelle"

#: apps/io.ox/tours/intro.js module:io.ox/tours
<<<<<<< HEAD
=======
msgid ""
"Use the folder tree to open the folder containing the objects that you want "
"to view in the list."
msgstr ""
"Utilizzare l'albero delle cartelle per aprire la cartella che contiene gli "
"oggetti che si desidera visualizzare nell'elenco."

#: apps/io.ox/tours/intro.js module:io.ox/tours
>>>>>>> ca385a2c
msgid "The list"
msgstr "L'elenco"

#: apps/io.ox/tours/intro.js module:io.ox/tours
msgid ""
"Use the list to select an object, show its contents or activate functions."
msgstr ""
"Utilizzare l'elenco per selezionare un oggetto, mostrare il suo contenuto o "
"attivare funzioni."

#: apps/io.ox/tours/intro.js module:io.ox/tours
msgid "The Detail view"
msgstr "La vista dettagliata"

#: apps/io.ox/tours/intro.js module:io.ox/tours
msgid ""
"The Detail view displays an object's content. Depending on the app, further "
"functions for organizing objects can be found in the Detail view."
msgstr ""
"La vista dettagliata visualizza il contenuto di un oggetto. In base "
"all'applicazione, ulteriori funzioni per organizzare oggetti possono essere "
"trovate nella vista dettagliata."

#: apps/io.ox/tours/intro.js module:io.ox/tours
msgid "Further information"
msgstr "Ulteriori informazioni"

#: apps/io.ox/tours/intro.js module:io.ox/tours
msgid ""
"Detailed instructions for the single apps are located in System menu > Help."
msgstr ""
"Istruzioni dettagliate per le singole applicazioni sono disponibili in Menu "
"di sistema > Aiuto."

#: apps/io.ox/tours/mail.js module:io.ox/tours
msgid "Composing a new E-Mail"
msgstr "Comporre un nuovo messaggio di posta"

#: apps/io.ox/tours/mail.js module:io.ox/tours
msgid "To compose a new E-Mail, click on Compose in the toolbar."
msgstr ""
"Per comporre una nuovo messaggio di posta, fare clic su Componi nella barra "
"degli strumenti."

#: apps/io.ox/tours/mail.js module:io.ox/tours
msgid "Entering the recipient's name"
msgstr "Digitare il nome del destinatario"

#: apps/io.ox/tours/mail.js module:io.ox/tours
msgid ""
"Enter the recipient's name into the recipients field. As soon as you typed "
"the first letters, suggestions from the address books are displayed. To "
"accept a recipient suggestion, click on it."
msgstr ""
"Digitare il nome del destinatario nel campo dei destinatari. Non appena si "
"digitano le prime lettere, saranno visualizzati dei suggerimenti dalla "
"rubrica. Per accettare un suggerimento, fare clic su di esso."

#: apps/io.ox/tours/mail.js module:io.ox/tours
msgid "Entering the subject"
msgstr "Digitare l'oggetto"

#: apps/io.ox/tours/mail.js module:io.ox/tours
msgid "Enter the subject into the subject field."
msgstr "Digitare l'oggetto nel campo oggetto."

#: apps/io.ox/tours/mail.js module:io.ox/tours
msgid "Further functions"
msgstr "Funzioni ulteriori"

#: apps/io.ox/tours/mail.js module:io.ox/tours
msgid ""
"In this area you can find further functions, e.g. for adding attachments."
msgstr ""
"In questa area, è possibile trovare ulteriori funzioni, ad es. per "
"aggiungere allegati."

#: apps/io.ox/tours/mail.js module:io.ox/tours
msgid "Entering the E-Mail text"
msgstr "Digitare il testo del messaggio"

#: apps/io.ox/tours/mail.js module:io.ox/tours
msgid ""
"Enter the E-Mail text into the main area. If the text format was set to HTML "
"in the options, you can format the E-Mail text. To do so select a text part "
"and then click an icon in the formatting bar."
msgstr ""
"Digitare il testo del messaggio di posta nell'area principale. Se il formato "
"del testo è stato impostato a HTML nelle opzioni, è possibile formattare il "
"testo del messaggio. Per fare ciò, selezionare una parte del testo e fare "
"clic su un'icona nella barra di formattazione."

#: apps/io.ox/tours/mail.js module:io.ox/tours
msgid "Sending the E-Mail"
msgstr "Inviare il messaggio"

#: apps/io.ox/tours/mail.js module:io.ox/tours
msgid "To send the E-Mail, click on Send"
msgstr "Per inviare il messaggio di posta, fare clic su Invia"

#: apps/io.ox/tours/mail.js module:io.ox/tours
msgid "Sorting your E-Mails"
msgstr "Ordinare i messaggi"

#: apps/io.ox/tours/mail.js module:io.ox/tours
msgid "To sort the E-Mails, click on Sort by. Select a sort criteria."
msgstr ""
"Per ordinare i messaggi, fare clic su Ordina per. Selezionare un criterio di "
"ordinamento."

#: apps/io.ox/tours/mail.js module:io.ox/tours
msgid ""
"To choose between the different views. click on View in the toolbar. Select "
"a menu entry in the layout."
msgstr ""
"Per scegliere tra le differenti viste, fare clic su Vista nella barra degli "
"strumenti. Selezionare una voce del menu nella disposizione."

#: apps/io.ox/tours/mail.js module:io.ox/tours
msgid "Opening an E-Mail in a separate window"
msgstr "Aprire un messaggio di posta in una finestra separata"

#: apps/io.ox/tours/mail.js module:io.ox/tours
msgid ""
"If double-clicking on an E-Mail in the list, the E-Mail is opened in a "
"separate window."
msgstr ""
"Facendo doppio clic su un messaggio di posta nell'elenco, il messaggio viene "
"aperto in una finestra separata."

#: apps/io.ox/tours/mail.js module:io.ox/tours
msgid "Reading E-Mail conversations"
msgstr "Lettura delle conversazioni di posta"

#: apps/io.ox/tours/mail.js module:io.ox/tours
msgid ""
"To open or close an E-Mail in a conversation, click on a free area in the "
"header."
msgstr ""
"Per aprire o chiudere un messaggio in una conversazione, fare clic su "
"un'area libera nell'intestazione."

#: apps/io.ox/tours/mail.js module:io.ox/tours
msgid "Halo view"
msgstr "Vista Aura"

#: apps/io.ox/tours/mail.js module:io.ox/tours
msgid ""
"To receive information about the sender or other recipients, open the Halo "
"view by clicking on a name."
msgstr ""
"Per ricevere informazioni sul mittente o sugli altri destinatari, aprire la "
"vista Aura facendo clic su un nome."

#: apps/io.ox/tours/mail.js module:io.ox/tours
msgid "Editing multiple E-Mails"
msgstr "Modificare più messaggi"

#: apps/io.ox/tours/mail.js module:io.ox/tours
msgid ""
"In order to edit multiple E-Mails at once, enable the checkboxes on the left "
"side of the E-Mails. If the checkboxes are not displayed, click on View > "
"Checkboxes on the right side of the toolbar."
msgstr ""
"Per modificare più messaggi contemporaneamente, marcare le caselle di "
"selezione a sinistra dei messaggi. Se le caselle non sono visualizzate, fare "
"clic su Vista > Caselle di selezione a destra della barra degli strumenti."

#: apps/io.ox/tours/mail.js module:io.ox/tours
msgid "Opening the E-Mail settings"
msgstr "Aprire le impostazioni di posta elettronica"

#: apps/io.ox/tours/mail.js module:io.ox/tours
msgid ""
"To open the E-Mail settings, click the System menu icon on the upper right "
"side of the menu bar. Select Settings. Click on E-Mail on the left side."
msgstr ""
"Per aprire le impostazioni di posta elettronica, fare clic sull'icona Menu "
"di sistema a destra della barra dei menu. Selezionare Impostazioni. Fare "
"clic sul messaggio a sinistra."

#. Tour name; general introduction
#: apps/io.ox/tours/main.js module:io.ox/tours
msgid "Getting started"
msgstr "Primi passi"

#: apps/io.ox/tours/portal.js module:io.ox/tours
msgid "The Portal"
msgstr "Il portale"

#: apps/io.ox/tours/portal.js module:io.ox/tours
msgid ""
"The Portal informs you about current E-Mails, appointments or social network "
"news."
msgstr ""
"Il portale fornisce informazioni sui messaggi di posta attuali, appuntamenti "
"o notizie dalle reti sociali."

<<<<<<< HEAD
#: apps/io.ox/tours/intro.js module:io.ox/tours
#, fuzzy
#| msgid ""
#| "To launch an app, click on an entry on the left side of the menu bar."
msgid ""
"To launch an app, use the quick launch icons on the left side of the menu "
"bar or click on an entry inside the app launcher menu."
msgstr ""
"Per avviare un'applicazione, fare clic su una voce a sinistra della barra "
"dei menu."
=======
#: apps/io.ox/tours/portal.js module:io.ox/tours
msgid "Reading the details"
msgstr "Leggere i dettagli"
>>>>>>> ca385a2c

#: apps/io.ox/tours/portal.js module:io.ox/tours
msgid "To read the details, click on an entry in a square."
msgstr "Per leggere i dettagli, fare clic su una voce in un riquadro."

#: apps/io.ox/tours/portal.js module:io.ox/tours
msgid "Drag and drop"
msgstr "Trascinamento e rilascio"

#: apps/io.ox/tours/portal.js module:io.ox/tours
msgid ""
"To change the layout, drag a square's title to another position and drop it "
"there."
msgstr ""
"Per cambiare la disposizione, trascinare un riquadro in una posizione "
"diversa e rilasciarlo."

#: apps/io.ox/tours/portal.js module:io.ox/tours
msgid "Closing a square"
msgstr "Chiudere un riquadro"

#: apps/io.ox/tours/portal.js module:io.ox/tours
msgid "If you no longer want to display a square, click the delete icon."
msgstr ""
"Se non si desidera visualizzare più un riquadro, fare clic sull'icona "
"Elimina."

#: apps/io.ox/tours/portal.js module:io.ox/tours
msgid "Customizing the Portal"
msgstr "Personalizzare il portale"

#: apps/io.ox/tours/portal.js module:io.ox/tours
msgid ""
"To display a square again or to display further information sources, click "
"on Customize this page."
msgstr ""
"Per visualizzare nuovamente un riquadro o per mostrare ulteriori fonti di "
"informazione, fare clic su Personalizza questa pagina."

#: apps/io.ox/tours/settings.js module:io.ox/tours
<<<<<<< HEAD
#, fuzzy
#| msgid ""
#| "To open the help, click the System menu icon on the upper right side of "
#| "the menu bar. Select Help. The help for the currently selected app is "
#| "displayed. To browse the complete help, click on Start Page or Table Of "
#| "Contents at the upper part of the window."
msgid ""
"To open the help, click the user image on the upper right side of the menu "
"bar. Select Help. The help for the currently selected app is displayed. To "
"browse the complete help, click on Start Page or Table Of Contents at the "
"upper part of the window."
msgstr ""
"Per aprire la guida, fare clic sull'icona Menu di sistema in alto a destra "
"della barra dei menu. Selezionare Aiuto. La guida per l'applicazione "
"selezionata viene visualizzata.Per sfogliare la guida completa, fare clic su "
"Pagina iniziale o Indice nella parte superiore della finestra."
=======
msgid "Opening the settings"
msgstr "Aprire le impostazioni"
>>>>>>> ca385a2c

#: apps/io.ox/tours/settings.js module:io.ox/tours
#, fuzzy
#| msgid ""
#| "To open the settings, click the System menu icon on the upper right side "
#| "of the menu bar. Select Settings."
msgid ""
"To open the settings, click the user image on the upper right side of the "
"menu bar. Select Settings."
msgstr ""
"Per aprire le impostazioni, fare clic sull'icona Menu di sistema in alto a "
"destra della barra dei menu. Selezionare Impostazioni."

#: apps/io.ox/tours/settings.js module:io.ox/tours
msgid "How the settings are organized"
msgstr "Come sono organizzate le impostazioni"

#: apps/io.ox/tours/settings.js module:io.ox/tours
msgid ""
"The settings are organized in topics. Select the topic on the left side, e.g "
"Basic settings or E-Mail."
msgstr ""
"Le impostazioni sono organizzate in argomenti. Selezionare l'argomento a "
"sinistra, ad es. Impostazioni di base o Posta elettronica."

#: apps/io.ox/tours/settings.js module:io.ox/tours
msgid "Editing settings"
msgstr "Modificare le impostazioni"

#: apps/io.ox/tours/settings.js module:io.ox/tours
msgid ""
"Edit a setting on the right side. In most of the cases, the changes are "
"activated immediately."
msgstr ""
"Modificare un'impostazione a destra. Nella maggior parte dei casi, le "
"modifiche sono attivate immediatamente."

#: apps/io.ox/tours/settings.js module:io.ox/tours
msgid "Opening the help"
msgstr "Aprire la guida"

#: apps/io.ox/tours/settings.js module:io.ox/tours
msgid ""
"To open the help, click the System menu icon on the upper right side of the "
"menu bar. Select Help. The help for the currently selected app is displayed. "
"To browse the complete help, click on Start Page or Table Of Contents at the "
"upper part of the window."
msgstr ""
"Per aprire la guida, fare clic sull'icona Menu di sistema in alto a destra "
"della barra dei menu. Selezionare Aiuto. La guida per l'applicazione "
"selezionata viene visualizzata.Per sfogliare la guida completa, fare clic su "
"Pagina iniziale o Indice nella parte superiore della finestra."

#: apps/io.ox/tours/settings.js module:io.ox/tours
msgid "Signing out"
msgstr "Disconnettersi"

#: apps/io.ox/tours/settings.js module:io.ox/tours
msgid ""
"To sign out, click the System menu icon on the upper right side of the menu "
"bar. Select Sign out."
msgstr ""
"Per disconnettersi, fare clic sull'icona Menu di sistema in alto a destra "
"della barra dei menu. Selezionare Esci."

<<<<<<< HEAD
#: apps/io.ox/tours/settings.js module:io.ox/tours
#, fuzzy
#| msgid ""
#| "To sign out, click the System menu icon on the upper right side of the "
#| "menu bar. Select Sign out."
msgid ""
"To sign out, click the logout icon on the upper right side of the menu bar."
msgstr ""
"Per disconnettersi, fare clic sull'icona Menu di sistema in alto a destra "
"della barra dei menu. Selezionare Esci."

#: apps/io.ox/tours/mail.js module:io.ox/tours
msgid "To sort the E-Mails, click on Sort by. Select a sort criteria."
msgstr ""
"Per ordinare i messaggi, fare clic su Ordina per. Selezionare un criterio di "
"ordinamento."
=======
#: apps/io.ox/tours/tasks.js module:io.ox/tours
msgid "Creating a new task"
msgstr "Creare una nuova attività"
>>>>>>> ca385a2c

#: apps/io.ox/tours/tasks.js module:io.ox/tours
msgid "To create a new task, click on New in the toolbar."
msgstr ""
"Per creare una nuova attività, fare clic su Nuovo nella barra degli "
"strumenti."

#: apps/io.ox/tours/tasks.js module:io.ox/tours
msgid "Entering the task's data"
msgstr "Digitare i dati dell'attività"

#: apps/io.ox/tours/tasks.js module:io.ox/tours
msgid "Enter the subject, the start date, and a description."
msgstr "Digitare l'oggetto, la data iniziale e una descrizione."

#: apps/io.ox/tours/tasks.js module:io.ox/tours
msgid "Adding further details"
msgstr "Aggiungere ulteriori dettagli"

#: apps/io.ox/tours/tasks.js module:io.ox/tours
msgid "To add further details, click on Expand form."
msgstr "Per aggiungere ulteriori dettagli, fare clic sul modulo Espandi."

#: apps/io.ox/tours/tasks.js module:io.ox/tours
msgid "Creating recurring tasks"
msgstr "Creare attività ricorrenti"

#: apps/io.ox/tours/tasks.js module:io.ox/tours
msgid ""
"To create recurring tasks, enable Repeat. Functions for setting the "
"recurrence parameters are shown."
msgstr ""
"Per creare attività ricorrenti, abilitare Ripeti. Le funzioni per impostare "
"i parametri di ricorrenza saranno mostrate."

#: apps/io.ox/tours/tasks.js module:io.ox/tours
msgid "To not miss the task, use the reminder function."
msgstr "Per non dimenticare l'attività, utilizzare la funzione di promemoria."

#: apps/io.ox/tours/tasks.js module:io.ox/tours
msgid "Tracking the editing status"
msgstr "Tracciare lo stato di modifica"

#: apps/io.ox/tours/tasks.js module:io.ox/tours
msgid "To track the editing status, enter the current progress."
msgstr "Per tracciare lo stato di modifica, inserire l'avanzamento attuale."

#: apps/io.ox/tours/tasks.js module:io.ox/tours
msgid ""
"To invite other participants, enter their names in the field below "
"Participants. You can add documents as attachment to the task."
msgstr ""
"Per invitare altri partecipanti, digitare i loro nomi nel campo sotto "
"Partecipanti. È possibile aggiungere all'attività documenti come allegati."

#: apps/io.ox/tours/tasks.js module:io.ox/tours
msgid "Entering billing information"
msgstr "Digitare le informazioni di fatturazione"

#: apps/io.ox/tours/tasks.js module:io.ox/tours
msgid "To enter billing information, click on Show details."
msgstr ""
"Per digitare le informazioni di fatturazione, fare clic su Mostra dettagli."

#: apps/io.ox/tours/tasks.js module:io.ox/tours
msgid "Creating the task"
msgstr "Creare l'attività"

#: apps/io.ox/tours/tasks.js module:io.ox/tours
msgid "To create the task, click on Create."
msgstr "Per creare un'attività, fare clic su Crea."

#: apps/io.ox/tours/tasks.js module:io.ox/tours
msgid "Sorting tasks"
msgstr "Ordinare le attività"

#: apps/io.ox/tours/tasks.js module:io.ox/tours
msgid "To sort the tasks, click on Sort by. Select a sort criteria."
msgstr ""
"Per ordinare le attività, fare clic su Ordina per. Selezionare un criterio "
"di ordinamento."

#: apps/io.ox/tours/tasks.js module:io.ox/tours
msgid "Editing multiple tasks"
msgstr "Modificare più attività"

#: apps/io.ox/tours/tasks.js module:io.ox/tours
msgid ""
"To edit multiple tasks at once, enable the checkboxes at the left side of "
"the tasks. If the checkboxes are not displayed, click on View > Checkboxes "
"on the right side of the toolbar."
msgstr ""
"Per modificare più attività contemporaneamente, marcare le caselle di "
"selezione a sinistra delle attività. Se le caselle non sono visualizzate, "
"fare clic su Vista > Caselle di selezione a destra della barra degli "
"strumenti."

#~ msgid ""
#~ "Hint: you can always restart guided tours, any time you need them, from "
#~ "the system menu."
#~ msgstr ""
#~ "Suggerimento: è sempre possibile riavviare le visite guidate, in ogni "
#~ "momento sia necessario, dal menu di sistema."

#~ msgid ""
#~ "In case of new notifications, e.g. appointment invitations, the info area "
#~ "is opened."
#~ msgstr ""
#~ "In caso di nuove notifiche, ad es. inviti di appuntamenti, l'area "
#~ "informazioni è aperta."

#~ msgid "Restart Guided Tour"
#~ msgstr "Riavviare la visita guidata"

#~ msgid "The New objects icon"
#~ msgstr "L'icona Nuovi oggetti"

#~ msgid ""
#~ "The New objects icon shows the number of appointment reminders or other "
#~ "notifications. If clicking the icon, the info area opens."
#~ msgstr ""
#~ "L'icona Nuovi oggetti mostra il numero di promemoria di appuntamenti o "
#~ "altre notifiche. Facendo clic sull'icona, si aprirà l'area informazioni."

#~ msgid "The info area"
#~ msgstr "L'area informazioni"

#~ msgid ""
#~ "To launch an app, click on an entry on the left side of the menu bar."
#~ msgstr ""
#~ "Per avviare un'applicazione, fare clic su una voce a sinistra della barra "
#~ "dei menu."

#~ msgid " %1$s (%2$s) "
#~ msgstr " %1$s (%2$s) "

#~ msgid " %1$s (%2$s); "
#~ msgstr " %1$s (%2$s); "

#~ msgid " is currently editing this document."
#~ msgstr " sta modificando questo documento attualmente."

#~ msgid "!!!This file has not been added"
#~ msgstr "Questo file non è stato aggiunto!"

#~ msgid "% done:"
#~ msgstr "% completata:"

#~ msgid "% finished"
#~ msgstr "% completata"

#~ msgid "%1$d %2$s"
#~ msgstr "%1$d %2$s"

#~ msgid "%1$d Day"
#~ msgid_plural "%1$d Days"
#~ msgstr[0] "%1$d giorno"
#~ msgstr[1] "%1$d giorni"

#~ msgid "%1$d Hour"
#~ msgid_plural "%1$d Hours"
#~ msgstr[0] "%1$d ora"
#~ msgstr[1] "%1$d ore"

#~ msgid "%1$d Minute"
#~ msgid_plural "%1$d Minutes"
#~ msgstr[0] "%1$d minuto"
#~ msgstr[1] "%1$d minuti"

#~ msgid "%1$d Week"
#~ msgid_plural "%1$d Weeks"
#~ msgstr[0] "%1$d settimana"
#~ msgstr[1] "%1$d settimane"

#~ msgid "%1$d column"
#~ msgid_plural "%1$d columns"
#~ msgstr[0] "%1$d colonna"
#~ msgstr[1] "%1$d colonne"

#~ msgid "%1$d day, %2$s"
#~ msgid_plural "%1$d days, %2$s"
#~ msgstr[0] "%1$d giorno, %2$s"
#~ msgstr[1] "%1$d giorni, %2$s"

#~ msgctxt "in"
#~ msgid "%1$d day, %2$s"
#~ msgid_plural "%1$d days, %2$s"
#~ msgstr[0] "%1$d giorno, %2$s"
#~ msgstr[1] "%1$d giorni, %2$s"

#~ msgid "%1$d files has been changed recently"
#~ msgstr "%1$d file sono stati modificati di recente"

#~ msgid "%1$d hour and %2$s"
#~ msgid_plural "%1$d hours and %2$s"
#~ msgstr[0] "%1$d ora e %2$s"
#~ msgstr[1] "%1$d ore e %2$s"

#~ msgctxt "in"
#~ msgid "%1$d hour and %2$s"
#~ msgid_plural "%1$d hours and %2$s"
#~ msgstr[0] "%1$d ora e %2$s"
#~ msgstr[1] "%1$d ore e %2$s"

#~ msgid "%1$d mail"
#~ msgid_plural "%1$d mails"
#~ msgstr[0] "%1$d messaggio di posta"
#~ msgstr[1] "%1$d messaggi di posta"

#, fuzzy
#~ msgid "%1$d messages in this conversation"
#~ msgstr "Conversazioni recenti"

#, fuzzy
#~ msgid "%1$d messages selected"
#~ msgstr "<b>%1$d</b> elementi selezionati"

#~ msgid "%1$d row"
#~ msgid_plural "%1$d rows"
#~ msgstr[0] "%1$d riga"
#~ msgstr[1] "%1$d righe"

#~ msgctxt "datetime"
#~ msgid "%1$s %2$s"
#~ msgstr "%1$s %2$s"

#~ msgctxt "mail address"
#~ msgid "%1$s %2$s"
#~ msgstr "%1$s %2$s"

#~ msgctxt "window title"
#~ msgid "%1$s %2$s"
#~ msgstr "%1$s %2$s"

#, fuzzy
#~ msgid "%1$s (Tentative)"
#~ msgstr "%1$s (Provvisorio)"

#~ msgid "%1$s - %2$s"
#~ msgstr "%1$s - %2$s"

#~ msgid "%1$s is a new contact"
#~ msgstr "%1$s è un nuovo contatto"

#~ msgid "%1$s is now connected with %2$s"
#~ msgstr "%1$s è ora connesso con %2$s"

#~ msgid "%1$s mail"
#~ msgid_plural "%1$s mails"
#~ msgstr[0] "%1$s messaggio"
#~ msgstr[1] "%1$s messaggi"

#~ msgid "%1$s mail, %2$s unread"
#~ msgid_plural "%1$s mails, %2$s unread"
#~ msgstr[0] "%1$s messaggio, %2$s non letti"
#~ msgstr[1] "%1$s messaggi, %2$s non letti"

#~ msgid "%1$s of %2$s"
#~ msgstr "%1$s di %2$s"

#, fuzzy
#~ msgid "%1$s%2$s %3$s%4$s%5$s"
#~ msgstr ""
#~ "%1$s\n"
#~ "%2$s %3$s\n"
#~ "%4$s\n"
#~ "%5$s"

#~ msgid "%1$s: %2$s"
#~ msgstr "%1$s: %2$s"

#~ msgid "%2$s (%1$s, %3$s)"
#~ msgstr "%2$s (%1$s, %3$s)"

#~ msgid "%2$s, %1$s"
#~ msgstr "%2$s, %1$s"

#~ msgid "%3$s %2$s, %1$s"
#~ msgstr "%3$s %2$s, %1$s"

#~ msgid "%d appointment"
#~ msgid_plural "%d appointments"
#~ msgstr[0] "%d appuntamento"
#~ msgstr[1] "%d appuntamenti"

#~ msgid "%d day"
#~ msgid_plural "%d days"
#~ msgstr[0] "%d giorno"
#~ msgstr[1] "%d giorni"

#~ msgctxt "in"
#~ msgid "%d day"
#~ msgid_plural "%d days"
#~ msgstr[0] "%d giorno"
#~ msgstr[1] "%d giorni"

#~ msgid "%d hour"
#~ msgid_plural "%d hours"
#~ msgstr[0] "%d ora"
#~ msgstr[1] "%d ore"

#~ msgctxt "in"
#~ msgid "%d hour"
#~ msgid_plural "%d hours"
#~ msgstr[0] "%d ora"
#~ msgstr[1] "%d ore"

#~ msgid "%d info item"
#~ msgid_plural "%d info items"
#~ msgstr[0] "%d elemento informativo"
#~ msgstr[1] "%d elementi informativi"

#~ msgid "%d minute"
#~ msgid_plural "%d minutes"
#~ msgstr[0] "%d minuto"
#~ msgstr[1] "%d minuti"

#~ msgctxt "in"
#~ msgid "%d minute"
#~ msgid_plural "%d minutes"
#~ msgstr[0] "%d minuto"
#~ msgstr[1] "%d minuti"

#~ msgid "%d task"
#~ msgid_plural "%d tasks"
#~ msgstr[0] "%d attività"
#~ msgstr[1] "%d attività"

#~ msgid "%d week"
#~ msgid_plural "%d weeks"
#~ msgstr[0] "%d settimana"
#~ msgstr[1] "%d settimane"

#~ msgctxt "in"
#~ msgid "%d week"
#~ msgid_plural "%d weeks"
#~ msgstr[0] "%d settimana"
#~ msgstr[1] "%d settimane"

#~ msgid "%s, EEE"
#~ msgstr "%s, EEE"

#~ msgid "&Attachment"
#~ msgstr "&Allegato"

#~ msgid "&Distribution List"
#~ msgstr "Lista di &distribuzione"

#~ msgid "&E-Mail"
#~ msgstr "&Posta elettronica"

#~ msgid "&Edit"
#~ msgstr "&Modifica"

#~ msgid "&Flags"
#~ msgstr "&Contrassegni"

#~ msgid "&Folder permissions"
#~ msgstr "Pe&rmessi della cartella"

#~ msgid "&Messaging"
#~ msgstr "&Messaggistica"

#~ msgid "&New"
#~ msgstr "&Nuovo"

#~ msgid "&New Task"
#~ msgstr "&Nuova attività"

#~ msgid "&Save"
#~ msgstr "&Salva"

#~ msgid "&Search"
#~ msgstr "&Cerca"

#~ msgid "&Social"
#~ msgstr "&Sociale"

#~ msgid "(%1$s) Attachments"
#~ msgstr "(%1$s) Allegati"

#~ msgid "(Default)"
#~ msgstr "(Predefinita)"

#~ msgid "(may be slow on old machines)"
#~ msgstr "(può essere lento su computer meno recenti)"

#~ msgid ", "
#~ msgstr ", "

#~ msgid "--"
#~ msgstr "--"

#~ msgid "--:--"
#~ msgstr "--:--"

#~ msgid "0 minutes"
#~ msgstr "0 minuti"

#~ msgid "1 day"
#~ msgstr "1 giorno"

#~ msgid "1 file has been changed recently"
#~ msgstr "Un file è stato modificato di recente"

#~ msgid "1 hour"
#~ msgstr "1 ora"

#~ msgid "1 item"
#~ msgid_plural "%1$d items"
#~ msgstr[0] "1 elemento"
#~ msgstr[1] "%1$d elementi"

#~ msgid "1 minute"
#~ msgstr "1 minuto"

#~ msgid "1 week"
#~ msgstr "1 settimana"

#~ msgid "10"
#~ msgstr "10"

#~ msgid "10 minutes"
#~ msgstr "10 minuti"

#~ msgid "100%"
#~ msgstr "100%"

#~ msgid "12 hour"
#~ msgstr "12 ore"

#~ msgid "15"
#~ msgstr "15"

#~ msgid "15 minutes"
#~ msgstr "15 minuti"

#~ msgid "150%"
#~ msgstr "150%"

#~ msgid "2 days"
#~ msgstr "2 giorni"

#~ msgid "2 hour"
#~ msgstr "2 ore"

#~ msgid "2 weeks"
#~ msgstr "2 settimane"

#~ msgid "20"
#~ msgstr "20"

#~ msgid "200%"
#~ msgstr "200%"

#~ msgid "3 days"
#~ msgstr "3 giorni"

#~ msgid "3 minutes"
#~ msgstr "3 minuti"

#~ msgid "3 weeks"
#~ msgstr "3 settimane"

#~ msgid "30"
#~ msgstr "30"

#~ msgid "30 minutes"
#~ msgstr "30 minuti"

#~ msgid "4 days"
#~ msgstr "4 giorni"

#~ msgid "4 hour"
#~ msgstr "4 ore"

#~ msgid "4 weeks"
#~ msgstr "4 settimane"

#~ msgid "45 minutes"
#~ msgstr "45 minuti"

#~ msgid "5"
#~ msgstr "5"

#~ msgid "5 days"
#~ msgstr "5 giorni"

#~ msgid "5 minutes"
#~ msgstr "5 minuti"

#~ msgid "50%"
#~ msgstr "50%"

#~ msgid "6 days"
#~ msgstr "6 giorni"

#~ msgid "6 hour"
#~ msgstr "6 ore"

#~ msgid "60"
#~ msgstr "60"

#~ msgid "75%"
#~ msgstr "75%"

#~ msgid "8 hour"
#~ msgstr "8 ore"

#~ msgid "<b>%1$d</b> elements selected"
#~ msgstr "<b>%1$d</b> elementi selezionati"

#~ msgid "A B C D E F G H I J K L M N O P Q R S T U V W X Y Z"
#~ msgstr "A B C D E F G H I J K L M N O P Q R S T U V W X Y Z"

#~ msgid ""
#~ "A refresh takes some time, so please be patient, while the refresh runs "
#~ "in the background. Only one refresh per subscription and per session is "
#~ "allowed."
#~ msgstr ""
#~ "Un aggiornamento potrebbe richiedere del tempo, per cui ti preghiamo di "
#~ "pazientare, mentre l'aggiornamento viene eseguito sullo sfondo. Sono "
#~ "consentiti solo un aggiornamento per sottoscrizione e per sessione."

#, fuzzy
#~ msgid "A return receipt has been sent"
#~ msgstr "Una notifica di consegna di consegna è stata inviata"

#~ msgid "A severe error occurred!"
#~ msgstr "Si è verificato un errore grave!"

#~ msgid "AD"
#~ msgstr "DC"

#~ msgid "AJAX Error"
#~ msgstr "Errore AJAX"

#~ msgid "AM"
#~ msgstr "AM"

#~ msgid "About"
#~ msgstr "Informazioni"

#~ msgid "Above quoted text"
#~ msgstr "Sopra il testo citato"

#~ msgid "Absent"
#~ msgstr "Assente"

#~ msgid "Absent on business"
#~ msgstr "Fuori per lavoro"

#~ msgid "Accent 1"
#~ msgstr "Enfasi 1"

#~ msgid "Accent 2"
#~ msgstr "Enfasi 2"

#~ msgid "Accent 3"
#~ msgstr "Enfasi 3"

#~ msgid "Accent 4"
#~ msgstr "Enfasi 4"

#~ msgid "Accent 5"
#~ msgstr "Enfasi 5"

#~ msgid "Accent 6"
#~ msgstr "Enfasi 6"

#~ msgid "Accept"
#~ msgstr "Accetta"

#~ msgid "Accept / Decline"
#~ msgstr "Accetta / Rifiuta"

#~ msgid "Accept and replace exception"
#~ msgstr "Accetta e sostituisci l'eccezione"

#~ msgid "Accept changes"
#~ msgstr "Accetta le modifiche"

#~ msgid "Accept extra participant"
#~ msgstr "Accetta partecipante supplementare"

#~ msgid "Accept invitation"
#~ msgstr "Accetta l'invito"

#~ msgid "Accept/Decline"
#~ msgstr "Accetta/Rifiuta"

#~ msgid "Accepted"
#~ msgstr "Accettato"

#~ msgctxt "help"
#~ msgid "Accessing Files with WebDAV"
#~ msgstr "Accesso ai file con WebDAV"

#~ msgid "Accessing global address book is not permitted"
#~ msgstr "L'accesso alla rubrica globale non è consentito"

#~ msgid "Account"
#~ msgstr "Account"

#~ msgid "Account Settings"
#~ msgstr "Impostazioni dell'account"

#~ msgid "Account added successfully"
#~ msgstr "Account aggiunto correttamente"

#~ msgid "Account name"
#~ msgstr "Nome dell'account"

#~ msgid "Account settings"
#~ msgstr "Impostazioni account"

#~ msgid "Account settings could not be saved."
#~ msgstr "Le impostazioni dell'account non possono essere salvate."

#~ msgid "Account updated"
#~ msgstr "Account aggiornato"

#~ msgid "Account:"
#~ msgstr "Account:"

#~ msgid "Accounts"
#~ msgstr "Account"

#~ msgid "Acquire Edit Rights"
#~ msgstr "Acquisizione permessi di modifica"

#~ msgid "Actions"
#~ msgstr "Azioni"

#~ msgid "Activate or deactivate the start page hovers."
#~ msgstr "Attiva o disattiva gli elementi a comparsa della pagina iniziale."

#~ msgid "Active"
#~ msgstr "Attivo"

#~ msgid "Actual costs"
#~ msgstr "Costi attuali"

#~ msgid "Actual duration in minutes"
#~ msgstr "Durata attuale in minuti"

#~ msgid "Add"
#~ msgstr "Aggiungi"

#~ msgid "Add ->"
#~ msgstr "Aggiungi ->"

#~ msgid "Add Attachment"
#~ msgstr "Aggiungi allegato"

#~ msgid "Add Bcc →"
#~ msgstr "Aggiungi Ccn →"

#~ msgid "Add Cc →"
#~ msgstr "Aggiungi Cc →"

#~ msgid "Add E-Mail account ..."
#~ msgstr "Aggiungi un account di posta elettronica..."

#~ msgid "Add To →"
#~ msgstr "Aggiungi A →"

#~ msgid "Add a Subreddit"
#~ msgstr "Aggiungi un subreddit"

#~ msgid "Add a blog"
#~ msgstr "Aggiungi un blog"

#~ msgid "Add a feed"
#~ msgstr "Aggiungi una fonte"

#~ msgid "Add a stream"
#~ msgstr "Aggiungi un flusso"

#~ msgid "Add account"
#~ msgstr "Aggiungi un account"

#~ msgid "Add action"
#~ msgstr "Aggiungi un'azione"

#~ msgid "Add cipher code"
#~ msgstr "Aggiungi cifratura"

#~ msgid "Add condition"
#~ msgstr "Aggiungi una condizione"

#~ msgid "Add contact"
#~ msgstr "Aggiungi un contatto"

#~ msgid "Add distribution list"
#~ msgstr "Aggiungi una lista di distribuzione"

#~ msgid "Add feed"
#~ msgstr "Aggiungi fonte"

#~ msgid "Add files"
#~ msgstr "Aggiungi file"

#~ msgid "Add folder"
#~ msgstr "Aggiungi una cartella"

#~ msgid "Add folder menu"
#~ msgstr "Aggiungi il menu delle cartelle"

#~ msgid "Add from addressbook"
#~ msgstr "Aggiungi dalla rubrica"

#~ msgid "Add group"
#~ msgstr "Aggiungi gruppo"

#~ msgid "Add mail account"
#~ msgstr "Aggiungi un account di posta"

#~ msgid "Add member"
#~ msgstr "Aggiungi un membro"

#~ msgid "Add new contact"
#~ msgstr "Aggiungi nuovo contatto"

#~ msgid "Add new folder"
#~ msgstr "Aggiungi una nuova cartella"

#~ msgid "Add new folder for this subscription"
#~ msgstr "Aggiungi una nuova cartella per questa sottoscrizione"

#~ msgid "Add new participant"
#~ msgstr "Aggiungi un nuovo partecipante"

#~ msgid "Add new rule"
#~ msgstr "Aggiungi una nuova regola"

#~ msgid "Add new signature"
#~ msgstr "Aggiungi una nuova firma"

#~ msgid "Add new subfolder"
#~ msgstr "Aggiungi una nuova sottocartella"

#~ msgid "Add note"
#~ msgstr "Aggiungi una nota"

#~ msgid "Add participant"
#~ msgstr "Aggiungi un partecipante"

#~ msgid "Add participant/resource"
#~ msgstr "Aggiungi partecipante/risorsa"

#~ msgid "Add picture"
#~ msgstr "Aggiungi immagine"

#~ msgid "Add sender and recipients to \"To\", Cc to \"Cc\""
#~ msgstr "Aggiungi mittente e destinatari a \"A\", Cc a \"Cc\""

#~ msgid "Add sender to \"To\", recipients to \"Cc\""
#~ msgstr "Aggiungi mittente a \"A\", destinatari a \"Cc\""

#~ msgid "Add signature"
#~ msgstr "Aggiungi una firma"

#~ msgid "Add subfolder"
#~ msgstr "Aggiungi una sottocartella"

#~ msgid "Add subject"
#~ msgstr "Aggiungi un oggetto"

#~ msgid "Add to address book"
#~ msgstr "Aggiungi alla rubrica"

#~ msgid "Add to calendar"
#~ msgstr "Aggiungi al calendario"

#~ msgid "Add to portal"
#~ msgstr "Aggiungi al portale"

#~ msgid "Add user"
#~ msgstr "Aggiungi utente"

#~ msgid "Add widget"
#~ msgstr "Aggiungi un widget"

#~ msgid "Add your account"
#~ msgstr "Aggiungi il tuo account"

#~ msgid "Added the new participant"
#~ msgstr "Il nuovo partecipante è stato aggiunto"

#~ msgid "Adding subscription. This may take some seconds..."
#~ msgstr ""
#~ "Aggiunta sottoscrizione in corso... Potrebbe richiedere qualche secondo..."

#~ msgid "Additional"
#~ msgstr "Aggiuntivo"

#~ msgid "Additional:"
#~ msgstr "Aggiuntivo:"

#~ msgid "Address (private)"
#~ msgstr "Indirizzo (privato)"

#~ msgid "Address Book"
#~ msgstr "Rubrica"

#~ msgctxt "app"
#~ msgid "Address Book"
#~ msgstr "Rubrica"

#~ msgid "Address Business"
#~ msgstr "Indirizzo di lavoro"

#~ msgid "Address Home"
#~ msgstr "Indirizzo di casa"

#~ msgid "Address Other"
#~ msgstr "Altro indirizzo"

#~ msgid "Addresses"
#~ msgstr "Indirizzi"

#~ msgid "Adjust"
#~ msgstr "Regola"

#~ msgid "Adjust start date"
#~ msgstr "Modifica la data iniziale"

#~ msgid "Admin"
#~ msgstr "Amministratore"

#~ msgid "Administration"
#~ msgstr "Amministrazione"

#~ msgid "Administrator"
#~ msgstr "Amministratore"

#, fuzzy
#~ msgid "Advanced Settings"
#~ msgstr "Impostazioni Drive"

#~ msgid "Afghanistan"
#~ msgstr "Afghanistan"

#~ msgid ""
#~ "After pressing OK, a new window will open where you can authorize %s to "
#~ "access your account data."
#~ msgstr ""
#~ "Dopo aver premuto OK, si aprirà una nuova finestra per autorizzare %s ad "
#~ "accedere ai dati del tuo account."

#~ msgid "Albania"
#~ msgstr "Albania"

#~ msgid "Algeria"
#~ msgstr "Algeria"

#~ msgid "All"
#~ msgstr "Tutto"

#~ msgid "All Categories..."
#~ msgstr "Tutte le categorie..."

#~ msgid "All Emoji"
#~ msgstr "Tutte le Emoji"

#~ msgid "All appointments"
#~ msgstr "Tutti gli appuntamenti"

#~ msgid "All attachments"
#~ msgstr "Tutti gli allegati"

#~ msgid "All changes saved"
#~ msgstr "Tutte le modifiche sono state salvate"

#~ msgid "All day"
#~ msgstr "Tutto il giorno"

#, fuzzy
#~| msgid "Add folder"
#~ msgid "All folders"
#~ msgstr "Aggiungi una cartella"

#~ msgid "All users"
#~ msgstr "Tutti gli utenti"

#~ msgid "Allow html formatted emails"
#~ msgstr "Consenti i messaggi di posta formattati in html"

#~ msgid "Allow pre-loading of externally linked images"
#~ msgstr "Consenti il pre-caricamento delle immagini esterne collegate"

#~ msgid "Alternative Email"
#~ msgstr "Indirizzo di posta alternativo"

#~ msgid "American Samoa"
#~ msgstr "American Samoa"

#~ msgid "An error occurred"
#~ msgstr "Si è verificato un errore"

#~ msgid "An error occurred while importing the document."
#~ msgstr "Si è verificato un errore durante l'importazione del documento."

#~ msgid "An error occurred while loading page %1$d."
#~ msgstr "Si è verificato un errore durante il caricamento della pagina %1$d."

#~ msgid "An error occurred while loading the document."
#~ msgstr "Si è verificato un errore durante il caricamento del documento."

#~ msgid "An error occurred."
#~ msgstr "Si è verificato un errore."

#~ msgid "An error occurred. (%1$s, %3$s)"
#~ msgstr "Si è verificato un errore. (%1$s, %3$s)"

#~ msgid "An error occurred. Click to try again"
#~ msgstr "Si è verificato un errore. Fai clic per riprovare"

#~ msgid "An error occurred. Please try again later"
#~ msgstr "Si è verificato un errore. Riprova più tardi"

#~ msgid "An error occurred. Please try again."
#~ msgstr "Si è verificato un errore. Prova ancora."

#~ msgid "An error occurred. The message was:"
#~ msgstr "Si è verificato un errore. Il messaggio era:"

#~ msgid "An internal error occurred"
#~ msgstr "Si è verificato un errore interno"

#~ msgid "An unknown error occurred"
#~ msgstr "Si è verificato un errore sconosciuto"

#~ msgid "Andorra"
#~ msgstr "Andorra"

#~ msgid "Angola"
#~ msgstr "Angola"

#~ msgid "Anguilla"
#~ msgstr "Anguilla"

#~ msgid "Anniversary"
#~ msgstr "Anniversario"

#~ msgid "Anniversary:"
#~ msgstr "Anniversario:"

#~ msgid "Another user"
#~ msgstr "Un altro utente"

#~ msgid "Answered"
#~ msgstr "Con risposta"

#~ msgid "Antarctica"
#~ msgstr "Antarctica"

#~ msgid "Antigua and Barbuda"
#~ msgstr "Antigua e Barbuda"

#~ msgid "Any recipient"
#~ msgstr "Qualsiasi destinatario"

#~ msgid "Append vCard"
#~ msgstr "Aggiungi vCard"

#~ msgid "Application Toolbar"
#~ msgstr "Barra degli strumenti delle applicazioni"

#~ msgid "Application may not work as expected until this problem is solved."
#~ msgstr ""
#~ "L'applicazione potrebbe non funzionare come previsto finché il problema "
#~ "non sarà risolto."

#~ msgid "Applications"
#~ msgstr "Applicazioni"

#~ msgid "Apply role"
#~ msgstr "Applica ruolo"

#~ msgid "Apply rule if all conditions are met"
#~ msgstr "Applica la regola se tutte le condizioni sono verificate"

#~ msgid "Apply rule if any condition is met."
#~ msgstr "Applica la regola se qualsiasi condizione viene verificata."

#~ msgid "Appointment"
#~ msgstr "Appuntamento"

#~ msgid "Appointment Details"
#~ msgstr "Dettagli appuntamento"

#~ msgid "Appointment has been copied"
#~ msgid_plural "Appointments have been copied"
#~ msgstr[0] "L'appuntamento è stato copiato"
#~ msgstr[1] "Gli appuntamenti sono stati copiati"

#~ msgid "Appointment has been moved"
#~ msgid_plural "Appointments have been moved"
#~ msgstr[0] "L'appuntamento è stato spostato"
#~ msgstr[1] "Gli appuntamenti sono stati spostati"

#~ msgid ""
#~ "Appointment invitation. %1$s %2$s %3$s %4$s %5$s. Press [enter] to open"
#~ msgstr ""
#~ "Invito dell'appuntamento. %1$s %2$s %3$s %4$s %5$s. Premi [invio] per "
#~ "aprire"

#~ msgid "Appointment invitations"
#~ msgstr "Inviti agli appuntamenti"

#~ msgid "Appointment reminder. %1$s %2$s %3$s %4$s. Press [enter] to open"
#~ msgstr ""
#~ "Promemoria dell'appuntamento. %1$s %2$s %3$s %4$s. Premi [invio] per "
#~ "aprire"

#~ msgid "Appointment reminders"
#~ msgstr "Promemoria degli appuntamenti"

#~ msgid "Appointments"
#~ msgstr "Appuntamenti"

#~ msgid "Appointments in personal calendars: set status to"
#~ msgstr "Appuntamenti in calendari personali: imposta stato a"

#~ msgid "Appointments in public calendars: set status to"
#~ msgstr "Appuntamenti in calendari pubblici: imposta stato a"

#~ msgid "Appointments:"
#~ msgstr "Appuntamenti:"

#~ msgid "Approximate Duration for Subscriptions"
#~ msgstr "Durata approssimativa delle sottoscrizioni"

#~ msgid "Apr"
#~ msgstr "Apr"

#~ msgid "April"
#~ msgstr "Aprile"

#~ msgid ""
#~ "Are you sure you want to delete all E-Mails from this folder? The deleted "
#~ "E-Mails will be moved to the Trash folder."
#~ msgstr ""
#~ "Sei sicuro di voler eliminati tutti i messaggi di posta da questa "
#~ "cartella? I messaggi eliminati saranno spostati nel cestino."

#~ msgid "Are you sure you want to delete selected item?"
#~ msgstr "Sei sicuro di voler eliminare l'elemento selezionato?"

#~ msgid "Are you sure you want to delete selected items?"
#~ msgstr "Sei sicuro di voler eliminare gli elementi selezionati?"

#~ msgid "Are you sure you want to delete the contact?"
#~ msgstr "Sei sicuro di voler eliminare il contatto?"

#~ msgid "Are you sure you want to delete the selected E-Mails?"
#~ msgstr "Sei sicuro di voler eliminare i messaggi di posta selezionati?"

#~ msgid "Are you sure you want to delete the selected account?"
#~ msgid_plural "Are you sure you want to delete the selected accounts?"
#~ msgstr[0] "Sei sicuro di voler eliminare l'account selezionato?"
#~ msgstr[1] "Sei sicuro di voler eliminare gli account selezionati?"

#~ msgid "Are you sure you want to delete the selected attachment?"
#~ msgstr "Sei sicuro di voler eliminare l'allegato selezionato?"

#~ msgid "Are you sure you want to delete the selected contact?"
#~ msgid_plural "Are you sure you want to delete the selected contacts?"
#~ msgstr[0] "Sei sicuro di voler eliminare il contatto selezionato?"
#~ msgstr[1] "Sei sicuro di voler eliminare i contatti selezionati?"

#~ msgid "Are you sure you want to delete the selected folder?"
#~ msgstr "Sei sicuro di voler eliminare la cartella selezionata?"

#~ msgid "Are you sure you want to delete the selected group?"
#~ msgid_plural "Are you sure you want to delete the selected groups?"
#~ msgstr[0] "Sei sicuro di voler eliminare il gruppo selezionato?"
#~ msgstr[1] "Sei sicuro di voler eliminare i gruppi selezionati?"

#~ msgid "Are you sure you want to delete the selected item?"
#~ msgstr "Sei sicuro di voler eliminare l'elemento selezionato?"

#~ msgid "Are you sure you want to delete the selected items?"
#~ msgstr "Sei sicuro di voler eliminare gli elementi selezionati?"

#~ msgid "Are you sure you want to delete the selected publication?"
#~ msgid_plural "Are you sure you want to delete the selected publications?"
#~ msgstr[0] "Sei sicuro di voler eliminare la pubblicazione selezionata?"
#~ msgstr[1] "Sei sicuro di voler eliminare le pubblicazioni selezionate?"

#~ msgid "Are you sure you want to delete the selected resource?"
#~ msgid_plural "Are you sure you want to delete the selected resources?"
#~ msgstr[0] "Sei sicuro di voler eliminare la risorsa selezionata?"
#~ msgstr[1] "Sei sicuro di voler eliminare le risorse selezionate?"

#~ msgid "Are you sure you want to delete the selected rule?"
#~ msgid_plural "Are you sure you want to delete the selected rules?"
#~ msgstr[0] "Sei sicuro di voler eliminare la regola selezionata?"
#~ msgstr[1] "Sei sicuro di voler eliminare le regole selezionate?"

#~ msgid "Are you sure you want to delete the selected subscription?"
#~ msgid_plural "Are you sure you want to delete the selected subscriptions?"
#~ msgstr[0] "Sei sicuro di voler eliminare la sottoscrizione selezionata?"
#~ msgstr[1] "Sei sicuro di voler eliminare le sottoscrizioni selezionate?"

#~ msgid "Are you sure you want to delete the selected version?"
#~ msgstr "Sei sicuro di voler eliminare la versione selezionata?"

#~ msgid "Are you sure you want to delete the task?"
#~ msgstr "Sei sicuro di voler eliminare l'attività?"

#~ msgid "Are you sure you want to delete this E-Mail?"
#~ msgstr "Sei sicuro di voler eliminare questo messaggio?"

#~ msgid "Are you sure you want to delete this Tweet?"
#~ msgstr "Sei sicuro di voler eliminare questo tweet?"

#~ msgid ""
#~ "Are you sure you want to detach the file from current Info Item?\n"
#~ " (all versions of the file will be removed)"
#~ msgstr ""
#~ "Sei sicuro di voler sganciare il file dall'elemento informativo "
#~ "corrente?\n"
#~ "(tutte le versioni del file saranno rimosse)"

#~ msgid ""
#~ "Are you sure you want to permanently delete all E-Mails from this folder? "
#~ "The deleted E-Mails will be irrevocably lost."
#~ msgstr ""
#~ "Sei sicuro di voler eliminare permanentemente tutti i messaggi di posta "
#~ "da questa cartella? I messaggi eliminati non potranno essere recuperati."

#~ msgid "Are you sure?"
#~ msgstr "Sei sicuro?"

#~ msgid "Argentina"
#~ msgstr "Argentina"

#~ msgid "Armenia"
#~ msgstr "Armenia"

#~ msgid "Aruba"
#~ msgstr "Aruba"

#~ msgid "Ascending"
#~ msgstr "Crescente"

#~ msgid "Ask for new invitation"
#~ msgstr "Chiedere un nuovo invito"

#, fuzzy
#~ msgid "Ask for return receipt"
#~ msgstr "Richiedi una notifica di consegna"

#~ msgid "Assistant"
#~ msgstr "Assistente"

#~ msgid "Assistant:"
#~ msgstr "Assistente:"

#~ msgid ""
#~ "At the top of the display area the path to the selected folder is shown. "
#~ "Click on the path to switch to another folder."
#~ msgstr ""
#~ "Nella parte superiore dell'area di visualizzazione viene mostrato il "
#~ "percorso della cartella selezionata. Fare clic sul percorso per passare a "
#~ "un'altra cartella."

#~ msgid "Attach InfoItem"
#~ msgstr "Allega elemento informativo"

#~ msgid "Attach local file"
#~ msgstr "Allega file locale"

#~ msgid "Attach my vCard"
#~ msgstr "Allega la mia vCard"

#~ msgid "Attachment"
#~ msgstr "Allegato"

#~ msgctxt "plural"
#~ msgid "Attachment"
#~ msgid_plural "Attachments"
#~ msgstr[0] "Allegato"
#~ msgstr[1] "Allegati"

#~ msgid "Attachment has been saved"
#~ msgid_plural "Attachments have been saved"
#~ msgstr[0] "L'allegato è stato salvato"
#~ msgstr[1] "Gli allegati sono stati salvati"

#~ msgid ""
#~ "Attachment uploads are not supported in Internet Explorer 9. Please "
#~ "upgrade to Internet Explorer 10."
#~ msgstr ""
#~ "I caricamenti degli allegati non sono supportati da Internet Explore 9. "
#~ "Aggiorna a Internet Explorer 10."

#~ msgid "Attachments"
#~ msgstr "Allegati"

#~ msgid "Attachments (%1$s)"
#~ msgstr "Allegati (%1$s)"

#~ msgid "Attachments have been saved!"
#~ msgstr "Gli allegati sono stati salvati!"

#~ msgid "Attachments will be saved"
#~ msgstr "Gli allegati saranno salvati"

#~ msgid "Attachments   "
#~ msgstr "Allegati"

#~ msgid "Attention"
#~ msgstr "Attenzione"

#~ msgid "Audio enabled"
#~ msgstr "Audio abilitato"

#~ msgid "Aug"
#~ msgstr "Ago"

#~ msgid "August"
#~ msgstr "Agosto"

#~ msgid "Australia"
#~ msgstr "Australia"

#~ msgid "Austria"
#~ msgstr "Austria"

#~ msgid "Author"
#~ msgstr "Autore"

#~ msgid "Auto"
#~ msgstr "Automatico"

#~ msgid "Auto Forward"
#~ msgstr "Inoltro automatico"

#~ msgid "Auto Logout"
#~ msgstr "Disconnessione automatica"

#~ msgid "Auto-save email drafts"
#~ msgstr "Salva automaticamente le bozze dei messaggi"

#~ msgid "Auto-save email drafts?"
#~ msgstr "Salvare automaticamente le bozze dei messaggi?"

#~ msgid "Automatic opening of notification area"
#~ msgstr "Apertura automatica dell'area di notifica"

#~ msgid "Automatic sign out"
#~ msgstr "Disconnessione automatica"

#~ msgid "Automatically collect contacts"
#~ msgstr "Colleziona automaticamente i contatti"

#~ msgid ""
#~ "Automatically collect contacts in the folder \"Collected addresses\" "
#~ "while reading"
#~ msgstr ""
#~ "Colleziona automaticamente i contatti nella cartella \"Indirizzi "
#~ "collezionati\" alla lettura"

#~ msgid ""
#~ "Automatically collect contacts in the folder \"Collected addresses\" "
#~ "while reading?"
#~ msgstr ""
#~ "Vuoi collezionare automaticamente i contatti nella cartella \"Indirizzi "
#~ "collezionati\" alla lettura?"

#~ msgid ""
#~ "Automatically collect contacts in the folder \"Collected addresses\" "
#~ "while sending"
#~ msgstr ""
#~ "Colleziona automaticamente i contatti nella cartella \"Indirizzi "
#~ "collezionati\" all'invio"

#~ msgid ""
#~ "Automatically collect contacts in the folder \"Collected addresses\" "
#~ "while sending?"
#~ msgstr ""
#~ "Vuoi collezionare automaticamente i contatti nella cartella \"Indirizzi "
#~ "collezionati\" all'invio?"

#~ msgid ""
#~ "Automatically delete a notification mail after it has been accepted or "
#~ "declined?"
#~ msgstr ""
#~ "Vuoi eliminare automaticamente un messaggio di notifica dopo averlo "
#~ "accettato o rifiutato?"

#~ msgid "Automatically select first E-Mail"
#~ msgstr "Seleziona automaticamente il primo messaggio"

#~ msgid "Autorefresh:"
#~ msgstr "Aggiornamento automatico:"

#~ msgid "Availability"
#~ msgstr "Disponibilità"

#~ msgid "Available Categories:"
#~ msgstr "Categorie disponibili:"

#~ msgid "Available Teams:"
#~ msgstr "Squadre disponibili:"

#~ msgid "Available UWA modules:"
#~ msgstr "Moduli UWA disponibili:"

#~ msgid "Average time: %1$s ms"
#~ msgstr "Tempo medio: %1$s ms"

#~ msgid "Azerbaijan"
#~ msgstr "Azerbaijan"

#~ msgid "B"
#~ msgstr "B"

#~ msgid "BCC"
#~ msgstr "CCN"

#~ msgid "Back"
#~ msgstr "Indietro"

#~ msgid "Back to appointment"
#~ msgstr "Torna all'appuntamento"

#~ msgid "Background 1"
#~ msgstr "Sfondo 1"

#~ msgid "Background 2"
#~ msgstr "Sfondo 2"

#~ msgid "Bahamas"
#~ msgstr "Bahamas"

#~ msgid "Bahrain"
#~ msgstr "Bahrain"

#~ msgid "Bangladesh"
#~ msgstr "Bangladesh"

#~ msgid "Barbados"
#~ msgstr "Barbados"

#~ msgid "Bars"
#~ msgstr "Barre"

#~ msgid "Based on mailing list"
#~ msgstr "Basato su lista di distribuzione"

#~ msgid "Based on sender"
#~ msgstr "Basato sul mittente"

#~ msgid "Basic settings"
#~ msgstr "Impostazioni di base"

#~ msgid "Bcc"
#~ msgstr "Ccn"

#~ msgid "Bcc..."
#~ msgstr "Ccn..."

#~ msgid "Bcc:"
#~ msgstr "Ccn:"

#~ msgid "Be a participant when creating appointments?"
#~ msgstr "Diventare un partecipante quando si crea un appuntamento?"

#~ msgid "Begins at"
#~ msgstr "Comincia alle"

#~ msgid "Belarus"
#~ msgstr "Bielorussia"

#~ msgid "Below quoted text"
#~ msgstr "Sotto il testo citato"

#~ msgid ""
#~ "Below the recipient you will find further functions, e.g. for sending "
#~ "copies to other recipients or for adding attachments."
#~ msgstr ""
#~ "Sotto i destinatari saranno disponibili altre funzioni, ad es. per "
#~ "inviare copie ad altri destinatari o per aggiungere allegati."

#~ msgid "Benin"
#~ msgstr "Benin"

#~ msgid "Bermuda"
#~ msgstr "Bermuda"

#~ msgid "Bhutan"
#~ msgstr "Bhutan"

#~ msgid "Billing information"
#~ msgstr "Informazioni di fatturazione"

#~ msgid "Birthday Appointment"
#~ msgstr "Appuntamento per compleanno"

#~ msgid "Birthday of %s."
#~ msgstr "Compleanno di %s."

#~ msgid "Birthdays"
#~ msgstr "Compleanni"

#~ msgid "Black"
#~ msgstr "Nero"

#~ msgid "Blind copy (BCC) to"
#~ msgstr "Copia nascosta (CCN) a"

#~ msgid "Block pre-loading of externally linked images"
#~ msgstr "Blocca il pre-caricamento delle immagini esterne collegate"

#~ msgid "Blue"
#~ msgstr "Blu"

#~ msgid "Bold"
#~ msgstr "Grassetto"

#~ msgid "Bolivia"
#~ msgstr "Bolivia"

#~ msgid "Booked"
#~ msgstr "Riservato"

#~ msgid "Border inside"
#~ msgstr "Bordo interno"

#~ msgid "Border left"
#~ msgstr "Bordo sinistro"

#~ msgid "Border left and right"
#~ msgstr "Bordo sinistro e destro"

#~ msgid "Border outside"
#~ msgstr "Bordo esterno"

#~ msgid "Border outside and inside"
#~ msgstr "Bordo esterno e interno"

#~ msgid "Border right"
#~ msgstr "Bordo destro"

#~ msgid "Border top"
#~ msgstr "Bordo superiore"

#~ msgid "Border top and bottom"
#~ msgstr "Bordo superiore e inferiore"

#~ msgid "Bosnia and Herzegovina"
#~ msgstr "Bosnia e Herzegovina"

#~ msgid "Botswana"
#~ msgstr "Botswana"

#, fuzzy
#~ msgid "Bottom"
#~ msgstr "Bordo inferiore"

#~ msgid "Bouvet Island"
#~ msgstr "Isola Bouvet"

#~ msgid "Branches"
#~ msgstr "Filiali"

#~ msgid "Branches:"
#~ msgstr "Filiali:"

#~ msgid "Brazil"
#~ msgstr "Brasile"

#~ msgid "British Indian Ocean Territory"
#~ msgstr "Territorio Britannico dell'Oceano Indiano"

#~ msgid "Browser"
#~ msgstr "Browser"

#~ msgid "Brunei Darussalam"
#~ msgstr "Brunei Darussalam"

#~ msgid "Bulgaria"
#~ msgstr "Bulgaria"

#~ msgid "Bullets On/Off"
#~ msgstr "Elenco puntato attivo/disattivo"

#~ msgid "Burkina Faso"
#~ msgstr "Burkina Faso"

#~ msgid "Burundi"
#~ msgstr "Burundi"

#~ msgid "Business Address"
#~ msgstr "Indirizzo di lavoro"

#~ msgid "Business address"
#~ msgstr "Indirizzo di lavoro"

#~ msgid "Business category"
#~ msgstr "Categoria di lavoro"

#~ msgid "Buy a gift"
#~ msgstr "Compra un regalo"

#~ msgid "Buy now!"
#~ msgstr "Compra subito!"

#~ msgid ""
#~ "By changing the date of this appointment you are creating an appointment "
#~ "exception to the series. Do you want to continue?"
#~ msgstr ""
#~ "Modificando la data di questo appuntamento, stai creando un'eccezione "
#~ "alla serie. Vuoi continuare?"

#~ msgid "CAD"
#~ msgstr "CAD"

#~ msgid "CC"
#~ msgstr "CC"

#~ msgid "CHF"
#~ msgstr "CHF"

#~ msgid "CSV"
#~ msgstr "CSV"

#~ msgid "CSV (Contacts)"
#~ msgstr "CSV (Contatti)"

#~ msgid "CW"
#~ msgstr "Sett."

#~ msgid "CW %1$d"
#~ msgstr "Sett %1$d"

#~ msgid "CalDAV URL"
#~ msgstr "URL CalDAV"

#~ msgid "Calendar"
#~ msgstr "Calendario"

#~ msgctxt "app"
#~ msgid "Calendar"
#~ msgstr "Calendario"

#~ msgid "Calendar custom view"
#~ msgstr "Vista calendario personalizzata"

#~ msgid "Calendar day view"
#~ msgstr "Vista calendario per giorni"

#~ msgid "Calendar workweek view"
#~ msgstr "Vista calendario per settimane lavorative"

#~ msgid "Cambodia"
#~ msgstr "Cambogia"

#~ msgid "Cameroon"
#~ msgstr "Camerun"

#~ msgid "Can not create appointment in a folder other than appointment folder"
#~ msgstr ""
#~ "Non puoi creare appuntamenti in una cartella diversa dalla cartella "
#~ "appuntamenti"

#~ msgid "Canada"
#~ msgstr "Canada"

#~ msgid "Canadian dollar"
#~ msgstr "Dollaro canadese"

#~ msgid "Cancel"
#~ msgstr "Annulla"

#~ msgid "Cancel search"
#~ msgstr "Annulla la ricerca"

#~ msgid "Canceled"
#~ msgstr "Annullata"

#~ msgid "Cannot find any messages this contact sent to you."
#~ msgstr "Impossibile trovare i messaggi che questo contatto ti ha inviato."

#~ msgid "Cannot find any messages you sent to this contact."
#~ msgstr "Impossibile trovare i messaggi che hai inviato a questo contatto."

#~ msgid "Cannot find user with given name."
#~ msgstr "Impossibile trovare l'utente con il nome specificato."

#~ msgid "Cannot move default folders."
#~ msgstr "Impossibile spostare le cartelle predefinite."

#~ msgid "Cannot move folder into itself."
#~ msgstr "Impossibile spostare una cartella dentro se stessa."

#~ msgid "Cannot move shared folder."
#~ msgstr "Impossibile spostare una cartella condivisa."

#~ msgid "Cannot move system folder."
#~ msgstr "Impossibile spostare una cartella di sistema."

#~ msgid "Cannot print this item"
#~ msgid_plural "Cannot print these items"
#~ msgstr[0] "Impossibile stampare questo elemento"
#~ msgstr[1] "Impossibile stampare questi elementi"

#~ msgid "Capacity"
#~ msgstr "Capacità"

#~ msgid "Cape Verde"
#~ msgstr "Capo Verde"

#~ msgid "Cards"
#~ msgstr "Biglietti da visita"

#~ msgid "Cart is empty."
#~ msgstr "Il carrello è vuoto."

#~ msgid "Categories"
#~ msgstr "Categorie"

#~ msgid "Categories..."
#~ msgstr "Categorie..."

#~ msgid "Categories:"
#~ msgstr "Categorie:"

#~ msgid "Category"
#~ msgstr "Categoria"

#~ msgid "Category names must be unique"
#~ msgstr "I nomi delle categorie devono essere univoci"

#~ msgid "Cayman Islands"
#~ msgstr "Isole Cayman"

#~ msgid "Cc"
#~ msgstr "Cc"

#~ msgid "Cc..."
#~ msgstr "Cc..."

#~ msgid "Cc:"
#~ msgstr "Cc:"

#~ msgid "Cell phone"
#~ msgstr "Telefono cellulare"

#~ msgid "Cell phone (alt)"
#~ msgstr "Cellulare (alt)"

#~ msgid "Cell phone (private)"
#~ msgstr "Telefono cellulare (privato)"

#~ msgid "Cell phone (private):"
#~ msgstr "Telefono cellulare (privato):"

#~ msgid "Cell phone:"
#~ msgstr "Telefono cellulare:"

#~ msgid "Center"
#~ msgstr "Centrato"

#~ msgid "Centered, no text wrapping"
#~ msgstr "Centrato, nessuna interruzione di testo"

#~ msgid "Central African Republic"
#~ msgstr "Repubblica Centrale Africana"

#~ msgid "Chad"
#~ msgstr "Chad"

#~ msgid "Change"
#~ msgstr "Modifica"

#~ msgid "Change View"
#~ msgstr "Cambia vista"

#~ msgid "Change confirmation status"
#~ msgstr "Cambia lo stato di conferma"

#~ msgid "Change due date"
#~ msgstr "Modifica la data di scadenza"

#~ msgid "Change folder"
#~ msgstr "Cambia cartella"

#~ msgid "Change password"
#~ msgstr "Cambia la password"

#~ msgid "Change password and sign out"
#~ msgstr "Cambia la password e disconnettiti"

#~ msgid "Change state"
#~ msgstr "Cambia lo stato"

#~ msgid "Change status"
#~ msgstr "Cambia stato"

#~ msgid "Change subscription"
#~ msgstr "Modifica sottoscrizione"

#~ msgid "Change view"
#~ msgstr "Cambia la vista"

#~ msgid "Changed by"
#~ msgstr "Modificato da"

#~ msgid "Changed due date"
#~ msgstr "Data di scadenza modificata"

#~ msgid "Changed on"
#~ msgstr "Modificato su"

#~ msgid "Changes have been saved"
#~ msgstr "Le modifiche sono state salvate"

#~ msgid "Changes have been saved."
#~ msgstr "Le modifiche sono state salvate."

#~ msgid "Character"
#~ msgstr "Carattere"

#~ msgid "Check"
#~ msgstr "Controlla"

#~ msgid "Check connection"
#~ msgstr "Verifica la connessione"

#~ msgid "Check for new messages every 'n' minutes"
#~ msgstr "Controlla la presenza di nuovi messaggi ogni 'n' minuti"

#~ msgid "Check for:"
#~ msgstr "Controlla per:"

#, fuzzy
#~ msgid "Checkboxes"
#~ msgstr "Commuta le caselle di selezione"

#~ msgid "Checking credentials... This may take a few seconds."
#~ msgstr "Controllo delle credenziali... Potrebbe richiedere qualche secondo."

#~ msgid "Children"
#~ msgstr "Figli"

#~ msgid "Children:"
#~ msgstr "Figli:"

#~ msgid "Chile"
#~ msgstr "Cile"

#~ msgid "China"
#~ msgstr "Cina"

#~ msgid "Choose Team"
#~ msgstr "Scegli squadra"

#~ msgid "Choose a new password for your account."
#~ msgstr "Scegli una nuova password per il tuo account"

#~ msgid "Christmas Island"
#~ msgstr "Isola Christmas"

#~ msgid "City"
#~ msgstr "Città"

#~ msgid "City (business)"
#~ msgstr "Città (lavoro)"

#~ msgid "City (private)"
#~ msgstr "Città (privato)"

#~ msgid "City:"
#~ msgstr "Città:"

#~ msgid "Classic"
#~ msgstr "Classica"

#~ msgid "Clean up"
#~ msgstr "Pulisci"

#~ msgid "Cleaning up... This may take a few seconds."
#~ msgstr "Pulizia in corso... Potrebbe richiedere qualche secondo."

#~ msgid "Clear cache"
#~ msgstr "Svuota la cache"

#~ msgid "Click for whole day appointment"
#~ msgstr "Clic per un appuntamento di una giornata intera"

#~ msgid "Click here for free trial."
#~ msgstr "Fai clic qui per la prova gratuita."

#~ msgid "Click here to add your account"
#~ msgstr "Fai clic qui per aggiungere il tuo account"

#~ msgid "Click here to quit the help center"
#~ msgstr "Fai clic qui per uscire dalla guida"

#~ msgid "Click on a sentence to choose when to repeat the appointment."
#~ msgstr "Fai clic su una frase per scegliere quando ripetere l'appuntamento."

#~ msgid "Click on the links to change the values."
#~ msgstr "Fai clic sui collegamenti per cambiare i valori."

#~ msgid "Click to authorize your account again"
#~ msgstr "Fai clic qui per autorizzare nuovamente il tuo account"

#~ msgid "Click to open."
#~ msgstr "Fai clic per aprire."

#~ msgid "Click to open. Drag to your desktop to download."
#~ msgstr "Fai clic per aprire. Trascina sul tuo desktop per scaricare."

#~ msgid "Click to retry"
#~ msgstr "Fai clic per riprovare"

#~ msgid "Click to retry later."
#~ msgstr "Fai clic per provare più tardi."

#~ msgid "Click to try again."
#~ msgstr "Fai clic per riprovare."

#~ msgid "Click to upload image"
#~ msgstr "Fai clic per caricare l'immagine"

#~ msgid ""
#~ "Client PC operating system: Latest Versions of Windows XP, Windows 7 "
#~ "(each with 32 + 64 bit) (no support of Mac OS X clients with emulators), "
#~ "Windows 8"
#~ msgstr ""
#~ "Sistema operativo del PC client: ultime versioni di Windows XP, Windows 7 "
#~ "(per entrambi sia 32 che 64 bit) (nessun supporto per i client Mac OS X "
#~ "con emulatori), Windows 8"

#~ msgid ""
#~ "Client PC operation system: Latest Versions of Windows XP, Windows 7 "
#~ "(each with 32 + 64 bit) (no support of Mac OS X clients with emulators)"
#~ msgstr ""
#~ "Sistema operativo del PC client: ultime versioni di Windows XP, Windows 7 "
#~ "(per entrambi sia 32 che 64 bit) (nessun supporto per i client Mac OS X "
#~ "con emulatori)"

#~ msgid "Close"
#~ msgstr "Chiudi"

#~ msgid "Close Window"
#~ msgstr "Chiudi finestra"

#~ msgid "Close all"
#~ msgstr "Chiudi tutto"

#~ msgid "Close configuration"
#~ msgstr "Chiudi configurazione"

#~ msgid "Close document"
#~ msgstr "Chiudi il documento"

#, fuzzy
#~| msgid "Folder view"
#~ msgid "Close folder view"
#~ msgstr "Vista della cartella"

#~ msgid "Close quick config"
#~ msgstr "Chiudi la configurazione rapida"

#~ msgid "Close this reminder"
#~ msgstr "Chiudi questo promemoria"

#~ msgid "Cocos (Keeling) Islands"
#~ msgstr "Isole Cocos (Keeling)"

#~ msgid "Collapse form"
#~ msgstr "Contrai modulo"

#~ msgid "Collect while reading E-Mails?"
#~ msgstr "Collezionare durante la lettura dei messaggi di posta?"

#~ msgid "Collect while sending E-Mails?"
#~ msgstr "Collezionare all'invio dei messaggi di posta?"

#~ msgid "Colombia"
#~ msgstr "Colombia"

#~ msgid "Color"
#~ msgstr "Colore"

#~ msgid "Color quoted lines"
#~ msgstr "Colora le righe citate"

#~ msgid "Comma Separated"
#~ msgstr "Separati da virgola"

#~ msgid "Comment"
#~ msgstr "Commento"

#~ msgid "Comment:"
#~ msgstr "Commento:"

#~ msgid "Comments"
#~ msgstr "Commenti"

#~ msgid "Comments:"
#~ msgstr "Commenti:"

#~ msgid "Commercial Register"
#~ msgstr "Registro commerciale"

#~ msgid "Commercial Register:"
#~ msgstr "Registro commerciale:"

#~ msgid "Common"
#~ msgstr "Generale"

#~ msgid "Common Emoji"
#~ msgstr "Emoji generiche"

#, fuzzy
#~| msgid "Compact view"
#~ msgid "Compact"
#~ msgstr "Vista compatta"

#~ msgid "Compact view"
#~ msgstr "Vista compatta"

#~ msgid "Companies"
#~ msgstr "Aziende"

#~ msgid "Company"
#~ msgstr "Azienda"

#~ msgid "Company:"
#~ msgstr "Azienda:"

#~ msgid "Compose"
#~ msgstr "Componi"

#, fuzzy
#~ msgid "Compose new email"
#~ msgstr "Componi un nuovo messaggio"

#~ msgid "Compose new mail"
#~ msgstr "Componi un nuovo messaggio"

#~ msgid "Conditions"
#~ msgstr "Condizioni"

#~ msgid "Configuration changed"
#~ msgstr "Configurazione modificata"

#~ msgid "Configuration damaged, please inform the administrator."
#~ msgstr "Configurazione danneggiata, informare l'amministratore."

#~ msgid "Confirm"
#~ msgstr "Conferma"

#~ msgid "Confirm new password"
#~ msgstr "Conferma la nuova password"

#~ msgid "Confirmation"
#~ msgstr "Conferma"

#~ msgid "Confirmation message"
#~ msgstr "Messaggio di conferma"

#~ msgid "Confirmation status"
#~ msgstr "Stato di conferma"

#~ msgid "Confirmed"
#~ msgstr "Confermata"

#~ msgid "Conflicts detected"
#~ msgstr "Conflitti rilevati"

#~ msgid "Conflicts with resources cannot be ignored"
#~ msgstr "Conflitti con risorse non possono essere ignorati"

#~ msgid "Conflicts:"
#~ msgstr "Conflitti:"

#~ msgid "Congo"
#~ msgstr "Congo"

#~ msgid "Connection failed! Please check your settings: "
#~ msgstr "Connessione non riuscita! Controlla le impostazioni: "

#~ msgid "Connector for Microsoft Outlook"
#~ msgstr "Connettore per Microsoft Outlook"

#~ msgid "Contact"
#~ msgstr "Contatto"

#~ msgid "Contact Details"
#~ msgstr "Dettagli contatto"

#~ msgid "Contact folder..."
#~ msgstr "Cartella di contatti..."

#~ msgid "Contact overview"
#~ msgstr "Riepilogo contatto"

#, fuzzy
#~ msgid "Contact pictures"
#~ msgstr "Contatti"

#~ msgid "Contact: %1$s"
#~ msgstr "Contatto: %1$s"

#~ msgid "Contacts"
#~ msgstr "Contatti"

#~ msgid "Contacts have been copied"
#~ msgstr "I contatti sono stati copiati"

#~ msgid "Contacts have been moved"
#~ msgstr "I contatti sono stati spostati"

#~ msgid "Contains"
#~ msgstr "Contiene"

#~ msgid "Content"
#~ msgstr "Contenuto"

#~ msgid "Content-Type:"
#~ msgstr "Tipo di contenuto:"

#~ msgid "Continue"
#~ msgstr "Continua"

#~ msgid "Conversations"
#~ msgstr "Conversazioni"

#~ msgctxt "app"
#~ msgid "Conversations"
#~ msgstr "Conversazioni"

#~ msgid "Cook Islands"
#~ msgstr "Isole Cook"

#~ msgid "Copy"
#~ msgstr "Copia"

#~ msgctxt "CC"
#~ msgid "Copy"
#~ msgid_plural "Copy"
#~ msgstr[0] "Copia"
#~ msgstr[1] "Copia"

#~ msgid "Copy (CC) to"
#~ msgstr "Copia (CC) a"

#~ msgid "Copy to"
#~ msgstr "Copia a"

#~ msgid "Copy to description"
#~ msgstr "Copia nella descrizione"

#~ msgid "Costa Rica"
#~ msgstr "Costa Rica"

#~ msgid "Costs must be between -%1$d and %1$d."
#~ msgstr "I costi devono essere compresi tra -%1$d e %1$d."

#~ msgid "Cote d'Ivoire"
#~ msgstr "Costa d'Avorio"

#~ msgid "Could not get a default folder for this application."
#~ msgstr ""
#~ "Impossibile ottenere una cartella predefinita per questa applicazione."

#~ msgid "Could not load all participants for this task."
#~ msgstr "Impossibile caricare tutti i partecipanti di questa attività."

#~ msgid "Could not load attachments for this contact."
#~ msgstr "Impossibile caricare gli allegati di questo contatto."

#~ msgid "Could not load attachments for this task."
#~ msgstr "Impossibile caricare gli allegati di questa attività."

#~ msgid "Could not load data"
#~ msgstr "Impossibile caricare i dati"

#~ msgid "Could not load new Tweets."
#~ msgstr "Impossibile caricare i nuovi tweet."

#~ msgid "Could not load this list"
#~ msgstr "Impossibile caricare questo elenco"

#~ msgid "Could not save auto forward"
#~ msgstr "Impossibile salvare l'inoltro automatico"

#~ msgid "Could not save settings"
#~ msgstr "Impossibile salvare le impostazioni"

#~ msgid "Could not save settings."
#~ msgstr "Impossibile salvare le impostazioni."

#~ msgid ""
#~ "Could not save settings. There have to be at least one user with "
#~ "administration rights."
#~ msgstr ""
#~ "Impossibile salvare le impostazioni. Ci deve essere almeno un utente con "
#~ "privilegi di amministrazione."

#~ msgid "Could not save vacation notice"
#~ msgstr "Impossibile salvare l'avviso di assenza"

#~ msgid "Couldn't load all contact images."
#~ msgstr "Impossibile caricare le immagini dei contatti."

#~ msgid "Couldn't load appointment data."
#~ msgstr "Impossibile caricare i dati dell'appuntamento."

#~ msgid "Couldn't load contact data."
#~ msgstr "Impossibile caricare i dati del contatto."

#~ msgid "Couldn't load file data."
#~ msgstr "Impossibile caricare i dati del file."

#~ msgid "Couldn't load folders."
#~ msgstr "Impossibile caricare le cartelle."

#~ msgid "Couldn't load subfolders."
#~ msgstr "Impossibile caricare le sottocartelle."

#~ msgid "Couldn't load that email."
#~ msgstr "Impossibile caricare il messaggio."

#~ msgid "Couldn't load that task."
#~ msgstr "Impossibile caricare l'attività."

#~ msgid "Couldn't load your auto forward."
#~ msgstr "Impossibile caricare il tuo inoltro automatico."

#~ msgid "Couldn't load your contact data."
#~ msgstr "Impossibile caricare i tuoi dati di contatto."

#~ msgid "Couldn't load your mail filters."
#~ msgstr "Impossibile caricare i filtri di posta."

#~ msgid "Couldn't load your vacation notice."
#~ msgstr "Impossibile caricare il tuo avviso di assenza."

#~ msgid "Country"
#~ msgstr "Nazione"

#~ msgid "Country (other)"
#~ msgstr "Nazione (altro)"

#~ msgid "Country (other):"
#~ msgstr "Nazione (altra):"

#~ msgid "Country:"
#~ msgstr "Nazione:"

#~ msgid "Create"
#~ msgstr "Crea"

#~ msgid "Create Appointment"
#~ msgstr "Crea appuntamento"

#~ msgid "Create a filter"
#~ msgstr "Crea un filtro"

#~ msgid "Create appointment"
#~ msgstr "Crea appuntamento"

#~ msgid "Create contact"
#~ msgstr "Crea contatto"

#~ msgid "Create distribution list"
#~ msgstr "Crea una lista di distribuzione"

#~ msgid "Create list"
#~ msgstr "Crea lista"

#~ msgid "Create new rule"
#~ msgstr "Crea nuova regola"

#~ msgid "Create new task"
#~ msgstr "Crea nuova attività"

#~ msgid "Create public appointments"
#~ msgstr "Crea appuntamenti pubblici"

#~ msgid "Create reminder"
#~ msgstr "Crea promemoria"

#~ msgid "Create task"
#~ msgstr "Crea attività"

#~ msgid "Created"
#~ msgstr "Creato"

#~ msgid "Created By:"
#~ msgstr "Creato da:"

#~ msgid "Created by"
#~ msgstr "Creato da"

#~ msgid "Created by:"
#~ msgstr "Creato da:"

#~ msgid "Created on"
#~ msgstr "Creato il"

#~ msgid "Created on %1$s by %2$s, last changed on %3$s by %4$s"
#~ msgstr "Creato il %1$s da %2$s, ultima modifica il %3$s di %4$s"

#~ msgid "Created on:"
#~ msgstr "Creato il:"

#~ msgid ""
#~ "Created private folder '%1$s' in %2$s and subscribed successfully to "
#~ "shared folder"
#~ msgstr ""
#~ "La cartella privata '%1$s' è stata creata in %2$s e sottoscritta "
#~ "correttamente nella cartella condivisa"

#~ msgctxt "help"
#~ msgid "Creating Files"
#~ msgstr "Creazione file"

#~ msgid "Creating a note"
#~ msgstr "Creare una nota"

#~ msgid "Creation date:"
#~ msgstr "Data di creazione:"

#~ msgid "Croatia"
#~ msgstr "Croazia"

#~ msgid "Cuba"
#~ msgstr "Cuba"

#~ msgid "Currency"
#~ msgstr "Valuta"

#~ msgid "Current Costs:"
#~ msgstr "Costi correnti:"

#~ msgid "Current costs:"
#~ msgstr "Costi correnti:"

#~ msgid "Current duration:"
#~ msgstr "Durata corrente:"

#~ msgid "Current page and total page count"
#~ msgstr "Pagina corrente e numero totale delle pagine"

#~ msgid "Current version"
#~ msgstr "Versione attuale"

#~ msgid "Current week"
#~ msgstr "Settimana attuale"

#~ msgid "Current week, next week"
#~ msgstr "Settimana attuale, prossima settimana"

#~ msgid "Current week, next week, 10 later"
#~ msgstr "Settimana attuale, prossima settimana, 10 successivi"

#~ msgid "Current week, next week, 15 later"
#~ msgstr "Settimana attuale, prossima settimana, 15 successivi"

#~ msgid "Current week, next week, 20 later"
#~ msgstr "Settimana attuale, prossima settimana, 20 successivi"

#~ msgid "Current week, next week, 5 later"
#~ msgstr "Settimana attuale, prossima settimana, 5 successivi"

#~ msgid "Current zoom factor"
#~ msgstr "Fattore d'ingrandimento corrente"

#~ msgid "Custom"
#~ msgstr "Personalizzata"

#~ msgid "Custom form"
#~ msgstr "Modulo personalizzato"

#~ msgid "Customize this page"
#~ msgstr "Personalizza questa pagina"

#~ msgid "Cut"
#~ msgstr "Taglia"

#~ msgid "Cyprus"
#~ msgstr "Cipro"

#~ msgid "Czech"
#~ msgstr "Ceco"

#~ msgid "Czech Republic"
#~ msgstr "Repubblica Ceca"

#~ msgid "DKK"
#~ msgstr "DKK"

#~ msgid "Danish"
#~ msgstr "Danese"

#~ msgid "Dark blue"
#~ msgstr "Blu scuro"

#~ msgid "Dark red"
#~ msgstr "Rosso scuro"

#~ msgid "Darker"
#~ msgstr "Più scuro"

#~ msgid "Data imported successfully"
#~ msgstr "Dati importati correttamente"

#~ msgid "Data only partially imported ( %1$s of %2$s records)"
#~ msgstr "Dati importati solo parzialmente (%1$s di %2$s record)"

#~ msgid "Date"
#~ msgstr "Data"

#~ msgid "Date completed"
#~ msgstr "Data di completamento"

#~ msgid "Date format:"
#~ msgstr "Formato data:"

#~ msgid "Date of birth"
#~ msgstr "Data di nascita"

#~ msgid "Date of birth:"
#~ msgstr "Data di nascita:"

#~ msgid "Date:"
#~ msgstr "Data:"

#~ msgid "Day"
#~ msgstr "Giorno"

#~ msgid "Day View"
#~ msgstr "Vista Giorno"

#~ msgid "Days"
#~ msgstr "Giorni"

#~ msgid "Debug"
#~ msgstr "Debug"

#~ msgid "December"
#~ msgstr "Dicembre"

#~ msgid "Decline"
#~ msgstr "Rifiuta"

#~ msgid "Decline counter proposal"
#~ msgstr "Rifiuta controproposta"

#~ msgid "Declined"
#~ msgstr "Rifiutata"

#~ msgid "Default E-Mail font size?"
#~ msgstr "Dimensione predefinita del carattere dei messaggi di posta?"

#~ msgid "Default E-Mail font?"
#~ msgstr "Carattere predefinito dei messaggi di posta"

#~ msgid "Default Theme"
#~ msgstr "Tema predefinito"

#~ msgid "Default address"
#~ msgstr "Indirizzo predefinito"

#~ msgid "Default app after sign in"
#~ msgstr "Applicazione predefinita dopo l'accesso"

#~ msgid "Default calendar view"
#~ msgstr "Vista predefinita di calendario"

#~ msgid "Default reminder"
#~ msgstr "Promemoria predefinito"

#~ msgid "Default sender address"
#~ msgstr "Indirizzo mittente predefinito"

#~ msgid "Default sender address:"
#~ msgstr "Indirizzo mittente predefinito:"

#~ msgid "Default view"
#~ msgstr "Vista predefinita"

#~ msgid "Default view for Spam folder:"
#~ msgstr "Vista predefinita per la cartella posta indesiderata:"

#~ msgid "Deferred"
#~ msgstr "Rinviata"

#~ msgid "Delay before a hover is displayed"
#~ msgstr "Ritardo prima di visualizzare l'elemento a comparsa"

#~ msgid "Delete"
#~ msgstr "Elimina"

#~ msgid "Delete Attachment"
#~ msgstr "Elimina allegato"

#~ msgid "Delete Columns"
#~ msgstr "Elimina colonne"

#~ msgid "Delete Contact"
#~ msgstr "Elimina contatto"

#~ msgid "Delete Drawing"
#~ msgstr "Elimina disegno"

#~ msgid "Delete E-Mail"
#~ msgstr "Elimina messaggio"

#~ msgid "Delete E-Mails"
#~ msgstr "Elimina messaggi di posta"

#~ msgid "Delete Folder"
#~ msgstr "Elimina cartella"

#~ msgid "Delete Publication"
#~ msgid_plural "Delete Publications"
#~ msgstr[0] "Elimina pubblicazione"
#~ msgstr[1] "Elimina pubblicazioni"

#~ msgid "Delete Resource"
#~ msgid_plural "Delete Resources"
#~ msgstr[0] "Elimina risorsa"
#~ msgstr[1] "Elimina risorse"

#~ msgid "Delete Rows"
#~ msgstr "Elimina righe"

#~ msgid "Delete Rule"
#~ msgid_plural "Delete Rules"
#~ msgstr[0] "Elimina regola"
#~ msgstr[1] "Elimina regole"

#~ msgid "Delete Task"
#~ msgstr "Elimina attività"

#~ msgid "Delete a Subreddit"
#~ msgstr "Elimina un subreddit"

#~ msgid "Delete a blog"
#~ msgstr "Elimina un blog"

#~ msgid "Delete a feed"
#~ msgstr "Elimina una fonte"

#~ msgid "Delete a group of feeds"
#~ msgstr "Elimina un gruppo di fonti"

#~ msgid "Delete a stream"
#~ msgstr "Elimina un flusso"

#~ msgid "Delete account"
#~ msgstr "Elimina account"

#~ msgid "Delete all accounts"
#~ msgstr "Elimina tutti gli account"

#~ msgid "Delete appointment"
#~ msgstr "Elimina l'appuntamento"

#~ msgid "Delete contact"
#~ msgid_plural "Delete contacts"
#~ msgstr[0] "Elimina contatto"
#~ msgstr[1] "Elimina contatti"

#~ msgid "Delete drawing object"
#~ msgstr "Elimina oggetto di disegno"

#~ msgid "Delete feed"
#~ msgstr "Elimina fonte"

#~ msgid "Delete group"
#~ msgstr "Elimina gruppo"

#~ msgid "Delete selected columns"
#~ msgstr "Elimina le colonne selezionate"

#~ msgid "Delete selected rows"
#~ msgstr "Elimina le righe selezionate"

#~ msgid "Delete the draft after sending."
#~ msgstr "Elimina la bozza dopo l'invio."

#~ msgid "Delete version"
#~ msgstr "Elimina versione"

#~ msgid "Delete whole series"
#~ msgstr "Elimina l'intera serie"

#~ msgid "Delete widget"
#~ msgstr "Elimina widget"

#~ msgid "Deleting messages on local storage also deletes them on server"
#~ msgstr ""
#~ "L'eliminazione dei messaggi dal disco locale li elimina anche dal server"

#~ msgid "Demote One Level"
#~ msgstr "Scendi di un livello"

#~ msgid "Department"
#~ msgstr "Reparto"

#~ msgid "Department:"
#~ msgstr "Reparto:"

#~ msgid "Descending"
#~ msgstr "Decrescente"

#~ msgid "Description"
#~ msgstr "Descrizione"

#~ msgid "Description has been copied"
#~ msgstr "La descrizione è stata copiata"

#~ msgid "Description:"
#~ msgstr "Descrizione:"

#~ msgid "Destination"
#~ msgstr "Destinazione"

#~ msgid "Destination folder:"
#~ msgstr "Cartella di destinazione:"

#~ msgid "Detach file"
#~ msgstr "Sgancia file"

#~ msgid "Detail"
#~ msgstr "Dettagli"

#~ msgid "Detail Information for Publication"
#~ msgstr "Informazioni dettagliate per la pubblicazione"

#~ msgid "Detail information for publication"
#~ msgstr "Informazioni dettagliate per la pubblicazione"

#~ msgid ""
#~ "Detailed guides for all modules are located in the help section of the "
#~ "settings."
#~ msgstr ""
#~ "Guide dettagliate per tutti i moduli sono disponibili nella sezione di "
#~ "aiuto delle impostazioni."

#~ msgid ""
#~ "Detailed information can be found in the Import section of the online "
#~ "help or the user manual."
#~ msgstr ""
#~ "Informazioni dettagliate sono disponibili nella sezione Importazione "
#~ "della guida in linea o del manuale utente."

#~ msgid "Details"
#~ msgstr "Dettagli"

#~ msgid "Details:"
#~ msgstr "Dettagli:"

#~ msgid "Direct link"
#~ msgstr "Collegamento diretto"

#~ msgid "Direct link: %1$s"
#~ msgstr "Collegamento diretto: %1$s"

#~ msgid "Direct message"
#~ msgstr "Messaggio diretto"

#~ msgid "Disable"
#~ msgstr "Disabilita"

#~ msgid "Disable all"
#~ msgstr "Disabilita tutto"

#~ msgid "Disable widget"
#~ msgstr "Disabilita widget"

#~ msgid "Disabled"
#~ msgstr "Disabilitata"

#~ msgid "Discard"
#~ msgstr "Scarta"

#~ msgid "Discard changes"
#~ msgstr "Scarta le modifiche"

#~ msgid "Display"
#~ msgstr "Visualizza"

#~ msgid "Display Name"
#~ msgstr "Nome visualizzato"

#~ msgid "Display area"
#~ msgstr "Area di visualizzazione"

#~ msgid "Display as"
#~ msgstr "Visualizza come"

#~ msgid "Display as:"
#~ msgstr "Visualizza come:"

#~ msgid "Display emoticons as graphics in text emails"
#~ msgstr "Visualizza le emoticon come elementi grafici nei messaggi testuali"

#~ msgid "Display name"
#~ msgstr "Nome visualizzato"

#~ msgid "Display of names"
#~ msgstr "Visualizzazione dei nomi"

#~ msgid "Displayed name"
#~ msgstr "Nome visualizzato"

#~ msgid "Displaying information"
#~ msgstr "Visualizzare le informazioni"

#~ msgid "Distance"
#~ msgstr "Distanza"

#~ msgid "Distribution List"
#~ msgstr "Lista di distribuzione"

#~ msgid "Distribution list"
#~ msgstr "Lista di distribuzione"

#~ msgid "Distribution list has been saved"
#~ msgstr "La lista di distribuzione è stata salvata"

#~ msgid "Djibouti"
#~ msgstr "Gibuti"

#~ msgid "Do the following:"
#~ msgstr "Effettua ciò che segue:"

#~ msgid ""
#~ "Do you really want to change the file extension from  \".%1$s\" to \".%2$s"
#~ "\" ?"
#~ msgstr ""
#~ "Vuoi davvero cambiare l'estensione del file da \".%1$s\" a \".%2$s\"?"

#~ msgid "Do you really want to delete folder \"%s\"?"
#~ msgstr "Vuoi davvero eliminare la cartella \"%s\"?"

#~ msgid "Do you really want to delete the following blog?"
#~ msgstr "Vuoi davvero eliminare il blog seguente?"

#~ msgid "Do you really want to delete the following feed?"
#~ msgstr "Vuoi davvero eliminare la fonte seguente?"

#~ msgid "Do you really want to delete the following group of feeds?"
#~ msgstr "Vuoi davvero eliminare il seguente gruppo di fonti?"

#~ msgid "Do you really want to delete the following stream?"
#~ msgstr "Vuoi davvero eliminare il flusso seguente?"

#~ msgid "Do you really want to delete the following subreddit?"
#~ msgstr "Vuoi davvero eliminare il subreddit seguente?"

#~ msgid "Do you really want to delete these items?"
#~ msgstr "Vuoi davvero eliminare questi elementi?"

#~ msgid "Do you really want to delete this account?"
#~ msgstr "Vuoi davvero eliminare questo account?"

#~ msgid "Do you really want to delete this contact?"
#~ msgstr "Vuoi davvero eliminare questo contatto?"

#~ msgid "Do you really want to delete this distribution list?"
#~ msgstr "Sei sicuro di voler eliminare questa lista di distribuzione?"

#~ msgid "Do you really want to delete this file?"
#~ msgid_plural "Do you really want to delete these files?"
#~ msgstr[0] "Vuoi davvero eliminare questo file?"
#~ msgstr[1] "Vuoi davvero eliminare questi file?"

#~ msgid "Do you really want to delete this task?"
#~ msgid_plural "Do you really want to delete this tasks?"
#~ msgstr[0] "Vuoi davvero eliminare questa attività?"
#~ msgstr[1] "Vuoi davvero eliminare queste attività?"

#~ msgid "Do you really want to delete this widget?"
#~ msgstr "Vuoi davvero eliminare questo widget?"

#~ msgid "Do you really want to discard this mail?"
#~ msgstr "Vuoi davvero scartare questo messaggio?"

#~ msgid "Do you really want to discard your changes?"
#~ msgstr "Vuoi davvero scartare le tue modifiche?"

#~ msgid "Do you really want to empty folder \"%s\"?"
#~ msgstr "Vuoi davvero svuotare la cartella \"%s\"?"

#~ msgid ""
#~ "Do you really want to remove the extension \".%1$s\" from your filename?"
#~ msgstr "Vuoi davvero rimuovere l'estensione \".%1$s\" dal nome del file?"

#, fuzzy
#~| msgid ""
#~| "Do you want to edit the whole series or just one appointment within the "
#~| "series?"
#~ msgid ""
#~ "Do you want to confirm the whole series or just one appointment within "
#~ "the series?"
#~ msgstr "Vuoi modificare l'intera serie o solo un appuntamento della serie?"

#~ msgid ""
#~ "Do you want to delete the whole recurrence or a single instance of the "
#~ "recurrence?"
#~ msgstr ""
#~ "Vuoi eliminare l'intera ricorrenza o una singola istanza della ricorrenza?"

#~ msgid ""
#~ "Do you want to delete the whole recurrence or single instances of the "
#~ "recurrence?"
#~ msgstr ""
#~ "Vuoi eliminare l'intera ricorrenza o singole istanze della ricorrenza?"

#~ msgid ""
#~ "Do you want to delete the whole series or just one appointment within the "
#~ "series?"
#~ msgstr "Vuoi eliminare l'intera serie o solo un appuntamento della serie?"

#~ msgid "Do you want to delete this appointment?"
#~ msgstr "Vuoi davvero eliminare questo appuntamento?"

#~ msgid ""
#~ "Do you want to edit the whole recurrence or a single recurrence "
#~ "appointment? Please note when changing a serial appointment, exceptions "
#~ "to the recurrence are reset."
#~ msgstr ""
#~ "Vuoi modificare l'intera ricorrenza o il singolo appuntamento della "
#~ "ricorrenza? Nota che la modifica di appuntamenti in serie azzererà le "
#~ "eccezioni alla ricorrenza."

#~ msgid ""
#~ "Do you want to edit the whole recurrence or single instances of the "
#~ "recurrence? Please note when changing a serial appointment, exceptions to "
#~ "the recurrence are reset."
#~ msgstr ""
#~ "Vuoi modificare l'intera ricorrenza o singole istanze della ricorrenza? "
#~ "Nota che la modifica di appuntamenti in serie azzererà le eccezioni alla "
#~ "ricorrenza."

#~ msgid ""
#~ "Do you want to edit the whole series or a single series appointment? "
#~ "Please note when changing a serial appointment, exceptions to the series "
#~ "are reset."
#~ msgstr ""
#~ "Vuoi modificare l'intera serie o il singolo appuntamento della serie? "
#~ "Nota che la modifica di appuntamenti in serie azzererà le eccezioni alla "
#~ "serie."

#~ msgid ""
#~ "Do you want to edit the whole series or just one appointment within the "
#~ "series?"
#~ msgstr "Vuoi modificare l'intera serie o solo un appuntamento della serie?"

#~ msgid "Do you want to keep the draft after sending this mail?"
#~ msgstr "Vuoi conservare la bozza dopo l'invio di questo messaggio?"

#~ msgid "Do you want to permanently delete this mail?"
#~ msgid_plural "Do you want to permanently delete these mails?"
#~ msgstr[0] "Vuoi eliminare definitivamente questo messaggio?"
#~ msgstr[1] "Vuoi eliminare definitivamente questi messaggi?"

#~ msgid "Do you want to save your configuration?"
#~ msgstr "Vuoi salvare la configurazione?"

#~ msgid "Do you want to send a delivery receipt?"
#~ msgstr "Vuoi inviare una notifica di consegna?"

#~ msgid "Document"
#~ msgstr "Documento"

#~ msgid "Document name"
#~ msgstr "Nome del documento"

#~ msgid "Document saved in folder \"%1$s\"."
#~ msgstr "Documento salvato nella cartella \"%1$s\"."

#~ msgctxt "app"
#~ msgid "Documents"
#~ msgstr "Documenti"

#~ msgid "Does not match"
#~ msgstr "Non corrisponde"

#~ msgid "Does not match regex"
#~ msgstr "Non corrisponde all'espressione regolare"

#~ msgid "Dominica"
#~ msgstr "Dominica"

#~ msgid "Dominican Republic"
#~ msgstr "Repubblica Dominicana"

#~ msgid "Don't show again"
#~ msgstr "Non mostrare ancora"

#~ msgid "Done"
#~ msgstr "Completata"

#~ msgid "Double"
#~ msgstr "Doppia"

#, fuzzy
#~ msgid "Doubleclick in this row for whole day appointment"
#~ msgstr "Clic per un appuntamento di una giornata intera"

#~ msgid "Down"
#~ msgstr "Giù"

#~ msgid "Download"
#~ msgstr "Scarica"

#~ msgid "Download Updater"
#~ msgstr "Scarica programma di aggiornamento"

#~ msgid "Download install file (for Windows)"
#~ msgstr "Scarica il file di installazione (per Windows)"

#~ msgid "Downloads"
#~ msgstr "Scaricamenti"

#~ msgid "Drafts folder"
#~ msgstr "Cartella delle bozze"

#~ msgid "Drag to reorder widget"
#~ msgstr "Trascina per riposizionare il widget"

#~ msgid "Drawing"
#~ msgstr "Disegno"

#~ msgid "Drawing Position"
#~ msgstr "Posizione disegno"

#~ msgid "Drawing position"
#~ msgstr "Posizione del disegno"

#~ msgctxt "app"
#~ msgid "Drive"
#~ msgstr "Drive"

#~ msgctxt "help"
#~ msgid "Drive Settings"
#~ msgstr "Impostazioni Drive"

#, fuzzy
#~ msgid "Drop EML file here for import"
#~ msgstr "Rilascia qui per importare il messaggio"

#~ msgid "Drop here to import this mail"
#~ msgstr "Rilascia qui per importare il messaggio"

#~ msgid "Drop here to upload a <b class=\"dndignore\">new attachment</b>"
#~ msgstr ""
#~ "Rilascia qui per caricare un <b class=\"dndignore\">nuovo allegato</b>"

#~ msgid "Drop here to upload a <b class=\"dndignore\">new file</b>"
#~ msgstr "Rilascia qui per caricare un <b class=\"dndignore\">nuovo file</b>"

#~ msgid "Drop here to upload a <b class=\"dndignore\">new version</b>"
#~ msgstr ""
#~ "Rilascia qui per caricare una <b class=\"dndignore\">nuova versione</b>"

#~ msgid ""
#~ "Drop here to upload a <b class=\"dndignore\">new version</b> of \"%1$s\""
#~ msgstr ""
#~ "Rilascia qui per caricare una <b class=\"dndignore\">nuova versione</b> "
#~ "di \"%1$s\""

#~ msgid "Drop here to upload a <b class='dndignore'>new attachment</b>"
#~ msgstr ""
#~ "Rilascia qui per caricare un <b class='dndignore'>nuovo allegato</b>"

#~ msgid "Drop the file anywhere to add attachment"
#~ msgstr "Rilascia il file in un punto qualsiasi per aggiungere l'allegato"

#~ msgid "Dropdown"
#~ msgstr "Elenco a discesa"

#~ msgid "Due"
#~ msgstr "Scadenza"

#~ msgid "Due %1$s"
#~ msgstr "Scade il %1$s"

#~ msgid "Due date"
#~ msgstr "Data di scadenza"

#~ msgid "Due date:"
#~ msgstr "Data scadenza:"

#~ msgid "Due in %d day."
#~ msgid_plural "Due in %d days."
#~ msgstr[0] "Scade in %d giorni."
#~ msgstr[1] "Scade in %d giorni."

#~ msgid "Due on %1$s"
#~ msgstr "Scade il %1$s"

#~ msgid "Due today!"
#~ msgstr "Scade oggi!"

#~ msgid "Dutch (Netherlands)"
#~ msgstr "Olandese (Paesi Bassi)"

#~ msgid "Dynamic resizing..."
#~ msgstr "Ridimensionamento dinamico..."

#~ msgid "E-Mail"
#~ msgstr "Posta elettronica"

#~ msgid "E-Mail (business):"
#~ msgstr "Posta elettronica (lavoro):"

#~ msgid "E-Mail (other)"
#~ msgstr "Email (altro)"

#~ msgid "E-Mail (other):"
#~ msgstr "Posta elettronica (altro):"

#~ msgid "E-Mail (private)"
#~ msgstr "Posta elettronica (privato)"

#~ msgid "E-Mail (private):"
#~ msgstr "Posta elettronica (privato):"

#~ msgctxt "help"
#~ msgid "E-Mail Settings"
#~ msgstr "Impostazioni di posta elettronica"

#~ msgid "E-Mail:"
#~ msgstr "Indirizzo:"

#~ msgid "EB"
#~ msgstr "EB"

#~ msgid "EEE, %s"
#~ msgstr "EEE, %s"

#~ msgid "EEEE, %s"
#~ msgstr "EEEE, %s"

#~ msgid "EUR"
#~ msgstr "EUR"

#~ msgid "Each"
#~ msgstr "Ogni"

#~ msgid "Each %s Day"
#~ msgstr "Ogni %s giorno"

#~ msgid "Each %s weeks on %s"
#~ msgstr "Ogni %s settimane il %s"

#~ msgid "Each %s. %s"
#~ msgstr "Ogni %s° %s"

#~ msgid "Ecuador"
#~ msgstr "Ecuador"

#~ msgid "Edit"
#~ msgstr "Modifica"

#~ msgid "Edit Appointment"
#~ msgstr "Modifica appuntamento"

#~ msgid "Edit Contact"
#~ msgstr "Modifica contatto"

#~ msgid "Edit Distribution List"
#~ msgstr "Modifica lista di distribuzione"

#~ msgid "Edit Flickr photo stream"
#~ msgstr "Modifica un flusso di foto di Flickr"

#~ msgid "Edit Furigana"
#~ msgstr "Modifica Furigana"

#~ msgid "Edit InfoItem"
#~ msgstr "Modifica elemento informativo"

#~ msgid "Edit Mode"
#~ msgstr "Modalità modifica"

#~ msgid "Edit Tumblr feed"
#~ msgstr "Modifica fonte Tumblr"

#~ msgid "Edit a Subreddit"
#~ msgstr "Modifica un subreddit"

#~ msgid "Edit a blog"
#~ msgstr "Modifica un blog"

#~ msgid "Edit a group of feeds"
#~ msgstr "Modifica un gruppo di fonti"

#~ msgid "Edit appointment"
#~ msgstr "Modifica appuntamento"

#~ msgid "Edit as new"
#~ msgstr "Modifica come nuovo"

#~ msgid "Edit description"
#~ msgstr "Modifica descrizione"

#~ msgid "Edit draft"
#~ msgstr "Modifica bozza"

#~ msgid "Edit feed"
#~ msgstr "Modifica fonte"

#~ msgid "Edit rule"
#~ msgstr "Modifica regola"

#~ msgid "Edit signature"
#~ msgstr "Modifica firma"

#~ msgid "Edit task"
#~ msgstr "Modifica attività"

#~ msgid "Edit to set a name."
#~ msgstr "Modifica per impostare un nome."

#~ msgid "Editor"
#~ msgstr "Editor"

#~ msgid "Editor feature set:"
#~ msgstr "Funzionalità dell'editor:"

#~ msgid "El Salvador"
#~ msgstr "El Salvador"

#~ msgid "Email"
#~ msgstr "Indirizzo di posta"

#~ msgid "Email 1"
#~ msgstr "Indirizzo di posta 1"

#~ msgid "Email 1 / Phone number"
#~ msgstr "Email 1 / Numero di telefono"

#~ msgid "Email 2"
#~ msgstr "Indirizzo di posta 2"

#~ msgid "Email 3"
#~ msgstr "Indirizzo di posta 3"

#~ msgid "Email Address:"
#~ msgstr "Indirizzo di posta elettronica:"

#~ msgid "Email address"
#~ msgstr "Indirizzo di posta elettronica"

#~ msgid "Email addresses"
#~ msgstr "Indirizzi di posta elettronica"

#, fuzzy
#~ msgid "Email from %1$s: %2$s"
#~ msgstr "Annualmente il %2$d %1$s"

#~ msgid "Email notification for Accept/Declined"
#~ msgstr "Messaggio di notifica per Accettato/Rifiutato"

#~ msgid "Email notification for New, Changed, Deleted?"
#~ msgstr "Messaggio di notifica per Nuovo, Modificato, Eliminato?"

#~ msgid "Email notification for appointment"
#~ msgstr "Messaggio di notifica per l'appuntamento"

#~ msgid "Email notification for appointment creator?"
#~ msgstr "Messaggio di notifica per chi ha creato l'appuntamento?"

#~ msgid "Email notification for appointment participant?"
#~ msgstr "Messaggio di notifica per il partecipante all'appuntamento?"

#~ msgid "Email notification for task"
#~ msgstr "Messaggio di notifica per le attività"

#~ msgid "Email notification for task creator?"
#~ msgstr "Messaggio di notifica per chi ha creato l'attività?"

#~ msgid "Email notification for task participant?"
#~ msgstr "Messaggio di notifica per il partecipante all'attività?"

#~ msgid ""
#~ "Emails cannot be put into trash folder while your mail quota is exceeded."
#~ msgstr ""
#~ "I messaggi di posta non possono essere cestinati quando si è superata la "
#~ "quota."

#~ msgid "Embedded windows"
#~ msgstr "Finestre integrate"

#~ msgid "Employee ID"
#~ msgstr "Matricola dell'impiegato"

#~ msgid "Employee ID:"
#~ msgstr "Matricola dell'impiegato:"

#~ msgid "Employee type"
#~ msgstr "Tipo di impiegato"

#~ msgctxt "vgrid"
#~ msgid "Empty"
#~ msgstr "Vuoto"

#~ msgid "Empty folder"
#~ msgstr "Svuota cartella"

#~ msgid "Empty name and description found."
#~ msgstr "Sono stati trovati un nome utente e una descrizione vuoti."

#~ msgid "Emptying folder... This may take a few seconds."
#~ msgstr "Svuotamento della cartella... Potrebbe richiedere qualche secondo."

#~ msgid "Enable"
#~ msgstr "Abilita"

#~ msgid "Enable Calendar Hover"
#~ msgstr "Abilita l'elemento a comparsa del calendario"

#~ msgid "Enable Contacts Hover"
#~ msgstr "Abilita l'elemento a comparsa dei contatti"

#~ msgid "Enable E-Mail Hover"
#~ msgstr "Abilita l'elemento a comparsa della posta elettronica"

#~ msgid "Enable E-Mail Hover?"
#~ msgstr "Abilitare l'elemento a comparsa della posta elettronica?"

#~ msgid "Enable Infostore Hover"
#~ msgstr "Abilita l'elemento a comparsa del deposito informazioni"

#~ msgid "Enable Plugin"
#~ msgstr "Abilita plugin"

#~ msgid "Enable Tasks Hover"
#~ msgstr "Abilita l'elemento a comparsa delle attività"

#~ msgid "Enable auto completion of E-Mail addresses?"
#~ msgstr "Abilitare il completamento automatico degli indirizzi di posta?"

#~ msgid "Enable calendar hovers"
#~ msgstr "Abilita gli elementi a comparsa del calendario"

#~ msgid "Enable start page hovers"
#~ msgstr "Abilita gli elementi a comparsa della pagina iniziale"

#~ msgid "Enable visual effects"
#~ msgstr "Abilita effetti visivi"

#~ msgid "Enabled"
#~ msgstr "Abilitato"

#~ msgid "Enabled for all mail folders"
#~ msgstr "Abilitata per tutte le cartelle di posta"

#~ msgid "Enabled for inbox only"
#~ msgstr "Abilitata solo per la posta in arrivo"

#~ msgid "Enabled for the following addresses"
#~ msgstr "Abilitato per i seguenti indirizzi"

#~ msgid ""
#~ "Enables offline access to e-mail, calendar, tasks, and contacts folders. "
#~ "Any changes that are made using Microsoft Outlook offline will be "
#~ "automatically synchronized the next time you go online:"
#~ msgstr ""
#~ "Abilita l'accesso non in linea a posta elettronica, calendario, attività "
#~ "e cartelle di contatti. Qualsiasi modifica apportata utilizzando "
#~ "Microsoft Outlook in modalità non in linea, sarà sincronizzata "
#~ "automaticamente la prossima volta che tornerai in linea:"

#~ msgid "End"
#~ msgstr "Finisce"

#~ msgid "End date is before start date"
#~ msgstr "La data finale precede la data iniziale"

#~ msgid "End date:"
#~ msgstr "Data finale:"

#~ msgid "End of working time"
#~ msgstr "Ora di fine della giornata lavorativa"

#~ msgid "End time is before start time"
#~ msgstr "L'orario finale precede l'orario iniziale"

#~ msgid "End:"
#~ msgstr "Fine:"

#~ msgid "Ends at"
#~ msgstr "Finisce alle"

#~ msgid "Ends at:"
#~ msgstr "Termina alle:"

#~ msgid "Ends on"
#~ msgstr "Finisce il"

#~ msgid "English (US)"
#~ msgstr "Inglese (US)"

#~ msgid "Enhanced"
#~ msgstr "Migliorato"

#~ msgid "Enter Image URL"
#~ msgstr "Digita URL dell'immagine"

#~ msgid "Enter URL"
#~ msgstr "Digita l'URL"

#~ msgid "Enter a comment"
#~ msgstr "Inserisci un commento"

#~ msgid "Enter additional data"
#~ msgstr "Inserisci dati aggiuntivi"

#~ msgid "Enter document title here"
#~ msgstr "Digita qui il titolo del documento"

#~ msgid "Enter general data"
#~ msgstr "Inserisci dati generali"

#~ msgid "Enter personal data"
#~ msgstr "Inserisci dati personali"

#~ msgid "Enter the E-Mail text below the subject."
#~ msgstr "Digitare il testo del messaggio sotto l'oggetto."

#~ msgid ""
#~ "Enter the E-Mail text below the subject. If the text format was set to "
#~ "HTMl in the options, you can format the E-Mail text. To do so select a "
#~ "text part and then click an icon in the formatting bar."
#~ msgstr ""
#~ "Digitare il testo del messaggio sotto l'oggetto. Se il formato del testo "
#~ "è stato impostato a HTML nelle opzioni, è possibile formattare il testo "
#~ "del messaggio. Per farlo, selezionare una parte del testo e fare clic su "
#~ "un'icona della barra di formattazione."

#~ msgid ""
#~ "Enter the recipient's name on the top left side. As soon as you typed the "
#~ "first letters, suggestions from the address books are displayed. To "
#~ "accept a recipient suggestion, click on it."
#~ msgstr ""
#~ "Digitare il nome del destinatario in alto a sinistra. Non appena si "
#~ "digitano le prime lettere, saranno mostrati suggerimenti dalle rubriche. "
#~ "Per accettare un destinatario suggerito, fare clic su di esso."

#~ msgid "Enter the subject on the right side of the recipient."
#~ msgstr "Digitare l'oggetto a destra del destinatario."

#~ msgid "Enter visible text"
#~ msgstr "Digita il testo visibile"

#~ msgid "Enter your version comment:"
#~ msgstr "Inserisci un commento della versione:"

#~ msgid "Entire thread"
#~ msgstr "Intera conversazione"

#~ msgid "Envelope"
#~ msgstr "Busta"

#~ msgid "Equatorial Guinea"
#~ msgstr "Guinea Equatoriale"

#~ msgid "Eritrea"
#~ msgstr "Eritrea"

#~ msgid "Error"
#~ msgstr "Errore"

#~ msgid "Error log"
#~ msgstr "Log di errore"

#~ msgid "Error-ID: %1$s"
#~ msgstr "ID Errore: %1$s"

#~ msgid "Error:"
#~ msgstr "Errore:"

#~ msgid "Error: %1$s doesn't support routing from %2$s"
#~ msgstr "Errore: %1$s non supporta il percorso da %2$s"

#~ msgid "Error: %1$s doesn't support routing to %2$s"
#~ msgstr "Errore: %1$s non supporta il percorso per %2$s"

#~ msgid "Error: %2$s"
#~ msgstr "Errore: %2$s"

#~ msgid "Errors"
#~ msgstr "Errori"

#~ msgid "Estimated Costs:"
#~ msgstr "Costi stimati:"

#~ msgid "Estimated Duration:"
#~ msgstr "Durata stimata:"

#~ msgid "Estimated costs"
#~ msgstr "Costi stimati"

#~ msgid "Estimated duration in minutes"
#~ msgstr "Durata stimata in minuti"

#~ msgid "Estonia"
#~ msgstr "Estonia"

#~ msgid "Ethiopia"
#~ msgstr "Etiopia"

#~ msgid "Euro"
#~ msgstr "Euro"

#~ msgid "Every"
#~ msgstr "Ogni"

#~ msgid "Every %1$d days"
#~ msgstr "Ogni %1$d giorni"

#~ msgid "Every %1$d months on day %2$d"
#~ msgstr "Ogni %1$d mesi il %2$d giorno"

#~ msgid "Every %1$d months on the %2$s %3$s"
#~ msgstr "Ogni %1$d mesi il %2$s %3$s"

#~ msgid "Every %1$d weeks on %2$s"
#~ msgstr "Ogni %1$d settimane il %2$s"

#~ msgid "Every %1$d weeks on all days"
#~ msgstr "Ogni %1$d settimane tutti i giorni"

#~ msgid "Every %1$d weeks on work days"
#~ msgstr "Ogni %1$d settimane nei giorni feriali"

#~ msgid "Every %1$d years on %2$s %3$d"
#~ msgstr "Ogni %1$d anni il %3$d %2$s"

#~ msgid "Every %1$d years on the %2$s %3$s of %4$d"
#~ msgstr "Ogni %1$d anni il %2$s %3$s di %4$d"

#~ msgid "Every day"
#~ msgstr "Ogni giorno"

#~ msgid "Exception caught: "
#~ msgstr "Rilevata eccezione: "

#~ msgid "Exit Fullscreen"
#~ msgstr "Esci dalla modalità a schermo intero"

#~ msgid "Expand form"
#~ msgstr "Espandi modulo"

#~ msgid "Expand timeframe by one month"
#~ msgstr "Espandi l'arco temporale di un mese"

#~ msgid "Expert mode"
#~ msgstr "Modalità esperta"

#~ msgid "Export"
#~ msgstr "Esporta"

#~ msgid "Export folder"
#~ msgstr "Esporta cartella"

#~ msgid "Extended view"
#~ msgstr "Vista estesa"

#~ msgctxt "help"
#~ msgid "External E-Mail Accounts"
#~ msgstr "Account esterni di posta elettronica"

#~ msgid "External contact"
#~ msgstr "Contatto esterno"

#~ msgid ""
#~ "External images have been blocked to protect you against potential spam!"
#~ msgstr ""
#~ "Le immagini esterne sono state bloccate per proteggerti da posta "
#~ "potenzialmente indesiderata!"

#~ msgid "External link"
#~ msgstr "Collegamento esterno"

#~ msgid "External participants"
#~ msgstr "Partecipanti esterni"

#~ msgid "External user"
#~ msgstr "Utente esterno"

#~ msgid "Face"
#~ msgstr "Volto"

#~ msgid "Facebook"
#~ msgstr "Facebook"

#~ msgid "Facebook reported an error:"
#~ msgstr "Facebook ha restituito un errore:"

#~ msgid "Failed to add. Maybe the vCard attachment is invalid."
#~ msgstr "Aggiunta non riuscita. Forse l'allegato vCard non è valido."

#~ msgid "Failed to connect."
#~ msgstr "Connessione non riuscita."

#~ msgid "Failed to recover accounts"
#~ msgstr "Ripristino account non riuscito"

#~ msgid "Failed to save distribution list."
#~ msgstr "Salvataggio della lista di distribuzione non riuscito."

#~ msgid "Failed to sign in"
#~ msgstr "Accesso non riuscito"

#~ msgid ""
#~ "Failed to start application. Maybe you have connection problems. Please "
#~ "try again."
#~ msgstr ""
#~ "Avvio dell'applicazione non riuscito. Forse hai dei problemi di "
#~ "connessione. Prova ancora."

#~ msgid ""
#~ "Failed to update confirmation status; most probably the appointment has "
#~ "been deleted."
#~ msgstr ""
#~ "Aggiornamento dello stato di conferma non riuscito; è probabile che "
#~ "l'appuntamento sia stato eliminato."

#~ msgid ""
#~ "Failed to update confirmation status; most probably the task has been "
#~ "deleted."
#~ msgstr ""
#~ "Aggiornamento dello stato di conferma non riuscito; è probabile che "
#~ "l'attività sia stata eliminata."

#~ msgid "Failure! Please refresh."
#~ msgstr "Problema! Prova ad aggiornare."

#~ msgid "Favorite"
#~ msgstr "Preferito"

#~ msgid "Favorited"
#~ msgstr "Aggiunto ai preferiti"

#~ msgid "Fax"
#~ msgstr "Fax"

#~ msgid "Fax (Home)"
#~ msgstr "Fax (Casa)"

#~ msgid "Fax (alt)"
#~ msgstr "Fax (alt)"

#~ msgid "Fax (business)"
#~ msgstr "Fax (lavoro)"

#~ msgid "Fax (other)"
#~ msgstr "Fax (altro)"

#~ msgid "Fax (private)"
#~ msgstr "Fax (privato)"

#~ msgid "February"
#~ msgstr "Febbraio"

#~ msgid "Feed URL"
#~ msgstr "URL della fonte"

#~ msgid "Feeling • Decoration"
#~ msgstr "Sentimento • Decorazione"

#~ msgid "File"
#~ msgstr "File"

#~ msgid "File name"
#~ msgstr "Nome file"

#~ msgid "File name:"
#~ msgstr "Nome file:"

#~ msgid "File names must not be empty"
#~ msgstr "Il nomi dei file non possono essere vuoti"

#~ msgid "File names must not contain slashes"
#~ msgstr "I nomi dei file non devono contenere barre (/)"

#~ msgid "File quota"
#~ msgstr "Quota dei file"

#~ msgid "File versions"
#~ msgstr "Versioni del file"

#~ msgid "File: %1$s"
#~ msgstr "File: %1$s"

#~ msgid "Files"
#~ msgstr "File"

#~ msgctxt "app"
#~ msgid "Files"
#~ msgstr "File"

#~ msgid "Files View"
#~ msgstr "Vista File"

#~ msgid "Files have been copied"
#~ msgstr "I file sono stati copiati"

#~ msgid "Files have been moved"
#~ msgstr "I file sono stati spostati"

#~ msgid "Find a free time"
#~ msgstr "Trova tempo libero"

#~ msgid "Finish tour"
#~ msgstr "Termina la presentazione"

#~ msgid "First name"
#~ msgstr "Nome"

#~ msgid "First name Last name"
#~ msgstr "Nome Cognome"

#~ msgid "Fit to screen size"
#~ msgstr "Adatta alle dimensioni dello schermo"

#~ msgid "Fit to screen width"
#~ msgstr "Adatta alla larghezza dello schermo"

#~ msgid "Flag mail with"
#~ msgstr "Contrassegna messaggio come"

#~ msgid "Flickr"
#~ msgstr "Flickr"

#~ msgid "Float Left"
#~ msgstr "Fluttuante a sinistra"

#~ msgid "Float Right"
#~ msgstr "Fluttuante a destra"

#~ msgid "Folder"
#~ msgstr "Cartella"

#~ msgid "Folder actions"
#~ msgstr "Azioni delle cartelle"

#~ msgid "Folder name"
#~ msgstr "Nome della cartella"

#~ msgid "Folder names must not be empty"
#~ msgstr "Il nomi delle cartelle non possono essere vuoti"

#~ msgid "Folder names must not contain slashes"
#~ msgstr "I nomi delle cartelle non devono contenere barre (/)"

#~ msgid "Folder permissions"
#~ msgstr "Permessi della cartella"

#~ msgid "Folder type"
#~ msgstr "Tipo di cartella"

#~ msgid "Folder view"
#~ msgstr "Vista della cartella"

#~ msgid ""
#~ "Folder with name \"%1$s\" will be hidden. Enable setting \"Show hidden "
#~ "files and folders\" to access this folder again."
#~ msgstr ""
#~ "La cartella con il nome \"%1$s\" sarà nascosta. Abilita l'impostazione "
#~ "\"Mostra i file e le cartelle nascoste\" per accedere nuovamente a questa "
#~ "cartella."

#~ msgid "Folder-specific actions"
#~ msgstr "Azioni specifiche delle cartelle"

#~ msgid "Folders"
#~ msgstr "Cartelle"

#~ msgid "Follow"
#~ msgstr "Segui"

#~ msgid "Following"
#~ msgstr "Following"

#~ msgid "Font name"
#~ msgstr "Nome del carattere"

#~ msgid "Font size"
#~ msgstr "Dimensione del carattere"

#~ msgid "Food"
#~ msgstr "Cibo"

#, fuzzy
#~ msgid "For best results, please use"
#~ msgstr "Per avere risultati migliori, utilizza "

#~ msgid ""
#~ "For security reasons, all account passwords are encrypted with your "
#~ "primary account password. If you change your primary password, your "
#~ "external accounts might stop working. In this case, you can use your old "
#~ "password to recover all account passwords:"
#~ msgstr ""
#~ "Per ragioni di sicurezza, tutte le password degli account sono cifrate "
#~ "con la password principale del tuo account. Se cambi la password "
#~ "principale, gli account esterni potrebbero smettere di funzionare. In "
#~ "questo caso, puoi utilizzare la vecchia password per ripristinare tutte "
#~ "le password degli account:"

#~ msgid "Forgot your password?"
#~ msgstr "Hai dimenticato la password?"

#~ msgid "Format"
#~ msgstr "Formato"

#~ msgid "Format emails as"
#~ msgstr "Formatta i messaggi di posta come"

#~ msgid "Format emails as:"
#~ msgstr "Formatta i messaggi di posta come:"

#~ msgid "Forward"
#~ msgstr "Inoltra"

#~ msgid "Forward all incoming emails to this address"
#~ msgstr "Inoltra tutti i messaggi in arrivo a questo indirizzo"

#~ msgid "Forward emails as"
#~ msgstr "Inoltra messaggi di posta come"

#~ msgid "Forward emails as:"
#~ msgstr "Inoltra i messaggi di posta come:"

#~ msgid "Free"
#~ msgstr "Libero"

#~ msgid "French"
#~ msgstr "Francese"

#~ msgid "Friday"
#~ msgstr "Venerdì"

#~ msgid "From"
#~ msgstr "Da"

#~ msgid "Fullscreen"
#~ msgstr "Schermo intero"

#~ msgid "Furigana for company"
#~ msgstr "Furigana per l'azienda"

#~ msgid "Furigana for first name"
#~ msgstr "Furigana per il nome"

#~ msgid "Furigana for last name"
#~ msgstr "Furigana per il cognome"

#~ msgid "GB"
#~ msgstr "GB"

#~ msgid "German"
#~ msgstr "Tedesco"

#~ msgid "Get free upgrade"
#~ msgstr "Ottieni l'aggiornamento gratuito"

#~ msgid "Go to page"
#~ msgstr "Vai alla pagina"

#~ msgid "Good evening"
#~ msgstr "Buona sera"

#~ msgid "Good evening, %s"
#~ msgstr "Buona sera, %s"

#~ msgid "Good morning"
#~ msgstr "Buongiorno"

#~ msgid "Good morning, %s"
#~ msgstr "Buongiorno, %s"

#~ msgid "Gray"
#~ msgstr "Grigio"

#~ msgid "Greek"
#~ msgstr "Greco"

#~ msgid "Green"
#~ msgstr "Verde"

#~ msgid "Grey"
#~ msgstr "Grigio"

#~ msgid "Group"
#~ msgstr "Gruppo"

#~ msgid "Guest"
#~ msgstr "Ospite"

#~ msgid "Guidance"
#~ msgstr "Guida"

#~ msgid "Guided tour for this app"
#~ msgstr "Presentazione guidata per questa applicazione"

#~ msgid "H-split view"
#~ msgstr "Vista con divisione orizzontale"

#~ msgid "HTML"
#~ msgstr "HTML"

#~ msgid "HTML and plain text"
#~ msgstr "HTML e testo semplice"

#~ msgid "Header"
#~ msgstr "Intestazione"

#~ msgid "Heading"
#~ msgstr "Intestazione"

#~ msgid "Hello"
#~ msgstr "Ciao"

#~ msgid "Hello %s"
#~ msgstr "Ciao %s"

#~ msgid "Hello World"
#~ msgstr "Ciao mondo"

#~ msgid "Help"
#~ msgstr "Aiuto"

#~ msgid "Hi!<br><br>%1$s shares a publication with you:<br>%2$s"
#~ msgstr "Ciao!<br><br>%1$s condivide una pubblicazione con te:<br>%2$s"

#, fuzzy
#~ msgid "Hidden folders"
#~ msgstr "Aggiungi una cartella"

#~ msgid "Hide"
#~ msgstr "Nascondi"

#~ msgid "Hide QR code"
#~ msgstr "Nascondi codice QR"

#~ msgctxt "plural"
#~ msgid "Hide attachment"
#~ msgid_plural "Hide attachments"
#~ msgstr[0] "Nascondi allegato"
#~ msgstr[1] "Nascondi allegati"

#~ msgid "Hide comments"
#~ msgstr "Nascondi i commenti"

#~ msgid "Hide conflicts"
#~ msgstr "Nascondi i conflitti"

#~ msgid "Hide details"
#~ msgstr "Nascondi i dettagli"

#~ msgid "Hide request body"
#~ msgstr "Nascondi il corpo della richiesta"

#~ msgid "Hide side panel"
#~ msgstr "Nascondi il pannello laterale"

#~ msgid "Hide stack trace"
#~ msgstr "Nascondi tracciamento degli errori"

#~ msgid "High"
#~ msgstr "Alta"

#~ msgid "High priority"
#~ msgstr "Priorità alta"

#~ msgid ""
#~ "Hint: you can always restart guided tours, any time you need them, from "
#~ "the system menu."
#~ msgstr ""
#~ "Suggerimento: è sempre possibile riavviare le visite guidate, in ogni "
#~ "momento sia necessario, dal menu di sistema."

#~ msgid "Hobby"
#~ msgstr "Hobby"

#~ msgctxt "address"
#~ msgid "Home"
#~ msgstr "Casa"

#~ msgid "Home Address"
#~ msgstr "Indirizzo di casa"

#~ msgid "Home address"
#~ msgstr "Indirizzo di casa"

#~ msgid "Host"
#~ msgstr "Host"

#~ msgid "Hours"
#~ msgstr "Ore"

#~ msgid "How does this work?"
#~ msgstr "Come funziona?"

#~ msgid "Hungarian"
#~ msgstr "Ungherese"

#~ msgid "IMAP folder subscription"
#~ msgstr "Sottoscrizione cartelle IMAP"

#~ msgid "IP phone"
#~ msgstr "Telefono IP"

#~ msgid "Icon view"
#~ msgstr "Vista a icone"

#~ msgid "Icons"
#~ msgstr "Icone"

#~ msgid ""
#~ "If a folder contains images, you can display a slideshow. To do so click "
#~ "the View slideshow icon in the toolbar."
#~ msgstr ""
#~ "Se una cartella contiene immagini, è possibile visualizzare una "
#~ "presentazione. Per attivarla, fare clic sull'icona Visualizza "
#~ "presentazione nella barra degli strumenti."

#~ msgid ""
#~ "If you change the password, you will be signed out. Please ensure that "
#~ "everything is closed and saved."
#~ msgstr ""
#~ "Se cambi la password, sarai disconnesso. Assicurati che tutto sia stato "
#~ "chiuso e salvato."

#~ msgid ""
#~ "If you no longer want to display a square, click the cross on the upper "
#~ "right side."
#~ msgstr ""
#~ "Se non si desidera visualizzare più un riquadro, fare clic sulla croce in "
#~ "alto a destra."

#~ msgid ""
#~ "If you spot a free time, just select this area. To do this, move the "
#~ "cursor to the start time, hold the mouse button, and <b>drag the mouse</"
#~ "b> to the end time."
#~ msgstr ""
#~ "Se individui del tempo libero, seleziona questa area. Per farlo, sposta "
#~ "il cursore all'ora di inizio, tieni premuto il pulsante del mouse e "
#~ "<b>trascina il mouse</b> fino all'ora di fine."

#~ msgid "Ignore"
#~ msgstr "Ignora"

#~ msgid "Ignore conflicts"
#~ msgstr "Ignora i conflitti"

#~ msgid ""
#~ "Ignore existing events. Helpful to import public holiday calendars, for "
#~ "example."
#~ msgstr ""
#~ "Ignora gli eventi esistenti. Utile per importare calendari di festività "
#~ "pubbliche, ad esempio."

#~ msgid "Image"
#~ msgstr "Immagine"

#~ msgid "Image 1"
#~ msgstr "Immagine 1"

#~ msgid "Import"
#~ msgstr "Importa"

#~ msgid "Import into"
#~ msgstr "Importa in"

#~ msgid "Import signatures"
#~ msgstr "Importa firme"

#~ msgid "In %1$d days"
#~ msgstr "In %1$d giorni"

#~ msgid "In %s hours:"
#~ msgstr "In %s ore:"

#~ msgid "In %s milliseconds:"
#~ msgstr "In %s millisecondi:"

#~ msgid "In %s minutes:"
#~ msgstr "In %s minuti:"

#~ msgid "In %s seconds:"
#~ msgstr "In %s secondi:"

#~ msgid "In %s weeks:"
#~ msgstr "In %s settimane:"

#~ msgid ""
#~ "In case of new notifications, e.g. appointment invitations, the info area "
#~ "is opened on the right side."
#~ msgstr ""
#~ "In caso di nuove notifiche, ad es. inviti ad appuntamenti, l'area "
#~ "informazioni sarà aperta sul lato destro."

#~ msgid ""
#~ "In case of new notifications, e.g. appointment invitations, the info area "
#~ "is opened."
#~ msgstr ""
#~ "In caso di nuove notifiche, ad es. inviti di appuntamenti, l'area "
#~ "informazioni è aperta."

#~ msgid "In progress"
#~ msgstr "In corso"

#~ msgid ""
#~ "In the Details section at the bottom right side you can enter billing "
#~ "information."
#~ msgstr ""
#~ "Nella sezione Dettagli in basso a sinistra, è possibile inserire le "
#~ "informazioni di fatturazione."

#~ msgid ""
#~ "In the Icons view you can see the files of the selected folder in the "
#~ "display area."
#~ msgstr ""
#~ "Nella vista Icone, è possibile vedere i file o le cartelle selezionate "
#~ "nell'area di visualizzazione."

#~ msgid "Inbox"
#~ msgstr "Posta in arrivo"

#~ msgid "Include distribution lists"
#~ msgstr "Includi le liste di distribuzione"

#~ msgid "Incoming Notification Mails"
#~ msgstr "Messaggi di notifica in arrivo"

#~ msgid "Inconsistent dates"
#~ msgstr "Date incoerenti"

#~ msgid "Info"
#~ msgstr "Informazioni"

#~ msgid "Inline"
#~ msgstr "Incorporato"

#~ msgid "Inline With Text"
#~ msgstr "In linea con il testo"

#, fuzzy
#~ msgid "Inline menu %1$s"
#~ msgstr "Accesso effettuato come %1$s"

#~ msgid "Inline with text"
#~ msgstr "In linea con il testo"

#~ msgid "Insert"
#~ msgstr "Inserisci"

#~ msgid "Insert Column"
#~ msgstr "Inserisci colonna"

#~ msgid "Insert Image File"
#~ msgstr "Inserisci file immagine"

#~ msgid "Insert Image URL"
#~ msgstr "Inserisci URL immagine"

#~ msgid "Insert Row"
#~ msgstr "Inserisci riga"

#~ msgid "Insert column"
#~ msgstr "Inserisci colonna"

#~ msgid "Insert image file"
#~ msgstr "Inserisci file immagine"

#~ msgid "Insert inline image"
#~ msgstr "Inserisci immagine in linea"

#~ msgid "Insert row"
#~ msgstr "Inserisci riga"

#~ msgid "Insert table"
#~ msgstr "Inserisci tabella"

#~ msgid "Insert the original email text to a reply"
#~ msgstr "Inserisci il testo del messaggio originale nella risposta"

#~ msgid "Insert/Edit Hyperlink"
#~ msgstr "Inserisci/Modifica collegamento ipertestuale"

#~ msgid ""
#~ "Install this web app on your %1$s: Tap %2$s and then %3$s'Add to Home "
#~ "Screen'%4$s"
#~ msgstr ""
#~ "Installa questa applicazione web sul tuo %1$s: tocca %2$s e poi "
#~ "%3$s'Aggiungi a Home'%4$s"

#~ msgid "Instant Messenger 1"
#~ msgstr "Messaggistica istantanea 1"

#~ msgid "Instant Messenger 2"
#~ msgstr "Messaggistica istantanea 2"

#~ msgid "Internal Error"
#~ msgstr "Errore interno"

#~ msgid ""
#~ "Internet Explorer 9 does not support attachment uploads. Please upgrade "
#~ "to Internet Explorer 10."
#~ msgstr ""
#~ "Internet Explorer 9 non supporta il caricamento degli allegati. Aggiorna "
#~ "a Internet Explorer 10."

#~ msgid ""
#~ "Internet Explorer 9 does not support file uploads. Please upgrade to "
#~ "Internet Explorer 10."
#~ msgstr ""
#~ "Internet Explorer 9 non supporta il caricamento dei file. Aggiorna a "
#~ "Internet Explorer 10."

#~ msgid "Interval of the reminder in minutes"
#~ msgstr "Intervallo del promemoria in minuti"

#~ msgid "Invalid data"
#~ msgstr "Dati non validi"

#~ msgid "Invitations"
#~ msgstr "Inviti"

#~ msgid "Invite to appointment"
#~ msgstr "Invita a un appuntamento"

#~ msgid "Invite to new appointment"
#~ msgstr "Invito a un nuovo appuntamento"

#~ msgid "Is bigger than"
#~ msgstr "È maggiore di"

#~ msgid "Is exactly"
#~ msgstr "È uguale"

#~ msgid "Is smaller than"
#~ msgstr "È minore di"

#~ msgid "Italian (Italy)"
#~ msgstr "Italiano (Italia)"

#~ msgid "Italic"
#~ msgstr "Corsivo"

#~ msgid "Items"
#~ msgstr "Elementi"

#~ msgid "Items without a file can not be downloaded."
#~ msgstr "Gli elementi senza un file non possono essere scaricati."

#~ msgid "Items without a file can not be opened."
#~ msgstr "Gli elementi senza un file non possono essere aperti."

#~ msgid "January"
#~ msgstr "Gennaio"

#~ msgid "Japanese Carrier"
#~ msgstr "Operatore giapponese"

#~ msgid "Job"
#~ msgstr "Lavoro"

#~ msgid "Job description"
#~ msgstr "Descrizione dell'attività"

#~ msgid "July"
#~ msgstr "Luglio"

#~ msgid "June"
#~ msgstr "Giugno"

#~ msgid "Just disable widget"
#~ msgstr "Disabilita il widget"

#~ msgid "Justify"
#~ msgstr "Giustificato"

#~ msgid "KB"
#~ msgstr "KB"

#~ msgid "Keep"
#~ msgstr "Mantieni"

#~ msgid "Keep the draft."
#~ msgstr "Conserva la bozza."

#~ msgid "Label"
#~ msgstr "Etichetta"

#~ msgid "Language"
#~ msgstr "Lingua"

#~ msgid "Language-specific default"
#~ msgstr "Valori predefiniti specifici della lingua"

#~ msgid "Languages"
#~ msgstr "Lingue"

#~ msgid "Last Modified:"
#~ msgstr "Ultima modifica:"

#~ msgid "Last Week"
#~ msgstr "Settimana scorsa"

#~ msgid "Last modified"
#~ msgstr "Ultima modifica"

#~ msgid "Last name"
#~ msgstr "Cognome"

#~ msgid "Last name, First name"
#~ msgstr "Cognome, Nome"

#~ msgid "Launcher dropdown. Press [enter] to jump to the dropdown."
#~ msgstr "Avviatore a scomparsa. Premi [invio] per passare alla tendina."

#~ msgid "Leave messages on server"
#~ msgstr "Lascia i messaggi sul server"

#~ msgid "Left"
#~ msgstr "Sinistra"

#~ msgid "Left aligned, text wraps at right side"
#~ msgstr "Allineato a sinistra, testo interrotto sul lato destro"

#~ msgid "Letters • Symbols"
#~ msgstr "Lettere • Simboli"

#~ msgid "Life"
#~ msgstr "Vita"

#~ msgid "Light blue"
#~ msgstr "Blu chiaro"

#~ msgid "Light green"
#~ msgstr "Verde chiaro"

#~ msgid "Lighter"
#~ msgstr "Più chiaro"

#~ msgid "Liked a link: %s"
#~ msgstr "\"Mi piace\" per un collegamento: %s"

#~ msgid "Line Spacing"
#~ msgstr "Interlinea"

#, fuzzy
#~ msgid "Line wrap when sending text mails after"
#~ msgstr "Interruzione di riga all'invio di messaggi di testo dopo "

#, fuzzy
#~ msgid "Line wrap when sending text mails after how much characters"
#~ msgstr "Interruzione di riga all'invio di messaggi di testo dopo "

#~ msgid "Line wrap when sending text mails after: "
#~ msgstr "Interruzione di riga all'invio di messaggi di testo dopo: "

#~ msgid "Link"
#~ msgstr "Collegamento"

#~ msgid "LinkedIn"
#~ msgstr "LinkedIn"

#~ msgid "LinkedIn Network Updates"
#~ msgstr "Aggiornamenti della rete di LinkedIn"

#~ msgid "LinkedIn reported an error:"
#~ msgstr "LinkedIn ha restituito un errore:"

#~ msgid "Links"
#~ msgstr "Collegamenti"

#~ msgid "List"
#~ msgstr "Elenco"

#~ msgid "List name"
#~ msgstr "Nome della lista"

#~ msgid "List view"
#~ msgstr "Vista a elenco"

#~ msgid "Load Error"
#~ msgstr "Errore di caricamento"

#~ msgid "Load all mails. This might take some time."
#~ msgstr "Carica tutti i messaggi. Potrebbe richiedere del tempo."

#~ msgid "Location"
#~ msgstr "Luogo"

#~ msgid "Lock"
#~ msgstr "Blocca"

#~ msgid "Login"
#~ msgstr "Nome utente"

#~ msgid "Login must not be empty."
#~ msgstr "Il nome utente non può essere vuoto."

#~ msgid "Logout now"
#~ msgstr "Esci subito"

#~ msgid "Loss"
#~ msgstr "Perdita"

#~ msgid "Loss: %1$s %"
#~ msgstr "Perdita: %1$s %"

#~ msgid "Low"
#~ msgstr "Bassa"

#~ msgid "Low priority"
#~ msgstr "Priorità bassa"

#~ msgid "MB"
#~ msgstr "MB"

#~ msgid "Mail"
#~ msgstr "Posta"

#~ msgctxt "app"
#~ msgid "Mail"
#~ msgstr "Posta"

#~ msgid "Mail Details"
#~ msgstr "Dettagli posta"

#~ msgid "Mail Filter"
#~ msgstr "Filtro messaggi"

#~ msgid "Mail Thread Details"
#~ msgstr "Dettagli della conversazione di posta"

#~ msgid "Mail account"
#~ msgstr "Account di posta"

#~ msgid "Mail and Messaging"
#~ msgstr "Posta e messaggistica"

#~ msgid "Mail and Social Accounts"
#~ msgstr "Posta e account sociali"

#~ msgid "Mail count quota"
#~ msgstr "Quota del numero di messaggi"

#~ msgid "Mail has been copied"
#~ msgstr "Il messaggio è stato copiato"

#~ msgid "Mail has been imported"
#~ msgstr "La posta è stata importata"

#~ msgid "Mail has been moved"
#~ msgstr "Il messaggio è stato spostato"

#~ msgid "Mail has empty subject. Send it anyway?"
#~ msgstr "Il messaggio non ha oggetto. Vuoi inviarlo comunque?"

#~ msgid "Mail has no recipient."
#~ msgstr "Il messaggio non ha destinatari."

#~ msgid "Mail quota"
#~ msgstr "Quota di posta"

#~ msgid "Mail quota exceeded"
#~ msgstr "Quota di posta superata"

#~ msgid "Mail reminder"
#~ msgstr "Promemoria di posta"

#~ msgid "Mail reminder for"
#~ msgstr "Promemoria di posta per"

#~ msgid "Mail saved as draft"
#~ msgstr "Messaggio salvato come bozza"

#~ msgid "Mail source"
#~ msgstr "Sorgente del messaggio"

#~ msgid "Mail text"
#~ msgstr "Testo del messaggio"

#~ msgid "Mail was not imported, only .eml files are supported."
#~ msgstr ""
#~ "Il messaggio non è stato importato, sono supportati solo i file .eml."

#, fuzzy
#~ msgid "Mail was not imported. Only .eml files are supported."
#~ msgstr ""
#~ "Il messaggio non è stato importato, sono supportati solo i file .eml."

#~ msgid "Mailfilter created"
#~ msgstr "Filtro messaggi creato"

#~ msgid "Mailfilter updated"
#~ msgstr "Filtro messaggi aggiornato"

#~ msgid "Mailing list"
#~ msgstr "Lista di distribuzione"

#~ msgid "Mails have been copied"
#~ msgstr "I messaggi sono stati copiati"

#~ msgid "Mails have been moved"
#~ msgstr "I messaggi di posta sono stati spostati"

#~ msgid "Mails per hour (%)"
#~ msgstr "Messaggi per ora (%)"

#~ msgid "Mails per week-day (%)"
#~ msgstr "Messaggi per giorno della settimana (%)"

#~ msgid "Make this the current version"
#~ msgstr "Scegli questa come versione corrente"

#~ msgid "Manage applications"
#~ msgstr "Gestisci le applicazioni"

#~ msgid "Manager"
#~ msgstr "Dirigente"

#~ msgctxt "help"
#~ msgid "Managing E-Mail messages"
#~ msgstr "Gestione dei messaggi di posta"

#~ msgctxt "help"
#~ msgid "Managing Files"
#~ msgstr "Gestione file"

#~ msgid "Manual"
#~ msgstr "Manuale"

#~ msgid "March"
#~ msgstr "Marzo"

#~ msgid "Marital status"
#~ msgstr "Stato civile"

#~ msgid "Mark all day appointments as free"
#~ msgstr "Marca gli appuntamenti di un intero giorno come liberi"

#~ msgid "Mark all mails as read"
#~ msgstr "Marca tutti i messaggi come letti"

#~ msgid "Mark as distributionlist"
#~ msgstr "Marca come lista di distribuzione"

#, fuzzy
#~ msgid "Mark as done"
#~ msgstr "Marca come spam"

#, fuzzy
#~ msgid "Mark as read"
#~ msgstr "Marca come letto"

#~ msgid "Mark as spam"
#~ msgstr "Marca come spam"

#, fuzzy
#~ msgid "Mark as unread"
#~ msgstr "Marca come non letto"

#~ msgid "Mark mail as"
#~ msgstr "Marca messaggio come"

#~ msgid "Mark read"
#~ msgstr "Marca come letto"

#~ msgid "Mark unread"
#~ msgstr "Marca come non letto"

#~ msgid "Matches"
#~ msgstr "Corrisponde"

#~ msgid "May"
#~ msgstr "Maggio"

#~ msgid "Mediaplayer"
#~ msgstr "Lettore multimediale"

#~ msgid "Medium"
#~ msgstr "Media"

#, fuzzy
#~ msgid "Medium priority"
#~ msgstr "Priorità alta"

#~ msgid "Members"
#~ msgstr "Membri"

#~ msgid "Messaging"
#~ msgstr "Messaggistica"

#~ msgid "Messenger"
#~ msgstr "Messaggistica"

#~ msgid "Middle name"
#~ msgstr "Secondo nome"

#~ msgid "Minimize"
#~ msgstr "Minimizza"

#~ msgid "Minutes"
#~ msgstr "Minuti"

#~ msgid "Miscellaneous"
#~ msgstr "Varie"

#~ msgid "Mobile"
#~ msgstr "Cellulare"

#, fuzzy
#~ msgid "Mobile device settings:"
#~ msgstr "Impostazioni cartella"

#~ msgid "Model is incomplete."
#~ msgstr "Il modello non è completo."

#~ msgid "Modified"
#~ msgstr "Modificato"

#~ msgid "Monday"
#~ msgstr "Lunedì"

#~ msgid "Month"
#~ msgstr "Mese"

#~ msgid "Month View"
#~ msgstr "Vista Mese"

#~ msgid "Monthly on day %1$d"
#~ msgstr "Mensilmente il giorno %1$d"

#~ msgid "Monthly on the %1$s %2$s"
#~ msgstr "Mensilmente il %1$s %2$s"

#~ msgid "Months"
#~ msgstr "Mesi"

#~ msgid "More"
#~ msgstr "Altro"

#~ msgid "More zoom settings"
#~ msgstr "Altre impostazioni di ingrandimento"

#~ msgid "Move"
#~ msgstr "Sposta"

#~ msgid "Move folder"
#~ msgstr "Sposta la cartella"

#~ msgid "Move to folder"
#~ msgstr "Sposta nella cartella"

#~ msgid "Moving mails ... This may take a few seconds."
#~ msgstr "Spostamento dei messaggi... Potrebbe richiedere qualche secondo."

#~ msgid "My contact data"
#~ msgstr "I miei dati di contatto"

#~ msgid "My latest files"
#~ msgstr "I miei file più recenti"

#~ msgid "My password"
#~ msgstr "La mia password"

#~ msgid "N/A"
#~ msgstr "N/D"

#~ msgid "Name"
#~ msgstr "Nome"

#~ msgid "Name already taken"
#~ msgstr "Nome già utilizzato"

#~ msgid "Name for group of feeds"
#~ msgstr "Nome del gruppo di fonti"

#~ msgid "Name of feed"
#~ msgstr "Nome della fonte"

#~ msgid "Names and email addresses"
#~ msgstr "Nomi e indirizzi di posta elettronica"

#~ msgid "Nature"
#~ msgstr "Natura"

#~ msgid "Network Problems"
#~ msgstr "Problemi di rete"

#~ msgid "Never"
#~ msgstr "Mai"

#~ msgid "New Folder"
#~ msgstr "Nuova cartella"

#~ msgid "New Mail"
#~ msgstr "Nuovo messaggio"

#~ msgid "New Mail from %1$s %2$s. Press [enter] to open"
#~ msgstr "Nuovo messaggio da %1$s %2$s. Premi [invio] per aprire"

#~ msgid "New Mails"
#~ msgstr "Nuovi messaggi di posta"

#~ msgid "New appointment"
#~ msgstr "Nuovo appuntamento"

#~ msgid "New contact"
#~ msgstr "Nuovo contatto"

#~ msgid "New folder"
#~ msgstr "Nuova cartella"

#~ msgid "New office document"
#~ msgstr "Nuovo documento di ufficio"

#~ msgid "New password"
#~ msgstr "Nuova password"

#~ msgid "New private folder"
#~ msgstr "Nuova cartella privata"

#~ msgid "New public folder"
#~ msgstr "Nuova cartella pubblica"

#~ msgid "New publication"
#~ msgstr "Nuova pubblicazione"

#~ msgid "New rule"
#~ msgstr "Nuova regola"

#~ msgid "New subfolder"
#~ msgstr "Nuova sottocartella"

#~ msgid "New subscription"
#~ msgstr "Nuova sottoscrizione"

#~ msgid "Next"
#~ msgstr "Avanti"

#~ msgid "Next Day"
#~ msgstr "Giorno successivo"

#~ msgid "Next Week"
#~ msgstr "Settimana successiva"

#~ msgid "Next birthdays"
#~ msgstr "Prossimi compleanni"

#~ msgid "Next step"
#~ msgstr "Passo successivo"

#~ msgid "Nickname"
#~ msgstr "Soprannome"

#~ msgid "No"
#~ msgstr "No"

#~ msgid "No RSS feeds found."
#~ msgstr "Nessuna fonte RSS trovata."

#~ msgid "No Tweets yet."
#~ msgstr "Ancora nessun tweet."

#, fuzzy
#~ msgid "No appointments found for \"%s\""
#~ msgstr "Nessun messaggio trovato per \"%s\""

#, fuzzy
#~ msgid "No appointments found until %s"
#~ msgstr "Dettagli appuntamento"

#~ msgid "No birthdays within the next %1$d weeks"
#~ msgstr "Nessun compleanno nelle prossime %1$d settimane"

#~ msgid "No border"
#~ msgstr "Nessun bordo"

#~ msgid "No color"
#~ msgstr "Nessun colore"

#~ msgid ""
#~ "No connection to server. Please check your internet connection and retry."
#~ msgstr ""
#~ "Nessuna connessione al server. Controlla la connessione a Internet e "
#~ "riprova."

#~ msgid "No downloads available"
#~ msgstr "Nessuno scaricamento disponibile"

#~ msgid "No elements selected"
#~ msgstr "Nessun elemento selezionato"

#~ msgid "No errors"
#~ msgstr "Nessun errore"

#~ msgid "No file selected for upload."
#~ msgstr "Nessun file selezionato per il caricamento."

#~ msgid "No files have been changed recently"
#~ msgstr "Nessun file è stato modificato di recente"

#, fuzzy
#~| msgid "No RSS feeds found."
#~ msgid "No items found"
#~ msgstr "Nessuna fonte RSS trovata."

#~ msgid "No lost requests"
#~ msgstr "Nessuna richiesta persa"

#~ msgid "No mails"
#~ msgstr "Nessun messaggio"

#~ msgid "No mails at all!"
#~ msgstr "Nessun messaggio di posta!"

#~ msgid "No mails found for \"%s\""
#~ msgstr "Nessun messaggio trovato per \"%s\""

#~ msgid "No mails in this folder"
#~ msgstr "Nessun messaggio in questa cartella"

#~ msgid "No mails in your inbox"
#~ msgstr "Nessun messaggio in posta in arrivo"

#~ msgid "No matching templates on this Server"
#~ msgstr "Nessun modello corrispondente su questo server"

#, fuzzy
#~ msgid "No message selected"
#~ msgstr "Nessun elemento selezionato"

#~ msgid "No notifications"
#~ msgstr "Nessuna notifica"

#~ msgid "No preview available"
#~ msgstr "Nessuna anteprima disponibile"

#, fuzzy
#~ msgid "No priority"
#~ msgstr "Priorità bassa"

#~ msgid "No recipients"
#~ msgstr "Nessun destinatario"

#~ msgid "No reminder"
#~ msgstr "Nessun promemoria"

#~ msgid "No signature"
#~ msgstr "Nessuna firma"

#~ msgid "No slow requests"
#~ msgstr "Nessuna richiesta lenta"

#~ msgid "No subject"
#~ msgstr "Nessun oggetto"

#~ msgid "No title."
#~ msgstr "Nessun titolo."

#~ msgid "No wall posts yet."
#~ msgstr "Ancora nessun commento in bacheca."

#~ msgid "None"
#~ msgstr "Nessuno"

#~ msgid "Normal"
#~ msgstr "Normale"

#~ msgid "Not spam"
#~ msgstr "Non indesiderata"

#~ msgid "Not started"
#~ msgstr "Non iniziata"

#~ msgid "Not yet confirmed"
#~ msgstr "Non ancora confermata"

#~ msgid "Note"
#~ msgstr "Nota"

#~ msgid "Note: One contact is not shown due to missing phone numbers"
#~ msgid_plural ""
#~ "Note: %1$d contacts are not shown due to missing phone numbers"
#~ msgstr[0] ""
#~ "Nota: un contatto non è mostrato a causa della mancanza di numeri di "
#~ "telefono"
#~ msgstr[1] ""
#~ "Nota: %1$d contatti non sono mostrati a causa della mancanza di numeri di "
#~ "telefono"

#~ msgid ""
#~ "Note: Refreshing this subscription will replace the calendar content with "
#~ "the external content. Changes you have made inside appsuite will be "
#~ "overwritten"
#~ msgstr ""
#~ "Nota: l'aggiornamento di questa sottoscrizione sostituirà il contenuto "
#~ "del calendario con contenuto esterno. Le modifiche apportate con appsuite "
#~ "saranno sovrascritte"

#~ msgid "Note: The vCard format cannot contain distribution lists"
#~ msgstr "Nota: il formato vCard non può contenere liste di distribuzione"

#~ msgid ""
#~ "Note: This subscription will replace the calendar content with the "
#~ "external content. Therefore you must create a new folder for this "
#~ "subscription."
#~ msgstr ""
#~ "Nota: questa sottoscrizione sostituirà il contenuto del calendario con "
#~ "contenuto esterno. Dovrai perciò creare una nuova cartella per questa "
#~ "sottoscrizione."

#~ msgid "Notify all participants by email."
#~ msgstr "Notifica a tutti i partecipanti tramite messaggio di posta."

#~ msgid "November"
#~ msgstr "Novembre"

#~ msgid "Number of days between vacation notices to the same sender"
#~ msgstr "Numero di giorni tra gli avvisi di assenza allo stesso mittente"

#~ msgid "Numbering On/Off"
#~ msgstr "Numerazione attiva/disattiva"

#~ msgid "OK"
#~ msgstr "OK"

#~ msgid "Object permissions"
#~ msgstr "Permessi dell'oggetto"

#~ msgid "Objects"
#~ msgstr "Oggetti"

#~ msgid "October"
#~ msgstr "Ottobre"

#~ msgid "Off"
#~ msgstr "Spento"

#~ msgid "Offline"
#~ msgstr "Non in linea"

#~ msgid "Offline mode"
#~ msgstr "Modalità non in linea"

#~ msgid "Ok"
#~ msgstr "Ok"

#~ msgid "On %s %s each %s. months"
#~ msgstr "Il %s %s ogni %s mesi"

#~ msgid "On %s %s every month"
#~ msgstr "Il %s %s di ogni mese"

#~ msgid "On %s %s in %s"
#~ msgstr "Il %s %s di %s"

#~ msgid "On %s. day every %s. month"
#~ msgstr "Il %s° giorno di ogni %s° mese"

#~ msgid "On %s. day every month"
#~ msgstr "Il %s° giorno di ogni mese"

#~ msgid "On every new notification"
#~ msgstr "Per ogni nuova notifica"

#~ msgid "On new notifications except mails"
#~ msgstr "Per le nuove notifiche eccetto i messaggi di posta"

#~ msgid "On work days"
#~ msgstr "Nei giorni feriali"

#~ msgid "One and a Half"
#~ msgstr "Una e mezza"

#~ msgid ""
#~ "One or more attached files exceed the size limit per email. Therefore, "
#~ "the files are not sent as attachments but kept on the server. The email "
#~ "you have sent just contains links to download these files."
#~ msgstr ""
#~ "Uno o più file allegati superano il limite di dimensione per messaggio. I "
#~ "file non sono perciò inviati come allegati, ma tenuti sul server. Il "
#~ "messaggio che hai inviato contiene i collegamenti per scaricare questi "
#~ "file."

#~ msgid "Only showing items related to folder \"%1$s\""
#~ msgstr "Mostra solo gli elementi relativi alla cartella \"%1$s\""

#~ msgid "Open"
#~ msgstr "Apri"

#~ msgid "Open external link"
#~ msgstr "Apri collegamento esterno"

#, fuzzy
#~| msgid "Folder view"
#~ msgid "Open folder view"
#~ msgstr "Vista della cartella"

#~ msgid "Open in browser"
#~ msgstr "Apri nel browser"

#~ msgid "Open in new tab"
#~ msgstr "Apri in una nuova scheda"

#, fuzzy
#~ msgid "Open on LinkedIn"
#~ msgstr "LinkedIn"

#, fuzzy
#~| msgid "All messages"
#~ msgid "Open/close all messages"
#~ msgstr "Tutti i messaggi"

#~ msgid "Opening E-Mail threads"
#~ msgstr "Aprire le conversazioni di posta"

#~ msgid "Optional 01"
#~ msgstr "Opzionale 01"

#~ msgid "Optional 02"
#~ msgstr "Opzionale 02"

#~ msgid "Optional 03"
#~ msgstr "Opzionale 03"

#~ msgid "Optional 04"
#~ msgstr "Opzionale 04"

#~ msgid "Optional 05"
#~ msgstr "Opzionale 05"

#~ msgid "Optional 06"
#~ msgstr "Opzionale 06"

#~ msgid "Optional 07"
#~ msgstr "Opzionale 07"

#~ msgid "Optional 08"
#~ msgstr "Opzionale 08"

#~ msgid "Optional 09"
#~ msgstr "Opzionale 09"

#~ msgid "Optional 10"
#~ msgstr "Opzionale 10"

#~ msgid "Optional 11"
#~ msgstr "Opzionale 11"

#~ msgid "Optional 12"
#~ msgstr "Opzionale 12"

#~ msgid "Optional 13"
#~ msgstr "Opzionale 13"

#~ msgid "Optional 14"
#~ msgstr "Opzionale 14"

#~ msgid "Optional 15"
#~ msgstr "Opzionale 15"

#~ msgid "Optional 16"
#~ msgstr "Opzionale 16"

#~ msgid "Optional 17"
#~ msgstr "Opzionale 17"

#~ msgid "Optional 18"
#~ msgstr "Opzionale 18"

#~ msgid "Optional 19"
#~ msgstr "Opzionale 19"

#~ msgid "Optional 20"
#~ msgstr "Opzionale 20"

#~ msgid "Options"
#~ msgstr "Opzioni"

#~ msgid "Orange"
#~ msgstr "Arancione"

#~ msgid "Organizer"
#~ msgstr "Organizzatore"

#~ msgid "Other Address"
#~ msgstr "Altro indirizzo"

#~ msgid "Other address"
#~ msgstr "Altro indirizzo"

#~ msgid "Outgoing server settings (SMTP)"
#~ msgstr "Impostazioni del server della posta in uscita (SMTP)"

#~ msgid "Overdue"
#~ msgstr "Oltre la scadenza"

#~ msgid "Overdue Task. %1$s %2$s. Press [enter] to open"
#~ msgstr "Attività scadute. %1$s %2$s. Premi [invio] per aprire"

#~ msgid "Overdue Tasks"
#~ msgstr "Attività scadute"

#~ msgid "Owner"
#~ msgstr "Proprietario"

#~ msgid "PB"
#~ msgstr "PB"

#~ msgid "POP3:"
#~ msgstr "POP3:"

#~ msgid "Page %1$d of %2$d"
#~ msgstr "Pagina %1$d di %2$d"

#~ msgid "Page number"
#~ msgstr "Numero di pagina"

#~ msgid "Pager"
#~ msgstr "Cercapersone"

#~ msgid "Paragraph Alignment"
#~ msgstr "Allineamento paragrafo"

#~ msgid "Paragraph Fill Color"
#~ msgstr "Colore di riempimento del paragrafo"

#~ msgid "Paragraph borders"
#~ msgstr "Bordi del paragrafo"

#~ msgid "Paragraph style"
#~ msgstr "Stile del paragrafo"

#~ msgid "Participants"
#~ msgstr "Partecipanti"

#~ msgid "Password"
#~ msgstr "Password"

#, fuzzy
#~ msgid "Password length must be between %1$d and %2$d characters."
#~ msgstr "I costi devono essere compresi tra -%1$d e %1$d."

#~ msgid "People"
#~ msgstr "Persone"

#~ msgid "Permanently remove deleted emails"
#~ msgstr "Rimuovi definitivamente i messaggi di posta eliminati"

#~ msgid "Permanently remove deleted emails?"
#~ msgstr "Vuoi rimuovere definitivamente i messaggi di posta eliminati?"

#~ msgid "Permissions"
#~ msgstr "Permessi"

#~ msgid "Personal"
#~ msgstr "Personale"

#~ msgid "Personal information"
#~ msgstr "Informazioni personali"

#~ msgid "Phone"
#~ msgstr "Telefono"

#~ msgid "Phone & fax numbers"
#~ msgstr "Numeri di telefono e fax"

#~ msgid "Phone (assistant)"
#~ msgstr "Telefono (assistente)"

#~ msgid "Phone (business alt)"
#~ msgstr "Telefono (lavoro alt)"

#~ msgid "Phone (business)"
#~ msgstr "Telefono (lavoro)"

#~ msgid "Phone (car)"
#~ msgstr "Telefono (macchina)"

#~ msgid "Phone (company)"
#~ msgstr "Telefono (azienda)"

#~ msgid "Phone (home alt)"
#~ msgstr "Telefono (casa alt)"

#~ msgid "Phone (home)"
#~ msgstr "Telefono (casa)"

#~ msgid "Phone (other)"
#~ msgstr "Telefono (altro)"

#~ msgid "Phone (private)"
#~ msgstr "Telefono (privato)"

#~ msgid "Phone alt"
#~ msgstr "Telefono alt"

#~ msgid "Phone numbers"
#~ msgstr "Numeri di telefono"

#~ msgid "Pick a time here"
#~ msgstr "Scegli un'ora qui"

#~ msgid "Pink"
#~ msgstr "Rosa"

#~ msgid "Places"
#~ msgstr "Luoghi"

#~ msgid "Plain text"
#~ msgstr "Testo semplice"

#~ msgid "Play audio files"
#~ msgstr "Riproduci file audio"

#~ msgid "Play video files"
#~ msgstr "Riproduci file video"

#~ msgid "Please choose a sentence below."
#~ msgstr "Scegli una frase qui sotto."

#~ msgid "Please enter a correct number."
#~ msgstr "Digita un numero corretto."

#~ msgid "Please enter a date in the past"
#~ msgstr "Digita una data nel passato"

#~ msgid "Please enter a description"
#~ msgstr "Digita una descrizione"

#~ msgid "Please enter a description."
#~ msgstr "Digita una descrizione."

#~ msgid "Please enter a feed URL."
#~ msgstr "Digita l'URL di una fonte."

#~ msgid "Please enter a name for the group of feeds."
#~ msgstr "Digita un nome per il gruppo di fonti."

#~ msgid "Please enter a search query"
#~ msgstr "Digita un termine di ricerca"

#~ msgid "Please enter a valid date"
#~ msgstr "Digita una data valida"

#~ msgid "Please enter a valid date."
#~ msgstr "Digita una data valida."

#~ msgid "Please enter a valid email address"
#~ msgstr "Digita un indirizzo di posta valido"

#~ msgid "Please enter a valid email address or phone number"
#~ msgstr "Digita un indirizzo di posta valido o un numero di telefono"

#~ msgid "Please enter a valid name"
#~ msgstr "Digita un nome valido"

#, fuzzy
#~ msgid "Please enter a valid number"
#~ msgstr "Digita un nome valido"

#~ msgid "Please enter a valid object"
#~ msgstr "Inserisci un oggetto valido"

#~ msgid "Please enter a valid phone number. Allowed characters are: %1$s"
#~ msgstr ""
#~ "Digita un numero di telefono valido. I caratteri consentiti sono: %1$s"

#~ msgid "Please enter a value"
#~ msgstr "Digita un valore"

#~ msgid "Please enter an blog url."
#~ msgstr "Digita l'URL di un blog."

#~ msgid "Please enter an feed-url."
#~ msgstr "Digita l'URL di una fonte."

#~ msgid "Please enter correct password"
#~ msgstr "Digita la password corretta"

#~ msgid "Please enter the following data: %1$s"
#~ msgstr "Digita i seguenti dati: %1$s"

#~ msgid "Please enter value between 0 and 100."
#~ msgstr "Digita un valore tra 0 e 100."

#~ msgid "Please enter your credentials."
#~ msgstr "Digita le tue credenziali."

#~ msgid "Please enter your password."
#~ msgstr "Digita la tua password."

#~ msgid ""
#~ "Please note, changing or removing the file extension will cause problems "
#~ "when viewing or editing."
#~ msgstr ""
#~ "Nota: la modifica o rimozione dell'estensione del file comporterà "
#~ "problemi di visualizzazione e modifica."

#~ msgid ""
#~ "Please provide the old password so the account passwords can be recovered."
#~ msgstr ""
#~ "Digita la vecchia password per ripristinare la password dell'account."

#~ msgid "Please select a file to import"
#~ msgstr "Selezionare un file da importare"

#~ msgid "Please select a file to insert"
#~ msgstr "Selezionare un file da inserire"

#~ msgid "Please select a valid iCal File to import"
#~ msgstr "Seleziona un file iCal valido da importare"

#~ msgid "Please select a valid image File to insert"
#~ msgstr "Seleziona un file di immagine valido da inserire"

#~ msgid "Please sign in again to continue"
#~ msgstr "Accedi nuovamente per continuare"

#, fuzzy
#~ msgid "Please specify these missing variables:"
#~ msgstr "Specifica questi variabili mancanti:"

#~ msgid "Please update your browser."
#~ msgstr "Aggiorna il tuo browser:"

#~ msgid "Polish"
#~ msgstr "Polacco"

#~ msgctxt "app"
#~ msgid "Portal"
#~ msgstr "Portale"

#~ msgid "Portal Squares"
#~ msgstr "Riquadri del portale"

#~ msgid "Portal Widgets"
#~ msgstr "Widget del portale"

#~ msgid "Portal settings"
#~ msgstr "Impostazioni del portale"

#~ msgid "Portuguese (Portugal)"
#~ msgstr "Portoghese (Portogallo)"

#~ msgid "Position"
#~ msgstr "Posizione"

#~ msgid "Postcode"
#~ msgstr "CAP"

#~ msgid "Press [enter] to close this alertbox."
#~ msgstr "Premi [invio] per chiudere questo avviso."

#, fuzzy
#~ msgid "Press [enter] to jump to"
#~ msgstr "Premi [invio] per passare a"

#~ msgid "Press [enter] to jump to complete list of Birthdays."
#~ msgstr "Premi [invio] per passare all'elenco completo dei compleanni."

#~ msgid "Press [enter] to jump to the facebook stream."
#~ msgstr "Premi [invio] per passare al flusso di Facebook."

#~ msgid "Press [enter] to jump to the flicker stream."
#~ msgstr "Premi [invio] per passare al flusso Flicker."

#~ msgid "Press [enter] to jump to the linkedin stream."
#~ msgstr "Premi [invio] per passare al flusso di LinkedIn."

#~ msgid "Press [enter] to jump to the rss stream."
#~ msgstr "Premi [invio] per passare alla fonte RSS."

#~ msgid "Press [enter] to jump to the tumblr feed."
#~ msgstr "Premi [invio] per passare alla fonte di Tumblr."

#~ msgid "Press [enter] to jump to the twitter feed."
#~ msgstr "Premi [invio] per passare alla fonte di Twitter."

#~ msgid "Press [enter] to select a time when you want to be reminded again"
#~ msgstr "Premi [invio] per selezionare l'ora del promemoria successivo"

#~ msgid "Press to hide all appointment invitations."
#~ msgstr "Premi per nascondere gli inviti agli appuntamenti"

#~ msgid "Press to hide all appointment reminders."
#~ msgstr "Premi per nascondere i promemoria degli appuntamenti."

#~ msgid "Press to hide all notifications for new mails."
#~ msgstr "Premi per nascondere le notifiche dei nuovi messaggi di posta."

#~ msgid "Press to hide all notifications for overdue tasks."
#~ msgstr "Premi per nascondere le notifiche delle attività scadute."

#~ msgid "Press to hide all task invitations."
#~ msgstr "Premi per nascondere gli inviti delle attività."

#~ msgid "Press to hide all task reminders."
#~ msgstr "Premi per nascondere i promemoria delle attività."

#~ msgid "Preview"
#~ msgstr "Anteprima"

#~ msgid "Preview could not be loaded"
#~ msgstr "L'anteprima non può essere caricata"

#~ msgid "Previous"
#~ msgstr "Indietro"

#~ msgid "Previous Day"
#~ msgstr "Giorno precedente"

#~ msgid "Previous Week"
#~ msgstr "Settimana precedente"

#~ msgid "Primary Email"
#~ msgstr "Indirizzo di posta principale"

#~ msgid "Primary account"
#~ msgstr "Account principale"

#~ msgid "Print"
#~ msgstr "Stampa"

#~ msgid "Print tasks"
#~ msgstr "Stampa attività"

#~ msgid "Printout"
#~ msgstr "Stampa"

#~ msgid "Priority"
#~ msgstr "Priorità"

#~ msgid "Privacy Notice"
#~ msgstr "Avviso di riservatezza"

#~ msgid "Private"
#~ msgstr "Privato"

#~ msgid "Process subsequent rules"
#~ msgstr "Elabora le regole successive"

#~ msgid "Profession"
#~ msgstr "Professione"

#~ msgid "Progress"
#~ msgstr "Avanzamento"

#~ msgid "Progress %1$s %"
#~ msgstr "Avanzamento %1$s %"

#~ msgid "Progress in %"
#~ msgstr "Avanzamento in %"

#~ msgid "Progress must be a valid number between 0 and 100"
#~ msgstr "L'avanzamento deve essere un numero valido compreso tra 0 e 100"

#~ msgid "Promote One Level"
#~ msgstr "Sali di un livello"

#~ msgid "Properties"
#~ msgstr "Proprietà"

#~ msgid "Public"
#~ msgstr "Pubblico"

#~ msgid "Publication"
#~ msgstr "Pubblicazione"

#~ msgid "Publication created"
#~ msgstr "Pubblicazione creata"

#~ msgid "Publication has been added"
#~ msgstr "La pubblicazione è stata aggiunta"

#~ msgid "Publication must have a site."
#~ msgstr "La pubblicazione deve avere un sito."

#~ msgid "Publication must have a target."
#~ msgstr "La pubblicazione deve avere una destinazione."

#~ msgid "Publications"
#~ msgstr "Pubblicazioni"

#~ msgid "Publications and Subscriptions"
#~ msgstr "Pubblicazioni e sottoscrizioni"

#~ msgid "Publications must have a name"
#~ msgstr "Le pubblicazioni devono avere un nome"

#~ msgid "Publish"
#~ msgstr "Pubblica"

#~ msgid "Publish folder"
#~ msgstr "Pubblica cartella"

#~ msgid "Publish item"
#~ msgstr "Pubblica elemento"

#~ msgid "Pull To Refresh"
#~ msgstr "Estendi per aggiornare"

#~ msgid "Purchase confirmation"
#~ msgstr "Conferma dell'acquisto"

#~ msgid "Purple"
#~ msgstr "Viola"

#~ msgid "Quick Search"
#~ msgstr "Ricerca rapida"

#~ msgid "Quit"
#~ msgstr "Esci"

#~ msgid "Quota"
#~ msgstr "Quota"

#~ msgid "RSS"
#~ msgstr "RSS"

#~ msgid "RSS Feed"
#~ msgstr "Fonte RSS"

#~ msgid "RSS Feeds"
#~ msgstr "Fonti RSS"

#~ msgid "Read Only Mode"
#~ msgstr "Modalità di sola lettura"

#~ msgid "Read article on tumblr.com"
#~ msgstr "Leggi l'articolo su tumblr.com"

#~ msgid "Read-only mode"
#~ msgstr "Modalità di sola lettura"

#~ msgid "Reauthorize"
#~ msgstr "Nuova autorizzazione"

#~ msgid "Received mails"
#~ msgstr "Messaggi ricevuti"

#~ msgid "Recent activities"
#~ msgstr "Attività recenti"

#~ msgid "Recently changed files"
#~ msgstr "File modificati di recente"

#~ msgid "Recently used"
#~ msgstr "Utilizzati di recente"

#~ msgid "Recipient"
#~ msgstr "Destinatario"

#~ msgid "Recover"
#~ msgstr "Ripristina"

#~ msgid "Recover passwords"
#~ msgstr "Ripristina le password"

#, fuzzy
#~ msgid "Recurring tasks need a valid due date."
#~ msgstr "Le attività ricorrenti devono avere una data finale valida."

#~ msgid "Recurring tasks need a valid end date."
#~ msgstr "Le attività ricorrenti devono avere una data finale valida."

#~ msgid "Recurring tasks need a valid start date."
#~ msgstr "Le attività ricorrenti devono avere una data iniziale valida."

#~ msgid "Red"
#~ msgstr "Rosso"

#~ msgid "Redirect to"
#~ msgstr "Reindirizza a"

#~ msgid "Refresh"
#~ msgstr "Aggiorna"

#~ msgid "Refresh interval"
#~ msgstr "Intervallo di aggiornamento"

#~ msgid "Refresh rate in minutes:"
#~ msgstr "Intervallo di aggiornamento in minuti:"

#~ msgid "Regex"
#~ msgstr "Espressione regolare"

#~ msgid "Reject changes"
#~ msgstr "Rifiuta le modifiche"

#~ msgid "Reject with reason"
#~ msgstr "Rifiuta con motivo"

#~ msgid "Related articles"
#~ msgstr "Articoli correlati"

#~ msgid "Reload statistics"
#~ msgstr "Ricarica statistiche"

#~ msgid "Relogin"
#~ msgstr "Nuovo accesso"

#~ msgid "Remind me"
#~ msgstr "Ricordami"

#~ msgid "Remind me again"
#~ msgstr "Ricordami in seguito"

#~ msgid "Remind me again "
#~ msgstr "Ricordami in seguito "

#~ msgid "Reminder"
#~ msgstr "Promemoria"

#~ msgid "Reminder date"
#~ msgstr "Promemoria"

#~ msgid "Reminder date %1$s"
#~ msgstr "Promemoria %1$s"

#~ msgid "Reminder has been created"
#~ msgstr "Il promemoria è stato creato"

#~ msgid "Remove attachment"
#~ msgstr "Rimuovi allegato "

#~ msgid "Remove copy from server after retrieving a message"
#~ msgstr "Rimuovi la copia dal server dopo il recupero del messaggio"

#~ msgid "Remove from recipient list"
#~ msgstr "Rimuovi dall'elenco dei destinatari"

#~ msgid "Rename"
#~ msgstr "Rinomina"

#~ msgid "Rename Document"
#~ msgstr "Rinomina documento"

#~ msgid "Rename folder"
#~ msgstr "Rinomina cartella"

#~ msgid "Repeat"
#~ msgstr "Ripeti"

#~ msgid "Repeat new password"
#~ msgstr "Ripeti la nuova password"

#~ msgid "Reply"
#~ msgstr "Rispondi"

#~ msgid "Reply All"
#~ msgstr "Rispondi a tutti"

#~ msgid "Reply all"
#~ msgstr "Rispondi a tutti"

#~ msgid "Reply to"
#~ msgstr "Rispondi a"

#, fuzzy
#~ msgid "Reply to all recipients"
#~ msgstr "Tutti i destinatari"

#, fuzzy
#~ msgid "Reply to sender"
#~ msgstr "Rispondi a"

#~ msgid "Reserved"
#~ msgstr "Riservato"

#~ msgid "Reset image"
#~ msgstr "Ripristina immagine"

#~ msgid "Reset this list"
#~ msgstr "Ripristina questa lista"

#~ msgid "Resource"
#~ msgstr "Risorsa"

#~ msgid "Resource group"
#~ msgstr "Gruppo di risorse"

#~ msgid "Resources"
#~ msgstr "Risorse"

#~ msgid "Restart Guided Tour"
#~ msgstr "Riavviare la visita guidata"

#~ msgid "Restore Last Operation"
#~ msgstr "Ripristina l'ultima operazione"

#~ msgid "Restore applications"
#~ msgstr "Ripristina le applicazioni"

#~ msgid "Retry"
#~ msgstr "Ritenta"

#, fuzzy
#~ msgid "Return Receipt"
#~ msgstr "Notifica di consegna"

#~ msgid "Retweet"
#~ msgstr "Retweet"

#~ msgid "Retweet this to your followers?"
#~ msgstr "Vuoi eseguire un retweet ai tuoi follower?"

#~ msgid "Retweeted"
#~ msgstr "Retweet eseguito"

#~ msgid "Retweeted by %s"
#~ msgstr "Retweet di %s"

#~ msgid "Revert Last Operation"
#~ msgstr "Torna all'operazione precedente"

#~ msgid "Review your purchases"
#~ msgstr "Verifica i tuoi acquisti"

#~ msgid "Right"
#~ msgstr "Destra"

#~ msgid "Right aligned, text wraps at left side"
#~ msgstr "Allineato a destra, testo interrotto sul lato sinistro"

#~ msgid "Romanian"
#~ msgstr "Rumeno"

#~ msgid "Room number"
#~ msgstr "Ufficio"

#~ msgid "Rule name"
#~ msgstr "Nome regola"

#~ msgid "Running applications"
#~ msgstr "Applicazioni in esecuzione"

#~ msgid "Russian"
#~ msgstr "Russo"

#~ msgid "Sales Volume"
#~ msgstr "Volume vendite"

#~ msgid "Saturday"
#~ msgstr "Sabato"

#~ msgid "Save"
#~ msgstr "Salva"

#~ msgid "Save as distribution list"
#~ msgstr "Salva come lista di distribuzione"

#~ msgid "Save as draft"
#~ msgstr "Salva come bozza"

#~ msgid "Save as file"
#~ msgstr "Salva come file"

#, fuzzy
#~ msgid "Save attachment"
#~ msgstr "Rimuovi allegato "

#~ msgid "Save changes"
#~ msgstr "Salva le modifiche"

#~ msgid "Save in file store"
#~ msgstr "Salva nel deposito informazioni"

#, fuzzy
#~ msgid "Save to Drive"
#~ msgstr "Salva su Drive"

#~ msgid "Saved in"
#~ msgstr "Salvato in"

#, fuzzy
#~ msgid "Saved mail attachment"
#~ msgstr "Rimuovi allegato "

#, fuzzy
#~ msgid "Saving attachment to Drive"
#~ msgid_plural "Saving attachments to Drive"
#~ msgstr[0] "Salvataggio allegato in Drive"
#~ msgstr[1] "Salvataggio allegati in Drive"

#~ msgid "Saving latest changes ..."
#~ msgstr "Salvataggio delle ultime modifiche in corso..."

#~ msgid "Scheduling"
#~ msgstr "Pianificazione"

#~ msgctxt "app"
#~ msgid "Scheduling"
#~ msgstr "Pianificazione"

#~ msgid "Search"
#~ msgstr "Cerca"

#~ msgid "Search for items"
#~ msgstr "Ricerca elementi"

#~ msgid "Search here"
#~ msgstr "Cerca qui"

#, fuzzy
#~ msgid "Search in"
#~ msgstr "Cercato in"

#~ msgid "Searched for: %1$s"
#~ msgstr "Ricerca effettuata: %1$s"

#~ msgid "Searched in"
#~ msgstr "Cercato in"

#~ msgid "Searched in all folders"
#~ msgstr "Cercato in tutte le cartelle"

#~ msgid "Select"
#~ msgstr "Seleziona"

#~ msgid "Select Image File"
#~ msgstr "Seleziona file immagine"

#~ msgid "Select all"
#~ msgstr "Seleziona tutto"

#~ msgid "Select file"
#~ msgstr "Seleziona file"

#~ msgid "Select folder"
#~ msgstr "Seleziona cartella"

#~ msgid "Select none"
#~ msgstr "Nessuna selezione"

#~ msgid "Select page"
#~ msgstr "Seleziona pagina"

#~ msgid "Selection Details"
#~ msgstr "Dettagli selezione"

#~ msgid "Send"
#~ msgstr "Invia"

#, fuzzy
#~ msgid "Send a return receipt"
#~ msgstr "Invia una notifica di consegna"

#~ msgid "Send as internal link"
#~ msgstr "Invia come collegamento interno"

#~ msgid "Send as mail"
#~ msgstr "Invia come messaggio di posta"

#~ msgid "Send as vCard"
#~ msgstr "Invia come vCard"

#~ msgid "Send by mail"
#~ msgstr "Invia tramite posta"

#, fuzzy
#~ msgid "Send feedback"
#~ msgstr "Invia messaggio"

#~ msgid "Send mail"
#~ msgstr "Invia messaggio di posta"

#~ msgid "Send mail to all participants"
#~ msgstr "Invia messaggio a tutti i partecipanti"

#~ msgid "Send new mail"
#~ msgstr "Invia nuovo messaggio"

#~ msgid "Send vacation notice during this time only"
#~ msgstr "Invia l'avviso di assenza solo durante questo orario"

#~ msgid "Sender"
#~ msgstr "Mittente"

#~ msgid "Sender/From"
#~ msgstr "Mittente/Da"

#~ msgid "Sent folder"
#~ msgstr "Cartella Posta inviata"

#~ msgid "Sent from %s via mobile"
#~ msgstr "Inviato da %s tramite mobile"

#~ msgid "Sent mails"
#~ msgstr "Messaggi inviati"

#~ msgid "September"
#~ msgstr "Settembre"

#~ msgid "Series"
#~ msgstr "Serie"

#~ msgid "Server Error"
#~ msgstr "Errore del server"

#~ msgid "Server name"
#~ msgstr "Nome del server"

#~ msgid "Server port"
#~ msgstr "Porta del server"

#~ msgid "Server settings"
#~ msgstr "Impostazioni del server"

#~ msgid "Server type"
#~ msgstr "Tipo di server"

#~ msgid "Server unreachable"
#~ msgstr "Server non raggiungibile"

#~ msgid "Server version"
#~ msgstr "Versione del server"

#~ msgid "Set as default"
#~ msgstr "Imposta come predefinita"

#, fuzzy
#~ msgid "Set color"
#~ msgstr "Colore del testo"

#~ msgid "Settings"
#~ msgstr "Impostazioni"

#~ msgctxt "app"
#~ msgid "Settings"
#~ msgstr "Impostazioni"

#~ msgid "Share"
#~ msgstr "Condividi"

#~ msgid "Share link by email"
#~ msgstr "Condividi il collegamento tramite posta"

#~ msgid "Share this folder"
#~ msgstr "Condividi questa cartella"

#~ msgid "Shared"
#~ msgstr "Condivisa"

#~ msgid "Shared Appointments"
#~ msgstr "Appuntamenti condivisi"

#~ msgid "Shopping cart"
#~ msgstr "Carrello della spesa"

#, fuzzy
#~ msgid "Show"
#~ msgstr "Mostra"

#~ msgid "Show QR code"
#~ msgstr "Mostra codice QR"

#~ msgid "Show all %1$d messages in inbox"
#~ msgstr "Mostra tutti i %1$d messaggio in posta in arrivo"

#~ msgid "Show all items"
#~ msgstr "Mostra tutti gli elementi"

#~ msgid "Show all mails. Note: Mails are no longer grouped by conversation."
#~ msgstr ""
#~ "Mostra tutti i messaggi: i messaggi non sono più raggruppati per "
#~ "conversazione."

#~ msgid "Show all my appointments from all calendars"
#~ msgstr "Mostra i miei appuntamenti da tutti i calendari"

#, fuzzy
#~ msgid "Show appointment details"
#~ msgstr "Mostra appuntamento"

#~ msgid "Show as"
#~ msgstr "Mostra come"

#~ msgctxt "plural"
#~ msgid "Show attachment"
#~ msgid_plural "Show attachments"
#~ msgstr[0] "Mostra allegato"
#~ msgstr[1] "Mostra allegati"

#~ msgid "Show comments"
#~ msgstr "Mostra i commenti"

#~ msgid "Show conflicts"
#~ msgstr "Mostra conflitti"

#~ msgid "Show contacts from administrator group"
#~ msgstr "Mostra i contatti dal gruppo di amministrazione"

#~ msgid "Show declined appointments"
#~ msgstr "Mostra appuntamenti rifiutati"

#~ msgid "Show details"
#~ msgstr "Mostra i dettagli"

#~ msgid "Show done tasks"
#~ msgstr "Mostra le attività completate"

#~ msgid "Show file"
#~ msgstr "Mostra file"

#~ msgid "Show first page"
#~ msgstr "Mostra la prima pagina"

#~ msgid "Show hidden files and folders"
#~ msgstr "Mostra i file e le cartelle nascoste"

#~ msgid "Show images"
#~ msgstr "Mostra le immagini"

#~ msgid "Show inbox"
#~ msgstr "Mostra Posta in arrivo"

#~ msgid "Show internal link"
#~ msgstr "Mostra collegamento interno"

#~ msgid "Show last page"
#~ msgstr "Mostra l'ultima pagina"

#~ msgid "Show legal information"
#~ msgstr "Mostra le informazioni legali"

#~ msgid "Show less"
#~ msgstr "Mostra meno"

#~ msgid "Show more"
#~ msgstr "Mostra altro"

#~ msgid "Show more..."
#~ msgstr "Mostra altro..."

#~ msgid "Show next page"
#~ msgstr "Mostra la pagina successiva"

#~ msgid "Show original message"
#~ msgstr "Mostra il messaggio originale"

#~ msgid "Show original publication"
#~ msgstr "Mostra la pubblicazione originale"

#~ msgid "Show previous page"
#~ msgstr "Mostra la pagina precedente"

#, fuzzy
#~ msgid "Show quoted text"
#~ msgstr "Sotto il testo citato"

#~ msgid "Show request body"
#~ msgstr "Mostra il corpo della richiesta"

#~ msgid "Show side panel"
#~ msgstr "Mostra il pannello laterale"

#~ msgid "Show stack trace"
#~ msgstr "Mostra tracciamento degli errori"

#~ msgid "Show strack trace"
#~ msgstr "Mostra tracciamento degli errori"

#~ msgid "Show task"
#~ msgstr "Mostra attività"

#, fuzzy
#~ msgid "Show task details"
#~ msgstr "Mostra i dettagli"

#~ msgid "Show version history"
#~ msgstr "Mostra lo storico delle versioni"

#, fuzzy
#~ msgid "Show/hide folder"
#~ msgstr "Sposta la cartella"

#~ msgid "Shown as"
#~ msgstr "Mostrato come"

#~ msgid "Sidebar"
#~ msgstr "Barra laterale"

#~ msgid "Sign in"
#~ msgstr "Accedi"

#~ msgid "Sign out"
#~ msgstr "Esci"

#~ msgid "Sign out now"
#~ msgstr "Esci subito"

#~ msgid "Signature"
#~ msgstr "Firma"

#~ msgid "Signature name"
#~ msgstr "Nome della firma"

#~ msgid "Signature position"
#~ msgstr "Posizione della firma"

#~ msgid "Signature text"
#~ msgstr "Testo della firma"

#~ msgid "Signatures"
#~ msgstr "Firme"

#~ msgid "Signed in as %1$s"
#~ msgstr "Accesso effettuato come %1$s"

#~ msgid "Simple Pad"
#~ msgstr "Semplice blocco note"

#~ msgid "Single"
#~ msgstr "Singola"

#~ msgid "Size"
#~ msgstr "Dimensione"

#~ msgid "Size (bytes)"
#~ msgstr "Dimensione (byte)"

#~ msgid "Skip this step"
#~ msgstr "Salta questo passo"

#~ msgid "Slideshow"
#~ msgstr "Presentazione"

#~ msgid "Slow requests"
#~ msgstr "Richieste lente"

#~ msgid ""
#~ "Social accounts are only used to download contact and/or calendar data"
#~ msgstr ""
#~ "Gli account sociali sono utilizzati solo per scaricare contatti e/o dati "
#~ "di calendario"

#~ msgid "SoftBank"
#~ msgstr "SoftBank"

#~ msgid "Some fields contain invalid data"
#~ msgstr "Alcuni campi contengono dati non validi"

#~ msgid "Someone shared a file with you"
#~ msgstr "Qualcuno ha condiviso un file con te"

#~ msgid ""
#~ "Someone shared a folder with you. Would you like to subscribe those %1$s?"
#~ msgstr ""
#~ "Qualcuno ha condiviso una cartella con te. Vuoi sottoscrivere tali %1$s?"

#~ msgid "Something went wrong reauthorizing the %s account."
#~ msgstr ""
#~ "Qualcosa non ha funzionato durante la nuova autorizzazione dell'account "
#~ "%s,"

#~ msgid "Something went wrong reauthorizing the account."
#~ msgstr ""
#~ "Qualcosa non ha funzionato durante la nuova autorizzazione dell'account."

#~ msgid "Something went wrong saving your changes."
#~ msgstr "Qualcosa non ha funzionato durante il salvataggio delle modifiche."

#~ msgid "Sorry, failed to load the document successfully."
#~ msgstr "Spiacenti, il caricamento del documento non è riuscito."

#~ msgid "Sorry, this page is not available at the moment."
#~ msgstr "Spiacenti, questa pagina non è al momento disponibile."

#~ msgid ""
#~ "Sorry, we cannot help you here. Your provider needs to obtain a key from "
#~ "LinkedIn with the permission to do read messages."
#~ msgstr ""
#~ "Spiacenti, non possiamo aiutarti in questo caso. Il tuo fornitore deve "
#~ "ottenere una chiave da LinkedIn con i permessi per leggere i messaggi."

#~ msgid "Source"
#~ msgstr "Origine"

#~ msgid "Spam folder"
#~ msgstr "Cartella posta indesiderata"

#~ msgid "Spanish"
#~ msgstr "Spagnolo"

#~ msgid "Spouse's name"
#~ msgstr "Nome del coniuge"

#~ msgid "Standard colors"
#~ msgstr "Colori standard"

#~ msgid "Start"
#~ msgstr "Inizia"

#~ msgid "Start date"
#~ msgstr "Data iniziale"

#~ msgid "Start of working time"
#~ msgstr "Ora d'inizio della giornata lavorativa"

#~ msgid "Started %s days ago:"
#~ msgstr "Iniziata %s giorni fa:"

#~ msgid "Started %s hours ago:"
#~ msgstr "Iniziata %s ore fa:"

#~ msgid "Started %s milliseconds ago:"
#~ msgstr "Iniziata %s millisecondi fa:"

#~ msgid "Started %s minutes ago:"
#~ msgstr "Iniziata %s minuti fa:"

#~ msgid "Started %s seconds ago:"
#~ msgstr "Iniziata %s secondi fa:"

#~ msgid "Started %s weeks ago:"
#~ msgstr "Iniziata %s settimane fa:"

#~ msgid "Starts on"
#~ msgstr "Inizia il"

#~ msgid "State"
#~ msgstr "Stato"

#~ msgid "Status"
#~ msgstr "Stato"

#~ msgid "Stay signed in"
#~ msgstr "Rimani connesso"

#~ msgid "Streams"
#~ msgstr "Flussi"

#~ msgid "Street"
#~ msgstr "Via"

#~ msgid "Strike through"
#~ msgstr "Barrato"

#~ msgid "Subject"
#~ msgstr "Oggetto"

#~ msgid "Subreddits"
#~ msgstr "Subreddit"

#~ msgid "Subscribe"
#~ msgstr "Sottoscrivi"

#~ msgid "Subscribe IMAP folders"
#~ msgstr "Sottoscrivi le cartelle IMAP"

#~ msgid ""
#~ "Subscribing to items that are not delivered by another Open-Xchange "
#~ "Server (i.e. OXMF) may take some time. Example: Importing 100 contacts "
#~ "from Xing takes about 5 minutes. We are continually improving this "
#~ "functionality. Future releases will work significantly faster."
#~ msgstr ""
#~ "La sottoscrizione di elementi che non sono consegnati da un altro server "
#~ "Open-Xchange (ad es. OXMF) potrebbe richiedere del tempo. Ad esempio, "
#~ "l'importazione di 100 contatti da Xing richiede circa 5 minuti. Stiamo "
#~ "migliorando costantemente questa funzionalità. Le prossime versioni "
#~ "saranno decisamente più veloci."

#~ msgid "Subscription refresh"
#~ msgstr "Aggiornamento della sottoscrizione"

#~ msgid "Subscription successfully created."
#~ msgstr "La sottoscrizione è stata creata correttamente."

#~ msgid "Subscriptions"
#~ msgstr "Sottoscrizioni"

#~ msgid "Such data will never be uploaded"
#~ msgstr "Dati di questo tipo non saranno mai caricati"

#~ msgid "Suffix"
#~ msgstr "Suffisso"

#~ msgid "Sunday"
#~ msgstr "Domenica"

#~ msgid "Superscript"
#~ msgstr "Apice"

#~ msgid "Swedish (Sweden)"
#~ msgstr "Svedese (Svezia)"

#~ msgid "Switched to read only mode."
#~ msgstr "Passato in modalità di sola lettura."

#~ msgid "Symbols"
#~ msgstr "Simboli"

#~ msgid "Synchronization to the server has been lost."
#~ msgstr "La sincronizzazione al server è stata interrotta."

#~ msgid "TAX ID"
#~ msgstr "Codice fiscale"

#~ msgid "TB"
#~ msgstr "TB"

#~ msgid "TTY/TDD"
#~ msgstr "TTY/TDD"

#~ msgid "Table"
#~ msgstr "Tabella"

#~ msgid "Tag mail with"
#~ msgstr "Etichetta il messaggio con"

#~ msgid "Task"
#~ msgstr "Attività"

#~ msgid "Task Details"
#~ msgstr "Dettagli attività"

#~ msgid "Task has been deleted!"
#~ msgid_plural "Tasks have been deleted!"
#~ msgstr[0] "L'attività è stata eliminata!"
#~ msgstr[1] "Le attività sono state eliminate!"

#~ msgid "Task invitation. %1$s %2$s %3$s. Press [enter] to open"
#~ msgstr "Invito dell'attività. %1$s %2$s %3$s. Premi [invio] per aprire"

#~ msgid "Task invitations"
#~ msgstr "Inviti alle attività"

#~ msgid "Task moved."
#~ msgid_plural "Tasks moved."
#~ msgstr[0] "Attività spostata."
#~ msgstr[1] "Attività spostate."

#~ msgid "Task reminder. %1$s %2$s %3$s. Press [enter] to open"
#~ msgstr "Promemoria dell'attività: %1$s %2$s %3$s. Premi [invio] per aprire"

#~ msgid "Task reminders"
#~ msgstr "Promemoria delle attività"

#~ msgid "Task was already deleted!"
#~ msgstr "L'attività è stata già eliminata!"

#~ msgid "Task was modified before, please reload"
#~ msgstr "L'attività è stata modificata in precedenza, ricarica"

#~ msgid "Tasks"
#~ msgstr "Attività"

#~ msgctxt "app"
#~ msgid "Tasks"
#~ msgstr "Attività"

#~ msgid "Tasks have been moved"
#~ msgstr "Le attività sono state spostate"

#~ msgid "Telephone (ISDN)"
#~ msgstr "Telefono (ISDN)"

#~ msgid "Telephone callback"
#~ msgstr "Telefono richiamata"

#~ msgid "Telephone primary"
#~ msgstr "Telefono principale"

#~ msgid "Telephone radio"
#~ msgstr "Radiotelefono"

#~ msgid "Telex"
#~ msgstr "Telex"

#~ msgid "Template"
#~ msgstr "Modello"

#~ msgid "Temporary"
#~ msgstr "Temporaneo"

#~ msgid "Tentative"
#~ msgstr "Provvisorio"

#~ msgid "Tentatively accepted"
#~ msgstr "Accettato provvisoriamente"

#~ msgid "Text"
#~ msgstr "Testo"

#~ msgid "Text 1"
#~ msgstr "Testo 1"

#~ msgid "Text 2"
#~ msgstr "Testo 2"

#~ msgid "Text Fill Color"
#~ msgstr "Colore di riempimento del testo"

#~ msgid "Text format"
#~ msgstr "Formato del testo"

#~ msgid "Text:"
#~ msgstr "Testo:"

#, fuzzy
#~ msgid "Thank you for your feedback"
#~ msgstr "Aggiungi una nuovo gruppo per le tue fonti"

#~ msgctxt "help"
#~ msgid "The E-Mail Components"
#~ msgstr "Il componente Posta elettronica"

#~ msgctxt "help"
#~ msgid "The Files Components"
#~ msgstr "I componenti di File"

#~ msgid "The Icons view"
#~ msgstr "La vista Icone"

#~ msgid ""
#~ "The Icons view displays an icon and the file name for each file. Click on "
#~ "an icon to view further details and functions in the pop-up."
#~ msgstr ""
#~ "La vista Icone visualizza un'icona e il nome del file per ogni file. Fare "
#~ "clic su un'icona per visualizzare ulteriori dettagli e funzioni nella "
#~ "finestra a comparsa."

#~ msgid "The Icons view displays an icon for each file."
#~ msgstr "La vista Icone visualizza un'icona per ogni file."

#~ msgid ""
#~ "The List view shows a sidebar with appointments and a display area with "
#~ "the data of the selected appointment. This view corresponds to the view "
#~ "in E-Mail and Contacts."
#~ msgstr ""
#~ "La vista Elenco mostra una barra laterale con gli appuntamenti e un'area "
#~ "di visualizzazione con i dati dell'appuntamento selezionato. Questa vista "
#~ "corrisponde alle viste in Posta elettronica e Contatti."

#~ msgid ""
#~ "The List view shows a sidebar with files and a display area with the data "
#~ "of the selected file. This view corresponds to the views in E-Mail and "
#~ "Contacts."
#~ msgstr ""
#~ "La vista Elenco mostra una barra laterale con i file e un'area di "
#~ "visualizzazione con i dati del file selezionato. Questa vista corrisponde "
#~ "alle viste in Posta elettronica e Contatti."

#~ msgid ""
#~ "The List view shows details like the size and date of change. Use the "
#~ "checkboxes to select files. Click on a file to view further details and "
#~ "functions in the pop-up."
#~ msgstr ""
#~ "La vista Elenco mostra dettagli come le dimensioni e la data di modifica. "
#~ "Utilizzare le caselle di selezione per selezionare i file. Fare clic su "
#~ "un file per visualizzare ulteriori dettagli e funzioni nella finestra a "
#~ "comparsa."

#~ msgid "The New objects icon"
#~ msgstr "L'icona Nuovi oggetti"

#~ msgid ""
#~ "The New objects icon shows the number of appointment reminders or other "
#~ "notifications. If clicking the icon, the info area opens."
#~ msgstr ""
#~ "L'icona Nuovi oggetti mostra il numero di promemoria di appuntamenti o "
#~ "altre notifiche. Facendo clic sull'icona, si aprirà l'area informazioni."

#~ msgid ""
#~ "The New objects icon shows the number of unread E-Mails or other "
#~ "notifications. If clicking the icon, the info area opens."
#~ msgstr ""
#~ "L'icona Nuovi oggetti mostra il numero di messaggi non letti o altre "
#~ "notifiche. Facendo clic sull'icona, si aprirà l'area informazioni."

#~ msgid "The Tiles view"
#~ msgstr "La vista Riquadri"

#~ msgid ""
#~ "The Tiles view shows a big icon for each file. Click on an icon to view "
#~ "further details and functions in the pop-up."
#~ msgstr ""
#~ "La vista Riquadri mostra un'icona grande per ogni file. Fare clic su "
#~ "un'icona per visualizzare ulteriori dettagli e funzioni nella finestra a "
#~ "comparsa."

#~ msgid "The account must be named"
#~ msgstr "L'account deve avere un nome"

#~ msgid "The allowed quota is reached."
#~ msgstr "La quota consentita è stata raggiunta."

#~ msgid "The appointment has been added to your calendar"
#~ msgstr "L'appuntamento è stato aggiunto al tuo calendario"

#~ msgid "The appointment has been deleted"
#~ msgstr "L'appuntamento è stato eliminato"

#~ msgid "The appointment has been updated"
#~ msgstr "L'appuntamento è stato aggiornato"

#, fuzzy
#~ msgid ""
#~ "The appointment is repeated <a href=\"#\"  data-widget=\"number\" data-"
#~ "attribute=\"interval\">every <span class=\"number-control\">2</span> "
#~ "days</a>."
#~ msgstr ""
#~ "L'appuntamento è ripetuto <a href=\"#\"  data-widget=\"number\" data-"
#~ "attribute=\"interval\">ogni <span class=\"number-control\">2</span> "
#~ "giorni</a>. "

#, fuzzy
#~ msgid ""
#~ "The appointment is repeated <a href=\"#\"  data-widget=\"number\" data-"
#~ "attribute=\"interval\">every <span class=\"number-control\">2</span> "
#~ "weeks</a> on <a href=\"#\"  data-widget=\"custom\" data-attribute=\"days"
#~ "\">monday</a>."
#~ msgstr ""
#~ "L'appuntamento è ripetuto <a href=\"#\"  data-widget=\"number\" data-"
#~ "attribute=\"interval\">ogni <span class=\"number-control\">2</span> "
#~ "settimane</a> il <a href=\"#\"  data-widget=\"custom\" data-attribute="
#~ "\"days\">lunedì</a>. "

#~ msgid ""
#~ "The appointment is repeated <a href=\"#\" data-attribute=\"recurrenceType"
#~ "\" data-widget=\"options\">weekly</a>."
#~ msgstr ""
#~ "L'appuntamento è ripetuto <a href=\"#\" data-attribute=\"recurrenceType\" "
#~ "data-widget=\"options\">settimanalmente</a>."

#, fuzzy
#~ msgid ""
#~ "The appointment is repeated every <a href=\"#\" data-widget=\"options\" "
#~ "data-attribute=\"ordinal\">first</a> <a href=\"#\" data-widget=\"options"
#~ "\" data-attribute=\"day\">Wednesday</a> in <a href=\"#\" data-widget="
#~ "\"options\" data-attribute=\"month\">October</a>."
#~ msgstr ""
#~ "L'appuntamento è ripetuto ogni <a href=\"#\" data-widget=\"options\" data-"
#~ "attribute=\"ordinal\">primo</a> <a href=\"#\" data-widget=\"options\" "
#~ "data-attribute=\"day\">mercoledì</a> di <a href=\"#\" data-widget="
#~ "\"options\" data-attribute=\"month\">ottobre</a>. "

#, fuzzy
#~ msgid ""
#~ "The appointment is repeated every year on day <a href=\"#\" data-widget="
#~ "\"number\" data-attribute=\"dayInMonth\"><span class=\"number-control"
#~ "\">10</span></a> of <a href=\"#\" data-widget=\"options\" data-attribute="
#~ "\"month\">October</a>."
#~ msgstr ""
#~ "L'appuntamento è ripetuto ogni anno il giorno <a href=\"#\" data-widget="
#~ "\"number\" data-attribute=\"dayInMonth\"><span class=\"number-control"
#~ "\">10</span></a> di <a href=\"#\" data-widget=\"options\" data-attribute="
#~ "\"month\">ottobre</a>. "

#, fuzzy
#~ msgid ""
#~ "The appointment is repeated on day <a href=\"#\" data-widget=\"number\" "
#~ "data-attribute=\"dayInMonth\"><span class=\"number-control\">10</span></"
#~ "a> <a href=\"#\" data-widget=\"number\" data-attribute=\"interval\">every "
#~ "<span class=\"number-control\">2</span> months</a>."
#~ msgstr ""
#~ "L'appuntamento è ripetuto il giorno <a href=\"#\" data-widget=\"number\" "
#~ "data-attribute=\"dayInMonth\"><span class=\"number-control\">10</span></"
#~ "a> <a href=\"#\" data-widget=\"number\" data-attribute=\"interval\">ogni "
#~ "<span class=\"number-control\">2</span> mesi</a>. "

#, fuzzy
#~ msgid ""
#~ "The appointment is repeated the <a href=\"#\" data-widget=\"options\" "
#~ "data-attribute=\"ordinal\">second</a> <a href=\"#\" data-widget=\"options"
#~ "\" data-attribute=\"day\">Wednesday</a> <a href=\"#\" data-widget=\"number"
#~ "\" data-attribute=\"interval\">every <span class=\"number-control\">2</"
#~ "span> months</a>."
#~ msgstr ""
#~ "L'appuntamento è ripetuto il <a href=\"#\" data-widget=\"options\" data-"
#~ "attribute=\"ordinal\">secondo</a> <a href=\"#\" data-widget=\"options\" "
#~ "data-attribute=\"day\">mercoledì</a> <a href=\"#\" data-widget=\"number\" "
#~ "data-attribute=\"interval\">ogni <span class=\"number-control\">2</span> "
#~ "mesi</a>. "

#~ msgid ""
#~ "The blue graph shows the distribution of request durations in percent. "
#~ "The gray graph shows a trivial network ping to recognize slow connections."
#~ msgstr ""
#~ "Il grafico blu mostra la distribuzione della durata delle richieste in "
#~ "percentuale. Il grafico grigio mostra un banale ping di rete per "
#~ "individuare le connessioni lente."

#~ msgid "The changes have been rejected"
#~ msgstr "Le modifiche sono state rifiutate"

#~ msgid "The character \" \" is not allowed."
#~ msgstr "Il carattere \" \" non è consentito."

#~ msgid ""
#~ "The display area shows an object's content. At the top of the display "
#~ "area you will find functions for e.g. moving or deleting objects."
#~ msgstr ""
#~ "L'area di visualizzazione mostra il contenuto di un oggetto. Nella parte "
#~ "superiore dell'area di visualizzazione saranno disponibili funzione per "
#~ "ad es. spostare o eliminare oggetti."

#~ msgid "The document is protected by a password."
#~ msgstr "Il documento è protetto da una password."

#~ msgid "The due date cannot be before start date. Adjust start date?"
#~ msgstr ""
#~ "La data di scadenza non può precedere la data iniziale. Vuoi modificare "
#~ "la data iniziale?"

#~ msgid "The email has been sent"
#~ msgstr "Il messaggio è stato inviato"

#~ msgid ""
#~ "The file \"%1$s\" cannot be uploaded because it exceeds the maximum file "
#~ "size of %2$s"
#~ msgstr ""
#~ "Il file \"%1$s\" non può essere caricato poiché supera la dimensione "
#~ "massima dei file di %2$s"

#~ msgid ""
#~ "The file \"%1$s\" cannot be uploaded because it exceeds the quota limit "
#~ "of %2$s"
#~ msgstr ""
#~ "Il file \"%1$s\" non può essere caricato poiché supera il limite di quota "
#~ "di %2$s"

#~ msgid "The file is available at %1$s"
#~ msgstr "Il file è disponibile in %1$s"

#~ msgid "The first 90 days are free."
#~ msgstr "I primi 90 giorni sono gratuiti."

#~ msgid "The folder has been cleaned up."
#~ msgstr "La cartella è stata ripulita."

#~ msgid "The folder has been emptied."
#~ msgstr "La cartella è stata svuotata."

#~ msgid "The folder is available at %1$s"
#~ msgstr "La cartella è disponibile in %1$s"

#~ msgid ""
#~ "The following applications can be restored. Just remove the restore point "
#~ "if you don't want it to be restored."
#~ msgstr ""
#~ "Le seguenti applicazioni possono essere ripristinate. Basta rimuovere il "
#~ "punto di ripristino se non vuoi che siano ripristinate."

#~ msgid "The following products will be activated now:"
#~ msgstr "I seguenti prodotti saranno attivati subito:"

#~ msgid ""
#~ "The graph shows performance frequencies in percent. Grey line shows ideal "
#~ "performance, blue line is measured performance."
#~ msgstr ""
#~ "Il grafico mostra le frequenze delle prestazioni in percentuale. La linea "
#~ "grigia mostra la prestazione ideale, la linea blu è la prestazione "
#~ "misurata."

#~ msgid ""
#~ "The icon at the bottom right side helps you sort your tasks. Click the "
#~ "icon to get a list of sort criteria."
#~ msgstr ""
#~ "L'icona in basso a sinistra aiuta a ordinare le proprie attività. Fare "
#~ "clic sull'icona per ottenere un elenco dei criteri di ordinamento."

#~ msgid ""
#~ "The icon on the bottom right side helps you sort your E-Mails. Click the "
#~ "icon to get a list of sort criteria."
#~ msgstr ""
#~ "L'icona in basso a destra aiuta a ordinare i propri messaggi di posta. "
#~ "Fare clic sull'icona per ottenere un elenco dei criteri di ordinamento."

#~ msgid "The info area"
#~ msgstr "L'area informazioni"

#~ msgid "The number of recipients is limited to %1$s recipients per field"
#~ msgstr "Il numero di destinatari è limitato a %1$s per campo"

#~ msgid ""
#~ "The number on the right side of the E-Mail subject corresponds to the "
#~ "number of E-Mails in a thread. To open the thread, click on the number."
#~ msgstr ""
#~ "Il numero a destra dell'oggetto del messaggio corrisponde al numero di "
#~ "messaggi nella conversazione. Per aprire una conversazione, fare clic sul "
#~ "numero."

#~ msgid "The provided filename exceeds the allowed length."
#~ msgstr "Il nome file fornito supera la lunghezza consentita."

#~ msgid "The publication has been made available as %s"
#~ msgstr "La pubblicazione è stata resa disponibile come %s"

#~ msgid "The requested email no longer exists"
#~ msgstr "Il messaggio richiesto non esiste più"

#, fuzzy
#~ msgid "The sender wants to get notified when you have read this email"
#~ msgstr ""
#~ "Il mittente vuole ricevere una notifica quando hai letto questo messaggio"

#~ msgid ""
#~ "The series <a href=\"#\" data-attribute=\"ending\" data-widget=\"options"
#~ "\">ends</a> <a href=\"#\" data-attribute=\"occurrences\" data-widget="
#~ "\"number\">after <span class=\"number-control\">2</span> appointments</a>."
#~ msgstr ""
#~ "La serie <a href=\"#\" data-attribute=\"ending\" data-widget=\"options"
#~ "\">termina</a> <a href=\"#\" data-attribute=\"occurrences\" data-widget="
#~ "\"number\">dopo <span class=\"number-control\">2</span> appuntamenti</a>."

#~ msgid ""
#~ "The series <a href=\"#\" data-attribute=\"ending\" data-widget=\"options"
#~ "\">ends</a> on <a href=\"#\" data-attribute=\"until\" data-widget=\"custom"
#~ "\">11/03/2013</a>."
#~ msgstr ""
#~ "La serie <a href=\"#\" data-attribute=\"ending\" data-widget=\"options"
#~ "\">termina</a> il <a href=\"#\" data-attribute=\"until\" data-widget="
#~ "\"custom\">11/03/2013</a>."

#~ msgid ""
#~ "The series <a href=\"#\" data-attribute=\"ending\" data-widget=\"options"
#~ "\">never ends</a>."
#~ msgstr ""
#~ "La serie <a href=\"#\" data-attribute=\"ending\" data-widget=\"options"
#~ "\">non termina mai</a>."

#~ msgid ""
#~ "The setting has been saved and will become active when you enter the "
#~ "application the next time."
#~ msgstr ""
#~ "L'impostazione è stata salvata e diventerà attiva al prossimo avvio "
#~ "dell'applicazione."

#~ msgid "The setting has been saved."
#~ msgstr "Questa impostazione è stata salvata."

#~ msgid ""
#~ "The settings are organized in topics. Select the topic on the left side, "
#~ "e.g Basic settings or E-Mail. To view all settings, enable Advanced "
#~ "settings at the bottom."
#~ msgstr ""
#~ "Le impostazioni sono organizzate in argomenti. Selezionare l'argomento a "
#~ "sinistra, ad es. Impostazioni di base o Posta elettronica. Per "
#~ "visualizzare tutte le impostazioni, abilitare Impostazioni avanzate in "
#~ "basso."

#~ msgid ""
#~ "The settings for collecting contacts in this folder will become disabled "
#~ "when you enter the application the next time."
#~ msgstr ""
#~ "Le impostazioni per collezionare i contatti in questa cartella saranno "
#~ "disabilitate la prossima volta che accederai all'applicazione."

#~ msgid ""
#~ "The shared data will be accessible to everyone on the Internet. Please "
#~ "consider, which data you want to share."
#~ msgstr ""
#~ "I dati condivisi saranno accessibili a chiunque su Internet. Considera "
#~ "attentamente quali dati condividere. "

#, fuzzy
#~ msgid "The start date must be before the due date."
#~ msgstr "La data iniziale deve precedere la data finale."

#~ msgid "The start date must be before the end date."
#~ msgstr "La data iniziale deve precedere la data finale."

#~ msgid "The subscription could not be created."
#~ msgstr "La sottoscrizione non può essere creata."

#~ msgid "The task could not be deleted."
#~ msgid_plural "The tasks could not be deleted."
#~ msgstr[0] "L'attività non può essere eliminata."
#~ msgstr[1] "Le attività non possono essere eliminate."

#~ msgid "The two newly entered passwords do not match."
#~ msgstr "Le due password appena digitate non corrispondono."

#~ msgid ""
#~ "The unrecoverable items have been cleaned up successfully. Please refresh "
#~ "this page to see the changes."
#~ msgstr ""
#~ "Gli elementi non ripristinabili sono stati cancellati correttamente. "
#~ "Aggiorna questa pagina per vedere le modifiche."

#~ msgid ""
#~ "The updater provides a simple installation wizard. Follow the "
#~ "instructions to install the application. The updater will inform you of "
#~ "any updates for the Connector for Microsoft Outlook, Notifier and Drive. "
#~ "You can download the updates from within the updater."
#~ msgstr ""
#~ "Lo strumento di aggiornamento fornisce una semplice procedura guidata di "
#~ "installazione. Segui le istruzioni per installare l'applicazione. Ti "
#~ "informerà circa la disponibilità di aggiornamenti di Connector per "
#~ "Microsoft Outlook e di Notifier e Drive. Puoi scaricare gli aggiornamenti "
#~ "dall'interno dello strumento di aggiornamento."

#~ msgid "The user has administrative rights"
#~ msgstr "L'utente ha diritti amministrativi"

#~ msgid "Theme"
#~ msgstr "Tema"

#~ msgid "Theme colors"
#~ msgstr "Colori del tema"

#~ msgid "There are unsaved changes."
#~ msgstr "Ci sono modifiche non salvate."

#~ msgid "There is already %1$d appointment in this timeframe."
#~ msgid_plural "There are already %1$d appointments in this timeframe."
#~ msgstr[0] "Hai già %1$d appuntamento in questo arco temporale."
#~ msgstr[1] "Hai già %1$d appuntamenti in questo arco temporale."

#~ msgid "There is no rule defined"
#~ msgstr "Non è stata definita alcuna regola"

#~ msgid ""
#~ "There was no suitable server found for this mail/password combination"
#~ msgstr ""
#~ "Non è stato trovato alcun server appropriato per questa combinazione "
#~ "indirizzo/password"

#~ msgid "There were not activities in your network"
#~ msgstr "Non ci sono attività nella tua rete"

#~ msgid ""
#~ "These statistics only include folders, which have a depth less than four "
#~ "in the folder structure from the folder \"%1$s\"."
#~ msgstr ""
#~ "Queste statistiche includono solo le cartelle, con una profondità "
#~ "inferiore a quattro livelli nella struttura, a partire dalla cartella "
#~ "\"%1$s\"."

#~ msgid "This account cannot be validated"
#~ msgstr "Questo account non può essere verificato"

#~ msgid "This contact is private and cannot be shared"
#~ msgstr "Questo contatto è privato e non può essere condiviso"

#~ msgid "This distribution list has been added to the portal"
#~ msgstr "Questa lista di distribuzione è stata aggiunta al portale"

#~ msgid "This document contains unsaved changes. Do you really want to close?"
#~ msgstr ""
#~ "Questo documento contiene modifiche non salvate. Vuoi davvero chiuderlo?"

#~ msgid "This email address cannot be used for appointments"
#~ msgstr ""
#~ "Questo indirizzo di posta elettronica non può essere utilizzato per gli "
#~ "appuntamenti"

#~ msgid "This email contains a task"
#~ msgstr "Questo messaggio contiene un'attività"

#~ msgid "This email contains an appointment"
#~ msgstr "Questo messaggio contiene un appuntamento"

#~ msgid "This feature is deactivated"
#~ msgstr "Questa funzionalità è disattivata"

#~ msgid ""
#~ "This feature is not available. In order to use it, you need to upgrade "
#~ "your account now."
#~ msgstr ""
#~ "Questa funzionalità non è disponibile. Per utilizzarla, devi aggiornare "
#~ "subito il tuo account."

#~ msgid "This field has to be filled"
#~ msgstr "Questo campo deve essere compilato"

#~ msgid "This file has been added"
#~ msgstr "Questo file è stato aggiunto"

#~ msgid "This file has been added to the portal"
#~ msgstr "Questo file è stato aggiunto al portale"

#~ msgid "This file has been deleted"
#~ msgid_plural "These files have been deleted"
#~ msgstr[0] "Questo file è stato eliminato"
#~ msgstr[1] "Questi file sono stati eliminati"

#~ msgid "This file has been locked"
#~ msgid_plural "These files have been locked"
#~ msgstr[0] "Questo file è stato bloccato"
#~ msgstr[1] "Questi file sono stati bloccati"

#~ msgid "This file has been unlocked"
#~ msgid_plural "These files have been unlocked"
#~ msgstr[0] "Questo file è stato sbloccato"
#~ msgstr[1] "Questi file sono stati sbloccati"

#~ msgid "This file has not been added"
#~ msgstr "Questo file non è stato aggiunto"

#~ msgid "This file has not been deleted"
#~ msgid_plural "These files have not been deleted"
#~ msgstr[0] "Questo file non è stato eliminato"
#~ msgstr[1] "Questi file non sono stati eliminati"

#~ msgid "This file has not been deleted, as it is locked by its owner."
#~ msgid_plural ""
#~ "These files have not been deleted, as they are locked by their owner."
#~ msgstr[0] ""
#~ "Questo file non è stato eliminato, poiché è bloccato dal proprietario."
#~ msgstr[1] ""
#~ "Questi file non sono stati eliminati, poiché sono bloccati dal "
#~ "proprietario."

#~ msgid "This file has not been locked"
#~ msgid_plural "These files have not been locked"
#~ msgstr[0] "Questo file non è stato bloccato"
#~ msgstr[1] "Questi file non sono stati bloccati"

#~ msgid "This file has not been unlocked"
#~ msgid_plural "These files have not been unlocked"
#~ msgstr[0] "Questo file non è stato sbloccato"
#~ msgstr[1] "Questi file non sono stati sbloccati"

#~ msgid "This file is locked by %1$s"
#~ msgstr "Questo file è bloccato da %1$s"

#~ msgid "This file is locked by you"
#~ msgstr "Questo file è bloccato da te"

#~ msgid "This file will be written in your default folder to allow editing"
#~ msgstr ""
#~ "Questo file sarà scritto nella cartella predefinita per consentire la "
#~ "modifica"

#~ msgid "This folder has no publications"
#~ msgstr "Questa cartella non ha pubblicazioni"

#~ msgid "This folder has no subscriptions"
#~ msgstr "Questa cartella non ha sottoscrizioni"

#~ msgid "This folder has publications and/or subscriptions"
#~ msgstr "Questa cartella ha pubblicazioni e/o sottoscrizioni"

#~ msgid ""
#~ "This folder has publications but you are not allowed to view or edit them"
#~ msgstr ""
#~ "Questa cartella ha pubblicazioni, ma non ti è consentito visualizzarle o "
#~ "modificarle"

#~ msgid ""
#~ "This folder has subscriptions but you are not allowed to view or edit them"
#~ msgstr ""
#~ "Questa cartella ha sottoscrizioni, ma non ti è consentito visualizzarle o "
#~ "modificarle"

#~ msgid "This is a standard folder, which can't be renamed."
#~ msgstr "Questa è una cartella standard, che non può essere rinominata."

#~ msgid "This is not a valid email address"
#~ msgstr "Non è un indirizzo di posta valido"

#~ msgid "This is not a valid mail address"
#~ msgstr "Non è un indirizzo di posta valido"

#~ msgid "This is not a valid user or group."
#~ msgstr "Questo non è un utente o un gruppo valido."

#~ msgid "This list has no contacts yet"
#~ msgstr "Questa lista non contiene alcun contatto"

#~ msgid "This mail has been added to the portal"
#~ msgstr "Questo messaggio è stato aggiunto al portale"

#~ msgid "This mail has no content"
#~ msgstr "Questo messaggio non ha contenuto"

#~ msgid "This note will not be printed"
#~ msgstr "Questa nota non sarà stampata"

#~ msgid ""
#~ "This rule applies to all messages. Please add a condition to restrict "
#~ "this rule to specific messages."
#~ msgstr ""
#~ "Questa regola si applica a tutti i messaggi. Aggiungi una condizione per "
#~ "restringere questa regola a messaggi specifici."

#~ msgid "This task recurs"
#~ msgstr "Questa attività ricorre"

#~ msgid ""
#~ "This widget is currently offline because the twitter rate limit exceeded."
#~ msgstr ""
#~ "Questo widget non è attualmente in linea poiché è stato superato il "
#~ "limite di frequenza imposto da twitter."

#, fuzzy
#~| msgid "Thread view"
#~ msgid "Thread"
#~ msgstr "Vista Conversazione"

#~ msgid "Thursday"
#~ msgstr "Giovedì"

#~ msgid "Tile"
#~ msgstr "Riquadro"

#~ msgid "Tiles"
#~ msgstr "Riquadri"

#~ msgid "Time"
#~ msgstr "Ora"

#~ msgid "Time range for the calender view"
#~ msgstr "Intervallo temporale per la vista di calendario"

#~ msgid "Time range for the list view"
#~ msgstr "Intervallo temporale per la vista Elenco"

#~ msgid "Time range for the team view"
#~ msgstr "Intervallo temporale per la vista di squadra"

#~ msgid "Time scale in minutes"
#~ msgstr "Scala temporale in minuti"

#~ msgid "Time zone"
#~ msgstr "Fuso orario"

#~ msgid "Timezone"
#~ msgstr "Fuso orario"

#~ msgid "Title"
#~ msgstr "Titolo"

#~ msgctxt "salutation"
#~ msgid "Title"
#~ msgstr "Titolo"

#~ msgctxt "title"
#~ msgid "Title"
#~ msgstr "Titolo"

#~ msgid "To"
#~ msgstr "A"

#~ msgid ""
#~ "To add contacts manually, just provide a valid email address (e.g john."
#~ "doe@example.com or \"John Doe\" <jd@example.com>)"
#~ msgstr ""
#~ "Per aggiungere contatti manualmente, basta fornire un indirizzo di posta "
#~ "valido (ad es. mario.rossi@esempio.com o \"Mario Rossi\" <mr@esempio.com>)"

#~ msgid "To create a note, click on New > Add note in the toolbar."
#~ msgstr ""
#~ "Per creare una nota, fare clic su Nuovo > Aggiungi nota nella barra degli "
#~ "strumenti."

#~ msgid "To create a note, click the icon at the top. Select Add note."
#~ msgstr ""
#~ "Per creare una nota, fare clic sull'icona in alto. Selezionare Aggiungi "
#~ "una nota."

#~ msgid "To create the appointment, click on Create at the upper right side."
#~ msgstr "Per creare l'appuntamento, fare clic su Crea in alto a destra."

#~ msgid "To create the task, click on Create on the upper right side."
#~ msgstr "Per creare l'attività, fare clic su Crea in alto a destra."

#~ msgid "To launch an app, click on a tile's headline."
#~ msgstr "Per avviare un'applicazione, fare clic sul titolo di un riquadro."

#~ msgid ""
#~ "To open the E-Mail settings, click the System menu icon on the upper "
#~ "right side of the menu bar. Select Settings. Click on E-Mail on the left "
#~ "side. To display all settings, enable Advanced settings in the bottom "
#~ "left side"
#~ msgstr ""
#~ "Per aprire le impostazioni di posta elettronica, fare clic sull'icona "
#~ "Menu di sistema in alto a destra della barra dei menu. Selezionare "
#~ "Impostazioni. Fare clic su Posta elettronica a sinistra. Per visualizzare "
#~ "tutte le impostazioni, abilitare Impostazioni avanzate in basso a "
#~ "sinistra."

#, fuzzy
#~ msgid ""
#~ "To open the help, click the System menu icon on the upper right side of "
#~ "the menu bar. Select Help."
#~ msgstr ""
#~ "Per aprire la guida, fare clic sull'icona Menu di sistema in alto a "
#~ "destra della barra dei menu. Selezionare Aiuto."

#~ msgid ""
#~ "To select one of the views List, Icons or Squares, click on View on the "
#~ "right side of the toolbar."
#~ msgstr ""
#~ "Per selezionare una delle viste Elenco, Icone o Riquadri, fare clic "
#~ "sull'icona Vista a destra della barra degli strumenti."

#~ msgid "To send the E-Mail, click on Send on the upper right side."
#~ msgstr "Per inviare il messaggio, fare clic su Invia in alto a destra."

#~ msgid "To upload a file, click on New > Upload new file in the toolbar."
#~ msgstr ""
#~ "Per caricare un file, fare clic su Nuovo > Carica un nuovo file nella "
#~ "barra degli strumenti."

#~ msgid ""
#~ "To view further information, click on a file. A pop-up window displays "
#~ "further details and functions."
#~ msgstr ""
#~ "Per visualizzare ulteriori informazioni, fare clic su un file. Una "
#~ "finestra a comparsa visualizza ulteriori dettagli e funzioni."

#~ msgid "Today"
#~ msgstr "Oggi"

#~ msgid "Toggle checkboxes"
#~ msgstr "Commuta le caselle di selezione"

#~ msgid "Toggle folder"
#~ msgstr "Cartella"

#~ msgid "Toggle search"
#~ msgstr "Ricerca"

#~ msgid "Tomorrow"
#~ msgstr "Domani"

#~ msgid "Tool"
#~ msgstr "Attrezzi"

#~ msgid "Top 10 file types"
#~ msgstr "Principali 10 tipi di file"

#~ msgid "Top 10 folder size"
#~ msgstr "Principali 10 dimensioni delle cartelle"

#~ msgid "Top 10 you got mail from"
#~ msgstr "I primi 10 dai quali hai ricevuto messaggi"

#~ msgid "Top 10 you sent mail to"
#~ msgstr "I primi 10 ai quali hai inviato messaggi"

#~ msgid "Total cost"
#~ msgstr "Costo totale"

#~ msgid "Total: %1$s requests"
#~ msgstr "Totale: %1$s richieste"

#~ msgid "Touchselect on/off"
#~ msgstr "Selezione al tocco attiva/disattiva"

#~ msgid "Tour: Coming from OX6"
#~ msgstr "Presentazione: provenienza da OX6"

#~ msgid "Town"
#~ msgstr "Città"

#~ msgid "Trash folder"
#~ msgstr "Cartella del cestino"

#~ msgid "Trying to auto-configure your mail account"
#~ msgstr "Tentativo di configurazione automatica dell'account di posta"

#~ msgid "Tuesday"
#~ msgstr "Martedì"

#~ msgid "Tumblr"
#~ msgstr "Tumblr"

#~ msgid "Tweet"
#~ msgstr "Tweet"

#~ msgid "Twitter"
#~ msgstr "Twitter"

#~ msgid "Twitter reported the following errors:"
#~ msgstr "Twitter ha restituito i seguenti errori:"

#~ msgid "Type"
#~ msgstr "Tipo"

#~ msgid "UI version"
#~ msgstr "Versione UI"

#~ msgid "URL"
#~ msgstr "URL"

#~ msgid "URL:"
#~ msgstr "URL:"

#~ msgid "Unable to load mail filter settings."
#~ msgstr "Impossibile caricare le impostazioni del filtro di posta."

#~ msgid "Unconfirmed"
#~ msgstr "Non confermata"

#~ msgid "Under construction"
#~ msgstr "In fase di costruzione"

#~ msgid "Underline"
#~ msgstr "Sottolineato"

#~ msgid "Undone"
#~ msgstr "Annullata"

#~ msgid "Unfollow"
#~ msgstr "Smetti di seguire"

#~ msgid "Unified"
#~ msgstr "Unificata"

#~ msgid "Unknown error while checking subreddit."
#~ msgstr "Errore durante il controllo del subreddit."

#~ msgid "Unknown error while checking tumblr-blog."
#~ msgstr "Errore sconosciuto durante il controllo del blog di Tumblr."

#, fuzzy
#~ msgid "Unknown sender"
#~ msgstr "Nessun mittente"

#~ msgid "Unlock"
#~ msgstr "Sblocca"

#~ msgid "Unread"
#~ msgstr "Non letto"

#~ msgid "Unread only"
#~ msgstr "Solo i non letti"

#~ msgid "Unselect all"
#~ msgstr "Rimuovi selezione"

#, fuzzy
#~ msgid "Unset default signature"
#~ msgstr "Firma predefinita:"

#~ msgid ""
#~ "Unsupported Preview - Certain functions disabled and stability not "
#~ "assured until general release later this year"
#~ msgstr ""
#~ "Anteprima non supportata - Alcune funzioni sono disabilitate e la "
#~ "stabilità non è garantita fino al rilascio che avverrà nel corso "
#~ "dell'anno."

#~ msgid "Updater"
#~ msgstr "Programma di aggiornamento"

#~ msgid "Updating account data. This might take a few seconds."
#~ msgstr ""
#~ "Aggiornamento dei dati dell'account. Potrebbe richiedere qualche secondo."

#~ msgid ""
#~ "Updating subscribed data takes time. Importing 100 contacts for example, "
#~ "may take up to 5 minutes. Please have some patience."
#~ msgstr ""
#~ "L'aggiornamento dei dati sottoscritti richiede tempo. L'importazione di "
#~ "100 contatti, ad esempio, richiede fino a 5 minuti. Ti chiediamo di "
#~ "pazientare."

#~ msgid "Upgrade required"
#~ msgstr "Aggiornamento richiesto"

#~ msgid "Upgrade to premium"
#~ msgstr "Passa a Premium"

#~ msgid "Upgrade to premium edition"
#~ msgstr "Aggiornamento all'edizione premium"

#~ msgid "Upload"
#~ msgstr "Carica"

#~ msgid "Upload a new version"
#~ msgstr "Carica una nuova versione"

#~ msgid "Upload file"
#~ msgstr "Carica un file"

#~ msgid "Upload new files"
#~ msgstr "Carica nuovi file"

#~ msgid "Upload new version"
#~ msgstr "Carica una nuova versione"

#~ msgid "Uploading a file"
#~ msgstr "Caricare un file"

#~ msgid "Uploading folders is not supported."
#~ msgstr "Il caricamento delle cartelle non è supportato."

#~ msgid "Uploading..."
#~ msgstr "Caricamento in corso..."

#~ msgid "Uptime: %1$s minutes"
#~ msgstr "Uptime: %1$s minuti"

#~ msgid "Use SSL connection"
#~ msgstr "Usa connessione SSL"

#~ msgid ""
#~ "Use cursor keys to change the date. Press ctrl-key at the same time to "
#~ "change year or shift-key to change month. Close date-picker by pressing "
#~ "ESC key."
#~ msgstr ""
#~ "Utilizza le frecce direzionali per cambiare la data. Premi CTRL allo "
#~ "stesso tempo per cambiare l'anno o MAIUSC per cambiare il mese. Chiudi il "
#~ "selettore della data premendo il tasto ESC."

#~ msgid "Use cursor keys to change the item position"
#~ msgstr ""
#~ "Utilizza le frecce direzionali per modificare la posizione dell'elemento"

#~ msgid "Use fixed-width font for text mails"
#~ msgstr "Usa un carattere a larghezza fissa per il testo dei messaggi"

#~ msgid ""
#~ "Use the folder tree to access own, public or shared files. If the folder "
#~ "tree is hidden, click on View > Folder view on the right side of the "
#~ "toolbar."
#~ msgstr ""
#~ "Utilizzare l'albero delle cartelle per accedere ai propri file, pubblici "
#~ "o condivisi. Se l'albero delle cartelle è nascosto, fare clic su Vista > "
#~ "Vista delle cartelle a destra della barra della barra degli strumenti."

#~ msgid "Use unified mail for this account"
#~ msgstr "Usa la posta unificata per questo account"

#~ msgid "Use username and password"
#~ msgstr "Usa nome utente e password"

#~ msgid "User data"
#~ msgstr "Dati dell'utente"

#~ msgid "User fields"
#~ msgstr "Campi dell'utente"

#~ msgid "User name"
#~ msgstr "Nome utente"

#~ msgid "Username"
#~ msgstr "Nome utente"

#~ msgid "Username must not be empty."
#~ msgstr "Il nome utente non può essere vuoto."

#~ msgid "Using the reminder functions"
#~ msgstr "Utilizzare le funzioni di promemoria"

#~ msgid "Vacation Notice"
#~ msgstr "Avviso di assenza"

#~ msgid "Version Comment"
#~ msgstr "Commento della versione"

#~ msgid "Version history"
#~ msgstr "Storico delle versioni"

#~ msgid "Video enabled"
#~ msgstr "Video abilitato"

#, fuzzy
#~ msgid "View"
#~ msgstr "&Vista"

#~ msgid "View Slideshow"
#~ msgstr "Visualizza presentazione"

#~ msgid "View source"
#~ msgstr "Visualizza il sorgente"

#~ msgid "Waiting"
#~ msgstr "In attesa"

#~ msgid "Warning: This message might be a phishing or scam mail"
#~ msgstr ""
#~ "Avviso: questo messaggio di posta potrebbe essere un tentativo di frode"

#~ msgid "Weather • Season"
#~ msgstr "Meteo • Stagione"

#~ msgid "Wednesday"
#~ msgstr "Mercoledì"

#~ msgid "Week"
#~ msgstr "Settimana"

#~ msgid "Week View"
#~ msgstr "Vista Settimana"

#~ msgid "Weekend Day"
#~ msgstr "Giorno festivo"

#~ msgid "Weekly on %1$s"
#~ msgstr "Settimanalmente il %1$s"

#~ msgid ""
#~ "When using this feature, you as the current owner of the data are "
#~ "responsible for being careful with privacy rules and for complying with "
#~ "legal obligations (Copyright, Privacy Laws). Especially when sharing "
#~ "personal data you are the responsible party according to the Federal Data "
#~ "Protection Act (BDSG, Germany) or other Privacy Acts of your country. "
#~ "According to European and other national regulations you as the "
#~ "responsible party are in charge of data economy, and must not publish or "
#~ "forward personal data without the person's consent. Beyond legal "
#~ "obligations, we would like to encourage extreme care when dealing with "
#~ "personal data. Please consider carefully where you store and to whom you "
#~ "forward personal data. Please ensure appropriate access protection, e.g. "
#~ "by proper password protection."
#~ msgstr ""
#~ "Quando utilizzi questa funzionalità, in qualità di titolare dei dati, sei "
#~ "responsabile del rispetto delle regole di riservatezza e della conformità "
#~ "agli obblighi di legge. (Diritto d'autore, leggi sulla privacy). In modo "
#~ "particolare, quando condividi dati personali, sei la parte responsabile "
#~ "in base al Codice in materia di protezione dei dati personali (Legge "
#~ "sulla privacy, Italia) o alle leggi in materia di riservatezza dei dati "
#~ "vigenti nella tua nazione. In base alla regolamentazione europea e a "
#~ "quelle nazionali, in qualità di parte responsabile, sei incaricato della "
#~ "gestione dei dati, e non dovresti pubblicare o distribuire dati personali "
#~ "senza il consenso dell'interessato. Al di fuori degli obblighi legali, "
#~ "raccomandiamo l'utilizzo della massima attenzione quando si ha a che fare "
#~ "con i dati personali. Valuta attentamente dove conservarli e a chi invii "
#~ "i tuoi dati personali. Assicurati di utilizzare una protezione adeguata "
#~ "per gli accessi, ad es. password robuste."

#~ msgid "Whole day"
#~ msgstr "Giornata intera"

#~ msgctxt "address"
#~ msgid "Work"
#~ msgstr "Lavoro"

#~ msgid "Workweek"
#~ msgstr "Settimana lavorativa"

#~ msgid "Workweek View"
#~ msgstr "Vista Settimana lavorativa"

#~ msgid "YB"
#~ msgstr "YB"

#~ msgid "Year"
#~ msgstr "Anno"

#~ msgid "Yearly on %1$s %2$d"
#~ msgstr "Annualmente il %2$d %1$s"

#~ msgid "Yearly on the %1$s %2$s of %3$d"
#~ msgstr "Annualmente il %1$s %2$s di %3$d"

#~ msgid "Years"
#~ msgstr "Anni"

#~ msgid "Yellow"
#~ msgstr "Giallo"

#~ msgid "Yes"
#~ msgstr "Sì"

#~ msgid "Yes, send without subject"
#~ msgstr "Sì, invia senza oggetto"

#~ msgid "Yesterday"
#~ msgstr "Ieri"

#~ msgid "You already accepted this invitation"
#~ msgstr "Hai già accettato questo invito"

#~ msgid ""
#~ "You are about to change your confirmation status. Please leave a comment "
#~ "for other participants."
#~ msgstr ""
#~ "Stai per modificare lo stato della tua conferma. Lascia un commento per "
#~ "gli altri partecipanti."

#, fuzzy
#~ msgid ""
#~ "You are currently using %1$s of your %2$s available disk space. You have "
#~ "%3$s left."
#~ msgstr ""
#~ "Stai utilizzando %1$s dei %2$s di spazio disco disponibile. Lo spazio "
#~ "rimanente è %3$s."

#~ msgid ""
#~ "You are not allowed to create appointments in \"%1$s\" owned by %2$s. "
#~ "Appointments will therefore be created in your private calendar."
#~ msgstr ""
#~ "Non hai il permesso di creare appuntamenti in \"%1$s\" di proprietà di "
#~ "%2$s. Gli appuntamenti saranno quindi creati nel tuo calendario privato."

#~ msgid ""
#~ "You are not allowed to create appointments in \"%1$s\". Appointments will "
#~ "therefore be created in your private calendar."
#~ msgstr ""
#~ "Non hai il permesso di creare appuntamenti in \"%1$s\". Gli appuntamenti "
#~ "saranno quindi creati nel tuo calendario privato."

#~ msgid "You are the organizer"
#~ msgstr "Sei l'organizzatore"

#~ msgid ""
#~ "You can drag and drop files from your computer here to add as attachment."
#~ msgstr ""
#~ "Puoi trascinare e rilasciare i file dal tuo computer qui per aggiungere "
#~ "allegati."

#~ msgid ""
#~ "You can drag and drop files from your computer to upload either a new "
#~ "file or another version of a file."
#~ msgstr ""
#~ "Puoi trascinare e rilasciare i file dal tuo computer per caricare un "
#~ "nuovo file o un'altra versione di un file."

#~ msgid "You can quick-save your changes via Ctrl+Enter."
#~ msgstr "Puoi salvare rapidamente le tue modifiche con Ctrl+Invio."

#~ msgid "You declined this appointment"
#~ msgstr "Hai rifiutato questo appuntamento"

#~ msgid "You declined this task"
#~ msgstr "Hai rifiutato questa attività"

#~ msgid "You don't have any appointments in the near future."
#~ msgstr "Non hai appuntamenti nel prossimo futuro."

#~ msgid "You don't have any publications yet"
#~ msgstr "Non hai ancora alcuna pubblicazione"

#~ msgid "You don't have any subscriptions yet"
#~ msgstr "Non hai ancora alcuna sottoscrizione"

#~ msgid "You don't have any tasks that are either due soon or overdue."
#~ msgstr "Non hai attività in scadenza o scadute."

#~ msgid "You don't have permissions to change this document"
#~ msgstr "Non disponi dei permessi di modificare questo documento."

#, fuzzy
#~| msgid "You have %1$d notification"
#~| msgid_plural "You have %1$d notifications"
#~ msgid "You have %1$d notification."
#~ msgid_plural "You have %1$d notifications."
#~ msgstr[0] "Hai %1$d notifica"
#~ msgstr[1] "Hai %1$d notifiche"

#~ msgid ""
#~ "You have %1$d notifications. Press [enter] to jump to the notification "
#~ "area and [escape] to close it again."
#~ msgid_plural ""
#~ "You have %1$d notifications. Press [enter] to jump to the notification "
#~ "area and [escape] to close it again."
#~ msgstr[0] ""
#~ "Hai %1$d notifiche. Premi [invio] per passare all'area di notifica ed "
#~ "[esc] per chiuderla ancora."
#~ msgstr[1] ""
#~ "Hai %1$d notifiche. Premi [invio] per passare all'area di notifica ed "
#~ "[esc] per chiuderla ancora."

#~ msgid "You have %1$d unread messages"
#~ msgstr "Hai %1$d messaggi non letti"

#~ msgid "You have 1 unread message"
#~ msgstr "Hai un messaggio non letto"

#~ msgid "You have accepted the appointment"
#~ msgstr "Hai accettato l'appuntamento"

#~ msgid "You have accepted this appointment"
#~ msgstr "Hai accettato questo appuntamento"

#~ msgid "You have accepted this task"
#~ msgstr "Hai accettato questa attività"

#~ msgid "You have been automatically signed out"
#~ msgstr "Sei stato disconnesso automaticamente"

#~ msgid "You have declined the appointment"
#~ msgstr "Hai rifiutato l'appuntamento"

#~ msgid "You have edit rights."
#~ msgstr "Hai i diritti di modifica."

#~ msgid "You have no new messages"
#~ msgstr "Non hai nuovi messaggi"

#~ msgid "You have no unread messages"
#~ msgstr "Non hai messaggi non letti"

#~ msgid "You have reauthorized this %s account."
#~ msgstr "Hai nuovamente autorizzato questo account %s."

#~ msgid "You have reauthorized this account."
#~ msgstr "Hai autorizzato nuovamente questo account."

#~ msgid "You have tentatively accepted the appointment"
#~ msgstr "Hai accettato provvisoriamente questo appuntamento"

#~ msgid "You have to enter a username and password to subscribe."
#~ msgstr "Devi digitare un nome utente e una password per sottoscrivere."

#~ msgid "You need to use Android %n or higher."
#~ msgstr "Devi utilizzare Android %n o successivo."

#~ msgid "You need to use iOS %n or higher."
#~ msgstr "Devi utilizzare iOS %n o successivo."

#~ msgid "You share this folder with other users"
#~ msgstr "Condividi questa cartella con altri utenti"

#~ msgid "You tentatively accepted this invitation"
#~ msgstr "Hai accettato provvisoriamente questo invito"

#~ msgid "You tentatively accepted this task"
#~ msgstr "Hai accettato provvisoriamente questa attività"

#~ msgid ""
#~ "You will automatically return to the appointment dialog. The selected "
#~ "start and end time as well as the current participant list will be "
#~ "applied."
#~ msgstr ""
#~ "Tornerai automaticamente alla finestra dell'appuntamento. Saranno "
#~ "applicati gli orari di inizio e di fine e l'elenco attuale dei "
#~ "partecipanti."

#~ msgid "You will be automatically signed out in %1$d second"
#~ msgid_plural "You will be automatically signed out in %1$d seconds"
#~ msgstr[0] "Sarai disconnesso automaticamente in %1$d secondo"
#~ msgstr[1] "Sarai disconnesso automaticamente in %1$d secondi"

#~ msgid "Your Applications"
#~ msgstr "Le tue applicazioni"

#~ msgid "Your IP address has changed"
#~ msgstr "Il tuo indirizzo IP è cambiato"

#~ msgid "Your answer"
#~ msgstr "La tua risposta"

#~ msgid "Your applications"
#~ msgstr "Le tue applicazioni"

#~ msgid "Your auto forward has been saved"
#~ msgstr "Il tuo inoltro automatico è stato salvato"

#~ msgid "Your browser is not supported!"
#~ msgstr "Il tuo browser non è supportato."

#~ msgid "Your browser is slow and outdated!"
#~ msgstr "Il tuo browser è lento e non aggiornato."

#~ msgid "Your browser version is not supported!"
#~ msgstr "La versione del tuo browser non è supportata."

#~ msgid "Your browser's cookie functionality is disabled. Please turn it on."
#~ msgstr ""
#~ "La funzionalità dei cookie del tuo browser è disabilitata. Attivala."

#, fuzzy
#~ msgid ""
#~ "Your capacity is shared with all members of your group. Your group is "
#~ "currently using %1$s of its %2$s available disk space. The amount of free "
#~ "space is %3$s."
#~ msgstr ""
#~ "La capacità è condivisa con tutti i membri del tuo gruppo. Il gruppo sta "
#~ "utilizzando attualmente %1$s dei %2$s di spazio disponibile. La quantità "
#~ "di spazio disponibile è %3$s."

#~ msgid "Your current password"
#~ msgstr "La password attuale"

#~ msgid "Your data has been saved"
#~ msgstr "I tuoi dati sono stati salvati"

#~ msgid "Your mail address"
#~ msgstr "Il tuo indirizzo di posta"

#~ msgid "Your messages"
#~ msgstr "I tuoi messaggi"

#~ msgid "Your name"
#~ msgstr "Il tuo nome"

#~ msgid "Your old password"
#~ msgstr "La tua vecchia password"

#~ msgid "Your operating system is not supported."
#~ msgstr "Il tuo sistema operativo non è supportato."

#~ msgid "Your password"
#~ msgstr "La tua password"

#~ msgid "Your password has been changed"
#~ msgstr "La tua password è stata cambiata"

#~ msgid "Your primary mail account can not be deleted."
#~ msgstr "Il tuo account di posta principale non può essere eliminato."

#~ msgid "Your selected picture will be displayed after saving"
#~ msgstr "L'immagine selezionata sarà visualizzata dopo averla salvata"

#~ msgid "Your session is expired"
#~ msgstr "La sessione è scaduta"

#~ msgid "Your timezone"
#~ msgstr "Il tuo fuso orario"

#~ msgid "Your vacation notice has been saved"
#~ msgstr "Il tuo avviso di assenza è stato salvato"

#~ msgid "ZB"
#~ msgstr "ZB"

#~ msgid "Zoom in"
#~ msgstr "Aumenta l'ingrandimento"

#~ msgid "Zoom out"
#~ msgstr "Riduci l'ingrandimento"

#~ msgid "Zoom: %1$d%"
#~ msgstr "Ingrandimento: %1$d%"

#~ msgid "after %1$d appointment"
#~ msgid_plural "after %1$d appointments"
#~ msgstr[0] "dopo %1$d appuntamento"
#~ msgstr[1] "dopo %1$d appuntamenti"

#~ msgid "all"
#~ msgstr "tutto"

#~ msgid "and"
#~ msgstr "e"

#~ msgid "april"
#~ msgstr "aprile"

#~ msgid "august"
#~ msgstr "agosto"

#~ msgid "by noon"
#~ msgstr "a mezzogiorno"

#, fuzzy
#~ msgid "characters"
#~ msgstr " caratteri"

#~ msgid "clear"
#~ msgstr "cancella"

#~ msgid "close"
#~ msgstr "chiudi"

#~ msgid "close for %1$s"
#~ msgstr "chiudi per %1$s"

#~ msgid "copy to clipboard"
#~ msgstr "copia negli appunti"

#~ msgid "create objects"
#~ msgstr "creare oggetti"

#~ msgid "create objects and subfolders"
#~ msgstr "creare oggetti e sottocartelle"

#~ msgid "daily"
#~ msgstr "giornaliera"

#~ msgid "day of the week"
#~ msgstr "giorno della settimana"

#~ msgid "day of the weekend"
#~ msgstr "giorno del fine settimana"

#~ msgid "december"
#~ msgstr "dicembre"

#~ msgid "delete all objects"
#~ msgstr "eliminare tutti gli oggetti"

#~ msgid "delete only own objects"
#~ msgstr "eliminare solo i propri oggetti"

#~ msgid "deleted"
#~ msgstr "eliminato"

#~ msgid "disabled"
#~ msgstr "disabilitato"

#~ msgid "edit all objects"
#~ msgstr "modificare tutti gli oggetti"

#~ msgid "edit own objects"
#~ msgstr "modificare i propri oggetti"

#, fuzzy
#~ msgid "end date"
#~ msgstr "data finale "

#~ msgid "ends"
#~ msgstr "termina"

#~ msgid "ends after a certain number of appointments"
#~ msgstr "termina dopo un certo numero di appuntamenti"

#~ msgid "ends on a specific date"
#~ msgstr "termina a una data specifica"

#~ msgid "every %1$d day"
#~ msgid_plural "every %1$d days"
#~ msgstr[0] "ogni %1$d giorno"
#~ msgstr[1] "ogni %1$d giorni"

#~ msgid "every %1$d month"
#~ msgid_plural "every %1$d months"
#~ msgstr[0] "ogni %1$d mese"
#~ msgstr[1] "ogni %1$d mesi"

#~ msgid "every %1$d week"
#~ msgid_plural "every %1$d weeks"
#~ msgstr[0] "ogni %1$d settimana"
#~ msgstr[1] "ogni %1$d settimane"

#~ msgid "every day"
#~ msgstr "ogni giorno"

#~ msgid "every month"
#~ msgstr "ogni mese"

#~ msgid "every week"
#~ msgstr "ogni settimana"

#~ msgid "february"
#~ msgstr "febbraio"

#~ msgid "files"
#~ msgstr "file"

#~ msgid "first"
#~ msgstr "primo"

#~ msgid "flickr.people.getPublicPhotos"
#~ msgstr "flickr.people.getPublicPhotos"

#~ msgid "flickr.photos.search"
#~ msgstr "flickr.photos.search"

#~ msgid "fourth"
#~ msgstr "quarto"

#~ msgid "hCard Export"
#~ msgstr "Esportazione hCard"

#~ msgid "hot"
#~ msgstr "caldo"

#~ msgid "http://"
#~ msgstr "http://"

#~ msgid "i18n test string - do not translate this"
#~ msgstr "i18n test string - do not translate this"

#~ msgid "iCal"
#~ msgstr "iCal"

#~ msgctxt "in"
#~ msgid "in %d minute"
#~ msgid_plural "in %d minutes"
#~ msgstr[0] "in %d minuto"
#~ msgstr[1] "in %d minuti"

#~ msgid "in 15 minutes"
#~ msgstr "in 15 minuti"

#~ msgid "in 30 minutes"
#~ msgstr "in 30 minuti"

#~ msgid "in 5 minutes"
#~ msgstr "in 5 minuti"

#~ msgid "in blind copy"
#~ msgstr "in copia nascosta"

#~ msgid "in copy"
#~ msgstr "in copia"

#~ msgid "in one hour"
#~ msgstr "in un'ora"

#~ msgid "in one week"
#~ msgstr "in una settimana"

#, fuzzy
#~ msgid "is not a valid user or group."
#~ msgstr " non è un utente o gruppo valido."

#~ msgid "isMailAddress"
#~ msgstr "isMailAddress"

#~ msgid "january"
#~ msgstr "gennaio"

#~ msgid "july"
#~ msgstr "luglio"

#~ msgid "june"
#~ msgstr "giugno"

#~ msgid "last"
#~ msgstr "ultimo"

#~ msgid "late in the evening"
#~ msgstr "in tarda serata"

#~ msgid "march"
#~ msgstr "marzo"

#~ msgid "may"
#~ msgstr "maggio"

#~ msgid "monthly"
#~ msgstr "mensile"

#~ msgid "more"
#~ msgstr "altro"

#~ msgid "never ends"
#~ msgstr "non termina mai"

#~ msgid "new"
#~ msgstr "nuovo"

#~ msgid "next Friday"
#~ msgstr "venerdì prossimo"

#~ msgid "next Monday"
#~ msgstr "lunedì prossimo"

#~ msgid "next Saturday"
#~ msgstr "sabato prossimo"

#~ msgid "next Sunday"
#~ msgstr "domenica prossima"

#~ msgid "next Thursday"
#~ msgstr "giovedì prossimo"

#~ msgid "next Tuesday"
#~ msgstr "martedì prossimo"

#~ msgid "next Wednesday"
#~ msgstr "mercoledì prossimo"

#~ msgid "next week"
#~ msgstr "settimana successiva"

#~ msgid "no delete permissions"
#~ msgstr "nessun permesso di eliminazione"

#~ msgid "no edit permissions"
#~ msgstr "nessun permesso di modifica"

#~ msgid "no read permissions"
#~ msgstr "nessun permesso di lettura"

#~ msgid "november"
#~ msgstr "novembre"

#~ msgid "october"
#~ msgstr "ottobre"

#~ msgid "on behalf of"
#~ msgstr "per conto di"

#~ msgid "previous week"
#~ msgstr "settimana precedente"

#~ msgid "read all objects"
#~ msgstr "leggere tutti gli oggetti"

#~ msgid "read own objects"
#~ msgstr "leggere i propri oggetti"

#~ msgid "remove"
#~ msgstr "rimuovi"

#~ msgid "second"
#~ msgstr "secondo"

#~ msgid "seen"
#~ msgstr "visto"

#~ msgid "select format"
#~ msgstr "seleziona formato"

#~ msgid "september"
#~ msgstr "settembre"

#~ msgid "show all"
#~ msgstr "mostra tutto"

#~ msgid "show image"
#~ msgstr "mostra immagine"

#, fuzzy
#~ msgid "status"
#~ msgstr "stato "

#, fuzzy
#~ msgid "subfolders of %s"
#~ msgstr "Nuova sottocartella"

#~ msgid "third"
#~ msgstr "terzo"

#~ msgid "this afternoon"
#~ msgstr "questo pomeriggio"

#~ msgid "this morning"
#~ msgstr "questa mattina"

#~ msgid "tomorrow"
#~ msgstr "domani"

#~ msgid "tonight"
#~ msgstr "questa notte"

#~ msgid "unknown"
#~ msgstr "sconosciuto"

#~ msgid "unlimited"
#~ msgstr "illimitata"

#~ msgid "unnamed"
#~ msgstr "senzanome"

#~ msgid "vCard"
#~ msgstr "vCard"

#~ msgid "vacation"
#~ msgstr "assenza"

#~ msgid "vacation notice"
#~ msgstr "avviso di assenza"

#~ msgid "via"
#~ msgstr "tramite"

#~ msgid "view the folder"
#~ msgstr "visualizzare la cartella"

#~ msgid "weekly"
#~ msgstr "settimanale"

#~ msgid "work days"
#~ msgstr "giorni feriali"

#~ msgid "yearly"
#~ msgstr "annuale"<|MERGE_RESOLUTION|>--- conflicted
+++ resolved
@@ -131,11 +131,6 @@
 "Facendo clic su un appuntamento, la data dell'appuntamento e alcune funzioni "
 "sono visualizzate nella vista dettagliata."
 
-<<<<<<< HEAD
-#: apps/io.ox/tours/settings.js module:io.ox/tours
-msgid "How the settings are organized"
-msgstr "Come sono organizzate le impostazioni"
-=======
 #: apps/io.ox/tours/contacts.js module:io.ox/tours
 msgid "Creating a new contact"
 msgstr "Creare un nuovo contatto"
@@ -149,7 +144,6 @@
 #: apps/io.ox/tours/contacts.js module:io.ox/tours
 msgid "Navigation bar"
 msgstr "Barra di navigazione"
->>>>>>> ca385a2c
 
 #: apps/io.ox/tours/contacts.js module:io.ox/tours
 msgid ""
@@ -163,9 +157,6 @@
 msgid "Sending an E-Mail to a contact"
 msgstr "Inviare un messaggio a un contatto"
 
-<<<<<<< HEAD
-#: apps/io.ox/tours/mail.js module:io.ox/tours
-=======
 #: apps/io.ox/tours/contacts.js module:io.ox/tours
 msgid ""
 "To send an E-Mail to the contact, click on an E-Mail address or on Send "
@@ -179,7 +170,6 @@
 msgstr "Modificare più contatti"
 
 #: apps/io.ox/tours/contacts.js module:io.ox/tours
->>>>>>> ca385a2c
 msgid ""
 "To edit multiple contacts at once, enable the checkboxes on the left side of "
 "the contacts. If the checkboxes are not displayed, click on View > "
@@ -285,19 +275,6 @@
 msgid "Preview mode"
 msgstr "Anteprima"
 
-<<<<<<< HEAD
-#: apps/io.ox/tours/mail.js module:io.ox/tours
-msgid "Reading E-Mail conversations"
-msgstr "Lettura delle conversazioni di posta"
-
-#: apps/io.ox/tours/portal.js module:io.ox/tours
-msgid "Reading the details"
-msgstr "Leggere i dettagli"
-
-#: apps/io.ox/tours/intro.js module:io.ox/tours
-msgid "Searching for objects"
-msgstr "Cercare oggetti"
-=======
 #: apps/io.ox/tours/files.js module:io.ox/tours
 msgid ""
 "From preview you can also select other options to help you manage and work "
@@ -305,7 +282,6 @@
 msgstr ""
 "Dall'anteprima è possibile inoltre selezionare altre opzioni che aiutano a "
 "gestire e a lavorare con i propri file."
->>>>>>> ca385a2c
 
 #: apps/io.ox/tours/files.js module:io.ox/tours
 msgid "Share files"
@@ -414,11 +390,6 @@
 "È possibile ottenere informazioni dettagliate per le singole applicazioni in "
 "questa presentazione o nella guida in linea."
 
-<<<<<<< HEAD
-#: apps/io.ox/tours/portal.js module:io.ox/tours
-msgid "The Portal"
-msgstr "Il portale"
-=======
 #: apps/io.ox/tours/intro.js module:io.ox/tours
 msgid "Launching an app"
 msgstr "Avviare un'applicazione"
@@ -436,7 +407,6 @@
 #: apps/io.ox/tours/intro.js module:io.ox/tours
 msgid "Displaying the help or the settings"
 msgstr "Visualizzare la guida o le impostazioni"
->>>>>>> ca385a2c
 
 #: apps/io.ox/tours/intro.js module:io.ox/tours
 msgid ""
@@ -494,8 +464,6 @@
 msgstr "L'albero delle cartelle"
 
 #: apps/io.ox/tours/intro.js module:io.ox/tours
-<<<<<<< HEAD
-=======
 msgid ""
 "Use the folder tree to open the folder containing the objects that you want "
 "to view in the list."
@@ -504,7 +472,6 @@
 "oggetti che si desidera visualizzare nell'elenco."
 
 #: apps/io.ox/tours/intro.js module:io.ox/tours
->>>>>>> ca385a2c
 msgid "The list"
 msgstr "L'elenco"
 
@@ -703,22 +670,9 @@
 "Il portale fornisce informazioni sui messaggi di posta attuali, appuntamenti "
 "o notizie dalle reti sociali."
 
-<<<<<<< HEAD
-#: apps/io.ox/tours/intro.js module:io.ox/tours
-#, fuzzy
-#| msgid ""
-#| "To launch an app, click on an entry on the left side of the menu bar."
-msgid ""
-"To launch an app, use the quick launch icons on the left side of the menu "
-"bar or click on an entry inside the app launcher menu."
-msgstr ""
-"Per avviare un'applicazione, fare clic su una voce a sinistra della barra "
-"dei menu."
-=======
 #: apps/io.ox/tours/portal.js module:io.ox/tours
 msgid "Reading the details"
 msgstr "Leggere i dettagli"
->>>>>>> ca385a2c
 
 #: apps/io.ox/tours/portal.js module:io.ox/tours
 msgid "To read the details, click on an entry in a square."
@@ -759,36 +713,13 @@
 "informazione, fare clic su Personalizza questa pagina."
 
 #: apps/io.ox/tours/settings.js module:io.ox/tours
-<<<<<<< HEAD
-#, fuzzy
-#| msgid ""
-#| "To open the help, click the System menu icon on the upper right side of "
-#| "the menu bar. Select Help. The help for the currently selected app is "
-#| "displayed. To browse the complete help, click on Start Page or Table Of "
-#| "Contents at the upper part of the window."
-msgid ""
-"To open the help, click the user image on the upper right side of the menu "
-"bar. Select Help. The help for the currently selected app is displayed. To "
-"browse the complete help, click on Start Page or Table Of Contents at the "
-"upper part of the window."
-msgstr ""
-"Per aprire la guida, fare clic sull'icona Menu di sistema in alto a destra "
-"della barra dei menu. Selezionare Aiuto. La guida per l'applicazione "
-"selezionata viene visualizzata.Per sfogliare la guida completa, fare clic su "
-"Pagina iniziale o Indice nella parte superiore della finestra."
-=======
 msgid "Opening the settings"
 msgstr "Aprire le impostazioni"
->>>>>>> ca385a2c
 
 #: apps/io.ox/tours/settings.js module:io.ox/tours
-#, fuzzy
-#| msgid ""
-#| "To open the settings, click the System menu icon on the upper right side "
-#| "of the menu bar. Select Settings."
 msgid ""
-"To open the settings, click the user image on the upper right side of the "
-"menu bar. Select Settings."
+"To open the settings, click the System menu icon on the upper right side of "
+"the menu bar. Select Settings."
 msgstr ""
 "Per aprire le impostazioni, fare clic sull'icona Menu di sistema in alto a "
 "destra della barra dei menu. Selezionare Impostazioni."
@@ -845,28 +776,9 @@
 "Per disconnettersi, fare clic sull'icona Menu di sistema in alto a destra "
 "della barra dei menu. Selezionare Esci."
 
-<<<<<<< HEAD
-#: apps/io.ox/tours/settings.js module:io.ox/tours
-#, fuzzy
-#| msgid ""
-#| "To sign out, click the System menu icon on the upper right side of the "
-#| "menu bar. Select Sign out."
-msgid ""
-"To sign out, click the logout icon on the upper right side of the menu bar."
-msgstr ""
-"Per disconnettersi, fare clic sull'icona Menu di sistema in alto a destra "
-"della barra dei menu. Selezionare Esci."
-
-#: apps/io.ox/tours/mail.js module:io.ox/tours
-msgid "To sort the E-Mails, click on Sort by. Select a sort criteria."
-msgstr ""
-"Per ordinare i messaggi, fare clic su Ordina per. Selezionare un criterio di "
-"ordinamento."
-=======
 #: apps/io.ox/tours/tasks.js module:io.ox/tours
 msgid "Creating a new task"
 msgstr "Creare una nuova attività"
->>>>>>> ca385a2c
 
 #: apps/io.ox/tours/tasks.js module:io.ox/tours
 msgid "To create a new task, click on New in the toolbar."
@@ -4654,13 +4566,6 @@
 #~ msgid "High priority"
 #~ msgstr "Priorità alta"
 
-#~ msgid ""
-#~ "Hint: you can always restart guided tours, any time you need them, from "
-#~ "the system menu."
-#~ msgstr ""
-#~ "Suggerimento: è sempre possibile riavviare le visite guidate, in ogni "
-#~ "momento sia necessario, dal menu di sistema."
-
 #~ msgid "Hobby"
 #~ msgstr "Hobby"
 
@@ -4781,13 +4686,6 @@
 #~ msgstr ""
 #~ "In caso di nuove notifiche, ad es. inviti ad appuntamenti, l'area "
 #~ "informazioni sarà aperta sul lato destro."
-
-#~ msgid ""
-#~ "In case of new notifications, e.g. appointment invitations, the info area "
-#~ "is opened."
-#~ msgstr ""
-#~ "In caso di nuove notifiche, ad es. inviti di appuntamenti, l'area "
-#~ "informazioni è aperta."
 
 #~ msgid "In progress"
 #~ msgstr "In corso"
@@ -6372,9 +6270,6 @@
 #~ msgid "Resources"
 #~ msgstr "Risorse"
 
-#~ msgid "Restart Guided Tour"
-#~ msgstr "Riavviare la visita guidata"
-
 #~ msgid "Restore Last Operation"
 #~ msgstr "Ripristina l'ultima operazione"
 
@@ -7141,16 +7036,6 @@
 #~ "un file per visualizzare ulteriori dettagli e funzioni nella finestra a "
 #~ "comparsa."
 
-#~ msgid "The New objects icon"
-#~ msgstr "L'icona Nuovi oggetti"
-
-#~ msgid ""
-#~ "The New objects icon shows the number of appointment reminders or other "
-#~ "notifications. If clicking the icon, the info area opens."
-#~ msgstr ""
-#~ "L'icona Nuovi oggetti mostra il numero di promemoria di appuntamenti o "
-#~ "altre notifiche. Facendo clic sull'icona, si aprirà l'area informazioni."
-
 #~ msgid ""
 #~ "The New objects icon shows the number of unread E-Mails or other "
 #~ "notifications. If clicking the icon, the info area opens."
@@ -7356,9 +7241,6 @@
 #~ msgstr ""
 #~ "L'icona in basso a destra aiuta a ordinare i propri messaggi di posta. "
 #~ "Fare clic sull'icona per ottenere un elenco dei criteri di ordinamento."
-
-#~ msgid "The info area"
-#~ msgstr "L'area informazioni"
 
 #~ msgid "The number of recipients is limited to %1$s recipients per field"
 #~ msgstr "Il numero di destinatari è limitato a %1$s per campo"
