/**
 * This work is provided under the terms of the CREATIVE COMMONS PUBLIC
 * LICENSE. This work is protected by copyright and/or other applicable
 * law. Any use of the work other than as authorized under this license
 * or copyright law is prohibited.
 *
 * http://creativecommons.org/licenses/by-nc-sa/2.5/
 *
 * © 2016 OX Software GmbH, Germany. info@open-xchange.com
 *
 * @author Matthias Biggeleben <matthias.biggeleben@open-xchange.com>
 * @author Daniel Dickhaus <daniel.dickhaus@open-xchange.com>
 */

define('io.ox/mail/actions/copyMove', [
    'io.ox/mail/api',
    'io.ox/core/folder/api',
    'io.ox/core/extensions',
    'settings!io.ox/mail',
    'gettext!io.ox/mail',
    'io.ox/core/capabilities'
], function (api, folderAPI, ext, settings, gt, capabilities) {

    'use strict';

    return {

        multiple: function (o) {
            require(['io.ox/core/folder/actions/move'], function (move) {
                var folderId, createRule;
                function generateRule() {
                    require(['io.ox/mail/mailfilter/settings/filter'
                    ], function (filter) {

                        filter.initialize().then(function (data, config, opt) {
                            var factory = opt.model.protectedMethods.buildFactory('io.ox/core/mailfilter/model', opt.api),
                                args = { data: { obj: factory.create(opt.model.protectedMethods.provideEmptyModel()) } },
                                preparedTest;

                            args.data.obj.set('actioncmds', [{ id: 'move', into: folderId }]);
                            if (senderList.length > 1) {
                                preparedTest = { id: 'anyof', tests: [] };
                                _.each(senderList, function (item) {
                                    preparedTest.tests.push({ comparison: 'all', headers: ['From'], id: 'address', values: [item] });
                                });
                            } else {
                                preparedTest = { comparison: 'all', headers: ['From'], id: 'address', values: [senderList[0]] };
                            }

                            args.data.obj.set('test', preparedTest);

                            ext.point('io.ox/settings/mailfilter/filter/settings/detail').invoke('draw', undefined, args, config[0]);
                        });
                    });
                }

                var senderList = _.chain(folderAPI.ignoreSentItems(o.list))
                .map(function (obj) {
                    var sender = gt('unknown sender');
<<<<<<< HEAD
                    if (_.isArray(obj.from) && obj.from[0][1]) sender = obj.from[0][1];
=======
                    if (_.isArray(obj.from) && obj.from[0] && obj.from[0][1]) sender = obj.from[0][1];
>>>>>>> 1c635981
                    return sender;
                })
                .uniq()
                .value();

                move.item({
                    all: o.list,
                    api: api,
                    button: o.label,
                    list: folderAPI.ignoreSentItems(o.list),
                    module: 'mail',
                    root: '1',
                    settings: settings,
                    success: o.success,
                    target: o.baton.target,
                    title: o.label,
                    type: o.type,
                    pickerInit: function (dialog, tree) {

                        var notification = $('<div class="help-block">'),
                            singleSenderText = gt('All future messages from %1$s will be moved to the selected folder.', senderList[0]),
                            multipleSenderText = gt('All future messages from the senders of the selected mails will be moved to the selected folder.'),
                            infoText = senderList.length <= 1 ? singleSenderText : multipleSenderText,
                            checkbox;

                        if (capabilities.has('mailfilter') && o.type === 'move') {
                            dialog.addCheckbox(gt('Create filter rule'), 'create-rule', false);

                            checkbox = dialog.getFooter().find('[data-action="create-rule"]');
                            tree.on('change', function (id) {
                                if (id.split('/')[0] !== 'default0') {
                                    checkbox.prop({ 'checked': false, 'disabled': true }).trigger('change');
                                    checkbox.closest('.checkbox').addClass('disabled');
                                    notification.empty();
                                } else {
                                    checkbox.prop('disabled', false);
                                    checkbox.closest('.checkbox').removeClass('disabled');
                                }
                            });

                            checkbox.on('change', function () {
                                createRule = $(this).prop('checked');

                                if (createRule) {
                                    notification.text(infoText);
                                } else {
                                    notification.empty();
                                }
                            });
                        }

                        dialog.getFooter().prepend(notification);
                        dialog.on('ok', function () {
                            folderId = tree.selection.get();
                        });
                    },
                    pickerClose: function () {
                        if (o.type === 'move' && createRule && folderId) {
                            generateRule();
                        }
                    }
                });
            });
        }
    };
});<|MERGE_RESOLUTION|>--- conflicted
+++ resolved
@@ -57,11 +57,7 @@
                 var senderList = _.chain(folderAPI.ignoreSentItems(o.list))
                 .map(function (obj) {
                     var sender = gt('unknown sender');
-<<<<<<< HEAD
-                    if (_.isArray(obj.from) && obj.from[0][1]) sender = obj.from[0][1];
-=======
                     if (_.isArray(obj.from) && obj.from[0] && obj.from[0][1]) sender = obj.from[0][1];
->>>>>>> 1c635981
                     return sender;
                 })
                 .uniq()
