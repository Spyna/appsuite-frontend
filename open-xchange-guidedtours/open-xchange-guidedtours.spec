Name:           open-xchange-guidedtours
BuildArch:      noarch
%if 0%{?rhel_version} && 0%{?rhel_version} >= 700
BuildRequires:  ant
%else
BuildRequires:  ant-nodeps
%endif
BuildRequires:  java-devel >= 1.6.0
%if 0%{?suse_version}
BuildRequires:  nodejs6
BuildRequires:  npm6
%else
BuildRequires:  nodejs >= 0.10.0
%endif
Version:        @OXVERSION@
<<<<<<< HEAD
%define         ox_release 11
=======
%define         ox_release 12
>>>>>>> 5b33903a
Release:        %{ox_release}_<CI_CNT>.<B_CNT>
Group:          Applications/Productivity
Vendor:         Open-Xchange
URL:            http://open-xchange.com
Packager:       Julian Baeume <julian.baeume@open-xchange.com>
License:        CC-BY-NC-SA
Summary:        The default version of the guided tours for the typical applications
Source:         %{name}_%{version}.orig.tar.bz2
BuildRoot:      %{_tmppath}/%{name}-%{version}-root

%description
The default version of the guided tours for the typical applications.

%prep

%setup -q

%build

%install
export NO_BRP_CHECK_BYTECODE_VERSION=true
ant -Dbasedir=build -DdestDir=%{buildroot} -DpackageName=%{name} -DkeepCache=true -f build/build.xml build

%clean
%{__rm} -rf %{buildroot}

%files
%defattr(-,root,root)
%dir /opt/open-xchange
%dir /opt/open-xchange/appsuite
%dir /opt/open-xchange/appsuite/apps
%dir /opt/open-xchange/appsuite/apps/io.ox
/opt/open-xchange/appsuite/apps/io.ox/tours.??_??.js
%dir /opt/open-xchange/appsuite/apps/io.ox/tours
/opt/open-xchange/appsuite/apps/io.ox/tours
%dir /opt/open-xchange/appsuite/manifests
/opt/open-xchange/appsuite/manifests/open-xchange-guidedtours.json
%dir /opt/open-xchange/etc
%dir /opt/open-xchange/etc/settings
/opt/open-xchange/etc/settings/guidedtours.properties

%changelog
<<<<<<< HEAD
=======
* Thu Sep 21 2017 Marcus Klein <marcus.klein@open-xchange.com>
Build for patch 2017-09-22 (4373)
>>>>>>> 5b33903a
* Tue Sep 12 2017 Marcus Klein <marcus.klein@open-xchange.com>
Build for patch 2017-09-18 (4354)
* Wed Aug 30 2017 Marcus Klein <marcus.klein@open-xchange.com>
Build for patch 2017-09-04 (4328)
* Tue Aug 15 2017 Marcus Klein <marcus.klein@open-xchange.com>
Build for patch 2017-08-21 (4318)
* Tue Aug 01 2017 Marcus Klein <marcus.klein@open-xchange.com>
Build for patch 2017-08-07 (4304)
* Mon Jul 17 2017 Marcus Klein <marcus.klein@open-xchange.com>
Build for patch 2017-07-24 (4285)
* Fri Jul 07 2017 Marcus Klein <marcus.klein@open-xchange.com>
Build for patch 2017-07-10 (4257)
* Wed Jun 21 2017 Marcus Klein <marcus.klein@open-xchange.com>
Build for patch 2017-06-26 (4233)
* Tue Jun 06 2017 Marcus Klein <marcus.klein@open-xchange.com>
Build for patch 2017-06-08 (4180)
* Fri May 19 2017 Marcus Klein <marcus.klein@open-xchange.com>
First candidate for 7.8.4 release
* Thu May 04 2017 Marcus Klein <marcus.klein@open-xchange.com>
Second preview of 7.8.4 release
* Mon Apr 03 2017 Marcus Klein <marcus.klein@open-xchange.com>
First preview of 7.8.4 release
* Fri Dec 02 2016 Marcus Klein <marcus.klein@open-xchange.com>
prepare for 7.8.4 release
* Tue Nov 29 2016 Marcus Klein <marcus.klein@open-xchange.com>
Second release candidate for 7.8.3 release
* Thu Nov 24 2016 Marcus Klein <marcus.klein@open-xchange.com>
First release candidate for 7.8.3 release
* Tue Nov 15 2016 Marcus Klein <marcus.klein@open-xchange.com>
Third preview for 7.8.3 release
* Sat Oct 29 2016 Marcus Klein <marcus.klein@open-xchange.com>
Second preview for 7.8.3 release
* Fri Oct 14 2016 Marcus Klein <marcus.klein@open-xchange.com>
First preview of 7.8.3 release
* Tue Sep 06 2016 Marcus Klein <marcus.klein@open-xchange.com>
prepare for 7.8.3 release
* Tue Jul 12 2016 Marcus Klein <marcus.klein@open-xchange.com>
Second candidate for 7.8.2 release
* Wed Jul 06 2016 Marcus Klein <marcus.klein@open-xchange.com>
First candidate for 7.8.2 release
* Wed Jun 29 2016 Marcus Klein <marcus.klein@open-xchange.com>
Second preview for 7.8.2 release
* Tue Jun 14 2016 Marcus Klein <marcus.klein@open-xchange.com>
First release candidate for 7.8.2
* Fri Apr 08 2016 Marcus Klein <marcus.klein@open-xchange.com>
prepare for 7.8.2 release
* Wed Mar 30 2016 Marcus Klein <marcus.klein@open-xchange.com>
Second candidate for 7.8.1 release
* Fri Mar 25 2016 Marcus Klein <marcus.klein@open-xchange.com>
First candidate for 7.8.1 release
* Tue Mar 15 2016 Marcus Klein <marcus.klein@open-xchange.com>
Fifth preview of 7.8.1 release
* Fri Mar 04 2016 Marcus Klein <marcus.klein@open-xchange.com>
Fourth preview of 7.8.1 release
* Sat Feb 20 2016 Marcus Klein <marcus.klein@open-xchange.com>
Third candidate for 7.8.1 release
* Tue Feb 02 2016 Marcus Klein <marcus.klein@open-xchange.com>
Second candidate for 7.8.1 release
* Tue Jan 26 2016 Marcus Klein <marcus.klein@open-xchange.com>
First candidate for 7.8.1 release
* Wed Nov 11 2015 Marcus Klein <marcus.klein@open-xchange.com>
Build for patch 2015-11-16 (2862)
* Fri Nov 06 2015 Marcus Klein <marcus.klein@open-xchange.com>
Build for patch 2015-11-09 (2840)
* Tue Nov 03 2015 Marcus Klein <marcus.klein@open-xchange.com>
Build for patch 2015-11-09 (2841)
* Thu Oct 29 2015 Marcus Klein <marcus.klein@open-xchange.com>
Build for patch 2015-11-11 (2844)
* Tue Oct 20 2015 Marcus Klein <marcus.klein@open-xchange.com>
Build for patch 2015-10-26 (2816)
* Mon Oct 19 2015 Marcus Klein <marcus.klein@open-xchange.com>
Build for patch 2015-10-26 (2812)
* Thu Oct 08 2015 Marcus Klein <marcus.klein@open-xchange.com>
prepare for 7.8.1 release
* Tue Oct 06 2015 Marcus Klein <marcus.klein@open-xchange.com>
Sixth candidate for 7.8.0 release
* Wed Sep 30 2015 Marcus Klein <marcus.klein@open-xchange.com>
Build for patch 2015-10-12 (2784)
* Fri Sep 25 2015 Marcus Klein <marcus.klein@open-xchange.com>
Fith candidate for 7.8.0 release
* Thu Sep 24 2015 Marcus Klein <marcus.klein@open-xchange.com>
Build for patch 2015-09-28 (2767)
* Fri Sep 18 2015 Marcus Klein <marcus.klein@open-xchange.com>
Fourth candidate for 7.8.0 release
* Tue Sep 08 2015 Marcus Klein <marcus.klein@open-xchange.com>
Build for patch 2015-09-14 (2732)
* Mon Sep 07 2015 Marcus Klein <marcus.klein@open-xchange.com>
Third candidate for 7.8.0 release
* Fri Aug 21 2015 Marcus Klein <marcus.klein@open-xchange.com>
Second candidate for 7.8.0 release
* Tue Aug 18 2015 Marcus Klein <marcus.klein@open-xchange.com>
Build for patch 2015-08-24 (2674)
* Thu Aug 06 2015 Marcus Klein <marcus.klein@open-xchange.com>
Build for patch 2015-08-17 (2666)
* Wed Aug 05 2015 Marcus Klein <marcus.klein@open-xchange.com>
First candidate for 7.8.0 release
* Wed Aug 05 2015 Marcus Klein <marcus.klein@open-xchange.com>
Build for patch 2015-08-10
* Tue Aug 04 2015 Marcus Klein <marcus.klein@open-xchange.com>
Build for patch 2015-08-03 (2650)
* Fri Jul 17 2015 Marcus Klein <marcus.klein@open-xchange.com>
Build for patch 2015-07-20 (2637)
* Fri Jul 17 2015 Marcus Klein <marcus.klein@open-xchange.com>
Build for patch 2015-07-20 (2614)
* Tue Jun 30 2015 Marcus Klein <marcus.klein@open-xchange.com>
Build for patch 2015-06-29 (2569)
* Wed Jun 24 2015 Marcus Klein <marcus.klein@open-xchange.com>
Build for patch 2015-06-26 (2573)
* Wed Jun 10 2015 Marcus Klein <marcus.klein@open-xchange.com>
Build for patch 2015-06-08 (2540)
* Tue Jun 09 2015 Marcus Klein <marcus.klein@open-xchange.com>
Build for patch 2015-06-08 (2539)
* Tue May 19 2015 Marcus Klein <marcus.klein@open-xchange.com>
Build for patch 2015-05-26 (2521)
* Fri May 15 2015 Marcus Klein <marcus.klein@open-xchange.com>
Build for patch 2015-05-26 (2520)
* Tue May 05 2015 Marcus Klein <marcus.klein@open-xchange.com>
Build for patch 2015-05-04 (2496)
* Fri Apr 24 2015 Marcus Klein <marcus.klein@open-xchange.com>
Build for patch 2015-09-09 (2495)
* Thu Apr 23 2015 Marcus Klein <marcus.klein@open-xchange.com>
Build for patch 2015-04-17 (2491)
* Tue Apr 14 2015 Marcus Klein <marcus.klein@open-xchange.com>
Build for patch 2015-04-13 (2473)
* Tue Apr 14 2015 Marcus Klein <marcus.klein@open-xchange.com>
Build for patch 2015-04-13 (2474)
* Fri Mar 27 2015 Marcus Klein <marcus.klein@open-xchange.com>
Build for patch 2015-03-29 (2475)
* Wed Mar 25 2015 Marcus Klein <marcus.klein@open-xchange.com>
Build for patch 2015-03-30 (2459)
* Mon Mar 23 2015 Marcus Klein <marcus.klein@open-xchange.com>
Build for patch 2015-03-30 (2446)
* Fri Mar 13 2015 Marcus Klein <marcus.klein@open-xchange.com>
Twelfth candidate for 7.6.2 release
* Fri Mar 13 2015 Marcus Klein <marcus.klein@open-xchange.com>
Build for patch 2015-03-16
* Fri Mar 06 2015 Marcus Klein <marcus.klein@open-xchange.com>
Eleventh candidate for 7.6.2 release
* Wed Mar 04 2015 Marcus Klein <marcus.klein@open-xchange.com>
Tenth candidate for 7.6.2 release
* Tue Mar 03 2015 Marcus Klein <marcus.klein@open-xchange.com>
Nineth candidate for 7.6.2 release
* Tue Feb 24 2015 Marcus Klein <marcus.klein@open-xchange.com>
Eighth candidate for 7.6.2 release
* Thu Feb 12 2015 Marcus Klein <marcus.klein@open-xchange.com>
Build for patch 2015-02-23
* Wed Feb 11 2015 Marcus Klein <marcus.klein@open-xchange.com>
Seventh candidate for 7.6.2 release
* Tue Feb 10 2015 Marcus Klein <marcus.klein@open-xchange.com>
Build for patch 2015-02-11
* Tue Feb 03 2015 Marcus Klein <marcus.klein@open-xchange.com>
Build for patch 2015-02-09
* Fri Jan 30 2015 Marcus Klein <marcus.klein@open-xchange.com>
Sixth candidate for 7.6.2 release
* Tue Jan 27 2015 Marcus Klein <marcus.klein@open-xchange.com>
Fifth candidate for 7.6.2 release
* Wed Jan 21 2015 Marcus Klein <marcus.klein@open-xchange.com>
Build for patch 2014-10-27
* Wed Jan 21 2015 Marcus Klein <marcus.klein@open-xchange.com>
Build for patch 2015-01-26
* Wed Jan 07 2015 Marcus Klein <marcus.klein@open-xchange.com>
Build for patch 2015-01-12
* Tue Dec 16 2014 Marcus Klein <marcus.klein@open-xchange.com>
Build for patch 2014-12-22
* Fri Dec 12 2014 Marcus Klein <marcus.klein@open-xchange.com>
Fourth candidate for 7.6.2 release
* Wed Dec 10 2014 Marcus Klein <marcus.klein@open-xchange.com>
Build for patch 2014-12-15
* Fri Dec 05 2014 Marcus Klein <marcus.klein@open-xchange.com>
Third candidate for 7.6.2 release
* Tue Nov 25 2014 Marcus Klein <marcus.klein@open-xchange.com>
Build for patch 2014-12-01
* Fri Nov 21 2014 Marcus Klein <marcus.klein@open-xchange.com>
Second candidate for 7.6.2 release
* Thu Nov 13 2014 Marcus Klein <marcus.klein@open-xchange.com>
Build for patch 2014-11-17
* Wed Nov 05 2014 Marcus Klein <marcus.klein@open-xchange.com>
prepare for 7.8.0 release
* Fri Oct 31 2014 Marcus Klein <marcus.klein@open-xchange.com>
First candidate for 7.6.2 release
* Tue Oct 28 2014 Marcus Klein <marcus.klein@open-xchange.com>
Build for patch 2014-11-03
* Mon Oct 27 2014 Marcus Klein <marcus.klein@open-xchange.com>
Build for patch 2014-10-30
* Wed Oct 22 2014 Marcus Klein <marcus.klein@open-xchange.com>
Build for patch 2014-10-22
* Tue Oct 14 2014 Marcus Klein <marcus.klein@open-xchange.com>
Fifth candidate for 7.6.1 release
* Mon Oct 13 2014 Marcus Klein <marcus.klein@open-xchange.com>
Build for patch 2014-10-20
* Fri Oct 10 2014 Marcus Klein <marcus.klein@open-xchange.com>
Fourth candidate for 7.6.1 release
* Thu Oct 02 2014 Marcus Klein <marcus.klein@open-xchange.com>
Third candidate for 7.6.1 release
* Tue Sep 30 2014 Marcus Klein <marcus.klein@open-xchange.com>
Build for patch 2014-10-06
* Tue Sep 23 2014 Marcus Klein <marcus.klein@open-xchange.com>
Build for patch 2014-10-02
* Wed Sep 17 2014 Marcus Klein <marcus.klein@open-xchange.com>
prepare for 7.6.2 release
* Tue Sep 16 2014 Marcus Klein <marcus.klein@open-xchange.com>
Second candidate for 7.6.1 release
* Thu Sep 11 2014 Marcus Klein <marcus.klein@open-xchange.com>
Build for patch 2014-09-15
* Fri Sep 05 2014 Marcus Klein <marcus.klein@open-xchange.com>
First release candidate for 7.6.1
* Fri Sep 05 2014 Marcus Klein <marcus.klein@open-xchange.com>
prepare for 7.6.1
* Wed Aug 20 2014 Marcus Klein <marcus.klein@open-xchange.com>
Build for patch 2014-08-25
* Mon Aug 11 2014 Marcus Klein <marcus.klein@open-xchange.com>
Build for patch 2014-08-11
* Wed Jul 23 2014 Marcus Klein <marcus.klein@open-xchange.com>
Build for patch 2014-07-30
* Mon Jul 21 2014 Marcus Klein <marcus.klein@open-xchange.com>
Build for patch 2014-07-21
* Wed Jun 25 2014 Marcus Klein <marcus.klein@open-xchange.com>
Seventh candidate for 7.6.0 release
* Fri Jun 20 2014 Marcus Klein <marcus.klein@open-xchange.com>
Sixth candidate for 7.6.0 release
* Fri Jun 13 2014 Marcus Klein <marcus.klein@open-xchange.com>
Fifth candidate for 7.6.0 release
* Fri May 30 2014 Marcus Klein <marcus.klein@open-xchange.com>
Fourth candidate for 7.6.0 release
* Fri May 16 2014 Marcus Klein <marcus.klein@open-xchange.com>
Third candidate for 7.6.0 release
* Mon May 05 2014 Marcus Klein <marcus.klein@open-xchange.com>
Second release candidate for 7.6.0
* Tue Apr 22 2014 Marcus Klein <marcus.klein@open-xchange.com>
First release candidate for 7.6.0
* Fri Apr 04 2014 Marcus Klein <marcus.klein@open-xchange.com>
prepare for 7.6.0
* Fri Mar 21 2014 Markus Wagner <markus.wagner@open-xchange.com>
Build for patch 2014-03-24
* Fri Mar 21 2014 Markus Wagner <markus.wagner@open-xchange.com>
Build for patch 2014-03-24
* Wed Mar 19 2014 Markus Wagner <markus.wagner@open-xchange.com>
Build for patch 2014-03-24
* Fri Mar 14 2014 Markus Wagner <markus.wagner@open-xchange.com>
Build for patch 2014-03-14
* Tue Mar 04 2014 Markus Wagner <markus.wagner@open-xchange.com>
Build for patch 2013-03-04
* Tue Mar 04 2014 Markus Wagner <markus.wagner@open-xchange.com>
Build for patch 2013-03-05
* Thu Feb 27 2014 Markus Wagner <markus.wagner@open-xchange.com>
Build for patch 2013-03-05
* Thu Feb 27 2014 Markus Wagner <markus.wagner@open-xchange.com>
Build for patch 2013-03-05
* Tue Feb 25 2014 Markus Wagner <markus.wagner@open-xchange.com>
Build for patch 2014-02-24
* Tue Feb 25 2014 Markus Wagner <markus.wagner@open-xchange.com>
Build for patch 2014-02-26
* Tue Feb 25 2014 Markus Wagner <markus.wagner@open-xchange.com>
Build for patch 2014-02-26
* Thu Feb 20 2014 Markus Wagner <markus.wagner@open-xchange.com>
Build for patch 2014-02-20
* Tue Feb 11 2014 Markus Wagner <markus.wagner@open-xchange.com>
Sixth candidate for 7.4.2 release
* Fri Feb 07 2014 Markus Wagner <markus.wagner@open-xchange.com>
Build for patch 2014-02-07
* Thu Feb 06 2014 Markus Wagner <markus.wagner@open-xchange.com>
Fifth candidate for 7.4.2 release
* Tue Feb 04 2014 Markus Wagner <markus.wagner@open-xchange.com>
Fourth candidate for 7.4.2 release
* Tue Jan 28 2014 Markus Wagner <markus.wagner@open-xchange.com>
Build for patch 2014-01-30
* Fri Jan 24 2014 Markus Wagner <markus.wagner@open-xchange.com>
Build for patch 2014-01-22
* Thu Jan 23 2014 Markus Wagner <markus.wagner@open-xchange.com>
Third candidate for 7.4.2 release
* Fri Jan 10 2014 Markus Wagner <markus.wagner@open-xchange.com>
Second candidate for 7.4.2 release
* Thu Jan 02 2014 Markus Wagner <markus.wagner@open-xchange.com>
Build for patch 2013-12-09
* Mon Dec 23 2013 Markus Wagner <markus.wagner@open-xchange.com>
First candidate for 7.4.2 release
* Thu Dec 19 2013 Markus Wagner <markus.wagner@open-xchange.com>
Build for patch 2013-12-23
* Thu Dec 19 2013 Markus Wagner <markus.wagner@open-xchange.com>
prepare for 7.4.2
* Tue Dec 10 2013 Markus Wagner <markus.wagner@open-xchange.com>
Build for patch 2013-11-29
* Thu Dec 05 2013 Markus Wagner <markus.wagner@open-xchange.com>
Build for patch 2013-12-09
* Wed Nov 20 2013 Markus Wagner <markus.wagner@open-xchange.com>
Fifth candidate for 7.4.1 release
* Mon Nov 18 2013 Markus Wagner <markus.wagner@open-xchange.com>
Fourth candidate for 7.4.1 release
* Tue Nov 12 2013 Markus Wagner <markus.wagner@open-xchange.com>
Build for patch 2013-11-13
* Mon Nov 11 2013 Markus Wagner <markus.wagner@open-xchange.com>
Build for patch 2013-11-08
* Thu Nov 07 2013 Markus Wagner <markus.wagner@open-xchange.com>
Third candidate for 7.4.1 release
* Wed Oct 30 2013 Markus Wagner <markus.wagner@open-xchange.com>
Build for patch 2013-10-28
* Wed Oct 23 2013 Markus Wagner <markus.wagner@open-xchange.com>
Build for patch 2013-10-28
* Wed Oct 23 2013 Markus Wagner <markus.wagner@open-xchange.com>
Second candidate for 7.4.1 release
* Thu Oct 10 2013 Markus Wagner <markus.wagner@open-xchange.com>
First sprint increment for 7.4.1 release
* Wed Oct 09 2013 Markus Wagner <markus.wagner@open-xchange.com>
Build for patch 2013-10-09
* Wed Oct 02 2013 Markus Wagner <markus.wagner@open-xchange.com>
Build for patch 2013-10-03
* Wed Sep 25 2013 Markus Wagner <markus.wagner@open-xchange.com>
Eleventh candidate for 7.4.0 release
* Fri Sep 20 2013 Markus Wagner <markus.wagner@open-xchange.com>
prepare for 7.4.1 release
* Fri Sep 20 2013 Markus Wagner <markus.wagner@open-xchange.com>
Tenth candidate for 7.4.0 release
* Tue Sep 17 2013 Markus Wagner <markus.wagner@open-xchange.com>
Build for patch 2013-09-26
* Fri Sep 13 2013 Markus Wagner <markus.wagner@open-xchange.com>
Ninth candidate for 7.4.0 release
* Wed Sep 11 2013 Viktor Pracht <viktor.pracht@open-xchange.com>
Build for patch 2013-09-12
* Wed Sep 11 2013 Markus Wagner <markus.wagner@open-xchange.com>
Build for patch 2013-09-12
* Mon Sep 02 2013 Markus Wagner <markus.wagner@open-xchange.com>
Build for patch 2013-09-26
* Mon Sep 02 2013 Markus Wagner <markus.wagner@open-xchange.com>
Eighth candidate for 7.4.0 release
* Tue Aug 27 2013 Markus Wagner <markus.wagner@open-xchange.com>
Seventh candidate for 7.4.0 release
* Mon Aug 26 2013 Markus Wagner <markus.wagner@open-xchange.com>
Build for patch 2013-08-26
* Fri Aug 23 2013 Markus Wagner <markus.wagner@open-xchange.com>
Sixth candidate for 7.4.0 release
* Tue Aug 20 2013 Markus Wagner <markus.wagner@open-xchange.com>
Build for patch 2013-08-19
* Mon Aug 19 2013 Markus Wagner <markus.wagner@open-xchange.com>
Fifth candidate for 7.4.0 release
* Tue Aug 13 2013 Markus Wagner <markus.wagner@open-xchange.com>
Fourth candidate for 7.4.0 release
* Tue Aug 06 2013 Markus Wagner <markus.wagner@open-xchange.com>
Third release candidate for 7.4.0
* Mon Aug 05 2013 Markus Wagner <markus.wagner@open-xchange.com>
Build for patch 2013-08-09
* Fri Aug 02 2013 Markus Wagner <markus.wagner@open-xchange.com>
Second release candidate for 7.4.0
* Mon Jul 22 2013 Markus Wagner <markus.wagner@open-xchange.com>
Build for patch 2013-07-22
* Wed Jul 17 2013 Markus Wagner <markus.wagner@open-xchange.com>
First release candidate for 7.4.0
* Tue Jul 16 2013 Markus Wagner <markus.wagner@open-xchange.com>
prepare for 7.4.0
* Mon Jul 15 2013 Markus Wagner <markus.wagner@open-xchange.com>
Build for patch 2013-07-25
* Thu Jul 11 2013 Markus Wagner <markus.wagner@open-xchange.com>
Build for patch 2013-07-09
* Tue Jul 02 2013 Markus Wagner <markus.wagner@open-xchange.com>
Third candidate for 7.2.2 release
* Fri Jun 28 2013 Markus Wagner <markus.wagner@open-xchange.com>
Second candidate for 7.2.2 release
* Wed Jun 26 2013 Markus Wagner <markus.wagner@open-xchange.com>
Release candidate for 7.2.2 release
* Fri Jun 21 2013 Markus Wagner <markus.wagner@open-xchange.com>
Second feature freeze for 7.2.2 release
* Thu Jun 20 2013 Markus Wagner <markus.wagner@open-xchange.com>
Build for patch 2013-06-20
* Tue Jun 18 2013 Markus Wagner <markus.wagner@open-xchange.com>
Build for patch 2013-06-17
* Wed Jun 12 2013 Markus Wagner <markus.wagner@open-xchange.com>
Build for patch 2013-06-14
* Mon Jun 03 2013 Markus Wagner <markus.wagner@open-xchange.com>
Sprint increment for 7.2.2 release
* Mon Jun 03 2013 Markus Wagner <markus.wagner@open-xchange.com>
First sprint increment for 7.2.2 release
* Wed May 29 2013 Markus Wagner <markus.wagner@open-xchange.com>
First candidate for 7.2.2 release
* Wed May 22 2013 Markus Wagner <markus.wagner@open-xchange.com>
Third candidate for 7.2.1 release
* Wed May 15 2013 Markus Wagner <markus.wagner@open-xchange.com>
Second candidate for 7.2.1 release
* Wed May 15 2013 Markus Wagner <markus.wagner@open-xchange.com>
Build for patch 2013-05-10
* Thu May 02 2013 Markus Wagner <markus.wagner@open-xchange.com>
Build for patch 2013-04-23
* Mon Apr 22 2013 Markus Wagner <markus.wagner@open-xchange.com>
First candidate for 7.2.1 release
* Mon Apr 15 2013 Markus Wagner <markus.wagner@open-xchange.com>
prepare for 7.2.1
* Wed Apr 10 2013 Markus Wagner <markus.wagner@open-xchange.com>
Fourth candidate for 7.2.0 release
* Mon Apr 08 2013 Markus Wagner <markus.wagner@open-xchange.com>
Third candidate for 7.2.0 release
* Tue Apr 02 2013 Markus Wagner <markus.wagner@open-xchange.com>
Second candidate for 7.2.0 release
* Tue Mar 26 2013 Markus Wagner <markus.wagner@open-xchange.com>
First release candidate for 7.2.0
* Fri Mar 15 2013 Markus Wagner <markus.wagner@open-xchange.com>
prepare for 7.2.0
* Fri Mar 15 2013 Markus Wagner <markus.wagner@open-xchange.com>
prepare for 7.2.0
* Thu Feb 28 2013 Viktor Pracht <viktor.pracht@open-xchange.com>
Build for patch 2013-03-01
* Tue Feb 19 2013 Viktor Pracht <viktor.pracht@open-xchange.com>
Fourth release candidate for 7.0.1
* Tue Feb 19 2013 Viktor Pracht <viktor.pracht@open-xchange.com>
Third release candidate for 7.0.1
* Thu Feb 14 2013 Viktor Pracht <viktor.pracht@open-xchange.com>
Second release candiate for 7.0.1
* Fri Feb 01 2013 Viktor Pracht <viktor.pracht@open-xchange.com>
First release candidate for 7.0.1
* Fri Feb 01 2013 Viktor Pracht <viktor.pracht@open-xchange.com>
prepare for 7.0.1
* Tue Dec 18 2012 Viktor Pracht <viktor.pracht@open-xchange.com>
Third release candidate for 7.0.0
* Mon Dec 17 2012 Viktor Pracht <viktor.pracht@open-xchange.com>
Second release candidate for 7.0.0
* Thu Dec 13 2012 Viktor Pracht <viktor.pracht@open-xchange.com>
Pre release candidate for 7.0.0
* Tue Dec 11 2012 Viktor Pracht <viktor.pracht@open-xchange.com>
First release candidate for 7.0.0
* Tue Nov 13 2012 Viktor Pracht <viktor.pracht@open-xchange.com>
First release candidate for EDP drop #6
* Mon Oct 22 2012 Viktor Pracht <viktor.pracht@open-xchange.com>
Third release candidate for EDP drop #5
* Mon Oct 22 2012 Viktor Pracht <viktor.pracht@open-xchange.com>
Second release candidate for EDP drop #5
* Fri Oct 12 2012 Viktor Pracht <viktor.pracht@open-xchange.com>
First release candidate for EDP drop #5
* Tue Sep 04 2012 Viktor Pracht <viktor.pracht@open-xchange.com>
First release candidate for EDP drop #4
* Tue Aug 07 2012 Viktor Pracht <viktor.pracht@open-xchange.com>
Release build for 7.0.0
* Tue Aug 07 2012 Viktor Pracht <viktor.pracht@open-xchange.com>
Release build for EDP drop #3
* Wed Nov 09 2011 Viktor Pracht <viktor.pracht@open-xchange.com>
Initial Release.<|MERGE_RESOLUTION|>--- conflicted
+++ resolved
@@ -13,11 +13,7 @@
 BuildRequires:  nodejs >= 0.10.0
 %endif
 Version:        @OXVERSION@
-<<<<<<< HEAD
-%define         ox_release 11
-=======
 %define         ox_release 12
->>>>>>> 5b33903a
 Release:        %{ox_release}_<CI_CNT>.<B_CNT>
 Group:          Applications/Productivity
 Vendor:         Open-Xchange
@@ -60,11 +56,8 @@
 /opt/open-xchange/etc/settings/guidedtours.properties
 
 %changelog
-<<<<<<< HEAD
-=======
 * Thu Sep 21 2017 Marcus Klein <marcus.klein@open-xchange.com>
 Build for patch 2017-09-22 (4373)
->>>>>>> 5b33903a
 * Tue Sep 12 2017 Marcus Klein <marcus.klein@open-xchange.com>
 Build for patch 2017-09-18 (4354)
 * Wed Aug 30 2017 Marcus Klein <marcus.klein@open-xchange.com>
