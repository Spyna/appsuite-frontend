/**
 * All content on this website (including text, images, source
 * code and any other original works), unless otherwise noted,
 * is licensed under a Creative Commons License.
 *
 * http://creativecommons.org/licenses/by-nc-sa/2.5/
 *
 * Copyright (C) Open-Xchange Inc., 2006-2012
 * Mail: info@open-xchange.com
 *
 * @author Francisco Laguna <francisco.laguna@open-xchange.com>
 */
define('io.ox/backbone/views', ['io.ox/core/extensions', 'io.ox/core/event'], function (ext, Events) {
    "use strict";

    var views;
<<<<<<< HEAD

    function attributeDefinitions(observeDefinition) {

        if (_.isString(observeDefinition)) {
            return attributeDefinitions(observeDefinition.split(/\s+/));
        }

        return _(observeDefinition).map(function (attributeDefinition) {

            if (_.isObject(attributeDefinition)) {
                return attributeDefinition;
            }

=======
    
    function attributeDefinitions(observeDefinition) {
        
        if (_.isString(observeDefinition)) {
            return attributeDefinitions(observeDefinition.split(/\s+/));
        }
        
        return _(observeDefinition).map(function (attributeDefinition) {
            
            if (_.isObject(attributeDefinition)) {
                return attributeDefinition;
            }
            
>>>>>>> 8f8408d6
            var canonicalName = "";
            var forceUpcase = true;
            for (var i = 0, length = attributeDefinition.length; i < length; i++) {
                var c = attributeDefinition.charAt(i);
<<<<<<< HEAD

=======
                
>>>>>>> 8f8408d6
                if (c === '-' || c === '_') {
                    forceUpcase = true;
                } else {
                    if (forceUpcase) {
                        c = c.toUpperCase();
                        forceUpcase = false;
                    }
<<<<<<< HEAD

                    canonicalName = canonicalName + c;
                }
            }

=======
                    
                    canonicalName = canonicalName + c;
                }
            }
            
>>>>>>> 8f8408d6
            return {
                canonicalName: canonicalName,
                attributeName: attributeDefinition
            };
<<<<<<< HEAD

        });

    }

=======
            
        });
    
    }
    
>>>>>>> 8f8408d6
    function ViewExtensionPoint(name) {

        this.basicExtend = function (extension) {
            ext.point(name).extend(extension);
            return this;
        };

        this.extend = function (options, extOptions) {
<<<<<<< HEAD

            var id = options.id;
            delete options.id;


            // A few overridable default implementations
            options.initialize = options.initialize || function () {
                var self = this;

=======
            
            var id = options.id;
            delete options.id;
            
            
            // A few overridable default implementations
            options.initialize = options.initialize || function () {
                var self = this;
                
>>>>>>> 8f8408d6
                if (this.update) {
                    self.observeModel('change', function () {
                        self.update();
                    });
                }
<<<<<<< HEAD

                if (this.modelInvalid) {
                    self.observeModel('invalid', function () {
                        self.modelInvalid();
=======
                
                if (this.modelInvalid) {
                    self.observeModel('invalid', function () {
                        self.modelInvalid();
                    });
                }
                
                if (this.modelValid) {
                    self.observeModel('invalid', function () {
                        self.modelValid();
>>>>>>> 8f8408d6
                    });
                }

                if (this.modelValid) {
                    self.observeModel('invalid', function () {
                        self.modelValid();
                    });
                }

                if (options.modelEvents) {
                    _(options.modelEvents).each(function (methodNames, evt) {
                        _(methodNames.split(" ")).each(function (methodName) {
                            self.observeModel(evt, function () {
                                self[methodName].apply(self, $.makeArray(arguments));
                            });
                        });
                    });
                }
<<<<<<< HEAD

                this.$el.attr({
                    'data-extension-id': extOptions.id || id,
                    'data-extension-point': name,
                    'data-composite-id': this.model.getCompositeId()
                });

=======
                
>>>>>>> 8f8408d6
                if (options.observe) {
                    _(attributeDefinitions(options.observe)).each(function (definition) {
                        if (self['on' + definition.canonicalName + 'Change']) {
                            self.observeModel('change:' + definition.attributeName, function () {
                                self['on' + definition.canonicalName + 'Change'].call(self);
                            });
                        }
                        if (self['on' + definition.canonicalName + 'Invalid']) {
                            self.observeModel('invalid:' + definition.attributeName, function () {
                                self['on' + definition.canonicalName + 'Invalid'].call(self);
                            });
                        }
<<<<<<< HEAD

=======
                        
>>>>>>> 8f8408d6
                        if (self['on' + definition.canonicalName + 'Valid']) {
                            self.observeModel('valid:' + definition.attributeName, function () {
                                self['on' + definition.canonicalName + 'Valid'].call(self);
                            });
                        }
                    });
                }
<<<<<<< HEAD

=======
                
>>>>>>> 8f8408d6
                this.$el.attr({
                    'data-extension-id': extOptions.id || id,
                    'data-extension-point': name,
                    'data-composite-id': (this.model && this.model.getCompositeId) ? this.model.getCompositeId() : ''
                });
<<<<<<< HEAD

=======
                
>>>>>>> 8f8408d6
                this.baton = ext.Baton.wrap(this.options);

                if (options.init) {
                    options.init.apply(this, $.makeArray(arguments));
                }

                if (options.customizeNode) {
                    this.customizeNode();
                }
<<<<<<< HEAD

=======
                
>>>>>>> 8f8408d6
            };

            options.close = options.close || function () {
                this.$el.remove();
                this.$el.trigger('dispose'); // Can't hurt
            };

            options.observeModel = options.observeModel || function (evt, handler) {
                var self = this;
                this.model.on(evt, handler);
                this.$el.on('dispose', function () {
                    self.model.off(evt, handler);
                });
            };

            var ViewClass = Backbone.View.extend(options);

            extOptions = extOptions || {};

            this.basicExtend(_.extend({}, {
                id: id,
                index: options.index,
                draw: function (options) {
                    var view = new ViewClass(options);
                    view.render();
                    this.append(view.$el);
                }
            }, extOptions));

            return this;
        };

        this.createSubpoint = function (subpath, options, extOptions) {
            var point = views.point(name + "/" + subpath),
                ViewClass = point.createView(options);
<<<<<<< HEAD

            var id = options.id || name + "/" + subpath;

            if (options.id) {
                delete options.id;
            }

=======
            
            var id = options.id || name + "/" + subpath;
            
            if (options.id) {
                delete options.id;
            }
            
>>>>>>> 8f8408d6
            extOptions = extOptions || {};
            this.basicExtend(_.extend({}, {
                id: id,
                index: options.index,
                draw: function (options) {
                    var view = new ViewClass(options);
                    view.render();
                    this.append(view.$el);
                }
            }, extOptions));

            return point;

        };

        this.createView = function (options) {
            options = options || {};
<<<<<<< HEAD

            var id = options.id || '';
            delete options.id;

=======
            
            var id = options.id || '';
            delete options.id;
            
>>>>>>> 8f8408d6
            options.render = options.render || function () {
                this.point.invoke.apply(this.point, ['draw', this.$el].concat(this.extensionOptions ? this.extensionOptions() : [{model: this.model, parentView: this}]));
                return this;
            };

            options.initialize = options.initialize || function () {
                Events.extend(this);
                if (this.init) {
                    this.init.apply(this, $.makeArray(arguments));
                }
                var self = this;
                function redraw() {
                    self.$el.empty();
                    self.render();
                }
                this.point.on("extended", redraw);
                self.$el.on('dispose', function () {
                    self.point.off('extended', redraw);
                });
            };

            options.point = options.point || ext.point(name);

            return Backbone.View.extend(options);
        };
<<<<<<< HEAD


    }


=======
        
        
    }
    
    
>>>>>>> 8f8408d6
    function AttributeView(options) {
        _.extend(this, {

            render: function () {
                var self = this;
                var first = true;
                _([this.attribute]).chain().flatten().each(function (attribute) {
                    var value = self.model.get(attribute);
                    if (self.transform && self.transform[attribute]) {
                        value = self.transform[attribute](value);
                    } else if (self.transform) {
                        value = self.transform(value);
                    }
                    if (!first) {
                        self.$el.append($.txt(" "));
                    }
                    if (self.model.isSet(attribute)) {
                        self.$el.append($.txt(value));
                    } else if (self.initialValue) {
                        self.$el.append($.txt(self.initialValue));
                    }
<<<<<<< HEAD

=======
                    
>>>>>>> 8f8408d6
                    first = false;
                });

            },

            updateNode: function () {
                this.$el.empty();
                this.render();
            }

        });

        var self = this;
        this.modelEvents = {};

        _([options.attribute]).chain().flatten().each(function (attribute) {
            self.modelEvents['change:' + attribute] = 'updateNode';
        });

        _.extend(this, options);
    }

    views = {

        point: function (name) {
            return new ViewExtensionPoint(name);
        },
<<<<<<< HEAD

=======
        
>>>>>>> 8f8408d6
        AttributeView: AttributeView,

        ext: ext

    };

    return views;

});<|MERGE_RESOLUTION|>--- conflicted
+++ resolved
@@ -14,7 +14,6 @@
     "use strict";
 
     var views;
-<<<<<<< HEAD
 
     function attributeDefinitions(observeDefinition) {
 
@@ -28,30 +27,11 @@
                 return attributeDefinition;
             }
 
-=======
-    
-    function attributeDefinitions(observeDefinition) {
-        
-        if (_.isString(observeDefinition)) {
-            return attributeDefinitions(observeDefinition.split(/\s+/));
-        }
-        
-        return _(observeDefinition).map(function (attributeDefinition) {
-            
-            if (_.isObject(attributeDefinition)) {
-                return attributeDefinition;
-            }
-            
->>>>>>> 8f8408d6
             var canonicalName = "";
             var forceUpcase = true;
             for (var i = 0, length = attributeDefinition.length; i < length; i++) {
                 var c = attributeDefinition.charAt(i);
-<<<<<<< HEAD
-
-=======
-                
->>>>>>> 8f8408d6
+
                 if (c === '-' || c === '_') {
                     forceUpcase = true;
                 } else {
@@ -59,36 +39,20 @@
                         c = c.toUpperCase();
                         forceUpcase = false;
                     }
-<<<<<<< HEAD
 
                     canonicalName = canonicalName + c;
                 }
             }
 
-=======
-                    
-                    canonicalName = canonicalName + c;
-                }
-            }
-            
->>>>>>> 8f8408d6
             return {
                 canonicalName: canonicalName,
                 attributeName: attributeDefinition
             };
-<<<<<<< HEAD
 
         });
 
     }
 
-=======
-            
-        });
-    
-    }
-    
->>>>>>> 8f8408d6
     function ViewExtensionPoint(name) {
 
         this.basicExtend = function (extension) {
@@ -97,7 +61,6 @@
         };
 
         this.extend = function (options, extOptions) {
-<<<<<<< HEAD
 
             var id = options.id;
             delete options.id;
@@ -107,39 +70,21 @@
             options.initialize = options.initialize || function () {
                 var self = this;
 
-=======
-            
-            var id = options.id;
-            delete options.id;
-            
-            
-            // A few overridable default implementations
-            options.initialize = options.initialize || function () {
-                var self = this;
-                
->>>>>>> 8f8408d6
                 if (this.update) {
                     self.observeModel('change', function () {
                         self.update();
                     });
                 }
-<<<<<<< HEAD
 
                 if (this.modelInvalid) {
                     self.observeModel('invalid', function () {
                         self.modelInvalid();
-=======
-                
-                if (this.modelInvalid) {
-                    self.observeModel('invalid', function () {
-                        self.modelInvalid();
-                    });
-                }
-                
+                    });
+                }
+
                 if (this.modelValid) {
                     self.observeModel('invalid', function () {
                         self.modelValid();
->>>>>>> 8f8408d6
                     });
                 }
 
@@ -158,17 +103,7 @@
                         });
                     });
                 }
-<<<<<<< HEAD
-
-                this.$el.attr({
-                    'data-extension-id': extOptions.id || id,
-                    'data-extension-point': name,
-                    'data-composite-id': this.model.getCompositeId()
-                });
-
-=======
-                
->>>>>>> 8f8408d6
+
                 if (options.observe) {
                     _(attributeDefinitions(options.observe)).each(function (definition) {
                         if (self['on' + definition.canonicalName + 'Change']) {
@@ -181,11 +116,7 @@
                                 self['on' + definition.canonicalName + 'Invalid'].call(self);
                             });
                         }
-<<<<<<< HEAD
-
-=======
-                        
->>>>>>> 8f8408d6
+
                         if (self['on' + definition.canonicalName + 'Valid']) {
                             self.observeModel('valid:' + definition.attributeName, function () {
                                 self['on' + definition.canonicalName + 'Valid'].call(self);
@@ -193,21 +124,13 @@
                         }
                     });
                 }
-<<<<<<< HEAD
-
-=======
-                
->>>>>>> 8f8408d6
+
                 this.$el.attr({
                     'data-extension-id': extOptions.id || id,
                     'data-extension-point': name,
                     'data-composite-id': (this.model && this.model.getCompositeId) ? this.model.getCompositeId() : ''
                 });
-<<<<<<< HEAD
-
-=======
-                
->>>>>>> 8f8408d6
+
                 this.baton = ext.Baton.wrap(this.options);
 
                 if (options.init) {
@@ -217,11 +140,7 @@
                 if (options.customizeNode) {
                     this.customizeNode();
                 }
-<<<<<<< HEAD
-
-=======
-                
->>>>>>> 8f8408d6
+
             };
 
             options.close = options.close || function () {
@@ -257,7 +176,6 @@
         this.createSubpoint = function (subpath, options, extOptions) {
             var point = views.point(name + "/" + subpath),
                 ViewClass = point.createView(options);
-<<<<<<< HEAD
 
             var id = options.id || name + "/" + subpath;
 
@@ -265,15 +183,6 @@
                 delete options.id;
             }
 
-=======
-            
-            var id = options.id || name + "/" + subpath;
-            
-            if (options.id) {
-                delete options.id;
-            }
-            
->>>>>>> 8f8408d6
             extOptions = extOptions || {};
             this.basicExtend(_.extend({}, {
                 id: id,
@@ -291,17 +200,10 @@
 
         this.createView = function (options) {
             options = options || {};
-<<<<<<< HEAD
 
             var id = options.id || '';
             delete options.id;
 
-=======
-            
-            var id = options.id || '';
-            delete options.id;
-            
->>>>>>> 8f8408d6
             options.render = options.render || function () {
                 this.point.invoke.apply(this.point, ['draw', this.$el].concat(this.extensionOptions ? this.extensionOptions() : [{model: this.model, parentView: this}]));
                 return this;
@@ -327,19 +229,11 @@
 
             return Backbone.View.extend(options);
         };
-<<<<<<< HEAD
 
 
     }
 
 
-=======
-        
-        
-    }
-    
-    
->>>>>>> 8f8408d6
     function AttributeView(options) {
         _.extend(this, {
 
@@ -361,11 +255,7 @@
                     } else if (self.initialValue) {
                         self.$el.append($.txt(self.initialValue));
                     }
-<<<<<<< HEAD
-
-=======
-                    
->>>>>>> 8f8408d6
+
                     first = false;
                 });
 
@@ -393,11 +283,7 @@
         point: function (name) {
             return new ViewExtensionPoint(name);
         },
-<<<<<<< HEAD
-
-=======
-        
->>>>>>> 8f8408d6
+
         AttributeView: AttributeView,
 
         ext: ext
