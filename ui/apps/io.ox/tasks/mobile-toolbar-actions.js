/**
 * This work is provided under the terms of the CREATIVE COMMONS PUBLIC
 * LICENSE. This work is protected by copyright and/or other applicable
 * law. Any use of the work other than as authorized under this license
 * or copyright law is prohibited.
 *
 * http://creativecommons.org/licenses/by-nc-sa/2.5/
 *
 * © 2014 Open-Xchange Inc., Tarrytown, NY, USA. info@open-xchange.com
 *
 * @author Alexander Quast <alexander.quast@open-xchange.com>
 */

define('io.ox/tasks/mobile-toolbar-actions', [
    'io.ox/core/extensions',
    'io.ox/core/extPatterns/links',
    'io.ox/tasks/api',
    'gettext!io.ox/tasks'
], function (ext, links, api, gt) {

    'use strict';

    // define links for each page

    var pointListViewActions = ext.point('io.ox/tasks/mobile/toolbar/actions'),
        pointListView = ext.point('io.ox/tasks/mobile/toolbar/listView'),
        pointDetailView = ext.point('io.ox/tasks/mobile/toolbar/detailView'),
        actions = ext.point('io.ox/tasks/mobile/actions'),
        meta = {
            'create': {
                prio: 'hi',
                mobile: 'hi',
                label: gt('New'),
                icon: 'fa fa-plus',
                drawDisabled: true,
                ref: 'io.ox/tasks/actions/create',
                cssClasses: 'io-ox-action-link mobile-toolbar-action'
            },
            'edit': {
                prio: 'hi',
                mobile: 'hi',
                label: gt('Edit'),
                ref: 'io.ox/tasks/actions/edit',
                drawDisabled: true
            },
            'delete': {
                prio: 'hi',
                mobile: 'hi',
                label: gt('Delete'),
                drawDisabled: true,
                ref: 'io.ox/tasks/actions/delete'
            },
            'done': {
                prio: 'hi',
                mobile: 'hi',
                label: gt('Mark as done'),
                drawDisabled: true,
                ref: 'io.ox/tasks/actions/done'
            },
            'undone': {
                prio: 'hi',
                mobile: 'hi',
                label: gt('Mark as undone'),
                drawDisabled: true,
                ref: 'io.ox/tasks/actions/undone'
            },
            'confirm': {
                prio: 'hi',
                mobile: 'hi',
                label: gt('Change confirmation status'),
                drawDisabled: true,
                ref: 'io.ox/tasks/actions/confirm'
            },
            'move': {
                prio: 'hi',
                mobile: 'hi',
                label: gt('Move'),
                ref: 'io.ox/tasks/actions/move'
            }
        };

    function addAction(point, ids) {
        var index = 0;
        _(ids).each(function (id) {
            var extension = meta[id];
            extension.id = id;
            extension.index = (index += 100);
            point.extend(new links.Link(extension));
        });
        index = 0;
    }

    addAction(pointListViewActions, ['create']);

    pointListView.extend(new links.InlineLinks({
        attributes: {},
        classes: '',
        index: 100,
        id: 'toolbar-links',
        ref: 'io.ox/tasks/mobile/toolbar/actions'
    }));

    addAction(actions, ['done', 'undone', 'confirm', 'edit', 'delete', 'confirm', 'move']);

    // add submenu as text link to toolbar in multiselect
    pointDetailView.extend(new links.Dropdown({
        index: 50,
        label: $('<span>').text(
            //.# Will be used as menu heading in tasks module which then show the actions which can be performed with a task like "mark as done"
            gt('Actions')
        ),
        // don't draw the caret icon beside menu link
        noCaret: true,
        drawDisabled: true,
        ref: 'io.ox/tasks/mobile/actions'
    }));

    var updateToolbar = _.debounce(function (task) {
        var self = this;
        //get full data, needed for require checks for example
        api.get(task).done(function (data) {
            if (!data) return;
            var baton = ext.Baton({ data: data, app: self });
            // handle updated baton to pageController
            self.pages.getToolbar('detailView').setBaton(baton);
        });
    }, 50);

    // multi select toolbar links need some attention
    // in case nothing is selected disabled buttons
    // This should be done via our Link concept, but I
    // didn't get it running. Feel free to refactor this
    // to a nicer solutioun
    /*pointListViewMultiSelect.extend({
        id: 'update-button-states',
        index: 10000,
        draw: function (baton) {
            // hmmmm, should work for this easy case
            if (baton.data.length === 0) {
                $('.mobile-toolbar-action', this).addClass('ui-disabled');
            } else {
                $('.mobile-toolbar-action', this).removeClass('ui-disabled');
            }
        }
    });*/

    // some mediator extensions
    // register update function and introduce toolbar updating
    ext.point('io.ox/tasks/mediator').extend({
        id: 'toolbar-mobile',
        index: 10100,
        setup: function (app) {
            if (_.device('!smartphone')) return;
            app.updateToolbar = updateToolbar;
        }
    });

    ext.point('io.ox/tasks/mediator').extend({
        id: 'update-toolbar-mobile',
        index: 10300,
        setup: function (app) {
            if (!_.device('smartphone')) return;
<<<<<<< HEAD
=======

            api.on('update', function (e, data) {
                app.updateToolbar(data);
            });
>>>>>>> 74174fc6

            // folder change
            app.grid.on('change:ids', function () {
                app.folder.getData().done(function (data) {
                    var baton = ext.Baton({ data: data, app: app });
                    // handle updated baton to pageController
                    app.pages.getToolbar('listView').setBaton(baton);
                });
            });

            // multiselect
            function updateSecondaryToolbar(list) {
                if (app.props.get('checkboxes') !== true ) return;
                if (list.length === 0) {
                    // reset to remove old baton
                    app.pages.getSecondaryToolbar('listView')
                        .setBaton(ext.Baton({ data: [], app: app }));
                    return;
                }
                api.getList(list).done(function (data) {
                    if (!data) return;
                    var baton = ext.Baton({ data: data, app: app });
                    // handle updated baton to pageController
                    app.pages.getSecondaryToolbar('listView').setBaton(baton);
                });
            }

            // simple select
            app.grid.selection.on('pagechange:detailView', function () {
                // update toolbar on each pagechange
                var data = app.grid.selection.get();
                app.updateToolbar(data[0]);
            });

            app.grid.selection.on('change', function (e, list) { updateSecondaryToolbar(list); });
            app.props.on('change:checkboxes', function () { updateSecondaryToolbar(app.grid.selection.get()); });
        }
    });

    ext.point('io.ox/tasks/mediator').extend({
        id: 'change-mode-toolbar-mobile',
        index: 10400,
        setup: function (app) {
            if (!_.device('smartphone')) return;
            // if multiselect is triggered, show secondary toolbar with other options based on selection
            app.props.on('change:checkboxes', function (model, state) {
                app.pages.toggleSecondaryToolbar('listView', state);
            });
        }
    });

});<|MERGE_RESOLUTION|>--- conflicted
+++ resolved
@@ -160,13 +160,10 @@
         index: 10300,
         setup: function (app) {
             if (!_.device('smartphone')) return;
-<<<<<<< HEAD
-=======
 
             api.on('update', function (e, data) {
                 app.updateToolbar(data);
             });
->>>>>>> 74174fc6
 
             // folder change
             app.grid.on('change:ids', function () {
