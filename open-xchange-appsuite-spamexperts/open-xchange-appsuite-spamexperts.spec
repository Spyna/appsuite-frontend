--- conflicted
+++ resolved
@@ -1,10 +1,6 @@
 Name:           open-xchange-appsuite-spamexperts
 Version:        @OXVERSION@
-<<<<<<< HEAD
 %define         ox_release 0
-=======
-%define         ox_release 20
->>>>>>> fb510226
 Release:        %{ox_release}_<CI_CNT>.<B_CNT>
 Group:          Applications/Productivity
 Packager:       Viktor Pracht <viktor.pracht@open-xchange.com>
@@ -91,11 +87,9 @@
 
 %changelog
 * Fri Jul 17 2015 Viktor Pracht <viktor.pracht@open-xchange.com>
-<<<<<<< HEAD
 Build for patch 2015-07-20 (2637)
-=======
+* Fri Jul 17 2015 Viktor Pracht <viktor.pracht@open-xchange.com>
 Build for patch 2015-07-20 (2614)
->>>>>>> fb510226
 * Tue Jun 30 2015 Viktor Pracht <viktor.pracht@open-xchange.com>
 Build for patch 2015-06-29 (2569)
 * Wed Jun 24 2015 Viktor Pracht <viktor.pracht@open-xchange.com>
