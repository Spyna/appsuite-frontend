--- conflicted
+++ resolved
@@ -14,9 +14,8 @@
 define('io.ox/wizards/firstStart/main', [
     'io.ox/core/extPatterns/stage',
     'io.ox/core/extensions',
-    'settings!io.ox/core',
-    'gettext!io.ox/core/wizard'
-], function (Stage, ext, settings, gt) {
+    'settings!io.ox/core'
+], function (Stage, ext, settings) {
 
     'use strict';
 
@@ -35,41 +34,10 @@
             ox.idle();
             ox.manifests.loadPluginsFor('io.ox/wizards/firstStart')
                 .then(function () {
-<<<<<<< HEAD
-                    if (point.all().length === 0) {
-                        def.resolve();
-                        return $.Deferred().reject();
-                    }
-                    return require(['io.ox/core/wizard/registry', 'less!io.ox/wizards/firstStart/style']);
-                })
-                .then(function (registry) {
-                    return $.when(
-                        registry.getWizard({
-                            id: 'io.ox/wizards/firstStart'
-                        })
-                    );
-                })
-                .then(function (wizard) {
-                    wizard.navButtons.append(
-                        $('<button class="btn wizard-close pull-left" tabindex="1">')
-                            .text(gt('Back to sign in'))
-                            .on('click', function () {
-                                def.reject();
-                                wizard.close();
-                            })
-                     );
-                    wizard.start({ cssClass: 'first-start-wizard' }).done(function () {
-                        if (def.state() === 'pending') {
-                            def.resolve();
-                        }
-                    });
-                    return def;
-=======
                     return require(['io.ox/core/tk/wizard']);
                 })
                 .then(function (Tour) {
                     return Tour.registry.get('firstStartWizard').get('run')();
->>>>>>> 74174fc6
                 })
                 .done(function () {
                     settings.set('wizards/firstStart/finished', true).save();
