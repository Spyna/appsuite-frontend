--- conflicted
+++ resolved
@@ -8,11 +8,7 @@
 BuildRequires:  java-devel >= 1.6.0
 BuildRequires:  nodejs >= 0.10.0
 Version:        @OXVERSION@
-<<<<<<< HEAD
 %define         ox_release 0
-=======
-%define         ox_release 3
->>>>>>> 5eff25d4
 Release:        %{ox_release}_<CI_CNT>.<B_CNT>
 Group:          Applications/Productivity
 Vendor:         Open-Xchange
@@ -231,11 +227,8 @@
 %{docroot}/appsuite/help/l10n/zh_TW
 
 %changelog
-<<<<<<< HEAD
-=======
 * Fri Dec 05 2014 Marcus Klein <marcus.klein@open-xchange.com>
 Third candidate for 7.6.2 release
->>>>>>> 5eff25d4
 * Tue Nov 25 2014 Marcus Klein <marcus.klein@open-xchange.com>
 Build for patch 2014-12-01
 * Fri Nov 21 2014 Marcus Klein <marcus.klein@open-xchange.com>
