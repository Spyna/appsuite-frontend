--- conflicted
+++ resolved
@@ -260,11 +260,6 @@
 "您能与您的同事和外部联系人分享文件，您们也能在一个文档上协作和设置不同访问"
 "权。"
 
-<<<<<<< HEAD
-#: apps/io.ox/tours/settings.js module:io.ox/tours
-msgid "How the settings are organized"
-msgstr "设定如何组织的"
-=======
 #: apps/io.ox/tours/files.js module:io.ox/tours
 msgid "Sharing options"
 msgstr "分享选项"
@@ -283,7 +278,6 @@
 #: apps/io.ox/tours/files.js module:io.ox/tours
 msgid "Collaborating"
 msgstr "协作"
->>>>>>> ca385a2c
 
 #: apps/io.ox/tours/files.js module:io.ox/tours
 msgid ""
@@ -299,9 +293,6 @@
 msgid "Edit documents"
 msgstr "编辑文档"
 
-<<<<<<< HEAD
-#: apps/io.ox/tours/mail.js module:io.ox/tours
-=======
 #: apps/io.ox/tours/files.js module:io.ox/tours
 msgid ""
 "Did you know that you can edit text documents and spreadsheets online? Drive "
@@ -316,7 +307,6 @@
 msgstr "文件详情"
 
 #: apps/io.ox/tours/files.js module:io.ox/tours
->>>>>>> ca385a2c
 msgid ""
 "The file details side bar offers additional information about your files. "
 "Just enable the File details option from the View drop down menu and select "
@@ -388,15 +378,12 @@
 msgid "Opening or closing the folder tree"
 msgstr "打开或关闭文件夹树"
 
-<<<<<<< HEAD
-=======
 #: apps/io.ox/tours/intro.js module:io.ox/tours
 msgid ""
 "To open or close the folder tree, click on View >  Folder view on the right "
 "side of the toolbar."
 msgstr "要打开或关闭文件夹树，单击工具条右边的视图 > 文件夹视图。"
 
->>>>>>> ca385a2c
 #: apps/io.ox/tours/intro.js module:io.ox/tours
 msgid "Searching for objects"
 msgstr "搜寻对象"
@@ -476,11 +463,6 @@
 "输入收件人名称到收件人字段里。在您输入了第一个字母的同时，会显示来自地址簿的"
 "建议。要接受一个收件人建议，单击它。"
 
-<<<<<<< HEAD
-#: apps/io.ox/tours/portal.js module:io.ox/tours
-msgid "The Portal"
-msgstr "门户"
-=======
 #: apps/io.ox/tours/mail.js module:io.ox/tours
 msgid "Entering the subject"
 msgstr "输入对象"
@@ -492,7 +474,6 @@
 #: apps/io.ox/tours/mail.js module:io.ox/tours
 msgid "Further functions"
 msgstr "更多功能"
->>>>>>> ca385a2c
 
 #: apps/io.ox/tours/mail.js module:io.ox/tours
 msgid ""
@@ -539,11 +520,6 @@
 msgid "Opening an E-Mail in a separate window"
 msgstr "在一个分离窗口打开电子邮件"
 
-<<<<<<< HEAD
-#: apps/io.ox/tours/intro.js module:io.ox/tours
-msgid "The list"
-msgstr "列表"
-=======
 #: apps/io.ox/tours/mail.js module:io.ox/tours
 msgid ""
 "If double-clicking on an E-Mail in the list, the E-Mail is opened in a "
@@ -553,7 +529,6 @@
 #: apps/io.ox/tours/mail.js module:io.ox/tours
 msgid "Reading E-Mail conversations"
 msgstr "阅读电子邮件交谈"
->>>>>>> ca385a2c
 
 #: apps/io.ox/tours/mail.js module:io.ox/tours
 msgid ""
@@ -663,34 +638,9 @@
 
 #: apps/io.ox/tours/settings.js module:io.ox/tours
 msgid ""
-<<<<<<< HEAD
-"To invite other participants, enter their names in the field below "
-"Participants. You can add documents as attachment to the task."
-msgstr ""
-"要邀请其他参与者，请在参与者下面的输入字段输入他们的名字。您可以添加文档到任"
-"务成附件。"
-
-#: apps/io.ox/tours/intro.js module:io.ox/tours
-#, fuzzy
-#| msgid ""
-#| "To launch an app, click on an entry on the left side of the menu bar."
-msgid ""
-"To launch an app, use the quick launch icons on the left side of the menu "
-"bar or click on an entry inside the app launcher menu."
-msgstr "要执行一个应用程序，请单击菜单条左边的一个项目。"
-
-#: apps/io.ox/tours/calendar.js module:io.ox/tours
-msgid "To not miss the appointment, use the reminder function."
-msgstr "不要错过约会，请使用提醒功能。"
-
-#: apps/io.ox/tours/tasks.js module:io.ox/tours
-msgid "To not miss the task, use the reminder function."
-msgstr "不要错过任务，请使用提醒功能。"
-=======
 "The settings are organized in topics. Select the topic on the left side, e.g "
 "Basic settings or E-Mail."
 msgstr "设置以话题组织。在左边选择话题，例如：基本设置或电子邮件。"
->>>>>>> ca385a2c
 
 #: apps/io.ox/tours/settings.js module:io.ox/tours
 msgid "Editing settings"
@@ -707,32 +657,16 @@
 msgstr "打开帮助"
 
 #: apps/io.ox/tours/settings.js module:io.ox/tours
-#, fuzzy
-#| msgid ""
-#| "To open the help, click the System menu icon on the upper right side of "
-#| "the menu bar. Select Help. The help for the currently selected app is "
-#| "displayed. To browse the complete help, click on Start Page or Table Of "
-#| "Contents at the upper part of the window."
 msgid ""
-"To open the help, click the user image on the upper right side of the menu "
-"bar. Select Help. The help for the currently selected app is displayed. To "
-"browse the complete help, click on Start Page or Table Of Contents at the "
+"To open the help, click the System menu icon on the upper right side of the "
+"menu bar. Select Help. The help for the currently selected app is displayed. "
+"To browse the complete help, click on Start Page or Table Of Contents at the "
 "upper part of the window."
 msgstr ""
 "要打开帮助，单击在菜单条右上方上的系统菜单图标。选择帮助，会显示当前选择应用"
 "程序的帮助。要浏览完整帮助，在窗口上部的开始页或目录。"
 
 #: apps/io.ox/tours/settings.js module:io.ox/tours
-<<<<<<< HEAD
-#, fuzzy
-#| msgid ""
-#| "To open the settings, click the System menu icon on the upper right side "
-#| "of the menu bar. Select Settings."
-msgid ""
-"To open the settings, click the user image on the upper right side of the "
-"menu bar. Select Settings."
-msgstr "要打开设置，单击菜单条右上方的系统菜单图标。选择设置。"
-=======
 msgid "Signing out"
 msgstr "注销"
 
@@ -741,7 +675,6 @@
 "To sign out, click the System menu icon on the upper right side of the menu "
 "bar. Select Sign out."
 msgstr "要注销，请单击菜单条右上方的系统菜单图标。选择注销。"
->>>>>>> ca385a2c
 
 #: apps/io.ox/tours/tasks.js module:io.ox/tours
 msgid "Creating a new task"
@@ -777,24 +710,9 @@
 "recurrence parameters are shown."
 msgstr "要创建循环任务，请启用重复。会显示设置循环参数的功能。"
 
-<<<<<<< HEAD
-#: apps/io.ox/tours/settings.js module:io.ox/tours
-#, fuzzy
-#| msgid ""
-#| "To sign out, click the System menu icon on the upper right side of the "
-#| "menu bar. Select Sign out."
-msgid ""
-"To sign out, click the logout icon on the upper right side of the menu bar."
-msgstr "要注销，请单击菜单条右上方的系统菜单图标。选择注销。"
-
-#: apps/io.ox/tours/mail.js module:io.ox/tours
-msgid "To sort the E-Mails, click on Sort by. Select a sort criteria."
-msgstr "要排序电子邮件，单击以..排序后选择一个排序准则。"
-=======
 #: apps/io.ox/tours/tasks.js module:io.ox/tours
 msgid "To not miss the task, use the reminder function."
 msgstr "不要错过任务，请使用提醒功能。"
->>>>>>> ca385a2c
 
 #: apps/io.ox/tours/tasks.js module:io.ox/tours
 msgid "Tracking the editing status"
@@ -4464,11 +4382,6 @@
 #~ msgid "High priority"
 #~ msgstr "高优先级"
 
-#~ msgid ""
-#~ "Hint: you can always restart guided tours, any time you need them, from "
-#~ "the system menu."
-#~ msgstr "提示：您随时能按需要从系统菜单重新开始导览。"
-
 #~ msgid "Hobby"
 #~ msgstr "兴趣"
 
@@ -4580,11 +4493,6 @@
 #~ "is opened on the right side."
 #~ msgstr "假若有新通知，比如约会邀请，信息区域会在右边打开。"
 
-#~ msgid ""
-#~ "In case of new notifications, e.g. appointment invitations, the info area "
-#~ "is opened."
-#~ msgstr "为免有新通知，例如：约会邀请，会开启信息区域。"
-
 #~ msgid "In progress"
 #~ msgstr "进行中"
 
@@ -6136,9 +6044,6 @@
 
 #~ msgid "Resources"
 #~ msgstr "资源"
-
-#~ msgid "Restart Guided Tour"
-#~ msgstr "重新开始导览"
 
 #~ msgid "Restore Last Operation"
 #~ msgstr "复原最后操作"
@@ -6884,14 +6789,6 @@
 #~ msgstr ""
 #~ "列表视图显示像体积和更改时间等详情。使用选择框以选择文件。在一个文件上单击"
 #~ "以在弹出窗口里检视更多详情和功能。"
-
-#~ msgid "The New objects icon"
-#~ msgstr "新对象图标"
-
-#~ msgid ""
-#~ "The New objects icon shows the number of appointment reminders or other "
-#~ "notifications. If clicking the icon, the info area opens."
-#~ msgstr "新对象图标显示约会提醒其他通知数。如果单击图标，会打开信息区域。"
 
 #~ msgid ""
 #~ "The New objects icon shows the number of unread E-Mails or other "
@@ -7078,9 +6975,6 @@
 #~ "icon to get a list of sort criteria."
 #~ msgstr ""
 #~ "在右下方的图标帮助您排序您的电子邮件。单击图标以获得一个排序准则列表。"
-
-#~ msgid "The info area"
-#~ msgstr "信息区域"
 
 #~ msgid "The number of recipients is limited to %1$s recipients per field"
 #~ msgstr "收件人数量限制每输入字段 %1$s 个"
