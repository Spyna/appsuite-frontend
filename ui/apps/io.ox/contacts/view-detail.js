/**
 * This work is provided under the terms of the CREATIVE COMMONS PUBLIC
 * LICENSE. This work is protected by copyright and/or other applicable
 * law. Any use of the work other than as authorized under this license
 * or copyright law is prohibited.
 *
 * http://creativecommons.org/licenses/by-nc-sa/2.5/
 *
 * © 2011 Open-Xchange Inc., Tarrytown, NY, USA. info@open-xchange.com
 *
 * @author Matthias Biggeleben <matthias.biggeleben@open-xchange.com>
 * @author Christoph Kopp <christoph.kopp@open-xchange.com>
 */

define('io.ox/contacts/view-detail', [
    'io.ox/core/extensions',
    'io.ox/contacts/util',
    'io.ox/contacts/api',
    'io.ox/contacts/actions',
    'io.ox/contacts/model',
    'io.ox/participants/views',
    'io.ox/participants/model',
    'io.ox/core/folder/breadcrumb',
    'io.ox/core/extPatterns/links',
    'io.ox/core/util',
    'io.ox/core/capabilities',
    'gettext!io.ox/contacts',
    'settings!io.ox/contacts',
    'less!io.ox/contacts/style'
], function (ext, util, api, actions, model, pViews, pModel, BreadcrumbView, links, coreUtil, capabilities, gt, settings) {

    'use strict';

    // smart join
    var join = function () {
        return _(arguments)
            .select(function (obj, i) {
                return i > 0 && !!obj;
            })
            .join(arguments[0] || '');
    };

    function getDescription(data) {

        function single(index, value, translated) {
            var params = new Array(index);
            params[index - 1] = translated ? value : _.noI18n(value);
            return { format: _.noI18n('%' + index + '$s'), params: params };
        }

        if (api.looksLikeDistributionList(data)) {
            return single(7, gt('Distribution list'), true);
        }

        if (api.looksLikeResource(data)) {
            return single(7, gt('Resource'), true);
        }

        if (data.position || data.profession) {
            return {
                format: join(', ', data.position ? '%1$s' : '', data.profession ? '%2$s' : ''),
                params: [_.noI18n(data.position), _.noI18n(data.profession)]
            };
        }

        return util.getMailFormat(data);

    }

    function createText(format, classes) {
        return _.aprintf(
            format.format,
            function (index) {
                return $('<span>').addClass(classes[index]).text(_.noI18n(format.params[index]));
            },
            function (text) {
                return $.txt(text);
            }
        );
    }

    function looksLikeHTML(str) {
        return (/<\w/).test(str);
    }

    function buildDropdown(container, label, data) {
        return new links.Dropdown({
            label: label,
            classes: 'attachment-item',
            ref: 'io.ox/core/tk/attachment/links'
        }).draw.call(container, data);
    }

    /*
     * Extensions
     */

    var INDEX = 100;

    ext.point('io.ox/contacts/detail').extend({
        index: (INDEX += 100),
        id: 'inline-actions',
        draw: function (baton) {
            if (!api.looksLikeResource(baton.data)) {
                ext.point('io.ox/contacts/detail/actions').invoke('draw', this, baton);
            }
        }
    });

    ext.point('io.ox/contacts/detail').extend({
        index: (INDEX += 100),
        id: 'contact-details',
        draw: function (baton) {
            var node;
            this.append(
                node = $('<header class="contact-header">')
            );
            ext.point('io.ox/contacts/detail/head').invoke('draw', node, baton);
        }
    });

    // HEAD

    ext.point('io.ox/contacts/detail/head').extend({
        index: 100,
        id: 'contact-picture',
        draw: function (baton) {
            if (api.looksLikeDistributionList(baton.data)) return;
            this.append(
                api.pictureHalo(
                    $('<div class="picture" aria-hidden="true">'),
                    baton.data,
                    { width: 64, height: 64 }
                )
            );
        }
    });

    ext.point('io.ox/contacts/detail/head').extend({
        index: 200,
        id: 'contact-title',
        draw: function (baton) {

            var name = coreUtil.renderPersonalName({
                html: util.getFullName(baton.data, true),
                tagName: 'h1'
            }, baton.data);

            var job = createText(getDescription(baton.data), ['position', 'profession', 'type']),
                company = $.trim(baton.data.company);

            this.append(
                $('<div class="next-to-picture">').append(
                    // right side
                    $('<i class="fa fa-lock private-flag">').attr('title', gt('Private')).hide(),
                    name.children().length ? name.addClass('header-name') : [],
                    company ? $('<h2 class="header-company">').append($('<span class="company">').text(company)) : [],
                    job.length ? $('<h2 class="header-job">').append(job) : [],
                    $('<section class="attachments-container clear-both">')
                        .append($('<span class="attachments-in-progress">').busy())
                        .hide()
                )
            );

            if (baton.data.private_flag) {
                this.find('.private-flag').show();
            }

            if (api.uploadInProgress(_.ecid(baton.data))) {
                this.find('.attachments-container').show();
            } else if (baton.data.number_of_attachments > 0) {
                ext.point('io.ox/contacts/detail/attachments').invoke('draw', this.find('.attachments-container'), baton.data);
            }
        }
    });

    // Attachments

    ext.point('io.ox/contacts/detail/attachments').extend({
        draw: function (contact) {

            var section = this.show();

            require(['io.ox/core/api/attachment'], function (api) {
                // this request might take a while; not cached
                api.getAll({ folder_id: contact.folder_id, id: contact.id, module: 7 }).then(
                    function success(data) {
                        section.empty();
                        _(data).each(function (a) {
                            // draw
                            buildDropdown(section, _.noI18n(a.filename), a);
                        });
                        if (data.length > 1) {
                            buildDropdown(section, gt('All attachments'), data).find('a').removeClass('attachment-item');
                        }
                        section.on('a', 'click', function (e) { e.preventDefault(); });
                    },
                    function fail() {
                        section.empty().append(
                            $.fail(gt('Could not load attachments for this contact.'), function retry() {
                                ext.point('io.ox/contacts/detail/attachments').invoke('draw', section, contact);
                            })
                        );
                    }
                );
            });
        }
    });

    // Content

    ext.point('io.ox/contacts/detail').extend({
        index: (INDEX += 100),
        id: 'contact-content',
        draw: function (baton) {

            //clearfix needed or halo design is broken
            var node = $('<article class="clearfix">').appendTo(this),
                id = baton.data.mark_as_distributionlist ?
                    'io.ox/contacts/detail/list' :
                    'io.ox/contacts/detail/content';

            ext.point(id).invoke('draw', node, baton);
        }
    });

    // Distribution list members

    ext.point('io.ox/contacts/detail/member').extend({

        draw: function (data) {
            // draw member
            this.append(
                new pViews.ParticipantEntryView({
                    tagName: 'li',
                    model: new pModel.Participant(data),
                    halo: true
                }).render().$el
            );
        }
    });

    ext.point('io.ox/contacts/detail/list').extend({

        draw: function (baton) {

            var list = _.copy(baton.data.distribution_list || [], true),
                hash = {},
                $list = $('<ul class="member-list list-unstyled">');

            this.append($list);

            // if there are no members in the list
            if (list.length === 0) {
                this.append(
                    $('<div>').text(gt('This list has no contacts yet'))
                );
                return;
            }

            // remove duplicates to fix backend bug
            _(list)
                .chain()
                .filter(function (member) {
                    if (hash[member.mail]) {
                        return false;
                    }
                    return (hash[member.mail] = true);
                })
                .each(function (member) {
                    ext.point('io.ox/contacts/detail/member').invoke('draw', $list, member);
                }, this);
        }
    });

    function block() {

        function removeAndSplice() {
            rows.splice(-1, 1);
            return args.slice(-1)[0];
        }

        var args = _(arguments).toArray(),
            rows = _(args.slice(1)).compact(),
            noDl = _.isBoolean(args.slice(-1)[0]) ? removeAndSplice() : false,
            block = $('<fieldset class="block">'),
            dl = $('<dl class="dl-horizontal">'),
            self = noDl ? block : dl.appendTo(block);

        // if block empty
        if (rows.length < 1) return $();

        _.each(rows, function (el) {
            self.append(el);
        });

        return block.prepend(
            $('<legend>').text(args[0])
        );
    }

    function row(id, builder) {
        var build = builder();
        if (!build) return null;
        return function () {
            $(this).append(
                $('<dt>').text(model.fields[id]),
                $('<dd>').append(_.isString(build) ? $.txt(build) : build)
            );
        };
    }

    function simple(data, id, label) {
        var value = $.trim(data[id]);
        if (!value) return null;
        return function () {
            $(this).append(
                $('<dt>').text(label || model.fields[id]),
                $('<dd>').text(value)
            );
        };
    }

    function clickMail(e) {
        e.preventDefault();
        // set recipient and open compose
        ox.registry.call('mail-compose', 'compose', { to: [[e.data.display_name, e.data.email]] });
    }

    function mail(address, name, id) {
        if (!address) return null;
        return function () {
            $(this).append(
                $('<dt>').text(model.fields[id]),
                $('<dd>').append(
                    $('<a>', { href: 'mailto:' + address })
                        .text(_.noI18n(address))
                        .on('click', { email: address, display_name: name }, clickMail)
                )
            );
        };
    }

    function phone(data, id, label) {
        var number = $.trim(data[id]);
        if (!number) return null;
        return function () {
            $(this).append(
                $('<dt>').text(label || model.fields[id]),
                $('<dd>').append(
                    $('<a>', { href: _.device('smartphone') ? 'tel:' + number : 'callto:' + number }).text(number)
                )
            );
        };
    }

    function IM(number, id) {
        number = $.trim(number);
        if (!number) return null;

        var obj = {};

        if (/^skype:/.test(number)) {
            number = number.split('skype:')[1];
            return function () {
                $(this).append(
                    $('<dt>').text('Skype'),
                    $('<dd>').append(
                        $('<a>', { href: 'callto:' + number + '?call' }).text(number)
                    )
                );
            };
        }

        if (/^x-apple:/.test(number)) {
            number = number.split('x-apple:')[1];
            return function () {
                $(this).append(
                    $('<dt>').text('iMessage'),
                    $('<dd>').append(
                        $('<a>', { href: 'imessage://' + number + '@me.com' }).text(number)
                    )
                );
            };
        }

        obj[id] = number;
        return simple(obj, id, gt('Messenger'));
    }

    // data is full contact data
    // type is 'business' or 'home' or 'other'
    function address(data, type) {

        data = _(['street', 'postal_code', 'city', 'state', 'country']).map(function (field) {
            return data[field + '_' + type] || '';
        });

        if (!_.some(data)) return null;

        var text =
            //#. Format of addresses
            //#. %1$s is the street
            //#. %2$s is the postal code
            //#. %3$s is the city
            //#. %4$s is the state
            //#. %5$s is the country
            gt('%1$s\n%2$s %3$s\n%4$s\n%5$s', data);

        var services = {
            google: { label: gt('Google Maps'), url: 'https://www.google.com/maps?q=' },
            osm: { label: gt('Open Street Map'), url: 'https://www.openstreetmap.org/search?query=' },
            apple: { label: gt('Apple Maps'), url: 'https://maps.apple.com/?q=' }
        };

        return function () {

            var address = $('<address>').attr('data-property', type).text($.trim(text)),
                service = settings.get('mapService', 'google');

            // Apple Maps only works on iOS and MacOS
            if (service === 'apple' && !_.device('ios || macos')) service = 'none';

            if (service === 'none') {
                return $(this).append(address);
            }

            var query = encodeURIComponent(text.replace(/\n*/, '\n').trim().replace(/\n/g, ', '));

            $(this).append(
<<<<<<< HEAD
                $('<a class="maps-service" target="_blank">')
                .attr('href', services[service].url + query)
                .append(
                    address,
                    $('<p>').append(
                        $('<i class="fa fa-external-link">'),
                        //#. %1$s is a map service, like "Google Maps"
                        $.txt(' ' + gt('Open in %1$s', services[service].label))
=======
                $('<a class="google-maps" target="_blank">')
                    .attr('href', 'http://www.google.com/maps?q=' + encodeURIComponent(text.replace(/\n*/, '\n').trim().replace(/\n/g, ', ')))
                    .attr('data-property', type)
                    .append(
                        $('<address>').text($.trim(text)),
                        $('<p>').append(
                            $('<i class="fa fa-external-link" aria-hidden="true">'),
                            // \u2122 = &trade;
                            $.txt(' Google Maps \u2122')
                        )
>>>>>>> 870ec1a2
                    )
                )
            );
        };
    }

    ext.point('io.ox/contacts/detail/content')

        // Contact note/comment
        .extend({
            id: 'comment',
            index: 100,
            draw: function (baton) {

                var comment = $.trim(baton.data.note || '');
                if (comment !== '') {
                    this.append(
                        $('<fieldset>').append(
                            $('<legend class="sr-only">').text(gt('Comment')),
                            _.nltobr(comment, $('<div class="comment">'))
                        )
                    );
                }
            }
        })

        .extend({
            id: 'personal',
            index: 200,
            draw: function (baton) {

                var data = baton.data,
                    fullname = util.getFullName(baton.data);

                this.append(
                    block(gt('Personal'),
                        simple(data, 'title'),
                        simple({ fullname: fullname }, 'name', gt('Name')),
                        simple(data, 'second_name'),
                        simple(data, 'suffix'),
                        simple(data, 'nickname'),
                        row('birthday', function () {
                            if (baton.data.birthday) {
                                return util.getBirthday(baton.data.birthday);
                            }
                        }),
                        row('url', function () {
                            if (baton.data.url) {
                                if (baton.data.url.indexOf('http://') !== 0 && baton.data.url.indexOf('https://') !== 0) {
                                    //fix urls
                                    return $('<a>', { href: 'http://' + baton.data.url, target: '_blank' }).text(baton.data.url);
                                }
                                return $('<a>', { href: baton.data.url, target: '_blank' }).text(baton.data.url);
                            }
                        }),
                        // --- rare ---
                        simple(data, 'marital_status'),
                        simple(data, 'number_of_children'),
                        simple(data, 'spouse_name'),
                        simple(data, 'anniversary')
                    )
                    .attr('data-block', 'personal')
                );
            }
        })

        .extend({
            id: 'job',
            index: 300,
            draw: function (baton) {

                var data = baton.data;

                this.append(
                    block(gt('Job'),
                        simple(data, 'position'),
                        simple(data, 'department'),
                        simple(data, 'profession'),
                        simple(data, 'company'),
                        simple(data, 'room_number'),
                        // --- rare ---
                        simple(data, 'employee_type'),
                        simple(data, 'number_of_employees'),
                        simple(data, 'sales_volume'),
                        simple(data, 'tax_id'),
                        simple(data, 'commercial_register'),
                        simple(data, 'branches'),
                        simple(data, 'business_category'),
                        simple(data, 'info'),
                        simple(data, 'manager_name'),
                        simple(data, 'assistant_name')
                    )
                    .attr('data-block', 'job')
                );
            }
        })

        .extend({
            id: 'messaging',
            index: 400,
            draw: function (baton) {

                var data = baton.data,
                    fullname = util.getFullName(data),
                    addresses = _([data.email1, data.email2, data.email3])
                        .chain()
                        .map(function (address) {
                            return $.trim(address).toLowerCase();
                        })
                        .value();

                this.append(
                    block(gt('Mail and Messaging'),
                        mail(addresses[0], fullname, 'email1'),
                        mail(addresses[1], fullname, 'email2'),
                        mail(addresses[2], fullname, 'email3'),
                        IM(data.instant_messenger1, 'instant_messenger1'),
                        IM(data.instant_messenger2, 'instant_messenger2')
                    )
                    .attr('data-block', 'messaging')
                );
            }
        })

        .extend({
            id: 'phone',
            index: 500,
            draw: function (baton) {

                var data = baton.data;

                this.append(
                    block(gt('Phone numbers'),
                        phone(data, 'cellular_telephone1'),
                        phone(data, 'cellular_telephone2'),
                        phone(data, 'telephone_business1'),
                        phone(data, 'telephone_business2'),
                        phone(data, 'telephone_home1'),
                        phone(data, 'telephone_home2'),
                        phone(data, 'telephone_other'),
                        simple(data, 'fax_business'),
                        simple(data, 'fax_home'),
                        simple(data, 'fax_other'),
                        // --- rare ---
                        phone(data, 'telephone_company'),
                        phone(data, 'telephone_car'),
                        phone(data, 'telephone_isdn'),
                        phone(data, 'telephone_pager'),
                        phone(data, 'telephone_primary'),
                        phone(data, 'telephone_radio'),
                        phone(data, 'telephone_telex'),
                        phone(data, 'telephone_ttytdd'),
                        phone(data, 'telephone_ip'),
                        phone(data, 'telephone_assistant'),
                        phone(data, 'telephone_callback')
                    )
                    .attr('data-block', 'phone')
                );
            }
        })

        .extend({
            id: 'business-address',
            index: 600,
            draw: function (baton) {

                var data = baton.data;

                this.append(
                    block(
                        gt('Business Address'),
                        address(data, 'business'),
                        true
                    )
                    .attr('data-block', 'business-address')
                );
            }
        })

        .extend({
            id: 'home-address',
            index: 700,
            draw: function (baton) {

                var data = baton.data;

                this.append(
                    block(
                        gt('Home Address'),
                        address(data, 'home'),
                        true
                    )
                    .attr('data-block', 'home-address')
                );
            }
        })

        .extend({
            id: 'other-address',
            index: 800,
            draw: function (baton) {

                var data = baton.data;

                this.append(
                    block(
                        gt('Other Address'),
                        address(data, 'other'),
                        true
                    )
                    .attr('data-block', 'other-address')
                );
            }
        })

        .extend({
            id: 'misc',
            index: 900,
            draw: function (baton) {

                var data = baton.data;

                this.append(
                    block(
                        //#. section name for contact fields in detail view
                        gt('Miscellaneous'),
                        // looks stupid but actually easier to read and not much shorter than any smart-ass solution
                        simple(data, 'userfield01'),
                        simple(data, 'userfield02'),
                        simple(data, 'userfield03'),
                        simple(data, 'userfield04'),
                        simple(data, 'userfield05'),
                        simple(data, 'userfield06'),
                        simple(data, 'userfield07'),
                        simple(data, 'userfield08'),
                        simple(data, 'userfield09'),
                        simple(data, 'userfield10'),
                        simple(data, 'userfield11'),
                        simple(data, 'userfield12'),
                        simple(data, 'userfield13'),
                        simple(data, 'userfield14'),
                        simple(data, 'userfield15'),
                        simple(data, 'userfield16'),
                        simple(data, 'userfield17'),
                        simple(data, 'userfield18'),
                        simple(data, 'userfield19'),
                        simple(data, 'userfield20')
                    )
                    .attr('data-block', 'misc')
                );
            }
        });

    // Resource description
    // only applies to resource because they have a "description" field.
    // contacts just have a "note"

    var regPhone = /(\+?[\d\x20\/()]{4,})/g,
        regClean = /[^+0-9]/g;

    ext.point('io.ox/contacts/detail/content').extend({
        index: 1000000000000,
        id: 'description',
        draw: function (baton) {

            var str = $.trim(baton.data.description || ''), isHTML;
            if (str !== '') {

                isHTML = looksLikeHTML(str);

                // find phone numbers & links
                str = str.replace(regPhone, function (match) {
                    var number = match.replace(regClean, '');
                    return '<a href="callto:' + number + '">' + match + '</a>';
                });

                // fix missing newlines
                if (!isHTML) {
                    str = str.replace(/\n/g, '<br>');
                }

                this.append(
                    $('<div class="description">').append(
                        $('<div>').html(str),
                        // add callback?
                        baton.data.callbacks && 'extendDescription' in baton.data.callbacks ?
                            $('<a href="#">').text(gt('Copy to description'))
                            .on('click', { description: $('<div>').html(str.replace(/[ \t]+/g, ' ').replace(/<br>/g, '\n')).text() }, baton.data.callbacks.extendDescription)
                            : []
                    )
                );
            }
        }
    });

    ext.point('io.ox/contacts/detail').extend({
        index: 1000000000000,
        id: 'breadcrumb',
        draw: function (baton) {

            var id = baton.data.folder_id;

            // this is also used by halo, so we might miss a folder id
            if (!id) return;

            // don't show folders path for folder 6 if global address book is disabled
            if (String(id) === '6' && !capabilities.has('gab')) return;

            this.append(
                $('<div class="clearfix">'),
                new BreadcrumbView({ folder: id, app: baton.app, label: gt('Saved in:'), disable: ['2', '3'] }).render().$el
            );
        }
    });

    function redraw(e, data) {
        var baton = e.data.baton;
        //use old baton with new data(keep disabled extensionpoints)
        baton.data = data;
        $(this).replaceWith(e.data.view.draw(baton));
    }

    return {

        draw: function (baton) {

            if (!baton) return $('<div>');

            try {

                // make sure we have a baton
                baton = ext.Baton.ensure(baton);

                var node = $.createViewContainer(baton.data, api)
                    .on('redraw', { view: this, data: baton.data, baton: baton }, redraw)
                    .addClass('contact-detail view')
                    .attr({
                        'role': 'complementary',
                        'aria-label': gt('Contact Details')
                    });
                ext.point('io.ox/contacts/detail').invoke('draw', node, baton);

                return node;

            } catch (e) {
                console.error('io.ox/contacts/view-detail:draw()', e);
            }
        }
    };
});<|MERGE_RESOLUTION|>--- conflicted
+++ resolved
@@ -428,27 +428,14 @@
             var query = encodeURIComponent(text.replace(/\n*/, '\n').trim().replace(/\n/g, ', '));
 
             $(this).append(
-<<<<<<< HEAD
                 $('<a class="maps-service" target="_blank">')
                 .attr('href', services[service].url + query)
                 .append(
                     address,
                     $('<p>').append(
-                        $('<i class="fa fa-external-link">'),
+                        $('<i class="fa fa-external-link" aria-hidden="true">'),
                         //#. %1$s is a map service, like "Google Maps"
                         $.txt(' ' + gt('Open in %1$s', services[service].label))
-=======
-                $('<a class="google-maps" target="_blank">')
-                    .attr('href', 'http://www.google.com/maps?q=' + encodeURIComponent(text.replace(/\n*/, '\n').trim().replace(/\n/g, ', ')))
-                    .attr('data-property', type)
-                    .append(
-                        $('<address>').text($.trim(text)),
-                        $('<p>').append(
-                            $('<i class="fa fa-external-link" aria-hidden="true">'),
-                            // \u2122 = &trade;
-                            $.txt(' Google Maps \u2122')
-                        )
->>>>>>> 870ec1a2
                     )
                 )
             );
