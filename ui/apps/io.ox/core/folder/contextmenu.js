/**
 * This work is provided under the terms of the CREATIVE COMMONS PUBLIC
 * LICENSE. This work is protected by copyright and/or other applicable
 * law. Any use of the work other than as authorized under this license
 * or copyright law is prohibited.
 *
 * http://creativecommons.org/licenses/by-nc-sa/2.5/
 *
 * © 2014 Open-Xchange Inc., Tarrytown, NY, USA. info@open-xchange.com
 *
 * @author Matthias Biggeleben <matthias.biggeleben@open-xchange.com>
 */

define('io.ox/core/folder/contextmenu', [
    'io.ox/core/extensions',
    'io.ox/core/folder/actions/common',
    'io.ox/core/folder/api',
    'io.ox/core/capabilities',
    'gettext!io.ox/core'
], function (ext, actions, api, capabilities, gt) {

    'use strict';

    //
    // drawing utility functions
    //

    function a(action, text) {
        return $('<a href="#" tabindex="1" role="menuitem">')
            .attr('data-action', action).text(text)
            // always prevent default
            .on('click', $.preventDefault);
    }

    function disable(node) {
        return node.attr('aria-disabled', true).removeAttr('tabindex').addClass('disabled');
    }

    function addLink(node, options) {
        var link = a(options.action, options.text);
        if (options.enabled) link.on('click', options.data, options.handler); else disable(link);
        node.append($('<li role="presentation">').append(link));
        return link;
    }

    function divider() {
        this.append(
            $('<li class="divider" role="presentation" aria-hidden="true">')
        );
    }

    var extensions = {

        //
        // Mark all mails as read
        //
        markFolderSeen: function (baton) {

            if (baton.module !== 'mail') return;

            addLink(this, {
                action: 'markfolderread',
                data: { folder: baton.data.id, app: baton.app },
                enabled: true,
                handler: actions.markFolderSeen,
                text: gt('Mark all mails as read')
            });
        },

        //
        // Clean up / Expunge
        //
        expunge: function (baton) {

            if (baton.module !== 'mail') return;

            addLink(this, {
                action: 'expunge',
                data: { folder: baton.data.id },
                enabled: api.can('delete', baton.data),
                handler: actions.expungeFolder,
                text: gt('Clean up')
            });
        },

        //
        // Archive messages
        //
        archive: (function () {

            function handler(e) {
                ox.load(['io.ox/core/folder/actions/archive']).done(function (archive) {
                    archive(e.data.id);
                });
            }

            return function (baton) {

                if (baton.module !== 'mail') return;

                addLink(this, {
                    action: 'archive',
                    data: { id: baton.data.id },
                    enabled: api.can('delete', baton.data),
                    handler: handler,
                    //#. Verb: (to) archive messages
                    text: gt.pgettext('verb', 'Archive')
                });
            };

        }()),

        //
        // Empty folder
        //
        empty: function (baton) {

            if (baton.module !== 'mail' && baton.module !== 'infostore') return;

            addLink(this, {
                action: 'clearfolder',
                data: { id: baton.data.id, module: baton.module },
                enabled: api.can('delete', baton.data),
                handler: actions.clearFolder,
                text: gt('Empty folder')
            });
        },

        //
        // Add folder
        //
        add: (function () {

            function handler(e) {
                ox.load(['io.ox/core/folder/actions/add']).done(function (add) {
                    add(e.data.folder, { module: e.data.module });
                });
            }

            return function (baton) {

                // only mail and infostore show hierarchies
                if (/^(contacts|calendar|tasks)$/.test(baton.module)) return;
<<<<<<< HEAD
                if (!api.can('create:folder', baton.data)) return;
=======

                // special case: default0 with altnamespace
                var canCreate = baton.data.id === 'default0' && api.altnamespace;
                if (!canCreate && !api.can('create:folder', baton.data)) return;
>>>>>>> 6c7d6d7a

                addLink(this, {
                    action: 'add-subfolder',
                    data: { app: baton.app, folder: baton.data.id, module: baton.module },
                    enabled: true,
                    handler: handler,
                    text: gt('New subfolder')
                });
            };
        }()),

        //
        // Rename folder
        //
        rename: (function () {

            function handler(e) {
                ox.load(['io.ox/core/folder/actions/rename']).done(function (rename) {
                    rename(e.data.id);
                });
            }

            return function (baton) {

                if (!api.can('rename', baton.data)) return;

                addLink(this, {
                    action: 'rename',
                    data: { id: baton.data.id },
                    enabled: true,
                    handler: handler,
                    text: gt('Rename')
                });
            };
        }()),

        //
        // Remove folder
        //
        removeFolder: (function () {

            function handler(e) {
                ox.load(['io.ox/core/folder/actions/remove']).done(function (remove) {
                    remove(e.data.id);
                });
            }

            return function (baton) {

                if (!api.can('remove:folder', baton.data)) return;

                addLink(this, {
                    action: 'delete',
                    data: { id: baton.data.id },
                    enabled: true,
                    handler: handler,
                    text: gt('Delete')
                });
            };
        }()),

        //
        // Move
        //
        move: (function () {

            function handler(e) {
                require(['io.ox/core/folder/actions/move'], function (move) {
                    move.folder(e.data.id);
                });
            }

            return function (baton) {

                if (!/^(mail|infostore)$/.test(baton.module)) return;
                if (_.device('smartphone')) return;
                if (!api.can('remove:folder', baton.data)) return;

                addLink(this, {
                    action: 'move',
                    data: { id: baton.data.id },
                    enabled: true,
                    handler: handler,
                    text: gt('Move')
                });
            };
        }()),

        //
        // Zip folder
        //
        zip: (function () {

            function handler(e) {
                require(['io.ox/files/api'], function (api) {
                    api.zip(e.data.id);
                });
            }

            return function (baton) {

                if (_.device('smartphone')) return;
                if (baton.module !== 'infostore') return;

                addLink(this, {
                    action: 'zip',
                    data: { id: baton.data.id },
                    enabled: true,
                    handler: handler,
                    text: gt('Download entire folder')
                });
            };
        }()),

        //
        // Export folder
        //
        exportData: (function () {

            function handler(e) {
                require(['io.ox/core/export/export'], function (exporter) {
                    //module,folderid
                    exporter.show(e.data.baton.data.module, e.data.baton.data.id);
                });
            }

            return function (baton) {

                if (_.device('ios || android')) return;
                if (!api.can('export', baton.data)) return;
                if (baton.data.total === 0) return;
                if (!_.isNumber(baton.data.total) && baton.data.total !== null) return;

                addLink(this, {
                    action: 'export',
                    data: { baton: baton },
                    enabled: true,
                    handler: handler,
                    text: gt('Export')
                });
            };
        }()),

        //
        // Import data
        //
        importData: (function () {

            function handler(e) {
                e.preventDefault();
                require(['io.ox/core/import/import'], function (importer) {
                    importer.show(e.data.baton.data.module, e.data.baton.data.id);
                });
            }

            return function (baton) {

                if (_.device('ios || android')) return;
                if (!api.can('import', baton.data)) return;

                addLink(this, {
                    action: 'import',
                    data: { baton: baton },
                    enabled: true,
                    handler: handler,
                    text: gt('Import')
                });
            };
        }()),

        //
        // Permissions
        //
        permissions: (function () {

            function handler(e) {
                e.preventDefault();
                var folder = String(e.data.app.folder.get());
                require(['io.ox/core/permissions/permissions'], function (permissions) {
                    permissions.show(folder);
                });
            }

            return function (baton) {

                if (!capabilities.has('gab')) return;
                if (capabilities.has('alone')) return;
                if (_.device('smartphone')) return;

                addLink(this, {
                    action: 'permissions',
                    data: { app: baton.app },
                    enabled: true,
                    handler: handler,
                    text: gt('Permissions')
                });
            };
        }()),

        //
        // Subscribe folder
        //
        subscribe: (function () {

            function handler(e) {
                e.preventDefault();
                require(['io.ox/core/sub/subscriptions'], function (subscriptions) {
                    subscriptions.buildSubscribeDialog(e.data);
                });
            }

            return function (baton) {

                if (!api.can('subscribe', baton.data || api.is('trash', baton.data))) return;

                var tempLink, node, self = this;

                node = $('<li>').append(
                    tempLink = a('subscriptions', gt('New subscription'))
                );

                if (capabilities.has('subscription')) {
                    tempLink.on('click', { folder: baton.data.folder_id, module: baton.data.module, app: baton.app }, handler);
                    this.append(node);
                } else {
                    require(['io.ox/core/upsell'], function (upsell) {
                        if (upsell.enabled(['subscription'])) {
                            tempLink.on('click', function () {
                                upsell.trigger({
                                    type: 'inline-action',
                                    id: 'io.ox/core/foldertree/contextmenu/default/subscribe',
                                    missing: upsell.missing(['subscription'])
                                });
                            });
                            self.append(node);
                        }
                    });
                }
            };
        }()),

        //
        // Folder properties
        //

        properties: (function () {

            function handler(e) {
                e.preventDefault();
                var id = e.data.baton.app.folder.get();
                require(['io.ox/core/folder/actions/properties'], function (fn) {
                    fn(id);
                });
            }

            return function (baton) {

                if (_.device('smartphone')) return;

                addLink(this, {
                    action: 'properties',
                    data: { baton: baton },
                    enabled: true,
                    handler: handler,
                    text: gt('Properties')
                });
            };
        }()),

        //
        // Hide/show folder
        //

        toggle: (function () {

            function handler(e) {
                e.preventDefault();
                // hide/show
                api.toggle(e.data.id, e.data.state);
                // dropdown menu needs a redraw
                e.data.view.renderContextMenuItems();
            }

            return function (baton) {

                // if data is empty we have nothing to do here
                if (!baton.data.id) return;
                if (!/^(contacts|calendar|tasks)$/.test(baton.module)) return;
                if (_.device('smartphone')) return;
                if (baton.data.standard_folder) return;

                var hidden = api.is('hidden', baton.data);

                addLink(this, {
                    action: 'hide',
                    data: { id: baton.data.id, state: hidden, view: baton.view },
                    enabled: true,
                    handler: handler,
                    text: hidden ? gt('Show') : gt('Hide')
                });
            };
        }()),

        customColor: (function () {

            var util;

            function clickHandler(e) {

                //prevent dialog from closing
                e.stopPropagation();
                e.preventDefault();

                e.data.baton.elem = $(this);

                require(['io.ox/core/folder/actions/color-selection'], function (colorSelection) {
                    colorSelection(e.data.baton, e.data.color_label);
                });
            }

            function getColorLabel(color_label, baton) {

                var folderColor = util.getFolderColor(baton.data);

                return $('<div class="color-label pull-left" tabindex="1" role="checkbox">')
                    .addClass('color-label-' + color_label)
                    .addClass(folderColor == color_label ? 'active' : '')
                    .attr({
                        'aria-checked': folderColor == color_label,
                        'aria-label': util.getColorLabel(color_label)
                    })
                    .append('<i class="fa fa-check">')
                    .on('click', { color_label: color_label, baton: baton }, clickHandler);
            }

            return function (baton) {

                if (!/^calendar$/.test(baton.module)) return;
                if (!api.is('private', baton.data)) return;

                var listItem;

                this.append(
                    listItem = $('<li role="presentation">')
                );

                require(['settings!io.ox/calendar', 'io.ox/calendar/util'], function (settings, calendarUtil) {
                    if (settings.get('colorScheme') === 'custom') {
                        util = calendarUtil;
                        listItem.append(
                            $('<div class="custom-colors">').append(
                                _.map(_.range(1, 11), function (opt) {
                                    return getColorLabel(opt, baton);
                                })
                            )
                        );
                    } else {
                        listItem.remove();
                    }
                });
            };
        })()
    };

    //
    // Default extensions
    //

    ext.point('io.ox/core/foldertree/contextmenu/default').extend(
        {
            id: 'mark-folder-read',
            index: 100,
            draw: extensions.markFolderSeen
        },
        {
            id: 'expunge',
            index: 200,
            draw: extensions.expunge
        },
        {
            id: 'archive',
            index: 300,
            draw: extensions.archive
        },
        {
            id: 'divider-1',
            index: 400,
            draw: divider
        },
        // -----------------------------------------------
        {
            id: 'add-folder',
            index: 1000,
            draw: extensions.add
        },
        {
            id: 'rename',
            index: 1100,
            draw: extensions.rename
        },
        {
            id: 'move',
            index: 1200,
            draw: extensions.move
        },
        {
            id: 'publications',
            index: 1300,
            draw: extensions.publish
        },
        {
            id: 'subscribe',
            index: 1400,
            draw: extensions.subscribe
        },
        {
            id: 'customColor',
            index: 1500,
            draw: extensions.customColor
        },
        {
            id: 'divider-2',
            index: 1600,
            draw: divider
        },
        // -----------------------------------------------
        {
            id: 'import',
            index: 2100,
            draw: extensions.importData
        },
        {
            id: 'export',
            index: 2200,
            draw: extensions.exportData
        },
        {
            id: 'zip',
            index: 2300,
            draw: extensions.zip
        },
        {
            id: 'divider-3',
            index: 2400,
            draw: divider
        },
        // -----------------------------------------------
        {
            id: 'permissions',
            index: 3100,
            draw: extensions.permissions
        },
        {
            id: 'properties',
            index: 3200,
            draw: extensions.properties
        },
        {
            id: 'divider-4',
            index: 3300,
            draw: divider
        },
        // -----------------------------------------------
        {
            id: 'toggle',
            index: 4100,
            draw: extensions.toggle
        },
        {
            id: 'empty',
            index: 4200,
            draw: extensions.empty
        },
        {
            id: 'delete',
            index: 4300,
            draw: extensions.removeFolder
        }
    );

    //
    // Special extensions
    //

    ext.point('io.ox/core/foldertree/contextmenu/myfolders').extend(
        {
            id: 'add-folder',
            index: 1000,
            draw: extensions.add
        }
    );

    return {
        extensions: extensions,
        addLink: addLink,
        disable: disable,
        divider: divider
    };
});<|MERGE_RESOLUTION|>--- conflicted
+++ resolved
@@ -141,14 +141,10 @@
 
                 // only mail and infostore show hierarchies
                 if (/^(contacts|calendar|tasks)$/.test(baton.module)) return;
-<<<<<<< HEAD
-                if (!api.can('create:folder', baton.data)) return;
-=======
 
                 // special case: default0 with altnamespace
                 var canCreate = baton.data.id === 'default0' && api.altnamespace;
                 if (!canCreate && !api.can('create:folder', baton.data)) return;
->>>>>>> 6c7d6d7a
 
                 addLink(this, {
                     action: 'add-subfolder',
