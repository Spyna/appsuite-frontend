/**
 * All content on this website (including text, images, source
 * code and any other original works), unless otherwise noted,
 * is licensed under a Creative Commons License.
 *
 * http://creativecommons.org/licenses/by-nc-sa/2.5/
 *
 * Copyright (C) Open-Xchange Inc., 2006-2011
 * Mail: info@open-xchange.com
 *
 * @author Matthias Biggeleben <matthias.biggeleben@open-xchange.com>
 */

define("io.ox/mail/main",
<<<<<<< HEAD
    ["io.ox/mail/util",
     "io.ox/mail/api",
     "io.ox/core/tk/vgrid",
     "io.ox/mail/view-detail",
     "io.ox/mail/view-grid-template",
     "io.ox/mail/actions",
     "less!io.ox/mail/style.less"
    ], function (util, api, VGrid, viewDetail, tmpl) {
=======
    ["io.ox/mail/util", "io.ox/mail/api", "io.ox/core/tk/vgrid",
     "io.ox/mail/view-detail", "io.ox/mail/actions", "css!io.ox/mail/style.css"
    ], function (util, api, VGrid, viewDetail) {
>>>>>>> 6d113aba
    
    "use strict";
    
    var autoResolveThreads = function (e) {
        // get mail api
        var self = $(this);
        // get mail data
        api.get(e.data).done(function (data) {
            // replace placeholder with mail content
            self.replaceWith(viewDetail.draw(data));
        });
    };
    
    // application object
    var app = ox.ui.createApp(),
        // app window
        win,
        // grid
        grid,
        gridWidth = 310,
        // nodes
        left,
        right;
    
    // launcher
    app.setLauncher(function () {
    
        // get window
        win = ox.ui.createWindow({
            title: "Inbox",
            toolbar: true,
            search: true
        });
        
        win.addClass("io-ox-mail-main");
        
        // toolbar
        win.addButton({
            label: "New Mail",
            action: util.createNewMailDialog
        })
        .css("marginRight", "40px");
        
        app.setWindow(win);
        
        // left panel
        left = $("<div/>")
            .addClass("leftside border-right")
            .css({
                width: gridWidth + "px",
                overflow: "auto"
            })
            .appendTo(win.nodes.main);
        
        // right panel
        $("<div/>")
            .css({ left: gridWidth + 1 + "px" })
            .addClass("rightside mail-detail-pane")
            .append(
                right = $("<div/>").addClass("abs")
            )
            .appendTo(win.nodes.main);
        
        // grid
        grid = new VGrid(left);
        
        // add template
        grid.addTemplate(tmpl.main);
        
        // all request
        grid.setAllRequest(function () {
            return api.getAllThreads();
        });
        
        // list request
        grid.setListRequest(function (ids) {
            return api.getThreads(ids);
        });
        
        // search: all request
        grid.setAllRequest("search", function () {
            return api.search(win.search.query);
        });
        
        // search: list request
        grid.setListRequest("search", function (ids) {
            return api.getList(ids);
        });
        
        /*
         * Search handling
         */
        win.bind("search", function (q) {
            grid.setMode("search");
        });
        
        win.bind("cancel-search", function () {
            grid.setMode("all");
        });
         
        var showMail, drawThread, drawMail, drawFail;
        
        showMail = function (obj) {
            // be busy
            right.busy(true);
            // which mode?
            if (grid.getMode() === "all") {
                // get thread
                var thread = api.getThread(obj);
                // get first mail first
                api.get(thread[0])
                    .done(_.lfo(drawThread, thread))
                    .fail(_.lfo(drawFail, obj));
            } else {
                api.get(obj)
                    .done(_.lfo(drawMail))
                    .fail(_.lfo(drawFail, obj));
            }
        };
        
        drawThread = function (list, mail) {
            // loop over thread - use fragment to be fast for tons of mails
            var i = 0, obj, frag = document.createDocumentFragment();
            for (; (obj = list[i]); i++) {
                if (i === 0) {
                    frag.appendChild(viewDetail.draw(mail).get(0));
                } else {
                    frag.appendChild(viewDetail.drawScaffold(obj, autoResolveThreads).get(0));
                }
            }
            right.idle().empty().get(0).appendChild(frag);
            // show many to resolve?
            var nodes = right.find(".mail-detail"),
                numVisible = (right.parent().height() / nodes.eq(0).outerHeight(true) >> 0) + 1;
            // resolve visible
            nodes.slice(0, numVisible).trigger("resolve");
            // look for scroll
            var autoResolve = function () {
                nodes.trigger("resolve");
                right.unbind("scroll", autoResolve);
            };
            right.bind("scroll", autoResolve);
        };
        
        drawMail = function (data) {
            right.idle().empty().append(viewDetail.draw(data));
        };
        
        drawFail = function (obj) {
            right.idle().empty().append(
                $.fail("Connection lost.", function () {
                    showMail(obj);
                })
            );
        };
        
        /*
         * Selection handling
         */
        grid.selection.bind("change", function (selection) {
            if (selection.length === 1) {
                showMail(selection[0]);
            } else {
                right.empty();
            }
        });
        
        win.bind("show", function () {
            grid.selection.keyboard(true);
        });
        win.bind("hide", function () {
            grid.selection.keyboard(false);
        });
        
        // bind all refresh
        api.bind("refresh.all", function (data) {
            grid.refresh();
        });
        
        // bind list refresh
        api.bind("refresh.list", function (data) {
            grid.repaint();
        });
        
        // go!
        win.show(function () {
            grid.paint();
        });
    });
    
    return {
        getApp: app.getInstance
    };
});<|MERGE_RESOLUTION|>--- conflicted
+++ resolved
@@ -12,20 +12,14 @@
  */
 
 define("io.ox/mail/main",
-<<<<<<< HEAD
     ["io.ox/mail/util",
      "io.ox/mail/api",
      "io.ox/core/tk/vgrid",
      "io.ox/mail/view-detail",
      "io.ox/mail/view-grid-template",
      "io.ox/mail/actions",
-     "less!io.ox/mail/style.less"
+     "css!io.ox/mail/style.css"
     ], function (util, api, VGrid, viewDetail, tmpl) {
-=======
-    ["io.ox/mail/util", "io.ox/mail/api", "io.ox/core/tk/vgrid",
-     "io.ox/mail/view-detail", "io.ox/mail/actions", "css!io.ox/mail/style.css"
-    ], function (util, api, VGrid, viewDetail) {
->>>>>>> 6d113aba
     
     "use strict";
     
