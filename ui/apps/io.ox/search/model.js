/**
 * This work is provided under the terms of the CREATIVE COMMONS PUBLIC
 * LICENSE. This work is protected by copyright and/or other applicable
 * law. Any use of the work other than as authorized under this license
 * or copyright law is prohibited.
 *
 * http://creativecommons.org/licenses/by-nc-sa/2.5/
 *
 * © 2014 Open-Xchange Inc., Tarrytown, NY, USA. info@open-xchange.com
 *
 * @author Frank Paczynski <frank.paczynski@open-xchange.com>
 */

<<<<<<< HEAD
define('io.ox/search/model', [
    'io.ox/search/api',
    'io.ox/search/items/main',
    'io.ox/backbone/modelFactory',
    'io.ox/search/util',
    'io.ox/core/extensions'
], function (api, collection, ModelFactory, util, ext) {
=======
define('io.ox/search/model',
    ['io.ox/search/api',
     'io.ox/search/items/main',
     'io.ox/backbone/modelFactory',
     'io.ox/search/util',
     'io.ox/core/extensions',
     'gettext!io.ox/search'
    ], function (api, collection, ModelFactory, util, ext, gt) {
>>>>>>> b1a95270

    'use strict';

    /*
     *  facet      ->  values         ->  options or filter
     *  'contacts' -> 'contacts/1/15' -> 'sender'
     */

    var options = {},
        items = collection.create(),
        defaults, factory, conflicts;

    // custom error message
    var error = {
        virtual: gt('Selected folder is virtual and can not be searched. Please select another folder.')
    };

    // fetch settings/options
    ext.point('io.ox/search/main').invoke('config', $(), options);

    defaults = {
        // widget vs. application
        mode: '',
        // ox app and request module
        app: '',
        // search term
        query: '',
        // autocomplete response
        autocomplete: [],
        // query call result
        items: items,
        // active facets
        active: [],
        pool: {},
        poollist: [],
        pooldisabled: {},
        options: options,
        // current folder
        start: 0,
        size: 100,
        extra: 1,
        // show advanced facets block initially
        showadv: false,
        // data container for extensions/plugins
        extensions: {}
    };

    // resolve conflicting facets
    conflicts = function () {
        var pool = _.extend({}, this.get('pool')),
            list = [].concat(this.get('poollist')),
            remove = {},
            disabled = {},
            hash = {}, i;

        // FLAG: conflicts:[id]
        // prefer last set facets
        list.reverse();

        // ignore folder facet with 'custom' (it's equivalent to an unset filter)
        var relevant = _.filter(list, function (value) {
            var facet = pool[value.facet];
            if (value.facet === 'folder' && (facet.values.custom.custom === 'custom' || !facet.values.custom.custom)) {
                return false;
            } else {
                return true;
            }
        });

        // collect facets that should be disabled/
        _.each(relevant, function (value) {
            var facet = pool[value.facet];
            _.each(facet.flags, function (flag) {
                if (flag.indexOf('conflicts:') === 0 && !remove[facet.id]) {
                    var id = flag.split(':')[1];
                    remove[id] = true;
                }
            });
        });

        // remove/disable facet
        _.each(remove, function (value, id) {
            // remove from pool/list and mark disabled
            if (id === 'folder') {
                pool.folder.values.custom.custom = 'custom';
                var tmp;
                // special handling for folder (put at the end of the list)
                list = _.filter(list, function (compact) {
                    if (compact.facet === 'folder') {
                        compact.custom = 'custom';
                        tmp = compact;
                        return false;
                    } else {
                        return true;
                    }
                });
                list.unshift(tmp);
            } else {
                delete pool[id];
                list = _.filter(list, function (compact) {
                    return compact.facet !== id;
                });
            }
            disabled[id] = facet;
        });

        // recover order
        list.reverse();

        // FLAG: highlander
        // keep only last added value of highlander facets
        for (i = list.length - 1; i >= 0; i--) {
            var data = list[i],
                facet = pool[data.facet];
            if (_.contains(facet.flags, 'highlander') && Object.keys(facet.values).length > 1) {
                if (!hash[data.facet]) {
                    // keep latest value (negative loop)
                    hash[data.facet] = true;
                } else {
                    // remove others
                    list.splice(i, 1);
                    delete facet.values[data.value];
                }
            }
        }

        var last;
        if (_.contains(this.getOptions().flags, 'singleton')) {
            for (i = list.length - 1; i >= 0; i--) {
                var data = list[i],
                    facet = pool[data.facet];
                if (facet.id !== 'folder' && !_.contains(facet.flags, 'advanced')) {
                    if (last) {
                        list.splice(i, 1);
                        delete facet.values[data.value];
                    } else {
                        last = true;
                    }
                }

            }
        }

        // update
        this.set('pooldisabled', disabled, { silent: true });
        this.set('pool', pool);
        this.set('poollist', list);
    };

    factory = new ModelFactory({
        ref: 'io.ox/search/model',
        api: api,
        model: {
            defaults: defaults,
            getApp: function () {
                var app,
                    ref = ox.ui.App.getCurrentApp(),
                    current = ref ? ref.get('name') : options.defaultApp;

                // target app changed?
                if (current !== 'io.ox/search') this.setModule(current);

                app = this.get('app');
                // ensure options
                if (!options.mapping) {
                    ext.point('io.ox/search/main').invoke('config',  $(), options);
                }
                // return module param for api calls
                return (options.mapping[app] || options.mapping[app + '/edit'] || app);
            },
            getModule: function () {
                return this.getApp().split('/')[1];
            },
            add: function (facet, value, option, silent) {
                var pool = this.get('pool'),
                    list = this.get('poollist');

                // add facet to pool
                _.each(this.get('autocomplete'), function (data) {
                    if (data.id === facet) {
                        var item = _.copy(data, true),
                            itemvalue;

                        // get value object
                        itemvalue = _.find(item.values, function (data) {
                            // folder support via hidden flag
                            return data.id === value || !!item.custom;
                        });

                        // overwrite
                        if (!!item.custom) {
                            itemvalue.custom = option.custom;
                            itemvalue.name = option.name;
                            // update 'folder' value
                            _.extend(data.values[0], itemvalue);
                        }

                        // empty values
                        item.values = {};
                        // add facet
                        pool[facet] = pool[facet] || item;
                        // add value

                        // we have to create custom ids here to support 'globals'
                        if (facet === 'global' || facet === value) {
                            // pseudo uuid
                            value = Date.now();
                            data.id = value;
                        }

                        // add option to value
                        var compact = {
                            facet: facet,
                            value: value,
                            // a) simple or default without options, b) exclusive, c) default with options
                            option: data.style === 'simple' || itemvalue.filter || !itemvalue.options ? '' : option || itemvalue.options[0].id
                        };

                        (itemvalue || data)._compact = compact;
                        pool[facet].values[value] = (itemvalue || data);

                        // append/prepend ids to pool list
                        if (facet === 'folder') {
                            list.unshift(compact);
                        } else {
                            list.push(compact);
                        }
                    }
                });

                // resolve conflicts
                conflicts.call(this);

                this.trigger('facet:add', facet, value, option);

                if (facet !== 'folder' && !silent)
                    this.trigger('query', this.getApp());
            },
            remove: function (facet, value) {
                var pool = this.get('pool'),
                    list = this.get('poollist'),
                    // flag: remove all facets
                    global = !facet && !value;
                // remove from  pool list
                for (var i = list.length - 1; i >= 0; i--) {
                    var item = list[i];
                    if (global || (item.facet === facet && item.value === value)) {
                        // remove from pool
                        delete pool[item.facet].values[item.value];
                        // remove empty facet from pool
                        if (_.isEmpty(pool[item.facet].values)) {
                            delete pool[item.facet];
                        }
                        // remove from list
                        list.splice(i, 1);
                    }
                }
                // resolve conflicts
                conflicts.call(this);

                items.empty();

                // cancel search when last non advanced facet value is removed
                var some = _.find(pool, function (facet) {
                    return !(_.contains(facet.flags, 'advanced'));
                });

                if (!some && ox.ui.App.getCurrentApp().get('name') !== 'io.ox/search') {
                    this.trigger('cancel');
                } else {
                    this.trigger('query', this.getApp());
                }
            },
            // manipulates poollist only
            update: function (facet, value, data) {
                var facetdata = this.get('pool')[facet],
                    isCustom = facetdata.custom,
                    list = this.get('poollist');

                // update opt reference in pool list
                if (isCustom) {
                    // update pool item itself
                    $.extend(this.get('pool')[facet].values.custom, data);
                } else {
                    // update poollist
                    for (var i = list.length - 1; i >= 0; i--) {
                        var item = list[i];
                        if (item.facet === facet && item.value === value) {
                            _.extend(item, facetdata.style === 'exclusive' ?  { value: data.option } : {}, data);
                        }
                    }
                }

                // TODO: remove hack
                if (facetdata.style === 'exclusive' && facetdata.options) {
                    facetdata.values = {};
                    // get value object
                    _.each(facetdata.options, function (obj) {
                        // folder support via hidden flag
                        if (obj.id === data.option) {
                            facetdata.values[obj.id] = _.extend(
                                {},
                                obj,
                                {
                                    options: facetdata.options,
                                    _compact: {
                                        facet: facet,
                                        value: data.option,
                                        option: data.option
                                    }
                                }
                            );
                        }
                    });
                }
                conflicts.call(this);
                this.trigger('query', this.getApp());
            },
            fetch: function () {
                var pool = this.get('pool'),
                    list = this.get('poollist'),
                    active = [];
                // update opt reference in pool list
                _.each(list, function (item) {
                    var facet = pool[item.facet],
                        value = facet.values[item.value],
                        simple;
                    if (item.option && value && value.options) {
                        _.each(value.options, function (opt) {
                            if (opt.id === item.option) {
                                simple = _.copy(opt, true);
                            }
                        });
                    } else {
                        simple = _.copy(value, true);
                    }

                    if (value && (value.id !== 'custom' || (value.custom && value.custom !== 'custom'))) {
                        active.push({
                            //remove temporary suffix
                            facet: facet.id.split('.')[0],
                            value: value.custom || value.id,
                            filter: facet.custom ? null : simple.filter
                        });
                    }
                });
                return active;
            },
            setModule: function (module) {
                var current = this.get('app');
                this.set('app', module, { silent: true });
                if (current !== module) {
                    this.reset();
                }
            },
            getFolder: function () {
                var app = this.getApp() + '/main';
                if (require.defined(app)) {
                    return require(app).getApp().folder.get() || undefined;
                }
                return undefined;
            },
            ensure: function () {
                var self = this,
                    missingFolder = !this.get('pool').folder && !this.get('pooldisabled').folder,
                    def = missingFolder ? util.getFirstChoice(this) : $.Deferred().resolve({});
<<<<<<< HEAD
                return def.then(function (data) {
                    data = data || {};
                    if (!self.get('pool').folder && !self.get('pooldisabled').folder) {
                        self.add('folder', 'custom', data);
                    }
                });
=======
                return def
                        .then(function (data) {
                            data = data || {};
                            if (!self.get('pool').folder && !self.get('pooldisabled').folder)
                                self.add('folder', 'custom', data);
                        }, function () {
                            return {
                                message: error.virtual
                            };
                        });
>>>>>>> b1a95270
            },
            getFacets: function () {
                var self = this;
                return this.ensure().then(function () {
                    // return active filters
                    return self.fetch();
                });
            },
            getCompositeId: function () {
                // TODO: We just need a "cid" attribute in the backend response
                return _(this.fetch())
                    .chain()
                    .map(function (obj) {
                        var filter = obj.filter,
                            key = obj.facet + (filter && _.isArray(filter.fields) ? '(' + filter.fields.join(',') + ')' : ''),
                            value = filter && _.isArray(filter.queries) ? filter.queries.join(',') : obj.value;
                        return key + '=' + value;
                    })
                    .value().sort().join('&');
            },
            isMandatory: function (key) {
                if (options.mandatory === undefined) return false;
                return (options.mandatory[key] || []).indexOf(this.getModule()) >= 0;
            },
            setItems: function (data, timestamp) {
                var application = this.getApp(),
                    self = this,
                    list = _.map(data.results, function (item) {
                        return {
                            id: item.id,
                            folder: item.folder || item.folder_id,
                            // in case we support multiapp results in future
                            application: application,
                            data: item
                        };
                    });

                // set collection
                items.reset(list);
                items.timestamp = timestamp || Date.now();
                self.stopListening();
                self.listenTo(items, 'needs-refresh', function () {
                    self.trigger('query', this.getApp());
                });
            },
            getOptions: function () {
                return _.copy(options);
            },
            reset: function (options) {
                var opt = options || {};
                items.empty();
                this.set({
                    query: '',
                    autocomplete: [],
                    active: [],
                    pool: {},
                    poollist: [],
                    pooldisabled: {},
                    start: 0
                },
                {
                    silent: true
                });
                if (!opt.silent) this.trigger('reset');
            }
        }
    });

    return {
        defaults: defaults,
        factory: factory
    };
});<|MERGE_RESOLUTION|>--- conflicted
+++ resolved
@@ -11,24 +11,14 @@
  * @author Frank Paczynski <frank.paczynski@open-xchange.com>
  */
 
-<<<<<<< HEAD
 define('io.ox/search/model', [
     'io.ox/search/api',
     'io.ox/search/items/main',
     'io.ox/backbone/modelFactory',
     'io.ox/search/util',
     'io.ox/core/extensions'
-], function (api, collection, ModelFactory, util, ext) {
-=======
-define('io.ox/search/model',
-    ['io.ox/search/api',
-     'io.ox/search/items/main',
-     'io.ox/backbone/modelFactory',
-     'io.ox/search/util',
-     'io.ox/core/extensions',
      'gettext!io.ox/search'
-    ], function (api, collection, ModelFactory, util, ext, gt) {
->>>>>>> b1a95270
+], function (api, collection, ModelFactory, util, ext, gt) {
 
     'use strict';
 
@@ -395,25 +385,15 @@
                 var self = this,
                     missingFolder = !this.get('pool').folder && !this.get('pooldisabled').folder,
                     def = missingFolder ? util.getFirstChoice(this) : $.Deferred().resolve({});
-<<<<<<< HEAD
                 return def.then(function (data) {
                     data = data || {};
-                    if (!self.get('pool').folder && !self.get('pooldisabled').folder) {
+                    if (!self.get('pool').folder && !self.get('pooldisabled').folder)
                         self.add('folder', 'custom', data);
-                    }
-                });
-=======
-                return def
-                        .then(function (data) {
-                            data = data || {};
-                            if (!self.get('pool').folder && !self.get('pooldisabled').folder)
-                                self.add('folder', 'custom', data);
-                        }, function () {
-                            return {
-                                message: error.virtual
-                            };
-                        });
->>>>>>> b1a95270
+                }, function () {
+                    return {
+                        message: error.virtual
+                    };
+                });
             },
             getFacets: function () {
                 var self = this;
