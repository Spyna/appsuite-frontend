/**
 * This work is provided under the terms of the CREATIVE COMMONS PUBLIC
 * LICENSE. This work is protected by copyright and/or other applicable
 * law. Any use of the work other than as authorized under this license
 * or copyright law is prohibited.
 *
 * http://creativecommons.org/licenses/by-nc-sa/2.5/
 *
 * © 2011 Open-Xchange Inc., Tarrytown, NY, USA. info@open-xchange.com
 *
 * @author Francisco Laguna <francisco.laguna@open-xchange.com>
 * @author Matthias Biggeleben <matthias.biggeleben@open-xchange.com>
 *
 */

define('io.ox/files/api', [
    'io.ox/core/http',
    'io.ox/core/extensions',
    'io.ox/core/api/factory',
    'io.ox/core/folder/api',
    'settings!io.ox/core',
    'io.ox/core/cache',
    'io.ox/core/date',
    'io.ox/files/mediasupport',
    'gettext!io.ox/files',
    'io.ox/filter/files'
], function (http, ext, apiFactory, folderAPI, coreConfig, cache, date, mediasupport, gt) {

    'use strict';

    var tracker = (function () {

        var fileLocks = {},
        explicitFileLocks = {};

        var getCID = function (param) {
            return _.isString(param) ? param : _.cid(param);
        };

        var self = {

            // check if file is locked
            isLocked: function (obj) {
                var cid = getCID(obj);
                return fileLocks[cid] > _.now();
            },

            // check if file is explicitly locked by other user (modified_by + locked_until)
            isLockedByOthers: function (obj) {
                var cid = getCID(obj);
                return explicitFileLocks[cid] > _.now();
            },

            isLockedByMe: function (obj) {
                var cid = getCID(obj);
                return self.isLocked(cid) && !self.isLockedByOthers(cid);
            },

            /**
             * returns local date time string of lock expiry if expiry is sometime in the next week
             * @param  {object} file
             * @return { string|false }
             */
            getLockTime: function (obj) {
                if (obj.locked_until < _.now() + date.WEEK) {
                    return new date.Local(obj.locked_until).format(date.DATE_TIME);
                } else {
                    return false;
                }
            },

            /**
             * add file to tracker
             * @param {object} obj
             * @return { object} tracker
             */
            addFile: function (obj) {
                if (obj.locked_until === 0) return self;
                var cid = getCID(obj);
                fileLocks[cid] = obj.locked_until;
                if (obj.modified_by !== ox.user_id) {
                    explicitFileLocks[cid] = obj.locked_until;
                }
                return self;
            },

            /**
             * wrapper to add/remove file; resolves inconsistencies
             * @param {object} obj
             * @return { object} tracker
             */
            updateFile: function (obj) {
                obj = _.isObject(obj) ? obj : {};

                var cid = getCID(obj),
                    inconsistent = obj.locked_until !== (fileLocks[cid] ? fileLocks[cid] : 0);
                if (inconsistent) {
                    if (obj.locked_until) {
                        self.addFile(obj);
                    } else {
                        self.removeFile(cid);
                    }
                }
                return self;
            },

            /**
             * remove file from tracker
             * @param {object|string} obj/cid
             * @return { object} tracker
             */
            removeFile: function (obj) {
                var cid = getCID(obj);
                delete fileLocks[cid];
                delete explicitFileLocks[cid];
                return self;
            },

            /**
             * clear tracker and clear timeouts (chainable)
             * @return { object} tracker
             */
            clear: function () {
                fileLocks = {};
                explicitFileLocks = {};
                return self;
            }
        };

        return self;

    }());

    var mime_types = {
        // images
        'jpg':  'image/jpeg',
        'jpeg': 'image/jpeg',
        'png':  'image/png',
        'gif':  'image/gif',
        'tif':  'image/tiff',
        'tiff': 'image/tiff',
        'bmp':  'image/bmp',
        // audio
        'mp3':  'audio/mpeg',
        'ogg':  'audio/ogg',
        'opus': 'audio/ogg',
<<<<<<< HEAD
        'aac':  'audio/aac',
        'm4a':  'audio/mp4',
        'm4b':  'audio/mp4',
        'wav':  'audio/wav',
=======
        'aac' : 'audio/aac',
        'm4a' : 'audio/mp4',
        'm4b' : 'audio/mp4',
        'wav' : 'audio/wav',
>>>>>>> 6c7d6d7a
        // video
        'mp4':  'video/mp4',
        'm4v':  'video/mp4',
        'ogv':  'video/ogg',
        'ogm':  'video/ogg',
        'webm': 'video/webm',
        // CSV
        'csv': 'text/csv',
        // open office
        'odc': 'application/vnd.oasis.opendocument.chart',
        'odb': 'application/vnd.oasis.opendocument.database',
        'odf': 'application/vnd.oasis.opendocument.formula',
        'odg': 'application/vnd.oasis.opendocument.graphics',
        'otg': 'application/vnd.oasis.opendocument.graphics-template',
        'odi': 'application/vnd.oasis.opendocument.image',
        'odp': 'application/vnd.oasis.opendocument.presentation',
        'otp': 'application/vnd.oasis.opendocument.presentation-template',
        'ods': 'application/vnd.oasis.opendocument.spreadsheet',
        'ots': 'application/vnd.oasis.opendocument.spreadsheet-template',
        'odt': 'application/vnd.oasis.opendocument.text',
        'odm': 'application/vnd.oasis.opendocument.text-master',
        'ott': 'application/vnd.oasis.opendocument.text-template',
        'oth': 'application/vnd.oasis.opendocument.text-web',
        // pdf
        'pdf': 'application/pdf',
        // microsoft office
        'xlsx': 'application/vnd.openxmlformats-officedocument.spreadsheetml.sheet',
        'xlsm': 'application/vnd.openxmlformats-officedocument.spreadsheetml.sheet',
        'xltx': 'application/vnd.openxmlformats-officedocument.spreadsheetml.template',
        'xltm': 'application/vnd.openxmlformats-officedocument.spreadsheetml.template',
        'pptx': 'application/vnd.openxmlformats-officedocument.presentationml.presentation',
        'pptm': 'application/vnd.openxmlformats-officedocument.presentationml.presentation',
        'ppsx': 'application/vnd.openxmlformats-officedocument.presentationml.slideshow',
        'potx': 'application/vnd.openxmlformats-officedocument.presentationml.template',
        'potm': 'application/vnd.openxmlformats-officedocument.presentationml.template',
        'docx': 'application/vnd.openxmlformats-officedocument.wordprocessingml.document',
        'docm': 'application/vnd.openxmlformats-officedocument.wordprocessingml.document',
        'dotx': 'application/vnd.openxmlformats-officedocument.wordprocessingml.template',
        'dotm': 'application/vnd.openxmlformats-officedocument.wordprocessingml.template',
        'doc': 'application/msword',
        'dot': 'application/msword',
        'xls': 'application/vnd.ms-excel',
        'xlb': 'application/vnd.ms-excel',
        'xlt': 'application/vnd.ms-excel',
        'ppt': 'application/vnd.ms-powerpoint',
        'pps': 'application/vnd.ms-powerpoint'
    };

    var translate_mime = {
        'application/vnd.ms-word': 'application/vnd.openxmlformats-officedocument.wordprocessingml.document',
        'audio/mp3': 'audio/mpeg'
    };

    var regFixContentType = /^application\/(force-download|binary|x-download|octet-stream|vnd|vnd.ms-word.document.12|odt|x-pdf)$/i;

    var fixContentType = function (data) {
        if (data) {
            if (regFixContentType.test(data.file_mimetype)) {
                var ext = _((data.filename || '').split('.')).last().toLowerCase();
                if (ext in mime_types) {
                    data.file_mimetype = mime_types[ext];
                }
            } else if (translate_mime[data.file_mimetype]) {
                data.file_mimetype = translate_mime[data.file_mimetype];
            }
        }
        return data;
    };

    var allColumns = '20,23,1,5,700,702,703,704,705,707,3';

    var processFiles = function (data) {
        return _(data).filter(function (file) {
            return ext.point('io.ox/files/filter').filter(function (p) {
                return p.invoke('isEnabled', this, file) !== false;
            })
            .map(function (p) {
                return p.invoke('isVisible', this, file);
            })
            .reduce(function (acc, isVisible) {
                return acc && isVisible;
            }, true);
        });
    };

    // generate basic API
    var api = apiFactory({
        module: 'files',
        requests: {
            all: {
                action: 'all',
                folder: coreConfig.get('folder/infostore'),
                columns: allColumns,
                extendColumns: 'io.ox/files/api/all',
                sort: '702',
                order: 'asc'
            },
            list: {
                action: 'list',
                columns: '20,23,1,5,700,702,703,704,707,3',
                extendColumns: 'io.ox/files/api/list'
            },
            get: {
                action: 'get'
            },
            search: {
                action: 'search',
                // should be the same as all-request
                columns: allColumns,
                extendColumns: 'io.ox/files/api/all',
                sort: '702',
                order: 'asc',
                omitFolder: true,
                getData: function (query) {
                    return { pattern: query };
                }
            }
        },
        pipe: {
            all: function (data) {
                data = processFiles(data);
                _(data).each(function (obj) {
                    fixContentType(obj);
                    // remove from cache if get cache is outdated
                    api.caches.get.dedust(obj, 'last_modified');
                    api.caches.versions.remove(String(obj.id));
                    // this can be solved smarter once backend send correct
                    // number_of_version in 'all' requests; always zero now
                    // make sure "meta" is object
                    if (obj.meta === null) obj.meta = {};
                });
                return data;
            },
            allPost: function (data) {
                data = processFiles(data);
                _(data).each(function (obj) {
                    api.tracker.updateFile(obj);
                });
                return data;
            },
            list: function (data) {
                data = processFiles(data);
                _(data).each(function (obj) {
                    fixContentType(obj);
                });
                return data;
            },
            listPost: function (data) {
                data = processFiles(data);
                _(data).each(function (obj) {
                    if (obj) api.tracker.updateFile(obj);
                });
                return data;
            },
            get: function (data) {
                api.tracker.updateFile(data);
                return fixContentType(data);
            },
            search: function (data) {
                data = processFiles(data);
                _(data).each(function (obj) {
                    fixContentType(obj);
                    api.tracker.updateFile(obj);
                });
                return data;
            }
        },
        //special function for list requests that fall back to a get request (only one item in the array)
        simplify: function (options) {
            //add version parameter again so you don't get the current version all the time
            options.simplified.version = options.original.version;
            return options.simplified;
        }
    });

    // publish tracker
    api.tracker = tracker;

    // deprecated/unused? (31f5a4a, b856ca5)
    // api.getUpdates = function (options) {
    //     var params = {
    //         action: 'updates',
    //         columns: '20,23,1,700,702,703,706',
    //         folder: options.folder,
    //         timestamp: options.timestamp,
    //         ignore: 'deleted'
    //         /*sort: '700',
    //         order: 'asc'*/
    //     };
    //     return http.GET({
    //         module: 'files',
    //         params: params
    //     });
    // };

    api.caches.versions = new cache.SimpleCache('files-versions');

    /**
     * map error codes and text phrases for user feedback
     * @param  {event} e
     * @return { event }
     */
    var failedUpload = function (e) {
        e.data = e.data || {};
        //customized error messages
        if (e && e.code && (e.code === 'UPL-0005' || e.code === 'IFO-1700')) {
            e.data.custom = {
                type: 'error',
                text: /*#, dynamic*/gt(e.error, e.error_params[0], e.error_params[1])
            };
        } else if (e && e.code && e.code === 'IFO-0100' && e.problematic && e.problematic[0] && e.problematic[0].id === 700) {
            e.data.custom = {
                type: 'error',
                text: gt('The provided filename exceeds the allowed length.')
            };
        } else if (e && e.code && e.code === 'FLS-0024') {
            e.data.custom = {
                type: 'error',
                text: gt('The allowed quota is reached.')
            };
        } else {
            e.data.custom = {
                type: 'error',
                text: gt('This file could not be uploaded.') +
                    // add native error message unless generic "0 An unknown error occurred"
                    (!/^0 /.test(e.error) ? '\n' + e.error : '')
            };
        }
        return e;
    };

    /**
     * returns an error object in case arguments/properties are missing
     * @param  {object}           obj
     * @param  {string|array}     property keys
     * @param  {object}           options
     * @return { undefined|object }
     */
    var missing = function (obj, keys, options) {
        var opt, empty = [], undef = [], response, missing;
        //preparation
        obj = obj || {};
        keys = [].concat(keys.split(','));
        opt = $.extend({ type: 'undefined' }, options);
        //idenfity undefined/empty
        _.each(keys, function (key) {
            if (!(key in obj)) {
                undef.push(key);
            } else if (_.isEmpty(obj[key])) {
                empty.push(key);
            }
        });
        //consider option
        missing = opt.type === 'undefined' ? undef : undef.concat(empty);
        //set response
        if (missing.length) {
            response = failedUpload({
                categories: 'ERROR',
                error: opt.message || gt('Please specify these missing variables: ') + missing
            });
        }
        return response;
    };

    /**
     * upload a new file and store it
     * @param  {object} options
     *         'folder' - The folder ID to upload the file to. This is optional and defaults to the standard files folder
     *         'json' - The complete file object. This is optional and defaults to an empty object with just the folder_id set.
     *         'file' - the file object to upload
     * @fires  api#create.file
     * @return { deferred }
     */
    api.uploadFile = function (options) {

        // alright, let's simulate a multipart formdata form
        options = $.extend({
            folder: coreConfig.get('folder/infostore')
        }, options || {});

        function fixOptions() {
            if (!_.isObject(options.json) || _.isEmpty(options.json)) {
                options.json = {};
            }
            if (!options.json.folder_id) {
                options.json.folder_id = options.folder;
            }
            if (options.description) {
                options.json.description = options.description;
            }
        }

        function success(data) {
            // clear folder cache
            var fid = String(options.json.folder_id);
            return api.propagate('new', { folder_id: fid }, true).then(function () {
                api.trigger('create.file');
                return { folder_id: fid, id: parseInt(data.data, 10) };
            });
        }

        if ('FormData' in window) {

            var formData = new FormData(),
                uploadRequest,
                def;

            if ('filename' in options) {
                formData.append('file', options.file, options.filename);
            } else if ('file' in options) {
                formData.append('file', options.file);
            }

            fixOptions();
            formData.append('json', JSON.stringify(options.json));

            uploadRequest = http.UPLOAD({
                module: 'files',
                params: { action: 'new', filename: options.filename },
                data: formData,
                fixPost: true
            });

            //append abort function to returning object
            def =  uploadRequest.then(success, failedUpload);
            def.abort = uploadRequest.abort;

            return def;
        } else {

            // good old form post
            fixOptions();
            if (options.form) {
                options.form.off('submit');
            }
            return http.FORM({
                form: options.form,
                data: options.json
            }).pipe(success, failedUpload);
        }
    };

    /**
     * upload a new version of a file
     * @param  {object} options
     *         'folder' - The folder ID to upload the file to. This is optional and defaults to the standard files folder
     *         'json' - The complete file object. This is optional and defaults to an empty object with just the folder_id set.
     *         'file' - the file object to upload
     * @fires  api#create.file
     * @return { deferred }
     */
    api.uploadNewVersion = function (options) {
        // Alright, let's simulate a multipart formdata form
        options = $.extend({
            folder: coreConfig.get('folder/infostore')
        }, options || {});

        var formData = new FormData();
        if ('filename' in options) {
            formData.append('file', options.file, options.filename);
        } else {
            formData.append('file', options.file);
        }

        if (options.json && !$.isEmptyObject(options.json)) {
            if (!options.json.folder_id) {
                options.json.folder_id = options.folder;
            }
        } else {
            options.json = { folder_id: options.folder };
        }
        formData.append('json', JSON.stringify(options.json));

        //missing arguments / argument properties
        var error = missing(options, 'file,id,json');
        if (error) return $.Deferred().reject(error).promise();

        return http.UPLOAD({
<<<<<<< HEAD
            module: 'files',
            params: {
                action: 'update',
                extendedResponse: true,
                filename: options.filename,
                id: options.id,
                timestamp: _.now()
            },
            data: formData,
            // TODO: temp. backend fix
            fixPost: true
        })
        .then(
            function success(response) {
                var id = options.json.id || options.id,
                    folder_id = String(options.json.folder_id),
                    file = { folder_id: folder_id, id: id };
                return handleExtendedResponse(file, response, options);
            },
            failedUpload
        );
=======
                module: 'files',
                params: {
                    action: 'update',
                    extendedResponse: true,
                    filename: options.filename,
                    id: options.id,
                    timestamp: _.now()
                },
                data: formData,
                // TODO: temp. backend fix
                fixPost: true
            })
            .then(
                function success(response) {
                    var id = options.json.id || options.id,
                        folder_id = String(options.json.folder_id),
                        file = { folder_id: folder_id, id: id };
                    return handleExtendedResponse(file, response, options);
                },
                failedUpload
            );
>>>>>>> 6c7d6d7a
    };

    /**
     * upload a new version of a file (IE Version)
     * @param  {object} options
     *         'folder' - The folder ID to upload the file to. This is optional and defaults to the standard files folder
     *         'json' - The complete file object. This is optional and defaults to an empty object with just the folder_id set.
     *         'file' - the file object to upload
     * @fires  api#create.version
     * @return { deferred }
     */
    api.uploadNewVersionOldSchool = function (options) {
        // Alright, let's simulate a multipart formdata form
        options = $.extend({
            folder: coreConfig.get('folder/infostore')
        }, options || {});

        //missing arguments / argument properties
        var error = missing(options, 'form,file,json,id');
        if (error) return $.Deferred().reject(error).promise();

        var formData = options.form,
            deferred = $.Deferred();

        if (options.json && !$.isEmptyObject(options.json)) {
            if (!options.json.folder_id) {
                options.json.folder_id = options.folder;
            }
        } else {
            options.json = { folder_id: options.folder };
        }
        formData.append($('<input>',  { 'type': 'hidden', 'name': 'json', 'value': JSON.stringify(options.json) }));

        var tmpName = 'iframe_' + _.now(),
        frame = $('<iframe>',  { 'name': tmpName, 'id': tmpName, 'height': 1, 'width': 1 });
        $('#tmp').append(frame);

        window.callback_update = function (response) {
            var id = options.json.id || options.id,
                folder_id = String(options.json.folder_id),
                file = { folder_id: folder_id, id: id };
            $('#' + tmpName).remove();
            deferred[(response && response.error ? 'reject' : 'resolve')](response);
            window.callback_update = null;
            handleExtendedResponse(file, response);
        };

        formData.attr({
            method: 'post',
            enctype: 'multipart/form-data',
            action: ox.apiRoot + '/files?action=update&extendedResponse=true&id=' + options.id + '&timestamp=' + options.timestamp + '&session=' + ox.session,
            target: tmpName
        });
        formData.submit();
        return deferred.promise();
    };

    function handleExtendedResponse(file, response, options) {
        // extended response?
        if (_.isObject(response) && response.data !== true) {
            var data = response.data || response;
            // id has changed?
            if (data.id !== file.id) {
                data.former_id = file.id;
                api.trigger('change:id', data, data.former_id);
                return api.propagate('rename', data);
            }
        }
        options = options || {};
        return api.propagate('change', file, options.silent);
    }

    /**
     * updates file
     * @param  {object} file
     * @param  {boolean} makeCurrent (special handling for mark as current version) [optional]
     * @fires  api#create.file (object)
     * @return { deferred }
     */
    api.update = function (file, makeCurrent) {

        var updateData = file;

        if (makeCurrent) {
            //if there is only version, the request works.
            //if the other fields are present theres a backend error
            updateData = { version: file.version };
        }

        //missing arguments / argument properties
        var error = missing(file, 'id');
        if (error) return $.Deferred().reject(error).promise();

        return http.PUT({
            module: 'files',
            params: {
                action: 'update',
                extendedResponse: true,
                id: file.id,
                timestamp: _.then()
            },
            data: updateData,
            appendColumns: false
        })
        .then(function (response) {
            return handleExtendedResponse(file, response);
        });
    };

    /**
     * update caches and fire events (if not suppressed)
     * @param  {string} type ('change', 'new', 'delete')
     * @param  {file} obj
     * @param  {boolean} silent (no events will be fired) [optional]
     * @param  {boolean} noRefreshAll (refresh.all will not be triggered) [optional]
     * @fires  api#update
     * @fires  api#update: + cid
     * @fires  api#refresh.all
     * @return { promise }
     *
     * TODO: api.propagate should be changed to be able to process arrays
     */
    api.propagate = function (type, obj, silent, noRefreshAll) {

        var id, former_id, fid, all, list, get, versions, caches = api.caches, ready = $.when();

        if (type && _.isObject(obj)) {

            fid = String(obj.folder_id || obj.folder);
            id = String(obj.id);
            former_id = String(obj.former_id);
            obj = { folder_id: fid, id: id };

            if (/^(new|change|rename|delete)$/.test(type) && fid) {
                // if we have a new file or an existing file was deleted, we have to clear the proper folder cache.
                all = caches.all.grepRemove(fid + api.DELIM);
            } else {
                all = ready;
            }

            if (/^(change|rename|delete)$/.test(type) && fid && id) {
                // just changing a file does not affect the file list.
                // However, in case of a change or delete, we have to remove the file from item caches
                list = caches.list.remove(obj);
                get = caches.get.remove(obj);
                versions = caches.versions.remove(id);
            } else {
                list = get = versions = ready;
            }

            return $.when(all, list, get, versions).pipe(function () {
                if (!silent) {
                    if (type === 'change') {
                        return api.get(obj).done(function (data) {
                            api.trigger('update update:' + _.ecid(data), data);
                            if (!noRefreshAll) api.trigger('refresh.all');
                        });
                    } else if (type === 'rename') {
                        return api.get(obj).done(function (data) {
                            var cid = encodeURIComponent(_.cid({ folder_id: data.folder_id, id: former_id }));
                            data.former_id = former_id;
                            api.trigger('update:' + cid, data);
                            if (!noRefreshAll) api.trigger('refresh.all');
                        });
                    } else {
                        if (!noRefreshAll) api.trigger('refresh.all');
                    }
                }
                folderAPI.reload(fid);
                return ready;
            });
        } else {
            return ready;
        }
    };

    /**
     * returns versions
     * @param  {object} options
     * @param  {string} options.id
     * @return { deferred }
     */
    api.versions = function (options) {
        options = _.extend({ action: 'versions', timezone: 'utc' }, options);

        //missing arguments / argument properties
        var error = missing(options, 'id');
        if (error) return $.Deferred().reject(error).promise();

        var id = String(options.id);
        return api.caches.versions.get(id).pipe(function (data) {
            if (data !== null) {
                return data;
            } else {
                return http.GET({
                    module: 'files',
                    params: options,
                    appendColumns: true
                })
                .then(function (data) {
                    return $.when(api.caches.versions.add(id, data)).then(function () {
                        return data;
                    });
                });
            }
        });
    };

    /**
     * returns url
     * @param  {object} file
     * @param  {string} mode
     * @param  {string} options
     * @return { string} url
     */
    api.getUrl = function (file, mode, options) {
        options = $.extend({ scaletype: 'contain' }, options || {});
        var url = ox.apiRoot + '/files',
            // basic URL
            query = '?action=document&folder=' + file.folder_id + '&id=' + file.id +
                (file.version !== undefined && options.version !== false ? '&version=' + file.version : ''),
            // file name
            name = (file.filename ? '/' + encodeURIComponent(file.filename) : ''),
            // scaling options
            thumbnail = 'thumbnailWidth' in options && 'thumbnailHeight' in options ?
                '&scaleType=' + options.scaletype + '&width=' + options.thumbnailWidth + '&height=' + options.thumbnailHeight : '',
            // avoid having identical URLs across contexts (rather edge case)
            userContext = '&' + $.param({
                context: [String(ox.user_id), '_', String(ox.context_id)].join()
            }),
            // inject cache buster based on last_modified; needed for "revisionless save"
            // the content might change without creating a new version (which would be part of the URL)
            buster = file.last_modified ? '&' + file.last_modified : '';

        query += userContext + buster;

        switch (mode) {
        case 'open':
        case 'view':
            return url + name + query + '&delivery=view';
        case 'play':
            return url + query + '&delivery=view';
        case 'download':
            return (file.meta && file.meta.downloadUrl) || url + name + query + '&delivery=download';
        case 'thumbnail':
            return (file.meta && file.meta.thumbnailUrl) || url + query + '&delivery=view' + thumbnail + (file.file_mimetype ? '&content_type=' + file.file_mimetype : '');
        case 'preview':
            return (file.meta && file.meta.previewUrl) || url + query + '&delivery=view' + thumbnail + '&format=preview_image&content_type=image/jpeg';
        case 'cover':
            return ox.apiRoot + '/image/file/mp3Cover?' + 'folder=' + file.folder_id + '&id=' + file.id + thumbnail + '&content_type=image/jpeg' + userContext;
        case 'zip':
            return url + '?' + $.param({
                action: 'zipdocuments',
                body: JSON.stringify(_.map(file, function (o) { return { id: o.id, folder_id: o.folder_id }; })),
                // required here!
                session: ox.session
            }) + userContext;
        default:
            return url + query;
        }
    };

    /**
     * removes version
     * @param  {object} version (file version object)
     * @fires  api#delete.version (version)
     * @return { deferred }
     */
    api.detach = function (version) {
        //missing arguments / argument properties
        var error = missing(version, 'id,folder_id,version');
        if (error) return $.Deferred().reject(error).promise();

        return http.PUT({
            module: 'files',
            params: {
                action: 'detach',
                id: version.id,
                folder: version.folder_id,
                timestamp: _.now()
            },
            data: [version.version],
            appendColumns: false
        })
        .pipe(function () {
            return api.propagate('change', { folder_id: version.folder_id, id: version.id });
        })
        .done(function () {
            api.trigger('delete.version', version);
        });
    };

    var copymove = function (list, action, targetFolderId) {
        //object to store errors inside the multiple
        var errors = [];
        // allow single object and arrays
        list = _.isArray(list) ? list : [list];
        // pause http layer
        http.pause();
        // process all updates
        _(list).map(function (o) {
            return http.PUT({
                module: 'files',
                params: {
                    action: action || 'update',
                    extendedResponse: true,
                    id: o.id,
                    folder: o.folder_id || o.folder,
                    // mandatory for 'update'
                    timestamp: o.timestamp || _.then()
                },
                data: { folder_id: targetFolderId },
                appendColumns: false
            }).then(function (response) {
<<<<<<< HEAD
                return handleExtendedResponse(o, response, { silent: true });
=======
                return handleExtendedResponse(o, response, {silent: true});
>>>>>>> 6c7d6d7a
            }, function (errorObj) {
                errors.push(errorObj);
            });
        });
        // resume & trigger refresh
        return http.resume()
            .pipe(function () {
                return $.when.apply($,
                    _(list).map(function (o) {
                        return $.when(
                            api.caches.all.grepRemove(targetFolderId + api.DELIM),
                            api.caches.all.grepRemove(o.folder_id + api.DELIM),
                            api.caches.list.remove({ id: o.id, folder: o.folder_id })
                        );
                    })
                );
            }).then(function () {
                //return errors inside multiple
                return errors;
            })
            .done(function () {
                api.trigger('refresh.all');
            });
    };

    /**
     * move files to a folder
     * @param  {array} list
     * @param  {string} targetFolderId
     * @return { deferred }
     */
    api.move = function (list, targetFolderId) {
        return copymove(list, 'update', targetFolderId);
    };

    /**
     * copy files to a folder
     * @param  {array} list
     * @param  {string} targetFolderId
     * @return { deferred }
     */
    api.copy = function (list, targetFolderId) {
        return copymove(list, 'copy', targetFolderId);
    };

    /**
     * file playable in current browser
     * @param  {string} type ('audio', 'video')
     * @param  {string} filename
     * @return { boolean }
     */
    api.checkMediaFile = function (type, filename) {
        return mediasupport.checkFile(type, filename);
    };

    var lockToggle = function (list, action) {
        // allow single object and arrays
        list = _.isArray(list) ? list : [list];
        // pause http layer
        http.pause();
        // process all updates
        _(list).map(function (o) {
            return http.PUT({
                module: 'files',
                params: {
                    action: action,
                    id: o.id,
                    folder: o.folder_id || o.folder,
                    timezone: 'UTC'
                    // Use 10s diff for debugging purposes
                    // diff: 10000
                },
                appendColumns: false
            });
        });

        // resume & trigger refresh
        return http.resume().then(function () {
            if (action === 'lock') {
                // lock
                return api.getList(list, false).then(function (list) {
                    return _(list).map(function (obj, index) {
                        // addFile is done by getList
                        var isNotLast = index < list.length - 1;
                        // last one triggers refresh.all
                        return api.propagate('change', obj, false, isNotLast);
                    });
                });
            } else {
                // unlock
                return _(list).map(function (obj, index) {
                    // removeFile is done by propagate's get
                    var isNotLast = index < list.length - 1;
                    // last one triggers refresh.all
                    return api.propagate('change', obj, false, isNotLast);
                });
            }
        });
    };

    /**
     * unlocks files
     * @param  {array} list
     * @return { deferred }
     */
    api.unlock = function (list) {
        return lockToggle(list, 'unlock');
    };

    /**
     * locks files
     * @param  {array} list
     * @return { deferred }
     */
    api.lock = function (list) {
        return lockToggle(list, 'lock');
    };

    /**
     * deletes all files from a specific folder
     * @param  {string} folder_id
     * @fires  api#refresh.all
     * @return { deferred }
     */
    api.clear = function (folder_id) {
        // new clear
        return http.PUT({
            module: 'folders',
            appendColumns: false,
            params: {
                action: 'clear',
                tree: '1'
            },
            data: [folder_id]
        })
        .then(function () {
            return api.caches.all.grepRemove(folder_id + api.DELIM);
        })
        .done(function () {
            folderAPI.reload(folder_id);
            folderAPI.refresh();
            api.trigger('refresh.all');
        });
    };

    //
    // Download zipped content of a folder
    //

    api.zip = function (id) {
        return require(['io.ox/core/download']).then(function (download) {
            download.url(
                ox.apiRoot + '/files?' + $.param({ action: 'zipfolder', folder: id, recursive: true, session: ox.session })
            );
        });
    };

    return api;

});<|MERGE_RESOLUTION|>--- conflicted
+++ resolved
@@ -144,17 +144,10 @@
         'mp3':  'audio/mpeg',
         'ogg':  'audio/ogg',
         'opus': 'audio/ogg',
-<<<<<<< HEAD
         'aac':  'audio/aac',
         'm4a':  'audio/mp4',
         'm4b':  'audio/mp4',
         'wav':  'audio/wav',
-=======
-        'aac' : 'audio/aac',
-        'm4a' : 'audio/mp4',
-        'm4b' : 'audio/mp4',
-        'wav' : 'audio/wav',
->>>>>>> 6c7d6d7a
         // video
         'mp4':  'video/mp4',
         'm4v':  'video/mp4',
@@ -533,7 +526,6 @@
         if (error) return $.Deferred().reject(error).promise();
 
         return http.UPLOAD({
-<<<<<<< HEAD
             module: 'files',
             params: {
                 action: 'update',
@@ -555,29 +547,6 @@
             },
             failedUpload
         );
-=======
-                module: 'files',
-                params: {
-                    action: 'update',
-                    extendedResponse: true,
-                    filename: options.filename,
-                    id: options.id,
-                    timestamp: _.now()
-                },
-                data: formData,
-                // TODO: temp. backend fix
-                fixPost: true
-            })
-            .then(
-                function success(response) {
-                    var id = options.json.id || options.id,
-                        folder_id = String(options.json.folder_id),
-                        file = { folder_id: folder_id, id: id };
-                    return handleExtendedResponse(file, response, options);
-                },
-                failedUpload
-            );
->>>>>>> 6c7d6d7a
     };
 
     /**
@@ -892,11 +861,7 @@
                 data: { folder_id: targetFolderId },
                 appendColumns: false
             }).then(function (response) {
-<<<<<<< HEAD
                 return handleExtendedResponse(o, response, { silent: true });
-=======
-                return handleExtendedResponse(o, response, {silent: true});
->>>>>>> 6c7d6d7a
             }, function (errorObj) {
                 errors.push(errorObj);
             });
