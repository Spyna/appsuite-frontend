# Antje Faber, 2013.
msgid ""
msgstr ""
"Project-Id-Version: Open-Xchange 6\n"
"Report-Msgid-Bugs-To: \n"
"POT-Creation-Date: \n"
"PO-Revision-Date: 2016-07-02 18:59+1000\n"
"Last-Translator: \n"
"Language-Team: American English <kde-i18n-de@kde.org>\n"
"Language: zh_CN\n"
"MIME-Version: 1.0\n"
"Content-Type: text/plain; charset=UTF-8\n"
"Content-Transfer-Encoding: 8bit\n"
"Plural-Forms: nplurals=2; plural=(n != 1);\n"
"X-Generator: Poedit 1.8.8\n"

<<<<<<< HEAD
#: apps/io.ox/tours/files.js:221 module:io.ox/tours
msgid "Add another account"
msgstr "添加别的户口"

#: apps/io.ox/tours/calendar.js:72 module:io.ox/tours
msgid "Adding attachments"
msgstr "添加附件"

#: apps/io.ox/tours/tasks.js:54 module:io.ox/tours
msgid "Adding further details"
msgstr "添加更多详情"

#: apps/io.ox/tours/files.js:104 module:io.ox/tours
msgid ""
"At the top you can find the toolbar with many functions and additional "
"options. You can easily create new folders, new files and much more."
msgstr ""
"在顶部您能找到带有很多功能和附加选项的工具条。您能轻松创建新文件夹、新文件和"
"更多东西。"

#: apps/io.ox/tours/files.js:169 module:io.ox/tours
msgid ""
"Choose from two alternatives to share your files and folders. Use Invite "
"people if you want to manage access rights and allow recipients to create "
"and edit files. Or just get a link to let others view and download your "
"files. You can use an expiration date and password protection if you like."
msgstr ""
"从两个其他选择分享您的文件和文件夹。如果您要管理访问权和允许收件人创建与编辑"
"文件，可以使用邀请人员。或者要让其他人检视和下载您的文件，只需获得一个链接。"
"您能随意使用有效期和密码保护。"

#: apps/io.ox/tours/contacts.js:36 module:io.ox/tours
msgid ""
"Click on a letter on the left side of the navigation bar in order to display "
"the corresponding contacts from the selected address book."
msgstr "单击导航条左边的一个信件，以从选择的地址簿显示对应的联系人。"

#: apps/io.ox/tours/files.js:81 module:io.ox/tours
msgid ""
"Clicking on a folder displays all the subfolders, documents, media and other "
"files that it contains."
msgstr "单击一个文件夹会显示包含的所有子文件夹、文档、媒体档、和其他文件。"

#: apps/io.ox/tours/files.js:132 module:io.ox/tours
msgid "Clicking on the view icon leads you to a preview of the selected file."
msgstr "单击视图图标带领您到一个选择文件的预览。"

#: apps/io.ox/tours/portal.js:45 module:io.ox/tours
msgid "Closing a square"
msgstr "关闭一个方块"

#: apps/io.ox/tours/files.js:182 module:io.ox/tours
msgid "Collaborating"
msgstr "协作"

#: apps/io.ox/tours/mail.js:33 module:io.ox/tours
msgid "Composing a new E-Mail"
msgstr "编写一个新电子邮件"

#: apps/io.ox/tours/calendar.js:34 module:io.ox/tours
msgid "Creating a new appointment"
msgstr "创建一个新约会"

#: apps/io.ox/tours/contacts.js:30 module:io.ox/tours
msgid "Creating a new contact"
msgstr "创建一个新联系人"

#: apps/io.ox/tours/tasks.js:32 module:io.ox/tours
msgid "Creating a new task"
msgstr "创建一个新任务"

#: apps/io.ox/tours/intro.js:72 module:io.ox/tours
msgid "Creating new items"
msgstr "创建新项目"

#: apps/io.ox/tours/calendar.js:57 module:io.ox/tours
msgid "Creating recurring appointments"
msgstr "创建循环约会"

#: apps/io.ox/tours/tasks.js:62 module:io.ox/tours
msgid "Creating recurring tasks"
msgstr "创建循环任务"
=======
#: apps/io.ox/tours/calendar.js:34 module:io.ox/tours
msgid "Creating a new appointment"
msgstr "创建一个新约会"

#: apps/io.ox/tours/calendar.js:35 module:io.ox/tours
msgid "To create a new appointment, click on New in the toolbar."
msgstr "要创建一个新约会，请单击工具条里的新建。"

#: apps/io.ox/tours/calendar.js:51 module:io.ox/tours
msgid "Entering the appointment's data"
msgstr "输入约会的数据"

#: apps/io.ox/tours/calendar.js:52 module:io.ox/tours
msgid ""
"Enter the subject, the start and the end date of the appointment. Other "
"details are optional."
msgstr "输入约会的主题、开始、结束时间。其他详情皆为选填。"

#: apps/io.ox/tours/calendar.js:57 module:io.ox/tours
msgid "Creating recurring appointments"
msgstr "创建循环约会"

#: apps/io.ox/tours/calendar.js:58 module:io.ox/tours
msgid ""
"To create recurring appointments, enable Repeat. Functions for setting the "
"recurrence parameters are shown."
msgstr "要创建循环约会，请启用重复。会显示设置循环参数的功能。"

#: apps/io.ox/tours/calendar.js:62 module:io.ox/tours
#: apps/io.ox/tours/tasks.js:67
msgid "Using the reminder function"
msgstr "使用提醒功能"

#: apps/io.ox/tours/calendar.js:63 module:io.ox/tours
msgid "To not miss the appointment, use the reminder function."
msgstr "不要错过约会，请使用提醒功能。"

#: apps/io.ox/tours/calendar.js:67 module:io.ox/tours
#: apps/io.ox/tours/tasks.js:77
msgid "Inviting other participants"
msgstr "邀请其他参与者"

#: apps/io.ox/tours/calendar.js:68 module:io.ox/tours
msgid ""
"To invite other participants, enter their names in the field below "
"Participants. To avoid appointment conflicts, click on Find a free time at "
"the upper right side."
msgstr ""
"要邀请其他参与者，请在参与者下面的输入字段里输入他们的名字。要避免约会冲突，"
"请单击右上方的找寻一个空闲时间。"

#: apps/io.ox/tours/calendar.js:72 module:io.ox/tours
msgid "Adding attachments"
msgstr "添加附件"

#: apps/io.ox/tours/calendar.js:73 module:io.ox/tours
msgid "Further down you can add documents as attachments to the appointment."
msgstr "在更下面您可以以附件方式添加文档到约会。"
>>>>>>> 9c370bce

#: apps/io.ox/tours/calendar.js:77 module:io.ox/tours
msgid "Creating the appointment"
msgstr "创建约会"

<<<<<<< HEAD
#: apps/io.ox/tours/tasks.js:87 module:io.ox/tours
msgid "Creating the task"
msgstr "创建任务"

#: apps/io.ox/tours/portal.js:51 module:io.ox/tours
msgid "Customizing the Portal"
msgstr "自定义门户"

#: apps/io.ox/tours/intro.js:100 module:io.ox/tours
msgid ""
"Depending on the app, the toolbar contains various functions for creating, "
"editing and organizing objects."
msgstr "视应用程序而定，工具条包含各种用作创建、编辑、组织对象的功能。"

#: apps/io.ox/tours/intro.js:120 module:io.ox/tours
msgid ""
"Detailed instructions for the single apps are located in System menu > Help."
msgstr "单一应用程序的详细指南位于系统菜单 > 帮助。"

#: apps/io.ox/tours/files.js:198 module:io.ox/tours
msgid ""
"Did you know that you can edit text documents and spreadsheets online? Drive "
"will automatically update your edited file, but thanks to versioning the "
"original file stays available."
msgstr ""
"您知道您能线上编辑文档和试算表吗？Drive 将会自动更新您已编辑的文件，归功于版"
"本功能源文件也保持可用。"

#: apps/io.ox/tours/files.js:89 module:io.ox/tours
msgid "Different views are available. Just select the one you like best."
msgstr "有不同的视图可用，只需选择您最喜欢的一个。"

#: apps/io.ox/tours/intro.js:44 module:io.ox/tours
msgid "Displaying the help or the settings"
msgstr "显示帮助或设定"

#: apps/io.ox/tours/portal.js:40 module:io.ox/tours
msgid "Drag and drop"
msgstr "拖放"

#: apps/io.ox/tours/files.js:222 module:io.ox/tours
msgid ""
"Drive allows you to connect to other storage solutions if you already have a "
"cloud storage account you use to save and sync your files. Simply click on "
"the appropriate logo to access your existing data."
msgstr ""
"如果您已经有一个云储存户口一直作保存和同步文件，Drive 允许您连接到该储存方"
"案。简单的单击适当图标以访问您的现存数据。"

#: apps/io.ox/tours/settings.js:44 module:io.ox/tours
msgid ""
"Edit a setting on the right side. In most of the cases, the changes are "
"activated immediately."
msgstr "编辑一个在右边的设定。在大部分情况下，变更会立刻激活。"

#: apps/io.ox/tours/files.js:197 module:io.ox/tours
msgid "Edit documents"
msgstr "编辑文档"

#: apps/io.ox/tours/mail.js:106 module:io.ox/tours
msgid "Editing multiple E-Mails"
msgstr "编辑多个电子邮件"
=======
#: apps/io.ox/tours/calendar.js:78 module:io.ox/tours
msgid "To create the appointment, click on Create at the upper right side."
msgstr "要创建约会，请单击右上方的创建。"

#: apps/io.ox/tours/calendar.js:83 module:io.ox/tours
#: apps/io.ox/tours/mail.js:86
msgid "Selecting a view"
msgstr "选择一个视图"

#: apps/io.ox/tours/calendar.js:84 module:io.ox/tours
msgid ""
"To select one of the views like Day, Month or List, click on View in the "
"toolbar. Select a menu entry from the Layout section."
msgstr ""
"要选择一个像日、月、或列表视图，请单击工具条里的视图。从布局部分选择一个菜单"
"项目。"

#: apps/io.ox/tours/calendar.js:95 module:io.ox/tours
msgid "The List view"
msgstr "列表视图"

#: apps/io.ox/tours/calendar.js:96 module:io.ox/tours
msgid ""
"The List view shows a list of the appointments in the current folder. If "
"clicking on an appointment, the appointment's data and some functions are "
"displayed in the Detail view."
msgstr ""
"列表视图显示一个当前文件夹里约会的列表。如果在一个约会上单击，会在详细视图里"
"显示约会的数据和一些功能。"

#: apps/io.ox/tours/calendar.js:105 module:io.ox/tours
msgid "The calendar views"
msgstr "日历视图"

#: apps/io.ox/tours/calendar.js:106 module:io.ox/tours
msgid ""
"The calendar views display a calendar sheet with the appointments for the "
"selected time range."
msgstr "日历视图显示一个选择时段约会的日历表。"

#: apps/io.ox/tours/contacts.js:30 module:io.ox/tours
msgid "Creating a new contact"
msgstr "创建一个新联系人"

#: apps/io.ox/tours/contacts.js:31 module:io.ox/tours
msgid "To create a new contact, click on New > Add contact in the toolbar."
msgstr "要创建一个新联系人，请单击工具条里的新建 > 添加联系人。"

#: apps/io.ox/tours/contacts.js:35 module:io.ox/tours
msgid "Navigation bar"
msgstr "导航条"

#: apps/io.ox/tours/contacts.js:36 module:io.ox/tours
msgid ""
"Click on a letter on the left side of the navigation bar in order to display "
"the corresponding contacts from the selected address book."
msgstr "单击导航条左边的一个信件，以从选择的地址簿显示对应的联系人。"

#: apps/io.ox/tours/contacts.js:40 module:io.ox/tours
msgid "Sending an E-Mail to a contact"
msgstr "发送一个电子邮件的一个联系人中"

#: apps/io.ox/tours/contacts.js:41 module:io.ox/tours
msgid ""
"To send an E-Mail to the contact, click on an E-Mail address or on Send "
"email in the toolbar."
msgstr ""
"要发送一个电子邮件给联系人，请单击一个电子邮件或工具条里的发送电子邮件。"
>>>>>>> 9c370bce

#: apps/io.ox/tours/contacts.js:46 module:io.ox/tours
msgid "Editing multiple contacts"
msgstr "编辑多个联系人"

<<<<<<< HEAD
#: apps/io.ox/tours/tasks.js:99 module:io.ox/tours
msgid "Editing multiple tasks"
msgstr "编辑多个任务"

#: apps/io.ox/tours/settings.js:43 module:io.ox/tours
msgid "Editing settings"
msgstr "编辑设定"

#: apps/io.ox/tours/mail.js:69 module:io.ox/tours
#, fuzzy
msgid ""
"Enter the E-Mail text into the main area. If the text format was set to HTML "
"in the options, you can format the E-Mail text. To do so select a text part "
"and then click an icon in the formatting bar."
msgstr ""
"在主要区域里输入电子邮件文本。如果文本格式在选项里设置成 HTML，您能格式化电子"
"邮件文本。如此选择一个文本部分后在格式化条里单击一个图标。"

#: apps/io.ox/tours/mail.js:48 module:io.ox/tours
msgid ""
"Enter the recipient's name into the recipients field. As soon as you typed "
"the first letters, suggestions from the address books are displayed. To "
"accept a recipient suggestion, click on it."
msgstr ""
"输入收件人名称到收件人字段里。在您输入了第一个字母的同时，会显示来自地址簿的"
"建议。要接受一个收件人建议，单击它。"

#: apps/io.ox/tours/mail.js:59 module:io.ox/tours
msgid "Enter the subject into the subject field."
msgstr "输入主题到主题字段里。"

#: apps/io.ox/tours/calendar.js:52 module:io.ox/tours
msgid ""
"Enter the subject, the start and the end date of the appointment. Other "
"details are optional."
msgstr "输入约会的主题、开始、结束时间。其他详情皆为选填。"

#: apps/io.ox/tours/tasks.js:49 module:io.ox/tours
msgid "Enter the subject, the start date, and a description."
msgstr "输入主题、开始时间、和一个描述。"

#: apps/io.ox/tours/tasks.js:82 module:io.ox/tours
msgid "Entering billing information"
msgstr "输入账项信息"

#: apps/io.ox/tours/mail.js:68 module:io.ox/tours
msgid "Entering the E-Mail text"
msgstr "输入电子邮件文本"

#: apps/io.ox/tours/calendar.js:51 module:io.ox/tours
msgid "Entering the appointment's data"
msgstr "输入约会的数据"

#: apps/io.ox/tours/mail.js:47 module:io.ox/tours
msgid "Entering the recipient's name"
msgstr "输入收件人名称"

#: apps/io.ox/tours/mail.js:58 module:io.ox/tours
msgid "Entering the subject"
msgstr "输入对象"

#: apps/io.ox/tours/tasks.js:48 module:io.ox/tours
msgid "Entering the task's data"
msgstr "输入任务的数据"

#: apps/io.ox/tours/files.js:205 module:io.ox/tours
msgid "File details"
msgstr "文件详情"

#: apps/io.ox/tours/files.js:80 module:io.ox/tours
msgid "Folder content"
msgstr "文件夹内容"

#: apps/io.ox/tours/files.js:66 module:io.ox/tours
msgid "Folder tree"
msgstr "文件夹树"
=======
#: apps/io.ox/tours/contacts.js:47 module:io.ox/tours
msgid ""
"To edit multiple contacts at once, enable the checkboxes on the left side of "
"the contacts. If the checkboxes are not displayed, click on View > "
"Checkboxes on the right side of the toolbar."
msgstr ""
"要一次编辑多个联系人，请勾选联系人左边的选择框。如果选择框没有显示，请单击工"
"具条右边的视图 > 选择框。"

#: apps/io.ox/tours/files.js:53 module:io.ox/tours
msgid "The Drive app tour.txt"
msgstr "The Drive app tour.txt"

#: apps/io.ox/tours/files.js:59 module:io.ox/tours
msgid "The Drive app"
msgstr "Drive 应用程序"

#: apps/io.ox/tours/files.js:60 module:io.ox/tours
msgid ""
"Welcome to your cloud storage app. This Guided Tour will introduce you to "
"your new online storage solution - your one point to access online stored "
"files from all your accounts. This is where you can upload and save your "
"files, share them and synchronize them with different devices.  "
msgstr ""
"欢迎到您的云储存应用程序。此导览将会介绍您您的线上储存方案 - 您从您所有户口对"
"线上储存文件的统一访问点。这里是您能上载和保存您的文件、分享和与其他装置同步"
"的地方。"

#: apps/io.ox/tours/files.js:66 module:io.ox/tours
msgid "Folder tree"
msgstr "文件夹树"

#: apps/io.ox/tours/files.js:67 module:io.ox/tours
msgid ""
"On the left you can see the folder tree. It displays your folder structure "
"and allows you to navigate to specific folders and subfolders. To make your "
"life easier, we have already included folders for your Documents, Music, "
"Pictures and Videos."
msgstr ""
"在左边您能看到文件夹树。它显示您的文件夹结构和允许您导航到指定的文件夹和子文"
"件夹。为了方便您，我们已经包括您文档、音乐、图片、和视频的文件夹。"

#: apps/io.ox/tours/files.js:80 module:io.ox/tours
msgid "Folder content"
msgstr "文件夹内容"

#: apps/io.ox/tours/files.js:81 module:io.ox/tours
msgid ""
"Clicking on a folder displays all the subfolders, documents, media and other "
"files that it contains."
msgstr "单击一个文件夹会显示包含的所有子文件夹、文档、媒体档、和其他文件。"

#: apps/io.ox/tours/files.js:88 module:io.ox/tours
msgid "Select a view"
msgstr "选择一个视图"

#: apps/io.ox/tours/files.js:89 module:io.ox/tours
msgid "Different views are available. Just select the one you like best."
msgstr "有不同的视图可用，只需选择您最喜欢的一个。"

#: apps/io.ox/tours/files.js:103 module:io.ox/tours
msgid "Toolbar"
msgstr "工具条"

#: apps/io.ox/tours/files.js:104 module:io.ox/tours
msgid ""
"At the top you can find the toolbar with many functions and additional "
"options. You can easily create new folders, new files and much more."
msgstr ""
"在顶部您能找到带有很多功能和附加选项的工具条。您能轻松创建新文件夹、新文件和"
"更多东西。"

#: apps/io.ox/tours/files.js:116 module:io.ox/tours
msgid "Upload a new file"
msgstr "上载一个新文件"

#: apps/io.ox/tours/files.js:117 module:io.ox/tours
msgid ""
"To upload a new file from your local device, simply click on Add local file "
"and select the file you would like to upload. It is even easier if you just "
"drag and drop files from your local device into Drive. The uploaded file is "
"now available in Drive on all your devices."
msgstr ""
"要从您的本地装置上载一个新文件，简单的单击添加本地文件后，选择您要上载的文"
"件。如果您从本地装置拖拉文件到 Drive 里就更简单了。已上载的文件现在会在您所有"
"装置上的 Drive 里可用。"

#: apps/io.ox/tours/files.js:131 module:io.ox/tours
msgid "Preview files"
msgstr "预览文件"

#: apps/io.ox/tours/files.js:132 module:io.ox/tours
msgid "Clicking on the view icon leads you to a preview of the selected file."
msgstr "单击视图图标带领您到一个选择文件的预览。"

#: apps/io.ox/tours/files.js:142 module:io.ox/tours
msgid "Preview mode"
msgstr "预览模式"
>>>>>>> 9c370bce

#: apps/io.ox/tours/files.js:143 module:io.ox/tours
msgid ""
"From preview you can also select other options to help you manage and work "
"on your files."
msgstr "从预览您也能选择其他选项，以帮助您管理和对您的文件作业。"

<<<<<<< HEAD
#: apps/io.ox/tours/calendar.js:73 module:io.ox/tours
msgid "Further down you can add documents as attachments to the appointment."
msgstr "在更下面您可以以附件方式添加文档到约会。"

#: apps/io.ox/tours/mail.js:63 module:io.ox/tours
msgid "Further functions"
msgstr "更多功能"

#: apps/io.ox/tours/intro.js:119 module:io.ox/tours
msgid "Further information"
msgstr "更多信息"

#. Tour name; general introduction
#: apps/io.ox/tours/main.js:71 module:io.ox/tours
msgid "Getting started"
msgstr "开始使用"

#: apps/io.ox/tours/mail.js:101 module:io.ox/tours
msgid "Halo view"
msgstr "光环视图"

#: apps/io.ox/tours/files.js:157 module:io.ox/tours
msgid ""
"Here you can share files with your colleagues and external contacts. You can "
"also collaborate on a document and set different access rights."
msgstr ""
"您能与您的同事和外部联系人分享文件，您们也能在一个文档上协作和设置不同访问"
"权。"

#: apps/io.ox/tours/files.js:232 module:io.ox/tours
msgid ""
"Hint: you can always restart guided tours, any time you need them, from the "
"system menu."
msgstr "提示：您随时能按需要从系统菜单重新开始导览。"

#: apps/io.ox/tours/settings.js:36 module:io.ox/tours
msgid "How the settings are organized"
msgstr "设定如何组织的"

#: apps/io.ox/tours/mail.js:92 module:io.ox/tours
msgid ""
"If double-clicking on an E-Mail in the list, the E-Mail is opened in a "
"separate window."
msgstr "如果在列表里的一个电子邮件上单击，会在一个分离的窗口里打开电子邮件。"

#: apps/io.ox/tours/portal.js:46 module:io.ox/tours
#, fuzzy
msgid "If you no longer want to display a square, click the delete icon."
msgstr "如果您不再要显示一个方块，单击交叉。"

#: apps/io.ox/tours/intro.js:66 module:io.ox/tours
msgid ""
"In case of new notifications, e.g. appointment invitations, the info area is "
"opened."
msgstr "为免有新通知，例如：约会邀请，会开启信息区域。"

#: apps/io.ox/tours/mail.js:107 module:io.ox/tours
msgid ""
"In order to edit multiple E-Mails at once, enable the checkboxes on the left "
"side of the E-Mails. If the checkboxes are not displayed, click on View > "
"Checkboxes on the right side of the toolbar."
msgstr ""
"为了一次编辑多个电子邮件，勾选电子邮件左边的选择框。如果选择框没有显示，请单"
"击工具条右边的视图  > 选择框。"

#: apps/io.ox/tours/mail.js:64 module:io.ox/tours
msgid ""
"In this area you can find further functions, e.g. for adding attachments."
msgstr "在此区域里您能找到更多功能，例如：添加附件。"

#: apps/io.ox/tours/calendar.js:67 module:io.ox/tours
#: apps/io.ox/tours/tasks.js:77
msgid "Inviting other participants"
msgstr "邀请其他参与者"
=======
#: apps/io.ox/tours/files.js:156 module:io.ox/tours
msgid "Share files"
msgstr "分享文件"

#: apps/io.ox/tours/files.js:157 module:io.ox/tours
msgid ""
"Here you can share files with your colleagues and external contacts. You can "
"also collaborate on a document and set different access rights."
msgstr ""
"您能与您的同事和外部联系人分享文件，您们也能在一个文档上协作和设置不同访问"
"权。"

#: apps/io.ox/tours/files.js:168 module:io.ox/tours
msgid "Sharing options"
msgstr "分享选项"

#: apps/io.ox/tours/files.js:169 module:io.ox/tours
msgid ""
"Choose from two alternatives to share your files and folders. Use Invite "
"people if you want to manage access rights and allow recipients to create "
"and edit files. Or just get a link to let others view and download your "
"files. You can use an expiration date and password protection if you like."
msgstr ""
"从两个其他选择分享您的文件和文件夹。如果您要管理访问权和允许收件人创建与编辑"
"文件，可以使用邀请人员。或者要让其他人检视和下载您的文件，只需获得一个链接。"
"您能随意使用有效期和密码保护。"

#: apps/io.ox/tours/files.js:182 module:io.ox/tours
msgid "Collaborating"
msgstr "协作"

#: apps/io.ox/tours/files.js:183 module:io.ox/tours
msgid ""
"Sharing files by inviting people does not only offer your recipients the "
"option to create and edit files. Internal and external participants are also "
"able to collaborate with you on text documents and spreadsheets at the same "
"time."
msgstr ""
"以邀请人员分享文件，不只提供您的收件人创建可编辑文件的选项。内部和外部参与者"
"也可以与您在文档和试算表上同时协作。"

#: apps/io.ox/tours/files.js:197 module:io.ox/tours
msgid "Edit documents"
msgstr "编辑文档"

#: apps/io.ox/tours/files.js:198 module:io.ox/tours
msgid ""
"Did you know that you can edit text documents and spreadsheets online? Drive "
"will automatically update your edited file, but thanks to versioning the "
"original file stays available."
msgstr ""
"您知道您能线上编辑文档和试算表吗？Drive 将会自动更新您已编辑的文件，归功于版"
"本功能源文件也保持可用。"

#: apps/io.ox/tours/files.js:205 module:io.ox/tours
msgid "File details"
msgstr "文件详情"

#: apps/io.ox/tours/files.js:206 module:io.ox/tours
msgid ""
"The file details side bar offers additional information about your files. "
"Just enable the File details option from the View drop down menu and select "
"a file to see the details."
msgstr ""
"文件详情边栏提供有关您文件的附加信息。只需从视图下拉菜单里启用文件详情选项"
"后，选择一个文件以观看详情。"

#: apps/io.ox/tours/files.js:221 module:io.ox/tours
msgid "Add another account"
msgstr "添加别的户口"

#: apps/io.ox/tours/files.js:222 module:io.ox/tours
msgid ""
"Drive allows you to connect to other storage solutions if you already have a "
"cloud storage account you use to save and sync your files. Simply click on "
"the appropriate logo to access your existing data."
msgstr ""
"如果您已经有一个云储存户口一直作保存和同步文件，Drive 允许您连接到该储存方"
"案。简单的单击适当图标以访问您的现存数据。"

#: apps/io.ox/tours/files.js:231 module:io.ox/tours
msgid "Restart Guided Tour"
msgstr "重新开始导览"

#: apps/io.ox/tours/files.js:232 module:io.ox/tours
msgid ""
"Hint: you can always restart guided tours, any time you need them, from the "
"system menu."
msgstr "提示：您随时能按需要从系统菜单重新开始导览。"

#: apps/io.ox/tours/intro.js:34 module:io.ox/tours
msgid "Welcome to %s"
msgstr "欢迎到 %s"

#: apps/io.ox/tours/intro.js:35 module:io.ox/tours
msgid ""
"This guided tour will briefly introduce you to the product. Get more "
"detailed information in the tours for the single apps or in the online help."
msgstr ""
"此向导将会简要介绍您本产品。在单一应用程序的向导或线上帮助里获得更多详细信"
"息。"
>>>>>>> 9c370bce

#: apps/io.ox/tours/intro.js:38 module:io.ox/tours
msgid "Launching an app"
msgstr "执行一个应用程序"

<<<<<<< HEAD
#: apps/io.ox/tours/contacts.js:35 module:io.ox/tours
msgid "Navigation bar"
msgstr "导航条"

#: apps/io.ox/tours/files.js:67 module:io.ox/tours
msgid ""
"On the left you can see the folder tree. It displays your folder structure "
"and allows you to navigate to specific folders and subfolders. To make your "
"life easier, we have already included folders for your Documents, Music, "
"Pictures and Videos."
msgstr ""
"在左边您能看到文件夹树。它显示您的文件夹结构和允许您导航到指定的文件夹和子文"
"件夹。为了方便您，我们已经包括您文档、音乐、图片、和视频的文件夹。"

#: apps/io.ox/tours/mail.js:91 module:io.ox/tours
msgid "Opening an E-Mail in a separate window"
msgstr "在一个分离窗口打开电子邮件"

#: apps/io.ox/tours/intro.js:81 module:io.ox/tours
msgid "Opening or closing the folder tree"
msgstr "打开或关闭文件夹树"

#: apps/io.ox/tours/mail.js:112 module:io.ox/tours
msgid "Opening the E-Mail settings"
msgstr "打开电子邮件设定"

#: apps/io.ox/tours/settings.js:48 module:io.ox/tours
msgid "Opening the help"
msgstr "打开帮助"

#: apps/io.ox/tours/settings.js:30 module:io.ox/tours
msgid "Opening the settings"
msgstr "打开设定"

#: apps/io.ox/tours/files.js:131 module:io.ox/tours
msgid "Preview files"
msgstr "预览文件"

#: apps/io.ox/tours/files.js:142 module:io.ox/tours
msgid "Preview mode"
msgstr "预览模式"

#: apps/io.ox/tours/mail.js:96 module:io.ox/tours
msgid "Reading E-Mail conversations"
msgstr "阅读电子邮件交谈"

#: apps/io.ox/tours/portal.js:35 module:io.ox/tours
msgid "Reading the details"
msgstr "阅读详情"

#: apps/io.ox/tours/files.js:231 module:io.ox/tours
msgid "Restart Guided Tour"
msgstr "重新开始导览"

#: apps/io.ox/tours/intro.js:94 module:io.ox/tours
msgid "Searching for objects"
msgstr "搜寻对象"

#: apps/io.ox/tours/files.js:88 module:io.ox/tours
msgid "Select a view"
msgstr "选择一个视图"

#: apps/io.ox/tours/calendar.js:83 module:io.ox/tours
#: apps/io.ox/tours/mail.js:86
msgid "Selecting a view"
msgstr "选择一个视图"

#: apps/io.ox/tours/contacts.js:40 module:io.ox/tours
msgid "Sending an E-Mail to a contact"
msgstr "发送一个电子邮件的一个联系人中"

#: apps/io.ox/tours/mail.js:74 module:io.ox/tours
msgid "Sending the E-Mail"
msgstr "发送电子邮件中"

#: apps/io.ox/tours/files.js:156 module:io.ox/tours
msgid "Share files"
msgstr "分享文件"

#: apps/io.ox/tours/files.js:183 module:io.ox/tours
msgid ""
"Sharing files by inviting people does not only offer your recipients the "
"option to create and edit files. Internal and external participants are also "
"able to collaborate with you on text documents and spreadsheets at the same "
"time."
msgstr ""
"以邀请人员分享文件，不只提供您的收件人创建可编辑文件的选项。内部和外部参与者"
"也可以与您在文档和试算表上同时协作。"

#: apps/io.ox/tours/files.js:168 module:io.ox/tours
msgid "Sharing options"
msgstr "分享选项"

#: apps/io.ox/tours/settings.js:54 module:io.ox/tours
msgid "Signing out"
msgstr "注销"

#: apps/io.ox/tours/tasks.js:92 module:io.ox/tours
msgid "Sorting tasks"
msgstr "排序任务"

#: apps/io.ox/tours/mail.js:79 module:io.ox/tours
msgid "Sorting your E-Mails"
msgstr "排序您的电子邮件"

#: apps/io.ox/tours/intro.js:114 module:io.ox/tours
msgid "The Detail view"
msgstr "详细视图"

#: apps/io.ox/tours/intro.js:115 module:io.ox/tours
msgid ""
"The Detail view displays an object's content. Depending on the app, further "
"functions for organizing objects can be found in the Detail view."
msgstr ""
"详细视图显示一个对象的内容。视应用程序而定，可以在详细视图里找到更多用作组织"
"对象的功能。"

#: apps/io.ox/tours/files.js:59 module:io.ox/tours
msgid "The Drive app"
msgstr "Drive 应用程序"

#: apps/io.ox/tours/files.js:53 module:io.ox/tours
msgid "The Drive app tour.txt"
msgstr "The Drive app tour.txt"

#: apps/io.ox/tours/calendar.js:95 module:io.ox/tours
msgid "The List view"
msgstr "列表视图"

#: apps/io.ox/tours/calendar.js:96 module:io.ox/tours
msgid ""
"The List view shows a list of the appointments in the current folder. If "
"clicking on an appointment, the appointment's data and some functions are "
"displayed in the Detail view."
msgstr ""
"列表视图显示一个当前文件夹里约会的列表。如果在一个约会上单击，会在详细视图里"
"显示约会的数据和一些功能。"

#: apps/io.ox/tours/intro.js:58 module:io.ox/tours
msgid "The New objects icon"
msgstr "新对象图标"

#: apps/io.ox/tours/intro.js:59 module:io.ox/tours
msgid ""
"The New objects icon shows the number of unread E-Mails or other "
"notifications. If clicking the icon, the info area opens."
msgstr "新对象图标显示电子邮件或其他通知的数量。如果单击图标，会打开信息区域。"

#: apps/io.ox/tours/portal.js:30 module:io.ox/tours
msgid "The Portal"
msgstr "门户"

#: apps/io.ox/tours/portal.js:31 module:io.ox/tours
msgid ""
"The Portal informs you about current E-Mails, appointments or social network "
"news."
msgstr "门户通知您有关电子邮件、约会、或社交网路新闻。"

#: apps/io.ox/tours/calendar.js:105 module:io.ox/tours
msgid "The calendar views"
msgstr "日历视图"

#: apps/io.ox/tours/calendar.js:106 module:io.ox/tours
msgid ""
"The calendar views display a calendar sheet with the appointments for the "
"selected time range."
msgstr "日历视图显示一个选择时段约会的日历表。"

#: apps/io.ox/tours/files.js:206 module:io.ox/tours
msgid ""
"The file details side bar offers additional information about your files. "
"Just enable the File details option from the View drop down menu and select "
"a file to see the details."
msgstr ""
"文件详情边栏提供有关您文件的附加信息。只需从视图下拉菜单里启用文件详情选项"
"后，选择一个文件以观看详情。"

#: apps/io.ox/tours/intro.js:104 module:io.ox/tours
msgid "The folder tree"
msgstr "文件夹树"

#: apps/io.ox/tours/intro.js:65 module:io.ox/tours
msgid "The info area"
msgstr "信息区域"

#: apps/io.ox/tours/intro.js:109 module:io.ox/tours
msgid "The list"
msgstr "列表"

#: apps/io.ox/tours/settings.js:37 module:io.ox/tours
msgid ""
"The settings are organized in topics. Select the topic on the left side, e.g "
"Basic settings or E-Mail."
msgstr "设置以话题组织。在左边选择话题，例如：基本设置或电子邮件。"

#: apps/io.ox/tours/intro.js:99 module:io.ox/tours
msgid "The toolbar"
msgstr "工具条"

#: apps/io.ox/tours/intro.js:35 module:io.ox/tours
msgid ""
"This guided tour will briefly introduce you to the product. Get more "
"detailed information in the tours for the single apps or in the online help."
msgstr ""
"此向导将会简要介绍您本产品。在单一应用程序的向导或线上帮助里获得更多详细信"
"息。"

#: apps/io.ox/tours/tasks.js:55 module:io.ox/tours
msgid "To add further details, click on Expand form."
msgstr "要添加更多详情，请单击展开表格。"

#: apps/io.ox/tours/portal.js:41 module:io.ox/tours
msgid ""
"To change the layout, drag a square's title to another position and drop it "
"there."
msgstr "要更改布局，请把一个方块标题拖到别的位置后放在那里。"

#: apps/io.ox/tours/mail.js:87 module:io.ox/tours
msgid ""
"To choose between the different views. click on View in the toolbar. Select "
"a menu entry in the layout."
msgstr ""
"要在不同视图之间选择，在工具条里的视图上单击。在布局里选择一个菜单项目。"

#: apps/io.ox/tours/mail.js:34 module:io.ox/tours
msgid "To compose a new E-Mail, click on Compose in the toolbar."
msgstr "要编写一个新电子邮件，请单击工具条里的编写。"

#: apps/io.ox/tours/intro.js:73 module:io.ox/tours
msgid "To create a new E-Mail, click the Compose new E-Mail in the toolbar."
msgstr "要创建一个新电子邮件，请单击工具条里的创建新电子邮件。"

#: apps/io.ox/tours/calendar.js:35 module:io.ox/tours
msgid "To create a new appointment, click on New in the toolbar."
msgstr "要创建一个新约会，请单击工具条里的新建。"

#: apps/io.ox/tours/contacts.js:31 module:io.ox/tours
msgid "To create a new contact, click on New > Add contact in the toolbar."
msgstr "要创建一个新联系人，请单击工具条里的新建 > 添加联系人。"

#: apps/io.ox/tours/tasks.js:33 module:io.ox/tours
msgid "To create a new task, click on New in the toolbar."
msgstr "要创建一个新任务，请单击工具条里的新建。"

#: apps/io.ox/tours/calendar.js:58 module:io.ox/tours
msgid ""
"To create recurring appointments, enable Repeat. Functions for setting the "
"recurrence parameters are shown."
msgstr "要创建循环约会，请启用重复。会显示设置循环参数的功能。"

#: apps/io.ox/tours/tasks.js:63 module:io.ox/tours
msgid ""
"To create recurring tasks, enable Repeat. Functions for setting the "
"recurrence parameters are shown."
msgstr "要创建循环任务，请启用重复。会显示设置循环参数的功能。"

#: apps/io.ox/tours/calendar.js:78 module:io.ox/tours
msgid "To create the appointment, click on Create at the upper right side."
msgstr "要创建约会，请单击右上方的创建。"

#: apps/io.ox/tours/tasks.js:88 module:io.ox/tours
msgid "To create the task, click on Create."
msgstr "要创建任务，单击创建。"

#: apps/io.ox/tours/portal.js:52 module:io.ox/tours
msgid ""
"To display a square again or to display further information sources, click "
"on Customize this page."
msgstr "要重新显示一个方块或显示更多信息来源，请单击自定义此页。"

#: apps/io.ox/tours/intro.js:45 module:io.ox/tours
msgid ""
"To display the help or the settings, click the System menu icon in the menu "
"bar."
msgstr "要显示帮助或设定，请单击菜单条里的系统菜单图标。"

#: apps/io.ox/tours/contacts.js:47 module:io.ox/tours
msgid ""
"To edit multiple contacts at once, enable the checkboxes on the left side of "
"the contacts. If the checkboxes are not displayed, click on View > "
"Checkboxes on the right side of the toolbar."
msgstr ""
"要一次编辑多个联系人，请勾选联系人左边的选择框。如果选择框没有显示，请单击工"
"具条右边的视图 > 选择框。"

#: apps/io.ox/tours/tasks.js:100 module:io.ox/tours
msgid ""
"To edit multiple tasks at once, enable the checkboxes at the left side of "
"the tasks. If the checkboxes are not displayed, click on View > Checkboxes "
"on the right side of the toolbar."
msgstr ""
"要一次编辑多个任务，请勾选任务左边的选择框。如果选择框没有显示，请单击工具条"
"右边的视图 > 选择框。"

#: apps/io.ox/tours/tasks.js:83 module:io.ox/tours
msgid "To enter billing information, click on Show details."
msgstr "要输入账项信息，单击显示详情。"

#: apps/io.ox/tours/calendar.js:68 module:io.ox/tours
msgid ""
"To invite other participants, enter their names in the field below "
"Participants. To avoid appointment conflicts, click on Find a free time at "
"the upper right side."
msgstr ""
"要邀请其他参与者，请在参与者下面的输入字段里输入他们的名字。要避免约会冲突，"
"请单击右上方的找寻一个空闲时间。"

#: apps/io.ox/tours/tasks.js:78 module:io.ox/tours
msgid ""
"To invite other participants, enter their names in the field below "
"Participants. You can add documents as attachment to the task."
msgstr ""
"要邀请其他参与者，请在参与者下面的输入字段输入他们的名字。您可以添加文档到任"
"务成附件。"

#: apps/io.ox/tours/intro.js:39 module:io.ox/tours
msgid "To launch an app, click on an entry on the left side of the menu bar."
msgstr "要执行一个应用程序，请单击菜单条左边的一个项目。"

#: apps/io.ox/tours/calendar.js:63 module:io.ox/tours
msgid "To not miss the appointment, use the reminder function."
msgstr "不要错过约会，请使用提醒功能。"

#: apps/io.ox/tours/tasks.js:68 module:io.ox/tours
msgid "To not miss the task, use the reminder function."
msgstr "不要错过任务，请使用提醒功能。"

#: apps/io.ox/tours/mail.js:97 module:io.ox/tours
msgid ""
"To open or close an E-Mail in a conversation, click on a free area in the "
"header."
msgstr "要在交谈里打开或关闭一个电子邮件，在标头里的一个空白区域里单击。"

#: apps/io.ox/tours/intro.js:82 module:io.ox/tours
msgid ""
"To open or close the folder tree, click on View >  Folder view on the right "
"side of the toolbar."
msgstr "要打开或关闭文件夹树，单击工具条右边的视图 > 文件夹视图。"

#: apps/io.ox/tours/mail.js:113 module:io.ox/tours
msgid ""
"To open the E-Mail settings, click the System menu icon on the upper right "
"side of the menu bar. Select Settings. Click on E-Mail on the left side."
msgstr ""
"要打开电子邮件设置，在菜单条右上方的系统菜单图标单击。选择设置、单击左边的电"
"子邮件。"

#: apps/io.ox/tours/settings.js:49 module:io.ox/tours
msgid ""
"To open the help, click the System menu icon on the upper right side of the "
"menu bar. Select Help. The help for the currently selected app is displayed. "
"To browse the complete help, click on Start Page or Table Of Contents at the "
"upper part of the window."
msgstr ""
"要打开帮助，单击在菜单条右上方上的系统菜单图标。选择帮助，会显示当前选择应用"
"程序的帮助。要浏览完整帮助，在窗口上部的开始页或目录。"

#: apps/io.ox/tours/settings.js:31 module:io.ox/tours
msgid ""
"To open the settings, click the System menu icon on the upper right side of "
"the menu bar. Select Settings."
msgstr "要打开设置，单击菜单条右上方的系统菜单图标。选择设置。"

#: apps/io.ox/tours/portal.js:36 module:io.ox/tours
msgid "To read the details, click on an entry in a square."
msgstr "要阅读详情，请单击一个方块里的项目。"

#: apps/io.ox/tours/mail.js:102 module:io.ox/tours
msgid ""
"To receive information about the sender or other recipients, open the Halo "
"view by clicking on a name."
msgstr "要接收有关发送人或其他收件人的信息，请单击一个名称以打开光环视图。"

#: apps/io.ox/tours/intro.js:95 module:io.ox/tours
msgid "To search for objects, click the Search icon in the menu bar."
msgstr "要搜寻对象，请在菜单条里单击搜寻图标。"

#: apps/io.ox/tours/calendar.js:84 module:io.ox/tours
msgid ""
"To select one of the views like Day, Month or List, click on View in the "
"toolbar. Select a menu entry from the Layout section."
msgstr ""
"要选择一个像日、月、或列表视图，请单击工具条里的视图。从布局部分选择一个菜单"
"项目。"

#: apps/io.ox/tours/contacts.js:41 module:io.ox/tours
msgid ""
"To send an E-Mail to the contact, click on an E-Mail address or on Send "
"email in the toolbar."
msgstr ""
"要发送一个电子邮件给联系人，请单击一个电子邮件或工具条里的发送电子邮件。"

#: apps/io.ox/tours/mail.js:75 module:io.ox/tours
msgid "To send the E-Mail, click on Send"
msgstr "要发送电子邮件，单击发送。"

#: apps/io.ox/tours/settings.js:55 module:io.ox/tours
msgid ""
"To sign out, click the System menu icon on the upper right side of the menu "
"bar. Select Sign out."
msgstr "要注销，请单击菜单条右上方的系统菜单图标。选择注销。"

#: apps/io.ox/tours/mail.js:80 module:io.ox/tours
msgid "To sort the E-Mails, click on Sort by. Select a sort criteria."
msgstr "要排序电子邮件，单击以..排序后选择一个排序准则。"

#: apps/io.ox/tours/tasks.js:93 module:io.ox/tours
msgid "To sort the tasks, click on Sort by. Select a sort criteria."
msgstr "要排序任务，单击以..排序后选择一个排序准则。"
=======
#: apps/io.ox/tours/intro.js:39 module:io.ox/tours
msgid "To launch an app, click on an entry on the left side of the menu bar."
msgstr "要执行一个应用程序，请单击菜单条左边的一个项目。"

#: apps/io.ox/tours/intro.js:44 module:io.ox/tours
msgid "Displaying the help or the settings"
msgstr "显示帮助或设定"

#: apps/io.ox/tours/intro.js:45 module:io.ox/tours
msgid ""
"To display the help or the settings, click the System menu icon in the menu "
"bar."
msgstr "要显示帮助或设定，请单击菜单条里的系统菜单图标。"

#: apps/io.ox/tours/intro.js:58 module:io.ox/tours
msgid "The New objects icon"
msgstr "新对象图标"

#: apps/io.ox/tours/intro.js:59 module:io.ox/tours
msgid ""
"The New objects icon shows the number of unread E-Mails or other "
"notifications. If clicking the icon, the info area opens."
msgstr "新对象图标显示电子邮件或其他通知的数量。如果单击图标，会打开信息区域。"

#: apps/io.ox/tours/intro.js:65 module:io.ox/tours
msgid "The info area"
msgstr "信息区域"

#: apps/io.ox/tours/intro.js:66 module:io.ox/tours
msgid ""
"In case of new notifications, e.g. appointment invitations, the info area is "
"opened."
msgstr "为免有新通知，例如：约会邀请，会开启信息区域。"

#: apps/io.ox/tours/intro.js:72 module:io.ox/tours
msgid "Creating new items"
msgstr "创建新项目"

#: apps/io.ox/tours/intro.js:73 module:io.ox/tours
msgid "To create a new E-Mail, click the Compose new E-Mail in the toolbar."
msgstr "要创建一个新电子邮件，请单击工具条里的创建新电子邮件。"

#: apps/io.ox/tours/intro.js:81 module:io.ox/tours
msgid "Opening or closing the folder tree"
msgstr "打开或关闭文件夹树"

#: apps/io.ox/tours/intro.js:82 module:io.ox/tours
msgid ""
"To open or close the folder tree, click on View >  Folder view on the right "
"side of the toolbar."
msgstr "要打开或关闭文件夹树，单击工具条右边的视图 > 文件夹视图。"

#: apps/io.ox/tours/intro.js:94 module:io.ox/tours
msgid "Searching for objects"
msgstr "搜寻对象"

#: apps/io.ox/tours/intro.js:95 module:io.ox/tours
msgid "To search for objects, click the Search icon in the menu bar."
msgstr "要搜寻对象，请在菜单条里单击搜寻图标。"

#: apps/io.ox/tours/intro.js:99 module:io.ox/tours
msgid "The toolbar"
msgstr "工具条"

#: apps/io.ox/tours/intro.js:100 module:io.ox/tours
msgid ""
"Depending on the app, the toolbar contains various functions for creating, "
"editing and organizing objects."
msgstr "视应用程序而定，工具条包含各种用作创建、编辑、组织对象的功能。"

#: apps/io.ox/tours/intro.js:104 module:io.ox/tours
msgid "The folder tree"
msgstr "文件夹树"

#: apps/io.ox/tours/intro.js:105 module:io.ox/tours
msgid ""
"Use the folder tree to open the folder containing the objects that you want "
"to view in the list."
msgstr "使用文件夹树以打开包含您要在列表里检视的对象的文件夹。"

#: apps/io.ox/tours/intro.js:109 module:io.ox/tours
msgid "The list"
msgstr "列表"

#: apps/io.ox/tours/intro.js:110 module:io.ox/tours
msgid ""
"Use the list to select an object, show its contents or activate functions."
msgstr "使用列表选择一个对象，显示其内容或激活功能。"

#: apps/io.ox/tours/intro.js:114 module:io.ox/tours
msgid "The Detail view"
msgstr "详细视图"

#: apps/io.ox/tours/intro.js:115 module:io.ox/tours
msgid ""
"The Detail view displays an object's content. Depending on the app, further "
"functions for organizing objects can be found in the Detail view."
msgstr ""
"详细视图显示一个对象的内容。视应用程序而定，可以在详细视图里找到更多用作组织"
"对象的功能。"

#: apps/io.ox/tours/intro.js:119 module:io.ox/tours
msgid "Further information"
msgstr "更多信息"

#: apps/io.ox/tours/intro.js:120 module:io.ox/tours
msgid ""
"Detailed instructions for the single apps are located in System menu > Help."
msgstr "单一应用程序的详细指南位于系统菜单 > 帮助。"

#: apps/io.ox/tours/mail.js:33 module:io.ox/tours
msgid "Composing a new E-Mail"
msgstr "编写一个新电子邮件"

#: apps/io.ox/tours/mail.js:34 module:io.ox/tours
msgid "To compose a new E-Mail, click on Compose in the toolbar."
msgstr "要编写一个新电子邮件，请单击工具条里的编写。"

#: apps/io.ox/tours/mail.js:47 module:io.ox/tours
msgid "Entering the recipient's name"
msgstr "输入收件人名称"

#: apps/io.ox/tours/mail.js:48 module:io.ox/tours
msgid ""
"Enter the recipient's name into the recipients field. As soon as you typed "
"the first letters, suggestions from the address books are displayed. To "
"accept a recipient suggestion, click on it."
msgstr ""
"输入收件人名称到收件人字段里。在您输入了第一个字母的同时，会显示来自地址簿的"
"建议。要接受一个收件人建议，单击它。"

#: apps/io.ox/tours/mail.js:58 module:io.ox/tours
msgid "Entering the subject"
msgstr "输入对象"

#: apps/io.ox/tours/mail.js:59 module:io.ox/tours
msgid "Enter the subject into the subject field."
msgstr "输入主题到主题字段里。"

#: apps/io.ox/tours/mail.js:63 module:io.ox/tours
msgid "Further functions"
msgstr "更多功能"

#: apps/io.ox/tours/mail.js:64 module:io.ox/tours
msgid ""
"In this area you can find further functions, e.g. for adding attachments."
msgstr "在此区域里您能找到更多功能，例如：添加附件。"

#: apps/io.ox/tours/mail.js:68 module:io.ox/tours
msgid "Entering the E-Mail text"
msgstr "输入电子邮件文本"

#: apps/io.ox/tours/mail.js:69 module:io.ox/tours
msgid ""
"Enter the E-Mail text into the main area. If the text format was set to HTML "
"in the options, you can format the E-Mail text. To do so select a text part "
"and then click an icon in the formatting bar."
msgstr ""
"在主要区域里输入电子邮件文本。如果文本格式在选项里设置成 HTML，您能格式化电子"
"邮件文本。为此选择一个文本部分后在格式化条里单击一个图标。"

#: apps/io.ox/tours/mail.js:74 module:io.ox/tours
msgid "Sending the E-Mail"
msgstr "发送电子邮件中"

#: apps/io.ox/tours/mail.js:75 module:io.ox/tours
msgid "To send the E-Mail, click on Send"
msgstr "要发送电子邮件，单击发送。"

#: apps/io.ox/tours/mail.js:79 module:io.ox/tours
msgid "Sorting your E-Mails"
msgstr "排序您的电子邮件"

#: apps/io.ox/tours/mail.js:80 module:io.ox/tours
msgid "To sort the E-Mails, click on Sort by. Select a sort criteria."
msgstr "要排序电子邮件，单击以..排序后选择一个排序准则。"

#: apps/io.ox/tours/mail.js:87 module:io.ox/tours
msgid ""
"To choose between the different views. click on View in the toolbar. Select "
"a menu entry in the layout."
msgstr ""
"要在不同视图之间选择，在工具条里的视图上单击。在布局里选择一个菜单项目。"

#: apps/io.ox/tours/mail.js:91 module:io.ox/tours
msgid "Opening an E-Mail in a separate window"
msgstr "在一个分离窗口打开电子邮件"

#: apps/io.ox/tours/mail.js:92 module:io.ox/tours
msgid ""
"If double-clicking on an E-Mail in the list, the E-Mail is opened in a "
"separate window."
msgstr "如果在列表里的一个电子邮件上单击，会在一个分离的窗口里打开电子邮件。"

#: apps/io.ox/tours/mail.js:96 module:io.ox/tours
msgid "Reading E-Mail conversations"
msgstr "阅读电子邮件交谈"

#: apps/io.ox/tours/mail.js:97 module:io.ox/tours
msgid ""
"To open or close an E-Mail in a conversation, click on a free area in the "
"header."
msgstr "要在交谈里打开或关闭一个电子邮件，在标头里的一个空白区域里单击。"

#: apps/io.ox/tours/mail.js:101 module:io.ox/tours
msgid "Halo view"
msgstr "光环视图"

#: apps/io.ox/tours/mail.js:102 module:io.ox/tours
msgid ""
"To receive information about the sender or other recipients, open the Halo "
"view by clicking on a name."
msgstr "要接收有关发送人或其他收件人的信息，请单击一个名称以打开光环视图。"

#: apps/io.ox/tours/mail.js:106 module:io.ox/tours
msgid "Editing multiple E-Mails"
msgstr "编辑多个电子邮件"

#: apps/io.ox/tours/mail.js:107 module:io.ox/tours
msgid ""
"In order to edit multiple E-Mails at once, enable the checkboxes on the left "
"side of the E-Mails. If the checkboxes are not displayed, click on View > "
"Checkboxes on the right side of the toolbar."
msgstr ""
"为了一次编辑多个电子邮件，勾选电子邮件左边的选择框。如果选择框没有显示，请单"
"击工具条右边的视图  > 选择框。"

#: apps/io.ox/tours/mail.js:112 module:io.ox/tours
msgid "Opening the E-Mail settings"
msgstr "打开电子邮件设定"

#: apps/io.ox/tours/mail.js:113 module:io.ox/tours
msgid ""
"To open the E-Mail settings, click the System menu icon on the upper right "
"side of the menu bar. Select Settings. Click on E-Mail on the left side."
msgstr ""
"要打开电子邮件设置，在菜单条右上方的系统菜单图标单击。选择设置、单击左边的电"
"子邮件。"

#. Tour name; general introduction
#: apps/io.ox/tours/main.js:71 module:io.ox/tours
msgid "Getting started"
msgstr "开始使用"

#: apps/io.ox/tours/portal.js:30 module:io.ox/tours
msgid "The Portal"
msgstr "门户"

#: apps/io.ox/tours/portal.js:31 module:io.ox/tours
msgid ""
"The Portal informs you about current E-Mails, appointments or social network "
"news."
msgstr "门户通知您有关电子邮件、约会、或社交网路新闻。"

#: apps/io.ox/tours/portal.js:35 module:io.ox/tours
msgid "Reading the details"
msgstr "阅读详情"

#: apps/io.ox/tours/portal.js:36 module:io.ox/tours
msgid "To read the details, click on an entry in a square."
msgstr "要阅读详情，请单击一个方块里的项目。"

#: apps/io.ox/tours/portal.js:40 module:io.ox/tours
msgid "Drag and drop"
msgstr "拖放"

#: apps/io.ox/tours/portal.js:41 module:io.ox/tours
msgid ""
"To change the layout, drag a square's title to another position and drop it "
"there."
msgstr "要更改布局，请把一个方块标题拖到别的位置后放在那里。"

#: apps/io.ox/tours/portal.js:45 module:io.ox/tours
msgid "Closing a square"
msgstr "关闭一个方块"

#: apps/io.ox/tours/portal.js:46 module:io.ox/tours
msgid "If you no longer want to display a square, click the delete icon."
msgstr "如果您不再要显示一个方块，单击删除图标。"

#: apps/io.ox/tours/portal.js:51 module:io.ox/tours
msgid "Customizing the Portal"
msgstr "自定义门户"

#: apps/io.ox/tours/portal.js:52 module:io.ox/tours
msgid ""
"To display a square again or to display further information sources, click "
"on Customize this page."
msgstr "要重新显示一个方块或显示更多信息来源，请单击自定义此页。"

#: apps/io.ox/tours/settings.js:30 module:io.ox/tours
msgid "Opening the settings"
msgstr "打开设定"

#: apps/io.ox/tours/settings.js:31 module:io.ox/tours
msgid ""
"To open the settings, click the System menu icon on the upper right side of "
"the menu bar. Select Settings."
msgstr "要打开设置，单击菜单条右上方的系统菜单图标。选择设置。"

#: apps/io.ox/tours/settings.js:36 module:io.ox/tours
msgid "How the settings are organized"
msgstr "设定如何组织的"

#: apps/io.ox/tours/settings.js:37 module:io.ox/tours
msgid ""
"The settings are organized in topics. Select the topic on the left side, e.g "
"Basic settings or E-Mail."
msgstr "设置以话题组织。在左边选择话题，例如：基本设置或电子邮件。"

#: apps/io.ox/tours/settings.js:43 module:io.ox/tours
msgid "Editing settings"
msgstr "编辑设定"

#: apps/io.ox/tours/settings.js:44 module:io.ox/tours
msgid ""
"Edit a setting on the right side. In most of the cases, the changes are "
"activated immediately."
msgstr "编辑一个在右边的设定。在大部分情况下，变更会立刻激活。"

#: apps/io.ox/tours/settings.js:48 module:io.ox/tours
msgid "Opening the help"
msgstr "打开帮助"

#: apps/io.ox/tours/settings.js:49 module:io.ox/tours
msgid ""
"To open the help, click the System menu icon on the upper right side of the "
"menu bar. Select Help. The help for the currently selected app is displayed. "
"To browse the complete help, click on Start Page or Table Of Contents at the "
"upper part of the window."
msgstr ""
"要打开帮助，单击在菜单条右上方上的系统菜单图标。选择帮助，会显示当前选择应用"
"程序的帮助。要浏览完整帮助，在窗口上部的开始页或目录。"

#: apps/io.ox/tours/settings.js:54 module:io.ox/tours
msgid "Signing out"
msgstr "注销"

#: apps/io.ox/tours/settings.js:55 module:io.ox/tours
msgid ""
"To sign out, click the System menu icon on the upper right side of the menu "
"bar. Select Sign out."
msgstr "要注销，请单击菜单条右上方的系统菜单图标。选择注销。"

#: apps/io.ox/tours/tasks.js:32 module:io.ox/tours
msgid "Creating a new task"
msgstr "创建一个新任务"

#: apps/io.ox/tours/tasks.js:33 module:io.ox/tours
msgid "To create a new task, click on New in the toolbar."
msgstr "要创建一个新任务，请单击工具条里的新建。"

#: apps/io.ox/tours/tasks.js:48 module:io.ox/tours
msgid "Entering the task's data"
msgstr "输入任务的数据"

#: apps/io.ox/tours/tasks.js:49 module:io.ox/tours
msgid "Enter the subject, the start date, and a description."
msgstr "输入主题、开始时间、和一个描述。"

#: apps/io.ox/tours/tasks.js:54 module:io.ox/tours
msgid "Adding further details"
msgstr "添加更多详情"

#: apps/io.ox/tours/tasks.js:55 module:io.ox/tours
msgid "To add further details, click on Expand form."
msgstr "要添加更多详情，请单击展开表格。"

#: apps/io.ox/tours/tasks.js:62 module:io.ox/tours
msgid "Creating recurring tasks"
msgstr "创建循环任务"

#: apps/io.ox/tours/tasks.js:63 module:io.ox/tours
msgid ""
"To create recurring tasks, enable Repeat. Functions for setting the "
"recurrence parameters are shown."
msgstr "要创建循环任务，请启用重复。会显示设置循环参数的功能。"

#: apps/io.ox/tours/tasks.js:68 module:io.ox/tours
msgid "To not miss the task, use the reminder function."
msgstr "不要错过任务，请使用提醒功能。"

#: apps/io.ox/tours/tasks.js:72 module:io.ox/tours
msgid "Tracking the editing status"
msgstr "追踪编辑状态"
>>>>>>> 9c370bce

#: apps/io.ox/tours/tasks.js:73 module:io.ox/tours
msgid "To track the editing status, enter the current progress."
msgstr "要追踪编辑状态，请输入当前进度。"

<<<<<<< HEAD
#: apps/io.ox/tours/files.js:117 module:io.ox/tours
msgid ""
"To upload a new file from your local device, simply click on Add local file "
"and select the file you would like to upload. It is even easier if you just "
"drag and drop files from your local device into Drive. The uploaded file is "
"now available in Drive on all your devices."
msgstr ""
"要从您的本地装置上载一个新文件，简单的单击添加本地文件后，选择您要上载的文"
"件。如果您从本地装置拖拉文件到 Drive 里就更简单了。已上载的文件现在会在您所有"
"装置上的 Drive 里可用。"

#: apps/io.ox/tours/files.js:103 module:io.ox/tours
msgid "Toolbar"
msgstr "工具条"

#: apps/io.ox/tours/tasks.js:72 module:io.ox/tours
msgid "Tracking the editing status"
msgstr "追踪编辑状态"

#: apps/io.ox/tours/files.js:116 module:io.ox/tours
msgid "Upload a new file"
msgstr "上载一个新文件"

#: apps/io.ox/tours/intro.js:105 module:io.ox/tours
msgid ""
"Use the folder tree to open the folder containing the objects that you want "
"to view in the list."
msgstr "使用文件夹树以打开包含您要在列表里检视的对象的文件夹。"

#: apps/io.ox/tours/intro.js:110 module:io.ox/tours
msgid ""
"Use the list to select an object, show its contents or activate functions."
msgstr "使用列表选择一个对象，显示其内容或激活功能。"

#: apps/io.ox/tours/calendar.js:62 module:io.ox/tours
#: apps/io.ox/tours/tasks.js:67
msgid "Using the reminder function"
msgstr "使用提醒功能"

#: apps/io.ox/tours/intro.js:34 module:io.ox/tours
msgid "Welcome to %s"
msgstr "欢迎到 %s"

#: apps/io.ox/tours/files.js:60 module:io.ox/tours
msgid ""
"Welcome to your cloud storage app. This Guided Tour will introduce you to "
"your new online storage solution - your one point to access online stored "
"files from all your accounts. This is where you can upload and save your "
"files, share them and synchronize them with different devices.  "
msgstr ""
"欢迎到您的云储存应用程序。此导览将会介绍您您的线上储存方案 - 您从您所有户口对"
"线上储存文件的统一访问点。这里是您能上载和保存您的文件、分享和与其他装置同步"
"的地方。"
=======
#: apps/io.ox/tours/tasks.js:78 module:io.ox/tours
msgid ""
"To invite other participants, enter their names in the field below "
"Participants. You can add documents as attachment to the task."
msgstr ""
"要邀请其他参与者，请在参与者下面的输入字段输入他们的名字。您可以添加文档到任"
"务成附件。"

#: apps/io.ox/tours/tasks.js:82 module:io.ox/tours
msgid "Entering billing information"
msgstr "输入账项信息"

#: apps/io.ox/tours/tasks.js:83 module:io.ox/tours
msgid "To enter billing information, click on Show details."
msgstr "要输入账项信息，单击显示详情。"

#: apps/io.ox/tours/tasks.js:87 module:io.ox/tours
msgid "Creating the task"
msgstr "创建任务"

#: apps/io.ox/tours/tasks.js:88 module:io.ox/tours
msgid "To create the task, click on Create."
msgstr "要创建任务，单击创建。"

#: apps/io.ox/tours/tasks.js:92 module:io.ox/tours
msgid "Sorting tasks"
msgstr "排序任务"

#: apps/io.ox/tours/tasks.js:93 module:io.ox/tours
msgid "To sort the tasks, click on Sort by. Select a sort criteria."
msgstr "要排序任务，单击以..排序后选择一个排序准则。"

#: apps/io.ox/tours/tasks.js:99 module:io.ox/tours
msgid "Editing multiple tasks"
msgstr "编辑多个任务"

#: apps/io.ox/tours/tasks.js:100 module:io.ox/tours
msgid ""
"To edit multiple tasks at once, enable the checkboxes at the left side of "
"the tasks. If the checkboxes are not displayed, click on View > Checkboxes "
"on the right side of the toolbar."
msgstr ""
"要一次编辑多个任务，请勾选任务左边的选择框。如果选择框没有显示，请单击工具条"
"右边的视图 > 选择框。"
>>>>>>> 9c370bce

#~ msgid " %1$s (%2$s) "
#~ msgstr " %1$s (%2$s) "

#~ msgid " %1$s (%2$s); "
#~ msgstr "%1$s (%2$s)；"

#~ msgid " is currently editing this document."
#~ msgstr " 正在编辑此文档。"

#~ msgid "!!!This file has not been added"
#~ msgstr "!!!没有添加此档案"

#~ msgid "% done:"
#~ msgstr "% 已完成："

#~ msgid "% finished"
#~ msgstr "% 已完成"

#~ msgid "%1$d %2$s"
#~ msgstr "%1$d %2$s"

#~ msgid "%1$d Day"
#~ msgid_plural "%1$d Days"
#~ msgstr[0] "%1$d 天"
#~ msgstr[1] "%1$d 天"

#~ msgid "%1$d Hour"
#~ msgid_plural "%1$d Hours"
#~ msgstr[0] "%1$d 小时"
#~ msgstr[1] "%1$d 小时"

#~ msgid "%1$d Minute"
#~ msgid_plural "%1$d Minutes"
#~ msgstr[0] "%1$d 分钟"
#~ msgstr[1] "%1$d 分钟"

#~ msgid "%1$d Week"
#~ msgid_plural "%1$d Weeks"
#~ msgstr[0] "%1$d 周"
#~ msgstr[1] "%1$d 周"

#~ msgid "%1$d column"
#~ msgid_plural "%1$d columns"
#~ msgstr[0] "%1$d 列"
#~ msgstr[1] "%1$d 列"

#~ msgid "%1$d day, %2$s"
#~ msgid_plural "%1$d days, %2$s"
#~ msgstr[0] "%1$d 天、%2$s"
#~ msgstr[1] "%1$d 天、%2$s"

#~ msgctxt "in"
#~ msgid "%1$d day, %2$s"
#~ msgid_plural "%1$d days, %2$s"
#~ msgstr[0] "%1$d 天、%2$s"
#~ msgstr[1] "%1$d 天、%2$s"

#~ msgid "%1$d files has been changed recently"
#~ msgstr "最近更改了 %1$d 个文件"

#~ msgid "%1$d hour and %2$s"
#~ msgid_plural "%1$d hours and %2$s"
#~ msgstr[0] "%1$d 小时和 %2$s"
#~ msgstr[1] "%1$d 小时和 %2$s"

#~ msgctxt "in"
#~ msgid "%1$d hour and %2$s"
#~ msgid_plural "%1$d hours and %2$s"
#~ msgstr[0] "%1$d 小时和 %2$s"
#~ msgstr[1] "%1$d 小时和 %2$s"

#~ msgid "%1$d mail"
#~ msgid_plural "%1$d mails"
#~ msgstr[0] "%1$d 封电子邮件"
#~ msgstr[1] "%1$d 封电子邮件"

#, fuzzy
#~ msgid "%1$d messages in this conversation"
#~ msgstr "最近交谈"

#, fuzzy
#~ msgid "%1$d messages selected"
#~ msgstr "已选定 <b>%1$d</b> 个元素"

#~ msgid "%1$d row"
#~ msgid_plural "%1$d rows"
#~ msgstr[0] "%1$d 行"
#~ msgstr[1] "%1$d 行"

#~ msgctxt "datetime"
#~ msgid "%1$s %2$s"
#~ msgstr "%1$s %2$s"

#~ msgctxt "mail address"
#~ msgid "%1$s %2$s"
#~ msgstr "%1$s %2$s"

#~ msgctxt "window title"
#~ msgid "%1$s %2$s"
#~ msgstr "%1$s %2$s"

#, fuzzy
#~ msgid "%1$s (Tentative)"
#~ msgstr "%1$s 暂定"

#~ msgid "%1$s - %2$s"
#~ msgstr "%1$s - %2$s"

#~ msgid "%1$s is a new contact"
#~ msgstr "%1$s 为新联系人"

#~ msgid "%1$s is now connected with %2$s"
#~ msgstr "%1$s 现在与 %2$s 连接"

#~ msgid "%1$s mail"
#~ msgid_plural "%1$s mails"
#~ msgstr[0] "%1$d 封电子邮件"
#~ msgstr[1] "%1$d 封电子邮件"

#~ msgid "%1$s mail, %2$s unread"
#~ msgid_plural "%1$s mails, %2$s unread"
#~ msgstr[0] "共%2$s封, %1$s 封未读"
#~ msgstr[1] "共%2$s封, %1$s 封未读"

#~ msgid "%1$s of %2$s"
#~ msgstr "%2$s 的 %1$s"

#, fuzzy
#~ msgid "%1$s%2$s %3$s%4$s%5$s"
#~ msgstr ""
#~ "%5$s\n"
#~ "%4$s %3$s\n"
#~ "%1$s\n"
#~ "%2$s"

#~ msgid "%1$s: %2$s"
#~ msgstr "%1$s: %2$s"

#~ msgid "%2$s (%1$s, %3$s)"
#~ msgstr "%2$s (%1$s, %3$s)"

#~ msgid "%2$s, %1$s"
#~ msgstr "%2$s、%1$s"

#~ msgid "%3$s %2$s, %1$s"
#~ msgstr "%2$s %1$s %3$s"

#~ msgid "%d appointment"
#~ msgid_plural "%d appointments"
#~ msgstr[0] "%d 个约会"
#~ msgstr[1] "%d 个约会"

#~ msgid "%d day"
#~ msgid_plural "%d days"
#~ msgstr[0] "%d 天"
#~ msgstr[1] "%d 天"

#~ msgctxt "in"
#~ msgid "%d day"
#~ msgid_plural "%d days"
#~ msgstr[0] "%d 天"
#~ msgstr[1] "%d 天"

#~ msgid "%d hour"
#~ msgid_plural "%d hours"
#~ msgstr[0] "%d 小时"
#~ msgstr[1] "%d 小时"

#~ msgctxt "in"
#~ msgid "%d hour"
#~ msgid_plural "%d hours"
#~ msgstr[0] "%d 小时"
#~ msgstr[1] "%d 小时"

#~ msgid "%d info item"
#~ msgid_plural "%d info items"
#~ msgstr[0] "%d 个信息项"
#~ msgstr[1] "%d 个信息项"

#~ msgid "%d minute"
#~ msgid_plural "%d minutes"
#~ msgstr[0] "%d 分钟"
#~ msgstr[1] "%d 分钟"

#~ msgctxt "in"
#~ msgid "%d minute"
#~ msgid_plural "%d minutes"
#~ msgstr[0] "%d 分钟"
#~ msgstr[1] "%d 分钟"

#~ msgid "%d task"
#~ msgid_plural "%d tasks"
#~ msgstr[0] "%d 个任务"
#~ msgstr[1] "%d 个任务"

#~ msgid "%d week"
#~ msgid_plural "%d weeks"
#~ msgstr[0] "%d 周"
#~ msgstr[1] "%d 周"

#~ msgctxt "in"
#~ msgid "%d week"
#~ msgid_plural "%d weeks"
#~ msgstr[0] "%d 周"
#~ msgstr[1] "%d 周"

#~ msgid "%s, EEE"
#~ msgstr "%s、EEE"

#~ msgid "&Attachment"
#~ msgstr "附件(&A)"

#~ msgid "&Distribution List"
#~ msgstr "通讯组列表(&D)"

#~ msgid "&E-Mail"
#~ msgstr "电子邮件(&E)"

#~ msgid "&Edit"
#~ msgstr "编辑(&E)"

#~ msgid "&Flags"
#~ msgstr "标志(&F)"

#~ msgid "&Folder permissions"
#~ msgstr "文件夹权限(&F)"

#~ msgid "&Messaging"
#~ msgstr "消息(&M)"

#~ msgid "&New"
#~ msgstr "新建(&N)"

#~ msgid "&New Task"
#~ msgstr "新任务(&N)"

#~ msgid "&Save"
#~ msgstr "保存(&S)"

#~ msgid "&Search"
#~ msgstr "搜索(&S)"

#~ msgid "&Social"
#~ msgstr "&社交"

#~ msgid "(%1$s) Attachments"
#~ msgstr "(%1$s) 个附件"

#~ msgid "(Default)"
#~ msgstr "（默认）"

#~ msgid "(may be slow on old machines)"
#~ msgstr "（在旧机器上可能较慢）"

#~ msgid ", "
#~ msgstr ","

#~ msgid "--"
#~ msgstr "--"

#~ msgid "--:--"
#~ msgstr "--:--"

#~ msgid "0 minutes"
#~ msgstr "0 分钟"

#~ msgid "1 day"
#~ msgstr "1 天"

#~ msgid "1 file has been changed recently"
#~ msgstr "最近更改了一个文件"

#~ msgid "1 hour"
#~ msgstr "1 小时"

#~ msgid "1 item"
#~ msgid_plural "%1$d items"
#~ msgstr[0] "%1$d 项目"
#~ msgstr[1] "%1$d 项目"

#~ msgid "1 minute"
#~ msgstr "1 分钟"

#~ msgid "1 week"
#~ msgstr "1 周"

#~ msgid "10"
#~ msgstr "10"

#~ msgid "10 minutes"
#~ msgstr "10 分钟"

#~ msgid "100%"
#~ msgstr "100%"

#~ msgid "12 hour"
#~ msgstr "12 小时"

#~ msgid "15"
#~ msgstr "15"

#~ msgid "15 minutes"
#~ msgstr "15 分钟"

#~ msgid "150%"
#~ msgstr "150%"

#~ msgid "2 days"
#~ msgstr "2 天"

#~ msgid "2 hour"
#~ msgstr "2 小时"

#~ msgid "2 weeks"
#~ msgstr "2 周"

#~ msgid "20"
#~ msgstr "20"

#~ msgid "200%"
#~ msgstr "200%"

#~ msgid "3 days"
#~ msgstr "3 天"

#~ msgid "3 minutes"
#~ msgstr "3 分钟"

#~ msgid "3 weeks"
#~ msgstr "3 周"

#~ msgid "30"
#~ msgstr "30"

#~ msgid "30 minutes"
#~ msgstr "30 分钟"

#~ msgid "4 days"
#~ msgstr "4 天"

#~ msgid "4 hour"
#~ msgstr "4 小时"

#~ msgid "4 weeks"
#~ msgstr "4 周"

#~ msgid "45 minutes"
#~ msgstr "45 分钟"

#~ msgid "5"
#~ msgstr "5"

#~ msgid "5 days"
#~ msgstr "5 天"

#~ msgid "5 minutes"
#~ msgstr "5 分钟"

#~ msgid "50%"
#~ msgstr "50%"

#~ msgid "6 days"
#~ msgstr "6 天"

#~ msgid "6 hour"
#~ msgstr "6 小时"

#~ msgid "60"
#~ msgstr "60"

#~ msgid "75%"
#~ msgstr "75%"

#~ msgid "8 hour"
#~ msgstr "8 小时"

#~ msgid "<b>%1$d</b> elements selected"
#~ msgstr "已选定 <b>%1$d</b> 个元素"

#~ msgid "A B C D E F G H I J K L M N O P Q R S T U V W X Y Z"
#~ msgstr "A B C D E F G H I J K L M N O P Q R S T U V W X Y Z"

#~ msgid ""
#~ "A refresh takes some time, so please be patient, while the refresh runs "
#~ "in the background. Only one refresh per subscription and per session is "
#~ "allowed."
#~ msgstr ""
#~ "一个刷新稍为需时，请耐心等待背景运行完成。一个会话和订阅每次只允许一个刷"
#~ "新。"

#, fuzzy
#~ msgid "A return receipt has been sent"
#~ msgstr "已发送一个送达回执"

#~ msgid "A severe error occurred!"
#~ msgstr "发生一个严重错误！"

#~ msgid "AD"
#~ msgstr "AD"

#~ msgid "AJAX Error"
#~ msgstr "AJAX 错误"

#~ msgid "AM"
#~ msgstr "AM"

#~ msgid "About"
#~ msgstr "关于"

#~ msgid "Above quoted text"
#~ msgstr "引用文本上方"

#~ msgid "Absent"
#~ msgstr "缺乏"

#~ msgid "Absent on business"
#~ msgstr "出差"

#~ msgid "Accent 1"
#~ msgstr "Accent 1"

#~ msgid "Accent 2"
#~ msgstr "Accent 2"

#~ msgid "Accent 3"
#~ msgstr "Accent 3"

#~ msgid "Accent 4"
#~ msgstr "Accent 4"

#~ msgid "Accent 5"
#~ msgstr "Accent 5"

#~ msgid "Accent 6"
#~ msgstr "Accent 6"

#~ msgid "Accept"
#~ msgstr "接受"

#~ msgid "Accept / Decline"
#~ msgstr "接受 / 拒绝"

#~ msgid "Accept and replace exception"
#~ msgstr "接受邀请并取代异常"

#~ msgid "Accept changes"
#~ msgstr "接受更改"

#~ msgid "Accept extra participant"
#~ msgstr "接受外部参与者"

#~ msgid "Accept invitation"
#~ msgstr "接受邀请"

#~ msgid "Accept/Decline"
#~ msgstr "接受 / 拒绝"

#~ msgid "Accepted"
#~ msgstr "接受"

#~ msgctxt "help"
#~ msgid "Accessing Files with WebDAV"
#~ msgstr "以 WebDAV 访问文件"

#~ msgid "Accessing global address book is not permitted"
#~ msgstr "不允许访问全域地址簿"

#~ msgid "Account"
#~ msgstr "账户"

#~ msgid "Account Settings"
#~ msgstr "账户设置"

#~ msgid "Account added successfully"
#~ msgstr "户口添加成功"

#~ msgid "Account name"
#~ msgstr "账户名称"

#~ msgid "Account settings"
#~ msgstr "账户设定"

#~ msgid "Account settings could not be saved."
#~ msgstr "不能保存户口设定。"

#~ msgid "Account updated"
#~ msgstr "户口已更新"

#~ msgid "Account:"
#~ msgstr "账户："

#~ msgid "Accounts"
#~ msgstr "账户"

#~ msgid "Acquire Edit Rights"
#~ msgstr "获取编辑权"

#~ msgid "Actions"
#~ msgstr "动作"

#~ msgid "Activate or deactivate the start page hovers."
#~ msgstr "激活或停用起始页悬停窗口。"

#~ msgid "Active"
#~ msgstr "激活"

#~ msgid "Actual costs"
#~ msgstr "实质费用"

#~ msgid "Actual duration in minutes"
#~ msgstr "按分钟设置间隔"

#~ msgid "Add"
#~ msgstr "添加"

#~ msgid "Add ->"
#~ msgstr "添加 ->"

#~ msgid "Add Attachment"
#~ msgstr "添加附件"

#~ msgid "Add Bcc →"
#~ msgstr "添加密件抄送 -"

#~ msgid "Add Cc →"
#~ msgstr "添加抄送 -"

#~ msgid "Add E-Mail account ..."
#~ msgstr "添加邮件帐户..."

#~ msgid "Add To →"
#~ msgstr "添加收件人 -"

#~ msgid "Add a Subreddit"
#~ msgstr "添加一个 Subreddit"

#~ msgid "Add a blog"
#~ msgstr "添加一个博客"

#~ msgid "Add a feed"
#~ msgstr "添加一个 feed"

#~ msgid "Add a stream"
#~ msgstr "添加流"

#~ msgid "Add account"
#~ msgstr "添加新户口"

#~ msgid "Add action"
#~ msgstr "添加动作"

#~ msgid "Add cipher code"
#~ msgstr "添加暗号"

#~ msgid "Add condition"
#~ msgstr "添加条件"

#~ msgid "Add contact"
#~ msgstr "添加联系人"

#~ msgid "Add distribution list"
#~ msgstr "添加通讯组列表"

#~ msgid "Add feed"
#~ msgstr "添加 feed"

#~ msgid "Add files"
#~ msgstr "添加文件"

#~ msgid "Add folder"
#~ msgstr "添加文件夹"

#~ msgid "Add folder menu"
#~ msgstr "添加文件夹菜单"

#~ msgid "Add from addressbook"
#~ msgstr "从地址簿添加"

#~ msgid "Add group"
#~ msgstr "添加组"

#~ msgid "Add mail account"
#~ msgstr "添加邮件帐户"

#~ msgid "Add new folder"
#~ msgstr "添加新文件夹"

#~ msgid "Add new folder for this subscription"
#~ msgstr "为此订阅添加新文件夹"

#~ msgid "Add new participant"
#~ msgstr "添加新参与者"

#~ msgid "Add new rule"
#~ msgstr "添加新规则"

#~ msgid "Add new signature"
#~ msgstr "添加新签名"

#~ msgid "Add new subfolder"
#~ msgstr "添加新子文件夹"

#~ msgid "Add note"
#~ msgstr "添加备注"

#~ msgid "Add participant"
#~ msgstr "添加参与者"

#~ msgid "Add participant/resource"
#~ msgstr "添加参与者/资源"

#~ msgid "Add picture"
#~ msgstr "添加图片"

#~ msgid "Add sender and recipients to \"To\", Cc to \"Cc\""
#~ msgstr "将发件人和收件人添加至“收件人”，抄送至“抄送”"

#~ msgid "Add sender to \"To\", recipients to \"Cc\""
#~ msgstr "将发件人添加至“收件人”，收件人添加至“抄送”"

#~ msgid "Add signature"
#~ msgstr "添加签名"

#~ msgid "Add subfolder"
#~ msgstr "添加子文件夹"

#~ msgid "Add subject"
#~ msgstr "添加题目"

#~ msgid "Add to address book"
#~ msgstr "添加到地址簿"

#~ msgid "Add to calendar"
#~ msgstr "添加到日历"

#~ msgid "Add to portal"
#~ msgstr "添加到门户"

#~ msgid "Add widget"
#~ msgstr "添加迷你程序"

#~ msgid "Add your account"
#~ msgstr "添加您的帐户"

#~ msgid "Added the new participant"
#~ msgstr "添加新参与者"

#~ msgid "Adding subscription. This may take some seconds..."
#~ msgstr "添加订阅中。可能稍时片刻..."

#~ msgid "Additional:"
#~ msgstr "其他："

#~ msgid "Address (private)"
#~ msgstr "地址（私人）"

#~ msgid "Address Book"
#~ msgstr "地址簿"

#~ msgctxt "app"
#~ msgid "Address Book"
#~ msgstr "地址簿"

#~ msgid "Address Business"
#~ msgstr "地址（业务）"

#~ msgid "Address Home"
#~ msgstr "地址（住宅）"

#~ msgid "Address Other"
#~ msgstr "地址（其他）"

#~ msgid "Addresses"
#~ msgstr "地址"

#~ msgid "Adjust"
#~ msgstr "调整"

#~ msgid "Adjust start date"
#~ msgstr "调整起始日期"

#~ msgid "Admin"
#~ msgstr "管理"

#~ msgid "Administration"
#~ msgstr "管理"

#~ msgid "Administrator"
#~ msgstr "管理员"

#, fuzzy
#~ msgid "Advanced Settings"
#~ msgstr "Drive 设置"

#~ msgid "Afghanistan"
#~ msgstr "阿富汗"

#~ msgid ""
#~ "After pressing OK, a new window will open where you can authorize %s to "
#~ "access your account data."
#~ msgstr "按确定后，将打开一个新窗口让您可以授权%s访问您的帐户资料。"

#~ msgid "Albania"
#~ msgstr "阿尔巴尼亚"

#~ msgid "Algeria"
#~ msgstr "阿尔及利亚"

#~ msgid "All"
#~ msgstr "全部"

#~ msgid "All Categories..."
#~ msgstr "所有类别..."

#~ msgid "All Emoji"
#~ msgstr "所有表情符号"

#~ msgid "All appointments"
#~ msgstr "所有约会"

#~ msgid "All attachments"
#~ msgstr "所有附件"

#~ msgid "All changes saved"
#~ msgstr "全部更改已保存"

#~ msgid "All day"
#~ msgstr "整天"

#, fuzzy
#~| msgid "Add folder"
#~ msgid "All folders"
#~ msgstr "添加文件夹"

#~ msgid "All users"
#~ msgstr "所有用户"

#~ msgid "Allow html formatted emails"
#~ msgstr "允许 html 格式的电子邮件"

#~ msgid "Allow pre-loading of externally linked images"
#~ msgstr "允许外部链接图像的预加载"

#~ msgid "Alternative Email"
#~ msgstr "替代电子邮件"

#~ msgid "American Samoa"
#~ msgstr "美属萨摩亚"

#~ msgid "An error occurred"
#~ msgstr "发生一个错误"

#~ msgid "An error occurred while importing the document."
#~ msgstr "导入文档时发生错误。"

#~ msgid "An error occurred while loading page %1$d."
#~ msgstr "加载 %1$d 页面时发生一个错误。"

#~ msgid "An error occurred while loading the document."
#~ msgstr "加载文档时错误。"

#~ msgid "An error occurred."
#~ msgstr "发生一个错误。"

#~ msgid "An error occurred. (%1$s, %3$s)"
#~ msgstr "发生了一个错误。（%1$s，%3$s)"

#~ msgid "An error occurred. Click to try again"
#~ msgstr "发生了一个错误。请点击重试"

#~ msgid "An error occurred. Please try again later"
#~ msgstr "发生一个错误。请稍后重试。"

#~ msgid "An error occurred. Please try again."
#~ msgstr "发生了一个错误。请重试。"

#~ msgid "An error occurred. The message was:"
#~ msgstr "发生一个错误。消息为："

#~ msgid "An internal error occurred"
#~ msgstr "发生一个内部错误"

#~ msgid "An unknown error occurred"
#~ msgstr "发生一个不明错误"

#~ msgid "Andorra"
#~ msgstr "安道尔"

#~ msgid "Angola"
#~ msgstr "安哥拉"

#~ msgid "Anguilla"
#~ msgstr "安圭拉"

#~ msgid "Anniversary"
#~ msgstr "周年纪念日"

#~ msgid "Anniversary:"
#~ msgstr "周年纪念日："

#~ msgid "Another user"
#~ msgstr "别的用户"

#~ msgid "Answered"
#~ msgstr "已回复"

#~ msgid "Antarctica"
#~ msgstr "南极洲"

#~ msgid "Antigua and Barbuda"
#~ msgstr "安提瓜和巴布达"

#~ msgid "Any recipient"
#~ msgstr "任何收件人"

#~ msgid "Append vCard"
#~ msgstr "追加 vcard"

#~ msgid "Application Toolbar"
#~ msgstr "应用程序工具条"

#~ msgid "Application may not work as expected until this problem is solved."
#~ msgstr "在此问题被修复前，应用程序可能未能如常工作。"

#~ msgid "Applications"
#~ msgstr "应用程序"

#~ msgid "Apply role"
#~ msgstr "套用角色"

#~ msgid "Apply rule if all conditions are met"
#~ msgstr "如果达到所有条件套用规则"

#~ msgid "Apply rule if any condition is met."
#~ msgstr "如果达到其中一个条件套用规则。"

#~ msgid "Appointment"
#~ msgstr "约会"

#~ msgid "Appointment Details"
#~ msgstr "约会详情"

#~ msgid "Appointment has been copied"
#~ msgid_plural "Appointments have been copied"
#~ msgstr[0] "约会已复制"
#~ msgstr[1] "约会已复制"

#~ msgid "Appointment has been moved"
#~ msgid_plural "Appointments have been moved"
#~ msgstr[0] "约会已复制"
#~ msgstr[1] "约会已复制"

#~ msgid ""
#~ "Appointment invitation. %1$s %2$s %3$s %4$s %5$s. Press [enter] to open"
#~ msgstr "约会邀请。%1$s %2$s %3$s %4$s %5$s。请按 [enter] 打开"

#~ msgid "Appointment invitations"
#~ msgstr "约会邀请"

#~ msgid "Appointment reminder. %1$s %2$s %3$s %4$s. Press [enter] to open"
#~ msgstr "约会提醒。%1$s %2$s %3$s %4$s。请按 [enter] 打开"

#~ msgid "Appointment reminders"
#~ msgstr "约会提醒"

#~ msgid "Appointments"
#~ msgstr "约会"

#~ msgid "Appointments in personal calendars: set status to"
#~ msgstr "个人日历中的约会：将状态设置为"

#~ msgid "Appointments in public calendars: set status to"
#~ msgstr "公共日历中的约会：将状态设置为"

#~ msgid "Appointments:"
#~ msgstr "约会"

#~ msgid "Approximate Duration for Subscriptions"
#~ msgstr "大致订阅持续时间"

#~ msgid "Apr"
#~ msgstr "四月"

#~ msgid "April"
#~ msgstr "四月"

#~ msgid ""
#~ "Are you sure you want to delete all E-Mails from this folder? The deleted "
#~ "E-Mails will be moved to the Trash folder."
#~ msgstr ""
#~ "确定要删除从此文件夹中的所有电子邮件？被删除的电子邮件将被移到垃圾筒文件"
#~ "夹。"

#~ msgid "Are you sure you want to delete selected item?"
#~ msgstr "确定要删除所选项吗？"

#~ msgid "Are you sure you want to delete selected items?"
#~ msgstr "确定要删除所选项吗？"

#~ msgid "Are you sure you want to delete the selected E-Mails?"
#~ msgstr "确定要删除所选电子邮件吗？"

#~ msgid "Are you sure you want to delete the selected account?"
#~ msgid_plural "Are you sure you want to delete the selected accounts?"
#~ msgstr[0] "确定要删除所选账户吗？"
#~ msgstr[1] "确定要删除所选账户吗？"

#~ msgid "Are you sure you want to delete the selected attachment?"
#~ msgstr "确定要删除所选附件吗？"

#~ msgid "Are you sure you want to delete the selected contact?"
#~ msgid_plural "Are you sure you want to delete the selected contacts?"
#~ msgstr[0] "确定要删除所选账户吗？"
#~ msgstr[1] "确定要删除所选账户吗？"

#~ msgid "Are you sure you want to delete the selected folder?"
#~ msgstr "确定要删除所选文件夹吗？"

#~ msgid "Are you sure you want to delete the selected items?"
#~ msgstr "确定要删除所选项吗？"

#~ msgid "Are you sure you want to delete the selected publication?"
#~ msgid_plural "Are you sure you want to delete the selected publications?"
#~ msgstr[0] "确定要删除所选发布吗？"
#~ msgstr[1] "确定要删除所选发布吗？"

#~ msgid "Are you sure you want to delete the selected resource?"
#~ msgid_plural "Are you sure you want to delete the selected resources?"
#~ msgstr[0] "确定要删除所选资源吗？"
#~ msgstr[1] "确定要删除所选资源吗？"

#~ msgid "Are you sure you want to delete the selected rule?"
#~ msgid_plural "Are you sure you want to delete the selected rules?"
#~ msgstr[0] "确定要删除所选规则吗？"
#~ msgstr[1] "确定要删除所选规则吗？"

#~ msgid "Are you sure you want to delete the selected version?"
#~ msgstr "确定要删除所选版本吗？"

#~ msgid "Are you sure you want to delete this Tweet?"
#~ msgstr "您确定要删除此推吗？"

#~ msgid ""
#~ "Are you sure you want to detach the file from current Info Item?\n"
#~ " (all versions of the file will be removed)"
#~ msgstr ""
#~ "确定想从当前信息项中分离文件吗？\n"
#~ "（文件的所有版本将被移除）"

#~ msgid ""
#~ "Are you sure you want to permanently delete all E-Mails from this folder? "
#~ "The deleted E-Mails will be irrevocably lost."
#~ msgstr ""
#~ "确定要永久删除此文件夹中的所有电子邮件？被删除的电子邮件会无法挽回的丢失。"

#~ msgid "Are you sure?"
#~ msgstr "您确定吗？"

#~ msgid "Argentina"
#~ msgstr "阿根廷"

#~ msgid "Armenia"
#~ msgstr "亚美尼亚"

#~ msgid "Aruba"
#~ msgstr "阿鲁巴"

#~ msgid "Ascending"
#~ msgstr "升序"

#~ msgid "Ask for new invitation"
#~ msgstr "申请新邀请"

#, fuzzy
#~ msgid "Ask for return receipt"
#~ msgstr "请求送达回执"

#~ msgid "Assistant"
#~ msgstr "助理"

#~ msgid "Assistant:"
#~ msgstr "助理："

#~ msgid ""
#~ "At the top of the display area the path to the selected folder is shown. "
#~ "Click on the path to switch to another folder."
#~ msgstr ""
#~ "在显示区域的顶部，显示了选择文件夹的路径。单击路径以切换的别的文件夹。"

#~ msgid "Attach InfoItem"
#~ msgstr "附加InfoItem"

#~ msgid "Attach local file"
#~ msgstr "附加本地文件"

#~ msgid "Attach my vCard"
#~ msgstr "附加我的 vCard "

#~ msgid "Attachment"
#~ msgstr "附件"

#~ msgctxt "plural"
#~ msgid "Attachment"
#~ msgid_plural "Attachments"
#~ msgstr[0] "附件"
#~ msgstr[1] "附件"

#~ msgid "Attachment has been saved"
#~ msgid_plural "Attachments have been saved"
#~ msgstr[0] "已保存附件"
#~ msgstr[1] "已保存附件"

#~ msgid ""
#~ "Attachment uploads are not supported in Internet Explorer 9. Please "
#~ "upgrade to Internet Explorer 10."
#~ msgstr "Internet Explorer 9 不支持附件上载。请更新到 Internet Explorer 10。"

#~ msgid "Attachments"
#~ msgstr "附件"

#~ msgid "Attachments (%1$s)"
#~ msgstr "附件 (%1$s)"

#~ msgid "Attachments have been saved!"
#~ msgstr "附件已被保存！"

#~ msgid "Attachments will be saved"
#~ msgstr "附件将会保存"

#~ msgid "Attention"
#~ msgstr "注意"

#~ msgid "Audio enabled"
#~ msgstr "启用音效"

#~ msgid "Aug"
#~ msgstr "八月"

#~ msgid "August"
#~ msgstr "八月"

#~ msgid "Australia"
#~ msgstr "澳大利亚"

#~ msgid "Austria"
#~ msgstr "奥地利"

#~ msgid "Author"
#~ msgstr "作者"

#~ msgid "Auto"
#~ msgstr "自动"

#~ msgid "Auto Forward"
#~ msgstr "自动转发"

#~ msgid "Auto Logout"
#~ msgstr "自动注销"

#~ msgid "Auto-save email drafts"
#~ msgstr "自动保存电子邮件草稿"

#~ msgid "Auto-save email drafts?"
#~ msgstr "自动保存电子邮件草稿？"

#~ msgid "Automatic opening of notification area"
#~ msgstr "自动打开通知区域"

#~ msgid "Automatic sign out"
#~ msgstr "自动注销"

#~ msgid "Automatically collect contacts"
#~ msgstr "自动收集联系人"

#~ msgid ""
#~ "Automatically collect contacts in the folder \"Collected addresses\" "
#~ "while reading"
#~ msgstr "在阅读时自动在文件夹 \"收集地址\" 中收集联系人"

#~ msgid ""
#~ "Automatically collect contacts in the folder \"Collected addresses\" "
#~ "while reading?"
#~ msgstr "在阅读时自动在文件夹 \"Collected addresses\" 中收集联系人？"

#~ msgid ""
#~ "Automatically collect contacts in the folder \"Collected addresses\" "
#~ "while sending"
#~ msgstr "在发送时自动在文件夹 \"收集地址\" 中收集联系人"

#~ msgid ""
#~ "Automatically collect contacts in the folder \"Collected addresses\" "
#~ "while sending?"
#~ msgstr "在发送时自动在文件夹 \"Collected addresses\" 中收集联系人？"

#~ msgid ""
#~ "Automatically delete a notification mail after it has been accepted or "
#~ "declined?"
#~ msgstr "在一个通知邮件接受或拒绝后，自动删除它？"

#~ msgid "Automatically select first E-Mail"
#~ msgstr "自动选择第一封电子邮件"

#~ msgid "Availability"
#~ msgstr "可用性"

#~ msgid "Available Categories:"
#~ msgstr "可用类别："

#~ msgid "Available Teams:"
#~ msgstr "可用团队："

#~ msgid "Available UWA modules:"
#~ msgstr "可用的 UWA 模块："

#~ msgid "Average time: %1$s ms"
#~ msgstr "平均时间：%1$s 毫秒"

#~ msgid "Azerbaijan"
#~ msgstr "阿塞拜疆"

#~ msgid "B"
#~ msgstr "B"

#~ msgid "BCC"
#~ msgstr "密件抄送"

#~ msgid "Back"
#~ msgstr "向后"

#~ msgid "Back to appointment"
#~ msgstr "回到约会"

#~ msgid "Background 1"
#~ msgstr "背景 1"

#~ msgid "Background 2"
#~ msgstr "背景 2"

#~ msgid "Bahamas"
#~ msgstr "巴哈马"

#~ msgid "Bahrain"
#~ msgstr "巴林"

#~ msgid "Bangladesh"
#~ msgstr "孟加拉国国国"

#~ msgid "Barbados"
#~ msgstr "巴巴多斯"

#~ msgid "Bars"
#~ msgstr "指示条"

#~ msgid "Based on sender"
#~ msgstr "基于发信人"

#~ msgid "Basic settings"
#~ msgstr "基本设置"

#~ msgid "Bcc"
#~ msgstr "密件抄送"

#~ msgid "Bcc..."
#~ msgstr "密件抄送..."

#~ msgid "Bcc:"
#~ msgstr "密件抄送："

#~ msgid "Be a participant when creating appointments?"
#~ msgstr "创建约会时作为参与者？"

#~ msgid "Begins at"
#~ msgstr "开始时间："

#~ msgid "Belarus"
#~ msgstr "白俄罗斯"

#~ msgid "Below quoted text"
#~ msgstr "引用文本下方"

#~ msgid ""
#~ "Below the recipient you will find further functions, e.g. for sending "
#~ "copies to other recipients or for adding attachments."
#~ msgstr ""
#~ "收件人下面，你将会找到更多功能，比如：发送副本给其他收件人或添加附件。"

#~ msgid "Benin"
#~ msgstr "贝宁"

#~ msgid "Bermuda"
#~ msgstr "百慕大"

#~ msgid "Bhutan"
#~ msgstr "不丹"

#~ msgid "Billing information"
#~ msgstr "开票信息"

#~ msgid "Birthday Appointment"
#~ msgstr "生日约会"

#~ msgid "Birthday of %s."
#~ msgstr "%s 的生日。"

#~ msgid "Birthdays"
#~ msgstr "生日"

#~ msgid "Black"
#~ msgstr "黑色"

#~ msgid "Blind copy (BCC) to"
#~ msgstr "无名副本（BCC）到"

#~ msgid "Block pre-loading of externally linked images"
#~ msgstr "阻止外部链接图像的预加载"

#~ msgid "Blue"
#~ msgstr "蓝色"

#~ msgid "Bold"
#~ msgstr "粗体"

#~ msgid "Border inside"
#~ msgstr "边界内边"

#~ msgid "Border left"
#~ msgstr "边界左边"

#~ msgid "Border left and right"
#~ msgstr "边界左边和右边"

#~ msgid "Border outside"
#~ msgstr "边界外边"

#~ msgid "Border outside and inside"
#~ msgstr "边界外边和内边"

#~ msgid "Border right"
#~ msgstr "边界右边"

#~ msgid "Border top"
#~ msgstr "边界上边"

#~ msgid "Border top and bottom"
#~ msgstr "边界上边和下边"

#~ msgid "Bosnia and Herzegovina"
#~ msgstr "波斯尼亚和黑塞哥维那"

#~ msgid "Botswana"
#~ msgstr "博茨瓦纳"

#, fuzzy
#~ msgid "Bottom"
#~ msgstr "边界下边"

#~ msgid "Bouvet Island"
#~ msgstr "布维岛"

#~ msgid "Branches"
#~ msgstr "分支"

#~ msgid "Branches:"
#~ msgstr "分支："

#~ msgid "Brazil"
#~ msgstr "巴西"

#~ msgid "British Indian Ocean Territory"
#~ msgstr "英属印度洋领地"

#~ msgid "Browser"
#~ msgstr "浏览器"

#~ msgid "Brunei Darussalam"
#~ msgstr "文莱达鲁萨兰国"

#~ msgid "Bulgaria"
#~ msgstr "保加利亚"

#~ msgid "Bullets On/Off"
#~ msgstr "点项列表开/关"

#~ msgid "Burkina Faso"
#~ msgstr "布基纳法索"

#~ msgid "Burundi"
#~ msgstr "布隆迪"

#~ msgid "Business Address"
#~ msgstr "业务地址"

#~ msgid "Business address"
#~ msgstr "业务地址"

#~ msgid "Business category"
#~ msgstr "业务类别"

#~ msgid "Buy a gift"
#~ msgstr "购买一份礼物"

#~ msgid "Buy now!"
#~ msgstr "现在就买！"

#~ msgid ""
#~ "By changing the date of this appointment you are creating an appointment "
#~ "exception to the series. Do you want to continue?"
#~ msgstr "更改此约会日期可创建一个系列约会的例外情况。是否继续？"

#~ msgid "CAD"
#~ msgstr "CAD"

#~ msgid "CC"
#~ msgstr "抄送"

#~ msgid "CHF"
#~ msgstr "CHF"

#~ msgid "CSV"
#~ msgstr "CSV"

#~ msgid "CSV (Contacts)"
#~ msgstr "CSV（联系方式）"

#~ msgid "CW"
#~ msgstr "当前周"

#~ msgid "CW %1$d"
#~ msgstr "第 %1$d 周"

#~ msgid "CalDAV URL"
#~ msgstr "CalDAV URL"

#~ msgid "Calendar"
#~ msgstr "日历"

#~ msgctxt "app"
#~ msgid "Calendar"
#~ msgstr "日历"

#~ msgid "Calendar custom view"
#~ msgstr "日历自定义视图"

#~ msgid "Calendar day view"
#~ msgstr "日历日视图"

#~ msgid "Calendar workweek view"
#~ msgstr "日历工作周视图"

#~ msgid "Cambodia"
#~ msgstr "柬埔寨"

#~ msgid "Cameroon"
#~ msgstr "喀麦隆"

#~ msgid "Can not create appointment in a folder other than appointment folder"
#~ msgstr "无法在约定文件夹以外的文件夹中创建约会"

#~ msgid "Canada"
#~ msgstr "加拿大"

#~ msgid "Canadian dollar"
#~ msgstr "加拿大元"

#~ msgid "Cancel"
#~ msgstr "取消"

#~ msgid "Cancel search"
#~ msgstr "取消搜寻"

#~ msgid "Canceled"
#~ msgstr "已取消"

#~ msgid "Cannot find any messages this contact sent to you."
#~ msgstr "找不到此联系人向您发送的任何消息。"

#~ msgid "Cannot find any messages you sent to this contact."
#~ msgstr "找不到您向此联系人发送的任何消息。"

#~ msgid "Cannot find user with given name."
#~ msgstr "找不到提供名称的用户"

#~ msgid "Cannot move default folders."
#~ msgstr "不能移动默认文件夹。"

#~ msgid "Cannot move folder into itself."
#~ msgstr "不能移动文件夹到同一地方。"

#~ msgid "Cannot move shared folder."
#~ msgstr "不能移动共享文件夹。"

#~ msgid "Cannot move system folder."
#~ msgstr "不能移动系统文件夹。"

#~ msgid "Cannot print this item"
#~ msgid_plural "Cannot print these items"
#~ msgstr[0] "无法打印此项目"
#~ msgstr[1] "无法打印此项目"

#~ msgid "Capacity"
#~ msgstr "容量"

#~ msgid "Cape Verde"
#~ msgstr "佛得角"

#~ msgid "Cart is empty."
#~ msgstr "购物车是空的。"

#~ msgid "Categories"
#~ msgstr "类别"

#~ msgid "Categories..."
#~ msgstr "类别..."

#~ msgid "Categories:"
#~ msgstr "类别："

#~ msgid "Category"
#~ msgstr "类别"

#~ msgid "Category names must be unique"
#~ msgstr "类别名必须是唯一的"

#~ msgid "Cayman Islands"
#~ msgstr "开曼群岛"

#~ msgid "Cc"
#~ msgstr "抄送"

#~ msgid "Cc..."
#~ msgstr "抄送..."

#~ msgid "Cc:"
#~ msgstr "抄送至："

#~ msgid "Cell phone"
#~ msgstr "移动电话"

#~ msgid "Cell phone (alt)"
#~ msgstr "移动电话（替代）"

#~ msgid "Cell phone (private):"
#~ msgstr "行动电话（私人）："

#~ msgid "Cell phone:"
#~ msgstr "移动电话:"

#~ msgid "Center"
#~ msgstr "中间"

#~ msgid "Centered, no text wrapping"
#~ msgstr "置中，无文字自动换行"

#~ msgid "Central African Republic"
#~ msgstr "中非共和国"

#~ msgid "Chad"
#~ msgstr "乍得"

#~ msgid "Change"
#~ msgstr "更改"

#~ msgid "Change View"
#~ msgstr "更改视图"

#~ msgid "Change confirmation status"
#~ msgstr "更改确认状态"

#~ msgid "Change due date"
#~ msgstr "更改完成日期"

#~ msgid "Change folder"
#~ msgstr "更改文件夹"

#~ msgid "Change password"
#~ msgstr "更改密码"

#~ msgid "Change password and sign out"
#~ msgstr "更改密码后注销"

#~ msgid "Change state"
#~ msgstr "更改状态"

#~ msgid "Change status"
#~ msgstr "更改状态"

#~ msgid "Change subscription"
#~ msgstr "更改订阅"

#~ msgid "Change view"
#~ msgstr "更改视图"

#~ msgid "Changed due date"
#~ msgstr "已更改完成日期"

#~ msgid "Changed on"
#~ msgstr "更改于"

#~ msgid "Changes have been saved"
#~ msgstr "已保存更改"

#~ msgid "Changes have been saved."
#~ msgstr "已保存更改。"

#~ msgid "Character"
#~ msgstr "字符"

#~ msgid "Check"
#~ msgstr "检查"

#~ msgid "Check connection"
#~ msgstr "检查连接"

#~ msgid "Check for new messages every 'n' minutes"
#~ msgstr "每隔 'n' 分钟检查一次新邮件"

#~ msgid "Check for:"
#~ msgstr "检查目的："

#, fuzzy
#~ msgid "Checkboxes"
#~ msgstr "切换选择框"

#~ msgid "Checking credentials... This may take a few seconds."
#~ msgstr "检查证书中... 可能需时片刻。"

#~ msgid "Children"
#~ msgstr "子女"

#~ msgid "Children:"
#~ msgstr "子女："

#~ msgid "Chile"
#~ msgstr "智利"

#~ msgid "China"
#~ msgstr "中国"

#~ msgid "Choose Team"
#~ msgstr "选择团队"

#~ msgid "Choose a new password for your account."
#~ msgstr "选择新的账户密码。"

#~ msgid "Christmas Island"
#~ msgstr "圣诞岛"

#~ msgid "City"
#~ msgstr "城市"

#~ msgid "City (business)"
#~ msgstr "城市（业务）"

#~ msgid "City (private)"
#~ msgstr "城市（私人）"

#~ msgid "City:"
#~ msgstr "城市："

#~ msgid "Classic"
#~ msgstr "经典"

#~ msgid "Clean up"
#~ msgstr "清理"

#~ msgid "Cleaning up... This may take a few seconds."
#~ msgstr "清理中... 可能需时片刻。"

#~ msgid "Clear cache"
#~ msgstr "清除快取"

#~ msgid "Click for whole day appointment"
#~ msgstr "单击查看全天约会"

#~ msgid "Click here for free trial."
#~ msgstr "点击此处获得免费使用。"

#~ msgid "Click here to add your account"
#~ msgstr "点击此处添加户口"

#~ msgid "Click here to quit the help center"
#~ msgstr "点击此处离开帮助中心"

#~ msgid "Click on a sentence to choose when to repeat the appointment."
#~ msgstr "点击一个句子以选择何时重复约会。"

#~ msgid "Click on the links to change the values."
#~ msgstr "点击连结已更改值。"

#~ msgid "Click to authorize your account again"
#~ msgstr "点击此处重新认证您的户口"

#~ msgid "Click to open."
#~ msgstr "点击打开。"

#~ msgid "Click to open. Drag to your desktop to download."
#~ msgstr "点击打开，拖到桌面以下载。"

#~ msgid "Click to retry"
#~ msgstr "点击重试"

#~ msgid "Click to retry later."
#~ msgstr "请稍后重试。"

#~ msgid "Click to try again."
#~ msgstr "请单击重试。"

#~ msgid "Click to upload image"
#~ msgstr "点击上载图像"

#~ msgid ""
#~ "Client PC operating system: Latest Versions of Windows XP, Windows 7 "
#~ "(each with 32 + 64 bit) (no support of Mac OS X clients with emulators), "
#~ "Windows 8"
#~ msgstr ""
#~ "用户端个人计算机操作系统：最新版本的 Windows XP、Windows 7 (以上的 32 + "
#~ "64 bit) (不支持仿真器上的 Mac OS X 用户端)、Windows 8"

#~ msgid ""
#~ "Client PC operation system: Latest Versions of Windows XP, Windows 7 "
#~ "(each with 32 + 64 bit) (no support of Mac OS X clients with emulators)"
#~ msgstr ""
#~ "用户端个人计算机操作系统：最新版本的 Windows XP, Windows 7 (以上的 32 + "
#~ "64 bit) (不支持仿真器上的 Mac OS X 用户端)"

#~ msgid "Close"
#~ msgstr "关闭"

#~ msgid "Close Window"
#~ msgstr "关闭窗口"

#~ msgid "Close all"
#~ msgstr "关闭全部"

#~ msgid "Close document"
#~ msgstr "关闭文档"

#, fuzzy
#~| msgid "Folder view"
#~ msgid "Close folder view"
#~ msgstr "文件夹视图"

#~ msgid "Close quick config"
#~ msgstr "关闭快速配置"

#~ msgid "Close this reminder"
#~ msgstr "关闭此提醒"

#~ msgid "Cocos (Keeling) Islands"
#~ msgstr "科科斯（基林）群岛"

#~ msgid "Collapse form"
#~ msgstr "折叠表格"

#~ msgid "Collect while reading E-Mails?"
#~ msgstr "阅读电子邮件时收集联系人？"

#~ msgid "Collect while sending E-Mails?"
#~ msgstr "发送电子邮件时收集联系人？"

#~ msgid "Colombia"
#~ msgstr "哥伦比亚"

#~ msgid "Color"
#~ msgstr "颜色"

#~ msgid "Color quoted lines"
#~ msgstr "颜色引用线"

#~ msgid "Comma Separated"
#~ msgstr "逗号分隔"

#~ msgid "Comment"
#~ msgstr "注释"

#~ msgid "Comment:"
#~ msgstr "注释："

#~ msgid "Comments"
#~ msgstr "注释"

#~ msgid "Comments:"
#~ msgstr "注释："

#~ msgid "Commercial Register"
#~ msgstr "商业注册"

#~ msgid "Commercial Register:"
#~ msgstr "商业注册："

#~ msgid "Common"
#~ msgstr "共同设置"

#~ msgid "Common Emoji"
#~ msgstr "一般表情符号"

#, fuzzy
#~| msgid "Compact view"
#~ msgid "Compact"
#~ msgstr "精简视图"

#~ msgid "Compact view"
#~ msgstr "精简视图"

#~ msgid "Companies"
#~ msgstr "公司"

#~ msgid "Company"
#~ msgstr "公司"

#~ msgid "Company:"
#~ msgstr "公司："

#~ msgid "Compose"
#~ msgstr "撰写"

#, fuzzy
#~ msgid "Compose new email"
#~ msgstr "撰写新邮件"

#~ msgid "Compose new mail"
#~ msgstr "撰写新邮件"

#~ msgid "Conditions"
#~ msgstr "条件"

#~ msgid "Configuration damaged, please inform the administrator."
#~ msgstr "配置已被破坏，请通知管理员。"

#~ msgid "Confirm"
#~ msgstr "确认"

#~ msgid "Confirmation"
#~ msgstr "确认"

#~ msgid "Confirmation message"
#~ msgstr "确认消息"

#~ msgid "Confirmation status"
#~ msgstr "确认状态"

#~ msgid "Confirmed"
#~ msgstr "已确认"

#~ msgid "Conflicts detected"
#~ msgstr "检测到冲突"

#~ msgid "Conflicts with resources cannot be ignored"
#~ msgstr "不能无视与资源的冲突"

#~ msgid "Conflicts:"
#~ msgstr "冲突："

#~ msgid "Congo"
#~ msgstr "刚果"

#~ msgid "Connection failed! Please check your settings: "
#~ msgstr "连接失败！请检查您的设置："

#~ msgid "Connector for Microsoft Outlook"
#~ msgstr "Microsoft Outlook的连接器"

#~ msgid "Contact"
#~ msgstr "联系人"

#~ msgid "Contact Details"
#~ msgstr "联系人详情"

#~ msgid "Contact folder..."
#~ msgstr "联系人文件夹..."

#~ msgid "Contact overview"
#~ msgstr "联系人概览"

#, fuzzy
#~ msgid "Contact pictures"
#~ msgstr "成员"

#~ msgid "Contact: %1$s"
#~ msgstr "联系人： %1$s"

#~ msgid "Contacts"
#~ msgstr "成员"

#~ msgid "Contacts have been copied"
#~ msgstr "联系人已复制"

#~ msgid "Contacts have been moved"
#~ msgstr "联系人已移动"

#~ msgid "Contains"
#~ msgstr "包含"

#~ msgid "Content"
#~ msgstr "内容"

#~ msgid "Content-Type:"
#~ msgstr "内容类型："

#~ msgid "Continue"
#~ msgstr "继续"

#~ msgid "Conversations"
#~ msgstr "交谈"

#~ msgctxt "app"
#~ msgid "Conversations"
#~ msgstr "谈话"

#~ msgid "Cook Islands"
#~ msgstr "库克群岛"

#~ msgid "Copy"
#~ msgstr "复制"

#~ msgctxt "CC"
#~ msgid "Copy"
#~ msgid_plural "Copy"
#~ msgstr[0] "复制"
#~ msgstr[1] "复制"

#~ msgid "Copy (CC) to"
#~ msgstr "复写副本（CC）到"

#~ msgid "Copy to"
#~ msgstr "复制到"

#~ msgid "Copy to description"
#~ msgstr "复制到描述"

#~ msgid "Costa Rica"
#~ msgstr "哥斯达黎加"

#~ msgid "Costs must be between -%1$d and %1$d."
#~ msgstr "支出必须在 -%1$d 到 %1$d 之间。"

#~ msgid "Cote d'Ivoire"
#~ msgstr "科特迪瓦"

#~ msgid "Could not get a default folder for this application."
#~ msgstr "不能获得此应用程序的默认文件夹。"

#~ msgid "Could not load all participants for this task."
#~ msgstr "不能加载所有此任务所有参与者。"

#~ msgid "Could not load attachments for this contact."
#~ msgstr "不能加载此联系人的附件。"

#~ msgid "Could not load attachments for this task."
#~ msgstr "不能加载此任务的附件。"

#~ msgid "Could not load data"
#~ msgstr "加载数据失败"

#~ msgid "Could not load new Tweets."
#~ msgstr "读取新推失败。"

#~ msgid "Could not load this list"
#~ msgstr "不能加载此列表"

#~ msgid "Could not save auto forward"
#~ msgstr "不能保存自动转发"

#~ msgid "Could not save settings"
#~ msgstr "不能保存设定"

#~ msgid "Could not save settings."
#~ msgstr "不能保存设定。"

#~ msgid ""
#~ "Could not save settings. There have to be at least one user with "
#~ "administration rights."
#~ msgstr "无法保存设定。必须最少有一个拥有管理员权力的用户："

#~ msgid "Could not save vacation notice"
#~ msgstr "无法保存假期通知所创建"

#~ msgid "Couldn't load all contact images."
#~ msgstr "不能加载所有联系人图像。"

#~ msgid "Couldn't load appointment data."
#~ msgstr "读取约会数据失败。"

#~ msgid "Couldn't load contact data."
#~ msgstr "加载联系人数据失败。"

#~ msgid "Couldn't load file data."
#~ msgstr "加载文件数据失败。"

#~ msgid "Couldn't load folders."
#~ msgstr "加载文件夹失败。"

#~ msgid "Couldn't load subfolders."
#~ msgstr "加载子文件夹失败。"

#~ msgid "Couldn't load that email."
#~ msgstr "加载不到该邮件。"

#~ msgid "Couldn't load that task."
#~ msgstr "加载该任务失败。"

#~ msgid "Couldn't load your auto forward."
#~ msgstr "不能加载您的自动转发。"

#~ msgid "Couldn't load your contact data."
#~ msgstr "不能加载您的联系人数据。"

#~ msgid "Couldn't load your mail filters."
#~ msgstr "不能加载您的邮件过滤器。"

#~ msgid "Couldn't load your vacation notice."
#~ msgstr "不能加载您的假期通知。"

#~ msgid "Country"
#~ msgstr "国家/地区"

#~ msgid "Country (other)"
#~ msgstr "国家/地区（其他）"

#~ msgid "Country (other):"
#~ msgstr "国家/地区（其他）："

#~ msgid "Country:"
#~ msgstr "国家/地区："

#~ msgid "Create"
#~ msgstr "创建"

#~ msgid "Create Appointment"
#~ msgstr "创建约会"

#~ msgid "Create a filter"
#~ msgstr "创建一个过滤器"

#~ msgid "Create appointment"
#~ msgstr "创建约会"

#~ msgid "Create contact"
#~ msgstr "创建联系人"

#~ msgid "Create distribution list"
#~ msgstr "创建通讯组列表"

#~ msgid "Create list"
#~ msgstr "创建列表"

#~ msgid "Create new rule"
#~ msgstr "创建新规则"

#~ msgid "Create new task"
#~ msgstr "创建新任务"

#~ msgid "Create public appointments"
#~ msgstr "创建公共约会"

#~ msgid "Create reminder"
#~ msgstr "创建提醒"

#~ msgid "Create task"
#~ msgstr "创建任务"

#~ msgid "Created"
#~ msgstr "已创建"

#~ msgid "Created By:"
#~ msgstr "创建者："

#~ msgid "Created by"
#~ msgstr "创建者"

#~ msgid "Created by:"
#~ msgstr "创建者："

#~ msgid "Created on"
#~ msgstr "创建日期"

#~ msgid "Created on %1$s by %2$s, last changed on %3$s by %4$s"
#~ msgstr "由 %s 在 %s创建，由 %s 在 %s进行最后更改"

#~ msgid "Created on:"
#~ msgstr "创建日期："

#~ msgid ""
#~ "Created private folder '%1$s' in %2$s and subscribed successfully to "
#~ "shared folder"
#~ msgstr "已创建 %2$s 里私人文件夹 '%1$s'，并成功订阅到分享文件夹"

#~ msgctxt "help"
#~ msgid "Creating Files"
#~ msgstr "创建新文件"

#~ msgid "Creating a note"
#~ msgstr "创建一个备注"

#~ msgid "Creation date:"
#~ msgstr "创建日期："

#~ msgid "Croatia"
#~ msgstr "克罗地亚"

#~ msgid "Cuba"
#~ msgstr "古巴"

#~ msgid "Currency"
#~ msgstr "货币"

#~ msgid "Current Costs:"
#~ msgstr "当前费用："

#~ msgid "Current costs:"
#~ msgstr "目前费用："

#~ msgid "Current duration:"
#~ msgstr "当前持续时间："

#~ msgid "Current page and total page count"
#~ msgstr "当前页面和页面总数"

#~ msgid "Current version"
#~ msgstr "当前版本"

#~ msgid "Current week"
#~ msgstr "本周"

#~ msgid "Current week, next week"
#~ msgstr "本周、下周"

#~ msgid "Current week, next week, 10 later"
#~ msgstr "本周、下周、往后 10 个任务 / 约会"

#~ msgid "Current week, next week, 15 later"
#~ msgstr "本周、下周、往后 15 个任务 / 约会"

#~ msgid "Current week, next week, 20 later"
#~ msgstr "本周、下周、往后 20 个任务 / 约会"

#~ msgid "Current week, next week, 5 later"
#~ msgstr "本周、下周、往后 5 个任务 / 约会"

#~ msgid "Current zoom factor"
#~ msgstr "当前放大因数"

#~ msgid "Custom"
#~ msgstr "自定义"

#~ msgid "Custom form"
#~ msgstr "自定义表单"

#~ msgid "Customize this page"
#~ msgstr "自定义本页"

#~ msgid "Cut"
#~ msgstr "剪切"

#~ msgid "Cyprus"
#~ msgstr "塞浦路斯"

#~ msgid "Czech"
#~ msgstr "捷克文"

#~ msgid "Czech Republic"
#~ msgstr "捷克共和国"

#~ msgid "DKK"
#~ msgstr "DKK"

#~ msgid "Danish"
#~ msgstr "丹麦文"

#~ msgid "Dark blue"
#~ msgstr "深蓝色"

#~ msgid "Dark red"
#~ msgstr "深红色"

#~ msgid "Darker"
#~ msgstr "更深色"

#~ msgid "Data imported successfully"
#~ msgstr "数据导入成功"

#~ msgid "Data only partially imported ( %1$s of %2$s records)"
#~ msgstr "只导入部分数据（%2$s 中 %1$ 条记录）"

#~ msgid "Date"
#~ msgstr "日期"

#~ msgid "Date completed"
#~ msgstr "完成日期"

#~ msgid "Date format:"
#~ msgstr "日期格式："

#~ msgid "Date of birth"
#~ msgstr "出生日期"

#~ msgid "Date of birth:"
#~ msgstr "出生日期："

#~ msgid "Date:"
#~ msgstr "日期："

#~ msgid "Day"
#~ msgstr "日"

#~ msgid "Day View"
#~ msgstr "日视图"

#~ msgid "Days"
#~ msgstr "日"

#~ msgid "Debug"
#~ msgstr "调试"

#~ msgid "December"
#~ msgstr "十二月"

#~ msgid "Decline"
#~ msgstr "拒绝"

#~ msgid "Decline counter proposal"
#~ msgstr "拒绝对案"

#~ msgid "Declined"
#~ msgstr "已拒绝"

#~ msgid "Default E-Mail font size?"
#~ msgstr "默认电子邮件字体大小？"

#~ msgid "Default E-Mail font?"
#~ msgstr "默认电子邮件字体？"

#~ msgid "Default Theme"
#~ msgstr "默认主题"

#~ msgid "Default address"
#~ msgstr "默认发件人地址"

#~ msgid "Default app after sign in"
#~ msgstr "登录后的默认软件"

#~ msgid "Default calendar view"
#~ msgstr "默认日历视图"

#~ msgid "Default reminder"
#~ msgstr "默认提醒"

#~ msgid "Default sender address"
#~ msgstr "默认发件人地址"

#~ msgid "Default sender address:"
#~ msgstr "默认发件人地址："

#~ msgid "Default view"
#~ msgstr "默认视图"

#~ msgid "Default view for Spam folder:"
#~ msgstr "垃圾邮件文件夹的默认视图："

#~ msgid "Deferred"
#~ msgstr "延迟"

#~ msgid "Delay before a hover is displayed"
#~ msgstr "显示悬停窗口前延迟"

#~ msgid "Delete"
#~ msgstr "删除"

#~ msgid "Delete Columns"
#~ msgstr "删除列"

#~ msgid "Delete Contact"
#~ msgstr "删除联系人"

#~ msgid "Delete E-Mail"
#~ msgstr "删除电子邮件"

#~ msgid "Delete E-Mails"
#~ msgstr "删除电子邮件"

#~ msgid "Delete Folder"
#~ msgstr "删除文件夹"

#~ msgid "Delete Publication"
#~ msgid_plural "Delete Publications"
#~ msgstr[0] "删除发布"
#~ msgstr[1] "删除发布"

#~ msgid "Delete Resource"
#~ msgid_plural "Delete Resources"
#~ msgstr[0] "删除资源"
#~ msgstr[1] "删除资源"

#~ msgid "Delete Rows"
#~ msgstr "删除行"

#~ msgid "Delete Rule"
#~ msgid_plural "Delete Rules"
#~ msgstr[0] "删除规则"
#~ msgstr[1] "删除规则"

#~ msgid "Delete Task"
#~ msgstr "删除任务"

#~ msgid "Delete a Subreddit"
#~ msgstr "删除一个 Subreddit"

#~ msgid "Delete a blog"
#~ msgstr "删除一个博客"

#~ msgid "Delete a feed"
#~ msgstr "删除 feed"

#~ msgid "Delete a group of feeds"
#~ msgstr "删除一组 feed。"

#~ msgid "Delete a stream"
#~ msgstr "删除流"

#~ msgid "Delete account"
#~ msgstr "删除户口"

#~ msgid "Delete all accounts"
#~ msgstr "删除所有户口"

#~ msgid "Delete appointment"
#~ msgstr "删除约会"

#~ msgid "Delete drawing object"
#~ msgstr "删除绘图对象"

#~ msgid "Delete feed"
#~ msgstr "删除 feed"

#~ msgid "Delete group"
#~ msgstr "删除组"

#~ msgid "Delete selected columns"
#~ msgstr "删除选定的列"

#~ msgid "Delete selected rows"
#~ msgstr "删除选定的行"

#~ msgid "Delete the draft after sending."
#~ msgstr "发送后删除草稿。"

#~ msgid "Delete version"
#~ msgstr "删除版本"

#~ msgid "Delete whole series"
#~ msgstr "删除整个系列"

#~ msgid "Delete widget"
#~ msgstr "删除迷你程序"

#~ msgid "Deleting messages on local storage also deletes them on server"
#~ msgstr "邮件从本地存储删除时也将从服务器上删除"

#~ msgid "Demote One Level"
#~ msgstr "降一级"

#~ msgid "Department"
#~ msgstr "部门"

#~ msgid "Department:"
#~ msgstr "部门："

#~ msgid "Descending"
#~ msgstr "降序"

#~ msgid "Description"
#~ msgstr "描述"

#~ msgid "Description has been copied"
#~ msgstr "描述已复制"

#~ msgid "Description:"
#~ msgstr "描述："

#~ msgid "Destination"
#~ msgstr "目的地"

#~ msgid "Destination folder:"
#~ msgstr "目标文件夹："

#~ msgid "Detach file"
#~ msgstr "分离文件"

#~ msgid "Detail"
#~ msgstr "详细信息"

#~ msgid "Detail Information for Publication"
#~ msgstr "发布的详细信息"

#~ msgid "Detail information for publication"
#~ msgstr "发布的详细信息"

#~ msgid ""
#~ "Detailed guides for all modules are located in the help section of the "
#~ "settings."
#~ msgstr "所有模组的详细指南在设定的帮助部分里。"

#~ msgid ""
#~ "Detailed information can be found in the Import section of the online "
#~ "help or the user manual."
#~ msgstr "你可以在网上帮助内的导入章第中找到更详细的资料"

#~ msgid "Details"
#~ msgstr "详细信息"

#~ msgid "Details:"
#~ msgstr "详细信息："

#~ msgid "Direct link"
#~ msgstr "直接链接"

#~ msgid "Direct link: %1$s"
#~ msgstr "直接链接：%1$s"

#~ msgid "Direct message"
#~ msgstr "直接消息"

#~ msgid "Disable"
#~ msgstr "禁用"

#~ msgid "Disable all"
#~ msgstr "全部禁用"

#~ msgid "Disable widget"
#~ msgstr "关闭小程序"

#~ msgid "Disabled"
#~ msgstr "禁用"

#~ msgid "Discard"
#~ msgstr "放弃"

#~ msgid "Discard changes"
#~ msgstr "放弃更改"

#~ msgid "Display"
#~ msgstr "显示"

#~ msgid "Display Name"
#~ msgstr "显示名称"

#~ msgid "Display area"
#~ msgstr "显示区域"

#~ msgid "Display as"
#~ msgstr "显示为"

#~ msgid "Display as:"
#~ msgstr "显示为："

#~ msgid "Display emoticons as graphics in text emails"
#~ msgstr "在文本电子邮件中以图形显示表情符号"

#~ msgid "Display name"
#~ msgstr "显示名"

#~ msgid "Display of names"
#~ msgstr "显示名称"

#~ msgid "Displayed name"
#~ msgstr "显示名"

#~ msgid "Displaying information"
#~ msgstr "显示信息"

#~ msgid "Distance"
#~ msgstr "距离"

#~ msgid "Distribution List"
#~ msgstr "通讯组列表"

#~ msgid "Distribution list"
#~ msgstr "通讯组列表"

#~ msgid "Distribution list has been saved"
#~ msgstr "已保存通讯组列表"

#~ msgid "Djibouti"
#~ msgstr "吉布提"

#~ msgid "Do the following:"
#~ msgstr "进行以下操作："

#~ msgid ""
#~ "Do you really want to change the file extension from  \".%1$s\" to \".%2$s"
#~ "\" ?"
#~ msgstr "确定要更改文件延伸，从 \".%1$s\" 改成 \".%2$s\" 吗？"

#~ msgid "Do you really want to delete folder \"%s\"?"
#~ msgstr "确定要删除文件夹 \"%s\" 吗？"

#~ msgid "Do you really want to delete the following blog?"
#~ msgstr "确定要删除以下博客吗？"

#~ msgid "Do you really want to delete the following feed?"
#~ msgstr "确定要删除以下 feed 吗？"

#~ msgid "Do you really want to delete the following group of feeds?"
#~ msgstr "确定要删除以下 feed 组吗？"

#~ msgid "Do you really want to delete the following stream?"
#~ msgstr "确定要删除以下的流吗？"

#~ msgid "Do you really want to delete the following subreddit?"
#~ msgstr "确定要删除以下 subreddit 吗？"

#~ msgid "Do you really want to delete these items?"
#~ msgstr "确定要删除该项吗？"

#~ msgid "Do you really want to delete this account?"
#~ msgstr "确定要删除此户口吗？"

#~ msgid "Do you really want to delete this contact?"
#~ msgstr "确定要删除该联系人吗？"

#~ msgid "Do you really want to delete this distribution list?"
#~ msgstr "确定要删除所选通讯组列表吗？"

#~ msgid "Do you really want to delete this file?"
#~ msgid_plural "Do you really want to delete these files?"
#~ msgstr[0] "确定要删除这个文件吗？"
#~ msgstr[1] "确定要删除这些文件吗？"

#~ msgid "Do you really want to delete this task?"
#~ msgid_plural "Do you really want to delete this tasks?"
#~ msgstr[0] "您确定要删除此任务吗？"
#~ msgstr[1] "您确定要删除此任务吗？"

#~ msgid "Do you really want to delete this widget?"
#~ msgstr "您确定要删除这个迷你程序吗？"

#~ msgid "Do you really want to discard this mail?"
#~ msgstr "您真的想放弃此邮件吗？"

#~ msgid "Do you really want to discard your changes?"
#~ msgstr "您真的想放弃更改吗？"

#~ msgid "Do you really want to empty folder \"%s\"?"
#~ msgstr "确定要清空文件夹 \"%s\" 吗？"

#~ msgid ""
#~ "Do you really want to remove the extension \".%1$s\" from your filename?"
#~ msgstr "确定从您的文件名称移除  \".%1$s\" 延伸吗？"

#, fuzzy
#~| msgid ""
#~| "Do you want to edit the whole series or just one appointment within the "
#~| "series?"
#~ msgid ""
#~ "Do you want to confirm the whole series or just one appointment within "
#~ "the series?"
#~ msgstr "您是否想编辑整个循环约会或循环约会中的其中一个？"

#~ msgid ""
#~ "Do you want to delete the whole recurrence or a single instance of the "
#~ "recurrence?"
#~ msgstr "您是否想删除整个循环任务或循环任务中的单次任务？"

#~ msgid ""
#~ "Do you want to delete the whole series or just one appointment within the "
#~ "series?"
#~ msgstr "您是否想删除整个循环约会或循环约会中其中一个？"

#~ msgid "Do you want to delete this appointment?"
#~ msgstr "确定要删除此约会吗？"

#~ msgid ""
#~ "Do you want to edit the whole recurrence or a single recurrence "
#~ "appointment? Please note when changing a serial appointment, exceptions "
#~ "to the recurrence are reset."
#~ msgstr ""
#~ "您是否想编辑整个循环约会或单个循环约会？请注意在更改系列约会时，例外情况会"
#~ "被重置。"

#~ msgid ""
#~ "Do you want to edit the whole recurrence or single instances of the "
#~ "recurrence? Please note when changing a serial appointment, exceptions to "
#~ "the recurrence are reset."
#~ msgstr ""
#~ "您是想编辑整个系列还是其中的一次约会？请注意在更改系列约会时，例外情况会被"
#~ "重置。"

#~ msgid ""
#~ "Do you want to edit the whole series or a single series appointment? "
#~ "Please note when changing a serial appointment, exceptions to the series "
#~ "are reset."
#~ msgstr ""
#~ "您是否想编辑整个系列或单个系列约会？请注意更改系列约会时，需重设系列例外情"
#~ "况。"

#~ msgid ""
#~ "Do you want to edit the whole series or just one appointment within the "
#~ "series?"
#~ msgstr "您是否想编辑整个循环约会或循环约会中的其中一个？"

#~ msgid "Do you want to keep the draft after sending this mail?"
#~ msgstr "您确定要发送此邮件后保留草稿吗？"

#~ msgid "Do you want to permanently delete this mail?"
#~ msgid_plural "Do you want to permanently delete these mails?"
#~ msgstr[0] "确定要永久删除这封电子邮件吗？"
#~ msgstr[1] "确定要永久删除这些电子邮件吗？"

#~ msgid "Do you want to save your configuration?"
#~ msgstr "您是否想保存您的配置？"

#~ msgid "Do you want to send a delivery receipt?"
#~ msgstr "您是否想发送送达回执？"

#~ msgid "Document"
#~ msgstr "文件"

#~ msgid "Document name"
#~ msgstr "文档名"

#~ msgid "Document saved in folder \"%1$s\"."
#~ msgstr "文档已保存在文件夹 \"%1$s\"。"

#~ msgctxt "app"
#~ msgid "Documents"
#~ msgstr "文档"

#~ msgid "Does not match"
#~ msgstr "不匹配"

#~ msgid "Does not match regex"
#~ msgstr "未正则匹配"

#~ msgid "Dominica"
#~ msgstr "多米尼加"

#~ msgid "Dominican Republic"
#~ msgstr "多米尼加共和国"

#~ msgid "Don't show again"
#~ msgstr "不再显示"

#~ msgid "Done"
#~ msgstr "已完成"

#~ msgid "Double"
#~ msgstr "双重"

#, fuzzy
#~ msgid "Doubleclick in this row for whole day appointment"
#~ msgstr "单击查看全天约会"

#~ msgid "Download"
#~ msgstr "下载"

#~ msgid "Download install file (for Windows)"
#~ msgstr "下载安装文件（视窗）"

#~ msgid "Downloads"
#~ msgstr "下载"

#~ msgid "Drafts folder"
#~ msgstr "草稿文件夹"

#~ msgid "Drag to reorder widget"
#~ msgstr "以拖动重新排序小部件"

#~ msgid "Drawing"
#~ msgstr "绘图"

#~ msgid "Drawing Position"
#~ msgstr "绘画位置"

#~ msgid "Drawing position"
#~ msgstr "绘图位置"

#~ msgctxt "app"
#~ msgid "Drive"
#~ msgstr "Drive"

#~ msgctxt "help"
#~ msgid "Drive Settings"
#~ msgstr "Drive 设置"

#, fuzzy
#~ msgid "Drop EML file here for import"
#~ msgstr "拖放到这里以导入此邮件"

#~ msgid "Drop here to import this mail"
#~ msgstr "拖放到这里以导入此邮件"

#~ msgid "Drop here to upload a <b class=\"dndignore\">new attachment</b>"
#~ msgstr "拖放到这里已上载一个 <b class=\"dndignore\">新附件</b>"

#~ msgid "Drop here to upload a <b class=\"dndignore\">new file</b>"
#~ msgstr "拖到这里以上载一个 <b  class=\"dndignore\">新文件</b>"

#~ msgid "Drop here to upload a <b class=\"dndignore\">new version</b>"
#~ msgstr "拖到这里以上载一个 <b class=\"dndignore\">新版本</b>"

#~ msgid ""
#~ "Drop here to upload a <b class=\"dndignore\">new version</b> of \"%1$s\""
#~ msgstr "拖到这里以上载 \"%1$s\" 的一个 <b class=\"dndignore\">新版本</b>"

#~ msgid "Drop here to upload a <b class='dndignore'>new attachment</b>"
#~ msgstr "拖放到这里以上载一个 <b class='dndignore'>新附件</b>"

#~ msgid "Drop the file anywhere to add attachment"
#~ msgstr "只须把文件丢到任何地方以添加附件"

#~ msgid "Dropdown"
#~ msgstr "下拉列表"

#~ msgid "Due"
#~ msgstr "截止于"

#~ msgid "Due %1$s"
#~ msgstr "%1$s 到期"

#~ msgid "Due date"
#~ msgstr "截止日"

#~ msgid "Due date:"
#~ msgstr "截止日："

#~ msgid "Due in %d day."
#~ msgid_plural "Due in %d days."
#~ msgstr[0] "还有 %d 天到期。"
#~ msgstr[1] "还有 %d 天到期。"

#~ msgid "Due on %1$s"
#~ msgstr "结束于 %1$s"

#~ msgid "Due today!"
#~ msgstr "截止到今天！"

#~ msgid "Dutch (Netherlands)"
#~ msgstr "荷兰文"

#~ msgid "Dynamic resizing..."
#~ msgstr "动态调整大小..."

#~ msgid "E-Mail"
#~ msgstr "电子邮件"

#~ msgid "E-Mail (business):"
#~ msgstr "电子邮件（业务）"

#~ msgid "E-Mail (other)"
#~ msgstr "电子邮件（其他）"

#~ msgid "E-Mail (other):"
#~ msgstr "电子邮件（其他）："

#~ msgid "E-Mail (private)"
#~ msgstr "电子邮件（私人）"

#~ msgid "E-Mail (private):"
#~ msgstr "电子邮件（私人）："

#~ msgctxt "help"
#~ msgid "E-Mail Settings"
#~ msgstr "电子邮件设置"

#~ msgid "E-Mail:"
#~ msgstr "电子邮件："

#~ msgid "EB"
#~ msgstr "EB"

#~ msgid "EEE, %s"
#~ msgstr "EEE、%s"

#~ msgid "EEEE, %s"
#~ msgstr "EEEE、%s"

#~ msgid "EUR"
#~ msgstr "EUR"

#~ msgid "Each"
#~ msgstr "每个"

#~ msgid "Each %s Day"
#~ msgstr "每 %s 天"

#~ msgid "Each %s weeks on %s"
#~ msgstr "每 %s 周于 %s "

#~ msgid "Each %s. %s"
#~ msgstr "每 %s. %s"

#~ msgid "Ecuador"
#~ msgstr "厄瓜多尔"

#~ msgid "Edit"
#~ msgstr "编辑"

#~ msgid "Edit Appointment"
#~ msgstr "编辑约会"

#~ msgid "Edit Contact"
#~ msgstr "编辑联系人"

#~ msgid "Edit Distribution List"
#~ msgstr "编辑通讯组列表"

#~ msgid "Edit Flickr photo stream"
#~ msgstr "编辑 Flickr 照片流"

#~ msgid "Edit Furigana"
#~ msgstr "编辑假名"

#~ msgid "Edit InfoItem"
#~ msgstr "编辑信息项"

#~ msgid "Edit Mode"
#~ msgstr "编辑模式"

#~ msgid "Edit Tumblr feed"
#~ msgstr "编辑 Tumblr feed"

#~ msgid "Edit a Subreddit"
#~ msgstr "编辑Subreddit"

#~ msgid "Edit a blog"
#~ msgstr "编辑一个博客"

#~ msgid "Edit a group of feeds"
#~ msgstr "编辑 feed 组"

#~ msgid "Edit appointment"
#~ msgstr "编辑约会"

#~ msgid "Edit as new"
#~ msgstr "作为新的编辑"

#~ msgid "Edit description"
#~ msgstr "编辑描述"

#~ msgid "Edit draft"
#~ msgstr "编辑草稿"

#~ msgid "Edit feed"
#~ msgstr "编辑 feed"

#~ msgid "Edit rule"
#~ msgstr "编辑规则"

#~ msgid "Edit signature"
#~ msgstr "编辑签名"

#~ msgid "Edit task"
#~ msgstr "编辑任务"

#~ msgid "Edit to set a name."
#~ msgstr "编辑一个名称。"

#~ msgid "Editor"
#~ msgstr "编辑器"

#~ msgid "Editor feature set:"
#~ msgstr "编辑器功能集："

#~ msgid "El Salvador"
#~ msgstr "萨尔瓦多"

#~ msgid "Email"
#~ msgstr "电子邮件"

#~ msgid "Email 1"
#~ msgstr "电子邮件 1"

#~ msgid "Email 1 / Phone number"
#~ msgstr "电子邮件 1 / 电话号码"

#~ msgid "Email 2"
#~ msgstr "电子邮件 2"

#~ msgid "Email 3"
#~ msgstr "电子邮件 3"

#~ msgid "Email Address:"
#~ msgstr "电子邮件地址："

#~ msgid "Email address"
#~ msgstr "电子邮件地址"

#~ msgid "Email addresses"
#~ msgstr "电子邮件地址"

#, fuzzy
#~ msgid "Email from %1$s: %2$s"
#~ msgstr "每年的 %1$s %2$d"

#~ msgid "Email notification for Accept/Declined"
#~ msgstr "接受/拒绝的电子邮件通知"

#~ msgid "Email notification for New, Changed, Deleted?"
#~ msgstr "接收有关新建、更改、删除的电子邮件通知？"

#~ msgid "Email notification for appointment"
#~ msgstr "约会电子邮件通知"

#~ msgid "Email notification for appointment creator?"
#~ msgstr "约会创建者的电子邮件通知？"

#~ msgid "Email notification for appointment participant?"
#~ msgstr "约会参与者的电子邮件通知？"

#~ msgid "Email notification for task"
#~ msgstr "任务电子邮件通知"

#~ msgid "Email notification for task creator?"
#~ msgstr "向任务创建者发送电子邮件通知？"

#~ msgid "Email notification for task participant?"
#~ msgstr "向任务参与者发送电子邮件通知？"

#~ msgid ""
#~ "Emails cannot be put into trash folder while your mail quota is exceeded."
#~ msgstr "在超过您的邮件限额时，电子邮件未能放到垃圾文件夹。"

#~ msgid "Embedded windows"
#~ msgstr "嵌入窗口"

#~ msgid "Employee ID"
#~ msgstr "员工 ID"

#~ msgid "Employee ID:"
#~ msgstr "员工 ID："

#~ msgid "Employee type"
#~ msgstr "员工类型"

#~ msgctxt "vgrid"
#~ msgid "Empty"
#~ msgstr "空置"

#~ msgid "Empty folder"
#~ msgstr "空文件夹"

#~ msgid "Empty name and description found."
#~ msgstr "找到空的名称和描述。"

#~ msgid "Emptying folder... This may take a few seconds."
#~ msgstr "清空文件夹... 可能需时片刻。"

#~ msgid "Enable"
#~ msgstr "启用"

#~ msgid "Enable Calendar Hover"
#~ msgstr "启用日历悬停窗口"

#~ msgid "Enable Contacts Hover"
#~ msgstr "启用联系人悬停窗口"

#~ msgid "Enable E-Mail Hover"
#~ msgstr "启用电子邮件悬停窗口"

#~ msgid "Enable E-Mail Hover?"
#~ msgstr "启用电子邮件悬停窗口？"

#~ msgid "Enable Infostore Hover"
#~ msgstr "启用信息存储悬停窗口"

#~ msgid "Enable Plugin"
#~ msgstr "启用插件"

#~ msgid "Enable Tasks Hover"
#~ msgstr "启用任务悬停窗口"

#~ msgid "Enable auto completion of E-Mail addresses?"
#~ msgstr "启用自动完成电子邮件地址？"

#~ msgid "Enable calendar hovers"
#~ msgstr "启用日历悬停窗口"

#~ msgid "Enable start page hovers"
#~ msgstr "启用起始页悬停窗口"

#~ msgid "Enable visual effects"
#~ msgstr "启用视觉效果"

#~ msgid "Enabled"
#~ msgstr "启用"

#~ msgid "Enabled for all mail folders"
#~ msgstr "为所有邮件文件夹启用"

#~ msgid "Enabled for inbox only"
#~ msgstr "只为收件箱打开"

#~ msgid "Enabled for the following addresses"
#~ msgstr "为以下地址启用"

#~ msgid ""
#~ "Enables offline access to e-mail, calendar, tasks, and contacts folders. "
#~ "Any changes that are made using Microsoft Outlook offline will be "
#~ "automatically synchronized the next time you go online:"
#~ msgstr ""
#~ "启用离线访问电子邮件，日历，任务和联系人文件夹。使用Microsoft Outlook离线"
#~ "功能所做的任何更改会在您下次上网时自动同步："

#~ msgid "End"
#~ msgstr "结束"

#~ msgid "End date is before start date"
#~ msgstr "结束日期在开始日期前"

#~ msgid "End date:"
#~ msgstr "结束日期："

#~ msgid "End of working time"
#~ msgstr "工作时间结束"

#~ msgid "End time is before start time"
#~ msgstr "结束时间在开始时间前"

#~ msgid "End:"
#~ msgstr "结束："

#~ msgid "Ends at"
#~ msgstr "结束日期"

#~ msgid "Ends at:"
#~ msgstr "结束日期："

#~ msgid "Ends on"
#~ msgstr "结束于"

#~ msgid "English (US)"
#~ msgstr "英文（美国）"

#~ msgid "Enhanced"
#~ msgstr "增强"

#~ msgid "Enter Image URL"
#~ msgstr "输入图像 URL"

#~ msgid "Enter URL"
#~ msgstr "输入 URL"

#~ msgid "Enter a comment"
#~ msgstr "输入注释"

#~ msgid "Enter additional data"
#~ msgstr "输入其他数据"

#~ msgid "Enter document title here"
#~ msgstr "在这里输入文档标题"

#~ msgid "Enter general data"
#~ msgstr "输入一般数据"

#~ msgid "Enter personal data"
#~ msgstr "输入个人数据"

#~ msgid "Enter the E-Mail text below the subject."
#~ msgstr "在主题下面输入电子邮件文本。"

#~ msgid ""
#~ "Enter the E-Mail text below the subject. If the text format was set to "
#~ "HTMl in the options, you can format the E-Mail text. To do so select a "
#~ "text part and then click an icon in the formatting bar."
#~ msgstr ""
#~ "在主题下面输入电子邮件文本。如果文本格式在选项里设置成 HTML，您可以格式化"
#~ "电子邮件文本。为此选择一个文本部分后在格式化条里单击一个图标。"

#~ msgid ""
#~ "Enter the recipient's name on the top left side. As soon as you typed the "
#~ "first letters, suggestions from the address books are displayed. To "
#~ "accept a recipient suggestion, click on it."
#~ msgstr ""
#~ "在左上方输入收件人的名称。在您打出打一个字母之时，会显示来自地址簿的提议。"
#~ "要接受一个收件人提议，请单击他。"

#~ msgid "Enter the subject on the right side of the recipient."
#~ msgstr "在收件人的右边输入主题。"

#~ msgid "Enter visible text"
#~ msgstr "输入可见文本"

#~ msgid "Enter your version comment:"
#~ msgstr "输入您的版本注释："

#~ msgid "Entire thread"
#~ msgstr "完整交谈线索"

#~ msgid "Envelope"
#~ msgstr "信封"

#~ msgid "Equatorial Guinea"
#~ msgstr "赤道几内亚"

#~ msgid "Error"
#~ msgstr "错误"

#~ msgid "Error log"
#~ msgstr "错误记录"

#~ msgid "Error-ID: %1$s"
#~ msgstr "错误-ID: %1$s"

#~ msgid "Error:"
#~ msgstr "错误："

#~ msgid "Error: %1$s doesn't support routing from %2$s"
#~ msgstr "错误：%1$s 不支持从 %2$s 路由"

#~ msgid "Error: %1$s doesn't support routing to %2$s"
#~ msgstr "错误：%1$s 不支持路由至 %2$s"

#~ msgid "Error: %2$s"
#~ msgstr "错误: %2$s"

#~ msgid "Errors"
#~ msgstr "错误"

#~ msgid "Estimated Costs:"
#~ msgstr "预估成本："

#~ msgid "Estimated Duration:"
#~ msgstr "预估持续时间："

#~ msgid "Estimated costs"
#~ msgstr "预估成本"

#~ msgid "Estimated duration in minutes"
#~ msgstr "预估持续时间（分钟）"

#~ msgid "Estonia"
#~ msgstr "爱沙尼亚"

#~ msgid "Ethiopia"
#~ msgstr "埃塞俄比亚"

#~ msgid "Euro"
#~ msgstr "欧元"

#~ msgid "Every"
#~ msgstr "每"

#~ msgid "Every %1$d days"
#~ msgstr "每 %1$d 天"

#~ msgid "Every %1$d months on day %2$d"
#~ msgstr "每 %1$d 月的第 %2$d 天"

#~ msgid "Every %1$d months on the %2$s %3$s"
#~ msgstr "每 %1$d 月的 %2$s %3$s"

#~ msgid "Every %1$d weeks on %2$s"
#~ msgstr "每 %1$d 周的 %2$s"

#~ msgid "Every %1$d weeks on all days"
#~ msgstr "每 %1$d 周的每一天"

#~ msgid "Every %1$d weeks on work days"
#~ msgstr "每 %1$d 周的工作天"

#~ msgid "Every %1$d years on %2$s %3$d"
#~ msgstr "每 %1$d 年的 %2$s 月 %3$d 日"

#~ msgid "Every %1$d years on the %2$s %3$s of %4$d"
#~ msgstr "每 %1$d 年 %4$d 月的第 %2$s 个 %3$s"

#~ msgid "Every day"
#~ msgstr "每天"

#~ msgid "Exception caught: "
#~ msgstr "找到例外："

#~ msgid "Exit Fullscreen"
#~ msgstr "离开全屏幕"

#~ msgid "Expand form"
#~ msgstr "展开表格"

#~ msgid "Expand timeframe by one month"
#~ msgstr "扩张一个月的时段"

#~ msgid "Expert mode"
#~ msgstr "专家模式"

#~ msgid "Export"
#~ msgstr "导出"

#~ msgid "Export folder"
#~ msgstr "导出文件夹"

#~ msgid "Extended view"
#~ msgstr "扩展视图"

#~ msgctxt "help"
#~ msgid "External E-Mail Accounts"
#~ msgstr "外部电子邮件户口"

#~ msgid "External contact"
#~ msgstr "外部联系人"

#~ msgid ""
#~ "External images have been blocked to protect you against potential spam!"
#~ msgstr "为保护您的隐私，从外部链接的图像的预加载已被阻止！"

#~ msgid "External link"
#~ msgstr "外部链接"

#~ msgid "External participants"
#~ msgstr "外部参与者"

#~ msgid "External user"
#~ msgstr "外部用户"

#~ msgctxt "friday"
#~ msgid "F"
#~ msgstr "F"

#~ msgid "FAQ"
#~ msgstr "常见问题"

#~ msgid "Face"
#~ msgstr "脸部"

#~ msgid "Facebook"
#~ msgstr "脸书"

#~ msgid "Facebook reported an error:"
#~ msgstr "脸书报告一个错误："

#~ msgid "Failed to add. Maybe the vCard attachment is invalid."
#~ msgstr "添加失败，VCard 附件可能无效。"

#~ msgid "Failed to connect."
#~ msgstr "连接失败。"

#~ msgid "Failed to recover accounts"
#~ msgstr "复原失败"

#~ msgid "Failed to save distribution list."
#~ msgstr "保存通讯组列表失败。"

#~ msgid "Failed to sign in"
#~ msgstr "登陆失败"

#~ msgid ""
#~ "Failed to start application. Maybe you have connection problems. Please "
#~ "try again."
#~ msgstr "起动应用失败。也许您有连接问题，请重试。"

#~ msgid ""
#~ "Failed to update confirmation status; most probably the appointment has "
#~ "been deleted."
#~ msgstr "更新确认状态失败；最可能是约会已删除。"

#~ msgid ""
#~ "Failed to update confirmation status; most probably the task has been "
#~ "deleted."
#~ msgstr "更新确认状态失败；最可能是任务已删除。"

#~ msgid "Failure! Please refresh."
#~ msgstr "失败！请刷新。"

#~ msgid "Falkland Islands (Malvinas)"
#~ msgstr "弗兰克群岛（马尔维纳斯）"

#~ msgid "Faroe Islands"
#~ msgstr "法罗群岛"

#~ msgid "Favorite"
#~ msgstr "最爱"

#~ msgid "Favorited"
#~ msgstr "已加最爱"

#~ msgid "Fax"
#~ msgstr "传真"

#~ msgid "Fax (Home)"
#~ msgstr "传真（家居）"

#~ msgid "Fax (alt)"
#~ msgstr "传真（替代）"

#~ msgid "Fax (business)"
#~ msgstr "传真（业务）"

#~ msgid "Fax (business):"
#~ msgstr "传真（业务）："

#~ msgid "Fax (other)"
#~ msgstr "传真（其他）"

#~ msgid "Fax (other):"
#~ msgstr "传真（其他）："

#~ msgid "Fax (private)"
#~ msgstr "传真（私人）"

#~ msgid "Fax:"
#~ msgstr "传真:"

#~ msgid "Feature not available!"
#~ msgstr "功能不可用！"

#~ msgid "Feb"
#~ msgstr "二月"

#~ msgid "February"
#~ msgstr "二月"

#~ msgid "Feed URL"
#~ msgstr "Feed URL"

#~ msgid "Feeling • Decoration"
#~ msgstr "感觉：装饰"

#~ msgid "Fiji"
#~ msgstr "斐济"

#~ msgid "File"
#~ msgstr "档案"

#~ msgid "File name"
#~ msgstr "文件名"

#~ msgid "File name:"
#~ msgstr "文件名："

#~ msgid "File names must not be empty"
#~ msgstr "文件名称不得为空"

#~ msgid "File names must not contain slashes"
#~ msgstr "文件名称不能包含斜线"

#~ msgid "File quota"
#~ msgstr "文件限额"

#~ msgid "File type:"
#~ msgstr "文件类型："

#~ msgid "File..."
#~ msgstr "文件..."

#~ msgid "File: %1$s"
#~ msgstr "文件：%1$s"

#~ msgid "Files"
#~ msgstr "文件"

#~ msgctxt "app"
#~ msgid "Files"
#~ msgstr "文件"

#~ msgid "Files View"
#~ msgstr "文件视图"

#~ msgid "Files have been copied"
#~ msgstr "文档已复制"

#~ msgid "Files have been moved"
#~ msgstr "文档已被移动"

#~ msgid "Find a free time"
#~ msgstr "寻找一个空闲时间"

#~ msgid "Fine grid"
#~ msgstr "细网格"

#~ msgid "Finish tour"
#~ msgstr "结束导览"

#~ msgid "Finland"
#~ msgstr "芬兰"

#~ msgid "First Tab"
#~ msgstr "第一个标签页"

#~ msgid "First field"
#~ msgstr "第一个字段"

#~ msgid "First name"
#~ msgstr "名字"

#~ msgid "First name Last name"
#~ msgstr "名字 姓氏"

#~ msgid "First name:"
#~ msgstr "名字："

#~ msgid "Fit to screen size"
#~ msgstr "调整成屏幕大小"

#~ msgid "Fit to screen width"
#~ msgstr "调整成屏幕宽度"

#~ msgid "Flag"
#~ msgstr "标志"

#~ msgid "Flag #%d"
#~ msgstr "标志 #%d"

#~ msgid "Flag mail with"
#~ msgstr "向邮件添加标志"

#~ msgid "Flags"
#~ msgstr "标志"

#~ msgid "Flickr"
#~ msgstr "Flickr"

#~ msgid "Float Left"
#~ msgstr "漂浮于左"

#~ msgid "Float Right"
#~ msgstr "漂浮于右"

#~ msgid "Folder"
#~ msgstr "文件夹"

#~ msgid "Folder Name"
#~ msgstr "文件夹名"

#~ msgid "Folder Properties"
#~ msgstr "文件夹属性"

#~ msgid "Folder Properties: %s"
#~ msgstr "文件夹属性：%s"

#~ msgid "Folder actions"
#~ msgstr "文件夹动作"

#~ msgid "Folder name"
#~ msgstr "文件夹名"

#~ msgid "Folder names must not be empty"
#~ msgstr "文件夹名称不得为空"

#~ msgid "Folder names must not contain slashes"
#~ msgstr "文件夹名称不得包含斜线"

#~ msgid "Folder path"
#~ msgstr "文件夹路径"

#~ msgid "Folder permissions"
#~ msgstr "文件夹权限"

#~ msgid "Folder type"
#~ msgstr "文件夹类型"

#~ msgid "Folder view"
#~ msgstr "文件夹视图"

#~ msgid ""
#~ "Folder with name \"%1$s\" will be hidden. Enable setting \"Show hidden "
#~ "files and folders\" to access this folder again."
#~ msgstr ""
#~ "名称为 \"%1$s\" 的文件夹将会被隐藏。启用 \"显示隐藏文件和文件夹\" 以再次访"
#~ "问这些文件夹。"

#~ msgid "Folder-specific actions"
#~ msgstr "文件夹指定动作"

#~ msgid "Folder..."
#~ msgstr "文件夹..."

#~ msgid "Folder:"
#~ msgstr "文件夹："

#~ msgid "Folders"
#~ msgstr "文件夹"

#~ msgid "Follow"
#~ msgstr "跟随"

#~ msgid "Follow the instructions and install the updater."
#~ msgstr "按照指示安装更新程序。"

#~ msgid "Following"
#~ msgstr "跟随中"

#~ msgid "Font name"
#~ msgstr "字体名"

#~ msgid "Font size"
#~ msgstr "字体大小"

#~ msgid "Food"
#~ msgstr "食物"

#, fuzzy
#~ msgid "For best results, please use"
#~ msgstr "为了最好的结果，请使用"

#~ msgid ""
#~ "For security reasons, all account passwords are encrypted with your "
#~ "primary account password. If you change your primary password, your "
#~ "external accounts might stop working. In this case, you can use your old "
#~ "password to recover all account passwords:"
#~ msgstr ""
#~ "由于安全因素，所有户口密码以您的主要户口密码加密。如果您更改您的主要密码，"
#~ "您的外部户口可能停止运作。如是者，您可以以你的旧密码以还原所有户口密码："

#~ msgid "Forgot your password?"
#~ msgstr "忘记密码？"

#~ msgid "Format"
#~ msgstr "格式"

#~ msgid "Format emails as"
#~ msgstr "将电子邮件格式化为"

#~ msgid "Format emails as:"
#~ msgstr "将电子邮件格式化为："

#~ msgid "Forward"
#~ msgstr "转发"

#~ msgid "Forward all incoming emails to this address"
#~ msgstr "转发所有接收电子邮件到此地址"

#~ msgid "Forward emails as"
#~ msgstr "电子邮件的转发方式"

#~ msgid "Forward emails as:"
#~ msgstr "电子邮件的转发方式："

#~ msgid "Free"
#~ msgstr "空闲的"

#~ msgid "Free trial..."
#~ msgstr "免费试用..."

#~ msgid "French"
#~ msgstr "法文"

#~ msgid "French Guiana"
#~ msgstr "法属圭亚那"

#~ msgid "French Polynesia"
#~ msgstr "法属波利尼西亚"

#~ msgid "French Southern Territories"
#~ msgstr "法国南部领土"

#~ msgid "Fri"
#~ msgstr "星期五"

#~ msgid "Friday"
#~ msgstr "星期五"

#~ msgid "From"
#~ msgstr "从"

#~ msgid "From %s"
#~ msgstr "从 %s"

#~ msgctxt "when"
#~ msgid "From:"
#~ msgstr "从："

#~ msgid "Fullscreen"
#~ msgstr "全屏幕"

#~ msgid "Furigana for company"
#~ msgstr "公司名称的和式拼音"

#~ msgid "Furigana for first name"
#~ msgstr "名字的和式拼音"

#~ msgid "Furigana for last name"
#~ msgstr "姓氏的和式拼音"

#~ msgid "GB"
#~ msgstr "GB"

#~ msgid "German"
#~ msgstr "德文"

#~ msgid "Get free upgrade"
#~ msgstr "获取免费更新"

#~ msgid "Go to page"
#~ msgstr "跳到页面"

#~ msgid "Good evening"
#~ msgstr "晚上好"

#~ msgid "Good evening, %s"
#~ msgstr "晚上好， %s"

#~ msgid "Good morning"
#~ msgstr "早上好"

#~ msgid "Good morning, %s"
#~ msgstr "早上好， %s"

#~ msgid "Gray"
#~ msgstr "灰色"

#~ msgid "Greek"
#~ msgstr "希腊文"

#~ msgid "Green"
#~ msgstr "绿色"

#~ msgid "Grey"
#~ msgstr "灰色"

#~ msgid "Group"
#~ msgstr "组"

#~ msgid "Guest"
#~ msgstr "访客"

#~ msgid "Guidance"
#~ msgstr "指引"

#~ msgid "Guided tour for this app"
#~ msgstr "此应用程序的导游"

#~ msgid "H-split view"
#~ msgstr "水平拆分视图"

#~ msgid "HTML"
#~ msgstr "HTML"

#~ msgid "HTML and plain text"
#~ msgstr "HTML 和纯文本"

#~ msgid "Header"
#~ msgstr "标题"

#~ msgid "Hello"
#~ msgstr "您好"

#~ msgid "Hello %s"
#~ msgstr "您好 %s"

#~ msgid "Hello World"
#~ msgstr "您好世界"

#~ msgid "Help"
#~ msgstr "帮助"

#~ msgid "Hi!<br><br>%1$s shares a publication with you:<br>%2$s"
#~ msgstr "您好！<br><br>%1$s 和您分享一个出版：<br>%2$s"

#, fuzzy
#~ msgid "Hidden folders"
#~ msgstr "添加文件夹"

#~ msgid "Hide"
#~ msgstr "隐藏"

#~ msgid "Hide QR code"
#~ msgstr "隐藏 QR 码"

#~ msgctxt "plural"
#~ msgid "Hide attachment"
#~ msgid_plural "Hide attachments"
#~ msgstr[0] "隐藏附件"
#~ msgstr[1] "删除附件"

#~ msgid "Hide comments"
#~ msgstr "隐藏注释"

#~ msgid "Hide conflicts"
#~ msgstr "隐藏冲突"

#~ msgid "Hide details"
#~ msgstr "隐藏详情"

#~ msgid "Hide request body"
#~ msgstr "隐藏请求内文"

#~ msgid "Hide side panel"
#~ msgstr "隐藏侧面板"

#~ msgid "Hide stack trace"
#~ msgstr "隐藏堆叠痕迹"

#~ msgid "High"
#~ msgstr "高"

#~ msgid "High priority"
#~ msgstr "高优先级"

#~ msgid "Hobby"
#~ msgstr "兴趣"

#~ msgctxt "address"
#~ msgid "Home"
#~ msgstr "主页"

#~ msgid "Home Address"
#~ msgstr "住宅地址"

#~ msgid "Home address"
#~ msgstr "住宅地址"

#~ msgid "Host"
#~ msgstr "主机"

#~ msgid "Hours"
#~ msgstr "小时"

#~ msgid "How does this work?"
#~ msgstr "这如何运作？"

#~ msgid "Hungarian"
#~ msgstr "匈牙利文"

#~ msgid "IMAP folder subscription"
#~ msgstr "IMAP 文件夹订阅"

#~ msgid "IP phone"
#~ msgstr "IP 电话"

#~ msgid "Icon view"
#~ msgstr "图标视图"

#~ msgid "Icons"
#~ msgstr "图标"

#~ msgid ""
#~ "If a folder contains images, you can display a slideshow. To do so click "
#~ "the View slideshow icon in the toolbar."
#~ msgstr ""
#~ "如果一个文件夹包含图像，您可以显示一个幻灯片。为此请单击工具条里的检视幻灯"
#~ "片图标。"

#~ msgid ""
#~ "If you change the password, you will be signed out. Please ensure that "
#~ "everything is closed and saved."
#~ msgstr "如果您更改密码，您将会注销。请确定所有东西皆关闭和保存。"

#~ msgid ""
#~ "If you no longer want to display a square, click the cross on the upper "
#~ "right side."
#~ msgstr "如果您不要再显示一个方块，请单击在右上方的交叉。"

#~ msgid ""
#~ "If you spot a free time, just select this area. To do this, move the "
#~ "cursor to the start time, hold the mouse button, and <b>drag the mouse</"
#~ "b> to the end time."
#~ msgstr ""
#~ "如果您看到一个空闲时间，只需选择此区域。为此，把鼠标移动到开始时间，按紧鼠"
#~ "标按钮；然后 <b>拖动鼠标</b> 到结束时间。"

#~ msgid "Ignore"
#~ msgstr "忽视"

#~ msgid "Ignore conflicts"
#~ msgstr "忽略冲突"

#~ msgid ""
#~ "Ignore existing events. Helpful to import public holiday calendars, for "
#~ "example."
#~ msgstr "无视存在的事件，对像导入公众假期日历有用。"

#~ msgid "Image"
#~ msgstr "图像"

#~ msgid "Image 1"
#~ msgstr "图像 1"

#~ msgid "Import"
#~ msgstr "导入"

#~ msgid "Import into"
#~ msgstr "导入到"

#~ msgid "Import signatures"
#~ msgstr "导入签名"

#~ msgid "In %1$d days"
#~ msgstr "%1$d 天内"

#~ msgid "In %s hours:"
#~ msgstr "%s 小时内："

#~ msgid "In %s milliseconds:"
#~ msgstr "在 %s 毫秒里："

#~ msgid "In %s minutes:"
#~ msgstr "在 %d 分钟内："

#~ msgid "In %s seconds:"
#~ msgstr "在 %s 秒内："

#~ msgid "In %s weeks:"
#~ msgstr "%s 周内："

#~ msgid ""
#~ "In case of new notifications, e.g. appointment invitations, the info area "
#~ "is opened on the right side."
#~ msgstr "假若有新通知，比如约会邀请，信息区域会在右边打开。"

#~ msgid "In progress"
#~ msgstr "进行中"

#~ msgid ""
#~ "In the Details section at the bottom right side you can enter billing "
#~ "information."
#~ msgstr "在右下部的详情部分，您可以输入账项信息。"

#~ msgid ""
#~ "In the Icons view you can see the files of the selected folder in the "
#~ "display area."
#~ msgstr "在图标视图里您可以在显示区域里看到选择文件夹的文件。"

#~ msgid "Inbox"
#~ msgstr "收件箱"

#~ msgid "Include distribution lists"
#~ msgstr "包括通讯组列表"

#~ msgid "Incoming Notification Mails"
#~ msgstr "接收通知邮件"

#~ msgid "Inconsistent dates"
#~ msgstr "不一致的日期"

#~ msgid "Info"
#~ msgstr "信息"

#~ msgid "Inline"
#~ msgstr "内联"

#~ msgid "Inline With Text"
#~ msgstr "附文本内联"

#, fuzzy
#~ msgid "Inline menu %1$s"
#~ msgstr "登入为 %1$s"

#~ msgid "Inline with text"
#~ msgstr "附文本内联"

#~ msgid "Insert"
#~ msgstr "插入"

#~ msgid "Insert Column"
#~ msgstr "插入列"

#~ msgid "Insert Image File"
#~ msgstr "插入图像档"

#~ msgid "Insert Image URL"
#~ msgstr "插入图像 URL"

#~ msgid "Insert Row"
#~ msgstr "插入行"

#~ msgid "Insert column"
#~ msgstr "插入列"

#~ msgid "Insert image file"
#~ msgstr "插入图像档"

#~ msgid "Insert inline image"
#~ msgstr "插入直列图像"

#~ msgid "Insert row"
#~ msgstr "插入行"

#~ msgid "Insert table"
#~ msgstr "插入表格"

#~ msgid "Insert the original email text to a reply"
#~ msgstr "在回复中插入原始电子邮件文本"

#~ msgid "Insert/Edit Hyperlink"
#~ msgstr "插入/编辑超连结"

#~ msgid ""
#~ "Install this web app on your %1$s: Tap %2$s and then %3$s'Add to Home "
#~ "Screen'%4$s"
#~ msgstr ""
#~ "在您的 %1$s 上安装此网页软件： 轻按 %2$s 后，再按 %3$s'添加到主页画面'%4$s"

#~ msgid "Instant Messenger 1"
#~ msgstr "即时通讯 1"

#~ msgid "Instant Messenger 2"
#~ msgstr "即时通讯 2"

#~ msgid "Internal Error"
#~ msgstr "内部错误"

#~ msgid ""
#~ "Internet Explorer 9 does not support attachment uploads. Please upgrade "
#~ "to Internet Explorer 10."
#~ msgstr "Internet Explorer 9 不支持上载附件。请更新到 Internet Explorer 10。"

#~ msgid ""
#~ "Internet Explorer 9 does not support file uploads. Please upgrade to "
#~ "Internet Explorer 10."
#~ msgstr "Internet Explorer 9 不支持文件上载。请更新到 Internet Explorer 10。"

#~ msgid "Interval of the reminder in minutes"
#~ msgstr "按分钟设置提醒间隔"

#~ msgid "Invalid data"
#~ msgstr "无效数据"

#~ msgid "Invitations"
#~ msgstr "邀请"

#~ msgid "Invite to appointment"
#~ msgstr "邀请到约会"

#~ msgid "Invite to new appointment"
#~ msgstr "邀请到新约会"

#~ msgid "Is bigger than"
#~ msgstr "是大于"

#~ msgid "Is exactly"
#~ msgstr "正是"

#~ msgid "Is smaller than"
#~ msgstr "是小于"

#~ msgid "Italian (Italy)"
#~ msgstr "意大利文（意大利）"

#~ msgid "Italic"
#~ msgstr "斜体"

#~ msgid "Items"
#~ msgstr "项目"

#~ msgid "Items without a file can not be downloaded."
#~ msgstr "没有一个文件的项目无法下载。"

#~ msgid "Items without a file can not be opened."
#~ msgstr "没有一个文件的项目无法打开。"

#~ msgid "January"
#~ msgstr "一月"

#~ msgid "Japanese Carrier"
#~ msgstr "日本手机服务商"

#~ msgid "Job"
#~ msgstr "工作"

#~ msgid "Job description"
#~ msgstr "职业描述"

#~ msgid "July"
#~ msgstr "七月"

#~ msgid "June"
#~ msgstr "六月"

#~ msgid "Just disable widget"
#~ msgstr "只要关闭迷你程序"

#~ msgid "Justify"
#~ msgstr "排列版面"

#~ msgid "KB"
#~ msgstr "KB"

#~ msgid "Keep"
#~ msgstr "保留"

#~ msgid "Keep the draft."
#~ msgstr "保留草稿。"

#~ msgid "Label"
#~ msgstr "标签"

#~ msgid "Language"
#~ msgstr "语言"

#~ msgid "Language-specific default"
#~ msgstr "语言指定的默认值"

#~ msgid "Languages"
#~ msgstr "语言"

#~ msgid "Last Week"
#~ msgstr "上周"

#~ msgid "Last modified"
#~ msgstr "最近修改日期"

#~ msgid "Last name"
#~ msgstr "姓氏"

#~ msgid "Last name, First name"
#~ msgstr "姓氏，名字"

#~ msgid "Launcher dropdown. Press [enter] to jump to the dropdown."
#~ msgstr "执行器下拉。请按 [enter] 以跳到下拉。"

#~ msgid "Leave messages on server"
#~ msgstr "在服务器上保留邮件"

#~ msgid "Left"
#~ msgstr "左"

#~ msgid "Left aligned, text wraps at right side"
#~ msgstr "置左，文字自动换行于右边"

#~ msgid "Letters • Symbols"
#~ msgstr "信件：符号"

#~ msgid "Life"
#~ msgstr "生活"

#~ msgid "Light blue"
#~ msgstr "浅蓝色"

#~ msgid "Light green"
#~ msgstr "浅绿色"

#~ msgid "Lighter"
#~ msgstr "更浅色"

#~ msgid "Liked a link: %s"
#~ msgstr "赞一个链接：%s"

#~ msgid "Line Spacing"
#~ msgstr "隔行"

#, fuzzy
#~ msgid "Line wrap when sending text mails after"
#~ msgstr "当发送文本邮件后换行"

#, fuzzy
#~ msgid "Line wrap when sending text mails after how much characters"
#~ msgstr "当发送文本邮件后换行"

#~ msgid "Line wrap when sending text mails after: "
#~ msgstr "当发送文本邮件后换行："

#~ msgid "Link"
#~ msgstr "连结"

#~ msgid "LinkedIn"
#~ msgstr "LinkedIn"

#~ msgid "LinkedIn Network Updates"
#~ msgstr "LinkedIn 网路更新"

#~ msgid "LinkedIn reported an error:"
#~ msgstr "LinkedIn 报告一个错误："

#~ msgid "Links"
#~ msgstr "连结"

#~ msgid "List"
#~ msgstr "列表"

#~ msgid "List name"
#~ msgstr "列表名"

#~ msgid "List view"
#~ msgstr "列表视图"

#~ msgid "Load Error"
#~ msgstr "加载错误"

#~ msgid "Load all mails. This might take some time."
#~ msgstr "加载所有邮件，可能需时片刻。"

#~ msgid "Location"
#~ msgstr "地点"

#~ msgid "Lock"
#~ msgstr "锁住"

#~ msgid "Login"
#~ msgstr "登录"

#~ msgid "Login must not be empty."
#~ msgstr "登入字段不得为空"

#~ msgid "Logout now"
#~ msgstr "现在注销"

#~ msgid "Loss"
#~ msgstr "丢失"

#~ msgid "Loss: %1$s %"
#~ msgstr "丢失： %1$s %"

#~ msgid "Low"
#~ msgstr "低"

#~ msgid "Low priority"
#~ msgstr "低优先级"

#~ msgid "MB"
#~ msgstr "MB"

#~ msgid "Mail"
#~ msgstr "邮件"

#~ msgctxt "app"
#~ msgid "Mail"
#~ msgstr "邮件"

#~ msgid "Mail Details"
#~ msgstr "邮件信息"

#~ msgid "Mail Filter"
#~ msgstr "邮件过滤器"

#~ msgid "Mail Thread Details"
#~ msgstr "邮件帖子详情"

#~ msgid "Mail account"
#~ msgstr "邮件户口"

#~ msgid "Mail and Messaging"
#~ msgstr "邮件和即时通讯"

#~ msgid "Mail and Social Accounts"
#~ msgstr "电子邮件和社交账户"

#~ msgid "Mail count quota"
#~ msgstr "邮件总数限额"

#~ msgid "Mail has been copied"
#~ msgstr "邮件已复制"

#~ msgid "Mail has been imported"
#~ msgstr "电子邮件已导入"

#~ msgid "Mail has been moved"
#~ msgstr "邮件已移动"

#~ msgid "Mail has empty subject. Send it anyway?"
#~ msgstr "邮件没有题目，您还要发送吗？"

#~ msgid "Mail has no recipient."
#~ msgstr "邮件没有收件人。"

#~ msgid "Mail quota"
#~ msgstr "电子邮件限额"

#~ msgid "Mail quota exceeded"
#~ msgstr "超出邮件限额"

#~ msgid "Mail reminder"
#~ msgstr "邮件提醒"

#~ msgid "Mail reminder for"
#~ msgstr "邮件提醒于"

#~ msgid "Mail saved as draft"
#~ msgstr "邮件已保存为草稿"

#~ msgid "Mail source"
#~ msgstr "电子邮件来源"

#~ msgid "Mail text"
#~ msgstr "邮件正文"

#~ msgid "Mail was not imported, only .eml files are supported."
#~ msgstr "没有导入邮件，只支持 .eml 文件。"

#, fuzzy
#~ msgid "Mail was not imported. Only .eml files are supported."
#~ msgstr "没有导入邮件，只支持 .eml 文件。"

#~ msgid "Mailfilter created"
#~ msgstr "邮件过滤器已创建"

#~ msgid "Mailfilter updated"
#~ msgstr "邮件过滤器已更新"

#~ msgid "Mailing list"
#~ msgstr "邮件列表"

#~ msgid "Mails have been copied"
#~ msgstr "邮件已复制"

#~ msgid "Mails have been moved"
#~ msgstr "邮件已被移动"

#~ msgid "Mails per hour (%)"
#~ msgstr "每小时邮件数（%）"

#~ msgid "Mails per week-day (%)"
#~ msgstr "每工作日邮件数（%）"

#~ msgid "Make this the current version"
#~ msgstr "定此为当前版本"

#~ msgid "Manage applications"
#~ msgstr "管理应用"

#~ msgid "Manager"
#~ msgstr "经理"

#~ msgctxt "help"
#~ msgid "Managing E-Mail messages"
#~ msgstr "管理电子邮件消息"

#~ msgctxt "help"
#~ msgid "Managing Files"
#~ msgstr "管理文件"

#~ msgid "Manual"
#~ msgstr "手动"

#~ msgid "March"
#~ msgstr "三月"

#~ msgid "Marital status"
#~ msgstr "婚姻状况"

#~ msgid "Mark all day appointments as free"
#~ msgstr "标记全天约会为空闲"

#~ msgid "Mark all mails as read"
#~ msgstr "标记所有邮件为已读"

#~ msgid "Mark as distributionlist"
#~ msgstr "标记成通讯组列表"

#, fuzzy
#~ msgid "Mark as done"
#~ msgstr "标记成垃圾邮件"

#, fuzzy
#~ msgid "Mark as read"
#~ msgstr "标记为已读"

#~ msgid "Mark as spam"
#~ msgstr "标记成垃圾邮件"

#, fuzzy
#~ msgid "Mark as unread"
#~ msgstr "标记为未读"

#~ msgid "Mark mail as"
#~ msgstr "标记邮件为"

#~ msgid "Mark read"
#~ msgstr "标记为已读"

#~ msgid "Mark unread"
#~ msgstr "标记为未读"

#~ msgid "Matches"
#~ msgstr "匹配"

#~ msgid "May"
#~ msgstr "五月"

#~ msgid "Mediaplayer"
#~ msgstr "媒体播放器"

#~ msgid "Medium"
#~ msgstr "媒介"

#, fuzzy
#~ msgid "Medium priority"
#~ msgstr "高优先级"

#~ msgid "Messaging"
#~ msgstr "消息"

#~ msgid "Messenger"
#~ msgstr "即时通讯软件"

#~ msgid "Middle name"
#~ msgstr "中间名"

#~ msgid "Minimize"
#~ msgstr "最小化"

#~ msgid "Minutes"
#~ msgstr "分钟"

#~ msgid "Miscellaneous"
#~ msgstr "杂项"

#~ msgid "Mobile"
#~ msgstr "手机"

#, fuzzy
#~ msgid "Mobile device settings:"
#~ msgstr "文件夹设定"

#~ msgid "Model is incomplete."
#~ msgstr "模型未完成。"

#~ msgid "Modified"
#~ msgstr "已修改"

#~ msgid "Monday"
#~ msgstr "星期一"

#~ msgid "Month"
#~ msgstr "月"

#~ msgid "Month View"
#~ msgstr "月视图"

#~ msgid "Monthly on day %1$d"
#~ msgstr "每月 %1$d 日"

#~ msgid "Monthly on the %1$s %2$s"
#~ msgstr "每月的第 %1$s 个 %2$s"

#~ msgid "Months"
#~ msgstr "月"

#~ msgid "More"
#~ msgstr "更多"

#~ msgid "More zoom settings"
#~ msgstr "更多放大设定"

#~ msgid "Move"
#~ msgstr "移动"

#~ msgid "Move folder"
#~ msgstr "移动文件夹"

#~ msgid "Move to folder"
#~ msgstr "移动到文件夹"

#~ msgid "Moving mails ... This may take a few seconds."
#~ msgstr "移动邮件中... 可能需时片刻。"

#~ msgid "My contact data"
#~ msgstr "我的联系人数据"

#~ msgid "My latest files"
#~ msgstr "我的最新文件"

#~ msgid "My password"
#~ msgstr "我的密码"

#~ msgid "N/A"
#~ msgstr "不可用"

#~ msgid "Name"
#~ msgstr "姓名"

#~ msgid "Name already taken"
#~ msgstr "名称已被使用"

#~ msgid "Name for group of feeds"
#~ msgstr "Feed 组名称"

#~ msgid "Name of feed"
#~ msgstr "Feed 名称"

#~ msgid "Names and email addresses"
#~ msgstr "名称和电子邮件地址"

#~ msgid "Nature"
#~ msgstr "自然"

#~ msgid "Network Problems"
#~ msgstr "网络错误"

#~ msgid "Never"
#~ msgstr "从来没有"

#~ msgid "New Folder"
#~ msgstr "新文件夹"

#~ msgid "New Mail"
#~ msgstr "新邮件"

#~ msgid "New Mail from %1$s %2$s. Press [enter] to open"
#~ msgstr "来自 %1$s %2$s 的新邮件。请按 [enter] 打开"

#~ msgid "New Mails"
#~ msgstr "新邮件"

#~ msgid "New appointment"
#~ msgstr "新约会"

#~ msgid "New contact"
#~ msgstr "新联系人"

#~ msgid "New folder"
#~ msgstr "新文件夹"

#~ msgid "New office document"
#~ msgstr "新 office 文件"

#~ msgid "New password"
#~ msgstr "新密码"

#~ msgid "New private folder"
#~ msgstr "新私人文件夹"

#~ msgid "New public folder"
#~ msgstr "新公共文件夹"

#~ msgid "New publication"
#~ msgstr "新发布"

#~ msgid "New rule"
#~ msgstr "新规则"

#~ msgid "New subfolder"
#~ msgstr "新子文件夹"

#~ msgid "New subscription"
#~ msgstr "新订阅"

#~ msgid "Next"
#~ msgstr "下一个"

#~ msgid "Next Day"
#~ msgstr "下一天"

#~ msgid "Next Week"
#~ msgstr "下周"

#~ msgid "Next birthdays"
#~ msgstr "下一个生日"

#~ msgid "Next step"
#~ msgstr "下一步"

#~ msgid "Nickname"
#~ msgstr "别名"

#~ msgid "No"
#~ msgstr "否"

#~ msgid "No RSS feeds found."
#~ msgstr "没找到 RSS feeds。"

#~ msgid "No Tweets yet."
#~ msgstr "还没有新推。"

#, fuzzy
#~ msgid "No appointments found for \"%s\""
#~ msgstr "没有找到 \"%s\" 的邮件"

#, fuzzy
#~ msgid "No appointments found until %s"
#~ msgstr "约会详情"

#~ msgid "No birthdays within the next %1$d weeks"
#~ msgstr "往后 %1$d 星期没有生日"

#~ msgid "No border"
#~ msgstr "无边界"

#~ msgid "No color"
#~ msgstr "无颜色"

#~ msgid ""
#~ "No connection to server. Please check your internet connection and retry."
#~ msgstr "连接失败。请检查您的 Internet 设置重试。"

#~ msgid "No downloads available"
#~ msgstr "无可下载的文件"

#~ msgid "No elements selected"
#~ msgstr "没有选定的元素"

#~ msgid "No errors"
#~ msgstr "没有错误"

#~ msgid "No file selected for upload."
#~ msgstr "没有选择要上载的文件。"

#~ msgid "No files have been changed recently"
#~ msgstr "最近没有文件更改"

#, fuzzy
#~| msgid "No RSS feeds found."
#~ msgid "No items found"
#~ msgstr "没找到 RSS feeds。"

#~ msgid "No lost requests"
#~ msgstr "没有丢失请求"

#~ msgid "No mails"
#~ msgstr "没有邮件"

#~ msgid "No mails at all!"
#~ msgstr "完全没有邮件！"

#~ msgid "No mails found for \"%s\""
#~ msgstr "没有找到 \"%s\" 的邮件"

#~ msgid "No mails in this folder"
#~ msgstr "此文件夹中无电子邮件"

#~ msgid "No mails in your inbox"
#~ msgstr "您的文件夹中没有邮件"

#~ msgid "No matching templates on this Server"
#~ msgstr "此服务器中无匹配的模版"

#, fuzzy
#~ msgid "No message selected"
#~ msgstr "没有选定的元素"

#~ msgid "No notifications"
#~ msgstr "没有通知"

#~ msgid "No preview available"
#~ msgstr "无预览"

#, fuzzy
#~ msgid "No priority"
#~ msgstr "低优先级"

#~ msgid "No recipients"
#~ msgstr "无收件人"

#~ msgid "No reminder"
#~ msgstr "无提醒"

#~ msgid "No signature"
#~ msgstr "没有签名"

#~ msgid "No slow requests"
#~ msgstr "没有慢速请求"

#~ msgid "No subject"
#~ msgstr "无主题"

#~ msgid "No title."
#~ msgstr "无标题。"

#~ msgid "No wall posts yet."
#~ msgstr "墙上还没有留言。"

#~ msgid "None"
#~ msgstr "无"

#~ msgid "Normal"
#~ msgstr "常规"

#~ msgid "Not spam"
#~ msgstr "没有垃圾邮件"

#~ msgid "Not started"
#~ msgstr "未开始"

#~ msgid "Not yet confirmed"
#~ msgstr "尚未确认"

#~ msgid "Note"
#~ msgstr "备注"

#~ msgid "Note: One contact is not shown due to missing phone numbers"
#~ msgid_plural ""
#~ "Note: %1$d contacts are not shown due to missing phone numbers"
#~ msgstr[0] "备注：因为缺少电话号码，有一个联系人没有显示。"
#~ msgstr[1] "备注：因为缺少电话号码，有 %1$d 个联系人没有显示。"

#~ msgid ""
#~ "Note: Refreshing this subscription will replace the calendar content with "
#~ "the external content. Changes you have made inside appsuite will be "
#~ "overwritten"
#~ msgstr ""
#~ "备注：刷新此订阅将会以外部内容取代日历内容。您已经在软件套装作出的更改将会"
#~ "被覆盖。"

#~ msgid "Note: The vCard format cannot contain distribution lists"
#~ msgstr "备注：vCard 格式不能包含通信组列表"

#~ msgid ""
#~ "Note: This subscription will replace the calendar content with the "
#~ "external content. Therefore you must create a new folder for this "
#~ "subscription."
#~ msgstr ""
#~ "备注：此订阅将会以外部内容取代日历内容，因此您必须为此订阅创建一个新文件"
#~ "夹。"

#~ msgid "Notify all participants by email."
#~ msgstr "以电子邮件通知所有参与者。"

#~ msgid "November"
#~ msgstr "十一月"

#~ msgid "Number of days between vacation notices to the same sender"
#~ msgstr "向同一发送人的假期通知时间间隔"

#~ msgid "Numbering On/Off"
#~ msgstr "编号列表开/关"

#~ msgid "OK"
#~ msgstr "确认"

#~ msgid "Object permissions"
#~ msgstr "对象权限"

#~ msgid "Objects"
#~ msgstr "物件"

#~ msgid "October"
#~ msgstr "十月"

#~ msgid "Off"
#~ msgstr "离线"

#~ msgid "Offline"
#~ msgstr "离线"

#~ msgid "Offline mode"
#~ msgstr "脱机模式"

#~ msgid "Ok"
#~ msgstr "确定"

#~ msgid "On %s %s each %s. months"
#~ msgstr "每 %3$s 个月的 %1$s %2$s"

#~ msgid "On %s %s every month"
#~ msgstr "每个月的第 %1$s %2$s"

#~ msgid "On %s %s in %s"
#~ msgstr "%s的第 %s 个%s"

#~ msgid "On %s. day every %s. month"
#~ msgstr "每 %2$s 个月的第 %1$s 日"

#~ msgid "On %s. day every month"
#~ msgstr "每个月的第 %1$s 日"

#~ msgid "On every new notification"
#~ msgstr "在每一个新通知"

#~ msgid "On new notifications except mails"
#~ msgstr "在除了邮件的新通知"

#~ msgid "On work days"
#~ msgstr "在工作天"

#~ msgid "One and a Half"
#~ msgstr "一行半"

#~ msgid ""
#~ "One or more attached files exceed the size limit per email. Therefore, "
#~ "the files are not sent as attachments but kept on the server. The email "
#~ "you have sent just contains links to download these files."
#~ msgstr ""
#~ "一个或多个附带文件超出每个电子邮件的体织限制。因此，那些文件未能以附件发送"
#~ "而是保留在服务器上。您发送的电子邮件只会包含下载那些文件的链接。"

#~ msgid "Only showing items related to folder \"%1$s\""
#~ msgstr "只显示和 \"%1$s\" 文件夹有关的项目"

#~ msgid "Open"
#~ msgstr "打开"

#~ msgid "Open external link"
#~ msgstr "打开外部链接"

#, fuzzy
#~| msgid "Folder view"
#~ msgid "Open folder view"
#~ msgstr "文件夹视图"

#~ msgid "Open in browser"
#~ msgstr "在浏览器打开"

#~ msgid "Open in new tab"
#~ msgstr "在新选项卡打开"

#, fuzzy
#~ msgid "Open on LinkedIn"
#~ msgstr "LinkedIn"

#, fuzzy
#~| msgid "All messages"
#~ msgid "Open/close all messages"
#~ msgstr "所有信息"

#~ msgid "Opening E-Mail threads"
#~ msgstr "打开电子邮件帖子"

#~ msgid "Optional 01"
#~ msgstr "选项 01"

#~ msgid "Optional 02"
#~ msgstr "选项 02"

#~ msgid "Optional 03"
#~ msgstr "选项 03"

#~ msgid "Optional 04"
#~ msgstr "选项 04"

#~ msgid "Optional 05"
#~ msgstr "选项 05"

#~ msgid "Optional 06"
#~ msgstr "选项 06"

#~ msgid "Optional 07"
#~ msgstr "选项 07"

#~ msgid "Optional 08"
#~ msgstr "选项 08"

#~ msgid "Optional 09"
#~ msgstr "选项 09"

#~ msgid "Optional 10"
#~ msgstr "选项 10"

#~ msgid "Optional 11"
#~ msgstr "选项 11"

#~ msgid "Optional 12"
#~ msgstr "选项 12"

#~ msgid "Optional 13"
#~ msgstr "选项 13"

#~ msgid "Optional 14"
#~ msgstr "选项 14"

#~ msgid "Optional 15"
#~ msgstr "选项 15"

#~ msgid "Optional 16"
#~ msgstr "选项 16"

#~ msgid "Optional 17"
#~ msgstr "选项 17"

#~ msgid "Optional 18"
#~ msgstr "选项 18"

#~ msgid "Optional 19"
#~ msgstr "选项 19"

#~ msgid "Optional 20"
#~ msgstr "选项 20"

#~ msgid "Options"
#~ msgstr "选项"

#~ msgid "Orange"
#~ msgstr "橙色"

#~ msgid "Organizer"
#~ msgstr "组织器"

#~ msgid "Other Address"
#~ msgstr "其他地址"

#~ msgid "Other address"
#~ msgstr "其他地址"

#~ msgid "Outgoing server settings (SMTP)"
#~ msgstr "发送服务器设置 (SMTP)"

#~ msgid "Overdue"
#~ msgstr "过期"

#~ msgid "Overdue Task. %1$s %2$s. Press [enter] to open"
#~ msgstr "过期任务。%1$s %2$s。请按 [enter] 打开"

#~ msgid "Overdue Tasks"
#~ msgstr "过期任务"

#~ msgid "Owner"
#~ msgstr "拥有者"

#~ msgid "PB"
#~ msgstr "PB"

#~ msgid "POP3:"
#~ msgstr "POP3:"

#~ msgid "Page %1$d of %2$d"
#~ msgstr "第 %1$d 页（共 %2$d 页）"

#~ msgid "Page number"
#~ msgstr "页数"

#~ msgid "Pager"
#~ msgstr "寻呼机"

#~ msgid "Paragraph Alignment"
#~ msgstr "段落排列"

#~ msgid "Paragraph Fill Color"
#~ msgstr "段落填满颜色"

#~ msgid "Paragraph borders"
#~ msgstr "段落边界"

#~ msgid "Paragraph style"
#~ msgstr "巴拉圭风格"

#~ msgid "Participants"
#~ msgstr "参与者"

#~ msgid "Password"
#~ msgstr "密码"

#, fuzzy
#~ msgid "Password length must be between %1$d and %2$d characters."
#~ msgstr "支出必须在 -%1$d 到 %1$d 之间。"

#~ msgid "People"
#~ msgstr "人文"

#~ msgid "Permanently remove deleted emails"
#~ msgstr "永久移除已删除的电子邮件"

#~ msgid "Permanently remove deleted emails?"
#~ msgstr "永久移除已删除的电子邮件？"

#~ msgid "Permissions"
#~ msgstr "权限"

#~ msgid "Personal"
#~ msgstr "个人"

#~ msgid "Personal information"
#~ msgstr "个人信息"

#~ msgid "Phone"
#~ msgstr "电话"

#~ msgid "Phone & fax numbers"
#~ msgstr "电话和传真号码"

#~ msgid "Phone (assistant)"
#~ msgstr "电话（助理）"

#~ msgid "Phone (business alt)"
#~ msgstr "电话（业务、替代）"

#~ msgid "Phone (business)"
#~ msgstr "电话（业务）"

#~ msgid "Phone (car)"
#~ msgstr "电话（汽车）"

#~ msgid "Phone (company)"
#~ msgstr "电话（公司）"

#~ msgid "Phone (home alt)"
#~ msgstr "电话（住宅、替代）"

#~ msgid "Phone (home)"
#~ msgstr "电话（住宅）"

#~ msgid "Phone (other)"
#~ msgstr "电话（其他）"

#~ msgid "Phone (private)"
#~ msgstr "电话（私人）"

#~ msgid "Phone alt"
#~ msgstr "电话（替代）"

#~ msgid "Phone numbers"
#~ msgstr "电话号码"

#~ msgid "Pick a time here"
#~ msgstr "在此选择一个时间"

#~ msgid "Pink"
#~ msgstr "粉红色"

#~ msgid "Places"
#~ msgstr "地点"

#~ msgid "Plain text"
#~ msgstr "纯文本"

#~ msgid "Play audio files"
#~ msgstr "播放音效档"

#~ msgid "Play video files"
#~ msgstr "播放视象档"

#~ msgid "Please choose a sentence below."
#~ msgstr "请从以下句子中选择。"

#~ msgid "Please enter a correct number."
#~ msgstr "请输入一个正确数值。"

#~ msgid "Please enter a date in the past"
#~ msgstr "请为输入一个过去日期"

#~ msgid "Please enter a description"
#~ msgstr "请输入一个描述"

#~ msgid "Please enter a description."
#~ msgstr "请输入一个描述。"

#~ msgid "Please enter a feed URL."
#~ msgstr "请输入一个 feed URL。"

#~ msgid "Please enter a name for the group of feeds."
#~ msgstr "请为 feed 组输入一个名称。"

#~ msgid "Please enter a search query"
#~ msgstr "请输入一个搜索查詢"

#~ msgid "Please enter a valid date"
#~ msgstr "请输入一个有效日期"

#~ msgid "Please enter a valid date."
#~ msgstr "请输入一个有效日期。"

#~ msgid "Please enter a valid email address"
#~ msgstr "请输入一个有效电子邮件地址"

#~ msgid "Please enter a valid email address or phone number"
#~ msgstr "请输入一个有效的电子邮件地址或电话号码"

#~ msgid "Please enter a valid name"
#~ msgstr "请输入一个有效名称"

#, fuzzy
#~ msgid "Please enter a valid number"
#~ msgstr "请输入一个有效名称"

#~ msgid "Please enter a valid object"
#~ msgstr "请输入一个对象"

#~ msgid "Please enter a valid phone number. Allowed characters are: %1$s"
#~ msgstr "请输入一个有效电话号码。允许字元为：%1$s"

#~ msgid "Please enter a value"
#~ msgstr "请输入一个数值"

#~ msgid "Please enter an blog url."
#~ msgstr "请输入一个博客 URL。"

#~ msgid "Please enter an feed-url."
#~ msgstr "请输入一个 feed-url。"

#~ msgid "Please enter correct password"
#~ msgstr "请输入正确密码。"

#~ msgid "Please enter the following data: %1$s"
#~ msgstr "请输入以下数据：%1$s"

#~ msgid "Please enter value between 0 and 100."
#~ msgstr "请输入 1 到 100 间的数值。"

#~ msgid "Please enter your credentials."
#~ msgstr "请输入您的凭据。"

#~ msgid "Please enter your password."
#~ msgstr "请输入您的密码。"

#~ msgid ""
#~ "Please note, changing or removing the file extension will cause problems "
#~ "when viewing or editing."
#~ msgstr "请您注意，更改或移除文件延伸将会于检视和编辑时引致问题。"

#~ msgid ""
#~ "Please provide the old password so the account passwords can be recovered."
#~ msgstr "请您提供旧密码以复原户口密码。"

#~ msgid "Please select a file to import"
#~ msgstr "请选择一个汇入的文件"

#~ msgid "Please select a file to insert"
#~ msgstr "请选择一个插入的文件"

#~ msgid "Please select a valid iCal File to import"
#~ msgstr "请选择一个有效 iCal 文件作汇入"

#~ msgid "Please select a valid image File to insert"
#~ msgstr "请选择一个有效图像文件作插入"

#~ msgid "Please sign in again to continue"
#~ msgstr "请再登入继续"

#, fuzzy
#~ msgid "Please specify these missing variables:"
#~ msgstr "请指定这些缺少的变量："

#~ msgid "Please update your browser."
#~ msgstr "请更新您的浏览器。"

#~ msgid "Polish"
#~ msgstr "波兰文"

#~ msgctxt "app"
#~ msgid "Portal"
#~ msgstr "门户"

#~ msgid "Portal Squares"
#~ msgstr "门户"

#~ msgid "Portal Widgets"
#~ msgstr "门户小部件"

#~ msgid "Portal settings"
#~ msgstr "门户设定"

#~ msgid "Portuguese (Portugal)"
#~ msgstr "葡萄牙文（葡萄牙）"

#~ msgid "Position"
#~ msgstr "职位"

#~ msgid "Postcode"
#~ msgstr "邮寄编号"

#~ msgid "Press [enter] to close this alertbox."
#~ msgstr "请按 [enter] 关闭此示警框。"

#, fuzzy
#~ msgid "Press [enter] to jump to"
#~ msgstr "按下 [enter] 以跳到"

#~ msgid "Press [enter] to jump to complete list of Birthdays."
#~ msgstr "按下 [enter] 以跳到完整生日列表。"

#~ msgid "Press [enter] to jump to the facebook stream."
#~ msgstr "按下 [enter] 以跳到脸书 stream。"

#~ msgid "Press [enter] to jump to the flicker stream."
#~ msgstr "按下 [enter] 以跳到 flicker stream。"

#~ msgid "Press [enter] to jump to the linkedin stream."
#~ msgstr "按下 [enter] 以跳到 linkedin stream。"

#~ msgid "Press [enter] to jump to the rss stream."
#~ msgstr "按下 [enter] 以跳到 rss stream。"

#~ msgid "Press [enter] to jump to the tumblr feed."
#~ msgstr "按下 [enter] 以跳到 tumblr feed。"

#~ msgid "Press [enter] to jump to the twitter feed."
#~ msgstr "按下 [enter] 以跳到推特 feed。"

#~ msgid "Press [enter] to select a time when you want to be reminded again"
#~ msgstr "如果您要再被通知，请按 [enter] 以选择一个时间。"

#~ msgid "Press to hide all appointment invitations."
#~ msgstr "按下隐藏所有约会邀请。"

#~ msgid "Press to hide all appointment reminders."
#~ msgstr "按下隐藏所有约会提醒。"

#~ msgid "Press to hide all notifications for new mails."
#~ msgstr "按下隐藏所有新邮件的通知。"

#~ msgid "Press to hide all notifications for overdue tasks."
#~ msgstr "按下以隐藏所有逾期任务的通知。"

#~ msgid "Press to hide all task invitations."
#~ msgstr "按下以隐藏所有任务邀请。"

#~ msgid "Press to hide all task reminders."
#~ msgstr "按下以隐藏所有任务提醒。"

#~ msgid "Preview"
#~ msgstr "概览"

#~ msgid "Preview could not be loaded"
#~ msgstr "概览加载失败"

#~ msgid "Previous"
#~ msgstr "前一个"

#~ msgid "Previous Day"
#~ msgstr "前一天"

#~ msgid "Previous Week"
#~ msgstr "上周"

#~ msgid "Primary Email"
#~ msgstr "主要电子邮件"

#~ msgid "Primary account"
#~ msgstr "主要户口"

#~ msgid "Print"
#~ msgstr "打印"

#~ msgid "Print tasks"
#~ msgstr "打印任务"

#~ msgid "Printout"
#~ msgstr "打印"

#~ msgid "Priority"
#~ msgstr "优先级"

#~ msgid "Privacy Notice"
#~ msgstr "隐私通告"

#~ msgid "Private"
#~ msgstr "私人"

#~ msgid "Process subsequent rules"
#~ msgstr "处理连续规则"

#~ msgid "Profession"
#~ msgstr "专业"

#~ msgid "Progress"
#~ msgstr "进度 %"

#~ msgid "Progress %1$s %"
#~ msgstr "进度 %1$s %"

#~ msgid "Progress in %"
#~ msgstr "进度 %"

#~ msgid "Progress must be a valid number between 0 and 100"
#~ msgstr "进度必须是 0 到 100 之间的有效数值"

#~ msgid "Promote One Level"
#~ msgstr "升一级"

#~ msgid "Properties"
#~ msgstr "属性"

#~ msgid "Public"
#~ msgstr "公共"

#~ msgid "Publication"
#~ msgstr "发布"

#~ msgid "Publication created"
#~ msgstr "发布已创建"

#~ msgid "Publication has been added"
#~ msgstr "发布已添加"

#~ msgid "Publication must have a site."
#~ msgstr "发布必须有一个地点。"

#~ msgid "Publication must have a target."
#~ msgstr "发布必须有一个目标。"

#~ msgid "Publications"
#~ msgstr "发布"

#~ msgid "Publications and Subscriptions"
#~ msgstr "发布和订阅"

#~ msgid "Publications must have a name"
#~ msgstr "发布必须要有一个名称"

#~ msgid "Publish"
#~ msgstr "发布"

#~ msgid "Publish folder"
#~ msgstr "发布文件夹"

#~ msgid "Publish item"
#~ msgstr "发布项目"

#~ msgid "Pull To Refresh"
#~ msgstr "下拉刷新"

#~ msgid "Purchase confirmation"
#~ msgstr "购买配置"

#~ msgid "Purple"
#~ msgstr "紫色"

#~ msgid "Quick Search"
#~ msgstr "快速搜索"

#~ msgid "Quit"
#~ msgstr "退出"

#~ msgid "Quota"
#~ msgstr "限额"

#~ msgid "RSS"
#~ msgstr "RSS"

#~ msgid "RSS Feed"
#~ msgstr "RSS Feed"

#~ msgid "RSS Feeds"
#~ msgstr "RSS Feeds"

#~ msgid "Read Only Mode"
#~ msgstr "唯读模式"

#~ msgid "Read article on tumblr.com"
#~ msgstr "在 tumblr.com 上阅读文章"

#~ msgid "Read-only mode"
#~ msgstr "唯读模式"

#~ msgid "Reauthorize"
#~ msgstr "再认证"

#~ msgid "Received mails"
#~ msgstr "已接收邮件"

#~ msgid "Recent activities"
#~ msgstr "最近活动"

#~ msgid "Recently changed files"
#~ msgstr "最近更改文件"

#~ msgid "Recently used"
#~ msgstr "最近使用"

#~ msgid "Recipient"
#~ msgstr "收件人"

#~ msgid "Recover"
#~ msgstr "还原"

#~ msgid "Recover passwords"
#~ msgstr "还原密码"

#, fuzzy
#~ msgid "Recurring tasks need a valid due date."
#~ msgstr "重复任务需要一个有效结束日期。"

#~ msgid "Recurring tasks need a valid end date."
#~ msgstr "重复任务需要一个有效结束日期。"

#~ msgid "Recurring tasks need a valid start date."
#~ msgstr "重复任务需要一个有效开始日期。"

#~ msgid "Red"
#~ msgstr "红色"

#~ msgid "Redirect to"
#~ msgstr "转送到"

#~ msgid "Refresh"
#~ msgstr "刷新"

#~ msgid "Refresh interval"
#~ msgstr "刷新间隔"

#~ msgid "Refresh rate in minutes:"
#~ msgstr "按分钟设置间隔："

#~ msgid "Regex"
#~ msgstr "正则表达式"

#~ msgid "Reject changes"
#~ msgstr "驳回更改"

#~ msgid "Reject with reason"
#~ msgstr "以原因驳回"

#~ msgid "Related articles"
#~ msgstr "有关文章"

#~ msgid "Reload statistics"
#~ msgstr "重读统计"

#~ msgid "Relogin"
#~ msgstr "重新登录"

#~ msgid "Remind me"
#~ msgstr "提醒我"

#~ msgid "Remind me again"
#~ msgstr "再次提醒我"

#~ msgid "Remind me again "
#~ msgstr "再次提醒我"

#~ msgid "Reminder"
#~ msgstr "提醒"

#~ msgid "Reminder date"
#~ msgstr "提醒日期 "

#~ msgid "Reminder date %1$s"
#~ msgstr "提醒日期 %1$s "

#~ msgid "Reminder has been created"
#~ msgstr "已创建提醒"

#~ msgid "Remove attachment"
#~ msgstr "删除附件"

#~ msgid "Remove copy from server after retrieving a message"
#~ msgstr "在取回一个消息后，从服务器移除副本。"

#~ msgid "Remove from recipient list"
#~ msgstr "从收件人列表删除"

#~ msgid "Rename"
#~ msgstr "重命名"

#~ msgid "Rename Document"
#~ msgstr "文档更名"

#~ msgid "Rename folder"
#~ msgstr "更名文件夹"

#~ msgid "Repeat"
#~ msgstr "重复"

#~ msgid "Repeat new password"
#~ msgstr "确认新密码"

#~ msgid "Reply"
#~ msgstr "回复"

#~ msgid "Reply All"
#~ msgstr "全部回复"

#~ msgid "Reply all"
#~ msgstr "全部回复"

#~ msgid "Reply to"
#~ msgstr "回复"

#, fuzzy
#~ msgid "Reply to all recipients"
#~ msgstr "所有收件人"

#, fuzzy
#~ msgid "Reply to sender"
#~ msgstr "回复"

#~ msgid "Reserved"
#~ msgstr "已保留"

#~ msgid "Reset image"
#~ msgstr "重新设定图像"

#~ msgid "Reset this list"
#~ msgstr "重设此操作"

#~ msgid "Resource"
#~ msgstr "资源"

#~ msgid "Resource group"
#~ msgstr "资源组"

#~ msgid "Resources"
#~ msgstr "资源"

#~ msgid "Restore Last Operation"
#~ msgstr "复原最后操作"

#~ msgid "Restore applications"
#~ msgstr "复原应用"

#~ msgid "Retry"
#~ msgstr "回复"

#, fuzzy
#~ msgid "Return Receipt"
#~ msgstr "送达回执"

#~ msgid "Retweet"
#~ msgstr "推送"

#~ msgid "Retweet this to your followers?"
#~ msgstr "对您的跟随者重新发推？"

#~ msgid "Retweeted"
#~ msgstr "转送"

#~ msgid "Retweeted by %s"
#~ msgstr "由 %s 转推"

#~ msgid "Revert Last Operation"
#~ msgstr "恢复最后操作"

#~ msgid "Review your purchases"
#~ msgstr "复检您的订单"

#~ msgid "Right"
#~ msgstr "右边"

#~ msgid "Right aligned, text wraps at left side"
#~ msgstr "置右，文字自动换行于左边"

#~ msgid "Romanian"
#~ msgstr "罗马尼亚文"

#~ msgid "Room number"
#~ msgstr "房间号"

#~ msgid "Rule name"
#~ msgstr "规则名称"

#~ msgid "Running applications"
#~ msgstr "运行中应用"

#~ msgid "Russian"
#~ msgstr "俄罗斯文"

#~ msgid "Sales Volume"
#~ msgstr "销售量"

#~ msgid "Saturday"
#~ msgstr "星期六"

#~ msgid "Save"
#~ msgstr "保存"

#~ msgid "Save as distribution list"
#~ msgstr "保存为通讯组列表"

#~ msgid "Save as draft"
#~ msgstr "保存为草稿"

#~ msgid "Save as file"
#~ msgstr "另存为文件"

#, fuzzy
#~ msgid "Save attachment"
#~ msgstr "删除附件"

#~ msgid "Save changes"
#~ msgstr "保存更改"

#~ msgid "Save in file store"
#~ msgstr "保存在文件存储中"

#, fuzzy
#~ msgid "Save to Drive"
#~ msgstr "保存到 Drive"

#~ msgid "Saved in"
#~ msgstr "保存在"

#, fuzzy
#~ msgid "Saved mail attachment"
#~ msgstr "删除附件"

#, fuzzy
#~ msgid "Saving attachment to Drive"
#~ msgid_plural "Saving attachments to Drive"
#~ msgstr[0] "保存附件到 Drive"
#~ msgstr[1] "保存附件到 Drive"

#~ msgid "Saving latest changes ..."
#~ msgstr "保存更改中 ..."

#~ msgid "Scheduling"
#~ msgstr "安排时间"

#~ msgctxt "app"
#~ msgid "Scheduling"
#~ msgstr "排程"

#~ msgid "Search"
#~ msgstr "搜索"

#~ msgid "Search for items"
#~ msgstr "搜寻项目"

#~ msgid "Search here"
#~ msgstr "搜索这里"

#, fuzzy
#~ msgid "Search in"
#~ msgstr "搜寻在"

#~ msgid "Searched for: %1$s"
#~ msgstr "搜寻：%1$s"

#~ msgid "Searched in"
#~ msgstr "搜寻在"

#~ msgid "Searched in all folders"
#~ msgstr "已搜寻所有文件夹"

#~ msgid "Select"
#~ msgstr "选择"

#~ msgid "Select all"
#~ msgstr "选择所有"

#~ msgid "Select file"
#~ msgstr "选择档案"

#~ msgid "Select folder"
#~ msgstr "选择文件夹"

#~ msgid "Select none"
#~ msgstr "取消选择"

#~ msgid "Select page"
#~ msgstr "选择页面"

#~ msgid "Selection Details"
#~ msgstr "选择详情"

#~ msgid "Send"
#~ msgstr "发送"

#, fuzzy
#~ msgid "Send a return receipt"
#~ msgstr "发送一个送达回执"

#~ msgid "Send as internal link"
#~ msgstr "作为内部链接发送"

#~ msgid "Send as mail"
#~ msgstr "以邮件方式发送"

#~ msgid "Send as vCard"
#~ msgstr "以 vCard 发送"

#~ msgid "Send by mail"
#~ msgstr "发送电子邮件"

#, fuzzy
#~ msgid "Send feedback"
#~ msgstr "发送电子邮件"

#~ msgid "Send mail"
#~ msgstr "发送邮件"

#~ msgid "Send mail to all participants"
#~ msgstr "发送邮件到所有参与者"

#~ msgid "Send new mail"
#~ msgstr "发送新电子邮件"

#~ msgid "Send vacation notice during this time only"
#~ msgstr "只于此时间发送假期通知"

#~ msgid "Sender"
#~ msgstr "发送者"

#~ msgid "Sender/From"
#~ msgstr "发送者/来自"

#~ msgid "Sent folder"
#~ msgstr "发送文件夹"

#~ msgid "Sent from %s via mobile"
#~ msgstr "从 %s 经过移动网路发送"

#~ msgid "Sent mails"
#~ msgstr "已发送邮件"

#~ msgid "September"
#~ msgstr "九月"

#~ msgid "Series"
#~ msgstr "系列"

#~ msgid "Server Error"
#~ msgstr "服务器错误"

#~ msgid "Server name"
#~ msgstr "服务器名称"

#~ msgid "Server port"
#~ msgstr "服务器端口"

#~ msgid "Server settings"
#~ msgstr "服务器设定"

#~ msgid "Server type"
#~ msgstr "服务器类型"

#~ msgid "Server unreachable"
#~ msgstr "服务器无法访问"

#~ msgid "Server version"
#~ msgstr "服务器版本"

#~ msgid "Set as default"
#~ msgstr "保存为默认"

#, fuzzy
#~ msgid "Set color"
#~ msgstr "文本颜色"

#~ msgid "Settings"
#~ msgstr "设置"

#~ msgctxt "app"
#~ msgid "Settings"
#~ msgstr "设定"

#~ msgid "Share"
#~ msgstr "共享"

#~ msgid "Share link by email"
#~ msgstr "以电子邮件分享链接"

#~ msgid "Share this folder"
#~ msgstr "分享此文件夹"

#~ msgid "Shared"
#~ msgstr "共享"

#~ msgid "Shared Appointments"
#~ msgstr "已分享约会"

#~ msgid "Shopping cart"
#~ msgstr "购物车"

#, fuzzy
#~ msgid "Show"
#~ msgstr "显示为"

#~ msgid "Show QR code"
#~ msgstr "显示 QR 码"

#~ msgid "Show all %1$d messages in inbox"
#~ msgstr "在收件夹里显示所有 %1$d 消息"

#~ msgid "Show all items"
#~ msgstr "显示所有项目"

#~ msgid "Show all mails. Note: Mails are no longer grouped by conversation."
#~ msgstr "显示所有邮件。备注：邮件不再以谈话分组。"

#~ msgid "Show all my appointments from all calendars"
#~ msgstr "从所有日历显示我所有的约会"

#, fuzzy
#~ msgid "Show appointment details"
#~ msgstr "显示约会"

#~ msgid "Show as"
#~ msgstr "显示为"

#~ msgctxt "plural"
#~ msgid "Show attachment"
#~ msgid_plural "Show attachments"
#~ msgstr[0] "显示附件"
#~ msgstr[1] "删除附件"

#~ msgid "Show comments"
#~ msgstr "显示注释"

#~ msgid "Show conflicts"
#~ msgstr "显示冲突"

#~ msgid "Show contacts from administrator group"
#~ msgstr "从管理组显示联系人"

#~ msgid "Show declined appointments"
#~ msgstr "显示已拒绝约会"

#~ msgid "Show details"
#~ msgstr "显示详情"

#~ msgid "Show done tasks"
#~ msgstr "显示已完成任务"

#~ msgid "Show file"
#~ msgstr "显示文件"

#~ msgid "Show first page"
#~ msgstr "显示第一页"

#~ msgid "Show hidden files and folders"
#~ msgstr "显示隐藏文件和文件夹"

#~ msgid "Show images"
#~ msgstr "显示图像"

#~ msgid "Show inbox"
#~ msgstr "显示收件箱"

#~ msgid "Show internal link"
#~ msgstr "显示内部链接"

#~ msgid "Show last page"
#~ msgstr "显示最后页"

#~ msgid "Show legal information"
#~ msgstr "显示法律信息"

#~ msgid "Show less"
#~ msgstr "显示更少"

#~ msgid "Show more"
#~ msgstr "显示更多"

#~ msgid "Show more..."
#~ msgstr "显示更多..."

#~ msgid "Show next page"
#~ msgstr "显示下一页"

#~ msgid "Show original message"
#~ msgstr "显示原来消息"

#~ msgid "Show original publication"
#~ msgstr "显示原来发布"

#~ msgid "Show previous page"
#~ msgstr "显示上一页"

#, fuzzy
#~ msgid "Show quoted text"
#~ msgstr "引用文本下方"

#~ msgid "Show request body"
#~ msgstr "显示请求内文"

#~ msgid "Show side panel"
#~ msgstr "显示侧面板"

#~ msgid "Show stack trace"
#~ msgstr "显示堆叠痕迹"

#~ msgid "Show task"
#~ msgstr "显示任务"

#, fuzzy
#~ msgid "Show task details"
#~ msgstr "显示详情"

#~ msgid "Show version history"
#~ msgstr "显示版本历史"

#, fuzzy
#~ msgid "Show/hide folder"
#~ msgstr "移动文件夹"

#~ msgid "Shown as"
#~ msgstr "显示为"

#~ msgid "Sidebar"
#~ msgstr "边栏"

#~ msgid "Sign in"
#~ msgstr "登入"

#~ msgid "Sign out"
#~ msgstr "登出"

#~ msgid "Sign out now"
#~ msgstr "现在登出"

#~ msgid "Signature"
#~ msgstr "签名"

#~ msgid "Signature name"
#~ msgstr "签名名称"

#~ msgid "Signature position"
#~ msgstr "插入位置"

#~ msgid "Signature text"
#~ msgstr "签名文本"

#~ msgid "Signatures"
#~ msgstr "签名"

#~ msgid "Signed in as %1$s"
#~ msgstr "登入为 %1$s"

#~ msgid "Simple Pad"
#~ msgstr "Simple Pad"

#~ msgid "Single"
#~ msgstr "单一"

#~ msgid "Size"
#~ msgstr "大小"

#~ msgid "Size (bytes)"
#~ msgstr "体积（字节）"

#~ msgid "Skip this step"
#~ msgstr "略过此步"

#~ msgid "Slideshow"
#~ msgstr "幻灯片"

#~ msgid "Slow requests"
#~ msgstr "慢速请求"

#~ msgid ""
#~ "Social accounts are only used to download contact and/or calendar data"
#~ msgstr "社交户口只会用作下载联系人和/或日历数据"

#~ msgid "SoftBank"
#~ msgstr "软银"

#~ msgid "Some fields contain invalid data"
#~ msgstr "有些输入字段包含无效数据"

#~ msgid "Someone shared a file with you"
#~ msgstr "有人想您分享了一个文件"

#~ msgid ""
#~ "Someone shared a folder with you. Would you like to subscribe those %1$s?"
#~ msgstr "有人向您分享了一个文件夹。请问您要否订阅它们 %1$s？"

#~ msgid "Something went wrong reauthorizing the %s account."
#~ msgstr "在重认证 %s 户口时发生一些错误。"

#~ msgid "Something went wrong reauthorizing the account."
#~ msgstr "在重认证户口时发生错误。"

#~ msgid "Something went wrong saving your changes."
#~ msgstr "保存更改时发生错误。"

#~ msgid "Sorry, failed to load the document successfully."
#~ msgstr "抱歉，加载文档失败。"

#~ msgid "Sorry, this page is not available at the moment."
#~ msgstr "抱歉，此页面暂时不可用。"

#~ msgid ""
#~ "Sorry, we cannot help you here. Your provider needs to obtain a key from "
#~ "LinkedIn with the permission to do read messages."
#~ msgstr ""
#~ "抱歉，我们在这不能帮到您。您的提供者需要从 LinkedIn 获取一个包含进行读取消"
#~ "息权限的键。"

#~ msgid "Source"
#~ msgstr "来源"

#~ msgid "Spam folder"
#~ msgstr "垃圾邮件文件夹"

#~ msgid "Spanish"
#~ msgstr "西班牙文"

#~ msgid "Spouse's name"
#~ msgstr "配偶姓名"

#~ msgid "Standard colors"
#~ msgstr "标准颜色"

#~ msgid "Start"
#~ msgstr "开始于"

#~ msgid "Start date"
#~ msgstr "起始日期"

#~ msgid "Start of working time"
#~ msgstr "工作时间开始"

#~ msgid "Started %s days ago:"
#~ msgstr "%d 天前开始："

#~ msgid "Started %s hours ago:"
#~ msgstr "%d 小时前开始："

#~ msgid "Started %s milliseconds ago:"
#~ msgstr "%s 毫秒前开始："

#~ msgid "Started %s minutes ago:"
#~ msgstr "%d 分钟前开始："

#~ msgid "Started %s seconds ago:"
#~ msgstr "%s 秒前开始："

#~ msgid "Started %s weeks ago:"
#~ msgstr "%s 周前开始："

#~ msgid "Starts on"
#~ msgstr "开始于"

#~ msgid "State"
#~ msgstr "州"

#~ msgid "Status"
#~ msgstr "状态"

#~ msgid "Stay signed in"
#~ msgstr "保持登入"

#~ msgid "Streams"
#~ msgstr "流"

#~ msgid "Street"
#~ msgstr "街道"

#~ msgid "Strike through"
#~ msgstr "删除线"

#~ msgid "Subject"
#~ msgstr "主题"

#~ msgid "Subreddits"
#~ msgstr "Subreddits"

#~ msgid "Subscribe"
#~ msgstr "订阅"

#~ msgid "Subscribe IMAP folders"
#~ msgstr "订阅 IMAP 文件夹"

#~ msgid ""
#~ "Subscribing to items that are not delivered by another Open-Xchange "
#~ "Server (i.e. OXMF) may take some time. Example: Importing 100 contacts "
#~ "from Xing takes about 5 minutes. We are continually improving this "
#~ "functionality. Future releases will work significantly faster."
#~ msgstr ""
#~ "订阅不是由另一个 Open-Xchange 服务器(比如 OXMF)投递的项目可能需要一段时"
#~ "间。例如，从 Xing 导入 100 个联系人大约需要 5 分钟。我们正持续改善该功能。"
#~ "今后的版本的运行将更为高效。"

#~ msgid "Subscription refresh"
#~ msgstr "订阅刷新"

#~ msgid "Subscription successfully created."
#~ msgstr "成功创建订阅。"

#~ msgid "Subscriptions"
#~ msgstr "订阅"

#~ msgid "Such data will never be uploaded"
#~ msgstr "该数据将永远不会被上载"

#~ msgid "Suffix"
#~ msgstr "后缀"

#~ msgid "Sunday"
#~ msgstr "星期日"

#~ msgid "Superscript"
#~ msgstr "上标"

#~ msgid "Swedish (Sweden)"
#~ msgstr "瑞典文"

#~ msgid "Switched to read only mode."
#~ msgstr "切换至唯读模式。"

#~ msgid "Symbols"
#~ msgstr "符号"

#~ msgid "Synchronization to the server has been lost."
#~ msgstr "丢失到服务器的同步。"

#~ msgid "TAX ID"
#~ msgstr "TAX ID"

#~ msgid "TB"
#~ msgstr "TB"

#~ msgid "TTY/TDD"
#~ msgstr "TTY/TDD"

#~ msgid "Table"
#~ msgstr "表格"

#~ msgid "Tag mail with"
#~ msgstr "标签邮件为"

#~ msgid "Task"
#~ msgstr "任务"

#~ msgid "Task Details"
#~ msgstr "任务详情"

#~ msgid "Task has been deleted!"
#~ msgid_plural "Tasks have been deleted!"
#~ msgstr[0] "任务已删除！"
#~ msgstr[1] "任务已删除！"

#~ msgid "Task invitation. %1$s %2$s %3$s. Press [enter] to open"
#~ msgstr "任务邀请。%1$s %2$s %3$s。请按 [enter] 打开"

#~ msgid "Task invitations"
#~ msgstr "任务邀请"

#~ msgid "Task moved."
#~ msgid_plural "Tasks moved."
#~ msgstr[0] "任务已移动。"
#~ msgstr[1] "任务已移动。"

#~ msgid "Task reminder. %1$s %2$s %3$s. Press [enter] to open"
#~ msgstr "任务提醒。%1$s %2$s %3$s。请按 [enter] 打开"

#~ msgid "Task reminders"
#~ msgstr "任务提醒"

#~ msgid "Task was already deleted!"
#~ msgstr "任务已经删除！"

#~ msgid "Task was modified before, please reload"
#~ msgstr "任务已更改过，请重新加载"

#~ msgid "Tasks"
#~ msgstr "任务"

#~ msgctxt "app"
#~ msgid "Tasks"
#~ msgstr "任务"

#~ msgid "Tasks have been moved"
#~ msgstr "任务已被移动"

#~ msgid "Telephone (ISDN)"
#~ msgstr "电话（ISDN）"

#~ msgid "Telephone callback"
#~ msgstr "电话回呼"

#~ msgid "Telephone primary"
#~ msgstr "电话（主要）"

#~ msgid "Telephone radio"
#~ msgstr "电话（无线电）"

#~ msgid "Telex"
#~ msgstr "电报"

#~ msgid "Template"
#~ msgstr "模版"

#~ msgid "Temporary"
#~ msgstr "临时"

#~ msgid "Tentative"
#~ msgstr "暂定"

#~ msgid "Tentatively accepted"
#~ msgstr "暂定接受"

#~ msgid "Text"
#~ msgstr "文本"

#~ msgid "Text 1"
#~ msgstr "文本 1"

#~ msgid "Text 2"
#~ msgstr "文本 2"

#~ msgid "Text Fill Color"
#~ msgstr "文本填满颜色"

#~ msgid "Text format"
#~ msgstr "时间格式"

#~ msgid "Text:"
#~ msgstr "文本："

#, fuzzy
#~ msgid "Thank you for your feedback"
#~ msgstr "为您的 feed 添加一个新组"

#~ msgctxt "help"
#~ msgid "The E-Mail Components"
#~ msgstr "电子邮件元件"

#~ msgctxt "help"
#~ msgid "The Files Components"
#~ msgstr "文件元件"

#~ msgid "The Icons view"
#~ msgstr "图标视图"

#~ msgid ""
#~ "The Icons view displays an icon and the file name for each file. Click on "
#~ "an icon to view further details and functions in the pop-up."
#~ msgstr ""
#~ "图标视图为每个文件显示一个图标和文件名称。单击一个图标以在弹出窗口检视更多"
#~ "详情和功能。"

#~ msgid "The Icons view displays an icon for each file."
#~ msgstr "图标视图显示每一个文件为图标。"

#~ msgid ""
#~ "The List view shows a sidebar with appointments and a display area with "
#~ "the data of the selected appointment. This view corresponds to the view "
#~ "in E-Mail and Contacts."
#~ msgstr ""
#~ "列表视图显示一个有约会的边栏，和一个有选择约会数据的显示区域。此视图对应电"
#~ "子邮件和联系人里的视图。"

#~ msgid ""
#~ "The List view shows a sidebar with files and a display area with the data "
#~ "of the selected file. This view corresponds to the views in E-Mail and "
#~ "Contacts."
#~ msgstr ""
#~ "列表视图显示一个有文件的边栏，和有选择文件数据的显示区域。此视图对应电子邮"
#~ "件和联系人里的视图。"

#~ msgid ""
#~ "The List view shows details like the size and date of change. Use the "
#~ "checkboxes to select files. Click on a file to view further details and "
#~ "functions in the pop-up."
#~ msgstr ""
#~ "列表视图显示像体积和更改时间等详情。使用选择框以选择文件。在一个文件上单击"
#~ "以在弹出窗口里检视更多详情和功能。"

#~ msgid "The Tiles view"
#~ msgstr "方块视图"

#~ msgid ""
#~ "The Tiles view shows a big icon for each file. Click on an icon to view "
#~ "further details and functions in the pop-up."
#~ msgstr ""
#~ "方块视图为每一个文件显示大图标。在一个图标上单击以在弹出窗口里检视更多详情"
#~ "和功能。"

#~ msgid "The account must be named"
#~ msgstr "户口必须命名"

#~ msgid "The allowed quota is reached."
#~ msgstr "已到达允许额度。"

#~ msgid "The appointment has been added to your calendar"
#~ msgstr "此约会已添加到您的日历"

#~ msgid "The appointment has been deleted"
#~ msgstr "约会已删除"

#~ msgid "The appointment has been updated"
#~ msgstr "约会已更新"

#, fuzzy
#~ msgid ""
#~ "The appointment is repeated <a href=\"#\"  data-widget=\"number\" data-"
#~ "attribute=\"interval\">every <span class=\"number-control\">2</span> "
#~ "days</a>."
#~ msgstr ""
#~ "约会每 <span class=\"number-control\">2</span> 天 </a><a href=\"#\"  data-"
#~ "widget=\"number\" data-attribute=\"interval\"> 重复 。"

#, fuzzy
#~ msgid ""
#~ "The appointment is repeated <a href=\"#\"  data-widget=\"number\" data-"
#~ "attribute=\"interval\">every <span class=\"number-control\">2</span> "
#~ "weeks</a> on <a href=\"#\"  data-widget=\"custom\" data-attribute=\"days"
#~ "\">monday</a>."
#~ msgstr ""
#~ "约会在每 <span class=\"number-control\">2</span> 周</a><a href=\"#\"  "
#~ "data-widget=\"custom\" data-attribute=\"days\"> 星期一 </a><a href=\"#\"  "
#~ "data-widget=\"number\" data-attribute=\"interval\"> 重复。"

#~ msgid ""
#~ "The appointment is repeated <a href=\"#\" data-attribute=\"recurrenceType"
#~ "\" data-widget=\"options\">weekly</a>."
#~ msgstr ""
#~ "此约会将会<a href=\"#\" data-attribute=\"recurrenceType\" data-widget="
#~ "\"options\">每星期</a>重复。"

#, fuzzy
#~ msgid ""
#~ "The appointment is repeated every <a href=\"#\" data-widget=\"options\" "
#~ "data-attribute=\"ordinal\">first</a> <a href=\"#\" data-widget=\"options"
#~ "\" data-attribute=\"day\">Wednesday</a> in <a href=\"#\" data-widget="
#~ "\"options\" data-attribute=\"month\">October</a>."
#~ msgstr ""
#~ "约会在<a href=\"#\" data-widget=\"options\" data-attribute=\"month\">十月"
#~ "</a><a href=\"#\" data-widget=\"options\" data-attribute=\"ordinal\">的第"
#~ "一个</a> <a href=\"#\" data-widget=\"options\" data-attribute=\"day\">星期"
#~ "三</a>重复， "

#, fuzzy
#~ msgid ""
#~ "The appointment is repeated every year on day <a href=\"#\" data-widget="
#~ "\"number\" data-attribute=\"dayInMonth\"><span class=\"number-control"
#~ "\">10</span></a> of <a href=\"#\" data-widget=\"options\" data-attribute="
#~ "\"month\">October</a>."
#~ msgstr ""
#~ "此约会将会在每年<a href=\"#\" data-widget=\"options\" data-attribute="
#~ "\"month\"></a>十月的<a href=\"#\" data-widget=\"number\" data-attribute="
#~ "\"dayInMonth\"><span class=\"number-control\">10</span></a>号重复。 "

#, fuzzy
#~ msgid ""
#~ "The appointment is repeated on day <a href=\"#\" data-widget=\"number\" "
#~ "data-attribute=\"dayInMonth\"><span class=\"number-control\">10</span></"
#~ "a> <a href=\"#\" data-widget=\"number\" data-attribute=\"interval\">every "
#~ "<span class=\"number-control\">2</span> months</a>."
#~ msgstr ""
#~ "此约会将会在<a href=\"#\" data-widget=\"number\" data-attribute=\"interval"
#~ "\">每<span class=\"number-control\">2</span></a>个月的<a href=\"#\" data-"
#~ "widget=\"number\" data-attribute=\"dayInMonth\"><span class=\"number-"
#~ "control\">10</span></a> 号重复。 "

#, fuzzy
#~ msgid ""
#~ "The appointment is repeated the <a href=\"#\" data-widget=\"options\" "
#~ "data-attribute=\"ordinal\">second</a> <a href=\"#\" data-widget=\"options"
#~ "\" data-attribute=\"day\">Wednesday</a> <a href=\"#\" data-widget=\"number"
#~ "\" data-attribute=\"interval\">every <span class=\"number-control\">2</"
#~ "span> months</a>."
#~ msgstr ""
#~ "约会在每 <span class=\"number-control\">2</span> 个月</a><a href=\"#\" "
#~ "data-widget=\"options\" data-attribute=\"ordinal\">第二个</a><a href=\"#"
#~ "\" data-widget=\"options\" data-attribute=\"day\">星期三</a><a href=\"#\" "
#~ "data-widget=\"number\" data-attribute=\"interval\">重复，"

#~ msgid ""
#~ "The blue graph shows the distribution of request durations in percent. "
#~ "The gray graph shows a trivial network ping to recognize slow connections."
#~ msgstr ""
#~ "蓝色图表表示请求持续期的百分比分布。灰色图表表示一个琐碎的网路检测讯号以识"
#~ "别遲緩的连接。"

#~ msgid "The changes have been rejected"
#~ msgstr "更改被驳回"

#~ msgid "The character \" \" is not allowed."
#~ msgstr "不允许 \" \" 字元。"

#~ msgid ""
#~ "The display area shows an object's content. At the top of the display "
#~ "area you will find functions for e.g. moving or deleting objects."
#~ msgstr ""
#~ "显示区域显示一个对象的内容。在显示区域的顶部您将会找到功能，例如：移动或删"
#~ "除对象。"

#~ msgid "The document is protected by a password."
#~ msgstr "此文档是密码保护的。"

#~ msgid "The due date cannot be before start date. Adjust start date?"
#~ msgstr "结束时间不能在开始时间之前。调整开始时间？"

#~ msgid "The email has been sent"
#~ msgstr "已发送电子邮件"

#~ msgid ""
#~ "The file \"%1$s\" cannot be uploaded because it exceeds the maximum file "
#~ "size of %2$s"
#~ msgstr "因为文件 \"%1$s\" 超出最大文件体积 %2$s，所以未能上载。"

#~ msgid ""
#~ "The file \"%1$s\" cannot be uploaded because it exceeds the quota limit "
#~ "of %2$s"
#~ msgstr "因为文件 \"%1$s\" 超出限额 %2$s，所以未能上载。"

#~ msgid "The file is available at %1$s"
#~ msgstr "此文件于 %1$s 可用"

#~ msgid "The first 90 days are free."
#~ msgstr "开始 90 天为免费。"

#~ msgid "The folder has been cleaned up."
#~ msgstr "文件夹已清理。"

#~ msgid "The folder has been emptied."
#~ msgstr "文件夹已清空。"

#~ msgid "The folder is available at %1$s"
#~ msgstr "文件夹于 %1$s 可用"

#~ msgid ""
#~ "The following applications can be restored. Just remove the restore point "
#~ "if you don't want it to be restored."
#~ msgstr "以下应用已复原，如果您不想它被复原只需删除复原点。"

#~ msgid "The following products will be activated now:"
#~ msgstr "以下产品将会马上激活："

#~ msgid ""
#~ "The graph shows performance frequencies in percent. Grey line shows ideal "
#~ "performance, blue line is measured performance."
#~ msgstr ""
#~ "此图显示以百分比计的效能频率。灰色线显示理想效能，蓝色线是量度的效能。"

#~ msgid ""
#~ "The icon at the bottom right side helps you sort your tasks. Click the "
#~ "icon to get a list of sort criteria."
#~ msgstr ""
#~ "在右下方的图标帮助您排序您的任务。请单击图标以获得一个排序准则的列表。"

#~ msgid ""
#~ "The icon on the bottom right side helps you sort your E-Mails. Click the "
#~ "icon to get a list of sort criteria."
#~ msgstr ""
#~ "在右下方的图标帮助您排序您的电子邮件。单击图标以获得一个排序准则列表。"

#~ msgid "The number of recipients is limited to %1$s recipients per field"
#~ msgstr "收件人数量限制每输入字段 %1$s 个"

#~ msgid ""
#~ "The number on the right side of the E-Mail subject corresponds to the "
#~ "number of E-Mails in a thread. To open the thread, click on the number."
#~ msgstr ""
#~ "电子邮件右边的数字对应一个帖子里的电子邮件数量。要打开帖子，请单击该数字。"

#~ msgid "The provided filename exceeds the allowed length."
#~ msgstr "提供的文件名称超过允许长度。"

#~ msgid "The publication has been made available as %s"
#~ msgstr "发布已经以 %s 形式提供"

#~ msgid "The requested email no longer exists"
#~ msgstr "请求的电子邮件不再存在"

#, fuzzy
#~ msgid "The sender wants to get notified when you have read this email"
#~ msgstr "此发送人想在您阅读此电子邮件时获得一个通知"

#~ msgid ""
#~ "The series <a href=\"#\" data-attribute=\"ending\" data-widget=\"options"
#~ "\">ends</a> <a href=\"#\" data-attribute=\"occurrences\" data-widget="
#~ "\"number\">after <span class=\"number-control\">2</span> appointments</a>."
#~ msgstr ""
#~ "系列 <a href=\"#\" data-attribute=\"ending\" data-widget=\"options\"></a> "
#~ "在 <span class=\"number-control\">2</span> 次约会后</a><a href=\"#\" data-"
#~ "attribute=\"occurrences\" data-widget=\"number\"> 结束。"

#~ msgid ""
#~ "The series <a href=\"#\" data-attribute=\"ending\" data-widget=\"options"
#~ "\">ends</a> on <a href=\"#\" data-attribute=\"until\" data-widget=\"custom"
#~ "\">11/03/2013</a>."
#~ msgstr ""
#~ "系列在<a href=\"#\" data-attribute=\"until\" data-widget=\"custom"
#~ "\">11/03/2013</a><a href=\"#\" data-attribute=\"ending\" data-widget="
#~ "\"options\">结束</a>。"

#~ msgid ""
#~ "The series <a href=\"#\" data-attribute=\"ending\" data-widget=\"options"
#~ "\">never ends</a>."
#~ msgstr ""
#~ "系列 <a href=\"#\" data-attribute=\"ending\" data-widget=\"options\">永不"
#~ "结束</a>。"

#~ msgid ""
#~ "The setting has been saved and will become active when you enter the "
#~ "application the next time."
#~ msgstr "设置已保存，在您下一次进入应用时会生效。"

#~ msgid "The setting has been saved."
#~ msgstr "设定已保存。"

#~ msgid ""
#~ "The settings are organized in topics. Select the topic on the left side, "
#~ "e.g Basic settings or E-Mail. To view all settings, enable Advanced "
#~ "settings at the bottom."
#~ msgstr ""
#~ "设置是按主题组织的。选择左边的主题，比如基本设定或电子邮件。要检视所有设"
#~ "置，启用底部的进阶设置。"

#~ msgid ""
#~ "The settings for collecting contacts in this folder will become disabled "
#~ "when you enter the application the next time."
#~ msgstr "收集此文件夹联系人的设置，将会在您下一次进入应用程序时停用。"

#~ msgid ""
#~ "The shared data will be accessible to everyone on the Internet. Please "
#~ "consider, which data you want to share."
#~ msgstr "发布的数据将能被互联网的任何人访问，请您三思您想发布哪些数据。"

#, fuzzy
#~ msgid "The start date must be before the due date."
#~ msgstr "起始日期一定要在结束日期之前。"

#~ msgid "The start date must be before the end date."
#~ msgstr "起始日期一定要在结束日期之前。"

#~ msgid "The subscription could not be created."
#~ msgstr "不能创建此订阅。"

#~ msgid "The task could not be deleted."
#~ msgid_plural "The tasks could not be deleted."
#~ msgstr[0] "不能删除任务。"
#~ msgstr[1] "不能删除任务。"

#~ msgid "The two newly entered passwords do not match."
#~ msgstr "两个新输入的密码并未吻合。"

#~ msgid ""
#~ "The unrecoverable items have been cleaned up successfully. Please refresh "
#~ "this page to see the changes."
#~ msgstr "已成功清空无法还原的项目，请重新刷新此页以检视改变。"

#~ msgid ""
#~ "The updater provides a simple installation wizard. Follow the "
#~ "instructions to install the application. The updater will inform you of "
#~ "any updates for the Connector for Microsoft Outlook, Notifier and Drive. "
#~ "You can download the updates from within the updater."
#~ msgstr ""
#~ "更新器提供简易安装向导，请按照指示安装应用。更新器会告诉您任何微软 "
#~ "Outlook、Notifier、Drive 的更新，您可以在更新器里下载更新。"

#~ msgid "The user has administrative rights"
#~ msgstr "此用户有管理权"

#~ msgid "Theme"
#~ msgstr "主题"

#~ msgid "Theme colors"
#~ msgstr "主题颜色"

#~ msgid "There are unsaved changes."
#~ msgstr "找到未保存更改。"

#~ msgid "There is already %1$d appointment in this timeframe."
#~ msgid_plural "There are already %1$d appointments in this timeframe."
#~ msgstr[0] "您已经在此时段有一个 %1$d 约会。"
#~ msgstr[1] "您已经在此时段有一个 %1$d 约会。"

#~ msgid "There is no rule defined"
#~ msgstr "没有定义规则"

#~ msgid ""
#~ "There was no suitable server found for this mail/password combination"
#~ msgstr "没有找到此邮件 / 密码组合的适当服务器"

#~ msgid "There were not activities in your network"
#~ msgstr "那些不是您网路里的活动"

#~ msgid ""
#~ "These statistics only include folders, which have a depth less than four "
#~ "in the folder structure from the folder \"%1$s\"."
#~ msgstr "这些统计只包含从 \"%1$s\" 文件夹少于四层文件夹结构深度的文件夹。"

#~ msgid "This account cannot be validated"
#~ msgstr "无法确认此户口"

#~ msgid "This contact is private and cannot be shared"
#~ msgstr "此联系人为私人，不能予以分享。"

#~ msgid "This distribution list has been added to the portal"
#~ msgstr "此通讯组列表已添加到门户"

#~ msgid "This document contains unsaved changes. Do you really want to close?"
#~ msgstr "此文档含有未保存更改，您真的要关闭吗？"

#~ msgid "This email address cannot be used for appointments"
#~ msgstr "此电子邮件地址不能用作约会"

#~ msgid "This email contains a task"
#~ msgstr "此邮件包含一个任务"

#~ msgid "This email contains an appointment"
#~ msgstr "此邮件包含一个约会"

#~ msgid "This feature is deactivated"
#~ msgstr "此功能已停用"

#~ msgid ""
#~ "This feature is not available. In order to use it, you need to upgrade "
#~ "your account now."
#~ msgstr "此特性不可用。您必须先升级您的户口才能使用。"

#~ msgid "This field has to be filled"
#~ msgstr "此栏必填"

#~ msgid "This file has been added"
#~ msgstr "档案已添加"

#~ msgid "This file has been added to the portal"
#~ msgstr "此档案已添加到门户"

#~ msgid "This file has been deleted"
#~ msgid_plural "These files have been deleted"
#~ msgstr[0] "档案已删除"
#~ msgstr[1] "档案已删除"

#~ msgid "This file has been locked"
#~ msgid_plural "These files have been locked"
#~ msgstr[0] "此档案已被锁住"
#~ msgstr[1] "这些档案已被锁住"

#~ msgid "This file has been unlocked"
#~ msgid_plural "These files have been unlocked"
#~ msgstr[0] "此档案已被解锁"
#~ msgstr[1] "这些档案已被解锁"

#~ msgid "This file has not been added"
#~ msgstr "没有添加此档案"

#~ msgid "This file has not been deleted"
#~ msgid_plural "These files have not been deleted"
#~ msgstr[0] "没有删除此档案"
#~ msgstr[1] "没有删除此档案"

#~ msgid "This file has not been deleted, as it is locked by its owner."
#~ msgid_plural ""
#~ "These files have not been deleted, as they are locked by their owner."
#~ msgstr[0] "因为被拥有者锁住，没有删除此档案。"
#~ msgstr[1] "因为被拥有者锁住，没有删除这些档案。"

#~ msgid "This file has not been locked"
#~ msgid_plural "These files have not been locked"
#~ msgstr[0] "此档案没有被锁住"
#~ msgstr[1] "这些档案没有被锁住"

#~ msgid "This file has not been unlocked"
#~ msgid_plural "These files have not been unlocked"
#~ msgstr[0] "此档案没有被解锁"
#~ msgstr[1] "这些档案没有被解锁"

#~ msgid "This file is locked by %1$s"
#~ msgstr "此文件被 %1$s 锁着"

#~ msgid "This file is locked by you"
#~ msgstr "此文件被您锁着"

#~ msgid "This file will be written in your default folder to allow editing"
#~ msgstr "此文件将会写入在您的默认文件夹以允许编辑"

#~ msgid "This folder has no publications"
#~ msgstr "此文件夹没有发布"

#~ msgid "This folder has no subscriptions"
#~ msgstr "此文件夹没有订阅"

#~ msgid "This folder has publications and/or subscriptions"
#~ msgstr "此文件夹有发布和/或订阅"

#~ msgid ""
#~ "This folder has publications but you are not allowed to view or edit them"
#~ msgstr "此文件夹带有发布，可是您不允许检视或编辑它们"

#~ msgid ""
#~ "This folder has subscriptions but you are not allowed to view or edit them"
#~ msgstr "此文件夹带有订阅，可是您不允许检视或编辑它们"

#~ msgid "This is a standard folder, which can't be renamed."
#~ msgstr "这是标准文件夹，不能更名。"

#~ msgid "This is not a valid email address"
#~ msgstr "这不是有效的电子邮件地址"

#~ msgid "This is not a valid mail address"
#~ msgstr "这不是有效的电子邮件地址"

#~ msgid "This is not a valid user or group."
#~ msgstr "这不是有效的用户或组。"

#~ msgid "This list has no contacts yet"
#~ msgstr "本列表还没有成员"

#~ msgid "This mail has been added to the portal"
#~ msgstr "此邮件已添加到门户"

#~ msgid "This mail has no content"
#~ msgstr "此邮件没有内容"

#~ msgid "This note will not be printed"
#~ msgstr "将不会打印此备注"

#~ msgid ""
#~ "This rule applies to all messages. Please add a condition to restrict "
#~ "this rule to specific messages."
#~ msgstr "此规则适用于所有消息，请在特定消息添加一个条件以限制此规则。"

#~ msgid "This task recurs"
#~ msgstr "此任务重复频率是"

#~ msgid ""
#~ "This widget is currently offline because the twitter rate limit exceeded."
#~ msgstr "因为超出推特流量限制，所以此小部件当前离线。"

#, fuzzy
#~| msgid "Thread view"
#~ msgid "Thread"
#~ msgstr "帖子视图"

#~ msgid "Thursday"
#~ msgstr "星期四"

#~ msgid "Tile"
#~ msgstr "方块"

#~ msgid "Tiles"
#~ msgstr "方块"

#~ msgid "Time"
#~ msgstr "时间"

#~ msgid "Time range for the calender view"
#~ msgstr "日历视图时间范围"

#~ msgid "Time range for the list view"
#~ msgstr "列表视图时间范围"

#~ msgid "Time range for the team view"
#~ msgstr "团队视图时间范围"

#~ msgid "Time scale in minutes"
#~ msgstr "按分钟设置间隔"

#~ msgid "Time zone"
#~ msgstr "时区"

#~ msgid "Timezone"
#~ msgstr "时区"

#~ msgid "Title"
#~ msgstr "标题"

#~ msgctxt "salutation"
#~ msgid "Title"
#~ msgstr "标题"

#~ msgctxt "title"
#~ msgid "Title"
#~ msgstr "标题"

#~ msgid "To"
#~ msgstr "收件人"

#~ msgid ""
#~ "To add contacts manually, just provide a valid email address (e.g john."
#~ "doe@example.com or \"John Doe\" <jd@example.com>)"
#~ msgstr ""
#~ "要手动添加参与者，只要提供一个有效电子邮件地址（例如： john.doe@example."
#~ "com 或 \"John Doe\" <jd@example.com>）"

#~ msgid "To create a note, click on New > Add note in the toolbar."
#~ msgstr "要创建一个新笔记，请单击工具条里的新建 > 添加笔记。"

#~ msgid "To create a note, click the icon at the top. Select Add note."
#~ msgstr "要创建一个备注，单击顶部的图标。选择添加备注。"

#~ msgid "To create the task, click on Create on the upper right side."
#~ msgstr "要创建任务，请单击右上方的创建。"

#~ msgid "To launch an app, click on a tile's headline."
#~ msgstr "要执行一个应用程序，请单击一个方块的标头。"

#~ msgid ""
#~ "To open the E-Mail settings, click the System menu icon on the upper "
#~ "right side of the menu bar. Select Settings. Click on E-Mail on the left "
#~ "side. To display all settings, enable Advanced settings in the bottom "
#~ "left side"
#~ msgstr ""
#~ "要打开电子邮件设置，请单击菜单条右上方的系统菜单图标。之后选择设置，单击左"
#~ "边的电子邮件。要显示所有设置，启用左下方的进阶设置"

#, fuzzy
#~ msgid ""
#~ "To open the help, click the System menu icon on the upper right side of "
#~ "the menu bar. Select Help."
#~ msgstr "要打开帮助，请单击菜单条右上方的系统菜单图标。选择帮助。"

#~ msgid ""
#~ "To select one of the views List, Icons or Squares, click on View on the "
#~ "right side of the toolbar."
#~ msgstr "要选择列表、图标、方块视图其中一个，单击在工具条右边的视图。"

#~ msgid "To send the E-Mail, click on Send on the upper right side."
#~ msgstr "要发送电子邮件，单击在右上方的发送。"

#~ msgid "To upload a file, click on New > Upload new file in the toolbar."
#~ msgstr "要上载一个文件，单击工具条里的新建 > 上传新文件。"

#~ msgid ""
#~ "To view further information, click on a file. A pop-up window displays "
#~ "further details and functions."
#~ msgstr ""
#~ "要检视更多信息，请单击一个文件。会在一个弹出窗口里显示更多详情和功能。"

#~ msgid "Today"
#~ msgstr "今天"

#~ msgid "Toggle checkboxes"
#~ msgstr "切换选择框"

#~ msgid "Toggle folder"
#~ msgstr "切换文件夹"

#~ msgid "Toggle search"
#~ msgstr "切换搜寻"

#~ msgid "Tomorrow"
#~ msgstr "明天"

#~ msgid "Tool"
#~ msgstr "工具"

#~ msgid "Top 10 file types"
#~ msgstr "前十文件类别"

#~ msgid "Top 10 folder size"
#~ msgstr "前十文件夹体织"

#~ msgid "Top 10 you got mail from"
#~ msgstr "最高十个您收到邮件的人"

#~ msgid "Top 10 you sent mail to"
#~ msgstr "最高十个您发送邮件的人"

#~ msgid "Total cost"
#~ msgstr "总费用"

#~ msgid "Total: %1$s requests"
#~ msgstr "合共：%1$s 个请求"

#~ msgid "Touchselect on/off"
#~ msgstr "触碰选择 开/关"

#~ msgid "Tour: Coming from OX6"
#~ msgstr "导游：从 OX6 来的"

#~ msgid "Town"
#~ msgstr "城镇"

#~ msgid "Trash folder"
#~ msgstr "垃圾文件夹"

#~ msgid "Trying to auto-configure your mail account"
#~ msgstr "正在尝试自动设置您的邮件户口"

#~ msgid "Tuesday"
#~ msgstr "星期二"

#~ msgid "Tumblr"
#~ msgstr "Tumblr"

#~ msgid "Tweet"
#~ msgstr "推送"

#~ msgid "Twitter"
#~ msgstr "推特"

#~ msgid "Twitter reported the following errors:"
#~ msgstr "推特报告以下错误："

#~ msgid "Type"
#~ msgstr "类型"

#~ msgid "UI version"
#~ msgstr "界面版本"

#~ msgid "URL"
#~ msgstr "URL"

#~ msgid "URL:"
#~ msgstr "URL："

#~ msgid "Unable to load mail filter settings."
#~ msgstr "无法联系邮件过滤后台。"

#~ msgid "Unconfirmed"
#~ msgstr "未确认"

#~ msgid "Under construction"
#~ msgstr "建设中"

#~ msgid "Underline"
#~ msgstr "下划线"

#~ msgid "Undone"
#~ msgstr "已复原"

#~ msgid "Unfollow"
#~ msgstr "取消跟随"

#~ msgid "Unified"
#~ msgstr "已统一"

#~ msgid "Unknown error while checking subreddit."
#~ msgstr "检查 subreddit 时不明错误"

#~ msgid "Unknown error while checking tumblr-blog."
#~ msgstr "检查 tumblr 博客时不明错误"

#, fuzzy
#~ msgid "Unknown sender"
#~ msgstr "无发送人"

#~ msgid "Unlock"
#~ msgstr "解锁"

#~ msgid "Unread"
#~ msgstr "未读"

#~ msgid "Unread only"
#~ msgstr "只有未读"

#~ msgid "Unselect all"
#~ msgstr "取消选择所有"

#, fuzzy
#~ msgid "Unset default signature"
#~ msgstr "默认签名："

#~ msgid ""
#~ "Unsupported Preview - Certain functions disabled and stability not "
#~ "assured until general release later this year"
#~ msgstr ""
#~ "不支持预览 - 某些功能为关闭、不保证稳定性，直到今年往后发布的一般版本。"

#~ msgid "Updater"
#~ msgstr "更新程序"

#~ msgid "Updating account data. This might take a few seconds."
#~ msgstr "更新户口数据，可能需时片刻。"

#~ msgid ""
#~ "Updating subscribed data takes time. Importing 100 contacts for example, "
#~ "may take up to 5 minutes. Please have some patience."
#~ msgstr ""
#~ "更新订阅数据需时。比如导入 100 个联系人，可能约需 5 分钟，请保持耐心。"

#~ msgid "Upgrade required"
#~ msgstr "需要更新"

#~ msgid "Upgrade to premium"
#~ msgstr "升级到精华版"

#~ msgid "Upgrade to premium edition"
#~ msgstr "升级到高级版"

#~ msgid "Upload"
#~ msgstr "上载"

#~ msgid "Upload a new version"
#~ msgstr "上载一个新版本"

#~ msgid "Upload file"
#~ msgstr "上载档案"

#~ msgid "Upload new files"
#~ msgstr "上载新文件"

#~ msgid "Upload new version"
#~ msgstr "上载新版本"

#~ msgid "Uploading a file"
#~ msgstr "上载一个文件"

#~ msgid "Uploading folders is not supported."
#~ msgstr "不支持上载文件夹。"

#~ msgid "Uploading..."
#~ msgstr "上载中..."

#~ msgid "Uptime: %1$s minutes"
#~ msgstr "正常运行时间：%1$s 分钟"

#~ msgid "Use SSL connection"
#~ msgstr "使用 SSL 连接"

#~ msgid ""
#~ "Use cursor keys to change the date. Press ctrl-key at the same time to "
#~ "change year or shift-key to change month. Close date-picker by pressing "
#~ "ESC key."
#~ msgstr ""
#~ "使用方向键以更改日期。同时按下 ctrl 键以更改年份或 shift 键以更改月份。按"
#~ "下 ESC 键以关闭日期选择器。"

#~ msgid "Use cursor keys to change the item position"
#~ msgstr "使用方向键以更改项目位置"

#~ msgid "Use fixed-width font for text mails"
#~ msgstr "文本邮件使用固定宽度"

#~ msgid ""
#~ "Use the folder tree to access own, public or shared files. If the folder "
#~ "tree is hidden, click on View > Folder view on the right side of the "
#~ "toolbar."
#~ msgstr ""
#~ "使用文件夹树以访问自己、公共、共享的文件。如果文件夹树隐藏了，单击在工具条"
#~ "右边的视图 > 文件夹视图。"

#~ msgid "Use unified mail for this account"
#~ msgstr "该户口使用统一邮件"

#~ msgid "Use username and password"
#~ msgstr "使用用户名称和密码"

#~ msgid "User data"
#~ msgstr "用户数据"

#~ msgid "User fields"
#~ msgstr "用户定义"

#~ msgid "User name"
#~ msgstr "用户名"

#~ msgid "Username"
#~ msgstr "用户名称"

#~ msgid "Username must not be empty."
#~ msgstr "用户名称不得为空。"

#~ msgid "Using the reminder functions"
#~ msgstr "使用提醒功能"

#~ msgid "Vacation Notice"
#~ msgstr "假期通知"

#~ msgid "Version Comment"
#~ msgstr "版本注释"

#~ msgid "Version history"
#~ msgstr "版本历史"

#~ msgid "Video enabled"
#~ msgstr "启用视效"

#, fuzzy
#~ msgid "View"
#~ msgstr "视图(&V)"

#~ msgid "View Slideshow"
#~ msgstr "显示幻灯片"

#~ msgid "View source"
#~ msgstr "检视来源"

#~ msgid "Waiting"
#~ msgstr "等待中"

#~ msgid "Warning: This message might be a phishing or scam mail"
#~ msgstr "警告：该邮件可能存在邮件欺诈！"

#~ msgid "Weather • Season"
#~ msgstr "天气：季节"

#~ msgid "Wednesday"
#~ msgstr "星期三"

#~ msgid "Week"
#~ msgstr "周"

#~ msgid "Week View"
#~ msgstr "周视图"

#~ msgid "Weekend Day"
#~ msgstr "周末"

#~ msgid "Weekly on %1$s"
#~ msgstr "每周的 %1$s"

#~ msgid ""
#~ "When using this feature, you as the current owner of the data are "
#~ "responsible for being careful with privacy rules and for complying with "
#~ "legal obligations (Copyright, Privacy Laws). Especially when sharing "
#~ "personal data you are the responsible party according to the Federal Data "
#~ "Protection Act (BDSG, Germany) or other Privacy Acts of your country. "
#~ "According to European and other national regulations you as the "
#~ "responsible party are in charge of data economy, and must not publish or "
#~ "forward personal data without the person's consent. Beyond legal "
#~ "obligations, we would like to encourage extreme care when dealing with "
#~ "personal data. Please consider carefully where you store and to whom you "
#~ "forward personal data. Please ensure appropriate access protection, e.g. "
#~ "by proper password protection."
#~ msgstr ""
#~ "在使用此特性时，您作为数据的当前用户，对隐私规章和符合法律义务（版权、隐私"
#~ "法）负有责任。尤其是于发布个人数据，根据联邦数据保护法（BDSG，德国）或其他"
#~ "您所在国家的隐私法，您为责任者。根据欧洲和其他国家管制，您作为责任者控有数"
#~ "据经济价值、不可未经某人同意发布或转发该人个人数据。法律义务外，我们鼓励您"
#~ "在处理个人数据时极端用心。请小心考虑您的存储位置和转发个人数据的目标人。请"
#~ "保持适当访问保护，例如：正确的密码保护。"

#~ msgid "Whole day"
#~ msgstr "全天"

#~ msgctxt "address"
#~ msgid "Work"
#~ msgstr "工作"

#~ msgid "Workweek"
#~ msgstr "工作周"

#~ msgid "Workweek View"
#~ msgstr "工作周视图"

#~ msgid "YB"
#~ msgstr "YB"

#~ msgid "Year"
#~ msgstr "年"

#~ msgid "Yearly on %1$s %2$d"
#~ msgstr "每年的 %1$s %2$d"

#~ msgid "Yearly on the %1$s %2$s of %3$d"
#~ msgstr "每年 %3$d 月的第 %1$s 个 %2$s"

#~ msgid "Years"
#~ msgstr "年"

#~ msgid "Yellow"
#~ msgstr "黄色"

#~ msgid "Yes"
#~ msgstr "是"

#~ msgid "Yes, send without subject"
#~ msgstr "是，不带题目发送"

#~ msgid "Yesterday"
#~ msgstr "昨天"

#~ msgid "You already accepted this invitation"
#~ msgstr "您已接受此邀请"

#~ msgid ""
#~ "You are about to change your confirmation status. Please leave a comment "
#~ "for other participants."
#~ msgstr "您就要更改您的确认状态。请留下注释给其他参与者。"

#, fuzzy
#~ msgid ""
#~ "You are currently using %1$s of your %2$s available disk space. You have "
#~ "%3$s left."
#~ msgstr "您当前正使用 %2$s 可用磁盘空间的 %1$s。您剩下 %3$s。"

#~ msgid ""
#~ "You are not allowed to create appointments in \"%1$s\" owned by %2$s. "
#~ "Appointments will therefore be created in your private calendar."
#~ msgstr ""
#~ "您不允许在 %2$s 拥有的  \"%1$s\" 里创建约会。因此，约会将会在您的私人日历"
#~ "里创建。"

#~ msgid ""
#~ "You are not allowed to create appointments in \"%1$s\". Appointments will "
#~ "therefore be created in your private calendar."
#~ msgstr ""
#~ "您不允许在  \"%1$s\" 里创建约会。因此，约会将会在您的私人日历里创建。"

#~ msgid "You are the organizer"
#~ msgstr "您是组织者"

#~ msgid ""
#~ "You can drag and drop files from your computer here to add as attachment."
#~ msgstr "您可以在这里从您的计算机拖放文件，以添加成附件。"

#~ msgid ""
#~ "You can drag and drop files from your computer to upload either a new "
#~ "file or another version of a file."
#~ msgstr "您可以从您的计算机拖放文件，以上载一个新文件或一个文件的别的版本。"

#~ msgid "You can quick-save your changes via Ctrl+Enter."
#~ msgstr "您可以使用 Ctrl+Enter 快速保存更改。"

#~ msgid "You declined this appointment"
#~ msgstr "您已经拒绝了约会"

#~ msgid "You declined this task"
#~ msgstr "您拒绝了此任务"

#~ msgid "You don't have any appointments in the near future."
#~ msgstr "您在稍后没有任何约会。"

#~ msgid "You don't have any publications yet"
#~ msgstr "您还没有任何发布"

#~ msgid "You don't have any subscriptions yet"
#~ msgstr "您还没有任何发布"

#~ msgid "You don't have any tasks that are either due soon or overdue."
#~ msgstr "您没有任何快到期或过期约会。"

#~ msgid "You don't have permissions to change this document"
#~ msgstr "您更改此文档的权限"

#, fuzzy
#~| msgid "You have %1$d notification"
#~| msgid_plural "You have %1$d notifications"
#~ msgid "You have %1$d notification."
#~ msgid_plural "You have %1$d notifications."
#~ msgstr[0] "您有 %1$d 条通知"
#~ msgstr[1] "您有 %1$d 条通知"

#~ msgid ""
#~ "You have %1$d notifications. Press [enter] to jump to the notification "
#~ "area and [escape] to close it again."
#~ msgid_plural ""
#~ "You have %1$d notifications. Press [enter] to jump to the notification "
#~ "area and [escape] to close it again."
#~ msgstr[0] ""
#~ "您有 %1$d 条通知。按 [enter] 可以跳到通知区域、之后按 [escape] 可以关闭。"
#~ msgstr[1] ""
#~ "您有 %1$d 条通知。按 [enter] 可以跳到通知区域、之后按 [escape] 可以关闭。"

#~ msgid "You have %1$d unread messages"
#~ msgstr "您有 %1$d 条未读消息"

#~ msgid "You have 1 unread message"
#~ msgstr "您一条未读消息"

#~ msgid "You have accepted the appointment"
#~ msgstr "您已接受此约会"

#~ msgid "You have accepted this appointment"
#~ msgstr "您已接受此约会"

#~ msgid "You have accepted this task"
#~ msgstr "您已接受此任务"

#~ msgid "You have been automatically signed out"
#~ msgstr "您已被自动注销"

#~ msgid "You have declined the appointment"
#~ msgstr "您已经拒绝了约会"

#~ msgid "You have edit rights."
#~ msgstr "您有编辑权。"

#~ msgid "You have no new messages"
#~ msgstr "您没有新信息"

#~ msgid "You have no unread messages"
#~ msgstr "您没有未读消息"

#~ msgid "You have reauthorized this %s account."
#~ msgstr "您已重认证此 %s 户口。"

#~ msgid "You have reauthorized this account."
#~ msgstr "您已重认证此户口。"

#~ msgid "You have tentatively accepted the appointment"
#~ msgstr "您已经暂时的接受约会吗。"

#~ msgid "You have to enter a username and password to subscribe."
#~ msgstr "您必须输入一个用户名称和密码以订阅。"

#~ msgid "You need to use Android %n or higher."
#~ msgstr "您需要使用 Android %n 或更新版本。"

#~ msgid "You need to use iOS %n or higher."
#~ msgstr "您需要使用 %n 或更新版本。"

#~ msgid "You share this folder with other users"
#~ msgstr "您和其他用户分享此文件夹"

#~ msgid "You tentatively accepted this invitation"
#~ msgstr "您暂时接受此约会"

#~ msgid "You tentatively accepted this task"
#~ msgstr "您暂时接受此任务"

#~ msgid ""
#~ "You will automatically return to the appointment dialog. The selected "
#~ "start and end time as well as the current participant list will be "
#~ "applied."
#~ msgstr ""
#~ "您会自动回到约会对话。选择的开始和结束时间，还有当前参与者列表将会套用。"

#~ msgid "You will be automatically signed out in %1$d second"
#~ msgid_plural "You will be automatically signed out in %1$d seconds"
#~ msgstr[0] "您会在 %1$d 秒后自动注销"
#~ msgstr[1] "您会在 %1$d 秒后自动注销"

#~ msgid "Your Applications"
#~ msgstr "您的应用程序"

#~ msgid "Your IP address has changed"
#~ msgstr "您的 IP 地址已更改"

#~ msgid "Your answer"
#~ msgstr "您的答案"

#~ msgid "Your applications"
#~ msgstr "您的应用"

#~ msgid "Your auto forward has been saved"
#~ msgstr "您的自动转发已被保存"

#~ msgid "Your browser is not supported!"
#~ msgstr "不支持您的浏览器！"

#~ msgid "Your browser is slow and outdated!"
#~ msgstr "您的浏览器又慢又过时！"

#~ msgid "Your browser version is not supported!"
#~ msgstr "不支持您的浏览器版本。"

#~ msgid "Your browser's cookie functionality is disabled. Please turn it on."
#~ msgstr "您的浏览器停用 cookie 功能，请您启用它。"

#, fuzzy
#~ msgid ""
#~ "Your capacity is shared with all members of your group. Your group is "
#~ "currently using %1$s of its %2$s available disk space. The amount of free "
#~ "space is %3$s."
#~ msgstr ""
#~ "您的容量是和您群组的所有成员共享的。您的群当前正使用 %2$s 可用磁盘空间的 "
#~ "%1$s。未用空间为 %3$s。"

#~ msgid "Your current password"
#~ msgstr "您的当前密码"

#~ msgid "Your data has been saved"
#~ msgstr "您的数据已被保存"

#~ msgid "Your mail address"
#~ msgstr "您的电子邮件地址"

#~ msgid "Your messages"
#~ msgstr "您的信息"

#~ msgid "Your name"
#~ msgstr "您的名字"

#~ msgid "Your old password"
#~ msgstr "您的旧密码"

#~ msgid "Your operating system is not supported."
#~ msgstr "不支持您的操作系统！"

#~ msgid "Your password"
#~ msgstr "您的密码"

#~ msgid "Your password has been changed"
#~ msgstr "您的密码已更改"

#~ msgid "Your primary mail account can not be deleted."
#~ msgstr "不能删除您的主要邮件户口。"

#~ msgid "Your selected picture will be displayed after saving"
#~ msgstr "您选择的图像将会在保存后显示"

#~ msgid "Your session is expired"
#~ msgstr "会话已过期"

#~ msgid "Your timezone"
#~ msgstr "您的时区"

#~ msgid "Your vacation notice has been saved"
#~ msgstr "您的假期通知已被保存"

#~ msgid "ZB"
#~ msgstr "ZB"

#~ msgid "Zoom in"
#~ msgstr "放大"

#~ msgid "Zoom out"
#~ msgstr "缩小"

#~ msgid "Zoom: %1$d%"
#~ msgstr "放大：%1$d%"

#~ msgid "after %1$d appointment"
#~ msgid_plural "after %1$d appointments"
#~ msgstr[0] "%1$d 次约会后"
#~ msgstr[1] "%1$d 次约会后"

#~ msgid "all"
#~ msgstr "全部"

#~ msgid "and"
#~ msgstr "与"

#~ msgid "april"
#~ msgstr "四月"

#~ msgid "august"
#~ msgstr "八月"

#~ msgid "by noon"
#~ msgstr "中午前"

#, fuzzy
#~ msgid "characters"
#~ msgstr "字符"

#~ msgid "clear"
#~ msgstr "清空"

#~ msgid "close"
#~ msgstr "关闭"

#~ msgid "close for %1$s"
#~ msgstr "按 %1$s 关闭"

#~ msgid "copy to clipboard"
#~ msgstr "复制到剪贴簿"

#~ msgid "create objects"
#~ msgstr "创建对象"

#~ msgid "create objects and subfolders"
#~ msgstr "创建对象和子文件夹"

#~ msgid "daily"
#~ msgstr "每天"

#~ msgid "day of the week"
#~ msgstr "每周的"

#~ msgid "day of the weekend"
#~ msgstr "每周末的"

#~ msgid "december"
#~ msgstr "十二月"

#~ msgid "delete all objects"
#~ msgstr "删除所有对象"

#~ msgid "delete only own objects"
#~ msgstr "只删除拥有的对象"

#~ msgid "deleted"
#~ msgstr "已删除"

#~ msgid "disabled"
#~ msgstr "禁用"

#~ msgid "edit all objects"
#~ msgstr "编辑所有对象"

#~ msgid "edit own objects"
#~ msgstr "编辑拥有的对象"

#, fuzzy
#~ msgid "end date"
#~ msgstr "结束日期"

#~ msgid "ends"
#~ msgstr "结束"

#~ msgid "ends after a certain number of appointments"
#~ msgstr "在一定数量的约会后结束"

#~ msgid "ends on a specific date"
#~ msgstr "指定日期结束"

#~ msgid "every %1$d day"
#~ msgid_plural "every %1$d days"
#~ msgstr[0] "每 %1$d 天"
#~ msgstr[1] "每 %1$d 天"

#~ msgid "every %1$d month"
#~ msgid_plural "every %1$d months"
#~ msgstr[0] "每 %1$d 月"
#~ msgstr[1] "每 %1$d 月"

#~ msgid "every %1$d week"
#~ msgid_plural "every %1$d weeks"
#~ msgstr[0] "每 %1$d 周"
#~ msgstr[1] "每 %1$d 周"

#~ msgid "every day"
#~ msgstr "每天"

#~ msgid "every month"
#~ msgstr "每月"

#~ msgid "every week"
#~ msgstr "每周"

#~ msgid "february"
#~ msgstr "二月"

#~ msgid "files"
#~ msgstr "文件"

#~ msgid "first"
#~ msgstr "第一个"

#~ msgid "flickr.people.getPublicPhotos"
#~ msgstr "flickr.people.getPublicPhotos"

#~ msgid "flickr.photos.search"
#~ msgstr "flickr.photos.search"

#~ msgid "fourth"
#~ msgstr "第四个"

#~ msgid "hCard Export"
#~ msgstr "hCard 汇出"

#~ msgid "hot"
#~ msgstr "热"

#~ msgid "http://"
#~ msgstr "http://"

#~ msgid "iCal"
#~ msgstr "iCal"

#~ msgctxt "in"
#~ msgid "in %d minute"
#~ msgid_plural "in %d minutes"
#~ msgstr[0] "%d 分钟"
#~ msgstr[1] "%d 分钟"

#~ msgid "in 15 minutes"
#~ msgstr "15 分钟"

#~ msgid "in 30 minutes"
#~ msgstr "30 分钟"

#~ msgid "in 5 minutes"
#~ msgstr "5 分钟"

#~ msgid "in blind copy"
#~ msgstr "无名副本"

#~ msgid "in copy"
#~ msgstr "副本"

#~ msgid "in one hour"
#~ msgstr "一小时内"

#~ msgid "in one week"
#~ msgstr "一周内"

#, fuzzy
#~ msgid "is not a valid user or group."
#~ msgstr "不是一个有效的用户或组。"

#~ msgid "isMailAddress"
#~ msgstr "isMailAddress"

#~ msgid "january"
#~ msgstr "一月"

#~ msgid "july"
#~ msgstr "七月"

#~ msgid "june"
#~ msgstr "六月"

#~ msgid "last"
#~ msgstr "最后一个"

#~ msgid "late in the evening"
#~ msgstr "晚上稍后时间"

#~ msgid "march"
#~ msgstr "三月"

#~ msgid "may"
#~ msgstr "五月"

#~ msgid "monthly"
#~ msgstr "每月"

#~ msgid "more"
#~ msgstr "更多"

#~ msgid "never ends"
#~ msgstr "永不结束"

#~ msgid "new"
#~ msgstr "新"

#~ msgid "next Friday"
#~ msgstr "下星期五"

#~ msgid "next Monday"
#~ msgstr "下星期一"

#~ msgid "next Saturday"
#~ msgstr "下星期六"

#~ msgid "next Sunday"
#~ msgstr "下星期日"

#~ msgid "next Thursday"
#~ msgstr "下星期四"

#~ msgid "next Tuesday"
#~ msgstr "下星期二"

#~ msgid "next Wednesday"
#~ msgstr "下星期三"

#~ msgid "next week"
#~ msgstr "下周"

#~ msgid "no delete permissions"
#~ msgstr "没有删除权限"

#~ msgid "no edit permissions"
#~ msgstr "没有编辑权限"

#~ msgid "no read permissions"
#~ msgstr "无读取权限"

#~ msgid "november"
#~ msgstr "十一月"

#~ msgid "october"
#~ msgstr "十月"

#~ msgid "on behalf of"
#~ msgstr "代表"

#~ msgid "previous week"
#~ msgstr "上周"

#~ msgid "read all objects"
#~ msgstr "读取所有对象"

#~ msgid "read own objects"
#~ msgstr "读取拥有的对象"

#~ msgid "remove"
#~ msgstr "移除"

#~ msgid "second"
#~ msgstr "第二个"

#~ msgid "seen"
#~ msgstr "看到"

#~ msgid "select format"
#~ msgstr "选择格式"

#~ msgid "september"
#~ msgstr "九月"

#~ msgid "show all"
#~ msgstr "显示全部"

#~ msgid "show image"
#~ msgstr "显示图像"

#, fuzzy
#~ msgid "status"
#~ msgstr "状态"

#, fuzzy
#~ msgid "subfolders of %s"
#~ msgstr "新子文件夹"

#~ msgid "third"
#~ msgstr "第三个"

#~ msgid "this afternoon"
#~ msgstr "这个下午"

#~ msgid "this morning"
#~ msgstr "今早"

#~ msgid "tomorrow"
#~ msgstr "明天"

#~ msgid "tonight"
#~ msgstr "今晚"

#~ msgid "unknown"
#~ msgstr "未知"

#~ msgid "unlimited"
#~ msgstr "无限"

#~ msgid "unnamed"
#~ msgstr "未命名"

#~ msgid "vCard"
#~ msgstr "vCard"

#~ msgid "vacation"
#~ msgstr "假期"

#~ msgid "vacation notice"
#~ msgstr "假期通知"

#~ msgid "via"
#~ msgstr "经由"

#~ msgid "view the folder"
#~ msgstr "检视文件夹"

#~ msgid "weekly"
#~ msgstr "每周"

#~ msgid "work days"
#~ msgstr "工作日"

#~ msgid "yearly"
#~ msgstr "每年"<|MERGE_RESOLUTION|>--- conflicted
+++ resolved
@@ -14,18 +14,205 @@
 "Plural-Forms: nplurals=2; plural=(n != 1);\n"
 "X-Generator: Poedit 1.8.8\n"
 
-<<<<<<< HEAD
-#: apps/io.ox/tours/files.js:221 module:io.ox/tours
-msgid "Add another account"
-msgstr "添加别的户口"
+#: apps/io.ox/tours/calendar.js:34 module:io.ox/tours
+msgid "Creating a new appointment"
+msgstr "创建一个新约会"
+
+#: apps/io.ox/tours/calendar.js:35 module:io.ox/tours
+msgid "To create a new appointment, click on New in the toolbar."
+msgstr "要创建一个新约会，请单击工具条里的新建。"
+
+#: apps/io.ox/tours/calendar.js:51 module:io.ox/tours
+msgid "Entering the appointment's data"
+msgstr "输入约会的数据"
+
+#: apps/io.ox/tours/calendar.js:52 module:io.ox/tours
+msgid ""
+"Enter the subject, the start and the end date of the appointment. Other "
+"details are optional."
+msgstr "输入约会的主题、开始、结束时间。其他详情皆为选填。"
+
+#: apps/io.ox/tours/calendar.js:57 module:io.ox/tours
+msgid "Creating recurring appointments"
+msgstr "创建循环约会"
+
+#: apps/io.ox/tours/calendar.js:58 module:io.ox/tours
+msgid ""
+"To create recurring appointments, enable Repeat. Functions for setting the "
+"recurrence parameters are shown."
+msgstr "要创建循环约会，请启用重复。会显示设置循环参数的功能。"
+
+#: apps/io.ox/tours/calendar.js:62 module:io.ox/tours
+#: apps/io.ox/tours/tasks.js:67
+msgid "Using the reminder function"
+msgstr "使用提醒功能"
+
+#: apps/io.ox/tours/calendar.js:63 module:io.ox/tours
+msgid "To not miss the appointment, use the reminder function."
+msgstr "不要错过约会，请使用提醒功能。"
+
+#: apps/io.ox/tours/calendar.js:67 module:io.ox/tours
+#: apps/io.ox/tours/tasks.js:77
+msgid "Inviting other participants"
+msgstr "邀请其他参与者"
+
+#: apps/io.ox/tours/calendar.js:68 module:io.ox/tours
+msgid ""
+"To invite other participants, enter their names in the field below "
+"Participants. To avoid appointment conflicts, click on Find a free time at "
+"the upper right side."
+msgstr ""
+"要邀请其他参与者，请在参与者下面的输入字段里输入他们的名字。要避免约会冲突，"
+"请单击右上方的找寻一个空闲时间。"
 
 #: apps/io.ox/tours/calendar.js:72 module:io.ox/tours
 msgid "Adding attachments"
 msgstr "添加附件"
 
-#: apps/io.ox/tours/tasks.js:54 module:io.ox/tours
-msgid "Adding further details"
-msgstr "添加更多详情"
+#: apps/io.ox/tours/calendar.js:73 module:io.ox/tours
+msgid "Further down you can add documents as attachments to the appointment."
+msgstr "在更下面您可以以附件方式添加文档到约会。"
+
+#: apps/io.ox/tours/calendar.js:77 module:io.ox/tours
+msgid "Creating the appointment"
+msgstr "创建约会"
+
+#: apps/io.ox/tours/calendar.js:78 module:io.ox/tours
+msgid "To create the appointment, click on Create at the upper right side."
+msgstr "要创建约会，请单击右上方的创建。"
+
+#: apps/io.ox/tours/calendar.js:83 module:io.ox/tours
+#: apps/io.ox/tours/mail.js:86
+msgid "Selecting a view"
+msgstr "选择一个视图"
+
+#: apps/io.ox/tours/calendar.js:84 module:io.ox/tours
+msgid ""
+"To select one of the views like Day, Month or List, click on View in the "
+"toolbar. Select a menu entry from the Layout section."
+msgstr ""
+"要选择一个像日、月、或列表视图，请单击工具条里的视图。从布局部分选择一个菜单"
+"项目。"
+
+#: apps/io.ox/tours/calendar.js:95 module:io.ox/tours
+msgid "The List view"
+msgstr "列表视图"
+
+#: apps/io.ox/tours/calendar.js:96 module:io.ox/tours
+msgid ""
+"The List view shows a list of the appointments in the current folder. If "
+"clicking on an appointment, the appointment's data and some functions are "
+"displayed in the Detail view."
+msgstr ""
+"列表视图显示一个当前文件夹里约会的列表。如果在一个约会上单击，会在详细视图里"
+"显示约会的数据和一些功能。"
+
+#: apps/io.ox/tours/calendar.js:105 module:io.ox/tours
+msgid "The calendar views"
+msgstr "日历视图"
+
+#: apps/io.ox/tours/calendar.js:106 module:io.ox/tours
+msgid ""
+"The calendar views display a calendar sheet with the appointments for the "
+"selected time range."
+msgstr "日历视图显示一个选择时段约会的日历表。"
+
+#: apps/io.ox/tours/contacts.js:30 module:io.ox/tours
+msgid "Creating a new contact"
+msgstr "创建一个新联系人"
+
+#: apps/io.ox/tours/contacts.js:31 module:io.ox/tours
+msgid "To create a new contact, click on New > Add contact in the toolbar."
+msgstr "要创建一个新联系人，请单击工具条里的新建 > 添加联系人。"
+
+#: apps/io.ox/tours/contacts.js:35 module:io.ox/tours
+msgid "Navigation bar"
+msgstr "导航条"
+
+#: apps/io.ox/tours/contacts.js:36 module:io.ox/tours
+msgid ""
+"Click on a letter on the left side of the navigation bar in order to display "
+"the corresponding contacts from the selected address book."
+msgstr "单击导航条左边的一个信件，以从选择的地址簿显示对应的联系人。"
+
+#: apps/io.ox/tours/contacts.js:40 module:io.ox/tours
+msgid "Sending an E-Mail to a contact"
+msgstr "发送一个电子邮件的一个联系人中"
+
+#: apps/io.ox/tours/contacts.js:41 module:io.ox/tours
+msgid ""
+"To send an E-Mail to the contact, click on an E-Mail address or on Send "
+"email in the toolbar."
+msgstr ""
+"要发送一个电子邮件给联系人，请单击一个电子邮件或工具条里的发送电子邮件。"
+
+#: apps/io.ox/tours/contacts.js:46 module:io.ox/tours
+msgid "Editing multiple contacts"
+msgstr "编辑多个联系人"
+
+#: apps/io.ox/tours/contacts.js:47 module:io.ox/tours
+msgid ""
+"To edit multiple contacts at once, enable the checkboxes on the left side of "
+"the contacts. If the checkboxes are not displayed, click on View > "
+"Checkboxes on the right side of the toolbar."
+msgstr ""
+"要一次编辑多个联系人，请勾选联系人左边的选择框。如果选择框没有显示，请单击工"
+"具条右边的视图 > 选择框。"
+
+#: apps/io.ox/tours/files.js:53 module:io.ox/tours
+msgid "The Drive app tour.txt"
+msgstr "The Drive app tour.txt"
+
+#: apps/io.ox/tours/files.js:59 module:io.ox/tours
+msgid "The Drive app"
+msgstr "Drive 应用程序"
+
+#: apps/io.ox/tours/files.js:60 module:io.ox/tours
+msgid ""
+"Welcome to your cloud storage app. This Guided Tour will introduce you to "
+"your new online storage solution - your one point to access online stored "
+"files from all your accounts. This is where you can upload and save your "
+"files, share them and synchronize them with different devices.  "
+msgstr ""
+"欢迎到您的云储存应用程序。此导览将会介绍您您的线上储存方案 - 您从您所有户口对"
+"线上储存文件的统一访问点。这里是您能上载和保存您的文件、分享和与其他装置同步"
+"的地方。"
+
+#: apps/io.ox/tours/files.js:66 module:io.ox/tours
+msgid "Folder tree"
+msgstr "文件夹树"
+
+#: apps/io.ox/tours/files.js:67 module:io.ox/tours
+msgid ""
+"On the left you can see the folder tree. It displays your folder structure "
+"and allows you to navigate to specific folders and subfolders. To make your "
+"life easier, we have already included folders for your Documents, Music, "
+"Pictures and Videos."
+msgstr ""
+"在左边您能看到文件夹树。它显示您的文件夹结构和允许您导航到指定的文件夹和子文"
+"件夹。为了方便您，我们已经包括您文档、音乐、图片、和视频的文件夹。"
+
+#: apps/io.ox/tours/files.js:80 module:io.ox/tours
+msgid "Folder content"
+msgstr "文件夹内容"
+
+#: apps/io.ox/tours/files.js:81 module:io.ox/tours
+msgid ""
+"Clicking on a folder displays all the subfolders, documents, media and other "
+"files that it contains."
+msgstr "单击一个文件夹会显示包含的所有子文件夹、文档、媒体档、和其他文件。"
+
+#: apps/io.ox/tours/files.js:88 module:io.ox/tours
+msgid "Select a view"
+msgstr "选择一个视图"
+
+#: apps/io.ox/tours/files.js:89 module:io.ox/tours
+msgid "Different views are available. Just select the one you like best."
+msgstr "有不同的视图可用，只需选择您最喜欢的一个。"
+
+#: apps/io.ox/tours/files.js:103 module:io.ox/tours
+msgid "Toolbar"
+msgstr "工具条"
 
 #: apps/io.ox/tours/files.js:104 module:io.ox/tours
 msgid ""
@@ -34,6 +221,55 @@
 msgstr ""
 "在顶部您能找到带有很多功能和附加选项的工具条。您能轻松创建新文件夹、新文件和"
 "更多东西。"
+
+#: apps/io.ox/tours/files.js:116 module:io.ox/tours
+msgid "Upload a new file"
+msgstr "上载一个新文件"
+
+#: apps/io.ox/tours/files.js:117 module:io.ox/tours
+msgid ""
+"To upload a new file from your local device, simply click on Add local file "
+"and select the file you would like to upload. It is even easier if you just "
+"drag and drop files from your local device into Drive. The uploaded file is "
+"now available in Drive on all your devices."
+msgstr ""
+"要从您的本地装置上载一个新文件，简单的单击添加本地文件后，选择您要上载的文"
+"件。如果您从本地装置拖拉文件到 Drive 里就更简单了。已上载的文件现在会在您所有"
+"装置上的 Drive 里可用。"
+
+#: apps/io.ox/tours/files.js:131 module:io.ox/tours
+msgid "Preview files"
+msgstr "预览文件"
+
+#: apps/io.ox/tours/files.js:132 module:io.ox/tours
+msgid "Clicking on the view icon leads you to a preview of the selected file."
+msgstr "单击视图图标带领您到一个选择文件的预览。"
+
+#: apps/io.ox/tours/files.js:142 module:io.ox/tours
+msgid "Preview mode"
+msgstr "预览模式"
+
+#: apps/io.ox/tours/files.js:143 module:io.ox/tours
+msgid ""
+"From preview you can also select other options to help you manage and work "
+"on your files."
+msgstr "从预览您也能选择其他选项，以帮助您管理和对您的文件作业。"
+
+#: apps/io.ox/tours/files.js:156 module:io.ox/tours
+msgid "Share files"
+msgstr "分享文件"
+
+#: apps/io.ox/tours/files.js:157 module:io.ox/tours
+msgid ""
+"Here you can share files with your colleagues and external contacts. You can "
+"also collaborate on a document and set different access rights."
+msgstr ""
+"您能与您的同事和外部联系人分享文件，您们也能在一个文档上协作和设置不同访问"
+"权。"
+
+#: apps/io.ox/tours/files.js:168 module:io.ox/tours
+msgid "Sharing options"
+msgstr "分享选项"
 
 #: apps/io.ox/tours/files.js:169 module:io.ox/tours
 msgid ""
@@ -46,547 +282,6 @@
 "文件，可以使用邀请人员。或者要让其他人检视和下载您的文件，只需获得一个链接。"
 "您能随意使用有效期和密码保护。"
 
-#: apps/io.ox/tours/contacts.js:36 module:io.ox/tours
-msgid ""
-"Click on a letter on the left side of the navigation bar in order to display "
-"the corresponding contacts from the selected address book."
-msgstr "单击导航条左边的一个信件，以从选择的地址簿显示对应的联系人。"
-
-#: apps/io.ox/tours/files.js:81 module:io.ox/tours
-msgid ""
-"Clicking on a folder displays all the subfolders, documents, media and other "
-"files that it contains."
-msgstr "单击一个文件夹会显示包含的所有子文件夹、文档、媒体档、和其他文件。"
-
-#: apps/io.ox/tours/files.js:132 module:io.ox/tours
-msgid "Clicking on the view icon leads you to a preview of the selected file."
-msgstr "单击视图图标带领您到一个选择文件的预览。"
-
-#: apps/io.ox/tours/portal.js:45 module:io.ox/tours
-msgid "Closing a square"
-msgstr "关闭一个方块"
-
-#: apps/io.ox/tours/files.js:182 module:io.ox/tours
-msgid "Collaborating"
-msgstr "协作"
-
-#: apps/io.ox/tours/mail.js:33 module:io.ox/tours
-msgid "Composing a new E-Mail"
-msgstr "编写一个新电子邮件"
-
-#: apps/io.ox/tours/calendar.js:34 module:io.ox/tours
-msgid "Creating a new appointment"
-msgstr "创建一个新约会"
-
-#: apps/io.ox/tours/contacts.js:30 module:io.ox/tours
-msgid "Creating a new contact"
-msgstr "创建一个新联系人"
-
-#: apps/io.ox/tours/tasks.js:32 module:io.ox/tours
-msgid "Creating a new task"
-msgstr "创建一个新任务"
-
-#: apps/io.ox/tours/intro.js:72 module:io.ox/tours
-msgid "Creating new items"
-msgstr "创建新项目"
-
-#: apps/io.ox/tours/calendar.js:57 module:io.ox/tours
-msgid "Creating recurring appointments"
-msgstr "创建循环约会"
-
-#: apps/io.ox/tours/tasks.js:62 module:io.ox/tours
-msgid "Creating recurring tasks"
-msgstr "创建循环任务"
-=======
-#: apps/io.ox/tours/calendar.js:34 module:io.ox/tours
-msgid "Creating a new appointment"
-msgstr "创建一个新约会"
-
-#: apps/io.ox/tours/calendar.js:35 module:io.ox/tours
-msgid "To create a new appointment, click on New in the toolbar."
-msgstr "要创建一个新约会，请单击工具条里的新建。"
-
-#: apps/io.ox/tours/calendar.js:51 module:io.ox/tours
-msgid "Entering the appointment's data"
-msgstr "输入约会的数据"
-
-#: apps/io.ox/tours/calendar.js:52 module:io.ox/tours
-msgid ""
-"Enter the subject, the start and the end date of the appointment. Other "
-"details are optional."
-msgstr "输入约会的主题、开始、结束时间。其他详情皆为选填。"
-
-#: apps/io.ox/tours/calendar.js:57 module:io.ox/tours
-msgid "Creating recurring appointments"
-msgstr "创建循环约会"
-
-#: apps/io.ox/tours/calendar.js:58 module:io.ox/tours
-msgid ""
-"To create recurring appointments, enable Repeat. Functions for setting the "
-"recurrence parameters are shown."
-msgstr "要创建循环约会，请启用重复。会显示设置循环参数的功能。"
-
-#: apps/io.ox/tours/calendar.js:62 module:io.ox/tours
-#: apps/io.ox/tours/tasks.js:67
-msgid "Using the reminder function"
-msgstr "使用提醒功能"
-
-#: apps/io.ox/tours/calendar.js:63 module:io.ox/tours
-msgid "To not miss the appointment, use the reminder function."
-msgstr "不要错过约会，请使用提醒功能。"
-
-#: apps/io.ox/tours/calendar.js:67 module:io.ox/tours
-#: apps/io.ox/tours/tasks.js:77
-msgid "Inviting other participants"
-msgstr "邀请其他参与者"
-
-#: apps/io.ox/tours/calendar.js:68 module:io.ox/tours
-msgid ""
-"To invite other participants, enter their names in the field below "
-"Participants. To avoid appointment conflicts, click on Find a free time at "
-"the upper right side."
-msgstr ""
-"要邀请其他参与者，请在参与者下面的输入字段里输入他们的名字。要避免约会冲突，"
-"请单击右上方的找寻一个空闲时间。"
-
-#: apps/io.ox/tours/calendar.js:72 module:io.ox/tours
-msgid "Adding attachments"
-msgstr "添加附件"
-
-#: apps/io.ox/tours/calendar.js:73 module:io.ox/tours
-msgid "Further down you can add documents as attachments to the appointment."
-msgstr "在更下面您可以以附件方式添加文档到约会。"
->>>>>>> 9c370bce
-
-#: apps/io.ox/tours/calendar.js:77 module:io.ox/tours
-msgid "Creating the appointment"
-msgstr "创建约会"
-
-<<<<<<< HEAD
-#: apps/io.ox/tours/tasks.js:87 module:io.ox/tours
-msgid "Creating the task"
-msgstr "创建任务"
-
-#: apps/io.ox/tours/portal.js:51 module:io.ox/tours
-msgid "Customizing the Portal"
-msgstr "自定义门户"
-
-#: apps/io.ox/tours/intro.js:100 module:io.ox/tours
-msgid ""
-"Depending on the app, the toolbar contains various functions for creating, "
-"editing and organizing objects."
-msgstr "视应用程序而定，工具条包含各种用作创建、编辑、组织对象的功能。"
-
-#: apps/io.ox/tours/intro.js:120 module:io.ox/tours
-msgid ""
-"Detailed instructions for the single apps are located in System menu > Help."
-msgstr "单一应用程序的详细指南位于系统菜单 > 帮助。"
-
-#: apps/io.ox/tours/files.js:198 module:io.ox/tours
-msgid ""
-"Did you know that you can edit text documents and spreadsheets online? Drive "
-"will automatically update your edited file, but thanks to versioning the "
-"original file stays available."
-msgstr ""
-"您知道您能线上编辑文档和试算表吗？Drive 将会自动更新您已编辑的文件，归功于版"
-"本功能源文件也保持可用。"
-
-#: apps/io.ox/tours/files.js:89 module:io.ox/tours
-msgid "Different views are available. Just select the one you like best."
-msgstr "有不同的视图可用，只需选择您最喜欢的一个。"
-
-#: apps/io.ox/tours/intro.js:44 module:io.ox/tours
-msgid "Displaying the help or the settings"
-msgstr "显示帮助或设定"
-
-#: apps/io.ox/tours/portal.js:40 module:io.ox/tours
-msgid "Drag and drop"
-msgstr "拖放"
-
-#: apps/io.ox/tours/files.js:222 module:io.ox/tours
-msgid ""
-"Drive allows you to connect to other storage solutions if you already have a "
-"cloud storage account you use to save and sync your files. Simply click on "
-"the appropriate logo to access your existing data."
-msgstr ""
-"如果您已经有一个云储存户口一直作保存和同步文件，Drive 允许您连接到该储存方"
-"案。简单的单击适当图标以访问您的现存数据。"
-
-#: apps/io.ox/tours/settings.js:44 module:io.ox/tours
-msgid ""
-"Edit a setting on the right side. In most of the cases, the changes are "
-"activated immediately."
-msgstr "编辑一个在右边的设定。在大部分情况下，变更会立刻激活。"
-
-#: apps/io.ox/tours/files.js:197 module:io.ox/tours
-msgid "Edit documents"
-msgstr "编辑文档"
-
-#: apps/io.ox/tours/mail.js:106 module:io.ox/tours
-msgid "Editing multiple E-Mails"
-msgstr "编辑多个电子邮件"
-=======
-#: apps/io.ox/tours/calendar.js:78 module:io.ox/tours
-msgid "To create the appointment, click on Create at the upper right side."
-msgstr "要创建约会，请单击右上方的创建。"
-
-#: apps/io.ox/tours/calendar.js:83 module:io.ox/tours
-#: apps/io.ox/tours/mail.js:86
-msgid "Selecting a view"
-msgstr "选择一个视图"
-
-#: apps/io.ox/tours/calendar.js:84 module:io.ox/tours
-msgid ""
-"To select one of the views like Day, Month or List, click on View in the "
-"toolbar. Select a menu entry from the Layout section."
-msgstr ""
-"要选择一个像日、月、或列表视图，请单击工具条里的视图。从布局部分选择一个菜单"
-"项目。"
-
-#: apps/io.ox/tours/calendar.js:95 module:io.ox/tours
-msgid "The List view"
-msgstr "列表视图"
-
-#: apps/io.ox/tours/calendar.js:96 module:io.ox/tours
-msgid ""
-"The List view shows a list of the appointments in the current folder. If "
-"clicking on an appointment, the appointment's data and some functions are "
-"displayed in the Detail view."
-msgstr ""
-"列表视图显示一个当前文件夹里约会的列表。如果在一个约会上单击，会在详细视图里"
-"显示约会的数据和一些功能。"
-
-#: apps/io.ox/tours/calendar.js:105 module:io.ox/tours
-msgid "The calendar views"
-msgstr "日历视图"
-
-#: apps/io.ox/tours/calendar.js:106 module:io.ox/tours
-msgid ""
-"The calendar views display a calendar sheet with the appointments for the "
-"selected time range."
-msgstr "日历视图显示一个选择时段约会的日历表。"
-
-#: apps/io.ox/tours/contacts.js:30 module:io.ox/tours
-msgid "Creating a new contact"
-msgstr "创建一个新联系人"
-
-#: apps/io.ox/tours/contacts.js:31 module:io.ox/tours
-msgid "To create a new contact, click on New > Add contact in the toolbar."
-msgstr "要创建一个新联系人，请单击工具条里的新建 > 添加联系人。"
-
-#: apps/io.ox/tours/contacts.js:35 module:io.ox/tours
-msgid "Navigation bar"
-msgstr "导航条"
-
-#: apps/io.ox/tours/contacts.js:36 module:io.ox/tours
-msgid ""
-"Click on a letter on the left side of the navigation bar in order to display "
-"the corresponding contacts from the selected address book."
-msgstr "单击导航条左边的一个信件，以从选择的地址簿显示对应的联系人。"
-
-#: apps/io.ox/tours/contacts.js:40 module:io.ox/tours
-msgid "Sending an E-Mail to a contact"
-msgstr "发送一个电子邮件的一个联系人中"
-
-#: apps/io.ox/tours/contacts.js:41 module:io.ox/tours
-msgid ""
-"To send an E-Mail to the contact, click on an E-Mail address or on Send "
-"email in the toolbar."
-msgstr ""
-"要发送一个电子邮件给联系人，请单击一个电子邮件或工具条里的发送电子邮件。"
->>>>>>> 9c370bce
-
-#: apps/io.ox/tours/contacts.js:46 module:io.ox/tours
-msgid "Editing multiple contacts"
-msgstr "编辑多个联系人"
-
-<<<<<<< HEAD
-#: apps/io.ox/tours/tasks.js:99 module:io.ox/tours
-msgid "Editing multiple tasks"
-msgstr "编辑多个任务"
-
-#: apps/io.ox/tours/settings.js:43 module:io.ox/tours
-msgid "Editing settings"
-msgstr "编辑设定"
-
-#: apps/io.ox/tours/mail.js:69 module:io.ox/tours
-#, fuzzy
-msgid ""
-"Enter the E-Mail text into the main area. If the text format was set to HTML "
-"in the options, you can format the E-Mail text. To do so select a text part "
-"and then click an icon in the formatting bar."
-msgstr ""
-"在主要区域里输入电子邮件文本。如果文本格式在选项里设置成 HTML，您能格式化电子"
-"邮件文本。如此选择一个文本部分后在格式化条里单击一个图标。"
-
-#: apps/io.ox/tours/mail.js:48 module:io.ox/tours
-msgid ""
-"Enter the recipient's name into the recipients field. As soon as you typed "
-"the first letters, suggestions from the address books are displayed. To "
-"accept a recipient suggestion, click on it."
-msgstr ""
-"输入收件人名称到收件人字段里。在您输入了第一个字母的同时，会显示来自地址簿的"
-"建议。要接受一个收件人建议，单击它。"
-
-#: apps/io.ox/tours/mail.js:59 module:io.ox/tours
-msgid "Enter the subject into the subject field."
-msgstr "输入主题到主题字段里。"
-
-#: apps/io.ox/tours/calendar.js:52 module:io.ox/tours
-msgid ""
-"Enter the subject, the start and the end date of the appointment. Other "
-"details are optional."
-msgstr "输入约会的主题、开始、结束时间。其他详情皆为选填。"
-
-#: apps/io.ox/tours/tasks.js:49 module:io.ox/tours
-msgid "Enter the subject, the start date, and a description."
-msgstr "输入主题、开始时间、和一个描述。"
-
-#: apps/io.ox/tours/tasks.js:82 module:io.ox/tours
-msgid "Entering billing information"
-msgstr "输入账项信息"
-
-#: apps/io.ox/tours/mail.js:68 module:io.ox/tours
-msgid "Entering the E-Mail text"
-msgstr "输入电子邮件文本"
-
-#: apps/io.ox/tours/calendar.js:51 module:io.ox/tours
-msgid "Entering the appointment's data"
-msgstr "输入约会的数据"
-
-#: apps/io.ox/tours/mail.js:47 module:io.ox/tours
-msgid "Entering the recipient's name"
-msgstr "输入收件人名称"
-
-#: apps/io.ox/tours/mail.js:58 module:io.ox/tours
-msgid "Entering the subject"
-msgstr "输入对象"
-
-#: apps/io.ox/tours/tasks.js:48 module:io.ox/tours
-msgid "Entering the task's data"
-msgstr "输入任务的数据"
-
-#: apps/io.ox/tours/files.js:205 module:io.ox/tours
-msgid "File details"
-msgstr "文件详情"
-
-#: apps/io.ox/tours/files.js:80 module:io.ox/tours
-msgid "Folder content"
-msgstr "文件夹内容"
-
-#: apps/io.ox/tours/files.js:66 module:io.ox/tours
-msgid "Folder tree"
-msgstr "文件夹树"
-=======
-#: apps/io.ox/tours/contacts.js:47 module:io.ox/tours
-msgid ""
-"To edit multiple contacts at once, enable the checkboxes on the left side of "
-"the contacts. If the checkboxes are not displayed, click on View > "
-"Checkboxes on the right side of the toolbar."
-msgstr ""
-"要一次编辑多个联系人，请勾选联系人左边的选择框。如果选择框没有显示，请单击工"
-"具条右边的视图 > 选择框。"
-
-#: apps/io.ox/tours/files.js:53 module:io.ox/tours
-msgid "The Drive app tour.txt"
-msgstr "The Drive app tour.txt"
-
-#: apps/io.ox/tours/files.js:59 module:io.ox/tours
-msgid "The Drive app"
-msgstr "Drive 应用程序"
-
-#: apps/io.ox/tours/files.js:60 module:io.ox/tours
-msgid ""
-"Welcome to your cloud storage app. This Guided Tour will introduce you to "
-"your new online storage solution - your one point to access online stored "
-"files from all your accounts. This is where you can upload and save your "
-"files, share them and synchronize them with different devices.  "
-msgstr ""
-"欢迎到您的云储存应用程序。此导览将会介绍您您的线上储存方案 - 您从您所有户口对"
-"线上储存文件的统一访问点。这里是您能上载和保存您的文件、分享和与其他装置同步"
-"的地方。"
-
-#: apps/io.ox/tours/files.js:66 module:io.ox/tours
-msgid "Folder tree"
-msgstr "文件夹树"
-
-#: apps/io.ox/tours/files.js:67 module:io.ox/tours
-msgid ""
-"On the left you can see the folder tree. It displays your folder structure "
-"and allows you to navigate to specific folders and subfolders. To make your "
-"life easier, we have already included folders for your Documents, Music, "
-"Pictures and Videos."
-msgstr ""
-"在左边您能看到文件夹树。它显示您的文件夹结构和允许您导航到指定的文件夹和子文"
-"件夹。为了方便您，我们已经包括您文档、音乐、图片、和视频的文件夹。"
-
-#: apps/io.ox/tours/files.js:80 module:io.ox/tours
-msgid "Folder content"
-msgstr "文件夹内容"
-
-#: apps/io.ox/tours/files.js:81 module:io.ox/tours
-msgid ""
-"Clicking on a folder displays all the subfolders, documents, media and other "
-"files that it contains."
-msgstr "单击一个文件夹会显示包含的所有子文件夹、文档、媒体档、和其他文件。"
-
-#: apps/io.ox/tours/files.js:88 module:io.ox/tours
-msgid "Select a view"
-msgstr "选择一个视图"
-
-#: apps/io.ox/tours/files.js:89 module:io.ox/tours
-msgid "Different views are available. Just select the one you like best."
-msgstr "有不同的视图可用，只需选择您最喜欢的一个。"
-
-#: apps/io.ox/tours/files.js:103 module:io.ox/tours
-msgid "Toolbar"
-msgstr "工具条"
-
-#: apps/io.ox/tours/files.js:104 module:io.ox/tours
-msgid ""
-"At the top you can find the toolbar with many functions and additional "
-"options. You can easily create new folders, new files and much more."
-msgstr ""
-"在顶部您能找到带有很多功能和附加选项的工具条。您能轻松创建新文件夹、新文件和"
-"更多东西。"
-
-#: apps/io.ox/tours/files.js:116 module:io.ox/tours
-msgid "Upload a new file"
-msgstr "上载一个新文件"
-
-#: apps/io.ox/tours/files.js:117 module:io.ox/tours
-msgid ""
-"To upload a new file from your local device, simply click on Add local file "
-"and select the file you would like to upload. It is even easier if you just "
-"drag and drop files from your local device into Drive. The uploaded file is "
-"now available in Drive on all your devices."
-msgstr ""
-"要从您的本地装置上载一个新文件，简单的单击添加本地文件后，选择您要上载的文"
-"件。如果您从本地装置拖拉文件到 Drive 里就更简单了。已上载的文件现在会在您所有"
-"装置上的 Drive 里可用。"
-
-#: apps/io.ox/tours/files.js:131 module:io.ox/tours
-msgid "Preview files"
-msgstr "预览文件"
-
-#: apps/io.ox/tours/files.js:132 module:io.ox/tours
-msgid "Clicking on the view icon leads you to a preview of the selected file."
-msgstr "单击视图图标带领您到一个选择文件的预览。"
-
-#: apps/io.ox/tours/files.js:142 module:io.ox/tours
-msgid "Preview mode"
-msgstr "预览模式"
->>>>>>> 9c370bce
-
-#: apps/io.ox/tours/files.js:143 module:io.ox/tours
-msgid ""
-"From preview you can also select other options to help you manage and work "
-"on your files."
-msgstr "从预览您也能选择其他选项，以帮助您管理和对您的文件作业。"
-
-<<<<<<< HEAD
-#: apps/io.ox/tours/calendar.js:73 module:io.ox/tours
-msgid "Further down you can add documents as attachments to the appointment."
-msgstr "在更下面您可以以附件方式添加文档到约会。"
-
-#: apps/io.ox/tours/mail.js:63 module:io.ox/tours
-msgid "Further functions"
-msgstr "更多功能"
-
-#: apps/io.ox/tours/intro.js:119 module:io.ox/tours
-msgid "Further information"
-msgstr "更多信息"
-
-#. Tour name; general introduction
-#: apps/io.ox/tours/main.js:71 module:io.ox/tours
-msgid "Getting started"
-msgstr "开始使用"
-
-#: apps/io.ox/tours/mail.js:101 module:io.ox/tours
-msgid "Halo view"
-msgstr "光环视图"
-
-#: apps/io.ox/tours/files.js:157 module:io.ox/tours
-msgid ""
-"Here you can share files with your colleagues and external contacts. You can "
-"also collaborate on a document and set different access rights."
-msgstr ""
-"您能与您的同事和外部联系人分享文件，您们也能在一个文档上协作和设置不同访问"
-"权。"
-
-#: apps/io.ox/tours/files.js:232 module:io.ox/tours
-msgid ""
-"Hint: you can always restart guided tours, any time you need them, from the "
-"system menu."
-msgstr "提示：您随时能按需要从系统菜单重新开始导览。"
-
-#: apps/io.ox/tours/settings.js:36 module:io.ox/tours
-msgid "How the settings are organized"
-msgstr "设定如何组织的"
-
-#: apps/io.ox/tours/mail.js:92 module:io.ox/tours
-msgid ""
-"If double-clicking on an E-Mail in the list, the E-Mail is opened in a "
-"separate window."
-msgstr "如果在列表里的一个电子邮件上单击，会在一个分离的窗口里打开电子邮件。"
-
-#: apps/io.ox/tours/portal.js:46 module:io.ox/tours
-#, fuzzy
-msgid "If you no longer want to display a square, click the delete icon."
-msgstr "如果您不再要显示一个方块，单击交叉。"
-
-#: apps/io.ox/tours/intro.js:66 module:io.ox/tours
-msgid ""
-"In case of new notifications, e.g. appointment invitations, the info area is "
-"opened."
-msgstr "为免有新通知，例如：约会邀请，会开启信息区域。"
-
-#: apps/io.ox/tours/mail.js:107 module:io.ox/tours
-msgid ""
-"In order to edit multiple E-Mails at once, enable the checkboxes on the left "
-"side of the E-Mails. If the checkboxes are not displayed, click on View > "
-"Checkboxes on the right side of the toolbar."
-msgstr ""
-"为了一次编辑多个电子邮件，勾选电子邮件左边的选择框。如果选择框没有显示，请单"
-"击工具条右边的视图  > 选择框。"
-
-#: apps/io.ox/tours/mail.js:64 module:io.ox/tours
-msgid ""
-"In this area you can find further functions, e.g. for adding attachments."
-msgstr "在此区域里您能找到更多功能，例如：添加附件。"
-
-#: apps/io.ox/tours/calendar.js:67 module:io.ox/tours
-#: apps/io.ox/tours/tasks.js:77
-msgid "Inviting other participants"
-msgstr "邀请其他参与者"
-=======
-#: apps/io.ox/tours/files.js:156 module:io.ox/tours
-msgid "Share files"
-msgstr "分享文件"
-
-#: apps/io.ox/tours/files.js:157 module:io.ox/tours
-msgid ""
-"Here you can share files with your colleagues and external contacts. You can "
-"also collaborate on a document and set different access rights."
-msgstr ""
-"您能与您的同事和外部联系人分享文件，您们也能在一个文档上协作和设置不同访问"
-"权。"
-
-#: apps/io.ox/tours/files.js:168 module:io.ox/tours
-msgid "Sharing options"
-msgstr "分享选项"
-
-#: apps/io.ox/tours/files.js:169 module:io.ox/tours
-msgid ""
-"Choose from two alternatives to share your files and folders. Use Invite "
-"people if you want to manage access rights and allow recipients to create "
-"and edit files. Or just get a link to let others view and download your "
-"files. You can use an expiration date and password protection if you like."
-msgstr ""
-"从两个其他选择分享您的文件和文件夹。如果您要管理访问权和允许收件人创建与编辑"
-"文件，可以使用邀请人员。或者要让其他人检视和下载您的文件，只需获得一个链接。"
-"您能随意使用有效期和密码保护。"
-
 #: apps/io.ox/tours/files.js:182 module:io.ox/tours
 msgid "Collaborating"
 msgstr "协作"
@@ -661,117 +356,99 @@
 msgstr ""
 "此向导将会简要介绍您本产品。在单一应用程序的向导或线上帮助里获得更多详细信"
 "息。"
->>>>>>> 9c370bce
 
 #: apps/io.ox/tours/intro.js:38 module:io.ox/tours
 msgid "Launching an app"
 msgstr "执行一个应用程序"
 
-<<<<<<< HEAD
-#: apps/io.ox/tours/contacts.js:35 module:io.ox/tours
-msgid "Navigation bar"
-msgstr "导航条"
-
-#: apps/io.ox/tours/files.js:67 module:io.ox/tours
+#: apps/io.ox/tours/intro.js:39 module:io.ox/tours
+msgid "To launch an app, click on an entry on the left side of the menu bar."
+msgstr "要执行一个应用程序，请单击菜单条左边的一个项目。"
+
+#: apps/io.ox/tours/intro.js:44 module:io.ox/tours
+msgid "Displaying the help or the settings"
+msgstr "显示帮助或设定"
+
+#: apps/io.ox/tours/intro.js:45 module:io.ox/tours
 msgid ""
-"On the left you can see the folder tree. It displays your folder structure "
-"and allows you to navigate to specific folders and subfolders. To make your "
-"life easier, we have already included folders for your Documents, Music, "
-"Pictures and Videos."
-msgstr ""
-"在左边您能看到文件夹树。它显示您的文件夹结构和允许您导航到指定的文件夹和子文"
-"件夹。为了方便您，我们已经包括您文档、音乐、图片、和视频的文件夹。"
-
-#: apps/io.ox/tours/mail.js:91 module:io.ox/tours
-msgid "Opening an E-Mail in a separate window"
-msgstr "在一个分离窗口打开电子邮件"
+"To display the help or the settings, click the System menu icon in the menu "
+"bar."
+msgstr "要显示帮助或设定，请单击菜单条里的系统菜单图标。"
+
+#: apps/io.ox/tours/intro.js:58 module:io.ox/tours
+msgid "The New objects icon"
+msgstr "新对象图标"
+
+#: apps/io.ox/tours/intro.js:59 module:io.ox/tours
+msgid ""
+"The New objects icon shows the number of unread E-Mails or other "
+"notifications. If clicking the icon, the info area opens."
+msgstr "新对象图标显示电子邮件或其他通知的数量。如果单击图标，会打开信息区域。"
+
+#: apps/io.ox/tours/intro.js:65 module:io.ox/tours
+msgid "The info area"
+msgstr "信息区域"
+
+#: apps/io.ox/tours/intro.js:66 module:io.ox/tours
+msgid ""
+"In case of new notifications, e.g. appointment invitations, the info area is "
+"opened."
+msgstr "为免有新通知，例如：约会邀请，会开启信息区域。"
+
+#: apps/io.ox/tours/intro.js:72 module:io.ox/tours
+msgid "Creating new items"
+msgstr "创建新项目"
+
+#: apps/io.ox/tours/intro.js:73 module:io.ox/tours
+msgid "To create a new E-Mail, click the Compose new E-Mail in the toolbar."
+msgstr "要创建一个新电子邮件，请单击工具条里的创建新电子邮件。"
 
 #: apps/io.ox/tours/intro.js:81 module:io.ox/tours
 msgid "Opening or closing the folder tree"
 msgstr "打开或关闭文件夹树"
 
-#: apps/io.ox/tours/mail.js:112 module:io.ox/tours
-msgid "Opening the E-Mail settings"
-msgstr "打开电子邮件设定"
-
-#: apps/io.ox/tours/settings.js:48 module:io.ox/tours
-msgid "Opening the help"
-msgstr "打开帮助"
-
-#: apps/io.ox/tours/settings.js:30 module:io.ox/tours
-msgid "Opening the settings"
-msgstr "打开设定"
-
-#: apps/io.ox/tours/files.js:131 module:io.ox/tours
-msgid "Preview files"
-msgstr "预览文件"
-
-#: apps/io.ox/tours/files.js:142 module:io.ox/tours
-msgid "Preview mode"
-msgstr "预览模式"
-
-#: apps/io.ox/tours/mail.js:96 module:io.ox/tours
-msgid "Reading E-Mail conversations"
-msgstr "阅读电子邮件交谈"
-
-#: apps/io.ox/tours/portal.js:35 module:io.ox/tours
-msgid "Reading the details"
-msgstr "阅读详情"
-
-#: apps/io.ox/tours/files.js:231 module:io.ox/tours
-msgid "Restart Guided Tour"
-msgstr "重新开始导览"
+#: apps/io.ox/tours/intro.js:82 module:io.ox/tours
+msgid ""
+"To open or close the folder tree, click on View >  Folder view on the right "
+"side of the toolbar."
+msgstr "要打开或关闭文件夹树，单击工具条右边的视图 > 文件夹视图。"
 
 #: apps/io.ox/tours/intro.js:94 module:io.ox/tours
 msgid "Searching for objects"
 msgstr "搜寻对象"
 
-#: apps/io.ox/tours/files.js:88 module:io.ox/tours
-msgid "Select a view"
-msgstr "选择一个视图"
-
-#: apps/io.ox/tours/calendar.js:83 module:io.ox/tours
-#: apps/io.ox/tours/mail.js:86
-msgid "Selecting a view"
-msgstr "选择一个视图"
-
-#: apps/io.ox/tours/contacts.js:40 module:io.ox/tours
-msgid "Sending an E-Mail to a contact"
-msgstr "发送一个电子邮件的一个联系人中"
-
-#: apps/io.ox/tours/mail.js:74 module:io.ox/tours
-msgid "Sending the E-Mail"
-msgstr "发送电子邮件中"
-
-#: apps/io.ox/tours/files.js:156 module:io.ox/tours
-msgid "Share files"
-msgstr "分享文件"
-
-#: apps/io.ox/tours/files.js:183 module:io.ox/tours
+#: apps/io.ox/tours/intro.js:95 module:io.ox/tours
+msgid "To search for objects, click the Search icon in the menu bar."
+msgstr "要搜寻对象，请在菜单条里单击搜寻图标。"
+
+#: apps/io.ox/tours/intro.js:99 module:io.ox/tours
+msgid "The toolbar"
+msgstr "工具条"
+
+#: apps/io.ox/tours/intro.js:100 module:io.ox/tours
 msgid ""
-"Sharing files by inviting people does not only offer your recipients the "
-"option to create and edit files. Internal and external participants are also "
-"able to collaborate with you on text documents and spreadsheets at the same "
-"time."
-msgstr ""
-"以邀请人员分享文件，不只提供您的收件人创建可编辑文件的选项。内部和外部参与者"
-"也可以与您在文档和试算表上同时协作。"
-
-#: apps/io.ox/tours/files.js:168 module:io.ox/tours
-msgid "Sharing options"
-msgstr "分享选项"
-
-#: apps/io.ox/tours/settings.js:54 module:io.ox/tours
-msgid "Signing out"
-msgstr "注销"
-
-#: apps/io.ox/tours/tasks.js:92 module:io.ox/tours
-msgid "Sorting tasks"
-msgstr "排序任务"
-
-#: apps/io.ox/tours/mail.js:79 module:io.ox/tours
-msgid "Sorting your E-Mails"
-msgstr "排序您的电子邮件"
+"Depending on the app, the toolbar contains various functions for creating, "
+"editing and organizing objects."
+msgstr "视应用程序而定，工具条包含各种用作创建、编辑、组织对象的功能。"
+
+#: apps/io.ox/tours/intro.js:104 module:io.ox/tours
+msgid "The folder tree"
+msgstr "文件夹树"
+
+#: apps/io.ox/tours/intro.js:105 module:io.ox/tours
+msgid ""
+"Use the folder tree to open the folder containing the objects that you want "
+"to view in the list."
+msgstr "使用文件夹树以打开包含您要在列表里检视的对象的文件夹。"
+
+#: apps/io.ox/tours/intro.js:109 module:io.ox/tours
+msgid "The list"
+msgstr "列表"
+
+#: apps/io.ox/tours/intro.js:110 module:io.ox/tours
+msgid ""
+"Use the list to select an object, show its contents or activate functions."
+msgstr "使用列表选择一个对象，显示其内容或激活功能。"
 
 #: apps/io.ox/tours/intro.js:114 module:io.ox/tours
 msgid "The Detail view"
@@ -785,105 +462,81 @@
 "详细视图显示一个对象的内容。视应用程序而定，可以在详细视图里找到更多用作组织"
 "对象的功能。"
 
-#: apps/io.ox/tours/files.js:59 module:io.ox/tours
-msgid "The Drive app"
-msgstr "Drive 应用程序"
-
-#: apps/io.ox/tours/files.js:53 module:io.ox/tours
-msgid "The Drive app tour.txt"
-msgstr "The Drive app tour.txt"
-
-#: apps/io.ox/tours/calendar.js:95 module:io.ox/tours
-msgid "The List view"
-msgstr "列表视图"
-
-#: apps/io.ox/tours/calendar.js:96 module:io.ox/tours
+#: apps/io.ox/tours/intro.js:119 module:io.ox/tours
+msgid "Further information"
+msgstr "更多信息"
+
+#: apps/io.ox/tours/intro.js:120 module:io.ox/tours
 msgid ""
-"The List view shows a list of the appointments in the current folder. If "
-"clicking on an appointment, the appointment's data and some functions are "
-"displayed in the Detail view."
+"Detailed instructions for the single apps are located in System menu > Help."
+msgstr "单一应用程序的详细指南位于系统菜单 > 帮助。"
+
+#: apps/io.ox/tours/mail.js:33 module:io.ox/tours
+msgid "Composing a new E-Mail"
+msgstr "编写一个新电子邮件"
+
+#: apps/io.ox/tours/mail.js:34 module:io.ox/tours
+msgid "To compose a new E-Mail, click on Compose in the toolbar."
+msgstr "要编写一个新电子邮件，请单击工具条里的编写。"
+
+#: apps/io.ox/tours/mail.js:47 module:io.ox/tours
+msgid "Entering the recipient's name"
+msgstr "输入收件人名称"
+
+#: apps/io.ox/tours/mail.js:48 module:io.ox/tours
+msgid ""
+"Enter the recipient's name into the recipients field. As soon as you typed "
+"the first letters, suggestions from the address books are displayed. To "
+"accept a recipient suggestion, click on it."
 msgstr ""
-"列表视图显示一个当前文件夹里约会的列表。如果在一个约会上单击，会在详细视图里"
-"显示约会的数据和一些功能。"
-
-#: apps/io.ox/tours/intro.js:58 module:io.ox/tours
-msgid "The New objects icon"
-msgstr "新对象图标"
-
-#: apps/io.ox/tours/intro.js:59 module:io.ox/tours
+"输入收件人名称到收件人字段里。在您输入了第一个字母的同时，会显示来自地址簿的"
+"建议。要接受一个收件人建议，单击它。"
+
+#: apps/io.ox/tours/mail.js:58 module:io.ox/tours
+msgid "Entering the subject"
+msgstr "输入对象"
+
+#: apps/io.ox/tours/mail.js:59 module:io.ox/tours
+msgid "Enter the subject into the subject field."
+msgstr "输入主题到主题字段里。"
+
+#: apps/io.ox/tours/mail.js:63 module:io.ox/tours
+msgid "Further functions"
+msgstr "更多功能"
+
+#: apps/io.ox/tours/mail.js:64 module:io.ox/tours
 msgid ""
-"The New objects icon shows the number of unread E-Mails or other "
-"notifications. If clicking the icon, the info area opens."
-msgstr "新对象图标显示电子邮件或其他通知的数量。如果单击图标，会打开信息区域。"
-
-#: apps/io.ox/tours/portal.js:30 module:io.ox/tours
-msgid "The Portal"
-msgstr "门户"
-
-#: apps/io.ox/tours/portal.js:31 module:io.ox/tours
+"In this area you can find further functions, e.g. for adding attachments."
+msgstr "在此区域里您能找到更多功能，例如：添加附件。"
+
+#: apps/io.ox/tours/mail.js:68 module:io.ox/tours
+msgid "Entering the E-Mail text"
+msgstr "输入电子邮件文本"
+
+#: apps/io.ox/tours/mail.js:69 module:io.ox/tours
 msgid ""
-"The Portal informs you about current E-Mails, appointments or social network "
-"news."
-msgstr "门户通知您有关电子邮件、约会、或社交网路新闻。"
-
-#: apps/io.ox/tours/calendar.js:105 module:io.ox/tours
-msgid "The calendar views"
-msgstr "日历视图"
-
-#: apps/io.ox/tours/calendar.js:106 module:io.ox/tours
-msgid ""
-"The calendar views display a calendar sheet with the appointments for the "
-"selected time range."
-msgstr "日历视图显示一个选择时段约会的日历表。"
-
-#: apps/io.ox/tours/files.js:206 module:io.ox/tours
-msgid ""
-"The file details side bar offers additional information about your files. "
-"Just enable the File details option from the View drop down menu and select "
-"a file to see the details."
+"Enter the E-Mail text into the main area. If the text format was set to HTML "
+"in the options, you can format the E-Mail text. To do so select a text part "
+"and then click an icon in the formatting bar."
 msgstr ""
-"文件详情边栏提供有关您文件的附加信息。只需从视图下拉菜单里启用文件详情选项"
-"后，选择一个文件以观看详情。"
-
-#: apps/io.ox/tours/intro.js:104 module:io.ox/tours
-msgid "The folder tree"
-msgstr "文件夹树"
-
-#: apps/io.ox/tours/intro.js:65 module:io.ox/tours
-msgid "The info area"
-msgstr "信息区域"
-
-#: apps/io.ox/tours/intro.js:109 module:io.ox/tours
-msgid "The list"
-msgstr "列表"
-
-#: apps/io.ox/tours/settings.js:37 module:io.ox/tours
-msgid ""
-"The settings are organized in topics. Select the topic on the left side, e.g "
-"Basic settings or E-Mail."
-msgstr "设置以话题组织。在左边选择话题，例如：基本设置或电子邮件。"
-
-#: apps/io.ox/tours/intro.js:99 module:io.ox/tours
-msgid "The toolbar"
-msgstr "工具条"
-
-#: apps/io.ox/tours/intro.js:35 module:io.ox/tours
-msgid ""
-"This guided tour will briefly introduce you to the product. Get more "
-"detailed information in the tours for the single apps or in the online help."
-msgstr ""
-"此向导将会简要介绍您本产品。在单一应用程序的向导或线上帮助里获得更多详细信"
-"息。"
-
-#: apps/io.ox/tours/tasks.js:55 module:io.ox/tours
-msgid "To add further details, click on Expand form."
-msgstr "要添加更多详情，请单击展开表格。"
-
-#: apps/io.ox/tours/portal.js:41 module:io.ox/tours
-msgid ""
-"To change the layout, drag a square's title to another position and drop it "
-"there."
-msgstr "要更改布局，请把一个方块标题拖到别的位置后放在那里。"
+"在主要区域里输入电子邮件文本。如果文本格式在选项里设置成 HTML，您能格式化电子"
+"邮件文本。为此选择一个文本部分后在格式化条里单击一个图标。"
+
+#: apps/io.ox/tours/mail.js:74 module:io.ox/tours
+msgid "Sending the E-Mail"
+msgstr "发送电子邮件中"
+
+#: apps/io.ox/tours/mail.js:75 module:io.ox/tours
+msgid "To send the E-Mail, click on Send"
+msgstr "要发送电子邮件，单击发送。"
+
+#: apps/io.ox/tours/mail.js:79 module:io.ox/tours
+msgid "Sorting your E-Mails"
+msgstr "排序您的电子邮件"
+
+#: apps/io.ox/tours/mail.js:80 module:io.ox/tours
+msgid "To sort the E-Mails, click on Sort by. Select a sort criteria."
+msgstr "要排序电子邮件，单击以..排序后选择一个排序准则。"
 
 #: apps/io.ox/tours/mail.js:87 module:io.ox/tours
 msgid ""
@@ -892,108 +545,19 @@
 msgstr ""
 "要在不同视图之间选择，在工具条里的视图上单击。在布局里选择一个菜单项目。"
 
-#: apps/io.ox/tours/mail.js:34 module:io.ox/tours
-msgid "To compose a new E-Mail, click on Compose in the toolbar."
-msgstr "要编写一个新电子邮件，请单击工具条里的编写。"
-
-#: apps/io.ox/tours/intro.js:73 module:io.ox/tours
-msgid "To create a new E-Mail, click the Compose new E-Mail in the toolbar."
-msgstr "要创建一个新电子邮件，请单击工具条里的创建新电子邮件。"
-
-#: apps/io.ox/tours/calendar.js:35 module:io.ox/tours
-msgid "To create a new appointment, click on New in the toolbar."
-msgstr "要创建一个新约会，请单击工具条里的新建。"
-
-#: apps/io.ox/tours/contacts.js:31 module:io.ox/tours
-msgid "To create a new contact, click on New > Add contact in the toolbar."
-msgstr "要创建一个新联系人，请单击工具条里的新建 > 添加联系人。"
-
-#: apps/io.ox/tours/tasks.js:33 module:io.ox/tours
-msgid "To create a new task, click on New in the toolbar."
-msgstr "要创建一个新任务，请单击工具条里的新建。"
-
-#: apps/io.ox/tours/calendar.js:58 module:io.ox/tours
+#: apps/io.ox/tours/mail.js:91 module:io.ox/tours
+msgid "Opening an E-Mail in a separate window"
+msgstr "在一个分离窗口打开电子邮件"
+
+#: apps/io.ox/tours/mail.js:92 module:io.ox/tours
 msgid ""
-"To create recurring appointments, enable Repeat. Functions for setting the "
-"recurrence parameters are shown."
-msgstr "要创建循环约会，请启用重复。会显示设置循环参数的功能。"
-
-#: apps/io.ox/tours/tasks.js:63 module:io.ox/tours
-msgid ""
-"To create recurring tasks, enable Repeat. Functions for setting the "
-"recurrence parameters are shown."
-msgstr "要创建循环任务，请启用重复。会显示设置循环参数的功能。"
-
-#: apps/io.ox/tours/calendar.js:78 module:io.ox/tours
-msgid "To create the appointment, click on Create at the upper right side."
-msgstr "要创建约会，请单击右上方的创建。"
-
-#: apps/io.ox/tours/tasks.js:88 module:io.ox/tours
-msgid "To create the task, click on Create."
-msgstr "要创建任务，单击创建。"
-
-#: apps/io.ox/tours/portal.js:52 module:io.ox/tours
-msgid ""
-"To display a square again or to display further information sources, click "
-"on Customize this page."
-msgstr "要重新显示一个方块或显示更多信息来源，请单击自定义此页。"
-
-#: apps/io.ox/tours/intro.js:45 module:io.ox/tours
-msgid ""
-"To display the help or the settings, click the System menu icon in the menu "
-"bar."
-msgstr "要显示帮助或设定，请单击菜单条里的系统菜单图标。"
-
-#: apps/io.ox/tours/contacts.js:47 module:io.ox/tours
-msgid ""
-"To edit multiple contacts at once, enable the checkboxes on the left side of "
-"the contacts. If the checkboxes are not displayed, click on View > "
-"Checkboxes on the right side of the toolbar."
-msgstr ""
-"要一次编辑多个联系人，请勾选联系人左边的选择框。如果选择框没有显示，请单击工"
-"具条右边的视图 > 选择框。"
-
-#: apps/io.ox/tours/tasks.js:100 module:io.ox/tours
-msgid ""
-"To edit multiple tasks at once, enable the checkboxes at the left side of "
-"the tasks. If the checkboxes are not displayed, click on View > Checkboxes "
-"on the right side of the toolbar."
-msgstr ""
-"要一次编辑多个任务，请勾选任务左边的选择框。如果选择框没有显示，请单击工具条"
-"右边的视图 > 选择框。"
-
-#: apps/io.ox/tours/tasks.js:83 module:io.ox/tours
-msgid "To enter billing information, click on Show details."
-msgstr "要输入账项信息，单击显示详情。"
-
-#: apps/io.ox/tours/calendar.js:68 module:io.ox/tours
-msgid ""
-"To invite other participants, enter their names in the field below "
-"Participants. To avoid appointment conflicts, click on Find a free time at "
-"the upper right side."
-msgstr ""
-"要邀请其他参与者，请在参与者下面的输入字段里输入他们的名字。要避免约会冲突，"
-"请单击右上方的找寻一个空闲时间。"
-
-#: apps/io.ox/tours/tasks.js:78 module:io.ox/tours
-msgid ""
-"To invite other participants, enter their names in the field below "
-"Participants. You can add documents as attachment to the task."
-msgstr ""
-"要邀请其他参与者，请在参与者下面的输入字段输入他们的名字。您可以添加文档到任"
-"务成附件。"
-
-#: apps/io.ox/tours/intro.js:39 module:io.ox/tours
-msgid "To launch an app, click on an entry on the left side of the menu bar."
-msgstr "要执行一个应用程序，请单击菜单条左边的一个项目。"
-
-#: apps/io.ox/tours/calendar.js:63 module:io.ox/tours
-msgid "To not miss the appointment, use the reminder function."
-msgstr "不要错过约会，请使用提醒功能。"
-
-#: apps/io.ox/tours/tasks.js:68 module:io.ox/tours
-msgid "To not miss the task, use the reminder function."
-msgstr "不要错过任务，请使用提醒功能。"
+"If double-clicking on an E-Mail in the list, the E-Mail is opened in a "
+"separate window."
+msgstr "如果在列表里的一个电子邮件上单击，会在一个分离的窗口里打开电子邮件。"
+
+#: apps/io.ox/tours/mail.js:96 module:io.ox/tours
+msgid "Reading E-Mail conversations"
+msgstr "阅读电子邮件交谈"
 
 #: apps/io.ox/tours/mail.js:97 module:io.ox/tours
 msgid ""
@@ -1001,11 +565,32 @@
 "header."
 msgstr "要在交谈里打开或关闭一个电子邮件，在标头里的一个空白区域里单击。"
 
-#: apps/io.ox/tours/intro.js:82 module:io.ox/tours
+#: apps/io.ox/tours/mail.js:101 module:io.ox/tours
+msgid "Halo view"
+msgstr "光环视图"
+
+#: apps/io.ox/tours/mail.js:102 module:io.ox/tours
 msgid ""
-"To open or close the folder tree, click on View >  Folder view on the right "
-"side of the toolbar."
-msgstr "要打开或关闭文件夹树，单击工具条右边的视图 > 文件夹视图。"
+"To receive information about the sender or other recipients, open the Halo "
+"view by clicking on a name."
+msgstr "要接收有关发送人或其他收件人的信息，请单击一个名称以打开光环视图。"
+
+#: apps/io.ox/tours/mail.js:106 module:io.ox/tours
+msgid "Editing multiple E-Mails"
+msgstr "编辑多个电子邮件"
+
+#: apps/io.ox/tours/mail.js:107 module:io.ox/tours
+msgid ""
+"In order to edit multiple E-Mails at once, enable the checkboxes on the left "
+"side of the E-Mails. If the checkboxes are not displayed, click on View > "
+"Checkboxes on the right side of the toolbar."
+msgstr ""
+"为了一次编辑多个电子邮件，勾选电子邮件左边的选择框。如果选择框没有显示，请单"
+"击工具条右边的视图  > 选择框。"
+
+#: apps/io.ox/tours/mail.js:112 module:io.ox/tours
+msgid "Opening the E-Mail settings"
+msgstr "打开电子邮件设定"
 
 #: apps/io.ox/tours/mail.js:113 module:io.ox/tours
 msgid ""
@@ -1014,6 +599,91 @@
 msgstr ""
 "要打开电子邮件设置，在菜单条右上方的系统菜单图标单击。选择设置、单击左边的电"
 "子邮件。"
+
+#. Tour name; general introduction
+#: apps/io.ox/tours/main.js:71 module:io.ox/tours
+msgid "Getting started"
+msgstr "开始使用"
+
+#: apps/io.ox/tours/portal.js:30 module:io.ox/tours
+msgid "The Portal"
+msgstr "门户"
+
+#: apps/io.ox/tours/portal.js:31 module:io.ox/tours
+msgid ""
+"The Portal informs you about current E-Mails, appointments or social network "
+"news."
+msgstr "门户通知您有关电子邮件、约会、或社交网路新闻。"
+
+#: apps/io.ox/tours/portal.js:35 module:io.ox/tours
+msgid "Reading the details"
+msgstr "阅读详情"
+
+#: apps/io.ox/tours/portal.js:36 module:io.ox/tours
+msgid "To read the details, click on an entry in a square."
+msgstr "要阅读详情，请单击一个方块里的项目。"
+
+#: apps/io.ox/tours/portal.js:40 module:io.ox/tours
+msgid "Drag and drop"
+msgstr "拖放"
+
+#: apps/io.ox/tours/portal.js:41 module:io.ox/tours
+msgid ""
+"To change the layout, drag a square's title to another position and drop it "
+"there."
+msgstr "要更改布局，请把一个方块标题拖到别的位置后放在那里。"
+
+#: apps/io.ox/tours/portal.js:45 module:io.ox/tours
+msgid "Closing a square"
+msgstr "关闭一个方块"
+
+#: apps/io.ox/tours/portal.js:46 module:io.ox/tours
+msgid "If you no longer want to display a square, click the delete icon."
+msgstr "如果您不再要显示一个方块，单击删除图标。"
+
+#: apps/io.ox/tours/portal.js:51 module:io.ox/tours
+msgid "Customizing the Portal"
+msgstr "自定义门户"
+
+#: apps/io.ox/tours/portal.js:52 module:io.ox/tours
+msgid ""
+"To display a square again or to display further information sources, click "
+"on Customize this page."
+msgstr "要重新显示一个方块或显示更多信息来源，请单击自定义此页。"
+
+#: apps/io.ox/tours/settings.js:30 module:io.ox/tours
+msgid "Opening the settings"
+msgstr "打开设定"
+
+#: apps/io.ox/tours/settings.js:31 module:io.ox/tours
+msgid ""
+"To open the settings, click the System menu icon on the upper right side of "
+"the menu bar. Select Settings."
+msgstr "要打开设置，单击菜单条右上方的系统菜单图标。选择设置。"
+
+#: apps/io.ox/tours/settings.js:36 module:io.ox/tours
+msgid "How the settings are organized"
+msgstr "设定如何组织的"
+
+#: apps/io.ox/tours/settings.js:37 module:io.ox/tours
+msgid ""
+"The settings are organized in topics. Select the topic on the left side, e.g "
+"Basic settings or E-Mail."
+msgstr "设置以话题组织。在左边选择话题，例如：基本设置或电子邮件。"
+
+#: apps/io.ox/tours/settings.js:43 module:io.ox/tours
+msgid "Editing settings"
+msgstr "编辑设定"
+
+#: apps/io.ox/tours/settings.js:44 module:io.ox/tours
+msgid ""
+"Edit a setting on the right side. In most of the cases, the changes are "
+"activated immediately."
+msgstr "编辑一个在右边的设定。在大部分情况下，变更会立刻激活。"
+
+#: apps/io.ox/tours/settings.js:48 module:io.ox/tours
+msgid "Opening the help"
+msgstr "打开帮助"
 
 #: apps/io.ox/tours/settings.js:49 module:io.ox/tours
 msgid ""
@@ -1025,44 +695,9 @@
 "要打开帮助，单击在菜单条右上方上的系统菜单图标。选择帮助，会显示当前选择应用"
 "程序的帮助。要浏览完整帮助，在窗口上部的开始页或目录。"
 
-#: apps/io.ox/tours/settings.js:31 module:io.ox/tours
-msgid ""
-"To open the settings, click the System menu icon on the upper right side of "
-"the menu bar. Select Settings."
-msgstr "要打开设置，单击菜单条右上方的系统菜单图标。选择设置。"
-
-#: apps/io.ox/tours/portal.js:36 module:io.ox/tours
-msgid "To read the details, click on an entry in a square."
-msgstr "要阅读详情，请单击一个方块里的项目。"
-
-#: apps/io.ox/tours/mail.js:102 module:io.ox/tours
-msgid ""
-"To receive information about the sender or other recipients, open the Halo "
-"view by clicking on a name."
-msgstr "要接收有关发送人或其他收件人的信息，请单击一个名称以打开光环视图。"
-
-#: apps/io.ox/tours/intro.js:95 module:io.ox/tours
-msgid "To search for objects, click the Search icon in the menu bar."
-msgstr "要搜寻对象，请在菜单条里单击搜寻图标。"
-
-#: apps/io.ox/tours/calendar.js:84 module:io.ox/tours
-msgid ""
-"To select one of the views like Day, Month or List, click on View in the "
-"toolbar. Select a menu entry from the Layout section."
-msgstr ""
-"要选择一个像日、月、或列表视图，请单击工具条里的视图。从布局部分选择一个菜单"
-"项目。"
-
-#: apps/io.ox/tours/contacts.js:41 module:io.ox/tours
-msgid ""
-"To send an E-Mail to the contact, click on an E-Mail address or on Send "
-"email in the toolbar."
-msgstr ""
-"要发送一个电子邮件给联系人，请单击一个电子邮件或工具条里的发送电子邮件。"
-
-#: apps/io.ox/tours/mail.js:75 module:io.ox/tours
-msgid "To send the E-Mail, click on Send"
-msgstr "要发送电子邮件，单击发送。"
+#: apps/io.ox/tours/settings.js:54 module:io.ox/tours
+msgid "Signing out"
+msgstr "注销"
 
 #: apps/io.ox/tours/settings.js:55 module:io.ox/tours
 msgid ""
@@ -1070,358 +705,6 @@
 "bar. Select Sign out."
 msgstr "要注销，请单击菜单条右上方的系统菜单图标。选择注销。"
 
-#: apps/io.ox/tours/mail.js:80 module:io.ox/tours
-msgid "To sort the E-Mails, click on Sort by. Select a sort criteria."
-msgstr "要排序电子邮件，单击以..排序后选择一个排序准则。"
-
-#: apps/io.ox/tours/tasks.js:93 module:io.ox/tours
-msgid "To sort the tasks, click on Sort by. Select a sort criteria."
-msgstr "要排序任务，单击以..排序后选择一个排序准则。"
-=======
-#: apps/io.ox/tours/intro.js:39 module:io.ox/tours
-msgid "To launch an app, click on an entry on the left side of the menu bar."
-msgstr "要执行一个应用程序，请单击菜单条左边的一个项目。"
-
-#: apps/io.ox/tours/intro.js:44 module:io.ox/tours
-msgid "Displaying the help or the settings"
-msgstr "显示帮助或设定"
-
-#: apps/io.ox/tours/intro.js:45 module:io.ox/tours
-msgid ""
-"To display the help or the settings, click the System menu icon in the menu "
-"bar."
-msgstr "要显示帮助或设定，请单击菜单条里的系统菜单图标。"
-
-#: apps/io.ox/tours/intro.js:58 module:io.ox/tours
-msgid "The New objects icon"
-msgstr "新对象图标"
-
-#: apps/io.ox/tours/intro.js:59 module:io.ox/tours
-msgid ""
-"The New objects icon shows the number of unread E-Mails or other "
-"notifications. If clicking the icon, the info area opens."
-msgstr "新对象图标显示电子邮件或其他通知的数量。如果单击图标，会打开信息区域。"
-
-#: apps/io.ox/tours/intro.js:65 module:io.ox/tours
-msgid "The info area"
-msgstr "信息区域"
-
-#: apps/io.ox/tours/intro.js:66 module:io.ox/tours
-msgid ""
-"In case of new notifications, e.g. appointment invitations, the info area is "
-"opened."
-msgstr "为免有新通知，例如：约会邀请，会开启信息区域。"
-
-#: apps/io.ox/tours/intro.js:72 module:io.ox/tours
-msgid "Creating new items"
-msgstr "创建新项目"
-
-#: apps/io.ox/tours/intro.js:73 module:io.ox/tours
-msgid "To create a new E-Mail, click the Compose new E-Mail in the toolbar."
-msgstr "要创建一个新电子邮件，请单击工具条里的创建新电子邮件。"
-
-#: apps/io.ox/tours/intro.js:81 module:io.ox/tours
-msgid "Opening or closing the folder tree"
-msgstr "打开或关闭文件夹树"
-
-#: apps/io.ox/tours/intro.js:82 module:io.ox/tours
-msgid ""
-"To open or close the folder tree, click on View >  Folder view on the right "
-"side of the toolbar."
-msgstr "要打开或关闭文件夹树，单击工具条右边的视图 > 文件夹视图。"
-
-#: apps/io.ox/tours/intro.js:94 module:io.ox/tours
-msgid "Searching for objects"
-msgstr "搜寻对象"
-
-#: apps/io.ox/tours/intro.js:95 module:io.ox/tours
-msgid "To search for objects, click the Search icon in the menu bar."
-msgstr "要搜寻对象，请在菜单条里单击搜寻图标。"
-
-#: apps/io.ox/tours/intro.js:99 module:io.ox/tours
-msgid "The toolbar"
-msgstr "工具条"
-
-#: apps/io.ox/tours/intro.js:100 module:io.ox/tours
-msgid ""
-"Depending on the app, the toolbar contains various functions for creating, "
-"editing and organizing objects."
-msgstr "视应用程序而定，工具条包含各种用作创建、编辑、组织对象的功能。"
-
-#: apps/io.ox/tours/intro.js:104 module:io.ox/tours
-msgid "The folder tree"
-msgstr "文件夹树"
-
-#: apps/io.ox/tours/intro.js:105 module:io.ox/tours
-msgid ""
-"Use the folder tree to open the folder containing the objects that you want "
-"to view in the list."
-msgstr "使用文件夹树以打开包含您要在列表里检视的对象的文件夹。"
-
-#: apps/io.ox/tours/intro.js:109 module:io.ox/tours
-msgid "The list"
-msgstr "列表"
-
-#: apps/io.ox/tours/intro.js:110 module:io.ox/tours
-msgid ""
-"Use the list to select an object, show its contents or activate functions."
-msgstr "使用列表选择一个对象，显示其内容或激活功能。"
-
-#: apps/io.ox/tours/intro.js:114 module:io.ox/tours
-msgid "The Detail view"
-msgstr "详细视图"
-
-#: apps/io.ox/tours/intro.js:115 module:io.ox/tours
-msgid ""
-"The Detail view displays an object's content. Depending on the app, further "
-"functions for organizing objects can be found in the Detail view."
-msgstr ""
-"详细视图显示一个对象的内容。视应用程序而定，可以在详细视图里找到更多用作组织"
-"对象的功能。"
-
-#: apps/io.ox/tours/intro.js:119 module:io.ox/tours
-msgid "Further information"
-msgstr "更多信息"
-
-#: apps/io.ox/tours/intro.js:120 module:io.ox/tours
-msgid ""
-"Detailed instructions for the single apps are located in System menu > Help."
-msgstr "单一应用程序的详细指南位于系统菜单 > 帮助。"
-
-#: apps/io.ox/tours/mail.js:33 module:io.ox/tours
-msgid "Composing a new E-Mail"
-msgstr "编写一个新电子邮件"
-
-#: apps/io.ox/tours/mail.js:34 module:io.ox/tours
-msgid "To compose a new E-Mail, click on Compose in the toolbar."
-msgstr "要编写一个新电子邮件，请单击工具条里的编写。"
-
-#: apps/io.ox/tours/mail.js:47 module:io.ox/tours
-msgid "Entering the recipient's name"
-msgstr "输入收件人名称"
-
-#: apps/io.ox/tours/mail.js:48 module:io.ox/tours
-msgid ""
-"Enter the recipient's name into the recipients field. As soon as you typed "
-"the first letters, suggestions from the address books are displayed. To "
-"accept a recipient suggestion, click on it."
-msgstr ""
-"输入收件人名称到收件人字段里。在您输入了第一个字母的同时，会显示来自地址簿的"
-"建议。要接受一个收件人建议，单击它。"
-
-#: apps/io.ox/tours/mail.js:58 module:io.ox/tours
-msgid "Entering the subject"
-msgstr "输入对象"
-
-#: apps/io.ox/tours/mail.js:59 module:io.ox/tours
-msgid "Enter the subject into the subject field."
-msgstr "输入主题到主题字段里。"
-
-#: apps/io.ox/tours/mail.js:63 module:io.ox/tours
-msgid "Further functions"
-msgstr "更多功能"
-
-#: apps/io.ox/tours/mail.js:64 module:io.ox/tours
-msgid ""
-"In this area you can find further functions, e.g. for adding attachments."
-msgstr "在此区域里您能找到更多功能，例如：添加附件。"
-
-#: apps/io.ox/tours/mail.js:68 module:io.ox/tours
-msgid "Entering the E-Mail text"
-msgstr "输入电子邮件文本"
-
-#: apps/io.ox/tours/mail.js:69 module:io.ox/tours
-msgid ""
-"Enter the E-Mail text into the main area. If the text format was set to HTML "
-"in the options, you can format the E-Mail text. To do so select a text part "
-"and then click an icon in the formatting bar."
-msgstr ""
-"在主要区域里输入电子邮件文本。如果文本格式在选项里设置成 HTML，您能格式化电子"
-"邮件文本。为此选择一个文本部分后在格式化条里单击一个图标。"
-
-#: apps/io.ox/tours/mail.js:74 module:io.ox/tours
-msgid "Sending the E-Mail"
-msgstr "发送电子邮件中"
-
-#: apps/io.ox/tours/mail.js:75 module:io.ox/tours
-msgid "To send the E-Mail, click on Send"
-msgstr "要发送电子邮件，单击发送。"
-
-#: apps/io.ox/tours/mail.js:79 module:io.ox/tours
-msgid "Sorting your E-Mails"
-msgstr "排序您的电子邮件"
-
-#: apps/io.ox/tours/mail.js:80 module:io.ox/tours
-msgid "To sort the E-Mails, click on Sort by. Select a sort criteria."
-msgstr "要排序电子邮件，单击以..排序后选择一个排序准则。"
-
-#: apps/io.ox/tours/mail.js:87 module:io.ox/tours
-msgid ""
-"To choose between the different views. click on View in the toolbar. Select "
-"a menu entry in the layout."
-msgstr ""
-"要在不同视图之间选择，在工具条里的视图上单击。在布局里选择一个菜单项目。"
-
-#: apps/io.ox/tours/mail.js:91 module:io.ox/tours
-msgid "Opening an E-Mail in a separate window"
-msgstr "在一个分离窗口打开电子邮件"
-
-#: apps/io.ox/tours/mail.js:92 module:io.ox/tours
-msgid ""
-"If double-clicking on an E-Mail in the list, the E-Mail is opened in a "
-"separate window."
-msgstr "如果在列表里的一个电子邮件上单击，会在一个分离的窗口里打开电子邮件。"
-
-#: apps/io.ox/tours/mail.js:96 module:io.ox/tours
-msgid "Reading E-Mail conversations"
-msgstr "阅读电子邮件交谈"
-
-#: apps/io.ox/tours/mail.js:97 module:io.ox/tours
-msgid ""
-"To open or close an E-Mail in a conversation, click on a free area in the "
-"header."
-msgstr "要在交谈里打开或关闭一个电子邮件，在标头里的一个空白区域里单击。"
-
-#: apps/io.ox/tours/mail.js:101 module:io.ox/tours
-msgid "Halo view"
-msgstr "光环视图"
-
-#: apps/io.ox/tours/mail.js:102 module:io.ox/tours
-msgid ""
-"To receive information about the sender or other recipients, open the Halo "
-"view by clicking on a name."
-msgstr "要接收有关发送人或其他收件人的信息，请单击一个名称以打开光环视图。"
-
-#: apps/io.ox/tours/mail.js:106 module:io.ox/tours
-msgid "Editing multiple E-Mails"
-msgstr "编辑多个电子邮件"
-
-#: apps/io.ox/tours/mail.js:107 module:io.ox/tours
-msgid ""
-"In order to edit multiple E-Mails at once, enable the checkboxes on the left "
-"side of the E-Mails. If the checkboxes are not displayed, click on View > "
-"Checkboxes on the right side of the toolbar."
-msgstr ""
-"为了一次编辑多个电子邮件，勾选电子邮件左边的选择框。如果选择框没有显示，请单"
-"击工具条右边的视图  > 选择框。"
-
-#: apps/io.ox/tours/mail.js:112 module:io.ox/tours
-msgid "Opening the E-Mail settings"
-msgstr "打开电子邮件设定"
-
-#: apps/io.ox/tours/mail.js:113 module:io.ox/tours
-msgid ""
-"To open the E-Mail settings, click the System menu icon on the upper right "
-"side of the menu bar. Select Settings. Click on E-Mail on the left side."
-msgstr ""
-"要打开电子邮件设置，在菜单条右上方的系统菜单图标单击。选择设置、单击左边的电"
-"子邮件。"
-
-#. Tour name; general introduction
-#: apps/io.ox/tours/main.js:71 module:io.ox/tours
-msgid "Getting started"
-msgstr "开始使用"
-
-#: apps/io.ox/tours/portal.js:30 module:io.ox/tours
-msgid "The Portal"
-msgstr "门户"
-
-#: apps/io.ox/tours/portal.js:31 module:io.ox/tours
-msgid ""
-"The Portal informs you about current E-Mails, appointments or social network "
-"news."
-msgstr "门户通知您有关电子邮件、约会、或社交网路新闻。"
-
-#: apps/io.ox/tours/portal.js:35 module:io.ox/tours
-msgid "Reading the details"
-msgstr "阅读详情"
-
-#: apps/io.ox/tours/portal.js:36 module:io.ox/tours
-msgid "To read the details, click on an entry in a square."
-msgstr "要阅读详情，请单击一个方块里的项目。"
-
-#: apps/io.ox/tours/portal.js:40 module:io.ox/tours
-msgid "Drag and drop"
-msgstr "拖放"
-
-#: apps/io.ox/tours/portal.js:41 module:io.ox/tours
-msgid ""
-"To change the layout, drag a square's title to another position and drop it "
-"there."
-msgstr "要更改布局，请把一个方块标题拖到别的位置后放在那里。"
-
-#: apps/io.ox/tours/portal.js:45 module:io.ox/tours
-msgid "Closing a square"
-msgstr "关闭一个方块"
-
-#: apps/io.ox/tours/portal.js:46 module:io.ox/tours
-msgid "If you no longer want to display a square, click the delete icon."
-msgstr "如果您不再要显示一个方块，单击删除图标。"
-
-#: apps/io.ox/tours/portal.js:51 module:io.ox/tours
-msgid "Customizing the Portal"
-msgstr "自定义门户"
-
-#: apps/io.ox/tours/portal.js:52 module:io.ox/tours
-msgid ""
-"To display a square again or to display further information sources, click "
-"on Customize this page."
-msgstr "要重新显示一个方块或显示更多信息来源，请单击自定义此页。"
-
-#: apps/io.ox/tours/settings.js:30 module:io.ox/tours
-msgid "Opening the settings"
-msgstr "打开设定"
-
-#: apps/io.ox/tours/settings.js:31 module:io.ox/tours
-msgid ""
-"To open the settings, click the System menu icon on the upper right side of "
-"the menu bar. Select Settings."
-msgstr "要打开设置，单击菜单条右上方的系统菜单图标。选择设置。"
-
-#: apps/io.ox/tours/settings.js:36 module:io.ox/tours
-msgid "How the settings are organized"
-msgstr "设定如何组织的"
-
-#: apps/io.ox/tours/settings.js:37 module:io.ox/tours
-msgid ""
-"The settings are organized in topics. Select the topic on the left side, e.g "
-"Basic settings or E-Mail."
-msgstr "设置以话题组织。在左边选择话题，例如：基本设置或电子邮件。"
-
-#: apps/io.ox/tours/settings.js:43 module:io.ox/tours
-msgid "Editing settings"
-msgstr "编辑设定"
-
-#: apps/io.ox/tours/settings.js:44 module:io.ox/tours
-msgid ""
-"Edit a setting on the right side. In most of the cases, the changes are "
-"activated immediately."
-msgstr "编辑一个在右边的设定。在大部分情况下，变更会立刻激活。"
-
-#: apps/io.ox/tours/settings.js:48 module:io.ox/tours
-msgid "Opening the help"
-msgstr "打开帮助"
-
-#: apps/io.ox/tours/settings.js:49 module:io.ox/tours
-msgid ""
-"To open the help, click the System menu icon on the upper right side of the "
-"menu bar. Select Help. The help for the currently selected app is displayed. "
-"To browse the complete help, click on Start Page or Table Of Contents at the "
-"upper part of the window."
-msgstr ""
-"要打开帮助，单击在菜单条右上方上的系统菜单图标。选择帮助，会显示当前选择应用"
-"程序的帮助。要浏览完整帮助，在窗口上部的开始页或目录。"
-
-#: apps/io.ox/tours/settings.js:54 module:io.ox/tours
-msgid "Signing out"
-msgstr "注销"
-
-#: apps/io.ox/tours/settings.js:55 module:io.ox/tours
-msgid ""
-"To sign out, click the System menu icon on the upper right side of the menu "
-"bar. Select Sign out."
-msgstr "要注销，请单击菜单条右上方的系统菜单图标。选择注销。"
-
 #: apps/io.ox/tours/tasks.js:32 module:io.ox/tours
 msgid "Creating a new task"
 msgstr "创建一个新任务"
@@ -1463,67 +746,11 @@
 #: apps/io.ox/tours/tasks.js:72 module:io.ox/tours
 msgid "Tracking the editing status"
 msgstr "追踪编辑状态"
->>>>>>> 9c370bce
 
 #: apps/io.ox/tours/tasks.js:73 module:io.ox/tours
 msgid "To track the editing status, enter the current progress."
 msgstr "要追踪编辑状态，请输入当前进度。"
 
-<<<<<<< HEAD
-#: apps/io.ox/tours/files.js:117 module:io.ox/tours
-msgid ""
-"To upload a new file from your local device, simply click on Add local file "
-"and select the file you would like to upload. It is even easier if you just "
-"drag and drop files from your local device into Drive. The uploaded file is "
-"now available in Drive on all your devices."
-msgstr ""
-"要从您的本地装置上载一个新文件，简单的单击添加本地文件后，选择您要上载的文"
-"件。如果您从本地装置拖拉文件到 Drive 里就更简单了。已上载的文件现在会在您所有"
-"装置上的 Drive 里可用。"
-
-#: apps/io.ox/tours/files.js:103 module:io.ox/tours
-msgid "Toolbar"
-msgstr "工具条"
-
-#: apps/io.ox/tours/tasks.js:72 module:io.ox/tours
-msgid "Tracking the editing status"
-msgstr "追踪编辑状态"
-
-#: apps/io.ox/tours/files.js:116 module:io.ox/tours
-msgid "Upload a new file"
-msgstr "上载一个新文件"
-
-#: apps/io.ox/tours/intro.js:105 module:io.ox/tours
-msgid ""
-"Use the folder tree to open the folder containing the objects that you want "
-"to view in the list."
-msgstr "使用文件夹树以打开包含您要在列表里检视的对象的文件夹。"
-
-#: apps/io.ox/tours/intro.js:110 module:io.ox/tours
-msgid ""
-"Use the list to select an object, show its contents or activate functions."
-msgstr "使用列表选择一个对象，显示其内容或激活功能。"
-
-#: apps/io.ox/tours/calendar.js:62 module:io.ox/tours
-#: apps/io.ox/tours/tasks.js:67
-msgid "Using the reminder function"
-msgstr "使用提醒功能"
-
-#: apps/io.ox/tours/intro.js:34 module:io.ox/tours
-msgid "Welcome to %s"
-msgstr "欢迎到 %s"
-
-#: apps/io.ox/tours/files.js:60 module:io.ox/tours
-msgid ""
-"Welcome to your cloud storage app. This Guided Tour will introduce you to "
-"your new online storage solution - your one point to access online stored "
-"files from all your accounts. This is where you can upload and save your "
-"files, share them and synchronize them with different devices.  "
-msgstr ""
-"欢迎到您的云储存应用程序。此导览将会介绍您您的线上储存方案 - 您从您所有户口对"
-"线上储存文件的统一访问点。这里是您能上载和保存您的文件、分享和与其他装置同步"
-"的地方。"
-=======
 #: apps/io.ox/tours/tasks.js:78 module:io.ox/tours
 msgid ""
 "To invite other participants, enter their names in the field below "
@@ -1568,7 +795,6 @@
 msgstr ""
 "要一次编辑多个任务，请勾选任务左边的选择框。如果选择框没有显示，请单击工具条"
 "右边的视图 > 选择框。"
->>>>>>> 9c370bce
 
 #~ msgid " %1$s (%2$s) "
 #~ msgstr " %1$s (%2$s) "
