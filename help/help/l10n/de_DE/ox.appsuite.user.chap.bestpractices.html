<html lang="de">
<head>
<meta http-equiv="Content-Type" content="text/html; charset=utf-8">
<title>Kapitel 13. Fragen und Antworten</title>
<link rel="stylesheet" type="text/css" href="../../help.css">
<meta name="generator" content="DocBook XSL Stylesheets V1.78.1">
<link rel="home" href="index.html" title="Benutzeranleitung">
<link rel="up" href="index.html" title="Benutzeranleitung">
<<<<<<< HEAD
<link rel="prev" href="ox.appsuite.user.sect.datainterchange.export.folder.html" title="12.2.1. Daten eines Ordners exportieren">
=======
<link rel="prev" href="ox.guard.user.sect.usage.settings.html" title="12.6. Guard-Einstellungen">
>>>>>>> 1c74fb5d
<link rel="next" href="ox.appsuite.user.index.html" title="Stichwortverzeichnis">
<link rel="copyright" href="ox.appsuite.user.legalnotice.html" title="Rechtlicher Hinweis">
<link rel="stylesheet" type="text/css" href="../../bootstrap.min.css"​/> 
<link id="favicon" rel="shortcut icon" href="../../../apps/themes/default/favicon.ico" type="image/x-icon"> 
<meta name="viewport" content="width=device-width, initial-scale=1.0">
   <script src="../../jquery.min.js"></script> 

   <script src="../../bootstrap.min.js"></script> 
</head>
<body bgcolor="white" text="black" link="#0000FF" vlink="#840084" alink="#0000FF">
<div class="oxhelp-navigation-top"><nav class="navbar navbar-inverse" role="navigation"><div class="container-fluid">
<div class="navbar-header">
<button type="button" class="navbar-toggle" data-toggle="collapse" data-target="#ox-main-nav"><span class="sr-only">Navigation umschalten</span><span class="icon-bar"></span><span class="icon-bar"></span><span class="icon-bar"></span></button><a class="navbar-brand"></a>
</div>
<div class="collapse navbar-collapse" id="ox-main-nav"><ul class="nav navbar-nav">
<<<<<<< HEAD
<li><a accesskey="p" class="oxhelp-prev-link" href="ox.appsuite.user.sect.datainterchange.export.folder.html">Zurück</a></li>
=======
<li><a accesskey="p" class="oxhelp-prev-link" href="ox.guard.user.sect.usage.settings.html">Zurück</a></li>
>>>>>>> 1c74fb5d
<li><a accesskey="h" href="index.html" class="oxhelp-home-link">Startseite</a></li>
<li><a accesskey="t" href="bk01-toc.html" class="oxhelp-toc-link">Inhaltsverzeichnis</a></li>
<li><a accesskey="n" class="oxhelp-next-link" href="ox.appsuite.user.index.html">Weiter</a></li>
</ul></div>
</div></nav></div>
<div class="oxhelp-content">
  <div lang="de-DE" class="chapter" id="ox.appsuite.user.chap.bestpractices">
<div class="titlepage"><div><div><h1 class="title">Kapitel 13. Fragen und Antworten</h1></div></div></div>
<a class="indexterm" name="id-1.14.2"></a><a class="indexterm" name="id-1.14.3"></a><div class="qandaset" id="ox.appsuite.user.practice">
<dl>
<dt>13.1  <a href="ox.appsuite.user.chap.bestpractices.html#ox.appsuite.user.practice.common">Allgemeine Fragen</a>
</dt>
<dd><dl>
<dt>F: <a href="ox.appsuite.user.chap.bestpractices.html#ox.appsuite.user.practice.personaldata">Wo finde ich meine persönlichen Daten und Einstellungen?</a>
</dt>
<dt>F: <a href="ox.appsuite.user.chap.bestpractices.html#ox.appsuite.user.practice.changepassword">Wie kann ich mein Passwort ändern?</a>
</dt>
<<<<<<< HEAD
<dt>F: <a href="ox.appsuite.user.chap.bestpractices.html#ox.appsuite.user.practice.hiddenelements">Wieso kann ich manchmal bestimmte Schaltflächen oder Eingabefelder nicht finden?</a>
</dt>
=======
>>>>>>> 1c74fb5d
<dt>F: <a href="ox.appsuite.user.chap.bestpractices.html#ox.appsuite.user.practice.unreadbadge">Woran erkenne ich, dass neue E-Mails oder Termineinladungen eingetroffen sind?</a>
</dt>
<dt>F: <a href="ox.appsuite.user.chap.bestpractices.html#ox.appsuite.user.practice.socialmessaging">Wie kann ich aktuelle Meldungen von Sozialen Netzwerken oder von Nachrichtenseiten lesen?</a>
</dt>
</dl></dd>
<dt>13.2  <a href="ox.appsuite.user.chap.bestpractices.html#ox.appsuite.user.practice.mail_contacts">Fragen zu E-Mail und Kontakten</a>
</dt>
<dd><dl>
<dt>F: <a href="ox.appsuite.user.chap.bestpractices.html#ox.appsuite.user.practice.email.recipients">Wie kann ich eine E-Mail an mehrere Adressen gleichzeitig senden?</a>
</dt>
<<<<<<< HEAD
<dt>F: <a href="ox.appsuite.user.chap.bestpractices.html#ox.appsuite.user.practice.email.cc_or_bcc">Wozu verwende ich die Eingabefelder Kopie (CC) an und 
            Blindkopie (BCC) an?</a>
=======
<dt>F: <a href="ox.appsuite.user.chap.bestpractices.html#ox.appsuite.user.practice.email.cc_or_bcc">Wozu verwende ich die Eingabefelder CC und 
            BCC ?</a>
>>>>>>> 1c74fb5d
</dt>
<dt>F: <a href="ox.appsuite.user.chap.bestpractices.html#ox.appsuite.user.practice.email.draft">Ich sende regelmäßig E-Mails mit identischem oder ähnlichem Inhalt. Wie kann ich dabei Schreibarbeit
            sparen?</a>
</dt>
<dt>F: <a href="ox.appsuite.user.chap.bestpractices.html#ox.appsuite.user.practice.externalaccounts">Kann ich auf E-Mails zugreifen, die ich zum Beispiel in meinem Google Mail Posteingang empfange?</a>
</dt>
<dt>F: <a href="ox.appsuite.user.chap.bestpractices.html#ox.appsuite.user.practice.autoforward">Wie kann ich E-Mails automatisch an meine Vertretung weiterleiten?</a>
</dt>
<<<<<<< HEAD
<dt>F: <a href="ox.appsuite.user.chap.bestpractices.html#ox.appsuite.user.practice.unifiedmail">Wie behalte ich den Überblick über den Posteingang meiner E-Mail Konten?</a>
=======
<dt>F: <a href="ox.appsuite.user.chap.bestpractices.html#ox.appsuite.user.practice.unifiedmail">Wie behalte ich den Überblick über den Posteingang meiner E-Mail-Konten?</a>
>>>>>>> 1c74fb5d
</dt>
</dl></dd>
<dt>13.3  <a href="ox.appsuite.user.chap.bestpractices.html#ox.appsuite.user.practice.calendar">Fragen zu Aufgaben, Kalendern und Terminen</a>
</dt>
<dd><dl>
<dt>F: <a href="ox.appsuite.user.chap.bestpractices.html#ox.appsuite.user.practice.task_or_appointment">Wann verwende ich eine Aufgabe, wann einen Termin?</a>
<<<<<<< HEAD
=======
</dt>
<dt>F: <a href="ox.appsuite.user.chap.bestpractices.html#ox.appsuite.user.practice.privateflag">Wie kann ich den Betreff meiner Termine oder Aufgaben in freigegebenen Ordnern unsichtbar machen?</a>
>>>>>>> 1c74fb5d
</dt>
<dt>F: <a href="ox.appsuite.user.chap.bestpractices.html#ox.appsuite.user.practice.email_to_task">Wie kann ich aus einer E-Mail eine Aufgabe anlegen? </a>
</dt>
<dt>F: <a href="ox.appsuite.user.chap.bestpractices.html#ox.appsuite.user.practice.calendar.assistant">Wie kann ich als Stellvertreter die Termine einer anderen Person organisieren?</a>
</dt>
<dt>F: <a href="ox.appsuite.user.chap.bestpractices.html#ox.appsuite.user.practice.calendar.serial">Wie verwende ich die Einstellungen für Serientermine oder Serienaufgaben?</a>
</dt>
<dt>F: <a href="ox.appsuite.user.chap.bestpractices.html#ox.appsuite.user.practice.scheduling">Wie finde ich verfügbare Zeiten, wenn ich einen Termin anlege? </a>
</dt>
</dl></dd>
<dt>13.4  <a href="ox.appsuite.user.chap.bestpractices.html#ox.appsuite.user.practice.dataexchange">Fragen zu Datenorganisation und Teamwork</a>
</dt>
<dd><dl>
<dt>F: <a href="ox.appsuite.user.chap.bestpractices.html#ox.appsuite.user.practice.publish.contacts">Wie kann ich bestimmte Kontakte meinen externen Partnern zur Verfügung stellen?</a>
</dt>
<dt>F: <a href="ox.appsuite.user.chap.bestpractices.html#ox.appsuite.user.practice.publish.files">Wie kann ich bestimmte Dokumente meinen externen Partnern zur Verfügung stellen?</a>
</dt>
</dl></dd>
</dl>
<p></p>
<table border="0" style="width: 100%;">
<colgroup>
<col align="left" width="1%">
<col>
</colgroup>
<tbody>
<tr class="qandadiv"><td align="left" valign="top" colspan="2"><h3 class="title" id="ox.appsuite.user.practice.common">13.1. Allgemeine Fragen</h3></td></tr>
<tr class="toc"><td align="left" valign="top" colspan="2"><dl>
<dt>F: <a href="ox.appsuite.user.chap.bestpractices.html#ox.appsuite.user.practice.personaldata">Wo finde ich meine persönlichen Daten und Einstellungen?</a>
</dt>
<dt>F: <a href="ox.appsuite.user.chap.bestpractices.html#ox.appsuite.user.practice.changepassword">Wie kann ich mein Passwort ändern?</a>
</dt>
<dt>F: <a href="ox.appsuite.user.chap.bestpractices.html#ox.appsuite.user.practice.unreadbadge">Woran erkenne ich, dass neue E-Mails oder Termineinladungen eingetroffen sind?</a>
</dt>
<dt>F: <a href="ox.appsuite.user.chap.bestpractices.html#ox.appsuite.user.practice.socialmessaging">Wie kann ich aktuelle Meldungen von Sozialen Netzwerken oder von Nachrichtenseiten lesen?</a>
</dt>
</dl></td></tr>
<tr class="question" id="ox.appsuite.user.practice.personaldata">
<<<<<<< HEAD
<td align="left" valign="top" id="id-1.14.4.1.2.1"><p><b>F:</b></p></td>
=======
<td align="left" valign="top" id="id-1.14.4.2.2.1"><p><b>F:</b></p></td>
>>>>>>> 1c74fb5d
<td align="left" valign="top">
<p>Wo finde ich meine persönlichen Daten und Einstellungen?</p>
<a class="indexterm" name="id-1.14.4.2.2.1.2"></a>
</td>
</tr>
<tr class="answer">
<td align="left" valign="top"><p><b>A:</b></p></td>
<td align="left" valign="top">
<p>Sie können folgende persönliche Daten und Einstellungen anpassen:</p>
<ul class="itemizedlist" style="list-style-type: disc; ">
<<<<<<< HEAD
<li class="listitem"><p role="presentation">Wie Sie Ihre persönlichen Daten ändern, erfahren Sie in dieser <a class="link" href="ox.appsuite.user.sect.firststeps.personaldata.html#ox.appsuite.user.task.personaldata">Anleitung</a>.</p></li>
<li class="listitem"><p role="presentation">Wie Sie die Grundeinstellungen anpassen, erfahren Sie in dieser <a class="link" href="ox.appsuite.user.sect.firststeps.globalsettings.html#ox.appsuite.user.task.globalsettings">Anleitung</a>.</p></li>
<li class="listitem"><p role="presentation">Wie Sie weitere E-Mail-Accounts einrichten, lesen Sie <a class="link" href="ox.appsuite.user.sect.email.accounts.html#ox.appsuite.user.concept.email.accounts">hier</a>.</p></li>
=======
<li class="listitem"><p role="presentation">Wie Sie Ihre persönlichen Daten ändern, erfahren Sie in dieser <a class="link" href="ox.appsuite.user.sect.firststeps.personaldata.html">Anleitung</a>.</p></li>
<li class="listitem"><p role="presentation">Wie Sie die Grundeinstellungen anpassen, erfahren Sie in dieser <a class="link" href="ox.appsuite.user.sect.firststeps.globalsettings.html">Anleitung</a>.</p></li>
<li class="listitem"><p role="presentation">Wie Sie weitere E-Mail-Accounts einrichten, lesen Sie <a class="link" href="ox.appsuite.user.sect.email.accounts.html">hier</a>.</p></li>
>>>>>>> 1c74fb5d
</ul>
<p>
          </p>
</td>
</tr>
<tr class="question" id="ox.appsuite.user.practice.changepassword">
<<<<<<< HEAD
<td align="left" valign="top" id="id-1.14.4.1.3.1"><p><b>F:</b></p></td>
=======
<td align="left" valign="top" id="id-1.14.4.2.3.1"><p><b>F:</b></p></td>
>>>>>>> 1c74fb5d
<td align="left" valign="top">
<p>Wie kann ich mein Passwort ändern?</p>
<a class="indexterm" name="id-1.14.4.2.3.1.2"></a>
</td>
</tr>
<tr class="answer">
<td align="left" valign="top"><p><b>A:</b></p></td>
<td align="left" valign="top"><p>Um Ihr Passwort zu ändern, klicken Sie in der App <span class="phrase">
              <span class="guilabel"><strong>Portal</strong></span>
            </span>
            
             im Widget <span class="guilabel"><strong>Benutzerdaten</strong></span> auf <span class="guibutton"><strong>Mein Passwort</strong></span>. Mehr
<<<<<<< HEAD
            erfahren Sie in dieser <a class="link" href="ox.appsuite.user.sect.firststeps.changepassword.html#ox.appsuite.user.task.changepassword">Anleitung</a>
          </p></td>
</tr>
<tr class="question" id="ox.appsuite.user.practice.hiddenelements">
<td align="left" valign="top" id="id-1.14.4.1.4.1"><p><b>F:</b></p></td>
<td align="left" valign="top">
<p>Wieso kann ich manchmal bestimmte Schaltflächen oder Eingabefelder nicht finden?</p>
<a class="indexterm" name="id-1.14.4.1.4.1.2"></a>
</td>
</tr>
<tr class="answer">
<td align="left" valign="top"><p><b>A:</b></p></td>
<td align="left" valign="top">
<p>Wenn bestimmte Schaltflächen oder Eingabefelder nicht zu sehen sind, kann dies folgende Ursachen haben:</p>
<ul class="itemizedlist" style="list-style-type: disc; ">
<li class="listitem"><p role="presentation">Im aktuellen Zusammenhang steht eine Funktion nicht zur Verfügung.</p></li>
<li class="listitem"><p role="presentation">Um die Bedienoberfläche möglichst übersichtlich zu halten, werden seltener benötigte Bedienelemente nicht
                  angezeigt. In diesem Fall wird eine Schaltfläche mit der Bezeichnung <span class="guibutton"><strong>Aktionen</strong></span> angezeigt.
                  Klicken Sie auf diese Schaltfläche, um weitere Funktionen anzuzeigen.</p></li>
</ul>
<p>
          </p>
</td>
</tr>
<tr class="question" id="ox.appsuite.user.practice.unreadbadge">
<td align="left" valign="top" id="id-1.14.4.1.5.1"><p><b>F:</b></p></td>
=======
            erfahren Sie in dieser <a class="link" href="ox.appsuite.user.sect.firststeps.changepassword.html">Anleitung</a>
          </p></td>
</tr>
<tr class="question" id="ox.appsuite.user.practice.unreadbadge">
<td align="left" valign="top" id="id-1.14.4.2.4.1"><p><b>F:</b></p></td>
>>>>>>> 1c74fb5d
<td align="left" valign="top">
<p>Woran erkenne ich, dass neue E-Mails oder Termineinladungen eingetroffen sind?</p>
<a class="indexterm" name="id-1.14.4.2.4.1.2"></a>
</td>
</tr>
<tr class="answer">
<td align="left" valign="top"><p><b>A:</b></p></td>
<td align="left" valign="top"><p>Wenn neue E-Mails oder Termineinladungen eingetroffen sind, zeigt in der Menüleiste rechts das Symbol
              <span class="guilabel"><strong>Neue Objekte</strong></span>
            <span aria-hidden="true" class="inlinemediaobject" id="ox.appsuite.user.fig.practice.unreadbadge"><img src="../../images/appsuite_user_icon_unreadbadge.png"></span> die Anzahl der neuen Objekte. Klicken Sie auf das Symbol, um den <span class="guilabel"><strong>Infobereich</strong></span>
            zu öffnen. Dort finden Sie Informationen zu den neuen Objekten. Sie können auch direkt Funktionen aufrufen, zum
<<<<<<< HEAD
            Beispiel die neue E-Mail lesen oder den neuen Termin bestätigen. Informationen finden Sie in <a class="xref" href="ox.appsuite.user.sect.firststeps.gui.html">Die Benutzeroberfläche</a>.</p></td>
</tr>
<tr class="question" id="ox.appsuite.user.practice.socialmessaging">
<td align="left" valign="top" id="id-1.14.4.1.6.1"><p><b>F:</b></p></td>
=======
            Beispiel die neue E-Mail lesen oder den neuen Termin bestätigen. Informationen finden Sie in 
            <a class="xref" href="ox.appsuite.user.sect.firststeps.gui.notificationarea.html">Der Infobereich</a>.</p></td>
</tr>
<tr class="question" id="ox.appsuite.user.practice.socialmessaging">
<td align="left" valign="top" id="id-1.14.4.2.5.1"><p><b>F:</b></p></td>
>>>>>>> 1c74fb5d
<td align="left" valign="top">
<p>Wie kann ich aktuelle Meldungen von Sozialen Netzwerken oder von Nachrichtenseiten lesen?</p>
<a class="indexterm" name="id-1.14.4.2.5.1.2"></a>
</td>
</tr>
<tr class="answer">
<td align="left" valign="top"><p><b>A:</b></p></td>
<td align="left" valign="top"><p>Sie können in der App <span class="phrase">
              <span class="guilabel"><strong>Portal</strong></span>
            </span>
            
             aktuelle Meldungen aus Ihren Sozialen Netzwerken oder von Nachrichtenseiten lesen oder Fotos bestimmter
            Webseiten anzeigen, indem Sie Nachrichten-Widgets 
<<<<<<< HEAD
            <a class="link" href="ox.appsuite.user.sect.portal.customize.add.html#ox.appsuite.user.task.portal.tile.add">hinzufügen</a>.</p></td>
=======
            <a class="link" href="ox.appsuite.user.sect.portal.customize.add.html#ox.appsuite.user.task.portal.tile.add">hinzufügen</a>.
            
          </p></td>
>>>>>>> 1c74fb5d
</tr>
<tr class="qandadiv"><td align="left" valign="top" colspan="2"><h3 class="title" id="ox.appsuite.user.practice.mail_contacts">13.2. Fragen zu E-Mail und Kontakten</h3></td></tr>
<tr class="toc"><td align="left" valign="top" colspan="2"><dl>
<dt>F: <a href="ox.appsuite.user.chap.bestpractices.html#ox.appsuite.user.practice.email.recipients">Wie kann ich eine E-Mail an mehrere Adressen gleichzeitig senden?</a>
</dt>
<dt>F: <a href="ox.appsuite.user.chap.bestpractices.html#ox.appsuite.user.practice.email.cc_or_bcc">Wozu verwende ich die Eingabefelder CC und 
            BCC ?</a>
</dt>
<dt>F: <a href="ox.appsuite.user.chap.bestpractices.html#ox.appsuite.user.practice.email.draft">Ich sende regelmäßig E-Mails mit identischem oder ähnlichem Inhalt. Wie kann ich dabei Schreibarbeit
            sparen?</a>
</dt>
<dt>F: <a href="ox.appsuite.user.chap.bestpractices.html#ox.appsuite.user.practice.externalaccounts">Kann ich auf E-Mails zugreifen, die ich zum Beispiel in meinem Google Mail Posteingang empfange?</a>
</dt>
<dt>F: <a href="ox.appsuite.user.chap.bestpractices.html#ox.appsuite.user.practice.autoforward">Wie kann ich E-Mails automatisch an meine Vertretung weiterleiten?</a>
</dt>
<dt>F: <a href="ox.appsuite.user.chap.bestpractices.html#ox.appsuite.user.practice.unifiedmail">Wie behalte ich den Überblick über den Posteingang meiner E-Mail-Konten?</a>
</dt>
</dl></td></tr>
<tr class="question" id="ox.appsuite.user.practice.email.recipients">
<<<<<<< HEAD
<td align="left" valign="top" id="id-1.14.4.2.2.1"><p><b>F:</b></p></td>
=======
<td align="left" valign="top" id="id-1.14.4.3.2.1"><p><b>F:</b></p></td>
>>>>>>> 1c74fb5d
<td align="left" valign="top">
<p>Wie kann ich eine E-Mail an mehrere Adressen gleichzeitig senden?</p>
<a class="indexterm" name="id-1.14.4.3.2.1.2"></a>
</td>
</tr>
<tr class="answer">
<td align="left" valign="top"><p><b>A:</b></p></td>
<td align="left" valign="top">
<p>Um eine E-Mail an mehrere Empfänger gleichzeitig zu senden, haben Sie folgende Möglichkeiten: </p>
<ul class="itemizedlist" style="list-style-type: disc; ">
<<<<<<< HEAD
<li class="listitem"><p role="presentation">Geben Sie alle Empfänger in die Eingabefelder <span class="guibutton"><strong>An...</strong></span>,
                  <span class="guibutton"><strong>Kopie (CC) an</strong></span> oder <span class="guibutton"><strong>Blindkopie (BCC) an</strong></span>. Sie sparen Tipparbeit, wenn Sie dabei die
=======
<li class="listitem"><p role="presentation">Geben Sie alle Empfänger in die Eingabefelder <span class="guibutton"><strong>An</strong></span>, 
                  <span class="guibutton"><strong>CC</strong></span> oder <span class="guibutton"><strong>BCC</strong></span>. Sie sparen Tipparbeit, wenn Sie dabei die
>>>>>>> 1c74fb5d
                  Namensvorschläge nutzen. Eine Erklärung der Unterschiede zwischen den Eingabefeldern finden Sie <a class="link" href="ox.appsuite.user.chap.bestpractices.html#ox.appsuite.user.practice.email.cc_or_bcc">in dieser FAQ-Liste</a>.</p></li>
<li class="listitem"><p role="presentation">Wenn Sie häufig E-Mails an die gleiche Gruppe von Personen senden, erstellen Sie in der App <span class="phrase">
                    <span class="guilabel"><strong>Adressbuch</strong></span>
                  </span>
                  
                   eine Verteilerliste, der Sie diese Personen hinzufügen. Informationen finden Sie in <a class="xref" href="ox.appsuite.user.sect.contacts.distributionlist.html">Verteilerliste anlegen</a>.</p></li>
</ul>
<p>
          </p>
</td>
</tr>
<tr class="question" id="ox.appsuite.user.practice.email.cc_or_bcc">
<<<<<<< HEAD
<td align="left" valign="top" id="id-1.14.4.2.3.1"><p><b>F:</b></p></td>
<td align="left" valign="top">
<p>Wozu verwende ich die Eingabefelder <span class="guibutton"><strong>Kopie (CC) an</strong></span> und 
            <span class="guibutton"><strong>Blindkopie (BCC) an</strong></span>?</p>
<a class="indexterm" name="id-1.14.4.2.3.1.2"></a>
=======
<td align="left" valign="top" id="id-1.14.4.3.3.1"><p><b>F:</b></p></td>
<td align="left" valign="top">
<p>Wozu verwende ich die Eingabefelder CC und 
            BCC ?</p>
<a class="indexterm" name="id-1.14.4.3.3.1.2"></a>
>>>>>>> 1c74fb5d
</td>
</tr>
<tr class="answer">
<td align="left" valign="top"><p><b>A:</b></p></td>
<td align="left" valign="top">
<p>Empfänger, die Sie in die Eingabefelder <span class="guibutton"><strong>An</strong></span> oder <span class="guibutton"><strong>CC</strong></span>
            eintragen, werden von allen anderen Empfängern gesehen, die Sie in die Eingabefelder <span class="guibutton"><strong>An</strong></span> oder
              <span class="guibutton"><strong>CC</strong></span> eintragen. Empfänger, die Sie in das Eingabefeld 
            <span class="guibutton"><strong>BCC</strong></span> eintragen, werden von anderen Empfängern, die Sie in die Eingabefelder
              <span class="guibutton"><strong>An</strong></span>, <span class="guibutton"><strong>CC</strong></span> oder <span class="guibutton"><strong>BCC</strong></span>
            eintragen, nicht gesehen. Daraus ergeben sich zum Beispiel folgende Anwendungsfälle: </p>
<ul class="itemizedlist" style="list-style-type: disc; ">
<li class="listitem"><p role="presentation">Wenn Sie eine E-Mail an ein Team senden wollen, bei dem jeder sehen soll, wer die E-Mail sonst noch erhält,
<<<<<<< HEAD
                  tragen Sie die Empfänger in die Eingabefelder <span class="guibutton"><strong>An...</strong></span> oder 
                  <span class="guibutton"><strong>Kopie (CC) an</strong></span></p></li>
<li class="listitem"><p role="presentation">Wenn Sie eine E-Mail an Empfänger senden wollen, die sich nicht gegenseitig sehen sollen, tragen Sie die
                  Empfänger in das Eingabefeld <span class="guibutton"><strong>Blindkopie (BCC) an</strong></span> ein.</p></li>
=======
                  tragen Sie die Empfänger in die Eingabefelder <span class="guibutton"><strong>An</strong></span> oder <span class="guibutton"><strong>CC</strong></span> ein.</p></li>
<li class="listitem"><p role="presentation">Wenn Sie eine E-Mail an Empfänger senden wollen, die sich nicht gegenseitig sehen sollen, tragen Sie die
                  Empfänger in das Eingabefeld <span class="guibutton"><strong>BCC</strong></span> ein.</p></li>
>>>>>>> 1c74fb5d
</ul>
<p>
          </p>
</td>
</tr>
<tr class="question" id="ox.appsuite.user.practice.email.draft">
<<<<<<< HEAD
<td align="left" valign="top" id="id-1.14.4.2.4.1"><p><b>F:</b></p></td>
=======
<td align="left" valign="top" id="id-1.14.4.3.4.1"><p><b>F:</b></p></td>
>>>>>>> 1c74fb5d
<td align="left" valign="top">
<p>Ich sende regelmäßig E-Mails mit identischem oder ähnlichem Inhalt. Wie kann ich dabei Schreibarbeit
            sparen?</p>
<a class="indexterm" name="id-1.14.4.3.4.1.2"></a>
</td>
</tr>
<tr class="answer">
<td align="left" valign="top"><p><b>A:</b></p></td>
<td align="left" valign="top"><p>Nutzen Sie die Möglichkeit, E-Mails als Entwürfe zu speichern. Informationen finden Sie in
              <a class="xref" href="ox.appsuite.user.sect.email.manage.draft.html">Mit E-Mail-Entwürfen arbeiten</a>. </p></td>
</tr>
<tr class="question" id="ox.appsuite.user.practice.externalaccounts">
<<<<<<< HEAD
<td align="left" valign="top" id="id-1.14.4.2.5.1"><p><b>F:</b></p></td>
=======
<td align="left" valign="top" id="id-1.14.4.3.5.1"><p><b>F:</b></p></td>
>>>>>>> 1c74fb5d
<td align="left" valign="top">
<p>Kann ich auf E-Mails zugreifen, die ich zum Beispiel in meinem Google Mail Posteingang empfange?</p>
<a class="indexterm" name="id-1.14.4.3.5.1.2"></a>
</td>
</tr>
<tr class="answer">
<td align="left" valign="top"><p><b>A:</b></p></td>
<td align="left" valign="top"><p>Sie können viele gängige Anbieter von E-Mail-Diensten ein externes E-Mail-Konto einrichten, zum Beispiel für
            Google Mail. Dazu benötigen Sie Ihre Zugangsdaten zum entsprechenden Anbieter. Sobald Sie das externe E-Mail-Konto
            eingerichtet haben, können Sie mit Hilfe des Ordnerbaums auf die E-Mails zugreifen. Informationen finden Sie in
              <a class="xref" href="ox.appsuite.user.sect.email.accounts.html">E-Mail-Accounts hinzufügen</a>. </p></td>
</tr>
<tr class="question" id="ox.appsuite.user.practice.autoforward">
<<<<<<< HEAD
<td align="left" valign="top" id="id-1.14.4.2.6.1"><p><b>F:</b></p></td>
=======
<td align="left" valign="top" id="id-1.14.4.3.6.1"><p><b>F:</b></p></td>
>>>>>>> 1c74fb5d
<td align="left" valign="top">
<p>Wie kann ich E-Mails automatisch an meine Vertretung weiterleiten?</p>
<a class="indexterm" name="id-1.14.4.3.6.1.2"></a>
</td>
</tr>
<tr class="answer">
<td align="left" valign="top"><p><b>A:</b></p></td>
<td align="left" valign="top"><p>Aktivieren Sie in den Einstellungen die Funktion <span class="guilabel"><strong>Automatische Weiterleitung</strong></span>. Informationen
            finden Sie in <a class="xref" href="ox.appsuite.user.sect.email.send.autoforward.html">E-Mails automatisch weiterleiten lassen</a>. </p></td>
</tr>
<tr class="question" id="ox.appsuite.user.practice.unifiedmail">
<<<<<<< HEAD
<td align="left" valign="top" id="id-1.14.4.2.7.1"><p><b>F:</b></p></td>
<td align="left" valign="top">
<p>Wie behalte ich den Überblick über den Posteingang meiner E-Mail Konten?</p>
<a class="indexterm" name="id-1.14.4.2.7.1.2"></a>
=======
<td align="left" valign="top" id="id-1.14.4.3.7.1"><p><b>F:</b></p></td>
<td align="left" valign="top">
<p>Wie behalte ich den Überblick über den Posteingang meiner E-Mail-Konten?</p>
<a class="indexterm" name="id-1.14.4.3.7.1.2"></a>
>>>>>>> 1c74fb5d
</td>
</tr>
<tr class="answer">
<td align="left" valign="top"><p><b>A:</b></p></td>
<td align="left" valign="top"><p>Nutzen Sie Unified Mail, um den Posteingang von mehreren E-Mail-Accounts übersichtlich in einem zentralen Ordner
<<<<<<< HEAD
            anzeigen. Informationen finden Sie in <a class="xref" href="ox.appsuite.user.sect.email.manage.unifiedmail.html">Unified Mail verwenden</a>. </p></td>
=======
            anzeigen. Informationen finden Sie in <a class="xref" href="ox.appsuite.user.sect.email.manage.unifiedmail.html">Unified Mail verwenden</a>. 
            
          </p></td>
>>>>>>> 1c74fb5d
</tr>
<tr class="qandadiv"><td align="left" valign="top" colspan="2"><h3 class="title" id="ox.appsuite.user.practice.calendar">13.3. Fragen zu Aufgaben, Kalendern und Terminen</h3></td></tr>
<tr class="toc"><td align="left" valign="top" colspan="2"><dl>
<dt>F: <a href="ox.appsuite.user.chap.bestpractices.html#ox.appsuite.user.practice.task_or_appointment">Wann verwende ich eine Aufgabe, wann einen Termin?</a>
</dt>
<dt>F: <a href="ox.appsuite.user.chap.bestpractices.html#ox.appsuite.user.practice.privateflag">Wie kann ich den Betreff meiner Termine oder Aufgaben in freigegebenen Ordnern unsichtbar machen?</a>
</dt>
<dt>F: <a href="ox.appsuite.user.chap.bestpractices.html#ox.appsuite.user.practice.email_to_task">Wie kann ich aus einer E-Mail eine Aufgabe anlegen? </a>
</dt>
<dt>F: <a href="ox.appsuite.user.chap.bestpractices.html#ox.appsuite.user.practice.calendar.assistant">Wie kann ich als Stellvertreter die Termine einer anderen Person organisieren?</a>
</dt>
<dt>F: <a href="ox.appsuite.user.chap.bestpractices.html#ox.appsuite.user.practice.calendar.serial">Wie verwende ich die Einstellungen für Serientermine oder Serienaufgaben?</a>
</dt>
<dt>F: <a href="ox.appsuite.user.chap.bestpractices.html#ox.appsuite.user.practice.scheduling">Wie finde ich verfügbare Zeiten, wenn ich einen Termin anlege? </a>
</dt>
</dl></td></tr>
<tr class="question" id="ox.appsuite.user.practice.task_or_appointment">
<<<<<<< HEAD
<td align="left" valign="top" id="id-1.14.4.3.2.1"><p><b>F:</b></p></td>
=======
<td align="left" valign="top" id="id-1.14.4.4.2.1"><p><b>F:</b></p></td>
>>>>>>> 1c74fb5d
<td align="left" valign="top">
<p>Wann verwende ich eine Aufgabe, wann einen Termin?</p>
<a class="indexterm" name="id-1.14.4.4.2.1.2"></a>
</td>
</tr>
<tr class="answer">
<td align="left" valign="top"><p><b>A:</b></p></td>
<td align="left" valign="top">
<p>Ob Sie besser einen Termin oder eine Aufgabe anlegen, können Sie nach den folgenden Kriterien entscheiden:</p>
<ul class="itemizedlist" style="list-style-type: disc; ">
<li class="listitem"><p role="presentation">Ein Termin findet innerhalb eines bestimmten Zeitfensters statt. Wenn Sie also eine Tätigkeit zu einem
                  bestimmten Zeitpunkt durchführen müssen, legen Sie dafür einen Termin an.</p></li>
<li class="listitem"><p role="presentation">Eine Aufgabe hat dagegen ein Fälligkeitsdatum und eventuell eine Priorität. Wenn Sie also in der zeitlichen
                  Ausführung einer Tätigkeit frei sind und lediglich das Fälligkeitsdatum beachten müssen, legen Sie dafür eine
                  Aufgabe an.</p></li>
</ul>
<p>
          </p>
</td>
</tr>
<<<<<<< HEAD
<tr class="question" id="ox.appsuite.user.practice.email_to_task">
<td align="left" valign="top" id="id-1.14.4.3.3.1"><p><b>F:</b></p></td>
=======
<tr class="question" id="ox.appsuite.user.practice.privateflag">
<td align="left" valign="top" id="id-1.14.4.4.3.1"><p><b>F:</b></p></td>
<td align="left" valign="top">
<p>Wie kann ich den Betreff meiner Termine oder Aufgaben in freigegebenen Ordnern unsichtbar machen?</p>
<a class="indexterm" name="id-1.14.4.4.3.1.2"></a>
</td>
</tr>
<tr class="answer">
<td align="left" valign="top"><p><b>A:</b></p></td>
<td align="left" valign="top"><p>Aktivieren Sie beim Anlegen von Terminen oder Aufgaben in öffentlichen oder freigegebenen Ordnern das 
          Kontrollfeld <span class="guibutton"><strong>Privat</strong></span>. Andere Personen können den Termin oder die Aufgabe sehen,
          jedoch weder den Betreff noch die Beschreibung.</p></td>
</tr>
<tr class="question" id="ox.appsuite.user.practice.email_to_task">
<td align="left" valign="top" id="id-1.14.4.4.4.1"><p><b>F:</b></p></td>
>>>>>>> 1c74fb5d
<td align="left" valign="top">
<p>Wie kann ich aus einer E-Mail eine Aufgabe anlegen? </p>
<a class="indexterm" name="id-1.14.4.4.4.1.2"></a>
</td>
</tr>
<tr class="answer">
<td align="left" valign="top"><p><b>A:</b></p></td>
<td align="left" valign="top"><p>Verwenden Sie in der App <span class="phrase">
              <span class="guilabel"><strong>E-Mail</strong></span>
            </span>
            
             im Anzeigebereich die Funktion <span class="guilabel"><strong>Erinnerung</strong></span>. Informationen finden Sie in
              <a class="xref" href="ox.appsuite.user.sect.email.manage.reminder.html">E-Mail Erinnerung anlegen</a>. </p></td>
</tr>
<tr class="question" id="ox.appsuite.user.practice.calendar.assistant">
<<<<<<< HEAD
<td align="left" valign="top" id="id-1.14.4.3.4.1"><p><b>F:</b></p></td>
=======
<td align="left" valign="top" id="id-1.14.4.4.5.1"><p><b>F:</b></p></td>
>>>>>>> 1c74fb5d
<td align="left" valign="top">
<p>Wie kann ich als Stellvertreter die Termine einer anderen Person organisieren?</p>
<a class="indexterm" name="id-1.14.4.4.5.1.2"></a>
</td>
</tr>
<tr class="answer">
<td align="left" valign="top"><p><b>A:</b></p></td>
<td align="left" valign="top"><p>Lassen Sie sich von der anderen Person einen Kalenderordner zum Schreiben freigeben. Tragen dann die Termine für
<<<<<<< HEAD
            diese Person in diesem Ordner ein. Dabei wird diese Person als Organisator der Termine angezeigt.</p></td>
</tr>
<tr class="question" id="ox.appsuite.user.practice.calendar.display_as">
<td align="left" valign="top" id="id-1.14.4.3.5.1"><p><b>F:</b></p></td>
<td align="left" valign="top">
<p>Wie verwende ich die Anzeige der Verfügbarkeit, z.B. Gebucht, Mit Vorbehalt, Abwesend, Frei?</p>
<a class="indexterm" name="id-1.14.4.3.5.1.2"></a>
</td>
</tr>
<tr class="answer">
<td align="left" valign="top"><p><b>A:</b></p></td>
<td align="left" valign="top"><p>Wenn Sie einen Termin anlegen wollen, der keinen Konflikt mit anderen Terminen erzeugen soll, verwenden Sie die
            Verfügbarkeit <span class="guilabel"><strong>Frei</strong></span>. Alle anderen Verfügbarkeiten erzeugen bei Überschneidungen eine
            Konfliktmeldung.</p></td>
</tr>
<tr class="question" id="ox.appsuite.user.practice.calendar.serial">
<td align="left" valign="top" id="id-1.14.4.3.6.1"><p><b>F:</b></p></td>
=======
            diese Person in diesem Ordner ein. Dabei wird diese Person als Organisator der Termine angezeigt.
            
          </p></td>
</tr>
<tr class="question" id="ox.appsuite.user.practice.calendar.serial">
<td align="left" valign="top" id="id-1.14.4.4.6.1"><p><b>F:</b></p></td>
>>>>>>> 1c74fb5d
<td align="left" valign="top">
<p>Wie verwende ich die Einstellungen für Serientermine oder Serienaufgaben?</p>
<a class="indexterm" name="id-1.14.4.4.6.1.2"></a><a class="indexterm" name="id-1.14.4.4.6.1.3"></a>
</td>
</tr>
<tr class="answer">
<td align="left" valign="top"><p><b>A:</b></p></td>
<td align="left" valign="top">
<p><span class="phrase"><strong>Beispiel 1:</strong></span> Ein Termin oder eine Aufgabe soll jeden 2. Tag stattfinden. Start
            ist der 04.01.2017. Das Ereignis soll insgesamt fünfmal stattfinden.
            </p>
<ul class="itemizedlist" style="list-style-type: none; ">
<li class="listitem" style="list-style-type: none"><p role="presentation">Wiederholen <span class="guibutton"><strong>Täglich</strong></span></p></li>
<li class="listitem" style="list-style-type: none"><p role="presentation">Intervall <span class="guibutton"><strong>2</strong></span> Tag(e)</p></li>
<li class="listitem" style="list-style-type: none"><p role="presentation">Endet <span class="guibutton"><strong>Nach einer Anzahl von Ereignissen</strong></span></p></li>
<li class="listitem" style="list-style-type: none"><p role="presentation">Ereignisse <span class="guibutton"><strong>5</strong></span></p></li>
</ul>
<p>
          </p>
</td>
</tr>
<tr class="answer">
<td align="left" valign="top"><p><b>A:</b></p></td>
<td align="left" valign="top">
<p><span class="phrase"><strong>Beispiel 2:</strong></span> Ein Termin oder eine Aufgabe sollen jeden Dienstag und Freitag
            stattfinden. Start ist der 10.01.2017. 
            </p>
<ul class="itemizedlist" style="list-style-type: none; ">
<li class="listitem" style="list-style-type: none"><p role="presentation">Wiederholen <span class="guibutton"><strong>Wöchentlich</strong></span></p></li>
<li class="listitem" style="list-style-type: none"><p role="presentation">Wochentag <span class="guibutton"><strong>Di</strong></span>, <span class="guibutton"><strong>Fr</strong></span></p></li>
<li class="listitem" style="list-style-type: none"><p role="presentation">Intervall <span class="guibutton"><strong>1</strong></span> Woche(n)</p></li>
<li class="listitem" style="list-style-type: none"><p role="presentation">Endet <span class="guibutton"><strong>Nie</strong></span></p></li>
</ul>
<p>
          </p>
</td>
</tr>
<tr class="answer">
<td align="left" valign="top"><p><b>A:</b></p></td>
<td align="left" valign="top">
<p><span class="phrase"><strong>Beispiel 3:</strong></span> Ein Termin oder eine Aufgabe sollen jeden zweiten Mittwoch
            stattfinden. Start ist der 11.01.2017. Letzter Termin ist der 08.03.2017. 
            </p>
<ul class="itemizedlist" style="list-style-type: none; ">
<li class="listitem" style="list-style-type: none"><p role="presentation">Wiederholen <span class="guibutton"><strong>Wöchentlich</strong></span></p></li>
<li class="listitem" style="list-style-type: none"><p role="presentation">Wochentag <span class="guibutton"><strong>Mi</strong></span></p></li>
<li class="listitem" style="list-style-type: none"><p role="presentation">Intervall <span class="guibutton"><strong>2</strong></span> Woche(n)</p></li>
<li class="listitem" style="list-style-type: none"><p role="presentation">Endet <span class="guibutton"><strong>An bestimmtem Datum</strong></span></p></li>
<li class="listitem" style="list-style-type: none"><p role="presentation">Endet am <span class="guibutton"><strong>8.3.2017</strong></span></p></li>
</ul>
<p>
          </p>
</td>
</tr>
<tr class="answer">
<td align="left" valign="top"><p><b>A:</b></p></td>
<td align="left" valign="top">
<p><span class="phrase"><strong>Beispiel 4:</strong></span> Ein Termin oder eine Aufgabe sollen stets am ersten Montag eines
            Monats stattfinden. Start ist der 06.02.2017. Das Ereignis soll zwölfmal stattfinden.
            </p>
<ul class="itemizedlist" style="list-style-type: none; ">
<li class="listitem" style="list-style-type: none"><p role="presentation">Wiederholen <span class="guibutton"><strong>Monatlich</strong></span></p></li>
<li class="listitem" style="list-style-type: none"><p role="presentation">Wiederholen am <span class="guibutton"><strong>Datum</strong></span></p></li>
<li class="listitem" style="list-style-type: none"><p role="presentation">Intervall <span class="guibutton"><strong>1</strong></span> Monat(e)</p></li>
<li class="listitem" style="list-style-type: none"><p role="presentation">Endet <span class="guibutton"><strong>Nach einer Anzahl von Ereignissen</strong></span></p></li>
<li class="listitem" style="list-style-type: none"><p role="presentation">Ereignisse <span class="guibutton"><strong>12</strong></span></p></li>
</ul>
<p>
          </p>
</td>
</tr>
<tr class="answer">
<td align="left" valign="top"><p><b>A:</b></p></td>
<td align="left" valign="top">
<p><span class="phrase"><strong>Beispiel 5:</strong></span> Ein Termin oder eine Aufgabe sollen stets am letzten Freitag im
            November eines Jahres stattfinden. Start ist der 24.11.2017.
            </p>
<ul class="itemizedlist" style="list-style-type: none; ">
<li class="listitem" style="list-style-type: none"><p role="presentation">Wiederholen <span class="guibutton"><strong>Jährlich</strong></span></p></li>
<li class="listitem" style="list-style-type: none"><p role="presentation">Wiederholen am <span class="guibutton"><strong>Wochentag</strong></span></p></li>
<li class="listitem" style="list-style-type: none"><p role="presentation">Endet <span class="guibutton"><strong>Nie</strong></span></p></li>
</ul>
<p>
          </p>
<p class="title">Siehe auch</p>
<ul class="itemizedlist" id="ox.appsuite.user.practice.calendar.serial.related" style="list-style-type: none; "><li class="listitem" style="list-style-type: none">
<p role="presentation"><a class="xref" href="ox.appsuite.user.sect.calendar.gui.create.html">Das Terminbearbeitungsfenster</a></p>
<p role="presentation"><a class="xref" href="ox.appsuite.user.sect.tasks.gui.create.html">Das Aufgabenbearbeitungsfenster</a></p>
</li></ul>
</td>
</tr>
<tr class="question" id="ox.appsuite.user.practice.scheduling">
<<<<<<< HEAD
<td align="left" valign="top" id="id-1.14.4.3.7.1"><p><b>F:</b></p></td>
=======
<td align="left" valign="top" id="id-1.14.4.4.7.1"><p><b>F:</b></p></td>
>>>>>>> 1c74fb5d
<td align="left" valign="top">
<p>Wie finde ich verfügbare Zeiten, wenn ich einen Termin anlege? </p>
<a class="indexterm" name="id-1.14.4.4.7.1.2"></a>
</td>
</tr>
<tr class="answer">
<td align="left" valign="top"><p><b>A:</b></p></td>
<td align="left" valign="top"><p>Klicken Sie beim Anlegen eines Termin auf <span class="guibutton"><strong>Verfügbaren Zeitraum finden</strong></span>, oder klicken Sie in
<<<<<<< HEAD
            der Werkzeugleiste auf <span class="guibutton"><strong>Planung</strong></span>. Informationen finden Sie in <a class="xref" href="ox.appsuite.user.sect.calendar.add.scheduling.html">Planungsansicht verwenden</a>. </p></td>
=======
            der Werkzeugleiste auf <span class="guibutton"><strong>Planung</strong></span>. Informationen finden Sie in <a class="xref" href="ox.appsuite.user.sect.calendar.add.scheduling.html">Planungsansicht verwenden</a>. 
            
          </p></td>
>>>>>>> 1c74fb5d
</tr>
<tr class="qandadiv"><td align="left" valign="top" colspan="2"><h3 class="title" id="ox.appsuite.user.practice.dataexchange">13.4. Fragen zu Datenorganisation und Teamwork</h3></td></tr>
<tr class="toc"><td align="left" valign="top" colspan="2"><dl>
<dt>F: <a href="ox.appsuite.user.chap.bestpractices.html#ox.appsuite.user.practice.publish.contacts">Wie kann ich bestimmte Kontakte meinen externen Partnern zur Verfügung stellen?</a>
</dt>
<dt>F: <a href="ox.appsuite.user.chap.bestpractices.html#ox.appsuite.user.practice.publish.files">Wie kann ich bestimmte Dokumente meinen externen Partnern zur Verfügung stellen?</a>
</dt>
</dl></td></tr>
<tr class="question" id="ox.appsuite.user.practice.publish.contacts">
<<<<<<< HEAD
<td align="left" valign="top" id="id-1.14.4.4.2.1"><p><b>F:</b></p></td>
=======
<td align="left" valign="top" id="id-1.14.4.5.2.1"><p><b>F:</b></p></td>
>>>>>>> 1c74fb5d
<td align="left" valign="top">
<p>Wie kann ich bestimmte Kontakte meinen externen Partnern zur Verfügung stellen?</p>
<a class="indexterm" name="id-1.14.4.5.2.1.2"></a>
</td>
</tr>
<tr class="answer">
<td align="left" valign="top"><p><b>A:</b></p></td>
<td align="left" valign="top">
<p>Sie können Kontakte aus Ihren Groupware-Adressbüchern oder auch sozialen Netzwerken auch für externe
            Partner bereitstellen. Sie können folgendermaßen vorgehen:</p>
<ol class="orderedlist" type="1">
<li class="listitem"><p role="presentation">Falls erforderlich, abonnieren Sie Kontakte aus Ihren sozialen Netzwerken in ein Adressbuch.</p></li>
<li class="listitem"><p role="presentation">Legen Sie einen neuen Kontaktordner an. Kopieren Sie aus Ihren Adressbüchern alle Kontakte, die Sie
                  bereitstellen möchten, in diesen Kontaktordner.</p></li>
<li class="listitem"><p role="presentation">Geben Sie diesen Kontaktordner frei. Informationen finden Sie in <a class="xref" href="ox.appsuite.user.sect.dataorganisation.sharing.html">Freigaben</a>.</p></li>
</ol>
<p>
          </p>
</td>
</tr>
<tr class="question" id="ox.appsuite.user.practice.publish.files">
<<<<<<< HEAD
<td align="left" valign="top" id="id-1.14.4.4.3.1"><p><b>F:</b></p></td>
=======
<td align="left" valign="top" id="id-1.14.4.5.3.1"><p><b>F:</b></p></td>
>>>>>>> 1c74fb5d
<td align="left" valign="top">
<p>Wie kann ich bestimmte Dokumente meinen externen Partnern zur Verfügung stellen?</p>
<a class="indexterm" name="id-1.14.4.5.3.1.2"></a>
</td>
</tr>
<tr class="answer">
<td align="left" valign="top"><p><b>A:</b></p></td>
<td align="left" valign="top">
<p>Sie können die Inhalte von Dokument-Ordnern auch für externe Partner bereitstellen. Sie können folgendermaßen vorgehen:</p>
<ol class="orderedlist" type="1">
<li class="listitem"><p role="presentation">In der App <span class="phrase">
                    <span class="guilabel"><strong>Drive</strong></span>
                  </span>
                  
                   sammeln Sie die Dokumente in einem eigenen Ordner.</p></li>
<li class="listitem"><p role="presentation">Geben Sie diesen Ordner frei. Informationen finden Sie in <a class="xref" href="ox.appsuite.user.sect.dataorganisation.sharing.html">Freigaben</a> .</p></li>
</ol>
<p>
          </p>
</td>
</tr>
</tbody>
</table>
</div>
</div>
          </div>
        </body>
</html><|MERGE_RESOLUTION|>--- conflicted
+++ resolved
@@ -6,11 +6,7 @@
 <meta name="generator" content="DocBook XSL Stylesheets V1.78.1">
 <link rel="home" href="index.html" title="Benutzeranleitung">
 <link rel="up" href="index.html" title="Benutzeranleitung">
-<<<<<<< HEAD
-<link rel="prev" href="ox.appsuite.user.sect.datainterchange.export.folder.html" title="12.2.1. Daten eines Ordners exportieren">
-=======
 <link rel="prev" href="ox.guard.user.sect.usage.settings.html" title="12.6. Guard-Einstellungen">
->>>>>>> 1c74fb5d
 <link rel="next" href="ox.appsuite.user.index.html" title="Stichwortverzeichnis">
 <link rel="copyright" href="ox.appsuite.user.legalnotice.html" title="Rechtlicher Hinweis">
 <link rel="stylesheet" type="text/css" href="../../bootstrap.min.css"​/> 
@@ -26,11 +22,7 @@
 <button type="button" class="navbar-toggle" data-toggle="collapse" data-target="#ox-main-nav"><span class="sr-only">Navigation umschalten</span><span class="icon-bar"></span><span class="icon-bar"></span><span class="icon-bar"></span></button><a class="navbar-brand"></a>
 </div>
 <div class="collapse navbar-collapse" id="ox-main-nav"><ul class="nav navbar-nav">
-<<<<<<< HEAD
-<li><a accesskey="p" class="oxhelp-prev-link" href="ox.appsuite.user.sect.datainterchange.export.folder.html">Zurück</a></li>
-=======
 <li><a accesskey="p" class="oxhelp-prev-link" href="ox.guard.user.sect.usage.settings.html">Zurück</a></li>
->>>>>>> 1c74fb5d
 <li><a accesskey="h" href="index.html" class="oxhelp-home-link">Startseite</a></li>
 <li><a accesskey="t" href="bk01-toc.html" class="oxhelp-toc-link">Inhaltsverzeichnis</a></li>
 <li><a accesskey="n" class="oxhelp-next-link" href="ox.appsuite.user.index.html">Weiter</a></li>
@@ -48,11 +40,6 @@
 </dt>
 <dt>F: <a href="ox.appsuite.user.chap.bestpractices.html#ox.appsuite.user.practice.changepassword">Wie kann ich mein Passwort ändern?</a>
 </dt>
-<<<<<<< HEAD
-<dt>F: <a href="ox.appsuite.user.chap.bestpractices.html#ox.appsuite.user.practice.hiddenelements">Wieso kann ich manchmal bestimmte Schaltflächen oder Eingabefelder nicht finden?</a>
-</dt>
-=======
->>>>>>> 1c74fb5d
 <dt>F: <a href="ox.appsuite.user.chap.bestpractices.html#ox.appsuite.user.practice.unreadbadge">Woran erkenne ich, dass neue E-Mails oder Termineinladungen eingetroffen sind?</a>
 </dt>
 <dt>F: <a href="ox.appsuite.user.chap.bestpractices.html#ox.appsuite.user.practice.socialmessaging">Wie kann ich aktuelle Meldungen von Sozialen Netzwerken oder von Nachrichtenseiten lesen?</a>
@@ -63,13 +50,8 @@
 <dd><dl>
 <dt>F: <a href="ox.appsuite.user.chap.bestpractices.html#ox.appsuite.user.practice.email.recipients">Wie kann ich eine E-Mail an mehrere Adressen gleichzeitig senden?</a>
 </dt>
-<<<<<<< HEAD
-<dt>F: <a href="ox.appsuite.user.chap.bestpractices.html#ox.appsuite.user.practice.email.cc_or_bcc">Wozu verwende ich die Eingabefelder Kopie (CC) an und 
-            Blindkopie (BCC) an?</a>
-=======
 <dt>F: <a href="ox.appsuite.user.chap.bestpractices.html#ox.appsuite.user.practice.email.cc_or_bcc">Wozu verwende ich die Eingabefelder CC und 
             BCC ?</a>
->>>>>>> 1c74fb5d
 </dt>
 <dt>F: <a href="ox.appsuite.user.chap.bestpractices.html#ox.appsuite.user.practice.email.draft">Ich sende regelmäßig E-Mails mit identischem oder ähnlichem Inhalt. Wie kann ich dabei Schreibarbeit
             sparen?</a>
@@ -78,22 +60,15 @@
 </dt>
 <dt>F: <a href="ox.appsuite.user.chap.bestpractices.html#ox.appsuite.user.practice.autoforward">Wie kann ich E-Mails automatisch an meine Vertretung weiterleiten?</a>
 </dt>
-<<<<<<< HEAD
-<dt>F: <a href="ox.appsuite.user.chap.bestpractices.html#ox.appsuite.user.practice.unifiedmail">Wie behalte ich den Überblick über den Posteingang meiner E-Mail Konten?</a>
-=======
 <dt>F: <a href="ox.appsuite.user.chap.bestpractices.html#ox.appsuite.user.practice.unifiedmail">Wie behalte ich den Überblick über den Posteingang meiner E-Mail-Konten?</a>
->>>>>>> 1c74fb5d
 </dt>
 </dl></dd>
 <dt>13.3  <a href="ox.appsuite.user.chap.bestpractices.html#ox.appsuite.user.practice.calendar">Fragen zu Aufgaben, Kalendern und Terminen</a>
 </dt>
 <dd><dl>
 <dt>F: <a href="ox.appsuite.user.chap.bestpractices.html#ox.appsuite.user.practice.task_or_appointment">Wann verwende ich eine Aufgabe, wann einen Termin?</a>
-<<<<<<< HEAD
-=======
 </dt>
 <dt>F: <a href="ox.appsuite.user.chap.bestpractices.html#ox.appsuite.user.practice.privateflag">Wie kann ich den Betreff meiner Termine oder Aufgaben in freigegebenen Ordnern unsichtbar machen?</a>
->>>>>>> 1c74fb5d
 </dt>
 <dt>F: <a href="ox.appsuite.user.chap.bestpractices.html#ox.appsuite.user.practice.email_to_task">Wie kann ich aus einer E-Mail eine Aufgabe anlegen? </a>
 </dt>
@@ -132,11 +107,7 @@
 </dt>
 </dl></td></tr>
 <tr class="question" id="ox.appsuite.user.practice.personaldata">
-<<<<<<< HEAD
-<td align="left" valign="top" id="id-1.14.4.1.2.1"><p><b>F:</b></p></td>
-=======
 <td align="left" valign="top" id="id-1.14.4.2.2.1"><p><b>F:</b></p></td>
->>>>>>> 1c74fb5d
 <td align="left" valign="top">
 <p>Wo finde ich meine persönlichen Daten und Einstellungen?</p>
 <a class="indexterm" name="id-1.14.4.2.2.1.2"></a>
@@ -147,26 +118,16 @@
 <td align="left" valign="top">
 <p>Sie können folgende persönliche Daten und Einstellungen anpassen:</p>
 <ul class="itemizedlist" style="list-style-type: disc; ">
-<<<<<<< HEAD
-<li class="listitem"><p role="presentation">Wie Sie Ihre persönlichen Daten ändern, erfahren Sie in dieser <a class="link" href="ox.appsuite.user.sect.firststeps.personaldata.html#ox.appsuite.user.task.personaldata">Anleitung</a>.</p></li>
-<li class="listitem"><p role="presentation">Wie Sie die Grundeinstellungen anpassen, erfahren Sie in dieser <a class="link" href="ox.appsuite.user.sect.firststeps.globalsettings.html#ox.appsuite.user.task.globalsettings">Anleitung</a>.</p></li>
-<li class="listitem"><p role="presentation">Wie Sie weitere E-Mail-Accounts einrichten, lesen Sie <a class="link" href="ox.appsuite.user.sect.email.accounts.html#ox.appsuite.user.concept.email.accounts">hier</a>.</p></li>
-=======
 <li class="listitem"><p role="presentation">Wie Sie Ihre persönlichen Daten ändern, erfahren Sie in dieser <a class="link" href="ox.appsuite.user.sect.firststeps.personaldata.html">Anleitung</a>.</p></li>
 <li class="listitem"><p role="presentation">Wie Sie die Grundeinstellungen anpassen, erfahren Sie in dieser <a class="link" href="ox.appsuite.user.sect.firststeps.globalsettings.html">Anleitung</a>.</p></li>
 <li class="listitem"><p role="presentation">Wie Sie weitere E-Mail-Accounts einrichten, lesen Sie <a class="link" href="ox.appsuite.user.sect.email.accounts.html">hier</a>.</p></li>
->>>>>>> 1c74fb5d
 </ul>
 <p>
           </p>
 </td>
 </tr>
 <tr class="question" id="ox.appsuite.user.practice.changepassword">
-<<<<<<< HEAD
-<td align="left" valign="top" id="id-1.14.4.1.3.1"><p><b>F:</b></p></td>
-=======
 <td align="left" valign="top" id="id-1.14.4.2.3.1"><p><b>F:</b></p></td>
->>>>>>> 1c74fb5d
 <td align="left" valign="top">
 <p>Wie kann ich mein Passwort ändern?</p>
 <a class="indexterm" name="id-1.14.4.2.3.1.2"></a>
@@ -179,40 +140,11 @@
             </span>
             
              im Widget <span class="guilabel"><strong>Benutzerdaten</strong></span> auf <span class="guibutton"><strong>Mein Passwort</strong></span>. Mehr
-<<<<<<< HEAD
-            erfahren Sie in dieser <a class="link" href="ox.appsuite.user.sect.firststeps.changepassword.html#ox.appsuite.user.task.changepassword">Anleitung</a>
-          </p></td>
-</tr>
-<tr class="question" id="ox.appsuite.user.practice.hiddenelements">
-<td align="left" valign="top" id="id-1.14.4.1.4.1"><p><b>F:</b></p></td>
-<td align="left" valign="top">
-<p>Wieso kann ich manchmal bestimmte Schaltflächen oder Eingabefelder nicht finden?</p>
-<a class="indexterm" name="id-1.14.4.1.4.1.2"></a>
-</td>
-</tr>
-<tr class="answer">
-<td align="left" valign="top"><p><b>A:</b></p></td>
-<td align="left" valign="top">
-<p>Wenn bestimmte Schaltflächen oder Eingabefelder nicht zu sehen sind, kann dies folgende Ursachen haben:</p>
-<ul class="itemizedlist" style="list-style-type: disc; ">
-<li class="listitem"><p role="presentation">Im aktuellen Zusammenhang steht eine Funktion nicht zur Verfügung.</p></li>
-<li class="listitem"><p role="presentation">Um die Bedienoberfläche möglichst übersichtlich zu halten, werden seltener benötigte Bedienelemente nicht
-                  angezeigt. In diesem Fall wird eine Schaltfläche mit der Bezeichnung <span class="guibutton"><strong>Aktionen</strong></span> angezeigt.
-                  Klicken Sie auf diese Schaltfläche, um weitere Funktionen anzuzeigen.</p></li>
-</ul>
-<p>
-          </p>
-</td>
-</tr>
-<tr class="question" id="ox.appsuite.user.practice.unreadbadge">
-<td align="left" valign="top" id="id-1.14.4.1.5.1"><p><b>F:</b></p></td>
-=======
             erfahren Sie in dieser <a class="link" href="ox.appsuite.user.sect.firststeps.changepassword.html">Anleitung</a>
           </p></td>
 </tr>
 <tr class="question" id="ox.appsuite.user.practice.unreadbadge">
 <td align="left" valign="top" id="id-1.14.4.2.4.1"><p><b>F:</b></p></td>
->>>>>>> 1c74fb5d
 <td align="left" valign="top">
 <p>Woran erkenne ich, dass neue E-Mails oder Termineinladungen eingetroffen sind?</p>
 <a class="indexterm" name="id-1.14.4.2.4.1.2"></a>
@@ -224,18 +156,11 @@
               <span class="guilabel"><strong>Neue Objekte</strong></span>
             <span aria-hidden="true" class="inlinemediaobject" id="ox.appsuite.user.fig.practice.unreadbadge"><img src="../../images/appsuite_user_icon_unreadbadge.png"></span> die Anzahl der neuen Objekte. Klicken Sie auf das Symbol, um den <span class="guilabel"><strong>Infobereich</strong></span>
             zu öffnen. Dort finden Sie Informationen zu den neuen Objekten. Sie können auch direkt Funktionen aufrufen, zum
-<<<<<<< HEAD
-            Beispiel die neue E-Mail lesen oder den neuen Termin bestätigen. Informationen finden Sie in <a class="xref" href="ox.appsuite.user.sect.firststeps.gui.html">Die Benutzeroberfläche</a>.</p></td>
-</tr>
-<tr class="question" id="ox.appsuite.user.practice.socialmessaging">
-<td align="left" valign="top" id="id-1.14.4.1.6.1"><p><b>F:</b></p></td>
-=======
             Beispiel die neue E-Mail lesen oder den neuen Termin bestätigen. Informationen finden Sie in 
             <a class="xref" href="ox.appsuite.user.sect.firststeps.gui.notificationarea.html">Der Infobereich</a>.</p></td>
 </tr>
 <tr class="question" id="ox.appsuite.user.practice.socialmessaging">
 <td align="left" valign="top" id="id-1.14.4.2.5.1"><p><b>F:</b></p></td>
->>>>>>> 1c74fb5d
 <td align="left" valign="top">
 <p>Wie kann ich aktuelle Meldungen von Sozialen Netzwerken oder von Nachrichtenseiten lesen?</p>
 <a class="indexterm" name="id-1.14.4.2.5.1.2"></a>
@@ -249,13 +174,9 @@
             
              aktuelle Meldungen aus Ihren Sozialen Netzwerken oder von Nachrichtenseiten lesen oder Fotos bestimmter
             Webseiten anzeigen, indem Sie Nachrichten-Widgets 
-<<<<<<< HEAD
-            <a class="link" href="ox.appsuite.user.sect.portal.customize.add.html#ox.appsuite.user.task.portal.tile.add">hinzufügen</a>.</p></td>
-=======
             <a class="link" href="ox.appsuite.user.sect.portal.customize.add.html#ox.appsuite.user.task.portal.tile.add">hinzufügen</a>.
             
           </p></td>
->>>>>>> 1c74fb5d
 </tr>
 <tr class="qandadiv"><td align="left" valign="top" colspan="2"><h3 class="title" id="ox.appsuite.user.practice.mail_contacts">13.2. Fragen zu E-Mail und Kontakten</h3></td></tr>
 <tr class="toc"><td align="left" valign="top" colspan="2"><dl>
@@ -275,11 +196,7 @@
 </dt>
 </dl></td></tr>
 <tr class="question" id="ox.appsuite.user.practice.email.recipients">
-<<<<<<< HEAD
-<td align="left" valign="top" id="id-1.14.4.2.2.1"><p><b>F:</b></p></td>
-=======
 <td align="left" valign="top" id="id-1.14.4.3.2.1"><p><b>F:</b></p></td>
->>>>>>> 1c74fb5d
 <td align="left" valign="top">
 <p>Wie kann ich eine E-Mail an mehrere Adressen gleichzeitig senden?</p>
 <a class="indexterm" name="id-1.14.4.3.2.1.2"></a>
@@ -290,13 +207,8 @@
 <td align="left" valign="top">
 <p>Um eine E-Mail an mehrere Empfänger gleichzeitig zu senden, haben Sie folgende Möglichkeiten: </p>
 <ul class="itemizedlist" style="list-style-type: disc; ">
-<<<<<<< HEAD
-<li class="listitem"><p role="presentation">Geben Sie alle Empfänger in die Eingabefelder <span class="guibutton"><strong>An...</strong></span>,
-                  <span class="guibutton"><strong>Kopie (CC) an</strong></span> oder <span class="guibutton"><strong>Blindkopie (BCC) an</strong></span>. Sie sparen Tipparbeit, wenn Sie dabei die
-=======
 <li class="listitem"><p role="presentation">Geben Sie alle Empfänger in die Eingabefelder <span class="guibutton"><strong>An</strong></span>, 
                   <span class="guibutton"><strong>CC</strong></span> oder <span class="guibutton"><strong>BCC</strong></span>. Sie sparen Tipparbeit, wenn Sie dabei die
->>>>>>> 1c74fb5d
                   Namensvorschläge nutzen. Eine Erklärung der Unterschiede zwischen den Eingabefeldern finden Sie <a class="link" href="ox.appsuite.user.chap.bestpractices.html#ox.appsuite.user.practice.email.cc_or_bcc">in dieser FAQ-Liste</a>.</p></li>
 <li class="listitem"><p role="presentation">Wenn Sie häufig E-Mails an die gleiche Gruppe von Personen senden, erstellen Sie in der App <span class="phrase">
                     <span class="guilabel"><strong>Adressbuch</strong></span>
@@ -309,19 +221,11 @@
 </td>
 </tr>
 <tr class="question" id="ox.appsuite.user.practice.email.cc_or_bcc">
-<<<<<<< HEAD
-<td align="left" valign="top" id="id-1.14.4.2.3.1"><p><b>F:</b></p></td>
-<td align="left" valign="top">
-<p>Wozu verwende ich die Eingabefelder <span class="guibutton"><strong>Kopie (CC) an</strong></span> und 
-            <span class="guibutton"><strong>Blindkopie (BCC) an</strong></span>?</p>
-<a class="indexterm" name="id-1.14.4.2.3.1.2"></a>
-=======
 <td align="left" valign="top" id="id-1.14.4.3.3.1"><p><b>F:</b></p></td>
 <td align="left" valign="top">
 <p>Wozu verwende ich die Eingabefelder CC und 
             BCC ?</p>
 <a class="indexterm" name="id-1.14.4.3.3.1.2"></a>
->>>>>>> 1c74fb5d
 </td>
 </tr>
 <tr class="answer">
@@ -335,27 +239,16 @@
             eintragen, nicht gesehen. Daraus ergeben sich zum Beispiel folgende Anwendungsfälle: </p>
 <ul class="itemizedlist" style="list-style-type: disc; ">
 <li class="listitem"><p role="presentation">Wenn Sie eine E-Mail an ein Team senden wollen, bei dem jeder sehen soll, wer die E-Mail sonst noch erhält,
-<<<<<<< HEAD
-                  tragen Sie die Empfänger in die Eingabefelder <span class="guibutton"><strong>An...</strong></span> oder 
-                  <span class="guibutton"><strong>Kopie (CC) an</strong></span></p></li>
-<li class="listitem"><p role="presentation">Wenn Sie eine E-Mail an Empfänger senden wollen, die sich nicht gegenseitig sehen sollen, tragen Sie die
-                  Empfänger in das Eingabefeld <span class="guibutton"><strong>Blindkopie (BCC) an</strong></span> ein.</p></li>
-=======
                   tragen Sie die Empfänger in die Eingabefelder <span class="guibutton"><strong>An</strong></span> oder <span class="guibutton"><strong>CC</strong></span> ein.</p></li>
 <li class="listitem"><p role="presentation">Wenn Sie eine E-Mail an Empfänger senden wollen, die sich nicht gegenseitig sehen sollen, tragen Sie die
                   Empfänger in das Eingabefeld <span class="guibutton"><strong>BCC</strong></span> ein.</p></li>
->>>>>>> 1c74fb5d
 </ul>
 <p>
           </p>
 </td>
 </tr>
 <tr class="question" id="ox.appsuite.user.practice.email.draft">
-<<<<<<< HEAD
-<td align="left" valign="top" id="id-1.14.4.2.4.1"><p><b>F:</b></p></td>
-=======
 <td align="left" valign="top" id="id-1.14.4.3.4.1"><p><b>F:</b></p></td>
->>>>>>> 1c74fb5d
 <td align="left" valign="top">
 <p>Ich sende regelmäßig E-Mails mit identischem oder ähnlichem Inhalt. Wie kann ich dabei Schreibarbeit
             sparen?</p>
@@ -368,11 +261,7 @@
               <a class="xref" href="ox.appsuite.user.sect.email.manage.draft.html">Mit E-Mail-Entwürfen arbeiten</a>. </p></td>
 </tr>
 <tr class="question" id="ox.appsuite.user.practice.externalaccounts">
-<<<<<<< HEAD
-<td align="left" valign="top" id="id-1.14.4.2.5.1"><p><b>F:</b></p></td>
-=======
 <td align="left" valign="top" id="id-1.14.4.3.5.1"><p><b>F:</b></p></td>
->>>>>>> 1c74fb5d
 <td align="left" valign="top">
 <p>Kann ich auf E-Mails zugreifen, die ich zum Beispiel in meinem Google Mail Posteingang empfange?</p>
 <a class="indexterm" name="id-1.14.4.3.5.1.2"></a>
@@ -386,11 +275,7 @@
               <a class="xref" href="ox.appsuite.user.sect.email.accounts.html">E-Mail-Accounts hinzufügen</a>. </p></td>
 </tr>
 <tr class="question" id="ox.appsuite.user.practice.autoforward">
-<<<<<<< HEAD
-<td align="left" valign="top" id="id-1.14.4.2.6.1"><p><b>F:</b></p></td>
-=======
 <td align="left" valign="top" id="id-1.14.4.3.6.1"><p><b>F:</b></p></td>
->>>>>>> 1c74fb5d
 <td align="left" valign="top">
 <p>Wie kann ich E-Mails automatisch an meine Vertretung weiterleiten?</p>
 <a class="indexterm" name="id-1.14.4.3.6.1.2"></a>
@@ -402,29 +287,18 @@
             finden Sie in <a class="xref" href="ox.appsuite.user.sect.email.send.autoforward.html">E-Mails automatisch weiterleiten lassen</a>. </p></td>
 </tr>
 <tr class="question" id="ox.appsuite.user.practice.unifiedmail">
-<<<<<<< HEAD
-<td align="left" valign="top" id="id-1.14.4.2.7.1"><p><b>F:</b></p></td>
-<td align="left" valign="top">
-<p>Wie behalte ich den Überblick über den Posteingang meiner E-Mail Konten?</p>
-<a class="indexterm" name="id-1.14.4.2.7.1.2"></a>
-=======
 <td align="left" valign="top" id="id-1.14.4.3.7.1"><p><b>F:</b></p></td>
 <td align="left" valign="top">
 <p>Wie behalte ich den Überblick über den Posteingang meiner E-Mail-Konten?</p>
 <a class="indexterm" name="id-1.14.4.3.7.1.2"></a>
->>>>>>> 1c74fb5d
 </td>
 </tr>
 <tr class="answer">
 <td align="left" valign="top"><p><b>A:</b></p></td>
 <td align="left" valign="top"><p>Nutzen Sie Unified Mail, um den Posteingang von mehreren E-Mail-Accounts übersichtlich in einem zentralen Ordner
-<<<<<<< HEAD
-            anzeigen. Informationen finden Sie in <a class="xref" href="ox.appsuite.user.sect.email.manage.unifiedmail.html">Unified Mail verwenden</a>. </p></td>
-=======
             anzeigen. Informationen finden Sie in <a class="xref" href="ox.appsuite.user.sect.email.manage.unifiedmail.html">Unified Mail verwenden</a>. 
             
           </p></td>
->>>>>>> 1c74fb5d
 </tr>
 <tr class="qandadiv"><td align="left" valign="top" colspan="2"><h3 class="title" id="ox.appsuite.user.practice.calendar">13.3. Fragen zu Aufgaben, Kalendern und Terminen</h3></td></tr>
 <tr class="toc"><td align="left" valign="top" colspan="2"><dl>
@@ -442,11 +316,7 @@
 </dt>
 </dl></td></tr>
 <tr class="question" id="ox.appsuite.user.practice.task_or_appointment">
-<<<<<<< HEAD
-<td align="left" valign="top" id="id-1.14.4.3.2.1"><p><b>F:</b></p></td>
-=======
 <td align="left" valign="top" id="id-1.14.4.4.2.1"><p><b>F:</b></p></td>
->>>>>>> 1c74fb5d
 <td align="left" valign="top">
 <p>Wann verwende ich eine Aufgabe, wann einen Termin?</p>
 <a class="indexterm" name="id-1.14.4.4.2.1.2"></a>
@@ -467,10 +337,6 @@
           </p>
 </td>
 </tr>
-<<<<<<< HEAD
-<tr class="question" id="ox.appsuite.user.practice.email_to_task">
-<td align="left" valign="top" id="id-1.14.4.3.3.1"><p><b>F:</b></p></td>
-=======
 <tr class="question" id="ox.appsuite.user.practice.privateflag">
 <td align="left" valign="top" id="id-1.14.4.4.3.1"><p><b>F:</b></p></td>
 <td align="left" valign="top">
@@ -486,7 +352,6 @@
 </tr>
 <tr class="question" id="ox.appsuite.user.practice.email_to_task">
 <td align="left" valign="top" id="id-1.14.4.4.4.1"><p><b>F:</b></p></td>
->>>>>>> 1c74fb5d
 <td align="left" valign="top">
 <p>Wie kann ich aus einer E-Mail eine Aufgabe anlegen? </p>
 <a class="indexterm" name="id-1.14.4.4.4.1.2"></a>
@@ -502,11 +367,7 @@
               <a class="xref" href="ox.appsuite.user.sect.email.manage.reminder.html">E-Mail Erinnerung anlegen</a>. </p></td>
 </tr>
 <tr class="question" id="ox.appsuite.user.practice.calendar.assistant">
-<<<<<<< HEAD
-<td align="left" valign="top" id="id-1.14.4.3.4.1"><p><b>F:</b></p></td>
-=======
 <td align="left" valign="top" id="id-1.14.4.4.5.1"><p><b>F:</b></p></td>
->>>>>>> 1c74fb5d
 <td align="left" valign="top">
 <p>Wie kann ich als Stellvertreter die Termine einer anderen Person organisieren?</p>
 <a class="indexterm" name="id-1.14.4.4.5.1.2"></a>
@@ -515,32 +376,12 @@
 <tr class="answer">
 <td align="left" valign="top"><p><b>A:</b></p></td>
 <td align="left" valign="top"><p>Lassen Sie sich von der anderen Person einen Kalenderordner zum Schreiben freigeben. Tragen dann die Termine für
-<<<<<<< HEAD
-            diese Person in diesem Ordner ein. Dabei wird diese Person als Organisator der Termine angezeigt.</p></td>
-</tr>
-<tr class="question" id="ox.appsuite.user.practice.calendar.display_as">
-<td align="left" valign="top" id="id-1.14.4.3.5.1"><p><b>F:</b></p></td>
-<td align="left" valign="top">
-<p>Wie verwende ich die Anzeige der Verfügbarkeit, z.B. Gebucht, Mit Vorbehalt, Abwesend, Frei?</p>
-<a class="indexterm" name="id-1.14.4.3.5.1.2"></a>
-</td>
-</tr>
-<tr class="answer">
-<td align="left" valign="top"><p><b>A:</b></p></td>
-<td align="left" valign="top"><p>Wenn Sie einen Termin anlegen wollen, der keinen Konflikt mit anderen Terminen erzeugen soll, verwenden Sie die
-            Verfügbarkeit <span class="guilabel"><strong>Frei</strong></span>. Alle anderen Verfügbarkeiten erzeugen bei Überschneidungen eine
-            Konfliktmeldung.</p></td>
-</tr>
-<tr class="question" id="ox.appsuite.user.practice.calendar.serial">
-<td align="left" valign="top" id="id-1.14.4.3.6.1"><p><b>F:</b></p></td>
-=======
             diese Person in diesem Ordner ein. Dabei wird diese Person als Organisator der Termine angezeigt.
             
           </p></td>
 </tr>
 <tr class="question" id="ox.appsuite.user.practice.calendar.serial">
 <td align="left" valign="top" id="id-1.14.4.4.6.1"><p><b>F:</b></p></td>
->>>>>>> 1c74fb5d
 <td align="left" valign="top">
 <p>Wie verwende ich die Einstellungen für Serientermine oder Serienaufgaben?</p>
 <a class="indexterm" name="id-1.14.4.4.6.1.2"></a><a class="indexterm" name="id-1.14.4.4.6.1.3"></a>
@@ -633,11 +474,7 @@
 </td>
 </tr>
 <tr class="question" id="ox.appsuite.user.practice.scheduling">
-<<<<<<< HEAD
-<td align="left" valign="top" id="id-1.14.4.3.7.1"><p><b>F:</b></p></td>
-=======
 <td align="left" valign="top" id="id-1.14.4.4.7.1"><p><b>F:</b></p></td>
->>>>>>> 1c74fb5d
 <td align="left" valign="top">
 <p>Wie finde ich verfügbare Zeiten, wenn ich einen Termin anlege? </p>
 <a class="indexterm" name="id-1.14.4.4.7.1.2"></a>
@@ -646,13 +483,9 @@
 <tr class="answer">
 <td align="left" valign="top"><p><b>A:</b></p></td>
 <td align="left" valign="top"><p>Klicken Sie beim Anlegen eines Termin auf <span class="guibutton"><strong>Verfügbaren Zeitraum finden</strong></span>, oder klicken Sie in
-<<<<<<< HEAD
-            der Werkzeugleiste auf <span class="guibutton"><strong>Planung</strong></span>. Informationen finden Sie in <a class="xref" href="ox.appsuite.user.sect.calendar.add.scheduling.html">Planungsansicht verwenden</a>. </p></td>
-=======
             der Werkzeugleiste auf <span class="guibutton"><strong>Planung</strong></span>. Informationen finden Sie in <a class="xref" href="ox.appsuite.user.sect.calendar.add.scheduling.html">Planungsansicht verwenden</a>. 
             
           </p></td>
->>>>>>> 1c74fb5d
 </tr>
 <tr class="qandadiv"><td align="left" valign="top" colspan="2"><h3 class="title" id="ox.appsuite.user.practice.dataexchange">13.4. Fragen zu Datenorganisation und Teamwork</h3></td></tr>
 <tr class="toc"><td align="left" valign="top" colspan="2"><dl>
@@ -662,11 +495,7 @@
 </dt>
 </dl></td></tr>
 <tr class="question" id="ox.appsuite.user.practice.publish.contacts">
-<<<<<<< HEAD
-<td align="left" valign="top" id="id-1.14.4.4.2.1"><p><b>F:</b></p></td>
-=======
 <td align="left" valign="top" id="id-1.14.4.5.2.1"><p><b>F:</b></p></td>
->>>>>>> 1c74fb5d
 <td align="left" valign="top">
 <p>Wie kann ich bestimmte Kontakte meinen externen Partnern zur Verfügung stellen?</p>
 <a class="indexterm" name="id-1.14.4.5.2.1.2"></a>
@@ -688,11 +517,7 @@
 </td>
 </tr>
 <tr class="question" id="ox.appsuite.user.practice.publish.files">
-<<<<<<< HEAD
-<td align="left" valign="top" id="id-1.14.4.4.3.1"><p><b>F:</b></p></td>
-=======
 <td align="left" valign="top" id="id-1.14.4.5.3.1"><p><b>F:</b></p></td>
->>>>>>> 1c74fb5d
 <td align="left" valign="top">
 <p>Wie kann ich bestimmte Dokumente meinen externen Partnern zur Verfügung stellen?</p>
 <a class="indexterm" name="id-1.14.4.5.3.1.2"></a>
