{
  "name": "open-xchange-appsuite-saml",
<<<<<<< HEAD
  "version": "7.8.4-36",
  "dependencies": {},
  "optionalDependencies": {
    "assemble-less": "^0.7.0",
    "eslint-config-open-xchange-appsuite": "^0.1.0",
    "grunt": "^0.4.5",
    "grunt-bower-task": "^0.4.0",
    "grunt-bump": "^0.3.0",
    "grunt-check-dependencies": "^0.9.0",
    "grunt-contrib-clean": "^0.6.0",
    "grunt-contrib-concat": "^0.5.1",
    "grunt-contrib-copy": "^0.8.0",
    "grunt-contrib-uglify": "^0.8.0",
    "grunt-eslint": "^19.0.0",
    "grunt-jsonlint": "^1.0.1",
    "grunt-newer": "^1.1.0",
    "grunt-require-gettext": "^0.6.0",
    "open-xchange-shared-grunt-config": "^0.14.1",
    "underscore": "^1.8.0"
  },
  "devDependencies": {
    "appserver": "^0.6.2",
    "grunt-contrib-connect": "^0.9.0",
    "grunt-contrib-watch": "^0.6.1",
    "grunt-karma": "^0.10.1"
=======
  "version": "7.10.0-10",
  "description": "App Suite UI SAML",
  "repository": {
    "type": "git",
    "url": "https://gitlab.open-xchange.com/frontend/core.git"
  },
  "dependencies": {},
  "optionalDependencies": {
    "assemble-less": "^0.7.0",
    "eslint": "^4.0.0",
    "eslint-config-open-xchange-appsuite": "^0.3.2",
    "grunt": "1.0.2",
    "grunt-bump": "^0.8.0",
    "grunt-check-dependencies": "^1.0.0",
    "grunt-contrib-clean": "^1.1.0",
    "grunt-contrib-concat": "^1.0.1",
    "grunt-contrib-copy": "^1.0.0",
    "grunt-contrib-uglify": "^3.2.1",
    "grunt-eslint": "^20.1.0",
    "grunt-jsonlint": "^1.0.1",
    "grunt-newer": "^1.1.0",
    "grunt-require-gettext": "^0.8.1",
    "open-xchange-shared-grunt-config": "^0.15.0-pre3",
    "underscore": "^1.8.3"
  },
  "devDependencies": {
    "appserver": "^0.7.0-pre7",
    "grunt-contrib-connect": "^1.0.2",
    "grunt-contrib-watch": "^1.0.0"
>>>>>>> 1c74fb5d
  }
}<|MERGE_RESOLUTION|>--- conflicted
+++ resolved
@@ -1,32 +1,5 @@
 {
   "name": "open-xchange-appsuite-saml",
-<<<<<<< HEAD
-  "version": "7.8.4-36",
-  "dependencies": {},
-  "optionalDependencies": {
-    "assemble-less": "^0.7.0",
-    "eslint-config-open-xchange-appsuite": "^0.1.0",
-    "grunt": "^0.4.5",
-    "grunt-bower-task": "^0.4.0",
-    "grunt-bump": "^0.3.0",
-    "grunt-check-dependencies": "^0.9.0",
-    "grunt-contrib-clean": "^0.6.0",
-    "grunt-contrib-concat": "^0.5.1",
-    "grunt-contrib-copy": "^0.8.0",
-    "grunt-contrib-uglify": "^0.8.0",
-    "grunt-eslint": "^19.0.0",
-    "grunt-jsonlint": "^1.0.1",
-    "grunt-newer": "^1.1.0",
-    "grunt-require-gettext": "^0.6.0",
-    "open-xchange-shared-grunt-config": "^0.14.1",
-    "underscore": "^1.8.0"
-  },
-  "devDependencies": {
-    "appserver": "^0.6.2",
-    "grunt-contrib-connect": "^0.9.0",
-    "grunt-contrib-watch": "^0.6.1",
-    "grunt-karma": "^0.10.1"
-=======
   "version": "7.10.0-10",
   "description": "App Suite UI SAML",
   "repository": {
@@ -56,6 +29,5 @@
     "appserver": "^0.7.0-pre7",
     "grunt-contrib-connect": "^1.0.2",
     "grunt-contrib-watch": "^1.0.0"
->>>>>>> 1c74fb5d
   }
 }