<<<<<<< HEAD
open-xchange-appsuite-saml (7.8.1-0) stable; urgency=low

  * Prepare for 7.8.1

 -- Markus Wagner <markus.wagner@open-xchange.com>  Thu, 08 Oct 2015 17:16:43 +0200

open-xchange-appsuite-saml (7.8.0-9) stable; urgency=medium

  * Build for patch 2015-11-09 (2840)

 -- Markus Wagner <markus.wagner@open-xchange.com>  Fri, 06 Nov 2015 13:39:38 +0100

open-xchange-appsuite-saml (7.8.0-8) stable; urgency=medium

  * Build for patch 2015-10-26 (2816)

 -- Markus Wagner <markus.wagner@open-xchange.com>  Tue, 20 Oct 2015 11:44:29 +0200

open-xchange-appsuite-saml (7.8.0-7) stable; urgency=medium

  * Build for patch 2015-10-26 (2812)

 -- Markus Wagner <markus.wagner@open-xchange.com>  Mon, 19 Oct 2015 13:34:19 +0200

open-xchange-appsuite-saml (7.8.0-6) stable; urgency=medium

  * Sixth candidate for 7.8.0 release

 -- Markus Wagner <markus.wagner@open-xchange.com>  Tue, 06 Oct 2015 09:35:09 +0200

open-xchange-appsuite-saml (7.8.0-5) stable; urgency=medium

  * Fith candidate for 7.8.0 release

 -- Markus Wagner <markus.wagner@open-xchange.com>  Fri, 25 Sep 2015 16:51:21 +0200

open-xchange-appsuite-saml (7.8.0-4) stable; urgency=medium

  * Fourth candidate for 7.8.0 release

 -- Markus Wagner <markus.wagner@open-xchange.com>  Fri, 18 Sep 2015 11:55:42 +0200

open-xchange-appsuite-saml (7.8.0-3) stable; urgency=medium

  * Third candidate for 7.8.0 release

 -- Markus Wagner <markus.wagner@open-xchange.com>  Mon, 07 Sep 2015 17:49:34 +0200

open-xchange-appsuite-saml (7.8.0-2) stable; urgency=medium

  * Second candidate for 7.8.0 release

 -- Markus Wagner <markus.wagner@open-xchange.com>  Fri, 21 Aug 2015 17:10:55 +0200

open-xchange-appsuite-saml (7.8.0-1) stable; urgency=low

  * First candidate for 7.8.0 release

 -- Markus Wagner <markus.wagner@open-xchange.com>  Wed, 05 Aug 2015 12:50:56 +0200

open-xchange-appsuite-saml (7.8.0-0) stable; urgency=low

  * Prepare for 7.8.0

 -- Markus Wagner <markus.wagner@open-xchange.com>  Tue, 07 Jul 2015 11:27:29 +0200
=======
open-xchange-appsuite-saml (7.6.2-7) stable; urgency=medium

  * Build for patch 2015-11-16 (2862)

 -- Francisco Laguna <francisco.laguna@open-xchange.com>  Wed, 11 Nov 2015 19:19:50 +0000
>>>>>>> d9a4a7bd

open-xchange-appsuite-saml (7.6.2-6) stable; urgency=medium

  * Build for patch 2015-11-09 (2841)

 -- Francisco Laguna <francisco.laguna@open-xchange.com>  Tue, 03 Nov 2015 15:46:21 +0100

open-xchange-appsuite-saml (7.6.2-5) stable; urgency=medium

  * Build for patch 2015-11-11 (2844)

 -- Francisco Laguna <francisco.laguna@open-xchange.com>  Thu, 29 Oct 2015 13:57:44 +0100

open-xchange-appsuite-saml (7.6.2-4) stable; urgency=medium

  * Build for patch  2015-10-12 (2784)

 -- Francisco Laguna <francisco.laguna@open-xchange.com>  Wed, 30 Sep 2015 17:54:15 +0200

open-xchange-appsuite-saml (7.6.2-3) stable; urgency=medium

  * Build for patch 2015-09-28 (2767)

 -- Francisco Laguna <francisco.laguna@open-xchange.com>  Thu, 24 Sep 2015 12:46:46 +0200

open-xchange-appsuite-saml (7.6.2-2) stable; urgency=medium

  * Build for patch 2015-09-14 (2732)

 -- Francisco Laguna <francisco.laguna@open-xchange.com>  Tue, 08 Sep 2015 14:48:49 +0200

open-xchange-appsuite-saml (7.6.2-1) stable; urgency=medium

  * Build for patch 2015-08-24 (2674)

 -- Francisco Laguna <francisco.laguna@open-xchange.com>  Tue, 18 Aug 2015 15:37:41 +0000

open-xchange-appsuite-saml (7.6.2-0) stable; urgency=medium

  * Intitial release.

 -- Francisco Laguna <francisco.laguna@open-xchange.com>  Mon, 30 Mar 2015 09:50:36 +0100

open-xchange-appsuite-saml (7.6.1-3) stable; urgency=low

  * Build for patch 2015-08-17 (2666)

 -- Francisco Laguna <francisco.laguna@open-xchange.com>  Thu, 06 Aug 2015 11:24:59 +0200

open-xchange-appsuite-saml (7.6.1-2) stable; urgency=low

  * Build for patch 2015-07-20 (2637)

 -- Francisco Laguna <francisco.laguna@open-xchange.com>  Fri, 17 Jul 2015 09:50:32 +0200

open-xchange-appsuite-saml (7.6.1-1) stable; urgency=low

  * Build for patch 2015-06-26 (2573)

 -- Francisco Laguna <francisco.laguna@open-xchange.com>  Wed, 24 Jun 2015 14:27:29 +0200

open-xchange-appsuite-saml (7.6.1-0) stable; urgency=medium

  * Intitial release.

 -- Francisco Laguna <francisco.laguna@open-xchange.com>  Mon, 30 Mar 2015 09:50:36 +0100<|MERGE_RESOLUTION|>--- conflicted
+++ resolved
@@ -1,4 +1,3 @@
-<<<<<<< HEAD
 open-xchange-appsuite-saml (7.8.1-0) stable; urgency=low
 
   * Prepare for 7.8.1
@@ -64,13 +63,12 @@
   * Prepare for 7.8.0
 
  -- Markus Wagner <markus.wagner@open-xchange.com>  Tue, 07 Jul 2015 11:27:29 +0200
-=======
+
 open-xchange-appsuite-saml (7.6.2-7) stable; urgency=medium
 
   * Build for patch 2015-11-16 (2862)
 
- -- Francisco Laguna <francisco.laguna@open-xchange.com>  Wed, 11 Nov 2015 19:19:50 +0000
->>>>>>> d9a4a7bd
+ -- Francisco Laguna <francisco.laguna@open-xchange.com>  Wed, 11 Nov 2015 20:19:50 +0100
 
 open-xchange-appsuite-saml (7.6.2-6) stable; urgency=medium
 
