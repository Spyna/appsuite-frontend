--- conflicted
+++ resolved
@@ -27,21 +27,9 @@
         var win = app.getWindow(),
             left, right, grid;
 
-<<<<<<< HEAD
-        // left panel
-        left = $("<div>")
-            .addClass("leftside border-right")
-            .appendTo(this.main);
-
-        // right panel
-        right = $("<div>")
-            .addClass("rightside default-content-padding calendar-detail-pane")
-            .appendTo(this.main);
-=======
         var vsplit = commons.vsplit(this.main);
         left = vsplit.left.addClass('border-right');
         right = vsplit.right.addClass('default-content-padding calendar-detail-pane').scrollable();
->>>>>>> ce02beda
 
         // grid
         grid = new VGrid(left);
