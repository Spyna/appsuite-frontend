--- conflicted
+++ resolved
@@ -45,11 +45,7 @@
       </p>
 </div>
 <div class="task">
-<<<<<<< HEAD
-<a name="ox.appsuite.user.task.files.move"></a><p class="title"><b>U kunt bestanden als volgt verplaatsen:</b></p>
-=======
 <a name="ox.appsuite.user.task.files.move"></a><p class="title">Het verplaatsen van objecten naar een andere map gaat als volgt:</p>
->>>>>>> 74174fc6
 <div class="taskprerequisites">
           <p>Voorwaarde: U moet de juiste rechten hebben om objecten aan te maken in de doelmap.</p>
         </div>
