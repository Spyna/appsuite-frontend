/**
 * This work is provided under the terms of the CREATIVE COMMONS PUBLIC
 * LICENSE. This work is protected by copyright and/or other applicable
 * law. Any use of the work other than as authorized under this license
 * or copyright law is prohibited.
 *
 * http://creativecommons.org/licenses/by-nc-sa/2.5/
 *
 * © 2014 Open-Xchange Inc., Tarrytown, NY, USA. info@open-xchange.com
 *
 * @author Matthias Biggeleben <matthias.biggeleben@open-xchange.com>
 */

define('io.ox/mail/toolbar', [
    'io.ox/core/extensions',
    'io.ox/core/extPatterns/links',
    'io.ox/core/extPatterns/actions',
    'io.ox/core/tk/flag-picker',
    'io.ox/mail/api',
    'io.ox/backbone/mini-views/dropdown',
    'io.ox/backbone/mini-views/toolbar',
    'gettext!io.ox/mail',
    'io.ox/mail/actions',
    'less!io.ox/mail/style',
    'io.ox/mail/folderview-extensions'
], function (ext, links, actions, flagPicker, api, Dropdown, Toolbar, gt) {

    'use strict';

    // define links for classic toolbar
    var point = ext.point('io.ox/mail/classic-toolbar/links');

    var meta = {
        //
        // --- HI ----
        //
        'compose': {
            prio: 'hi',
            mobile: 'hi',
            label: gt('Compose'),
            title: gt('Compose new email'),
            drawDisabled: true,
            ref: 'io.ox/mail/actions/compose'
        },
        'edit': {
            prio: 'hi',
            mobile: 'lo',
            label: gt('Edit draft'),
            ref: 'io.ox/mail/actions/edit'
        },
        'reply': {
            prio: 'hi',
            mobile: 'lo',
            icon: 'fa fa-reply',
            label: gt('Reply to sender'),
            drawDisabled: true,
            ref: 'io.ox/mail/actions/reply'
        },
        'reply-all': {
            prio: 'hi',
            mobile: 'lo',
            icon: 'fa fa-reply-all',
            label: gt('Reply to all recipients'),
            drawDisabled: true,
            ref: 'io.ox/mail/actions/reply-all'
        },
        'forward': {
            prio: 'hi',
            mobile: 'lo',
            icon: 'fa fa-mail-forward',
            label: gt('Forward'),
            drawDisabled: true,
            ref: 'io.ox/mail/actions/forward'
        },
        'delete': {
            prio: 'hi',
            mobile: 'lo',
            icon: 'fa fa-trash-o',
            label: gt('Delete'),
            drawDisabled: true,
            ref: 'io.ox/mail/actions/delete'
        },
        'spam': {
            prio: 'hi',
            mobile: 'lo',
            icon: 'fa fa-ban',
            label: gt('Mark as spam'),
            ref: 'io.ox/mail/actions/spam'
        },
        'nospam': {
            prio: 'hi',
            mobile: 'lo',
            icon: 'fa fa-thumbs-up',
            label: gt('Not spam'),
            ref: 'io.ox/mail/actions/nospam'
        },
        'color': {
            prio: 'hi',
            mobile: 'none',
            icon: 'fa fa-bookmark',
            label: gt('Set color'),
            drawDisabled: true,
            ref: 'io.ox/mail/actions/color',
            customize: function (baton) {
                flagPicker.attach(this, { data: baton.data });
            }
        },
        'archive': {
            prio: 'hi',
            mobile: 'lo',
            icon: 'fa fa-archive',
            //#. Verb: (to) archive messages
            label: gt.pgettext('verb', 'Archive'),
            ref: 'io.ox/mail/actions/archive'
        },
        //
        // --- LO ----
        //
        'mark-read': {
            prio: 'lo',
            mobile: 'lo',
            label: gt('Mark as read'),
            ref: 'io.ox/mail/actions/mark-read',
            section: 'flags'
        },
        'mark-unread': {
            prio: 'lo',
            mobile: 'lo',
            label: gt('Mark as unread'),
            ref: 'io.ox/mail/actions/mark-unread',
            section: 'flags'
        },
        'move': {
            prio: 'lo',
            mobile: 'lo',
            label: gt('Move'),
            ref: 'io.ox/mail/actions/move',
            section: 'file-op'
        },
        'copy': {
            prio: 'lo',
            mobile: 'lo',
            label: gt('Copy'),
            ref: 'io.ox/mail/actions/copy',
            section: 'file-op'
        },
        'print': {
            prio: 'lo',
            mobile: 'lo',
            label: gt('Print'),
            ref: 'io.ox/mail/actions/print',
            section: 'export'
        },
        'save-as-eml': {
            prio: 'lo',
            mobile: 'lo',
            label: gt('Save as file'),
            ref: 'io.ox/mail/actions/save',
            section: 'export'
        },
        'source': {
            prio: 'lo',
            mobile: 'none',
            //#. source in terms of source code
            label: gt('View source'),
            ref: 'io.ox/mail/actions/source',
            section: 'export'
        },
        'reminder': {
            prio: 'lo',
            mobile: 'none',
            label: gt('Reminder'),
            ref: 'io.ox/mail/actions/reminder',
            section: 'keep'
        },
        'add-to-portal': {
            prio: 'lo',
            mobile: 'none',
            label: gt('Add to portal'),
            ref: 'io.ox/mail/actions/add-to-portal',
            section: 'keep'
        }
    };

    // local dummy action

    new actions.Action('io.ox/mail/actions/color', {
        requires: 'some',
        action: $.noop
    });

    // transform into extensions

    var index = 0;

    _(meta).each(function (extension, id) {
        extension.id = id;
        extension.index = (index += 100);
        point.extend(new links.Link(extension));
    });

    ext.point('io.ox/mail/classic-toolbar').extend(new links.InlineLinks({
        attributes: {},
        classes: '',
        // always use drop-down
        dropdown: true,
        index: 200,
        id: 'toolbar-links',
        ref: 'io.ox/mail/classic-toolbar/links'
    }));

    // local mediator
    function updateContactPicture() {
        // disposed?
        if (!this.model) return;
        // only show this option if preview pane is right (vertical/compact)
        var li = this.$el.find('[data-name="contactPictures"]').parent(),
            layout = this.model.get('layout');
        if (layout === 'vertical' || layout === 'compact') li.show(); else li.hide();
    }

    function statistics(app, e) {
        e.preventDefault();
        require(['io.ox/mail/statistics']).done(function (statistics) {
            statistics.open(app);
        });
    }

    // view dropdown
    ext.point('io.ox/mail/classic-toolbar').extend({
        id: 'view-dropdown',
        index: 10000,
        draw: function (baton) {

            if (_.device('smartphone')) return;

            //#. View is used as a noun in the toolbar. Clicking the button opens a popup with options related to the View
            var dropdown = new Dropdown({ caret: true, model: baton.app.props, label: gt('View'), tagName: 'li' })
            .header(gt('Layout'))
            .option('layout', 'vertical', gt('Vertical'))
            .option('layout', 'compact', gt('Compact'))
            .option('layout', 'horizontal', gt('Horizontal'))
            .option('layout', 'list', gt('List'))
            .divider()
            .header(gt('Options'))
            .option('folderview', true, gt('Folder view'))
            .option('checkboxes', true, gt('Checkboxes'))
            .option('contactPictures', true, gt('Contact pictures'))
            .option('exactDates', true, gt('Exact dates'))
            .divider()
            .link('statistics', gt('Statistics'), statistics.bind(null, baton.app))
            .listenTo(baton.app.props, 'change:layout', updateContactPicture);

            this.append(
                dropdown.render().$el.addClass('pull-right').attr('data-dropdown', 'view')
            );

            updateContactPicture.call(dropdown);
        }
    });

    // classic toolbar
    ext.point('io.ox/mail/mediator').extend({
        id: 'toolbar',
        index: 10000,
        setup: function (app) {
            if (_.device('smartphone')) return;

            var toolbar = new Toolbar({ title: app.getTitle(), tabindex: 1 });
            app.getWindow().nodes.body.addClass('classic-toolbar-visible').prepend(
                toolbar.render().$el
            );
            app.updateToolbar = _.queued(function (selection) {
                if (!selection) return $.when();
                var isThread = this.props.get('thread');
                // resolve thread
                var list = api.resolve(selection, isThread);
<<<<<<< HEAD

=======
>>>>>>> 74174fc6
                // extract single object if length === 1
                list = list.length === 1 ? list[0] : list;
                // draw toolbar
                var baton = ext.Baton({ $el: toolbar.$list, data: list, isThread: isThread, selection: selection, app: this }),
                    ret = ext.point('io.ox/mail/classic-toolbar').invoke('draw', toolbar.$list.empty(), baton);
                return $.when.apply($, ret.value()).then(function () {
                    toolbar.initButtons();
                });
            }, 10);
        }
    });

    ext.point('io.ox/mail/mediator').extend({
        id: 'update-toolbar',
        index: 10200,
        setup: function (app) {
            if (_.device('smartphone')) return;
            app.updateToolbar();
            // update toolbar on selection change as well as any model change (seen/unseen flag)
            app.listView.on('selection:change change', function () {
                app.updateToolbar(app.listView.selection.get());
            });
        }
    });

});<|MERGE_RESOLUTION|>--- conflicted
+++ resolved
@@ -275,10 +275,6 @@
                 var isThread = this.props.get('thread');
                 // resolve thread
                 var list = api.resolve(selection, isThread);
-<<<<<<< HEAD
-
-=======
->>>>>>> 74174fc6
                 // extract single object if length === 1
                 list = list.length === 1 ? list[0] : list;
                 // draw toolbar
