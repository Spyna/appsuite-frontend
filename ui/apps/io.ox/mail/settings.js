/**
 * All content on this website (including text, images, source
 * code and any other original works), unless otherwise noted,
 * is licensed under a Creative Commons License.
 *
 * http://creativecommons.org/licenses/by-nc-sa/2.5/
 *
 * Copyright (C) Open-Xchange Inc., 2006-2012
 * Mail: info@open-xchange.com
 *
 * @author Mario Scheliga <mario.scheliga@open-xchange.com>
 */
/*global
define: true, _: true
*/
define('io.ox/mail/settings',
       ['io.ox/core/extensions',
        'io.ox/core/tk/view',
        'io.ox/core/tk/model',
        'gettext!io.ox/mail/mail',
        'settings!io.ox/mail'],

function (ext, View, Model, gt, settings) {

    'use strict';


    var MailSettingsModel = Model.extend({
    });


    ext.point('io.ox/mail/settings/detail/section').extend({
        index: 200,
        id: 'section_common',
        draw: function (options) {
            this.append(
<<<<<<< HEAD
                this.createSection({})
                    .append(
                        this.createSectionTitle({ text: gt('Common')}),
                        this.createCheckbox({property: 'selectFirstMessage', label: gt('Automatically select first email?')}).addClass('expertmode'),
                        this.createCheckbox({property: 'removeDeletedPermanently', label: gt('Permanently remove deleted emails?') }),
                        this.createCheckbox({property: 'notifyAcknoledge', label: gt('Notify on delivery receipt?')}).addClass('expertmode'),
                        this.createCheckbox({property: 'showContactImage', label: gt('Show sender image?')}),
                        this.createCheckbox({property: 'contactCollectOnMailTransport', label: gt('Automatically collect contacts in the folder "Collected addresses" while sending?')}).addClass('expertmode'),
                        this.createCheckbox({property: 'contactCollectOnMailAccess', label: gt('Automatically collect contacts in the folder "Collected addresses" while reading?')}).addClass('expertmode'),
                        this.createSectionDelimiter()
                    )
=======
                    this.createSectionTitle({ text: gt('Common')}),
                    this.createControlGroup().append(
                        this.createControlGroupLabel(),
                        this.createControlsWrapper().append(
                            this.createCheckbox({property: 'selectFirstMessage', label: gt('Automatically select first E-Mail?')}).addClass('expertmode'),
                            this.createCheckbox({property: 'removeDeletedPermanently', label: gt('Permanently remove deleted E-Mails?') }),
                            this.createCheckbox({property: 'notifyAcknoledge', label: gt('Notify on delivery receipt?')}).addClass('expertmode'),
                            this.createCheckbox({property: 'showContactImage', label: gt('Show sender image?')}),
                            this.createCheckbox({property: 'contactCollectOnMailTransport', label: gt('Automatically collect contacts in the folder "Collected addresses" while sending?')}).addClass('expertmode'),
                            this.createCheckbox({property: 'contactCollectOnMailAccess', label: gt('Automatically collect contacts in the folder "Collected addresses" while reading?')}).addClass('expertmode')
                        )
                    ),
                    this.createSectionDelimiter()
>>>>>>> 82d8c99f
            );
        }
    });


    ext.point('io.ox/mail/settings/detail/section').extend({
        index: 200,
        id: 'section_compose',
        draw: function (options) {
            this.append(
<<<<<<< HEAD
                this.createSection()
                    .append(
                        this.createSectionTitle({ text: gt('Compose')}),
                        this.createCheckbox({property: 'appendMailTextOnReply', label: gt('Insert the original email text to a reply')}).addClass('expertmode'),
                        this.createCheckbox({property: 'appendVcard', label: gt('Append vcard')}),
                        this.createCheckbox({property: 'autocompleteEmailAddresses', label: gt('Enable auto completion of email addresses')}),
                        this.createSectionDelimiter(),
                        this.createSectionHorizontalWrapper().append(
                                this.createRadioButton({property: 'forwardMessageAs', mainlabel: gt('Forward emails as:'), label: gt('Inline'), name: 'forwardMessageAs', value: 'Inline' }),
                                this.createRadioButton({property: 'forwardMessageAs', label: gt('Attachment'), name: 'forwardMessageAs', value: 'Attachment'})
=======
                        this.createSectionHorizontalWrapper().append(
                        this.createControlGroup().append(
                            this.createControlGroupLabel({text: gt('Compose')}),
                            this.createControlsWrapper().append(
                                this.createCheckbox({ property: 'appendMailTextOnReply', label: gt('Insert the original E-Mail text to a reply')}),
                                this.createCheckbox({property: 'appendVcard', label: gt('Append vcard')}),
                                this.createCheckbox({property: 'autocompleteEmailAddresses', label: gt('Enable auto completion of E-Mail addresses')})
                            )

>>>>>>> 82d8c99f
                        ),


                        this.createSectionDelimiter(),



                        this.createControlGroup().append(
                                this.createControlGroupLabel({text: gt('Forward E-Mails as:')}),
                                this.createControlsWrapper().append(
                                    this.createRadioButton({property: 'forwardMessageAs', label: gt('Inline'), value: 'Inline'}),
                                    this.createRadioButton({property: 'forwardMessageAs', label: gt('Attachment'), value: 'Attachment'})
                                )
                        ),

                        this.createSectionDelimiter(),
<<<<<<< HEAD
                        this.createInfoText({text: gt('Format emails as:')}),
                        this.createRadioButton({property: 'messageFormat', label: gt('HTML'), name: 'messageFormat', value: 'html'}),
                        this.createRadioButton({property: 'messageFormat', label: gt('Plain text'), name: 'messageFormat', value: 'plain'}),
                        this.createRadioButton({property: 'messageFormat', label: gt('HTML and Plain text'), name: 'messageFormat', value: 'both'}),
                        this.createSectionDelimiter(),
                        this.createSectionHorizontalWrapper().append(
                            this.createSelectbox({property: 'defaultMailFont', label: gt('Default email font:'), span: 'input-xlarge', items: {'Default': 'default', 'Andale Mono': 'andale_mono', 'Arial': 'arial', 'Arial Black': 'arial_black', 'Book Antiqua': 'book_antiqua'}}).addClass('expertmode'),
                            this.createSelectbox({property: 'defaultMailFontSize', label: gt('Default email font size:'),  span: 'input-xlarge', items: {'Default': 'default', '1 (8pt)': '8_pt', '2 (10pt)': '10_pt'}}).addClass('expertmode'),
                            this.createInlineWrapper().append(
=======

                        this.createControlGroup().append(
                           this.createControlGroupLabel({text: gt('When "reply all":')}),
                           this.createControlsWrapper().append(
                               this.createRadioButton({property: 'replyAllCc', label: gt('Add sender and recipients to "To", Cc to "Cc"'), value: false}),
                               this.createRadioButton({property: 'replyAllCc', label: gt('Add sender to "To", recipients to "Cc"'), value: true })
                           )

                        ),


                        this.createSectionDelimiter(),

                        this.createControlGroup().append(
                            this.createControlGroupLabel({text: gt('Format E-Mails as:')}),
                            this.createControlsWrapper().append(
                                this.createRadioButton({property: 'messageFormat', label: gt('HTML'), value: 'html'}),
                                this.createRadioButton({property: 'messageFormat', label: gt('Plain text'), value: 'plain' }),
                                this.createRadioButton({property: 'messageFormat', label: gt('HTML and Plain text'), value: 'both'})
                            )
                        ),

                        this.createSectionDelimiter(),

                        this.createControlGroup().append(
                            this.createControlGroupLabel({text: gt('Default E-Mail font:'), 'for': 'auto'}),
                            this.createControlsWrapper().append(
                                this.createSelectbox({property: 'defaultMailFont', classes: 'input-xlarge', id: 'last', items: {'Default': 'default', 'Andale Mono': 'andale_mono', 'Arial': 'arial', 'Arial Black': 'arial_black', 'Book Antiqua': 'book_antiqua'}}).addClass('expertmode')
                            )
                        ),
                        this.createControlGroup().append(
                            this.createControlGroupLabel({text: gt('Default E-Mail font size:'), 'for': 'auto'}),
                            this.createControlsWrapper().append(
                                this.createSelectbox({property: 'defaultMailFontSize', id: 'last', classes: 'input-xlarge', items: {'Default': 'default', '1 (8pt)': '8_pt', '2 (10pt)': '10_pt'}}).addClass('expertmode')
                            )
                        ),


                        this.createInlineControlGroup().append(
                            this.createControlsWrapper().append(
>>>>>>> 82d8c99f
                                this.createText({ text: gt('Line wrap when sending text mails after: ') }),
                                this.createTextField({ property: 'lineWrapAfter', classes: 'span1', label: false}),
                                this.createText({ text: ' characters' })
                            )

                        ),
                        this.createControlGroup().append(
                            this.createControlGroupLabel({text: gt('Default sender address:'), 'for': 'auto'}),
                            this.createControlsWrapper().append(
                                this.createSelectbox({property: 'defaultSendAddress', id: 'last', classes: 'input-xlarge', items: { 'mario@sourcegarden.de': 'mario@sourcegarden.de', 'mario@sourcegarden.com': 'mario@sourcegarden.com', 'mario.scheliga@open-xchange.com': 'mario.scheliga@open-xchange.com' }})
                            )
                        ),
                        this.createControlGroup().append(
                            this.createControlGroupLabel({text: gt('Auto-save Email drafts?'), 'for': 'auto'}),
                            this.createControlsWrapper().append(
                                this.createSelectbox({property: 'autoSafeDraftsAfter', id: 'last', classes: 'input-xlarge', items: {'Disabled': 'disabled', '1 Minute': '1_minute', '3 Minutes': '3_minutes', '5 Minutes': '5_minutes', '10 Minutes': '10_minutes' }})
                            )
                        ),
                        this.createSectionDelimiter()
                    )

            );
        }
    });

    ext.point('io.ox/mail/settings/detail/section').extend({
        index: 200,
        id: 'section_display',
        draw: function (options) {
            this.append(
<<<<<<< HEAD
                this.createSection({})
                    .append(
                        this.createSectionTitle({ text: gt('Display')}),
                        this.createCheckbox({property: 'allowHtmlMessages', label: gt('Allow html formatted emails')}),
                        this.createCheckbox({property: 'allowHtmlImages', label: gt('Block pre-loading of externally linked images')}),
                        this.createCheckbox({property: 'displayEmomticons', label: gt('Display emoticons as graphics in text emails')}),
                        this.createCheckbox({property: 'isColorQuoted', label: gt('Color quoted lines')}),
                        this.createCheckbox({property: 'showName', label: gt('Show name instead of email address in To and Cc fields')}),
                        this.createSectionDelimiter()
                    )
=======
                            this.createSectionTitle({ text: gt('Display')}),
                            this.createControlGroup().append(
                                 this.createControlGroupLabel(),
                                 this.createControlsWrapper().append(
                                     this.createCheckbox({property: 'allowHtmlMessages', label: gt('Allow html formatted E-Mails')}),
                                     this.createCheckbox({property: 'allowHtmlImages', label: gt('Block pre-loading of externally linked images')}),
                                     this.createCheckbox({property: 'displayEmomticons', label: gt('Display emoticons as graphics in text E-Mails')}),
                                     this.createCheckbox({property: 'isColorQuoted', label: gt('Color quoted lines')}),
                                     this.createCheckbox({property: 'showName', label: gt('Show name instead of E-Mail address in To and Cc fields')})
                                 )
                            ),

                            this.createSectionDelimiter()
>>>>>>> 82d8c99f
            );
        }
    });
    ext.point('io.ox/mail/settings/detail/section').extend({
        index: 200,
        id: 'section_filter',
        draw: function (options) {
            var listbox,
                addSignatureButton,
                editSignatureButton,
                deleteSignatureButton;


            addSignatureButton = function () {
                console.log('add Signature');
            };
            editSignatureButton = function () {
                var selectedItemID =  listbox.find('div[selected="selected"]').attr('data-item-id');
                console.log('edit signature:' + selectedItemID);
            };
            deleteSignatureButton = function () {
                var selectedItemID =  listbox.find('div[selected="selected"]').attr('data-item-id');
                console.log('delete signature:' +  selectedItemID);
            };



            this.append(
                    this.createSectionTitle({ text: gt('Signatures')}),
                    this.createSectionContent()
                        .append(
                            listbox = this.createListBox({ dataid: 'accounts-list',
                                model: { get: function () {
                                        var list = [
                                            {dataid: 'signature1', html: 'Halleluja....'},
                                            {dataid: 'signature2', html: 'Mit freundlichem Gruss aus dem Labor ...'}
                                        ];
                                        return list;
                                    }
                                }
                            }),
                            this.createButton({label: gt('Add ...'), btnclass: 'btn'}).on('click', addSignatureButton),
                            this.createButton({label: gt('Edit ...'), btnclass: 'btn'}).on('click', editSignatureButton),
                            this.createButton({label: gt('Delete ...'), btnclass: 'btn'}).on('click', deleteSignatureButton)
                        ),
                    this.createSectionDelimiter()
            );
        }
    });

    ext.point('io.ox/mail/settings/detail/section').extend({
        index: 200,
        id: 'section_signatures',
        draw: function (options) {
            var listbox,
                addFilterButton,
                editFilterButton,
                deleteFilterButton;


            addFilterButton = function () {
                console.log('add filter');
            };
            editFilterButton = function () {
                var selectedItemID =  listbox.find('div[selected="selected"]').attr('data-item-id');
                console.log('edit filter:' + selectedItemID);
            };
            deleteFilterButton = function () {
                var selectedItemID =  listbox.find('div[selected="selected"]').attr('data-item-id');
                console.log('delete filter:' +  selectedItemID);
            };



            this.append(
                    this.createSectionTitle({ text: gt('Filter')}),
                    this.createSectionContent()
                        .append(
                            listbox = this.createListBox({ dataid: 'accounts-list',
                                model: { get: function () {
                                        var list = [
                                            {dataid: 'filter1', html: 'Wichtige Nachrichten'},
                                            {dataid: 'filter2', html: 'Privat....'},
                                            {dataid: 'filter3', html: '@googlemail.com'},
                                            {dataid: 'filter4', html: '[couchdb-usergroup]'},
                                            {dataid: 'filter5', html: 'techcrunch'},
                                            {dataid: 'filter6', html: 'hackernews'}
                                        ];
                                        return list;
                                    }
                                }
                            }),
                            this.createButton({label: 'Add ...', btnclass: 'btn'}).on('click', addFilterButton),
                            this.createButton({label: 'Edit ...', btnclass: 'btn'}).on('click', editFilterButton),
                            this.createButton({label: 'Delete ...', btnclass: 'btn'}).on('click', deleteFilterButton)
                        ),
                    this.createSectionDelimiter()
            );

        }
    });
    ext.point('io.ox/mail/settings/detail/section').extend({
        index: 200,
        id: 'section_vacation_notice',
        draw: function (options) {
            this.append(
<<<<<<< HEAD
                this.createSection()
                    .append(
                        this.createSectionTitle({ text: gt('Vacation Notice')}),
                        this.createSectionContent()
                            .append(
                                this.createCheckbox({property: 'activateMailFilter', label: gt('activate vacation notification')}),
                                this.createTextField({ label: gt('Subject'), property: 'mailFilterSubject', span: 'input-xxlarge'}),
                                this.createTextArea({ label: gt('Message'), property: 'mailFilterBody',  span: 'input-xxlarge'}),
                                this.createTextField({ label: gt('Days'), property: 'mailFilterResendDays',  span: 'input-xxlarge'}),
                                this.createSectionDelimiter(),
                                this.createText({text: gt('email Adressen')}),
                                this.createCheckbox({property: 'emailAddress', label: 'bill.gates@microsoft.com'})

=======
                    this.createSectionTitle({ text: gt('Vacation Notice')}),
                    this.createSectionContent()
                        .append(
                            this.createControlGroup().append(
                                this.createControlsWrapper().append(
                                    this.createCheckbox({property: 'activateMailFilter', label: gt('activate vacation notification')})
                                 )
>>>>>>> 82d8c99f
                            ),
                            this.createControlGroup().append(
                                this.createControlGroupLabel(),
                                this.createControlsWrapper().append(
                                    this.createTextField({ label: gt('Subject'), property: 'mailFilterSubject', classes: 'input-xxlarge'}),
                                    this.createTextArea({ label: gt('Message'), property: 'mailFilterBody',  classes: 'input-xxlarge'}),
                                    this.createTextField({ label: gt('Days'), property: 'mailFilterResendDays',  classes: 'input-xxlarge'})
                                )
                            ),
                            this.createSectionDelimiter(),
                            this.createSectionHorizontalWrapper().append(
                                this.createControlGroup().append(
                                    this.createControlGroupLabel({text: gt('E-Mail Adressen')}),
                                    this.createControlsWrapper().append(
                                        this.createCheckbox({property: 'emailAddress', label: 'bill.gates@microsoft.com'})
                                    )
                                )
                            )
                        ),
                    this.createSectionDelimiter()
            );
        }
    });
    var MailSettingsView = View.extend({
        draw: function (data) {
            console.log(data);
            var self = this;
            self.node.append(this.createSettingsHead(data));
            ext.point('io.ox/mail/settings/detail/section').invoke('draw', self);
            return self;
        }
    });


    // created on/by
    ext.point('io.ox/mail/settings/detail').extend({
        index: 200,
        id: 'mailsettings',
        draw: function (data) {
            var myModel = settings.createModel(MailSettingsModel),
                myView = new MailSettingsView({model: myModel});

            this.append(myView.draw(data).node.css('max-width', '800px'));
            return myView.node;
        },
        save: function () {
            settings.save().done(function () {
                console.log('saved for email');
            });
        }
    });

    return {}; //whoa return nothing at first
});<|MERGE_RESOLUTION|>--- conflicted
+++ resolved
@@ -34,19 +34,7 @@
         id: 'section_common',
         draw: function (options) {
             this.append(
-<<<<<<< HEAD
-                this.createSection({})
-                    .append(
-                        this.createSectionTitle({ text: gt('Common')}),
-                        this.createCheckbox({property: 'selectFirstMessage', label: gt('Automatically select first email?')}).addClass('expertmode'),
-                        this.createCheckbox({property: 'removeDeletedPermanently', label: gt('Permanently remove deleted emails?') }),
-                        this.createCheckbox({property: 'notifyAcknoledge', label: gt('Notify on delivery receipt?')}).addClass('expertmode'),
-                        this.createCheckbox({property: 'showContactImage', label: gt('Show sender image?')}),
-                        this.createCheckbox({property: 'contactCollectOnMailTransport', label: gt('Automatically collect contacts in the folder "Collected addresses" while sending?')}).addClass('expertmode'),
-                        this.createCheckbox({property: 'contactCollectOnMailAccess', label: gt('Automatically collect contacts in the folder "Collected addresses" while reading?')}).addClass('expertmode'),
-                        this.createSectionDelimiter()
-                    )
-=======
+
                     this.createSectionTitle({ text: gt('Common')}),
                     this.createControlGroup().append(
                         this.createControlGroupLabel(),
@@ -60,7 +48,7 @@
                         )
                     ),
                     this.createSectionDelimiter()
->>>>>>> 82d8c99f
+
             );
         }
     });
@@ -71,18 +59,7 @@
         id: 'section_compose',
         draw: function (options) {
             this.append(
-<<<<<<< HEAD
-                this.createSection()
-                    .append(
-                        this.createSectionTitle({ text: gt('Compose')}),
-                        this.createCheckbox({property: 'appendMailTextOnReply', label: gt('Insert the original email text to a reply')}).addClass('expertmode'),
-                        this.createCheckbox({property: 'appendVcard', label: gt('Append vcard')}),
-                        this.createCheckbox({property: 'autocompleteEmailAddresses', label: gt('Enable auto completion of email addresses')}),
-                        this.createSectionDelimiter(),
-                        this.createSectionHorizontalWrapper().append(
-                                this.createRadioButton({property: 'forwardMessageAs', mainlabel: gt('Forward emails as:'), label: gt('Inline'), name: 'forwardMessageAs', value: 'Inline' }),
-                                this.createRadioButton({property: 'forwardMessageAs', label: gt('Attachment'), name: 'forwardMessageAs', value: 'Attachment'})
-=======
+
                         this.createSectionHorizontalWrapper().append(
                         this.createControlGroup().append(
                             this.createControlGroupLabel({text: gt('Compose')}),
@@ -92,7 +69,6 @@
                                 this.createCheckbox({property: 'autocompleteEmailAddresses', label: gt('Enable auto completion of E-Mail addresses')})
                             )
 
->>>>>>> 82d8c99f
                         ),
 
 
@@ -109,17 +85,7 @@
                         ),
 
                         this.createSectionDelimiter(),
-<<<<<<< HEAD
-                        this.createInfoText({text: gt('Format emails as:')}),
-                        this.createRadioButton({property: 'messageFormat', label: gt('HTML'), name: 'messageFormat', value: 'html'}),
-                        this.createRadioButton({property: 'messageFormat', label: gt('Plain text'), name: 'messageFormat', value: 'plain'}),
-                        this.createRadioButton({property: 'messageFormat', label: gt('HTML and Plain text'), name: 'messageFormat', value: 'both'}),
-                        this.createSectionDelimiter(),
-                        this.createSectionHorizontalWrapper().append(
-                            this.createSelectbox({property: 'defaultMailFont', label: gt('Default email font:'), span: 'input-xlarge', items: {'Default': 'default', 'Andale Mono': 'andale_mono', 'Arial': 'arial', 'Arial Black': 'arial_black', 'Book Antiqua': 'book_antiqua'}}).addClass('expertmode'),
-                            this.createSelectbox({property: 'defaultMailFontSize', label: gt('Default email font size:'),  span: 'input-xlarge', items: {'Default': 'default', '1 (8pt)': '8_pt', '2 (10pt)': '10_pt'}}).addClass('expertmode'),
-                            this.createInlineWrapper().append(
-=======
+
 
                         this.createControlGroup().append(
                            this.createControlGroupLabel({text: gt('When "reply all":')}),
@@ -160,7 +126,7 @@
 
                         this.createInlineControlGroup().append(
                             this.createControlsWrapper().append(
->>>>>>> 82d8c99f
+
                                 this.createText({ text: gt('Line wrap when sending text mails after: ') }),
                                 this.createTextField({ property: 'lineWrapAfter', classes: 'span1', label: false}),
                                 this.createText({ text: ' characters' })
@@ -191,18 +157,7 @@
         id: 'section_display',
         draw: function (options) {
             this.append(
-<<<<<<< HEAD
-                this.createSection({})
-                    .append(
-                        this.createSectionTitle({ text: gt('Display')}),
-                        this.createCheckbox({property: 'allowHtmlMessages', label: gt('Allow html formatted emails')}),
-                        this.createCheckbox({property: 'allowHtmlImages', label: gt('Block pre-loading of externally linked images')}),
-                        this.createCheckbox({property: 'displayEmomticons', label: gt('Display emoticons as graphics in text emails')}),
-                        this.createCheckbox({property: 'isColorQuoted', label: gt('Color quoted lines')}),
-                        this.createCheckbox({property: 'showName', label: gt('Show name instead of email address in To and Cc fields')}),
-                        this.createSectionDelimiter()
-                    )
-=======
+
                             this.createSectionTitle({ text: gt('Display')}),
                             this.createControlGroup().append(
                                  this.createControlGroupLabel(),
@@ -216,7 +171,6 @@
                             ),
 
                             this.createSectionDelimiter()
->>>>>>> 82d8c99f
             );
         }
     });
@@ -323,21 +277,7 @@
         id: 'section_vacation_notice',
         draw: function (options) {
             this.append(
-<<<<<<< HEAD
-                this.createSection()
-                    .append(
-                        this.createSectionTitle({ text: gt('Vacation Notice')}),
-                        this.createSectionContent()
-                            .append(
-                                this.createCheckbox({property: 'activateMailFilter', label: gt('activate vacation notification')}),
-                                this.createTextField({ label: gt('Subject'), property: 'mailFilterSubject', span: 'input-xxlarge'}),
-                                this.createTextArea({ label: gt('Message'), property: 'mailFilterBody',  span: 'input-xxlarge'}),
-                                this.createTextField({ label: gt('Days'), property: 'mailFilterResendDays',  span: 'input-xxlarge'}),
-                                this.createSectionDelimiter(),
-                                this.createText({text: gt('email Adressen')}),
-                                this.createCheckbox({property: 'emailAddress', label: 'bill.gates@microsoft.com'})
-
-=======
+
                     this.createSectionTitle({ text: gt('Vacation Notice')}),
                     this.createSectionContent()
                         .append(
@@ -345,7 +285,7 @@
                                 this.createControlsWrapper().append(
                                     this.createCheckbox({property: 'activateMailFilter', label: gt('activate vacation notification')})
                                  )
->>>>>>> 82d8c99f
+
                             ),
                             this.createControlGroup().append(
                                 this.createControlGroupLabel(),
