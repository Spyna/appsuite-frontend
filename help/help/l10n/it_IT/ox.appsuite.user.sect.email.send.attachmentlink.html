--- conflicted
+++ resolved
@@ -43,11 +43,7 @@
       </p>
 </div>
 <div class="task" id="ox.appsuite.user.task.email.send.attachmentlink">
-<<<<<<< HEAD
-<p class="title">Come inviare allegati come collegamento nella pagina <span class="guilabel"><strong>Componi</strong></span>:</p>
-=======
 <p class="title">Come inviare allegati come collegamenti nella finestra di modifica dei messaggi:</p>
->>>>>>> 1c74fb5d
 <div class="procedure"><ol class="procedure" type="1">
 <li class="step"><p role="presentation">Selezionare i file da inviare come allegato.<ul class="itemizedlist" style="list-style-type: disc; ">
 <li class="listitem">
@@ -61,16 +57,6 @@
 </ul>
             </p></li>
 <li class="step"><p role="presentation">È possibile utilizzare le seguenti funzioni:<ul class="itemizedlist" style="list-style-type: disc; ">
-<<<<<<< HEAD
-<li class="listitem"><p role="presentation">Per rimuovere un allegato, fare clic sull'icona <span class="guibutton"><strong>Elimina allegato</strong></span><span aria-hidden="true" class="inlinemediaobject" id="ox.appsuite.user.fig.email.send.attachmentlink.delete"><img src="../../images/appsuite_user_icon_trash.png"></span> .</p></li>
-<li class="listitem"><p role="presentation">Per nascondere o mostrare gli allegati, fare clic sul pulsante con l'icona dell'allegato.</p></li>
-</ul>
-            </p></li>
-<li class="step"><p role="presentation">Fare clic su <span class="phrase"><span class="guibutton"><strong>Usa Drive Mail</strong></span></span>. Saranno visualizzate funzioni aggiuntive.<ul class="itemizedlist" style="list-style-type: disc; ">
-<li class="listitem">
-<p role="presentation">Per impostare la data di scadenza per il collegamento pubblico, fare clic su <span class="guibutton"><strong>Scadenza</strong></span>. Selezionare una voce.</p>
-<p role="presentation">Se l'allegato deve essere eliminato dopo la data di scadenza, abilitare <span class="guibutton"><strong>Elimina se scaduto</strong></span>.</p>
-=======
 <li class="listitem"><p role="presentation">Per rimuovere un allegato, fare clic sull'icona <span class="guibutton"><strong>Elimina allegato</strong></span><span aria-hidden="true" class="inlinemediaobject" id="ox.appsuite.user.fig.email.send.attachmentlink.delete"><img src="../../images/appsuite_user_icon_trash.png"></span>.</p></li>
 <li class="listitem"><p role="presentation">Per nascondere o mostrare gli allegati, fare clic sull'icona <span class="guilabel"><strong>Espandi</strong></span>:<span aria-hidden="true" class="inlinemediaobject" id="ox.appsuite.user.fig.email.send.attachmentlink.unfold"><img src="../../images/appsuite_user_icon_dropdown.png"></span></p></li>
 </ul>
@@ -81,25 +67,16 @@
 <li class="listitem">
 <p role="presentation">Per impostare la data di scadenza per il collegamento pubblico, fare clic su una voce sotto <span class="guibutton"><strong>Scadenza</strong></span>.</p>
 <p role="presentation">Se si seleziona una data di scadenza, è possibile lasciare che l'allegato sia eliminato dopo dopo la data di scadenza. Per fare ciò, abilitare <span class="guibutton"><strong>Elimina se scaduto</strong></span>.</p>
->>>>>>> 1c74fb5d
 <p role="presentation"><span class="phrase"><strong>Nota:</strong></span> in base alla configurazione del groupware, queste funzioni sono facoltative o obbligatorie.</p>
 </li>
 <li class="listitem"><p role="presentation">Per proteggere il collegamento pubblico con gli allegati con una password, abilitare <span class="guibutton"><strong>Usa password</strong></span>. Digitare una password. Per visualizzare la password durante la digitazione, fare clic sull'icona a destra del campo di inserimento.</p></li>
 <li class="listitem">
-<<<<<<< HEAD
-<p role="presentation">Per ricevere notifiche per eventi specifici, fare clic su <span class="guibutton"><strong>Notifica</strong></span>. Abilitare le voci desiderate.</p>
-<p role="presentation"><span class="phrase"><strong>Nota:</strong></span> in base alla configurazione del groupware, questa impostazione potrebbe non essere disponibile.</p>
-=======
 <p role="presentation">Per ricevere notifiche per azioni specifiche, fare clic su una o più voci sotto <span class="guibutton"><strong>Notifiche di posta</strong></span>.</p>
 <p role="presentation"><span class="phrase"><strong>Nota:</strong></span> in base alla configurazione del groupware, questa impostazione potrebbe non essere disponibile.</p>
 </li>
 </ul>
             </p>
->>>>>>> 1c74fb5d
 </li>
-<li class="listitem"><p role="presentation">Per proteggere il collegamento pubblico agli allegati con una password, abilitare la casella di selezione. Digitare una password. Per visualizzare la password durante la digitazione, fare clic sull'icona a destra del campo di inserimento.</p></li>
-</ul>
-            </p></li>
 </ol></div>
 <div class="taskrelated">
           <div class="more">
