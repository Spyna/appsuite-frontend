/**
 * This work is provided under the terms of the CREATIVE COMMONS PUBLIC
 * LICENSE. This work is protected by copyright and/or other applicable
 * law. Any use of the work other than as authorized under this license
 * or copyright law is prohibited.
 *
 * http://creativecommons.org/licenses/by-nc-sa/2.5/
 * © 2019 OX Software GmbH, Germany. info@open-xchange.com
 *
 * @author Philipp Schumacher <philipp.schumacher@open-xchange.com>
 *
 */
/// <reference path="../../../steps.d.ts" />

Feature('Tasks > Create');

Before(async (users) => {
    await users.create();
});

After(async (users) => {
    await users.removeAll();
});

Scenario('[C7737] Create Task from email', async (I, users, mail) => {

    // Precondition: Have an email from an other user in the inbox.

    await I.haveMail({
        attachments: [{
            content: 'Wir gratulieren dem 1.FC Köln zur Deutschen Fußballmeisterschaft der Saison 2019/20',
            content_type: 'text/html',
            disp: 'inline'
        }],
        from: [[users[0].get('display_name'), users[0].get('primaryEmail')]],
        sendtype: 0,
        subject: 'Deutscher Meister 1.FC Köln',
        to: [[users[0].get('display_name'), users[0].get('primaryEmail')]]
    }, { user: users[0] });

    // 1. Switch to Mail

    I.login('app=io.ox/mail');
    mail.waitForApp();
    I.triggerRefresh();

    // 2. Mark an email from an other user andclick "more" "Reminder"
    mail.selectMail('Deutscher Meister 1.FC Köln');
    I.waitForFocus('.list-item.selected');

    I.waitForVisible('~More actions', 5, '.mail-detail-pane');

    I.click('~More actions', '.mail-detail-pane');
    I.waitForElement('.dropdown.open');

    I.click('Reminder', '.dropdown.open .dropdown-menu');
    I.waitForText('Remind me');

    // 3. Enter a Subject, a note and set the Reminder to "in 5 minutes", click "Create reminder"

    // "Subject" and "Remind me" are already prefilled. Only need to click "Create"
    I.click('Create reminder');
    I.waitForText('Reminder has been created');

    // 4. Switch to Tasks.

    I.openApp('Tasks');

    // 5. Mark the created reminder.
    // Task is created manually. No need to mark it manually.

<<<<<<< HEAD
    I.waitForVisible('~Task Details');
    I.waitForText('Deutscher Meister 1.FC Köln', 5, '.tasks-detailview');
=======
    I.waitForText('Deutscher Meister 1.FC Köln', 10, '.tasks-detailview');
>>>>>>> 938790d3
});<|MERGE_RESOLUTION|>--- conflicted
+++ resolved
@@ -69,10 +69,5 @@
     // 5. Mark the created reminder.
     // Task is created manually. No need to mark it manually.
 
-<<<<<<< HEAD
-    I.waitForVisible('~Task Details');
-    I.waitForText('Deutscher Meister 1.FC Köln', 5, '.tasks-detailview');
-=======
     I.waitForText('Deutscher Meister 1.FC Köln', 10, '.tasks-detailview');
->>>>>>> 938790d3
 });