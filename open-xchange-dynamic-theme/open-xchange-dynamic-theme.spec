Name:           open-xchange-dynamic-theme
Version:        @OXVERSION@
<<<<<<< HEAD
%define         ox_release 16
=======
%define         ox_release @OXREVISION@
>>>>>>> 4d2c175d
Release:        %{ox_release}_<CI_CNT>.<B_CNT>
Group:          Applications/Productivity
Packager:       Viktor Pracht <viktor.pracht@open-xchange.com>
License:        CC-BY-NC-SA-3.0
Summary:        Dynamic theme with colors read from ConfigCascade
Source:         %{name}_%{version}.orig.tar.bz2

BuildArch:      noarch
BuildRoot:      %{_tmppath}/%{name}-%{version}-root

Requires(post): open-xchange-appsuite-manifest
Requires:       nodejs >= 0.10

%description
Dynamic theme with colors read from ConfigCascade

%if 0%{?rhel_version} || 0%{?fedora_version}
%define docroot /var/www/html/
%else
%define docroot /srv/www/htdocs/
%endif

%prep
%setup -q

%build

%install
cp -rv --preserve=mode * %{buildroot}

%clean
%{__rm} -rf %{buildroot}

%define update /opt/open-xchange/appsuite/share/update-themes.sh

%post
if [ $1 -eq 1 -a -x %{update} ]; then %{update} --later; fi

%postun
if [ -x %{update} ]; then %{update} --later; fi

%files
%defattr(-,root,root)
%dir /opt/open-xchange
/opt/open-xchange/appsuite
/opt/open-xchange/dynamic-theme
%config(noreplace) /opt/open-xchange/etc/settings/open-xchange-dynamic-theme.properties

<<<<<<< HEAD
%changelog
* Tue Nov 19 2019 Viktor Pracht <viktor.pracht@open-xchange.com>
Build for patch 2019-11-25 (5484)
* Mon Nov 04 2019 Viktor Pracht <viktor.pracht@open-xchange.com>
Build for patch 2019-11-11 (5473)
* Thu Oct 24 2019 Viktor Pracht <viktor.pracht@open-xchange.com>
Build for patch 2019-10-28 (5461)
* Tue Oct 08 2019 Viktor Pracht <viktor.pracht@open-xchange.com>
Build for patch 2019-10-14 (5439)
* Mon Sep 23 2019 Viktor Pracht <viktor.pracht@open-xchange.com>
Build for patch 2019-09-30 (5420)
* Tue Sep 10 2019 Viktor Pracht <viktor.pracht@open-xchange.com>
Build for patch 2019-09-09 (5397)
* Mon Sep 09 2019 Viktor Pracht <viktor.pracht@open-xchange.com>
Build for patch 2019-09-10 (5409)
* Thu Aug 22 2019 Viktor Pracht <viktor.pracht@open-xchange.com>
Build for patch 2019-08-26 (5374)
* Fri Aug 09 2019 Viktor Pracht <viktor.pracht@open-xchange.com>
Build for patch 2019-08-12 (5359)
* Mon Jul 22 2019 Viktor Pracht <viktor.pracht@open-xchange.com>
Build for patch 2019-07-29 (5341)
* Tue Jul 09 2019 Viktor Pracht <viktor.pracht@open-xchange.com>
Build for patch 2019-07-15 (5310)
* Mon Jun 24 2019 Viktor Pracht <viktor.pracht@open-xchange.com>
Build for patch 2019-07-01 (5291)
* Mon Jun 03 2019 Viktor Pracht <viktor.pracht@open-xchange.com>
Build for patch 2019-06-11 (5261)
* Fri May 10 2019 Viktor Pracht <viktor.pracht@open-xchange.com>
First candidate of 7.10.2 release
* Wed May 01 2019 Viktor Pracht <viktor.pracht@open-xchange.com>
Second preview of 7.10.2 release
* Thu Mar 28 2019 Viktor Pracht <viktor.pracht@open-xchange.com>
First preview of 7.10.2 release
* Mon Mar 11 2019 Viktor Pracht <viktor.pracht@open-xchange.com>
prepare for 7.10.2
* Wed Nov 28 2018 Viktor Pracht <viktor.pracht@open-xchange.com>
Second candidate for 7.10.1 release
* Fri Nov 23 2018 Viktor Pracht <viktor.pracht@open-xchange.com>
RC 1 for 7.10.1 release
* Fri Nov 02 2018 Viktor Pracht <viktor.pracht@open-xchange.com>
Second preview for 7.10.1 release
* Thu Oct 11 2018 Viktor Pracht <viktor.pracht@open-xchange.com>
First release candidate for 7.10.1
* Mon Sep 10 2018 Viktor Pracht <viktor.pracht@open-xchange.com>
prepare for 7.10.1
* Fri Jun 29 2018 Viktor Pracht <viktor.pracht@open-xchange.com>
Fourth candidate for 7.10.0 release
* Wed Jun 27 2018 Viktor Pracht <viktor.pracht@open-xchange.com>
Third candidate for 7.10.0 release
* Mon Jun 25 2018 Viktor Pracht <viktor.pracht@open-xchange.com>
Second candidate for 7.10.0 release
* Mon Jun 11 2018 Viktor Pracht <viktor.pracht@open-xchange.com>
First candidate for 7.10.0 release
* Fri May 18 2018 Viktor Pracht <viktor.pracht@open-xchange.com>
Sixth preview of 7.10.0 release
* Fri Apr 20 2018 Viktor Pracht <viktor.pracht@open-xchange.com>
Fifth preview of 7.10.0 release
* Tue Apr 03 2018 Viktor Pracht <viktor.pracht@open-xchange.com>
Fourth preview of 7.10.0 release
* Tue Feb 20 2018 Viktor Pracht <viktor.pracht@open-xchange.com>
Third preview of 7.10.0 release
* Fri Feb 02 2018 Viktor Pracht <viktor.pracht@open-xchange.com>
Second preview of 7.10.0 release
* Fri Dec 01 2017 Viktor Pracht <viktor.pracht@open-xchange.com>
First preview for 7.10.0 release
* Mon Oct 16 2017 Viktor Pracht <viktor.pracht@open-xchange.com>
prepare for 7.10.0 release
* Fri May 19 2017 Viktor Pracht <viktor.pracht@open-xchange.com>
First candidate for 7.8.4 release
* Thu May 04 2017 Viktor Pracht <viktor.pracht@open-xchange.com>
Second preview of 7.8.4 release
* Mon Apr 03 2017 Viktor Pracht <viktor.pracht@open-xchange.com>
First preview of 7.8.4 release
* Fri Dec 02 2016 Viktor Pracht <viktor.pracht@open-xchange.com>
prepare for 7.8.4 release
* Tue Nov 29 2016 Viktor Pracht <viktor.pracht@open-xchange.com>
Second release candidate for 7.8.3 release
* Thu Nov 24 2016 Viktor Pracht <viktor.pracht@open-xchange.com>
First release candidate for 7.8.3 release
* Tue Nov 15 2016 Viktor Pracht <viktor.pracht@open-xchange.com>
Third preview for 7.8.3 release
* Sat Oct 29 2016 Viktor Pracht <viktor.pracht@open-xchange.com>
Second preview for 7.8.3 release
* Fri Oct 14 2016 Viktor Pracht <viktor.pracht@open-xchange.com>
First preview of 7.8.3 release
* Tue Sep 06 2016 Viktor Pracht <viktor.pracht@open-xchange.com>
prepare for 7.8.3 release
* Tue Jul 12 2016 Viktor Pracht <viktor.pracht@open-xchange.com>
Second candidate for 7.8.2 release
* Wed Jul 06 2016 Viktor Pracht <viktor.pracht@open-xchange.com>
First candidate for 7.8.2 release
* Wed Jun 29 2016 Viktor Pracht <viktor.pracht@open-xchange.com>
Second preview for 7.8.2 release
* Tue Jun 14 2016 Viktor Pracht <viktor.pracht@open-xchange.com>
First release candidate for 7.8.2
* Fri Apr 08 2016 Viktor Pracht <viktor.pracht@open-xchange.com>
prepare for 7.8.2 release
* Wed Mar 30 2016 Viktor Pracht <viktor.pracht@open-xchange.com>
Second candidate for 7.8.1 release
* Fri Mar 25 2016 Viktor Pracht <viktor.pracht@open-xchange.com>
First candidate for 7.8.1 release
* Tue Mar 15 2016 Viktor Pracht <viktor.pracht@open-xchange.com>
Fifth preview of 7.8.1 release
* Fri Mar 04 2016 Viktor Pracht <viktor.pracht@open-xchange.com>
Fourth preview of 7.8.1 release
* Sat Feb 20 2016 Viktor Pracht <viktor.pracht@open-xchange.com>
Third candidate for 7.8.1 release
* Tue Feb 02 2016 Viktor Pracht <viktor.pracht@open-xchange.com>
Second candidate for 7.8.1 release
* Tue Jan 26 2016 Viktor Pracht <viktor.pracht@open-xchange.com>
First candidate for 7.8.1 release
* Wed Nov 11 2015 Viktor Pracht <viktor.pracht@open-xchange.com>
Build for patch 2015-11-16 (2862)
* Fri Nov 06 2015 Viktor Pracht <viktor.pracht@open-xchange.com>
Build for patch 2015-11-09 (2840)
* Tue Nov 03 2015 Viktor Pracht <viktor.pracht@open-xchange.com>
Build for patch 2015-11-09 (2841)
* Thu Oct 29 2015 Viktor Pracht <viktor.pracht@open-xchange.com>
Build for patch 2015-11-11 (2844)
* Tue Oct 20 2015 Viktor Pracht <viktor.pracht@open-xchange.com>
Build for patch 2015-10-26 (2816)
* Mon Oct 19 2015 Viktor Pracht <viktor.pracht@open-xchange.com>
Build for patch 2015-10-26 (2812)
* Thu Oct 08 2015 Viktor Pracht <viktor.pracht@open-xchange.com>
prepare for 7.8.1 release
* Tue Oct 06 2015 Viktor Pracht <viktor.pracht@open-xchange.com>
Sixth candidate for 7.8.0 release
* Wed Sep 30 2015 Viktor Pracht <viktor.pracht@open-xchange.com>
Build for patch 2015-10-12 (2784)
* Fri Sep 25 2015 Viktor Pracht <viktor.pracht@open-xchange.com>
Fith candidate for 7.8.0 release
* Thu Sep 24 2015 Viktor Pracht <viktor.pracht@open-xchange.com>
Build for patch 2015-09-28 (2767)
* Fri Sep 18 2015 Viktor Pracht <viktor.pracht@open-xchange.com>
Fourth candidate for 7.8.0 release
* Tue Sep 08 2015 Viktor Pracht <viktor.pracht@open-xchange.com>
Build for patch 2015-09-14 (2732)
* Mon Sep 07 2015 Viktor Pracht <viktor.pracht@open-xchange.com>
Third candidate for 7.8.0 release
* Fri Aug 21 2015 Viktor Pracht <viktor.pracht@open-xchange.com>
Second candidate for 7.8.0 release
* Tue Aug 18 2015 Viktor Pracht <viktor.pracht@open-xchange.com>
Build for patch 2015-08-24 (2674)
* Wed Aug 05 2015 Viktor Pracht <viktor.pracht@open-xchange.com>
First candidate for 7.8.0 release
* Wed Aug 05 2015 Viktor Pracht <viktor.pracht@open-xchange.com>
First candidate for 7.8.0 release
* Wed Aug 05 2015 Viktor Pracht <viktor.pracht@open-xchange.com>
Build for patch 2015-08-10
* Tue Aug 04 2015 Viktor Pracht <viktor.pracht@open-xchange.com>
Build for patch 2015-08-03 (2650)
* Fri Jul 17 2015 Viktor Pracht <viktor.pracht@open-xchange.com>
Build for patch 2015-07-20 (2614)
* Tue Jun 30 2015 Viktor Pracht <viktor.pracht@open-xchange.com>
Build for patch 2015-06-29 (2569)
* Wed Jun 10 2015 Viktor Pracht <viktor.pracht@open-xchange.com>
Build for patch 2015-06-08 (2540)
* Tue May 19 2015 Viktor Pracht <viktor.pracht@open-xchange.com>
Build for patch 2015-05-26 (2521)
* Tue May 05 2015 Viktor Pracht <viktor.pracht@open-xchange.com>
Build for patch 2015-05-04 (2496)
* Fri Apr 24 2015 Viktor Pracht <viktor.pracht@open-xchange.com>
Build for patch 2015-09-09 (2495)
* Thu Apr 23 2015 Viktor Pracht <viktor.pracht@open-xchange.com>
Build for patch 2015-04-17 (2491)
* Tue Apr 14 2015 Viktor Pracht <viktor.pracht@open-xchange.com>
Build for patch 2015-04-13 (2474)
* Fri Mar 13 2015 Viktor Pracht <viktor.pracht@open-xchange.com>
Twelfth candidate for 7.6.2 release
* Fri Mar 06 2015 Viktor Pracht <viktor.pracht@open-xchange.com>
Eleventh candidate for 7.6.2 release
* Wed Mar 04 2015 Viktor Pracht <viktor.pracht@open-xchange.com>
Tenth candidate for 7.6.2 release
* Tue Mar 03 2015 Viktor Pracht <viktor.pracht@open-xchange.com>
Nineth candidate for 7.6.2 release
* Tue Feb 24 2015 Viktor Pracht <viktor.pracht@open-xchange.com>
Eighth candidate for 7.6.2 release
* Wed Feb 11 2015 Viktor Pracht <viktor.pracht@open-xchange.com>
Seventh candidate for 7.6.2 release
* Fri Jan 30 2015 Viktor Pracht <viktor.pracht@open-xchange.com>
Sixth candidate for 7.6.2 release
* Tue Jan 27 2015 Viktor Pracht <viktor.pracht@open-xchange.com>
Fifth candidate for 7.6.2 release
* Wed Dec 17 2014 Viktor Pracht <viktor.pracht@open-xchange.com>
Moved open-xchange-dynamic-theme to the core repository
* Wed Dec 17 2014 Viktor Pracht <viktor.pracht@open-xchange.com>
Follow-up release for rpost theme
* Tue Dec 16 2014 Viktor Pracht <viktor.pracht@open-xchange.com>
Follow-up release for rpost theme
* Wed Nov 05 2014 Viktor Pracht <viktor.pracht@open-xchange.com>
prepare for 7.8.0 release
* Mon Oct 20 2014 Viktor Pracht <viktor.pracht@open-xchange.com>
Follow-up release candidate for 7.6.1.
* Wed Oct 15 2014 Viktor Pracht <viktor.pracht@open-xchange.com>
Follow-up build.
* Tue Oct 14 2014 Viktor Pracht <viktor.pracht@open-xchange.com>
Second release candidate for 7.6.1.
* Thu Oct 02 2014 Viktor Pracht <viktor.pracht@open-xchange.com>
First release candidate for 7.6.1.
* Wed Oct 01 2014 Viktor Pracht <viktor.pracht@open-xchange.com>
Prepare backend and appsuite custom plugins for 7.6.1 release
* Thu Sep 25 2014 Viktor Pracht <viktor.pracht@open-xchange.com>
Follow-up build with new open-xchange-rpost-theme.
* Wed Sep 24 2014 Viktor Pracht <viktor.pracht@open-xchange.com>
add package open-xchange-rpost-theme
* Wed Aug 06 2014 Viktor Pracht <viktor.pracht@open-xchange.com>
enable provisioning of imap
* Tue Aug 05 2014 Viktor Pracht <viktor.pracht@open-xchange.com>
removed provisioning method from auth method
* Mon Jul 21 2014 Viktor Pracht <viktor.pracht@open-xchange.com>
proxy servlet: better logging, disable admin user
* Fri Jul 18 2014 Viktor Pracht <viktor.pracht@open-xchange.com>
Follow-up release for dropping specifc java6 dependency artefacts
* Wed Jul 16 2014 Viktor Pracht <viktor.pracht@open-xchange.com>
Second release candidate for hotfix release for ptf 2091
* Wed Jul 16 2014 Viktor Pracht <viktor.pracht@open-xchange.com>
Hotfix release for ptf 2091
* Tue Jul 15 2014 Viktor Pracht <viktor.pracht@open-xchange.com>
Fourth release candidate for OX 7.6.0
* Mon Jul 14 2014 Viktor Pracht <viktor.pracht@open-xchange.com>
Third release candidate for OX 7.6.0
* Fri Jul 11 2014 Viktor Pracht <viktor.pracht@open-xchange.com>
Second release candidate for OX 7.6.0
* Mon Jun 23 2014 Viktor Pracht <viktor.pracht@open-xchange.com>
First release candidate for OX 7.6.0
* Wed Jun 11 2014 Viktor Pracht <viktor.pracht@open-xchange.com>
Prepare backend and appsuite custom plugins for 7.6.0 release
* Mon May 19 2014 Viktor Pracht <viktor.pracht@open-xchange.com>
Release build to fix static theming
* Thu May 08 2014 Viktor Pracht <viktor.pracht@open-xchange.com>
Release build for PTF 2005
* Wed Apr 23 2014 Viktor Pracht <viktor.pracht@open-xchange.com>
Release build for PTF 2000
* Tue Apr 08 2014 Viktor Pracht <viktor.pracht@open-xchange.com>
Bugfix build for ptf 1984
* Thu Apr 03 2014 Viktor Pracht <viktor.pracht@open-xchange.com>
Follow-up release for bugfix 31524
* Mon Mar 17 2014 Viktor Pracht <viktor.pracht@open-xchange.com>
Initial Release.
=======
@OXCHANGELOG@
>>>>>>> 4d2c175d
<|MERGE_RESOLUTION|>--- conflicted
+++ resolved
@@ -1,10 +1,6 @@
 Name:           open-xchange-dynamic-theme
 Version:        @OXVERSION@
-<<<<<<< HEAD
-%define         ox_release 16
-=======
 %define         ox_release @OXREVISION@
->>>>>>> 4d2c175d
 Release:        %{ox_release}_<CI_CNT>.<B_CNT>
 Group:          Applications/Productivity
 Packager:       Viktor Pracht <viktor.pracht@open-xchange.com>
@@ -53,246 +49,4 @@
 /opt/open-xchange/dynamic-theme
 %config(noreplace) /opt/open-xchange/etc/settings/open-xchange-dynamic-theme.properties
 
-<<<<<<< HEAD
-%changelog
-* Tue Nov 19 2019 Viktor Pracht <viktor.pracht@open-xchange.com>
-Build for patch 2019-11-25 (5484)
-* Mon Nov 04 2019 Viktor Pracht <viktor.pracht@open-xchange.com>
-Build for patch 2019-11-11 (5473)
-* Thu Oct 24 2019 Viktor Pracht <viktor.pracht@open-xchange.com>
-Build for patch 2019-10-28 (5461)
-* Tue Oct 08 2019 Viktor Pracht <viktor.pracht@open-xchange.com>
-Build for patch 2019-10-14 (5439)
-* Mon Sep 23 2019 Viktor Pracht <viktor.pracht@open-xchange.com>
-Build for patch 2019-09-30 (5420)
-* Tue Sep 10 2019 Viktor Pracht <viktor.pracht@open-xchange.com>
-Build for patch 2019-09-09 (5397)
-* Mon Sep 09 2019 Viktor Pracht <viktor.pracht@open-xchange.com>
-Build for patch 2019-09-10 (5409)
-* Thu Aug 22 2019 Viktor Pracht <viktor.pracht@open-xchange.com>
-Build for patch 2019-08-26 (5374)
-* Fri Aug 09 2019 Viktor Pracht <viktor.pracht@open-xchange.com>
-Build for patch 2019-08-12 (5359)
-* Mon Jul 22 2019 Viktor Pracht <viktor.pracht@open-xchange.com>
-Build for patch 2019-07-29 (5341)
-* Tue Jul 09 2019 Viktor Pracht <viktor.pracht@open-xchange.com>
-Build for patch 2019-07-15 (5310)
-* Mon Jun 24 2019 Viktor Pracht <viktor.pracht@open-xchange.com>
-Build for patch 2019-07-01 (5291)
-* Mon Jun 03 2019 Viktor Pracht <viktor.pracht@open-xchange.com>
-Build for patch 2019-06-11 (5261)
-* Fri May 10 2019 Viktor Pracht <viktor.pracht@open-xchange.com>
-First candidate of 7.10.2 release
-* Wed May 01 2019 Viktor Pracht <viktor.pracht@open-xchange.com>
-Second preview of 7.10.2 release
-* Thu Mar 28 2019 Viktor Pracht <viktor.pracht@open-xchange.com>
-First preview of 7.10.2 release
-* Mon Mar 11 2019 Viktor Pracht <viktor.pracht@open-xchange.com>
-prepare for 7.10.2
-* Wed Nov 28 2018 Viktor Pracht <viktor.pracht@open-xchange.com>
-Second candidate for 7.10.1 release
-* Fri Nov 23 2018 Viktor Pracht <viktor.pracht@open-xchange.com>
-RC 1 for 7.10.1 release
-* Fri Nov 02 2018 Viktor Pracht <viktor.pracht@open-xchange.com>
-Second preview for 7.10.1 release
-* Thu Oct 11 2018 Viktor Pracht <viktor.pracht@open-xchange.com>
-First release candidate for 7.10.1
-* Mon Sep 10 2018 Viktor Pracht <viktor.pracht@open-xchange.com>
-prepare for 7.10.1
-* Fri Jun 29 2018 Viktor Pracht <viktor.pracht@open-xchange.com>
-Fourth candidate for 7.10.0 release
-* Wed Jun 27 2018 Viktor Pracht <viktor.pracht@open-xchange.com>
-Third candidate for 7.10.0 release
-* Mon Jun 25 2018 Viktor Pracht <viktor.pracht@open-xchange.com>
-Second candidate for 7.10.0 release
-* Mon Jun 11 2018 Viktor Pracht <viktor.pracht@open-xchange.com>
-First candidate for 7.10.0 release
-* Fri May 18 2018 Viktor Pracht <viktor.pracht@open-xchange.com>
-Sixth preview of 7.10.0 release
-* Fri Apr 20 2018 Viktor Pracht <viktor.pracht@open-xchange.com>
-Fifth preview of 7.10.0 release
-* Tue Apr 03 2018 Viktor Pracht <viktor.pracht@open-xchange.com>
-Fourth preview of 7.10.0 release
-* Tue Feb 20 2018 Viktor Pracht <viktor.pracht@open-xchange.com>
-Third preview of 7.10.0 release
-* Fri Feb 02 2018 Viktor Pracht <viktor.pracht@open-xchange.com>
-Second preview of 7.10.0 release
-* Fri Dec 01 2017 Viktor Pracht <viktor.pracht@open-xchange.com>
-First preview for 7.10.0 release
-* Mon Oct 16 2017 Viktor Pracht <viktor.pracht@open-xchange.com>
-prepare for 7.10.0 release
-* Fri May 19 2017 Viktor Pracht <viktor.pracht@open-xchange.com>
-First candidate for 7.8.4 release
-* Thu May 04 2017 Viktor Pracht <viktor.pracht@open-xchange.com>
-Second preview of 7.8.4 release
-* Mon Apr 03 2017 Viktor Pracht <viktor.pracht@open-xchange.com>
-First preview of 7.8.4 release
-* Fri Dec 02 2016 Viktor Pracht <viktor.pracht@open-xchange.com>
-prepare for 7.8.4 release
-* Tue Nov 29 2016 Viktor Pracht <viktor.pracht@open-xchange.com>
-Second release candidate for 7.8.3 release
-* Thu Nov 24 2016 Viktor Pracht <viktor.pracht@open-xchange.com>
-First release candidate for 7.8.3 release
-* Tue Nov 15 2016 Viktor Pracht <viktor.pracht@open-xchange.com>
-Third preview for 7.8.3 release
-* Sat Oct 29 2016 Viktor Pracht <viktor.pracht@open-xchange.com>
-Second preview for 7.8.3 release
-* Fri Oct 14 2016 Viktor Pracht <viktor.pracht@open-xchange.com>
-First preview of 7.8.3 release
-* Tue Sep 06 2016 Viktor Pracht <viktor.pracht@open-xchange.com>
-prepare for 7.8.3 release
-* Tue Jul 12 2016 Viktor Pracht <viktor.pracht@open-xchange.com>
-Second candidate for 7.8.2 release
-* Wed Jul 06 2016 Viktor Pracht <viktor.pracht@open-xchange.com>
-First candidate for 7.8.2 release
-* Wed Jun 29 2016 Viktor Pracht <viktor.pracht@open-xchange.com>
-Second preview for 7.8.2 release
-* Tue Jun 14 2016 Viktor Pracht <viktor.pracht@open-xchange.com>
-First release candidate for 7.8.2
-* Fri Apr 08 2016 Viktor Pracht <viktor.pracht@open-xchange.com>
-prepare for 7.8.2 release
-* Wed Mar 30 2016 Viktor Pracht <viktor.pracht@open-xchange.com>
-Second candidate for 7.8.1 release
-* Fri Mar 25 2016 Viktor Pracht <viktor.pracht@open-xchange.com>
-First candidate for 7.8.1 release
-* Tue Mar 15 2016 Viktor Pracht <viktor.pracht@open-xchange.com>
-Fifth preview of 7.8.1 release
-* Fri Mar 04 2016 Viktor Pracht <viktor.pracht@open-xchange.com>
-Fourth preview of 7.8.1 release
-* Sat Feb 20 2016 Viktor Pracht <viktor.pracht@open-xchange.com>
-Third candidate for 7.8.1 release
-* Tue Feb 02 2016 Viktor Pracht <viktor.pracht@open-xchange.com>
-Second candidate for 7.8.1 release
-* Tue Jan 26 2016 Viktor Pracht <viktor.pracht@open-xchange.com>
-First candidate for 7.8.1 release
-* Wed Nov 11 2015 Viktor Pracht <viktor.pracht@open-xchange.com>
-Build for patch 2015-11-16 (2862)
-* Fri Nov 06 2015 Viktor Pracht <viktor.pracht@open-xchange.com>
-Build for patch 2015-11-09 (2840)
-* Tue Nov 03 2015 Viktor Pracht <viktor.pracht@open-xchange.com>
-Build for patch 2015-11-09 (2841)
-* Thu Oct 29 2015 Viktor Pracht <viktor.pracht@open-xchange.com>
-Build for patch 2015-11-11 (2844)
-* Tue Oct 20 2015 Viktor Pracht <viktor.pracht@open-xchange.com>
-Build for patch 2015-10-26 (2816)
-* Mon Oct 19 2015 Viktor Pracht <viktor.pracht@open-xchange.com>
-Build for patch 2015-10-26 (2812)
-* Thu Oct 08 2015 Viktor Pracht <viktor.pracht@open-xchange.com>
-prepare for 7.8.1 release
-* Tue Oct 06 2015 Viktor Pracht <viktor.pracht@open-xchange.com>
-Sixth candidate for 7.8.0 release
-* Wed Sep 30 2015 Viktor Pracht <viktor.pracht@open-xchange.com>
-Build for patch 2015-10-12 (2784)
-* Fri Sep 25 2015 Viktor Pracht <viktor.pracht@open-xchange.com>
-Fith candidate for 7.8.0 release
-* Thu Sep 24 2015 Viktor Pracht <viktor.pracht@open-xchange.com>
-Build for patch 2015-09-28 (2767)
-* Fri Sep 18 2015 Viktor Pracht <viktor.pracht@open-xchange.com>
-Fourth candidate for 7.8.0 release
-* Tue Sep 08 2015 Viktor Pracht <viktor.pracht@open-xchange.com>
-Build for patch 2015-09-14 (2732)
-* Mon Sep 07 2015 Viktor Pracht <viktor.pracht@open-xchange.com>
-Third candidate for 7.8.0 release
-* Fri Aug 21 2015 Viktor Pracht <viktor.pracht@open-xchange.com>
-Second candidate for 7.8.0 release
-* Tue Aug 18 2015 Viktor Pracht <viktor.pracht@open-xchange.com>
-Build for patch 2015-08-24 (2674)
-* Wed Aug 05 2015 Viktor Pracht <viktor.pracht@open-xchange.com>
-First candidate for 7.8.0 release
-* Wed Aug 05 2015 Viktor Pracht <viktor.pracht@open-xchange.com>
-First candidate for 7.8.0 release
-* Wed Aug 05 2015 Viktor Pracht <viktor.pracht@open-xchange.com>
-Build for patch 2015-08-10
-* Tue Aug 04 2015 Viktor Pracht <viktor.pracht@open-xchange.com>
-Build for patch 2015-08-03 (2650)
-* Fri Jul 17 2015 Viktor Pracht <viktor.pracht@open-xchange.com>
-Build for patch 2015-07-20 (2614)
-* Tue Jun 30 2015 Viktor Pracht <viktor.pracht@open-xchange.com>
-Build for patch 2015-06-29 (2569)
-* Wed Jun 10 2015 Viktor Pracht <viktor.pracht@open-xchange.com>
-Build for patch 2015-06-08 (2540)
-* Tue May 19 2015 Viktor Pracht <viktor.pracht@open-xchange.com>
-Build for patch 2015-05-26 (2521)
-* Tue May 05 2015 Viktor Pracht <viktor.pracht@open-xchange.com>
-Build for patch 2015-05-04 (2496)
-* Fri Apr 24 2015 Viktor Pracht <viktor.pracht@open-xchange.com>
-Build for patch 2015-09-09 (2495)
-* Thu Apr 23 2015 Viktor Pracht <viktor.pracht@open-xchange.com>
-Build for patch 2015-04-17 (2491)
-* Tue Apr 14 2015 Viktor Pracht <viktor.pracht@open-xchange.com>
-Build for patch 2015-04-13 (2474)
-* Fri Mar 13 2015 Viktor Pracht <viktor.pracht@open-xchange.com>
-Twelfth candidate for 7.6.2 release
-* Fri Mar 06 2015 Viktor Pracht <viktor.pracht@open-xchange.com>
-Eleventh candidate for 7.6.2 release
-* Wed Mar 04 2015 Viktor Pracht <viktor.pracht@open-xchange.com>
-Tenth candidate for 7.6.2 release
-* Tue Mar 03 2015 Viktor Pracht <viktor.pracht@open-xchange.com>
-Nineth candidate for 7.6.2 release
-* Tue Feb 24 2015 Viktor Pracht <viktor.pracht@open-xchange.com>
-Eighth candidate for 7.6.2 release
-* Wed Feb 11 2015 Viktor Pracht <viktor.pracht@open-xchange.com>
-Seventh candidate for 7.6.2 release
-* Fri Jan 30 2015 Viktor Pracht <viktor.pracht@open-xchange.com>
-Sixth candidate for 7.6.2 release
-* Tue Jan 27 2015 Viktor Pracht <viktor.pracht@open-xchange.com>
-Fifth candidate for 7.6.2 release
-* Wed Dec 17 2014 Viktor Pracht <viktor.pracht@open-xchange.com>
-Moved open-xchange-dynamic-theme to the core repository
-* Wed Dec 17 2014 Viktor Pracht <viktor.pracht@open-xchange.com>
-Follow-up release for rpost theme
-* Tue Dec 16 2014 Viktor Pracht <viktor.pracht@open-xchange.com>
-Follow-up release for rpost theme
-* Wed Nov 05 2014 Viktor Pracht <viktor.pracht@open-xchange.com>
-prepare for 7.8.0 release
-* Mon Oct 20 2014 Viktor Pracht <viktor.pracht@open-xchange.com>
-Follow-up release candidate for 7.6.1.
-* Wed Oct 15 2014 Viktor Pracht <viktor.pracht@open-xchange.com>
-Follow-up build.
-* Tue Oct 14 2014 Viktor Pracht <viktor.pracht@open-xchange.com>
-Second release candidate for 7.6.1.
-* Thu Oct 02 2014 Viktor Pracht <viktor.pracht@open-xchange.com>
-First release candidate for 7.6.1.
-* Wed Oct 01 2014 Viktor Pracht <viktor.pracht@open-xchange.com>
-Prepare backend and appsuite custom plugins for 7.6.1 release
-* Thu Sep 25 2014 Viktor Pracht <viktor.pracht@open-xchange.com>
-Follow-up build with new open-xchange-rpost-theme.
-* Wed Sep 24 2014 Viktor Pracht <viktor.pracht@open-xchange.com>
-add package open-xchange-rpost-theme
-* Wed Aug 06 2014 Viktor Pracht <viktor.pracht@open-xchange.com>
-enable provisioning of imap
-* Tue Aug 05 2014 Viktor Pracht <viktor.pracht@open-xchange.com>
-removed provisioning method from auth method
-* Mon Jul 21 2014 Viktor Pracht <viktor.pracht@open-xchange.com>
-proxy servlet: better logging, disable admin user
-* Fri Jul 18 2014 Viktor Pracht <viktor.pracht@open-xchange.com>
-Follow-up release for dropping specifc java6 dependency artefacts
-* Wed Jul 16 2014 Viktor Pracht <viktor.pracht@open-xchange.com>
-Second release candidate for hotfix release for ptf 2091
-* Wed Jul 16 2014 Viktor Pracht <viktor.pracht@open-xchange.com>
-Hotfix release for ptf 2091
-* Tue Jul 15 2014 Viktor Pracht <viktor.pracht@open-xchange.com>
-Fourth release candidate for OX 7.6.0
-* Mon Jul 14 2014 Viktor Pracht <viktor.pracht@open-xchange.com>
-Third release candidate for OX 7.6.0
-* Fri Jul 11 2014 Viktor Pracht <viktor.pracht@open-xchange.com>
-Second release candidate for OX 7.6.0
-* Mon Jun 23 2014 Viktor Pracht <viktor.pracht@open-xchange.com>
-First release candidate for OX 7.6.0
-* Wed Jun 11 2014 Viktor Pracht <viktor.pracht@open-xchange.com>
-Prepare backend and appsuite custom plugins for 7.6.0 release
-* Mon May 19 2014 Viktor Pracht <viktor.pracht@open-xchange.com>
-Release build to fix static theming
-* Thu May 08 2014 Viktor Pracht <viktor.pracht@open-xchange.com>
-Release build for PTF 2005
-* Wed Apr 23 2014 Viktor Pracht <viktor.pracht@open-xchange.com>
-Release build for PTF 2000
-* Tue Apr 08 2014 Viktor Pracht <viktor.pracht@open-xchange.com>
-Bugfix build for ptf 1984
-* Thu Apr 03 2014 Viktor Pracht <viktor.pracht@open-xchange.com>
-Follow-up release for bugfix 31524
-* Mon Mar 17 2014 Viktor Pracht <viktor.pracht@open-xchange.com>
-Initial Release.
-=======
-@OXCHANGELOG@
->>>>>>> 4d2c175d
+@OXCHANGELOG@