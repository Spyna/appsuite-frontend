--- conflicted
+++ resolved
@@ -405,11 +405,8 @@
                     createExtpointForNewAccount(args);
                 })
                 .show(function () {
-<<<<<<< HEAD
-=======
                     // hide add button for now
                     this.find('[data-action="add"]').hide();
->>>>>>> 1c635981
                     a11y.getTabbable(this).first().focus();
                 });
 
