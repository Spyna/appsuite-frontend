/**
 * This work is provided under the terms of the CREATIVE COMMONS PUBLIC
 * LICENSE. This work is protected by copyright and/or other applicable
 * law. Any use of the work other than as authorized under this license
 * or copyright law is prohibited.
 *
 * http://creativecommons.org/licenses/by-nc-sa/2.5/
 *
 * © 2011 Open-Xchange Inc., Tarrytown, NY, USA. info@open-xchange.com
 *
 * @author Matthias Biggeleben <matthias.biggeleben@open-xchange.com>
 */

<<<<<<< HEAD
define('io.ox/calendar/view-detail', [
    'io.ox/core/extensions',
    'io.ox/calendar/util',
    'io.ox/calendar/api',
    'io.ox/core/api/user',
    'io.ox/core/api/group',
    'io.ox/core/api/resource',
    'io.ox/core/folder/api',
    'io.ox/core/tk/attachments',
    'io.ox/core/extPatterns/links',
    'io.ox/calendar/participants',
    'gettext!io.ox/calendar',
    'io.ox/calendar/actions',
    'less!io.ox/calendar/style'
], function (ext, util, calAPI, userAPI, groupAPI, resourceAPI, folderAPI, attachments, links, ParticipantsView, gt) {
=======
define('io.ox/calendar/view-detail',
    ['io.ox/core/extensions',
     'io.ox/calendar/util',
     'io.ox/calendar/api',
     'io.ox/core/api/user',
     'io.ox/core/api/group',
     'io.ox/core/api/resource',
     'io.ox/core/folder/api',
     'io.ox/core/tk/attachments',
     'io.ox/core/extPatterns/links',
     'io.ox/calendar/participants',
     'io.ox/core/util',
     'gettext!io.ox/calendar',
     'io.ox/calendar/actions',
     'less!io.ox/calendar/style'
    ], function (ext, util, calAPI, userAPI, groupAPI, resourceAPI, folderAPI, attachments, links, ParticipantsView, coreUtil, gt) {
>>>>>>> 0be47987

    'use strict';

    // draw via extension points

    ext.point('io.ox/calendar/detail').extend({
        index: 100,
        id: 'inline-actions',
        draw: function (baton) {
            ext.point('io.ox/calendar/detail/actions').invoke('draw', this, baton);
        }
    });

    // draw appointment date & time
    ext.point('io.ox/calendar/detail').extend({
        index: 200,
        id: 'date',
        draw: function (baton) {
            var node = $('<div>');
            this.append(node);
            ext.point('io.ox/calendar/detail/date').invoke('draw', node, baton);
        }
    });

    // draw appointment time
    ext.point('io.ox/calendar/detail/date').extend({
        index: 100,
        id: 'time',
        draw: function (baton) {
            this.append(
                util.addTimezoneLabel($('<div>').addClass('interval'), baton.data)
            );
        }
    });

    // draw date and recurrence information
    ext.point('io.ox/calendar/detail/date').extend({
        index: 200,
        id: 'date',
        draw: function (baton) {
            var recurrenceString = util.getRecurrenceString(baton.data);
            this.append(
                $('<div>').addClass('day').append(
                    $.txt(gt.noI18n(util.getDateInterval(baton.data))),
                    $.txt(gt.noI18n((recurrenceString !== '' ? ' \u2013 ' + recurrenceString : '')))
                )
            );
        }
    });

    // draw private flag
    ext.point('io.ox/calendar/detail').extend({
        index: 250,
        id: 'private-flag',
        draw: function (baton) {
            if (baton.data.private_flag) {
                $('<i class="fa fa-lock private-flag">').appendTo(this);
            }
        }
    });

    // draw title
    ext.point('io.ox/calendar/detail').extend({
        index: 300,
        id: 'title',
        draw: function (baton) {
            this.append(
                $('<h1>').addClass('title clear-title').text(gt.noI18n(baton.data.title || ''))
            );
        }
    });

    // draw location
    ext.point('io.ox/calendar/detail').extend({
        index: 400,
        id: 'location',
        draw: function (baton) {
            if (baton.data.location) {
                this.append(
                    $('<div class="location">').text(gt.noI18n(baton.data.location))
                );
            }
        }
    });

    // draw note/comment
    ext.point('io.ox/calendar/detail').extend({
        index: 500,
        id: 'note',
        draw: function (baton) {
            if (baton.data.note) {
                this.append(
                    $('<div>').addClass('note').html(util.getNote(baton.data))
                );
            }
        }
    });

    ext.point('io.ox/calendar/detail').extend({
        index: 600,
        id: 'participants',
        draw: function (baton) {
            var pView = new ParticipantsView(baton, { summary: true, inlineLinks: 'io.ox/calendar/detail/inline-actions-participantrelated' });
            this.append(pView.draw());
        }
    });

    ext.point('io.ox/calendar/detail/inline-actions-participantrelated').extend({
        index: 700,
        id: 'inline-actions-participantrelated',
        draw: function (baton) {
            if (baton.data.participants && baton.data.participants.length > 1) {
                ext.point('io.ox/calendar/detail/actions-participantrelated').invoke('draw', this, baton);
            }
        }
    });

    // draw details
    ext.point('io.ox/calendar/detail').extend({
        index: 800,
        id: 'details',
        draw: function (baton, options) {
            var node = $('<dl>');
            this.append(
                $('<fieldset>').addClass('details')
                    .append(
                        $('<legend>').addClass('io-ox-label').text(gt('Details')),
                        node.addClass('dl-horizontal')
                )
            );
            ext.point('io.ox/calendar/detail/details').invoke('draw', node, baton, options);
        }
    });

    // organizer
    ext.point('io.ox/calendar/detail/details').extend({
        index: 100,
        id: 'organizer',
        draw: function (baton) {

            // internal or external organizer?
            if (!baton.data.organizerId && !baton.data.organizer) return;

            this.append(
                $('<dt>').append(
                    $.txt(gt('Organizer')), $.txt(gt.noI18n(':\u00A0'))
                ),
                $('<dd class="detail organizer">').append(
                    coreUtil.renderPersonalName(
                        baton.data.organizerId ?
                        {
                            html: userAPI.getTextNode(baton.data.organizerId),
                            user_id: baton.data.organizerId
                        } : {
                            name: baton.data.organizer,
                            email: baton.data.organizer
                        }
                    )
                )
            );
        }
    });

    // show as
    ext.point('io.ox/calendar/detail/details').extend({
        index: 200,
        id: 'shownAs',
        draw: function (baton) {
            this.append(
                $('<dt>')
                    .append($.txt(gt('Shown as')), $.txt(gt.noI18n(':\u00A0'))),
                $('<dd>')
                    .append(
                        $('<i>').addClass('fa fa-square shown_as ' + util.getShownAsClass(baton.data)),
                        $('<span>')
                            .addClass('detail shown-as')
                            .append($.txt(gt.noI18n('\u00A0')), $.txt(util.getShownAs(baton.data)))
                    )
            );
        }
    });

    // folder
    ext.point('io.ox/calendar/detail/details').extend({
        index: 300,
        id: 'folder',
        draw: function (baton) {
            if (baton.data.folder_id) {
                this.append(
                    $('<dt>')
                        .append($.txt(gt('Folder')), $.txt(gt.noI18n(':\u00A0'))),
                    $('<dd>')
                        .attr('data-folder', baton.data.folder_id)
                        .append(folderAPI.getTextNode(baton.data.folder_id))
                );
            }
        }
    });

    function getDeepLink (data) {
        return [
            ox.abs,
            ox.root,
            '/#app=io.ox/calendar&id=',
            data.folder_id || data.folder,
            '.',
            data.recurrence_id || data.id,
            '.',
            data.recurrence_position || 0,
            '&folder=',
            data.folder_id || data.folder
        ].join('');
    }

    //used to show deep link when outside calendar app (search, portal)
    ext.point('io.ox/calendar/detail/details').extend({
        index: 350,
        id: 'deeplink',
        draw: function (baton, options) {
            //stolen from io.ox/mail/detail/links: processDeepLinks
            if (options && options.deeplink)  {
                var url = getDeepLink(baton.data),
                    label = $('<dt class="detail-label">').html(gt('Direct link') + ':' + '&#160;'),
                    link = $('<dd class="detail">').attr('style', 'font-size: 12px;').append(
                        $('<a role="button">').attr({
                            href: url,
                            target: '_blank',
                            class: 'deep-link btn btn-primary btn-xs deep-link-calendar',
                            style: 'font-family: Arial; color: white; text-decoration: none; height: 16px; line-height: 16px; box-sizing: content-box;'
                        }).text(gt('Appointment'))
                    );
                this.append(label, link);
            }
        }
    });

    // created on/by
    ext.point('io.ox/calendar/detail/details').extend({
        index: 400,
        id: 'created',
        draw: function (baton) {
            if (baton.data.creation_date || baton.data.created_by) {
                this.append(
                    $('<dt>').append(
                        $.txt(gt('Created')), $.txt(gt.noI18n(':\u00A0'))
                    ),
                    $('<dd class="created">').append(
                        $('<span>').text(gt.noI18n(baton.data.creation_date ? util.getDate(baton.data.creation_date) : '')),
                        $('<span>').text(gt.noI18n(baton.data.creation_date ? ' \u2013 ' : '')),
                        coreUtil.renderPersonalName({
                            html: baton.data.created_by ? userAPI.getTextNode(baton.data.created_by) : '',
                            user_id: baton.data.created_by
                        })
                    )
                 );
            }
        }
    });

    // modified on/by
    ext.point('io.ox/calendar/detail/details').extend({
        index: 500,
        id: 'modified',
        draw: function (baton) {
            if (baton.data.last_modified || baton.data.modified_by) {
                this.append(
                    $('<dt>').append(
                        $.txt(gt('Modified')), $.txt(gt.noI18n(':\u00A0'))
                    ),
                    $('<dd class="modified">').append(
                        $('<span>').text(gt.noI18n(baton.data.last_modified ? util.getDate(baton.data.last_modified) : '')),
                        $('<span>').text(gt.noI18n(baton.data.last_modified ? ' \u2013 ' : '')),
                        coreUtil.renderPersonalName({
                            html: baton.data.modified_by ? userAPI.getTextNode(baton.data.modified_by) : '',
                            user_id: baton.data.modified_by
                        })
                    )
                 );
            }
        }
    });

    ext.point('io.ox/calendar/detail').extend({
        id: 'attachments',
        index: 550,
        draw: function (baton) {
            var $node = $('<fieldset>').append(
                $('<legend>').addClass('io-ox-label').text(gt('Attachments'))
            );

            if (calAPI.uploadInProgress(_.ecid(baton.data))) {
                this.append(
                    $node.css({ width: '30%', height: '12px' }).busy()
                );
            } else if (baton.data.number_of_attachments && baton.data.number_of_attachment !== 0) {
                this.append($node);
                ext.point('io.ox/calendar/detail/attachments').invoke('draw', $node, baton);
            }
        }
    });

    ext.point('io.ox/calendar/detail/attachments').extend(new attachments.AttachmentList({
        id: 'attachment-list',
        index: 200,
        module: 1,
        selector: '.window-container.io-ox-calendar-window'
    }));

    function redraw(e, baton) {
        $(this).replaceWith(e.data.view.draw(baton));
    }

    return {

        draw: function (baton, options) {
            // make sure we have a baton
            baton = ext.Baton.ensure(baton);
            options = _.extend({}, options);
            if (_.device('smartphone') && !options.deeplink) {
                baton.disable('io.ox/calendar/detail/actions', 'inline-links');
            }
            try {
                var node = $.createViewContainer(baton.data, calAPI).on('redraw', { view: this }, redraw);
                node.addClass('calendar-detail view user-select-text').attr('data-cid', String(_.cid(baton.data)));

                ext.point('io.ox/calendar/detail').invoke('draw', node, baton, options);

                return node;

            } catch (e) {
                console.error('io.ox/calendar/view-detail:draw()', e);
            }
        }
    };
});<|MERGE_RESOLUTION|>--- conflicted
+++ resolved
@@ -11,7 +11,6 @@
  * @author Matthias Biggeleben <matthias.biggeleben@open-xchange.com>
  */
 
-<<<<<<< HEAD
 define('io.ox/calendar/view-detail', [
     'io.ox/core/extensions',
     'io.ox/calendar/util',
@@ -23,28 +22,11 @@
     'io.ox/core/tk/attachments',
     'io.ox/core/extPatterns/links',
     'io.ox/calendar/participants',
+    'io.ox/core/util',
     'gettext!io.ox/calendar',
     'io.ox/calendar/actions',
     'less!io.ox/calendar/style'
-], function (ext, util, calAPI, userAPI, groupAPI, resourceAPI, folderAPI, attachments, links, ParticipantsView, gt) {
-=======
-define('io.ox/calendar/view-detail',
-    ['io.ox/core/extensions',
-     'io.ox/calendar/util',
-     'io.ox/calendar/api',
-     'io.ox/core/api/user',
-     'io.ox/core/api/group',
-     'io.ox/core/api/resource',
-     'io.ox/core/folder/api',
-     'io.ox/core/tk/attachments',
-     'io.ox/core/extPatterns/links',
-     'io.ox/calendar/participants',
-     'io.ox/core/util',
-     'gettext!io.ox/calendar',
-     'io.ox/calendar/actions',
-     'less!io.ox/calendar/style'
-    ], function (ext, util, calAPI, userAPI, groupAPI, resourceAPI, folderAPI, attachments, links, ParticipantsView, coreUtil, gt) {
->>>>>>> 0be47987
+], function (ext, util, calAPI, userAPI, groupAPI, resourceAPI, folderAPI, attachments, links, ParticipantsView, coreUtil, gt) {
 
     'use strict';
 
