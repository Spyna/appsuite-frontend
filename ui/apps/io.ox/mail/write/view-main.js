--- conflicted
+++ resolved
@@ -22,13 +22,9 @@
      'io.ox/contacts/util',
      'io.ox/mail/util',
      'io.ox/core/i18n',
-<<<<<<< HEAD
-     'gettext!io.ox/mail/mail'
+     'gettext!io.ox/mail/mail',
+     'io.ox/core/tk/autocomplete'
     ], function (ext, util, actions, View, Model, contactsAPI, contactsUtil, mailUtil, i18n, gt) {
-=======
-     'io.ox/core/tk/autocomplete'
-    ], function (ext, util, actions, View, Model, contactsAPI, contactsUtil, mailUtil, i18n) {
->>>>>>> 06a2132d
 
     'use strict';
 
