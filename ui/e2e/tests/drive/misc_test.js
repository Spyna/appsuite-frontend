/**
 * This work is provided under the terms of the CREATIVE COMMONS PUBLIC
 * LICENSE. This work is protected by copyright and/or other applicable
 * law. Any use of the work other than as authorized under this license
 * or copyright law is prohibited.
 *
 * http://creativecommons.org/licenses/by-nc-sa/2.5/
 * © 2017 OX Software GmbH, Germany. info@open-xchange.com
 *
 * @author Philipp Schumacher <philipp.schumacher@open-xchange.com>
 *
 */

/// <reference path="../../steps.d.ts" />

Feature('Drive > Misc');

Before(async (users) => {
    await users.create();
});

After(async (users) => {
    await users.removeAll();
});

Scenario('[C114352] Create folder in copy/move dialog', async (I, users, drive, dialogs) => {
    await I.haveFile(await I.grabDefaultFolder('infostore'), 'e2e/media/files/generic/testdocument.odt');

    // 1. Go to Drive
    I.login('app=io.ox/files');
    drive.waitForApp();

    // 2. Select any file
    I.waitForElement(locate('.filename').withText('testdocument.odt').inside('.list-view'));
    I.click(locate('.filename').withText('testdocument.odt').inside('.list-view'));
    I.waitForVisible('~Details');

    // 3. Open context menu and select "Move"
    I.click('~More actions');
    I.clickDropdown('Move');
    dialogs.waitForVisible();
    I.waitForText('Move', 5, dialogs.locators.header);

    // 4. Select "My files" and click "Create folder"
    // "My files" is already selected by default.
    dialogs.clickButton('Create folder');
    I.waitForText('Add new folder', 5, dialogs.locators.header);

    // 5. Choose a name and hit "Add"
    I.fillField({ css: '[data-point="io.ox/core/folder/add-popup"] input' }, 'Foobar');
    dialogs.clickButton('Add');
    I.waitForText('Move', 5, dialogs.locators.header);
    I.waitForElement('.selected[aria-label="Foobar"]');

    // 6. Select the new folder and "Move"
    // Folder is already selected by default.
    dialogs.clickButton('Move');
    I.waitForText('File has been moved');
    I.waitForInvisible('File has been moved');
    I.selectFolder('Foobar');
    I.waitForText('testdocument.odt', 5, '.list-view');
});

Scenario('[C265694] Hidden parent folder hierarchy for anonymous guest users', async (I, users, drive, dialogs) => {

    /*
     * Preconditions:
     *
     * The following folder structure is available in Drive
     *
     * └─ My files
     * ---└─ A
     * ------└─ B
     * ---------└─ C
     *
     */

    const myFiles = await I.grabDefaultFolder('infostore');
    const folderA = await I.haveFolder({ title: 'folderA', module: 'infostore', parent: myFiles });
    const folderB = await I.haveFolder({ title: 'folderB', module: 'infostore', parent: folderA });
    await I.haveFolder({ title: 'folderC', module: 'infostore', parent: folderB });

    I.login('app=io.ox/files');
    drive.waitForApp();

    // Doubleclick through folders in listview until we reach the end (folderC)
    I.waitForElement(locate('.list-item').withText('folderA').inside('.list-view'));
    I.doubleClick(locate('.list-item').withText('folderA').inside('.list-view'));
    I.waitForElement(locate('.list-item').withText('folderB').inside('.list-view'));
    I.doubleClick(locate('.list-item').withText('folderB').inside('.list-view'));
    I.waitForElement(locate('.list-item').withText('folderC').inside('.list-view'));
    I.click(locate('.list-item').withText('folderC').inside('.list-view'));

    drive.shareItem('Create sharing link');
    const url = await I.grabValueFrom('.share-wizard input[type="text"]');
    dialogs.clickButton('Close');
    I.waitForDetached('.modal-dialog');
    I.logout();

    // Open the sharing link in another browser tab
    I.amOnPage(Array.isArray(url) ? url[0] : url);
    drive.waitForApp();

    I.waitForText('folderC', 5, '.breadcrumb-view');
    I.dontSee('folderA', '.breadcrumb-view');
    I.dontSee('folderB', '.breadcrumb-view');

    I.dontSee('folderA', '.folder-tree');
    I.dontSee('folderB', '.folder-tree');
    I.see('folderC', '.folder-tree');

});

// TODO: @bug 68484 - unskip when fixed from backend
Scenario.skip('[C257247] Restore deleted items', async (I, drive, dialogs) => {

    // Preconditions: At least one file and one folder in Drive

    const infostoreFolderID = await I.grabDefaultFolder('infostore');

    await Promise.all([
        I.haveFile(infostoreFolderID, 'e2e/media/files/generic/testdocument.odt'),
        I.haveFolder({ title: 'testfolder', module: 'infostore', parent: infostoreFolderID })
    ]);

    I.login('app=io.ox/files');
    drive.waitForApp();

    deleteFolder('testfolder'); // 1. Delete the folder
    restoreFolder('testfolder'); // 2. Switch to Trash, select the previously deleted folder and use "restore" from the toolbar
<<<<<<< HEAD

    deleteFile('testdocument.odt'); // 1. Delete the file
    restoreFile('testdocument.odt'); // 2. Switch to Trash, select the previously deleted file and use "restore" from the toolbar

    I.selectFolder('My files');
    I.triggerRefresh();
    I.waitForText('testdocument.odt', 5, '.list-view');

    //----------------------------------------------------------

    function deleteFile(name) {
        I.selectFolder('My files');
        drive.waitForApp();
        I.click(`.list-item[aria-label*="${name}"]`);

        I.waitForVisible('~Delete');
        I.click('~Delete');

        dialogs.waitForVisible();
        dialogs.clickButton('Delete');
        I.waitForDetached('.modal-dialog');

        I.dontSee(`${name}`);
    }

    function restoreFile(name) {
        I.selectFolder('Trash');
        drive.waitForApp();
        I.waitForElement(locate('.list-item').withText(`${name}`).inside('.list-view'));
        I.click(locate('.list-item').withText(`${name}`).inside('.list-view'));
        I.waitForVisible('~Details');

        I.clickToolbar('~More actions');
        I.clickDropdown('Restore');

        I.waitForVisible('.io-ox-alert-info');
        I.see('Restored into folder:', '.io-ox-alert-info');
        I.see('Drive/My files', '.io-ox-alert-info');
        I.click('.io-ox-alert-info .close');
        I.waitForDetached('.io-ox-alert-info');
    }

    function deleteFolder(name) {
        return deleteFile(name);
    }


=======

    deleteFile('testdocument.odt'); // 1. Delete the file
    restoreFile('testdocument.odt'); // 2. Switch to Trash, select the previously deleted file and use "restore" from the toolbar

    I.selectFolder('My files');
    I.triggerRefresh();
    I.waitForText('testdocument.odt', 5, '.list-view');

    //----------------------------------------------------------

    function deleteFile(name) {
        I.selectFolder('My files');
        drive.waitForApp();
        I.click(`.list-item[aria-label*="${name}"]`);

        I.waitForVisible('~Delete');
        I.click('~Delete');

        dialogs.waitForVisible();
        dialogs.clickButton('Delete');
        I.waitForDetached('.modal-dialog');

        I.dontSee(`${name}`);
    }

    function restoreFile(name) {
        I.selectFolder('Trash');
        drive.waitForApp();
        I.waitForElement(locate('.list-item').withText(`${name}`).inside('.list-view'));
        I.click(locate('.list-item').withText(`${name}`).inside('.list-view'));
        I.waitForVisible('~Details');

        I.clickToolbar('~More actions');
        I.clickDropdown('Restore');

        I.waitForVisible('.io-ox-alert-info');
        I.see('Restored into folder:', '.io-ox-alert-info');
        I.see('Drive/My files', '.io-ox-alert-info');
        I.click('.io-ox-alert-info .close');
        I.waitForDetached('.io-ox-alert-info');
    }

    function deleteFolder(name) {
        return deleteFile(name);
    }


>>>>>>> 938790d3
    function restoreFolder(name) {
        return restoreFile(name);
    }

});

Scenario('Logout right before running into error storing data in JSLob', async (I) => {
    await I.haveSetting('io.ox/files//viewOptions',
        [...Array(2500)]
        .map(() => ({ sort: 702, order: 'ASC', layout: 'list' }))
        .reduce(function (acc, val, ix) {
            acc[ix + 50] = val;
            return acc;
        }, {})
    );
    I.login('app=io.ox/files');
    I.clickToolbar('Sort by');
    I.clickDropdown('Date');
    I.logout();
});

Scenario('[Bug 61823] Drive shows main folder content instead of content from selected folder', async (I, drive, dialogs) => {
    const defaultFolder = await I.grabDefaultFolder('infostore');
    const testFolder1 = await I.haveFolder({ title: 'testFolder1', module: 'infostore', parent: defaultFolder });
    const testFolder2 = await I.haveFolder({ title: 'testFolder2', module: 'infostore', parent: defaultFolder });

    await I.haveFile(defaultFolder, 'e2e/media/files/generic/testdocument.odt');
    await I.haveFile(testFolder1, 'e2e/media/files/generic/contact_picture.png');
    await I.haveFile(testFolder2, 'e2e/media/files/generic/testpresentation.ppsm');

    I.login('app=io.ox/files');
    drive.waitForApp();

    I.waitForText('testdocument.odt');

    // delete folder
    I.click('.list-item[aria-label*="testFolder1"]');
    I.waitForVisible('~Delete');
    I.click('~Delete');
    dialogs.waitForVisible();
    dialogs.clickButton('Delete');
    I.waitForDetached('.modal-dialog');

    // need to be faster than delete operation (according to bug)
    // automated testing should be fast enough. Network throttling will not help here since there is no upload or download involved in a delete request
    I.selectFolder('testFolder2');
    I.waitForText('testpresentation.ppsm');
    I.dontSee('testdocument.odt');
});<|MERGE_RESOLUTION|>--- conflicted
+++ resolved
@@ -128,7 +128,6 @@
 
     deleteFolder('testfolder'); // 1. Delete the folder
     restoreFolder('testfolder'); // 2. Switch to Trash, select the previously deleted folder and use "restore" from the toolbar
-<<<<<<< HEAD
 
     deleteFile('testdocument.odt'); // 1. Delete the file
     restoreFile('testdocument.odt'); // 2. Switch to Trash, select the previously deleted file and use "restore" from the toolbar
@@ -176,55 +175,6 @@
     }
 
 
-=======
-
-    deleteFile('testdocument.odt'); // 1. Delete the file
-    restoreFile('testdocument.odt'); // 2. Switch to Trash, select the previously deleted file and use "restore" from the toolbar
-
-    I.selectFolder('My files');
-    I.triggerRefresh();
-    I.waitForText('testdocument.odt', 5, '.list-view');
-
-    //----------------------------------------------------------
-
-    function deleteFile(name) {
-        I.selectFolder('My files');
-        drive.waitForApp();
-        I.click(`.list-item[aria-label*="${name}"]`);
-
-        I.waitForVisible('~Delete');
-        I.click('~Delete');
-
-        dialogs.waitForVisible();
-        dialogs.clickButton('Delete');
-        I.waitForDetached('.modal-dialog');
-
-        I.dontSee(`${name}`);
-    }
-
-    function restoreFile(name) {
-        I.selectFolder('Trash');
-        drive.waitForApp();
-        I.waitForElement(locate('.list-item').withText(`${name}`).inside('.list-view'));
-        I.click(locate('.list-item').withText(`${name}`).inside('.list-view'));
-        I.waitForVisible('~Details');
-
-        I.clickToolbar('~More actions');
-        I.clickDropdown('Restore');
-
-        I.waitForVisible('.io-ox-alert-info');
-        I.see('Restored into folder:', '.io-ox-alert-info');
-        I.see('Drive/My files', '.io-ox-alert-info');
-        I.click('.io-ox-alert-info .close');
-        I.waitForDetached('.io-ox-alert-info');
-    }
-
-    function deleteFolder(name) {
-        return deleteFile(name);
-    }
-
-
->>>>>>> 938790d3
     function restoreFolder(name) {
         return restoreFile(name);
     }
