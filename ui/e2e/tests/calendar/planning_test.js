/**
 * This work is provided under the terms of the CREATIVE COMMONS PUBLIC
 * LICENSE. This work is protected by copyright and/or other applicable
 * law. Any use of the work other than as authorized under this license
 * or copyright law is prohibited.
 *
 * http://creativecommons.org/licenses/by-nc-sa/2.5/
 * © 2018 OX Software GmbH, Germany. info@open-xchange.com
 *
 * @author Jorin Laatsch <jorin.laatsch@open-xchange.com>
 * @author Daniel Pondruff <daniel.pondruff@open-xchange.com>
 * @author Richard Petersen <richard.petersen@open-xchange.com>
 * @author Daniel Dickhaus <daniel.dickhaus@open-xchange.com>
 */

/// <reference path="../../steps.d.ts" />

const { expect } = require('chai');

Feature('Calendar > Planning View');

Before(async function (users) {
    await users.create();
    await users.create();
    await users.create();
});

After(async function (users) {
    await users.removeAll();
});

Scenario('use planning view opened from edit view', async function (I, calendar, dialogs) {
    I.login('app=io.ox/calendar');
    calendar.waitForApp();
<<<<<<< HEAD

    I.clickToolbar('New appointment');
    I.waitForVisible({ css: '*[data-app-name="io.ox/calendar/edit"]' });
=======
>>>>>>> 938790d3

    calendar.newAppointment();
    I.fillField('Subject', 'Planning View Test');

    I.click('Find a free time');

    dialogs.waitForVisible();
    I.waitForVisible('.freetime-view-header');
    I.waitForVisible('.freetime-view-body');

    // scroll to start (I.scrollTo doesnt work)
    I.executeScript(function () {
        $('.freetime-time-view-body').scrollLeft(0);
    });
    I.click('.timeline-day:first-child .freetime-hour:nth-child(6)');

    dialogs.clickButton('Apply changes');
    I.waitForDetached('.modal-dialog');

    I.waitForInvisible('.freetime-view-header');
    I.waitForInvisible('.freetime-view-body');

    I.waitForValue({ css: '[data-attribute="startDate"] .time-field' }, '12:00 PM');
    I.waitForValue({ css: '[data-attribute="endDate"] .time-field' }, '1:00 PM');

    I.click('Create');
});

Scenario('use planning view as Standalone app', async function (I) {
    I.login('app=io.ox/calendar');
    I.waitForVisible({ css: '*[data-app-name="io.ox/calendar"]' });

    I.clickToolbar('Scheduling');

    I.waitForVisible('.freetime-view-header');
    I.waitForVisible('.freetime-view-body');

    // scroll to start (I.scrollTo doesnt work)
    I.executeScript(function () {
        $('.freetime-time-view-body').scrollLeft(0);
    });

    I.click('.timeline-day:first-child .freetime-hour:nth-child(6)');

    //add a participant
    I.fillField('Add contact/resource', 'testdude1@test.test');
    I.wait(0.5);
    I.pressKey('Enter');
    I.see('testdude1');

    I.click('Create appointment');

    I.waitForInvisible('.freetime-view-header');
    I.waitForInvisible('.freetime-view-body');

    I.waitForVisible({ css: '*[data-app-name="io.ox/calendar/edit"]' });
    I.waitForFocus('.io-ox-calendar-edit-window input[type="text"][name="summary"]');
    I.fillField('Subject', 'Planning View Test2');

    I.waitForValue({ css: '[data-attribute="startDate"] .time-field' }, '12:00 PM');
    I.waitForValue({ css: '[data-attribute="endDate"] .time-field' }, '1:00 PM');

    I.see('testdude1');

    I.click('Create');
});

// TODO: shaky, msg: 'Cannot read property 'x' of null'
Scenario('test planning view lasso', async function (I) {
    I.login('app=io.ox/calendar');
    I.waitForVisible({ css: '*[data-app-name="io.ox/calendar"]' });

    I.clickToolbar('Scheduling');

    I.waitForVisible('.freetime-view-header');
    I.waitForVisible('.freetime-view-body');

    I.waitForNetworkTraffic();
    I.waitForVisible('.freetime-table-cell:nth-child(6)');
    I.scrollTo('.freetime-table-cell:nth-child(6)');

    // lasso
    I.dragAndDrop('.freetime-table-cell:nth-child(6)', '.freetime-table-cell:nth-child(8)');
    I.waitForVisible('.freetime-lasso');

    I.click('Create appointment');

    I.waitForInvisible('.freetime-view-header');
    I.waitForInvisible('.freetime-view-body');

    I.waitForVisible({ css: '*[data-app-name="io.ox/calendar/edit"]' });
    I.waitForFocus('.io-ox-calendar-edit-window input[type="text"][name="summary"]');
    I.fillField('Subject', 'Planning View Test2');

    I.waitForValue({ css: '[data-attribute="startDate"] .time-field' }, '12:30 PM');
    I.waitForValue({ css: '[data-attribute="endDate"] .time-field' }, '2:30 PM');

    I.click('Create');
});

Scenario('create distributionlist from planning view', async function (I) {
    I.login('app=io.ox/calendar');
    I.waitForVisible({ css: '*[data-app-name="io.ox/calendar"]' });

    I.clickToolbar('Scheduling');

    I.waitForVisible('.freetime-view-header');
    I.waitForVisible('.freetime-view-body');

    //add a participant
    I.fillField('Add contact/resource', 'testdude1@test.test');
    I.wait(0.5);
    I.pressKey('Enter');
    I.see('testdude1');

    I.click('Save as distribution list');

    I.waitForVisible('.io-ox-contacts-distrib-window');

    I.fillField('Name', 'Test distribution list');
    I.click('Create list', '.io-ox-contacts-distrib-window');

    I.click('.scheduling-app-close');
});

Scenario('check planning view options and minimizing behavior', async function (I) {
    I.login('app=io.ox/calendar');
    I.waitForVisible({ css: '*[data-app-name="io.ox/calendar"]' });

    I.clickToolbar('Scheduling');

    I.waitForVisible('.freetime-view-header');
    I.waitForVisible('.freetime-view-body');

    I.waitForVisible('a.control.prev');
    I.waitForVisible('a.control.next');
    I.waitForVisible('.fa-minus');
    I.waitForVisible('.fa-plus');
    I.see('Options');

    I.click('Options');

    I.waitForVisible({ css: '[data-name="compact"]' });
    I.waitForVisible({ css: '[data-name="showFineGrid"]' });
    I.waitForVisible({ css: '[data-name="showFree"]' });
    I.waitForVisible({ css: '[data-value="week"][data-name="dateRange"]' });
    I.waitForVisible({ css: '[data-value="month"][data-name="dateRange"]' });
    I.waitForVisible({ css: '[data-name="onlyWorkingHours"]' });

    I.pressKey('Escape');

    I.openApp('Mail');

    I.waitForInvisible('.freetime-view-header');
    I.waitForInvisible('.freetime-view-body');
    I.waitForVisible('.taskbar-button[aria-label="Scheduling"]');

    I.click('.taskbar-button[aria-label="Scheduling"]');

    I.waitForVisible('.freetime-view-header');
    I.waitForVisible('.freetime-view-body');

    I.click('.scheduling-app-close');
});

var addAttendee = function (I, name, context) {
    context = context || '';
    I.fillField(context + ' .add-participant.tt-input', name);
    I.waitForVisible('.tt-dropdown-menu');
    I.pressKey('Enter');
};

Scenario('[C7443] Check availability of participants', async function (I, users, calendar) {

    await I.haveSetting('io.ox/calendar//scheduling/onlyWorkingHours', false);

    I.login('app=io.ox/calendar');
    I.waitForVisible({ css: '*[data-app-name="io.ox/calendar"]' });

    I.clickToolbar('New appointment');
    I.waitForVisible('.io-ox-calendar-edit-window');

    I.retry(5).fillField('Subject', 'Abdancen');
    I.fillField('Location', 'Dancefloor');

    await calendar.addParticipant(users[1].get('name'));
    await calendar.addParticipant(users[2].get('name'));

    I.click('Create');

    I.clickToolbar('New appointment');
    I.waitForVisible('.io-ox-calendar-edit-window');
    I.waitForFocus('.io-ox-calendar-edit-window input[type="text"][name="summary"]');

    await calendar.addParticipant(users[1].get('name'));
    await calendar.addParticipant(users[2].get('name'));

    I.click('Find a free time');
    I.waitForVisible({ css: '.freetime-popup' });
    I.waitForElement({ xpath: '//div[@class="appointments"]/*[1]' });
    I.waitForElement({ xpath: '//div[@class="appointments"]/*[2]' });
    I.waitForElement({ xpath: '//div[@class="appointments"]/*[3]' });
});

Scenario('[C7444] Check availability of resources', async function (I, calendar) {

    await I.haveSetting('io.ox/calendar//scheduling/onlyWorkingHours', false);

    I.login('app=io.ox/calendar');
    I.waitForVisible({ css: '*[data-app-name="io.ox/calendar"]' });

    // just to be sure, cleanup artefacts
    await I.dontHaveResource('Evil Lair');
    await I.dontHaveResource('Laser Sharks');

    await I.haveResource({ description: 'Evil lair under an active volcano', display_name: 'EvilLair', name: 'EvilLair', mailaddress: 'lair@evil.inc' });
    await I.haveResource({ description: 'Evil sharks equipped with lazers', display_name: 'LaserSharks', name: 'LaserSharks', mailaddress: 'lasersharks@evil.inc' });

    I.clickToolbar('New appointment');
    I.waitForVisible('.io-ox-calendar-edit-window');

    I.retry(5).fillField('Subject', 'How to conquer the world');
    I.fillField('Location', 'Secret volcano lair');

    await calendar.addParticipant('EvilLair');
    await calendar.addParticipant('LaserSharks');

    I.click('Create');

    I.clickToolbar('New appointment');
    I.waitForVisible('.io-ox-calendar-edit-window');
    I.waitForFocus('.io-ox-calendar-edit-window input[type="text"][name="summary"]');

    await calendar.addParticipant('EvilLair');
    await calendar.addParticipant('LaserSharks');

    I.click('Find a free time');
    I.waitForVisible({ css: '.freetime-popup' });
    I.waitForElement({ xpath: '//div[@class="appointments"]/*[1]' });
    I.waitForElement({ xpath: '//div[@class="appointments"]/*[2]' });
    I.waitForElement({ xpath: '//div[@class="appointments"]/*[3]' });

    await I.dontHaveResource('EvilLair');
    await I.dontHaveResource('LaserSharks');
});

Scenario('[C7445] Check availability of resources and participants', async function (I, users, calendar) {

    await I.haveSetting('io.ox/calendar//scheduling/onlyWorkingHours', false);

    I.login('app=io.ox/calendar');
    I.waitForVisible({ css: '*[data-app-name="io.ox/calendar"]' });

    // just to be sure, cleanup artefacts
    await I.dontHaveResource('Eggs');
    await I.dontHaveResource('Colors');

    await I.haveResource({ description: 'Eggs from happy chickens', display_name: 'Eggs', name: 'Eggs', mailaddress: 'eggs@easter.bunny' });
    await I.haveResource({ description: 'Colors for Easter Eggs. 100% gluten free, organic', display_name: 'Colors', name: 'Colors', mailaddress: 'colors@easter.bunny' });

    I.clickToolbar('New appointment');
    I.waitForVisible('.io-ox-calendar-edit-window');

    I.retry(5).fillField('Subject', 'Color Easter Eggs');
    I.fillField('Location', 'Easter Bunny house');

    await calendar.addParticipant('Eggs');
    await calendar.addParticipant('Colors');

    await calendar.addParticipant(users[1].get('name'));
    await calendar.addParticipant(users[2].get('name'));

    I.click('Create');

    I.clickToolbar('New appointment');
    I.waitForVisible('.io-ox-calendar-edit-window');

    I.wait(1);
    I.retry(5).click('Find a free time');
    I.waitForVisible({ css: '.freetime-popup' });

    I.wait(1);
    await calendar.addParticipant('Eggs', true, '.freetime-view');
    await calendar.addParticipant('Colors', true, '.freetime-view');
    await calendar.addParticipant(users[1].get('name'), true, '.freetime-view');
    await calendar.addParticipant(users[2].get('name'), true, '.freetime-view');

    I.waitForElement({ xpath: '//div[@class="appointments"]/*[1]' });
    I.waitForElement({ xpath: '//div[@class="appointments"]/*[2]' });
    I.waitForElement({ xpath: '//div[@class="appointments"]/*[3]' });
    I.waitForElement({ xpath: '//div[@class="appointments"]/*[4]' });
    I.waitForElement({ xpath: '//div[@class="appointments"]/*[5]' });

    await I.dontHaveResource('Eggs');
    await I.dontHaveResource('Colors');
});

Scenario('[C252157] Fine grid for high zoom levels ', async function (I, users) {

    I.login('app=io.ox/calendar');
    I.waitForVisible({ css: '*[data-app-name="io.ox/calendar"]' });

    // just to be sure, cleanup artefacts
    await I.dontHaveResource('Zebra');
    await I.dontHaveResource('Tiger');

    await I.haveResource({ description: 'Zebra with awesome stripes', display_name: 'Zebra', name: 'Zebra', mailaddress: 'zebra@zoo.zoo' });
    await I.haveResource({ description: 'Tiger with awesome stripes', display_name: 'Tiger', name: 'Tiger', mailaddress: 'tiger@zoo.zoo' });

    I.clickToolbar('Scheduling');

    I.waitForVisible('.io-ox-calendar-scheduling-window');

    addAttendee(I, 'Zebra', '.freetime-view-header');
    addAttendee(I, 'Tiger', '.freetime-view-header');

    addAttendee(I, users[1].get('name'), '.freetime-view-header');
    addAttendee(I, users[2].get('name'), '.freetime-view-header');

    I.click('Options');
    I.click('Show fine grid');
    I.pressKey('Escape');

    // 100%
    var [backgroudImage] = await I.grabCssPropertyFrom('.freetime-table-cell', 'background-image');
    expect(backgroudImage).to.equal('linear-gradient(90deg, rgb(170, 170, 170) 0px, rgba(0, 0, 0, 0) 1px)');

    // 200%
    I.click('.fa-plus');

    [backgroudImage] = await I.grabCssPropertyFrom('.freetime-table-cell', 'background-image');
    expect(backgroudImage).to.equal('linear-gradient(90deg, rgb(170, 170, 170) 0px, rgba(0, 0, 0, 0) 1px)');

    // 400%
    I.click('.fa-plus');

    [backgroudImage] = await I.grabCssPropertyFrom('.freetime-table-cell', 'background-image');
    expect(backgroudImage).to.equal('linear-gradient(90deg, rgb(170, 170, 170) 0px, rgba(0, 0, 0, 0) 1px)');

    // 1000%
    I.click('.fa-plus');

    [backgroudImage] = await I.grabCssPropertyFrom('.freetime-table-cell', 'background-image');
    expect(backgroudImage).to.equal('linear-gradient(90deg, rgb(51, 51, 51) 0px, rgba(0, 0, 0, 0) 1px, rgba(0, 0, 0, 0) 50px, rgb(136, 136, 136) 51px, rgba(0, 0, 0, 0) 51px, rgba(0, 0, 0, 0) 99px, rgb(136, 136, 136) 100px, rgba(0, 0, 0, 0) 100px, rgba(0, 0, 0, 0) 149px)');

    await I.dontHaveResource('Zebra');
    await I.dontHaveResource('Tiger');
});<|MERGE_RESOLUTION|>--- conflicted
+++ resolved
@@ -32,12 +32,6 @@
 Scenario('use planning view opened from edit view', async function (I, calendar, dialogs) {
     I.login('app=io.ox/calendar');
     calendar.waitForApp();
-<<<<<<< HEAD
-
-    I.clickToolbar('New appointment');
-    I.waitForVisible({ css: '*[data-app-name="io.ox/calendar/edit"]' });
-=======
->>>>>>> 938790d3
 
     calendar.newAppointment();
     I.fillField('Subject', 'Planning View Test');
