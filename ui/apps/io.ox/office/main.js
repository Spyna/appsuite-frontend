/**
 * All content on this website (including text, images, source
 * code and any other original works), unless otherwise noted,
 * is licensed under a Creative Commons License.
 *
 * http://creativecommons.org/licenses/by-nc-sa/2.5/
 *
 * Copyright (C) Open-Xchange Inc., 2006-2012
 * Mail: info@open-xchange.com
 *
 * @author Daniel Rentz <daniel.rentz@open-xchange.com>
 */

define('io.ox/office/main',
    ['io.ox/files/api',
     "io.ox/core/tk/model",
     "io.ox/core/tk/view",
     'io.ox/office/editor',
     'gettext!io.ox/office/main',
     'less!io.ox/office/style.css'
    ], function (api, Model, View, Editor, gt) {

    'use strict';

    // multi-instance pattern: on each call, create a new application
    // TODO: return open application per file
    function createInstance() {

        var // application object
            app = ox.ui.createApp({ name: 'io.ox/office', title: 'OXOffice' }),

            // options passed to 'load'
            appOptions = {},

            // application window
            win = null,

            // default window title
            winTitle = gt('OX Office'),

            // main application container
            container = $('<div>').addClass('container abs'),

            // the iframe representing the edited document
            iframe = $('<iframe>').addClass('io-ox-office-iframe'),

            model = new Model(),

            view = new View({ model: model, node: container });

        var getEditor = function () {
            var body = $('body', iframe.contents())
                .attr('contenteditable', true)
                .css('border', 'thin blue solid')
                .append('<p>normal1 <span style="font-weight: bold">bold</span> normal <span style="font-style: italic">italic</span> normal</p>');
            var editor = new Editor(body);
            getEditor = function () { return editor; };
            return editor;
        };

        var showError = function (data) {
            container.find('.alert').remove();
            $.alert(gt('Error'), data.error).prepend(container);
        };

        // launcher
        app.setLauncher(function () {

            // create the application window
            win = ox.ui.createWindow({
                name: 'io.ox/office',
                title: winTitle,
                close: true,
                search: false
            });
            app.setWindow(win);

            // we are using an iframe
            win.detachable = false;

            // initialize global application structure
            win.nodes.main.addClass('io-ox-office-main').append(container.append(iframe));
        });

        app.create = function (options) {
            appOptions = options || {};
            win.show(function () {
                getEditor().focus();
            });
        };

        // load document into editor
        app.load = function (options) {
            appOptions = options || {};

            // add filename to title
            if (appOptions.filename) {
                win.setTitle(winTitle + ' - ' + appOptions.filename);
                app.setTitle(appOptions.filename);
            }

            var def = $.Deferred();
            win.show(function () {
                // load file
                win.busy();
                var editor = getEditor();
                $.when(
<<<<<<< HEAD
                    $.ajax({type: 'GET', url: ox.apiRoot + "/oxodocumentfilter?id=" + appOptions.id, dataType: 'json'}))
                .done(function (data, text) {
/*
 * init editor with data returned from document to operations filter (oxodocumentfilter)
=======
                    api.get(appOptions).fail(showError)//,
                    // $.ajax({ type: 'GET', url: api.getUrl(appOptions, 'view'), dataType: 'text' })
                )
                .done(function (/*data, text*/) {
/*
 * init editor with data returned from loader
>>>>>>> 4f49ea7e
 */
                    editor.focus();
                    win.idle();
                    def.resolve();
                })
                .fail(function () {
                    win.idle();
                    def.reject();
                });
            });
            return def;
        };

        app.destroy = function () {
            app = win = container = iframe = null;
        };

        // the function passed to setQuit will be called when the application
        // is about to be closed
        app.setQuit(function () {
            var def = $.Deferred();
            if (getEditor().isModified()) {
                require(['io.ox/core/tk/dialogs'], function (dialogs) {
                    new dialogs.ModalDialog({ easyOut: true })
                    .text(gt('The document has been modified. Do you want to save your changes?'))
                    .addPrimaryButton('discard', gt('Discard'))
                    .addAlternativeButton('save', gt('Save'))
                    .addButton('cancel', gt('Cancel'))
                    .on('save', function () {
                        alert('Saving...');
                        app.destroy();
                        def.resolve();
                    })
                    .on('discard', function () {
                        app.destroy();
                        def.resolve();
                    })
                    .on('cancel', def.reject)
                    .show();
                });
            } else {
                app.destroy();
                def.resolve();
            }
            return def;
        });

        return app;
    }

    return {
        getApp: createInstance
    };
});<|MERGE_RESOLUTION|>--- conflicted
+++ resolved
@@ -105,19 +105,10 @@
                 win.busy();
                 var editor = getEditor();
                 $.when(
-<<<<<<< HEAD
                     $.ajax({type: 'GET', url: ox.apiRoot + "/oxodocumentfilter?id=" + appOptions.id, dataType: 'json'}))
-                .done(function (data, text) {
+                .done(function (data, obj) {
 /*
  * init editor with data returned from document to operations filter (oxodocumentfilter)
-=======
-                    api.get(appOptions).fail(showError)//,
-                    // $.ajax({ type: 'GET', url: api.getUrl(appOptions, 'view'), dataType: 'text' })
-                )
-                .done(function (/*data, text*/) {
-/*
- * init editor with data returned from loader
->>>>>>> 4f49ea7e
  */
                     editor.focus();
                     win.idle();
