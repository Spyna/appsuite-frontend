--- conflicted
+++ resolved
@@ -11,7 +11,6 @@
  * @author Francisco Laguna <francisco.laguna@open-xchange.com>
  */
 
-<<<<<<< HEAD
 define('io.ox/mail/settings/signatures/register', [
     'io.ox/core/extensions',
     'gettext!io.ox/mail',
@@ -19,19 +18,9 @@
     'io.ox/core/tk/dialogs',
     'io.ox/core/api/snippets',
     'io.ox/backbone/mini-views',
+    'io.ox/core/http',
     'less!io.ox/mail/settings/signatures/style'
-], function (ext, gt, settings, dialogs, snippets, mini) {
-=======
-define('io.ox/mail/settings/signatures/register',
-    ['io.ox/core/extensions',
-     'gettext!io.ox/mail',
-     'settings!io.ox/mail',
-     'io.ox/core/tk/dialogs',
-     'io.ox/core/api/snippets',
-     'io.ox/core/http',
-     'less!io.ox/mail/settings/signatures/style'
-    ], function (ext, gt, settings, dialogs, snippets, http) {
->>>>>>> 6c7d6d7a
+], function (ext, gt, settings, dialogs, snippets, mini, http) {
 
     'use strict';
 
@@ -74,19 +63,12 @@
                 )
             );
 
-<<<<<<< HEAD
-            require(['io.ox/core/tk/contenteditable-editor'], function (Editor) {
-                var ed;
-                (ed = new Editor(baton.$.contentEditable, {
-                    toolbar1: 'bold italic | alignleft aligncenter alignright | link',
-=======
             baton.$.contentEditable.on('addInlineImage', function (e, id) { addKeepalive(id); });
 
             require(['io.ox/core/tk/contenteditable-editor'], function (Editor) {
                 var ed;
                 (ed = new Editor(baton.$.contentEditable, {
                     toolbar1: 'bold italic | alignleft aligncenter alignright | link | image',
->>>>>>> 6c7d6d7a
                     advanced: 'fontselect fontsizeselect | forecolor',
                     css: {
                         'min-height': '230px', //overwrite min-height of editor
@@ -113,12 +95,7 @@
         draw: function (baton) {
             this.append(
                 $('<div class="form-group">').append(
-<<<<<<< HEAD
                     baton.$.insertion = $('<select id="signature-position" class="form-control" tabindex="1">')
-=======
-                    baton.$.insertion = $('<select id="signature-position" class="form-control">')
-                        .attr({ 'tabindex': 1 })
->>>>>>> 6c7d6d7a
                         .append(
                             $('<option value="above">').text(gt('Add signature above quoted text')),
                             $('<option value="below">').text(gt('Add signature below quoted text'))
@@ -129,8 +106,6 @@
         }
     });
 
-<<<<<<< HEAD
-=======
     function addKeepalive (id) {
         var timeout = Math.round(settings.get('maxUploadIdleTimeout', 200000) * 0.9);
         intervals.push(setInterval(keepalive, timeout, id));
@@ -152,7 +127,6 @@
         });
     }
 
->>>>>>> 6c7d6d7a
     function looksLikeHTML(str) {
         str = str || '';
         return (/<([A-Za-z][A-Za-z0-9]*)\b[^>]*>(.*?)<\/\1>/).test(str);
@@ -193,11 +167,7 @@
         .addButton('cancel', gt('Cancel'), 'cancel', { tabIndex: 1 })
         .on('save', function () {
             if (baton.$.name.val() !== '') {
-<<<<<<< HEAD
-                var update = signature.id ? {} : { type: 'signature', module: 'io.ox/mail', displayname: '', content: '', misc: { insertion: 'below' }},
-=======
                 var update = signature.id ? {} : { type: 'signature', module: 'io.ox/mail', displayname: '', content: '', misc: { insertion: 'below', 'content-type': 'text/html' }},
->>>>>>> 6c7d6d7a
                     editorContent = baton.editor.getContent();
 
                 update.id = signature.id;
@@ -224,7 +194,7 @@
                         popup.close();
                     });
                 }).fail(function (error) {
-                    require(['io.ox/core/notifications'], function(notifications) {
+                    require(['io.ox/core/notifications'], function (notifications) {
                         notifications.yell(error);
                         popup.idle();
                     });
@@ -236,10 +206,7 @@
         })
         .on('close', function () {
             baton.editor.destroy();
-<<<<<<< HEAD
-=======
             clearKeepalive();
->>>>>>> 6c7d6d7a
         })
         .show();
 
@@ -340,34 +307,19 @@
 
                     deferreds.push(
                         snippets.create({
-<<<<<<< HEAD
                             type: 'signature',
                             module: 'io.ox/mail',
                             displayname: classicSignature.signature_name,
                             content: classicSignature.signature_text,
                             misc: {
-                                insertion: classicSignature.position
+                                insertion: classicSignature.position,
+                                'content-type': 'text/html'
                             },
                             meta: {
                                 imported: classicSignature
                             }
                         }).fail(require('io.ox/core/notifications').yell)
                     );
-=======
-
-                        type: 'signature',
-                        module: 'io.ox/mail',
-                        displayname: classicSignature.signature_name,
-                        content: classicSignature.signature_text,
-                        misc: {
-                            insertion: classicSignature.position,
-                            'content-type': 'text/html'
-                        },
-                        meta: {
-                            imported: classicSignature
-                        }
-                    }).fail(require('io.ox/core/notifications').yell));
->>>>>>> 6c7d6d7a
                 });
 
                 $.when.apply($, deferreds).always(function () { idle(); popup.close(); });
@@ -378,7 +330,6 @@
 
     ext.point('io.ox/mail/settings/detail/pane').extend({
         id: 'signatures',
-<<<<<<< HEAD
         index: 600,
         draw: function (baton) {
             var $node,
@@ -386,11 +337,6 @@
                 signatures,
                 defaultSignatureView,
                 defaultReplyForwardView;
-=======
-        index: 500,
-        draw: function (baton) {
-            var $node, $list, signatures;
->>>>>>> 6c7d6d7a
             this.append($node = $('<fieldset class="io-ox-signature-settings">'));
             function fnDrawAll() {
                 snippets.getAll('signature').done(function (sigs) {
@@ -411,52 +357,32 @@
                             .replace(/<(?:.|\n)*?>/gm, '')
                             .replace(/(\n)+/g, '<br>');
                         signatures[signature.id] = signature;
-
-                        var $item = $('<li class="widget-settings-view">')
-                            .attr('data-id', signature.id)
-                            .append(
-                                $('<div class="selectable deletable-item">')
-                                .append(
-<<<<<<< HEAD
-                                    $('<span class="list-title pull-left" data-property="displayName">').text(gt.noI18n(signature.displayname)),
-                                    $('<div class="widget-controls">').append(
-                                        $('<a class="action" tabindex="1" data-action="edit">').text(gt('Edit')),
-                                        $('<a class="remove">').attr({
-                                            'data-action': 'delete',
-                                            title: gt('Delete'),
-                                            tabindex: 1
-                                        }).append($('<i class="fa fa-trash-o">'))
-                                    ),
-                                    $('<div class="signature-preview">').click(clickEdit).append(content)
-                                )
-                            );
-=======
-                                    $('<div class="selectable deletable-item">')
-                                    .append(
-                                        $('<span class="list-title pull-left" data-property="displayName">').text(gt.noI18n(signature.displayname)),
-                                        $('<div class="widget-controls">').append(
-                                            $('<a class="action" tabindex="1" data-action="default">').text((isDefault ? gt('(Default)') : gt('Set as default'))).attr({
-                                                role: 'button',
-                                                'aria-label': gt('%1$s, %2$s', gt.noI18n(signature.displayname), isDefault ? gt('(Default)') : gt('Set as default'))
-                                            }),
-                                            $('<a class="action" tabindex="1" data-action="edit">').text(gt('Edit')).attr({
-                                                role: 'button',
-                                                'aria-label': gt('%1$s, %2$s', gt.noI18n(signature.displayname), gt('Edit'))
-                                            }),
-                                            $('<a class="remove">').attr({
-                                                'data-action': 'delete',
-                                                title: gt('Delete'),
-                                                'aria-label': gt('%1$s, %2$s', gt.noI18n(signature.displayname), gt('Delete')),
-                                                role: 'button',
-                                                tabindex: 1
-                                            }).append($('<i class="fa fa-trash-o">'))
-                                        )
-                                    )
-                                );
-                        if (settings.get('defaultSignature') === signature.id) {
+                        var isDefault = settings.get('defaultSignature') === signature.id,
+                            $item = $('<li class="widget-settings-view">').attr('data-id', signature.id).append(
+                            $('<div class="selectable deletable-item">').append(
+                                $('<span class="list-title pull-left" data-property="displayName">').text(gt.noI18n(signature.displayname)),
+                                $('<div class="widget-controls">').append(
+                                    $('<a class="action" tabindex="1" data-action="default">').text((isDefault ? gt('(Default)') : gt('Set as default'))).attr({
+                                        role: 'button',
+                                        'aria-label': gt('%1$s, %2$s', gt.noI18n(signature.displayname), isDefault ? gt('(Default)') : gt('Set as default'))
+                                    }),
+                                    $('<a class="action" tabindex="1" data-action="edit">').text(gt('Edit')).attr({
+                                        role: 'button',
+                                        'aria-label': gt('%1$s, %2$s', gt.noI18n(signature.displayname), gt('Edit'))
+                                    }),
+                                    $('<a class="remove">').attr({
+                                        'data-action': 'delete',
+                                        title: gt('Delete'),
+                                        'aria-label': gt('%1$s, %2$s', gt.noI18n(signature.displayname), gt('Delete')),
+                                        role: 'button',
+                                        tabindex: 1
+                                    }).append($('<i class="fa fa-trash-o">'))
+                                ),
+                                $('<div class="signature-preview">').click(clickEdit).append(content)
+                            )
+                        );
+                        if (isDefault)
                             $item.addClass('default');
-                        }
->>>>>>> 6c7d6d7a
                         $list.append($item);
                         defaultSignatureView.trigger('appendOption', { value: signature.id, label: signature.displayname, isDefault: settings.get('defaultSignature') === signature.id });
                         defaultReplyForwardView.trigger('appendOption', { value: signature.id, label: signature.displayname, isDefault: settings.get('defaultReplyForwardSignature') === signature.id });
@@ -470,11 +396,7 @@
                     if (type !== 'custom') type = 'none';
                     $node.append($('<legend class="sectiontitle">').append(
                         $('<h2>').text(
-<<<<<<< HEAD
                             //#. Section title for the mobile signature
-=======
-                        //#. Section title for the mobile signature
->>>>>>> 6c7d6d7a
                             gt('Signature')
                         ))
                     )
@@ -504,11 +426,7 @@
                     $node.append($('<legend class="sectiontitle">').append(
                         $('<h2>').text(gt('Signatures'))
                     ));
-<<<<<<< HEAD
-                    addSignatureList($node, baton);
-=======
                     addSignatureList($node);
->>>>>>> 6c7d6d7a
                 }
             } catch (e) {
                 console.error(e, e.stack);
