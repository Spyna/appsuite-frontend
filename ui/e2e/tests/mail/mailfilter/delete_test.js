/**
* This work is provided under the terms of the CREATIVE COMMONS PUBLIC
* LICENSE. This work is protected by copyright and/or other applicable
* law. Any use of the work other than as authorized under this license
* or copyright law is prohibited.
*
* http://creativecommons.org/licenses/by-nc-sa/2.5/
* © 2018 OX Software GmbH, Germany. info@open-xchange.com
*
* @author Christoph Kopp <christoph.kopp@open-xchange.com>
*/

/// <reference path="../../../steps.d.ts" />

Feature('Mailfilter');

Before(async function (users) {
    await users.create();
    await users.create();
    await users.create();
});

After(async function (users) {
    await users.removeAll();
});

Scenario('[C7789] Delete filter rule @contentReview', async function (I, users, dialogs) {
    await I.haveSetting({
        'io.ox/mail': { messageFormat: 'text' }
    }, { user: users[1] });

    I.haveMailFilterRule({
        rulename: 'Redirect mails with subject Test subject to ' + users[2].get('primaryEmail'),
        active: true,
        flags: [],
        test: {
            id: 'subject',
            headers: 'Subject',
            comparison: 'contains',
            values: ['Test subject']
        },
        actioncmds: [{
            id: 'redirect',
            to: users[2].get('primaryEmail')
        }]
    }, { user: users[0] });

    I.login('app=io.ox/settings&folder=virtual/settings/io.ox/mailfilter');
    I.waitForVisible('.settings-detail-pane .io-ox-mailfilter-settings h1');
    I.see('Mail Filter Rules');

    I.click('.settings-list-view [title="Remove Redirect mails with subject Test subject to ' + users[2].get('primaryEmail') + '"]');
    dialogs.waitForVisible();
<<<<<<< HEAD
    I.waitForText('Do you really want to delete this filter rule?', 5, dialogs.locators.header);
=======
    I.waitForText('Do you really want to delete this filter rule?', 5, dialogs.locators.body);
>>>>>>> 938790d3
    dialogs.clickButton('Delete');
    I.waitForDetached('.modal-dialog');
    I.see('There is no rule defined');

    I.logout();

    I.login('app=io.ox/mail', { user: users[1] });

    // compose mail for user 0
    I.clickToolbar('Compose');
    I.waitForVisible('.io-ox-mail-compose textarea.plain-text,.io-ox-mail-compose .contenteditable-editor');
    I.wait(1);
    I.fillField('.io-ox-mail-compose div[data-extension-id="to"] input.tt-input', users[0].get('primaryEmail'));
    I.fillField('.io-ox-mail-compose [name="subject"]', 'Test subject');
    I.fillField({ css: 'textarea.plain-text' }, 'Test text');
    I.seeInField({ css: 'textarea.plain-text' }, 'Test text');

    I.click('Send');
    I.waitForElement('~Sent, 1 total. Right click for more options.', 30);

    I.logout();

    I.login('app=io.ox/mail', { user: users[2] });

    // check for mail
    I.waitForElement('~Inbox');
});<|MERGE_RESOLUTION|>--- conflicted
+++ resolved
@@ -51,11 +51,7 @@
 
     I.click('.settings-list-view [title="Remove Redirect mails with subject Test subject to ' + users[2].get('primaryEmail') + '"]');
     dialogs.waitForVisible();
-<<<<<<< HEAD
-    I.waitForText('Do you really want to delete this filter rule?', 5, dialogs.locators.header);
-=======
     I.waitForText('Do you really want to delete this filter rule?', 5, dialogs.locators.body);
->>>>>>> 938790d3
     dialogs.clickButton('Delete');
     I.waitForDetached('.modal-dialog');
     I.see('There is no rule defined');
