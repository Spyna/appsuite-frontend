--- conflicted
+++ resolved
@@ -883,12 +883,8 @@
                         delete requests[hash];
                         hash = null;
                     });
-<<<<<<< HEAD
                     requests[hash] = [];
                     limitedSend(r);
-=======
-                    lowLevelSend(r);
->>>>>>> 8086be10
                     r = null;
                 }
             } else {
