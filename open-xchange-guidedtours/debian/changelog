--- conflicted
+++ resolved
@@ -1,16 +1,14 @@
-<<<<<<< HEAD
 open-xchange-guidedtours (7.8.0-0) unstable; urgency=medium
 
   * prepare for 7.8.0 release
 
- -- Marcus Klein <marcus.klein@open-xchange.com>  Wed, 05 Nov 2014 16:22:50 +0100
-=======
+ -- Marcus Klein <marcus.klein@open-xchange.com>  Wed, 05 Nov 2014 15:22:50 +0000
+
 open-xchange-guidedtours (7.6.2-13) stable; urgency=low
 
   * Build for patch 2015-04-13 (2474)
 
- -- Marcus Klein <marcus.klein@open-xchange.com>  Tue, 14 Apr 2015 18:54:52 +0200
->>>>>>> c45ebd3d
+ -- Marcus Klein <marcus.klein@open-xchange.com>  Tue, 14 Apr 2015 16:54:52 +0000
 
 open-xchange-guidedtours (7.6.2-12) stable; urgency=low
 
@@ -90,33 +88,30 @@
 
  -- Marcus Klein <marcus.klein@open-xchange.com>  Wed, 17 Sep 2014 12:45:18 +0200
 
-<<<<<<< HEAD
 open-xchange-guidedtours (7.6.1-21) stable; urgency=low
 
   * Build for patch 2015-04-13 (2473)
 
- -- Marcus Klein <marcus.klein@open-xchange.com>  Tue, 14 Apr 2015 19:32:10 +0200
+ -- Marcus Klein <marcus.klein@open-xchange.com>  Tue, 14 Apr 2015 17:32:10 +0000
 
 open-xchange-guidedtours (7.6.1-20) stable; urgency=low
 
   * Build for patch 2015-03-29 (2475)
 
- -- Marcus Klein <marcus.klein@open-xchange.com>  Fri, 27 Mar 2015 16:27:11 +0100
+ -- Marcus Klein <marcus.klein@open-xchange.com>  Fri, 27 Mar 2015 15:27:11 +0000
 
 open-xchange-guidedtours (7.6.1-19) stable; urgency=low
 
   * Build for patch 2015-03-30 (2459)
 
- -- Marcus Klein <marcus.klein@open-xchange.com>  Wed, 25 Mar 2015 08:36:12 +0100
+ -- Marcus Klein <marcus.klein@open-xchange.com>  Wed, 25 Mar 2015 07:36:12 +0000
 
 open-xchange-guidedtours (7.6.1-18) stable; urgency=low
 
   * Build for patch 2015-03-30 (2446)
 
- -- Marcus Klein <marcus.klein@open-xchange.com>  Mon, 23 Mar 2015 16:34:57 +0100
-
-=======
->>>>>>> c45ebd3d
+ -- Marcus Klein <marcus.klein@open-xchange.com>  Mon, 23 Mar 2015 15:34:57 +0000
+
 open-xchange-guidedtours (7.6.1-17) stable; urgency=low
 
   * Build for patch 2015-03-16
