--- conflicted
+++ resolved
@@ -38,11 +38,7 @@
 <a name="ox.appsuite.user.concept.files.editdescription"></a><p>Można utworzyć nowy opis pliku lub edytować opis już istniejący.</p>
 </div>
 <div class="task">
-<<<<<<< HEAD
-<a name="ox.appsuite.user.task.files.editdescription"></a><p class="title"><b>Jak edytować opis pliku:</b></p>
-=======
 <a name="ox.appsuite.user.task.files.editdescription"></a><p class="title">Jak utworzyć lub edytować opis pliku:</p>
->>>>>>> 74174fc6
 <div class="taskprerequisites">
           <p>Warunek: musisz mieć odpowiednie uprawnienia do edycji obiektów w folderze zawierającym plik.</p>
         </div>
