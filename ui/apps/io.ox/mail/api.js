/**
 * This work is provided under the terms of the CREATIVE COMMONS PUBLIC
 * LICENSE. This work is protected by copyright and/or other applicable
 * law. Any use of the work other than as authorized under this license
 * or copyright law is prohibited.
 *
 * http://creativecommons.org/licenses/by-nc-sa/2.5/
 *
 * © 2016 OX Software GmbH, Germany. info@open-xchange.com
 *
 * @author Matthias Biggeleben <matthias.biggeleben@open-xchange.com>
 */

define('io.ox/mail/api', [
    'io.ox/core/http',
    'io.ox/core/cache',
    'settings!io.ox/core',
    'io.ox/core/api/factory',
    'io.ox/core/folder/api',
    'io.ox/contacts/api',
    'io.ox/core/api/account',
    'io.ox/core/notifications',
    'io.ox/mail/util',
    'io.ox/core/api/collection-pool',
    'io.ox/core/api/collection-loader',
    'io.ox/core/tk/visibility-api-util',
    'settings!io.ox/mail',
    'gettext!io.ox/mail',
    'io.ox/core/capabilities'
], function (http, cache, coreConfig, apiFactory, folderAPI, contactsAPI, accountAPI, notifications, util, Pool, CollectionLoader, visibilityApi, settings, gt, capabilities) {

    // SHOULD NOT USE notifications inside API!

    'use strict';

    var DELIM = '//';

    // color_label resort hash
    var colorLabelResort = _('0 1 7 10 6 3 9 2 5 8 4'.split(' ')).invert(),
        colorLabelSort = function (a, b) {
            return colorLabelResort[b.color_label] - colorLabelResort[a.color_label];
        };

    // model pool
    var pool = Pool.create('mail');

    // client-side fix for missing to/cc/bcc fields
    if (settings.get('features/fixtoccbcc')) {
        pool.map = function (data) {
            var cid = _.cid(data), model = this.get(cid);
            if (!model) return data;
            ['to', 'cc', 'bcc'].forEach(function (field) {
                var list = model.get(field);
                if (_.isArray(list) && list.length > 0) delete data[field];
            });
            return data;
        };
    }

    // generate basic API
    var api = apiFactory({
        module: 'mail',
        keyGenerator: function (obj) {
            return obj ? (obj.folder_id || obj.folder) + '.' + obj.id + '.' + (obj.view || api.options.requests.get.view || '') : '';
        },
        requests: {
            all: {
                folder: 'default0/INBOX',
                // + flags & color_label
                columns: '601,600,611,102',
                extendColumns: 'io.ox/mail/api/all',
                // received_date
                sort: '610',
                order: 'desc',
                deleted: 'true',
                // allow DB cache
                cache: false
            },
            list: {
                action: 'list',
                columns: '102,600,601,602,603,604,605,606,607,608,610,611,614,652',
                extendColumns: 'io.ox/mail/api/list'
            },
            get: {
                action: 'get',
                embedded: 'true'
            },
            getUnmodified: {
                action: 'get',
                unseen: 'true',
                view: 'html',
                embedded: 'true'
            },
            search: {
                action: 'search',
                folder: 'default0/INBOX',
                columns: '601,600,611',
                extendColumns: 'io.ox/mail/api/all',
                sort: '610',
                order: 'desc',
                getData: function (query, options) {
                    var map = { from: 603, to: 604, cc: 605, subject: 607, text: -1 }, composite = [];
                    _(options).each(function (value, key) {
                        if (key in map && value === 'on') {
                            composite.push({ col: map[key], pattern: query });
                        }
                    });
                    return composite;
                }
            }
        },
        // composite key for 'all' cache
        cid: function (o) {
            return (o.action || 'all') + ':' + o.folder + DELIM + [o.sort, o.order, o.max || 0, !!o.unseen, !!o.deleted].join('.');
        },

        // fail: {
        //     get: function (e, ids) {
        //         if (e.code === 'MSG-0032') {
        //             // mail no longer exists, so we remove it from caches
        //             // we don't trigger any event here, as it might run into cyclic event chains
        //             api.updateCaches([ids]);
        //         }
        //     }
        // },

        // filter list request (special fix for nested messages; don't have folder; inline action checks fail)
        filter: function (obj) {
            return obj.folder_id !== undefined || obj.folder !== undefined;
        },
        pipe: {
            all: function (response, opt) {
                // fix sort order for "label"
                if (opt.sort === '102') {
                    response.sort(colorLabelSort);
                    if (opt.order === 'desc') response.reverse();
                }
                return response;
            },
            get: function (data, options) {
                // inject view (text/html/noimg). need this to generate proper cache keys.
                // data might be plain string, e.g. for mail source
                if (_.isObject(data)) {
                    data.view = options.view;
                }
                return data;
            }
        },
        params: {
            all: function (options) {
                if (options.sort === 'thread') {
                    options.sort = 610;
                }
                return options;
            }
        },
        //special function for list requests that fall back to a get request (only one item in the array)
        simplify: function (options) {
            // fix mail unseen issue
            options.simplified.unseen = true;
            return options.simplified;
        }
    });

    /**
     * updates the view used for get requests, used on mail settings save to be responsive
     */
    api.updateViewSettings = function () {
        api.options.requests.get.view = 'text';
        if (settings.get('allowHtmlMessages', true)) {
            api.options.requests.get.view = settings.get('allowHtmlImages', false) ? 'html' : 'noimg';
        }
        //special event to redraw current detailview
        api.trigger('viewChanged');
    };

    api.separator = settings.get('defaultseparator', '/');

    api.SENDTYPE = {
        NORMAL:     0,
        REPLY:      1,
        FORWARD:    2,
        EDIT_DRAFT: 3,
        DRAFT:      4
    };

    api.FLAGS = {
        ANSWERD:     1,
        DELETED:     2,
        DRAFT:       4,
        FLAGGED:     8,
        RECENT:     16,
        SEEN:       32,
        USER:       64,
        SPAM:      128,
        FORWARDED: 256
    };

    api.COLORS = {
        NONE:        0,
        RED:         1,
        ORANGE:      7,
        YELLOW:     10,
        LIGHTGREEN:  6,
        GREEN:       3,
        LIGHTBLUE:   9,
        BLUE:        2,
        PURPLE:      5,
        PINK:        8,
        GRAY:        4
    };

    // respond to change:flags
    pool.get('detail').on('change:flags', function (model) {
        // get previous and current flags to determine if unseen bit has changed
        var previous = util.isUnseen(model.previous('flags')),
            current = util.isUnseen(model.get('flags'));
        if (previous === current) return;
        // update folder
        folderAPI.changeUnseenCounter(model.get('folder_id'), current ? +1 : -1);
    });

    // respond to removing unseen messages
    pool.get('detail').on('remove', function (model) {
        // check if removed message was unseen
        var unseen = util.isUnseen(model.get('flags'));
        if (!unseen) return;
        // update folder
        folderAPI.changeUnseenCounter(model.get('folder_id'), -1);
    });

    var get = api.get,
        getAll = api.getAll,
        getList = api.getList,
        search = api.search;

    // update thread model
    function propagate(model) {
        api.threads.touch(model.toJSON());
    }

    function allowImages(obj) {
        if (!settings.get('allowHtmlImages', false)) return false;
        if (accountAPI.is('spam|trash', obj.folder_id || obj.folder)) return false;
        return true;
    }

    function defaultView(obj) {
        if (!settings.get('allowHtmlMessages', true)) return 'text';
        return allowImages(obj) ? 'html' : 'noimg';
    }

    api.get = function (obj, options) {

        var cid = _.isObject(obj) ? _.cid(obj) : obj,
            model = pool.get('detail').get(cid),
            cache = options && options.cache ? options.cache : true;

        // TODO: make this smarter
        if (cache && !obj.src && (obj.view === 'noimg' || !obj.view) && model && model.get('attachments')) return $.when(model.toJSON());

        // determine default view parameter
        if (!obj.view) obj.view = defaultView(obj);

        // limit default size
        obj.max_size = settings.get('maxSize/view', 1024 * 100);

        // never use factory's internal cache, therefore always 'false' at this point
        return get.call(api, obj, false).done(function (data) {
            // don't save raw data in our models. We only want preformated content there
            if (obj.view === 'raw') return;
            // delete potential 'cid' attribute (see bug 40136); otherwise the mail gets lost
            delete data.cid;
            // sanitize content Types (we want lowercase 'text/plain' or 'text/html')
            // split by ; because this field might contain further unwanted data
            _(data.attachments).each(function (attachment) {
                if (/^text\/(plain|html)/i.test(attachment.content_type)) {
                    // only clean-up text and html; otherwise we lose data (see bug 43727)
                    attachment.content_type = String(attachment.content_type).toLowerCase().split(';')[0];
                }
            });
            // either update or add model
            if (model) {
                // if we already have a model we promote changes for threads
                model.set(data);
                propagate(model);
            } else {
                // add new model
                pool.add('detail', data);
            }
        });
    };

    api.getAll = function (options, useCache) {
        options = options || {};

        // special handling for top-level mail account folders
        if (/^default\d+$/.test(options.folder)) return $.when([]);

        // support for from-to
        if (options.sort === 'from-to') {
            options.sort = accountAPI.is('sent|drafts', options.folder) ? 604 : 603;
        }

        return getAll.call(this, options, useCache);
    };

    /**
     * pipes getList() to remove typesuffix from sender
     * @param  {array} ids
     * @param  {boolean} useCache (default is true)
     * @param  {object} options
     * @return { deferred }
     */
    api.getList = function (ids, useCache, options) {
        //TOOD: use this until backend removes channel suffix
        return getList.call(this, ids, useCache, options).then(function (data) {
            _.each(data, util.removeChannelSuffix);
            return data;
        });
    };

    api.search = function (query, options) {
        if (options.sort === 'from-to') {
            options.sort = accountAPI.is('sent|drafts', options.folder) ? 604 : 603;
        }
        return search.call(this, query, options);
    };

    //
    // Utility functions
    //

    function prepareRemove(ids, all) {

        var collection = pool.get('detail');

        // fallback
        all = all || ids;

        if (all.length === 1) {
            api.threads.remove(all[0]);
            api.threads.touch(all[0]);
        }

        // we need the original list of ids "all" to also catch threads
        // that start with an email from the sent folder
        api.trigger('beforedelete', all);

        _(all).each(function (item) {
            var cid = _.cid(item), model = collection.get(cid);
            if (model) collection.remove(model);
        });
    }

    function resetFolderByType(type) {
        return pool.resetFolder(accountAPI.getFoldersByType(type));
    }

    function unsetSorted(list, sort) {
        _(list)
            .chain()
            .pluck('folder_id')
            .uniq()
            .map(pool.getBySorting.bind(pool, sort))
            .flatten()
            .each(function (collection) {
                collection.sorted = false;
            });
    }

    /**
     * wrapper for factories remove to update counters
     * @param  {array} ids
     * @param  {object} options [see api factory]
     * @return { deferred} resolves as array
     */
    api.remove = (function () {

        var pending = false, queue = [], wait = $.Deferred(), recentlyDeleted = {};

        var dequeue = _.debounce(function () {
            if (queue.length) {
                removeOnServer(queue)
                    .done(wait.resolve)
                    .fail(wait.reject)
                    .fail(fail.bind(null, queue));
                queue = [];
                wait = $.Deferred();
            } else {
                pending = false;
            }
        }, 5000);

        function fail(ids, e) {
            // handle special case: quota exceeded
            if (e.code === 'MSG-0039') api.trigger('delete:fail:quota', e, ids);
        }

        function enqueue(ids) {
            queue = queue.concat(ids);
            return wait.promise();
        }

        // remember deleted messages for 15 seconds
        function remember(ids) {
            var list = [].concat(ids);
            list.forEach(function (item) {
                recentlyDeleted[_.cid(item)] = true;
            });
            setTimeout(function () {
                list.forEach(function (item) {
                    delete recentlyDeleted[_.cid(item)];
                });
                list = null;
            }, 15000);
        }

        function removeOnServer(ids, force) {
            pending = true;
            return http.wait(
                // wait a short moment, so that the UI reacts first, i.e. triggers
                // the next message; apparently a "delete" blocks that otherwise
                _.wait(100).then(function () {
                    return http.PUT({
                        module: 'mail',
                        params: {
                            action: 'delete',
                            harddelete: !!force,
                            returnAffectedFolders: true,
                            timestamp: _.then()
                        },
                        data: http.simplify(ids),
                        appendColumns: false
                    })
                    .done(function (data) {
                        // update affected folders
                        _(data.folders).each(function (changes, id) {
                            folderAPI.pool.getModel(id).set(changes);
                        });
                        // trigger delete to update notification area
                        api.trigger('delete');
                        api.trigger('deleted-mails', ids);
                        // if this is a trash folder trigger special event (quota updates)
                        // checking the first id is enough, all id's must be from the same folder anyway when using our UI
                        if (accountAPI.is('trash', ids[0].folder_id)) {
                            api.trigger('deleted-mails-from-trash');
                        }
                    })
                    .fail(function () {
                        // something went wrong; let's kind of rollback
                        api.trigger('refresh.all');
                    })
                    .always(dequeue);
                })
            );
        }

        function remove(ids, all, force) {
            try {
                // add to recently deleted hash
                remember(ids);
                // avoid parallel delete requests
                return pending && !force ? enqueue(ids) : removeOnServer(ids, force);
            } finally {
                // try/finally is used to set up http.wait() first
                // otherwise we run into race-conditions (see bug 37707)
                prepareRemove(ids, all);
            }
        }

        remove.getRecentlyDeleted = function () {
            return recentlyDeleted;
        };

        remove.isRecentlyDeleted = function (id) {
            return !!recentlyDeleted[id];
        };

        return remove;

    }());

    /**
     * archives a list of files
     * @param  {array} ids
     * @return { deferred}
     */
    api.archive = function (ids) {

        if (!_.isArray(ids) || ids.length === 0) return;

        prepareRemove(ids);

        return http.wait(
            http.PUT({
                module: 'mail',
                params: { action: 'archive', timestamp: _.then() },
                data: http.simplify(ids)
            })
            .done(function (data) {
                // backend tells us the if the archive folder is new and its id
                if (data.created) {
                    // update account data
                    accountAPI.reload().done(function () {
                        // refresh all folders because the archive folder might be new
                        folderAPI.refresh();
                        // reload mail views
                        api.trigger('refresh.all');
                    });
                } else {
                    folderAPI.reload(data.id);
                }
                api.trigger('archive', ids);
            })
        );
    };

    //
    // Archive all messages inside a folder which are older than 90 days
    //
    api.archiveFolder = function (id) {

        return http.PUT({
            module: 'mail',
            params: { action: 'archive_folder', folder: id, days: 90 },
            appendColumns: false
        })
        .done(function () {
            // refresh all folders because the archive folder might be new
            folderAPI.refresh();
            // reload mail views
            api.trigger('refresh.all');
            api.trigger('archive-folder', id);
        });
    };

    /**
     * requests data for all ids
     * @param  {object} options
     * @param  {boolean} useCache (default is true)
     * @return { deferred} returns array of threads
     */
    api.getAllThreads = function (options, useCache) {

        // request for brand new thread support
        options = options || {};

        options = $.extend(options, {
            action: 'threadedAll',
            // +flags +color_label
            columns: options.columns || '601,600,611,102',
            sort: options.sort || '610',
            sortKey: 'threaded-' + (options.sort || '610'),
            konfetti: true,
            order: options.order || 'desc',
            includeSent: !accountAPI.is('sent|drafts', options.folder),
            // never use server cache
            cache: false,
            // apply internal limit to build threads fast enough
            max: options.max || 500
        });

        return getAll.call(this, options, useCache, null, false);
    };

    var update = function (list, data, apiAction) {

        var move = false,
            modfolder = data.folder_id || data.folder;

        // allow single object and arrays
        list = _.isArray(list) ? list : [list];

        // pause http layer
        http.pause();

        // now talk to server
        _(list).map(function (obj) {
            var folder  = obj.folder || obj.folder_id;
            if (modfolder && modfolder !== folder) move = true;
            return http.PUT({
                module: 'mail',
                params: {
                    action: apiAction || 'update',
                    id: obj.id,
                    folder: folder,
                    // to be safe
                    timestamp: _.then()
                },
                data: data,
                appendColumns: false
            });
        });
        // resume & trigger refresh
        return http.resume().then(function (response) {
            // trigger update events
            _(list).each(function (obj) {
                api.trigger('update:' + _.ecid(obj), obj);
            });
            if (apiAction === 'copy' || move) {
                //give response if its a copy action (to look if there was an error)
                //not doing this as a standardaction to prevent errors with functions looking only for the list parameter
                return { list: list, response: response };
            }
            api.trigger('update:after');
            // return list
            return list;
        });
    };

    api.update = function () {
        console.error('Do not call this directly because mail is so special');
    };

    api.on('not-found', function () {
        api.trigger('refresh.list');
    });

    /**
     * cleaning up
     * @param  {string]} folder_id
     * @fires  api#refresh.all
     * @return { deferred }
     */
    api.expunge = function (folder_id) {

        // remove deleted messages immediately
        _(pool.getByFolder(folder_id)).each(function (collection) {
            collection.set(
                collection.filter(function (model) {
                    return !util.isDeleted(model.toJSON());
                })
            );
        });

        return http.PUT({
            module: 'mail',
            appendColumns: false,
            params: { action: 'expunge' },
            data: [folder_id]
        })
        .done(function () {
            folderAPI.reload(folder_id);
        });
    };

    //
    // Respond to folder API events
    //

    folderAPI.on({
        'before:clear': function (id) {
            // clear target folder
            _(pool.getByFolder(id)).each(function (collection) {
                collection.reset([]);
            });
        },
        'clear remove:mail': function () {
            // reset trash folder
            var trashId = accountAPI.getFoldersByType('trash');
            _(trashId).each(function (id) {
                folderAPI.list(id, { cache: false });
                _(pool.getByFolder(id)).each(function (collection) {
                    collection.expired = true;
                });
            });
        }
    });

    /**
     * sets color
     * @param  {array|object} list of mail objects
     * @param  {string} label (numeric color id mapped in api.COLORS)
     * @fires  api#refresh.list
     * @return { promise} done returns list of mails in current folder
     */
    api.changeColor = function (list, label) {

        list = [].concat(list);

        // see Bug 24730 - Folder "INBOX" does not support user-defined flags. Update of color flag ignored.
        label = String(label);

        _(list).each(function (obj) {
            obj.color_label = label;
            pool.propagate('change', {
                id: obj.id,
                folder_id: obj.folder_id,
                color_label: parseInt(label, 10) || 0
            });
            // update thread model
            api.threads.touch(obj);
            api.trigger('update:' + _.ecid(obj), obj);
        });

        return http.wait(
            update(list, { color_label: label })
        ).done(function () {
            unsetSorted(list, 102);
        });
    };

    /**
     * marks list of mails unread
     * @param {array} list
     * @fires api#refresh.list
     * @return { deferred }
     */
    api.markUnread = function (list) {
        list = [].concat(list);

        _(list).each(function (obj) {
            obj.flags = obj.flags & ~32;
            pool.propagate('change', {
                id: obj.id,
                folder_id: obj.folder_id,
                flags: obj.flags
            });
            // update thread model
            api.threads.touch(obj);
            api.trigger('update:' + _.ecid(obj), obj);
            api.trigger('refresh.unseen', list);
        });

        return update(list, { flags: api.FLAGS.SEEN, value: false }).done(function () {
            unsetSorted(list, 651);
            folderAPI.reload(list);
        });
    };

    /**
     * marks list of mails read
     * @param {array} list
     * @fires api#refresh.list
     * @fires api#update:set-seen (list)
     * @return { deferred }
     */
    api.markRead = function (list) {

        list = [].concat(list);

        _(list).each(function (obj) {
            obj.flags = obj.flags | 32;
            pool.propagate('change', {
                id: obj.id,
                folder_id: obj.folder_id,
                flags: obj.flags,
                unseen: false
            });
            // update thread model
            api.threads.touch(obj);
            api.trigger('update:' + _.ecid(obj), obj);
            api.trigger('refresh.seen', list);
            api.trigger('update:set-seen', list); // used by notification area
        });

        return update(list, { flags: api.FLAGS.SEEN, value: true }).done(function () {
            unsetSorted(list, 651);
            folderAPI.reload(list);
        });
    };

    api.allSeen = function (folder) {

        // loop over detail collection
        pool.get('detail').each(function (model) {
            var data = model.toJSON();
            if (data.folder_id === folder && util.isUnseen(data)) {
                pool.propagate('change', {
                    id: data.id,
                    folder_id: data.folder_id,
                    flags: data.flags | 32
                });
                // update affected threads
                api.threads.touch(data);
            }
        });

        // remove notifications in notification area
        api.trigger('update:set-seen', folder);

        return http.PUT({
            module: 'mail',
            params: {
                action: 'all_seen',
                folder: folder
            },
            appendColumns: false
        })
        .done(function () {
            folderAPI.reload(folder);
        });
    };

    function handleSpam(list, state) {
        prepareRemove(list);
        // reset spam folder; we assume that the spam handler will move the message to the spam folder
        resetFolderByType('spam');
        http.pause();
        _(list).map(function (item) {
            return http.PUT({
                module: 'mail',
                params: {
                    action: 'update',
                    id: item.id,
                    folder: item.folder_id,
                    timestamp: _.then()
                },
                data: { flags: api.FLAGS.SPAM, value: state },
                appendColumns: false
            });
        });
        return http.resume();
    }

    /**
     * marks list of mails as spam
     * @param {array} list
     * @return {deferred}
     */
    api.markSpam = function (list) {
        return handleSpam(list, true);
    };

    api.noSpam = function (list) {
        return handleSpam(list, false);
    };

    // combines move & copy
    function transfer(type, list, targetFolderId) {

        // mark target folder as expired
        pool.resetFolder(targetFolderId);

        return http.wait(
            update(list, { folder_id: targetFolderId }, type).then(function (data) {
                // assume success
                api.trigger(type, list, targetFolderId);
                folderAPI.reload(targetFolderId, list);
                // any errors? (debugging code below)
                var e = _(data.response).find(function (item) { return !!item.error; });
                if (e) {
                    // something went wrong; let's kind of rollback
                    api.trigger('refresh.all');
                    return $.Deferred().reject(e.error);
                }
<<<<<<< HEAD
=======
                return list;
>>>>>>> 4b2e00f6
            })
        );
    }

    // debugging error
    // e = {
    //     error: 'Die zulässige Quota auf dem Mailserver \"dovecot.qa.open-xchange.com\" wurde überschritten.',
    //     error_params: ['dovecot.qa.open-xchange.com ', 'applause40', 42, 26, 'NO [OVERQUOTA] Quota exceeded (mailbox for user is full) (0.000 secs).'],
    //     code: 'MSG-1024'
    // };

    /**
     * move mails to another folder
     * @param  {array} list
     * @param  {string} targetFolderId
     * @fires  api#refresh.all
     * @fires  api#move (list, targetFolderId)
     * @return { deferred }
     */
    api.move = function (list, targetFolderId, all) {
        try {
            return transfer('update', list, targetFolderId);
        } finally {
            // try/finally is used so that transfer() set up http.wait()
            // otherwise we run into race-conditions (see bug 37707)
            prepareRemove(list, all);
        }
    };

    api.moveAll = function (source, target) {

        // clear affected collections
        _(pool.getByFolder(source)).each(function (collection) {
            collection.reset([]);
            collection.complete = true;
        });

        return http.wait(
            http.PUT({
                module: 'mail',
                appendColumns: false,
                params: { action: 'move_all' },
                data: { source: source, target: target }
            })
        )
        .done(function () {
            folderAPI.reload([source, target]);
        });
    };

    /**
     * copies a number of mails to another folder
     * @param  {array} list
     * @param  {string} targetFolderId
     * @return { deferred }
     */
    api.copy = function (list, targetFolderId) {
        return transfer('copy', list, targetFolderId);
    };

    api.autosave = function (obj) {
        api.trigger('before:autosave', { data: obj });
        try {
            return http.wait(
                http.PUT({
                    module: 'mail',
                    params: {
                        action: 'autosave',
                        lineWrapAfter: 0
                    },
                    data: obj,
                    appendColumns: false
                })
                .then(function (result) {
                    // reset draft folder
                    var draftsFolder = accountAPI.getFoldersByType('drafts');
                    pool.resetFolder(draftsFolder);
                    folderAPI.reload(draftsFolder);
                    api.trigger('autosave refresh.all');
                    return result;
                })
            );
        } finally {
            // try/finally is used to set up http.wait() first
            if (obj.msgref) prepareRemove(util.parseMsgref(api.separator, obj.msgref));
        }
    };

    // composition space id
    api.csid = function () {
        return _.uniqueId() + '.' + _.now();
    };

    var react = function (action, obj, view) {
        var isDraft = (action === 'edit'),
            isAlternative = (view === 'alternative');

        if (isAlternative) view = obj.content_type === 'text/plain' ? 'text' : 'html';

        // get proper view first
        view = $.trim(view || 'text').toLowerCase();
        view = view === 'text/plain' ? 'text' : view;
        view = view === 'text/html' ? 'html' : view;

        if (view === 'html' && obj.content_type === 'text/plain' && !isDraft) view = 'text';
        if (view === 'text' && obj.content_type === 'text/plain' && isDraft) view = 'raw';

        // attach original message on touch devices?
        var attachOriginalMessage = view === 'text' && _.device('touch') && settings.get('attachOriginalMessage', false) === true,
            csid = api.csid();

        return http.PUT({
            module: 'mail',
            // using jQuery's params because it ignores undefined values

            params: $.extend({}, {
                action: isDraft ? 'get' : action || '',
                attachOriginalMessage: attachOriginalMessage,
                view: view,
                setFrom: (/reply|replyall|forward/.test(action)),
                csid: csid,
                embedded: obj.embedded,
                max_size: obj.max_size
            }),
            data: _([].concat(obj)).map(function (obj) {
                return api.reduce(obj);
            }),
            appendColumns: false
        })
        .then(function (data) {
            var text = '',
                tmp = '';
            // inject csid
            data.csid = csid;
            // transform pseudo-plain text to real text
            if (data.attachments && data.attachments.length) {
                if (data.attachments[0].content === '') {
                    // nothing to do - nothing to break
                } else if (data.attachments[0].content_type === 'text/html') {
                    // content-type specific
                    // robust approach for large mails
                    tmp = document.createElement('DIV');
                    tmp.innerHTML = data.attachments[0].content;
                    _(tmp.getElementsByTagName('BLOCKQUOTE')).each(function (node) {
                        node.removeAttribute('style');
                    });
                    text = tmp.innerHTML;
                    tmp = null;
                } else {
                    text = $.trim(data.attachments[0].content);
                }
            } else {
                data.attachments = data.attachments || [{}];
            }
            // replace
            data.attachments[0].content = text;
            return data;
        });
    };

    /**
     * By updating the last access timestamp the referenced file is prevented from being deleted from both session and disk storage.
     * Needed for inline images
     */
    api.keepalive = function (id) {
        return http.GET({
            module: 'file',
            params: { action: 'keepalive', id: id }
        });
    };

    /**
     * get mail object with unmodified content (in case externalresources warning message was ignored)
     * @param  {object]} obj (mail object)
     * @return { deferred} obj (mail object)
     */
    api.getUnmodified = function (obj) {
        // has folder?
        if ('folder_id' in obj || 'folder' in obj) {
            return this.get({
                action: 'get',
                id: obj.id,
                folder: obj.folder || obj.folder_id,
                view: 'html'
            }, false);
        } else if ('parent' in obj) {
            // nested message!?
            var id = obj.id, parent = obj.parent;
            return this.get({
                action: 'get',
                id: obj.parent.id,
                folder: obj.parent.folder || obj.parent.folder_id,
                view: 'html'
            }, false)
            .pipe(function (data) {
                return _.chain(data.nested_msgs)
                    .filter(function (obj) {
                        if (obj.id === id) {
                            obj.parent = parent;
                            return true;
                        }
                        return false;
                    })
                    .first().value();
            });
        }
        console.error('api.getUnmodified(). Invalid case.', obj);
        return $.Deferred().resolve(obj);
    };

    /**
     * get source code of specified mail
     * @param  {object} obj (mail)
     * @return { deferred} returns source string
     */
    api.getSource = function (obj) {
        return this.get({
            action: 'get',
            id: obj.id,
            src: true,
            folder: obj.folder || obj.folder_id,
            view: 'html'
        }, false);
    };

    /**
     * prepares object content for 'replayall' action
     * @param  {object} obj (mail object)
     * @param  {string} view (html or text)
     * @return { deferred} done returns prepared object
     */
    api.replyall = function (obj, view) {
        return react('replyall', obj, view);
    };

    /**
     * prepares object content for 'reply' action
     * @param  {object} obj (mail object)
     * @param  {string} view (html or text)
     * @return { deferred} done returns prepared object
     */
    api.reply = function (obj, view) {
        return react('reply', obj, view);
    };

    /**
     * prepares object content for 'forward' action
     * @param  {object} obj (mail object)
     * @param  {string} view (html or text)
     * @return { deferred} done returns prepared object
     */
    api.forward = function (obj, view) {
        return react('forward', obj, view);
    };

    /**
     * prepares object content for 'edit' action
     * @param  {object} obj (mail object)
     * @param  {string} view (html or text)
     * @return { deferred} done returns prepared object
     */
    api.edit = function (obj, view) {
        return react('edit', obj, view);
    };

    /**
     * sends a mail
     * @param  {object} data (mail object)
     * @param  {array} files
     * @param  {jquery} form (for 'oldschool')
     * @fires  api#refresh.all
     * @fires  api#refresh.list
     * @return { deferred }
     */
    api.send = function (data, files, form) {
        var deferred,
            flatten = function (recipient) {
                var name = $.trim(recipient[0] || '').replace(/^["']+|["']+$/g, ''),
                    address = String(recipient[1] || ''),
                    typesuffix = recipient[2] || '',
                    isMSISDN = typesuffix === '/TYPE=PLMN';

                // don't send display name for MSISDN numbers
                if (isMSISDN && !/\/TYPE=PLMN$/.test(address)) {
                    name = null;
                    address = address + typesuffix;
                }
                // otherise ... check if name is empty or name and address are identical
                if (name === '' || name === address) name = null;
                return [name, address];
            };

        // clone data (to avoid side-effects)
        data = _.clone(data);

        // flatten from, to, cc, bcc
        data.from = _(data.from).map(flatten);
        data.to = _(data.to).map(flatten);
        data.cc = _(data.cc).map(flatten);
        data.bcc = _(data.bcc).map(flatten);

        function mapArgs(obj) {
            return {
                'args': [{ 'com.openexchange.groupware.contact.pairs': [{ 'folder': obj.folder_id, 'id': obj.id }] }],
                'identifier': 'com.openexchange.contact'
            };
        }

        if (data.contacts_ids) {
            data.datasources = _.chain(data.contacts_ids).map(mapArgs).value();
        }

        api.trigger('beforesend', { data: data, files: files, form: form });
        ox.trigger('mail:send:start', data, files);

        deferred = handleSendXHR2(data, files, deferred);

        var DELAY = api.SEND_REFRESH_DELAY,
            isSaveDraft = data.flags === api.FLAGS.DRAFT,
            csid = data.csid;

        api.queue.add(csid, deferred.abort);

        return deferred
            .done(function () {
                contactsAPI.trigger('maybyNewContact');
                api.trigger('send', { data: data, files: files, form: form });
                ox.trigger('mail:send:stop', data, files);
                if (data.share_attachments) ox.trigger('please:refresh refresh^');
            })
            .fail(function () {
                ox.trigger('mail:send:fail');
            })
            .progress(function (e) {
                // no progress for saving a draft
                if (isSaveDraft) return;
                api.queue.update(csid, e.loaded, e.total);
            })
            .always(function () {
                api.queue.remove(csid);
            })
            .then(function (text) {
                // wait a moment, then update mail index
                setTimeout(function () {
                    resetFolderByType('inbox');
                    resetFolderByType('sent');
                    resetFolderByType('drafts');
                    api.trigger('refresh.all');
                }, DELAY);
                // IE9
                if (_.isObject(text)) return text;
                // process HTML-ish non-JSONP response
                var a = text.indexOf('{'),
                    b = text.lastIndexOf('}');
                if (a > -1 && b > -1) {
                    return JSON.parse(text.substr(a, b - a + 1));
                }
                return {};
            })
            .then(function (result) {
                if (result.error) {
                    return $.Deferred().reject(result).promise();
                } else if (result.data) {
                    var base = _(result.data.toString().split(api.separator)),
                        id = base.last(),
                        folder = base.without(id).join(api.separator);
                    $.when(accountAPI.getUnifiedMailboxName(), accountAPI.getPrimaryAddress())
                    .done(function (isUnified, senderAddress) {
                        // check if mail was sent to self to update inbox counters correctly
                        var sendToSelf = false;
                        _.chain(_.union(data.to, data.cc, data.bcc)).each(function (item) {
                            if (item[1] === senderAddress[1]) {
                                sendToSelf = true;
                                return;
                            }
                        });
                        // wait a moment, then update folders as well
                        setTimeout(function () {
                            if (isUnified !== null) {
                                folderAPI.refresh();
                            } else if (sendToSelf) {
                                folderAPI.reload(folder, accountAPI.getInbox());
                            } else {
                                folderAPI.reload(folder);
                            }
                        }, DELAY);
                    });
                }
                return result;
            });
    };

    // delay to refresh mail list and folders after sending a message
    api.SEND_REFRESH_DELAY = 5000;

    function handleSendXHR2(data, files) {

        var form = new FormData();

        // add mail data
        form.append('json_0', JSON.stringify(data));
        // add files
        _(files).each(function (file, index) {
            if (window.cordova && _.device('android')) {
                form.append('file_' + index, file, file.name);
            } else {
                form.append('file_' + index, file);
            }
        });

        return http.UPLOAD({
            module: 'mail',
            params: {
                action: 'new',
                lineWrapAfter: 0
            },
            data: form,
            dataType: 'json',
            fixPost: true
        });
    }

    api.queue = (function () {

        function pct(loaded, total) {
            if (!total) return 0;
            return Math.max(0, Math.min(100, Math.round(loaded / total * 100))) / 100;
        }

        return {

            collection: new Backbone.Collection().on('add remove change:pct', function () {
                var loaded = 0, total = 0, abort;
                this.each(function (model) {
                    loaded += model.get('loaded');
                    total += model.get('total');
                    abort = model.get('abort');
                });
                this.trigger('progress', { count: this.length, loaded: loaded, pct: pct(loaded, total), total: total, abort: abort });
            }),

            add: function (csid, abort) {
                this.collection.add(new Backbone.Model({ id: csid, loaded: 0, pct: 0, total: 0, abort: abort }));
            },

            remove: function (csid) {
                var model = this.collection.get(csid);
                this.collection.remove(model);
            },

            update: function (csid, loaded, total) {
                var model = this.collection.get(csid);
                if (!model) return;
                model.set({ loaded: loaded, pct: pct(loaded, total), total: total });
            }
        };
    }());

    /**
     * save mail attachments in files app
     * @param  {array} list
     * @param  {string} target (folder id) [optional]
     * @fires  api#refresh.all
     * @return { deferred }
     */
    api.saveAttachments = function (list, target) {
        // be robust
        target = target || coreConfig.get('folder/infostore');
        // support for multiple attachments
        list = _.isArray(list) ? list : [list];
        http.pause();
        // loop
        _(list).each(function (data) {
            http.PUT({
                module: 'mail',
                params: {
                    action: 'attachment',
                    id: data.mail.id,
                    folder: data.mail.folder_id,
                    dest_folder: target,
                    attachment: data.id
                },
                data: { folder_id: target, description: gt('Saved mail attachment') },
                appendColumns: false
            });
        });
        return http.resume().done(function () {
            require(['io.ox/files/api'], function (fileAPI) {
                fileAPI.pool.resetFolder(target);
                fileAPI.trigger('add:file');
            });
        });
    };

    /**
     * get url for attachment in requested mode
     * @param  {object} data (attachment)
     * @param  {string} mode ('download', 'zip', 'email, 'view', 'open')
     * @return { string} url
     */
    api.getUrl = function (data, mode) {
        var url = ox.apiRoot + '/mail', first;
        if (mode === 'zip') {
            first = _(data).first();
            return url + '?' + $.param({
                action: 'zip_attachments',
                folder: (first.parent || first.mail).folder_id,
                id: (first.parent || first.mail).id,
                attachment: _(data).pluck('id').join(','),
                // required here!
                session: ox.session
            });
        } else if (mode === 'eml:reference') {
            //if eml stored as reference use parent object
            return this.getUrl(_([].concat(data)).first().parent, 'eml');
        } else if (mode === 'eml') {
            data = [].concat(data);
            first = _(data).first();
            // multiple?
            if (data.length > 1) {
                // zipped
                return url + '?' + $.param({
                    action: 'zip_messages',
                    folder: first.folder_id,
                    id: _(data).pluck('id').join(','),
                    session: ox.session
                });
            }
            // single EML
            url += (first.subject ? '/' + encodeURIComponent(first.subject.replace(/[\\:\/]/g, '_') + '.eml') : '') + '?' +
                $.param($.extend(api.reduce(first), {
                    action: 'get',
                    src: 1,
                    save: 1,
                    session: ox.session
                }));
            return url;
        }
        // inject filename for more convenient file downloads
        var filename = data.filename ? data.filename.replace(/[\\:\/]/g, '_').replace(/\(/g, '%28').replace(/\)/, '%29') : undefined;
        url += (data.filename ? '/' + encodeURIComponent(filename) : '') + '?' +
            $.param({
                action: 'attachment',
                folder: (data.parent || data.mail).folder_id,
                id: (data.parent || data.mail).id,
                attachment: data.id,
                user: ox.user_id,
                context: ox.context_id,
                // mails don't have a last modified attribute, just use 1
                sequence: 1
            });
        switch (mode) {
            case 'view':
            case 'open':
                return url + '&delivery=view';
            case 'download':
                return url + '&delivery=download';
            default:
                return url;
        }
    };

    var lastUnseenMail = 0;

    /**
     * checks inbox for new mails
     * @fires api#new-mail (recent, unseen)
     * @return { deferred} done returns { unseen: [], recent: [] }
     */
    api.checkInbox = function () {
        // look for new unseen mails in INBOX
        return http.GET({
            module: 'mail',
            params: {
                action: 'all',
                folder: 'default0/INBOX',
                //received_date, id, folder_id, flags
                columns: '610,600,601,611',
                // only unseen mails are interesting here!
                unseen: 'true',
                // any reason to see them?
                deleted: 'false',
                sort: '610',
                order: 'desc',
                // not really sure if limit works as expected
                // if I only fetch 10 mails and my inbox has some unread mails but the first 10 are seen
                // I still get the unread mails
                limit: 100
            }
        })
        .then(function (unseen) {

            // check most recent mail
            var recent = _(unseen).filter(function (obj) {
                // ignore mails 'mark as deleted'
                return obj.received_date > lastUnseenMail && (obj.flags & 2) !== 2;
            });

            // Trigger even if no new mails are added to ensure read mails are removed
            api.trigger('new-mail', recent, unseen);

            if (recent.length > 0) {
                lastUnseenMail = recent[0].received_date;
                api.newMailTitle(true);
            } else {
                //if no new mail set lastUnseenMail to now, to prevent mark as unread to trigger new mail
                lastUnseenMail = _.utc();
            }

            return {
                unseen: unseen,
                recent: recent || []
            };
        });
    };

    /**
     * bind to global refresh; clears caches and trigger refresh.all
     * @fires  api#refresh.all
     * @return { promise }
     */
    api.refresh = function () {
        // do not react on events when user has no mail (e.g. drive only)
        if (!ox.online || !capabilities.has('webmail')) return;
        return api.checkInbox().always(function () {
            api.trigger('refresh.all');
        });
    };

    /**
     * @return { string} default folder for mail
     */
    api.getDefaultFolder = function () {
        return folderAPI.getDefaultFolder('mail');
    };

    /**
     * get account id
     * @param  {[type]} initialFolder (folder id)
     * @return { string} account id
     */
    api.getAccountIDFromFolder = function (initialFolder) {
        var accountId = /^default(\d*)\b/.exec(initialFolder);
        return accountId[1];
    };

    /**
     * beautifies mail text
     * @param  {string} str
     * @param  {integer} lengthLimit
     * @return {string}
     */
    api.beautifyMailText = function (str, lengthLimit) {
        lengthLimit = lengthLimit || 500;
        str = String(str)
            // remove line breaks
            .replace(/(\r\n|\n|\r)/gm, '')
            // limit overall length
            .substr(0, lengthLimit)
            // reduce dashes
            .replace(/-{3,}/g, '---')
            // remove quotes after line breaks
            .replace(/<br\s?\/?>(&gt;)+/ig, ' ')
            // remove line breaks
            .replace(/<br\s?\/?>/ig, ' ')
            // strip tags
            .replace(/<[^>]+(>|$)/g, '')
            // links
            .replace(/(http(s?):\/\/\S+)/i, '<a href="$1" target="_blank">http$2://...</a>')
            // convert to simple white space
            .replace(/&#160;/g, ' ')
            // reduce consecutive white space
            .replace(/\s{2,}/g, ' ');
        // trim
        return $.trim(str);
    };

    /**
     * imports mail as EML
     * @param  {object} options (file: {}, folder: string )
     * @fires  api#refresh.all
     * @return { deferred} returns array with objects (id, folder_id)
     */
    api.importEML = function (options) {

        var folder = options.folder || api.getDefaultFolder();
        var form = new FormData();
        form.append('file', options.file);

        return http.UPLOAD({
            module: 'mail',
            params: {
                action: 'import',
                folder: folder,
                // don't check from address!
                force: true
            },
            data: form,
            fixPost: true
        })
        .done(function () {
            pool.resetFolder(folder);
            folderAPI.reload(folder);
            api.trigger('refresh.all');
        });
    };

    // send read receipt
    // data must include "folder" and "id"
    api.ack = function (data) {

        return accountAPI.getPrimaryAddressFromFolder(data.folder).then(function (addressArray) {

            var name = addressArray[0],
                address = addressArray[1],
                from = !name ? address : '"' + name + '" <' + address + '>';

            return http.PUT({
                module: 'mail',
                params: { action: 'receipt_ack' },
                data: _.extend({ from: from }, data)
            });
        });
    };

    // change API's default options if allowHtmlMessages changes
    settings.on('change:allowHtmlMessages', function (e, value) {
        api.options.requests.get.view = value ? 'noimg' : 'text';
        pool.get('detail').each(function (model) {
            model.unset('attachments', { silent: true });
        });
    });

    accountAPI.on('refresh.all create:account', function () {
        folderAPI.list('1', { cache: false }).done(function () {
            folderAPI.pool.unfetch();
        });
    });

    //If the folder api creates a new folder in mail, the mail api needs to be refreshed
    folderAPI.on('create', function (data) {
        if (data.module === 'mail') api.refresh();
    });

    /**
     * sets title to 'New Mail' or default
     * @param  {boolean} state
     * @return { undefined }
     */
    api.newMailTitle = (function () {

        var interval = null, alt = false;

        $(visibilityApi).on('visibility-changed', function (e, data) {
            //remove new mail title if page becomes visible again
            if (data.currentHiddenState === false) {
                original();
            }
        });

        function tick() {
            document.title = (alt = !alt) ? gt('New Mail') : document.customTitle;
        }

        function blink() {
            if (interval) return;
            // 1s is fast, 2s feels slow, 1.5 is compromise
            interval = setInterval(tick, 1500);
        }

        function original() {
            if (document.customTitle) document.title = document.customTitle;
            if (interval) { clearInterval(interval); interval = null; }
        }

        return function (state) {
            if (_.device('smartphone') || !visibilityApi.isHidden) return;
            if (state === true) blink(); else original();
        };

    }());

    // publish pool
    api.pool = pool;

    // resolve a list of composite keys
    api.resolve = (function () {

        function map(cid) {
            // yep, also in non-threaded mails
            cid = String(cid).replace(/^thread\./, '');
            return pool.get('detail').get(cid);
        }

        return function (list, threaded) {
            // threaded
            if (threaded) return api.threads.resolve(list);
            // non-threaded
            return _(list).chain().map(map).compact().invoke('toJSON').value();
        };

    }());

    // simple thread support
    api.threads = {

        // keys are cid, values are array of flat cids
        hash: {},
        reverse: {},
        collection: {},

        contains: function (cid) {
            return !!this.hash[cid];
        },

        getModels: function (cid) {
            if (!_.isString(cid)) return [];

            var thread = this.hash[cid] || [cid];
            if (_.isEmpty(this.collection)) {
                this.collection = pool.get('detail');
            }
            return _(thread)
                .chain()
                .map(this.collection.get, this.collection)
                .compact()
                .value();
        },

        get: function (cid) {
            return _(this.getModels(cid))
                .chain()
                .invoke('toJSON')
                .map(function injectIndex(obj, index) {
                    obj.index = index;
                    return obj;
                })
                .value();
        },

        // get 'head' data, for example, to show details of most recent message in list view
        head: function (data) {
            return data.head || data;
        },

        // propagate changed within a thread to root model
        touch: function (cid) {
            cid = _.isString(cid) ? cid : _.cid(cid);
            var top = this.reverse[cid];
            if (!top || top === cid) return;
            pool.propagate('change', _.extend({ timestamp: _.now() }, _.cid(top)));
        },

        // resolve a list of cids
        resolve: function (list) {
            return _(list).chain()
                .map(function (cid) {
                    // strip 'thread.' prefix
                    cid = String(cid).replace(/^thread\.(.+)$/, '$1');
                    // get thread
                    var thread = api.threads.get(cid);
                    return thread.length > 0 && thread;
                })
                .flatten().compact().value();
        },

        clear: function () {
            this.hash = {};
            this.reverse = {};
        },

        add: function (obj) {
            var cid = _.cid(obj);
            this.hash[cid] = obj.thread || [cid];
            _(this.hash[cid]).each(function (thread_cid) {
                this.reverse[thread_cid] = cid;
            }, this);
        },

        remove: function (cid) {
            cid = _.isString(cid) ? cid : _.cid(cid);
            var top = this.reverse[cid];
            if (!top || !this.hash[top]) return;
            this.hash[top] = _(this.hash[top]).without(cid);
        },

        size: function (cid) {
            cid = _.isString(cid) ? cid : _.cid(cid);
            var top = this.reverse[cid];
            if (!top) return 1;
            return (this.hash[top] || [cid]).length;
        },

        subject: function (cid) {
            cid = _.isString(cid) ? cid : _.cid(cid);
            var base, newest, model;
            // get newest message
            base = this.reverse[cid];
            newest = _(this.hash[base]).first();
            model = this.collection.get(newest);
            if (model && model.get('subject')) return model.get('subject');
            // get base message
            model = this.collection.get(base);
            return model ? model.get('subject') : '';
        },

        append: function (existingCID, newCID) {
            var root = this.reverse[existingCID];
            if (!root) return;
            (this.hash[root] = (this.hash[root] || [])).unshift(newCID);
            this.touch(root);
        }
    };

    // help garbage collector to find dependent models
    api.pool.getDependentModels = function (cid) {
        return api.threads.getModels(cid);
    };

    function filterAllSeen(data) {
        // rewrite folder_id and id
        data.id = data.original_id;
        data.folder_id = data.original_folder_id;
        // drop seen messages (faster check first)
        if ((data.flags & 32) === 32) return false;
        // drop messages from spam and trash
        return !accountAPI.is('spam|trash', data.folder_id);
    }

    // collection loader
    api.collectionLoader = new CollectionLoader({
        module: 'mail',
        getQueryParams: function (params) {
            var shareAttachmentsString = settings.get('compose/shareAttachments/enabled', false) ? ',X-Open-Xchange-Share-URL' : '';
            // is all unseen?
            if (params.folder === 'virtual/all-unseen') {
                return {
                    action: 'all',
                    folder: 'default0/virtual/all',
                    // need original_id and original_folder_id
                    columns: '102,600,601,602,603,604,605,606,607,608,610,611,614,652,654,655,656',
                    sort: '651',
                    order: 'asc',
                    timezone: 'utc'
                };
            }
            // use threads?
            if (params.thread === true) {
                return {
                    action: 'threadedAll',
                    folder: params.folder,
                    columns: '102,600,601,602,603,604,605,606,607,608,610,611,614,652,656',
                    sort: '610',
                    order: params.order || 'desc',
                    includeSent: !accountAPI.is('sent|drafts', params.folder),
                    max: (params.offset || 0) + 300,
                    timezone: 'utc'
                };
            }
            return {
                action: 'all',
                folder: params.folder,
                columns: '102,600,601,602,603,604,605,606,607,608,610,611,614,652,656' + shareAttachmentsString,
                sort: params.sort || '610',
                order: params.order || 'desc',
                timezone: 'utc',
                filter: params.filter
            };
        },
        filter: function (item) {
            return !api.remove.isRecentlyDeleted(_.cid(item));
        },
        fail: function (error) {
            api.trigger('error error:' + error.code, error);
            return error;
        },
        httpGet: function (module, params) {
            // apply static limit for all-unseen
            var isAllUnseen = params.folder === 'default0/virtual/all' && params.sort === '651';
            if (isAllUnseen) params.limit = '0,250';
            return http.GET({ module: module, params: params }).then(function (data) {
                _.each(data, function (obj) {
                    if (settings.get('compose/shareAttachments/enabled', false)) {
                        if (obj['X-Open-Xchange-Share-URL']) {
                            if (!obj.headers) obj.headers = {};
                            obj.headers['X-Open-Xchange-Share-URL'] = obj['X-Open-Xchange-Share-URL'];
                        }
                        delete obj['X-Open-Xchange-Share-URL'];
                    }
                });
                // drop all seen messages for all-unseen
                return isAllUnseen ? _(data).filter(filterAllSeen) : data;
            });
        },
        PRIMARY_PAGE_SIZE: settings.get('listview/primaryPageSize', 50),
        SECONDARY_PAGE_SIZE: settings.get('listview/secondaryPageSize', 200)
    });

    function filterDeleted(item) {
        return !util.isDeleted(item);
    }

    function getThreadList(obj) {
        // thread references returned within object
        if (obj.thread) return obj.thread;
        // may thread references already available in pool
        var current = api.threads.get(_.cid(obj)) || {};
        if (current && current.length > 1) return current;
        // no thread references at all
        return [obj];
    }

    api.processThreadMessage = function (obj) {

        // get thread
        var thread = getThreadList(obj), list;

        // remove deleted mails
        thread = _(list = thread).filter(filterDeleted);
        // don't remove all if all marked as deleted
        if (thread.length === 0) thread = list.slice(0, 1);

        // we use the last item to generate the cid. More robust because unlikely to change.
        var last = _(thread).last();

        // get thread size - deleted messages are ignored; minimum is 1
        var size = thread.length;

        // store data of most recent message as head
        obj.head = _.extend({ threadSize: size }, obj);

        // Use last item's id and folder_id.
        // As we got obj by reference, such changes affect the CID
        // in the collection which is wanted behavior.
        _.extend(obj, last);

        // only store plain composite keys instead of full objects
        obj.thread = _(thread).map(_.cid);
        obj.threadSize = size;

        // also copy thread property to 'last' item to detect model changes
        last.thread = _(thread).map(_.cid);

        // add to thread hash - this must be done before the pool so that this
        // hash is up to date if the pool starts propagating changes.
        api.threads.add(obj);

        // add full models to pool
        api.pool.add('detail', thread);
    };

    api.collectionLoader.noSelect = function (options) {
        // special handling for top-level mail account folders (e.g. bug 34818)
        if (/^default\d+$/.test(options.folder)) return true;
        // allow virtual/all
        if (options.folder === 'default0/virtual/all') return false;
        // check read access
        var model = folderAPI.pool.getModel(options.folder);
        return !model.can('read');
    };

    api.collectionLoader.each = function (obj, index, offset, params) {
        if (params.action === 'threadedAll') api.processThreadMessage(obj); else api.pool.add('detail', obj);
    };

    // need this message at several places
    api.mailServerDownMessage = gt('Unable to connect to mail server. Possible reasons: The mail server is (temporarily) down or there are network connection problems. Please try again in a few minutes.');

    return api;
});<|MERGE_RESOLUTION|>--- conflicted
+++ resolved
@@ -845,10 +845,7 @@
                     api.trigger('refresh.all');
                     return $.Deferred().reject(e.error);
                 }
-<<<<<<< HEAD
-=======
                 return list;
->>>>>>> 4b2e00f6
             })
         );
     }
