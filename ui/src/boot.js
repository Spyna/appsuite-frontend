/**
 * All content on this website (including text, images, source
 * code and any other original works), unless otherwise noted,
 * is licensed under a Creative Commons License.
 *
 * http://creativecommons.org/licenses/by-nc-sa/2.5/
 *
 * Copyright (C) Open-Xchange Inc., 2006-2011
 * Mail: info@open-xchange.com
 *
 * @author Matthias Biggeleben <matthias.biggeleben@open-xchange.com>
 */

// add fake console (esp. for IE)
if (typeof window.console === 'undefined') {
    window.console = { log: $.noop, debug: $.noop, error: $.noop, warn: $.noop, info: $.noop };
}

// not document.ready casue we wait for CSS to be loaded
$(window).load(function () {

    'use strict';

    if (_.url.hash("cacheBusting")) {
        ox.base = ox.base + _.now();
    }

    // animations
    var DURATION = 250,
        // functions
        boot,
        appCache = $.Deferred(),
        cont,
        cleanUp,
        gotoCore,
        loadCore,
        loginSuccess,
        fnSubmit,
        fnChangeLanguage,
        changeLanguage,
        forcedLanguage,
        setDefaultLanguage,
        autoLogin,
        initialize,
        contextmenu_blacklist,
        // shortcut
        enc = encodeURIComponent;

    // suppress context menu
    contextmenu_blacklist = [
        '#io-ox-topbar',
        '.vgrid',
        '.foldertree-sidepanel',
        '.window-toolbar',
        '.io-ox-notifications',
        '.io-ox-inline-links',
        '.io-ox-action-link',
        '.widgets',
        'select',
        'button',
        'input[type=radio]',
        'input[type=checkbox]',
        '.btn',
        '.dropdown',
        '.icon-search',
        '.contact-grid-index',
        '.file-icon .wrap',
        '.carousel',
        '.mediaplayer'
    ];

    if (!ox.debug) {
        $(document).on('contextmenu', contextmenu_blacklist.join(', '), function (e) {
            e.preventDefault();
        });
    }
    ox.uploadsEnabled = true;

    // TODO
    // clean this up and enhance _.device function. 'desktop' or 'tablet' are not reliable
    // because they only look at the screen size
    if (_.device('ios || android')) {
        // Disable attachments and uploads for specific clients
        ox.uploadsEnabled = false;
        if (_.device('tablet && iOS >= 6')) {
            // reenable if iPad with iOS 6
            ox.uploadsEnabled = true;
        }
    }
    // check for supported browser
    function isBrowserSupported() {
        var supp = false;
        _.each(_.browserSupport, function(value, key) {
            if (_.browser[key] >= value) {
                supp =  true;
            }
        });
        return supp;
    }
    window.isBrowserSupported = isBrowserSupported;

    // feedback
    function feedback(type, node) {
        $('#io-ox-login-feedback').empty().append(
            $('<div class="alert alert-block alert-' + type + ' selectable-text">').append(node)
        );
    }

    // gettext for stupids
    function gt(id) {
        return $('#io-ox-login-feedback-strings').find('[data-i18n-id="' + id + '"]').text();
    }

    // continuation
    cont = function () {
        $('#io-ox-login-username').focus().select();
    };

    cleanUp = function () {
        // remove dom nodes
        $('#io-ox-login-footer').remove();
        // update form
        $('#io-ox-login-username').attr('disabled', 'disabled');
        $('#io-ox-login-password').val('');
        // unbind
        $('#io-ox-login-form').off('submit');
        // free closures
        cleanUp = fnChangeLanguage = initialize = $.noop;
    };

    // searchfield fix
    if (!_.browser.Chrome) {
        $('html').addClass('no-searchfield');
    }

    // do we have a mouse?
    if (!Modernizr.touch) {
        $('html').addClass('mouse');
    }

    // no ellipsis? (firefox)
    // TODO: fix this; v11 support text-overflow
    if (_.browser.Firefox) {
        $('html').addClass('no-ellipsis');
    }

    if (_.device('iOS')) {
        $('html').addClass('ios');
    }

    // be busy
    $('#background_loader').busy();

    // handle online/offline mode
    if (!ox.signin) {
        $(window).on('online offline', function (e) {
            if (e.type === 'offline') {
                $('#io-ox-offline').text('Offline').fadeIn(DURATION);
                ox.online = false;
            } else {
                $('#io-ox-offline').text('Online').fadeOut(DURATION);
                ox.online = true;
            }
        });
        if (!ox.online) {
            $(window).trigger('offline');
        }
    }

    // handle document visiblity
    $(window).on('blur focus', function (e) {
        ox.windowState = e.type === 'blur' ? 'background' : 'foreground';
    });

    // detect if backend is down
    var serverTimeout = setTimeout(serverDown, 30000); // long timeout for slow connections & IE

    function serverUp() {
        $('body').removeClass('down'); // to be safe
        serverDown = $.noop;
        clearTimeout(serverTimeout);
    }

    function serverDown() {
        $('body').addClass('down');
        $('#io-ox-login-container').empty().append(
            $('<div class="alert alert-info">').append(
                $('<div><b>Connection error</b></div> The service is not available right now. <a href="#">Retry</a>')
            )
            .on('click', function (e) { e.preventDefault(); location.reload(); })
        );
        $('#background_loader').idle().fadeOut(DURATION);
        console.warn('Server is down.');
        serverDown = $.noop;
    }

    // teach require.js to use deferred objects
    var req = window.req = require;
    require = function (deps, success, fail) {
        if (_.isArray(deps)) {
            // use deferred object
            var def = $.Deferred().done(success).fail(fail);
            req(deps, def.resolve, def.reject);
            return def.promise();
        } else {
            // bypass
            return req.apply(this, arguments);
        }
    };
    _.extend(require, req);

    function loadSuccess(http, session, cache, extensions, gettext, manifests, capabilities, config, themes) {

        gotoCore = function (viaAutoLogin) {
            if (ox.signin === true) {
                // show loader
                $('#background_loader').fadeIn(DURATION, function () {
                    var ref = _.url.hash('ref'),
                        location = '#?' + enc(_.rot(
                            'session=' + ox.session +
                            '&user=' + ox.user +
                            '&user_id=' + ox.user_id +
                            '&context_id=' + ox.context_id +
                            '&secretCookie=' + $('#io-ox-login-store-box').prop('checked') +
                            '&language=' + ox.language + (ref ? '&ref=' + enc(ref) : ''), 1)
                        );
                    // use redirect servlet for real login request
                    // this even makes chrome and safari asking for storing credentials
                    // skip this for auto-login or during offline mode
                    if (viaAutoLogin || !ox.online) {
                        _.url.redirect(location);
                    } else {
                        // use redirect servlet
                        $('#io-ox-login-form')
                            .off('submit')
                            .attr('action', ox.apiRoot + '/redirect')
                            .removeAttr('target')
                            .find('input[type=hidden][name=location]').val(ox.root + '/' + location).end()
                            .submit();
                    }
                });
            } else {
                loadCore();
            }
        };

        /**
         * Load core
         */
        loadCore = function () {
            // remove unnecessary stuff
            cleanUp();
            // hide login dialog
            $('#io-ox-login-screen').hide();
            $(this).busy();
            // get configuration & core
            require(['settings!io.ox/core'], function (settings) {
                var theme = settings.get('theme') || 'default';
                config.load().done(function () {
                    $.when(
                        require(['io.ox/core/main']),
                        themes.set(theme)
                    ).done(function (core) {
                        // go!
                        core.launch();
                    })
                    .fail(function (e) {
                        console.error('Cannot launch core!', e);
                    });
                });
            });
        };

        // default success handler
        loginSuccess = gotoCore;

        /**
         * Handler for form submit
         */
        fnSubmit = function (e) {
            // stop unless iOS
            e.preventDefault();
            // restore form
            var restore = function () {
                    // stop being busy
                    $('#io-ox-login-form').css('opacity', '');
                    $('#io-ox-login-blocker').hide();
                    $('#io-ox-login-feedback').idle();
                },
                // fail handler
                fail = function (error, focus) {
                    // fail
                    $('#io-ox-login-feedback').idle();
                    // visual response (shake sucks on touch devices)
                    $('#io-ox-login-form').css('opacity', '');
                    // show error
                    if (error && error.error === '0 general') {
                        error = { error: gt('no-connection') };
                    }
                    feedback('info', $.txt(_.formatError(error, '%1$s')));
                    // restore form
                    restore();
                    // reset focus
                    $('#io-ox-login-' + (_.isString(focus) ? focus : 'username')).focus().select();
                },
                // get user name / password
                username = $('#io-ox-login-username').val(),
                password = $('#io-ox-login-password').val();
            // be busy
            $('#io-ox-login-form').css('opacity', 0.5);
            $('#io-ox-login-blocker').show();
            $('#io-ox-login-feedback').busy().empty();
            // user name and password shouldn't be empty
            if ($.trim(username).length === 0) {
                return fail({ error: gt('enter-credentials'), code: 'UI-0001' }, 'username');
            }
            if ($.trim(password).length === 0 && ox.online) {
                return fail({ error: gt('enter-password'), code: 'UI-0002' }, 'password');
            }
            // login
            session.login(
                username,
                password,
                $('#io-ox-login-store-box').prop('checked'),
                forcedLanguage || ox.language || 'en_US'
            )
            .done(function () {
                // success
                restore();
                loginSuccess();
            })
            .fail(fail);
        };

        changeLanguage = function (id) {
            // if the user sets a language on the login page, it will be used for the rest of the session, too
            return require(['io.ox/core/login.' + id]).done(function (gt) {
                // 404 are a success for IE
                // "except for some of the error ones on IE (since it triggers success callbacks on scripts that load 404s)
                // (see https://github.com/jrburke/requirejs/wiki/Requirejs-2.0-draft)
                if (gt !== undefined) {
                    // get all nodes
                    $('[data-i18n]').each(function () {
                        var node = $(this),
                            val = gt(node.attr('data-i18n')),
                            target = node.attr('data-i18n-attr') || 'text';
                        switch (target) {
                        case 'value': node.val(val); break;
                        case 'text': node.text(val); break;
                        case 'label': node.contents().get(-1).nodeValue = val; break;
                        default: node.attr(target, val); break;
                        }
                    });
                    // Set Cookie
                    _.setCookie('language', (ox.language = id));
                    // update placeholder (IE9 fix)
                    if (_.browser.IE) {
                        $('input[type=text], input[type=password]').val('').placeholder();
                    }
                }
            });
        };

        fnChangeLanguage = function (e) {
            // stop event
            e.preventDefault();
            // change language
            changeLanguage(e.data.id);
            // the user forced a language
            forcedLanguage = e.data.id;
        };

        var getBrowserLanguage = function () {
            var language = (navigator.language || navigator.userLanguage).substr(0, 2),
                languages = ox.serverConfig.languages || {};
            return _.chain(languages).keys().find(function (id) {
                    return id.substr(0, 2) === language;
                }).value();
        };

        /**
         * Set default language
         */
        setDefaultLanguage = function () {
            // look at navigator.language with en_US as fallback
            var navLang = (navigator.language || navigator.userLanguage).substr(0, 2),
                languages = ox.serverConfig.languages || {},
                lang = 'en_US', id = '', found = false, langCookie = _.getCookie('language');
            if (langCookie) {
                return changeLanguage(langCookie);
            }
            for (id in languages) {
                // match?
                if (id.substr(0, 2) === navLang) {
                    lang = id;
                    found = true;
                    break;
                }
            }
            if (!found) {
                if (!_.isEmpty(languages)) {
                    lang = _(languages).keys()[0];
                }
            }
            return changeLanguage(lang);
        };

        function updateServerConfig(data) {
            ox.serverConfig = data || {};
            capabilities.reset();
            manifests.reset();
        }

        function setFallbackConfig() {
            var webmail = {  path: 'io.ox/mail/main', requires: 'webmail', title: 'Mail' };
            updateServerConfig({
                buildDate: '',
                contact: '',
                copyright: '',
                capabilities: [{ attributes: {}, backendSupport: false, id: 'webmail' }],
                forgotPassword: false,
                languages: {},
                manifests: [webmail],
                pageHeader: '',
                pageHeaderPrefix: '',
                pageTitle: '',
                productName: '',
                productNameMail: '',
                serverVersion: '',
                version: ''
            });
        }

        function getCachedServerConfig(configCache, cacheKey, useFallback, def) {
            if (!configCache || !cacheKey) {
                setFallbackConfig();
                def.resolve();
                return;
            }
            configCache.get(cacheKey).done(function (co) {
                if (co !== null) {
                    updateServerConfig(co.data);
                    def.resolve();
                } else if (useFallback) {
                    setFallbackConfig();
                    def.resolve();
                } else {
                    def.reject();
                }
            });
        }

        var configCache,
            HOUR = 60000 * 60,
            DAY = HOUR * 24;

        function fetchServerConfig(cacheKey) {
            var def = $.Deferred();
            if (ox.online) {
                // check cache
                configCache.get(cacheKey).done(function (co) {
                    if (co !== null && co.timestamp > (_.now() - HOUR * 12)) {
                        updateServerConfig(co.data);
                        def.resolve();
                    }
                    // fetch fresh manifests
                    http.GET({
                        module: 'apps/manifests',
                        params: { action: 'config' },
                        appendSession: (cacheKey === 'userconfig')
                    })
                    .done(function (data) {
                        configCache.add(cacheKey, { data: data, timestamp: _.now() });
                        updateServerConfig(data);
                        def.resolve();
                    })
                    .fail(function () {
                        getCachedServerConfig(configCache, cacheKey, false, def);
                    });
                });
            } else {
                getCachedServerConfig(configCache, cacheKey, true, def);
            }
            return def;
        }

        function fetchUserSpecificServerConfig() {
            return fetchServerConfig('userconfig');
        }

        function fetchGeneralServerConfig() {
            return fetchServerConfig('generalconfig');
        }

        /**
         * Auto login
         */
        autoLogin = function () {

            function loadCoreFiles() {
                // Set user's language (as opposed to the browser's language)
                // Load core plugins
                gettext.setLanguage(ox.language);
                if (!ox.online) return $.when();
                return manifests.manager.loadPluginsFor('core');
            }

            function gotoSignin() {
                var ref = (location.hash || '').replace(/^#/, '');
                _.url.redirect((ox.serverConfig.logoutLocation || ox.logoutLocation) + (ref ? '#ref=' + enc(ref) : ''));
            }

            function continueWithoutAutoLogin() {
                if (ox.signin) {
                    fetchGeneralServerConfig().then(
                        function success() {
                            // now we're sure the server is up
                            serverUp();
                            // set page title now
                            document.title = _.noI18n(ox.serverConfig.pageTitle || '');
                            themes.set(ox.serverConfig.signinTheme || 'login');
                            // continue
                            initialize();
                        },
                        function fail() {
                            // nope, had some stuff in the caches but server is down
                            serverDown();
                        }
                    );
                } else {
                    // we need to fetch the server config to get custom logout locations
                    fetchGeneralServerConfig().always(gotoSignin);
                }
            }

            var hash = _.url.hash();

            // got session via hash?
            if (hash.session) {

                // set session; session.store() might need it now (formlogin)
                var hash = _.url.hash();
                ox.session = hash.session;

                // set session; session.store() might need it now (formlogin)
                var hash = _.url.hash();
                ox.session = hash.session;

                // set store cookie?
                (hash.store === 'true' ? session.store() : $.when()).always(function () {

                    var ref = hash.ref;
                    ref = ref ? ('#' + decodeURIComponent(ref)) : location.hash;
                    _.url.redirect(ref ? ref : '#');

                    configCache = new cache.SimpleCache('manifests', true);

                    // fetch user config
<<<<<<< HEAD
                    ox.secretCookie = hash.secretCookie === 'true';
=======
                    ox.secretCookie = _.url.hash('secretCookie') === 'true';
>>>>>>> c70422c3
                    fetchUserSpecificServerConfig().done(function () {
                        serverUp();
                        // store login data (cause we have all valid languages now)
                        session.set({
                            locale: hash.language,
                            session: hash.session,
                            user: hash.user,
                            user_id: parseInt(hash.user_id || '0', 10),
                            context_id: hash.context_id
                        });
                        // cleanup url
                        _.url.hash({
                            language: null,
                            session: null,
                            user: null,
                            user_id: null,
                            context_id: null,
                            secretCookie: null,
                            store: null
                        });
                        // go ...
                        loadCoreFiles().done(function () {
                            loadCore();
                        });
                    });
                });

            } else if (hash.autologin === 'false') {

                // needed for show-stopping errors like broken settings
                configCache = new cache.SimpleCache('manifests', true);
                continueWithoutAutoLogin();

            } else if (!ox.online) {

                // not online - no auto-login possible
                gotoSignin();

            } else {

                // try auto login!?
                session.autoLogin()
                .always(function () {
                    // init manifest cache now (have ox.user now)
                    configCache = new cache.SimpleCache('manifests', true);
                })
                .then(
                    function loginSuccess(data) {
                        // now we're sure the server is up
                        serverUp();
                        // are we on login page?
                        if (ox.signin) {
                            gotoCore(true)
                        } else {
                            fetchUserSpecificServerConfig().done(function () {
                                // apply session data (again) & page title
                                session.set(data);
                                document.title = _.noI18n(ox.serverConfig.pageTitle || '');
                                loadCoreFiles().done(function () {
                                    loadCore();
                                });
                            });
                        }
                    },
                    function loginFailed() {
                        continueWithoutAutoLogin();
                    }
                );
            }
        };

        /**
         * Initialize login screen
         */
        initialize = function () {
            // shortcut
            var sc = ox.serverConfig,
                lang = sc.languages,
                capabilities = require("io.ox/core/capabilities"),
                node,
                id = '',
                footer = '',
                i = 0,
                cl = $('#io-ox-current-language').parent(),
                maxLang = 20;
            // show languages
            if (!_.isEmpty(lang)) {
                var langCount = _.size(lang);
                node = $('#io-ox-language-list');
                // Display native select box for languages if there are up to "maxLang" languages
                var langSorted = _.toArray(_.invert(lang)).sort(function (a, b) {
                    return lang[a] <= lang[b] ? -1 : +1;
                });
                if (langCount < maxLang) {
                    for (id in langSorted) {
                        var link;
                        i++;
                        node.append(
                            $('<a href="#">')
                                .on('click', { id: langSorted[id] }, fnChangeLanguage)
                                .text(lang[langSorted[id]])
                        );
                        if (i < langCount && langCount < maxLang) {
                            node.append($('<span class="language-delimiter">').text('\u00A0\u00A0\u2022\u00A0 '));
                        }
                    }
                } else {
                    var sel = $('<select>').change(function() {
                        changeLanguage($(this).val());
                        forcedLanguage = $(this).val();
                    });
                    for (id in lang) {
                        sel.append(
                            $('<option>').attr('value', id)
                                .text(lang[langSorted[id]])
                        );
                    }
                    $('#io-ox-language-list').append(sel);
                }
            } else {
                $("#io-ox-languages").remove();
            }
            // update header
            $('#io-ox-login-header-prefix').text((sc.pageHeaderPrefix || '\u00A0') + ' ');
            $('#io-ox-login-header-label').text(sc.pageHeader || '\u00A0');
            // update footer
            footer = sc.copyright ? sc.copyright + ' ' : '';
            footer += sc.version ? 'Version: ' + sc.version + ' ' : '';
            var revision = 'revision' in sc ? sc.revision : ('Rev' + ox.revision);
            footer += revision !== '' ? revision + ' ' : '';
            footer += sc.buildDate ? '(' + sc.buildDate + ')' : '';
            $('#io-ox-copyright').text(footer);
            // hide checkbox?
            if (!capabilities.has("autologin")) {
                $('#io-ox-login-store').remove();
            }
            // hide forgot password?
            if (sc.forgotPassword === false) {
                $('#io-ox-forgot-password').remove();
            } else {
                $('#io-ox-forgot-password').find('a').attr('href', sc.forgotPassword);
            }
            // disable password?
            if (!ox.online) {
                $('#io-ox-login-password').attr('disabled', 'disabled');
                feedback('info', $.txt('Offline mode'));
            } else {
                $('#io-ox-login-password').removeAttr('disabled');
            }
            // set username input type to text in IE
            if (_.device('IE > 9')) {
                // cannot change type with jQuery's attr()
                $('#io-ox-login-username')[0].type = 'text';
            }
            return $.when(
                    // load extensions
                    manifests.manager.loadPluginsFor(ox.signin ? 'signin' : 'core'),
                    // use browser language
                    setDefaultLanguage()
                )
                .always(function () {

                    // autologout message
                    if (_.url.hash("autologout")) {
                        feedback('info', gt('autologout'));
                    }

                    // supported browser?
                    if (!isBrowserSupported()) {

                        if (_.device('android')) {
                            // special info for not supported android
                            feedback('info', _.printf(gt('os-android'), _.browserSupport.Android));
                        } else if (_.device('ios')) {
                            // special info for not supported iOS
                            feedback('info', _.printf(gt('os-ios'), _.browserSupport.iOS));
                        } else {
                            // general warning about browser
                            feedback('info', $(
                                _.browser.Chrome ?
                                '<b>' + gt('browser-version') + '</b> <div>' + gt('please-update') + '</div>' :
                                '<b>' + gt('browser') + '</b>&nbsp;' + gt('please-use') + '<div><a href="http://www.google.com/chrome" target="_blank">Google Chrome</a>.</div>'
                            ));
                        }

                    } else if (_.browser.IE <= 8) {
                        // recommend chrome frame?
                        var link = 'http://www.google.com/chromeframe/?user=true';
                        feedback('info', $(
                            '<b>' + gt('slow') + '</b> <div><a href="http://www.google.com/chrome" target="_blank">Google Chrome</a>.</div>'
                        ));
                    } else if (_.device('android || (ios && small)')) {
                        // TODO remove after 7.4
                        // inform about preview mode for 7.2
                        feedback('info', gt('mobile-preview'));
                    }
                    // show login dialog
                    $('#io-ox-login-blocker').on('mousedown', false);
                    $('#io-ox-login-form').on('submit', fnSubmit);
                    $('#io-ox-login-username').removeAttr('disabled').focus().select();
                    $('#background_loader').idle().fadeOut(DURATION, cont);
                });
        };

        appCache.done(function () {
            // try auto login first
            autoLogin();
        });
    }

    function loadFail(e) {
        console.error('Server down', e.message, e);
        serverDown();
    }

    require([
        'io.ox/core/http', 'io.ox/core/session', 'io.ox/core/cache', 'io.ox/core/extensions',
        'io.ox/core/gettext', 'io.ox/core/manifests', 'io.ox/core/capabilities', 'io.ox/core/config',
        'themes', 'io.ox/core/settings'],
        loadSuccess, loadFail
    );

    // reload if files have change; need this during development
    if (Modernizr.applicationcache && _.browser.webkit && ox.debug) {

        (function () {

            var ac = window.applicationCache, clear, updateReady, cont;

            clear = function () {
                ac.removeEventListener('cached', cont, false);
                ac.removeEventListener('noupdate', cont, false);
                ac.removeEventListener('error', cont, false);
                ac.removeEventListener('updateready', updateReady, false);
            };

            updateReady = function () {
                // if manifest has changed, we have to swap caches and reload
                if (ac.status === ac.UPDATEREADY) {
                    clear();
                    serverUp(); // avoid error
                    location.reload();
                }
            };

            cont = function (e) {
                clear();
                appCache.resolve();
            };

            ac.addEventListener('cached', cont, false);
            ac.addEventListener('noupdate', cont, false);
            ac.addEventListener('error', cont, false);
            ac.addEventListener('updateready', updateReady, false);

        }());
    } else {
        appCache.resolve();
    }
});<|MERGE_RESOLUTION|>--- conflicted
+++ resolved
@@ -539,11 +539,6 @@
             if (hash.session) {
 
                 // set session; session.store() might need it now (formlogin)
-                var hash = _.url.hash();
-                ox.session = hash.session;
-
-                // set session; session.store() might need it now (formlogin)
-                var hash = _.url.hash();
                 ox.session = hash.session;
 
                 // set store cookie?
@@ -556,11 +551,7 @@
                     configCache = new cache.SimpleCache('manifests', true);
 
                     // fetch user config
-<<<<<<< HEAD
                     ox.secretCookie = hash.secretCookie === 'true';
-=======
-                    ox.secretCookie = _.url.hash('secretCookie') === 'true';
->>>>>>> c70422c3
                     fetchUserSpecificServerConfig().done(function () {
                         serverUp();
                         // store login data (cause we have all valid languages now)
