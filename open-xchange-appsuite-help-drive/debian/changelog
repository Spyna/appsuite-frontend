<<<<<<< HEAD
open-xchange-appsuite-help-drive (7.6.3-0) unstable; urgency=medium

  * prepare for 7.6.3 release

 -- Marcus Klein <marcus.klein@open-xchange.com>  Wed, 25 Mar 2015 13:07:31 +0100

open-xchange-appsuite-help-drive (7.6.2-8) stable; urgency=low

  * Build for patch 2015-05-04 (2496)

 -- Marcus Klein <marcus.klein@open-xchange.com>  Tue, 05 May 2015 15:31:30 +0200

open-xchange-appsuite-help-drive (7.6.2-7) stable; urgency=low

  * Build for patch 2015-09-09 (2495)

 -- Marcus Klein <marcus.klein@open-xchange.com>  Fri, 24 Apr 2015 10:19:11 +0200

open-xchange-appsuite-help-drive (7.6.2-6) stable; urgency=low

  * Build for patch 2015-04-17 (2491)

 -- Marcus Klein <marcus.klein@open-xchange.com>  Thu, 23 Apr 2015 11:59:22 +0200

open-xchange-appsuite-help-drive (7.6.2-5) stable; urgency=low

  * Build for patch 2015-04-13 (2474)

 -- Marcus Klein <marcus.klein@open-xchange.com>  Tue, 14 Apr 2015 18:52:39 +0200

open-xchange-appsuite-help-drive (7.6.2-4) stable; urgency=low

  * Twelfth candidate for 7.6.2 release

 -- Marcus Klein <marcus.klein@open-xchange.com>  Fri, 13 Mar 2015 16:29:16 +0100

open-xchange-appsuite-help-drive (7.6.2-3) stable; urgency=low

  * Eleventh candidate for 7.6.2 release

 -- Marcus Klein <marcus.klein@open-xchange.com>  Fri, 06 Mar 2015 16:29:43 +0100

open-xchange-appsuite-help-drive (7.6.2-2) stable; urgency=low

  * Tenth candidate for 7.6.2 release

 -- Marcus Klein <marcus.klein@open-xchange.com>  Wed, 04 Mar 2015 14:34:54 +0100

open-xchange-appsuite-help-drive (7.6.2-1) stable; urgency=low

  * First candidate for 1.4.0 release

 -- Marcus Klein <marcus.klein@open-xchange.com>  Thu, 26 Feb 2015 11:01:37 +0100

open-xchange-appsuite-help-drive (7.6.2-0) stable; urgency=low

  * Transitional package

 -- Marcus Klein <marcus.klein@open-xchange.com>  Mon, 16 Feb 2015 16:45:32 +0100
=======
open-xchange-appsuite-help-drive (7.6.1-22) stable; urgency=low

  * Build for patch 2015-05-26 (2520)

 -- Marcus Klein <marcus.klein@open-xchange.com>  Fri, 15 May 2015 16:04:48 +0200
>>>>>>> 406e37cc

open-xchange-appsuite-help-drive (7.6.1-21) stable; urgency=low

  * Build for patch 2015-04-13 (2473)

 -- Marcus Klein <marcus.klein@open-xchange.com>  Tue, 14 Apr 2015 19:31:00 +0200

open-xchange-appsuite-help-drive (7.6.1-20) stable; urgency=low

  * Build for patch 2015-03-29 (2475)

 -- Marcus Klein <marcus.klein@open-xchange.com>  Fri, 27 Mar 2015 16:25:52 +0100

open-xchange-appsuite-help-drive (7.6.1-19) stable; urgency=low

  * Build for patch 2015-03-30 (2459)

 -- Marcus Klein <marcus.klein@open-xchange.com>  Wed, 25 Mar 2015 08:35:00 +0100

open-xchange-appsuite-help-drive (7.6.1-18) stable; urgency=low

  * Build for patch 2015-03-30 (2446)

 -- Marcus Klein <marcus.klein@open-xchange.com>  Mon, 23 Mar 2015 16:33:49 +0100

open-xchange-appsuite-help-drive (7.6.1-17) stable; urgency=low

  * Build for patch 2015-03-16

 -- Marcus Klein <marcus.klein@open-xchange.com>  Fri, 13 Mar 2015 12:35:26 +0100

open-xchange-appsuite-help-drive (7.6.1-16) stable; urgency=low

  * Build for patch 2015-02-23

 -- Marcus Klein <marcus.klein@open-xchange.com>  Thu, 12 Feb 2015 14:33:40 +0100

open-xchange-appsuite-help-drive (7.6.1-15) stable; urgency=low

  * Build for patch 2015-02-11

 -- Marcus Klein <marcus.klein@open-xchange.com>  Tue, 10 Feb 2015 10:25:06 +0100

open-xchange-appsuite-help-drive (7.6.1-14) stable; urgency=low

  * Build for patch 2015-02-09

 -- Marcus Klein <marcus.klein@open-xchange.com>  Tue, 03 Feb 2015 17:05:10 +0100

open-xchange-appsuite-help-drive (7.6.1-13) stable; urgency=low

  * Build for patch 2014-10-27

 -- Marcus Klein <marcus.klein@open-xchange.com>  Wed, 21 Jan 2015 14:42:25 +0100

open-xchange-appsuite-help-drive (7.6.1-12) stable; urgency=low

  * Build for patch 2015-01-26

 -- Marcus Klein <marcus.klein@open-xchange.com>  Wed, 21 Jan 2015 11:07:26 +0100

open-xchange-appsuite-help-drive (7.6.1-11) stable; urgency=low

  * Build for patch 2015-01-12

 -- Marcus Klein <marcus.klein@open-xchange.com>  Wed, 07 Jan 2015 16:26:11 +0100

open-xchange-appsuite-help-drive (7.6.1-10) stable; urgency=low

  * Build for patch 2014-12-22

 -- Marcus Klein <marcus.klein@open-xchange.com>  Tue, 16 Dec 2014 16:55:52 +0100

open-xchange-appsuite-help-drive (7.6.1-9) stable; urgency=low

  * Build for patch 2014-12-15

 -- Marcus Klein <marcus.klein@open-xchange.com>  Wed, 10 Dec 2014 13:01:32 +0100

open-xchange-appsuite-help-drive (7.6.1-8) stable; urgency=low

  * Build for patch 2014-12-01

 -- Marcus Klein <marcus.klein@open-xchange.com>  Tue, 25 Nov 2014 13:30:05 +0100

open-xchange-appsuite-help-drive (7.6.1-7) stable; urgency=medium

  * Build for patch 2014-11-17

 -- Marcus Klein <marcus.klein@open-xchange.com>  Thu, 13 Nov 2014 14:49:00 +0000

open-xchange-appsuite-help-drive (7.6.1-6) stable; urgency=low

  * Build for patch 2014-10-30

 -- Marcus Klein <marcus.klein@open-xchange.com>  Mon, 27 Oct 2014 10:05:26 +0100

open-xchange-appsuite-help-drive (7.6.1-5) stable; urgency=low

  * Fifth candidate for 7.6.1 release

 -- Marcus Klein <marcus.klein@open-xchange.com>  Tue, 14 Oct 2014 13:40:33 +0200

open-xchange-appsuite-help-drive (7.6.1-4) stable; urgency=low

  * Fourth candidate for 7.6.1 release

 -- Marcus Klein <marcus.klein@open-xchange.com>  Fri, 10 Oct 2014 15:24:23 +0200

open-xchange-appsuite-help-drive (7.6.1-3) stable; urgency=low

  * Third candidate for 7.6.1 release

 -- Marcus Klein <marcus.klein@open-xchange.com>  Thu, 02 Oct 2014 16:17:26 +0200

open-xchange-appsuite-help-drive (7.6.1-2) stable; urgency=low

  * Second candidate for 7.6.1 release

 -- Marcus Klein <marcus.klein@open-xchange.com>  Tue, 16 Sep 2014 16:34:45 +0200

open-xchange-appsuite-help-drive (7.6.1-1) stable; urgency=low

  * First release candidate for 7.6.1

 -- Marcus Klein <marcus.klein@open-xchange.com>  Fri, 05 Sep 2014 14:58:37 +0200

open-xchange-appsuite-help-drive (7.6.1-0) unstable; urgency=medium

  * prepare for 7.6.1

 -- Marcus Klein <marcus.klein@open-xchange.com>  Fri, 05 Sep 2014 11:49:47 +0200

open-xchange-appsuite-help-drive (7.6.0-14) stable; urgency=medium

  * Build for patch 2014-10-06

 -- Marcus Klein <marcus.klein@open-xchange.com>  Tue, 30 Sep 2014 11:27:23 +0000

open-xchange-appsuite-help-drive (7.6.0-13) stable; urgency=medium

  * Build for patch 2014-10-02

 -- Marcus Klein <marcus.klein@open-xchange.com>  Tue, 23 Sep 2014 09:01:23 +0000

open-xchange-appsuite-help-drive (7.6.0-12) stable; urgency=low

  * Build for patch 2014-09-15

 -- Marcus Klein <marcus.klein@open-xchange.com>  Thu, 11 Sep 2014 12:21:26 +0200

open-xchange-appsuite-help-drive (7.6.0-11) stable; urgency=low

  * Build for patch 2014-08-25

 -- Marcus Klein <marcus.klein@open-xchange.com>  Wed, 20 Aug 2014 08:58:42 +0200

open-xchange-appsuite-help-drive (7.6.0-10) stable; urgency=low

  * Build for patch 2014-08-11

 -- Marcus Klein <marcus.klein@open-xchange.com>  Mon, 11 Aug 2014 17:59:17 +0200

open-xchange-appsuite-help-drive (7.6.0-9) stable; urgency=low

  * Build for patch 2014-07-30

 -- Marcus Klein <marcus.klein@open-xchange.com>  Wed, 23 Jul 2014 16:20:52 +0200

open-xchange-appsuite-help-drive (7.6.0-8) stable; urgency=low

  * Build for patch 2014-07-21

 -- Marcus Klein <marcus.klein@open-xchange.com>  Mon, 21 Jul 2014 08:35:15 +0200

open-xchange-appsuite-help-drive (7.6.0-7) stable; urgency=low

  * Seventh candidate for 7.6.0 release

 -- Marcus Klein <marcus.klein@open-xchange.com>  Wed, 25 Jun 2014 09:58:23 +0200

open-xchange-appsuite-help-drive (7.6.0-6) stable; urgency=low

  * Sixth candidate for 7.6.0 release

 -- Marcus Klein <marcus.klein@open-xchange.com>  Fri, 20 Jun 2014 12:57:52 +0200

open-xchange-appsuite-help-drive (7.6.0-5) stable; urgency=low

  * Fifth candidate for 7.6.0 release

 -- Marcus Klein <marcus.klein@open-xchange.com>  Fri, 13 Jun 2014 14:07:12 +0200

open-xchange-appsuite-help-drive (7.6.0-4) stable; urgency=low

  * Fourth candidate for 7.6.0 release

 -- Marcus Klein <marcus.klein@open-xchange.com>  Fri, 30 May 2014 14:18:47 +0200

open-xchange-appsuite-help-drive (7.6.0-3) stable; urgency=low

  * Third candidate for 7.6.0 release

 -- Marcus Klein <marcus.klein@open-xchange.com>  Fri, 16 May 2014 13:53:23 +0200

open-xchange-appsuite-help-drive (7.6.0-2) stable; urgency=low

  * Second release candidate for 7.6.0

 -- Marcus Klein <marcus.klein@open-xchange.com>  Mon, 05 May 2014 12:36:16 +0200

open-xchange-appsuite-help-drive (7.6.0-1) stable; urgency=low

  * First release candidate for 7.6.0

 -- Marcus Klein <marcus.klein@open-xchange.com>  Tue, 22 Apr 2014 18:08:02 +0200

open-xchange-appsuite-help-drive (7.6.0-0) unstable; urgency=low

  * prepare for 7.6.0

 -- Marcus Klein <marcus.klein@open-xchange.com>  Thu, 03 Apr 2014 14:14:54 +0200

open-xchange-appsuite-help-drive (7.4.2-13) stable; urgency=low

  * Build for patch 2014-03-24

 -- Markus Wagner <markus.wagner@open-xchange.com>  Wed, 19 Mar 2014 10:32:23 +0100

open-xchange-appsuite-help-drive (7.4.2-12) stable; urgency=low

  * Build for patch 2014-03-14

 -- Markus Wagner <markus.wagner@open-xchange.com>  Fri, 14 Mar 2014 14:38:53 +0100

open-xchange-appsuite-help-drive (7.4.2-11) stable; urgency=low

  * Build for patch 2013-03-04

 -- Markus Wagner <markus.wagner@open-xchange.com>  Tue, 04 Mar 2014 17:09:35 +0100

open-xchange-appsuite-help-drive (7.4.2-10) stable; urgency=low

  * Build for patch 2013-03-05

 -- Markus Wagner <markus.wagner@open-xchange.com>  Thu, 27 Feb 2014 15:50:06 +0100

open-xchange-appsuite-help-drive (7.4.2-9) stable; urgency=low

  * Build for patch 2014-02-24

 -- Markus Wagner <markus.wagner@open-xchange.com>  Tue, 25 Feb 2014 16:46:21 +0100

open-xchange-appsuite-help-drive (7.4.2-8) stable; urgency=low

  * Build for patch 2014-02-26

 -- Markus Wagner <markus.wagner@open-xchange.com>  Tue, 25 Feb 2014 14:44:07 +0100

open-xchange-appsuite-help-drive (7.4.2-7) stable; urgency=low

  * Build for patch 2014-02-20

 -- Markus Wagner <markus.wagner@open-xchange.com>  Thu, 20 Feb 2014 11:37:14 +0100

open-xchange-appsuite-help-drive (7.4.2-6) stable; urgency=low

  * Sixth candidate for 7.4.2 release

 -- Markus Wagner <markus.wagner@open-xchange.com>  Tue, 11 Feb 2014 12:58:17 +0100

open-xchange-appsuite-help-drive (7.4.2-5) stable; urgency=low

  * Fifth candidate for 7.4.2 release

 -- Markus Wagner <markus.wagner@open-xchange.com>  Thu, 06 Feb 2014 14:58:25 +0100

open-xchange-appsuite-help-drive (7.4.2-4) stable; urgency=low

  * Fourth candidate for 7.4.2 release

 -- Markus Wagner <markus.wagner@open-xchange.com>  Tue, 04 Feb 2014 17:09:46 +0100

open-xchange-appsuite-help-drive (7.4.2-3) stable; urgency=low

  * Third candidate for 7.4.2 release

 -- Markus Wagner <markus.wagner@open-xchange.com>  Thu, 23 Jan 2014 16:31:28 +0100

open-xchange-appsuite-help-drive (7.4.2-2) stable; urgency=low

  * Second candidate for 7.4.2 release

 -- Markus Wagner <markus.wagner@open-xchange.com>  Fri, 10 Jan 2014 16:31:43 +0100

open-xchange-appsuite-help-drive (7.4.2-1) stable; urgency=low

  * First candidate for 7.4.2 release

 -- Markus Wagner <markus.wagner@open-xchange.com>  Mon, 23 Dec 2013 13:15:53 +0100

open-xchange-appsuite-help-drive (7.4.2-0) unstable; urgency=low

  * prepare for 7.4.2

 -- Markus Wagner <markus.wagner@open-xchange.com>  Thu, 19 Dec 2013 09:08:03 +0100

open-xchange-appsuite-help-drive (7.4.1-11) stable; urgency=low

  * Build for patch 2014-03-24

 -- Markus Wagner <markus.wagner@open-xchange.com>  Fri, 21 Mar 2014 14:32:42 +0100

open-xchange-appsuite-help-drive (7.4.1-10) stable; urgency=low

  * Build for patch 2014-02-26

 -- Markus Wagner <markus.wagner@open-xchange.com>  Tue, 25 Feb 2014 12:49:22 +0100

open-xchange-appsuite-help-drive (7.4.1-9) stable; urgency=low

  * Build for patch 2014-01-30

 -- Markus Wagner <markus.wagner@open-xchange.com>  Tue, 28 Jan 2014 17:37:16 +0100

open-xchange-appsuite-help-drive (7.4.1-8) stable; urgency=low

  * Build for patch 2013-12-09

 -- Markus Wagner <markus.wagner@open-xchange.com>  Thu, 02 Jan 2014 16:16:10 +0100

open-xchange-appsuite-help-drive (7.4.1-7) stable; urgency=low

  * Build for patch 2013-12-23

 -- Markus Wagner <markus.wagner@open-xchange.com>  Thu, 19 Dec 2013 10:08:14 +0100

open-xchange-appsuite-help-drive (7.4.1-6) stable; urgency=low

  * Build for patch 2013-12-09

 -- Markus Wagner <markus.wagner@open-xchange.com>  Thu, 05 Dec 2013 13:44:27 +0100

open-xchange-appsuite-help-drive (7.4.1-5) stable; urgency=low

  * Fifth candidate for 7.4.1 release

 -- Markus Wagner <markus.wagner@open-xchange.com>  Wed, 20 Nov 2013 12:12:44 +0100

open-xchange-appsuite-help-drive (7.4.1-4) stable; urgency=low

  * Fourth candidate for 7.4.1 release

 -- Markus Wagner <markus.wagner@open-xchange.com>  Mon, 18 Nov 2013 10:20:29 +0100

open-xchange-appsuite-help-drive (7.4.1-3) stable; urgency=low

  * Third candidate for 7.4.1 release

 -- Markus Wagner <markus.wagner@open-xchange.com>  Thu, 07 Nov 2013 10:17:58 +0100

open-xchange-appsuite-help-drive (7.4.1-2) stable; urgency=low

  * Second candidate for 7.4.1 release

 -- Markus Wagner <markus.wagner@open-xchange.com>  Wed, 23 Oct 2013 10:11:10 +0200

open-xchange-appsuite-help-drive (7.4.1-1) stable; urgency=low

  * First sprint increment for 7.4.1 release

 -- Markus Wagner <markus.wagner@open-xchange.com>  Thu, 10 Oct 2013 17:57:24 +0200

open-xchange-appsuite-help-drive (7.4.1-0) unstable; urgency=low

  * prepare for 7.4.1 release

 -- Markus Wagner <markus.wagner@open-xchange.com>  Fri, 20 Sep 2013 16:29:32 +0200

open-xchange-appsuite-help-drive (7.4.0-19) stable; urgency=low

  * Build for patch 2013-03-05

 -- Markus Wagner <markus.wagner@open-xchange.com>  Tue, 04 Mar 2014 14:56:12 +0100

open-xchange-appsuite-help-drive (7.4.0-18) stable; urgency=low

  * Build for patch 2013-03-05

 -- Markus Wagner <markus.wagner@open-xchange.com>  Thu, 27 Feb 2014 15:50:06 +0100<|MERGE_RESOLUTION|>--- conflicted
+++ resolved
@@ -1,4 +1,3 @@
-<<<<<<< HEAD
 open-xchange-appsuite-help-drive (7.6.3-0) unstable; urgency=medium
 
   * prepare for 7.6.3 release
@@ -58,13 +57,12 @@
   * Transitional package
 
  -- Marcus Klein <marcus.klein@open-xchange.com>  Mon, 16 Feb 2015 16:45:32 +0100
-=======
+
 open-xchange-appsuite-help-drive (7.6.1-22) stable; urgency=low
 
   * Build for patch 2015-05-26 (2520)
 
  -- Marcus Klein <marcus.klein@open-xchange.com>  Fri, 15 May 2015 16:04:48 +0200
->>>>>>> 406e37cc
 
 open-xchange-appsuite-help-drive (7.6.1-21) stable; urgency=low
 
