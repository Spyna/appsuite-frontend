--- conflicted
+++ resolved
@@ -1,26 +1,4 @@
 /*
-<<<<<<< HEAD
-*
-* @copyright Copyright (c) OX Software GmbH, Germany <info@open-xchange.com>
-* @license AGPL-3.0
-*
-* This code is free software: you can redistribute it and/or modify
-* it under the terms of the GNU Affero General Public License as published by
-* the Free Software Foundation, either version 3 of the License, or
-* (at your option) any later version.
-
-* This program is distributed in the hope that it will be useful,
-* but WITHOUT ANY WARRANTY; without even the implied warranty of
-* MERCHANTABILITY or FITNESS FOR A PARTICULAR PURPOSE. See the
-* GNU Affero General Public License for more details.
-
-* You should have received a copy of the GNU Affero General Public License
-* along with OX App Suite. If not, see <https://www.gnu.org/licenses/agpl-3.0.txt>.
-*
-* Any use of the work other than as authorized under this license or copyright law is prohibited.
-*
-*/
-=======
  *
  * @copyright Copyright (c) OX Software GmbH, Germany <info@open-xchange.com>
  * @license AGPL-3.0
@@ -41,11 +19,10 @@
  * Any use of the work other than as authorized under this license or copyright law is prohibited.
  *
  */
->>>>>>> 871e9849
 
 /// <reference path="../../steps.d.ts" />
 var fs = require('fs');
-const path = require('path');
+
 Feature('Drive');
 
 Before(async ({ users }) => {
@@ -107,17 +84,9 @@
 Scenario('[C45046] Upload new version', async function ({ I, drive }) {
     //Generate TXT file for upload
     let timestamp1 = Math.round(+new Date() / 1000).toString();
-<<<<<<< HEAD
-    const outputPath = path.join(global.codecept_dir, 'build/e2e');
-    if (!fs.existsSync(outputPath)) fs.mkdirSync(outputPath, { recursive: true });
-    const filePath = path.join(outputPath, 'C45046.txt');
-
-    await fs.promises.writeFile(filePath, timestamp1);
-=======
     await fs.promises.writeFile('build/e2e/C45046.txt', timestamp1);
->>>>>>> 871e9849
-    const infostoreFolderID = await I.grabDefaultFolder('infostore');
-    await I.haveFile(infostoreFolderID, path.relative(global.codecept_dir, filePath));
+    const infostoreFolderID = await I.grabDefaultFolder('infostore');
+    await I.haveFile(infostoreFolderID, 'build/e2e/C45046.txt');
 
     I.login('app=io.ox/files');
     drive.waitForApp();
@@ -130,7 +99,7 @@
     I.waitForText(timestamp1);
     let timestamp2 = Math.round(+new Date() / 1000).toString();
     await fs.promises.writeFile('build/e2e/C45046.txt', timestamp2);
-    I.attachFile('.io-ox-viewer input.file-input', path.relative(global.codecept_dir, filePath));
+    I.attachFile('.io-ox-viewer input.file-input', 'build/e2e/C45046.txt');
     I.click('Upload', '.modal-dialog');
 
     I.waitForText(timestamp2, 30);
