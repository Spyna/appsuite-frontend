/**
 * This work is provided under the terms of the CREATIVE COMMONS PUBLIC
 * LICENSE. This work is protected by copyright and/or other applicable
 * law. Any use of the work other than as authorized under this license
 * or copyright law is prohibited.
 *
 * http://creativecommons.org/licenses/by-nc-sa/2.5/
 *
 * © 2016 OX Software GmbH, Germany. info@open-xchange.com
 *
 * @author Matthias Biggeleben <matthias.biggeleben@open-xchange.com>
 */

define('io.ox/mail/detail/view', [
    'io.ox/backbone/disposable',
    'io.ox/mail/common-extensions',
    'io.ox/core/extensions',
    'io.ox/mail/api',
    'io.ox/mail/util',
    'io.ox/core/api/collection-pool',
    'io.ox/mail/detail/content',
    'io.ox/core/extPatterns/links',
    'io.ox/core/emoji/util',
    'gettext!io.ox/mail',
    'less!io.ox/mail/detail/content',
    'less!io.ox/mail/detail/style',
    'less!io.ox/mail/style',
    'io.ox/mail/actions'
], function (DisposableView, extensions, ext, api, util, Pool, content, links, emoji, gt, shadowStyle) {

    'use strict';

    var INDEX = 0;

    ext.point('io.ox/mail/detail').extend({
        id: 'unread-class',
        index: INDEX += 100,
        draw: extensions.unreadClass
    });

    ext.point('io.ox/mail/detail').extend({
        id: 'subject',
        index: INDEX += 100,
        draw: function (baton) {

            var subject = util.getSubject(baton.data),
                node = $('<h1 class="subject">').text(subject);

            emoji.processEmoji(_.escape(subject), function (html) {
                node.html(html);
            });

            this.append(node);
        }
    });

    ext.point('io.ox/mail/detail').extend({
        id: 'header',
        index: INDEX += 100,
        draw: function (baton) {
            var header = $('<header class="detail-view-header">');
            ext.point('io.ox/mail/detail/header').invoke('draw', header, baton);
            this.append(header);
        }
    });

    var INDEX_header = 0;

    ext.point('io.ox/mail/detail/header').extend({
        id: 'picture',
        index: INDEX_header += 100,
        draw: extensions.senderPicture
    });

    ext.point('io.ox/mail/detail/header').extend({
        id: 'drag-support',
        index: INDEX_header += 100,
        draw: function (baton) {
            this.find('.contact-picture').attr({
                'data-drag-data': _.cid(baton.data),
                'data-drag-message': util.getSubject(baton.data)
            });
        }
    });

    /* move the actions menu to the top in sidepanel on smartphones */
    var extPoint = _.device('smartphone') ? 'io.ox/mail/detail' : 'io.ox/mail/detail/header/row4';

    ext.point(extPoint).extend(new links.InlineLinks({
        id: 'actions',
        index: _.device('smartphone') ? 50 : INDEX_header += 100,
        classes: _.device('smartphone') ? '' : 'actions pull-right',
        label: gt('Actions'),
        ariaLabel: gt('Actions'),
        icon: _.device('smartphone') ? undefined : 'fa fa-bars',
        noCaret: true,
        ref: 'io.ox/mail/links/inline',
        smart: true
    }));

    //
    // Header
    //
    ext.point('io.ox/mail/detail/header').extend(
        {
            id: 'unread-toggle',
            index: INDEX_header += 100,
            draw: extensions.unreadToggle
        },
        {
            id: 'paper-clip',
            index: INDEX_header += 100,
            draw: extensions.paperClip
        },
        {
            id: 'rows',
            index: INDEX_header += 100,
            draw: function (baton) {
                for (var i = 1, node; i <= 4; i++) {
                    node = $('<div class="detail-view-row row-' + i + ' clearfix">');
                    ext.point('io.ox/mail/detail/header/row' + i).invoke('draw', node, baton);
                    this.append(node);
                }
            }
        }
    );

    //
    // Row 1
    //
    ext.point('io.ox/mail/detail/header/row1').extend(
        {
            id: 'date',
            index: INDEX_header += 100,
            draw: extensions.fulldate
        },
        {
            id: 'priority',
            index: INDEX_header += 100,
            draw: extensions.priority
        },
        {
            // from is last one in the list for proper ellipsis effect
            id: 'from',
            index: INDEX_header += 100,
            draw: function (baton) {
                this.append(
                    $('<div class="from">').append(
                        util.serializeList(baton.data, 'from')
                    )
                );
            }
        },
        {
            id: 'flag-picker',
            index: INDEX_header += 100,
            draw: extensions.flagPicker
        }
    );

    //
    // Row 2
    //
    ext.point('io.ox/mail/detail/header/row2').extend(
        {
            id: 'recipients',
            index: 100,
            draw: function (baton) {
                ext.point('io.ox/mail/detail/header/recipients').invoke('draw', this, baton);
            }
        }
    );

    ext.point('io.ox/mail/detail/header/recipients').extend({
        id: 'default',
        index: 100,
        draw: extensions.recipients
    });

    //
    // Row 3
    //
    ext.point('io.ox/mail/detail/header/row3').extend(
        {
            id: 'different-subject',
            index: 100,
            draw: function (baton) {

                var data = baton.data, baseSubject, threadSubject, mailSubject;

                // no thread?
                if (data.threadSize === 1) return;

                // identical subject?
                baseSubject = api.threads.subject(data);
                threadSubject = util.getSubject(baseSubject, false);
                mailSubject = util.getSubject(data, false);
                if (baseSubject === '' || threadSubject === mailSubject) return;

                this.append(
                    $('<span class="io-ox-label">').text(gt('Subject') + '\u00a0 '),
                    $('<span class="different-subject">').text(mailSubject)
                );
            }
        }
    );

    // Inplace/quick reply

    ext.point('io.ox/mail/detail').extend({
        id: 'inplace-reply',
        index: INDEX += 100,
        draw: function (baton) {

            var model = baton.model;

            require(['io.ox/mail/inplace-reply', 'io.ox/core/extPatterns/actions'], function (InplaceReplyView, actions) {
                if (!InplaceReplyView.hasDraft(model.cid)) return;
                baton = new ext.Baton({ data: model.toJSON(), view: baton.view });
                // trigger click to open
                baton.view.$('.detail-view-header').click();
                actions.invoke('io.ox/mail/actions/inplace-reply', null, baton);
                model = null;
            });
        }
    });

    ext.point('io.ox/mail/detail').extend({
        id: 'notifications',
        index: INDEX += 100,
        draw: function (baton) {
            var section = $('<section class="notifications">');
            ext.point('io.ox/mail/detail/notifications').invoke('draw', section, baton);
            this.append(section);
        }
    });

    var INDEX_notifications = 0;

    ext.point('io.ox/mail/detail/notifications').extend({
        id: 'phishing',
        index: INDEX_notifications += 100,
        draw: extensions.phishing
    });

    ext.point('io.ox/mail/detail/notifications').extend({
        id: 'disposition-notification',
        index: INDEX_notifications += 100,
        draw: extensions.dispositionNotification
    });

    ext.point('io.ox/mail/detail/notifications').extend({
        id: 'external-images',
        index: INDEX_notifications += 100,
        draw: extensions.externalImages
    });

    ext.point('io.ox/mail/detail').extend({
        id: 'body',
        index: INDEX += 100,
        draw: function () {
            var $body;
            this.append(
                $('<section class="attachments">'),
<<<<<<< HEAD
                // must have tabindex=1, otherwise tabindex inside Shadow DOM doesn't work
                $body = $('<section class="body user-select-text focusable" tabindex="1">')
=======
                // must have tabindex=0, otherwise tabindex inside Shadow DOM doesn't work
                $body = $('<section class="body user-select-text focusable" tabindex="0">')
>>>>>>> 1c635981
            );
            // rendering mails in chrome is slow if we do not use a shadow dom
            if ($body[0].createShadowRoot && _.device('chrome') && !_.device('smartphone')) {
                $body[0].createShadowRoot();
                $body.addClass('shadow-root-container');
            }
            $body.on('dispose', function () {
                var $content = $(this.shadowRoot || this);
                if ($content[0] && $content[0].children.length > 0) {
                    //cleanup content manually, since this subtree might get very large
                    //content only contains the mail and should not have any handlers assigned
                    //no need for jQuery.fn.empty to clean up, here (see Bug #33308)
                    $content[0].innerHTML = '';
                }
            });
        }
    });

    ext.point('io.ox/mail/detail/attachments').extend({
        id: 'attachment-list',
        index: 100,
        draw: function (baton) {
            if (baton.attachments.length === 0) return;
            // reuse existing view, to not duplicate event listeners
            if (baton.view.attachmentView) {
                baton.view.attachmentView.$header.empty();
                this.append(baton.view.attachmentView.render());
                baton.view.attachmentView.renderInlineLinks();
            } else {
                baton.view.attachmentView = extensions.attachmentList.call(this, baton);
            }
        }
    });

    ext.point('io.ox/mail/detail/body').extend({
        id: 'content',
        index: 1000,
        draw: function (baton) {

            var data = content.get(baton.data),
                node = data.content;

            if (!data.isLarge && !data.processedEmoji && data.type === 'text/html') {
                emoji.processEmoji(node.innerHTML, function (html, lib) {
                    baton.processedEmoji = !lib.loaded;
                    if (baton.processedEmoji) return;
                    node.innerHTML = html;
                });
            }

            if (this.find('.shadow-style').length === 1 && /[\u203c\u2049\u20e3\u2123-\uffff]/.test(node.innerHTML)) {
                var emojiStyles = ext.point('3rd.party/emoji/editor_css').map(function (point) {
                    return require('css!' + point.css).clone();
                }).value();
                this.prepend(emojiStyles);
            }
            // restore height or set minimum height of 100px
            $(node).css('min-height', baton.model.get('visualHeight') || 100);
            // add to DOM
            this.idle().append(node);
            // ensure, that the scrollable is a lazyload scrollpane
            if (this[0] && this[0].host) {
                // if it is a shadow dom, we must trigger add.lazyload to ensure, that lazyloading is updated at least once
                $(this[0].host).closest('.scrollable').lazyloadScrollpane().trigger('add.lazyload');
                // copy events
                _($._data(document).events.click).each(function (e) {
                    if (!e.namespace && e.selector) $(node).on('click', e.selector, e.handler);
                });
            } else {
                this.closest('.scrollable').lazyloadScrollpane().trigger('add.lazyload');
            }
            // now remember height
            baton.model.set('visualHeight', $(node).height(), { silent: true });
        }
    });

    ext.point('io.ox/mail/detail/body').extend({
        id: 'max-size',
        after: 'content',
        draw: function (baton) {

            var isTruncated = _(baton.data.attachments).some(function (attachment) { return attachment.truncated; });
            if (!isTruncated) return;

            var url = 'api/mail?' + $.param({
                action: 'get',
                view: 'document',
                folder: baton.data.folder_id,
                id: baton.data.id,
                session: ox.session
            });

            this.append(
                $('<div class="max-size-warning">').append(
                    $.txt(gt('This message has been truncated due to size limitations.')), $.txt(' '),
                    $('<a role="button" target="_blank">').attr('href', url).text(gt('Show entire message'))
                )
            );
        }
    });

    var pool = Pool.create('mail');

    var View = DisposableView.extend({

        className: 'list-item mail-item mail-detail f6-target focusable',

        events: {
            'keydown': 'onToggle',
            'click .detail-view-header': 'onToggle'
        },

        onChangeFlags: function () {
            // update unread state
            this.$el.toggleClass('unread', util.isUnseen(this.model.get('flags')));
        },

        onChangeAttachments: function () {
            if (this.model.changed.attachments && _.isEqual(this.model.previous('attachments'), this.model.get('attachments'))) return;

            var data = this.model.toJSON(),
                baton = ext.Baton({
                    view: this,
                    model: this.model,
                    data: data,
                    attachments: util.getAttachments(data)
                }),
                node = this.$el.find('section.attachments').empty();
            ext.point('io.ox/mail/detail/attachments').invoke('draw', node, baton);
            // global event for tracking purposes
            ox.trigger('mail:detail:attachments:render', this);

            if (this.model.previous('attachments') &&
                this.model.get('attachments') &&
                this.model.previous('attachments')[0].content !== this.model.get('attachments')[0].content) this.onChangeContent();
        },

        getEmptyBodyNode: function () {
            // get shadow DOM or body node
            var body = this.$el.find('section.body'),
                shadowRoot = body.prop('shadowRoot');
            if (shadowRoot) shadowRoot.innerHTML = '<style class="shadow-style">' + shadowStyle + '</style>'; else body.empty();
            return $(shadowRoot || body);
        },

        onChangeSubject: function () {
            var subject = this.$el.find('h1.subject');
            subject.text(this.model.get('subject'));
            return subject;
        },

        onChangeContent: function () {
            var data = this.model.toJSON(),
                baton = ext.Baton({
                    view: this,
                    model: this.model,
                    data: data,
                    attachments: util.getAttachments(data)
                }),
                body = this.$el.find('section.body'),
                node = this.getEmptyBodyNode(),
                view = this;
            // set outer height & clear content
            body.css('min-height', this.model.get('visualHeight') || null);
            // draw
            _.delay(function () {
                ext.point('io.ox/mail/detail/body').invoke('draw', node, baton);
                // global event for tracking purposes
                ox.trigger('mail:detail:body:render', view);
                view.trigger('mail:detail:body:render', view);
                body = node = view = null;
            }, 20);
        },

        onChangeRecipients: _.debounce(function () {
            var data = this.model.toJSON(),
                baton = ext.Baton({ data: data, model: this.model, view: this }),
                node = this.$('.recipients').empty();
            ext.point('io.ox/mail/detail/header/recipients').invoke('draw', node, baton);
        }, 10),

        onToggle: function (e) {

            if (e.type === 'keydown' && e.which !== 13) return;

            // ignore click on/inside <a> tags
            if ($(e.target).closest('a').length) return;

            // ignore click on dropdowns
            if ($(e.target).hasClass('dropdown-menu')) return;

            // ignore clicks on overlays
            if ($(e.target).hasClass('overlay')) return;

            // don't toggle single messages unless it's collapsed
            if (this.$el.siblings().length === 0 && this.$el.hasClass('expanded')) return;

            // fix collapsed blockquotes
            this.$el.find('.collapsed-blockquote').hide();
            this.$el.find('.blockquote-toggle').show();

            var cid = $(e.currentTarget).closest('li').data('cid');
            this.toggle(cid);
        },

        onUnseen: function () {
            var data = this.model.toJSON();
            if (util.isToplevel(data)) api.markRead(data);
        },

        onLoad: function (data) {

            // since this function is a callback we have to check this.model
            // as an indicator whether this view has been destroyed meanwhile
            if (this.model === null) return;

            // merge data (API updates the model in most cases, but we need this for nested mails)
            if (data) this.model.set(data);

            var unseen = this.model.get('unseen') || util.isUnseen(this.model.get('flags'));

            // done
            this.$el.find('section.body').removeClass('loading');
            this.trigger('load:done');

            // draw
            // nested mails do not have a subject before loading, so trigger change as well
            this.onChangeSubject();
            this.onChangeAttachments();
            this.onChangeContent();

            // process unseen flag
            if (unseen) {
                this.onUnseen();
            } else {
                //if this mail was read elsewhere notify other apps about it, for example the notification area (also manages new mail window title)
                api.trigger('update:set-seen', [{ id: this.model.get('id'), folder_id: this.model.get('folder_id') }]);
            }
        },

        onLoadFail: function (e) {
            this.trigger('load:fail');
            this.trigger('load:done');
            if (!this.$el) return;
            this.$el.attr('data-loaded', false);
            this.getEmptyBodyNode().empty().append(
                $('<div class="mail-detail-content">').append(
                    $('<div class="loading-error">').append(
                        $('<h4>').text(gt('Error while loading message content')),
                        $('<div>').text(e.error)
                    )
                )
            );
        },

        toggle: function (state) {

            var $li = this.$el;

            if (state === undefined) {
                $li.toggleClass('expanded');
                $li.attr('aria-expanded', !$li.attr('aria-expanded'));
            } else {
                $li.toggleClass('expanded', state);
                $li.attr('aria-expanded', state);
            }

            // trigger DOM event that bubbles
            this.$el.trigger('toggle');

            if ($li.attr('data-loaded') === 'false' && $li.hasClass('expanded')) {
                $li.attr('data-loaded', true);
                $li.find('section.body').addClass('loading');
                this.trigger('load');
                // load detailed email data
                if (this.loaded) {
                    this.onLoad();
                } else {
                    var cid = _.cid(this.model.cid);
                    // check if we have a nested email here, those are requested differently
                    if (_(cid).size() === 1 && cid.id !== undefined && this.model.has('parent')) {
                        api.getNestedMail(this.model.attributes).then(
                            this.onLoad.bind(this),
                            this.onLoadFail.bind(this)
                        );
                    } else {
                        api.get(cid).then(
                            this.onLoad.bind(this),
                            this.onLoadFail.bind(this)
                        );
                    }
                }
            }

            return this;
        },

        expand: function () {
            return this.toggle(true);
        },

        initialize: function (options) {

            this.options = options || {};
            this.model = pool.getDetailModel(options.data);
            this.loaded = options.loaded || false;
            this.listenTo(this.model, 'change:flags', this.onChangeFlags);
            this.listenTo(this.model, 'change:attachments', this.onChangeAttachments);
            this.listenTo(this.model, 'change:to change:cc change:bcc', this.onChangeRecipients);

            this.on({
                'load': function () {
                    this.$el.find('section.body').empty().busy();
                },
                'load:done': function () {
                    this.$el.find('section.body').idle();
                }
            });
        },

        redraw: function () {
            this.$el.empty();
            this.render();
            if (this.$el.hasClass('expanded')) {
                this.onChangeAttachments();
                this.onChangeContent();
            }
        },

        render: function () {

            var data = this.model.toJSON(),
                baton = ext.Baton({ data: data, model: this.model, view: this }),
                subject = util.getSubject(data),
                title = util.hasFrom(data) ?
                    //#. %1$s: Mail sender
                    //#. %2$s: Mail subject
                    gt('Email from %1$s: %2$s', util.getDisplayName(data.from[0]), subject) : subject;

            // disable extensions?
            _(this.options.disable).each(function (extension, point) {
                if (_.isArray(extension)) {
                    _(extension).each(function (ext) {
                        baton.disable(point, ext);
                    });
                } else {
                    baton.disable(point, extension);
                }
            });

            this.$el.attr({
                'data-cid': this.model.cid,
                'aria-expanded': 'false',
                'data-loaded': 'false',
                'role': 'article',
                'aria-label': title
            });

            this.$el.data({ view: this, model: this.model });

            ext.point('io.ox/mail/detail').invoke('draw', this.$el, baton);

            // global event for tracking purposes
            ox.trigger('mail:detail:render', this);

            return this;
        }
    });

    return {
        View: View
    };
});<|MERGE_RESOLUTION|>--- conflicted
+++ resolved
@@ -262,13 +262,8 @@
             var $body;
             this.append(
                 $('<section class="attachments">'),
-<<<<<<< HEAD
-                // must have tabindex=1, otherwise tabindex inside Shadow DOM doesn't work
-                $body = $('<section class="body user-select-text focusable" tabindex="1">')
-=======
                 // must have tabindex=0, otherwise tabindex inside Shadow DOM doesn't work
                 $body = $('<section class="body user-select-text focusable" tabindex="0">')
->>>>>>> 1c635981
             );
             // rendering mails in chrome is slow if we do not use a shadow dom
             if ($body[0].createShadowRoot && _.device('chrome') && !_.device('smartphone')) {
