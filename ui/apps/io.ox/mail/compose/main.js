--- conflicted
+++ resolved
@@ -81,33 +81,6 @@
                 win.nodes.body.addClass('sr-only');
 
                 win.busy().show(function () {
-<<<<<<< HEAD
-                    require(['io.ox/mail/compose/bundle'], function () {
-                        require(['io.ox/mail/compose/view', 'io.ox/mail/compose/model'], function (MailComposeView, MailComposeModel) {
-                            var data = keepData(obj) ? obj : _.pick(obj, 'id', 'folder_id', 'mode', 'csid', 'content_type');
-                            app.model = new MailComposeModel(data);
-                            app.view = new MailComposeView({ app: app, model: app.model });
-                            win.nodes.main.addClass('scrollable').append(app.view.render().$el);
-                            app.view.fetchMail(data).done(function () {
-                                app.view.setMail()
-                                .done(function () {
-                                    // Set window and toolbars visible again
-                                    win.nodes.header.removeClass('sr-only');
-                                    win.nodes.body.removeClass('sr-only').find('.scrollable').scrollTop(0);
-                                    win.idle();
-                                    win.setTitle(gt('Compose'));
-                                    def.resolve({ app: app });
-                                    ox.trigger('mail:' + type + ':ready', obj, app);
-                                });
-                            })
-                            .fail(function (e) {
-                                require(['io.ox/core/notifications'], function (notifications) {
-                                    notifications.yell(e);
-                                    app.quit();
-                                    def.reject();
-                                });
-                            });
-=======
                     require(['io.ox/mail/compose/bundle']).then(function () {
                         return require(['io.ox/mail/compose/view', 'io.ox/mail/compose/model']);
                     }).then(function (MailComposeView, MailComposeModel) {
@@ -132,7 +105,6 @@
                             notifications.yell(e);
                             app.quit();
                             def.reject();
->>>>>>> 1c635981
                         });
                     });
                 });
