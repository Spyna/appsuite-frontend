--- conflicted
+++ resolved
@@ -142,11 +142,7 @@
             if (type === 'forward' && unblocked(mailAPI.SENDTYPE.FORWARD)) {
                 var cid;
                 if (_.isArray(data)) {
-<<<<<<< HEAD
-                    cid = _(data).map(function (o) {return _.cid(o); }).join();
-=======
                     cid = _(data).map(function (o) { return _.cid(o); }).join();
->>>>>>> 15b67d9d
                 } else {
                     cid = _.cid(data);
                 }
