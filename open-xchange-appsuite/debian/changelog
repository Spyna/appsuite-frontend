--- conflicted
+++ resolved
@@ -1,16 +1,14 @@
-<<<<<<< HEAD
 open-xchange-appsuite (7.8.0-0) unstable; urgency=medium
 
   * prepare for 7.8.0 release
 
  -- Markus Wagner <markus.wagner@open-xchange.com>  Wed, 05 Nov 2014 16:20:51 +0100
-=======
+
 open-xchange-appsuite (7.6.2-17) stable; urgency=low
 
   * Build for patch 2015-05-26 (2521)
 
  -- Markus Wagner <markus.wagner@open-xchange.com>  Tue, 19 May 2015 15:08:37 +0200
->>>>>>> d45f4a6e
 
 open-xchange-appsuite (7.6.2-16) stable; urgency=low
 
