/**
 * This work is provided under the terms of the CREATIVE COMMONS PUBLIC
 * LICENSE. This work is protected by copyright and/or other applicable
 * law. Any use of the work other than as authorized under this license
 * or copyright law is prohibited.
 *
 * http://creativecommons.org/licenses/by-nc-sa/2.5/
 *
 * © 2013 Open-Xchange Inc., Tarrytown, NY, USA. info@open-xchange.com
 *
 * @author David Bauer <david.bauer@open-xchange.com>
 */

define('io.ox/mail/write/inline-images',
    ['io.ox/core/extensions',
     'io.ox/core/tk/dialogs',
     'io.ox/core/tk/attachments',
     'io.ox/core/notifications',
     'io.ox/core/http',
     'gettext!io.ox/mail'
    ], function (ext, dialogs, attachments, notifications, http, gt) {

    'use strict';

    var api = {
        inlineImage: function (data) {
            if ('FormData' in window) {
                var formData = new FormData();
                formData.append('file', data.file);
                return http.UPLOAD({
                    module: 'file',
                    params: { action: 'new', module: 'mail', type: 'image' },
                    data: formData,
                    fixPost: true
                });
            } else {
                return http.FORM({
                    module: 'file',
                    form: data.form,
                    params: { module: 'mail', type: 'image' }
                });
            }
        },
        getInsertedImageUrl: function (data) {
            var url = ox.apiRoot + '/file',
            url_params = $.param({
                action: 'get',
                id: data.data[0],
                session: ox.session
            });
            return url + '?' + url_params;
        }
    };

    var POINT = 'io.ox/mail/write/inline-images/';

    ext.point(POINT + 'title').extend({
        id: 'default',
        draw: function () {
            this.append(
                $('<h4>').text(gt('Insert inline image'))
            );
        }
    });

    ext.point(POINT + 'file_upload').extend({
        id: 'default',
        draw: function (baton) {
            baton.$.file_upload = attachments.fileUploadWidget({ tabindex: 0 });
            this.append(
                baton.$.file_upload
            );
        }
    });

    ext.point(POINT + 'buttons').extend({
        id: 'default',
        draw: function () {
            this.addPrimaryButton('insert', gt('Insert'), 'insert', {'tabIndex': '1'})
                .addButton('cancel', gt('Cancel'), 'cancel', {'tabIndex': '1'});
        }
    });

    return {
        api: api,
        show: function () {
            var noBusy = (_.browser.IE && _.browser.IE < 10),//IE9 upload fails if window becomes busy
                dialog = new dialogs.ModalDialog({async: true, noBusy: noBusy}),
<<<<<<< HEAD
=======
                iframes =  $(document).find('iframe'),
                iframe = _.find(iframes, function (node) {
                    // unfortunately tmce iframe ids are dynamic
                    return $(node.contentDocument).find('input#src').length > 0;
                }),
                tinymce_input_src = $(iframe.contentDocument).find('input#src'),
>>>>>>> 7a121fe0
                baton =  new ext.Baton({$: {}}),
                def = $.Deferred(),
                form;

            dialog.build(function () {
                form = $('<form>', { 'accept-charset': 'UTF-8', enctype: 'multipart/form-data', method: 'POST' });
                this.getContentNode().append(form);

                ext.point(POINT + 'title').invoke('draw', this.getHeader(), baton);

                ext.point(POINT + 'file_upload').invoke('draw', form, baton);

                ext.point(POINT + 'buttons').invoke('draw', this, baton);

                this.getPopup().addClass('inline-images').parent().css('z-index', 999999); // Get high!;
            });
            dialog.on('insert', function () {

                var file = baton.$.file_upload.find('input[type=file]'),
                    popup = this,
                    failHandler = function (data) {
                        if (data && data.error) {
                            notifications.yell('error', data.error);
                        }
                        popup.idle();
                    };

                    if (!noBusy) {
                        popup.busy();
                    }

                if (!(/\.(gif|bmp|tiff|jpe?g|gmp|png)$/i).test(file.val())) {
                    notifications.yell('error', gt('Please select a valid image File to insert'));
                    popup.idle();
                    def.reject();
                } else {
                    return api.inlineImage({
                        file: file[0].files ? file[0].files[0] : [],
                        form: form
                    }).then(function (data) {
                        popup.close();
                        def.resolve(api.getInsertedImageUrl(data));
                    }).fail(failHandler);
                }
            })
            .show();
            return def;
        }
    };

});<|MERGE_RESOLUTION|>--- conflicted
+++ resolved
@@ -86,15 +86,12 @@
         show: function () {
             var noBusy = (_.browser.IE && _.browser.IE < 10),//IE9 upload fails if window becomes busy
                 dialog = new dialogs.ModalDialog({async: true, noBusy: noBusy}),
-<<<<<<< HEAD
-=======
                 iframes =  $(document).find('iframe'),
                 iframe = _.find(iframes, function (node) {
                     // unfortunately tmce iframe ids are dynamic
                     return $(node.contentDocument).find('input#src').length > 0;
                 }),
                 tinymce_input_src = $(iframe.contentDocument).find('input#src'),
->>>>>>> 7a121fe0
                 baton =  new ext.Baton({$: {}}),
                 def = $.Deferred(),
                 form;
