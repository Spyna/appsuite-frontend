--- conflicted
+++ resolved
@@ -43,11 +43,7 @@
       </p>
 </div>
 <div class="task" id="ox.appsuite.user.task.email.send.attachmentlink">
-<<<<<<< HEAD
-<p class="title">Jak wysyłać załączniki jako linki na stronie <span class="guilabel"><strong>Redagowanie</strong></span>:</p>
-=======
 <p class="title">Jak wysłać załączniki jako łącze w oknie edycji wiadomości e-mail:</p>
->>>>>>> 1c74fb5d
 <div class="procedure"><ol class="procedure" type="1">
 <li class="step"><p role="presentation">Wybierz pliki, które chcesz wysłać jako załącznik.<ul class="itemizedlist" style="list-style-type: disc; ">
 <li class="listitem">
@@ -62,15 +58,6 @@
             </p></li>
 <li class="step"><p role="presentation">Możesz skorzystać z następujących funkcji:<ul class="itemizedlist" style="list-style-type: disc; ">
 <li class="listitem"><p role="presentation">Aby usunąć załącznik, kliknij ikonę <span class="guibutton"><strong>Usuń załącznik</strong></span> <span aria-hidden="true" class="inlinemediaobject" id="ox.appsuite.user.fig.email.send.attachmentlink.delete"><img src="../../images/appsuite_user_icon_trash.png"></span>.</p></li>
-<<<<<<< HEAD
-<li class="listitem"><p role="presentation">Aby ukryć lub wyświetlić załączniki, kliknij przycisk z ikoną załącznika.</p></li>
-</ul>
-            </p></li>
-<li class="step"><p role="presentation">Kliknij <span class="phrase"><span class="guibutton"><strong>Użyj Drive Mail</strong></span></span>. Pojawią się dodatkowe funkcje.<ul class="itemizedlist" style="list-style-type: disc; ">
-<li class="listitem">
-<p role="presentation">Aby ustawić datę ważności łącza publicznego, kliknij pozycję <span class="guibutton"><strong>Termin ważności</strong></span>. Wybierz odpowiednią pozycję.</p>
-<p role="presentation">Jeśli załącznik ma zostać usunięty po upływie terminu ważności, włącz opcję <span class="guibutton"><strong>Usuń po terminie ważności</strong></span>.</p>
-=======
 <li class="listitem"><p role="presentation">Aby ukryć lub pokazać załączniki, kliknij ikonę <span class="guilabel"><strong>Rozwiń</strong></span><span aria-hidden="true" class="inlinemediaobject" id="ox.appsuite.user.fig.email.send.attachmentlink.unfold"><img src="../../images/appsuite_user_icon_dropdown.png"></span></p></li>
 </ul>
             </p></li>
@@ -80,25 +67,16 @@
 <li class="listitem">
 <p role="presentation">Aby ustawić datę ważności łącza publicznego, kliknij pozycję poniżej pola <span class="guibutton"><strong>Termin ważności</strong></span>.</p>
 <p role="presentation">Ustawiając datę ważności, możesz wymusić usunięcie załącznika po upływie terminu. W tym celu włącz opcję <span class="guibutton"><strong>Usuń po terminie ważności</strong></span>.</p>
->>>>>>> 1c74fb5d
 <p role="presentation"><span class="phrase"><strong>Uwaga:</strong></span> w zależności od konfiguracji oprogramowania do pracy grupowej te funkcje są opcjonalne lub obowiązkowe.</p>
 </li>
 <li class="listitem"><p role="presentation">Aby zabezpieczyć łącze publiczne do załączników hasłem, zaznacz pole wyboru <span class="guibutton"><strong>Wprowadź hasło</strong></span>. Aby hasło było widoczne podczas wprowadzania, kliknij ikonę z prawej strony pola wejściowego.</p></li>
 <li class="listitem">
-<<<<<<< HEAD
-<p role="presentation">Aby otrzymywać powiadomienia o określonych zdarzeniach, kliknij pozycję <span class="guibutton"><strong>Powiadomienie</strong></span>. Włącz odpowiednie opcje.</p>
-<p role="presentation"><span class="phrase"><strong>Uwaga:</strong></span> w zależności od konfiguracji oprogramowania do pracy grupowej to ustawienie może być niedostępne.</p>
-=======
 <p role="presentation">Aby otrzymywać powiadomienia o określonych czynnościach, włącz przynajmniej jedną pozycję poniżej pola <span class="guibutton"><strong>Powiadomienia e-mail</strong></span>.</p>
 <p role="presentation"><span class="phrase"><strong>Uwaga:</strong></span> w zależności od konfiguracji oprogramowania do pracy grupowej to ustawienie może być niedostępne.</p>
 </li>
 </ul>
             </p>
->>>>>>> 1c74fb5d
 </li>
-<li class="listitem"><p role="presentation">Aby zabezpieczyć łącze publiczne do załączników hasłem, zaznacz odpowiednie pole wyboru. Wprowadź hasło. Aby hasło było widoczne podczas wprowadzania, kliknij ikonę z prawej strony pola wejściowego.</p></li>
-</ul>
-            </p></li>
 </ol></div>
 <div class="taskrelated">
           <div class="more">
