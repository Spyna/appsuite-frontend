/**
 * This work is provided under the terms of the CREATIVE COMMONS PUBLIC
 * LICENSE. This work is protected by copyright and/or other applicable
 * law. Any use of the work other than as authorized under this license
 * or copyright law is prohibited.
 *
 * http://creativecommons.org/licenses/by-nc-sa/2.5/
 *
 * © 2014 Open-Xchange Inc., Tarrytown, NY, USA. info@open-xchange.com
 *
 * @author Frank Paczynski <frank.paczynski@open-xchange.com>
 */

define('io.ox/search/facets/extensions', [
    'io.ox/core/extensions',
    'settings!io.ox/core',
    'io.ox/core/date',
    'io.ox/search/util',
    'gettext!io.ox/core'
], function (ext, settings, dateAPI, util, gt) {
    'use strict';

    //var POINT = 'io.ox/search/facets';

    function folderDialog(facet, baton) {
        require(['io.ox/core/folder/picker', 'io.ox/core/folder/api'], function (picker, api) {
            var value = facet.values.custom,
                id = value.custom,
                type = baton.model.getModule();

            picker({
                folder: id,
                module: type === 'files' ? 'infostore' : type,
                root: type === 'files' ? '9' : '1',
                done: function (target) {
                    //get folder data
                    api.get(target)
                        .always(function (data) {
                            //use id as fallback label
                            var label = (data || {}).title || target;
                            baton.model.update(facet.id, id, { custom: target, name: label });
                        });
                },
                disable: function (data) {
                    var same = type === 'move' && data.id === id,
                        create = api.can('create', data);
                    return same || !create;
                }
            });
        });
    }

    var SORT = {
            current: 1,
            'default': 2,
            standard: 3
        },
        LABEL = {
            hide: gt('Hide advanced filters'),
            show: gt('Show advanced filters')
        },
        extensions = {

            item: function (baton, value, facet) {
                var button = this.find('a');
                ext.point('io.ox/search/facets/facet-type').invoke('draw', button, baton, value, facet);
                ext.point('io.ox/search/facets/facet-name').invoke('draw', button, baton, value, facet);
                ext.point('io.ox/search/facets/facet-dropdown').invoke('draw', button, baton, value, facet);
                ext.point('io.ox/search/facets/facet-remove').invoke('draw', button, baton, value, facet);
            },

            facets: function (baton) {
                // ensure folder facet is set
                baton.model.ensure();

                var list = baton.model.get('poollist'),
                    pool = baton.model.get('pool');

                this.append(
                    _(list).map(function (item) {

                        // get active value
                        var facet = pool[item.facet], value, node, button;

                        if (!facet || _.contains(facet.flags, 'advanced')) return $();

                        value = facet.values[item.value];

                        // create facet node
                        node = $('<li role="presentation" class="facet btn-group">').append(
                            // in firefox clicks on nested elements in buttons won't work - therefore this needs to be a  <a href="#">
                            button = $('<a href="#" type="button" role="button" class="btn btn-default dropdown-toggle" tabindex="1">')
                            .on('click', function (e) { e.preventDefault(); })
                            .append($('<label>'))
                        );

                        var special = ext.point('io.ox/search/facets/item/' + value.facet);
                        if (special.list().length > 0) {
                            // additional actions per id/type
                            special.invoke('draw', node, baton, value, facet);
                        } else {
                            // general stuff
                            ext.point('io.ox/search/facets/item').invoke('draw', node, baton, value, facet);
                        }

                        return node;

                    }).reverse()
                );
            },

            advfacets: function (baton) {
                // ensure folder facet is set
                baton.model.ensure();

                var facets = baton.model.get('autocomplete'),
                    pool = baton.model.get('pool'),
                    list = baton.model.get('poollist'),
                    self = this,
                    nodes = [];

                if (!baton.model.get('showadv'))
                    self.hide();

                // add inactive advanced facets
                nodes = _(facets).map(function (facet) {
                    var value, node, button;

                    // only advanced
                    if (!_.contains(facet.flags, 'advanced')) return;

                    _.each(list, function (elem) {
                        if (facet.id === elem.facet) {
                            // get value from pool
                            value = _.find(pool[facet.id].values, function (value) {
                                return value.id === elem.value;
                            });
                        }
                    });

                    // use value  when currently active or placeholder
                    value = value || { facet: facet.id, placeholder: true };

                    // create facet node
                    node = $('<li role="presentation" class="facet btn-group">').append(
                        // in firefox clicks on nested elements in buttons won't work - therefore this needs to be a  <a href="#">
                        button = $('<a href="#" type="button" role="button" class="btn btn-default dropdown-toggle" tabindex="1">')
                        .on('click', function (e) { e.preventDefault(); })
                        .append($('<label>'))
                    );

                    var special = ext.point('io.ox/search/facets/item/' + value.facet);
                    if (special.list().length > 0) {
                        // additional actions per id/type
                        special.invoke('draw', node, baton, value, facet);
                    } else {
                        // general stuff
                        ext.point('io.ox/search/facets/item').invoke('draw', node, baton, value, facet);
                    }

                    return node;
                }).reverse();

                // add label
                this.parent().find('a').remove();
                if (_.compact(nodes).length) {
                    this.parent().prepend(
                        $('<nav>').append(
                            $('<a data-action="toggle-adv">')
                                .text(baton.model.get('showadv') ? LABEL.hide : LABEL.show)
                                .attr({
                                    tabindex: 1,
                                    role: 'button',
                                    href: '#'
                                })
                                .on('click ', function () {
                                    var visible = self.is(':visible');
                                    $(this).text(visible ? LABEL.show : LABEL.hide);
                                    baton.model.set('showadv', !visible);
                                    self.toggle();
                                })
                        )
                    );
                }

                this.append(nodes);
            },

            optionsHandler: function (baton) {

                $('body').delegate('.facet-dropdown .option', 'click tap', function (e) {
                    // TODO: remove hack
                    e.stopImmediatePropagation();
                    e.stopPropagation();
                    e.preventDefault();
                    // mobile
                    $(this).closest('.custom-dropdown').toggle();
                    ox.idle();

                    $(e.target).closest('.dropdown.open').toggle();

                    var link = $(e.target).closest('a'),
                        list = link.closest('ul'),
                        option = link.attr('data-action') || link.attr('data-custom') ||  link.attr('data-option'),
                        facet = list.attr('data-facet'),
                        value = list.attr('data-value');

                    // select option
                    if (option === 'dialog') {
                        // open folder dialog
                        var facet = baton.model.get('pool').folder;
                        folderDialog(facet, baton);
                    } else if (link.attr('data-point')) {
                        ext.point('io.ox/search/facets/custom/' + link.attr('data-point')).invoke('draw', this, baton, facet, value, { option: link.attr('data-point') });
                    } else {
                        if (facet === 'folder') {
                            // overwrite custom
                            baton.model.update(facet, value, { name: link.attr('title'), custom: option });
                        } else if (!value) {
                            baton.model.add(facet, option, option);
                        } else {
                            // use existing option
                            baton.model.update(facet, value, { option: option });
                        }
                        baton.model.trigger('query', baton.model.getApp(), 'select option');
                    }
                });
            },

            facetType: function (baton, value, facet) {
                var options = value.options || facet.options,
                    id = value._compact ? value._compact.option : undefined,
                    type;

                // get type label
                // TYPE 3: use facet label instead of option label
                if (options && facet.style !== 'exclusive')
                    type = util.getOptionLabel(options, id);
                // append type
                if (facet.style !== 'simple') {
                    this.find('label').prepend(
                        $('<span>')
                            .addClass('type')
                            .text(type || facet.name)

                    );
                }
            },

            facetName: function (baton, value, facet) {
                var node = $('<span>').addClass('name'),
                    detail = (value.item || {}).detail,
                    label = value.name || (value.item || {}).name,
                    optionslabel;

                if (detail) {
                    // example: searchtem <i>in description</i>
                    node.append(
                        $.txt(value.item.name + '\u00A0'),
                        $('<i>').text(detail)
                    );
                } else {
                    // TYPE 3: use option label instead of value label
                    if (facet.style === 'exclusive' && value._compact)
                        optionslabel = util.getOptionLabel(value.options, value._compact.option);
                    node.text(optionslabel || label || gt('All'));
                }

                this.find('label').append(node);
            },

            facetRemove: function (baton, value, facet, fn) {
                var isMandatory = baton.model.isMandatory(value.facet), node;

                // remove action for non mandatory facets
                if ((isMandatory && value.facet === 'folder') || _.contains(facet.flags, 'advanced') || value.placeholder) return;

                this.prepend(
                    node = $('<span class="remove">').attr({
                        'tabindex': '1',
                        'aria-label': gt('Remove')
                    })
                    .append(
                        $('<i class="fa fa-times action">')
                    )
                    .on('click', fn || function () {
                        baton.model.remove(value.facet || value._compact.facet, value.id);
                        return false;
                    })

                );
                // tooltip
                if (!_.device('touch')) {
                    node.attr({
                        'data-toggle': 'tooltip',
                        'data-placement': 'bottom',
                        'data-animation': 'false',
                        'data-container': 'body',
                        'data-original-title': gt('Remove')
                    })
                    .tooltip()
                    .on('click', function () {
                        if (node.tooltip)
                            node.tooltip('hide');
                    });
                }
            },

            facetDropdown: function (baton, value, facet) {
                var options = facet.options || _.values(facet.values)[0].options || [],
                    current = value._compact ? value._compact.option : '',
                    option,
                    parent = this.parent(),
                    menu;

                if (options.length) {
                    this.attr('data-toggle', 'dropdown');
                    // add caret
                    this.prepend(
                        $('<div class="caret-container">').append(
                            $('<i class="fa fa-caret-down">')
                        )
                    );

                    // create menu
                    menu = $('<ul class="dropdown dropdown-menu facet-dropdown">').attr({
                        'data-facet': facet.id,
                        'data-value': value.id
                    });

                    // add generic 'all'
                    if (_.contains(facet.flags, 'advanced')) {
                        menu.append(
                            $('<li>').append(
                                 $('<a tabindex="-1" href="#" role="menuitemcheckbox">')
                                    .append(
                                        $('<i class="fa fa-fw">')
<<<<<<< HEAD
                                            .addClass(current === '' ? 'fa-check' : 'fa-none'),
                                        $('<span>').html(gt('All'))
=======
                                            .addClass(current === '' ? 'fa-check': 'fa-none'),
                                        $('<span>').text(gt('All'))
>>>>>>> 999ec3b5
                                    )
                                    //.addClass('option')
                                    .attr({
                                        'data-option': 'unset'
                                    })
                                    .click(function () {
                                        if (current !== '')
                                            baton.model.remove(facet.id, current);
                                    })
                            ),
                            $('<li role="presentation" class="divider"></li>')
                        );
                    }

                    // add options
                    _.each(options, function (item) {
                        menu.append(
                            option = $('<li role="presentation">').append(
<<<<<<< HEAD
                                $('<a role="menuitemcheckbox" tabindex="-1" href="#">').append(
                                    $('<i class="fa fa-fw fa-none">'),
                                    $('<span>').html(item.name || item.item.name)
                                )
                                .addClass('option')
                                .attr({
                                    'data-option': item.id,
                                    // used to handle custom facets via extension points
                                    'data-point': item.point
                                })
                            )
=======
                                         $('<a role="menuitemcheckbox" tabindex="-1" href="#">')
                                            .append(
                                                $('<i class="fa fa-fw fa-none">'),
                                                $('<span>').text(item.name || item.item.name)
                                            )
                                            .addClass('option')
                                            .attr({
                                                'data-option': item.id,
                                                // used to handle custom facets via extension points
                                                'data-point': item.point
                                            })
                                    )
>>>>>>> 999ec3b5
                        );
                        if (current === item.id)
                            option.find('.fa').removeClass('fa-none').addClass('fa-check');
                    });
                    // add menu
                    parent.append(menu);

                    //apply a11y
                    this.dropdown();
                }

                // copy search string to input
                if (_.contains(facet.flags, 'highlander')) {
                    this.on('click', function () {
                        var sidepanel = $(this).closest('.window-sidepanel'),
                            field = sidepanel.find('.search-field'),
                            key = Object.keys(facet.values)[0];
                        field.val(facet.values[key].name);
                    });
                }

            },

            timeFacet: function (baton, value, facet) {
                var self = this,
                    VALUE = 'daterange',
                    isUpdate = !!baton.model.get('pool')['date.custom'],
                    data, from, to, group, current, container;

                // add styles
                self.addClass('timefacet');

                // add vs update
                facet = baton.model.get('pool')['date.custom'] || facet;

                // predefined values
                data = value.options && value.options[0] ? value.options[0] : {};
                from = data.from ? (new dateAPI.Local(data.from)).format(dateAPI.DATE) : undefined;
                to = data.to ? (new dateAPI.Local(data.to)).format(dateAPI.DATE) : undefined;
                current = data.id || undefined;

                // data from inputs
                function getData () {
                    var nodes = group.find('input'),
                        range = [],
                        WILDCARD = '*';
                    // construct facet custom value
                    _.each(nodes, function (node) {
                        var value = $(node).val();

                        if (value !== '') {
                            // standard date format
                            value = (dateAPI.Local.parse(value, dateAPI.DATE));
                        } else {
                            // use wildcard
                            value = value !== '' ? value : WILDCARD;
                        }

                        // get date parts
                        range.push({
                            value: value.format ? value.valueOf() : value
                        });
                    });
                    return {
                        id: '[' + range[0].value + ' TO ' + range[1].value + ']',
                        from: range[0].value.replace ? null : range[0].value,
                        to: range[1].value.replace ? null : range[1].value
                    };
                }
                // datepicker range automatically corrects dates so whe delay a little bit
                var lazyApply = _.debounce(apply, 200);

                // change handler
                function apply () {
                    var data = getData();

                    // update model only on real change
                    if (current !== data.id) {
                        // update vs add
                        var tmp = facet.values[VALUE] || facet.values[0];
                        // set value custom property
                        tmp.custom = data.id;
                        // set option
                        tmp.options = [data];

                        // remeber current state
                        current = data.id;

                        // update vs app
                        if (!isUpdate) {
                            baton.model.add(facet.id, 'daterange', data.id);
                        } else {
                            baton.model.update(facet.id, VALUE, { option: data.id, value: VALUE });
                        }
                        baton.model.trigger('query', baton.model.getApp());
                    }
                }

                //i18n: just localize the picker, use en as default with current languages
                $.fn.datepicker.dates.en = {
                    days: dateAPI.locale.days,
                    daysShort: dateAPI.locale.daysShort,
                    daysMin: dateAPI.locale.daysStandalone,
                    months: dateAPI.locale.months,
                    monthsShort: dateAPI.locale.monthsShort,
                    today: gt('Today')
                };

                // used to handle overlow when datepicker is shown
                $('body>.datepicker-container').remove();
                $('body').append(
                    container = $('<div class="datepicker-container">').hide()
                );

                // input group
                self.find('label')
                    .append(
                        $('<div>')
                            .addClass('type')
                            .text(facet.name),
                        group = $('<div class="input-daterange input-group" id="datepicker">')
                                    .append(
                                        $('<input type="text" class="input-sm form-control" name="start" />')
                                            .attr('placeholder', gt('Starts on'))
                                            .val(from)
                                            .on('change', lazyApply),
                                        $('<span class="input-group-addon">')
                                            .text('-'),
                                        $('<input type="text" class="input-sm form-control" name="end" />')
                                            .attr('placeholder', gt('Ends on'))
                                            .val(to)
                                            .on('change', lazyApply)
                                    )
                                    .datepicker({
                                        format: dateAPI.getFormat(dateAPI.DATE).replace(/\by\b/, 'yyyy').toLowerCase(),
                                        parentEl: container,
                                        weekStar: dateAPI.locale.weekStart,
                                        //orientation: 'top left auto',
                                        autoclose: true,
                                        clearBtn: false,
                                        todayHighlight: true,
                                        //insert date when clicked
                                        todayBtn: 'linked'
                                    })
                                    .on('show', function (e) {
                                        // position container (workaround)
                                        var offset = $(e.target).offset();
                                        container.show();

                                        // use samt offset
                                        container.offset(offset);

                                        // appply child style
                                        container.find('.datepicker').css({
                                            top: $(e.target).outerHeight(),
                                            left: 0
                                        });
                                    })
                    );
            },

            folderFacet: function (baton, value, facet) {
                var self = this,
                    button = this.find('a[type="button"]'),
                    current = value.custom,
                    option, link,
                    menu = $('<ul class="dropdown dropdown-menu facet-dropdown">')
                        .attr({
                            'data-facet': 'folder',
                            'data-value': 'custom'
                        });

                ext.point('io.ox/search/facets/facet-type').invoke('draw', button, baton, value, facet);
                ext.point('io.ox/search/facets/facet-name').invoke('draw', button, baton, value, facet);

                button.attr({
                    'data-toggle': 'dropdown'
                });

                button.prepend(
                    $('<div class="caret-container">').append(
                        $('<i class="fa fa-caret-down">')
                    )
                );

                // add 'all folders'
                var link;
                if (!baton.model.isMandatory('folder')) {
                    menu.prepend(
                        $('<li role="presentation">').append(
                             link = $('<a href="#" class="option more" role="menuitemcheckbox" tabindex="-1">')
                                        .append(
                                            $('<i class="fa fa-fw ">'),
                                            $('<span>').text(gt('All folders'))
                                        )
                                        .attr('data-custom', 'custom')
                                        .attr('title', gt('All folders'))
                        )
                    );
                    // is active
                    if (!value.custom || value.custom === 'custom') {
                        // set display name
                        this.find('.name')
                            .text(gt('All folders'));
                        // set fa-check icon
                        link.find('i')
                            .addClass('fa-check');
                        link.attr('aria-checked', true);
                    }
                }

                // add fodlers
                util.getFolders(baton.model)
                    .then(function (accounts) {

                        // handle each account
                        _.each(accounts, function (account, key) {

                            // reduce list for non primary accounts
                            if (key !== '0') {
                                account.list  = account.list.slice(0, 2);
                            }

                            // sort by type
                            account.list.sort(function (a, b) {
                                return SORT[a.type] - SORT[b.type];
                            });

                            // account name as dropdown header
                            if (Object.keys(accounts).length > 1) {
                                menu.append(
                                    $('<li class="dropdown-header">').append(account.name)
                                );
                            }
                            // add option
                            _.each(account.list, function (folder) {
                                menu.append(
                                    option = $('<li>').append(
                                        $('<a href="#" role="menuitemcheckbox" class="option" tabindex="-1">')
                                            .append(
                                                $('<i class="fa fa-fw fa-none">'),
                                                $('<span>').text(folder.title)
                                            )
                                            .attr({
                                                'data-custom': folder.id,
                                                'title': folder.title,
                                                tabIndex: '-1'
                                            })
                                    )
                                );
                                if (current === folder.id) {
                                    option.find('a').attr('aria-checked', true);
                                    option.find('.fa').removeClass('fa-none').addClass('fa-check');
                                }
                            });

                            // add divider
                            menu.append(
                                $('<li class="divider">')
                            );
                        });
                        // add option to open dialog
                        menu.append(
                            $('<li>').append(
                                 $('<a href="#" class="option more" role="menuitemcheckbox" tabindex="-1">')
                                    .append(
                                        $('<i class="fa fa-fw fa-none">'),
                                        $('<span>').text(gt('More') + '...')
                                    )
                                    .attr('data-action', 'dialog')
                            )
                        );
                    }).then(function () {
                        // add to dom
                        self.append(menu);

                        // custom remove handler for folders
                        function remove (e) {
                            e.preventDefault();
                            e.stopPropagation();
                            (facet.values.custom || facet.values[0]).custom = 'custom';
                            baton.model.update(facet.id, 'custom', { custom: 'custom' });
                        }

                        if (value.custom && value.custom !== 'custom')
                            // use custom click handler
                            ext.point('io.ox/search/facets/facet-remove').invoke('draw', button, baton, value, facet, remove);

                        // apply a11y
                        button.dropdown();
                    });
            }
        };

    return extensions;
});<|MERGE_RESOLUTION|>--- conflicted
+++ resolved
@@ -335,13 +335,8 @@
                                  $('<a tabindex="-1" href="#" role="menuitemcheckbox">')
                                     .append(
                                         $('<i class="fa fa-fw">')
-<<<<<<< HEAD
                                             .addClass(current === '' ? 'fa-check' : 'fa-none'),
-                                        $('<span>').html(gt('All'))
-=======
-                                            .addClass(current === '' ? 'fa-check': 'fa-none'),
                                         $('<span>').text(gt('All'))
->>>>>>> 999ec3b5
                                     )
                                     //.addClass('option')
                                     .attr({
@@ -360,19 +355,6 @@
                     _.each(options, function (item) {
                         menu.append(
                             option = $('<li role="presentation">').append(
-<<<<<<< HEAD
-                                $('<a role="menuitemcheckbox" tabindex="-1" href="#">').append(
-                                    $('<i class="fa fa-fw fa-none">'),
-                                    $('<span>').html(item.name || item.item.name)
-                                )
-                                .addClass('option')
-                                .attr({
-                                    'data-option': item.id,
-                                    // used to handle custom facets via extension points
-                                    'data-point': item.point
-                                })
-                            )
-=======
                                          $('<a role="menuitemcheckbox" tabindex="-1" href="#">')
                                             .append(
                                                 $('<i class="fa fa-fw fa-none">'),
@@ -385,7 +367,6 @@
                                                 'data-point': item.point
                                             })
                                     )
->>>>>>> 999ec3b5
                         );
                         if (current === item.id)
                             option.find('.fa').removeClass('fa-none').addClass('fa-check');
