/**
 * This work is provided under the terms of the CREATIVE COMMONS PUBLIC
 * LICENSE. This work is protected by copyright and/or other applicable
 * law. Any use of the work other than as authorized under this license
 * or copyright law is prohibited.
 *
 * http://creativecommons.org/licenses/by-nc-sa/2.5/
 * © 2013 Open-Xchange Inc., Tarrytown, NY, USA. info@open-xchange.com
 *
 * @author Julian Bäume <julian.baeume@open-xchange.com>
 */
define('moxiecode/tiny_mce/plugins/emoji/main',
       ['3rd.party/emoji/emoji',
       'moxiecode/tiny_mce/plugins/emoji/categories',
       'io.ox/core/extensions',
       'settings!io.ox/mail/emoji',
       'css!3rd.party/emoji/emoji.css',
       'less!moxiecode/tiny_mce/plugins/emoji/emoji.less'
    ], function (emoji, categories, ext, settings) {

    "use strict";

    ext.point('3rd.party/emoji/editor_css').extend({
        id: 'unified/icons',
        css: '3rd.party/emoji/emoji.css'
    });

    function parseCollections() {
        //TODO: may be, filter the list for collections, we support in the frontend
        var e = settings.get('availableCollections', '');
        return _(e.split(',')).map(function (collection) {
            return collection.trim();
        });
    }

    function parseUnicode(str) {
        var unicode;

        //HACK: fix number emojis and flags (&#x doesn’t work with to large numbers)
        //may be, there is a better way to calculate the utf-8 code from the number
        if (str.length === 6) {
            return parseUnicode(str.substr(0, 2)) + parseUnicode(str.substr(2));
        }
        if (str.length === 10) {
            return parseUnicode(str.substr(0, 5)) + parseUnicode(str.substr(5));
        }

        unicode = '&#x' + str + ';';
        //transform unicode html entity to text
        return $('<div>').html(unicode).text();
    }

    var collections = parseCollections();

    function escape(s) {
        return window.escape(s).replace(/%u/g, '\\u').toLowerCase();
    }

    // introduce Emoji class
    function Emoji() {

        // inherit from emoji
        _.extend(this, emoji);

        // plain data API
        this.icons = [];
        this.collections = collections;
        this.category_map = {};

        // make settings accessible, esp. for editor plugin
        this.settings = settings;

        var defaultCollection = settings.get('defaultCollection', 'japan_carrier');
        this.currentCollection = settings.get('userCollection', defaultCollection);

        this.createCategoryMap();
    }

    _.extend(Emoji.prototype, {

        iconInfo: function (icon) {

            if (_.isString(icon))
                return this.iconInfo([icon, emoji.EMOJI_MAP[icon]]);

            if (!icon || !icon[0] || !icon[1] || !icon[1][1] || !icon[1][2])
                return { invalid: true };

            return {
                css: this.cssFor(icon[0]),
                unicode: icon[0],
                desc: icon[1][1],
                category: this.category_map[icon[0]]
            };
        },

        cssFor: function (unicode) {

            var icon = emoji.EMOJI_MAP[unicode];

            if (this.currentCollection === 'softbank' || this.currentCollection === 'japan_carrier') {
                return 'emoji-softbank sprite-emoji-' + icon[5][1].substring(2).toLowerCase();
            }

<<<<<<< HEAD
            return 'emoji emoji' + icon[2];
=======
            return 'emoji-unified emoji' + icon[2];
>>>>>>> fb57b3c4
        },

        // add to "recently used" category
        recent: function (unicode) {

            var recently = settings.get('recently', {}),
                // encode unicode to avoid backend bug
                key = escape(unicode);

            if (key in recently) {
                recently[key].count++;
                recently[key].time = _.now();
            } else {
                recently[key] = { count: 1, time: _.now() };
            }

            settings.set('recently', recently).save();
        },

        getRecently: function () {
            return _(categories[this.currentCollection].meta).find(function (cat) {
                return cat.name === 'recently';
            }) || categories.recently;
        },

        resetRecents: function () {
            settings.set('recently', {}).save();
        },

        iconsForCategory: function (category) {

            if (category === 'recently') {

                var recently = settings.get('recently', {});

                return _(this.icons)
                    .chain()
                    // get relevant icons
                    .filter(function (icon) {
                        // encode unicode to avoid backend bug
                        var key = escape(icon.unicode);
                        return key in recently && !!icon.category;
                    })
                    .map(function (icon) {
                        var key = escape(icon.unicode);
                        return [icon, recently[key]];
                    })
                    // sort by timestamp
                    .sortBy(function (array) {
                        return array[1].time;
                    })
                    // get first 40 icons (5 rows; 8 per row)
                    .first(40)
                    // now sort by frequency (descending order)
                    .sortBy(function (array) {
                        return 0 - array[1].count;
                    })
                    // extract the icon
                    .pluck(0)
                    .value();
            }

            return _(this.icons).filter(function (icon) {
                return icon.category === category;
            });
        },

        getCategories: function () {
            return (categories[this.currentCollection].meta || []).slice()
            .filter(function (cat) {
                return cat.name !== 'recently';
            }); // return copy
        },

        getDefaultCategory: function () {
            return (_(this.getCategories()).first() || {}).name;
        },

        hasCategory: function (category) {
            return _(categories[this.currentCollection].meta).chain().pluck('name').indexOf(category).value() > -1;
        },

        getTitle: function (id) {
            return categories.translations[id];
        },

        setCollection: function (collection) {

            if (!_(this.collections).contains(collection)) return;

            this.currentCollection = collection;
            settings.set('userCollection', collection).save();
            this.createCategoryMap();
        },

        getCollection: function () {
            return this.currentCollection;
        },

        // "invert" the categories object
        createCategoryMap: function () {

            var cat = categories[this.currentCollection];

            this.category_map = _.object(
                _(cat).chain().values().flatten(true).value(),
                _(cat)
                    .chain()
                    .pairs()
                    .map(function (item) {
                        var category = item[0];
                        return _(item[1]).map(function () {
                            return category;
                        });
                    })
                    .flatten(true)
                    .value()
            );

            this.icons = _(emoji.EMOJI_MAP)
                .chain()
                .pairs()
                .map(this.iconInfo, this)
                .value();
        }
    });

    return {

        getInstance: function () {
            return new Emoji();
        },

        // HTML related API
        unifiedToImageTag: function (text, options) {

            var parsedText,
                self = this;

            options = options || {};

            if (options.forceEmojiIcons !== true && _.device('emoji')) {
                return text;
            }
            parsedText = $('<div>').append(emoji.unifiedToHTML(text));

            parsedText.find('span.emoji').each(function (index, node) {
                //parse unicode number
                var unicode = parseUnicode(_.find($(node).attr('class').split('emoji'), function (item) {
                    return item.trim();
                }));
                $(node).replaceWith(
                    $('<img src="apps/themes/login/1x1.gif" class="' + self.getInstance().cssFor(unicode) + '">')
                    .attr('data-emoji-unicode', unicode)
                );
            });
            return parsedText.html();
        },

        imageTagsToUnified: function (html) {

            var node = $('<div>').append(html);

            node.find('img[data-emoji-unicode]').each(function (index, node) {
                $(node).replaceWith($(node).attr('data-emoji-unicode'));
            });

            return node.html();
        }
    };
});<|MERGE_RESOLUTION|>--- conflicted
+++ resolved
@@ -102,11 +102,7 @@
                 return 'emoji-softbank sprite-emoji-' + icon[5][1].substring(2).toLowerCase();
             }
 
-<<<<<<< HEAD
-            return 'emoji emoji' + icon[2];
-=======
             return 'emoji-unified emoji' + icon[2];
->>>>>>> fb57b3c4
         },
 
         // add to "recently used" category
