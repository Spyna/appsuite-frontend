<html lang="en">
<head>
<meta http-equiv="Content-Type" content="text/html; charset=utf-8">
<title>2.1. Groupware Definition</title>
<link rel="stylesheet" type="text/css" href="../../help.css">
<meta name="generator" content="DocBook XSL Stylesheets V1.78.1">
<link rel="home" href="index.html" title="User Guide">
<link rel="up" href="ox.appsuite.user.chap.intro.html" title="Chapter 2. Getting Started with the Groupware">
<link rel="prev" href="ox.appsuite.user.chap.intro.html" title="Chapter 2. Getting Started with the Groupware">
<link rel="next" href="ox.appsuite.user.sect.intro.requirements.html" title="2.2. System Requirements">
<link rel="copyright" href="ox.appsuite.user.legalnotice.html" title="Legal Notice">
<link rel="stylesheet" type="text/css" href="../../bootstrap.min.css"​/> 
<link id="favicon" rel="shortcut icon" href="../../../apps/themes/default/favicon.ico" type="image/x-icon"> 
<meta name="viewport" content="width=device-width, initial-scale=1.0">
   <script src="../../jquery.min.js"></script> 

   <script src="../../bootstrap.min.js"></script> 
</head>
<body bgcolor="white" text="black" link="#0000FF" vlink="#840084" alink="#0000FF">
<div class="oxhelp-navigation-top"><nav class="navbar navbar-inverse" role="navigation"><div class="container-fluid">
<div class="navbar-header">
<button type="button" class="navbar-toggle" data-toggle="collapse" data-target="#ox-main-nav"><span class="sr-only">Toggle navigation</span><span class="icon-bar"></span><span class="icon-bar"></span><span class="icon-bar"></span></button><a class="navbar-brand"></a>
</div>
<div class="collapse navbar-collapse" id="ox-main-nav"><ul class="nav navbar-nav">
<li><a accesskey="p" class="oxhelp-prev-link" href="ox.appsuite.user.chap.intro.html">Prev</a></li>
<li><a accesskey="h" href="index.html" class="oxhelp-home-link">Start Page</a></li>
<li><a accesskey="t" href="bk01-toc.html" class="oxhelp-toc-link">Table Of Contents</a></li>
<li><a accesskey="n" class="oxhelp-next-link" href="ox.appsuite.user.sect.intro.requirements.html">Next</a></li>
</ul></div>
</div></nav></div>
<div class="oxhelp-content">
  <h1 class="sr-only">Getting Started with the Groupware </h1>
<div class="sect1" id="ox.appsuite.user.sect.intro.groupware">
<div class="titlepage"><div><div><h2 class="title" style="clear: both">2.1. Groupware Definition </h2></div></div></div>
<a class="indexterm" name="id-1.3.4.2"></a><div class="concept">
<a name="ox.appsuite.user.concept.intro.groupware"></a><p id="ox.appsuite.user.concept.intro.groupware">Learn which applications are part of the groupware. Get an initial insight into the tasks that can be accomplished using the applications.</p>
</div>
<div class="concept">
<a name="ox.appsuite.user.concept.intro.groupware.startpage"></a><p id="ox.appsuite.user.concept.intro.groupware.startpage"></p>
<h3 class="title"><span class="phrase">Portal</span></h3>
<p>Your information centre for scheduled appointments, new E-Mail messages or messages from messaging platforms.</p>
<ul class="itemizedlist" style="list-style-type: disc; ">
<li class="listitem"><p role="presentation">Get an overview of current appointments and new E-Mail messages. Launch the <span class="phrase"><span class="guilabel"><strong>Calendar</strong></span></span> or <span class="phrase"><span class="guilabel"><strong>E-Mail</strong></span></span> app by clicking on an appointment or an E-Mail.</p></li>
<li class="listitem"><p role="presentation">Read current messages from your favourite messaging source.</p></li>
<li class="listitem"><p role="presentation">Follow news from your social networks.</p></li>
<li class="listitem"><p role="presentation">Launch applications like <span class="phrase"><span class="guilabel"><strong>E-Mail</strong></span></span>, <span class="phrase"><span class="guilabel"><strong>Address Book</strong></span></span> or <span class="phrase"><span class="guilabel"><strong>Calendar</strong></span></span> apps with a mouse click.</p></li>
</ul>
<p><span class="phrase"><a class="link" href="ox.appsuite.user.chap.portal.html#ox.appsuite.user.concept.portal">Learn more</a>.</span></p>
</div>
<div class="concept">
<a name="ox.appsuite.user.concept.intro.groupware.email"></a><p id="ox.appsuite.user.concept.intro.groupware.email"></p>
<h3 class="title"><span class="phrase">E-Mail</span></h3>
<p>Send, receive and organise your E-Mail messages.</p>
<ul class="itemizedlist" style="list-style-type: disc; ">
<li class="listitem"><p role="presentation">Besides your internal E-Mail account use external E-Mail accounts that you have set up with other providers.</p></li>
<li class="listitem"><p role="presentation">Find E-Mail messages with the help of several search criteria. Follow E-Mail threads.</p></li>
<li class="listitem"><p role="presentation">Use E-Mail folders to organise your E-Mail messages. Co-operate with your team by sharing selected E-Mail folders.</p></li>
<li class="listitem"><p role="presentation">Use the other applications by creating a new contact from an E-Mail address or creating a new appointment from an iCal attachment.</p></li>
</ul>
<p><span class="phrase"><a class="link" href="ox.appsuite.user.chap.email.html#ox.appsuite.user.concept.email">Learn more</a>.</span></p>
</div>
<div class="concept">
<a name="ox.appsuite.user.concept.intro.groupware.contacts"></a><p id="ox.appsuite.user.concept.intro.groupware.contacts"></p>
<h3 class="title"><span class="phrase">Address Book</span></h3>
<p>Organise and maintain your private and business contacts.</p>
<ul class="itemizedlist" style="list-style-type: disc; ">
<li class="listitem"><p role="presentation">Use the global address book to communicate with internal participants. Create personal address books to keep an overview of your contacts.</p></li>
<<<<<<< HEAD
<li class="listitem"><p role="presentation">Use contact folders to organise your contacts. Co-operate with your team by sharing selected contact folders.</p></li>
<li class="listitem"><p role="presentation">Use the contacts from your social networks. This enables you to use the groupware as a central collection point for your contacts.</p></li>
<li class="listitem"><p role="presentation">Work with external partners by sending contact data in vCard format or sharing contact folders.</p></li>
=======
<li class="listitem"><p role="presentation">Use address books to organise your contacts. Co-operate with your team by sharing selected address books.</p></li>
<li class="listitem"><p role="presentation">Use the contacts from your social networks. This enables you to use the groupware as a central collection point for your contacts.</p></li>
<li class="listitem"><p role="presentation">Work with external partners by sending contact data in vCard format or sharing address books.</p></li>
>>>>>>> 1c74fb5d
</ul>
<p><span class="phrase"><a class="link" href="ox.appsuite.user.chap.contacts.html#ox.appsuite.user.concept.contacts">Learn more</a>.</span></p>
</div>
<div class="concept">
<a name="ox.appsuite.user.concept.intro.groupware.calendar"></a><p id="ox.appsuite.user.concept.intro.groupware.calendar"></p>
<h3 class="title"><span class="phrase">Calendar</span></h3>
<p>Keep an overview of your private and business appointments.</p>
<ul class="itemizedlist" style="list-style-type: disc; ">
<li class="listitem"><p role="presentation">Use individual or recurring appointments to schedule meetings and activities.</p></li>
<<<<<<< HEAD
<li class="listitem"><p role="presentation">Use calendar folders to organise appointments. Specify the team members who can access selected calendars.</p></li>
=======
<li class="listitem"><p role="presentation">Use calendars to organise appointments. Specify the team members who can access selected calendars.</p></li>
>>>>>>> 1c74fb5d
<li class="listitem"><p role="presentation">Use the team view functions to find windows of free time and to check whether resources like rooms or devices are available.</p></li>
<li class="listitem"><p role="presentation">When scheduling appointments with external participants the iCal functions ensure automated invitation management.</p></li>
</ul>
<p><span class="phrase"><a class="link" href="ox.appsuite.user.chap.calendar.html#ox.appsuite.user.concept.calendar">Learn more</a>.</span></p>
</div>
<div class="concept">
<a name="ox.appsuite.user.concept.intro.groupware.tasks"></a><p id="ox.appsuite.user.concept.intro.groupware.tasks"></p>
<h3 class="title"><span class="phrase">Tasks</span></h3>
<p>Schedule and organise your activities.</p>
<ul class="itemizedlist" style="list-style-type: disc; ">
<li class="listitem"><p role="presentation">Use the due date to organise your tasks. Use the reminder for tasks that are due.</p></li>
<li class="listitem"><p role="presentation">Manage your team by delegating selected tasks to others.</p></li>
<li class="listitem"><p role="presentation">Use the tasks folders to organise your tasks. Specify team members who can access selected tasks.</p></li>
<li class="listitem"><p role="presentation">Use the recurring tasks functions to keep track of recurring activities.</p></li>
</ul>
<p><span class="phrase"><a class="link" href="ox.appsuite.user.chap.tasks.html#ox.appsuite.user.concept.tasks">Learn more</a>.</span></p>
</div>
<div class="concept">
<<<<<<< HEAD
<a name="ox.appsuite.user.concept.intro.groupware.pad"></a><p id="ox.appsuite.user.concept.intro.groupware.pad"></p>
<h3 class="title"><span class="phrase">Editor</span></h3>
<p>Create and edit simple text files.</p>
<ul class="itemizedlist" style="list-style-type: disc; ">
<li class="listitem"><p role="presentation">This function helps you create notes quickly and easily.</p></li>
<li class="listitem"><p role="presentation">Use the other apps to organise your text files, to send them by E-Mail or tho share them with users and external partners.</p></li>
</ul>
<p><span class="phrase"><a class="link" href="ox.appsuite.user.chap.pad.html#ox.appsuite.user.concept.pad">Learn more</a>.</span></p>
</div>
<div class="concept">
=======
>>>>>>> 1c74fb5d
<a name="ox.appsuite.user.intro.groupware.files"></a><p id="ox.appsuite.user.intro.groupware.files"></p>
<h3 class="title"><span class="phrase">Drive</span></h3>
<p>Use the file store to centrally manage information or to share information with others.</p>
<ul class="itemizedlist" style="list-style-type: disc; ">
<li class="listitem"><p role="presentation">Save any files, notes or Internet links. Give your team read or write access to selected document folders.</p></li>
<<<<<<< HEAD
=======
<li class="listitem"><p role="presentation">Create and edit simple text files.</p></li>
>>>>>>> 1c74fb5d
<li class="listitem"><p role="presentation">Send individual files as E-Mail attachments or links.</p></li>
<li class="listitem"><p role="presentation">Provide information to external partners by sharing document folders.</p></li>
</ul>
<p><span class="phrase"><a class="link" href="ox.appsuite.user.chap.files.html#ox.appsuite.user.concept.files">Learn more</a>.</span></p>
</div>
<div class="concept">
<a name="ox.appsuite.user.concept.intro.groupware.folder"></a><p id="ox.appsuite.user.concept.intro.groupware.folder"></p>
<h3 class="title">Folders and permissions</h3>
<p>Folders and their permissions play an important role in exchanging information with other users. Each groupware object is saved in a specific folder. The folder tree helps to manage folders and permissions. </p>
<ul class="itemizedlist" style="list-style-type: disc; ">
<li class="listitem"><p role="presentation">Use personal folders for sorting your E-Mail messages, contacts, appointments, tasks, and Infostore items.</p></li>
<li class="listitem"><p role="presentation">Support your team by sharing certain folders with read or write access.</p></li>
<li class="listitem"><p role="presentation">Benefit from the information of others by using objects in public or shared folders for your work.</p></li>
<<<<<<< HEAD
<li class="listitem"><p role="presentation">The social functions in the groupware also make use of folders for collecting or sharing information with external partners.</p></li>
=======
>>>>>>> 1c74fb5d
</ul>
<p><span class="phrase"><a class="link" href="ox.appsuite.user.chap.dataorganisation.html#ox.appsuite.user.concept.dataorganisation">Learn more</a>.</span></p>
</div>
</div>
          </div>
        </body>
</html><|MERGE_RESOLUTION|>--- conflicted
+++ resolved
@@ -65,15 +65,9 @@
 <p>Organise and maintain your private and business contacts.</p>
 <ul class="itemizedlist" style="list-style-type: disc; ">
 <li class="listitem"><p role="presentation">Use the global address book to communicate with internal participants. Create personal address books to keep an overview of your contacts.</p></li>
-<<<<<<< HEAD
-<li class="listitem"><p role="presentation">Use contact folders to organise your contacts. Co-operate with your team by sharing selected contact folders.</p></li>
-<li class="listitem"><p role="presentation">Use the contacts from your social networks. This enables you to use the groupware as a central collection point for your contacts.</p></li>
-<li class="listitem"><p role="presentation">Work with external partners by sending contact data in vCard format or sharing contact folders.</p></li>
-=======
 <li class="listitem"><p role="presentation">Use address books to organise your contacts. Co-operate with your team by sharing selected address books.</p></li>
 <li class="listitem"><p role="presentation">Use the contacts from your social networks. This enables you to use the groupware as a central collection point for your contacts.</p></li>
 <li class="listitem"><p role="presentation">Work with external partners by sending contact data in vCard format or sharing address books.</p></li>
->>>>>>> 1c74fb5d
 </ul>
 <p><span class="phrase"><a class="link" href="ox.appsuite.user.chap.contacts.html#ox.appsuite.user.concept.contacts">Learn more</a>.</span></p>
 </div>
@@ -83,11 +77,7 @@
 <p>Keep an overview of your private and business appointments.</p>
 <ul class="itemizedlist" style="list-style-type: disc; ">
 <li class="listitem"><p role="presentation">Use individual or recurring appointments to schedule meetings and activities.</p></li>
-<<<<<<< HEAD
-<li class="listitem"><p role="presentation">Use calendar folders to organise appointments. Specify the team members who can access selected calendars.</p></li>
-=======
 <li class="listitem"><p role="presentation">Use calendars to organise appointments. Specify the team members who can access selected calendars.</p></li>
->>>>>>> 1c74fb5d
 <li class="listitem"><p role="presentation">Use the team view functions to find windows of free time and to check whether resources like rooms or devices are available.</p></li>
 <li class="listitem"><p role="presentation">When scheduling appointments with external participants the iCal functions ensure automated invitation management.</p></li>
 </ul>
@@ -106,28 +96,12 @@
 <p><span class="phrase"><a class="link" href="ox.appsuite.user.chap.tasks.html#ox.appsuite.user.concept.tasks">Learn more</a>.</span></p>
 </div>
 <div class="concept">
-<<<<<<< HEAD
-<a name="ox.appsuite.user.concept.intro.groupware.pad"></a><p id="ox.appsuite.user.concept.intro.groupware.pad"></p>
-<h3 class="title"><span class="phrase">Editor</span></h3>
-<p>Create and edit simple text files.</p>
-<ul class="itemizedlist" style="list-style-type: disc; ">
-<li class="listitem"><p role="presentation">This function helps you create notes quickly and easily.</p></li>
-<li class="listitem"><p role="presentation">Use the other apps to organise your text files, to send them by E-Mail or tho share them with users and external partners.</p></li>
-</ul>
-<p><span class="phrase"><a class="link" href="ox.appsuite.user.chap.pad.html#ox.appsuite.user.concept.pad">Learn more</a>.</span></p>
-</div>
-<div class="concept">
-=======
->>>>>>> 1c74fb5d
 <a name="ox.appsuite.user.intro.groupware.files"></a><p id="ox.appsuite.user.intro.groupware.files"></p>
 <h3 class="title"><span class="phrase">Drive</span></h3>
 <p>Use the file store to centrally manage information or to share information with others.</p>
 <ul class="itemizedlist" style="list-style-type: disc; ">
 <li class="listitem"><p role="presentation">Save any files, notes or Internet links. Give your team read or write access to selected document folders.</p></li>
-<<<<<<< HEAD
-=======
 <li class="listitem"><p role="presentation">Create and edit simple text files.</p></li>
->>>>>>> 1c74fb5d
 <li class="listitem"><p role="presentation">Send individual files as E-Mail attachments or links.</p></li>
 <li class="listitem"><p role="presentation">Provide information to external partners by sharing document folders.</p></li>
 </ul>
@@ -141,10 +115,6 @@
 <li class="listitem"><p role="presentation">Use personal folders for sorting your E-Mail messages, contacts, appointments, tasks, and Infostore items.</p></li>
 <li class="listitem"><p role="presentation">Support your team by sharing certain folders with read or write access.</p></li>
 <li class="listitem"><p role="presentation">Benefit from the information of others by using objects in public or shared folders for your work.</p></li>
-<<<<<<< HEAD
-<li class="listitem"><p role="presentation">The social functions in the groupware also make use of folders for collecting or sharing information with external partners.</p></li>
-=======
->>>>>>> 1c74fb5d
 </ul>
 <p><span class="phrase"><a class="link" href="ox.appsuite.user.chap.dataorganisation.html#ox.appsuite.user.concept.dataorganisation">Learn more</a>.</span></p>
 </div>
