<html lang="de">
<head>
<meta http-equiv="Content-Type" content="text/html; charset=utf-8">
<title>Kapitel 6. Adressbuch</title>
<link rel="stylesheet" type="text/css" href="../../help.css">
<meta name="generator" content="DocBook XSL Stylesheets V1.78.1">
<link rel="home" href="index.html" title="Benutzeranleitung">
<link rel="up" href="index.html" title="Benutzeranleitung">
<<<<<<< HEAD
<link rel="prev" href="ox.appsuite.user.sect.email.settings.html" title="5.10. E-Mail-Einstellungen">
<link rel="next" href="ox.appsuite.user.sect.contacts.gui.html" title="6.1. Die Adressbuch Bestandteile">
=======
<link rel="prev" href="ox.appsuite.user.sect.email.settings.compose.html" title="5.11.2. Einstellungen zum Verfassen von E-Mails">
<link rel="next" href="ox.appsuite.user.sect.contacts.gui.html" title="6.1. Die Adressbuch-Bestandteile">
>>>>>>> 1c74fb5d
<link rel="copyright" href="ox.appsuite.user.legalnotice.html" title="Rechtlicher Hinweis">
<link rel="stylesheet" type="text/css" href="../../bootstrap.min.css"​/> 
<link id="favicon" rel="shortcut icon" href="../../../apps/themes/default/favicon.ico" type="image/x-icon"> 
<meta name="viewport" content="width=device-width, initial-scale=1.0">
   <script src="../../jquery.min.js"></script> 

   <script src="../../bootstrap.min.js"></script> 
</head>
<body bgcolor="white" text="black" link="#0000FF" vlink="#840084" alink="#0000FF">
<div class="oxhelp-navigation-top"><nav class="navbar navbar-inverse" role="navigation"><div class="container-fluid">
<div class="navbar-header">
<button type="button" class="navbar-toggle" data-toggle="collapse" data-target="#ox-main-nav"><span class="sr-only">Navigation umschalten</span><span class="icon-bar"></span><span class="icon-bar"></span><span class="icon-bar"></span></button><a class="navbar-brand"></a>
</div>
<div class="collapse navbar-collapse" id="ox-main-nav"><ul class="nav navbar-nav">
<<<<<<< HEAD
<li><a accesskey="p" class="oxhelp-prev-link" href="ox.appsuite.user.sect.email.settings.html">Zurück</a></li>
=======
<li><a accesskey="p" class="oxhelp-prev-link" href="ox.appsuite.user.sect.email.settings.compose.html">Zurück</a></li>
>>>>>>> 1c74fb5d
<li><a accesskey="h" href="index.html" class="oxhelp-home-link">Startseite</a></li>
<li><a accesskey="t" href="bk01-toc.html" class="oxhelp-toc-link">Inhaltsverzeichnis</a></li>
<li><a accesskey="n" class="oxhelp-next-link" href="ox.appsuite.user.sect.contacts.gui.html">Weiter</a></li>
</ul></div>
</div></nav></div>
<div class="oxhelp-content">
  <div lang="de-DE" class="chapter" id="ox.appsuite.user.chap.contacts">
<<<<<<< HEAD
<div class="titlepage"><div><div><h1 class="title">Kapitel 6.
=======
<div class="titlepage"><div><div><h1 class="title">Kapitel 6. 
>>>>>>> 1c74fb5d
    <span class="phrase">Adressbuch</span>
    
    
    
  </h1></div></div></div>
<a class="indexterm" name="id-1.7.2"></a><a class="indexterm" name="id-1.7.3"></a><a class="indexterm" name="id-1.7.4"></a><div class="concept">
<<<<<<< HEAD
<a name="ox.appsuite.user.concept.contacts"></a><p id="ox.appsuite.user.concept.contacts">Erfahren Sie, wie Sie mit der App
=======
<a name="ox.appsuite.user.concept.contacts"></a><p id="ox.appsuite.user.concept.contacts">Erfahren Sie, wie Sie mit der App 
>>>>>>> 1c74fb5d
    <span class="phrase"><span class="guilabel"><strong>Adressbuch</strong></span></span>
    
    
     
    arbeiten.</p>
<ul class="itemizedlist" style="list-style-type: disc; ">
<<<<<<< HEAD
<li class="listitem"><p role="presentation">Die<a class="link" href="ox.appsuite.user.sect.contacts.gui.html">
          <span class="phrase"><span class="guilabel"><strong>Adressbuch</strong></span></span>
          
          
          
          Bestandteile</a>
        </p></li>
<li class="listitem"><p role="presentation">Kontakte <a class="link" href="ox.appsuite.user.sect.contacts.view.html">anzeigen</a></p></li>
<li class="listitem"><p role="presentation">Kontakt-Anhang <a class="link" href="ox.appsuite.user.sect.contacts.attachments.html">ansehen oder speichern</a></p></li>
<li class="listitem"><p role="presentation">Kontakte anlegen und aus verschiedenen Quellen <a class="link" href="ox.appsuite.user.sect.contacts.add.html">hinzufügen</a></p></li>
<li class="listitem"><p role="presentation">Mehrere Kontakte zu einer <a class="link" href="ox.appsuite.user.sect.contacts.distributionlist.html">Verteilerliste</a>
          zusammenfassen</p></li>
<li class="listitem"><p role="presentation">Kontakte <a class="link" href="ox.appsuite.user.sect.contacts.manage.html">bearbeiten und organisieren</a></p></li>
<li class="listitem"><p role="presentation">Kontakte <a class="link" href="ox.appsuite.user.sect.contacts.search.html">suchen</a></p></li>
<li class="listitem"><p role="presentation">Kontakte mit anderen Nutzern <a class="link" href="ox.appsuite.user.sect.contacts.teamwork.html">teilen</a></p></li>
<li class="listitem"><p role="presentation">auf die <a class="link" href="ox.appsuite.user.sect.contacts.add.subscribe.html">Kontakte Ihrer sozialen Netzwerke</a>
          zugreifen</p></li>
<li class="listitem"><p role="presentation">Kontakte mit anderen Anwendungen <a class="link" href="ox.appsuite.user.sect.contacts.datainterchange.html">austauschen</a></p></li>
<li class="listitem"><p role="presentation">Die
          <a class="link" href="ox.appsuite.user.sect.contacts.settings.html">
          <span class="phrase"><span class="guilabel"><strong>Adressbuch</strong></span></span>
            
          
          
          Einstellungen</a> verwenden </p></li>
=======
<li class="listitem"><p role="presentation">Die
          <a class="link" href="ox.appsuite.user.sect.contacts.gui.html">
            <span class="phrase"><span class="guilabel"><strong>Adressbuch</strong></span></span>-Bestandteile
          </a>
        </p></li>
<li class="listitem"><p role="presentation">Kontakte <a class="link" href="ox.appsuite.user.sect.contacts.view.html">anzeigen</a></p></li>
<li class="listitem"><p role="presentation">Kontaktanhang <a class="link" href="ox.appsuite.user.sect.contacts.attachments.html">ansehen oder speichern</a></p></li>
<li class="listitem"><p role="presentation">Kontakte anlegen und aus verschiedenen Quellen 
          <a class="link" href="ox.appsuite.user.sect.contacts.add.html">hinzufügen</a></p></li>
<li class="listitem"><p role="presentation">Mehrere Kontakte zu einer <a class="link" href="ox.appsuite.user.sect.contacts.distributionlist.html">Verteilerliste</a>
          zusammenfassen</p></li>
<li class="listitem"><p role="presentation">Adressbücher 
          <a class="link" href="ox.appsuite.user.sect.contacts.folder.html">hinzufügen</a></p></li>
<li class="listitem"><p role="presentation">Kontakte <a class="link" href="ox.appsuite.user.sect.contacts.manage.html">bearbeiten und organisieren</a></p></li>
<li class="listitem"><p role="presentation">Kontakte <a class="link" href="ox.appsuite.user.sect.contacts.search.html">suchen</a></p></li>
<li class="listitem"><p role="presentation">Kontakte mit anderen Nutzern <a class="link" href="ox.appsuite.user.sect.contacts.teamwork.html">teilen</a></p></li>
<li class="listitem"><p role="presentation">Auf die <a class="link" href="ox.appsuite.user.sect.contacts.folder.subscribe.html">Kontakte Ihrer sozialen Netzwerke</a>
          zugreifen</p></li>
<li class="listitem"><p role="presentation">Kontakte mit anderen Anwendungen 
          <a class="link" href="ox.appsuite.user.sect.contacts.datainterchange.html">austauschen</a></p></li>
<li class="listitem"><p role="presentation">Die 
          <a class="link" href="ox.appsuite.user.sect.contacts.settings.html">
            <span class="phrase"><span class="guilabel"><strong>Adressbuch</strong></span></span>-Einstellungen
          </a> 
          verwenden</p></li>
>>>>>>> 1c74fb5d
</ul>
<p>
  </p>
</div>
<div class="task" id="ox.appsuite.user.task.contacts.start">
<<<<<<< HEAD
<p class="title">So starten Sie die App
      <span class="phrase"><span class="guilabel"><strong>Adressbuch</strong></span></span> :
    </p>
<div class="procedure"><ul class="procedure"><li class="step"><p role="presentation">Klicken Sie in der Menüleiste auf
=======
<p class="title">So starten Sie die App 
      <span class="phrase"><span class="guilabel"><strong>Adressbuch</strong></span></span> :
    </p>
<div class="procedure"><ul class="procedure"><li class="step"><p role="presentation">Klicken Sie in der Menüleiste auf das Symbol <span class="guibutton"><strong>App Launcher</strong></span>
          <span aria-hidden="true" class="inlinemediaobject" id="ox.appsuite.user.fig.contacts.start.applauncher"><img src="../../images/appsuite_user_icon_applauncher.png"></span>.
          Klicken Sie im App Launcher auf  
>>>>>>> 1c74fb5d
          <span class="phrase"><span class="guimenu"><strong>Adressbuch</strong></span></span>.
        </p></li></ul></div>
</div>
</div>
          </div>
        </body>
</html><|MERGE_RESOLUTION|>--- conflicted
+++ resolved
@@ -6,13 +6,8 @@
 <meta name="generator" content="DocBook XSL Stylesheets V1.78.1">
 <link rel="home" href="index.html" title="Benutzeranleitung">
 <link rel="up" href="index.html" title="Benutzeranleitung">
-<<<<<<< HEAD
-<link rel="prev" href="ox.appsuite.user.sect.email.settings.html" title="5.10. E-Mail-Einstellungen">
-<link rel="next" href="ox.appsuite.user.sect.contacts.gui.html" title="6.1. Die Adressbuch Bestandteile">
-=======
 <link rel="prev" href="ox.appsuite.user.sect.email.settings.compose.html" title="5.11.2. Einstellungen zum Verfassen von E-Mails">
 <link rel="next" href="ox.appsuite.user.sect.contacts.gui.html" title="6.1. Die Adressbuch-Bestandteile">
->>>>>>> 1c74fb5d
 <link rel="copyright" href="ox.appsuite.user.legalnotice.html" title="Rechtlicher Hinweis">
 <link rel="stylesheet" type="text/css" href="../../bootstrap.min.css"​/> 
 <link id="favicon" rel="shortcut icon" href="../../../apps/themes/default/favicon.ico" type="image/x-icon"> 
@@ -27,11 +22,7 @@
 <button type="button" class="navbar-toggle" data-toggle="collapse" data-target="#ox-main-nav"><span class="sr-only">Navigation umschalten</span><span class="icon-bar"></span><span class="icon-bar"></span><span class="icon-bar"></span></button><a class="navbar-brand"></a>
 </div>
 <div class="collapse navbar-collapse" id="ox-main-nav"><ul class="nav navbar-nav">
-<<<<<<< HEAD
-<li><a accesskey="p" class="oxhelp-prev-link" href="ox.appsuite.user.sect.email.settings.html">Zurück</a></li>
-=======
 <li><a accesskey="p" class="oxhelp-prev-link" href="ox.appsuite.user.sect.email.settings.compose.html">Zurück</a></li>
->>>>>>> 1c74fb5d
 <li><a accesskey="h" href="index.html" class="oxhelp-home-link">Startseite</a></li>
 <li><a accesskey="t" href="bk01-toc.html" class="oxhelp-toc-link">Inhaltsverzeichnis</a></li>
 <li><a accesskey="n" class="oxhelp-next-link" href="ox.appsuite.user.sect.contacts.gui.html">Weiter</a></li>
@@ -39,55 +30,20 @@
 </div></nav></div>
 <div class="oxhelp-content">
   <div lang="de-DE" class="chapter" id="ox.appsuite.user.chap.contacts">
-<<<<<<< HEAD
-<div class="titlepage"><div><div><h1 class="title">Kapitel 6.
-=======
 <div class="titlepage"><div><div><h1 class="title">Kapitel 6. 
->>>>>>> 1c74fb5d
     <span class="phrase">Adressbuch</span>
     
     
     
   </h1></div></div></div>
 <a class="indexterm" name="id-1.7.2"></a><a class="indexterm" name="id-1.7.3"></a><a class="indexterm" name="id-1.7.4"></a><div class="concept">
-<<<<<<< HEAD
-<a name="ox.appsuite.user.concept.contacts"></a><p id="ox.appsuite.user.concept.contacts">Erfahren Sie, wie Sie mit der App
-=======
 <a name="ox.appsuite.user.concept.contacts"></a><p id="ox.appsuite.user.concept.contacts">Erfahren Sie, wie Sie mit der App 
->>>>>>> 1c74fb5d
     <span class="phrase"><span class="guilabel"><strong>Adressbuch</strong></span></span>
     
     
      
     arbeiten.</p>
 <ul class="itemizedlist" style="list-style-type: disc; ">
-<<<<<<< HEAD
-<li class="listitem"><p role="presentation">Die<a class="link" href="ox.appsuite.user.sect.contacts.gui.html">
-          <span class="phrase"><span class="guilabel"><strong>Adressbuch</strong></span></span>
-          
-          
-          
-          Bestandteile</a>
-        </p></li>
-<li class="listitem"><p role="presentation">Kontakte <a class="link" href="ox.appsuite.user.sect.contacts.view.html">anzeigen</a></p></li>
-<li class="listitem"><p role="presentation">Kontakt-Anhang <a class="link" href="ox.appsuite.user.sect.contacts.attachments.html">ansehen oder speichern</a></p></li>
-<li class="listitem"><p role="presentation">Kontakte anlegen und aus verschiedenen Quellen <a class="link" href="ox.appsuite.user.sect.contacts.add.html">hinzufügen</a></p></li>
-<li class="listitem"><p role="presentation">Mehrere Kontakte zu einer <a class="link" href="ox.appsuite.user.sect.contacts.distributionlist.html">Verteilerliste</a>
-          zusammenfassen</p></li>
-<li class="listitem"><p role="presentation">Kontakte <a class="link" href="ox.appsuite.user.sect.contacts.manage.html">bearbeiten und organisieren</a></p></li>
-<li class="listitem"><p role="presentation">Kontakte <a class="link" href="ox.appsuite.user.sect.contacts.search.html">suchen</a></p></li>
-<li class="listitem"><p role="presentation">Kontakte mit anderen Nutzern <a class="link" href="ox.appsuite.user.sect.contacts.teamwork.html">teilen</a></p></li>
-<li class="listitem"><p role="presentation">auf die <a class="link" href="ox.appsuite.user.sect.contacts.add.subscribe.html">Kontakte Ihrer sozialen Netzwerke</a>
-          zugreifen</p></li>
-<li class="listitem"><p role="presentation">Kontakte mit anderen Anwendungen <a class="link" href="ox.appsuite.user.sect.contacts.datainterchange.html">austauschen</a></p></li>
-<li class="listitem"><p role="presentation">Die
-          <a class="link" href="ox.appsuite.user.sect.contacts.settings.html">
-          <span class="phrase"><span class="guilabel"><strong>Adressbuch</strong></span></span>
-            
-          
-          
-          Einstellungen</a> verwenden </p></li>
-=======
 <li class="listitem"><p role="presentation">Die
           <a class="link" href="ox.appsuite.user.sect.contacts.gui.html">
             <span class="phrase"><span class="guilabel"><strong>Adressbuch</strong></span></span>-Bestandteile
@@ -113,25 +69,17 @@
             <span class="phrase"><span class="guilabel"><strong>Adressbuch</strong></span></span>-Einstellungen
           </a> 
           verwenden</p></li>
->>>>>>> 1c74fb5d
 </ul>
 <p>
   </p>
 </div>
 <div class="task" id="ox.appsuite.user.task.contacts.start">
-<<<<<<< HEAD
-<p class="title">So starten Sie die App
-      <span class="phrase"><span class="guilabel"><strong>Adressbuch</strong></span></span> :
-    </p>
-<div class="procedure"><ul class="procedure"><li class="step"><p role="presentation">Klicken Sie in der Menüleiste auf
-=======
 <p class="title">So starten Sie die App 
       <span class="phrase"><span class="guilabel"><strong>Adressbuch</strong></span></span> :
     </p>
 <div class="procedure"><ul class="procedure"><li class="step"><p role="presentation">Klicken Sie in der Menüleiste auf das Symbol <span class="guibutton"><strong>App Launcher</strong></span>
           <span aria-hidden="true" class="inlinemediaobject" id="ox.appsuite.user.fig.contacts.start.applauncher"><img src="../../images/appsuite_user_icon_applauncher.png"></span>.
           Klicken Sie im App Launcher auf  
->>>>>>> 1c74fb5d
           <span class="phrase"><span class="guimenu"><strong>Adressbuch</strong></span></span>.
         </p></li></ul></div>
 </div>
