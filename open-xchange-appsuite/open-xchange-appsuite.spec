--- conflicted
+++ resolved
@@ -8,11 +8,7 @@
 BuildRequires:  java-devel >= 1.6.0
 BuildRequires:  nodejs >= 0.10.0
 Version:        @OXVERSION@
-<<<<<<< HEAD
-%define         ox_release 14
-=======
 %define         ox_release 4
->>>>>>> 4b2e00f6
 Release:        %{ox_release}_<CI_CNT>.<B_CNT>
 Group:          Applications/Productivity
 Vendor:         Open-Xchange
@@ -584,22 +580,6 @@
 /opt/open-xchange/etc/languages/appsuite/open-xchange-appsuite-l10n-zh-tw.properties
 
 %changelog
-<<<<<<< HEAD
-* Tue Jun 28 2016 Markus Wagner <markus.wagner@open-xchange.com>
-Build for patch 2016-07-04 (3400)
-* Wed Jun 15 2016 Markus Wagner <markus.wagner@open-xchange.com>
-Build for patch 2016-06-20 (3347)
-* Mon May 30 2016 Markus Wagner <markus.wagner@open-xchange.com>
-Build for patch 2016-06-06 (3317)
-* Thu May 19 2016 Markus Wagner <markus.wagner@open-xchange.com>
-Build for patch 2016-05-23 (3294)
-* Mon May 09 2016 Markus Wagner <markus.wagner@open-xchange.com>
-Build for patch 2016-05-09 (3272)
-* Fri Apr 15 2016 Markus Wagner <markus.wagner@open-xchange.com>
-Build for patch 2016-04-25 (3239)
-* Tue Apr 05 2016 Markus Wagner <markus.wagner@open-xchange.com>
-Build for patch 2016-04-06 (3222)
-=======
 * Tue Jul 12 2016 Markus Wagner <markus.wagner@open-xchange.com>
 Second candidate for 7.8.2 release
 * Wed Jul 06 2016 Markus Wagner <markus.wagner@open-xchange.com>
@@ -610,7 +590,6 @@
 First release candidate for 7.8.2
 * Fri Apr 08 2016 Markus Wagner <markus.wagner@open-xchange.com>
 prepare for 7.8.2 release
->>>>>>> 4b2e00f6
 * Wed Mar 30 2016 Markus Wagner <markus.wagner@open-xchange.com>
 Second candidate for 7.8.1 release
 * Fri Mar 25 2016 Markus Wagner <markus.wagner@open-xchange.com>
