/**
 * This work is provided under the terms of the CREATIVE COMMONS PUBLIC
 * LICENSE. This work is protected by copyright and/or other applicable
 * law. Any use of the work other than as authorized under this license
 * or copyright law is prohibited.
 *
 * http://creativecommons.org/licenses/by-nc-sa/2.5/
 *
 * © 2016 OX Software GmbH, Germany. info@open-xchange.com
 *
 * @author Francisco Laguna <francisco.laguna@open-xchange.com>
 */

define('io.ox/calendar/invitations/register', [
    'io.ox/core/extensions',
    'io.ox/core/http',
    'settings!io.ox/calendar',
    'io.ox/calendar/util',
    'gettext!io.ox/calendar/main',
    'io.ox/core/notifications',
    'less!io.ox/calendar/style'
], function (ext, http, settings, util, gt, notifications) {

    'use strict';

    var i18n = {
        'accept': gt('Accept'),
        'accept_and_replace': gt('Accept changes'),
        'accept_and_ignore_conflicts': gt('Accept'),
        'accept_party_crasher': gt('Add new participant'),
        'create': gt('Accept'),
        'update': gt('Accept changes'),
        'delete': gt('Delete'),
        'declinecounter': gt('Reject changes'),
        'tentative': gt('Tentative'),
        'decline': gt('Decline'),
        'ignore': gt('Ignore')
    };

    var buttonClasses = {
        'accept': 'btn-success accept',
        'accept_and_replace': 'btn-success',
        'accept_and_ignore_conflicts': 'btn-success ignore',
        'accept_party_crasher': '',
        'create': '',
        'update': 'btn-success',
        'delete': '',
        'declinecounter': 'btn-danger',
        'tentative': 'btn-warning',
        'decline': 'btn-danger',
        'ignore': ''
    };

    var success = {
        'accept': gt('You have accepted the appointment'),
        'accept_and_replace': gt('Changes have been saved'),
        'accept_and_ignore_conflicts': gt('You have accepted the appointment'),
        'accept_party_crasher': gt('Added the new participant'),
        'create': gt('You have accepted the appointment'),
        'update': gt('The appointment has been updated'),
        'delete': gt('The appointment has been deleted'),
        'declinecounter': gt('The changes have been rejected'),
        'tentative': gt('You have tentatively accepted the appointment'),
        'decline': gt('You have declined the appointment')
    };

    var successInternal = {
        1: gt('You have accepted the appointment'),
        2: gt('You have declined the appointment'),
        3: gt('You have tentatively accepted the appointment')
    };

    var priority = ['update', 'ignore', 'create', 'delete', 'decline', 'tentative', 'accept', 'declinecounter', 'accept_and_replace', 'accept_and_ignore_conflicts', 'accept_party_crasher'];

    function analyzeIMIPAttachment(imip) {

        if (!imip || !imip.id) return $.Deferred().reject();

        return http.PUT({
            module: 'calendar/itip',
            params: {
                action: 'analyze',
                dataSource: 'com.openexchange.mail.ical',
                descriptionFormat: 'html',
                timezone: 'UTC'
            },
            data: {
                'com.openexchange.mail.conversion.fullname': imip.mail.folder_id,
                'com.openexchange.mail.conversion.mailid': imip.mail.id,
                'com.openexchange.mail.conversion.sequenceid': imip.id
            }
        });
    }

    var AbstractView = Backbone.View.extend({

        className: 'itip-item',

        events: {
            'click .show-details': 'onShowDetails'
        },

        onShowDetails: function (e) {
            e.preventDefault();
            var data = this[this.type] || this.appointment || this.task,
                module = this.type === 'appointment' ? 'calendar' : 'tasks';
            ox.load(['io.ox/core/tk/dialogs', 'io.ox/' + module + '/view-detail']).done(function (dialogs, view) {
                new dialogs.SidePopup({ tabTrap: true }).show(e, function (popup) {
                    popup.append(view.draw(data));
                });
            });
        },

        renderScaffold: function () {

            var text = this.type !== 'task' ?
                gt('This email contains an appointment') :
                gt('This email contains a task');

            var link = this.type !== 'task' ?
                gt('Show appointment details') :
                gt('Show task details');

            return this.$el.append(
                $('<div class="headline">').append(
                    $('<span>').text(text), $.txt('. '),
                    $('<a href="#" role="button" class="show-details">').text(link)
                ),
                $('<div class="itip-details">'),
                $('<div class="itip-annotations">'),
                $('<div class="itip-changes">'),
                $('<div class="itip-conflicts">'),
                $('<div class="itip-comment">'),
                $('<div class="itip-controls">')
            );
        },

        renderConfirmation: function () {

            var data = this[this.type] || this.appointment || this.task,
                // 0 = none, 1 = accepted, 2 = declined, 3 = tentative
                status = util.getConfirmationStatus(data),
                message = '', className = '';

            if (data.organizerId === ox.user_id) {
                message = gt('You are the organizer');
                className = 'organizer';
                return $('<div class="confirmation-status">').addClass(className).text(message);
            }

            if (status > 0) {
                switch (status) {
                    case 1:
                        message = this.type !== 'task' ?
                        gt('You have accepted this appointment') :
                        gt('You have accepted this task');
                        className = 'accepted';
                        break;
                    case 2:
                        message = this.type !== 'task' ?
                        gt('You declined this appointment') :
                        gt('You declined this task');
                        className = 'declined';
                        break;
                    case 3:
                        message = this.type !== 'task' ?
                        gt('You tentatively accepted this invitation') :
                        gt('You tentatively accepted this task');
                        className = 'tentative';
                        break;
                    // no default
                }
                return $('<div class="confirmation-status">').addClass(className).text(message);
            }

            return $();
        },

        renderSummary: function () {

            var data = this.appointment,
                dateStrings = util.getDateTimeIntervalMarkup(data, { output: 'strings' }),
                recurrenceString = util.getRecurrenceString(data),
                separator = data.title ? $.txt(', ') : $.txt('');

            this.$el.find('.itip-details').append(
                $('<b>').text(data.title), separator,
                $('<span class="day">').append(
                    $.txt(gt.noI18n(dateStrings.dateStr)),
                    $.txt(gt.noI18n(' ')),
                    $.txt(gt.noI18n(dateStrings.timeStr)),
                    $.txt(gt.noI18n((recurrenceString !== '' ? ' \u2013 ' + recurrenceString : '')))
                ),
                // confirmation
                this.renderConfirmation()
            );
        },

        renderAnnotations: function () {
        },

        renderChanges: function () {
        },

        renderConflicts: function () {
        },

        renderReminder: function () {
        },

        getActions: function () {
            return ['decline', 'tentative', 'accept'];
        },

        getAppointment: function () {
            return this.appointment;
        },

        getButtons: function (actions) {
            return _(priority)
                .chain()
                .filter(function (action) {
                    return _(actions).contains(action);
                })
                .map(function (action) {
                    return $('<button type="button" class="btn btn-default">')
                        .attr('data-action', action)
                        .addClass(buttonClasses[action])
                        .text(i18n[action]);
                })
                .value();
        },

        getConfirmationSelector: function (status) {
            if (status === 1) return 'button.btn-success.accept';
            if (status === 2) return 'button.btn-danger';
            if (status === 3) return 'button.btn-warning';
            return '';
        },

        disableCurrentButton: function () {

            if (this.supportsComment()) return;

            var status = util.getConfirmationStatus(this.appointment),
                selector = this.getConfirmationSelector(status);
            // disable buttons - don't know why we have an array of appointments but just one set of buttons
            // so, let's use the first one
            this.$('.itip-actions').find(selector).addClass('disabled').prop('disabled', true);
        },

        supportsComment: function () {
            // show comment field if we have a accept, tentative, or decline button
            return this.$('[data-action="accept"], [data-action="tentative"], [data-action="decline"]').length > 0;
        },

        getUserComment: function () {
            return this.$el.find('.itip-comment input').val();
        },

        renderComment: function () {
            if (!this.supportsComment()) return;
            this.$el.find('.itip-comment').append(
                $('<input type="text" class="form-control" data-property="comment">')
                .attr('placeholder', gt('Comment'))
                .val(util.getConfirmationMessage(this.appointment))
            );
        },

        render: function () {

            this.$el.empty().fadeIn(300);

            var actions = this.getActions(), status, accepted, buttons;

            this.renderScaffold();
            this.renderAnnotations();

            this.appointment = this.getAppointment();
            if (!this.appointment) {
                // remove "Show appointment" link
                this.$el.find('.show-details').remove();
                return this;
            }

            this.renderSummary();
            this.renderChanges();
            this.renderConflicts();

            status = util.getConfirmationStatus(this.appointment);
            accepted = status === 1;

            // don't offer standard buttons if appointment is already accepted
            if (accepted) actions = _(actions).without('decline', 'tentative', 'accept');

            // get standard buttons
            buttons = this.getButtons(actions);
            if (buttons.length === 0) return this;
            // use doesn't need any controls to "ignore" the message
            if (actions.length === 1 && actions[0] === 'ignore') return this;

            this.$el.find('.itip-controls').append(
                $('<div class="itip-actions">').append(buttons)
            );

            this.disableCurrentButton();
            this.renderComment();
            this.renderReminder();

            return this;
        },

        dispose: function () {
            this.stopListening();
            this.model = this.options = null;
        }
    });

    //
    // External invitations
    //

    var ExternalView = AbstractView.extend({

        events: {
            'click .show-details': 'onShowDetails',
            'click .show-conflicts': 'onShowConflicts',
            'click .itip-actions button': 'onAction',
            'keydown': 'onKeydown'
        },

        onKeydown: function (e) {
            // temporary fix; bootstrap a11y plugin causes problems here (space key)
            e.stopPropagation();
        },

        onAction: function (e) {

            e.preventDefault();

            var action = $(e.currentTarget).attr('data-action'), self = this;

            http.PUT({
                module: 'calendar/itip',
                params: {
                    action: action,
                    dataSource: 'com.openexchange.mail.ical',
                    descriptionFormat: 'html',
                    message: this.getUserComment()
                },
                data: {
                    'com.openexchange.mail.conversion.fullname': this.imip.mail.folder_id,
                    'com.openexchange.mail.conversion.mailid': this.imip.mail.id,
                    'com.openexchange.mail.conversion.sequenceid': this.imip.id
                }
            })
            .then(
                function done() {
                    // api refresh
                    var refresh = require(['io.ox/calendar/api']).then(
                        function (api) {
                            api.refresh();
                            if (self.options.yell !== false) {
                                notifications.yell('success', success[action]);
                            }
                        });

                    if (settings.get('deleteInvitationMailAfterAction', false)) {
                        // remove mail
                        require(['io.ox/mail/api'], function (api) {
                            api.remove([self.imip.mail]);
                        });
                    } else {
                        // repaint only if there is something left to repaint
                        refresh.then(function () {
                            // if the delete action was succesfull we don't need the button anymore, see Bug 40852
                            if (action === 'delete') {
<<<<<<< HEAD
                                self.model.set('actions', _(self.model.attributes.actions).without('delete'));
=======
                                self.model.set('actions', _(self.model.get('actions')).without('delete'));
>>>>>>> 3878e903
                            }
                            self.repaint();
                        });
                    }
                },
                function fail(e) {
                    notifications.yell(e);
                    self.repaint();
                }
            );
        },

        onShowConflicts: function (e) {
            e.preventDefault();
            var data = $(e.currentTarget).data(), node = this.$el.find('.itip-conflicts');
            ox.load(['io.ox/calendar/conflicts/conflictList']).done(function (conflictView) {
                node.empty().append(conflictView.drawList(data.conflicts));
            });
        },

        initialize: function (options) {
            this.options = _.extend({}, options);
            this.type = 'appointment';
            this.imip = options.imip;
            this.$el.hide();
        },

        getActions: function () {
            return this.model.get('actions');
        },

        getAnnotations: function () {
            return _(this.model.get('annotations'))
                .chain()
                .pluck('message')
                .compact()
                .value();
        },

        getAppointment: function () {
            // extract appointments data from changes
            return _(this.model.get('changes'))
                .chain()
                .map(function (change) {
                    return change.deletedAppointment || change.newAppointment || change.currentAppointment;
                })
                .compact()
                .first()
                .value();
        },

        renderAnnotations: function () {
            // ignore annotations for requests
            // if (this.model.get('messageType') === 'request') return;
            // -- don't know why this message type should be skipped;
            // still helpful to get an annotataion
            var node = this.$el.find('.itip-annotations');
            _(this.getAnnotations()).each(function (annotation) {
                node.append(
                    $('<div class="annotation">').html(annotation)
                );
            });
        },

        renderChanges: function () {
            var node = this.$el.find('.itip-changes');
            return _(this.model.get('changes')).each(function (change) {
                if (!change.diffDescription) return;
                _(change.diffDescription).each(function (description) {
                    node.append($('<p>').html(description));
                });
            });
        },

        renderConflicts: function () {
            var node = this.$el.find('.itip-conflicts');
            _(this.model.get('changes')).each(function (change) {
                if (!change.conflicts) return;
                var text = gt.format(gt.ngettext('There is already %1$d appointment in this timeframe.',
                    'There are already %1$d appointments in this timeframe.', change.conflicts.length), change.conflicts.length);
                node.append(
                    $('<div class="conflict">').append(
                        $('<span>').text(text), $.txt(' '),
                        $('<a href="#" class="show-conflicts">')
                        .data({ conflicts: change.conflicts })
                        .text(gt('Show conflicts'))
                    )
                );
            });
        },

        repaint: function () {
            var self = this;
            analyzeIMIPAttachment(this.imip)
                .done(function (analyses) {
                    var data = _(analyses).findWhere({ uid: self.model.get('uid') });
                    this.model.set(data);
                    this.render();
                }.bind(this));
        }
    });

    //
    //  Internal invitations
    //

    var InternalView = AbstractView.extend({

        events: {
            'click .show-details': 'onShowDetails',
            'click button': 'onAction',
            'keydown': 'onKeydown'
        },

        initialize: function (options) {
            this.options = _.extend({}, options);
            this.listenTo(this.model, 'change:headers', this.render);
            this.$el.on('dispose', this.dispose.bind(this));
            this.cid = options.cid;
            this.type = options.type === 'Appointments' ? 'appointment' : 'task';
            this.appointment = {};
            this.$el.hide();
        },

        onKeydown: function (e) {
            // temporary fix; bootstrap a11y plugin causes problems here (space key)
            e.stopPropagation();
        },

        onActionSuccess: function (action, updated) {

            var data = this.appointment || this.task,
                reminder = this.reminder,
                tempdata;

            if (reminder) {
                // don't use whole data object here, because it overwrites the confirmations with it's users attribute
                tempdata = {
                    id: data.id,
                    folder_id: data.folder_id,
                    alarm: reminder
                };
                if (data.recurrence_position) {
                    tempdata.recurrence_position = data.recurrence_position;
                }
                if (this.task) {
                    //tasks use absolute timestamps
                    tempdata.alarm = _.utc() + tempdata.alarm;
                }
                this.api.update(tempdata);
            }

            if (this.type === 'appointment') {
                this.appointment = updated;
            } else {
                this.task = updated;
            }

            if (settings.get('deleteInvitationMailAfterAction', false)) {
                // remove mail
                if (this.options.yell !== false) {
                    notifications.yell('success', successInternal[action]);
                }
                require(['io.ox/mail/api'], function (api) {
                    api.remove([this.model.toJSON()]);
                }.bind(this));
            } else {
                // update well
                this.$el.idle();
                this.render();
            }
        },

        onActionFail: function () {
            // appointment or task was deleted in the meantime
            this.$el.idle().hide();
            notifications.yell('error',
                this.type === 'appointment' ?
                gt('Failed to update confirmation status; most probably the appointment has been deleted.') :
                gt('Failed to update confirmation status; most probably the task has been deleted.')
            );
        },

        onAction: function (e) {

            var action = $(e.currentTarget).attr('data-action'),
                hash = { accept: 1, decline: 2, tentative: 3 },
                confirmation = hash[action],
                data = this.appointment || this.task,
                status = util.getConfirmationStatus(data),
                accepted = status === 1,
                comment = this.getUserComment();

            this.reminder = accepted ? false : parseInt(this.$el.find('.reminder-select').val(), 10);

            this.$el.busy(true);

            this.api.confirm({
                folder: data.folder_id,
                id: data.id,
                data: { confirmation: confirmation, confirmmessage: comment }
            })
            .then(this.onActionSuccess.bind(this, confirmation), this.onActionFail.bind(this, action));
        },

        loadAppointment: function () {
            var view = this;
            return require(['io.ox/calendar/api', 'settings!io.ox/calendar']).then(function (api, settings) {
                view.api = api;
                view.settings = settings;
                return api.get(_.cid(view.cid)).then(
                    function success(appointment) {
                        view.appointment = appointment;
                        view.render = AbstractView.prototype.render;
                        view.render();
                        return appointment;
                    }
                );
            });
        },

        renderAppointment: function () {
            this.loadAppointment();
        },

        loadTask: function () {
            var view = this;
            return require(['io.ox/tasks/api', 'settings!io.ox/tasks']).then(function (api, settings) {
                view.api = api;
                view.settings = settings;
                return api.get(_.cid(view.cid)).then(
                    function success(data) {
                        view.task = data;
                        view.render = AbstractView.prototype.render;
                        view.render();
                        return data;
                    }
                );
            });
        },

        renderTask: function () {
            this.loadTask();
        },

        getDefaultReminder: function () {
            return parseInt(this.settings.get('defaultReminder', 15), 10);
        },

        renderReminder: function () {
            this.$el.find('.itip-actions').before(
                $('<div class="itip-reminder">').append(
                    $('<label class="control-label" for="reminderSelect">').text(gt('Reminder')),
                    $('<div class="controls">').append(
                        $('<select id="reminderSelect" class="reminder-select form-control" data-property="reminder">')
                        .append(function () {
                            var self = $(this),
                                options = util.getReminderOptions();
                            _(options).each(function (label, value) {
                                self.append($('<option>', { value: value }).text(label));
                            });
                        })
                        .val(this.getDefaultReminder())
                    )
                )
            );
        },

        render: function () {
            this.$el.attr({ 'data-type': this.type, 'data-cid': this.cid });
            if (this.type === 'appointment') this.loadAppointment(); else this.loadTask();
            return this;
        }
    });

    //
    // Container view. Checks mail data and adds internal or external view
    //

    var ItipView = Backbone.View.extend({

        className: 'itip',

        initialize: function (options) {
            this.options = _.extend({}, options);
            // if headers are already available, call update()
            // otherwise wait for model change
            if (this.model.has('headers')) {
                this.update();
            } else {
                this.listenToOnce(this.model, 'change:headers', this.update);
            }
            this.$el.on('dispose', this.dispose.bind(this));
        },

        getIMIPAttachment: function () {
            var regex = /text\/calendar.*?method=(.+)/i;
            // loop over attachments to find first attachment with mime-type text/calendar
            return _(this.model.get('attachments')).find(function (attachment) {
                var match = attachment.content_type.match(regex), index, method;
                if (match && match[1].toLowerCase() !== 'publish') {
                    index = match[1].indexOf(';');
                    method = index !== -1 ? match[1].substr(0, index) : match[1];
                    return method.toLowerCase() !== 'publish';
                }
                return false;
            });
        },

        update: function () {

            var headers, reminder, type, cid, $el = this.$el, imip,
<<<<<<< HEAD
                yell = this.options.yell;
=======
                yell = this.options && this.options.yell;
>>>>>>> 3878e903

            // external?
            if ((imip = this.getIMIPAttachment())) {
                imip.mail = { folder_id: this.model.get('folder_id'), id: this.model.get('id') };
                return analyzeIMIPAttachment(imip).done(function (analyses) {
                    _(analyses).each(function (analysis) {
                        var model = new Backbone.Model(analysis),
                            view = new ExternalView({
                                model: model,
                                imip: imip,
                                yell: yell
                            });
                        $el.append(view.render().$el);
                    });
                });
            }

            // internal
            // check if we already have all required data
            if (!(headers = this.model.get('headers'))) return;
            if (!(reminder = headers['X-OX-Reminder'])) return;
            if (!(type = headers['X-Open-Xchange-Module'])) return;

            // get the object id
            reminder = reminder.split(/,\s*/);
            cid = reminder[1] + '.' + reminder[0];

            this.$el.append(
                new InternalView({
                    model: this.model,
                    cid: cid,
                    type: type,
<<<<<<< HEAD
                    yell: this.options.yell
=======
                    yell: yell
>>>>>>> 3878e903
                }).render().$el
            );
        },

        render: function () {
            return this;
        },

        dispose: function () {
            this.stopListening();
            this.model = this.options = null;
        }
    });

    ext.point('io.ox/mail/detail/notifications').extend({
        index: 1000000000000,
        id: 'accept-decline',
        draw: function (baton) {
            var view = new ItipView(_.extend({ model: baton.model }, baton.options));
            this.append(view.render().$el);
        }
    });
});<|MERGE_RESOLUTION|>--- conflicted
+++ resolved
@@ -375,11 +375,7 @@
                         refresh.then(function () {
                             // if the delete action was succesfull we don't need the button anymore, see Bug 40852
                             if (action === 'delete') {
-<<<<<<< HEAD
-                                self.model.set('actions', _(self.model.attributes.actions).without('delete'));
-=======
                                 self.model.set('actions', _(self.model.get('actions')).without('delete'));
->>>>>>> 3878e903
                             }
                             self.repaint();
                         });
@@ -692,11 +688,7 @@
         update: function () {
 
             var headers, reminder, type, cid, $el = this.$el, imip,
-<<<<<<< HEAD
-                yell = this.options.yell;
-=======
                 yell = this.options && this.options.yell;
->>>>>>> 3878e903
 
             // external?
             if ((imip = this.getIMIPAttachment())) {
@@ -729,11 +721,7 @@
                     model: this.model,
                     cid: cid,
                     type: type,
-<<<<<<< HEAD
-                    yell: this.options.yell
-=======
                     yell: yell
->>>>>>> 3878e903
                 }).render().$el
             );
         },
