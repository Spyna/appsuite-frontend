--- conflicted
+++ resolved
@@ -142,10 +142,7 @@
         // add help description
         var id = extension.ref.replace(/\//g, '-') + '-descr';
         link.attr('aria-describedby', id);
-<<<<<<< HEAD
-=======
         link.parent().addClass('has-dropdown-description');
->>>>>>> 74174fc6
         this.append(
             $('<li>')
                 .attr({
