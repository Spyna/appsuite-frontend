/*
<<<<<<< HEAD
*
* @copyright Copyright (c) OX Software GmbH, Germany <info@open-xchange.com>
* @license AGPL-3.0
*
* This code is free software: you can redistribute it and/or modify
* it under the terms of the GNU Affero General Public License as published by
* the Free Software Foundation, either version 3 of the License, or
* (at your option) any later version.

* This program is distributed in the hope that it will be useful,
* but WITHOUT ANY WARRANTY; without even the implied warranty of
* MERCHANTABILITY or FITNESS FOR A PARTICULAR PURPOSE. See the
* GNU Affero General Public License for more details.

* You should have received a copy of the GNU Affero General Public License
* along with OX App Suite. If not, see <https://www.gnu.org/licenses/agpl-3.0.txt>.
*
* Any use of the work other than as authorized under this license or copyright law is prohibited.
*
*/
=======
 *
 * @copyright Copyright (c) OX Software GmbH, Germany <info@open-xchange.com>
 * @license AGPL-3.0
 *
 * This code is free software: you can redistribute it and/or modify
 * it under the terms of the GNU Affero General Public License as published by
 * the Free Software Foundation, either version 3 of the License, or
 * (at your option) any later version.
 *
 * This program is distributed in the hope that it will be useful,
 * but WITHOUT ANY WARRANTY; without even the implied warranty of
 * MERCHANTABILITY or FITNESS FOR A PARTICULAR PURPOSE. See the
 * GNU Affero General Public License for more details.
 *
 * You should have received a copy of the GNU Affero General Public License
 * along with OX App Suite. If not, see <https://www.gnu.org/licenses/agpl-3.0.txt>.
 *
 * Any use of the work other than as authorized under this license or copyright law is prohibited.
 *
 */
>>>>>>> 871e9849

/// <reference path="../../steps.d.ts" />

const fs = require('fs'),
    util = require('util'),
    path = require('path'),
    readdir = util.promisify(fs.readdir);

Feature('Drive > General');

Before(async ({ users }) => {
    await users.create();
});

After(async ({ users }) => {
    await users.removeAll();
});

Scenario('[C8362] Add note', ({ I, drive }) => {
    I.login('app=io.ox/files');
    drive.waitForApp();
    I.clickToolbar('New');
    I.click('Note');
    I.waitForElement({ css: 'input[type="text"].title' });
    I.fillField('Title', 'Test title');
    I.fillField('Note', 'Test body');
    I.click('Save');
    // Wait two seconds to let the node be saved
    I.wait(2);
    I.click('Close');
    I.waitForDetached('textarea.content');
    I.see('Test title.txt');
});

// Bug: File input is not selectable (display: none), which is also a pot. a11y bug
Scenario('[C8364] Upload new file', ({ I, drive }) => {
    I.login('app=io.ox/files');
    drive.waitForApp();
    I.clickToolbar('Upload');
    I.waitForText('File');
    I.click('File');
    // the input field is created on demand when Upload files is clicked. This click also closes the dropdown
    I.attachFile({ css: '[aria-label="Drive toolbar. Use cursor keys to navigate."] .dropdown input[name=file]' }, 'e2e/media/files/0kb/document.txt');
    I.waitForText('document.txt');
});

// Note: This is not accessible H4 and textarea does not have a label
Scenario('[C8366] Edit description', async ({ I, drive, dialogs }) => {
    await I.haveFile(await I.grabDefaultFolder('infostore'), 'e2e/media/files/0kb/document.txt');
    I.login('app=io.ox/files');
    drive.waitForApp();

    let sidebarDescription = locate({ css: '.viewer-sidebar-pane .sidebar-panel-body .description' }).as('Sidebar'),
        descriptionTextarea = dialogs.locators.main.find('textarea.form-control');

    I.waitForText('document.txt', 1, '.file-list-view');
    I.click(locate('li.list-item').withText('document.txt'));

    I.say('Add description');
    I.waitForText('Add a description');
    I.click('Add a description');
    dialogs.waitForVisible();
    I.waitForElement(descriptionTextarea);
    I.fillField(descriptionTextarea, 'Test description');
    dialogs.clickButton('Save');
    I.waitForDetached('.modal-dialog');

    I.say('Check description #1');
    I.waitForElement({ xpath: '//div[contains(@class, "viewer-sidebar-pane")]//*[text()="Test description"]' });

    I.say('Edit description');
    I.waitForText('document.txt', 1, '.file-list-view');
    I.click(locate('li.list-item').withText('document.txt'));
    I.waitForText('Edit description');
    I.click('button.description-button');
    dialogs.waitForVisible();
    I.fillField(descriptionTextarea, 'Test description changed');
    dialogs.clickButton('Save');
    I.waitForDetached('.modal-dialog');

    I.say('Check description #2');
    I.waitForVisible(sidebarDescription);
    I.waitForText('Test description changed', 5, sidebarDescription);
});

const checkIfFoldersExist = (I, layout) => {
    if (layout === '.grid-layout') {
        // there are &#8203 between each letter, this is needed as they are also there in drive
        I.see('D​o​c​u​m​e​n​t​s', layout);
        I.see('M​u​s​i​c', layout);
        I.see('P​i​c​t​u​r​e​s', layout);
        I.see('V​i​d​e​o​s', layout);
    } else {
        I.see('Documents', layout);
        I.see('Music', layout);
        I.see('Pictures', layout);
        I.see('Videos', layout);
    }
};

Scenario('[C8368] View change @bug', async ({ I, drive }) => {
    await I.haveFile(await I.grabDefaultFolder('infostore'), 'e2e/media/files/0kb/document.txt');
    I.login('app=io.ox/files');
    drive.waitForApp();
    checkIfFoldersExist(I);
    I.see('document.txt');

    I.clickToolbar('View');
    I.clickDropdown('Icons');
    I.waitForElement('.file-list-view.complete.grid-layout');
    checkIfFoldersExist(I, '.grid-layout');
    // there are &#8203 between each letter, this is needed as they are also there in drive
    I.see('d​o​c​u​m​e​n​t');

    I.clickToolbar('View');
    I.clickDropdown('Tiles');
    I.waitForElement('.file-list-view.complete.tile-layout');
    checkIfFoldersExist(I, '.tile-layout');

    I.clickToolbar('View');
    I.clickDropdown('List');
    I.waitForElement('.file-list-view.complete');
    checkIfFoldersExist(I);
    I.see('document.txt');
});

const searchFor = (I, query) => {
    I.click('.search-field');
    I.waitForElement('.token-input');
    I.fillField('.token-input', query);
    I.pressKey('Enter');
    I.waitForDetached('.busy-indicator.io-ox-busy');
};

Scenario('[C8369] Search', async ({ I, drive }) => {
    const folder = await I.grabDefaultFolder('infostore');
    await I.haveFile(folder, 'e2e/media/files/0kb/document.txt');
    const testFolder = await I.haveFolder({ title: 'Testfolder', module: 'infostore', parent: folder });
    await Promise.all([
        I.haveFile(testFolder, 'e2e/media/files/0kb/document.txt'),
        I.haveFile(testFolder, 'e2e/media/files/generic/testdocument.rtf'),
        I.haveFile(testFolder, 'e2e/media/files/generic/testdocument.odt'),
        I.haveFile(testFolder, 'e2e/media/files/generic/testpresentation.ppsm')
    ]);
    I.login('app=io.ox/files');
    drive.waitForApp();
    I.selectFolder('Testfolder');
    searchFor(I, 'document.txt');
    I.waitNumberOfVisibleElements('.file-list-view .list-item', 1);
    I.click('~Cancel search');
    searchFor(I, 'noneexisting');
    I.waitForText('No matching items found.');
    I.click('~Cancel search');
    searchFor(I, 'd');
    I.waitNumberOfVisibleElements('.file-list-view .list-item', 3);
});

Scenario('[C8371] Delete file', async ({ I, drive }) => {
    const folder = await I.grabDefaultFolder('infostore');
    await I.haveFile(folder, 'e2e/media/files/0kb/document.txt');
    I.login('app=io.ox/files');
    drive.waitForApp();
    I.waitForText('document.txt', undefined, '.file-list-view');
    I.click(locate('li.list-item').withText('document.txt'));
    I.clickToolbar('~Delete');
    I.waitForText('Do you really want to delete this item?');
    I.click('Delete');
    I.selectFolder('Trash');
    I.waitForText('document.txt', undefined, '.file-list-view');
    I.click(locate('li.list-item').withText('document.txt'));
    I.clickToolbar('~Delete forever');
    I.waitForText('Do you really want to delete this item?');
    I.click('Delete');
    I.waitForDetached(locate('li.list-item').withText('document.txt'));
});

Scenario('[C45039] Breadcrumb navigation', async ({ I, drive }) => {
    const parent = await I.haveFolder({ title: 'Folders', module: 'infostore', parent: await I.grabDefaultFolder('infostore') });
    await Promise.all([
        I.haveFolder({ title: 'subfolder1', module: 'infostore', parent }),
        I.haveFolder({ title: 'subfolder2', module: 'infostore', parent })
    ]);
    const subFolder = await I.haveFolder({ title: 'subfolder3', module: 'infostore', parent });
    const subsubFolder = await I.haveFolder({ title: 'subsubfolder1', module: 'infostore', parent: subFolder });
    await I.haveFolder({ title: 'subsubfolder2', module: 'infostore', parent: subFolder });
    I.login('app=io.ox/files&folder=' + subsubFolder);
    drive.waitForApp();
    I.waitForText('subfolder3', 5, '.breadcrumb-view');
    I.retry(5).click({ xpath: '//div[text()="subfolder3"][@role="presentation"]' });
    drive.waitForApp();
    I.waitForText('subsubfolder1', 5, '.list-view');
    I.waitForText('subsubfolder2', 5, '.list-view');
    I.retry(5).click({ xpath: '//div[text()="subsubfolder2"][@role="presentation"]' });
    I.click('Drive', '.breadcrumb-view');
    drive.waitForApp();
    I.waitForElement({ xpath: '//div[@role="presentation"][text()="Public files"]' });
    I.retry(5).doubleClick({ xpath: '//div[text()="Public files"][@role="presentation"]' });
});

const checkFileOrder = (I, files) => {
    files.forEach((name, index) => { I.see(name, '.list-item:nth-child(' + (index + 2) + ')'); });
};

Scenario('[C45040] Sort files', async ({ I, drive }) => {
    const folder = await I.grabDefaultFolder('infostore');
    const testFolder = await I.haveFolder({ title: 'Testfolder', module: 'infostore', parent: folder });
    await Promise.all([
        I.haveFile(testFolder, 'e2e/media/files/0kb/document.txt'),
        I.haveFile(testFolder, 'e2e/media/files/generic/testdocument.rtf'),
        I.haveFile(testFolder, 'e2e/media/files/generic/testdocument.odt'),
        I.haveFile(testFolder, 'e2e/media/files/generic/testpresentation.ppsm')
    ]);
    I.login('app=io.ox/files');
    drive.waitForApp();
    I.selectFolder('Testfolder');
    I.waitForDetached('.io-ox-busy');
    I.waitForText('document.txt', 5, '.list-view');

    // Begins with Name ascending order
    I.say('Name > Ascending');
    checkFileOrder(I, ['document.txt', 'testdocument.odt', 'testdocument.rtf', 'testpresentation.ppsm']);
    I.clickToolbar('Sort by');
    I.click('Descending');
    I.waitForDetached('.io-ox-busy');
    I.say('Name > Descending');
    checkFileOrder(I, ['testpresentation.ppsm', 'testdocument.rtf', 'testdocument.odt', 'document.txt']);

    I.clickToolbar('Sort by');
    I.click('Date');
    I.waitForDetached('.io-ox-busy');
    I.say('Date > Descending');
    checkFileOrder(I, ['testpresentation.ppsm', 'testdocument.odt', 'testdocument.rtf', 'document.txt']);
    I.clickToolbar('Sort by');
    I.click('Ascending');
    I.waitForDetached('.io-ox-busy');
    I.say('Date > Ascending');
    checkFileOrder(I, ['document.txt', 'testdocument.rtf', 'testdocument.odt', 'testpresentation.ppsm']);

    I.clickToolbar('Sort by');
    I.click('Size');
    I.waitForDetached('.io-ox-busy');
    I.say('Size > Ascending');
    checkFileOrder(I, ['document.txt', 'testdocument.odt', 'testpresentation.ppsm', 'testdocument.rtf']);
    I.clickToolbar('Sort by');
    I.click('Descending');
    I.waitForDetached('.io-ox-busy');
    I.say('Size > Descending');
    checkFileOrder(I, ['testdocument.rtf', 'testpresentation.ppsm', 'testdocument.odt', 'document.txt']);
});

Scenario('[C45041] Select files', async ({ I, drive }) => {
    const testFolder = await I.haveFolder({ title: 'Selecttest', module: 'infostore', parent: await I.grabDefaultFolder('infostore') }),
        filePath = 'e2e/media/files/0kb/',
        files = await readdir(path.join(global.codecept_dir, 'e2e/media/files/0kb/'));

    await I.haveFolder({ title: 'Subfolder', module: 'infostore', parent: testFolder });

    files.forEach((name) => {
        if (name !== '.DS_Store') I.haveFile(testFolder, filePath + name);
    });
    I.login('app=io.ox/files');
    drive.waitForApp();
    I.selectFolder('Selecttest');

    I.clickToolbar('Select');
    I.clickDropdown('All');
    I.waitNumberOfVisibleElements('.file-list-view .list-item.selected', 23);

    I.clickToolbar('Select');
    I.clickDropdown('All files');
    I.waitNumberOfVisibleElements('.file-list-view .list-item.selected', 22);


    I.clickToolbar('Select');
    I.clickDropdown('None');
    I.dontSeeElementInDOM('.file-list-view .list-item.selected');
});

Scenario('[C45042] Filter files', async ({ I, drive }) => {
    // BUG: This menu should be grouped as it has 2 sets of menuitemradios
    // to make matters worse there are two "All" menuitems without a relation
    // to a group.

    const testFolder = await I.haveFolder({ title: 'Filtertest', module: 'infostore', parent: await I.grabDefaultFolder('infostore') }),
        filePath = 'e2e/media/files/0kb/',
        files = await readdir(path.join(global.codecept_dir, 'e2e/media/files/0kb/'));

    files.forEach((name) => {
        if (name !== '.DS_Store') I.haveFile(testFolder, filePath + name);
    });
    I.login('app=io.ox/files');
    drive.waitForApp();
    I.selectFolder('Filtertest');
    I.clickToolbar('Select');
    I.click('PDFs');
    I.waitForText('document.pdf', 5, '.file-list-view');
    I.waitNumberOfVisibleElements('.file-list-view .list-item', 1);
    I.clickToolbar('Select');
    I.click('Text documents');
    I.waitForText('document.doc', 5, '.file-list-view');
    I.waitNumberOfVisibleElements('.file-list-view .list-item', 5);
    I.clickToolbar('Select');
    I.click('Spreadsheets');
    I.waitForText('spreadsheet.xls', 5, '.file-list-view');
    I.waitNumberOfVisibleElements('.file-list-view .list-item', 2);
    I.clickToolbar('Select');
    I.click('Presentations');
    I.waitForText('presentation.ppsm', 5, '.file-list-view');
    I.waitNumberOfVisibleElements('.file-list-view .list-item', 2);
    I.clickToolbar('Select');
    I.click('Images');
    I.waitForText('image.gif', 5, '.file-list-view');
    I.waitNumberOfVisibleElements('.file-list-view .list-item', 3);
    I.clickToolbar('Select');
    I.click('Music');
    I.waitForText('music.mp3', 5, '.file-list-view');
    I.waitNumberOfVisibleElements('.file-list-view .list-item', 5);
    I.clickToolbar('Select');
    I.click('Videos');
    I.waitForText('video.avi', 5, '.file-list-view');
    I.waitNumberOfVisibleElements('.file-list-view .list-item', 4);
    I.clickToolbar('Select');
    // Read comment at the beginning of the scenario to find out why
    // the following selector is so clunky
    I.click({ css: 'a[data-name="filter"][data-value="all"]' });
    I.waitForText('document.doc', 5, '.file-list-view');
    I.waitNumberOfVisibleElements('.file-list-view .list-item', 22);
});

// Bug: File input is not selectable (display: none), which is also a pot. a11y bug
Scenario('[Bug 63288] Cancel upload does not work in drive', async ({ I, drive }) => {
    I.login('app=io.ox/files');
    drive.waitForApp();
    I.clickToolbar('Upload');
    I.waitForText('File');
    I.click('File');
    // slow down network so we can click the cancel upload button
    await I.throttleNetwork('2G');
    // the input field is created on demand when Upload files is clicked. This click also closes the dropdown
    I.attachFile({ css: '[aria-label="Drive toolbar. Use cursor keys to navigate."] .dropdown input[name=file]' }, 'e2e/media/files/generic/2MB.dat');
    I.waitForText('Cancel');
    I.click('Cancel');
    // reset network speed
    await I.throttleNetwork('ONLINE');
    I.waitForDetached('.upload-wrapper');
    I.dontSee('2MB.dat');
});<|MERGE_RESOLUTION|>--- conflicted
+++ resolved
@@ -1,26 +1,4 @@
 /*
-<<<<<<< HEAD
-*
-* @copyright Copyright (c) OX Software GmbH, Germany <info@open-xchange.com>
-* @license AGPL-3.0
-*
-* This code is free software: you can redistribute it and/or modify
-* it under the terms of the GNU Affero General Public License as published by
-* the Free Software Foundation, either version 3 of the License, or
-* (at your option) any later version.
-
-* This program is distributed in the hope that it will be useful,
-* but WITHOUT ANY WARRANTY; without even the implied warranty of
-* MERCHANTABILITY or FITNESS FOR A PARTICULAR PURPOSE. See the
-* GNU Affero General Public License for more details.
-
-* You should have received a copy of the GNU Affero General Public License
-* along with OX App Suite. If not, see <https://www.gnu.org/licenses/agpl-3.0.txt>.
-*
-* Any use of the work other than as authorized under this license or copyright law is prohibited.
-*
-*/
-=======
  *
  * @copyright Copyright (c) OX Software GmbH, Germany <info@open-xchange.com>
  * @license AGPL-3.0
@@ -41,13 +19,11 @@
  * Any use of the work other than as authorized under this license or copyright law is prohibited.
  *
  */
->>>>>>> 871e9849
 
 /// <reference path="../../steps.d.ts" />
 
 const fs = require('fs'),
     util = require('util'),
-    path = require('path'),
     readdir = util.promisify(fs.readdir);
 
 Feature('Drive > General');
@@ -295,7 +271,7 @@
 Scenario('[C45041] Select files', async ({ I, drive }) => {
     const testFolder = await I.haveFolder({ title: 'Selecttest', module: 'infostore', parent: await I.grabDefaultFolder('infostore') }),
         filePath = 'e2e/media/files/0kb/',
-        files = await readdir(path.join(global.codecept_dir, 'e2e/media/files/0kb/'));
+        files = await readdir(filePath);
 
     await I.haveFolder({ title: 'Subfolder', module: 'infostore', parent: testFolder });
 
@@ -327,7 +303,7 @@
 
     const testFolder = await I.haveFolder({ title: 'Filtertest', module: 'infostore', parent: await I.grabDefaultFolder('infostore') }),
         filePath = 'e2e/media/files/0kb/',
-        files = await readdir(path.join(global.codecept_dir, 'e2e/media/files/0kb/'));
+        files = await readdir(filePath);
 
     files.forEach((name) => {
         if (name !== '.DS_Store') I.haveFile(testFolder, filePath + name);
