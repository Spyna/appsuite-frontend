/**
 * This work is provided under the terms of the CREATIVE COMMONS PUBLIC
 * LICENSE. This work is protected by copyright and/or other applicable
 * law. Any use of the work other than as authorized under this license
 * or copyright law is prohibited.
 *
 * http://creativecommons.org/licenses/by-nc-sa/2.5/
 *
 * © 2016 OX Software GmbH, Germany. info@open-xchange.com
 *
 * @author Matthias Biggeleben <matthias.biggeleben@open-xchange.com>
 */

define('io.ox/core/tk/vgrid', [
    'io.ox/core/extensions',
    'io.ox/core/tk/selection',
    'io.ox/core/event',
    'gettext!io.ox/core'
], function (ext, Selection, Events, gt) {

    'use strict';

    var DONE = $.when();

    /**
     * Template class
     * @returns {Template }
     */
    function Template(o) {

        // default options
        o = _.extend({
            tagName: 'div',
            defaultClassName: 'vgrid-cell',
            //container to draw templates for height measuring
            //normally the the actual vgrid container is used(so css styles are applied correct)
            tempDrawContainer: document.body
        }, o);

        var template = [],

            getHeight = function (node) {
                node.css('visibility', 'hidden').show()
                    .appendTo(o.tempDrawContainer);
                var height = Math.max(1, node.outerHeight(true));
                node.remove();
                return height;
            },

            isEmpty = true;

        this.node = $('<' + o.tagName + '>')
            .addClass(o.defaultClassName);

        this.add = function (obj) {
            if (obj && obj.build) {
                template.push(obj);
                isEmpty = false;
            }
        };

        this.isEmpty = function () {
            return isEmpty;
        };

        this.getHeight = function () {
            if (isEmpty) {
                return 0;
            }
            // not sure if template ever contains more than one element
            if (template[0].getHeight) {
                return template[0].getHeight();
            }
            return getHeight(this.getClone().node);

        };

        this.getDefaultClassName = function () {
            return o.defaultClassName;
        };

        // internal class
        function Row(node) {
            this.node = node;
            this.fields = {};
            this.set = [];
            this.detached = true;
        }

        Row.prototype.update = function (data, index, id, prev, grid) {
            // loop over setters
            var i = 0, setters = this.set, $i = setters.length, rets = [];
            for (; i < $i; i++) {
                rets.push(setters[i].call(this.node, data, this.fields, index, prev, grid) || DONE);
            }
            // set composite id?
            if (id !== undefined) {
                this.node.attr('data-obj-id', id);
            }
            return rets;
        };

        Row.prototype.appendTo = function (target) {
            if (this.detached) {
                this.node.appendTo(target);
                this.detached = false;
            }
            return this;
        };

        Row.prototype.detach = function () {
            this.node.detach();
            this.node.removeAttr('data-obj-id');
            this.detached = true;
            return this;
        };

        this.getClone = function (prebuild) {
            var i = 0, $i = template.length, tmpl,
                row = new Row(this.node.clone());
            // pre build
            if (prebuild) {
                _.extend(row.fields, prebuild.call(row.node) || {});
            }
            // build
            for (; i < $i; i++) {
                tmpl = template[i];
                _.extend(row.fields, tmpl.build.call(row.node) || {});
                row.set.push(tmpl.set || $.noop);
            }
            // clean up template to avoid typical mistakes - once!
            row.node.add(row.node.find('div, span, p, td')).not('.ignoreheight').each(function () {
                var node = $(this);
                if (node.children().length === 0 && node.text() === '') {
                    node.text('\u00A0');
                }
            });
            row.node.find('img').each(function () {
                if (this.style.width === '' || this.style.height === '') {
                    console.error('Image has no width/height. Set to (0, 0):', this);
                    this.style.width = this.style.height = '0px';
                }
            });
            // remember class name
            o.defaultClassName = row.node[0].className;
            // return row
            return row;
        };
    }

    var CHUNK_SIZE = 200,
        CHUNK_GRID = 40;

    var ChunkLoader = function (listRequest) {

        var instance = null;

        function Instance() {

            var current = -1;

            this.load = function (offset, all) {
                // round offset
                offset = (offset && Math.max(0, Math.floor(offset / CHUNK_GRID) * CHUNK_GRID)) || 0;
                // nothing to do?
                if (all.length === 0 || offset === current) return $.Deferred().resolve(null);
                // mark as current
                current = offset;
                // fetch data
                return listRequest(all.slice(offset, offset + CHUNK_SIZE)).then(function (data) {
                    // only return data if still current offset
                    try {
                        return current === offset ? { data: data, offset: offset, length: data.length } : null;
                    } finally {
                        data = all = null;
                    }
                });
            };

            this.reset = function () {
                current = -1;
            };
        }

        this.load = function () {
            return instance.load.apply(instance, arguments);
        };

        this.reset = function () {
            if (instance) instance.reset();
            instance = new Instance();
        };

        this.reset();
    };

    var onResize = function (e) {
        e.preventDefault();
        var left = $(this).closest('.leftside'),
            right = left.siblings('.rightside'),
            base = e.pageX - left.width(),
            limitX = $(document).width() - 250,
            width;

        $(document).on({
            'mousemove.resize': function (e) {
                width = Math.max(250, Math.min(e.pageX, limitX) - base);
                left.css('width', width);
                right.css('left', width);
            },
            'mouseup.resize': function () {
                $(this).off('mousemove.resize mouseup.resize');
                e.data.updateSettings('width/' + _.display(), width);
                $(document).trigger('resize');
            }
        });
    };

    var VGrid = function (target, options) {

        options = _.extend({
            simple: true,
            editable: true,
            multiple: true,
            draggable: true,
            dragType: '',
            selectFirst: true,
            toolbarPlacement: 'top',
            secondToolbar: false,
            swipeLeftHandler: false,
            swipeRightHandler: false,
            containerLabel: gt('Multiselect')
        }, options || {});

        if (options.settings) {
            // never show selectboxes on startup on mobile.
            // Selectmode on mobile intercepts cell actions
            options.editable = _.device('smartphone') ? false : options.settings.get('vgrid/editable', true);
        }

        // target node
        var node = $(target).empty().addClass('vgrid'),
            // reference for private functions
            self = this,
            // states
            initialized = false,
            loaded = false,
            responsiveChange = true,
            firstRun = true,
            // inner container / added role="presentation" because screen reader runs amok
            scrollpane = $('<div class="abs vgrid-scrollpane">').appendTo(node),
            ariaAttributesContainer = function () {
                var obj = {};
                if (options.multiple) obj['aria-multiselectable'] = 'true';
                obj['aria-label'] = options.containerLabel;
                return obj;
            },
            container = $('<div class="vgrid-scrollpane-container f6-target" role="listbox" tabindex="0">').attr(ariaAttributesContainer()).css({ position: 'relative', top: '0px' }).appendTo(scrollpane),
            // mobile select mode
            mobileSelectMode = false,

            fnToggleCheckbox = function (icon, state) {
                icon.attr('class', state ? 'fa fa-check-square-o' : 'fa fa-square-o').parent().attr('aria-checked', state);
            },

            fnClickCheckbox = function (e) {
                if (!(e.type === 'click' || e.which === 32)) return;
                e.preventDefault();
                var grid = e.data.grid, checked = $(this).find('i').hasClass('fa-square-o');
                if (checked) {
                    grid.selection.selectAll();
                    // Bugfix 38498
                    _.defer(function () { container.children('[tabindex="0"]:first').focus(); });
                    updateSelectAll(grid.selection.get());
                } else {
                    grid.selection.clear();
                    if (_.device('smartphone')) {
                        self.selection.trigger('_m_change', []);
                    }
                }
            },

            updateSelectAll = function (list) {
                // list can be larger if threads are expanded in the grid
                var check = (list.length >= 1) && (list.length >= all.length);
                fnToggleCheckbox(node.find('.select-all i.fa'), check);
            },

            topbar = $('<div>').addClass('vgrid-toolbar generic-toolbar ' + (options.toolbarPlacement === 'top' ? 'bottom border-top' : 'top border-bottom'))
                .appendTo(node),
            toolbar = $('<div>').addClass('vgrid-toolbar generic-toolbar ' + (options.toolbarPlacement === 'top' ? 'top border-bottom' : 'bottom border-top'))
                .attr({
                    role: 'toolbar',
                    //#. toolbar with 'select all' and 'sort by'
                    'aria-label': gt('Item list options')
                })
                .append(
                    // show checkbox
                    options.showCheckbox === false ?
                        [] :
                        $('<a href="#" class="select-all" data-name="select-all" role="checkbox" aria-checked="false">').append(
                            $('<i class="fa fa-square-o" aria-hidden="true">')
                        )
                        .attr('title', gt('Select all'))
                        .on('click keydown', { grid: this }, fnClickCheckbox)
                )
                .prependTo(node),
            // item template
            templateOptions = { tempDrawContainer: container };
        if (options.templateOptions) {
            templateOptions = _.extend(templateOptions, options.templateOptions);
        }
        container.on('keydown', function (e) {
            switch (e.which) {

                // [Ctrl|Cmd + A] > select all
                case 65:
                case 97:
                    if (e.ctrlKey || e.metaKey) {
                        e.preventDefault();
                        // Select last element for correct scroll position
                        self.selection.selectLast();
                        _.defer(function () {
                            self.selection.selectAll();
                            updateSelectAll(self.selection.get());
                        });
                    }
                    break;

                // [Ctrl|Cmd + D] > Deselect all
                case 68:
                case 100:
                    if (e.ctrlKey || e.metaKey) {
                        e.preventDefault();
                        self.selection.clear();
                    }
                    break;

                // no default
            }
        });

        var template = new Template(templateOptions),
            // label template
            label = new Template({ tempDrawContainer: container }),
            // item pool
            pool = [],
            // heights
            itemHeight = 0,
            labelHeight = 0,
            // counters
            numVisible = 0,
            numRows = 0,
            // current mode
            currentMode = 'all',
            // default all & list request
            loadIds = {
                all: function () {
                    return $.Deferred().resolve([]);
                }
            },
            loadData = {
                all: function (ids) {
                    return $.Deferred().resolve(ids);
                }
            },
            // data index (contains ALL ids)
            all = [],
            // labels
            labels = { nodes: $() },
            // optional tail cell
            tail = $(),
            // bounds of currently visible area
            bounds = { top: 0, bottom: 0 },
            // Backbone prop Model
            props = new Backbone.Model({ editable: options.editable || false }),
            // shortcut
            isArray = _.isArray,
            // private methods
            scrollToLabel,
            hScrollToLabel,
            paintLabels,
            processLabels,
            cloneRow,
            currentOffset = null,
            paint,
            resize,
            loadAll,
            init,
            isVisible,
            setIndex,
            getIndex,
            fnScroll,
            deserialize,
            emptyMessage,
            preSelection,

            loader = new ChunkLoader(function (subset) {
                var load = loadData[currentMode] || loadData.all;
                return load.call(self, subset);
            });

        // model events
        props.on('change', function (model) {
            var changed = model.changedAttributes(),
                key = _.keys(changed)[0],
                value = _.values(changed)[0];
            // be compatible to old school events without backbone
            self.trigger('beforechange:prop', key, model.previousAttributes()[key], value);
            self.trigger('beforechange:prop:' + key, model.previousAttributes()[key], value);
            self.trigger('change:prop', key, value, model.previousAttributes()[key]);
            self.trigger('change:prop:' + key, value, model.previousAttributes()[key]);
            responsiveChange = true;
        });

        // make resizalbe (unless touch device)
        if (!_.device('touch')) {
            node.append(
                $('<div class="resizebar">').on('mousedown', this, onResize)
            );
        }

        // add label class
        this.multiselectId = _.uniqueId('multi-selection-message-');
        template.node.addClass('selectable'); //.attr('aria-describedby', this.multiselectId);
        // tabindex or containeronfocus is called when clicked
        label.node.addClass('vgrid-label').attr({ tabindex: -1, 'aria-hidden': 'true' });
<<<<<<< HEAD

        // fix mobile safari bug (all content other than position=static is cut off)
        if (_.device('iOS && Safari')) {
            container.css('webkitTransform', 'translate3d(0, 0, 0)');
        }
=======
>>>>>>> 1c74fb5d

        // IE focus fix for bug 31617.
        // "The focus event does not bubble in Internet Explorer"
        // http://api.jquery.com/focus/
        if (_.device('IE')) {
            container.on('click', function () {
                var top = scrollpane.scrollTop();
                // lock position: prevent ie to scroll to top
                scrollpane.css('overflow-y', 'hidden');
                container.css('top', top + 'px');
                //focus
                container.focus();
                // unlock
                container.css('top', 0);
                scrollpane.css('overflow-y', 'auto');
                scrollpane.scrollTop(top);
            });
        }

        // add event hub
        Events.extend(this);

        // selection
        Selection.extend(this, scrollpane, { draggable: options.draggable, dragType: options.dragType });

        // swipe delegate
        if (_.device('touch')) {
            if (options.swipeLeftHandler) {
                $(target).on('swipeleft', '.selectable', function (e) {
                    if (currentMode !== 'search' && !mobileSelectMode) {
                        var node = $(this),
                            key = node.attr('data-obj-id');

                        options.swipeLeftHandler(e, key, node);
                    }
                });
            }
            if (options.swipeRightHandler) {
                $(target).on('swiperight', '.selectable', function (e) {
                    if (currentMode !== 'search' && !mobileSelectMode) {
                        var node = $(this),
                            key = node.attr('data-obj-id');
                        options.swipeRightHandler(e, key, node);
                    }
                });
            }
        }
        // due to performance reasons we don't scrol but jump
        scrollToLabel = function (index, silent) {
            var obj = labels.list[index];
            if (obj !== undefined) {
                scrollpane.scrollTop(obj.top);
                if (silent !== true) {
                    // use select instead of set to udpate lastIndex internally
                    self.selection.set(all[obj.pos]).setLastIndex(all[obj.pos]);
                }
            }
        };

        hScrollToLabel = function (e) {
            var index = $(this).data('label-index') || 0,
                inc = e.type === 'dblclick' ? 1 : 0;
            scrollToLabel(index + inc);
        };

        paintLabels = function () {
            // loop
            var i = 0, $i = labels.list.length, clone = null,
                obj, cumulatedLabelHeight = 0, text = '', defs = [];
            for (; i < $i; i++) {
                // get
                obj = labels.list[i];
                // draw
                clone = label.getClone();
                clone.node.addClass('vgrid-label').data('label-index', i);
                // data, index, id, prev, grid
                defs = defs.concat(clone.update(all[obj.pos], obj.pos, '', all[obj.pos - 1] || {}, self));
                text = clone.node.text();
                // add node
                labels.nodes = labels.nodes.add(clone.node.appendTo(container));
                // meta data
                labels.index[obj.pos] = i;
                labels.textIndex[text] = i;
            }
            // reloop to get proper height
            return $.when.apply($, defs).then(function () {
                var i, obj, node, top,
                    //isVisible is only needed in for loop; visible selectors are slow, avoid them if possible
                    isVisible = $i > 0 ? container.show().is(':visible') : undefined,
                    height;
                for (i = 0; i < $i; i++) {
                    obj = labels.list[i];
                    obj.top = cumulatedLabelHeight + obj.pos * itemHeight;
                    node = labels.nodes.eq(i);
                    node.css({ top: obj.top + 'px' });
                    height = (isVisible && node.outerHeight(true)) || labelHeight;
                    cumulatedLabelHeight += (obj.height = height);
                }
                // add tail?
                if (options.tail) {
                    tail = options.tail.call(self, all.slice()) || $();
                    top = all.length * itemHeight + cumulatedLabelHeight;
                    container.append(tail.css({ top: top + 'px' }));
                    cumulatedLabelHeight += tail.outerHeight(true);
                }
                node = clone = defs = null;
                return cumulatedLabelHeight;
            });
        };

        cloneRow = (function () {

            var createCheckbox = function () {
                var fields = {};
                this.prepend(
                    fields.div = $('<div class="vgrid-cell-checkbox">').append(
                        fields.icon = $('<i class="fa fa-check" aria-hidden="true">')
                    )
                );
                return { checkbox: fields };
            };

            return function (template) {
                // get clone
                return template.getClone(function () {
                    // add checkbox for edit mode
                    if (!options.checkboxDisabled) {
                        return createCheckbox.call(this);
                    }
                });
            };
        }());

        processLabels = function () {
            // remove existing labels
            labels.nodes.remove();
            tail.remove();
            // reset
            labels = {
                nodes: $(),
                list: [],
                index: {},
                textIndex: {}
            };
            // loop
            var i = 0, $i = all.length + 1, current = '', tmp = '';
            for (; i < $i; i++) {
                tmp = self.requiresLabel(i, all[i], current, $i);
                if (tmp !== false) {
                    labels.list.push({ top: 0, pos: i });
                    current = tmp;
                }
            }
        };

        function detachPoolItem(index, defaultClassName) {
            pool[index].detach();
            pool[index].node[0].className = defaultClassName || template.getDefaultClassName();
        }

        function detachPool() {
            var i = 0, $i = pool.length, defaultClassName = template.getDefaultClassName();
            for (; i < $i; i++) {
                detachPoolItem(i, defaultClassName);
            }
        }

        paint = (function () {

            function cont(chunk) {

                // vars
                var data = chunk.data, offset = chunk.offset,
                    i, $i, shift = 0, j = '', row,
                    defaultClassName = template.getDefaultClassName(),
                    tmp = new Array(data.length),
                    node, index;

                // get shift (top down)
                for (j in labels.index) {
                    if (offset > j) {
                        index = labels.index[j];
                        shift += labels.list[index].height || labelHeight;
                    }
                }

                // remove undefined data
                for (i = 0, $i = data.length; i < $i;) {
                    if (!data[i]) {
                        data.splice(i, 1);
                        $i--;
                    } else {
                        i++;
                    }
                }

                // loop
                for (i = 0, $i = data.length; i < $i; i++) {
                    // shift?
                    index = labels.index[offset + i];
                    if (index !== undefined) {
                        shift += labels.list[index].height || labelHeight;
                    }
                    row = pool[i];
                    row.appendTo(container);
                    // reset class name

                    row.node.attr({ role: 'option', 'aria-posinset': offset + i + 1, 'aria-setsize': data.length });
                    node = row.node[0];
                    node.className = defaultClassName + ' ' + ((offset + i) % 2 ? 'odd' : 'even');
                    // update fields
                    row.update(data[i], offset + i, self.selection.serialize(data[i]), data[i - 1] || {}, self);
                    node.style.top = shift + (offset + i) * itemHeight + 'px';
                    tmp[i] = row.node;
                }

                // any nodes left to clear?
                if ($i < numRows) {
                    for (; i < numRows; i++) {
                        detachPoolItem(i, defaultClassName);
                    }
                }

                // update selection (just to get css classes back)
                self.selection.update();
                tmp = null;

                // remember bounds
                bounds.top = offset;
                bounds.bottom = offset + chunk.length;
            }

            function fail(offset) {
                // continue with dummy chunk
                cont({ data: new Array(numRows), offset: offset, length: numRows });
            }

            return function (offset) {

                if (!initialized) {
                    return;
                }

                // keep positive
                offset = Math.max(offset >> 0, 0);
                if (offset === currentOffset) {
                    return DONE;
                }
                currentOffset = offset;

                // get all items
                return loader.load(offset, all).then(
                    function (chunk) {
                        if (chunk && chunk.data) {
                            cont(chunk);

                            if (preSelection) {
                                // select element which has been set as preselected
                                self.selection.set(preSelection);
                                preSelection = undefined;
                            }
                        }
                        // no fail handling here otherweise we get empty blocks
                        // just because of scrolling
                    },
                    function () {
                        // real failure
                        fail(offset);
                    }
                );
            };

        }());

        resize = function () {
            // get num of rows
            numVisible = Math.max(1, ((node.height() / itemHeight) >> 0) + 2);
            numRows = CHUNK_SIZE;
            // prepare pool
            var i = 0, clone, frag = document.createDocumentFragment();
            for (; i < numRows; i++) {
                if (i >= pool.length) {
                    // get clone
                    clone = cloneRow(template);
                    frag.appendChild(clone.node[0]);
                    // add to pool
                    pool.push(clone);
                } else {
                    // (re)add to container
                    frag.appendChild(pool[i].node[0]);
                }
            }
            // detach remaining templates
            for (; i < pool.length; i++) {
                pool[i].node.detach();
            }
            // add fragment to container
            container[0].appendChild(frag);
            frag = null;
        };

        function initLabels() {
            // process labels first, then set height
            processLabels();
            return paintLabels().done(function (cumulatedLabelHeight) {
                container.css({
                    height: (cumulatedLabelHeight + all.length * itemHeight) + 'px'
                });
            });
        }

        function apply(list, quiet) {

            // store
            all = list;
            currentOffset = null;
            // initialize selection
            self.selection.init(all);
            // labels
            initLabels();

            // empty?
            scrollpane.find('.io-ox-center').remove().end();
            if (list.length === 0 && loaded) {
                detachPool();
                self.selection.trigger('change', []);
                var emptyMessage = self.getEmptyMessage();
                scrollpane.append(
                    $.fail(emptyMessage ?
                        emptyMessage(self.getMode()) :
                        //#. list is empty / no items
                        gt.pgettext('vgrid', 'Empty')
                    )
                );
            }

            // trigger event
            if (!quiet) {
                self.trigger('change:ids', all);
            }

            // get proper offset
            var top, index, offset;
            top = scrollpane.scrollTop();
            index = getIndex(top);
            offset = index - (numVisible >> 1);

            return paint(offset);
        }

        // might be overwritten
        deserialize = function (cid) {
            return _.cid(cid);
        };

        var updateSelection = (function () {

            function getIds() {
                var id = _.url.hash('id');
                return id !== undefined ? id.split(/,/) : [];
            }

            function restoreHashSelection(ids, changed) {
                // convert ids to objects first - avoids problems with
                // non-existing items that cannot be resolved in selections
                ids = _(ids).map(deserialize);
                var selectionChanged = !self.selection.equals(ids), cid, index;
                if (selectionChanged && !self.selection.getMobileSelectMode()) {
                    // set
                    self.selection.set(ids);
                }
                if (selectionChanged || changed) {
                    // scroll to first selected item
                    cid = _(ids).first();
                    index = self.selection.getIndex(cid) || 0;
                    if (!isVisible(index)) {
                        // not at the very top
                        setIndex(index - 2);
                    }
                }
            }

            function autoSelectAllowed() {
                return $(document).width() > 700;
            }

            return function updateSelection(changed) {

                if (!all.length) {
                    self.selection.clear();
                    return;
                }

                var list = self.selection.get();
                var ids = list.length ? _(list).map(self.selection.serialize) : getIds();

                if (ids.length) {
                    if (self.selection.contains(ids)) {
                        // if ids are given and still part of the selection
                        // we can restore that state
                        //console.debug('case #1 restoreHashSelection()', ids);
                        restoreHashSelection(ids, changed);
                        return;
                    }
                    _.url.hash('id', null);
                }

                if (autoSelectAllowed()) {
                    var i = self.select();
                    if (_.isNumber(i)) {
                        // select by index
                        //console.debug('case #2 select() >> index', i);
                        self.selection.set(all[i]);
                        if (!isVisible(i)) {
                            // not at the very top
                            setIndex(i - 2);
                        }
                    } else if (_.isArray(i)) {
                        // select by object (cid)
                        //console.debug('case #3 select() >> object (cid)', i);
                        if (self.selection.contains(i)) {
                            self.selection.set(i);
                        } else {
                            self.selection.clear();
                        }
                    } else if (options.selectFirst) {
                        //console.debug('case #4 select() >> first', i);
                        self.selection.selectFirst();
                    } else {
                        self.selection.clear();
                    }
                }
            };

        }());

        loadAll = (function () {

            function fail(list) {
                // is detailed error message enabled
                list = list.categories === 'PERMISSION_DENIED' ? list : {};
                list = isArray(list) ? _.first(list) : list;
                // clear grid
                apply([]);
                // inform user
                container.hide().parent().idle()
                    .find('.io-ox-fail').parent().remove().end().end()
                    .append(
                        $.fail(list.error || gt('Could not load this list'), function () {
                            container.show();
                            loadAll();
                        })
                    );
            }

            function success(list) {

                // mark as loaded
                loaded = true;
                responsiveChange = false;

                // always reset loader since header data (e.g. flags) might have changed
                loader.reset();

                if (!_.isArray(list)) {
                    console.warn('VGrid.all() must provide an array!');
                    return $.Deferred().reject();
                }

                return apply(list)
                    .always(function () {
                        self.idle();
                    })
                    .done(function () {
                        var hasChanged = !_.isEqual(all, list);
                        updateSelection(hasChanged);
                        // global event
                        ox.trigger('grid:stop', _.clone(props.toJSON()), list);
                    });
            }

            return function () {
                // global event
                ox.trigger('grid:start', _.clone(props.toJSON()));
                // get all IDs
                if (responsiveChange || all.length === 0) self.busy();
                var load = loadIds[currentMode] || loadIds.all;
                return load.call(self).then(_.lfo(success), _.lfo(fail));
            };
        }());

        init = function () {
            // get sizes
            itemHeight = template.getHeight();
            labelHeight = label.getHeight();
            // resize
            resize();
            currentOffset = null;
            initialized = true;
            $(document).trigger('resize');
            // load all IDs
            return loadAll();
        };

        // is index visible?
        isVisible = function (index) {
            var top = scrollpane.scrollTop(),
                height = scrollpane.height();
            return index >= getIndex(top) && index < (getIndex(top + height) - 1);
        };

        // set scrollTop via index
        setIndex = function (index) {
            var i = 0, $i = Math.min(Math.max(0, index), all.length), j = 0, y = 0, label;
            for (; i < $i; i++) {
                label = labels.list[j];
                if (label && label.pos === i) {
                    y += label.height || labelHeight;
                    j++;
                }
                y += itemHeight;
            }
            scrollpane.scrollTop(y);
        };

        // get index via scrollTop
        getIndex = function (top) {
            var i = 0, $i = all.length, j = 0, y = 0, label;
            for (; i < $i && y < top; i++) {
                label = labels.list[j];
                if (label && label.pos === i) {
                    y += label.height || labelHeight;
                    j++;
                }
                y += itemHeight;
            }
            return i;
        };

        fnScroll = _.throttle(function () {
            var top = scrollpane.scrollTop(),
                index = getIndex(top);
            // checks bounds
            if (index >= bounds.bottom - numVisible - 2) {
                // below bottom (scroll down)
                paint(index - (numVisible >> 1));
            } else if (index < bounds.top + 2 && bounds.top !== 0) {
                // above top (scroll up)
                paint(index - numVisible * 1.5, 'above');
            }
        }, 50);

        // selection events
        this.selection
            .on('change', function (e, list) {
                // reset select-all checkbox
                updateSelectAll(list);
                // prevent to long URLs
                var id = _(list.length > 50 ? list.slice(0, 1) : list).map(function (obj) {
                    return self.selection.serialize(obj);
                }).join(',');
                _.url.hash('id', id !== '' ? id : null);
                // propagate DOM-based select event?
                if (list.length >= 1) {
                    node.trigger('select', [list]);
                }
            })
            .on('select:first', function () {
                setIndex(0);
            })
            .on('select:last', function () {
                setIndex(all.length - 1);
            });

        // public methods

        this.setApp = function (app) {
            this.app = app;
            return this.app;
        };

        this.getApp = function () {
            return this.app;
        };

        this.setAllRequest = function (mode, fn) {
            // parameter shift?
            if (_.isFunction(mode)) {
                fn = mode;
                mode = 'all';
            }
            loadIds[mode] = fn;
        };

        this.setListRequest = function (mode, fn) {
            // parameter shift?
            if (_.isFunction(mode)) {
                fn = mode;
                mode = 'all';
            }
            loadData[mode] = fn;
        };

        this.updateSettings = function (type, value) {
            if (options.settings) {
                options.settings.set('vgrid/' + type, value).save();
            }
        };

        this.addTemplate = function (obj) {
            template.add(obj);
        };

        this.addLabelTemplate = function (obj) {
            label.add(obj);
        };

        this.requiresLabel = function (/* data */) {
            return false;
        };

        this.busy = function () {
            // remove error messages & hide container
            scrollpane.find('.io-ox-center').remove();
            container.css({ visibility: 'hidden' }).parent().busy();
            return this;
        };

        /*
         * Set an element as preselected. Use this to select an element what will be added to
         * the VGrid with the next list/all request. After drawing, this element will be selected.
         */
        this.setPreSelection = function (data) {
            preSelection = data;
        };

        this.idle = function () {
            _.defer(function () { container.show().css({ visibility: '' }).parent().idle(); });
            return this;
        };

        this.paint = function () {
            if (firstRun) {
                scrollpane.on('selectstart', false)
                    .on('scroll', fnScroll)
                    .on('click dblclick', '.vgrid-label', hScrollToLabel);
                firstRun = false;
            }
            return init();
        };

        this.repaintLabels = function () {
            return initLabels();
        };

        this.repaint = _.mythrottle(function () {
            var offset = currentOffset || 0;
            currentOffset = null;
            // reset loader
            loader.reset();
            // cannot hand over deferred due to debounce;
            // don't remove debouce cause repaint is likely wired with APIs' refresh.list
            // which may be called many times in a row
            paint(offset);
        }, 100);

        this.clear = function () {
            return apply([], true);
        };

        this.refresh = function (force) {
            // load all (if painted before)
            if (!firstRun) return loadAll();
            return force === true ? this.paint() : DONE;
        };

        this.pending = function () {
            responsiveChange = true;
            this.busy();
            return this;
        };

        this.getMode = function () {
            return currentMode;
        };

        this.setMode = function (mode) {
            // we don't check for currentModule but always refresh
            // otherwise subsequent search queries are impossible
            // if this function gets called too often, fix it elsewhere
            var previous = currentMode;
            currentMode = mode;
            _.url.hash('id', null);
            responsiveChange = true;
            this.trigger('change:mode', currentMode, previous);
            return this.refresh();
        };

        this.getId = function (data) {
            // default id
            return { folder_id: data.folder_id, id: data.id };
        };

        this.getData = function (index) {
            return index !== undefined ? all[index] : all;
        };

        this.contains = function (data) {
            var sel = this.selection, id = sel.serialize(data), i = 0, $i = (all || []).length;
            for (; i < $i; i++) {
                if (id === sel.serialize(all[i])) {
                    return true;
                }
            }
            return false;
        };

        this.getLabels = function () {
            return labels;
        };

        this.scrollToLabelText = function (e, silent) {
            // get via text index
            var text = e.data ? e.data.text : e,
                index = labels.textIndex[text];
            if (index !== undefined) {
                scrollToLabel(index, silent);
            }
        };

        this.scrollTop = function () {
            return scrollpane.scrollTop();
        };

        this.keyboard = function (flag) {
            this.selection.keyboard(scrollpane, flag);
        };

        this.getToolbar = function () {
            return toolbar;
        };

        this.getTopbar = function () {
            return topbar;
        };

        this.getEditable = function () {
            return this.prop('editable');
        };
        this.getMobileSelectMode = function () {
            return mobileSelectMode;
        };

        this.setEditable = function (flag) {
            if (options.multiple === true) {
                if (flag) {
                    node.addClass('editable');
                    this.selection.setEditable(true, options.simple ? '.vgrid-cell-checkbox' : '.vgrid-cell');
                } else {
                    node.removeClass('editable');
                    this.selection.setEditable(false);
                }
                this.prop('editable', flag);
                this.updateSettings('editable', flag);
            }
        };

        this.setMultiple = function (flag) {
            console.warn('deprecated', flag);
        };

        this.option = function (key, value) {
            if (key !== undefined) {
                if (value !== undefined) {
                    var previous = options[key];
                    if (value !== previous) {
                        this.trigger('beforechange:option', key, value, previous);
                        this.trigger('beforechange:option:' + key, value, previous);
                        options[key] = value;
                        this.trigger('change:option', key, value, previous);
                        this.trigger('change:option:' + key, value, previous);
                        responsiveChange = true;
                    }
                    return this;
                }
                return options[key];
            }
            return options;
        };

        this.props = props;

        this.prop = function (key, value) {
            if (key !== undefined) {
                if (value !== undefined) {
                    var previous = props.get(key);
                    if (value !== previous) {

                        this.trigger('beforechange:prop', key, value, previous);
                        this.trigger('beforechange:prop:' + key, value, previous);
                        props.set(key, value, { silent: true });
                        this.trigger('change:prop', key, value, previous);
                        this.trigger('change:prop:' + key, value, previous);
                        responsiveChange = true;
                    }
                    return this;
                }
                return props.get(key);
            }
            return props.toJSON();
        };

        this.scrollTop = function (t) {
            return t !== undefined ? scrollpane.scrollTop(t) : scrollpane.scrollTop();
        };

        this.getContainer = function () {
            return container;
        };

        this.setDeserialize = function (fn) {
            if (_.isFunction(fn)) {
                deserialize = fn;
            }
        };

        this.getIds = function () {
            // return shallow copy
            return all.slice();
        };

        this.isVisible = isVisible;
        this.setIndex = setIndex;
        this.getIndex = getIndex;

        this.setEmptyMessage = function (fn) {
            emptyMessage = fn;
        };

        this.getEmptyMessage = function () {
            return emptyMessage;
        };

        this.updateTemplates = function () {
            _(pool).each(function (node) {
                node.detach();
            });
            pool = [];
            // no need to update if not yet initialized
            if (!initialized) return;
            init();
            this.repaint();
        };

        this.getToolbar = function () {
            return toolbar;
        };

        this.showToolbar = function (state) {
            if (state === true) {
                toolbar.show();
            } else {
                toolbar.hide();
            }
        };

        this.showTopbar = function (state) {
            if (state === true) {
                topbar.show();
                node.addClass(options.toolbarPlacement === 'top' ? 'top-toolbar' : 'bottom-toolbar');
            } else {
                topbar.hide();
                node.removeClass('top-toolbar bottom-toolbar');
            }
        };

        // apply options
        if (options.multiple) {
            if (options.editable) {
                this.setEditable(true);
            }
            this.selection.setMultiple(true);
            toolbar.show();
        } else {
            this.selection.setMultiple(false);
        }

        // process some options on toolbars
        if (options.toolbarPlacement !== 'none') {
            node.addClass(options.toolbarPlacement === 'top' ? 'top-toolbar' : 'bottom-toolbar');
            if (options.secondToolbar && _.device('!smartphone')) {
                node.addClass(options.toolbarPlacement === 'top' ? 'bottom-toolbar' : 'top-toolbar');
            }
        }

        if (options.hideTopbar) {
            this.showTopbar(false);
        }

        if (options.hideToolbar) {
            this.showToolbar(false);
        }

        this.on('change:prop:folder', function (e, value, previous) {
            // reset chunk loader
            loader.reset();
            if (previous !== undefined) {
                this.scrollTop(0);
                self.selection.resetLastIndex();
            }
        });

        this.on('change:mode', function () {
            // reset chunk loader
            loader.reset();
            // reset selection
            this.scrollTop(0);
            self.selection.clear();
            self.selection.resetLastIndex();
        });

        // focus handling (adopted from newer list.js)

        function onContainerFocus() {
            var items = container.children(),
                tabbable = items.filter('[tabindex="0"]:first');
            if (tabbable.length) tabbable.focus(); else items.first().click();
        }

        function onItemFocus() {
            container.removeAttr('tabindex');
        }

        function onItemBlur() {
            container.attr('tabindex', 0);
        }

        if (!_.device('smartphone')) {
            container
                .on('focus', onContainerFocus)
                .on('focus', '.vgrid-cell', onItemFocus)
                .on('blur', '.vgrid-cell', onItemBlur);
        }

        // default implementation if hash cannot be mapped
        // returns index
        this.select = (function () {

            var hash = {};

            // restore persistent settings
            if (options.settings) {
                _(options.settings.get('vgrid/previous', {})).each(function (cid, folder) {
                    hash[folder] = [_.cid(cid)];
                });
            }

            self.selection.on('change', function (e, list) {
                var folder = self.prop('folder');
                if (options.settings && list.length <= 1) {
                    // we only store the current selection if its length is max 1
                    options.settings.set(['vgrid', 'previous', folder], _.cid(list[0])).save();
                    // always store in fluent hash
                    hash[folder] = list;
                }
            });

            self.on('beforechange:prop:folder', function (e, value, previous) {
                if (previous !== undefined) {
                    hash[previous] = self.selection.get();
                }
            });

            self.selection.on('clear', function () {
                var folder = self.prop('folder');
                delete hash[folder];
            });

            return function () {
                var folder = self.prop('folder');
                return (currentMode === 'all' && hash[folder]) || null;
            };
        }());

        this.focus = function () {
            container.focus();
        };
    };

    // make Template accessible
    VGrid.Template = Template;

    return VGrid;
});<|MERGE_RESOLUTION|>--- conflicted
+++ resolved
@@ -425,14 +425,6 @@
         template.node.addClass('selectable'); //.attr('aria-describedby', this.multiselectId);
         // tabindex or containeronfocus is called when clicked
         label.node.addClass('vgrid-label').attr({ tabindex: -1, 'aria-hidden': 'true' });
-<<<<<<< HEAD
-
-        // fix mobile safari bug (all content other than position=static is cut off)
-        if (_.device('iOS && Safari')) {
-            container.css('webkitTransform', 'translate3d(0, 0, 0)');
-        }
-=======
->>>>>>> 1c74fb5d
 
         // IE focus fix for bug 31617.
         // "The focus event does not bubble in Internet Explorer"
