--- conflicted
+++ resolved
@@ -280,38 +280,11 @@
                 name: 'hiddenframePicture',
                 'src': 'blank.html'
             }).css('display', 'none'));
-<<<<<<< HEAD
 
             return form;
-
-//            var f = new Field(options, 'form'),
-//                o = options;
-//            f.create('<form>', textChange);
-//            f.applyModel(textChangeByModel);
-//            f.node.attr({
-//                'accept-charset': o.charset,
-//                'enctype': o.enctype,
-//                'method': o.method,
-//                'target': o.target
-//            });
-//            f.node.append(utils.createFileField({
-//                'wrap': false,
-//                id: 'file',
-//                'accept': 'image/*'
-//            }));
-//            f.node.append(utils.createIframe({
-//                'wrap': false,
-//                label: false,
-//                name: 'hiddenframePicture',
-//                'src': 'blank.html'
-//            }).css('display', 'none'));
-//            return f.finish('prepend');
-=======
-            return f.finish('prepend');
         },
         getLastLabelId: function () {
             return lastLabelId;
->>>>>>> cf33806f
         }
     };
 
