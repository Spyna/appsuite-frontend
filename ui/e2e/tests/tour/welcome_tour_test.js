/**
 * This work is provided under the terms of the CREATIVE COMMONS PUBLIC
 * LICENSE. This work is protected by copyright and/or other applicable
 * law. Any use of the work other than as authorized under this license
 * or copyright law is prohibited.
 *
 * http://creativecommons.org/licenses/by-nc-sa/2.5/
 * © 2018 OX Software GmbH, Germany. info@open-xchange.com
 *
 * @author Ben Ehrengruber <ben.ehrengruber@open-xchange.com>
 */

/// <reference path="../../steps.d.ts" />

Feature('Client Onboarding > Tours');

//create users
Before(async ({ users }) => {
    await users.create();
});

//delete users
After(async ({ users }) => {
    await users.removeAll();
});

<<<<<<< HEAD
Scenario.skip('[C303317] Welcome Tour', (I, mail) => {
=======
Scenario.skip('[C303317] Welcome Tour', ({ I, mail }) => {
>>>>>>> ca3be1a3
    I.login('app=io.ox/mail');
    mail.waitForApp();

    //Open tour dialog
    I.click('#io-ox-topbar-help-dropdown-icon');
    I.clickDropdown('Getting started');

    //Wait for dialog to open
    I.waitForVisible('.wizard-step');

    //Check correct Step is displayed 1/5 - Welcome OX App suite
    I.waitForText('Welcome to OX App Suite');
    I.click('Start tour');

    //Check correct Step is displayed 2/5 - Navigation
    I.waitForText('Navigation');
    I.seeElement('.hotspot');
    I.seeElement('.launcher-dropdown');
    I.click('Next');

    //Check correct Step is displayed 3/5 - Personal Settings
    I.waitForText('Personal settings');
    I.seeElement('.hotspot');
    I.seeElement('#topbar-settings-dropdown');
    I.click('Next');

    //Check correct Step is displayed 4/5 - Settings
    I.waitForText('Settings');
    I.seeElement('.hotspot');
    I.click('Next');

    //Check correct Step is displayed 5/5 - Help
    I.waitForText('Help');
    I.seeElement('.hotspot');
    I.click('Finish');

    //close session
    I.logout();
});<|MERGE_RESOLUTION|>--- conflicted
+++ resolved
@@ -24,11 +24,7 @@
     await users.removeAll();
 });
 
-<<<<<<< HEAD
-Scenario.skip('[C303317] Welcome Tour', (I, mail) => {
-=======
 Scenario.skip('[C303317] Welcome Tour', ({ I, mail }) => {
->>>>>>> ca3be1a3
     I.login('app=io.ox/mail');
     mail.waitForApp();
 
