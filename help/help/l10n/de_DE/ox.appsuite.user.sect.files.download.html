<html lang="de">
<head>
<meta http-equiv="Content-Type" content="text/html; charset=utf-8">
<title>9.3. Dateien oder Ordnerinhalte herunterladen</title>
<link rel="stylesheet" type="text/css" href="../../help.css">
<meta name="generator" content="DocBook XSL Stylesheets V1.78.1">
<link rel="home" href="index.html" title="Benutzeranleitung">
<link rel="up" href="ox.appsuite.user.chap.files.html" title="Kapitel 9. Drive">
<link rel="prev" href="ox.appsuite.user.sect.files.view.presentation.html" title="9.2.3. Präsentationen vorführen">
<link rel="next" href="ox.appsuite.user.sect.files.add.html" title="9.4. Dateien oder Ordner anlegen">
<link rel="copyright" href="ox.appsuite.user.legalnotice.html" title="Rechtlicher Hinweis">
<link rel="stylesheet" type="text/css" href="../../bootstrap.min.css"​/> 
<link id="favicon" rel="shortcut icon" href="../../../apps/themes/default/favicon.ico" type="image/x-icon"> 
<meta name="viewport" content="width=device-width, initial-scale=1.0">
   <script src="../../jquery.min.js"></script> 

   <script src="../../bootstrap.min.js"></script> 
</head>
<body bgcolor="white" text="black" link="#0000FF" vlink="#840084" alink="#0000FF">
<div class="oxhelp-navigation-top"><nav class="navbar navbar-inverse" role="navigation"><div class="container-fluid">
<div class="navbar-header">
<button type="button" class="navbar-toggle" data-toggle="collapse" data-target="#ox-main-nav"><span class="sr-only">Navigation umschalten</span><span class="icon-bar"></span><span class="icon-bar"></span><span class="icon-bar"></span></button><a class="navbar-brand"></a>
</div>
<div class="collapse navbar-collapse" id="ox-main-nav"><ul class="nav navbar-nav">
<li><a accesskey="p" class="oxhelp-prev-link" href="ox.appsuite.user.sect.files.view.presentation.html">Zurück</a></li>
<li><a accesskey="h" href="index.html" class="oxhelp-home-link">Startseite</a></li>
<li><a accesskey="t" href="bk01-toc.html" class="oxhelp-toc-link">Inhaltsverzeichnis</a></li>
<li><a accesskey="n" class="oxhelp-next-link" href="ox.appsuite.user.sect.files.add.html">Weiter</a></li>
</ul></div>
</div></nav></div>
<div class="oxhelp-content">
  <h1 class="sr-only">
    <span class="phrase">Drive</span>
    
    
    
  </h1>
<div class="sect1" id="ox.appsuite.user.sect.files.download">
<div class="titlepage"><div><div><h2 class="title" style="clear: both">9.3. Dateien oder Ordnerinhalte herunterladen</h2></div></div></div>
<a class="indexterm" name="id-1.10.9.2"></a><a class="indexterm" name="id-1.10.9.3"></a><div class="concept">
<a name="ox.appsuite.user.concept.files.download"></a><p id="ox.appsuite.user.concept.files.download">Sie haben folgende Möglichkeiten:
      </p>
<ul class="itemizedlist" style="list-style-type: disc; ">
<<<<<<< HEAD
<li class="listitem"><p role="presentation">Eine oder mehrere Dateien <a class="link" href="ox.appsuite.user.sect.files.download.html#ox.appsuite.user.task.files.download">herunterladen</a>.</p></li>
<li class="listitem"><p role="presentation">Den vollständigen Inhalt eines Ordners
            <a class="link" href="ox.appsuite.user.sect.files.download.html#ox.appsuite.user.task.files.downloadfolder">als Zip-Archiv herunterladen</a>.</p></li>
=======
<li class="listitem"><p role="presentation">Eine oder mehrere Dateien herunterladen.</p></li>
<li class="listitem"><p role="presentation">Den vollständigen Inhalt eines Ordners als Zip-Archiv herunterladen.</p></li>
>>>>>>> 1c74fb5d
</ul>
<p>
    </p>
</div>
<div class="task" id="ox.appsuite.user.task.files.download">
<p class="title">So laden Sie Dateien herunter:</p>
<div class="procedure"><ol class="procedure" type="1">
<<<<<<< HEAD
<li class="step"><p role="presentation">Öffnen Sie einen Ordner, der Dateien enthält.</p></li>
<li class="step">
<p role="presentation">Wählen Sie im Anzeigebereich eine Datei oder mehrere Dateien. Klicken Sie in der Werkzeugleiste auf
            das Symbol <span class="guibutton"><strong>Download</strong></span>
            <span aria-hidden="true" class="inlinemediaobject" id="ox.appsuite.user.fig.files.download"><img src="../../images/appsuite_user_icon_download.png"></span> .</p>
<p role="presentation">Alternativ verwenden Sie im <span class="guilabel"><strong>Viewer</strong></span> die Schaltfläche <span class="guibutton"><strong>Download</strong></span>.</p>
</li>
=======
<li class="step">
<p role="presentation">Öffnen Sie einen Ordner, der Dateien enthält.</p>
<p role="presentation">Wählen Sie im Anzeigebereich eine Datei oder mehrere Dateien.</p>
</li>
<li class="step"><p role="presentation">Verwenden Sie eine der folgenden Methoden:
            <ul class="itemizedlist" style="list-style-type: disc; ">
<li class="listitem"><p role="presentation">Klicken Sie in der Werkzeugleiste auf das Symbol <span class="guibutton"><strong>Herunterladen</strong></span>
                  <span aria-hidden="true" class="inlinemediaobject" id="ox.appsuite.user.fig.files.download"><img src="../../images/appsuite_user_icon_download.png"></span>.
                </p></li>
<li class="listitem"><p role="presentation">Wählen Sie im Kontextmenü <span class="guibutton"><strong>Herunterladen</strong></span>.</p></li>
<li class="listitem"><p role="presentation">Verwenden Sie im <span class="guilabel"><strong>Viewer</strong></span> die Schaltfläche <span class="guibutton"><strong>Herunterladen</strong></span>.</p></li>
</ul>
          </p></li>
>>>>>>> 1c74fb5d
<li class="step"><p role="presentation">Vervollständigen Sie die Schritte zum Herunterladen der Datei.</p></li>
</ol></div>
<div class="taskrelated">  
        <p><span class="phrase"><strong>Tipp: </strong></span> Wie Sie eine bestimmte Dateiversion herunterladen, erfahren Sie in
<<<<<<< HEAD
          <a class="xref" href="ox.appsuite.user.sect.files.manage.versions.html">Abschnitt 9.5.10</a>. </p>
=======
          <a class="xref" href="ox.appsuite.user.sect.files.manage.versions.html">Abschnitt 9.6.11</a>. </p>
>>>>>>> 1c74fb5d
      </div>
</div>
<div class="task" id="ox.appsuite.user.task.files.downloadfolder">
<p class="title">So laden Sie den vollständigen Inhalt eines Ordners herunter:</p>
<div class="procedure"><ol class="procedure" type="1">
<li class="step"><p role="presentation">Wählen Sie im Ordnerbaum den Ordner, dessen Inhalt Sie herunterladen wollen.</p></li>
<<<<<<< HEAD
<li class="step"><p role="presentation">Klicken Sie neben dem Ordnernamen auf das Symbol <span class="guibutton"><strong>Ordnerspezifische Aktionen</strong></span>
            <span aria-hidden="true" class="inlinemediaobject" id="ox.appsuite.user.fig.files.downloadfolder"><img src="../../images/appsuite_user_icon_foldertree_actions.png"></span> . Klicken Sie auf <span class="guibutton"><strong>Gesamten Ordner herunterladen</strong></span>.
=======
<li class="step"><p role="presentation">Klicken Sie neben dem Ordnernamen auf das Symbol <span class="guibutton"><strong>Aktionen</strong></span>
            <span aria-hidden="true" class="inlinemediaobject" id="ox.appsuite.user.fig.files.downloadfolder"><img src="../../images/appsuite_user_icon_foldertree_actions.png"></span>. Klicken Sie auf <span class="guibutton"><strong>Gesamten Ordner herunterladen</strong></span>.
>>>>>>> 1c74fb5d
          </p></li>
<li class="step"><p role="presentation">Vervollständigen Sie die Schritte zum Herunterladen. Der Inhalt des Ordners wird als Zip-Archiv lokal gespeichert.</p></li>
</ol></div>
<div class="taskrelated">
        <p>Alternativ können Sie im Anzeigebereich einen Ordner mit Hilfe des Kontextmenüs herunterladen.</p>
      </div>
</div>
<p class="title">Siehe auch</p>
<ul class="itemizedlist" id="ox.appsuite.user.concept.files.download.related" style="list-style-type: none; ">
<li class="listitem" style="list-style-type: none">
<p role="presentation"><a class="xref" href="ox.appsuite.user.sect.files.view.content.html">Inhalte von Dateien anzeigen</a></p>
<<<<<<< HEAD
<p role="presentation"><a class="xref" href="ox.appsuite.user.sect.files.view.attachments.html">E-Mail Anhänge anzeigen</a></p>
=======
<p role="presentation"><a class="xref" href="ox.appsuite.user.sect.files.view.attachments.html">E-Mail-Anhänge anzeigen</a></p>
>>>>>>> 1c74fb5d
<p role="presentation"><a class="xref" href="ox.appsuite.user.sect.files.view.presentation.html">Präsentationen vorführen</a></p>
</li>
<li class="listitem" style="list-style-type: none">
<p role="presentation"><a class="xref" href="ox.appsuite.user.sect.files.gui.content.html">Der
<<<<<<< HEAD
        <span class="phrase">Drive</span>
        
        
        
        Anzeigebereich</a></p>
=======
        <span class="phrase">Drive</span>-Anzeigebereich
      </a></p>
>>>>>>> 1c74fb5d
<p role="presentation"><a class="xref" href="ox.appsuite.user.sect.files.gui.details.html">Die Datei-Details</a></p>
</li>
</ul>
<p id="ox.appsuite.user.concept.files.download.parent">Übergeordnetes Thema:
      <a class="xref" href="ox.appsuite.user.chap.files.html"><i>
    <span class="phrase">Drive</span>
    
    
    
  </i></a>
    </p>
</div>
          </div>
        </body>
</html><|MERGE_RESOLUTION|>--- conflicted
+++ resolved
@@ -41,14 +41,8 @@
 <a name="ox.appsuite.user.concept.files.download"></a><p id="ox.appsuite.user.concept.files.download">Sie haben folgende Möglichkeiten:
       </p>
 <ul class="itemizedlist" style="list-style-type: disc; ">
-<<<<<<< HEAD
-<li class="listitem"><p role="presentation">Eine oder mehrere Dateien <a class="link" href="ox.appsuite.user.sect.files.download.html#ox.appsuite.user.task.files.download">herunterladen</a>.</p></li>
-<li class="listitem"><p role="presentation">Den vollständigen Inhalt eines Ordners
-            <a class="link" href="ox.appsuite.user.sect.files.download.html#ox.appsuite.user.task.files.downloadfolder">als Zip-Archiv herunterladen</a>.</p></li>
-=======
 <li class="listitem"><p role="presentation">Eine oder mehrere Dateien herunterladen.</p></li>
 <li class="listitem"><p role="presentation">Den vollständigen Inhalt eines Ordners als Zip-Archiv herunterladen.</p></li>
->>>>>>> 1c74fb5d
 </ul>
 <p>
     </p>
@@ -56,15 +50,6 @@
 <div class="task" id="ox.appsuite.user.task.files.download">
 <p class="title">So laden Sie Dateien herunter:</p>
 <div class="procedure"><ol class="procedure" type="1">
-<<<<<<< HEAD
-<li class="step"><p role="presentation">Öffnen Sie einen Ordner, der Dateien enthält.</p></li>
-<li class="step">
-<p role="presentation">Wählen Sie im Anzeigebereich eine Datei oder mehrere Dateien. Klicken Sie in der Werkzeugleiste auf
-            das Symbol <span class="guibutton"><strong>Download</strong></span>
-            <span aria-hidden="true" class="inlinemediaobject" id="ox.appsuite.user.fig.files.download"><img src="../../images/appsuite_user_icon_download.png"></span> .</p>
-<p role="presentation">Alternativ verwenden Sie im <span class="guilabel"><strong>Viewer</strong></span> die Schaltfläche <span class="guibutton"><strong>Download</strong></span>.</p>
-</li>
-=======
 <li class="step">
 <p role="presentation">Öffnen Sie einen Ordner, der Dateien enthält.</p>
 <p role="presentation">Wählen Sie im Anzeigebereich eine Datei oder mehrere Dateien.</p>
@@ -78,29 +63,19 @@
 <li class="listitem"><p role="presentation">Verwenden Sie im <span class="guilabel"><strong>Viewer</strong></span> die Schaltfläche <span class="guibutton"><strong>Herunterladen</strong></span>.</p></li>
 </ul>
           </p></li>
->>>>>>> 1c74fb5d
 <li class="step"><p role="presentation">Vervollständigen Sie die Schritte zum Herunterladen der Datei.</p></li>
 </ol></div>
 <div class="taskrelated">  
         <p><span class="phrase"><strong>Tipp: </strong></span> Wie Sie eine bestimmte Dateiversion herunterladen, erfahren Sie in
-<<<<<<< HEAD
-          <a class="xref" href="ox.appsuite.user.sect.files.manage.versions.html">Abschnitt 9.5.10</a>. </p>
-=======
           <a class="xref" href="ox.appsuite.user.sect.files.manage.versions.html">Abschnitt 9.6.11</a>. </p>
->>>>>>> 1c74fb5d
       </div>
 </div>
 <div class="task" id="ox.appsuite.user.task.files.downloadfolder">
 <p class="title">So laden Sie den vollständigen Inhalt eines Ordners herunter:</p>
 <div class="procedure"><ol class="procedure" type="1">
 <li class="step"><p role="presentation">Wählen Sie im Ordnerbaum den Ordner, dessen Inhalt Sie herunterladen wollen.</p></li>
-<<<<<<< HEAD
-<li class="step"><p role="presentation">Klicken Sie neben dem Ordnernamen auf das Symbol <span class="guibutton"><strong>Ordnerspezifische Aktionen</strong></span>
-            <span aria-hidden="true" class="inlinemediaobject" id="ox.appsuite.user.fig.files.downloadfolder"><img src="../../images/appsuite_user_icon_foldertree_actions.png"></span> . Klicken Sie auf <span class="guibutton"><strong>Gesamten Ordner herunterladen</strong></span>.
-=======
 <li class="step"><p role="presentation">Klicken Sie neben dem Ordnernamen auf das Symbol <span class="guibutton"><strong>Aktionen</strong></span>
             <span aria-hidden="true" class="inlinemediaobject" id="ox.appsuite.user.fig.files.downloadfolder"><img src="../../images/appsuite_user_icon_foldertree_actions.png"></span>. Klicken Sie auf <span class="guibutton"><strong>Gesamten Ordner herunterladen</strong></span>.
->>>>>>> 1c74fb5d
           </p></li>
 <li class="step"><p role="presentation">Vervollständigen Sie die Schritte zum Herunterladen. Der Inhalt des Ordners wird als Zip-Archiv lokal gespeichert.</p></li>
 </ol></div>
@@ -112,25 +87,13 @@
 <ul class="itemizedlist" id="ox.appsuite.user.concept.files.download.related" style="list-style-type: none; ">
 <li class="listitem" style="list-style-type: none">
 <p role="presentation"><a class="xref" href="ox.appsuite.user.sect.files.view.content.html">Inhalte von Dateien anzeigen</a></p>
-<<<<<<< HEAD
-<p role="presentation"><a class="xref" href="ox.appsuite.user.sect.files.view.attachments.html">E-Mail Anhänge anzeigen</a></p>
-=======
 <p role="presentation"><a class="xref" href="ox.appsuite.user.sect.files.view.attachments.html">E-Mail-Anhänge anzeigen</a></p>
->>>>>>> 1c74fb5d
 <p role="presentation"><a class="xref" href="ox.appsuite.user.sect.files.view.presentation.html">Präsentationen vorführen</a></p>
 </li>
 <li class="listitem" style="list-style-type: none">
 <p role="presentation"><a class="xref" href="ox.appsuite.user.sect.files.gui.content.html">Der
-<<<<<<< HEAD
-        <span class="phrase">Drive</span>
-        
-        
-        
-        Anzeigebereich</a></p>
-=======
         <span class="phrase">Drive</span>-Anzeigebereich
       </a></p>
->>>>>>> 1c74fb5d
 <p role="presentation"><a class="xref" href="ox.appsuite.user.sect.files.gui.details.html">Die Datei-Details</a></p>
 </li>
 </ul>
