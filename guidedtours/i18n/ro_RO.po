--- conflicted
+++ resolved
@@ -125,11 +125,6 @@
 "un clic pe o întâlnire, datele referitoare la întâlnire și anumite funcții "
 "se afișează în vederea detaliată."
 
-<<<<<<< HEAD
-#: apps/io.ox/tours/settings.js module:io.ox/tours
-msgid "How the settings are organized"
-msgstr "Cum sunt organizate setările"
-=======
 #: apps/io.ox/tours/contacts.js module:io.ox/tours
 msgid "Creating a new contact"
 msgstr "Crearea unui contact nou"
@@ -143,7 +138,6 @@
 #: apps/io.ox/tours/contacts.js module:io.ox/tours
 msgid "Navigation bar"
 msgstr "Bara de navigare"
->>>>>>> ca385a2c
 
 #: apps/io.ox/tours/contacts.js module:io.ox/tours
 msgid ""
@@ -157,9 +151,6 @@
 msgid "Sending an E-Mail to a contact"
 msgstr "Trimiterea unui e-mail către un contact"
 
-<<<<<<< HEAD
-#: apps/io.ox/tours/mail.js module:io.ox/tours
-=======
 #: apps/io.ox/tours/contacts.js module:io.ox/tours
 msgid ""
 "To send an E-Mail to the contact, click on an E-Mail address or on Send "
@@ -173,7 +164,6 @@
 msgstr "Editarea mai multor contacte"
 
 #: apps/io.ox/tours/contacts.js module:io.ox/tours
->>>>>>> ca385a2c
 msgid ""
 "To edit multiple contacts at once, enable the checkboxes on the left side of "
 "the contacts. If the checkboxes are not displayed, click on View > "
@@ -281,19 +271,6 @@
 msgid "Preview mode"
 msgstr "Mod previzualizare"
 
-<<<<<<< HEAD
-#: apps/io.ox/tours/mail.js module:io.ox/tours
-msgid "Reading E-Mail conversations"
-msgstr "Citirea conversațiilor de e-mail"
-
-#: apps/io.ox/tours/portal.js module:io.ox/tours
-msgid "Reading the details"
-msgstr "Citirea detaliilor"
-
-#: apps/io.ox/tours/intro.js module:io.ox/tours
-msgid "Searching for objects"
-msgstr "Căutarea de obiecte"
-=======
 #: apps/io.ox/tours/files.js module:io.ox/tours
 msgid ""
 "From preview you can also select other options to help you manage and work "
@@ -301,7 +278,6 @@
 msgstr ""
 "Din previzualizare puteți selecta, de asemenea, alte opțiuni care vă ajută "
 "să gestionați și să lucrați cu fișiere."
->>>>>>> ca385a2c
 
 #: apps/io.ox/tours/files.js module:io.ox/tours
 msgid "Share files"
@@ -410,11 +386,6 @@
 "multe informații în vizitele pentru aplicațiile individuale sau în ajutorul "
 "online."
 
-<<<<<<< HEAD
-#: apps/io.ox/tours/portal.js module:io.ox/tours
-msgid "The Portal"
-msgstr "Portalul"
-=======
 #: apps/io.ox/tours/intro.js module:io.ox/tours
 msgid "Launching an app"
 msgstr "Lansarea unei aplicații"
@@ -431,7 +402,6 @@
 #: apps/io.ox/tours/intro.js module:io.ox/tours
 msgid "Displaying the help or the settings"
 msgstr "Afișarea ajutorului și setărilor"
->>>>>>> ca385a2c
 
 #: apps/io.ox/tours/intro.js module:io.ox/tours
 msgid ""
@@ -489,8 +459,6 @@
 msgstr "Arborele de dosare"
 
 #: apps/io.ox/tours/intro.js module:io.ox/tours
-<<<<<<< HEAD
-=======
 msgid ""
 "Use the folder tree to open the folder containing the objects that you want "
 "to view in the list."
@@ -499,7 +467,6 @@
 "pe care doriți să le vizualizați în listă."
 
 #: apps/io.ox/tours/intro.js module:io.ox/tours
->>>>>>> ca385a2c
 msgid "The list"
 msgstr "Lista"
 
@@ -697,22 +664,9 @@
 "Portalul vă informează despre e-mailurile, întâlnirile sau știrile din "
 "rețelele sociale curente."
 
-<<<<<<< HEAD
-#: apps/io.ox/tours/intro.js module:io.ox/tours
-#, fuzzy
-#| msgid ""
-#| "To launch an app, click on an entry on the left side of the menu bar."
-msgid ""
-"To launch an app, use the quick launch icons on the left side of the menu "
-"bar or click on an entry inside the app launcher menu."
-msgstr ""
-"Pentru a lansa o aplicație, apăsați pe o intrare din partea stângă a barei "
-"de meniu."
-=======
 #: apps/io.ox/tours/portal.js module:io.ox/tours
 msgid "Reading the details"
 msgstr "Citirea detaliilor"
->>>>>>> ca385a2c
 
 #: apps/io.ox/tours/portal.js module:io.ox/tours
 msgid "To read the details, click on an entry in a square."
@@ -752,36 +706,13 @@
 "suplimentare, apăsați pe Personalizează pagina."
 
 #: apps/io.ox/tours/settings.js module:io.ox/tours
-<<<<<<< HEAD
-#, fuzzy
-#| msgid ""
-#| "To open the help, click the System menu icon on the upper right side of "
-#| "the menu bar. Select Help. The help for the currently selected app is "
-#| "displayed. To browse the complete help, click on Start Page or Table Of "
-#| "Contents at the upper part of the window."
-msgid ""
-"To open the help, click the user image on the upper right side of the menu "
-"bar. Select Help. The help for the currently selected app is displayed. To "
-"browse the complete help, click on Start Page or Table Of Contents at the "
-"upper part of the window."
-msgstr ""
-"Pentru a deschide ajutorul, apăsați pe pictograma Meniu sistem din partea "
-"dreaptă sus a barei de meniu. Selectați Ajutor. Se afișează ajutorul pentru "
-"aplicația selectată momentan. Pentru a naviga în ajutorul complet, apăsați "
-"pe Pagina de pornire sau pe Cuprins în partea superioară a ferestrei."
-=======
 msgid "Opening the settings"
 msgstr "Deschiderea setărilor"
->>>>>>> ca385a2c
 
 #: apps/io.ox/tours/settings.js module:io.ox/tours
-#, fuzzy
-#| msgid ""
-#| "To open the settings, click the System menu icon on the upper right side "
-#| "of the menu bar. Select Settings."
 msgid ""
-"To open the settings, click the user image on the upper right side of the "
-"menu bar. Select Settings."
+"To open the settings, click the System menu icon on the upper right side of "
+"the menu bar. Select Settings."
 msgstr ""
 "Pentru a deschide setările, apăsați pe pictograma Meniu sistem din partea "
 "dreaptă sus a barei de meniu. Selectați Setări."
@@ -838,28 +769,9 @@
 "Pentru a vă deconecta, apăsați pe pictograma Meniu sistem din partea dreapă "
 "sus a barei de meniu. Selectați Deconectare."
 
-<<<<<<< HEAD
-#: apps/io.ox/tours/settings.js module:io.ox/tours
-#, fuzzy
-#| msgid ""
-#| "To sign out, click the System menu icon on the upper right side of the "
-#| "menu bar. Select Sign out."
-msgid ""
-"To sign out, click the logout icon on the upper right side of the menu bar."
-msgstr ""
-"Pentru a vă deconecta, apăsați pe pictograma Meniu sistem din partea dreapă "
-"sus a barei de meniu. Selectați Deconectare."
-
-#: apps/io.ox/tours/mail.js module:io.ox/tours
-msgid "To sort the E-Mails, click on Sort by. Select a sort criteria."
-msgstr ""
-"Pentru sortarea e-mailurilor, apăsați pe Sortează după. Selectați un "
-"criteriu de sortare."
-=======
 #: apps/io.ox/tours/tasks.js module:io.ox/tours
 msgid "Creating a new task"
 msgstr "Crearea unei sarcini noi"
->>>>>>> ca385a2c
 
 #: apps/io.ox/tours/tasks.js module:io.ox/tours
 msgid "To create a new task, click on New in the toolbar."
@@ -4896,13 +4808,6 @@
 #~ msgid "High priority"
 #~ msgstr "Prioritate ridicată"
 
-#~ msgid ""
-#~ "Hint: you can always restart guided tours, any time you need them, from "
-#~ "the system menu."
-#~ msgstr ""
-#~ "Sugestie: puteți reporni vizitele ghidate oricând aveți nevoie, utilizând "
-#~ "meniul sistem."
-
 #~ msgid "History of error messages"
 #~ msgstr "Istoricul mesajelor de eroare"
 
@@ -5082,13 +4987,6 @@
 #~ msgstr ""
 #~ "Atunci când există notificări noi, de exemplu invitații pentru întâlniri, "
 #~ "zona de informații se deschide în partea dreaptă."
-
-#~ msgid ""
-#~ "In case of new notifications, e.g. appointment invitations, the info area "
-#~ "is opened."
-#~ msgstr ""
-#~ "În cazul unor notificări noi, de ex. invitații pentru întâlniri, se "
-#~ "deschide zona de informații."
 
 #~ msgid ""
 #~ "In order to assign categories to the objects selected, use the control "
@@ -7684,9 +7582,6 @@
 #~ msgid "Resources:"
 #~ msgstr "Resurse:"
 
-#~ msgid "Restart Guided Tour"
-#~ msgstr "Repornește vizita ghidată"
-
 #~ msgid "Restore Last Operation"
 #~ msgstr "Restabilește ultima operație"
 
@@ -8945,17 +8840,6 @@
 #~ "fișier pentru a vizualiza detaliile și funcțiile suplimentare într-o "
 #~ "fereastră pop-up. "
 
-#~ msgid "The New objects icon"
-#~ msgstr "Pictograma Obiecte noi"
-
-#~ msgid ""
-#~ "The New objects icon shows the number of appointment reminders or other "
-#~ "notifications. If clicking the icon, the info area opens."
-#~ msgstr ""
-#~ "Pictograma pentru obiecte noi afișează numărul de mementouri pentru "
-#~ "întâlniri sau alte notificări. Atunci când apăsați pe pictogramă, se "
-#~ "deschide zona de informații."
-
 #~ msgid ""
 #~ "The New objects icon shows the number of unread E-Mails or other "
 #~ "notifications. If clicking the icon, the info area opens."
@@ -9185,9 +9069,6 @@
 #~ msgstr ""
 #~ "Pictograma din partea stângă jos vă ajută să vă sortați e-mailurile. "
 #~ "Apăsați pe pictogramă pentru a obține o listă cu criterii de sortare."
-
-#~ msgid "The info area"
-#~ msgstr "Zona de informații"
 
 #~ msgid "The mandatory field %1$s is not defined."
 #~ msgstr "Câmpul obligatoriu %1$s nu este definit."
