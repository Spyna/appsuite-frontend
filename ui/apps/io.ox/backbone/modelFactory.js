--- conflicted
+++ resolved
@@ -10,19 +10,12 @@
  *
  * @author Francisco Laguna <francisco.laguna@open-xchange.com>
  */
-<<<<<<< HEAD
-define("io.ox/backbone/modelFactory", ["io.ox/core/extensions", 'gettext!io.ox/backbone/model'], function (ext, gt) {
-    "use strict";
-
-
-=======
 define("io.ox/backbone/modelFactory",
     ["io.ox/core/extensions",
      'gettext!io.ox/core'], function (ext, gt) {
 
     "use strict";
 
->>>>>>> ce02beda
     function ValidationErrors() {
         this.errors = {};
 
@@ -48,7 +41,6 @@
     var OXModel = Backbone.Model.extend({
         idAttribute: '_uid',
         initialize: function (obj) {
-<<<<<<< HEAD
             var self = this;
             this.realm = this.get('_realm') || this.factory.realm("default");
             this._valid = true;
@@ -65,14 +57,6 @@
                 this.init();
             }
 
-=======
-            this.realm = this.get('_realm') || this.factory.realm("default");
-            this._valid = true;
-            this.attributeValidity = {};
-
-            delete this.attributes._realm;
-
->>>>>>> ce02beda
         },
         validate: function (attributes, evt, options) {
             options = options || {};
@@ -80,17 +64,12 @@
                 errors = new ValidationErrors();
 
             attributes = attributes || this.toJSON();
-<<<<<<< HEAD
 
             this.factory.point("validation").invoke("validate", errors, attributes, errors, this);
-            
+
             if (options.isSave) {
                 this.factory.point("validation/save").invoke("validate", errors, attributes, errors, this);
             }
-=======
-            this.factory.point("validation").invoke("validate", errors, attributes, errors, this);
-
->>>>>>> ce02beda
             if (errors.hasErrors()) {
                 var validAttributes = {};
                 _(attributes).chain().keys().each(function (key) {
@@ -135,21 +114,14 @@
                 action = 'destroy';
             }
             if ((action === 'update' || action === 'create')) {
-<<<<<<< HEAD
                 this.validate(this.toJSON(), null, {
                     isSave: true
                 });
-=======
-                this.validate(this.toJSON());
->>>>>>> ce02beda
                 if (!this.isValid()) {
                     return $.Deferred().reject({error: gt('Invalid data')});
                 }
             }
-<<<<<<< HEAD
             this.trigger(action + ':start');
-=======
->>>>>>> ce02beda
             return this.factory.internal[action].call(this.factory.internal, model)
                 .done(function (response) {
                     callbacks.success(model, response);
@@ -218,11 +190,7 @@
             });
         },
         getCompositeId: function () {
-<<<<<<< HEAD
             return "id.folder : " + (this.get('id') || 'new-object') + '.' + (this.get('folder') || this.get('folder_id'));
-=======
-            return (this.get('folder') || this.get('folder_id')) + '.' + (this.get('id') || 'new-object');
->>>>>>> ce02beda
         },
         isValid: function () {
             return this._valid;
@@ -253,7 +221,6 @@
             }
         };
 
-<<<<<<< HEAD
         this.create = function (options) {
             var loaded = new factory.model(options);
             var uid = factory.internal.toUniqueIdFromObject(options);
@@ -262,8 +229,6 @@
             serverAttributes[uid] = JSON.parse(JSON.stringify(loaded.toJSON()));
             return loaded;
         };
-=======
->>>>>>> ce02beda
 
         this.get = function () {
             var args = $.makeArray(arguments);
@@ -396,10 +361,6 @@
         this.model = OXModel.extend(_.extend({
             factory: this
         }, (delegate.model || {})));
-<<<<<<< HEAD
-
-=======
->>>>>>> ce02beda
         this.collection = Backbone.Collection.extend({
             model: this.model,
             sync: function () {
@@ -509,14 +470,11 @@
 
         this.create = this.create || function (options) {
             options = options || {};
-<<<<<<< HEAD
             if (options.id) {
                 // Assume this was loaded
                 var realm = this.realm('default');
                 return realm.create.call(realm, options);
             }
-=======
->>>>>>> ce02beda
             return new this.model(options);
         };
 
