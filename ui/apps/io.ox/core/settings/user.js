/**
 * This work is provided under the terms of the CREATIVE COMMONS PUBLIC
 * LICENSE. This work is protected by copyright and/or other applicable
 * law. Any use of the work other than as authorized under this license
 * or copyright law is prohibited.
 *
 * http://creativecommons.org/licenses/by-nc-sa/2.5/
 *
 * © 2016 OX Software GmbH, Germany. info@open-xchange.com
 *
 * @author Francisco Laguna <francisco.laguna@open-xchange.com>
 */

define('io.ox/core/settings/user', [
    'io.ox/core/extensions',
    'io.ox/core/api/user',
    'io.ox/contacts/model',
    'io.ox/contacts/edit/view-form',
    'io.ox/core/tk/dialogs',
    'io.ox/contacts/util',
    'io.ox/core/yell',
    'io.ox/core/a11y',
    'gettext!io.ox/contacts'
], function (ext, api, contactModel, ViewForm, dialogs, util, yell, a11y, gt) {

    'use strict';

    // Model Factory for use with the edit dialog
    var factory = contactModel.protectedMethods.buildFactory('io.ox/core/user/model', api);

    return {

        getCurrentUser: function () {
            return factory.realm('default').get({});
        },

        openModalDialog: function () {

            var dialog = new dialogs.ModalDialog({
                top: 20,
                width: 910,
                center: false,
                maximize: true,
                async: true
            })
            .addPrimaryButton('save', gt('Save'), 'save')
            .addButton('discard', gt('Discard'), 'discard');

            dialog.getContentControls()
                .prepend(
                    $('<label class="checkbox-inline pull-left">').append(
<<<<<<< HEAD
                        $('<input>')
                            .addClass('toggle-check')
                            .attr({
                                type: 'checkbox',
                                tabindex: 1
                            })
=======
                        $('<input type="checkbox" class="toggle-check">')
>>>>>>> 1c635981
                            .on('change', function (e) {
                                e.preventDefault();
                                view.toggle.call(view.$el);
                            }),
                        $.txt(gt('Show all fields'))
                    )
                );

            var self = this,
                $node = dialog.getContentNode(),
                usermodel,
                view;

            factory.realm('edit').get({})
                .then(
                    function success(user) {
                        usermodel = user;
                        // The edit dialog
                        var UserEdit = ViewForm.protectedMethods.createContactEdit('io.ox/core/user');
                        view = new UserEdit({ model: user });
                        $node.append(view.render().$el);
                        a11y.getTabbable($node).first().focus();

                        user.on('change:first_name change:last_name', function () {
                            user.set('display_name', util.getFullName(user.toJSON(), { validate: true }));
                        });
                        user.on('sync:start', function () {
                            //if birthday is null on save, set selectors to empty. Otherwise the user might think a partially filled birthday is saved
                            if (user.get('birthday') === null) {
                                $node.find('[data-field="birthday"]').find('.year,.month,.date').val('');
                            }
                            // dont't hide on IE to fix form submit.
                            if (!_.browser.IE || _.browser.IE > 9) {
                                dialogs.busy($node);
                            }
                        });
                        user.on('sync:always', function () {
                            if (!_.browser.IE || _.browser.IE > 9) {
                                dialogs.idle($node);
                            }
                        });
                    },
                    function fail() {
                        $node.append(
                            $.fail(gt('Couldn\'t load your contact data.'), function () {
                                self.editCurrentUser($node).done(function () {
                                    $node.find('[data-action="discard"]').hide();
                                });
                            })
                        );
                    }
                );

            dialog.show();

            dialog.on('save', function () {
                if (usermodel._valid) {
                    usermodel.save().fail(yell);
                    dialog.close();
                } else {
                    dialog.idle();
                }
            }).on('discard', function () {
                dialog.close();
            });
        }
    };
});<|MERGE_RESOLUTION|>--- conflicted
+++ resolved
@@ -49,16 +49,7 @@
             dialog.getContentControls()
                 .prepend(
                     $('<label class="checkbox-inline pull-left">').append(
-<<<<<<< HEAD
-                        $('<input>')
-                            .addClass('toggle-check')
-                            .attr({
-                                type: 'checkbox',
-                                tabindex: 1
-                            })
-=======
                         $('<input type="checkbox" class="toggle-check">')
->>>>>>> 1c635981
                             .on('change', function (e) {
                                 e.preventDefault();
                                 view.toggle.call(view.$el);
