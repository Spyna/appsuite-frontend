<<<<<<< HEAD
open-xchange-guidedtours (7.6.2-0) unstable; urgency=medium

  * prepare for 7.6.2 release

 -- Marcus Klein <marcus.klein@open-xchange.com>  Wed, 17 Sep 2014 12:45:18 +0200
=======
open-xchange-guidedtours (7.6.1-3) stable; urgency=low

  * Third candidate for 7.6.1 release

 -- Marcus Klein <marcus.klein@open-xchange.com>  Thu, 02 Oct 2014 16:18:42 +0200
>>>>>>> bd784270

open-xchange-guidedtours (7.6.1-2) stable; urgency=low

  * Second candidate for 7.6.1 release

 -- Marcus Klein <marcus.klein@open-xchange.com>  Tue, 16 Sep 2014 16:35:53 +0200

open-xchange-guidedtours (7.6.1-1) stable; urgency=low

  * First release candidate for 7.6.1

 -- Marcus Klein <marcus.klein@open-xchange.com>  Fri, 05 Sep 2014 15:00:20 +0200

open-xchange-guidedtours (7.6.1-0) unstable; urgency=medium

  * prepare for 7.6.1

 -- Marcus Klein <marcus.klein@open-xchange.com>  Fri, 05 Sep 2014 11:50:24 +0200

open-xchange-guidedtours (7.6.0-14) stable; urgency=medium

  * Build for patch 2014-10-06

 -- Marcus Klein <marcus.klein@open-xchange.com>  Tue, 30 Sep 2014 11:29:12 +0000

open-xchange-guidedtours (7.6.0-13) stable; urgency=medium

  * Build for patch 2014-10-02

 -- Marcus Klein <marcus.klein@open-xchange.com>  Tue, 23 Sep 2014 09:03:27 +0000

open-xchange-guidedtours (7.6.0-12) stable; urgency=low

  * Build for patch 2014-09-15

 -- Marcus Klein <marcus.klein@open-xchange.com>  Thu, 11 Sep 2014 12:22:38 +0200

open-xchange-guidedtours (7.6.0-11) stable; urgency=low

  * Build for patch 2014-08-25

 -- Marcus Klein <marcus.klein@open-xchange.com>  Wed, 20 Aug 2014 08:59:51 +0200

open-xchange-guidedtours (7.6.0-10) stable; urgency=low

  * Build for patch 2014-08-11

 -- Marcus Klein <marcus.klein@open-xchange.com>  Mon, 11 Aug 2014 18:00:29 +0200

open-xchange-guidedtours (7.6.0-9) stable; urgency=low

  * Build for patch 2014-07-30

 -- Marcus Klein <marcus.klein@open-xchange.com>  Wed, 23 Jul 2014 16:21:57 +0200

open-xchange-guidedtours (7.6.0-8) stable; urgency=low

  * Build for patch 2014-07-21

 -- Marcus Klein <marcus.klein@open-xchange.com>  Mon, 21 Jul 2014 08:36:24 +0200

open-xchange-guidedtours (7.6.0-7) stable; urgency=low

  * Seventh candidate for 7.6.0 release

 -- Marcus Klein <marcus.klein@open-xchange.com>  Wed, 25 Jun 2014 09:59:30 +0200

open-xchange-guidedtours (7.6.0-6) stable; urgency=low

  * Sixth candidate for 7.6.0 release

 -- Marcus Klein <marcus.klein@open-xchange.com>  Fri, 20 Jun 2014 12:58:59 +0200

open-xchange-guidedtours (7.6.0-5) stable; urgency=low

  * Fifth candidate for 7.6.0 release

 -- Marcus Klein <marcus.klein@open-xchange.com>  Fri, 13 Jun 2014 14:08:23 +0200

open-xchange-guidedtours (7.6.0-4) stable; urgency=low

  * Fourth candidate for 7.6.0 release

 -- Marcus Klein <marcus.klein@open-xchange.com>  Fri, 30 May 2014 14:19:20 +0200

open-xchange-guidedtours (7.6.0-3) stable; urgency=low

  * Third candidate for 7.6.0 release

 -- Marcus Klein <marcus.klein@open-xchange.com>  Fri, 16 May 2014 13:54:01 +0200

open-xchange-guidedtours (7.6.0-2) stable; urgency=low

  * Second release candidate for 7.6.0

 -- Marcus Klein <marcus.klein@open-xchange.com>  Mon, 05 May 2014 12:36:35 +0200

open-xchange-guidedtours (7.6.0-1) stable; urgency=low

  * First release candidate for 7.6.0

 -- Marcus Klein <marcus.klein@open-xchange.com>  Tue, 22 Apr 2014 18:09:04 +0200

open-xchange-guidedtours (7.6.0-0) unstable; urgency=low

  * prepare for 7.6.0

 -- Marcus Klein <marcus.klein@open-xchange.com>  Fri, 04 Apr 2014 16:14:02 +0200

open-xchange-guidedtours (7.4.2-13) stable; urgency=low

  * Build for patch 2014-03-24

 -- Markus Wagner <markus.wagner@open-xchange.com>  Wed, 19 Mar 2014 10:32:23 +0100

open-xchange-guidedtours (7.4.2-12) stable; urgency=low

  * Build for patch 2014-03-14

 -- Markus Wagner <markus.wagner@open-xchange.com>  Fri, 14 Mar 2014 14:38:53 +0100

open-xchange-guidedtours (7.4.2-11) stable; urgency=low

  * Build for patch 2013-03-04

 -- Markus Wagner <markus.wagner@open-xchange.com>  Tue, 04 Mar 2014 17:09:35 +0100

open-xchange-guidedtours (7.4.2-10) stable; urgency=low

  * Build for patch 2013-03-05

 -- Markus Wagner <markus.wagner@open-xchange.com>  Thu, 27 Feb 2014 15:50:06 +0100

open-xchange-guidedtours (7.4.2-9) stable; urgency=low

  * Build for patch 2014-02-24

 -- Markus Wagner <markus.wagner@open-xchange.com>  Tue, 25 Feb 2014 16:46:21 +0100

open-xchange-guidedtours (7.4.2-8) stable; urgency=low

  * Build for patch 2014-02-26

 -- Markus Wagner <markus.wagner@open-xchange.com>  Tue, 25 Feb 2014 14:44:07 +0100

open-xchange-guidedtours (7.4.2-7) stable; urgency=low

  * Build for patch 2014-02-20

 -- Markus Wagner <markus.wagner@open-xchange.com>  Thu, 20 Feb 2014 11:37:14 +0100

open-xchange-guidedtours (7.4.2-6) stable; urgency=low

  * Sixth candidate for 7.4.2 release

 -- Markus Wagner <markus.wagner@open-xchange.com>  Tue, 11 Feb 2014 12:58:17 +0100

open-xchange-guidedtours (7.4.2-5) stable; urgency=low

  * Fifth candidate for 7.4.2 release

 -- Markus Wagner <markus.wagner@open-xchange.com>  Thu, 06 Feb 2014 14:58:25 +0100

open-xchange-guidedtours (7.4.2-4) stable; urgency=low

  * Fourth candidate for 7.4.2 release

 -- Markus Wagner <markus.wagner@open-xchange.com>  Tue, 04 Feb 2014 17:09:46 +0100

open-xchange-guidedtours (7.4.2-3) stable; urgency=low

  * Third candidate for 7.4.2 release

 -- Markus Wagner <markus.wagner@open-xchange.com>  Thu, 23 Jan 2014 16:31:28 +0100

open-xchange-guidedtours (7.4.2-2) stable; urgency=low

  * Second candidate for 7.4.2 release

 -- Markus Wagner <markus.wagner@open-xchange.com>  Fri, 10 Jan 2014 16:31:43 +0100

open-xchange-guidedtours (7.4.2-1) stable; urgency=low

  * First candidate for 7.4.2 release

 -- Markus Wagner <markus.wagner@open-xchange.com>  Mon, 23 Dec 2013 13:15:53 +0100

open-xchange-guidedtours (7.4.2-0) unstable; urgency=low

  * prepare for 7.4.2

 -- Markus Wagner <markus.wagner@open-xchange.com>  Thu, 19 Dec 2013 09:08:03 +0100

open-xchange-guidedtours (7.4.1-11) stable; urgency=low

  * Build for patch 2014-03-24

 -- Markus Wagner <markus.wagner@open-xchange.com>  Fri, 21 Mar 2014 14:32:42 +0100

open-xchange-guidedtours (7.4.1-10) stable; urgency=low

  * Build for patch 2014-02-26

 -- Markus Wagner <markus.wagner@open-xchange.com>  Tue, 25 Feb 2014 12:49:22 +0100

open-xchange-guidedtours (7.4.1-9) stable; urgency=low

  * Build for patch 2014-01-30

 -- Markus Wagner <markus.wagner@open-xchange.com>  Tue, 28 Jan 2014 17:37:16 +0100

open-xchange-guidedtours (7.4.1-8) stable; urgency=low

  * Build for patch 2013-12-09

 -- Markus Wagner <markus.wagner@open-xchange.com>  Thu, 02 Jan 2014 16:16:10 +0100

open-xchange-guidedtours (7.4.1-7) stable; urgency=low

  * Build for patch 2013-12-23

 -- Markus Wagner <markus.wagner@open-xchange.com>  Thu, 19 Dec 2013 10:08:14 +0100

open-xchange-guidedtours (7.4.1-6) stable; urgency=low

  * Build for patch 2013-12-09

 -- Markus Wagner <markus.wagner@open-xchange.com>  Thu, 05 Dec 2013 13:44:27 +0100

open-xchange-guidedtours (7.4.1-5) stable; urgency=low

  * Fifth candidate for 7.4.1 release

 -- Markus Wagner <markus.wagner@open-xchange.com>  Wed, 20 Nov 2013 12:12:44 +0100

open-xchange-guidedtours (7.4.1-4) stable; urgency=low

  * Fourth candidate for 7.4.1 release

 -- Markus Wagner <markus.wagner@open-xchange.com>  Mon, 18 Nov 2013 10:20:29 +0100

open-xchange-guidedtours (7.4.1-3) stable; urgency=low

  * Third candidate for 7.4.1 release

 -- Markus Wagner <markus.wagner@open-xchange.com>  Thu, 07 Nov 2013 10:17:58 +0100

open-xchange-guidedtours (7.4.1-2) stable; urgency=low

  * Second candidate for 7.4.1 release

 -- Markus Wagner <markus.wagner@open-xchange.com>  Wed, 23 Oct 2013 10:11:10 +0200

open-xchange-guidedtours (7.4.1-1) stable; urgency=low

  * First sprint increment for 7.4.1 release

 -- Markus Wagner <markus.wagner@open-xchange.com>  Thu, 10 Oct 2013 17:57:24 +0200

open-xchange-guidedtours (7.4.1-0) unstable; urgency=low

  * prepare for 7.4.1 release

 -- Markus Wagner <markus.wagner@open-xchange.com>  Fri, 20 Sep 2013 16:29:32 +0200

open-xchange-guidedtours (7.4.0-19) stable; urgency=low

  * Build for patch 2013-03-05

 -- Markus Wagner <markus.wagner@open-xchange.com>  Tue, 04 Mar 2014 14:56:12 +0100

open-xchange-guidedtours (7.4.0-18) stable; urgency=low

  * Build for patch 2013-03-05

 -- Markus Wagner <markus.wagner@open-xchange.com>  Thu, 27 Feb 2014 15:50:06 +0100

open-xchange-guidedtours (7.4.0-17) stable; urgency=low

  * Build for patch 2014-02-07

 -- Markus Wagner <markus.wagner@open-xchange.com>  Fri, 07 Feb 2014 09:17:10 +0100

open-xchange-guidedtours (7.4.0-16) stable; urgency=low

  * Build for patch 2013-11-13

 -- Markus Wagner <markus.wagner@open-xchange.com>  Tue, 12 Nov 2013 13:42:30 +0100

open-xchange-guidedtours (7.4.0-15) stable; urgency=low

  * Build for patch 2013-11-08

 -- Markus Wagner <markus.wagner@open-xchange.com>  Mon, 11 Nov 2013 11:56:08 +0100

open-xchange-guidedtours (7.4.0-14) stable; urgency=low

  * Build for patch 2013-10-28

 -- Markus Wagner <markus.wagner@open-xchange.com>  Wed, 30 Oct 2013 16:56:18 +0100

open-xchange-guidedtours (7.4.0-13) stable; urgency=low

  * Build for patch 2013-10-28

 -- Markus Wagner <markus.wagner@open-xchange.com>  Wed, 23 Oct 2013 15:04:38 +0200

open-xchange-guidedtours (7.4.0-12) stable; urgency=low

  * Build for patch 2013-10-09

 -- Markus Wagner <markus.wagner@open-xchange.com>  Wed, 09 Oct 2013 16:39:09 +0200

open-xchange-guidedtours (7.4.0-11) stable; urgency=low

  * Eleventh candidate for 7.4.0 release

 -- Markus Wagner <markus.wagner@open-xchange.com>  Wed, 25 Sep 2013 11:14:23 +0200

open-xchange-guidedtours (7.4.0-10) stable; urgency=low

  * Tenth candidate for 7.4.0 release

 -- Markus Wagner <markus.wagner@open-xchange.com>  Fri, 20 Sep 2013 10:36:26 +0200

open-xchange-guidedtours (7.4.0-9) stable; urgency=low

  * Ninth candidate for 7.4.0 release

 -- Markus Wagner <markus.wagner@open-xchange.com>  Fri, 13 Sep 2013 15:48:07 +0200

open-xchange-guidedtours (7.4.0-8) stable; urgency=low

  * Eighth candidate for 7.4.0 release

 -- Markus Wagner <markus.wagner@open-xchange.com>  Mon, 02 Sep 2013 10:44:51 +0200

open-xchange-guidedtours (7.4.0-7) stable; urgency=low

  * Seventh candidate for 7.4.0 release

 -- Markus Wagner <markus.wagner@open-xchange.com>  Tue, 27 Aug 2013 14:06:30 +0200

open-xchange-guidedtours (7.4.0-6) stable; urgency=low

  * Sixth candidate for 7.4.0 release

 -- Markus Wagner <markus.wagner@open-xchange.com>  Fri, 23 Aug 2013 13:10:30 +0200

open-xchange-guidedtours (7.4.0-5) stable; urgency=low

  * Fifth candidate for 7.4.0 release

 -- Markus Wagner <markus.wagner@open-xchange.com>  Mon, 19 Aug 2013 12:38:26 +0200

open-xchange-guidedtours (7.4.0-4) stable; urgency=low

  * Fourth candidate for 7.4.0 release

 -- Markus Wagner <markus.wagner@open-xchange.com>  Tue, 13 Aug 2013 10:12:55 +0200

open-xchange-guidedtours (7.4.0-3) stable; urgency=low

  * Third release candidate for 7.4.0

 -- Markus Wagner <markus.wagner@open-xchange.com>  Tue, 06 Aug 2013 12:25:50 +0200

open-xchange-guidedtours (7.4.0-2) stable; urgency=low

  * Second release candidate for 7.4.0

 -- Markus Wagner <markus.wagner@open-xchange.com>  Fri, 02 Aug 2013 14:17:30 +0200

open-xchange-guidedtours (7.4.0-1) stable; urgency=low

  * First release candidate for 7.4.0

 -- Markus Wagner <markus.wagner@open-xchange.com>  Wed, 17 Jul 2013 10:44:17 +0200

open-xchange-guidedtours (7.4.0-0) unstable; urgency=low

  * prepare for 7.4.0

 -- Markus Wagner <markus.wagner@open-xchange.com>  Tue, 16 Jul 2013 14:54:25 +0200

open-xchange-guidedtours (7.2.2-20) stable; urgency=low

  * Build for patch 2014-03-24

 -- Markus Wagner <markus.wagner@open-xchange.com>  Fri, 21 Mar 2014 14:39:41 +0100

open-xchange-guidedtours (7.2.2-19) stable; urgency=low

  * Build for patch 2014-01-22

 -- Markus Wagner <markus.wagner@open-xchange.com>  Fri, 24 Jan 2014 14:33:16 +0100

open-xchange-guidedtours (7.2.2-18) stable; urgency=low

  * Build for patch 2013-11-29

 -- Markus Wagner <markus.wagner@open-xchange.com>  Tue, 10 Dec 2013 08:32:40 +0100

open-xchange-guidedtours (7.2.2-17) stable; urgency=low

  * Build for patch 2013-10-03

 -- Markus Wagner <markus.wagner@open-xchange.com>  Wed, 02 Oct 2013 17:06:23 +0200

open-xchange-guidedtours (7.2.2-16) stable; urgency=low

  * Build for patch 2013-09-26

 -- Markus Wagner <markus.wagner@open-xchange.com>  Tue, 17 Sep 2013 12:00:15 +0200

open-xchange-guidedtours (7.2.2-15) stable; urgency=low

  * Build for patch 2013-09-12

 -- Markus Wagner <markus.wagner@open-xchange.com>  Wed, 11 Sep 2013 15:21:56 +0200

open-xchange-guidedtours (7.2.2-14) stable; urgency=low

  * Build for patch 2013-09-26

 -- Markus Wagner <markus.wagner@open-xchange.com>  Mon, 02 Sep 2013 13:51:05 +0200

open-xchange-guidedtours (7.2.2-13) stable; urgency=low

  * Build for patch 2013-08-26

 -- Markus Wagner <markus.wagner@open-xchange.com>  Mon, 26 Aug 2013 16:28:15 +0200

open-xchange-guidedtours (7.2.2-12) stable; urgency=low

  * Build for patch 2013-08-19

 -- Markus Wagner <markus.wagner@open-xchange.com>  Tue, 20 Aug 2013 11:24:10 +0200

open-xchange-guidedtours (7.2.2-11) stable; urgency=low

  * Build for patch 2013-08-09

 -- Markus Wagner <markus.wagner@open-xchange.com>  Mon, 05 Aug 2013 11:02:03 +0200

open-xchange-guidedtours (7.2.2-10) stable; urgency=low

  * Build for patch 2013-07-22

 -- Markus Wagner <markus.wagner@open-xchange.com>  Mon, 22 Jul 2013 09:50:53 +0200

open-xchange-guidedtours (7.2.2-9) stable; urgency=low

  * Build for patch 2013-07-25

 -- Markus Wagner <markus.wagner@open-xchange.com>  Mon, 15 Jul 2013 15:44:24 +0200

open-xchange-guidedtours (7.2.2-8) stable; urgency=low

  * Build for patch 2013-07-09

 -- Markus Wagner <markus.wagner@open-xchange.com>  Thu, 11 Jul 2013 11:26:44 +0200

open-xchange-guidedtours (7.2.2-7) stable; urgency=low

  * Third candidate for 7.2.2 release

 -- Markus Wagner <markus.wagner@open-xchange.com>  Tue, 02 Jul 2013 13:51:37 +0200

open-xchange-guidedtours (7.2.2-6) stable; urgency=low

  * Second candidate for 7.2.2 release

 -- Markus Wagner <markus.wagner@open-xchange.com>  Fri, 28 Jun 2013 16:17:19 +0200

open-xchange-guidedtours (7.2.2-5) stable; urgency=low

  * Release candidate for 7.2.2 release

 -- Markus Wagner <markus.wagner@open-xchange.com>  Wed, 26 Jun 2013 19:18:51 +0200

open-xchange-guidedtours (7.2.2-4) stable; urgency=low

  * Second feature freeze for 7.2.2 release

 -- Markus Wagner <markus.wagner@open-xchange.com>  Fri, 21 Jun 2013 16:36:47 +0200

open-xchange-guidedtours (7.2.2-3) stable; urgency=low

  * Sprint increment for 7.2.2 release

 -- Markus Wagner <markus.wagner@open-xchange.com>  Mon, 03 Jun 2013 13:30:35 +0200

open-xchange-guidedtours (7.2.2-2) unstable; urgency=low

  * First sprint increment for 7.2.2 release

 -- Markus Wagner <markus.wagner@open-xchange.com>  Mon, 03 Jun 2013 13:30:35 +0200

open-xchange-guidedtours (7.2.2-1) unstable; urgency=low

  * First candidate for 7.2.2 release

 -- Markus Wagner <markus.wagner@open-xchange.com>  Wed, 29 May 2013 17:38:49 +0200

open-xchange-guidedtours (7.2.2-0) unstable; urgency=low

  * prepare for 7.2.0

 -- Markus Wagner <markus.wagner@open-xchange.com>  Fri, 15 Mar 2013 13:52:15 +0100

open-xchange-guidedtours (7.2.1-6) stable; urgency=low

  * Build for patch 2013-06-20

 -- Markus Wagner <markus.wagner@open-xchange.com>  Thu, 20 Jun 2013 15:51:09 +0200

open-xchange-guidedtours (7.2.1-5) stable; urgency=low

  * Build for patch 2013-06-17

 -- Markus Wagner <markus.wagner@open-xchange.com>  Tue, 18 Jun 2013 09:35:46 +0200

open-xchange-guidedtours (7.2.1-4) stable; urgency=low

  * Build for patch 2013-06-14

 -- Markus Wagner <markus.wagner@open-xchange.com>  Wed, 12 Jun 2013 18:15:45 +0200

open-xchange-guidedtours (7.2.1-3) unstable; urgency=low

  * Third candidate for 7.2.1 release

 -- Markus Wagner <markus.wagner@open-xchange.com>  Wed, 22 May 2013 16:07:43 +0200

open-xchange-guidedtours (7.2.1-2) unstable; urgency=low

  * Second candidate for 7.2.1 release

 -- Markus Wagner <markus.wagner@open-xchange.com>  Wed, 15 May 2013 17:49:12 +0200

open-xchange-guidedtours (7.2.1-1) unstable; urgency=low

  * First candidate for 7.2.1 release

 -- Markus Wagner <markus.wagner@open-xchange.com>  Mon, 22 Apr 2013 15:18:20 +0200

open-xchange-guidedtours (7.2.1-0) unstable; urgency=low

  * prepare for 7.2.1

 -- Markus Wagner <markus.wagner@open-xchange.com>  Mon, 15 Apr 2013 11:18:33 +0200

open-xchange-guidedtours (7.2.0-6) unstable; urgency=low

  * Build for patch 2013-05-10

 -- Markus Wagner <markus.wagner@open-xchange.com>  Wed, 15 May 2013 09:33:11 +0200

open-xchange-guidedtours (7.2.0-5) unstable; urgency=low

  * Build for patch 2013-04-23

 -- Markus Wagner <markus.wagner@open-xchange.com>  Thu, 02 May 2013 09:09:28 +0200

open-xchange-guidedtours (7.2.0-4) unstable; urgency=low

  * Fourth candidate for 7.2.0 release

 -- Markus Wagner <markus.wagner@open-xchange.com>  Wed, 10 Apr 2013 17:49:28 +0200

open-xchange-guidedtours (7.2.0-3) unstable; urgency=low

  * Third candidate for 7.2.0 release

 -- Markus Wagner <markus.wagner@open-xchange.com>  Mon, 08 Apr 2013 17:21:25 +0200

open-xchange-guidedtours (7.2.0-2) unstable; urgency=low

  * Second candidate for 7.2.0 release

 -- Markus Wagner <markus.wagner@open-xchange.com>  Tue, 02 Apr 2013 16:21:13 +0200

open-xchange-guidedtours (7.2.0-1) unstable; urgency=low

  * First release candidate for 7.2.0

 -- Markus Wagner <markus.wagner@open-xchange.com>  Tue, 26 Mar 2013 13:01:19 +0100

open-xchange-guidedtours (7.2.0-0) unstable; urgency=low

  * prepare for 7.2.0

 -- Markus Wagner <markus.wagner@open-xchange.com>  Thu, 15 Mar 2013 13:52:15 +0100

open-xchange-guidedtours (7.0.1-6) stable; urgency=low

  * Build for patch 2013-09-12

 -- Viktor Pracht <viktor.pracht@open-xchange.com>  Wed, 11 Sep 2013 15:35:30 +0200

open-xchange-guidedtours (7.0.1-5) unstable; urgency=low

  * Build for patch 2013-03-01

 -- Viktor Pracht <viktor.pracht@open-xchange.com>  Thu, 28 Feb 2013 17:42:15 +0100

open-xchange-guidedtours (7.0.1-4) unstable; urgency=low

  * Fourth release candidate for 7.0.1

 -- Viktor Pracht <viktor.pracht@open-xchange.com>  Tue, 19 Feb 2013 16:41:58 +0100

open-xchange-guidedtours (7.0.1-3) unstable; urgency=low

  * Third release candidate for 7.0.1

 -- Viktor Pracht <viktor.pracht@open-xchange.com>  Tue, 19 Feb 2013 09:22:25 +0100

open-xchange-guidedtours (7.0.1-2) unstable; urgency=low

  * Second release candiate for 7.0.1

 -- Viktor Pracht <viktor.pracht@open-xchange.com>  Thu, 14 Feb 2013 14:28:34 +0100

open-xchange-guidedtours (7.0.1-1) unstable; urgency=low

  * First release candidate for 7.0.1

 -- Viktor Pracht <viktor.pracht@open-xchange.com>  Fri, 01 Feb 2013 15:28:23 +0100

open-xchange-guidedtours (7.0.1-0) unstable; urgency=low

  * prepare for 7.0.1

 -- Viktor Pracht <viktor.pracht@open-xchange.com>  Fri, 01 Feb 2013 15:01:46 +0100

open-xchange-guidedtours (7.0.0-12) unstable; urgency=low

  * Third release candidate for 7.0.0

 -- Viktor Pracht <viktor.pracht@open-xchange.com>  Tue, 18 Dec 2012 14:53:51 +0100

open-xchange-guidedtours (7.0.0-11) unstable; urgency=low

  * Second release candidate for 7.0.0

 -- Viktor Pracht <viktor.pracht@open-xchange.com>  Mon, 17 Dec 2012 18:55:33 +0100

open-xchange-guidedtours (7.0.0-10) unstable; urgency=low

  * Pre release candidate for 7.0.0

 -- Viktor Pracht <viktor.pracht@open-xchange.com>  Thu, 13 Dec 2012 18:47:20 +0100

open-xchange-guidedtours (7.0.0-9) unstable; urgency=low

  * First release candidate for 7.0.0

 -- Viktor Pracht <viktor.pracht@open-xchange.com>  Tue, 11 Dec 2012 11:44:25 +0100

open-xchange-guidedtours (7.0.0-8) unstable; urgency=low

  * First release candidate for EDP drop #6

 -- Viktor Pracht <viktor.pracht@open-xchange.com>  Tue, 13 Nov 2012 15:02:51 +0100

open-xchange-guidedtours (7.0.0-7) unstable; urgency=low

  * Third release candidate for EDP drop #5

 -- Viktor Pracht <viktor.pracht@open-xchange.com>  Mon, 22 Oct 2012 15:48:11 +0200

open-xchange-guidedtours (7.0.0-6) unstable; urgency=low

  * Second release candidate for EDP drop #5

 -- Viktor Pracht <viktor.pracht@open-xchange.com>  Mon, 22 Oct 2012 14:23:03 +0200

open-xchange-guidedtours (7.0.0-5) unstable; urgency=low

  * First release candidate for EDP drop #5

 -- Viktor Pracht <viktor.pracht@open-xchange.com>  Tue, 12 Oct 2012 13:07:35 +0200

open-xchange-guidedtours (7.0.0-4) unstable; urgency=low

  * First release candidate for EDP drop #4

 -- Viktor Pracht <viktor.pracht@open-xchange.com>  Tue, 04 Sep 2012 15:14:35 +0200

open-xchange-guidedtours (7.0.0-3) unstable; urgency=low

  * Release build for 7.0.0

 -- Viktor Pracht <viktor.pracht@open-xchange.com>  Tue, 07 Aug 2012 14:58:23 +0200

open-xchange-guidedtours (7.0.0-2) unstable; urgency=low

  * Release build for EDP drop #3

 -- Viktor Pracht <viktor.pracht@open-xchange.com>  Tue, 07 Aug 2012 11:48:03 +0200

open-xchange-guidedtours (7.0.0-1) unstable; urgency=low

  * Initial Release.

 -- Viktor Pracht <viktor.pracht@open-xchange.com>  Wed, 09 Nov 2011 12:20:23 +0100<|MERGE_RESOLUTION|>--- conflicted
+++ resolved
@@ -1,16 +1,14 @@
-<<<<<<< HEAD
 open-xchange-guidedtours (7.6.2-0) unstable; urgency=medium
 
   * prepare for 7.6.2 release
 
  -- Marcus Klein <marcus.klein@open-xchange.com>  Wed, 17 Sep 2014 12:45:18 +0200
-=======
+
 open-xchange-guidedtours (7.6.1-3) stable; urgency=low
 
   * Third candidate for 7.6.1 release
 
  -- Marcus Klein <marcus.klein@open-xchange.com>  Thu, 02 Oct 2014 16:18:42 +0200
->>>>>>> bd784270
 
 open-xchange-guidedtours (7.6.1-2) stable; urgency=low
 
