--- conflicted
+++ resolved
@@ -42,27 +42,16 @@
 <li class="listitem">
 <p role="presentation">Botones para funciones usadas frecuentemente:</p>
 <ul class="itemizedlist" style="list-style-type: circle; ">
-<<<<<<< HEAD
-<li class="listitem"><p role="presentation">Si este contacto aún no está en una libreta de direcciones, se muestra <span class="guibutton"><strong>Añadir a la libreta de direcciones</strong></span>. Si se pulsa el botón, se abre la página para crear un nuevo contacto.</p></li>
-<li class="listitem"><p role="presentation"><span class="guibutton"><strong>Enviar correo</strong></span>. Abre la página para enviar un nuevo correo a dicha persona.</p></li>
-<li class="listitem"><p role="presentation"><span class="guibutton"><strong>Invitar a la cita</strong></span>. Abre la página para crear una cita con dicha persona.</p></li>
-<li class="listitem"><p role="presentation">Si el contacto está guardado en una libreta de direcciones personal, se muestra <span class="guibutton"><strong>Editar</strong></span>. Si se pulsa el botón, se abre la página para editar el contacto.</p></li>
-=======
 <li class="listitem"><p role="presentation">Si este contacto aún no está en una libreta de direcciones, se muestra <span class="guibutton"><strong>Añadir a libreta de direcciones</strong></span>. Si se pulsa el botón, se abre la ventana para crear un nuevo contacto.</p></li>
 <li class="listitem"><p role="presentation"><span class="guibutton"><strong>Enviar correo</strong></span>. Abre la ventana para enviar un nuevo correo a dicha persona.</p></li>
 <li class="listitem"><p role="presentation"><span class="guibutton"><strong>Invitar a la cita</strong></span>. Abre la ventana para crear una cita con dicha persona.</p></li>
 <li class="listitem"><p role="presentation">Si el contacto está guardado en una libreta de direcciones personal, se muestra <span class="guibutton"><strong>Editar</strong></span>. Si se pulsa el botón, se abre la ventana para editar el contacto.</p></li>
->>>>>>> 1c74fb5d
 <li class="listitem"><p role="presentation">Icono <span class="guibutton"><strong>Borrar</strong></span> <span aria-hidden="true" class="inlinemediaobject" id="ox.appsuite.user.fig.email.gui.popup.delete"><img src="../../images/appsuite_user_icon_functionbar_trash.png"></span> . Borra el contacto de la libreta de direcciones mostrada en <span class="guilabel"><strong>Guardar como</strong></span>.</p></li>
 </ul>
 <p role="presentation">
             </p>
 </li>
-<<<<<<< HEAD
-<li class="listitem"><p role="presentation">Icono <span class="guibutton"><strong>Más acciones</strong></span> <span aria-hidden="true" class="inlinemediaobject" id="ox.appsuite.user.fig.email.gui.popup.actions"><img src="../../images/appsuite_user_icon_actions.png"></span> . Si se pulsa el botón, se abre un menú con funciones usadas frecuentemente para organizar contactos.</p></li>
-=======
 <li class="listitem"><p role="presentation">Icono <span class="guibutton"><strong>Más acciones</strong></span> <span aria-hidden="true" class="inlinemediaobject" id="ox.appsuite.user.fig.email.gui.popup.actions"><img src="../../images/appsuite_user_icon_actions.png"></span>. Si se pulsa el botón, se abre un menú con funciones usadas frecuentemente para organizar contactos.</p></li>
->>>>>>> 1c74fb5d
 <li class="listitem"><p role="presentation">Los datos de contacto de la persona.</p></li>
 <li class="listitem"><p role="presentation">Si los datos de contacto de dicha persona están guardados, se muestra la ruta a la libreta de direcciones que contiene sus datos.</p></li>
 <li class="listitem"><p role="presentation">Información de esta persona de redes sociales. Puede usar los botones disponibles para abrir el perfil de esta persona.</p></li>
