/**
 * All content on this website (including text, images, source
 * code and any other original works), unless otherwise noted,
 * is licensed under a Creative Commons License.
 *
 * http://creativecommons.org/licenses/by-nc-sa/2.5/
 *
 * Copyright (C) Open-Xchange Inc., 2006-2012
 * Mail: info@open-xchange.com
 *
 * @author Daniel Rentz <daniel.rentz@open-xchange.com>
 */

define('io.ox/office/framework/app/basecontroller',
    ['io.ox/core/event',
     'io.ox/office/tk/utils',
     'io.ox/office/tk/keycodes'
    ], function (Events, Utils, KeyCodes) {

    'use strict';

    // class BaseController ===================================================

    /**
     * A controller contains a collection of items, consisting of unique key
     * and value, and providing arbitrary getter and setter methods for their
     * values.
     *
     * @constructor
     *
     * @param {BaseApplication} app
     *  The application that has created this controller instance.
     *
     * @param {Object} [options]
     *  A map with options controlling the behavior of this controller. The
     *  following options are supported:
     *  @param {Number} [options.updateDelay=0]
     *      The delay for the debounced Controller.update() method.
     */
    function BaseController(app, options) {

        var // self reference
            self = this,

            // all the little controller items
            items = {

                'app/quit': {
                    set: function () {
                        var def = $.Deferred();
                        // quit in a timeout (otherwise this controller becomes invalid while still running)
                        _.defer(function () {
                            // failed quit means that application continues to run
                            app.quit().fail(function () { def.resolve(); });
                        });
                        return def;
                    },
                    focus: 'wait' // application may resume
                },

                'document/print': {
                    // enabled in read-only mode
                    set: function () { app.print(); },
                    shortcut: { keyCode: 'P', ctrlOrMeta: true }
                }
            },

            // cached item values during a complex update
            resultCache = {},

            // number of item setters currently running (recursion counter)
            runningSetters = 0,

            // shortcut definitions for 'keydown', mapped by key code (for performance)
            keyShortcuts = {},

            // shortcut definitions for 'keypress', mapped by char code (for performance)
            charShortcuts = {};

        // class Item ---------------------------------------------------------

        function Item(key, definition) {

            var // self reference
                item = this,
                // global enabled state of the item
                enabled = true,
                // parent item whose value/state is needed to resolve the own value/state
                parentKey = Utils.getStringOption(definition, 'parent'),
                // handler for enabled state (default to constant true if missing)
                enableHandler = Utils.getFunctionOption(definition, 'enable', true),
                // handler for value getter (default to identity to forward parent value)
                getHandler = Utils.getFunctionOption(definition, 'get', _.identity),
                // handler for options getter (default to identity to forward parent value)
                optionsHandler = Utils.getFunctionOption(definition, 'options', _.identity),
                // handler for value setter
                setHandler = Utils.getFunctionOption(definition, 'set'),
                // behavior for returning browser focus to application
                focus = Utils.getStringOption(definition, 'focus', 'direct'),
                // additional user data
                userData = Utils.getOption(definition, 'userData');

            // private methods

            function getAndCacheResult(type, handler, parentValue) {

                var // get or create a result object in the cache
                    result = resultCache[key] || (resultCache[key] = {});

                // if the required value does not exist yet, resolve it via the passed handler
                if (!(type in result)) {
                    result[type] = _.isFunction(handler) ? handler.call(item, parentValue) : handler;
                }
                return result[type];
            }

            // methods

            /**
             * Returns whether this item is effectively enabled, by looking at
             * the own state, and by asking the enable handler of the item.
             */
            this.isEnabled = function () {
                var parentEnabled = enabled && ((parentKey in items) ? items[parentKey].isEnabled() : true);
                return getAndCacheResult('enable', (enabled && parentEnabled) ? enableHandler : false);
            };

            /**
             * Returns the current value of this item.
             */
            this.get = function () {
                var parentValue = (parentKey in items) ? items[parentKey].get() : undefined;
                return getAndCacheResult('value', getHandler, parentValue);
            };

            /**
             * Returns the current value options of this item.
             */
            this.getOptions = function () {
                var parentOptions = (parentKey in items) ? items[parentKey].getOptions() : undefined;
                return getAndCacheResult('options', optionsHandler, parentOptions);
            };

            /**
             * Executes the setter function of this item (passing in the new
             * value), and moves the browser focus back to the application
             * pane.
             *
             * @param {Any} value
             *  The new value of the item.
             *
             * @param {Object} [options]
             *  A map with options controlling the behavior of this method. The
             *  following options are supported:
             *  @param {Boolean} [options.preserveFocus=false]
             *      If set to true, the browser focus will not be modified,
             *      regardless of the focus mode configured for this item.
             *
             * @returns {Item}
             *  A reference to this item.
             */
            this.change = function (value, options) {

                var // the result Deferred object
                    def = null;

                // do nothing if item is disabled
                if (this.isEnabled()) {

                    // execute the set handler
                    if (_.isFunction(setHandler)) {
                        runningSetters += 1;
                        def = setHandler.call(this, value);
                        runningSetters -= 1;
                    }

                    // convert result of the setter to a Deferred object
                    def = $.when(def);

                    // disable this item if setter is still running
                    if (def.state() === 'pending') {
                        enabled = false;
                        self.update();
                    }
                } else {
                    // item is disabled
                    def = $.Deferred().reject();
                }

                // focus back to application
                switch (focus) {
                case 'direct':
                    grabApplicationFocus(options);
                    break;
                case 'wait':
                    def.always(function () {
                        // execute in a timeout, needed for dialogs which are closed *after* resolve/reject
                        app.executeDelayed(function () { grabApplicationFocus(options); });
                    });
                    break;
                case 'never':
                    break;
                default:
                    Utils.warn('BaseController.Item.change(): unknown focus mode: ' + focus);
                }

                // post processing after the setter is finished
                def.always(function () {
                    enabled = true;
                    self.update();
                });

                return this;
            };

            /**
             * Returns the unique key of this item.
             *
             * @returns {String}
             *  The unique key this item has been registered with.
             */
            this.getKey = function () {
                return key;
            };

            /**
             * Returns the user data that has been registered with the
             * definition of this item.
             *
             * @returns {Any}
             *  The registered user data if existing, otherwise undefined.
             */
            this.getUserData = function () {
                return userData;
            };

        } // class Item

        // base constructor ---------------------------------------------------

        // add event hub
        Events.extend(this);

        // private methods ----------------------------------------------------

        /**
         * Clears all cached item results.
         */
        function clearResultCache() {
            resultCache = {};
        }

        /**
         * Moves the browser focus to the application pane.
         */
        function grabApplicationFocus(options) {
<<<<<<< HEAD
            // Bug 28214: focus back to application if source GUI element is hidden now
            if (!Utils.getBooleanOption(options, 'preserveFocus', false) || !$(window.document.activeElement).is(Utils.REALLY_VISIBLE_SELECTOR)) {
=======
            var source = Utils.getOption(options, 'source');
            // Bug 28214: Focus back to application if source GUI element is hidden now.
            // If the source GUI element is hidden now, IE has already changed the
            // 'document.activeElement' property, so it cannot be used to detect visibility.
            // Therefore, all group instances now insert the source DOM node into the value
            // options when triggering the 'group:change' event.
            if (!Utils.getBooleanOption(options, 'preserveFocus', false) || (source && !$(source).is(Utils.REALLY_VISIBLE_SELECTOR))) {
>>>>>>> f834ac5b
                app.getView().grabFocus();
            }
        }

        /**
         * Calls the set handler of the item with the registered key, and moves
         * the browser focus back to the application pane.
         */
        function callSetHandler(key, value, options) {
            if (key in items) {
                // do not clear cache if called recursively from another setter
                if (runningSetters === 0) { clearResultCache(); }
                items[key].change(value, options);
            } else {
                grabApplicationFocus(options);
            }
        }

        /**
         * The event handler function that will listen to 'group:change' events
         * in all registered view components.
         */
        function componentChangeHandler(event, key, value, options) {
            callSetHandler(key, value, options);
        }

        /**
         * The event handler function that will listen to 'group:cancel' events
         * in all registered view components.
         */
        function componentCancelHandler(event, options) {
            self.update();
            grabApplicationFocus(options);
        }

        /**
         * Handles 'keydown' and 'keypress' events and calls the setter of this
         * item, if it contains a matching keyboard shortcut definition.
         *
         * @param {jQuery.Event} event
         *  The jQuery event object. If a matching shortcut definition has been
         *  found, propagation of the event will be stopped, and the browser
         *  default action will be suppressed.
         */
        function keyHandler(event, options) {

            var // whether to stop propagation and prevent the default action
                stopPropagation = false;

            // executes the item setter defined in the passed shortcut
            function callSetHandlerForShortcut(shortcut) {

                var // call value resolver function, or take constant value
                    value = _.isFunction(shortcut.definition.value) ?
                        shortcut.definition.value(self.get(shortcut.key)) : shortcut.definition.value;

                callSetHandler(shortcut.key, value);
                if (!Utils.getBooleanOption(shortcut.definition, 'propagate', false)) {
                    stopPropagation = true;
                }
            }

            switch (event.type) {
            case 'keydown':
                // process all shortcut definitions for the key code in the passed event
                if (event.keyCode in keyShortcuts) {
                    _(keyShortcuts[event.keyCode]).each(function (shortcut) {
                        // check if the additional modifier keys match the shortcut definition
                        if (KeyCodes.matchModifierKeys(event, shortcut.definition)) {
                            callSetHandlerForShortcut(shortcut);
                        }
                    });
                }
                break;
            case 'keypress':
                // process all shortcut definitions for the char code in the passed event
                if (event.charCode in charShortcuts) {
                    _(charShortcuts[event.charCode]).each(callSetHandlerForShortcut);
                }
                break;
            }

            return stopPropagation ? false : undefined;
        }

        /**
         * Initializes the key handlers for all registered keyboard shortcuts.
         */
        function initializeKeyHandler() {

            var // the root node of the application pane
                node = app.getView().getAppPaneNode();

            // Bug 27528: IE does not allow to prevent default actions of some
            // special key events (especially CTRL+P which always opens the Print
            // dialog, regardless whether the keydown event has been canceled in
            // the bubbling phase). The 'official' hack is to bind a keydown event
            // handler with IE's ancient 'attachEvent()' method, and to suppress
            // the default action by changing the key code in the event object.
            // (add smiley-with-big-eyes here). Note that the 'addEventListener()'
            // method does NOT work for this hack.
            if (_.browser.IE) {
                if (_.isFunction(node[0].attachEvent)) {
                    node[0].attachEvent('onkeydown', function (event) {
                        var result = keyHandler(event);
                        // modify the key code to prevent the browser default action
                        if (result === false) { event.keyCode = 0; }
                        return result;
                    });
                } else {
                    Utils.error('BaseController.initializeKeyHandler(): missing "attachEvent()" method for IE keydown hack (bug 27528)');
                    node.on('keydown', keyHandler);
                }
            } else {
                node.on('keydown', keyHandler);
            }

            // register 'keypress' event listener for shortcuts
            node.on('keypress', keyHandler);
        }

        // methods ------------------------------------------------------------

        /**
         * Adds the definition for a new item to this controller.
         *
         * @param {String} key
         *  The key of the new item.
         *
         * @param {Object} definition
         *  A map with callback functions defining the behavior of the item.
         *  All callback functions will be executed in the context of the Item
         *  class instance. The following attributes are supported:
         *  @param {String} [definition.parent]
         *      The key of an item that will be used to calculate intermediate
         *      results for the getter function and enabler function (see
         *      below). The key feature of parent items is that if a controller
         *      enables or updates multiple items at once, the getter or
         *      enabler of the same parent item registered at multiple items
         *      will be executed exactly once before the first item getter or
         *      enabler is called, and its result will be cached and passed to
         *      all item getters or enablers that are using this parent item.
         *  @param {Function} [definition.enable]
         *      Predicate function returning true if the item is enabled, and
         *      false otherwise. If a parent item has been specified (see
         *      above) and it returned false, the item is disabled already, and
         *      this function will not be called anymore. Defaults to a
         *      function that always returns true.
         *  @param {Function} [definition.get]
         *      Getter function returning the current value of the item. Can be
         *      omitted for one-way action items (actions without a return
         *      value). If a parent item has been specified (see above), the
         *      cached return value of its getter will be passed to this
         *      getter. May return null to indicate an ambiguous state. May
         *      return undefined to indicate that calculating the value is not
         *      applicable, not possible, not implemented, etc. In the case of
         *      an undefined return value, the current state of the controls in
         *      the view components will not be changed. Defaults to a function
         *      that returns undefined; or, if a parent item has been
         *      registered, that returns its cached value directly.
         *  @param {Function} [definition.options]
         *      Getter function returning an additional map with options
         *      depending on the current value of the item. If a parent item
         *      has been specified (see above), the cached return value of its
         *      options getter will be passed to this options getter. Defaults
         *      to a function that returns undefined; or, if a parent item has
         *      been registered, that returns its cached value directly.
         *  @param {Function} [definition.set]
         *      Setter function changing the value of an item to the first
         *      parameter of the setter. Can be omitted for read-only items.
         *      Defaults to an empty function. If the setter has been triggered
         *      by a registered keyboard shortcut (see below), the 'keydown'
         *      event object will be passed to the second parameter of the
         *      setter function.
         *  @param {Object|Array} [definition.shortcut]
         *      One or multiple keyboard shortcut definitions. If the window
         *      root node of the application receives a 'keydown' or 'keypress'
         *      event that matches a shortcut definition, the setter function
         *      of this item will be executed. Can be as single shortcut
         *      definition, or an array of shortcut definitions. Each
         *      definition object supports the following attributes:
         *      - {Number|String} [shortcut.charCode]
         *          If specified, the shortcut definition will be matched
         *          against 'keypress' events, and the value represents the
         *          numeric code point of a Unicode character, or the Unicode
         *          character as a string.
         *      - {Number|String} [shortcut.keyCode]
         *          If specified, the shortcut definition will be matched
         *          against 'keydown' events, and the value represents the
         *          numeric key code, or the upper-case name of a key code, as
         *          defined in the static class KeyCodes. Be careful with digit
         *          keys, for example, the number 9 matches the TAB key
         *          (KeyCodes.TAB), but the string '9' matches the digit '9'
         *          key (KeyCodes['9'] with the key code 57).
         *      - {Boolean|Null} [shortcut.shift=false]
         *          If set to true, the SHIFT key must be pressed when the
         *          'keydown' events is received. If set to false (or omitted),
         *          the SHIFT key must not be pressed. If set to null, the
         *          current state of the SHIFT key will be ignored. Has no
         *          effect when evaluating 'keypress' events.
         *      - {Boolean|Null} [shortcut.alt=false]
         *          If set to true, the ALT key must be pressed when the
         *          'keydown' events is received. If set to false (or omitted),
         *          the ALT key must not be pressed. If set to null, the
         *          current state of the ALT key will be ignored. Has no effect
         *          when evaluating 'keypress' events.
         *      - {Boolean|Null} [shortcut.ctrl=false]
         *          If set to true, the CTRL key must be pressed when the
         *          'keydown' events is received. If set to false (or omitted),
         *          the CTRL key must not be pressed. If set to null, the
         *          current state of the CTRL key will be ignored. Has no
         *          effect when evaluating 'keypress' events.
         *      - {Boolean|Null} [shortcut.meta=false]
         *          If set to true, the META key must be pressed when the
         *          'keydown' events is received. If set to false (or omitted),
         *          the META key must not be pressed. If set to null, the
         *          current state of the META key will be ignored. Has no
         *          effect when evaluating 'keypress' events.
         *      - {Boolean} [shortcut.altOrMeta=false]
         *          Convenience option that if set to true, matches if either
         *          the ALT key, or the META key are pressed. Has the same
         *          effect as defining two separate shortcuts, one with the
         *          'shortcut.alt' option set to true, and one with the
         *          'shortcut.meta' option set to true, while keeping the other
         *          option false. Must not be used in a shortcut definition
         *          where these options are set explicitly.
         *      - {Boolean} [shortcut.ctrlOrMeta=false]
         *          Convenience option that if set to true, matches if either
         *          the CTRL key, or the META key are pressed. Has the same
         *          effect as defining two separate shortcuts, one with the
         *          'shortcut.ctrl' option set to true, and one with the
         *          'shortcut.meta' option set to true, while keeping the other
         *          option false. Must not be used in a shortcut definition
         *          where these options are set explicitly.
         *      - {Any|Function} [shortcut.value]
         *          The value that will be passed to the setter function of
         *          this item. If multiple shortcuts are defined for an item,
         *          each shortcut definition may define its own value. If this
         *          option contains a function, it will receive the current
         *          value of the controller item as first parameter, and its
         *          return value will be passed to the setter function.
         *      - {Boolean} [shortcut.propagate=false]
         *          If set to true, the event will propagate up to the DOM root
         *          element, and the browser will execute its default action.
         *          If omitted or set to false, the event will be cancelled
         *          immediately after calling the setter function.
         *  @param {String} [definition.focus='direct']
         *      Determines how to return the browser focus to the application
         *      pane after executing the setter function of this item. The
         *      following values are supported:
         *      - 'direct': (default) The focus will return directly after the
         *          setter function has been executed, regardless of the return
         *          value of the setter.
         *      - 'never': The focus will not be returned to the application
         *          pane. The setter function is responsible for application
         *          focus handling.
         *      - 'wait': The controller will wait until the Deferred object
         *          returned by the setter function gets resolved or rejected,
         *          and then sets the browser focus to the application pane.
         *  @param {Any} [definition.userData]
         *      Additional user data that will be provided by the method
         *      'Item.getUserData()'. Can be used in all item getter and setter
         *      methods.
         *
         * @returns {BaseController}
         *  A reference to this controller instance.
         */
        this.registerDefinition = function (key, definition) {
            if (_.isString(key) && key && _.isObject(definition)) {
                items[key] = new Item(key, definition);
                if (_.isObject(definition.shortcut)) {
                    _.chain(definition.shortcut).getArray().each(function (shortcut) {
                        var keyCode = Utils.getOption(shortcut, 'keyCode'),
                            charCode = Utils.getOption(shortcut, 'charCode');
                        if (_.isString(keyCode)) {
                            keyCode = KeyCodes[keyCode] || 0;
                        }
                        if (_.isNumber(keyCode) && (keyCode > 0)) {
                            (keyShortcuts[keyCode] || (keyShortcuts[keyCode] = [])).push({ key: key, definition: shortcut });
                        }
                        if (_.isString(charCode)) {
                            charCode = charCode.charCodeAt(0);
                        }
                        if (_.isNumber(charCode) && (charCode > 0)) {
                            (charShortcuts[charCode] || (charShortcuts[charCode] = [])).push({ key: key, definition: shortcut });
                        }
                    });
                }
            }
            return this;
        };

        /**
         * Adds definitions for multiple items to this controller.
         *
         * @param {Object} definitions
         *  A map of key/definition pairs for all new items. Each item will be
         *  defined by calling the method BaseController.registerDefinition().
         *  See this method for more details.
         *
         * @returns {BaseController}
         *  A reference to this controller instance.
         */
        this.registerDefinitions = function (definitions) {
            _(definitions).each(function (definition, key) {
                this.registerDefinition(key, definition);
            }, this);
            return this;
        };

        /**
         * Registers an event listener at the passed view component containing
         * form controls used to display item values and trigger item actions.
         *
         * @param {Component} component
         *  The view component to be registered. Must trigger 'group:change'
         *  events passing the item key and value as parameters, if a control
         *  has been activated in the user interface; or 'group:cancel' events
         *  to return to the application without doing anything.
         *
         * @returns {BaseController}
         *  A reference to this controller instance.
         */
        this.registerViewComponent = function (component) {
            component.on({
                'group:change': componentChangeHandler,
                'group:cancel': componentCancelHandler
            });
            return this;
        };

        /**
         * Receives the current values of the specified items, and triggers an
         * 'update' event.
         *
         * @param {String} [key]
         *  The key of the item to be updated. If omitted, all items will be
         *  updated.
         *
         * @returns {BaseController}
         *  A reference to this controller.
         */
        this.update = (function () {

            var // the update delay time
                updateDelay = Utils.getIntegerOption(options, 'updateDelay', 0, 0),
                // pending controller items to be updated
                pendingItems = {};

            // direct callback: called every time when BaseController.update() has been called
            function registerKey(key) {
                if (_.isUndefined(key)) {
                    pendingItems = undefined;
                } else if (pendingItems && _.isString(key) && (key in items)) {
                    pendingItems[key] = items[key];
                }
                return self;
            }

            // deferred callback: called once, after current script ends
            function triggerUpdate() {

                // collect states of all matching items in resultCache
                clearResultCache();
                _(pendingItems || items).each(function (item) {
                    item.isEnabled();
                    item.get();
                    item.getOptions();
                });
                pendingItems = {};

                // notify all listeners
                self.trigger('update', resultCache);
            }

            // create and return the debounced BaseController.update() method
            return app.createDebouncedMethod(registerKey, triggerUpdate, { delay: updateDelay, maxDelay: updateDelay * 5 });

        }()); // BaseController.update()

        /**
         * Returns the current value of the specified item.
         *
         * @param {String} key
         *  The key of the item.
         *
         * @returns
         *  The current value of the item, or undefined, if the item does not
         *  exist.
         */
        this.get = function (key) {
            // do not clear the cache if currently running in a set handler
            if (runningSetters === 0) { clearResultCache(); }
            return (key in items) ? items[key].get() : undefined;
        };

        /**
         * Returns the current value options of the specified item.
         *
         * @param {String} key
         *  The key of the item.
         *
         * @returns {Object|Undefined}
         *  The current value options of the item, or undefined, if the item
         *  does not exist.
         */
        this.getOptions = function (key) {
            // do not clear the cache if currently running in a set handler
            if (runningSetters === 0) { clearResultCache(); }
            return (key in items) ? items[key].getOptions() : undefined;
        };

        /**
         * Triggers a controller item manually. Executes the setter function of
         * the item associated to the specified key, passing in the new value.
         *
         * @param {String} key
         *  The key of the item to be changed.
         *
         * @param {Any} value
         *  The new value of the item.
         *
         * @param {Object} [options]
         *  A map with options controlling the behavior of this method. The
         *  following options are supported:
         *  @param {Boolean} [options.preserveFocus=false]
         *      If set to true, the browser focus will not be modified after
         *      executing the item, regardless of the focus mode configured for
         *      that item.
         *
         * @returns {BaseController}
         *  A reference to this controller.
         */
        this.change = function (key, value, options) {
            callSetHandler(key, value, options);
            return this;
        };

        this.destroy = function () {
            this.events.destroy();
            items = null;
        };

        // initialization -----------------------------------------------------

        // register item definitions
        this.registerDefinitions(items);

        // register keyboard event listener for shortcuts
        app.on('docs:init', initializeKeyHandler);

        // update once after import (successful and failed)
        app.on('docs:import:after', function () { self.update(); });

    } // class BaseController

    // exports ================================================================

    return _.makeExtendable(BaseController);

});<|MERGE_RESOLUTION|>--- conflicted
+++ resolved
@@ -254,10 +254,6 @@
          * Moves the browser focus to the application pane.
          */
         function grabApplicationFocus(options) {
-<<<<<<< HEAD
-            // Bug 28214: focus back to application if source GUI element is hidden now
-            if (!Utils.getBooleanOption(options, 'preserveFocus', false) || !$(window.document.activeElement).is(Utils.REALLY_VISIBLE_SELECTOR)) {
-=======
             var source = Utils.getOption(options, 'source');
             // Bug 28214: Focus back to application if source GUI element is hidden now.
             // If the source GUI element is hidden now, IE has already changed the
@@ -265,7 +261,6 @@
             // Therefore, all group instances now insert the source DOM node into the value
             // options when triggering the 'group:change' event.
             if (!Utils.getBooleanOption(options, 'preserveFocus', false) || (source && !$(source).is(Utils.REALLY_VISIBLE_SELECTOR))) {
->>>>>>> f834ac5b
                 app.getView().grabFocus();
             }
         }
