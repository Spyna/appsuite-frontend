--- conflicted
+++ resolved
@@ -1,4 +1,3 @@
-<<<<<<< HEAD
 open-xchange-appsuite (7.4.1-3) stable; urgency=low
 
   * Third candidate for 7.4.1 release
@@ -22,13 +21,12 @@
   * prepare for 7.4.1 release
 
  -- Markus Wagner <markus.wagner@open-xchange.com>  Fri, 20 Sep 2013 16:29:32 +0200
-=======
+
 open-xchange-appsuite (7.4.0-16) stable; urgency=low
 
   * Build for patch 2013-11-13
 
  -- Markus Wagner <markus.wagner@open-xchange.com>  Tue, 12 Nov 2013 13:42:30 +0100
->>>>>>> 59617835
 
 open-xchange-appsuite (7.4.0-15) stable; urgency=low
 
