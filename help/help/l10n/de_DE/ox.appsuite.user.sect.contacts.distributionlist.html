--- conflicted
+++ resolved
@@ -46,19 +46,11 @@
 <p class="title">So erstellen Sie eine neue Verteilerliste:</p>
 <div class="procedure"><ol class="procedure" type="1">
 <li class="step">
-<<<<<<< HEAD
-<p role="presentation"><a class="link" href="ox.appsuite.user.sect.dataorganisation.folder.navigate.html#ox.appsuite.user.task.dataorganisation.folder.select">Öffnen</a> Sie im Ordnerbaum ein Adressbuch.</p>
-<p role="presentation"><span class="phrase">Hinweis: </span> Öffnen Sie ein Adressbuch, in dem Sie die Berechtigung zum Anlegen
-            von Objekten haben.</p>
-</li>
-<li class="step"><p role="presentation">Klicken Sie in der Werkzeugleiste auf <span class="guibutton"><strong>Neu</strong></span>.
-=======
 <p role="presentation">Öffnen Sie im Ordnerbaum ein Adressbuch.</p>
 <p role="presentation"><span class="phrase">Hinweis: </span> Öffnen Sie ein Adressbuch, in dem Sie die Berechtigung zum Anlegen
             von Objekten haben.</p>
 </li>
 <li class="step"><p role="presentation">Klicken Sie auf <span class="guibutton"><strong>Neu</strong></span>. 
->>>>>>> 1c74fb5d
             Klicken Sie auf <span class="guibutton"><strong>Verteilerliste hinzufügen</strong></span>.</p></li>
 <li class="step"><p role="presentation">Geben Sie in <span class="guibutton"><strong>Name</strong></span> einen Namen für die Verteilerliste ein.</p></li>
 <li class="step">
@@ -69,14 +61,8 @@
 <li class="listitem"><p role="presentation">Blättern Sie mit Hilfe des Rollbalkens durch die Liste. Klicken Sie auf einen Vorschlag.</p></li>
 <li class="listitem"><p role="presentation">Wählen Sie einen Vorschlag mit den Cursortasten. Drücken Sie die Eingabetaste.</p></li>
 </ul></p></li>
-<<<<<<< HEAD
-<li class="listitem"><p role="presentation">Um Kontakte aus einer Liste auszuwählen, öffnen Sie das Fenster <span class="guilabel"><strong>Kontakte auswählen</strong></span>.
-                  Klicken Sie dazu rechts im Eingabefeld auf das Symbol <span class="guibutton"><strong>Adressbuch</strong></span> 
-                  <span aria-hidden="true" class="inlinemediaobject" id="ox.appsuite.user.fig.contacts.distributionlist.addressbookpicker"><img src="../../images/appsuite_user_icon_addressbookpicker.png"></span> .
-=======
 <li class="listitem"><p role="presentation">Um Kontakte aus einer Liste zu wählen, klicken Sie rechts im Eingabefeld auf das Symbol <span class="guibutton"><strong>Adressbuch</strong></span> 
                   <span aria-hidden="true" class="inlinemediaobject" id="ox.appsuite.user.fig.contacts.distributionlist.addressbookpicker"><img src="../../images/appsuite_user_icon_addressbookpicker.png"></span>.
->>>>>>> 1c74fb5d
                 </p></li>
 </ul>
           </p>
@@ -90,16 +76,7 @@
 <ul class="itemizedlist" id="ox.appsuite.user.concept.contacts.distributionlist.related" style="list-style-type: none; ">
 <li class="listitem" style="list-style-type: none"><p role="presentation"><a class="xref" href="ox.appsuite.user.sect.email.send.addressbook.html">Kontakte aus einer Liste wählen</a></p></li>
 <li class="listitem" style="list-style-type: none"><p role="presentation"><a class="xref" href="ox.appsuite.user.sect.contacts.add.create.html">Neuen Kontakt anlegen</a></p></li>
-<<<<<<< HEAD
-<li class="listitem" style="list-style-type: none"><p role="presentation"><a class="xref" href="ox.appsuite.user.sect.contacts.gui.create.html">Die
-        <span class="phrase">Adressbuch</span>
-        
-        
-        
-        Ansicht zum Erstellen oder Bearbeiten</a></p></li>
-=======
 <li class="listitem" style="list-style-type: none"><p role="presentation"><a class="xref" href="ox.appsuite.user.sect.contacts.gui.create.html">Das Kontaktbearbeitungsfenster</a></p></li>
->>>>>>> 1c74fb5d
 </ul>
 <p id="ox.appsuite.user.concept.contacts.distributionlist.parent">Übergeordnetes Thema:
       <a class="xref" href="ox.appsuite.user.chap.contacts.html"><i>
