/**
 * This work is provided under the terms of the CREATIVE COMMONS PUBLIC
 * LICENSE. This work is protected by copyright and/or other applicable
 * law. Any use of the work other than as authorized under this license
 * or copyright law is prohibited.
 *
 * http://creativecommons.org/licenses/by-nc-sa/2.5/
 *
 * © 2013 Open-Xchange Inc., Tarrytown, NY, USA. info@open-xchange.com
 *
 * @author Frank Paczynski <frank.paczynski@open-xchange.com>
 * @author Julian Bäume <julian.baeume@open-xchange.com>
 */

define('io.ox/core/import/import', [
    'io.ox/core/extensions',
    'io.ox/core/tk/dialogs',
    'io.ox/core/tk/attachments',
    'io.ox/core/folder/api',
    'io.ox/core/folder/breadcrumb',
    'io.ox/core/api/import',
    'io.ox/core/notifications',
    'gettext!io.ox/core',
    'less!io.ox/core/import/style'
], function (ext, dialogs, attachments, folderAPI, getBreadcrumb, api, notifications, gt) {

    'use strict';

    //body: breadcrumb
    ext.point('io.ox/core/import/breadcrumb').extend({
        id: 'default',
        draw: function (id, prefix) {
            this.append(
                getBreadcrumb(id, { prefix: prefix || '' }),
                $('<input type="hidden" name="folder">').val(id)
            );
        }
    });

    ext.point('io.ox/core/import/select').extend({
        id: 'select',
        draw: function (baton) {
            var nodes = {}, formats;
            nodes.row = $('<div class="form-group">').appendTo($(this));

            //lable and select
            nodes.label = $('<label>').text(gt('Format')).appendTo(nodes.row);
            nodes.select = $('<select class="form-control" name="action" tabindex="1" aria-label="' + gt('select format') + '">').appendTo(nodes.row);

            //add option
            formats = ext.point('io.ox/core/import/format').invoke('draw', null, baton)._wrapped;
            formats.forEach(function (node) {
                if (node)
                    node.appendTo(nodes.select);
            });

            //avoid find
            baton.nodes.select = nodes.select;
        }
    });

    ext.point('io.ox/core/import/format').extend({
        id: 'ical',
        index: 100,
        draw: function (baton) {
            if (baton.module === 'calendar' || baton.module === 'tasks') {
                require(['io.ox/' + baton.module + '/api'], function (api) {
                    baton.api = api;
                });
                return $('<option value="ICAL">').text(gt('iCal'));
            }
        }
    });

    ext.point('io.ox/core/import/format').extend({
        id: 'csv',
        index: 100,
        draw: function (baton) {
            if (baton.module === 'contacts') {
                require(['io.ox/' + baton.module + '/api'], function (api) {
                    baton.api = api;
                });
                return $('<option value="CSV">').text(gt('CSV'));
            }
        }
    });

    ext.point('io.ox/core/import/format').extend({
        id: 'vcard',
        index: 100,
        draw: function (baton) {
            if (baton.module === 'contacts') {
                require(['io.ox/' + baton.module + '/api'], function (api) {
                    baton.api = api;
                });
                return $('<option value="VCARD">').text(gt('vCard'));
            }
        }
    });

    ext.point('io.ox/core/import/file_upload').extend({
        id: 'default',
        draw: function (baton) {
            var label = $('<span class="filename">');
            this.append(
                baton.nodes.file_upload = attachments.fileUploadWidget({ tabindex: 0, multi: false }).append(label)
            );
            var $input = baton.nodes.file_upload.find('input[type="file"]');
            $input.on('change', function (e) {
                e.preventDefault();
                var buttonText = '';
                if ($input[0].files && $input[0].files.length > 0) {
                    buttonText = $input[0].files[0].name;
                }
                label.text(buttonText);
            });
        }
    });

    ext.point('io.ox/core/import/ignore_uuids').extend({
        id: 'default',
        draw: function (baton) {
            //show option only for ical imports in calendar
            if (!_.contains(['calendar'], baton.module)) return;

            this.append(
<<<<<<< HEAD
                $('<div class="checkbox">').appned(
=======
                $('<div class="checkbox">').append(
>>>>>>> 6c7d6d7a
                    $('<label>').append(
                        $('<input type="checkbox" tabindex="1" name="ignore_uuids">'),
                        gt('Ignore existing events. Helpful to import public holiday calendars, for example.')
                    )
                )
            );
        }
    });

    //buttons
    ext.point('io.ox/core/import/buttons').extend({
        id: 'default',
        draw: function () {
            this.addPrimaryButton('import', gt('Import'), 'import',  { 'tabIndex': '1' })
                .addButton('cancel', gt('Cancel'), 'cancel',  { 'tabIndex': '1' });
        }
    });

    return {
        show: function (module, id) {

            var id = String(id),
                dialog = new dialogs.ModalDialog(),
                baton = { id: id, module: module, format: {}, nodes: {}},
                form;

            //get folder and process
            folderAPI.get(id).done(function () {
                dialog.build(function () {
                    form = $('<form>', { 'accept-charset': 'UTF-8', enctype: 'multipart/form-data', method: 'POST' });
                    this.getContentNode().append(form);

                    //body
                    ext.point('io.ox/core/import/breadcrumb')
                        .invoke('draw', form, id, gt('Import into'));
                    ext.point('io.ox/core/import/select')
                        .invoke('draw', form, baton);
                    ext.point('io.ox/core/import/ignore_uuids')
                        .invoke('draw', form, baton);
                    ext.point('io.ox/core/import/file_upload')
                        .invoke('draw', form, baton);

                    //buttons
                    ext.point('io.ox/core/import/buttons')
                        .invoke('draw', this);
                    this.getPopup().addClass('import-dialog');
                });
                dialog.on('import', function () {
                    var type = baton.nodes.select.val() || '',
                        file = baton.nodes.file_upload.find('input[type=file]'),
                        popup = this,
                        failHandler = function (data) {
                            var list = _(data)
                                .chain()
                                .map(function (item) {
                                    if (item && item.code === 'CON-0600') {
                                        //append first value which caused conversion error (csv import)
                                        item.error = item.error + '\n' + item.error_stack[0];
                                    }
                                    return item && item.error;
                                })
                                .compact()
                                .value();
                            notifications.yell({
                                type: 'error',
                                message: list.length ?
                                    list.join('\n\n') :
                                    //#. Error message if calender import failed
                                    gt('There was no appointment data to import'),
                                duration: -1
                            });
                            popup.idle();
                        };

                    if (file.val() === '') {
                        notifications.yell('error', gt('Please select a file to import'));
                        popup.idle();
                        return;
                    } else if (baton.nodes.select.val() === 'ICAL' && !(/\.(ical|ics)$/i).test(file.val())) {
                        notifications.yell('error', gt('Please select a valid iCal File to import'));
                        popup.idle();
                        return;
                    }

                    api.importFile({
                        file: file[0].files ? file[0].files[0] : [],
                        form: form,
                        type: type,
                        ignoreUIDs: popup.getContentNode().find('input[name="ignore_uuids"]').prop('checked'),
                        folder: id
                    })
                    .done(function (data) {
                        //get failed records
                        var failed = _.filter(data, function (item) {
                            return item && item.error;
                        });
                        //cache
                        try {
                            // todo: clean that up; fails for calendar
                            if (baton.api.caches.all.grepRemove) {
                                baton.api.caches.all.grepRemove(id + baton.api.DELIM).done(function () {
                                    baton.api.trigger('refresh.all');
                                });
                            } else if (baton.api.refresh) {
                                baton.api.refresh();
                            }
                        } catch (e) {
                            // if api is unknown, refresh everything
                            if (ox.debug) console.warn('import triggering global refresh because of unknown API', e);
                            ox.trigger('refresh^');
                        }
                        //partially failed?
                        if (failed.length === 0) {
                            notifications.yell('success', gt('Data imported successfully'));
                        } else {
                            var custom = { error: gt('Data only partially imported ( %1$s of %2$s records)', (data.length - failed.length), data.length) };
                            failHandler([].concat(custom, failed));
                        }
                        popup.close();
                    })
                    .fail(failHandler);
                })
                .show(function () {
                    //focus
                    this.find('select').focus();
                });
            });
        }
    };

});<|MERGE_RESOLUTION|>--- conflicted
+++ resolved
@@ -124,11 +124,7 @@
             if (!_.contains(['calendar'], baton.module)) return;
 
             this.append(
-<<<<<<< HEAD
-                $('<div class="checkbox">').appned(
-=======
                 $('<div class="checkbox">').append(
->>>>>>> 6c7d6d7a
                     $('<label>').append(
                         $('<input type="checkbox" tabindex="1" name="ignore_uuids">'),
                         gt('Ignore existing events. Helpful to import public holiday calendars, for example.')
