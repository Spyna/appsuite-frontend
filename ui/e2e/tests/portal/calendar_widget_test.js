/**
 * This work is provided under the terms of the CREATIVE COMMONS PUBLIC
 * LICENSE. This work is protected by copyright and/or other applicable
 * law. Any use of the work other than as authorized under this license
 * or copyright law is prohibited.
 *
 * http://creativecommons.org/licenses/by-nc-sa/2.5/
 * © 2018 OX Software GmbH, Germany. info@open-xchange.com
 *
 * @author Christoph Kopp <chrsitoph.kopp@open-xchange.com>
 */

const moment = require('moment');

Feature('Portal');

Before(async function (users) {
    await users.create();
});

After(async function (users) {
    await users.removeAll();
});

// if the month changes between today and tomorrow
async function goToDate(I, date) {
    var day = await I.executeScript(function (date) {
        const monthName = moment(date).format('MMMM');
        if (monthName !== $('.switch-mode').text().split(' ')[0]) {
            $('.btn-next').click();
        }
        return moment(date).format('M/D/YYYY');
    }, date);
    I.retry(5).click({ css: `td[aria-label*="${day}"` });
}

Scenario('Create new appointment and check display in portal widget', async function (I, portal, calendar, dialogs) {
    // add one day to secure that the appointment will be in the future
    const day = moment().startOf('day').add('1', 'day').add('1', 'hour');

    I.login('app=io.ox/calendar');
    calendar.waitForApp();
    I.selectFolder('Calendar');
    I.clickToolbar('View');
    I.click('List', '.dropdown.open .dropdown-menu');
    I.dontSeeElement('.appointment');

    // make sure portal widget is empty
    I.openApp('Portal');
    portal.waitForApp();
<<<<<<< HEAD
    I.waitForText('You don\'t have any appointments in the near future.', 5, { css: '[data-widget-id="calendar_0"] li.line' });
=======
    I.waitForText('You don\'t have any appointments in the near future.', 10, { css: '[data-widget-id="calendar_0"] li.line' });
>>>>>>> 938790d3

    I.openApp('Calendar');
    calendar.waitForApp();
    I.clickToolbar('View');
    I.click('List', '.dropdown.open .dropdown-menu');

    // create in List view
    I.selectFolder('Calendar');
    calendar.waitForApp();
    calendar.switchView('List');
    calendar.newAppointment();

    I.retry(5).fillField('Subject', 'test portal widget');
    I.fillField('Location', 'portal widget location');
    I.fillField('.time-field', '2:00 PM');
    await calendar.setDate('startDate', day);

    // save
    I.click('Create', '.io-ox-calendar-edit-window');
    I.waitForDetached('.io-ox-calendar-edit-window', 5);

    // check in week view
    calendar.switchView('Week');
    await goToDate(I, day);
    I.waitForVisible('.weekview-container.week button.weekday.today');

    I.see('test portal widget', '.weekview-container.week .appointment .title');
    I.seeNumberOfElements('.weekview-container.week .appointment .title', 1);

    // check in portal
    I.openApp('Portal');
    portal.waitForApp();
    I.waitForVisible('.io-ox-portal [data-widget-id="calendar_0"] li.item div');
    I.waitForText('test portal widget', 5, { css: '[data-widget-id="calendar_0"] li.item div' });

    // create a second appointment
    I.openApp('Calendar');
    calendar.waitForApp();
    calendar.switchView('List');

    // create in List view
    I.selectFolder('Calendar');
    calendar.switchView('List');
    calendar.newAppointment();

    I.retry(5).fillField('Subject', 'second test portal widget ');
    I.fillField('Location', 'second portal widget location');
    I.fillField('.time-field', '2:00 PM');
    await calendar.setDate('startDate', day);

    // save
    I.click('Create', '.io-ox-calendar-edit-window');
    dialogs.waitForVisible();
    dialogs.clickButton('Ignore conflicts');
    I.waitForDetached('.modal-dialog');
    I.waitForDetached('.io-ox-calendar-edit-window', 5);

    // check in week view
    calendar.switchView('Week');
    await goToDate(I, day);
    I.waitForVisible('.weekview-container.week button.weekday.today');
    I.seeNumberOfElements('.weekview-container.week .appointment .title', 2);
});<|MERGE_RESOLUTION|>--- conflicted
+++ resolved
@@ -48,11 +48,7 @@
     // make sure portal widget is empty
     I.openApp('Portal');
     portal.waitForApp();
-<<<<<<< HEAD
-    I.waitForText('You don\'t have any appointments in the near future.', 5, { css: '[data-widget-id="calendar_0"] li.line' });
-=======
     I.waitForText('You don\'t have any appointments in the near future.', 10, { css: '[data-widget-id="calendar_0"] li.line' });
->>>>>>> 938790d3
 
     I.openApp('Calendar');
     calendar.waitForApp();
@@ -86,7 +82,7 @@
     I.openApp('Portal');
     portal.waitForApp();
     I.waitForVisible('.io-ox-portal [data-widget-id="calendar_0"] li.item div');
-    I.waitForText('test portal widget', 5, { css: '[data-widget-id="calendar_0"] li.item div' });
+    I.see('test portal widget', { css: '[data-widget-id="calendar_0"] li.item div' });
 
     // create a second appointment
     I.openApp('Calendar');
