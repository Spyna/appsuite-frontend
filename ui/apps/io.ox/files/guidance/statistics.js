--- conflicted
+++ resolved
@@ -62,27 +62,16 @@
             'mobi': 'Books',
 
             //Spreadsheet
-<<<<<<< HEAD
+            'csv':  'Spreadsheets',
             'ods':  'Spreadsheets',
             'ots':  'Spreadsheets',
-=======
-            'csv' : 'Spreadsheets',
-            'ods' : 'Spreadsheets',
-            'ots' : 'Spreadsheets',
->>>>>>> 6c7d6d7a
             'xlsx': 'Spreadsheets',
             'xlsm': 'Spreadsheets',
             'xltx': 'Spreadsheets',
             'xltm': 'Spreadsheets',
-<<<<<<< HEAD
             'xls':  'Spreadsheets',
             'xlb':  'Spreadsheets',
             'xlt':  'Spreadsheets',
-=======
-            'xls' : 'Spreadsheets',
-            'xlb' : 'Spreadsheets',
-            'xlt' : 'Spreadsheets',
->>>>>>> 6c7d6d7a
 
             //Presentation
             'odp':  'Presentations',
@@ -92,13 +81,8 @@
             'ppsx': 'Presentations',
             'potx': 'Presentations',
             'potm': 'Presentations',
-<<<<<<< HEAD
             'ppt':  'Presentations',
             'pps':  'Presentations',
-=======
-            'ppt' : 'Presentations',
-            'pps' : 'Presentations',
->>>>>>> 6c7d6d7a
 
             //Pdf
             'pdf': 'Pdf',
