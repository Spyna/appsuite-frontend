--- conflicted
+++ resolved
@@ -172,8 +172,6 @@
                         app.getGrid().selection.set(id);
                     });
                 }
-<<<<<<< HEAD
-=======
             });
         });
     };
@@ -192,7 +190,6 @@
                         app.trigger('show:appointment', {id: id, folder_id: folder, recurrence_position: 0}, true);
                     });
                 }
->>>>>>> 22f049e7
             });
         });
     };
