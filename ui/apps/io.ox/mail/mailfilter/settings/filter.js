/**
 * This work is provided under the terms of the CREATIVE COMMONS PUBLIC
 * LICENSE. This work is protected by copyright and/or other applicable
 * law. Any use of the work other than as authorized under this license
 * or copyright law is prohibited.
 *
 * http://creativecommons.org/licenses/by-nc-sa/2.5/
 *
 * © 2016 OX Software GmbH, Germany. info@open-xchange.com
 *
 * @author Christoph Kopp <christoph.kopp@open-xchange.com>
 */

define('io.ox/mail/mailfilter/settings/filter', [
    'io.ox/core/extensions',
    'io.ox/core/api/mailfilter',
    'io.ox/mail/mailfilter/settings/model',
    'io.ox/core/tk/dialogs',
    'io.ox/core/notifications',
    'io.ox/settings/util',
    'io.ox/mail/mailfilter/settings/filter/view-form',
    'gettext!io.ox/mail',
    'io.ox/mail/mailfilter/settings/filter/defaults',
    'io.ox/backbone/mini-views/listutils',
    'io.ox/backbone/mini-views/settings-list-view',
    'io.ox/backbone/disposable',
    'static/3rd.party/jquery-ui.min.js',
    'less!io.ox/mail/mailfilter/settings/style'
], function (ext, api, mailfilterModel, dialogs, notifications, settingsUtil, FilterDetailView, gt, DEFAULTS, listUtils, ListView, DisposableView) {

    'use strict';

    var factory = mailfilterModel.protectedMethods.buildFactory('io.ox/core/mailfilter/model', api),
        collection,
        notificationId = _.uniqueId('notification_');

    function containsStop(actioncmds) {
        var stop = false;
        _.each(actioncmds, function (action) {
            if (_.contains(['stop'], action.id)) {
                stop = true;
            }
        });
        return stop;
    }

    function updatePositionInCollection(collection, positionArray) {
        _.each(positionArray, function (key, val) {
            collection.get(key).set('position', val);
        });
        collection.sort();
    }

    function renderDetailView(evt, data, config) {
        var myView,
            header = data.id === undefined ? gt('Create new rule') : gt('Edit rule'),
            testArray, actionArray, rulename,

            checkForPosition = function (array, target) {
                var position;
                _.each(array, function (val, index) {
                    if (_.isEqual(val, target)) {
                        position = index;
                    }
                });
                return position;
            },

            filterCondition = function (tests, condition) {
                var position = checkForPosition(tests, condition);
                if (position) {
                    tests.splice(position, 1);
                }
                return tests;
            };

        myView = new FilterDetailView({ model: data, listView: evt.data.listView, config: config });

        if (myView.model.get('test').tests) {
            var conditionsCopy = myView.model.get('test');

            conditionsCopy.tests = filterCondition(conditionsCopy.tests, { id: 'true' });

            if (conditionsCopy.tests.length === 1) {
                var includedTest = _.copy(conditionsCopy.tests[0]);
                conditionsCopy = includedTest;
            }
            myView.model.set('test', conditionsCopy);
        }

        testArray = _.copy(myView.model.get('test'), true);
        actionArray = _.copy(myView.model.get('actioncmds'), true);
        rulename = _.copy(myView.model.get('rulename'), true);

        myView.dialog = new dialogs.ModalDialog({
            top: 60,
            width: 800,
            center: false,
            maximize: true,
            async: true
        }).header($('<h4>').text(header));

        myView.dialog.append(
            myView.render().el
        )
        .addPrimaryButton('save', gt('Save'), 'save')
        .addButton('cancel', gt('Cancel'), 'cancel');

        //disable save button if no action is set
        if (actionArray.length === 0) myView.dialog.getFooter().find('[data-action="save"]').prop('disabled', true);

        myView.dialog.show();
        myView.$el.find('input[name="rulename"]').focus();

        if (data.id === undefined) {
            myView.$el.find('input[name="rulename"]').trigger('select');
        }

        myView.collection = collection;

        myView.dialog.on('save', function () {
            myView.dialog.getBody().find('.io-ox-mailfilter-edit').trigger('save');
        });

        myView.dialog.on('cancel', function () {
            // reset the model
            myView.model.set('test', testArray);
            myView.model.set('actioncmds', actionArray);
            myView.model.set('rulename', rulename);
        });
    }

    ext.point('io.ox/settings/mailfilter/filter/settings/detail').extend({
        index: 200,
        id: 'mailfiltersettings',
        draw: function (evt, config) {
            renderDetailView(evt, evt.data.obj, config);
        }
    });

    ext.point('io.ox/settings/mailfilter/filter/settings/actions/common').extend({
        index: 200,
        id: 'actions',
        draw: function (model) {
            var flag = (model.get('flags') || [])[0];
            var title = model.get('rulename'),
                texttoggle = model.get('active') ? gt('Disable') : gt('Enable'),
                actioncmds = model.get('actioncmds'),
                faClass = containsStop(actioncmds) ? 'fa-ban' : 'fa-arrow-down',
                actionValue;

            if (flag === 'vacation') {
                actionValue = 'edit-vacation';
            } else if (flag === 'autoforward') {
                actionValue = 'edit-autoforward';
            } else {
                actionValue = 'edit';
            }

            $(this).append(
                listUtils.controlsToggle(texttoggle),
                listUtils.controlsEdit({
                    'aria-label': gt('Edit %1$s', title),
                    'data-action': actionValue
                }),
                listUtils.controlProcessSub({
                    faClass: faClass,
                    title: gt('Process subsequent rules of %1$s', title)
                }),
                listUtils.controlsDelete({ title: gt('Remove %1$s', title) })
            );
        }
    });

    ext.point('io.ox/settings/mailfilter/filter/settings/actions/vacation').extend({
        index: 200,
        id: 'actions',
        draw: function (model) {
            //redirect
            ext.point('io.ox/settings/mailfilter/filter/settings/actions/common')
                .invoke('draw', this, model);
        }
    });

    ext.point('io.ox/settings/mailfilter/filter/settings/actions/autoforward').extend({
        index: 200,
        id: 'actions',
        draw: function (model) {
            //redirect
            ext.point('io.ox/settings/mailfilter/filter/settings/actions/common')
                .invoke('draw', this, model);
        }
    });

    return {
        editMailfilter: function ($node, baton) {

            var createExtpointForSelectedFilter = function (node, args, config) {
                    ext.point('io.ox/settings/mailfilter/filter/settings/detail').invoke('draw', node, args, config);
                },
                self = this,
                scrollPane =  $node.closest('.scrollable-pane');

            return this.initialize().then(function (data, config) {
                data = data[0];
                config = config[0];

                collection = factory.createCollection(data);
                collection.comparator = function (model) {
                    return model.get('position');
                };

                scrollPane.one('refresh:mailfilter', function () {
                    self.refresh();
                });

                var FilterSettingsView,
                    MailfilterEdit;

                FilterSettingsView = DisposableView.extend({
                    tagName: 'li',

                    className: 'settings-list-item',

                    saveTimeout: 0,

                    render: function () {
                        var flag = (this.model.get('flags') || [])[0],
                            self = this,
                            actions = (this.model.get('actioncmds') || []);

                        if (this.disposed) {
                            return;
                        }

                        function checkForUnknown() {
                            var unknown = false;
                            _.each(actions, function (action) {
                                if (!_.contains(['stop', 'vacation'], action.id)) {
                                    unknown = _.isEmpty(_.where(DEFAULTS.actions, { id: action.id }));
                                }
                            });

                            return unknown ? 'unknown' : undefined;
                        }

                        function getEditableState() {
                            return (checkForUnknown() === 'unknown' || _.contains(['autoforward', 'spam', 'vacation'], flag)) ? 'fixed' : 'editable';
                        }

                        var title = self.model.get('rulename'),
                            titleNode;

                        this.$el.attr({
                            'data-id': self.model.get('id')
                        })
                        .addClass('draggable ' + getEditableState())
                        .toggleClass('active', self.model.get('active'))
                        .toggleClass('disabled', !self.model.get('active'))
                        .empty().append(

                            listUtils.dragHandle(gt('Drag to reorder filter rules'), this.model.collection.length <= 1 ? 'hidden' : ''),
                            titleNode = listUtils.makeTitle(title),
                            listUtils.makeControls().append(function () {
                                var point = ext.point('io.ox/settings/mailfilter/filter/settings/actions/' + (checkForUnknown() || flag || 'common'));
                                point.invoke('draw', $(this), self.model);
                            })
                        );

                        self.model.on('change:rulename', function (el, val) {
                            titleNode.text(val);
                        });

                        self.model.on('ChangeProcessSub', function (status) {
                            var target = self.$el.find('[data-action="toggle-process-subsequent"] i');
                            if (status) {
                                target.removeClass('fa-ban').addClass('fa-arrow-down');
                            } else {
                                target.removeClass('fa-arrow-down').addClass('fa-ban');
                            }

                        });
                        return self;
                    },

                    events: {
                        'click [data-action="toggle"]': 'onToggle',
                        'click [data-action="delete"]': 'onDelete',
                        'click [data-action="edit"]': 'onEdit',
                        'click [data-action="toggle-process-subsequent"]': 'onToggleProcessSub',
                        'click [data-action="edit-vacation"]': 'onEditVacation',
                        'click [data-action="edit-autoforward"]': 'onEditAutoforward'
                    },

                    onToggle: function (e) {
                        e.preventDefault();
                        var self = this;
                        this.model.set('active', !this.model.get('active'));

                        //yell on reject
                        settingsUtil.yellOnReject(
                            api.update(self.model).done(function () {
                                self.$el.toggleClass('active', self.model.get('active'));
                                self.$el.toggleClass('disabled', !self.model.get('active'));
                                $(e.target).text(self.model.get('active') ? gt('Disable') : gt('Enable'));
                            })
                        );
                    },

                    onToggleProcessSub: function (e) {
                        e.preventDefault();
                        var self = this,
                            actioncmds = this.model.get('actioncmds'),
                            stop = containsStop(actioncmds);

                        if (stop) {
                            actioncmds.pop();
                        } else {
                            actioncmds.push({ id: 'stop' });
                        }

                        this.model.set('actioncmds', actioncmds);

                        //yell on reject
                        settingsUtil.yellOnReject(
                            api.update(self.model).done(function () {
<<<<<<< HEAD
                                $(e.currentTarget).find('i').toggleClass('fa-ban fa-arrow-down');
=======
                                var target = $(e.target).closest('.list-item-controls').find('[data-action="toggle-process-subsequent"] i');
                                if (containsStop(actioncmds)) {
                                    target.removeClass('fa-arrow-down').addClass('fa-ban');
                                } else {
                                    target.removeClass('fa-ban').addClass('fa-arrow-down');
                                }
>>>>>>> 1c635981
                            })
                        );
                    },

                    onDelete: function (e) {
                        e.preventDefault();
                        var self = this,
                            id = self.model.get('id');

                        new dialogs.ModalDialog()
                        .text(gt('Do you really want to delete this filter rule?'))
                        .addPrimaryButton('delete', gt('Delete'), 'delete')
                        .addButton('cancel', gt('Cancel'), 'cancel')
                        .show()
                        .done(function (action) {
                            if (action === 'delete') {
                                if (id !== false) {
                                    //yell on reject
                                    self.model.collection.remove(id);
                                    settingsUtil.yellOnReject(
                                        api.deleteRule(id).done(function () {
                                            var arrayOfFilters,
                                                data;
                                            $node.find('.controls [data-action="add"]').focus();

                                            arrayOfFilters = $node.find('li[data-id]');
                                            data = _.map(arrayOfFilters, function (single) {
                                                return parseInt($(single).attr('data-id'), 10);
                                            });
                                            //yell on reject
                                            settingsUtil.yellOnReject(
                                                api.reorder(data)
                                            );
                                            updatePositionInCollection(collection, data);

                                        })
                                    );
                                }
                            }
                        });

                    },

                    onEdit: function (e) {
                        e.preventDefault();
                        var self = this;
                        e.data = {};
                        e.data.id = self.model.get('id');
                        e.data.obj = self.model;
                        if (e.data.obj !== undefined) {
                            createExtpointForSelectedFilter(this.$el.parent(), e, config);
                        }
                    },

                    onEditVacation: function (e) {
                        e.preventDefault();
                        baton.tree.trigger('virtual', 'virtual/settings/' + 'io.ox/vacation', {});
                    },

                    onEditAutoforward: function (e) {
                        e.preventDefault();
                        baton.tree.trigger('virtual', 'virtual/settings/' + 'io.ox/autoforward', {});
                    }
                });

                MailfilterEdit = Backbone.View.extend({

                    initialize: function () {
                        this.collection = collection;
                    },

                    render: function () {
                        this.$el.append($('<h1>').addClass('pull-left').text(gt('Mail Filter Rules')),
                            $('<div>').addClass('btn-group pull-right').append(
                                $('<button type="button" class="btn btn-primary" data-action="add">').addClass('btn btn-primary').text(gt('Add new rule'))
                            ),
                            $('<div class="clearfix">'),
                            $('<div class="sr-only" role="log" aria-live="polite" aria-relevant="all">').attr('id', notificationId)
                        );
                        this.renderFilter();
                        return this;
                    },

                    renderFilter: function () {
                        if (this.collection.length === 0) {
                            this.$el.append($('<div class="hint">').text(gt('There is no rule defined')));
                        } else {
                            this.$el.append(new ListView({
                                collection: this.collection,
                                sortable: true,
                                containment: this.$el,
                                notification: this.$('#' + notificationId),
                                childView: FilterSettingsView,
                                update: function () {
                                    var arrayOfFilters = $node.find('li[data-id]'),
                                        data = _.map(arrayOfFilters, function (single) {
                                            return parseInt($(single).attr('data-id'), 10);
                                        });

                                    //yell on reject
                                    settingsUtil.yellOnReject(
                                        api.reorder(data)
                                    );
                                    updatePositionInCollection(collection, data);
                                }
                            }).render().$el);
                        }
                    },

                    events: {
                        'click [data-action="add"]': 'onAdd'
                    },

                    onAdd: function (args) {
                        args.data = {
                            listView: this,
                            obj: factory.create(mailfilterModel.protectedMethods.provideEmptyModel())
                        };
                        createExtpointForSelectedFilter(this.el, args, config);
                    }

                });

                var mailFilter = new MailfilterEdit();

                $node.append(mailFilter.render().$el);
                return collection;
            });

        },
        initialize: function () {
            var options = {
                api: api,
                model: mailfilterModel,
                filterDefaults: DEFAULTS
            };
            return $.when(api.getRules(), api.getConfig(), options);
        },

        refresh: function () {
            this.initialize().done(function (data) {
                _.each(data[0], function (rule) {
                    collection.add(factory.create(rule), { merge: true });
                });
            });

        }
    };

});<|MERGE_RESOLUTION|>--- conflicted
+++ resolved
@@ -158,11 +158,11 @@
             }
 
             $(this).append(
-                listUtils.controlsToggle(texttoggle),
                 listUtils.controlsEdit({
                     'aria-label': gt('Edit %1$s', title),
                     'data-action': actionValue
                 }),
+                listUtils.controlsToggle(texttoggle),
                 listUtils.controlProcessSub({
                     faClass: faClass,
                     title: gt('Process subsequent rules of %1$s', title)
@@ -324,16 +324,12 @@
                         //yell on reject
                         settingsUtil.yellOnReject(
                             api.update(self.model).done(function () {
-<<<<<<< HEAD
-                                $(e.currentTarget).find('i').toggleClass('fa-ban fa-arrow-down');
-=======
                                 var target = $(e.target).closest('.list-item-controls').find('[data-action="toggle-process-subsequent"] i');
                                 if (containsStop(actioncmds)) {
                                     target.removeClass('fa-arrow-down').addClass('fa-ban');
                                 } else {
                                     target.removeClass('fa-ban').addClass('fa-arrow-down');
                                 }
->>>>>>> 1c635981
                             })
                         );
                     },
