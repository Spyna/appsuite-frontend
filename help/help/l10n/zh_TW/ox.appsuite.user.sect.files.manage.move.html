--- conflicted
+++ resolved
@@ -45,11 +45,7 @@
       </p>
 </div>
 <div class="task">
-<<<<<<< HEAD
-<a name="ox.appsuite.user.task.files.move"></a><p class="title"><b>如何移動檔案:</b></p>
-=======
 <a name="ox.appsuite.user.task.files.move"></a><p class="title">如何將物件移動到其他資料夾:</p>
->>>>>>> 74174fc6
 <div class="taskprerequisites">
           <p>先備條件: 您必須有權限能在該資料夾中建立物件。</p>
         </div>
