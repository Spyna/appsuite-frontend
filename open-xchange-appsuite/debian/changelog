<<<<<<< HEAD
open-xchange-appsuite (7.6.2-5) stable; urgency=low

  * Fifth candidate for 7.6.2 release

 -- Markus Wagner <markus.wagner@open-xchange.com>  Tue, 27 Jan 2015 11:40:26 +0100

open-xchange-appsuite (7.6.2-4) stable; urgency=low

  * Fourth candidate for 7.6.2 release

 -- Markus Wagner <markus.wagner@open-xchange.com>  Fri, 12 Dec 2014 15:21:45 +0100

open-xchange-appsuite (7.6.2-3) stable; urgency=medium

  * Third candidate for 7.6.2 release

 -- Markus Wagner <markus.wagner@open-xchange.com>  Fri, 05 Dec 2014 15:20:12 +0100

open-xchange-appsuite (7.6.2-2) stable; urgency=low

  * Second candidate for 7.6.2 release

 -- Markus Wagner <markus.wagner@open-xchange.com>  Fri, 21 Nov 2014 11:47:01 +0100

open-xchange-appsuite (7.6.2-1) stable; urgency=medium

  * First candidate for 7.6.2 release

 -- Markus Wagner <markus.wagner@open-xchange.com>  Fri, 31 Oct 2014 13:51:49 +0100

open-xchange-appsuite (7.6.2-0) unstable; urgency=medium

  * prepare for 7.6.2 release

 -- Markus Wagner <markus.wagner@open-xchange.com>  Wed, 17 Sep 2014 12:42:40 +0200
=======
open-xchange-appsuite (7.6.1-12) stable; urgency=low

  * Build for patch 2015-01-26

 -- Markus Wagner <markus.wagner@open-xchange.com>  Wed, 21 Jan 2015 11:02:45 +0100
>>>>>>> 49e213f4

open-xchange-appsuite (7.6.1-11) stable; urgency=low

  * Build for patch 2015-01-12

 -- Markus Wagner <markus.wagner@open-xchange.com>  Wed, 07 Jan 2015 16:22:02 +0100

open-xchange-appsuite (7.6.1-10) stable; urgency=low

  * Build for patch 2014-12-22

 -- Markus Wagner <markus.wagner@open-xchange.com>  Tue, 16 Dec 2014 16:52:04 +0100

open-xchange-appsuite (7.6.1-9) stable; urgency=low

  * Build for patch 2014-12-15

 -- Markus Wagner <markus.wagner@open-xchange.com>  Wed, 10 Dec 2014 12:57:51 +0100

open-xchange-appsuite (7.6.1-8) stable; urgency=low

  * Build for patch 2014-12-01

 -- Markus Wagner <markus.wagner@open-xchange.com>  Tue, 25 Nov 2014 13:26:21 +0100

open-xchange-appsuite (7.6.1-7) stable; urgency=medium

  * Build for patch 2014-11-17

 -- Markus Wagner <markus.wagner@open-xchange.com>  Thu, 13 Nov 2014 14:38:49 +0000

open-xchange-appsuite (7.6.1-6) stable; urgency=low

  * Build for patch 2014-10-30

 -- Markus Wagner <markus.wagner@open-xchange.com>  Mon, 27 Oct 2014 10:01:36 +0100

open-xchange-appsuite (7.6.1-5) stable; urgency=low

  * Fifth candidate for 7.6.1 release

 -- Markus Wagner <markus.wagner@open-xchange.com>  Tue, 14 Oct 2014 13:36:33 +0200

open-xchange-appsuite (7.6.1-4) stable; urgency=low

  * Fourth candidate for 7.6.1 release

 -- Markus Wagner <markus.wagner@open-xchange.com>  Fri, 10 Oct 2014 15:20:03 +0200

open-xchange-appsuite (7.6.1-3) stable; urgency=low

  * Third candidate for 7.6.1 release

 -- Markus Wagner <markus.wagner@open-xchange.com>  Thu, 02 Oct 2014 16:14:36 +0200

open-xchange-appsuite (7.6.1-2) stable; urgency=low

  * Second candidate for 7.6.1 release

 -- Markus Wagner <markus.wagner@open-xchange.com>  Tue, 16 Sep 2014 16:31:58 +0200

open-xchange-appsuite (7.6.1-1) stable; urgency=low

  * First release candidate for 7.6.1

 -- Markus Wagner <markus.wagner@open-xchange.com>  Fri, 05 Sep 2014 14:55:23 +0200

open-xchange-appsuite (7.6.1-0) unstable; urgency=medium

  * prepare for 7.6.1

 -- Markus Wagner <markus.wagner@open-xchange.com>  Fri, 05 Sep 2014 11:48:03 +0200

open-xchange-appsuite (7.6.0-17) stable; urgency=low

  * Build for patch 2014-11-03

 -- Markus Wagner <markus.wagner@open-xchange.com>  Tue, 28 Oct 2014 15:08:16 +0100

open-xchange-appsuite (7.6.0-16) stable; urgency=medium

  * Build for patch 2014-10-22

 -- Markus Wagner <markus.wagner@open-xchange.com>  Wed, 22 Oct 2014 11:25:44 +0000

open-xchange-appsuite (7.6.0-15) stable; urgency=low

  * Build for patch 2014-10-20

 -- Markus Wagner <markus.wagner@open-xchange.com>  Mon, 13 Oct 2014 15:55:06 +0200

open-xchange-appsuite (7.6.0-14) stable; urgency=medium

  * Build for patch 2014-10-06

 -- Markus Wagner <markus.wagner@open-xchange.com>  Tue, 30 Sep 2014 11:23:11 +0000

open-xchange-appsuite (7.6.0-13) stable; urgency=medium

  * Build for patch 2014-10-02

 -- Markus Wagner <markus.wagner@open-xchange.com>  Tue, 23 Sep 2014 08:55:27 +0000

open-xchange-appsuite (7.6.0-12) stable; urgency=low

  * Build for patch 2014-09-15

 -- Markus Wagner <markus.wagner@open-xchange.com>  Thu, 11 Sep 2014 12:18:38 +0200

open-xchange-appsuite (7.6.0-11) stable; urgency=low

  * Build for patch 2014-08-25

 -- Markus Wagner <markus.wagner@open-xchange.com>  Wed, 20 Aug 2014 08:56:48 +0200

open-xchange-appsuite (7.6.0-10) stable; urgency=low

  * Build for patch 2014-08-11

 -- Markus Wagner <markus.wagner@open-xchange.com>  Mon, 11 Aug 2014 17:57:28 +0200

open-xchange-appsuite (7.6.0-9) stable; urgency=low

  * Build for patch 2014-07-30

 -- Markus Wagner <markus.wagner@open-xchange.com>  Wed, 23 Jul 2014 16:19:09 +0200

open-xchange-appsuite (7.6.0-8) stable; urgency=low

  * Build for patch 2014-07-21

 -- Markus Wagner <markus.wagner@open-xchange.com>  Mon, 21 Jul 2014 08:33:09 +0200

open-xchange-appsuite (7.6.0-7) stable; urgency=low

  * Seventh candidate for 7.6.0 release

 -- Markus Wagner <markus.wagner@open-xchange.com>  Wed, 25 Jun 2014 09:56:37 +0200

open-xchange-appsuite (7.6.0-6) stable; urgency=low

  * Sixth candidate for 7.6.0 release

 -- Markus Wagner <markus.wagner@open-xchange.com>  Fri, 20 Jun 2014 12:56:04 +0200

open-xchange-appsuite (7.6.0-5) stable; urgency=low

  * Fifth candidate for 7.6.0 release

 -- Markus Wagner <markus.wagner@open-xchange.com>  Fri, 13 Jun 2014 14:05:16 +0200

open-xchange-appsuite (7.6.0-4) stable; urgency=low

  * Fourth candidate for 7.6.0 release

 -- Markus Wagner <markus.wagner@open-xchange.com>  Fri, 30 May 2014 14:16:14 +0200

open-xchange-appsuite (7.6.0-3) stable; urgency=low

  * Third candidate for 7.6.0 release

 -- Markus Wagner <markus.wagner@open-xchange.com>  Fri, 16 May 2014 13:51:17 +0200

open-xchange-appsuite (7.6.0-2) stable; urgency=low

  * Second release candidate for 7.6.0

 -- Markus Wagner <markus.wagner@open-xchange.com>  Mon, 05 May 2014 12:34:54 +0200

open-xchange-appsuite (7.6.0-1) stable; urgency=low

  * First release candidate for 7.6.0

 -- Markus Wagner <markus.wagner@open-xchange.com>  Tue, 22 Apr 2014 18:05:54 +0200

open-xchange-appsuite (7.6.0-0) unstable; urgency=low

  * prepare for 7.6.0

 -- Markus Wagner <markus.wagner@open-xchange.com>  Wed, 12 Feb 2014 11:46:45 +0100

open-xchange-appsuite (7.4.2-29) stable; urgency=low

  * Build for patch 2014-12-15

 -- Markus Wagner <markus.wagner@open-xchange.com>  Mon, 08 Dec 2014 17:10:25 +0100

open-xchange-appsuite (7.4.2-27) stable; urgency=low

  * Build for patch 2014-10-06

 -- Markus Wagner <markus.wagner@open-xchange.com>  Thu, 25 Sep 2014 14:14:46 +0200

open-xchange-appsuite (7.4.2-25) stable; urgency=low

  * Build for patch 2014-08-25

 -- Markus Wagner <markus.wagner@open-xchange.com>  Mon, 18 Aug 2014 09:46:57 +0200

open-xchange-appsuite (7.4.2-24) stable; urgency=low

  * Build for patch 2014-08-11

 -- Markus Wagner <markus.wagner@open-xchange.com>  Thu, 07 Aug 2014 13:32:54 +0200

open-xchange-appsuite (7.4.2-23) stable; urgency=low

  * Build for patch 2014-07-28

 -- Markus Wagner <markus.wagner@open-xchange.com>  Mon, 21 Jul 2014 10:12:43 +0200

open-xchange-appsuite (7.4.2-22) stable; urgency=low

  * Build for patch 2014-07-14

 -- Markus Wagner <markus.wagner@open-xchange.com>  Wed, 09 Jul 2014 14:18:11 +0200

open-xchange-appsuite (7.4.2-21) stable; urgency=low

  * Build for patch 2014-06-30

 -- Markus Wagner <markus.wagner@open-xchange.com>  Thu, 26 Jun 2014 08:55:50 +0200

open-xchange-appsuite (7.4.2-20) stable; urgency=low

  * Build for patch 2014-06-16

 -- Markus Wagner <markus.wagner@open-xchange.com>  Tue, 10 Jun 2014 13:08:17 +0200

open-xchange-appsuite (7.4.2-19) stable; urgency=low

  * Build for patch 2014-05-26

 -- Markus Wagner <markus.wagner@open-xchange.com>  Thu, 22 May 2014 11:03:40 +0200

open-xchange-appsuite (7.4.2-18) stable; urgency=low

  * Build for patch 2014-05-05

 -- Markus Wagner <markus.wagner@open-xchange.com>  Mon, 05 May 2014 11:00:08 +0200

open-xchange-appsuite (7.4.2-17) stable; urgency=low

  * Build for patch 2014-04-22

 -- Markus Wagner <markus.wagner@open-xchange.com>  Tue, 15 Apr 2014 09:42:04 +0200

open-xchange-appsuite (7.4.2-16) stable; urgency=low

  * Build for patch 2014-04-08

 -- Markus Wagner <markus.wagner@open-xchange.com>  Wed, 09 Apr 2014 09:31:36 +0200

open-xchange-appsuite (7.4.2-15) stable; urgency=low

  * Build for patch 2014-04-07

 -- Markus Wagner <markus.wagner@open-xchange.com>  Thu, 03 Apr 2014 15:30:51 +0200

open-xchange-appsuite (7.4.2-14) stable; urgency=low

  * Build for patch 2014-03-31

 -- Markus Wagner <markus.wagner@open-xchange.com>  Mon, 31 Mar 2014 10:45:34 +0200

open-xchange-appsuite (7.4.2-13) stable; urgency=low

  * Build for patch 2014-03-24

 -- Markus Wagner <markus.wagner@open-xchange.com>  Wed, 19 Mar 2014 10:32:23 +0100

open-xchange-appsuite (7.4.2-12) stable; urgency=low

  * Build for patch 2014-03-14

 -- Markus Wagner <markus.wagner@open-xchange.com>  Fri, 14 Mar 2014 14:38:53 +0100

open-xchange-appsuite (7.4.2-11) stable; urgency=low

  * Build for patch 2013-03-04

 -- Markus Wagner <markus.wagner@open-xchange.com>  Tue, 04 Mar 2014 17:09:35 +0100

open-xchange-appsuite (7.4.2-10) stable; urgency=low

  * Build for patch 2013-03-05

 -- Markus Wagner <markus.wagner@open-xchange.com>  Thu, 27 Feb 2014 15:50:06 +0100

open-xchange-appsuite (7.4.2-9) stable; urgency=low

  * Build for patch 2014-02-24

 -- Markus Wagner <markus.wagner@open-xchange.com>  Tue, 25 Feb 2014 16:46:21 +0100

open-xchange-appsuite (7.4.2-8) stable; urgency=low

  * Build for patch 2014-02-26

 -- Markus Wagner <markus.wagner@open-xchange.com>  Tue, 25 Feb 2014 14:44:07 +0100

open-xchange-appsuite (7.4.2-7) stable; urgency=low

  * Build for patch 2014-02-20

 -- Markus Wagner <markus.wagner@open-xchange.com>  Thu, 20 Feb 2014 11:37:14 +0100

open-xchange-appsuite (7.4.2-6) stable; urgency=low

  * Sixth candidate for 7.4.2 release

 -- Markus Wagner <markus.wagner@open-xchange.com>  Tue, 11 Feb 2014 12:58:17 +0100

open-xchange-appsuite (7.4.2-5) stable; urgency=low

  * Fifth candidate for 7.4.2 release

 -- Markus Wagner <markus.wagner@open-xchange.com>  Thu, 06 Feb 2014 14:58:25 +0100

open-xchange-appsuite (7.4.2-4) stable; urgency=low

  * Fourth candidate for 7.4.2 release

 -- Markus Wagner <markus.wagner@open-xchange.com>  Tue, 04 Feb 2014 17:09:46 +0100

open-xchange-appsuite (7.4.2-3) stable; urgency=low

  * Third candidate for 7.4.2 release

 -- Markus Wagner <markus.wagner@open-xchange.com>  Thu, 23 Jan 2014 16:31:28 +0100

open-xchange-appsuite (7.4.2-2) stable; urgency=low

  * Second candidate for 7.4.2 release

 -- Markus Wagner <markus.wagner@open-xchange.com>  Fri, 10 Jan 2014 16:31:43 +0100

open-xchange-appsuite (7.4.2-1) stable; urgency=low

  * First candidate for 7.4.2 release

 -- Markus Wagner <markus.wagner@open-xchange.com>  Mon, 23 Dec 2013 13:15:53 +0100

open-xchange-appsuite (7.4.2-0) unstable; urgency=low

  * prepare for 7.4.2

 -- Markus Wagner <markus.wagner@open-xchange.com>  Thu, 19 Dec 2013 09:08:03 +0100

open-xchange-appsuite (7.4.1-11) stable; urgency=low

  * Build for patch 2014-03-24

 -- Markus Wagner <markus.wagner@open-xchange.com>  Fri, 21 Mar 2014 14:32:42 +0100

open-xchange-appsuite (7.4.1-10) stable; urgency=low

  * Build for patch 2014-02-26

 -- Markus Wagner <markus.wagner@open-xchange.com>  Tue, 25 Feb 2014 12:49:22 +0100

open-xchange-appsuite (7.4.1-9) stable; urgency=low

  * Build for patch 2014-01-30

 -- Markus Wagner <markus.wagner@open-xchange.com>  Tue, 28 Jan 2014 17:37:16 +0100

open-xchange-appsuite (7.4.1-8) stable; urgency=low

  * Build for patch 2013-12-09

 -- Markus Wagner <markus.wagner@open-xchange.com>  Thu, 02 Jan 2014 16:16:10 +0100

open-xchange-appsuite (7.4.1-7) stable; urgency=low

  * Build for patch 2013-12-23

 -- Markus Wagner <markus.wagner@open-xchange.com>  Thu, 19 Dec 2013 10:08:14 +0100

open-xchange-appsuite (7.4.1-6) stable; urgency=low

  * Build for patch 2013-12-09

 -- Markus Wagner <markus.wagner@open-xchange.com>  Thu, 05 Dec 2013 13:44:27 +0100

open-xchange-appsuite (7.4.1-5) stable; urgency=low

  * Fifth candidate for 7.4.1 release

 -- Markus Wagner <markus.wagner@open-xchange.com>  Wed, 20 Nov 2013 12:12:44 +0100

open-xchange-appsuite (7.4.1-4) stable; urgency=low

  * Fourth candidate for 7.4.1 release

 -- Markus Wagner <markus.wagner@open-xchange.com>  Mon, 18 Nov 2013 10:20:29 +0100

open-xchange-appsuite (7.4.1-3) stable; urgency=low

  * Third candidate for 7.4.1 release

 -- Markus Wagner <markus.wagner@open-xchange.com>  Thu, 07 Nov 2013 10:17:58 +0100

open-xchange-appsuite (7.4.1-2) stable; urgency=low

  * Second candidate for 7.4.1 release

 -- Markus Wagner <markus.wagner@open-xchange.com>  Wed, 23 Oct 2013 10:11:10 +0200

open-xchange-appsuite (7.4.1-1) stable; urgency=low

  * First sprint increment for 7.4.1 release

 -- Markus Wagner <markus.wagner@open-xchange.com>  Thu, 10 Oct 2013 17:57:24 +0200

open-xchange-appsuite (7.4.1-0) unstable; urgency=low

  * prepare for 7.4.1 release

 -- Markus Wagner <markus.wagner@open-xchange.com>  Fri, 20 Sep 2013 16:29:32 +0200

open-xchange-appsuite (7.4.0-19) stable; urgency=low

  * Build for patch 2013-03-05

 -- Markus Wagner <markus.wagner@open-xchange.com>  Tue, 04 Mar 2014 14:56:12 +0100

open-xchange-appsuite (7.4.0-18) stable; urgency=low

  * Build for patch 2013-03-05

 -- Markus Wagner <markus.wagner@open-xchange.com>  Thu, 27 Feb 2014 15:50:06 +0100

open-xchange-appsuite (7.4.0-17) stable; urgency=low

  * Build for patch 2014-02-07

 -- Markus Wagner <markus.wagner@open-xchange.com>  Fri, 07 Feb 2014 09:17:10 +0100

open-xchange-appsuite (7.4.0-16) stable; urgency=low

  * Build for patch 2013-11-13

 -- Markus Wagner <markus.wagner@open-xchange.com>  Tue, 12 Nov 2013 13:42:30 +0100

open-xchange-appsuite (7.4.0-15) stable; urgency=low

  * Build for patch 2013-11-08

 -- Markus Wagner <markus.wagner@open-xchange.com>  Mon, 11 Nov 2013 11:56:08 +0100

open-xchange-appsuite (7.4.0-14) stable; urgency=low

  * Build for patch 2013-10-28

 -- Markus Wagner <markus.wagner@open-xchange.com>  Wed, 30 Oct 2013 16:56:18 +0100

open-xchange-appsuite (7.4.0-13) stable; urgency=low

  * Build for patch 2013-10-28

 -- Markus Wagner <markus.wagner@open-xchange.com>  Wed, 23 Oct 2013 15:04:38 +0200

open-xchange-appsuite (7.4.0-12) stable; urgency=low

  * Build for patch 2013-10-09

 -- Markus Wagner <markus.wagner@open-xchange.com>  Wed, 09 Oct 2013 16:39:09 +0200

open-xchange-appsuite (7.4.0-11) stable; urgency=low

  * Eleventh candidate for 7.4.0 release

 -- Markus Wagner <markus.wagner@open-xchange.com>  Wed, 25 Sep 2013 11:14:23 +0200

open-xchange-appsuite (7.4.0-10) stable; urgency=low

  * Tenth candidate for 7.4.0 release

 -- Markus Wagner <markus.wagner@open-xchange.com>  Fri, 20 Sep 2013 10:36:26 +0200

open-xchange-appsuite (7.4.0-9) stable; urgency=low

  * Ninth candidate for 7.4.0 release

 -- Markus Wagner <markus.wagner@open-xchange.com>  Fri, 13 Sep 2013 15:48:07 +0200

open-xchange-appsuite (7.4.0-8) stable; urgency=low

  * Eighth candidate for 7.4.0 release

 -- Markus Wagner <markus.wagner@open-xchange.com>  Mon, 02 Sep 2013 10:44:51 +0200

open-xchange-appsuite (7.4.0-7) stable; urgency=low

  * Seventh candidate for 7.4.0 release

 -- Markus Wagner <markus.wagner@open-xchange.com>  Tue, 27 Aug 2013 14:06:30 +0200

open-xchange-appsuite (7.4.0-6) stable; urgency=low

  * Sixth candidate for 7.4.0 release

 -- Markus Wagner <markus.wagner@open-xchange.com>  Fri, 23 Aug 2013 13:10:30 +0200

open-xchange-appsuite (7.4.0-5) stable; urgency=low

  * Fifth candidate for 7.4.0 release

 -- Markus Wagner <markus.wagner@open-xchange.com>  Mon, 19 Aug 2013 12:38:26 +0200

open-xchange-appsuite (7.4.0-4) stable; urgency=low

  * Fourth candidate for 7.4.0 release

 -- Markus Wagner <markus.wagner@open-xchange.com>  Tue, 13 Aug 2013 10:12:55 +0200

open-xchange-appsuite (7.4.0-3) stable; urgency=low

  * Third release candidate for 7.4.0

 -- Markus Wagner <markus.wagner@open-xchange.com>  Tue, 06 Aug 2013 12:25:50 +0200

open-xchange-appsuite (7.4.0-2) stable; urgency=low

  * Second release candidate for 7.4.0

 -- Markus Wagner <markus.wagner@open-xchange.com>  Fri, 02 Aug 2013 14:17:30 +0200

open-xchange-appsuite (7.4.0-1) stable; urgency=low

  * First release candidate for 7.4.0

 -- Markus Wagner <markus.wagner@open-xchange.com>  Wed, 17 Jul 2013 10:44:17 +0200

open-xchange-appsuite (7.4.0-0) unstable; urgency=low

  * prepare for 7.4.0

 -- Markus Wagner <markus.wagner@open-xchange.com>  Tue, 16 Jul 2013 14:54:25 +0200

open-xchange-appsuite (7.2.2-20) stable; urgency=low

  * Build for patch 2014-03-24

 -- Markus Wagner <markus.wagner@open-xchange.com>  Fri, 21 Mar 2014 14:39:41 +0100

open-xchange-appsuite (7.2.2-19) stable; urgency=low

  * Build for patch 2014-01-22

 -- Markus Wagner <markus.wagner@open-xchange.com>  Fri, 24 Jan 2014 14:33:16 +0100

open-xchange-appsuite (7.2.2-18) stable; urgency=low

  * Build for patch 2013-11-29

 -- Markus Wagner <markus.wagner@open-xchange.com>  Tue, 10 Dec 2013 08:32:40 +0100

open-xchange-appsuite (7.2.2-17) stable; urgency=low

  * Build for patch 2013-10-03

 -- Markus Wagner <markus.wagner@open-xchange.com>  Wed, 02 Oct 2013 17:06:23 +0200

open-xchange-appsuite (7.2.2-16) stable; urgency=low

  * Build for patch 2013-09-26

 -- Markus Wagner <markus.wagner@open-xchange.com>  Tue, 17 Sep 2013 12:00:15 +0200

open-xchange-appsuite (7.2.2-15) stable; urgency=low

  * Build for patch 2013-09-12

 -- Markus Wagner <markus.wagner@open-xchange.com>  Wed, 11 Sep 2013 15:21:56 +0200

open-xchange-appsuite (7.2.2-14) stable; urgency=low

  * Build for patch 2013-09-26

 -- Markus Wagner <markus.wagner@open-xchange.com>  Mon, 02 Sep 2013 13:51:05 +0200

open-xchange-appsuite (7.2.2-13) stable; urgency=low

  * Build for patch 2013-08-26

 -- Markus Wagner <markus.wagner@open-xchange.com>  Mon, 26 Aug 2013 16:28:15 +0200

open-xchange-appsuite (7.2.2-12) stable; urgency=low

  * Build for patch 2013-08-19

 -- Markus Wagner <markus.wagner@open-xchange.com>  Tue, 20 Aug 2013 11:24:10 +0200

open-xchange-appsuite (7.2.2-11) stable; urgency=low

  * Build for patch 2013-08-09

 -- Markus Wagner <markus.wagner@open-xchange.com>  Mon, 05 Aug 2013 11:02:03 +0200

open-xchange-appsuite (7.2.2-10) stable; urgency=low

  * Build for patch 2013-07-22

 -- Markus Wagner <markus.wagner@open-xchange.com>  Mon, 22 Jul 2013 09:50:53 +0200

open-xchange-appsuite (7.2.2-9) stable; urgency=low

  * Build for patch 2013-07-25

 -- Markus Wagner <markus.wagner@open-xchange.com>  Mon, 15 Jul 2013 15:44:24 +0200

open-xchange-appsuite (7.2.2-8) stable; urgency=low

  * Build for patch 2013-07-09

 -- Markus Wagner <markus.wagner@open-xchange.com>  Thu, 11 Jul 2013 11:26:44 +0200

open-xchange-appsuite (7.2.2-7) stable; urgency=low

  * Third candidate for 7.2.2 release

 -- Markus Wagner <markus.wagner@open-xchange.com>  Tue, 02 Jul 2013 13:51:37 +0200

open-xchange-appsuite (7.2.2-6) stable; urgency=low

  * Second candidate for 7.2.2 release

 -- Markus Wagner <markus.wagner@open-xchange.com>  Fri, 28 Jun 2013 16:17:19 +0200

open-xchange-appsuite (7.2.2-5) stable; urgency=low

  * Release candidate for 7.2.2 release

 -- Markus Wagner <markus.wagner@open-xchange.com>  Wed, 26 Jun 2013 19:18:51 +0200

open-xchange-appsuite (7.2.2-4) stable; urgency=low

  * Second feature freeze for 7.2.2 release

 -- Markus Wagner <markus.wagner@open-xchange.com>  Fri, 21 Jun 2013 16:36:47 +0200

open-xchange-appsuite (7.2.2-3) stable; urgency=low

  * Sprint increment for 7.2.2 release

 -- Markus Wagner <markus.wagner@open-xchange.com>  Mon, 03 Jun 2013 13:30:35 +0200

open-xchange-appsuite (7.2.2-2) unstable; urgency=low

  * First sprint increment for 7.2.2 release

 -- Markus Wagner <markus.wagner@open-xchange.com>  Mon, 03 Jun 2013 13:30:35 +0200

open-xchange-appsuite (7.2.2-1) unstable; urgency=low

  * First candidate for 7.2.2 release

 -- Markus Wagner <markus.wagner@open-xchange.com>  Wed, 29 May 2013 17:38:49 +0200

open-xchange-appsuite (7.2.2-0) unstable; urgency=low

  * prepare for 7.2.0

 -- Markus Wagner <markus.wagner@open-xchange.com>  Fri, 15 Mar 2013 13:52:15 +0100

open-xchange-appsuite (7.2.1-6) stable; urgency=low

  * Build for patch 2013-06-20

 -- Markus Wagner <markus.wagner@open-xchange.com>  Thu, 20 Jun 2013 15:51:09 +0200

open-xchange-appsuite (7.2.1-5) stable; urgency=low

  * Build for patch 2013-06-17

 -- Markus Wagner <markus.wagner@open-xchange.com>  Tue, 18 Jun 2013 09:35:46 +0200

open-xchange-appsuite (7.2.1-4) stable; urgency=low

  * Build for patch 2013-06-14

 -- Markus Wagner <markus.wagner@open-xchange.com>  Wed, 12 Jun 2013 18:15:45 +0200

open-xchange-appsuite (7.2.1-3) unstable; urgency=low

  * Third candidate for 7.2.1 release

 -- Markus Wagner <markus.wagner@open-xchange.com>  Wed, 22 May 2013 16:07:43 +0200

open-xchange-appsuite (7.2.1-2) unstable; urgency=low

  * Second candidate for 7.2.1 release

 -- Markus Wagner <markus.wagner@open-xchange.com>  Wed, 15 May 2013 17:49:12 +0200

open-xchange-appsuite (7.2.1-1) unstable; urgency=low

  * First candidate for 7.2.1 release

 -- Markus Wagner <markus.wagner@open-xchange.com>  Mon, 22 Apr 2013 15:18:20 +0200

open-xchange-appsuite (7.2.1-0) unstable; urgency=low

  * prepare for 7.2.1

 -- Markus Wagner <markus.wagner@open-xchange.com>  Mon, 15 Apr 2013 11:18:33 +0200

open-xchange-appsuite (7.2.0-6) unstable; urgency=low

  * Build for patch 2013-05-10

 -- Markus Wagner <markus.wagner@open-xchange.com>  Wed, 15 May 2013 09:33:11 +0200

open-xchange-appsuite (7.2.0-5) unstable; urgency=low

  * Build for patch 2013-04-23

 -- Markus Wagner <markus.wagner@open-xchange.com>  Thu, 02 May 2013 09:09:28 +0200

open-xchange-appsuite (7.2.0-4) unstable; urgency=low

  * Fourth candidate for 7.2.0 release

 -- Markus Wagner <markus.wagner@open-xchange.com>  Wed, 10 Apr 2013 17:49:28 +0200

open-xchange-appsuite (7.2.0-3) unstable; urgency=low

  * Third candidate for 7.2.0 release

 -- Markus Wagner <markus.wagner@open-xchange.com>  Mon, 08 Apr 2013 17:21:25 +0200

open-xchange-appsuite (7.2.0-2) unstable; urgency=low

  * Second candidate for 7.2.0 release

 -- Markus Wagner <markus.wagner@open-xchange.com>  Tue, 02 Apr 2013 16:21:13 +0200

open-xchange-appsuite (7.2.0-1) unstable; urgency=low

  * First release candidate for 7.2.0

 -- Markus Wagner <markus.wagner@open-xchange.com>  Tue, 26 Mar 2013 13:01:19 +0100

open-xchange-appsuite (7.2.0-0) unstable; urgency=low

  * prepare for 7.2.0

 -- Markus Wagner <markus.wagner@open-xchange.com>  Thu, 15 Mar 2013 13:52:15 +0100

open-xchange-appsuite (7.0.1-6) stable; urgency=low

  * Build for patch 2013-09-12

 -- Viktor Pracht <viktor.pracht@open-xchange.com>  Wed, 11 Sep 2013 15:35:30 +0200

open-xchange-appsuite (7.0.1-5) unstable; urgency=low

  * Build for patch 2013-03-01

 -- Viktor Pracht <viktor.pracht@open-xchange.com>  Thu, 28 Feb 2013 17:42:15 +0100

open-xchange-appsuite (7.0.1-4) unstable; urgency=low

  * Fourth release candidate for 7.0.1

 -- Viktor Pracht <viktor.pracht@open-xchange.com>  Tue, 19 Feb 2013 16:41:58 +0100

open-xchange-appsuite (7.0.1-3) unstable; urgency=low

  * Third release candidate for 7.0.1

 -- Viktor Pracht <viktor.pracht@open-xchange.com>  Tue, 19 Feb 2013 09:22:25 +0100

open-xchange-appsuite (7.0.1-2) unstable; urgency=low

  * Second release candiate for 7.0.1

 -- Viktor Pracht <viktor.pracht@open-xchange.com>  Thu, 14 Feb 2013 14:28:34 +0100

open-xchange-appsuite (7.0.1-1) unstable; urgency=low

  * First release candidate for 7.0.1

 -- Viktor Pracht <viktor.pracht@open-xchange.com>  Fri, 01 Feb 2013 15:28:23 +0100

open-xchange-appsuite (7.0.1-0) unstable; urgency=low

  * prepare for 7.0.1

 -- Viktor Pracht <viktor.pracht@open-xchange.com>  Fri, 01 Feb 2013 15:01:46 +0100

open-xchange-appsuite (7.0.0-12) unstable; urgency=low

  * Third release candidate for 7.0.0

 -- Viktor Pracht <viktor.pracht@open-xchange.com>  Tue, 18 Dec 2012 14:53:51 +0100

open-xchange-appsuite (7.0.0-11) unstable; urgency=low

  * Second release candidate for 7.0.0

 -- Viktor Pracht <viktor.pracht@open-xchange.com>  Mon, 17 Dec 2012 18:55:33 +0100

open-xchange-appsuite (7.0.0-10) unstable; urgency=low

  * Pre release candidate for 7.0.0

 -- Viktor Pracht <viktor.pracht@open-xchange.com>  Thu, 13 Dec 2012 18:47:20 +0100

open-xchange-appsuite (7.0.0-9) unstable; urgency=low

  * First release candidate for 7.0.0

 -- Viktor Pracht <viktor.pracht@open-xchange.com>  Tue, 11 Dec 2012 11:44:25 +0100

open-xchange-appsuite (7.0.0-8) unstable; urgency=low

  * First release candidate for EDP drop #6

 -- Viktor Pracht <viktor.pracht@open-xchange.com>  Tue, 13 Nov 2012 15:02:51 +0100

open-xchange-appsuite (7.0.0-7) unstable; urgency=low

  * Third release candidate for EDP drop #5

 -- Viktor Pracht <viktor.pracht@open-xchange.com>  Mon, 22 Oct 2012 15:48:11 +0200

open-xchange-appsuite (7.0.0-6) unstable; urgency=low

  * Second release candidate for EDP drop #5

 -- Viktor Pracht <viktor.pracht@open-xchange.com>  Mon, 22 Oct 2012 14:23:03 +0200

open-xchange-appsuite (7.0.0-5) unstable; urgency=low

  * First release candidate for EDP drop #5

 -- Viktor Pracht <viktor.pracht@open-xchange.com>  Tue, 12 Oct 2012 13:07:35 +0200

open-xchange-appsuite (7.0.0-4) unstable; urgency=low

  * First release candidate for EDP drop #4

 -- Viktor Pracht <viktor.pracht@open-xchange.com>  Tue, 04 Sep 2012 15:14:35 +0200

open-xchange-appsuite (7.0.0-3) unstable; urgency=low

  * Release build for 7.0.0

 -- Viktor Pracht <viktor.pracht@open-xchange.com>  Tue, 07 Aug 2012 14:58:23 +0200

open-xchange-appsuite (7.0.0-2) unstable; urgency=low

  * Release build for EDP drop #3

 -- Viktor Pracht <viktor.pracht@open-xchange.com>  Tue, 07 Aug 2012 11:48:03 +0200

open-xchange-appsuite (7.0.0-1) unstable; urgency=low

  * Initial Release.

 -- Viktor Pracht <viktor.pracht@open-xchange.com>  Wed, 09 Nov 2011 12:20:23 +0100<|MERGE_RESOLUTION|>--- conflicted
+++ resolved
@@ -1,4 +1,3 @@
-<<<<<<< HEAD
 open-xchange-appsuite (7.6.2-5) stable; urgency=low
 
   * Fifth candidate for 7.6.2 release
@@ -34,13 +33,12 @@
   * prepare for 7.6.2 release
 
  -- Markus Wagner <markus.wagner@open-xchange.com>  Wed, 17 Sep 2014 12:42:40 +0200
-=======
+
 open-xchange-appsuite (7.6.1-12) stable; urgency=low
 
   * Build for patch 2015-01-26
 
  -- Markus Wagner <markus.wagner@open-xchange.com>  Wed, 21 Jan 2015 11:02:45 +0100
->>>>>>> 49e213f4
 
 open-xchange-appsuite (7.6.1-11) stable; urgency=low
 
