--- conflicted
+++ resolved
@@ -1,4 +1,3 @@
-<<<<<<< HEAD
 open-xchange-appsuite (7.4.0-6) stable; urgency=low
 
   * Sixth candidate for 7.4.0 release
@@ -40,13 +39,12 @@
   * prepare for 7.4.0
 
  -- Markus Wagner <markus.wagner@open-xchange.com>  Tue, 16 Jul 2013 14:54:25 +0200
-=======
+
 open-xchange-appsuite (7.2.2-13) stable; urgency=low
 
   * Build for patch 2013-08-26
 
  -- Markus Wagner <markus.wagner@open-xchange.com>  Mon, 26 Aug 2013 16:28:15 +0200
->>>>>>> 232ae3d1
 
 open-xchange-appsuite (7.2.2-12) stable; urgency=low
 
