/**
 * This work is provided under the terms of the CREATIVE COMMONS PUBLIC
 * LICENSE. This work is protected by copyright and/or other applicable
 * law. Any use of the work other than as authorized under this license
 * or copyright law is prohibited.
 *
 * http://creativecommons.org/licenses/by-nc-sa/2.5/
 *
 * © 2013 Open-Xchange Inc., Tarrytown, NY, USA. info@open-xchange.com
 *
 * @author Matthias Biggeleben <matthias.biggeleben@open-xchange.com>
 */

define('io.ox/core/util', ['io.ox/core/extensions'], function (ext) {

    'use strict';

    var LENGTH = 30,
        regSeqSoft = /(\S{30,})/g,
        regSeqHard = /(\S{30})/g,
        regHyphenation = /([^.,;:-=()]+[.,;:-=()])/;

    ext.point('io.ox/core/person').extend({
        id: 'default',
        index: 100,
        draw: function (baton) {
            if (baton.html !== false) this.append(baton.html); else this.text(baton.halo.name);
        }
    });

    // require('io.ox/core/extensions').point('io.ox/core/person').extend({
    //     id: 'presence',
    //     index: 200,
    //     draw: function () {
    //         this.prepend(
    //             $('<span class="fa fa-circle" style="display: inline-block; font-size: 90%; float: none; margin-right: 0.5em;">')
    //             .css('color', '#c00 #77AC40 #F89406 #ccc'.split(' ')[Math.random() * 4 >> 0])
    //         );
    //     }
    // });

    var regUrl = /((https?|ftps?)\:\/\/[^\s"]+)/gim;

    var that = {

        // render a person's name
        renderPersonalName: function (options, data) {

            options = _.extend({
                $el: undefined,
                // must be properly escaped!
                html: false,
                // to support different tags
                tagName: 'span'
            }, options);

            var halo = {
                // alternative fields to get the name
                name: options.full_name || options.display_name || options.name,
                // halo view looks for email1
                email: options.email,
                email1: options.email,
                // user id
                user_id: options.user_id
            };

            var baton = new ext.Baton({ data: data || {}, halo: halo, html: options.html });

            // get node
            var node = options.$el || (
                halo.email || halo.user_id ?
                $('<a href="#" class="halo-link" tabindex="1">').attr('title', halo.email).data(halo) :
                $('<' + options.tagName + '>')
            );

            ext.point('io.ox/core/person').invoke('draw', node.empty(), baton);

            return node;
        },

        // remove unwanted quotes from display names
        // "World, Hello" becomes World, Hello
        // but "Say \"Hello\"" becomes Say "Hello"
        unescapeDisplayName: function (str) {

            str = $.trim(str || '');

            // remove outer quotes
            while (str.length > 1 && /^["'\\\s]/.test(str[0]) && str[0] === str.substr(-1)) {
                str = $.trim(str.substr(1, str.length - 2));
            }

            // unescape inner quotes
            str = str.replace(/\\"/g, '"');

            return str;
        },

        // detect URLs in plain text
        urlify: function (text) {

            return text.replace(regUrl, function ($1) {
                var suffix = '';
                // fix punctuation marks
                $1 = $1.replace(/([.,;!?>]+)$/, function (all, marks) {
                    suffix = marks;
                    return '';
                });
                // soft-break long words (like long URLs)
                return '<a href="' + $1 + '" target="_blank">' + that.breakableHTML($1) + '</a>' + suffix;
            });
        },

        // split long character sequences
        breakableHTML: function (text) {
            // inject zero width space and replace by <wbr>
            var substrings = String(text || '').replace(regSeqSoft, function (match) {
                // soft break long sequences
                return _(match.split(regHyphenation))
                    .map(function (str) {
                        // hard break long sequences
                        if (str.length === 0) return '';
                        if (str.length < LENGTH) return str + '\u200B';
                        return str.replace(regSeqHard, '$1\u200B');
                    })
                    .join('');
            });
            // split at \u200B, escape HTML and inject <wbr> tag
            return _(substrings.split('\u200B')).map(_.escape).join('<wbr>');
        },

        breakableText: function (text) {
<<<<<<< HEAD
            return String(text || '').replace(/(\S{20})([^$])/g, '$1\u200B$2');
=======
            var result = String(text || '').replace(/(\S{20})/g, '$1\u200B');
            if (result[result.length - 1] === '\u200B') {
                result = result.slice(0, -1);
            }
            return result;
>>>>>>> 5eff25d4
        },

        isValidMailAddress: (function () {

            var regQuotes = /^"[^"]+"$/,
                regLocal = /@/,
                regInvalid = /["\\,:; ]/,
                regDot = /^\./,
                regDoubleDots = /\.\./,
                regDomainIPAddress = /^\[(\d{1,3}\.){3}\d{1,3}\]$/,
                // yep, vage
                regDomainIPv6 = /^\[IPv6(:\w{0,4}){0,8}\]$/i,
                regDomain = /[a-z0-9]$/i;

            // email address validation is not trivial
            // this in not 100% RFC but a good check (https://tools.ietf.org/html/rfc3696#page-5)
            function validate(val) {
                // empty is ok!
                if (val === '') return true;
                // has no @?
                var index = val.lastIndexOf('@');
                if (index <= 0) return false;
                // get local and domain part
                var local = val.substr(0, index), domain = val.substr(index + 1);
                // check local part length
                if (local.length > 64 && local.length > 0) return false;
                // check domain part length
                if (domain.length > 255) return false;
                // no quotes?
                if (!regQuotes.test(local)) {
                    // ... but another @? ... start with dot? ... consective dots? ... invalid chars?
                    if (regLocal.test(local) || regDot.test(local) || regDoubleDots.test(local) || regInvalid.test(local)) return false;
                }
                // valid domain?
                if (regDomainIPAddress.test(domain) || regDomainIPv6.test(domain) || regDomain.test(domain)) return true;
                // no?
                return false;
            }

            return function (val) {
                return validate($.trim(val));
            };

        }()),

        isValidPhoneNumber: (function () {

            var regex = /^\+?[0-9 .,;\-\/\(\)\*\#]+$/,
                tooShort = /^\+\d{0,2}$/;

            function validate(val) {
                // empty is ok!
                if (val === '') return true;
                if (tooShort.test(val)) return false;
                return regex.test(val);
            }

            return function (val) {
                return validate($.trim(val));
            };
        }())
    };

    return that;
});<|MERGE_RESOLUTION|>--- conflicted
+++ resolved
@@ -130,15 +130,11 @@
         },
 
         breakableText: function (text) {
-<<<<<<< HEAD
-            return String(text || '').replace(/(\S{20})([^$])/g, '$1\u200B$2');
-=======
             var result = String(text || '').replace(/(\S{20})/g, '$1\u200B');
             if (result[result.length - 1] === '\u200B') {
                 result = result.slice(0, -1);
             }
             return result;
->>>>>>> 5eff25d4
         },
 
         isValidMailAddress: (function () {
