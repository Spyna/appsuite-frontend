msgid ""
msgstr ""
"Project-Id-Version: Open-Xchange 7\n"
"POT-Creation-Date: Thu Sep 22 2011 12:33:30 GMT+0200 (CEST)\n"
"PO-Revision-Date: Thu Sep 22 2011 11:38:57 GMT+0200 (CEST)\n"
"Last-Translator: NAME <EMAIL>\n"
"Language-Team: OX <i18n@open-xchange.com>\n"
"Language: en_US\n"
"MIME-Version: 1.0\n"
"Content-Type: text/plain; charset=UTF-8\n"
"Content-Transfer-Encoding: 8bits\n"
"Plural-Forms: nplurals=2; plural=(n!=1);\n"

#: apps/io.ox/tours/calendar.js:72 module:io.ox/tours
msgid "Adding attachments"
msgstr ""

#: apps/io.ox/tours/tasks.js:54 module:io.ox/tours
msgid "Adding further details"
msgstr ""

#: apps/io.ox/tours/contacts.js:36 module:io.ox/tours
msgid ""
"Click on a letter on the left side of the navigation bar in order to display "
"the corresponding contacts from the selected address book."
msgstr ""

#: apps/io.ox/tours/portal.js:45 module:io.ox/tours
msgid "Closing a square"
msgstr ""

#: apps/io.ox/tours/mail.js:33 module:io.ox/tours
msgid "Composing a new E-Mail"
msgstr ""

#: apps/io.ox/tours/calendar.js:34 module:io.ox/tours
msgid "Creating a new appointment"
msgstr ""

#: apps/io.ox/tours/contacts.js:30 module:io.ox/tours
msgid "Creating a new contact"
msgstr ""

#: apps/io.ox/tours/tasks.js:32 module:io.ox/tours
msgid "Creating a new task"
msgstr ""

#: apps/io.ox/tours/files.js:60 module:io.ox/tours
msgid "Creating a note"
msgstr ""

#: apps/io.ox/tours/intro.js:93 module:io.ox/tours
msgid "Creating new items"
msgstr ""

#: apps/io.ox/tours/calendar.js:57 module:io.ox/tours
msgid "Creating recurring appointments"
msgstr ""

#: apps/io.ox/tours/tasks.js:62 module:io.ox/tours
msgid "Creating recurring tasks"
msgstr ""

#: apps/io.ox/tours/calendar.js:77 module:io.ox/tours
msgid "Creating the appointment"
msgstr ""

#: apps/io.ox/tours/tasks.js:87 module:io.ox/tours
msgid "Creating the task"
msgstr ""

#: apps/io.ox/tours/portal.js:51 module:io.ox/tours
msgid "Customizing the Portal"
msgstr ""

#: apps/io.ox/tours/intro.js:112 module:io.ox/tours
msgid ""
"Depending on the app, the toolbar contains various functions for creating, "
"editing and organizing objects."
msgstr ""

#: apps/io.ox/tours/intro.js:132 module:io.ox/tours
msgid ""
"Detailed instructions for the single apps are located in System menu > Help."
msgstr ""

#: apps/io.ox/tours/files.js:67 module:io.ox/tours
msgid "Displaying information"
msgstr ""

#: apps/io.ox/tours/intro.js:75 module:io.ox/tours
msgid "Displaying the help or the settings"
msgstr ""

#: apps/io.ox/tours/portal.js:40 module:io.ox/tours
msgid "Drag and drop"
msgstr ""

#: apps/io.ox/tours/settings.js:44 module:io.ox/tours
msgid ""
"Edit a setting on the right side. In most of the cases, the changes are "
"activated immediately."
msgstr ""

#: apps/io.ox/tours/mail.js:106 module:io.ox/tours
msgid "Editing multiple E-Mails"
msgstr ""

#: apps/io.ox/tours/contacts.js:46 module:io.ox/tours
msgid "Editing multiple contacts"
msgstr ""

#: apps/io.ox/tours/tasks.js:99 module:io.ox/tours
msgid "Editing multiple tasks"
msgstr ""

#: apps/io.ox/tours/settings.js:43 module:io.ox/tours
msgid "Editing settings"
msgstr ""

#: apps/io.ox/tours/mail.js:69 module:io.ox/tours
msgid ""
"Enter the E-Mail text into the main area. If the text format was set to HTMl "
"in the options, you can format the E-Mail text. To do so select a text part "
"and then click an icon in the formatting bar."
msgstr ""

#: apps/io.ox/tours/mail.js:48 module:io.ox/tours
msgid ""
"Enter the recipient's name into the recipients field. As soon as you typed "
"the first letters, suggestions from the address books are displayed. To "
"accept a recipient suggestion, click on it."
msgstr ""

#: apps/io.ox/tours/mail.js:59 module:io.ox/tours
msgid "Enter the subject into the subject field."
msgstr ""

#: apps/io.ox/tours/calendar.js:52 module:io.ox/tours
msgid ""
"Enter the subject, the start and the end date of the appointment. Other "
"details are optional."
msgstr ""

#: apps/io.ox/tours/tasks.js:49 module:io.ox/tours
msgid "Enter the subject, the start date, and a description."
msgstr ""

#: apps/io.ox/tours/tasks.js:82 module:io.ox/tours
msgid "Entering billing information"
msgstr ""

#: apps/io.ox/tours/mail.js:68 module:io.ox/tours
msgid "Entering the E-Mail text"
msgstr ""

#: apps/io.ox/tours/calendar.js:51 module:io.ox/tours
msgid "Entering the appointment's data"
msgstr ""

#: apps/io.ox/tours/mail.js:47 module:io.ox/tours
msgid "Entering the recipient's name"
msgstr ""

#: apps/io.ox/tours/mail.js:58 module:io.ox/tours
msgid "Entering the subject"
msgstr ""

#: apps/io.ox/tours/tasks.js:48 module:io.ox/tours
msgid "Entering the task's data"
msgstr ""

#: apps/io.ox/tours/files.js:30 module:io.ox/tours
msgid "Folder tree"
msgstr ""

#: apps/io.ox/tours/calendar.js:73 module:io.ox/tours
msgid "Further down you can add documents as attachments to the appointment."
msgstr ""

#: apps/io.ox/tours/mail.js:63 module:io.ox/tours
msgid "Further functions"
msgstr ""

#: apps/io.ox/tours/intro.js:131 module:io.ox/tours
msgid "Further information"
msgstr ""

#. Tour name; general introduction
<<<<<<< HEAD
#: apps/io.ox/tours/main.js:806 module:io.ox/tours
msgid "Getting started"
msgstr ""

#: apps/io.ox/tours/main.js:845 module:io.ox/tours
=======
#: apps/io.ox/tours/intro.js:46 module:io.ox/tours
msgid "Getting started"
msgstr ""

#: apps/io.ox/tours/main.js:77 module:io.ox/tours
>>>>>>> 74174fc6
msgid "Guided tour for this app"
msgstr ""

#: apps/io.ox/tours/mail.js:101 module:io.ox/tours
msgid "Halo view"
msgstr ""

#: apps/io.ox/tours/settings.js:36 module:io.ox/tours
msgid "How the settings are organized"
msgstr ""

#: apps/io.ox/tours/mail.js:92 module:io.ox/tours
msgid ""
"If double-clicking on an E-Mail in the list, the E-Mail is opened in a "
"separate window."
msgstr ""

#: apps/io.ox/tours/portal.js:46 module:io.ox/tours
msgid "If you no longer want to display a square, click the cross."
msgstr ""

#: apps/io.ox/tours/intro.js:89 module:io.ox/tours
msgid ""
"In case of new notifications, e.g. appointment invitations, the info area is "
"opened."
msgstr ""

#: apps/io.ox/tours/mail.js:107 module:io.ox/tours
msgid ""
"In order to edit multiple E-Mails at once, enable the checkboxes on the left "
"side of the E-Mails. If the checkboxes are not displayed, click on View > "
"Checkboxes on the right side of the toolbar."
msgstr ""

#: apps/io.ox/tours/mail.js:64 module:io.ox/tours
msgid ""
"In this area you can find further functions, e.g. for adding attachments."
msgstr ""

#: apps/io.ox/tours/calendar.js:67 module:io.ox/tours
#: apps/io.ox/tours/tasks.js:77
msgid "Inviting other participants"
msgstr ""

#: apps/io.ox/tours/intro.js:70 module:io.ox/tours
msgid "Launching an app"
msgstr ""

#: apps/io.ox/tours/contacts.js:35 module:io.ox/tours
msgid "Navigation bar"
msgstr ""

#: apps/io.ox/tours/mail.js:91 module:io.ox/tours
msgid "Opening an E-Mail in a separate window"
msgstr ""

#: apps/io.ox/tours/intro.js:101 module:io.ox/tours
msgid "Opening or closing the folder tree"
msgstr ""

#: apps/io.ox/tours/mail.js:112 module:io.ox/tours
msgid "Opening the E-Mail settings"
msgstr ""

#: apps/io.ox/tours/settings.js:48 module:io.ox/tours
msgid "Opening the help"
msgstr ""

#: apps/io.ox/tours/settings.js:30 module:io.ox/tours
msgid "Opening the settings"
msgstr ""

#: apps/io.ox/tours/mail.js:96 module:io.ox/tours
msgid "Reading E-Mail conversations"
msgstr ""

#: apps/io.ox/tours/portal.js:35 module:io.ox/tours
msgid "Reading the details"
msgstr ""

#: apps/io.ox/tours/intro.js:106 module:io.ox/tours
msgid "Searching for objects"
msgstr ""

#: apps/io.ox/tours/calendar.js:83 module:io.ox/tours
#: apps/io.ox/tours/files.js:35 apps/io.ox/tours/mail.js:86
msgid "Selecting a view"
msgstr ""

#: apps/io.ox/tours/contacts.js:40 module:io.ox/tours
msgid "Sending an E-Mail to a contact"
msgstr ""

#: apps/io.ox/tours/mail.js:74 module:io.ox/tours
msgid "Sending the E-Mail"
msgstr ""

#: apps/io.ox/tours/settings.js:54 module:io.ox/tours
msgid "Signing out"
msgstr ""

#: apps/io.ox/tours/tasks.js:92 module:io.ox/tours
msgid "Sorting tasks"
msgstr ""

#: apps/io.ox/tours/mail.js:79 module:io.ox/tours
msgid "Sorting your E-Mails"
msgstr ""

#: apps/io.ox/tours/intro.js:126 module:io.ox/tours
msgid "The Detail view"
msgstr ""

#: apps/io.ox/tours/intro.js:127 module:io.ox/tours
msgid ""
"The Detail view displays an object's content. Depending on the app, further "
"functions for organizing objects can be found in the Detail view."
msgstr ""

#: apps/io.ox/tours/files.js:45 module:io.ox/tours
msgid "The Icons view"
msgstr ""

#: apps/io.ox/tours/files.js:46 module:io.ox/tours
msgid ""
"The Icons view displays an icon and the file name for each file. Click on an "
"icon to view further details and functions in the pop-up."
msgstr ""

#: apps/io.ox/tours/calendar.js:95 module:io.ox/tours
#: apps/io.ox/tours/files.js:40
msgid "The List view"
msgstr ""

#: apps/io.ox/tours/calendar.js:96 module:io.ox/tours
msgid ""
"The List view shows a list of the appointments in the current folder. If "
"clicking on an appointment, the appointment's data and some functions are "
"displayed in the Detail view."
msgstr ""

#: apps/io.ox/tours/files.js:41 module:io.ox/tours
msgid ""
"The List view shows details like the size and date of change. Use the "
"checkboxes to select files. Click on a file to view further details and "
"functions in the pop-up."
msgstr ""

#: apps/io.ox/tours/intro.js:82 module:io.ox/tours
msgid "The New objects icon"
msgstr ""

#: apps/io.ox/tours/intro.js:83 module:io.ox/tours
msgid ""
"The New objects icon shows the number of unread E-Mails or other "
"notifications. If clicking the icon, the info area opens."
msgstr ""

#: apps/io.ox/tours/portal.js:30 module:io.ox/tours
msgid "The Portal"
msgstr ""

#: apps/io.ox/tours/portal.js:31 module:io.ox/tours
msgid ""
"The Portal informs you about current E-Mails, appointments or social network "
"news."
msgstr ""

#: apps/io.ox/tours/files.js:50 module:io.ox/tours
msgid "The Tiles view"
msgstr ""

#: apps/io.ox/tours/files.js:51 module:io.ox/tours
msgid ""
"The Tiles view shows a big icon for each file. Click on an icon to view "
"further details and functions in the pop-up."
msgstr ""

#: apps/io.ox/tours/calendar.js:105 module:io.ox/tours
msgid "The calendar views"
msgstr ""

#: apps/io.ox/tours/calendar.js:106 module:io.ox/tours
msgid ""
"The calendar views display a calendar sheet with the appointments for the "
"selected time range."
msgstr ""

#: apps/io.ox/tours/intro.js:116 module:io.ox/tours
msgid "The folder tree"
msgstr ""

#: apps/io.ox/tours/intro.js:88 module:io.ox/tours
msgid "The info area"
msgstr ""

#: apps/io.ox/tours/intro.js:121 module:io.ox/tours
msgid "The list"
msgstr ""

#: apps/io.ox/tours/settings.js:37 module:io.ox/tours
msgid ""
"The settings are organized in topics. Select the topic on the left side, e.g "
"Basic settings or E-Mail."
msgstr ""

#: apps/io.ox/tours/intro.js:111 module:io.ox/tours
msgid "The toolbar"
msgstr ""

#: apps/io.ox/tours/intro.js:67 module:io.ox/tours
msgid ""
"This guided tour will briefly introduce you to the product. Get more "
"detailed information in the tours for the single apps or in the online help."
msgstr ""

#: apps/io.ox/tours/tasks.js:55 module:io.ox/tours
msgid "To add further details, click on Expand form."
msgstr ""

#: apps/io.ox/tours/portal.js:41 module:io.ox/tours
msgid ""
"To change the layout, drag a square's title to another position and drop it "
"there."
msgstr ""

#: apps/io.ox/tours/mail.js:87 module:io.ox/tours
msgid ""
"To choose between the different views. click on View in the toolbar. Select "
"a menu entry in the layout."
msgstr ""

#: apps/io.ox/tours/mail.js:34 module:io.ox/tours
msgid "To compose a new E-Mail, click on Compose in the toolbar."
msgstr ""

#: apps/io.ox/tours/intro.js:94 module:io.ox/tours
msgid "To create a new E-Mail, click the Compose new E-Mail in the toolbar."
msgstr ""

#: apps/io.ox/tours/calendar.js:35 module:io.ox/tours
msgid "To create a new appointment, click on New in the toolbar."
msgstr ""

#: apps/io.ox/tours/contacts.js:31 module:io.ox/tours
msgid "To create a new contact, click on New > Add contact in the toolbar."
msgstr ""

#: apps/io.ox/tours/tasks.js:33 module:io.ox/tours
msgid "To create a new task, click on New in the toolbar."
msgstr ""

#: apps/io.ox/tours/files.js:61 module:io.ox/tours
msgid "To create a note, click on New > Add note in the toolbar."
msgstr ""

#: apps/io.ox/tours/calendar.js:58 module:io.ox/tours
msgid ""
"To create recurring appointments, enable Repeat. Functions for setting the "
"recurrence parameters are shown."
msgstr ""

#: apps/io.ox/tours/tasks.js:63 module:io.ox/tours
msgid ""
"To create recurring tasks, enable Repeat. Functions for setting the "
"recurrence parameters are shown."
msgstr ""

#: apps/io.ox/tours/calendar.js:78 module:io.ox/tours
msgid "To create the appointment, click on Create at the upper right side."
msgstr ""

#: apps/io.ox/tours/tasks.js:88 module:io.ox/tours
msgid "To create the task, click on Create."
msgstr ""

#: apps/io.ox/tours/portal.js:52 module:io.ox/tours
msgid ""
"To display a square again or to display further information sources, click "
"on Customize this page."
msgstr ""

#: apps/io.ox/tours/intro.js:76 module:io.ox/tours
msgid ""
"To display the help or the settings, click the System menu icon in the menu "
"bar."
msgstr ""

#: apps/io.ox/tours/contacts.js:47 module:io.ox/tours
msgid ""
"To edit multiple contacts at once, enable the checkboxes on the left side of "
"the contacts. If the checkboxes are not displayed, click on View > "
"Checkboxes on the right side of the toolbar."
msgstr ""

#: apps/io.ox/tours/tasks.js:100 module:io.ox/tours
msgid ""
"To edit multiple tasks at once, enable the checkboxes at the left side of "
"the tasks. If the checkboxes are not displayed, click on View > Checkboxes "
"on the right side of the toolbar."
msgstr ""

#: apps/io.ox/tours/tasks.js:83 module:io.ox/tours
msgid "To enter billing information, click on Show details."
msgstr ""

#: apps/io.ox/tours/calendar.js:68 module:io.ox/tours
msgid ""
"To invite other participants, enter their names in the field below "
"Participants. To avoid appointment conflicts, click on Find a free time at "
"the upper right side."
msgstr ""

#: apps/io.ox/tours/tasks.js:78 module:io.ox/tours
msgid ""
"To invite other participants, enter their names in the field below "
"Participants. You can add documents as attachment to the task."
msgstr ""

#: apps/io.ox/tours/intro.js:71 module:io.ox/tours
msgid "To launch an app, click on an entry on the left side of the menu bar."
msgstr ""

#: apps/io.ox/tours/calendar.js:63 module:io.ox/tours
msgid "To not miss the appointment, use the reminder function."
msgstr ""

#: apps/io.ox/tours/tasks.js:68 module:io.ox/tours
msgid "To not miss the task, use the reminder function."
msgstr ""

#: apps/io.ox/tours/mail.js:97 module:io.ox/tours
msgid ""
"To open or close an E-Mail in a conversation, click on a free area in the "
"header."
msgstr ""

#: apps/io.ox/tours/intro.js:102 module:io.ox/tours
msgid ""
"To open or close the folder tree, click on View >  Folder view on the right "
"side of the toolbar."
msgstr ""

#: apps/io.ox/tours/mail.js:113 module:io.ox/tours
msgid ""
"To open the E-Mail settings, click the System menu icon on the upper right "
"side of the menu bar. Select Settings. Click on E-Mail on the left side."
msgstr ""

#: apps/io.ox/tours/settings.js:49 module:io.ox/tours
msgid ""
"To open the help, click the System menu icon on the upper right side of the "
"menu bar. Select Help. The help for the currently selected app is displayed. "
"To browse the complete help, click on Start Page or Table Of Contents at the "
"upper part of the window."
msgstr ""

#: apps/io.ox/tours/settings.js:31 module:io.ox/tours
msgid ""
"To open the settings, click the System menu icon on the upper right side of "
"the menu bar. Select Settings."
msgstr ""

#: apps/io.ox/tours/portal.js:36 module:io.ox/tours
msgid "To read the details, click on an entry in a square."
msgstr ""

#: apps/io.ox/tours/mail.js:102 module:io.ox/tours
msgid ""
"To receive information about the sender or other recipients, open the Halo "
"view by clicking on a name."
msgstr ""

#: apps/io.ox/tours/intro.js:107 module:io.ox/tours
msgid "To search for objects, click the Search icon in the menu bar."
msgstr ""

#: apps/io.ox/tours/files.js:36 module:io.ox/tours
msgid ""
"To select one of the views List, Icons or Squares, click on View on the "
"right side of the toolbar."
msgstr ""

#: apps/io.ox/tours/calendar.js:84 module:io.ox/tours
msgid ""
"To select one of the views like Day, Month or List, click on View in the "
"toolbar. Select a menu entry from the Layout section."
msgstr ""

#: apps/io.ox/tours/contacts.js:41 module:io.ox/tours
msgid ""
"To send an E-Mail to the contact, click on an E-Mail address or on Send "
"email in the toolbar."
msgstr ""

#: apps/io.ox/tours/mail.js:75 module:io.ox/tours
msgid "To send the E-Mail, click on Send"
msgstr ""

#: apps/io.ox/tours/settings.js:55 module:io.ox/tours
msgid ""
"To sign out, click the System menu icon on the upper right side of the menu "
"bar. Select Sign out."
msgstr ""

#: apps/io.ox/tours/mail.js:80 module:io.ox/tours
msgid "To sort the E-Mails, click on Sort by. Select a sort criteria."
msgstr ""

#: apps/io.ox/tours/tasks.js:93 module:io.ox/tours
msgid "To sort the tasks, click on Sort by. Select a sort criteria."
msgstr ""

#: apps/io.ox/tours/tasks.js:73 module:io.ox/tours
msgid "To track the editing status, enter the current progress."
msgstr ""

#: apps/io.ox/tours/files.js:56 module:io.ox/tours
msgid "To upload a file, click on New > Upload new file in the toolbar."
msgstr ""

#: apps/io.ox/tours/files.js:68 module:io.ox/tours
msgid ""
"To view further information, click on a file. A pop-up window displays "
"further details and functions."
msgstr ""

#: apps/io.ox/tours/tasks.js:72 module:io.ox/tours
msgid "Tracking the editing status"
msgstr ""

#: apps/io.ox/tours/files.js:55 module:io.ox/tours
msgid "Uploading a file"
msgstr ""

#: apps/io.ox/tours/files.js:31 module:io.ox/tours
msgid ""
"Use the folder tree to access own, public or shared files. If the folder "
"tree is hidden, click on View > Folder view on the right side of the toolbar."
msgstr ""

#: apps/io.ox/tours/intro.js:117 module:io.ox/tours
msgid ""
"Use the folder tree to open the folder containing the objects that you want "
"to view in the list."
msgstr ""

#: apps/io.ox/tours/intro.js:122 module:io.ox/tours
msgid ""
"Use the list to select an object, show its contents or activate functions."
msgstr ""

#: apps/io.ox/tours/calendar.js:62 module:io.ox/tours
#: apps/io.ox/tours/tasks.js:67
msgid "Using the reminder function"
msgstr ""

#: apps/io.ox/tours/intro.js:66 module:io.ox/tours
msgid "Welcome to %s"
msgstr ""<|MERGE_RESOLUTION|>--- conflicted
+++ resolved
@@ -187,19 +187,11 @@
 msgstr ""
 
 #. Tour name; general introduction
-<<<<<<< HEAD
-#: apps/io.ox/tours/main.js:806 module:io.ox/tours
-msgid "Getting started"
-msgstr ""
-
-#: apps/io.ox/tours/main.js:845 module:io.ox/tours
-=======
 #: apps/io.ox/tours/intro.js:46 module:io.ox/tours
 msgid "Getting started"
 msgstr ""
 
 #: apps/io.ox/tours/main.js:77 module:io.ox/tours
->>>>>>> 74174fc6
 msgid "Guided tour for this app"
 msgstr ""
 
