--- conflicted
+++ resolved
@@ -273,13 +273,8 @@
 
                 &.no-border { border: 0; }
 
-<<<<<<< HEAD
-                // 5 weeks only
-                height: 20%;
-=======
                 height: 100/6%;
                 min-height: 40px;
->>>>>>> 74174fc6
                 border-bottom: 1px solid #ccc;
                 padding-left: 0;
 
@@ -334,11 +329,7 @@
                 margin-left: 0;
                 border: 0;
                 font-size: 26px;
-<<<<<<< HEAD
-                font-weight: 500;
-=======
                 font-weight: 300;
->>>>>>> 74174fc6
             }
 
         }
