--- conflicted
+++ resolved
@@ -628,15 +628,6 @@
                 this.append(
                     container.append(
                         // TO
-<<<<<<< HEAD
-                        $('<span>').addClass('io-ox-label').text(gt('To') + '\u00A0\u00A0'),
-                        util.serializeList(data, 'to'),
-                        $.txt(' \u00A0 '),
-                        // CC
-                        showCC ? $('<span>').addClass('io-ox-label').text(gt('Copy') + '\u00A0\u00A0') : [],
-                        util.serializeList(data, 'cc'),
-                        $.txt(' \u00A0 ')
-=======
                         $('<span>').addClass('io-ox-label').append(
                             $.txt(gt('To')),
                             $.txt(_.noI18n('\u00A0\u00A0'))
@@ -650,7 +641,6 @@
                         ) : [],
                         util.serializeList(data, 'cc'),
                         $.txt(_.noI18n(' \u00A0 '))
->>>>>>> ce02beda
                     )
                 );
                 drawAllDropDown(container, gt('All recipients'), data);
@@ -702,28 +692,19 @@
         return dd;
     };
 
-<<<<<<< HEAD
-=======
     function showAllAttachments(e) {
         $(this).closest('.attachment-list').children().css('display', 'inline-block');
         $(this).remove();
     }
 
->>>>>>> ce02beda
     ext.point('io.ox/mail/detail').extend({
         index: 160,
         id: 'attachments',
         draw: function (data) {
 
-<<<<<<< HEAD
-            var attachments = util.getAttachments(data);
-
-            if (attachments.length > 0) {
-=======
             var attachments = util.getAttachments(data), length = attachments.length;
 
             if (length > 0) {
->>>>>>> ce02beda
                 var outer = $('<div>').addClass('list attachment-list').append(
                     $('<span>').addClass('io-ox-label').append(
                         $.txt(gt.ngettext('Attachment', 'Attachments', length)),
