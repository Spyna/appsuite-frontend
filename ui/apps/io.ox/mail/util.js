--- conflicted
+++ resolved
@@ -19,12 +19,8 @@
      'io.ox/core/api/account',
      'io.ox/core/capabilities',
      'settings!io.ox/mail',
-<<<<<<< HEAD
-     'gettext!io.ox/core'], function (ext, date, util, accountAPI, capabilities, settings, gt) {
-=======
      'settings!io.ox/contacts',
-     'gettext!io.ox/core'], function (ext, date, accountAPI, capabilities, settings, contactsSetting, gt) {
->>>>>>> 6aae3568
+     'gettext!io.ox/core'], function (ext, date, util, accountAPI, capabilities, settings, contactsSetting, gt) {
 
     'use strict';
 
@@ -75,11 +71,6 @@
         rTelephoneCleanup = /[^0-9+]/g,
         // regex: used to identify phone numbers
         rNotDigitAndAt = /[^A-Za-z@]/g,
-<<<<<<< HEAD
-=======
-        // regex: clean up display name
-        rDisplayNameCleanup = /(^["'\\\s]+|["'\\\s]+$)/g,
->>>>>>> 6aae3568
 
         // mail addresses hash
         addresses = {};
@@ -94,8 +85,6 @@
     that = {
 
         /**
-<<<<<<< HEAD
-=======
          * currently registred types
          * @example: { MSISND : '/TYPE=PLMN' }
          * @return {array} list of types
@@ -109,7 +98,6 @@
         }()),
 
         /**
->>>>>>> 6aae3568
          * identify channel (email or phone)
          * @param  {string} value
          * @param  {boolean} check for activated cap first (optional: default is true)
@@ -118,11 +106,7 @@
         getChannel: function (value, check) {
             //default value
             check = check || typeof check === 'undefined';
-<<<<<<< HEAD
-            var type = value.indexOf('/TYPE=PLMN') > 0,
-=======
             var type = value.indexOf(that.getChannelSuffixes().msisdn) > -1,
->>>>>>> 6aae3568
                 //no check OR activated cap
                 setting = !(check) || capabilities.has('msisdn'),
                 //no '@' AND no alphabetic digit AND at least one numerical digit
@@ -146,11 +130,7 @@
                 } else {
                     target = that.cleanupPhone(match[3]);
                 }
-<<<<<<< HEAD
                 name = util.unescapeDisplayName(match[1]);
-=======
-                name = match[1].replace(rDisplayNameCleanup, '');
->>>>>>> 6aae3568
             } else {
                 // case 2: assume plain email address / telephone number
                 if (that.getChannel(recipient) === 'email') {
@@ -161,29 +141,6 @@
                 }
             }
             return [name, target];
-<<<<<<< HEAD
-        },
-
-        /**
-         * remove typesuffix from sender/reciepients (example 017012345678/TYPE=PLMN)
-         * @param  {object} mail
-         * @return {undefined}
-         */
-        removeTypeSuffix:  function (mail) {
-            if (_.isObject(mail)) {
-                if (mail.from[0][1])
-                    mail.from[0][1] = mail.from[0][1].split('/')[0];
-                if (_.isArray(mail.to)) {
-                    _.each(mail.to, function (recipient) {
-                        recipient[1] = recipient[1].split('/')[0];
-                    });
-                }
-            } else if (_.isString(mail)) {
-                mail = mail.replace(new RegExp('/TYPE=PLMN', 'g'), '');
-            }
-            return mail;
-=======
->>>>>>> 6aae3568
         },
 
         /**
