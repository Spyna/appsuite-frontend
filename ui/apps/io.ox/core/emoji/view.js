/**
 * This work is provided under the terms of the CREATIVE COMMONS PUBLIC
 * LICENSE. This work is protected by copyright and/or other applicable
 * law. Any use of the work other than as authorized under this license
 * or copyright law is prohibited.
 *
 * http://creativecommons.org/licenses/by-nc-sa/2.5/
 *
 * © 2016 OX Software GmbH, Germany. info@open-xchange.com
 *
 * @author Julian Bäume <julian.baeume@open-xchange.com>
 * @author Matthias Biggeleben <matthias.biggeleben@open-xchange.com>
 */

define('io.ox/core/emoji/view', [
    'raw!io.ox/emoji/unified.json',
    'settings!io.ox/mail',
    'gettext!io.ox/mail',
    'less!io.ox/emoji/emoji'
], function (unified, settings, gt) {

    'use strict';

    unified = JSON.parse(unified);

    //
    // View. One per editor instance.
    //

    var EmojiView = Backbone.View.extend({

        tagName: 'div',
        className: 'mceEmojiPane',

        events: {
            'click .emoji-icons .emoji': 'onInsertEmoji',
            'click .emoji-footer .emoji': 'onSelectCategory',
            'click .emoji-option, .emoji-tab': 'onSelectEmojiCollection',
            'click .reset-recents': 'onResetRecents'
        },

        // when user clicks on emoji. inserts emoji into editor
        onInsertEmoji: function (e) {
<<<<<<< HEAD
            var icon = $(e.target).data('icon');
            this.emoji.recent(icon.unicode);
            if (!_.isFunction(this.onInsertEmojiCustom)) {
                e.preventDefault();

                var html = '<img src="apps/themes/login/1x1.gif" rel="0" ' +
                        'class="emoji ' + icon.css + '" data-emoji-unicode="' + icon.unicode + '" ' +
                        'data-mce-resize="false">';

                this.editor.execCommand('mceInsertContent', false, html);
            } else {
                this.onInsertEmojiCustom.apply(this, arguments);
            }
=======
            var unicode = $(e.target).text();
            util.addRecent(unicode);
            this.editor.execCommand('mceInsertContent', false, unicode);
            this.trigger('insert', unicode);
>>>>>>> 1c74fb5d
        },

        // when user clicks on emoji category
        onSelectCategory: function (e) {
            e.preventDefault();
            var node = $(e.target);
            this.setCategory(node.attr('data-category'));
        },

        // when user clicks on "Reset" in "Recently used" list
        onResetRecents: function (e) {
            e.preventDefault();
            util.resetRecents();
            this.drawEmojis();
        },

        initialize: function (options) {

            this.editor = options.editor;
            this.subject = options.subject || false;
            this.isRendered = false;
            this.isOpen = false;
            this.currentCategory = '';

            // for optional run-time access
            this.$el.data('view', this);
        },

        render: function () {

            // outer container first to fix firefox's problems with position: relative in table cells
            var node = $('<div class="table-cell-fix">');

            node.append(
                $('<div class="emoji-header">').append(
                    // category name
                    $('<span class="emoji-category">')
                ),
                $('<div class="emoji-icons">'),
                $('<div class="emoji-footer">')
            );

            this.$el.append(node);
            this.drawCategories();
            this.setCategory();
            this.isRendered = true;
            this.isOpen = true;

            return this;
        },

        drawCategories: function () {

            function draw(category) {
                return $('<button class="emoji">')
                    .attr('data-category', category.name)
                    .attr('title', /*#, dynamic */ gt(category.name))
                    .text(category.unicode);
            }

            var footer = this.$('.emoji-footer').empty(),
                categories = util.getCategories();

            footer.empty().append(
                _(categories).map(draw)
            );
        },

        // get emojis of current category
        getEmojis: function () {
            return util.getEmojis(this.currentCategory);
        },

        // draw all emojis of current category
        drawEmojis: function () {

            var node = this.$('.emoji-icons').hide().empty(),
                list = this.getEmojis();

            node.append(
                list.map(function (unicode) {
                    return $('<button class="emoji">').text(unicode);
                })
            );

            // add "reset" link for recently
            if (list.length > 0 && this.currentCategory === 'Recently') {
                node.append(
                    $('<button class="reset-recents">').text(gt('Reset this list'))
                );
            }

            node.show().scrollTop(0);
        },

        // set current category. sets title and triggers repaint of all icons
        setCategory: function (category) {
            // always draw emojis because the collection might have changed
            this.currentCategory = category || util.getDefaultCategory();
            this.$('.emoji-category').text(util.getTitle(this.currentCategory));
            this.$('.emoji-footer > button').removeClass('active');
            this.$('.emoji-footer > [data-category="' + this.currentCategory + '"]').addClass('active');
            this.drawEmojis();
        },

        // hide/show view
        toggle: function () {
            if (!this.isRendered) return this.render();
            this.$el.toggle();
            this.isOpen = !this.isOpen;
            this.trigger('toggle', this.isOpen);
        }
    });

    // helper

    var util = {

        getCategories: function () {
            return unified.meta;
        },

        // add to "recently used" category
        addRecent: function (unicode) {

            var recently = settings.get('emoji/recently', {}),
                // encode unicode to avoid backend bug
                key = escape(unicode);

            if (key in recently) {
                recently[key].count++;
                recently[key].time = _.now();
            } else {
                recently[key] = { count: 1, time: _.now() };
            }

            settings.set('emoji/recently', recently).save();
        },

        resetRecents: function () {
            settings.set('emoji/recently', {}).save();
        },

        getEmojis: function (category) {

            if (category === 'Recently') {

                return _(settings.get('emoji/recently', {}))
                    .chain()
                    .map(function (value, key) {
                        return [unescape(key), value];
                    })
                    // sort by timestamp
                    .sortBy(function (array) {
                        return 0 - array[1].time;
                    })
                    // get first 40 icons (5 rows; 8 per row)
                    .first(40)
                    // now sort by frequency (descending order)
                    .sortBy(function (array) {
                        return array[1].count;
                    })
                    // extract the icon
                    .pluck(0)
                    .value()
                    .reverse();
            }

            return unified[category] || [];
        },

        getDefaultCategory: function () {
            return 'People';
        },

        getTitle: function (id) {
            switch (id) {
                //#. Emoji category
                case 'Recently': return gt('Recently used');
                //#. Emoji category
                case 'People': return gt('People');
                //#. Emoji category
                case 'Symbols': return gt('Symbols');
                //#. Emoji category
                case 'Nature': return gt('Nature');
                //#. Emoji category
                case 'Objects': return gt('Objects');
                //#. Emoji category
                case 'Places': return gt('Places');
                // no default
            }
        }
    };

    EmojiView.util = util;

    return EmojiView;
});<|MERGE_RESOLUTION|>--- conflicted
+++ resolved
@@ -41,26 +41,10 @@
 
         // when user clicks on emoji. inserts emoji into editor
         onInsertEmoji: function (e) {
-<<<<<<< HEAD
-            var icon = $(e.target).data('icon');
-            this.emoji.recent(icon.unicode);
-            if (!_.isFunction(this.onInsertEmojiCustom)) {
-                e.preventDefault();
-
-                var html = '<img src="apps/themes/login/1x1.gif" rel="0" ' +
-                        'class="emoji ' + icon.css + '" data-emoji-unicode="' + icon.unicode + '" ' +
-                        'data-mce-resize="false">';
-
-                this.editor.execCommand('mceInsertContent', false, html);
-            } else {
-                this.onInsertEmojiCustom.apply(this, arguments);
-            }
-=======
             var unicode = $(e.target).text();
             util.addRecent(unicode);
             this.editor.execCommand('mceInsertContent', false, unicode);
             this.trigger('insert', unicode);
->>>>>>> 1c74fb5d
         },
 
         // when user clicks on emoji category
