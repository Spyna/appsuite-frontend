/**
 * This work is provided under the terms of the CREATIVE COMMONS PUBLIC
 * LICENSE. This work is protected by copyright and/or other applicable
 * law. Any use of the work other than as authorized under this license
 * or copyright law is prohibited.
 *
 * http://creativecommons.org/licenses/by-nc-sa/2.5/
 * © 2018 OX Software GmbH, Germany. info@open-xchange.com
 *
 * @author Björn Köster <bjoern.koester@open-xchange.com>
 */

const expect = require('chai').expect;
const moment = require('moment');

Feature('Calendar');

Before(async function ({ users }) {
    await users.create();
});

After(async function ({ users }) {
    await users.removeAll();
});

Scenario('Create appointment and check if the color is correctly applied and removed', async function ({ I, users, calendar }) {
    const time = moment().startOf('week').add(1, 'day').add(16, 'hours');
    const format = 'YYYYMMDD[T]HHmmss';
    await I.haveAppointment({
        folder: await calendar.defaultFolder(),
        summary: 'test appointment one',
        startDate: { tzid: 'Europe/Berlin', value: time.format(format) },
        endDate:   { tzid: 'Europe/Berlin', value: time.add(1, 'hour').format(format) }
    });

    I.login('app=io.ox/calendar&perspective="week:workweek"');
    calendar.waitForApp();
    I.waitForText('test appointment one', 5, '.workweek');
    I.see('test appointment one', '.workweek .appointment .title');

    I.seeNumberOfElements('.workweek .appointment .title', 1);

    I.say('Get colors #1');
    // get folder color
    const folderColor = await I.grabCssPropertyFrom('li.selected[aria-label^="' + users[0].userdata.sur_name + ', ' + users[0].userdata.given_name + '"] .color-label', 'background-color');
    // get appointment color
    let appointmentColor = await I.grabCssPropertyFrom('.workweek .appointment', 'background-color');
    // check if the color is the same

    expect(folderColor).equal(appointmentColor);

    I.say('Change color');
    I.click('test appointment one', '.workweek .appointment .title');
    I.waitForVisible('.io-ox-sidepopup [data-action="io.ox/calendar/detail/actions/edit"]');
    I.click('Edit', '.io-ox-sidepopup');
    I.waitForVisible('.io-ox-calendar-edit-window');
    I.retry(5).click('Appointment color', '.color-picker-dropdown');
    I.click('dark red');
    I.click('Save', '.io-ox-calendar-edit-window');
    I.waitForDetached('.io-ox-calendar-edit-window', 5);

    I.say('Get colors #2');
    // get appointment color
    appointmentColor = await I.grabCssPropertyFrom('.workweek .appointment', 'background-color');
    // check if the color is the same
    expect(folderColor).not.equal(appointmentColor);
    // the color might differ if the appointment has .hover class which is not predictable
    expect(appointmentColor).be.oneOf(['rgb(181, 54, 54)', 'rgb(200, 70, 70)']);

    I.say('Change color back to folder color');
    I.click('test appointment one', '.workweek .appointment .title');
    I.waitForText('Edit', 5, '.io-ox-sidepopup');
    I.click('Edit', '.io-ox-sidepopup');
    I.waitForVisible('.io-ox-calendar-edit-window');
    I.retry(5).click('Appointment color', '.color-picker-dropdown');
    I.click('Use calendar color');
    I.click('Save', '.io-ox-calendar-edit-window');
    I.waitForDetached('.io-ox-calendar-edit-window', 5);

    I.say('Get colors #3');
    // get appointment color
    appointmentColor = await I.grabCssPropertyFrom('.workweek .appointment', 'background-color');
    // check if the color is the same
    expect(folderColor).equal(appointmentColor);
    expect(appointmentColor).not.to.be.oneOf(['rgb(181, 54, 54, 1)', 'rgb(200, 70, 70, 1)']);

});

Scenario('Changing calendar color should change appointment color that uses calendar color', async function ({ I, users, calendar }) {
    const folder = await calendar.defaultFolder();
    const time = moment().startOf('week').add(1, 'day').add(16, 'hours');
    const format = 'YYYYMMDD[T]HHmmss';
    await Promise.all([
        I.haveAppointment({
            folder,
            summary: 'test appointment one',
            startDate: { tzid: 'Europe/Berlin', value: time.format(format) },
            endDate:   { tzid: 'Europe/Berlin', value: time.add(1, 'hour').format(format) }
        }),
        I.haveAppointment({
            folder,
            summary: 'test appointment two',
            startDate: { tzid: 'Europe/Berlin', value: time.format(format) },
            endDate:   { tzid: 'Europe/Berlin', value: time.add(1, 'hour').format(format) }
        })
    ]);

    I.login('app=io.ox/calendar&perspective="week:workweek"');
    calendar.waitForApp();
    I.say('Check colors');
    I.waitForText('test appointment one', 5, '.workweek');
    I.waitForText('test appointment two', 5, '.workweek');
    I.seeNumberOfElements('.workweek .appointment .title', 2);

    I.say('Change color of first appointment');
    I.click('test appointment one', '.workweek .appointment .title');
    I.waitForVisible('.io-ox-sidepopup [data-action="io.ox/calendar/detail/actions/edit"]');
    I.click('Edit', '.io-ox-sidepopup');
    I.waitForVisible('.io-ox-calendar-edit-window');
    I.retry(5).click('Appointment color', '.color-picker-dropdown');
    const darkRed = await I.grabCssPropertyFrom({ css: 'a[title="dark red"] > i' }, 'background-color');
    I.click('dark red');
    I.click('Save', '.io-ox-calendar-edit-window');
    I.waitForDetached('.io-ox-calendar-edit-window', 5);

    I.say('Change calendar color to dark green');
    I.click('.folder-options');
    I.waitForVisible('.io-ox-calendar-color-picker-container a[title="dark green"]');
    const darkGreen = await I.grabCssPropertyFrom({ css: 'a[title="dark green"] > i' }, 'background-color');
    I.say(darkGreen);
    I.click('dark green');
    I.waitForDetached('.dropdown.open');
    I.waitForText('test appointment one', 5, '.workweek');

    I.say('Check correctly applied colors');
    // wait long enough for color transition to finish
    I.wait(1);
    // get folder color
    const folderColor = await I.grabCssPropertyFrom({ css: 'li.selected[aria-label^="' + users[0].userdata.sur_name + ', ' + users[0].userdata.given_name + '"] .color-label' }, 'background-color');
    // get appointment colors
<<<<<<< HEAD
    const [appointmentOneColor] = await I.grabCssPropertyFrom('.workweek .appointment[aria-label*="test appointment one"]', 'background-color');
    const [appointmentTwoColor] = await I.grabCssPropertyFrom('.workweek .appointment[aria-label*="test appointment two"]', 'background-color');
    I.say(`appointmentOneColor: ${appointmentOneColor}`);
    I.say(`appointmentTwoColor: ${appointmentTwoColor}`);
    expect(folderColor, 'folderColor equals darkGreen').equal(darkGreen);
    expect(appointmentOneColor, 'appointment one color equals darkRed').be.oneOf([darkRed, 'rgb(188, 56, 56)', 'rgb(181, 54, 54)']);
=======
    const appointmentOneColor = await I.grabCssPropertyFrom('.workweek .appointment[aria-label*="test appointment one"]', 'background-color');
    const appointmentTwoColor = await I.grabCssPropertyFrom('.workweek .appointment[aria-label*="test appointment two"]', 'background-color');
    I.say(`appointmentOneColor: ${appointmentOneColor}`);
    I.say(`appointmentTwoColor: ${appointmentTwoColor}`);
    expect(folderColor, 'folderColor equals darkGreen').equal(darkGreen);
    expect(appointmentOneColor, 'appointment one color equals darkRed').be.oneOf([darkRed, 'rgb(188, 56, 56)']);
>>>>>>> ca3be1a3
    expect(appointmentTwoColor, 'appointment two color equals darkGreen').be.oneOf([darkGreen, 'rgb(49, 93, 34)']);
});<|MERGE_RESOLUTION|>--- conflicted
+++ resolved
@@ -138,20 +138,11 @@
     // get folder color
     const folderColor = await I.grabCssPropertyFrom({ css: 'li.selected[aria-label^="' + users[0].userdata.sur_name + ', ' + users[0].userdata.given_name + '"] .color-label' }, 'background-color');
     // get appointment colors
-<<<<<<< HEAD
-    const [appointmentOneColor] = await I.grabCssPropertyFrom('.workweek .appointment[aria-label*="test appointment one"]', 'background-color');
-    const [appointmentTwoColor] = await I.grabCssPropertyFrom('.workweek .appointment[aria-label*="test appointment two"]', 'background-color');
-    I.say(`appointmentOneColor: ${appointmentOneColor}`);
-    I.say(`appointmentTwoColor: ${appointmentTwoColor}`);
-    expect(folderColor, 'folderColor equals darkGreen').equal(darkGreen);
-    expect(appointmentOneColor, 'appointment one color equals darkRed').be.oneOf([darkRed, 'rgb(188, 56, 56)', 'rgb(181, 54, 54)']);
-=======
     const appointmentOneColor = await I.grabCssPropertyFrom('.workweek .appointment[aria-label*="test appointment one"]', 'background-color');
     const appointmentTwoColor = await I.grabCssPropertyFrom('.workweek .appointment[aria-label*="test appointment two"]', 'background-color');
     I.say(`appointmentOneColor: ${appointmentOneColor}`);
     I.say(`appointmentTwoColor: ${appointmentTwoColor}`);
     expect(folderColor, 'folderColor equals darkGreen').equal(darkGreen);
     expect(appointmentOneColor, 'appointment one color equals darkRed').be.oneOf([darkRed, 'rgb(188, 56, 56)']);
->>>>>>> ca3be1a3
     expect(appointmentTwoColor, 'appointment two color equals darkGreen').be.oneOf([darkGreen, 'rgb(49, 93, 34)']);
 });