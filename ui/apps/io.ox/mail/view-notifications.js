/**
 * All content on this website (including text, images, source
 * code and any other original works), unless otherwise noted,
 * is licensed under a Creative Commons License.
 *
 * http://creativecommons.org/licenses/by-nc-sa/2.5/
 *
 * Copyright (C) Open-Xchange Inc., 2006-2011
 * Mail: info@open-xchange.com
 *
 * @author Mario Scheliga <mario.scheliga@open-xchange.com>
 */
define('io.ox/mail/view-notifications',
      ['io.ox/core/notifications/main',
       'io.ox/mail/api',
       'io.ox/mail/util',
       'dot!io.ox/mail/template.html',
       'less!io.ox/mail/style.css'], function (notficationsConroller, api, util, tpl) {

    'use strict';

    function beatifyMailText(str) {
        str = String(str)
            .substr(0, 500) // limit overall length
            .replace(/-{3,}/g, '---') // reduce dashes
            .replace(/<br\s?\/?>(&gt;)+/ig, ' ') // remove quotes after line breaks
            .replace(/<br\s?\/?>/ig, ' ') // remove line breaks
            .replace(/<[^>]+(>|$)/g, '') // strip tags
            .replace(/(http(s?):\/\/\S+)/i, '<a href="$1" target="_blank">http$2://...</a>') // links
            .replace(/&#160;/g, ' ') // convert to simple white space
            .replace(/\s{2,}/g, ' '); // reduce consecutive white space
        // trim
        return $.trim(str);
    }


    var NotificationView = Backbone.View.extend({
        events: {
            'click .item': 'onClickItem'
        },
        _modelBinder: undefined,
        initialize: function () {
            this._modelBinder = new Backbone.ModelBinder();
        },
        render: function () {
            var self = this;
            self.$el.empty().append(tpl.render('io.ox/mail/notification', {}));
            self._modelBinder.bind(self.model, self.el, Backbone.ModelBinder.createDefaultBindings(self.el, 'data-property'));

            // fetch plain text mail; don't use cache
            var obj = _.extend(api.reduce(self.model.toJSON()), { unseen: true, view: 'text' });
            api.get(obj, false)
                .done(function (data) {
                    var f = data.from || [['', '']];
                    self.model.set({
                        title: util.getDisplayName(f[0]),
                        subject: data.subject,
                        content: beatifyMailText(data.attachments[0].content),
                        data: data
                    });
                    self.$('.content').html(self.model.get('content'));
                });

            return this;

        },
        onClickItem: function (e) {
<<<<<<< HEAD
            console.log('click item', arguments);
            // #!&app=io.ox/mail&folder=default0/INBOX&id=default0/INBOX.3098
            notficationsConroller.hideList();
            var self = this;
            var getObj = {
                folder: this.model.get('data').folder_id,
                id: this.model.get('data').folder_id + '.' + this.model.get('data').id
            };
            console.log('clicking launching', getObj, this.model);

            require(['io.ox/core/tk/dialogs', 'io.ox/mail/view-detail'], function (dialogs, view) {
                var msg = self.model.toJSON();
                console.log('try to open sidepopup', e);
                var popup = new dialogs.SidePopup().show.apply(self.el, [e, function () {
                    console.log('handler is called', arguments);
                }]);
                window.sidepop = popup;
                console.log('popup', popup);
            });
=======
>>>>>>> 27a0932b

            var obj = api.reduce(this.model.get('data')),
                overlay = $('#io-ox-notifications-overlay'),
                sidepopup = overlay.prop('sidepopup'),
                cid = overlay.find('[data-cid]').data('cid');

            // toggle?
            if (sidepopup && cid === _.cid(obj)) {
                sidepopup.close();
            } else {
                // fetch proper mail first
                api.get(obj).done(function (data) {
                    require(['io.ox/core/tk/dialogs', 'io.ox/mail/view-detail'], function (dialogs, view) {
                        // open SidePopup without array
                        new dialogs.SidePopup({ arrow: false, side: 'right' })
                            .setTarget(overlay.empty())
                            .show(e, function (popup) {
                                popup.append(view.draw(data))
                                    .parent().removeClass('default-content-padding');
                            });
                    });
                });
            }

//            console.log('click item', arguments);
//            // #!&app=io.ox/mail&folder=default0/INBOX&id=default0/INBOX.3098
//            notficationsConroller.hideList();
//
//            var self = this;
//            var getObj = {
//                folder: .folder_id,
//                id: this.model.get('data').folder_id + '.' + this.model.get('data').id
//            };
//            console.log('clicking launching', getObj, this.model);
//
//            require(['io.ox/core/tk/dialogs', 'io.ox/mail/view-detail'], function (dialogs, view) {
//                var msg = self.model.toJSON();
//                var popup = new dialogs.SidePopup();
//                window.sidepop = popup;
//                console.log('popup', popup);
//            });
//
//
//            /*ox.launch('io.ox/mail/main', getObj).done(function () {
//                console.log('launched', this);
//
//                if (self.model.collection) {
//                    self.model.collection.remove(self.model);
//                }
//                //self.model.destroy(); // destroy the model
//                this.setState(getObj);
//            }).fail(function () {
//                console.log('failed launching app', arguments);
//            });*/
        }
    });

    var NotificationsView = Backbone.View.extend({
        className: 'notifications',
        id: 'io-ox-notifications-mail',
        _collectionBinder: undefined,
        initialize: function () {
            var self = this;

            this.notificationviews = [];
            this.model = new Backbone.Model({unread: 0});
            this.model.on('change:unread', _.bind(this.onChangeCount, this));
            this.collection.on('reset', _.bind(this.render, this));
            this.collection.on('add', _.bind(this.render, this));
            this.collection.on('remove', _.bind(this.render, this));

            api.on('unseen-mail', function (e, data) {
                self.model.set('unread', _(data).size());
                console.log('unseen mails:', data);
            });
        },
        render: function () {
            console.log('render mail notifications');
            this.$el.empty().append(tpl.render('io.ox/mail/notifications', {}));

            for (var i = 0; i < this.collection.size() && i < 3; i++) {
                this.notificationviews[i] = new NotificationView({ model: this.collection.at(i)});
                this.$('.notifications').append(this.notificationviews[i].render().el);
            }

            return this;
        },
        onChangeCount: function () {
            var unread = this.model.get('unread');
            var $badge = this.$el.find('[data-property="unread"]');

            $badge.text(unread);

            if (unread > 0) {
                $badge.addClass('badge-error');
            } else {
                $badge.removeClass('badge-error');
            }
        }
    });

    return NotificationsView;

});<|MERGE_RESOLUTION|>--- conflicted
+++ resolved
@@ -65,29 +65,6 @@
 
         },
         onClickItem: function (e) {
-<<<<<<< HEAD
-            console.log('click item', arguments);
-            // #!&app=io.ox/mail&folder=default0/INBOX&id=default0/INBOX.3098
-            notficationsConroller.hideList();
-            var self = this;
-            var getObj = {
-                folder: this.model.get('data').folder_id,
-                id: this.model.get('data').folder_id + '.' + this.model.get('data').id
-            };
-            console.log('clicking launching', getObj, this.model);
-
-            require(['io.ox/core/tk/dialogs', 'io.ox/mail/view-detail'], function (dialogs, view) {
-                var msg = self.model.toJSON();
-                console.log('try to open sidepopup', e);
-                var popup = new dialogs.SidePopup().show.apply(self.el, [e, function () {
-                    console.log('handler is called', arguments);
-                }]);
-                window.sidepop = popup;
-                console.log('popup', popup);
-            });
-=======
->>>>>>> 27a0932b
-
             var obj = api.reduce(this.model.get('data')),
                 overlay = $('#io-ox-notifications-overlay'),
                 sidepopup = overlay.prop('sidepopup'),
