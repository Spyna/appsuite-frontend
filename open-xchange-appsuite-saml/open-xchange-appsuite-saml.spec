--- conflicted
+++ resolved
@@ -1,10 +1,6 @@
 Name:           open-xchange-appsuite-saml
 Version:        @OXVERSION@
-<<<<<<< HEAD
 %define         ox_release 1
-=======
-%define         ox_release 3
->>>>>>> d6c35002
 Release:        %{ox_release}
 Group:          Applications/Productivity
 Packager:       Francisco Laguna <francisco.laguna@open-xchange.com>
@@ -53,13 +49,10 @@
 /opt/open-xchange/appsuite
 
 %changelog
-<<<<<<< HEAD
+* Thu Aug 06 2015 Francisco Laguna <francisco.laguna@open-xchange.com>
+Build for patch 2015-08-17 (2666)
 * Wed Aug 05 2015 Markus Wagner <markus.wagner@open-xchange.com>
 First candidate for 7.8.0 release
-=======
-* Thu Aug 06 2015 Francisco Laguna <francisco.laguna@open-xchange.com>
-Build for patch 2015-08-17 (2666)
->>>>>>> d6c35002
 * Fri Jul 17 2015 Francisco Laguna <francisco.laguna@open-xchange.com>
 Build for patch 2015-07-20 (2637)
 * Tue Jul 07 2015 Markus Wagner <markus.wagner@open-xchange.com>
