--- conflicted
+++ resolved
@@ -36,22 +36,13 @@
     
   </h1>
 <div class="sect1" id="ox.appsuite.user.sect.tasks.manage">
-<<<<<<< HEAD
-<div class="titlepage"><div><div><h2 class="title" style="clear: both">8.6. Aufgaben verwalten</h2></div></div></div>
-<a class="indexterm" name="id-1.9.12.2"></a><div class="concept">
-=======
 <div class="titlepage"><div><div><h2 class="title" style="clear: both">8.7. Aufgaben verwalten</h2></div></div></div>
 <a class="indexterm" name="id-1.9.13.2"></a><div class="concept">
->>>>>>> 1c74fb5d
 <a name="ox.appsuite.user.concept.tasks.manage.folder"></a><p id="ox.appsuite.user.concept.tasks.manage.folder">Einige der Techniken zum Verwalten von Aufgaben setzen
       voraus, dass Sie eigene Aufgabenordner eingerichtet haben. Informationen zum Anlegen von Ordnern finden Sie in <a class="xref" href="ox.appsuite.user.sect.dataorganisation.folder.html">Ordner</a>.</p>
 </div>
 <div class="concept">
-<<<<<<< HEAD
-<a name="ox.appsuite.user.concept.tasks.manage"></a><p id="ox.appsuite.user.concept.tasks.manage">Sie haben folgende Möglichkeiten:
-=======
 <a name="ox.appsuite.user.concept.tasks.manage"></a><p id="ox.appsuite.user.concept.tasks.manage">Sie haben folgende Möglichkeiten: 
->>>>>>> 1c74fb5d
       </p>
 <ul class="itemizedlist" style="list-style-type: disc; ">
 <li class="listitem"><p role="presentation">
@@ -64,21 +55,6 @@
             <a class="xref" href="ox.appsuite.user.sect.tasks.manage.changeduedate.html">Fälligkeit einer Aufgabe ändern</a>
           </p></li>
 <li class="listitem"><p role="presentation">
-<<<<<<< HEAD
-            <a class="xref" href="ox.appsuite.user.sect.tasks.manage.move.html">Aufgaben verschieben</a>
-          </p></li>
-<li class="listitem"><p role="presentation">
-            <a class="xref" href="ox.appsuite.user.sect.tasks.manage.changestatus.html">Aufgabenbestätigung ändern</a>
-          </p></li>
-<li class="listitem"><p role="presentation">
-            <a class="xref" href="ox.appsuite.user.sect.tasks.manage.print.html">Aufgaben drucken</a>
-          </p></li>
-<li class="listitem"><p role="presentation">
-            <a class="xref" href="ox.appsuite.user.sect.tasks.manage.delete.html">Aufgaben löschen</a>
-          </p></li>
-<li class="listitem"><p role="presentation">
-            <a class="xref" href="ox.appsuite.user.sect.tasks.manage.multiple.html">Mehrere Aufgaben gemeinsam bearbeiten</a>
-=======
             <a class="xref" href="ox.appsuite.user.sect.tasks.manage.move.html">Aufgaben in einen anderen Ordner verschieben</a>
           </p></li>
 <li class="listitem"><p role="presentation">
@@ -92,7 +68,6 @@
           </p></li>
 <li class="listitem"><p role="presentation">
             <a class="xref" href="ox.appsuite.user.sect.tasks.manage.delete.html">Aufgaben löschen</a>
->>>>>>> 1c74fb5d
           </p></li>
 </ul>
 <p>
