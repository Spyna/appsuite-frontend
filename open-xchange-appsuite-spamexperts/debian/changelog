<<<<<<< HEAD
open-xchange-appsuite-spamexperts (7.6.1-17) stable; urgency=low

  * Build for patch 2015-03-16

 -- Viktor Pracht <viktor.pracht@open-xchange.com>  Fri, 13 Mar 2015 12:35:58 +0100
=======
open-xchange-appsuite-spamexperts (7.6.2-12) stable; urgency=low

  * Twelfth candidate for 7.6.2 release

 -- Viktor Pracht <viktor.pracht@open-xchange.com>  Fri, 13 Mar 2015 16:29:18 +0100

open-xchange-appsuite-spamexperts (7.6.2-11) stable; urgency=low

  * Eleventh candidate for 7.6.2 release

 -- Viktor Pracht <viktor.pracht@open-xchange.com>  Fri, 06 Mar 2015 16:29:45 +0100

open-xchange-appsuite-spamexperts (7.6.2-10) stable; urgency=low

  * Tenth candidate for 7.6.2 release

 -- Viktor Pracht <viktor.pracht@open-xchange.com>  Wed, 04 Mar 2015 14:34:56 +0100

open-xchange-appsuite-spamexperts (7.6.2-9) stable; urgency=low

  * Nineth candidate for 7.6.2 release

 -- Viktor Pracht <viktor.pracht@open-xchange.com>  Tue, 03 Mar 2015 13:35:15 +0100

open-xchange-appsuite-spamexperts (7.6.2-8) stable; urgency=low

  * Eighth candidate for 7.6.2 release

 -- Viktor Pracht <viktor.pracht@open-xchange.com>  Tue, 24 Feb 2015 16:39:43 +0100

open-xchange-appsuite-spamexperts (7.6.2-7) stable; urgency=low

  * Seventh candidate for 7.6.2 release

 -- Viktor Pracht <viktor.pracht@open-xchange.com>  Wed, 11 Feb 2015 16:07:17 +0100

open-xchange-appsuite-spamexperts (7.6.2-6) stable; urgency=low

  * Sixth candidate for 7.6.2 release

 -- Viktor Pracht <viktor.pracht@open-xchange.com>  Fri, 30 Jan 2015 16:33:23 +0100

open-xchange-appsuite-spamexperts (7.6.2-5) stable; urgency=low

  * Fifth candidate for 7.6.2 release

 -- Viktor Pracht <viktor.pracht@open-xchange.com>  Tue, 27 Jan 2015 11:46:39 +0100

open-xchange-appsuite-spamexperts (7.6.2-4) stable; urgency=low

  * Fourth candidate for 7.6.2 release

 -- Viktor Pracht <viktor.pracht@open-xchange.com>  Fri, 12 Dec 2014 15:26:45 +0100

open-xchange-appsuite-spamexperts (7.6.2-3) stable; urgency=medium

  * Third candidate for 7.6.2 release

 -- Viktor Pracht <viktor.pracht@open-xchange.com>  Fri, 05 Dec 2014 15:31:20 +0100

open-xchange-appsuite-spamexperts (7.6.2-2) stable; urgency=low

  * Second candidate for 7.6.2 release

 -- Viktor Pracht <viktor.pracht@open-xchange.com>  Fri, 21 Nov 2014 11:51:54 +0100

open-xchange-appsuite-spamexperts (7.6.2-1) stable; urgency=medium

  * First candidate for 7.6.2 release

 -- Viktor Pracht <viktor.pracht@open-xchange.com>  Fri, 31 Oct 2014 13:59:41 +0100

open-xchange-appsuite-spamexperts (7.6.2-0) unstable; urgency=medium

  * prepare for 7.6.2 release

 -- Viktor Pracht <viktor.pracht@open-xchange.com>  Wed, 17 Sep 2014 12:44:56 +0200
>>>>>>> e04a06e8

open-xchange-appsuite-spamexperts (7.6.1-16) stable; urgency=low

  * Build for patch 2015-02-23

 -- Viktor Pracht <viktor.pracht@open-xchange.com>  Thu, 12 Feb 2015 14:34:13 +0100

open-xchange-appsuite-spamexperts (7.6.1-15) stable; urgency=low

  * Build for patch 2015-02-11

 -- Viktor Pracht <viktor.pracht@open-xchange.com>  Tue, 10 Feb 2015 10:25:42 +0100

open-xchange-appsuite-spamexperts (7.6.1-14) stable; urgency=low

  * Build for patch 2015-02-09

 -- Viktor Pracht <viktor.pracht@open-xchange.com>  Tue, 03 Feb 2015 17:05:43 +0100

open-xchange-appsuite-spamexperts (7.6.1-13) stable; urgency=low

  * Build for patch 2014-10-27

 -- Viktor Pracht <viktor.pracht@open-xchange.com>  Wed, 21 Jan 2015 14:42:58 +0100

open-xchange-appsuite-spamexperts (7.6.1-12) stable; urgency=low

  * Build for patch 2015-01-26

 -- Viktor Pracht <viktor.pracht@open-xchange.com>  Wed, 21 Jan 2015 11:07:59 +0100

open-xchange-appsuite-spamexperts (7.6.1-11) stable; urgency=low

  * Build for patch 2015-01-12

 -- Viktor Pracht <viktor.pracht@open-xchange.com>  Wed, 07 Jan 2015 16:26:45 +0100

open-xchange-appsuite-spamexperts (7.6.1-10) stable; urgency=low

  * Build for patch 2014-12-22

 -- Viktor Pracht <viktor.pracht@open-xchange.com>  Tue, 16 Dec 2014 16:56:27 +0100

open-xchange-appsuite-spamexperts (7.6.1-9) stable; urgency=low

  * Build for patch 2014-12-15

 -- Viktor Pracht <viktor.pracht@open-xchange.com>  Wed, 10 Dec 2014 13:02:06 +0100

open-xchange-appsuite-spamexperts (7.6.1-8) stable; urgency=low

  * Build for patch 2014-12-01

 -- Viktor Pracht <viktor.pracht@open-xchange.com>  Tue, 25 Nov 2014 13:30:38 +0100

open-xchange-appsuite-spamexperts (7.6.1-7) stable; urgency=medium

  * Build for patch 2014-11-17

 -- Viktor Pracht <viktor.pracht@open-xchange.com>  Thu, 13 Nov 2014 14:50:26 +0000

open-xchange-appsuite-spamexperts (7.6.1-6) stable; urgency=low

  * Build for patch 2014-10-30

 -- Viktor Pracht <viktor.pracht@open-xchange.com>  Mon, 27 Oct 2014 10:06:25 +0100

open-xchange-appsuite-spamexperts (7.6.1-5) stable; urgency=low

  * Fifth candidate for 7.6.1 release

 -- Viktor Pracht <viktor.pracht@open-xchange.com>  Tue, 14 Oct 2014 13:41:07 +0200

open-xchange-appsuite-spamexperts (7.6.1-4) stable; urgency=low

  * Fourth candidate for 7.6.1 release

 -- Viktor Pracht <viktor.pracht@open-xchange.com>  Fri, 10 Oct 2014 15:25:01 +0200

open-xchange-appsuite-spamexperts (7.6.1-3) stable; urgency=low

  * Third candidate for 7.6.1 release

 -- Viktor Pracht <viktor.pracht@open-xchange.com>  Thu, 02 Oct 2014 16:18:01 +0200

open-xchange-appsuite-spamexperts (7.6.1-2) stable; urgency=low

  * Second candidate for 7.6.1 release

 -- Viktor Pracht <viktor.pracht@open-xchange.com>  Tue, 16 Sep 2014 16:35:18 +0200

open-xchange-appsuite-spamexperts (7.6.1-1) stable; urgency=low

  * First release candidate for 7.6.1

 -- Viktor Pracht <viktor.pracht@open-xchange.com>  Fri, 05 Sep 2014 14:59:31 +0200

open-xchange-appsuite-spamexperts (7.6.1-0) unstable; urgency=medium

  * prepare for 7.6.1

 -- Viktor Pracht <viktor.pracht@open-xchange.com>  Fri, 05 Sep 2014 11:50:06 +0200

open-xchange-appsuite-spamexperts (0.0.1-14) stable; urgency=low

  * Build for patch 2014-11-03

 -- Viktor Pracht <viktor.pracht@open-xchange.com>  Tue, 28 Oct 2014 15:12:02 +0100

open-xchange-appsuite-spamexperts (0.0.1-13) stable; urgency=medium

  * Build for patch 2014-10-22

 -- Viktor Pracht <viktor.pracht@open-xchange.com>  Wed, 22 Oct 2014 11:34:11 +0000

open-xchange-appsuite-spamexperts (0.0.1-12) stable; urgency=low

  * Build for patch 2014-10-20

 -- Viktor Pracht <viktor.pracht@open-xchange.com>  Mon, 13 Oct 2014 15:58:52 +0200

open-xchange-appsuite-spamexperts (0.0.1-11) stable; urgency=medium

  * Build for patch 2014-10-06

 -- Viktor Pracht <viktor.pracht@open-xchange.com>  Tue, 30 Sep 2014 11:28:08 +0000

open-xchange-appsuite-spamexperts (0.0.1-10) stable; urgency=medium

  * Build for patch 2014-10-02

 -- Viktor Pracht <viktor.pracht@open-xchange.com>  Tue, 23 Sep 2014 09:02:24 +0000

open-xchange-appsuite-spamexperts (0.0.1-9) stable; urgency=low

  * Build for patch 2014-09-15

 -- Viktor Pracht <viktor.pracht@open-xchange.com>  Thu, 11 Sep 2014 12:22:02 +0200

open-xchange-appsuite-spamexperts (0.0.1-8) stable; urgency=low

  * Build for patch 2014-08-25

 -- Viktor Pracht <viktor.pracht@open-xchange.com>  Wed, 20 Aug 2014 08:59:16 +0200

open-xchange-appsuite-spamexperts (0.0.1-7) stable; urgency=low

  * Build for patch 2014-08-11

 -- Viktor Pracht <viktor.pracht@open-xchange.com>  Mon, 11 Aug 2014 17:59:52 +0200

open-xchange-appsuite-spamexperts (0.0.1-6) stable; urgency=low

  * Build for patch 2014-07-30

 -- Viktor Pracht <viktor.pracht@open-xchange.com>  Wed, 23 Jul 2014 16:21:25 +0200

open-xchange-appsuite-spamexperts (0.0.1-5) stable; urgency=low

  * Build for patch 2014-07-21

 -- Viktor Pracht <viktor.pracht@open-xchange.com>  Mon, 21 Jul 2014 08:35:49 +0200

open-xchange-appsuite-spamexperts (0.0.1-4) stable; urgency=low

  * Seventh candidate for 7.6.0 release

 -- Viktor Pracht <viktor.pracht@open-xchange.com>  Wed, 25 Jun 2014 09:58:56 +0200

open-xchange-appsuite-spamexperts (0.0.1-3) stable; urgency=low

  * Sixth candidate for 7.6.0 release

 -- Viktor Pracht <viktor.pracht@open-xchange.com>  Fri, 20 Jun 2014 12:58:25 +0200

open-xchange-appsuite-spamexperts (0.0.1-2) stable; urgency=low

  * Fifth candidate for 7.6.0 release

 -- Viktor Pracht <viktor.pracht@open-xchange.com>  Fri, 13 Jun 2014 14:07:48 +0200

open-xchange-appsuite-spamexperts (0.0.1-1) unstable; urgency=low

  * Initial Release.

 -- Viktor Pracht <viktor.pracht@open-xchange.com>  Thu, 23 Jan 2014 15:00:47 +0000<|MERGE_RESOLUTION|>--- conflicted
+++ resolved
@@ -1,88 +1,86 @@
-<<<<<<< HEAD
+open-xchange-appsuite-spamexperts (7.6.2-12) stable; urgency=low
+
+  * Twelfth candidate for 7.6.2 release
+
+ -- Viktor Pracht <viktor.pracht@open-xchange.com>  Fri, 13 Mar 2015 16:29:18 +0100
+
+open-xchange-appsuite-spamexperts (7.6.2-11) stable; urgency=low
+
+  * Eleventh candidate for 7.6.2 release
+
+ -- Viktor Pracht <viktor.pracht@open-xchange.com>  Fri, 06 Mar 2015 16:29:45 +0100
+
+open-xchange-appsuite-spamexperts (7.6.2-10) stable; urgency=low
+
+  * Tenth candidate for 7.6.2 release
+
+ -- Viktor Pracht <viktor.pracht@open-xchange.com>  Wed, 04 Mar 2015 14:34:56 +0100
+
+open-xchange-appsuite-spamexperts (7.6.2-9) stable; urgency=low
+
+  * Nineth candidate for 7.6.2 release
+
+ -- Viktor Pracht <viktor.pracht@open-xchange.com>  Tue, 03 Mar 2015 13:35:15 +0100
+
+open-xchange-appsuite-spamexperts (7.6.2-8) stable; urgency=low
+
+  * Eighth candidate for 7.6.2 release
+
+ -- Viktor Pracht <viktor.pracht@open-xchange.com>  Tue, 24 Feb 2015 16:39:43 +0100
+
+open-xchange-appsuite-spamexperts (7.6.2-7) stable; urgency=low
+
+  * Seventh candidate for 7.6.2 release
+
+ -- Viktor Pracht <viktor.pracht@open-xchange.com>  Wed, 11 Feb 2015 16:07:17 +0100
+
+open-xchange-appsuite-spamexperts (7.6.2-6) stable; urgency=low
+
+  * Sixth candidate for 7.6.2 release
+
+ -- Viktor Pracht <viktor.pracht@open-xchange.com>  Fri, 30 Jan 2015 16:33:23 +0100
+
+open-xchange-appsuite-spamexperts (7.6.2-5) stable; urgency=low
+
+  * Fifth candidate for 7.6.2 release
+
+ -- Viktor Pracht <viktor.pracht@open-xchange.com>  Tue, 27 Jan 2015 11:46:39 +0100
+
+open-xchange-appsuite-spamexperts (7.6.2-4) stable; urgency=low
+
+  * Fourth candidate for 7.6.2 release
+
+ -- Viktor Pracht <viktor.pracht@open-xchange.com>  Fri, 12 Dec 2014 15:26:45 +0100
+
+open-xchange-appsuite-spamexperts (7.6.2-3) stable; urgency=medium
+
+  * Third candidate for 7.6.2 release
+
+ -- Viktor Pracht <viktor.pracht@open-xchange.com>  Fri, 05 Dec 2014 15:31:20 +0100
+
+open-xchange-appsuite-spamexperts (7.6.2-2) stable; urgency=low
+
+  * Second candidate for 7.6.2 release
+
+ -- Viktor Pracht <viktor.pracht@open-xchange.com>  Fri, 21 Nov 2014 11:51:54 +0100
+
+open-xchange-appsuite-spamexperts (7.6.2-1) stable; urgency=medium
+
+  * First candidate for 7.6.2 release
+
+ -- Viktor Pracht <viktor.pracht@open-xchange.com>  Fri, 31 Oct 2014 13:59:41 +0100
+
+open-xchange-appsuite-spamexperts (7.6.2-0) unstable; urgency=medium
+
+  * prepare for 7.6.2 release
+
+ -- Viktor Pracht <viktor.pracht@open-xchange.com>  Wed, 17 Sep 2014 12:44:56 +0200
+
 open-xchange-appsuite-spamexperts (7.6.1-17) stable; urgency=low
 
   * Build for patch 2015-03-16
 
  -- Viktor Pracht <viktor.pracht@open-xchange.com>  Fri, 13 Mar 2015 12:35:58 +0100
-=======
-open-xchange-appsuite-spamexperts (7.6.2-12) stable; urgency=low
-
-  * Twelfth candidate for 7.6.2 release
-
- -- Viktor Pracht <viktor.pracht@open-xchange.com>  Fri, 13 Mar 2015 16:29:18 +0100
-
-open-xchange-appsuite-spamexperts (7.6.2-11) stable; urgency=low
-
-  * Eleventh candidate for 7.6.2 release
-
- -- Viktor Pracht <viktor.pracht@open-xchange.com>  Fri, 06 Mar 2015 16:29:45 +0100
-
-open-xchange-appsuite-spamexperts (7.6.2-10) stable; urgency=low
-
-  * Tenth candidate for 7.6.2 release
-
- -- Viktor Pracht <viktor.pracht@open-xchange.com>  Wed, 04 Mar 2015 14:34:56 +0100
-
-open-xchange-appsuite-spamexperts (7.6.2-9) stable; urgency=low
-
-  * Nineth candidate for 7.6.2 release
-
- -- Viktor Pracht <viktor.pracht@open-xchange.com>  Tue, 03 Mar 2015 13:35:15 +0100
-
-open-xchange-appsuite-spamexperts (7.6.2-8) stable; urgency=low
-
-  * Eighth candidate for 7.6.2 release
-
- -- Viktor Pracht <viktor.pracht@open-xchange.com>  Tue, 24 Feb 2015 16:39:43 +0100
-
-open-xchange-appsuite-spamexperts (7.6.2-7) stable; urgency=low
-
-  * Seventh candidate for 7.6.2 release
-
- -- Viktor Pracht <viktor.pracht@open-xchange.com>  Wed, 11 Feb 2015 16:07:17 +0100
-
-open-xchange-appsuite-spamexperts (7.6.2-6) stable; urgency=low
-
-  * Sixth candidate for 7.6.2 release
-
- -- Viktor Pracht <viktor.pracht@open-xchange.com>  Fri, 30 Jan 2015 16:33:23 +0100
-
-open-xchange-appsuite-spamexperts (7.6.2-5) stable; urgency=low
-
-  * Fifth candidate for 7.6.2 release
-
- -- Viktor Pracht <viktor.pracht@open-xchange.com>  Tue, 27 Jan 2015 11:46:39 +0100
-
-open-xchange-appsuite-spamexperts (7.6.2-4) stable; urgency=low
-
-  * Fourth candidate for 7.6.2 release
-
- -- Viktor Pracht <viktor.pracht@open-xchange.com>  Fri, 12 Dec 2014 15:26:45 +0100
-
-open-xchange-appsuite-spamexperts (7.6.2-3) stable; urgency=medium
-
-  * Third candidate for 7.6.2 release
-
- -- Viktor Pracht <viktor.pracht@open-xchange.com>  Fri, 05 Dec 2014 15:31:20 +0100
-
-open-xchange-appsuite-spamexperts (7.6.2-2) stable; urgency=low
-
-  * Second candidate for 7.6.2 release
-
- -- Viktor Pracht <viktor.pracht@open-xchange.com>  Fri, 21 Nov 2014 11:51:54 +0100
-
-open-xchange-appsuite-spamexperts (7.6.2-1) stable; urgency=medium
-
-  * First candidate for 7.6.2 release
-
- -- Viktor Pracht <viktor.pracht@open-xchange.com>  Fri, 31 Oct 2014 13:59:41 +0100
-
-open-xchange-appsuite-spamexperts (7.6.2-0) unstable; urgency=medium
-
-  * prepare for 7.6.2 release
-
- -- Viktor Pracht <viktor.pracht@open-xchange.com>  Wed, 17 Sep 2014 12:44:56 +0200
->>>>>>> e04a06e8
 
 open-xchange-appsuite-spamexperts (7.6.1-16) stable; urgency=low
 
