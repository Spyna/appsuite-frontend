--- conflicted
+++ resolved
@@ -13,13 +13,8 @@
 define(['io.ox/core/api/account',
         'io.ox/mail/sender',
         'fixture!io.ox/core/api/user.json',
-<<<<<<< HEAD
-        'fixture!io.ox/mail/compose/accounts.json'
-       ], function (sharedExamplesFor, api, sender, fixtureUser, fixtureAccounts) {
-=======
         'fixture!io.ox/mail/write/accounts.json'
        ], function (api, sender, fixtureUser, fixtureAccounts) {
->>>>>>> 04c71ae2
 
     describe.skip('account API', function () {
 
