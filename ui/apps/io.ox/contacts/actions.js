--- conflicted
+++ resolved
@@ -251,8 +251,7 @@
         }
     });
 
-<<<<<<< HEAD
-    // Viewer 2.0
+    /*
     new Action('io.ox/contacts/actions/viewer', {
         id: 'viewer',
         requires: 'some',
@@ -262,82 +261,8 @@
             });
         }
     });
-
-    // attachment actions
-    new Action('io.ox/contacts/actions/slideshow-attachment', {
-        id: 'slideshow',
-        requires: function (e) {
-            return e.collection.has('multiple') && _(e.context).reduce(function (memo, obj) {
-                return memo || (/\.(gif|bmp|tiff|jpe?g|gmp|png)$/i).test(obj.filename);
-            }, false);
-        },
-        multiple: function (list) {
-            require(['io.ox/contacts/actions/attachment'], function (attachmentAction) {
-                attachmentAction.slideshow(list);
-            });
-        }
-    });
-
-    new Action('io.ox/contacts/actions/preview-attachment', {
-        id: 'preview',
-        requires: function (e) {
-            return require(['io.ox/preview/main'])
-                .then(function (p) {
-                    var list = _.getArray(e.context);
-                    // is at least one attachment supported?
-                    return e.collection.has('some') && _(list).reduce(function (memo, obj) {
-                        return memo || new p.Preview({
-                            filename: obj.filename,
-                            mimetype: obj.content_type,
-                            pim: true
-                        })
-                        .supportsPreview();
-                    }, false);
-                });
-        },
-        multiple: function (list, baton) {
-            require(['io.ox/contacts/actions/attachment'], function (attachmentAction) {
-                attachmentAction.preview(list, baton);
-            });
-        }
-    });
-
-    new Action('io.ox/contacts/actions/open-attachment', {
-        id: 'open',
-        requires: 'one',
-        multiple: function (list) {
-            require(['io.ox/contacts/actions/attachment'], function (attachmentAction) {
-                attachmentAction.open(list);
-            });
-        }
-    });
-
-    new Action('io.ox/contacts/actions/download-attachment', {
-        id: 'download',
-        requires: function (e) {
-            //browser support for downloading more than one file at once is pretty bad (see Bug #36212)
-            return e.collection.has('one') && _.device('!ios');
-        },
-        multiple: function (list) {
-            require(['io.ox/contacts/actions/attachment'], function (attachmentAction) {
-                attachmentAction.download(list);
-            });
-        }
-    });
-
-    new Action('io.ox/contacts/actions/save-attachment', {
-        id: 'save',
-        capabilities: 'infostore',
-        requires: 'some',
-        multiple: function (list) {
-            require(['io.ox/contacts/actions/attachment'], function (attachmentAction) {
-                attachmentAction.save(list);
-            });
-        }
-    });
-
-=======
->>>>>>> aea46d5d
+    */
+
     // Mobile multi select extension points
     // action send mail to contact
     ext.point('io.ox/contacts/mobileMultiSelect/toolbar').extend({
@@ -536,56 +461,13 @@
         label: gt('Add to address book'),
         ref: 'io.ox/contacts/actions/add-to-contactlist'
     }));
-<<<<<<< HEAD
-
-    // Attachments
-    ext.point('io.ox/contacts/attachment/links').extend(new links.Link({
-        id: 'viewer',
-        index: 100,
-        label: gt('Viewer'),
-        mobile: 'hi',
-        ref: 'io.ox/contacts/actions/viewer'
-    }));
-
-    ext.point('io.ox/contacts/attachment/links').extend(new links.Link({
-        id: 'slideshow',
-        index: 100,
-        label: gt('Slideshow'),
-        mobile: 'hi',
-        ref: 'io.ox/contacts/actions/slideshow-attachment'
-    }));
-
-    ext.point('io.ox/contacts/attachment/links').extend(new links.Link({
-        id: 'preview',
-        index: 100,
-        label: gt('Preview'),
-        mobile: 'none',
-        ref: 'io.ox/contacts/actions/preview-attachment'
-    }));
-
-    ext.point('io.ox/contacts/attachment/links').extend(new links.Link({
-        id: 'open',
-        index: 200,
-        label: gt('Open in browser'),
-        mobile: 'hi',
-        ref: 'io.ox/contacts/actions/open-attachment'
-    }));
-
-    ext.point('io.ox/contacts/attachment/links').extend(new links.Link({
-        id: 'download',
-        index: 300,
-        label: gt('Download'),
-        mobile: 'hi',
-        ref: 'io.ox/contacts/actions/download-attachment'
-    }));
-
-    ext.point('io.ox/contacts/attachment/links').extend(new links.Link({
-        id: 'save',
-        index: 400,
-        label: gt('Save to Drive'),
-        mobile: 'hi',
-        ref: 'io.ox/contacts/actions/save-attachment'
-    }));
-=======
->>>>>>> aea46d5d
+    /*
+     ext.point('io.ox/contacts/attachment/links').extend(new links.Link({
+     id: 'viewer',
+     index: 100,
+     label: gt('Viewer'),
+     mobile: 'hi',
+     ref: 'io.ox/contacts/actions/viewer'
+     }));
+    */
 });