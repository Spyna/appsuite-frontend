--- conflicted
+++ resolved
@@ -25,19 +25,11 @@
 
         plugins: {
             signin: [],
-<<<<<<< HEAD
             core: ['halo'],
             halo: ['halo/contacts', 'halo/appointments', 'halo/linkedIn', 'halo/mail'],
             portal: ['appointments', 'linkedIn', 'mail', 'rss'],
-            tests: ['io.ox/mail/write', 'plugins/halo', 'io.ox/contacts', 'io.ox/contacts/edit', 'io.ox/contacts/distrib',
-                    'io.ox/core', 'io.ox/files']
-=======
-            core: ["halo"],
-            halo: ["halo/contacts", "halo/appointments", "halo/linkedIn", "halo/mail"],
-            portal: ["appointments", "linkedIn", "mail", "rss"],
             tests: ["io.ox/mail/write", "plugins/halo", "io.ox/contacts", "io.ox/contacts/edit", "io.ox/contacts/distrib",
                     "io.ox/core", "io.ox/files/tests/interface", "io.ox/files/tests/unit"]
->>>>>>> 80cf39f8
         },
 
         previewExtensions : ['doc', 'dot', 'docx', 'dotx', 'docm', 'dotm', 'xls', 'xlt', 'xla', 'xlsx', 'xltx', 'xlsm',
