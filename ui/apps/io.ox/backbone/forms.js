/**
 * This work is provided under the terms of the CREATIVE COMMONS PUBLIC
 * LICENSE. This work is protected by copyright and/or other applicable
 * law. Any use of the work other than as authorized under this license
 * or copyright law is prohibited.
 *
 * http://creativecommons.org/licenses/by-nc-sa/2.5/
 *
 * © 2012 Open-Xchange Inc., Tarrytown, NY, USA. info@open-xchange.com
 *
 * @author Francisco Laguna <francisco.laguna@open-xchange.com>
 */

define('io.ox/backbone/forms',
    [
     'less!io.ox/backbone/forms'
    ], function () {

    'use strict';

    // Control Group
    function ControlGroup(options) {

        this.tagName = 'div';

        this.init = function () {
            this.nodes = {};
        };

        this.buildControlGroup = function () {
            if (this.nodes.controlGroup) {
                return this.nodes.controlGroup;
            }

            this.nodes.controlGroup = $('<div class="form-group">').appendTo(this.$el);
            this.nodes.controlGroup.append(
                this.buildLabel(),
                this.buildControls()
            );
        };

        this.buildControls = function () {
            return this.nodes.controls || (this.nodes.controls = $('<div>').addClass(options.controlCssClass).append(this.buildElement()));
        };

        this.buildLabel = function () {
            return this.nodes.label || (this.nodes.label = $('<label class="control-label" for="' + this.attribute + '">').addClass(options.labelCssClass).text(this.label));
        };

        this.buildElement = function () {
            var self = this;
            if (this.nodes.element) {
                return this.nodes.element;
            }
            this.nodes.element = $(this.control).addClass('control');
            this.nodes.element.on('change', function () {
                self.updateModel();
            });

            return this.nodes.element;
        };

        this.setValueInElement = function (valueFromModel) {
            this.nodes.element.val(valueFromModel);
        };

        this.setValueInModel = function (valueFromElement) {
            this.model.set(this.attribute, valueFromElement, {validate: true});
        };

        this.updateElement = function () {
            this.setValueInElement(this.model.get(this.attribute));
        };

        this.updateModel = function () {
            this.setValueInModel(this.nodes.element.val());
        };

        this.removeError = function () {
            this.nodes.controlGroup.removeClass('error');
            this.nodes.controls.find('.help-block.error').remove();
        };

        this.handleRareModelChange = function () {
            if (this.model.isSet(this.attribute)) {
                this.nodes.controlGroup.show();
            }
        };

        this.render = function () {
            this.buildControlGroup();
            this.updateElement();
            if (this.rare && !this.model.isSet(this.attribute)) {
                this.nodes.controlGroup.hide();
            }
        };

        this.onValidationError = function (messages) {
            this.removeError();
            var helpBlock =  $('<div class="help-block error">');
            _(messages).each(function (msg) {
                helpBlock.append($.txt(msg));
            });
            this.nodes.controlGroup.addClass('error');
            this.nodes.controls.append(helpBlock);
            if (this.nodes.element) this.nodes.element.select();
        };

        this.modelEvents = {};

        if (options.rare) {
            this.modelEvents['change:' + options.attribute] = 'handleRareModelChange updateElement';
        } else {
            this.modelEvents['change:' + options.attribute] = 'updateElement';
        }

        this.rare = options.rare;

        this.modelEvents['invalid:' + options.attribute] = 'onValidationError';
        this.modelEvents['valid:' + options.attribute] = 'removeError';

        // May override any of the above aspects
        _.extend(this, options);
    }

    function SelectControlGroup(options) {
        _.extend(this, new ControlGroup(options), {
            buildElement: function () {
                var self = this,
                    guid = _.uniqueId('form-control-label-');
                if (this.nodes.element) {
                    return this.nodes.element;
                }
                this.nodes.label.attr('for', guid);
                this.nodes.element = $('<select>').attr({ tabindex: options.tabindex || 1, id: guid}).addClass('form-control');
                _(this.selectOptions).each(function (label, value) {
                    self.nodes.element.append(
                        $('<option>', {value: value}).text(label)
                    );
                });

                this.nodes.element.on('change', function () {
                    self.updateModel();
                });

                return this.nodes.element;
            }
        }, options);
    }


    function CheckControlGroup(options) {
        _.extend(this, new ControlGroup(options), {
            buildElement: function () {
                var self = this;
                if (this.nodes.element) {
                    return this.nodes.element;
                }
                this.nodes.element = $('<label class="checkbox">')
                    .addClass(this.labelClassName || '')
                    .append(
                        this.nodes.checkbox = $('<input tabindex="1" type="checkbox">'),
                        this.label
                    );
                if (this.model.get(this.attribute)) {
                    this.nodes.checkbox.prop('checked', true);
                }
                this.nodes.checkbox.prop('checked', this.model.get(this.attribute));
                this.nodes.checkbox.on('change', function () {
                    self.model.set(self.attribute, self.nodes.checkbox.prop('checked'), {validate: true});
                });
                this.nodes.label.empty();
                return this.nodes.element;
            }
        }, options);
    }

    function addErrorHandling(options, object) {
        if (!object.modelEvents) {
            object.modelEvents = {};
        }
        object.modelEvents['invalid:' + options.attribute] = 'showError';
        object.modelEvents['valid:' + options.attribute] = 'clearError';

        _.extend(object, {
            showError: function (messages) {
                var errorId = _.uniqueId('error-help_'),
                    inputField = this.$el.find('input');

                this.$el.find('.help-block').remove();
                var helpBlock = $('<div class="help-block error" aria-live="assertive" role="alert">').attr('id', errorId);
                _(messages).each(function (msg) {
                    helpBlock.append($.txt(msg));
                });
                this.$el.append(helpBlock);
                this.$el.addClass('error');
                inputField.attr({
                    'aria-invalid': 'true',
                    'aria-describedby': errorId
                });
                inputField.focus();
            },
            clearError: function () {
                var inputField = this.$el.find('input');
                inputField.removeAttr('aria-invalid aria-describedby');
                this.$el.removeClass('error');
                this.$el.find('.help-block').remove();
            }
        });

        return object;
    }

    function InputField(options) {
        options = _.extend({
            changeAppTitleOnKeyUp: false
        }, options);
        var modelEvents = {};
        modelEvents['change:' + options.attribute] = 'updateInputField';
        var basicImplementation = {
            tagName: 'div',
            render: function () {
                this.nodes = {};
                var guid = _.uniqueId('form-control-label-');
                this.$el.append(
                    $('<label>').addClass(this.labelClassName || '').attr('for', guid).text(this.label),
                    this.nodes.inputField = $(this.control || '<input type="text">').attr('id', guid)
                );
                this.nodes.inputField
                    .val(this.model.get(this.attribute))
                    .addClass('form-control')
                    .attr({ tabindex: 1 });
                if (options.changeAppTitleOnKeyUp) {
                    this.nodes.inputField.on('keyup', $.proxy(function () {
                        this.model.trigger('keyup:' + this.attribute, this.model, this.nodes.inputField.val());
                    }, this));
                }
                this.nodes.inputField.on('change', _.bind(this.updateModel, this));
            },
            modelEvents: modelEvents,
            updateInputField: function () {
                this.nodes.inputField.val(this.model.get(this.attribute));
            },
            updateModel: function () {
                this.model.set(this.attribute, this.nodes.inputField.val(), {validate: true});
            }

        };

        _.extend(this, addErrorHandling(options, basicImplementation), options);
    }

    function CheckBoxField(options) {
        var modelEvents = {};
        modelEvents['change:' + options.attribute] = 'updateCheckbox';

        var basicImplementation = {
            tagName: options.header ? 'fieldset' : 'div',
            modelEvents: modelEvents,
            render: function () {
                var self = this;
                this.nodes = {};
                if (this.header) {
                    this.$el.append($('<legend>').addClass(this.headerClassName || '').text(this.header));
                }
                this.$el.append(
                        $('<label class="checkbox">')
                        .addClass(this.labelClassName || '')
                        .append(
                            this.nodes.checkbox = $('<input tabindex="1" type="checkbox">'),
                            this.label
                        )
                );
                if (this.model.get(this.attribute)) {
                    this.nodes.checkbox.prop('checked', true);
                }
                this.nodes.checkbox.prop('checked', this.model.get(this.attribute));
                this.nodes.checkbox.on('change', function () {
                    self.model.set(self.attribute, self.nodes.checkbox.prop('checked'), {validate: true});
                });
            },
            updateCheckbox: function () {
                this.nodes.checkbox.prop('checked', this.model.get(this.attribute));
            }
        };

        _.extend(this, addErrorHandling(options, basicImplementation), options);
    }

    function SelectBoxField(options) {
        var modelEvents = {};
        modelEvents['change:' + options.attribute] = 'updateChoice';
        var basicImplementation = {
            tagName: 'div',
            modelEvents: modelEvents,
            render: function () {
                var self = this,
                    guid = _.uniqueId('form-control-label-');
                this.nodes = {};
                this.nodes.select = $('<select class="form-control">').attr({ id: guid, tabindex: 1 });
                if (options.multiple) {
                    this.nodes.select.prop('multiple', true);
                }
                _(this.selectOptions).each(function (label, value) {
                    self.nodes.select.append(
                        $('<option>', {value: value}).text(label)
                    );
                });
                this.$el.append($('<label>').attr('for', guid).addClass(this.labelClassName || '').text(this.label)).append(this.nodes.select);
                this.updateChoice();
                this.nodes.select.on('change', function () {
                    self.model.set(self.attribute, self.nodes.select.val(), {validate: true});
                });
            },
            updateChoice: function () {
                this.nodes.select.val(this.model.get(this.attribute));
            }
        };

        _.extend(this, addErrorHandling(options, basicImplementation), options);
    }
    /**
     * Generates a section title with a <label> element
     */
    function SectionLegend(options) {
        _.extend(this, {
            tagName: 'fieldset',
            render: function () {
                this.nodes = {};
                this.$el.append(this.nodes.legend = $('<legend>').text(this.label).addClass('sectiontitle'));
            }
        }, options);
    }

<<<<<<< HEAD


=======
>>>>>>> 8f30c940
    var forms = {
        ControlGroup: ControlGroup,
        SelectControlGroup: SelectControlGroup,
        InputField: InputField,
        CheckBoxField: CheckBoxField,
        CheckControlGroup: CheckControlGroup,
        SelectBoxField: SelectBoxField,
        SectionLegend: SectionLegend
    };

    return forms;
});<|MERGE_RESOLUTION|>--- conflicted
+++ resolved
@@ -332,11 +332,6 @@
         }, options);
     }
 
-<<<<<<< HEAD
-
-
-=======
->>>>>>> 8f30c940
     var forms = {
         ControlGroup: ControlGroup,
         SelectControlGroup: SelectControlGroup,
