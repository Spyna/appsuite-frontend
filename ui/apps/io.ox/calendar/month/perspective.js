--- conflicted
+++ resolved
@@ -21,17 +21,10 @@
     'io.ox/calendar/conflicts/conflictList',
     'io.ox/core/print',
     'io.ox/core/folder/api',
-<<<<<<< HEAD
-    'settings!io.ox/calendar',
-    'gettext!io.ox/calendar',
-    'less!io.ox/calendar/print-style'
-], function (View, api, ext, dialogs, detailView, conflictView, print, folderAPI, settings, gt, printStyle) {
-=======
     'io.ox/calendar/util',
     'gettext!io.ox/calendar',
     'less!io.ox/calendar/print-style'
 ], function (View, api, ext, dialogs, notifications, detailView, conflictView, print, folderAPI, util, gt, printStyle) {
->>>>>>> 8efd135e
 
     'use strict';
 
