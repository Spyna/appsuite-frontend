/**
 * This work is provided under the terms of the CREATIVE COMMONS PUBLIC
 * LICENSE. This work is protected by copyright and/or other applicable
 * law. Any use of the work other than as authorized under this license
 * or copyright law is prohibited.
 *
 * http://creativecommons.org/licenses/by-nc-sa/2.5/
 *
 * © 2011 Open-Xchange Inc., Tarrytown, NY, USA. info@open-xchange.com
 *
 * @author Matthias Biggeleben <matthias.biggeleben@open-xchange.com>
 *
 */

define('io.ox/core/desktop',
    ['io.ox/core/event',
     'io.ox/core/extensions',
     'io.ox/core/extPatterns/links',
     'io.ox/core/cache',
     'io.ox/core/notifications',
     'io.ox/core/upsell',
     'io.ox/core/adaptiveLoader',
     'io.ox/core/folder/api',
     'settings!io.ox/core',
     'gettext!io.ox/core'
    ], function (Events, ext, links, cache, notifications, upsell, adaptiveLoader, api, coreConfig, gt) {

    'use strict';

    /**
     * Core UI
     */

    // current window
    var currentWindow = null;

    // top bar
    var appGuid = 0,
        appCache = new cache.SimpleCache('app-cache', true);

    // Apps collection
    ox.ui.apps = new Backbone.Collection();

    var AbstractApp = Backbone.Model.extend({

        defaults: {
            title: ''
        },

        initialize: function (options) {
            var self = this;
            this.guid = appGuid++;
            this.id = this.id || 'app-' + appGuid;
            this.options = options || {};
            this.getInstance = function () {
                return self;
            };
        },

        getName: function () {
            return this.get('name');
        },

        setTitle: function (title) {
            this.set('title', title);
            return this;
        },

        getTitle: function () {
            return this.get('title');
        },

        saveRestorePoint: $.noop,

        call: $.noop
    });

    ox.ui.AppPlaceholder = AbstractApp.extend({

        initialize: function () {
            // call super constructor
            AbstractApp.prototype.initialize.apply(this, arguments);
        },

        launch: function () {
            var self = this, id = (this.get('name') || this.id) + '/main', requires = this.get('requires');
            if (upsell.has(requires)) {
                //resolve/reject clears busy animation
                var def = $.Deferred();
                return ox.launch(id, { launched: def.promise() })
                         .then(function () { self.quit(); })
                         .always(def.resolve);
            } else {
                upsell.trigger({ type: 'app', id: id, missing: upsell.missing(requires) });
                return $.when();
            }
        },

        quit: function () {
            // mark as not running
            this.set('state', 'stopped');
            // remove from list
            ox.ui.apps.remove(this);
        }
    });

    var apputil = {
        LIMIT: 60000,
        length: function (obj) {
            return JSON.stringify(obj).length;
        },
        //crop save point
        crop: function (list, data, pos) {
            var length = apputil.length,
                latest = list[pos],
                exceeds =  apputil.LIMIT < length(list) - length(latest || '') + length(data);

            if (exceeds) {
                if (latest) {
                    //use latest sucessfully saved state
                    data = latest;
                } else {
                    //remove data property
                    data.point.data = {};
                }
                //notify user
                if (!('exceeded' in data)) {
                    notifications.yell('warning', gt('Failed to automatically save current stage of work. Please save your work to avoid data loss in case the browser closes unexpectedly.'));
                    //flag to yell only once
                    data.exceeded = true;
                }
            } else {
                delete data.exceeded;
            }
            return data;
        }
    };

    ox.ui.App = AbstractApp.extend({

        defaults: {
            window: null,
            state: 'ready',
            saveRestorePointTimer: null,
            launch: function () { return $.when(); },
            quit: function () { return $.when(); }
        },

        initialize: function () {

            var self = this;

            // call super constructor
            AbstractApp.prototype.initialize.apply(this, arguments);

            this.set('uniqueID', _.now() + '.' + String(Math.random()).substr(3, 4));

            var save = $.proxy(this.saveRestorePoint, this);
            $(window).on('unload', save);
            this.set('saveRestorePointTimer', setInterval(save, 10 * 1000)); // 10 secs

            // add folder management
            this.folder = (function () {

                var folder = null, that, win = null, grid = null, type, initialized = $.Deferred();

                that = {

                    initialized: initialized.promise(),

                    unset: function () {
                        // unset
                        folder = null;
                        // update window title?
                        if (win) {
                            win.setTitle(_.noI18n(''));
                        }
                        // update grid?
                        if (grid) {
                            grid.clear();
                        }
                    },

                    set: (function () {

                        function change(id, data, app, def) {
                            var appchange = _.url.hash('app') !== app; //app has changed while folder was requested
                            // remember
                            folder = String(id);
                            if (!appchange) {//only change if the app did not change
                                // update window title & toolbar?
                                if (win) {
                                    win.setTitle(_.noI18n(data.title));
                                    win.updateToolbar();
                                }
                                // update grid?
                                if (grid && grid.prop('folder') !== folder) {
                                    grid.busy().prop('folder', folder);
                                    if (win && win.search.active) {
                                        win.search.close();
                                    }
                                    grid.refresh();
                                    // load fresh folder & trigger update event
                                    api.reload(id);
                                }
                                // update hash
                                _.url.hash('folder', folder);
                                self.trigger('folder:change', folder, data);
                            }
                            def.resolve(data, appchange);

                            if (initialized.state() !== 'resolved') {
                                initialized.resolve(folder, data);
                            }
                        }

                        return function (id) {
                            var def = $.Deferred();
                            if (id !== undefined && id !== null && String(id) !== folder) {

                                var app = _.url.hash('app');
                                var model = api.pool.getModel(id), data = model.toJSON();

                                if (model.has('title')) {
                                    change(id, data, app, def);
                                } else {
                                    api.get(id).then(
                                        function success(data) {
                                            change(id, data, app, def);
                                        },
                                        function fail() {
                                            console.warn('Failed to change folder', id);
                                            def.reject();
                                        }
                                    );
                                }
                            } else {
                                def.reject();
                            }
                            return def;
                        };
                    }()),

                    setType: function (t) {
                        type = t;
                        return this;
                    },

                    setDefault: function () {
                        var def = new $.Deferred();
                        require(['settings!io.ox/mail'], function (mailConfig) {
                            var defaultFolder = type === 'mail' ?
                                    mailConfig.get('folder/inbox') :
                                    coreConfig.get('folder/' + type);
                            if (defaultFolder) {
                                that.set(defaultFolder)
                                    .done(def.resolve)
                                    .fail(def.reject);
                            } else {
                                def.reject({error: gt('Could not get a default folder for this application.')});
                            }
                        });
                        return def;
                    },

                    get: function () {
                        return folder;
                    },

                    getData: function () {

                        if (folder === null) return $.Deferred().resolve({});

                        var model = api.pool.getModel(folder);
                        return $.Deferred().resolve(model.toJSON());
                    },

                    can: function (action) {

                        if (folder === null) return $.when(false);

                        return require(['io.ox/core/folder/api']).then(function (api) {
                            return api.get(folder).then(function (data) {
                                return api.can(action, data);
                            });
                        });
                    },

                    updateTitle: function (w) {
                        win = w;
                        return this;
                    },

                    updateGrid: function (g) {
                        grid = g;
                        return this;
                    },

                    destroy: function () {
                        that = win = grid = null;
                    }
                };

                return that;
            }());
        },

        setLauncher: function (fn) {
            this.set('launch', fn);
            return this;
        },

        setQuit: function (fn) {
            this.set('quit', fn);
            return this;
        },

        setWindow: function (win) {
            this.set('window', win);
            win.app = this;
            // add app name
            if (this.has('name')) {
                win.nodes.outer.attr('data-app-name', this.get('name'));
            }
            return this;
        },

        getWindow: function () {
            return this.get('window');
        },

        getWindowNode: function () {
            return this.has('window') ? this.get('window').nodes.main : $();
        },

        getWindowTitle: function () {
            return this.has('window') ? this.has('window').getTitle() : '';
        },

        /**
         * Add mediator extensions
         * ext.point('<app-name>/mediator'').extend({ ... });
         */
        mediator: function (obj) {
            ox.ui.App.mediator(this.getName(), obj);
        },

        /*
         * setup all mediator extensions
         */
        mediate: function () {
            var self = this;
            return ext.point(this.getName() + '/mediator').each(function (extension) {
                try {
                    if (extension.setup) extension.setup(self);
                } catch (e) {
                    console.error('mediate', extension.id, e.message, e);
                }
            });
        },
        /**
         * Registers an event handler at a global browser object (e.g. the
         * window, the document, or the <body> element) that listens to the
         * specified event or events. The event handler will only be active
         * while the application window is visible, and will be inactive while
         * the application window is hidden.
         *
         * @param {Object|String} target
         *  The target object that will trigger the specified events. Can be
         *  any object or value that can be passed to the jQuery constructor.
         *
         * @param {String} eventType
         *  The event name(s) the handler function will be registered for.
         *
         * @param {Function} eventHandler
         *  The event handler function bound to the specified events. Will be
         *  triggered once automatically when the application window becomes
         *  visible.
         *
         * @returns {ox.io.App}
         *  A reference to this application instance.
         */
        registerGlobalEventHandler: function (target, eventType, eventHandler) {
            var handlers = {
                show: function () {
                    $(target).on(eventType, eventHandler);
                    eventHandler();
                },
                hide: function () {
                    $(target).off(eventType, eventHandler);
                }
            };
            if (this.getWindow().on(handlers).state.visible) handlers.show();
            return this;
        },

        /**
         * Registers an event handler at the browser window that listens to
         * 'resize' events. The event handler will only be active while the
         * application window is visible, and will be inactive while the
         * application window is hidden.
         *
         * @param {Function} resizeHandler
         *  The resize handler function bound to 'resize' events of the browser
         *  window. Will be triggered once automatically when the application
         *  window becomes visible.
         *
         * @returns {ox.io.App}
         *  A reference to this application instance.
         */
        registerWindowResizeHandler: function (resizeHandler) {
            return this.registerGlobalEventHandler(window, 'resize', resizeHandler);
        },

        setState: function (obj) {
            for (var id in obj) {
                _.url.hash(id, ((obj[id] !== null) ? String(obj[id]) : null));
            }
        },

        getState: function () {
            return _.url.hash();
        },

        launch: function (options) {

            var deferred = $.when(),
                self = this,
                name = this.getName(),
                isDisabled = ox.manifests.isDisabled(name + '/main');

            // update hash
            if (name !== _.url.hash('app')) {
                _.url.hash({ folder: null, perspective: null, id: null });
            }
            if (name) {
                _.url.hash('app', name);
            }

            if (this.get('state') === 'ready') {
                this.set('state', 'initializing');
                ox.trigger('app:init', this);
                if (isDisabled) {
                    deferred = $.Deferred().reject();
                } else {
                    _.extend(this.options, options);
                    if (name) {
                        ext.point(name + '/main').invoke('launch', this, this.options);
                    }
                    try {
                        var fn = this.get('launch');
                        deferred = fn.call(this, this.options) || $.when();
                    } catch (e) {
                        console.error('Error while launching application:', e.message, e, this);
                    }
                }
                deferred.then(
                    function success() {
                        ox.ui.apps.add(self);
                        self.set('state', 'running');
                        self.trigger('launch', self);
                        ox.trigger('app:start', self);
                    },
                    function fail() {
                        ox.launch(
                            require('settings!io.ox/core').get('autoStart')
                        );
                    }
                );
            } else if (this.has('window')) {
                // toggle app window
                this.get('window').show();
                this.trigger('resume', this);
                ox.trigger('app:resume', this);
            }

            return deferred.pipe(function () {
                return $.Deferred().resolveWith(self, arguments);
            });
        },

        quit: function (force) {
            // call quit function
            var def = force ? $.when() : (this.get('quit').call(this) || $.when()), win, self = this;
            return def.done(function () {
                // not destroyed?
                if (force && self.destroy) {
                    self.destroy();
                }
                // update hash but don't delete information of other apps that might already be open at this point (async close when sending a mail for exsample);
                if ((self.getWindow() && self.getWindow().state.visible) && (!_.url.hash('app') || self.getName() === _.url.hash('app').split(':', 1)[0])) {
                    //we are still in the app to close so we can clear the URL
                    _.url.hash({ app: null, folder: null, perspective: null, id: null });
                }
                // don't save
                clearInterval(self.get('saveRestorePointTimer'));
                self.removeRestorePoint();
                $(window).off('unload', $.proxy(self.saveRestorePoint, self));
                // destroy stuff
                self.folder.destroy();
                if (self.has('window')) {
                    win = self.get('window');
                    win.trigger('quit');
                    ox.ui.windowManager.trigger('window.quit', win);
                    win.destroy();
                }
                // remove from list
                ox.ui.apps.remove(self);
                // mark as not running
                self.trigger('quit');
                ox.trigger('app:stop', self);
                self.set('state', 'stopped');
                // remove app's properties
                for (var id in self) {
                    delete self[id];
                }
                // don't leak
                self = win = null;
            });
        },

        saveRestorePoint: function () {
            var self = this, uniqueID = self.get('uniqueID');
            if (this.failSave) {
                return ox.ui.App.getSavePoints().then(function (list) {
                    // might be null, so:
                    list = list || [];
                    var data, ids, pos;
                    try {
                        data = self.failSave();
                        ids = _(list).pluck('id');
                        pos = _(ids).indexOf(uniqueID);
                        if (data) {
                            data.id = uniqueID;
                            data.timestamp = _.now();
                            data.version = ox.version;
                            data.ua = navigator.userAgent;
                            //consider db limit for jslob
                            data = apputil.crop(list, data, pos);
                            if (pos > -1) {
                                // replace
                                list.splice(pos, 1, data);
                            } else {
                                // add
                                list.push(data);
                            }
                        }
                    } catch (e) {
                        // looks broken, so remove from list
                        if (pos > -1) { list.splice(pos, 1); delete self.failSave; }
                    }
                    if (list.length > 0) {
                        return ox.ui.App.setSavePoints(list);
                    } else {
                        return $.when();
                    }
                });
            } else {
                return $.when();
            }
        },

        removeRestorePoint: function () {
            var uniqueID = this.get('uniqueID');
            ox.ui.App.removeRestorePoint(uniqueID);
        }
    });

    // static methods
    _.extend(ox.ui.App, {

        /**
         * Add mediator extensions
         * ext.point('<app-name>/mediator'').extend({ ... });
         */
        mediator: function (name, obj) {
            // get extension point
            var point = ext.point(name + '/mediator'), index = 0;
            // loop over key/value object
            _(obj).each(function (fn, id) {
                point.extend({ id: id, index: (index += 100), setup: fn });
            });
        },

        canRestore: function () {
            // use get instead of contains since it might exist as empty list
            return this.getSavePoints().then(function (list) {
                return list && list.length;
            });
        },

        getSavePoints: function () {
            return appCache.get('savepoints').then(function (list) {
                if (!list || _.isEmpty(list)) {
                    list = coreConfig.get('savepoints', []);
                }
                return _(list || []).filter(function (obj) {
                    var hasPoint = 'point' in obj,
                        sameUA = obj.ua === navigator.userAgent;
                    return (hasPoint && sameUA);
                });
            });
        },

        setSavePoints: function (list) {
            list = list || [];
            coreConfig.set('savepoints', list).save();
            return appCache.add('savepoints', list);
        },

        removeAllRestorePoints: function () {
            return this.setSavePoints([]);
        },

        removeRestorePoint: function (id) {
            var self =  this;
            return this.getSavePoints().then(function (list) {
                list = list || [];
                var ids = _(list).pluck('id'),
                    pos = _(ids).indexOf(id);
                list = list.slice();
                if (pos > -1) {
                    list.splice(pos, 1);
                }
                return self.setSavePoints(list).then(function () {
                    return list;
                });
            });
        },

        restore: function () {
            var self = this;
            return this.getSavePoints().then(function (data) {
                return $.when.apply($,
                    _(data).map(function (obj) {
                        adaptiveLoader.stop();
                        var requirements = adaptiveLoader.startAndEnhance(obj.module, [obj.module + '/main']);
                        return ox.load(requirements).pipe(function (m) {
                            return m.getApp().launch().then(function () {
                                // update unique id
                                obj.id = this.get('uniqueID');
                                if (this.failRestore) {
                                    // restore
                                    return this.failRestore(obj.point);
                                }
                            });
                        });
                    })
                )
                .done(function () {
                    // we don't remove that savepoint now because the app might crash during restore!
                    // in this case, data would be lost
                    self.setSavePoints(data);
                });
            });
        },

        get: function (name) {
            return ox.ui.apps.filter(function (app) {
                return app.getName() === name;
            });
        },

        getByCid: function (cid) {
            return ox.ui.apps.chain().filter(function (app) {
                return app.cid === cid;
            }).first().value();
        },

        reuse: function (cid) {
            var app = ox.ui.apps.find(function (m) { return m.cid === cid; });
            if (app) {
                app.launch();
                return true;
            }
            return false;
        },

        getCurrentApp: function () {
            return currentWindow !== null ? currentWindow.app : null;
        },

        getCurrentWindow: function () {
            return currentWindow;
        }
    });

    // show
    $('#io-ox-core').show();

    // check if any open application has unsaved changes
    window.onbeforeunload = function () {

        var // find all applications with unsaved changes
            dirtyApps = ox.ui.apps.filter(function (app) {
                return _.isFunction(app.hasUnsavedChanges) && app.hasUnsavedChanges();
            });

        // browser will show a confirmation dialog, if onbeforeunload returns a string
        if (dirtyApps.length > 0) {
            return gt('There are unsaved changes.');
        }
    };

    /**
     * Create app
     */
    ox.ui.createApp = function (options) {
        return new ox.ui.App(options);
    };

    ox.ui.screens = (function () {

        var current = null,

            that = {

                add: function (id) {
                    return $('<div>', { id: 'io-ox-' + id }).addClass('abs').hide()
                        .appendTo('#io-ox-screens');
                },

                get: function (id) {
                    return $('#io-ox-screens').find('#io-ox-' + id);
                },

                current: function () {
                    return current;
                },

                hide: function (id) {
                    this.get(id).hide();
                    this.trigger('hide-' + id);
                },

                show: function (id) {
                    $('#io-ox-screens').children().each(function () {
                        var attr = $(this).attr('id'),
                            screenId = String(attr || '').substr(6);
                        if (screenId !== id) {
                            that.hide(screenId);
                        }
                    });
                    this.get(id).show();
                    current = id;
                    this.trigger('show-' + id);
                }
            };

        Events.extend(that);

        return that;

    }());

    ox.ui.Perspective = (function () {

        var Perspective = function (name) {
            // init
            this.main = $();
            this.name = name;
            this.rendered = false;
            this.render = $.noop;
            this.save = $.noop;
            this.restore = $.noop;
            this.afterShow = $.noop;
            this.afterHide = $.noop;


            this.show = function (app, opt) {
                var win = app.getWindow(),
                    pcOpt = opt.animation ? {animation: opt.animation} : {},
                    self = this,
                    newPerspective = opt.perspective.split(':')[0];

                if (opt.disableAnimations) {
                    pcOpt.disableAnimations = true;
                }

                if (opt.perspective === win.currentPerspective) return;

                this.main = app.pages.getPage(newPerspective);

                if (!app.pages.getPageObject(newPerspective).perspective) {
                    app.pages.getPageObject(newPerspective).perspective = this;
                }

                // add to stack
                win.addPerspective(this);

                // trigger change event
                if (win.currentPerspective !== 'main') {
                    win.trigger('change:perspective', name, opt.perspective);
                } else {
                    win.trigger('change:initialPerspective', name);
                }

                _.url.hash('perspective', opt.perspective);

                // render?
                if (!this.rendered) {
                    this.render(app, opt);
                    this.rendered = true;
                }

                app.pages.getPage(newPerspective).one('pageshow', function () {
                    // wait for page to show
                    self.afterShow(app, opt);
                    win.currentPerspective = opt.perspective;
                    win.updateToolbar();
                });

                if (app.pages.getCurrentPage().name === newPerspective) {
                    // trigger also here, not every perspective change is also an page change
                    this.afterShow(app, opt);
                    win.currentPerspective = opt.perspective;
                    win.updateToolbar();
                }

                app.pages.changePage(newPerspective, pcOpt);
            };

            this.hide = function () {
                this.afterHide();
            };
        };

        function handlePerspectiveChange(app, p, newPers, opt) {
            var oldPers = app.getWindow().getPerspective();

            if (oldPers && _.isFunction(oldPers.save)) {
                oldPers.save();
            }

            if (newPers) {
                newPers.show(app, _.extend({ perspective: p }, opt));
                if (_.isFunction(newPers.restore)) {
                    newPers.restore();
                }
            }
        }

        Perspective.show = function (app, p, opt) {
            return require([app.get('name') + '/' + p.split(':')[0] + '/perspective'], function (newPers) {
                handlePerspectiveChange(app, p, newPers, opt);
            });
        };

        return Perspective;

    }());

    ox.ui.windowManager = (function () {

        var that = Events.extend({}),
            // list of windows
            windows = [],
            // get number of open windows
            numOpen = function () {
                return _(windows).inject(function (count, obj) {
                    return count + (obj.state.open ? 1 : 0);
                }, 0);
            };

        that.getWindows = function () {
            return windows.slice();
        };

        ox.ui.screens.on('hide-windowmanager', function () {
            if (currentWindow) {
                currentWindow.hide();
            }
        });

        that.hide = function () {
            ox.ui.screens.hide('windowmanager');
        };

        that.show = function () {
            ox.ui.screens.show('windowmanager');
        };

        that.on('window.open window.show', function (e, win) {
            // show window managher
            this.show();
            // move/add window to top of stack
            windows = _(windows).without(win);
            windows.unshift(win);
            // add current windows to cache
            if (windows.length > 1) {
                var winCache = _(windows).map(function (w) {
                    return w.name;
                });
                appCache.add('windows', winCache || []);
            }
        });

        that.on('window.beforeshow', function () {
            that.trigger('empty', false);
        });

        that.on('window.close window.quit window.pre-quit', function (e, win, type) {
            // fallback for different trigger functions
            if (!type) {
                type = e.type + '.' + e.namespace;
            }
            var pos = _(windows).indexOf(win), i, $i, w;
            if (pos !== -1) {
                // quit?
                if (type === 'window.quit') {
                    // remove item at pos
                    windows.splice(pos, 1);
                }
                // close?
                else if (type === 'window.close' || type === 'window.pre-quit') {
                    // add/move window to end of stack
                    windows = _(windows).without(win);
                    windows.push(win);
                }
                // find first open window
                for (i = 0, $i = windows.length; i < $i; i++) {
                    w = windows[i];
                    if (w !== win && w.state.open) {
                        w.show();
                        break;
                    }
                }
                //remove the window from cache if it's there
                appCache.get('windows').done(function (winCache) {
                    var index = _.indexOf(winCache, win.name);

                    if (index > -1) {
                        winCache.splice(index, 1);
                        appCache.add('windows', winCache || []);
                    }
                });
            }

            var isEmpty = numOpen() === 0;
            if (isEmpty) {
                appCache.get('windows').done(function (winCache) {
                    that.trigger('empty', true, winCache ? winCache[1] || null : null);
                });
            } else {
                that.trigger('empty', false);
            }
        });

        return that;

    }());

    /**
     * Create window
     */
    ox.ui.createWindow = (function () {

        // window guid
        var guid = 0,

            pane = $('#io-ox-windowmanager-pane'),

            // window class
            Window = function (options) {

                this.options = options || {};
                this.id = options.id;
                this.name = options.name || 'generic';
                this.nodes = { title: $(), toolbar: $(), controls: $(), closeButton: $() , facetedsearch: {}};
                this.search = { query: '', active: false };
                this.state = { visible: false, running: false, open: false };
                this.app = null;
                this.detachable = false;
                this.simple = false;

                var quitOnClose = false,
                    perspectives = {},
                    self = this,
                    firstShow = true,
                    shown = $.Deferred(),
                    name = this.name;

                this.updateToolbar = function () {
                    var folder = this.app && this.app.folder ? this.app.folder.get() : null,
                        baton = ext.Baton({ window: this, $: this.nodes, app: this.app, folder: folder });
                    ext.point(name + '/toolbar').invoke('draw', this.nodes.toolbar.empty(), baton);
                };

                ext.point(name + '/window-title').extend({
                    id: 'default',
                    draw: function () {
                        return $('<h1 class="window-title">').append(
                            ext.point(name + '/window-title-label')
                                .invoke('draw', this).first().value() || $()
                        );
                    }
                });

                ext.point(name + '/window-title-label').extend({
                    id: 'default',
                    draw: function () {
                        return $('<span class="window-title-label">');
                    }
                });

                ext.point(name + '/window-toolbar').extend({
                    id: 'default',
                    draw: function () {
                        return $('<nav class="window-toolbar">')
                            .addClass('f6-target')
                            .attr({
                                'role': 'navigation',
                                'aria-label': gt('Application Toolbar')
                            });
                    }
                });

                ext.point(name + '/window-head').extend({
                    id: 'default',
                    draw: function () {
                        return this.head.append(
                            this.toolbar = ext.point(name + '/window-toolbar')
                                .invoke('draw', this).first().value() || $()
                        );
                    }
                });

                ext.point(name + '/window-body').extend({
                    id: 'default',
                    draw: function () {
                        return this.body.append(
                            // search area
                            // deprecated: old search will be removed after 7.6.1
                            this.search = $('<div class="window-search">'),
                            // default perspective
                            this.main = $('<div class="abs window-content">')
                        );
                    }
                });

                this.shown = shown.promise();

                this.setHeader = function (node) {
                    this.nodes.header.append(node);
                    this.nodes.outer.addClass('header-top');
                    return this.nodes.header;
                };

                this.show = function (cont) {
                    var appchange = false;
                    //use the url app string before the first ':' to exclude parameter additions (see how mail write adds the current mode here)
                    if (currentWindow && _.url.hash('app') && self.name !== _.url.hash('app').split(':', 1)[0]) {
                        appchange = true;
                    }
                    // get node and its parent node
                    var node = this.nodes.outer, parent = node.parent();
                    // if not current window or if detached (via funny race conditions)
                    if (!appchange && self && (currentWindow !== this || parent.length === 0)) {
                        // show
                        if (node.parent().length === 0) {
                            if (this.simple) {
                                node.insertAfter('#io-ox-topbar');
                                $('body').css('overflowY', 'auto');
                            } else {
                                node.appendTo(pane);
                            }
                        }
                        ox.ui.windowManager.trigger('window.beforeshow', self);
                        this.trigger('beforeshow');
                        this.updateToolbar();
                        //set current appname in url, was lost on returning from edit app
                        if (!_.url.hash('app') || self.app.getName() !== _.url.hash('app').split(':', 1)[0]) {//just get everything before the first ':' to exclude parameter additions
                            _.url.hash('app', self.app.getName());
                        }
                        node.show();

                        if (self === null) return;
                        if (currentWindow && currentWindow !== self) {
                            currentWindow.hide();
                        }
                        currentWindow = self;
                        _.call(cont);
                        self.state.visible = true;
                        self.state.open = true;
                        self.trigger('show');
                        if (_.device('!small')) {
                            document.title = document.customTitle = gt.format(
                                //#. Title of the browser window
                                //#. %1$s is the name of the page, e.g. OX App Suite
                                //#. %2$s is the title of the active app, e.g. Calendar
                                gt.pgettext('window title', '%1$s %2$s'),
                                _.noI18n(ox.serverConfig.pageTitle),
                                self.getTitle()
                            );
                        } else {
                            document.title = document.customTitle = _.noI18n(ox.serverConfig.pageTitle);
                        }

                        if (firstShow) {
                            shown.resolve();
                            self.trigger('show:initial'); // alias for open
                            self.trigger('open');
                            self.state.running = true;
                            ox.ui.windowManager.trigger('window.open', self);
                            firstShow = false;
                        }
                        ox.ui.windowManager.trigger('window.show', self);
                        ox.ui.apps.trigger('resume', self.app);

                    } else {
                        _.call(cont);
                    }
                    return this;
                };

                this.hide = function () {
                    // detach if there are no iframes
                    this.trigger('beforehide');
                    // TODO: decide on whether or not to detach nodes
                    if (this.simple || (this.detachable && this.nodes.outer.find('iframe').length === 0)) {
                        this.nodes.outer.detach();
                        $('body').css('overflowY', '');
                    } else {
                        this.nodes.outer.hide();
                    }
                    this.state.visible = false;
                    this.trigger('hide');
                    ox.ui.windowManager.trigger('window.hide', this);
                    if (currentWindow === this) {
                        currentWindow = null;
                        document.title = document.customTitle = _.noI18n(ox.serverConfig.pageTitle);
                    }
                    return this;
                };

                this.toggle = function () {
                    if (currentWindow === this) {
                        this.hide();
                    } else {
                        this.show();
                    }
                    return this;
                };

                this.preQuit = function () {
                    this.hide();
                    this.state.open = false;
                    this.trigger('pre-quit');
                    ox.ui.windowManager.trigger('window.pre-quit', this);
                    return this;
                };

                this.close = function () {

                    // local self
                    var self = this;

                    if (quitOnClose && this.app !== null) {
                        this.trigger('beforequit');
                        this.app.quit()
                            .done(function () {
                                self.state.open = false;
                                self.state.running = false;
                                self = null;
                            });
                    } else {
                        this.hide();
                        this.state.open = false;
                        this.trigger('close');
                        ox.ui.windowManager.trigger('window.close', this);
                    }
                    return this;
                };

                var BUSY_SELECTOR = 'input:not([type="file"], [type="hidden"]), select, textarea, button',
                    TOGGLE_CLASS = 'toggle-disabled';

                this.busy = function (pct, sub, callback) {
                    // use self instead of this to make busy/idle robust for callback use
                    var blocker;
                    if (self) {
                        blocker = self.nodes.blocker;
                        $('body').focus(); // steal focus
                        self.nodes.main.find(BUSY_SELECTOR)
                            .not(':disabled').prop('disabled', true).addClass(TOGGLE_CLASS);
                        if (_.isNumber(pct)) {
                            pct = Math.max(0, Math.min(pct, 1));
                            blocker.idle().find('.progress-bar').eq(0).css('width', (pct * 100) + '%').parent().show();
                            if (_.isNumber(sub)) {
                                blocker.find('.progress-bar').eq(1).css('width', (sub * 100) + '%').parent().show();
                            }
                            blocker.show();
                        } else {
                            blocker.find('.progress').hide();
                            blocker.busy().show();
                        }
                        if (_.isFunction(callback)) {
                            callback.call(blocker);
                        }
                        self.trigger('busy');
                    }
                    return this;
                };

                this.idle = function () {
                    // use self instead of this to make busy/idle robust for callback use
                    if (self) {
                        self.nodes.blocker.find('.progress').hide()
                            .end().idle().hide()
                            .find('.header, .footer').empty();
                        self.nodes.main.find(BUSY_SELECTOR).filter('.' + TOGGLE_CLASS)
                            .prop('disabled', false).removeClass(TOGGLE_CLASS);
                        self.trigger('idle');
                    }
                    return this;
                };

                this.destroy = function () {
                    // hide window
                    this.hide();
                    // trigger event
                    this.trigger('destroy');
                    // disconnect from app
                    if (this.app !== null) {
                        this.app.win = null;
                        this.app = null;
                    }
                    // destroy everything
                    this.events.destroy();
                    this.show = this.busy = this.idle = $.noop;
                    this.nodes.outer.remove();
                    this.nodes = self = null;
                    return this;
                };

                this.setQuitOnClose = function (flag) {
                    quitOnClose = !!flag;
                    return this;
                };

                var title = '';

                this.getTitle = function () {
                    return title;
                };

                this.setTitle = function (str) {
                    if (_.isString(str)) {
                        title = str;
                        self.nodes.title.find('span').first().text(title);
                        if (this === currentWindow) {
                            if (_.device('!small')) {
                                document.title = document.customTitle = gt.format(
                                    //#. Title of the browser window
                                    //#. %1$s is the name of the page, e.g. OX App Suite
                                    //#. %2$s is the title of the active app, e.g. Calendar
                                    gt.pgettext('window title', '%1$s %2$s'),
                                    _.noI18n(ox.serverConfig.pageTitle),
                                    title
                                );
                            } else {
                                document.title = document.customTitle = _.noI18n(ox.serverConfig.pageTitle);
                            }
                        }
                        this.trigger('change:title');
                    } else {
                        console.error('window.setTitle(str) expects string!', str);
                    }
                    return this;
                };

                // deprecated: old search will be removed after 7.6.1
                this.search = {

                    active: false,
                    query: '',
                    previous: '',
                    lastFocus: '',

                    open: function () {
                        if (!this.active) {
                            this.lastFocus = $(document.activeElement);
                            self.trigger('search:open');
                            self.nodes.body.addClass('search-open');
                            self.nodes.searchField.focus();
                            this.active = true;
                        }
                        return this;
                    },

                    close: function () {
                        if (this.active) {
                            self.trigger('search:close');
                            self.nodes.body.removeClass('search-open');
                            this.active = false;
                            self.nodes.searchField.val('');
                            self.trigger('search:cancel cancel-search');
                            this.query = this.previous = '';
                            this.lastFocus.focus();
                        }
                        return this;
                    },

                    clear: function () {
                        if (this.active) {
                            self.trigger('search:clear');
                            self.nodes.searchField.val('');
                            this.query = this.previous = '';
                        }
                    },

                    toggle: function () {
                        if (this.active) { this.close(); } else { this.open(); }
                        return this;
                    },

                    getOptions: function () {
                        var tmp = {}, data = self.nodes.search.find('.search-options').data();
                        if (data && data.options) {
                            _.each(data.options, function (item) {
                                if (item.checked !== undefined)
                                    tmp[item.name] = item.checked ? 'on' : 'off';
                            });
                        }
                        return tmp;
                    },

                    getQuery: function () {
                        return self.nodes.searchField.val();
                    },

                    setQuery: function (query) {
                        self.nodes.searchField.val(this.query = query);
                        return this;
                    },

                    start: function (query) {
                        this.open().setQuery(query);
                        self.trigger('search', query);
                        return this;
                    },

                    stop: function () {
                        this.close();
                        return this;
                    }
                };

                this.facetedsearch = {
                    active: false,
                    lastFocus: '',
                    ready: $.Deferred(),
                    selectors : {
                        facets: '.search-facets:first',
                        facetsadv: '.search-facets-advanced'
                    },
                    init: function () {
                        // via ext.point: this.name + '/facetedsearch'
                    },

                    toggle: function () {
                        // show: search container
                        // hide: tree, tree bottom toolbar
                        var selector = '.folder-tree, .generic-toolbar.bottom, .search-container',
                            nodes = self.nodes.sidepanel.find(selector);
                        nodes.toggle();
                        this.active = !this.active;
                    },

                    open: function () {
                        var container = self.nodes.facetedsearch.container,
                            facets = container.find(this.selectors.facets),
                            advfacets = container.find(this.selectors.facetsadv),
                            baton = self.facetedsearch.view.baton;

                        if (!this.active) this.toggle();

                        require(['io.ox/search/facets/extensions'], function (extensions) {
                            extensions.facets.call(facets.empty(), baton);
                            extensions.advfacets.call(advfacets.empty(), baton);
                        });
                        return this;
                    },

                    close: function () {
                        if (this.active) {
                            this.toggle();
                        }
                        return this;
                    },

                    focus: function () {
                        self.nodes.facetedsearch.container
                            .find('.facet > a')
                            .focus();
                    },

                    clear: function () {
                        // empty input
                        self.nodes.facetedsearch.toolbar
                            .find('.search-field')
                            .val('');
                    },

                    cancel: function () {
                        // empty input
                        self.facetedsearch.clear();
                        // apps switch from 'search mode' to 'all mode'
                        self.trigger('search:cancel');
                        // reset model
                        self.facetedsearch.view.model.reset();
                        self.facetedsearch.close();
                    }
                };

                ext.point(this.name + '/facetedsearch').extend({
<<<<<<< HEAD
                    id: 'searchfield',
                    index: 100,
                    draw: function (win) {
                        debugger;
=======
                    id: 'init',
                    init: function (win) {
>>>>>>> 8f890410
                        var side = win.nodes.sidepanel,
                            nodes = win.nodes.facetedsearch;

                        // search field
                        nodes.toolbar = $('<div class="generic-toolbar top inplace-search io-ox-search">');

                        // add nodes
                        side.append(nodes.toolbar);
                    }
                });

                ext.point(this.name + '/facetedsearch').extend({
                    id: 'container',
                    index: 100,
                    draw: function (win) {
                        debugger;
                        var side = win.nodes.sidepanel,
                            nodes = win.nodes.facetedsearch;

                        // facets container
                        nodes.container = $('<div class="abs search-container">').hide().append(
                            // active facets
                            $('<div class="default">').append(
                                $('<ul class="search-facets">')
                            ),
                            // advanced facets
                            $('<div class="advanced">')
                            .append(
                                $('<ul class="search-facets search-facets-advanced">')
                            ),
                            // cancel button
                            $('<a data-action="close">')
                                .text(gt('Close search'))
                                .on('click', function (e) {
                                    e.preventDefault();
                                    win.facetedsearch.view.trigger('button:cancel');
                                })
                        );
                        // add nodes
                        side.append(nodes.container);
                    }
                });

                this.addClass = function () {
                    var o = this.nodes.outer;
                    return o.addClass.apply(o, arguments);
                };

                this.addButton = function (options) {

                    var o = $.extend({
                        label: 'Action',
                        action: $.noop
                    }, options || {});

                    return $('<div>')
                        .addClass('io-ox-toolbar-link')
                        .text(String(o.label))
                        .on('click', o.action)
                        .appendTo(this.nodes.toolbar);
                };

                this.addPerspective = function (p) {
                    if (!perspectives[p.name]) {
                        perspectives[p.name] = p;
                    }
                };

                this.getPerspective = function () {
                    var cur = this.currentPerspective.split(':')[0];
                    return perspectives[cur];
                };

                this.currentPerspective = 'main';

                this.setChromeless = function (mode) {
                    if (mode) {
                        this.nodes.outer.addClass('chromeless-window');
                        this.nodes.head.hide();
                        this.nodes.body.css('left', '0px');
                    } else {
                        this.nodes.outer.removeClass('chromeless-window');
                        this.nodes.head.show();
                        this.nodes.body.css('left', '');
                    }
                };
            };

        // window factory
        return function (options) {

            var opt = $.extend({
                chromeless: false,
                classic: false,
                id: 'window-' + guid,
                name: '',
                search: false,
                facetedsearch: false,
                searchShortcut: false,
                title: '',
                toolbar: false,
                width: 0
            }, options);

            // get width
            var meta = (String(opt.width).match(/^(\d+)(px|%)$/) || ['', '100', '%']).splice(1),
                width = meta[0],
                unit = meta[1],
                // create new window instance
                win = new Window(opt);

            // window container
            win.nodes.outer = $('<div class="window-container">')
                .attr({ id: opt.id, 'data-window-nr': guid });

            // create very simple window?
            if (opt.simple) {
                win.simple = true;
                win.nodes.outer.addClass('simple-window').append(
                    win.nodes.main = $('<div class="window-content" tabindex="-1">')
                );
                win.nodes.blocker = $();
                win.nodes.sidepanel = $();
                win.nodes.head = $();
                win.nodes.body = $();
                win.nodes.search = $();
                win.nodes.facetedsearch = {};

            } else {

                win.nodes.outer.append(
                    $('<div class="window-container-center">')
                    .data({ width: width + unit })
                    .css({ width: width + unit })
                    .append(
                        // blocker
                        win.nodes.blocker = $('<div class="abs window-blocker">').hide().append(
                            $('<div class="abs header">'),
                            $('<div class="progress progress-striped active first"><div class="progress-bar" style="width: 0%;"></div></div>').hide(),
                            $('<div class="progress progress-striped progress-warning active second"><div class="progress-bar" style="width: 0%;"></div></div>').hide(),
                            $('<div class="abs footer">')
                        ),
                        // window HEAD
                        // @deprecated
                        win.nodes.head = $('<div class="window-head">'),
                        // window HEADER
                        win.nodes.header = $('<div class="window-header">'),
                        // window SIDEPANEL
                        win.nodes.sidepanel = $('<div class="window-sidepanel collapsed">'),
                        // window BODY
                        win.nodes.body = $('<div class="window-body">')
                    )
                    // capture controller events
                    .on('controller:quit', function () {
                        if (win.app) { win.app.quit(); }
                    })
                );

                win.nodes.facetedsearch = {};

                // classic window header?
                if (opt.classic) win.nodes.outer.addClass('classic');

                // add default css class
                if (opt.name) {
                    win.nodes.outer.addClass(opt.name.replace(/[.\/]/g, '-') + '-window');
                }

                // draw window head
                ext.point(opt.name + '/window-head').invoke('draw', win.nodes);
                ext.point(opt.name + '/window-body').invoke('draw', win.nodes);
            }

            // add event hub
            Events.extend(win);

            // deprecated: old search will be removed after 7.6.1
            if (opt.search) {
                // search
                var triggerSearch = function (query) {
                        win.trigger('search', query);
                    };

                var searchHandler = {

                    keydown: function (e) {
                        if (e.which === 27) {
                            win.search.close();
                        } else if (e.which === 13) {
                            searchHandler.change(e);
                        }
                    },

                    clear: function () {
                        win.search.clear();
                    },

                    change: function (e) {
                        e.stopPropagation();
                        win.search.query = win.search.getQuery();
                        win.search.options = JSON.stringify(win.search.getOptions());
                        var changed = win.search.query !== win.search.previous || win.search.options !== win.search.optionsprev;
                        // trigger search?
                        if (win.search.query !== '' && changed) {
                            win.search.optionsprev = win.search.options;
                            triggerSearch(win.search.previous = win.search.query);
                        }
                        else if (win.search.query === '') {
                            win.search.clear();
                        }
                    }
                };

                $('<form class="form-search form-inline" role="search">')
                .attr('aria-label', gt('Search for items'))
                .append(
                    $('<div class="search-query-container input-group">').append(
                        // search field
                        win.nodes.searchField = $('<input type="text" class="form-control search-query">')
                        .attr({ name: 'query',
                            autocomplete: 'off',
                            tabindex: '1',
                            placeholder: gt('Search') + ' ...',
                            'aria-label': gt('Search')
                        })
                        .on(searchHandler)
                        .placeholder(),
                        // 'clear' X
                        $('<i class="fa fa-times clear-query">').on('click', searchHandler.clear),
                        $('<span class="input-group-btn">').append(
                            $('<button type="submit" data-action="search" class="btn btn-default" aria-hidden="true">')
                                .on('click', searchHandler.change)
                                .append($('<i class="fa fa-search">'))
                        )
                    ),
                    //abort button
                    $('<a href="#" data-action="remove" tabindex="1">×</a>')
                    .addClass('close close-big')
                    .on('click', function (e) { e.preventDefault(); win.search.stop(); })
                )
                .on('change', 'input', function () { win.search.previous = ''; })
                .on('submit', false)
                .appendTo(win.nodes.search);
            }

            if (opt.facetedsearch) {

                    ext.point(win.name + '/facetedsearch/view').extend({
                        id: 'container',
                        index: 100,
                        draw: function () {
<<<<<<< HEAD
                             // init container
                             ext.point(this.name + '/facetedsearch').
                                invoke('draw', this.facetedsearch, win);
=======
                             ext.point(this.name + '/facetedsearch').
                                invoke('init', this.facetedsearch, win);
>>>>>>> 8f890410

                        }
                    });

                    ext.point(win.name + '/facetedsearch/view').extend({
                        id: 'input',
                        index: 200,
                        draw: function () {
<<<<<<< HEAD
                            var node = this.nodes.facetedsearch.toolbar,
                                group;
=======
                            var node = this.nodes.facetedsearch.toolbar;
                            var group;
>>>>>>> 8f890410
                            // input group and dropdown
                            node.append(
                                group = $('<div class="input-group">')
                                    .append(
                                        $('<input type="text" class="form-control search-field" tabindex="1">')
                                        .attr({
                                            placeholder: gt('Search') + ' ...'
                                        })
                                    )
                            );
                        }
                    });
                    // hint: listener is implemented in search/autocomplete/extensions
                    // ext.point(win.name + '/facetedsearch/view').extend({
                    //     id: 'clear',
                    //     index: 250,
                    //     draw: function () {

                    //         var group = this.nodes.facetedsearch.toolbar.find('.input-group');
                    //         group.append(
                    //             $('<a href="#">')
                    //                 .attr({
                    //                     'tabindex': '1',
                    //                     'class': 'btn-clear',
                    //                 }).append(
                    //                     $('<i class="fa fa-times"></i>')
                    //                 )
                    //                 .on('click', function (e) {
                    //                     e.preventDefault();
                    //                 })
                    //         );
                    //     }
                    // });

                    ext.point(win.name + '/facetedsearch/view').extend({
                        id: 'action',
                        index: 300,
                        draw: function () {
                            var group = this.nodes.facetedsearch.toolbar.find('.input-group');
                            group.append(
                                $('<span class="input-group-btn">').append(
                                    // submit
                                    $('<button type="button">')
                                    .attr({
                                        'tabindex': '1',
                                        'class': 'btn btn-default btn-search',
                                        'data-toggle': 'tooltip',
                                        'data-placement': 'bottom',
                                        'data-animation': 'false',
                                        'data-container': 'body',
                                        'data-original-title': gt('Search'),
                                        'aria-label': gt('Search')
                                    })
                                    .append(
                                        $('<i class="fa fa-search"></i>')
                                    )
                                    .tooltip()
                                    .on('click', function (e) {
                                        e.preventDefault();
                                        var e = $.Event('keydown');
                                        e.which = 13;
                                    })
                                )
                            );
                        }
                    });

                // draw searchfield
                ext.point(win.name + '/facetedsearch/view').invoke('draw', win, ext.Baton.ensure({}));

                require(['io.ox/search/quickstart'], function (quickstart) {
                    quickstart.run(win)
                        .done(function () {
                            // get view
                            var view = win.facetedsearch.view;

                            //events: app resume cancels search mode
                            win.app.on('resume', function () {
                                if (win.facetedsearch.active) {
                                    view.trigger('button:cancel');
                                }
                            });

                            // events: internal
                            view.on({
                                'query':
                                    _.debounce(function (e, appname) {
                                        // one search app, one model but multiple views
                                        if (win.app.get('name') === appname) {
                                            win.facetedsearch.open();
                                            if (e.type === 'query') win.trigger('search:query');
                                        }
                                    }, 10
                                ),
                                'button:clear': function () {
                                    win.facetedsearch.clear();
                                },
                                'button:cancel': function () {
                                    win.facetedsearch.cancel();
                                }
                            });

                            // events: redirect
                            view.model.on({
                                'query': function (appname) {
                                    view.trigger('query', appname);
                                },
                                'cancel': function (appname) {
                                    view.trigger('button:cancel', appname);
                                }
                            });
                    });
                });

            }


            // fix height/position/appearance
            if (opt.chromeless) {

                win.setChromeless(true);

            } else if (opt.name) {

                // toolbar
                ext.point(opt.name + '/toolbar').extend(new links.ToolbarLinks({
                    id: 'links',
                    ref: opt.name + '/links/toolbar'
                }));

                // add search
                // deprecated: enable search via io.ox/find application extension points instead
                if (opt.search === true) {

                    new links.Action(opt.name + '/actions/search', {
                        action:  function (baton) {
                            //hide open sidepopup
                            var $sidepopup = $(baton.window.nodes.body).find('.io-ox-sidepopup');
                            if ($sidepopup.is(':visible'))
                                $sidepopup.trigger('remove');
                            baton.window.search.toggle();
                        }
                    });

                    new links.ActionLink(opt.name + '/links/toolbar/search', {
                        label: gt('Toggle search'),
                        ref: opt.name + '/actions/search'
                    });

                    new links.ActionGroup(opt.name + '/links/toolbar', {
                        id: 'search',
                        index: 300,
                        icon: function () {
                            return $('<i class="fa fa-search">').attr('aria-label', gt('Search'));
                        }
                    });

                    if (opt.searchShortcut) {
                        // look for ctrl/cmd + F
                        win.nodes.outer.on('keydown', function (e) {
                            if (e.which === 70 && e.metaKey) {
                                e.preventDefault();
                                win.search.toggle();
                            }
                        });
                    }
                }

                // add fullscreen handler
                if (opt.fullscreen === true) {

                    new links.Action(opt.name + '/actions/fullscreen', {
                        action:  function (baton) {
                            if (BigScreen.enabled) {
                                BigScreen.toggle(baton.$.outer.get(0));
                            }
                        }
                    });

                    new links.ActionLink(opt.name + '/links/toolbar/fullscreen', {
                        ref: opt.name + '/actions/fullscreen'
                    });

                    new links.ActionGroup(opt.name + '/links/toolbar', {
                        id: 'fullscreen',
                        index: 1000,
                        icon: function () {
                            return $('<i class="fa fa-expand">');
                        }
                    });
                }
            }
            // inc
            guid++;

            // return window object
            return win;
        };

    }());

    // wraps require function
    ox.load = (function () {

        var def,
            $blocker = $('#background-loader'),
            buttonTimer,
            launched;

        function startTimer() {
            var blockerTimer = setTimeout(function () {
                // visualize screen blocker
                ox.busy(true);
                buttonTimer = setTimeout(function () {
                    // add button to abort
                    if (!$blocker[0].firstChild) {
                        var button = $('<button type="button" class="btn btn-primary">').text(gt('Cancel')).fadeIn();
                        button.on('click', function () {
                            def.reject(true);
                            clear(blockerTimer);
                        });
                        $blocker
                            .append(button);
                        button.focus();
                    }
                }, 5000);
            }, 1000);
            return blockerTimer;
        }

        function clear(blockerTimer) {
            clearTimeout(blockerTimer);
            clearTimeout(buttonTimer);
            blockerTimer = null;
            buttonTimer = null;
            setTimeout(function () {
                if (blockerTimer === null) {
                    ox.idle();
                }
            }, 0);
        }

        function clearViaLauncher(blockerTimer) {
            // launched is a deferred used for a delayed clear
            launched.always(function () {
                clear(blockerTimer);
            });
        }

        return function (req, data) {
            assert(arguments.length <= 1 || arguments.length === 2 && !_.isFunction(data), 'ox.load does not support callback params.');

            def = $.Deferred();
            launched = data && data.launched ? data.launched : $.Deferred().resolve();

            // block UI
            if (!$blocker.hasClass('secure')) {
                ox.busy();
            }
            var blockertimer = startTimer();

            require(req).always(clearViaLauncher(blockertimer)).then(
                def.resolve,
                function fail(errcode) {
                    console.error(errcode);
                    def.reject(false);
                    if (_.isArray(req)) {
                        for (var i = 0; i < req.length; i++) {
                            requirejs.undef(req[i]);
                        }
                    }
                }
            );

            return def;
        };
    }());

    ox.busy = function (block) {
        // init screen blocker
        $('#background-loader')[block ? 'busy' : 'idle']()
            .show()
            .addClass('secure' + (block ? ' block' : ''));
    };

    ox.idle = function () {
        $('#background-loader')
            .removeClass('secure block')
            .hide()
            .idle()
            .empty();
    };
    // only disable, don't show night-rider
    ox.disable = function () {
        $('#background-loader')
            .addClass('busy block secure')
            .on('touchmove', function (e) {
                e.preventDefault();
                return false;
            })
            .show();
    };

    // simple launch
    ox.launch = function (id, data) {
        var def = $.Deferred();
        if (_.isString(id)) {
            adaptiveLoader.stop();
            var requirements = adaptiveLoader.startAndEnhance(id.replace(/\/main$/, ''), [id]);
            ox.load(requirements, data).then(
                function (m) {
                    m.getApp(data).launch(data).done(function () {
                        def.resolveWith(this, arguments);
                    });
                },
                function () {
                    notifications.yell('error', gt('Failed to start application. Maybe you have connection problems. Please try again.'));
                    requirejs.undef(id);
                }
            );
        } else {
            def.resolve({});
        }
        return def;
    };

    ox.ui.apps.on('resume', function (app) {
        adaptiveLoader.stop();
        adaptiveLoader.listen(app.get('name'));
    });

    return {};

});<|MERGE_RESOLUTION|>--- conflicted
+++ resolved
@@ -1414,15 +1414,9 @@
                 };
 
                 ext.point(this.name + '/facetedsearch').extend({
-<<<<<<< HEAD
                     id: 'searchfield',
                     index: 100,
                     draw: function (win) {
-                        debugger;
-=======
-                    id: 'init',
-                    init: function (win) {
->>>>>>> 8f890410
                         var side = win.nodes.sidepanel,
                             nodes = win.nodes.facetedsearch;
 
@@ -1438,7 +1432,6 @@
                     id: 'container',
                     index: 100,
                     draw: function (win) {
-                        debugger;
                         var side = win.nodes.sidepanel,
                             nodes = win.nodes.facetedsearch;
 
@@ -1674,14 +1667,9 @@
                         id: 'container',
                         index: 100,
                         draw: function () {
-<<<<<<< HEAD
                              // init container
                              ext.point(this.name + '/facetedsearch').
                                 invoke('draw', this.facetedsearch, win);
-=======
-                             ext.point(this.name + '/facetedsearch').
-                                invoke('init', this.facetedsearch, win);
->>>>>>> 8f890410
 
                         }
                     });
@@ -1690,13 +1678,8 @@
                         id: 'input',
                         index: 200,
                         draw: function () {
-<<<<<<< HEAD
-                            var node = this.nodes.facetedsearch.toolbar,
-                                group;
-=======
                             var node = this.nodes.facetedsearch.toolbar;
                             var group;
->>>>>>> 8f890410
                             // input group and dropdown
                             node.append(
                                 group = $('<div class="input-group">')
