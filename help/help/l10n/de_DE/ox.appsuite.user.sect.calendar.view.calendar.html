<html lang="de">
<head>
<meta http-equiv="Content-Type" content="text/html; charset=utf-8">
<title>7.2.1. Termine in einer Kalenderansicht anzeigen</title>
<link rel="stylesheet" type="text/css" href="../../help.css">
<meta name="generator" content="DocBook XSL Stylesheets V1.78.1">
<link rel="home" href="index.html" title="Benutzeranleitung">
<link rel="up" href="ox.appsuite.user.sect.calendar.view.html" title="7.2. Termine anzeigen">
<link rel="prev" href="ox.appsuite.user.sect.calendar.view.html" title="7.2. Termine anzeigen">
<link rel="next" href="ox.appsuite.user.sect.calendar.view.timezones.html" title="7.2.2. Mehrere Zeitzonen anzeigen">
<link rel="copyright" href="ox.appsuite.user.legalnotice.html" title="Rechtlicher Hinweis">
<link rel="stylesheet" type="text/css" href="../../bootstrap.min.css"​/> 
<link id="favicon" rel="shortcut icon" href="../../../apps/themes/default/favicon.ico" type="image/x-icon"> 
<meta name="viewport" content="width=device-width, initial-scale=1.0">
   <script src="../../jquery.min.js"></script> 

   <script src="../../bootstrap.min.js"></script> 
</head>
<body bgcolor="white" text="black" link="#0000FF" vlink="#840084" alink="#0000FF">
<div class="oxhelp-navigation-top"><nav class="navbar navbar-inverse" role="navigation"><div class="container-fluid">
<div class="navbar-header">
<button type="button" class="navbar-toggle" data-toggle="collapse" data-target="#ox-main-nav"><span class="sr-only">Navigation umschalten</span><span class="icon-bar"></span><span class="icon-bar"></span><span class="icon-bar"></span></button><a class="navbar-brand"></a>
</div>
<div class="collapse navbar-collapse" id="ox-main-nav"><ul class="nav navbar-nav">
<li><a accesskey="p" class="oxhelp-prev-link" href="ox.appsuite.user.sect.calendar.view.html">Zurück</a></li>
<li><a accesskey="h" href="index.html" class="oxhelp-home-link">Startseite</a></li>
<li><a accesskey="t" href="bk01-toc.html" class="oxhelp-toc-link">Inhaltsverzeichnis</a></li>
<li><a accesskey="n" class="oxhelp-next-link" href="ox.appsuite.user.sect.calendar.view.timezones.html">Weiter</a></li>
</ul></div>
</div></nav></div>
<div class="oxhelp-content">
  <h1 class="sr-only">
    <span class="phrase">Kalender</span>
    
    
    
  </h1>
<h2 class="sr-only">Termine anzeigen</h2>
<div class="sect2" id="ox.appsuite.user.sect.calendar.view.calendar">
<div class="titlepage"><div><div><h3 class="title">7.2.1. Termine in einer Kalenderansicht anzeigen</h3></div></div></div>
<a class="indexterm" name="id-1.8.9.6.2"></a><a class="indexterm" name="id-1.8.9.6.3"></a><div class="task" id="ox.appsuite.user.task.calendar.view.calendar">
<p class="title">So zeigen Sie Termine in einer Kalenderansicht an:</p>
<div class="procedure"><ol class="procedure" type="1">
<li class="step"><p role="presentation">Klicken Sie in der Werkzeugleiste auf <span class="guibutton"><strong>Ansicht</strong></span>.
              Wählen Sie einen der folgenden Einträge: <span class="guibutton"><strong>Tag</strong></span>, <span class="guibutton"><strong>Arbeitswoche</strong></span>, 
              <span class="guibutton"><strong>Woche</strong></span>, <span class="guibutton"><strong>Monat</strong></span>.</p></li>
<li class="step"><p role="presentation">Öffnen Sie im Ordnerbaum einen Kalender.</p></li>
<li class="step">
<<<<<<< HEAD
<p role="presentation"><a class="link" href="ox.appsuite.user.sect.dataorganisation.folder.navigate.html#ox.appsuite.user.task.dataorganisation.folder.select">Öffnen</a> Sie im Ordnerbaum einen Kalenderordner.</p>
<p role="presentation">Wenn Sie alle Ihre Termine aus allen Kalenderordnern sehen möchten, öffnen Sie
              den Ordner <span class="guibutton"><strong>Alle meine Termine</strong></span>.</p>
</li>
<li class="step"><p role="presentation">Klicken Sie im Kalenderblatt auf einen Termin. Die Daten des Termins werden im
              Popup angezeigt.</p></li>
=======
<p role="presentation">Um die Termine weiterer Kalender zu sehen, aktivieren Sie die Kontrollfelder vor den gewünschten Kalendern.</p>
<p role="presentation">Wenn Sie die Ansicht <span class="guibutton"><strong>Tag</strong></span> gewählt haben, können Sie die gewählten Kalender nebeneinander
              anzeigen, indem Sie auf <span class="guibutton"><strong>Trennen</strong></span> klicken.</p>
<p role="presentation">Um nur die Termine eines einzigen Kalenders zu sehen, führen Sie eine der folgenden Aktionen aus.
              <ul class="itemizedlist" style="list-style-type: disc; ">
<li class="listitem">
<p role="presentation">Doppelklicken Sie im Ordnerbaum auf den Kalender.</p>
<p role="presentation">Um die vorher angezeigten Kalender wieder anzuzeigen, doppelklicken Sie erneut auf diesen Kalender.</p>
</li>
<li class="listitem"><p role="presentation">Klicken Sie neben dem Kalender auf das Symbol <span class="guibutton"><strong>Aktionen</strong></span>
                    <span aria-hidden="true" class="inlinemediaobject" id="ox.appsuite.user.fig.calendar.view.calendar.actions"><img src="../../images/appsuite_user_icon_actions.png"></span>. Klicken Sie im Menü auf <span class="guibutton"><strong>Nur diesen Kalender anzeigen</strong></span>.. </p></li>
<li class="listitem"><p role="presentation">Deaktivieren Sie die Kontrollfelder vor den anderen Kalendern.</p></li>
</ul>
            </p>
<p role="presentation"><span class="phrase"><strong>Hinweis:</strong></span> Wenn ein abonnierter Kalender mit einem Ausrufezeichen markiert ist, liegt ein Problem vor beim Abrufen der
              Termine dieses Kalenders. Um weitere Hinweise zu erhalten, klicken Sie auf das Ausrufezeichen.</p>
</li>
<li class="step"><p role="presentation">Klicken Sie im Kalenderblatt auf einen Termin. Die Daten des Termins werden im Popup angezeigt.</p></li>
>>>>>>> 1c74fb5d
<li class="step">
<p role="presentation">Um im Kalender zu blättern, verwenden Sie die Navigationselemente oberhalb des Kalenderblatts.</p>
<p role="presentation">Um den Zeitraum anzuzeigen, der den aktuellen Tag enthält, klicken Sie in der Werkzeugleiste auf
            <span class="guibutton"><strong>Heute</strong></span>.</p>
<<<<<<< HEAD
<p role="presentation">Informationen über die Darstellung von Terminen finden Sie in
              <a class="xref" href="ox.appsuite.user.sect.calendar.view.appointments.html">Wie werden Termine dargestellt?</a>
            </p>
=======
>>>>>>> 1c74fb5d
</li>
</ol></div>
</div>
<p class="title">Siehe auch</p>
<ul class="itemizedlist" id="ox.appsuite.user.concept.calendar.view.calendar.related" style="list-style-type: none; ">
<<<<<<< HEAD
=======
<li class="listitem" style="list-style-type: none"><p role="presentation"><a class="xref" href="ox.appsuite.user.sect.dataorganisation.folder.navigate.html">Navigieren in der Ordnerstruktur</a></p></li>
<li class="listitem" style="list-style-type: none"><p role="presentation"><a class="xref" href="ox.appsuite.user.sect.calendar.view.appointments.html">Wie werden Termine dargestellt?</a></p></li>
>>>>>>> 1c74fb5d
<li class="listitem" style="list-style-type: none">
<p role="presentation"><a class="xref" href="ox.appsuite.user.sect.calendar.search.html">Termine suchen</a></p>
<p role="presentation"><a class="xref" href="ox.appsuite.user.sect.calendar.view.list.html">Termine in der Listenansicht anzeigen</a></p>
<p role="presentation"><a class="xref" href="ox.appsuite.user.sect.calendar.view.timezones.html">Mehrere Zeitzonen anzeigen</a></p>
<<<<<<< HEAD
<p role="presentation"><a class="xref" href="ox.appsuite.user.sect.calendar.attachments.html">Termin-Anhang ansehen oder speichern</a></p>
</li>
<li class="listitem" style="list-style-type: none">
<p role="presentation"><a class="xref" href="ox.appsuite.user.sect.calendar.gui.calendarview.html">Kalenderansicht <span class="guilabel"><strong>Tag</strong></span>, <span class="guilabel"><strong>Arbeitswoche</strong></span>,
        <span class="guilabel"><strong>Woche</strong></span>, <span class="guilabel"><strong>Monat</strong></span></a></p>
<p role="presentation"><a class="xref" href="ox.appsuite.user.sect.calendar.gui.datepicker.html">Der Datumswähler</a></p>
<p role="presentation"><a class="xref" href="ox.appsuite.user.sect.calendar.gui.popup.html">Das
        <span class="phrase">Kalender</span>
        
        
        
        Popup</a></p>
=======
<p role="presentation"><a class="xref" href="ox.appsuite.user.sect.calendar.attachments.html">Terminanhang ansehen oder speichern</a></p>
</li>
<li class="listitem" style="list-style-type: none">
<p role="presentation"><a class="xref" href="ox.appsuite.user.sect.calendar.gui.calendarview.html">Kalenderansicht Tag, Arbeitswoche, Woche, Monat, Jahr</a></p>
<p role="presentation"><a class="xref" href="ox.appsuite.user.sect.calendar.gui.datepicker.html">Der Datumswähler</a></p>
<p role="presentation"><a class="xref" href="ox.appsuite.user.sect.calendar.gui.popup.html">Das
        <span class="phrase">Kalender</span>-Popup
      </a></p>
>>>>>>> 1c74fb5d
</li>
</ul>
<p id="ox.appsuite.user.concept.calendar.view.calendar.parent">Übergeordnetes Thema:
        <a class="xref" href="ox.appsuite.user.sect.calendar.view.html">Termine anzeigen</a>
      </p>
</div>
          </div>
        </body>
</html><|MERGE_RESOLUTION|>--- conflicted
+++ resolved
@@ -46,14 +46,6 @@
               <span class="guibutton"><strong>Woche</strong></span>, <span class="guibutton"><strong>Monat</strong></span>.</p></li>
 <li class="step"><p role="presentation">Öffnen Sie im Ordnerbaum einen Kalender.</p></li>
 <li class="step">
-<<<<<<< HEAD
-<p role="presentation"><a class="link" href="ox.appsuite.user.sect.dataorganisation.folder.navigate.html#ox.appsuite.user.task.dataorganisation.folder.select">Öffnen</a> Sie im Ordnerbaum einen Kalenderordner.</p>
-<p role="presentation">Wenn Sie alle Ihre Termine aus allen Kalenderordnern sehen möchten, öffnen Sie
-              den Ordner <span class="guibutton"><strong>Alle meine Termine</strong></span>.</p>
-</li>
-<li class="step"><p role="presentation">Klicken Sie im Kalenderblatt auf einen Termin. Die Daten des Termins werden im
-              Popup angezeigt.</p></li>
-=======
 <p role="presentation">Um die Termine weiterer Kalender zu sehen, aktivieren Sie die Kontrollfelder vor den gewünschten Kalendern.</p>
 <p role="presentation">Wenn Sie die Ansicht <span class="guibutton"><strong>Tag</strong></span> gewählt haben, können Sie die gewählten Kalender nebeneinander
               anzeigen, indem Sie auf <span class="guibutton"><strong>Trennen</strong></span> klicken.</p>
@@ -72,45 +64,21 @@
               Termine dieses Kalenders. Um weitere Hinweise zu erhalten, klicken Sie auf das Ausrufezeichen.</p>
 </li>
 <li class="step"><p role="presentation">Klicken Sie im Kalenderblatt auf einen Termin. Die Daten des Termins werden im Popup angezeigt.</p></li>
->>>>>>> 1c74fb5d
 <li class="step">
 <p role="presentation">Um im Kalender zu blättern, verwenden Sie die Navigationselemente oberhalb des Kalenderblatts.</p>
 <p role="presentation">Um den Zeitraum anzuzeigen, der den aktuellen Tag enthält, klicken Sie in der Werkzeugleiste auf
             <span class="guibutton"><strong>Heute</strong></span>.</p>
-<<<<<<< HEAD
-<p role="presentation">Informationen über die Darstellung von Terminen finden Sie in
-              <a class="xref" href="ox.appsuite.user.sect.calendar.view.appointments.html">Wie werden Termine dargestellt?</a>
-            </p>
-=======
->>>>>>> 1c74fb5d
 </li>
 </ol></div>
 </div>
 <p class="title">Siehe auch</p>
 <ul class="itemizedlist" id="ox.appsuite.user.concept.calendar.view.calendar.related" style="list-style-type: none; ">
-<<<<<<< HEAD
-=======
 <li class="listitem" style="list-style-type: none"><p role="presentation"><a class="xref" href="ox.appsuite.user.sect.dataorganisation.folder.navigate.html">Navigieren in der Ordnerstruktur</a></p></li>
 <li class="listitem" style="list-style-type: none"><p role="presentation"><a class="xref" href="ox.appsuite.user.sect.calendar.view.appointments.html">Wie werden Termine dargestellt?</a></p></li>
->>>>>>> 1c74fb5d
 <li class="listitem" style="list-style-type: none">
 <p role="presentation"><a class="xref" href="ox.appsuite.user.sect.calendar.search.html">Termine suchen</a></p>
 <p role="presentation"><a class="xref" href="ox.appsuite.user.sect.calendar.view.list.html">Termine in der Listenansicht anzeigen</a></p>
 <p role="presentation"><a class="xref" href="ox.appsuite.user.sect.calendar.view.timezones.html">Mehrere Zeitzonen anzeigen</a></p>
-<<<<<<< HEAD
-<p role="presentation"><a class="xref" href="ox.appsuite.user.sect.calendar.attachments.html">Termin-Anhang ansehen oder speichern</a></p>
-</li>
-<li class="listitem" style="list-style-type: none">
-<p role="presentation"><a class="xref" href="ox.appsuite.user.sect.calendar.gui.calendarview.html">Kalenderansicht <span class="guilabel"><strong>Tag</strong></span>, <span class="guilabel"><strong>Arbeitswoche</strong></span>,
-        <span class="guilabel"><strong>Woche</strong></span>, <span class="guilabel"><strong>Monat</strong></span></a></p>
-<p role="presentation"><a class="xref" href="ox.appsuite.user.sect.calendar.gui.datepicker.html">Der Datumswähler</a></p>
-<p role="presentation"><a class="xref" href="ox.appsuite.user.sect.calendar.gui.popup.html">Das
-        <span class="phrase">Kalender</span>
-        
-        
-        
-        Popup</a></p>
-=======
 <p role="presentation"><a class="xref" href="ox.appsuite.user.sect.calendar.attachments.html">Terminanhang ansehen oder speichern</a></p>
 </li>
 <li class="listitem" style="list-style-type: none">
@@ -119,7 +87,6 @@
 <p role="presentation"><a class="xref" href="ox.appsuite.user.sect.calendar.gui.popup.html">Das
         <span class="phrase">Kalender</span>-Popup
       </a></p>
->>>>>>> 1c74fb5d
 </li>
 </ul>
 <p id="ox.appsuite.user.concept.calendar.view.calendar.parent">Übergeordnetes Thema:
