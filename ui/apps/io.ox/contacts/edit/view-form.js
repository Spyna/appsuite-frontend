/**
 * All content on this website (including text, images, source code and any
 * other original works), unless otherwise noted, is licensed under a Creative
 * Commons License.
 *
 * http://creativecommons.org/licenses/by-nc-sa/2.5/
 *
 * Copyright (C) Open-Xchange Inc., 2006-2011 Mail: info@open-xchange.com
 *
 * @author Matthias Biggeleben <matthias.biggeleben@open-xchange.com>
 * @author Christoph Kopp <christoph.kopp@open-xchange.com>
 */

define('io.ox/contacts/edit/view-form',
    ['io.ox/core/extensions',
     'gettext!io.ox/contacts/contacts',
     'io.ox/contacts/util',
     'io.ox/contacts/api',
     'io.ox/core/tk/view',
     'io.ox/core/tk/model'
    ], function (ext, gt, util, api, View, Model) {

    'use strict';

    /*
    * urgh, if you want to improve it, do it without that many dom operations
    */


    var checkEl = function (c) {
        var parent = $(c).parent(),
        el = parent.find('input:text').filter(function () {
            return $(this).val() !== "";
        }),
        man = (parent.find('.mandatory')).length,
        empty = el.length + man;
        console.log(empty);
        return empty;
    };


    var lessSwitch = function (evt) {
        var parent = $(evt.currentTarget).parent();
        parent.find('.hidden').removeClass('hidden').addClass('visible');
        parent.find('.sectiontitle').removeClass('hidden');
        parent.addClass('expanded');
        $(evt.currentTarget).text('- less');
    };

    var namedSwitch = function (txt, evt) {
        var parent = $(evt.currentTarget).parent();
        parent.removeClass('expanded');
        parent.find('.sectiontitle').addClass('hidden');
        parent.find('input:text').filter(
            function () {
                return $(this).val() !== "";
            }
        ).parent().parent().removeClass('visible');
        parent.find('input:text').filter(
            function () {
                return $(this).val() === "";
            }
        ).parent().parent().parent().removeClass('visible').addClass('hidden');
        parent.find('.visible').removeClass('visible').addClass('hidden');
        $(evt.currentTarget).text(txt);
    };


    var moreSwitch = function (txt, evt) {
        var parent = $(evt.currentTarget).parent();
        parent.removeClass('expanded');
        parent.find('.sectiontitle').addClass('visible');
        parent.find('input:text').filter(
            function () {
                return $(this).val() !== "";
            }
        ).parent().parent().removeClass('visible');
        parent.find('input:text').filter(
            function () {
                return $(this).val() === "";
            }
        ).parent().parent().parent().removeClass('visible').addClass('hidden');
        $(evt.currentTarget).text(txt);
    };


    var toggleFields = function (evt) {
        var empty = checkEl(evt.currentTarget),
            parent = $(evt.currentTarget).parent(),
            status;

        if (empty === 0) {
            status = parent.hasClass('expanded') ? '1' :  '2';
        } else {
            status = !parent.hasClass('expanded') ? '3' : '4';
        }

        switch (status) {
        case "1":
            namedSwitch('+ ' + evt.data.pointName, evt);
            break;
        case "2":
            lessSwitch(evt);
            break;
        case "3":
            lessSwitch(evt);
            break;
        case "4":
            moreSwitch('+ more', evt);
            break;
        }
    };


    var drawSection = function (pointName) {
        return function (options) {
            var section = options.view.createSection(),
                sectionTitle = options.view.createSectionTitle({text: gt(pointName)}),
                sectionContent = options.view.createSectionContent();

            section.append(sectionTitle);
            section.append(sectionContent);
            this.append(section);

            if (/^(.*-address)$/.test(pointName)) {
                options.pointName = pointName;
                ext.point('io.ox/contacts/edit/form/address').invoke('draw', sectionContent, options);

            } else {
                ext.point('io.ox/contacts/edit/form/' + pointName).invoke('draw', sectionContent, options);
            }
            if (checkEl(sectionContent) !== 0) {
                section.append($('<a>').addClass('switcher').text('+ more').on('click', {pointName: pointName}, toggleFields));
            } else {
                section.append($('<a>').addClass('switcher').text('+ ' + pointName).on('click', {pointName: pointName}, toggleFields));
                sectionTitle.addClass('hidden');
            }

        };
    };

    var drawField = function (subPointName) {
        return function (options) {

            var myId = _.uniqueId('c'),
<<<<<<< HEAD
                sectionGroup = options.view.createSectionGroup(),
                fieldType = options.view.getModel().getFieldtype(subPointName),
                fieldTypeCreate;


            switch (fieldType) {
            case "string":
                fieldTypeCreate = options.view.createTextField({id: myId, property: subPointName});
                break;
            case "pastDate":
                fieldTypeCreate = options.view.createDateField({id: myId, property: subPointName});
                break;
            default:
                fieldTypeCreate = options.view.createTextField({id: myId, property: subPointName});
                break;
            }

            this.append(sectionGroup);
            sectionGroup.append(options.view.createLabel({id: myId, text: gt(subPointName)}));
            sectionGroup.append(fieldTypeCreate);

=======
                view = options.view,
                model = view.getModel(),
                sectionGroup = view.createSectionGroup();

            sectionGroup.append(
                 view.createLabel({ id: myId, text: gt(subPointName) }),
                 view.createTextField({ id: myId, property: subPointName, classes: 'nice-input' })
            );
>>>>>>> 642f318f

            if (!model.get(subPointName) && !model.schema.isMandatory(subPointName)) {
                sectionGroup.addClass('hidden');
            }
            if (model.schema.isMandatory(subPointName)) {
                sectionGroup.addClass('mandatory');
            }

            this.append(sectionGroup);
        };
    };

    var drawFields = function (pointName, subPointName) {
        return function (options) {
            ext.point('io.ox/contacts/edit/form/' + pointName + '/' + subPointName).invoke('draw', this, options);
        };
    };

    var drawAddress = function (options) {
        var addressFormat = 'street,postal_code/city,country,state'.split(','),
            addressGroop = '_' + (options.pointName.split('-'))[1],
            self = this;
        console.log(addressGroop);
        _.each(addressFormat, function (line, index) {
            var lineFormat = line.split(/\//);
            if (lineFormat.length === 1) {
                line = line + addressGroop;
                //normal mode
                //ext.point('io.ox/contacts/edit/form/' + options.pointName + '/' + line).invoke('draw', self, options);
                var dr = drawField(line);
                dr.apply(self, [options]);
            } else {
                var sectionGroup = options.view.createSectionGroup(),
                    labels = [],
                    fields = [],
                    hide = true;

                self.append(sectionGroup);

                _.each(lineFormat, function (multiline, index) {
                    var myId = _.uniqueId('c');
                    labels.push(options.view.createLabel({ id: myId, text: gt(multiline) }));
                    fields.push(options.view.createTextField({ id: myId, property: multiline + addressGroop, classes: 'nice-input' }));
                    hide = (options.view.getModel().get(multiline + addressGroop)) ? false : true;
                });
                var outterLabel = $('<div>').addClass('inlinelabel');
                _.each(labels, function (label) {
                    outterLabel.append(label);
                });
                sectionGroup.append(outterLabel);
                _.each(fields, function (field, index) {
                    sectionGroup.append(field.addClass('inline ' + 'nr' + index));
                });
                if (hide) {
                    sectionGroup.addClass('hidden');
                }

            }
        });
    };

    var createSaveButton = function (options) {
        var saveButton = $('<a>');

        window.ursel = saveButton;
        saveButton.attr('data-action', 'save');
        saveButton.attr('id', 'testid');
        saveButton.addClass('button default-action saveButton').text('Save');
        saveButton.on('click', function () {
            options.view.saveForm();

        });
        return saveButton;
    };




    var picTrigger = function () {
        $('input[type="file"]').trigger('click');
    };

    var drawFormHead = function (options) {
        var section,
          picture,
          picForm,
          title,
          jobDescription,
          calculatedModel,
          saveButton;

        section = options.view.createSection({}).addClass('formheader');

        title = options.view.createText({property: 'display_name', classes: 'name clear-title'});


        calculatedModel = new Model({});
        _.extend(calculatedModel, {
            get: function () {
                return util.getJob(options.view.getModel().get());
            },
            update: function () {
                $(this).trigger('change:calculated.jobdescription', util.getJob(options.view.getModel().get()));
            },
            set: function () {}
        });

        // just bridge the event
        $(options.view.getModel()).on('change:calculated.jobdescription', function () {
            calculatedModel.update();
        });

        jobDescription = options.view.createText({property: 'jobdescription.calculated', classes: 'job clear-title', model: calculatedModel});


        saveButton = createSaveButton(options);

        picture = (api.getPicture(options.view.getModel().get())).addClass('picture');
        picture.on('click', picTrigger);
        function handleFileSelect(evt) {
            var file = evt.target.files,
                reader = new FileReader();
            console.log(reader);
            reader.onload = (function (theFile) {
                return function (e) {
                    $('.picture').css('background-image', 'url(' + e.target.result + ')');
                };
            }(file[0]));
            reader.readAsDataURL(file[0]);
            options.view.getModel().dirty = true;
        }
        picForm = options.view.createPicUpload({
            wrap: false,
            label: false,
            charset: 'UTF-8',
            enctype: 'multipart/form-data',
            id: 'contactUploadImage',
            method: 'POST',
            formname: 'contactUploadImage',
            name: 'file',
            target: 'hiddenframePicture'
        });
        picForm.find('input').on('change', handleFileSelect);

        section.append(picture);
        section.append(title);
        section.append(jobDescription);
        section.append(saveButton);
        section.append(picForm);
        section.append(options.view.createSectionDelimiter({}));

        this.append(section);
    };

    var handleField = function (pointName) {
        return function (subPointName, index) {
            ext.point('io.ox/contacts/edit/form/' + pointName + '/' + subPointName).extend({
                id: subPointName,
                draw: drawField(subPointName)
            });
            ext.point('io.ox/contacts/edit/form/' + pointName).extend({
                id: subPointName,
                draw: drawFields(pointName, subPointName)
            });
        };
    };
    var handleSection = function (section, pointName) {
        ext.point('io.ox/contacts/edit/form').extend({id: pointName, draw: drawSection(pointName), index: 120});
        _.each(section, handleField(pointName));
    };

    var initExtensionPoints = function (meta) {
        ext.point('io.ox/contacts/edit/form').extend({
            index: 1,  //should be the first one
            id: 'formhead',
            draw: drawFormHead
        });

        _.each(meta, handleSection);
        ext.point('io.ox/contacts/edit/form/address').extend({
            id: 'address',
            draw: drawAddress
        });
    };


    var ContactEditView = View.extend({

        draw: function (app) {
            var self = this,
                meta;
            if (this.getModel()) {
                meta = {
                    'contact-personal': ['title', 'first_name', 'last_name', 'display_name', 'second_name', 'suffix', 'nickname', 'birthday'],
                    'contact-email': ['email1', 'email2', 'email3'],
                    'contact-phone': ['telephone_business1', 'telephone_business2', 'fax_business', 'telephone_car', 'telephone_company', 'telephone_home1', 'telephone_home2', 'fax_home', 'cellular_telephone1', 'cellular_telephone2', 'telephone_other', 'fax_other', 'telephone_isdn', 'telephone_pager', 'telephone_primary', 'telephone_radio', 'telephone_telex', 'telephone_ttytdd', 'instant_messenger1', 'instant_messenger2', 'telephone_ip', 'telephone_assistant', 'telephone_callback'],
                    'contact-home-address': ['street_home', 'postal_code_home', 'city_home', 'state_home', 'country_home'],
                    'contact-business-address': ['street_business', 'postal_code_business', 'city_business', 'state_business', 'country_business'],
                    'contact-other-address': ['street_other', 'postal_code_other', 'city_other', 'state_other', 'country_other'],
                    'contact-job-descriptions': ['room_number', 'profession', 'position', 'company', 'department', 'employee_type', 'number_of_employees', 'sales_volume', 'tax_id', 'commercial_register', 'branches', 'business_category', 'info', 'manager_name', 'assistant_name'],
                    'special-information': ['marital_status', 'number_of_children', 'spouse_name', 'note', 'url', 'anniversary'],
                    'userfields': ['userfield01', 'userfield02', 'userfield03', 'userfield04', 'userfield05', 'userfield06', 'userfield07', 'userfield08', 'userfield09', 'userfield10', 'userfield11', 'userfield12', 'userfield13', 'userfield14', 'userfield15', 'userfield16', 'userfield17', 'userfield18', 'userfield19', 'userfield20']
                };

                var updateDisplayName = function () {
                    console.log('update displayname');
                    self.getModel().set('display_name', util.getFullName(self.getModel().get()));
                };

                var updateJobDescription = function () {
                    self.getModel().trigger('change:calculated.jobdescription', util.getJob(self.getModel().get()));
                };

                this.getModel().on('change:title change:first_name change:last_name', updateDisplayName);
                this.getModel().on('change:company change:position change:profession', updateJobDescription);

                initExtensionPoints(meta);
                this.node.addClass('contact-detail edit').attr('data-property', self.getModel().get('folder_id') + '.' + self.getModel().get('id'));



                ext.point('io.ox/contacts/edit/form').invoke('draw', self.node, {view: self});
                self.node.append($('<div>', {id: 'myGrowl'}).addClass('jGrowl').css({position: 'absolute', right: '0', top: '0'}));

                this.getModel().on('error:invalid', function (evt, err) {
                    console.log('error validation');
                    console.log(arguments);
                    $('#myGrowl').jGrowl(err.message, {header: 'Make an educated guess!', sticky: true});
                });
            }
            return self;
        },
        saveForm: function () {
            console.log('saveForm -> save', this);
            this.getModel().save();
            //$(this).trigger('save');
        }

    });

    // my happy place
    return ContactEditView;
});<|MERGE_RESOLUTION|>--- conflicted
+++ resolved
@@ -143,29 +143,7 @@
         return function (options) {
 
             var myId = _.uniqueId('c'),
-<<<<<<< HEAD
-                sectionGroup = options.view.createSectionGroup(),
-                fieldType = options.view.getModel().getFieldtype(subPointName),
-                fieldTypeCreate;
-
-
-            switch (fieldType) {
-            case "string":
-                fieldTypeCreate = options.view.createTextField({id: myId, property: subPointName});
-                break;
-            case "pastDate":
-                fieldTypeCreate = options.view.createDateField({id: myId, property: subPointName});
-                break;
-            default:
-                fieldTypeCreate = options.view.createTextField({id: myId, property: subPointName});
-                break;
-            }
-
-            this.append(sectionGroup);
-            sectionGroup.append(options.view.createLabel({id: myId, text: gt(subPointName)}));
-            sectionGroup.append(fieldTypeCreate);
-
-=======
+
                 view = options.view,
                 model = view.getModel(),
                 sectionGroup = view.createSectionGroup();
@@ -174,7 +152,6 @@
                  view.createLabel({ id: myId, text: gt(subPointName) }),
                  view.createTextField({ id: myId, property: subPointName, classes: 'nice-input' })
             );
->>>>>>> 642f318f
 
             if (!model.get(subPointName) && !model.schema.isMandatory(subPointName)) {
                 sectionGroup.addClass('hidden');
