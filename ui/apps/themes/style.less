--- conflicted
+++ resolved
@@ -1889,16 +1889,12 @@
         }
     }
 
-<<<<<<< HEAD
     &.compact .list-item {
         padding-left: 0;
         padding-right: 0;
     }
 
     .list-item.selected {
-=======
-    .list-item.selected:not(.no-checkbox) {
->>>>>>> 23fc0cff
         .fa-checkmark {
 
             color: #08c;
