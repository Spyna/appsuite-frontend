--- conflicted
+++ resolved
@@ -391,13 +391,8 @@
                 })
                 .append(
                     this.$.selectable = $('<div class="folder-node" aria-hidden="true">').css('padding-left', (o.level * this.indentation) + offset).append(
-<<<<<<< HEAD
-                        this.$.arrow = o.arrow ? $('<div class="folder-arrow invisible"><i class="fa fa-fw"></i></div>') : [],
-                        this.$.icon = $('<div class="folder-icon"><i class="fa fa-fw"></i></div>'),
-=======
                         this.$.arrow = o.arrow ? $('<div class="folder-arrow invisible"><i class="fa fa-fw" aria-hidden="true"></i></div>') : [],
                         this.$.icon = $('<div class="folder-icon"><i class="fa fa-fw" aria-hidden="true"></i></div>'),
->>>>>>> 1c74fb5d
                         $('<div class="folder-label">').append(this.$.label = $('<div role="presentation">').text(this.getTitle())),
                         this.$.counter = $('<div class="folder-counter">'),
                         this.$.buttons = $('<div class="folder-buttons">')
