/**
 * This work is provided under the terms of the CREATIVE COMMONS PUBLIC
 * LICENSE. This work is protected by copyright and/or other applicable
 * law. Any use of the work other than as authorized under this license
 * or copyright law is prohibited.
 *
 * http://creativecommons.org/licenses/by-nc-sa/2.5/
 * © 2013 Open-Xchange Inc., Tarrytown, NY, USA. info@open-xchange.com
 *
 * @author Julian Bäume <julian.baeume@open-xchange.com>
 */

define('moxiecode/tiny_mce/plugins/emoji/main',
       ['3rd.party/emoji/emoji',
       'moxiecode/tiny_mce/plugins/emoji/categories',
       'io.ox/core/extensions',
       'settings!io.ox/mail/emoji',
       'css!3rd.party/emoji/emoji.css',
       'less!moxiecode/tiny_mce/plugins/emoji/emoji.less'
    ], function (emoji, categories, ext, settings) {

    "use strict";

    ext.point('3rd.party/emoji/editor_css').extend({
        id: 'unified/icons',
        css: '3rd.party/emoji/emoji.css'
    });

    function parseCollections() {
        //TODO: may be, filter the list for collections, we support in the frontend
        var e = settings.get('availableCollections', '');
        return _(e.split(','))
            .chain()
            .map(function (collection) {
                return collection.trim();
            })
            .compact()
            .value();
    }

    function parseUnicode(str) {
        var unicode;

        //HACK: fix number emojis and flags (&#x doesn’t work with to large numbers)
        //may be, there is a better way to calculate the utf-8 code from the number
        if (str.length === 6) {
            return parseUnicode(str.substr(0, 2)) + parseUnicode(str.substr(2));
        }
        if (str.length === 10) {
            return parseUnicode(str.substr(0, 5)) + parseUnicode(str.substr(5));
        }

        unicode = '&#x' + str + ';';
        //transform unicode html entity to text
        return $('<div>').html(unicode).text();
    }

    function escape(s) {
        return window.escape(s).replace(/%u/g, '\\u').toLowerCase();
    }

    // introduce Emoji class
    function Emoji(opt) {

        opt = opt || {};

        // inherit from emoji
        _.extend(this, emoji);

        // plain data API
        this.icons = [];
        this.collections = parseCollections();
        this.category_map = {};

        // make settings accessible, esp. for editor plugin
        this.settings = settings;

        //FIXME: check if default is still valid after icons have been removed
        var defaultCollection = settings.get('defaultCollection', 'japan_carrier');
        this.currentCollection = opt.collection || settings.get('userCollection', defaultCollection);

        this.createCategoryMap();
    }

    _.extend(Emoji.prototype, {

        iconInfo: function (unicode, mapping) {

<<<<<<< HEAD
            if (!unicode || !mapping || !mapping[1][1] || !mapping[1][2]) return { invalid: true };
=======
            if (!unicode || !mapping || !mapping[1][1] || !mapping[1][2]) return undefined;
>>>>>>> 922c3fcb

            return {
                css: this.cssFor(unicode),
                unicode: unicode,
                desc: mapping[1][1],
                category: this.category_map[unicode]
            };
        },

        cssFor: function (unicode) {

            var icon = emoji.EMOJI_MAP[unicode];

            if (!this.category_map[unicode]) {
                return undefined;
            }

            //TODO: move this to softbanke emoji app
            if (this.currentCollection === 'softbank' || this.currentCollection === 'japan_carrier') {
                return 'emoji-' + this.currentCollection + ' sprite-emoji-' + icon[5][1].substring(2).toLowerCase();
            }

            return 'emoji-' + this.currentCollection + ' emoji' + icon[2];
        },

        // add to "recently used" category
        recent: function (unicode) {

            var recently = settings.get('recently', {}),
                // encode unicode to avoid backend bug
                key = escape(unicode);

            if (key in recently) {
                recently[key].count++;
                recently[key].time = _.now();
            } else {
                recently[key] = { count: 1, time: _.now() };
            }

            settings.set('recently', recently).save();
        },

        getRecently: function () {
            return _(categories[this.currentCollection].meta).find(function (cat) {
                return cat.name === 'recently';
            }) || categories.recently;
        },

        resetRecents: function () {
            settings.set('recently', {}).save();
        },

        iconsForCategory: function (category) {

            if (category === 'recently') {

                var recently = settings.get('recently', {});

                return _(this.icons)
                    .chain()
                    // get relevant icons
                    .filter(function (icon) {
                        // encode unicode to avoid backend bug
                        var key = escape(icon.unicode);
                        return key in recently && !!icon.category;
                    })
                    .map(function (icon) {
                        var key = escape(icon.unicode);
                        return [icon, recently[key]];
                    })
                    // sort by timestamp
                    .sortBy(function (array) {
                        return array[1].time;
                    })
                    // get first 40 icons (5 rows; 8 per row)
                    .first(40)
                    // now sort by frequency (descending order)
                    .sortBy(function (array) {
                        return 0 - array[1].count;
                    })
                    // extract the icon
                    .pluck(0)
                    .value();
            }

            return _(this.icons).filter(function (icon) {
                return icon.category === category;
            });
        },

        getCategories: function () {
            return (categories[this.currentCollection].meta || []).slice()
            .filter(function (cat) {
                return cat.name !== 'recently';
            }); // return copy
        },

        getDefaultCategory: function () {
            return (_(this.getCategories()).first() || {}).name;
        },

        hasCategory: function (category) {
            return _(categories[this.currentCollection].meta).chain().pluck('name').indexOf(category).value() > -1;
        },

        getTitle: function (id) {
            return categories.translations[id];
        },

        setCollection: function (collection) {

            if (!_(this.collections).contains(collection)) return;

            this.currentCollection = collection;
            settings.set('userCollection', collection).save();
            this.createCategoryMap();
        },

        getCollection: function () {
            return this.currentCollection;
        },

        createCategoryMap: function () {

            var cat = categories[this.currentCollection];

            // "invert" the categories object
            this.category_map = _.object(
                _(cat).chain().values().flatten(true).value(),
                _(cat)
                    .chain()
                    .pairs()
                    .map(function (item) {
                        var category = item[0];
                        return _(item[1]).map(function () {
                            return category;
                        });
                    })
                    .flatten(true)
                    .value()
            );

            // get icons based on emoji map
            // while keeping proper icon order
            this.icons = _(cat)
                .chain()
                .values()
                .flatten(true)
                .map(function (unicode) {
                    return this.iconInfo(unicode, emoji.EMOJI_MAP[unicode]);
                }, this)
                .value();
        }
    });

    return {

        getInstance: function (opt) {
            return new Emoji(opt);
        },

        // HTML related API
        unifiedToImageTag: function (text, options) {

            var parsedText,
                self = this;

            options = options || {};

            if (options.forceEmojiIcons !== true && _.device('emoji')) {
                return text;
            }
            parsedText = $('<div>').append(emoji.unifiedToHTML(text));

            parsedText.find('span.emoji').each(function (index, node) {
                //parse unicode number
                var unicode = parseUnicode(_.find($(node).attr('class').split('emoji'), function (item) {
                    return item.trim();
                })),
                css,
                defaultCollection = self.getInstance();

                if (!settings.get('overrideUserCollection', false)) {
                    css = defaultCollection.cssFor(unicode);
                }
                css = css || defaultCollection.collections.map(function (c) {
                    return self.getInstance({collection: c}).cssFor(unicode);
                })
                .filter(function (css) {
                    return _.isString(css);
                })[0];

                $(node).replaceWith(
                    $('<img src="apps/themes/login/1x1.gif" class="' + css + '">')
                    .attr('data-emoji-unicode', unicode)
                );
            });
            return parsedText.html();
        },

        imageTagsToUnified: function (html) {

            var node = $('<div>').append(html);

            node.find('img[data-emoji-unicode]').each(function (index, node) {
                $(node).replaceWith($(node).attr('data-emoji-unicode'));
            });

            return node.html();
        }
    };
});<|MERGE_RESOLUTION|>--- conflicted
+++ resolved
@@ -86,11 +86,7 @@
 
         iconInfo: function (unicode, mapping) {
 
-<<<<<<< HEAD
-            if (!unicode || !mapping || !mapping[1][1] || !mapping[1][2]) return { invalid: true };
-=======
             if (!unicode || !mapping || !mapping[1][1] || !mapping[1][2]) return undefined;
->>>>>>> 922c3fcb
 
             return {
                 css: this.cssFor(unicode),
