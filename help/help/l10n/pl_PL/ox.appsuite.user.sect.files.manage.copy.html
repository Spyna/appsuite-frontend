--- conflicted
+++ resolved
@@ -38,11 +38,7 @@
 <a name="ox.appsuite.user.concept.files.copy"></a><p>Istnieje możliwość skopiowania plików do innego folderu.</p>
 </div>
 <div class="task">
-<<<<<<< HEAD
-<a name="ox.appsuite.user.task.files.copy"></a><p class="title"><b>Jak skopiować plik:</b></p>
-=======
 <a name="ox.appsuite.user.task.files.copy"></a><p class="title">Jak skopiować pliki do innego folderu:</p>
->>>>>>> 74174fc6
 <div class="taskprerequisites">
           <p>Warunek: musisz mieć odpowiednie uprawnienia do tworzenia obiektów w folderze docelowym.</p>
         </div>
