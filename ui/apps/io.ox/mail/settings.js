--- conflicted
+++ resolved
@@ -15,25 +15,11 @@
 */
 define('io.ox/mail/settings',
        ['io.ox/core/extensions',
-<<<<<<< HEAD
         'io.ox/core/tk/view',
         'io.ox/core/tk/model',
         'io.ox/settings/utils',
         'gettext!io.ox/mail/mail',
         'settings!io.ox/mail'],
-=======
-        'io.ox/settings/utils',
-        'io.ox/core/tk/dialogs',
-        'io.ox/core/tk/forms',
-        'io.ox/core/tk/model',
-        'io.ox/core/tk/view',
-        'settings!io.ox/mail'], function (ext, utils, dialogs, forms, Model, View, settings) {
-
-    'use strict';
-
-    var myValidator = {
-
->>>>>>> 42fb3a75
 
 function (ext, View, Model, util, gt, settings) {
 
@@ -44,44 +30,9 @@
         properties: {
 
 
-        },
-        set: function (key, value) {
-            var validated = this.validate(key, value);
-            console.log('validated');
-            console.log(validated);
-            if (validated !== true || validated.constructor.toString().indexOf('ValidationError') !== -1) {
-                return $(this).trigger('error:validation', [validated]);
-            }
-
-            if (_.isEqual(value, this.data[key])) {
-                return true;
-            }
-<<<<<<< HEAD
-=======
-        };
-    };
-
-    window.settings = settings;
-    var mailSettings = {
-        draw: function (node, app) {
-
-            var MailModel = Model.extend({}),
-                model = settings.createModel(MailModel),
-                myView = new View({ model: model });
-
-            node.append(myView.node);
-            //myView.createSectionTitle({text: 'Common'});
->>>>>>> 42fb3a75
-
-            this.data.set(key, value);
-            $(this).trigger('change:' + key, [key, value]);
-            $(this).trigger('change', [key, value]);
-        },
-        get: function (k) {
-            return this.data.get(k);
-        }
-
-    });
+        }
+    });
+
 
     ext.point('io.ox/mail/settings/detail/section').extend({
         index: 200,
@@ -122,15 +73,13 @@
                                       })
                                   ).addClass('expertmode'),
                               util.createSectionDelimiter(),
-                              util.createButton({label: 'my button me'}),
                               this.createCheckbox({property: 'selectFirstMessage', label: 'Automatically select first E-Mail?'}).addClass('expertmode'),
-                              this.createCheckbox({property: 'removePermanently', label: 'Permanently remove deleted E-Mails?'}),
+                              this.createCheckbox({property: 'removeDeletedPermanently', label: 'Permanently remove deleted E-Mails?'}),
                               this.createCheckbox({property: 'notifyAcknoledge', label: 'Notify on delivery receipt?'}).addClass('expertmode'),
                               this.createCheckbox({property: 'showContactImage', label: 'Show sender image?'}),
                               this.createCheckbox({property: 'contactCollectOnMailTransport', label: 'Automatically collect contacts in the folder "Collected addresses" while sending?'}).addClass('expertmode'),
                               this.createCheckbox({property: 'contactCollectOnMailAccess', label: 'Automatically collect contacts in the folder "Collected addresses" while reading?'}).addClass('expertmode'),
-                              util.createSectionDelimiter(),
-                              util.createButton({label: 'click me'})
+                              util.createSectionDelimiter()
                           ),
                       util.createSectionDelimiter()
                     )
@@ -149,43 +98,43 @@
                         util.createSectionTitle({ text: gt('Compose')}),
                         util.createSectionContent()
                             .append(
-                                this.createCheckbox({property: 'mail-common-selectfirst', label: 'Insert the original E-Mail text to a reply'}).addClass('expertmode'),
-                                this.createCheckbox({property: 'mail-common-removepermanently', label: 'Append vcard'}),
-                                this.createCheckbox({property: 'mail-common-notifyreceipt', label: 'Enable auto completion of E-Mail addresses'}),
+                                this.createCheckbox({property: 'appendMailTextOnReply', label: 'Insert the original E-Mail text to a reply'}).addClass('expertmode'),
+                                this.createCheckbox({property: 'appendVcard', label: 'Append vcard'}),
+                                this.createCheckbox({property: 'autocompleteEmailAddresses', label: 'Enable auto completion of E-Mail addresses'}),
                                 util.createSectionDelimiter(),
                                 util.createSectionGroup()
                                     .append(
                                         util.createInfoText({text: 'Forward E-Mails as:'}),
-                                        this.createRadioButton({property: 'mail-compose-forwardas', label: 'Inline', name: 'mail-compose-forwardas', value: true}),
-                                        this.createRadioButton({property: 'mail-compose-forwardas', label: 'Attachment', name: 'mail-compose-forwardas', value: false})
+                                        this.createRadioButton({property: 'forwardMessageAs', label: 'Inline', name: 'forwardMessageAs', value: 'Inline' }),
+                                        this.createRadioButton({property: 'forwardMessageAs', label: 'Attachment', name: 'forwardMessageAs', value: 'Attachment'})
                                     ),
                                 util.createSectionDelimiter(),
                                 util.createSectionGroup()
                                     .append(
                                         util.createInfoText({text: 'When "Reply all":'}),
-                                        this.createRadioButton({property: 'mail-compose-whenreplyall', label: 'Add sender and recipients to "To", Cc to "Cc"', name: 'mail-compose-whenreplyall', value: 'fields'}),
-                                        this.createRadioButton({property: 'mail-compose-whenreplyall', label: 'Add sender to "To", recipients to "Cc"', name: 'mail-compose-whenreplyall', value: 'cc'})
+                                        this.createRadioButton({property: 'replyAllCc', label: 'Add sender and recipients to "To", Cc to "Cc"', name: 'replyAllCc', value: false}),
+                                        this.createRadioButton({property: 'replyAllCc', label: 'Add sender to "To", recipients to "Cc"', name: 'replyAllCc', value: true})
                                     ),
                                 util.createSectionDelimiter(),
                                 util.createSectionGroup()
                                     .append(
                                         util.createInfoText({text: 'Format E-Mails as:'}),
-                                        this.createRadioButton({property: 'mail-compose-emailformat', label: 'HTML', name: 'mail-compose-emailformat', value: 'html'}),
-                                        this.createRadioButton({property: 'mail-compose-emailformat', label: 'Plain text', name: 'mail-compose-emailformat', value: 'plain'}),
-                                        this.createRadioButton({property: 'mail-compose-emailformat', label: 'HTML and Plain text', name: 'mail-compose-emailformat', value: 'both'})
-                                    ),
-                                util.createSectionDelimiter(),
-                                util.createSectionGroup()
-                                    .append(
-                                        this.createSelectbox({ property: 'mail-testselect', label: 'Editor feature set', items: {'Enhanced': 'enhanced', 'Default': 'default'}})
+                                        this.createRadioButton({property: 'messageFormat', label: 'HTML', name: 'messageFormat', value: 'html'}),
+                                        this.createRadioButton({property: 'messageFormat', label: 'Plain text', name: 'messageFormat', value: 'plain'}),
+                                        this.createRadioButton({property: 'messageFormat', label: 'HTML and Plain text', name: 'messageFormat', value: 'both'})
+                                    ),
+                                util.createSectionDelimiter(),
+                                util.createSectionGroup()
+                                    .append(
+                                        this.createSelectbox({ property: 'editorFeatureSet', label: 'Editor feature set', items: {'Enhanced': '2', 'Default': '1'}})
                                     ).addClass('expertmode'),
                                 util.createSectionGroup()
                                     .append(
-                                        this.createSelectbox({property: 'mail-compose-font', label: 'Default E-Mail font:', items: {'Default': 'default', 'Andale Mono': 'andale_mono', 'Arial': 'arial', 'Arial Black': 'arial_black', 'Book Antiqua': 'book_antiqua'}})
+                                        this.createSelectbox({property: 'defaultMailFont', label: 'Default E-Mail font:', items: {'Default': 'default', 'Andale Mono': 'andale_mono', 'Arial': 'arial', 'Arial Black': 'arial_black', 'Book Antiqua': 'book_antiqua'}})
                                     ).addClass('expertmode'),
                                 util.createSectionGroup()
                                     .append(
-                                        this.createSelectbox({property: 'mail-compose-fontsize', label: 'Default E-Mail font size:', items: {'Default': 'default', '1 (8pt)': '8_pt', '2 (10pt)': '10_pt'}})
+                                        this.createSelectbox({property: 'defaultMailFontSize', label: 'Default E-Mail font size:', items: {'Default': 'default', '1 (8pt)': '8_pt', '2 (10pt)': '10_pt'}})
                                     ).addClass('expertmode'),
                                 util.createSectionGroup()
                                     .append(
@@ -287,7 +236,7 @@
         index: 200,
         id: 'mailsettings',
         draw: function (data) {
-            var myModel = new MailSettingsModel({data: settings}),
+            var myModel = settings.createModel(MailSettingsModel),
                 myView = new MailSettingsView({model: myModel});
 
             this.append(myView.draw(data).node);
