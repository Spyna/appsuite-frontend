--- conflicted
+++ resolved
@@ -21,13 +21,9 @@
     'use strict';
 
     var View = function (options) {
+
     };
 
-<<<<<<< HEAD
-=======
-    };
-
->>>>>>> 26e8f0d9
     View.prototype.init = function (options) {
         options = options || {};
         options.node = options.node || $('<div>');
