--- conflicted
+++ resolved
@@ -16,11 +16,7 @@
     .toolbar {
 
         /* Mobile */
-<<<<<<< HEAD
-        @media all and (max-width: 480px), all and (max-device-width: 480px) {
-=======
         @media (max-width: 480px) and (orientation: portrait), (max-height: 480px) and (orientation: landscape) {
->>>>>>> 74174fc6
             display: none;
         }
 
@@ -301,8 +297,6 @@
                     background-image: -moz-repeating-linear-gradient(-45deg, transparent, transparent 8px, @background-light 8px, @background-light 16px);
                     background-image: repeating-linear-gradient(-45deg, transparent, transparent 8px, @background-light 8px, @background-light 16px);
                 }
-<<<<<<< HEAD
-=======
 
                 &.absent {
                     color: #333;
@@ -314,7 +308,6 @@
                     background-image: -moz-repeating-linear-gradient(-45deg, transparent, transparent 7px, @background-absent 1px, @background-absent 8px);
                     background-image: repeating-linear-gradient(-45deg, transparent, transparent 7px, @background-absent 1px, @background-absent 8px);
                 }
->>>>>>> 74174fc6
             }
         }
 
@@ -575,11 +568,7 @@
     }
 
     .location {
-<<<<<<< HEAD
-        font-weight: 500;
-=======
         font-weight: bold;
->>>>>>> 74174fc6
     }
 
     .private-flag {
@@ -653,8 +642,6 @@
 
         }
 
-<<<<<<< HEAD
-=======
         .private-flag {
             line-height: 20px;
         }
@@ -730,7 +717,6 @@
                 dd { min-width: 41%; }
             }
         }
->>>>>>> 74174fc6
     }
 
 }
@@ -925,10 +911,6 @@
                 height: 40px;
                 margin: 4px;
                 font-size: 34px;
-<<<<<<< HEAD
-                padding-top: 8px;
-=======
->>>>>>> 74174fc6
 
                 .fa {
                     width: 34px;
