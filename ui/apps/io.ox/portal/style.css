
@portal-background-alt: @topbar-background;
@portal-background: @topbar-background-alt;

.io-ox-portal {
 
    padding: 13px;
    position: relative;
    height: 100%;
    overflow: auto;
 
    border-top: 1px solid #000;
    background-color: #2C2C2C;
    
    background-image: -moz-linear-gradient(top, @portal-background-alt, @portal-background);
    background-image: -ms-linear-gradient(top, @portal-background-alt, @portal-background);
    background-image: -webkit-gradient(linear, 0 0, 0 100%, from(@portal-background-alt), to(@portal-background));
    background-image: -webkit-linear-gradient(top, @portal-background-alt, @portal-background);
    background-image: -o-linear-gradient(top, @portal-background-alt, @portal-background);
    background-image: linear-gradient(top, @portal-background-alt, @portal-background);
    background-repeat: repeat-x;
}

.io-ox-portal, .io-ox-portal * {
    -moz-box-sizing: border-box;
    -webkit-box-sizing: border-box;
    -ms-box-sizing: border-box;
    box-sizing: border-box;
}
.io-ox-portal .clear-title {
    margin: 0.5em 0 1em 0;
    font-size: 16pt;
}
.io-ox-portal .vgrid-cell:last-child {
    border-bottom: 0px none;
}
.io-ox-portal h1 {
    font-size: 16pt;
    font-weight: 200;
    line-height: 1.15em;
    font-family: @font-light;
}
.io-ox-portal h2 {
    font-size: 18px;
    font-family: @font-light;
}
.io-ox-portal-column {
    display: inline-block;
    float: left;
}
.io-ox-portal-widget {
    min-height: 100px;
    margin-bottom: 40px;
}
.io-ox-portal-widget .clear-title {
    margin-bottom: 0.5em;
}
.io-ox-portal-linkedin-updates-entry {
    margin-bottom: 0.5em;
}
.io-ox-portal-linkedin-updates-details {
    margin: 1em 0 1em 4em;
}
.io-ox-portal {
    text-align: center;
    background: rgb(187,187,187); /* Old browsers */
    /* IE9 SVG, needs conditional override of 'filter' to 'none' */
    background: url(data:image/svg+xml;base64,PD94bWwgdmVyc2lvbj0iMS4wIiA/Pgo8c3ZnIHhtbG5zPSJodHRwOi8vd3d3LnczLm9yZy8yMDAwL3N2ZyIgd2lkdGg9IjEwMCUiIGhlaWdodD0iMTAwJSIgdmlld0JveD0iMCAwIDEgMSIgcHJlc2VydmVBc3BlY3RSYXRpbz0ibm9uZSI+CiAgPHJhZGlhbEdyYWRpZW50IGlkPSJncmFkLXVjZ2ctZ2VuZXJhdGVkIiBncmFkaWVudFVuaXRzPSJ1c2VyU3BhY2VPblVzZSIgY3g9IjUwJSIgY3k9IjUwJSIgcj0iNzUlIj4KICAgIDxzdG9wIG9mZnNldD0iMCUiIHN0b3AtY29sb3I9IiNiYmJiYmIiIHN0b3Atb3BhY2l0eT0iMSIvPgogICAgPHN0b3Agb2Zmc2V0PSIzNiUiIHN0b3AtY29sb3I9IiM4ODg4ODgiIHN0b3Atb3BhY2l0eT0iMSIvPgogICAgPHN0b3Agb2Zmc2V0PSIxMDAlIiBzdG9wLWNvbG9yPSIjMzMzMzMzIiBzdG9wLW9wYWNpdHk9IjEiLz4KICA8L3JhZGlhbEdyYWRpZW50PgogIDxyZWN0IHg9Ii01MCIgeT0iLTUwIiB3aWR0aD0iMTAxIiBoZWlnaHQ9IjEwMSIgZmlsbD0idXJsKCNncmFkLXVjZ2ctZ2VuZXJhdGVkKSIgLz4KPC9zdmc+);
    background: -moz-radial-gradient(center, ellipse cover,  rgba(187,187,187,1) 0%, rgba(136,136,136,1) 36%, rgba(51,51,51,1) 100%); /* FF3.6+ */
    background: -webkit-gradient(radial, center center, 0px, center center, 100%, color-stop(0%,rgba(187,187,187,1)), color-stop(36%,rgba(136,136,136,1)), color-stop(100%,rgba(51,51,51,1))); /* Chrome,Safari4+ */
    background: -webkit-radial-gradient(center, ellipse cover,  rgba(187,187,187,1) 0%,rgba(136,136,136,1) 36%,rgba(51,51,51,1) 100%); /* Chrome10+,Safari5.1+ */
    background: -o-radial-gradient(center, ellipse cover,  rgba(187,187,187,1) 0%,rgba(136,136,136,1) 36%,rgba(51,51,51,1) 100%); /* Opera 12+ */
    background: -ms-radial-gradient(center, ellipse cover,  rgba(187,187,187,1) 0%,rgba(136,136,136,1) 36%,rgba(51,51,51,1) 100%); /* IE10+ */
    background: radial-gradient(ellipse at center,  rgba(187,187,187,1) 0%,rgba(136,136,136,1) 36%,rgba(51,51,51,1) 100%); /* W3C */
    filter: progid:DXImageTransform.Microsoft.gradient( startColorstr='#bbbbbb', endColorstr='#333333',GradientType=1 ); /* IE6-8 fallback on horizontal gradient */
}
.io-ox-portal-tiles {
<<<<<<< HEAD
    text-align: left;
    margin: 0 auto;
    width: 1132px; // 4* (270 width + 13px margin), needs to depend on screen selector
}
.io-ox-portal-content {
=======
    max-width: 840px;
}
.io-ox-portal-content {
    width: 400px;
    background-color: #fff;
    overflow: auto;
    min-height: 95%;
    padding: 13px;
    float: right;
>>>>>>> 94f90076
}
.io-ox-portal-widget-tile {
    background: #cce;
    float: left;
    padding: 13px;
    overflow: hidden;
    width: 270px;
    height: 180px;
<<<<<<< HEAD
    margin: 13px 6.5px 0 6.5px;
=======
    margin: 0 2px 2px 0;
>>>>>>> 94f90076
    cursor: pointer;
    color: white;
}
.io-ox-portal-preview {
    overflow: hidden;
}
.io-ox-portal-widget-tile h1 {
    color: #eee;
    color: rgba(255, 255, 255, 0.70);
    line-height: 1em;
    margin: 0.7em 0 1em 0;
}
.io-ox-portal-content .vgrid-cell.mail {
    height: 4em;
}
.io-ox-portal-tile-active {
}
.io-ox-portal .tile-image {
    width: 32px;
    height: auto;
    float: right;
    margin: 8px 0 8px 0;
}

@tile-fix: 5%;
@tile-hover: 12%;
@tile-darken: 10%;
@tile-hover-dark: 15%;

.io-ox-portal {

    .tile-color0 { background-color: darken(@tile-color-0, @tile-fix); }
    .tile-color0:hover { background-color: darken(@tile-color-0, @tile-hover); }
    .tile-color1 { background-color: darken(@tile-color-1, @tile-fix); }
    .tile-color1:hover { background-color: darken(@tile-color-1, @tile-hover); }
    .tile-color2 { background-color: darken(@tile-color-2, @tile-fix); }
    .tile-color2:hover { background-color: darken(@tile-color-2, @tile-hover); }
    .tile-color3 { background-color: darken(@tile-color-3, @tile-fix); }
    .tile-color3:hover { background-color: darken(@tile-color-3, @tile-hover); }
    .tile-color4 { background-color: darken(@tile-color-4, @tile-fix); }
    .tile-color4:hover { background-color: darken(@tile-color-4, @tile-hover); }

    .tile-color5 { background-color: darken(@tile-color-0, @tile-darken); }
    .tile-color5:hover { background-color: darken(@tile-color-0, @tile-hover-dark); }
    .tile-color6 { background-color: darken(@tile-color-1, @tile-darken); }
    .tile-color6:hover { background-color: darken(@tile-color-1, @tile-hover-dark); }
    .tile-color7 { background-color: darken(@tile-color-2, @tile-darken); }
    .tile-color8:hover { background-color: darken(@tile-color-2, @tile-hover-dark); }
    .tile-color8 { background-color: darken(@tile-color-3, @tile-darken); }
    .tile-color8:hover { background-color: darken(@tile-color-3, @tile-hover-dark); }
    .tile-color9 { background-color: darken(@tile-color-4, @tile-darken); }
    .tile-color9:hover { background-color: darken(@tile-color-4, @tile-hover-dark); }
}<|MERGE_RESOLUTION|>--- conflicted
+++ resolved
@@ -75,14 +75,9 @@
     filter: progid:DXImageTransform.Microsoft.gradient( startColorstr='#bbbbbb', endColorstr='#333333',GradientType=1 ); /* IE6-8 fallback on horizontal gradient */
 }
 .io-ox-portal-tiles {
-<<<<<<< HEAD
     text-align: left;
     margin: 0 auto;
     width: 1132px; // 4* (270 width + 13px margin), needs to depend on screen selector
-}
-.io-ox-portal-content {
-=======
-    max-width: 840px;
 }
 .io-ox-portal-content {
     width: 400px;
@@ -91,7 +86,6 @@
     min-height: 95%;
     padding: 13px;
     float: right;
->>>>>>> 94f90076
 }
 .io-ox-portal-widget-tile {
     background: #cce;
@@ -100,11 +94,7 @@
     overflow: hidden;
     width: 270px;
     height: 180px;
-<<<<<<< HEAD
-    margin: 13px 6.5px 0 6.5px;
-=======
     margin: 0 2px 2px 0;
->>>>>>> 94f90076
     cursor: pointer;
     color: white;
 }
