<html lang="de">
<head>
<meta http-equiv="Content-Type" content="text/html; charset=utf-8">
<title>7.7.2. Termine mit Drag&amp;Drop bearbeiten</title>
<link rel="stylesheet" type="text/css" href="../../help.css">
<meta name="generator" content="DocBook XSL Stylesheets V1.78.1">
<link rel="home" href="index.html" title="Benutzeranleitung">
<link rel="up" href="ox.appsuite.user.sect.calendar.manage.html" title="7.7. Termine verwalten">
<link rel="prev" href="ox.appsuite.user.sect.calendar.manage.edit.html" title="7.7.1. Termine bearbeiten">
<link rel="next" href="ox.appsuite.user.sect.calendar.manage.changestatus.html" title="7.7.3. Terminbestätigung oder Status ändern">
<link rel="copyright" href="ox.appsuite.user.legalnotice.html" title="Rechtlicher Hinweis">
<link rel="stylesheet" type="text/css" href="../../bootstrap.min.css"​/> 
<link id="favicon" rel="shortcut icon" href="../../../apps/themes/default/favicon.ico" type="image/x-icon"> 
<meta name="viewport" content="width=device-width, initial-scale=1.0">
   <script src="../../jquery.min.js"></script> 

   <script src="../../bootstrap.min.js"></script> 
</head>
<body bgcolor="white" text="black" link="#0000FF" vlink="#840084" alink="#0000FF">
<div class="oxhelp-navigation-top"><nav class="navbar navbar-inverse" role="navigation"><div class="container-fluid">
<div class="navbar-header">
<button type="button" class="navbar-toggle" data-toggle="collapse" data-target="#ox-main-nav"><span class="sr-only">Navigation umschalten</span><span class="icon-bar"></span><span class="icon-bar"></span><span class="icon-bar"></span></button><a class="navbar-brand"></a>
</div>
<div class="collapse navbar-collapse" id="ox-main-nav"><ul class="nav navbar-nav">
<li><a accesskey="p" class="oxhelp-prev-link" href="ox.appsuite.user.sect.calendar.manage.edit.html">Zurück</a></li>
<li><a accesskey="h" href="index.html" class="oxhelp-home-link">Startseite</a></li>
<li><a accesskey="t" href="bk01-toc.html" class="oxhelp-toc-link">Inhaltsverzeichnis</a></li>
<li><a accesskey="n" class="oxhelp-next-link" href="ox.appsuite.user.sect.calendar.manage.changestatus.html">Weiter</a></li>
</ul></div>
</div></nav></div>
<div class="oxhelp-content">
  <h1 class="sr-only">
    <span class="phrase">Kalender</span>
    
    
    
  </h1>
<h2 class="sr-only">Termine verwalten</h2>
<div class="sect2" id="ox.appsuite.user.sect.calendar.manage.dragndrop">
<<<<<<< HEAD
<div class="titlepage"><div><div><h3 class="title">7.6.2. Termine mit Drag&amp;Drop bearbeiten</h3></div></div></div>
<a class="indexterm" name="id-1.8.13.7.2"></a><a class="indexterm" name="id-1.8.13.7.3"></a><div class="concept">
<a name="ox.appsuite.user.concept.calendar.manage.dragndrop"></a><p id="ox.appsuite.user.concept.calendar.manage.dragndrop">In den Kalenderansichten können Sie mit Hilfe von Drag
        &amp; Drop folgende Aktionen ausführen: </p>
<ul class="itemizedlist compact" style="list-style-type: disc; ">
<li class="listitem"><p role="presentation">einen Termin auf einen anderen Tag
              <a class="link" href="ox.appsuite.user.sect.calendar.manage.dragndrop.html#ox.appsuite.user.task.calendar.manage.dragndrop.move">verschieben</a></p></li>
<li class="listitem"><p role="presentation">die <a class="link" href="ox.appsuite.user.sect.calendar.manage.dragndrop.html#ox.appsuite.user.task.calendar.manage.dragndrop.time">Uhrzeit</a> eines Termins ändern</p></li>
<li class="listitem"><p role="presentation">den <a class="link" href="ox.appsuite.user.sect.calendar.manage.dragndrop.html#ox.appsuite.user.task.calendar.manage.dragndrop.start">Beginn oder das Ende</a> eines Termins
              ändern</p></li>
</ul>
<p> Voraussetzung: Sie haben für den Ordner, der den Termin enthält, die Berechtigung zum Bearbeiten von
=======
<div class="titlepage"><div><div><h3 class="title">7.7.2. Termine mit Drag&amp;Drop bearbeiten</h3></div></div></div>
<a class="indexterm" name="id-1.8.14.7.2"></a><a class="indexterm" name="id-1.8.14.7.3"></a><div class="concept">
<a name="ox.appsuite.user.concept.calendar.manage.dragndrop"></a><p id="ox.appsuite.user.concept.calendar.manage.dragndrop">In den Kalenderansichten können Sie mit Hilfe von Drag
        &amp; Drop folgende Aktionen ausführen: </p>
<ul class="itemizedlist compact" style="list-style-type: disc; ">
<li class="listitem"><p role="presentation">einen Termin auf einen anderen Tag verschieben</p></li>
<li class="listitem"><p role="presentation">die Uhrzeit eines Termins ändern</p></li>
<li class="listitem"><p role="presentation">den Beginn oder das Ende eines Termins ändern</p></li>
</ul>
<p> Voraussetzung: Sie haben für den Kalender, der den Termin enthält, die Berechtigung zum Bearbeiten von
>>>>>>> 1c74fb5d
        Objekten.
        Je nach Konfiguration des Servers können Sie Termine in Ihren privaten Kalendern nur bearbeiten, wenn Sie Organisator des Termins sind.
      </p>
</div>
<div class="task" id="ox.appsuite.user.task.calendar.manage.dragndrop.move">
<p class="title">So verschieben Sie einen Termin auf einen anderen Tag:</p>
<div class="procedure"><ol class="procedure" type="1">
<li class="step"><p role="presentation">Wählen Sie eine der folgenden Ansichten: <span class="guibutton"><strong>Arbeitswoche</strong></span>, <span class="guibutton"><strong>Woche</strong></span>,
                <span class="guibutton"><strong>Monat</strong></span>.</p></li>
<<<<<<< HEAD
<li class="step"><p role="presentation">Zeigen Sie auf einen Termin.</p></li>
=======
>>>>>>> 1c74fb5d
<li class="step"><p role="presentation">Ziehen Sie den Termin auf einen anderen Tag.</p></li>
</ol></div>
</div>
<div class="task" id="ox.appsuite.user.task.calendar.manage.dragndrop.time">
<p class="title">So ändern Sie die Uhrzeit eines Termins:</p>
<div class="procedure"><ol class="procedure" type="1">
<li class="step"><p role="presentation">Wählen Sie eine der folgenden Ansichten: <span class="guibutton"><strong>Tag</strong></span>, <span class="guibutton"><strong>Arbeitswoche</strong></span>,
                <span class="guibutton"><strong>Woche</strong></span>.</p></li>
<<<<<<< HEAD
<li class="step"><p role="presentation">Zeigen Sie auf einen Termin.</p></li>
=======
>>>>>>> 1c74fb5d
<li class="step"><p role="presentation">Ziehen Sie den Termin auf eine andere Uhrzeit.</p></li>
</ol></div>
</div>
<div class="task" id="ox.appsuite.user.task.calendar.manage.dragndrop.start">
<p class="title">So ändern Sie den Beginn oder das Ende eines Termins:</p>
<div class="procedure"><ol class="procedure" type="1">
<li class="step"><p role="presentation">Wählen Sie eine der folgenden Ansichten: <span class="guibutton"><strong>Tag</strong></span>, <span class="guibutton"><strong>Arbeitswoche</strong></span>,
                <span class="guibutton"><strong>Woche</strong></span>.</p></li>
<<<<<<< HEAD
<li class="step"><p role="presentation">Zeigen Sie auf den Beginn oder das Ende eines Termins.</p></li>
=======
>>>>>>> 1c74fb5d
<li class="step"><p role="presentation">Ziehen Sie den Beginn oder das Ende auf eine andere Uhrzeit.</p></li>
</ol></div>
</div>
<p class="title">Siehe auch</p>
<ul class="itemizedlist" id="ox.appsuite.user.concept.calendar.manage.dragndrop.related" style="list-style-type: none; "><li class="listitem" style="list-style-type: none"><p role="presentation"><a class="xref" href="ox.appsuite.user.sect.calendar.manage.edit.html">Termine bearbeiten</a></p></li></ul>
<p id="ox.appsuite.user.concept.calendar.manage.dragndrop.parent">Übergeordnetes Thema:
        <a class="xref" href="ox.appsuite.user.sect.calendar.manage.html">Termine verwalten</a>
      </p>
</div>
          </div>
        </body>
</html><|MERGE_RESOLUTION|>--- conflicted
+++ resolved
@@ -37,20 +37,6 @@
   </h1>
 <h2 class="sr-only">Termine verwalten</h2>
 <div class="sect2" id="ox.appsuite.user.sect.calendar.manage.dragndrop">
-<<<<<<< HEAD
-<div class="titlepage"><div><div><h3 class="title">7.6.2. Termine mit Drag&amp;Drop bearbeiten</h3></div></div></div>
-<a class="indexterm" name="id-1.8.13.7.2"></a><a class="indexterm" name="id-1.8.13.7.3"></a><div class="concept">
-<a name="ox.appsuite.user.concept.calendar.manage.dragndrop"></a><p id="ox.appsuite.user.concept.calendar.manage.dragndrop">In den Kalenderansichten können Sie mit Hilfe von Drag
-        &amp; Drop folgende Aktionen ausführen: </p>
-<ul class="itemizedlist compact" style="list-style-type: disc; ">
-<li class="listitem"><p role="presentation">einen Termin auf einen anderen Tag
-              <a class="link" href="ox.appsuite.user.sect.calendar.manage.dragndrop.html#ox.appsuite.user.task.calendar.manage.dragndrop.move">verschieben</a></p></li>
-<li class="listitem"><p role="presentation">die <a class="link" href="ox.appsuite.user.sect.calendar.manage.dragndrop.html#ox.appsuite.user.task.calendar.manage.dragndrop.time">Uhrzeit</a> eines Termins ändern</p></li>
-<li class="listitem"><p role="presentation">den <a class="link" href="ox.appsuite.user.sect.calendar.manage.dragndrop.html#ox.appsuite.user.task.calendar.manage.dragndrop.start">Beginn oder das Ende</a> eines Termins
-              ändern</p></li>
-</ul>
-<p> Voraussetzung: Sie haben für den Ordner, der den Termin enthält, die Berechtigung zum Bearbeiten von
-=======
 <div class="titlepage"><div><div><h3 class="title">7.7.2. Termine mit Drag&amp;Drop bearbeiten</h3></div></div></div>
 <a class="indexterm" name="id-1.8.14.7.2"></a><a class="indexterm" name="id-1.8.14.7.3"></a><div class="concept">
 <a name="ox.appsuite.user.concept.calendar.manage.dragndrop"></a><p id="ox.appsuite.user.concept.calendar.manage.dragndrop">In den Kalenderansichten können Sie mit Hilfe von Drag
@@ -61,7 +47,6 @@
 <li class="listitem"><p role="presentation">den Beginn oder das Ende eines Termins ändern</p></li>
 </ul>
 <p> Voraussetzung: Sie haben für den Kalender, der den Termin enthält, die Berechtigung zum Bearbeiten von
->>>>>>> 1c74fb5d
         Objekten.
         Je nach Konfiguration des Servers können Sie Termine in Ihren privaten Kalendern nur bearbeiten, wenn Sie Organisator des Termins sind.
       </p>
@@ -71,10 +56,6 @@
 <div class="procedure"><ol class="procedure" type="1">
 <li class="step"><p role="presentation">Wählen Sie eine der folgenden Ansichten: <span class="guibutton"><strong>Arbeitswoche</strong></span>, <span class="guibutton"><strong>Woche</strong></span>,
                 <span class="guibutton"><strong>Monat</strong></span>.</p></li>
-<<<<<<< HEAD
-<li class="step"><p role="presentation">Zeigen Sie auf einen Termin.</p></li>
-=======
->>>>>>> 1c74fb5d
 <li class="step"><p role="presentation">Ziehen Sie den Termin auf einen anderen Tag.</p></li>
 </ol></div>
 </div>
@@ -83,10 +64,6 @@
 <div class="procedure"><ol class="procedure" type="1">
 <li class="step"><p role="presentation">Wählen Sie eine der folgenden Ansichten: <span class="guibutton"><strong>Tag</strong></span>, <span class="guibutton"><strong>Arbeitswoche</strong></span>,
                 <span class="guibutton"><strong>Woche</strong></span>.</p></li>
-<<<<<<< HEAD
-<li class="step"><p role="presentation">Zeigen Sie auf einen Termin.</p></li>
-=======
->>>>>>> 1c74fb5d
 <li class="step"><p role="presentation">Ziehen Sie den Termin auf eine andere Uhrzeit.</p></li>
 </ol></div>
 </div>
@@ -95,10 +72,6 @@
 <div class="procedure"><ol class="procedure" type="1">
 <li class="step"><p role="presentation">Wählen Sie eine der folgenden Ansichten: <span class="guibutton"><strong>Tag</strong></span>, <span class="guibutton"><strong>Arbeitswoche</strong></span>,
                 <span class="guibutton"><strong>Woche</strong></span>.</p></li>
-<<<<<<< HEAD
-<li class="step"><p role="presentation">Zeigen Sie auf den Beginn oder das Ende eines Termins.</p></li>
-=======
->>>>>>> 1c74fb5d
 <li class="step"><p role="presentation">Ziehen Sie den Beginn oder das Ende auf eine andere Uhrzeit.</p></li>
 </ol></div>
 </div>
