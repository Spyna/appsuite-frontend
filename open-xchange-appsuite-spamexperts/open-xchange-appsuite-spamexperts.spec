Name:           open-xchange-appsuite-spamexperts
Version:        @OXVERSION@
<<<<<<< HEAD
%define         ox_release 0
=======
%define         ox_release 20
>>>>>>> 08f4b444
Release:        %{ox_release}_<CI_CNT>.<B_CNT>
Group:          Applications/Productivity
Packager:       Viktor Pracht <viktor.pracht@open-xchange.com>
License:        CC-BY-NC-SA-3.0
Summary:        Configuration UI for SpamExperts
Source:         %{name}_%{version}.orig.tar.bz2

BuildArch:      noarch
BuildRoot:      %{_tmppath}/%{name}-%{version}-root
BuildRequires:  ant-nodeps
BuildRequires:  java-devel >= 1.6.0
BuildRequires:  nodejs >= 0.10.0

Requires(post): open-xchange-appsuite-manifest

%description
Configuration UI for SpamExperts

## Uncomment for multiple packages (1/4)
#%if 0%{?rhel_version} || 0%{?fedora_version}
#%define docroot /var/www/html/appsuite
#%else
#%define docroot /srv/www/htdocs/appsuite
#%endif
#
#%package        static
#Group:          Applications/Productivity
#Summary:        Configuration UI for SpamExperts
#Requires:       open-xchange-appsuite
#
#%description    static
#Configuration UI for SpamExperts
#
#This package contains the static files for the theme.

%prep
%setup -q

%build

%install
export NO_BRP_CHECK_BYTECODE_VERSION=true
ant -Dbasedir=build -DdestDir=%{buildroot} -DpackageName=%{name} -Dhtdoc=%{docroot} -DkeepCache=true -f build/build.xml build

## Uncomment for multiple packages (2/4)
#files=$(find "%{buildroot}/opt/open-xchange/appsuite/" -type f \
#             ! -regex '.*\.\(js\|css\|less\|json\)' -printf '%%P ')
#for i in $files
#do
#    mkdir -p "%{buildroot}%{docroot}/$(dirname $i)"
#    cp "%{buildroot}/opt/open-xchange/appsuite/$i" "%{buildroot}%{docroot}/$i"
#done

%clean
%{__rm} -rf %{buildroot}

## Uncomment for multiple packages (3/4)
#rm -r "%{buildroot}%{docroot}"

%define update /opt/open-xchange/appsuite/share/update-themes.sh

%post
if [ $1 -eq 1 -a -x %{update} ]; then %{update}; fi

%postun
if [ -x %{update} ]; then %{update}; fi

%files
%defattr(-,root,root)
%dir /opt/open-xchange
%dir /opt/open-xchange/appsuite
%dir /opt/open-xchange/appsuite/apps
%dir /opt/open-xchange/appsuite/apps/com.spamexperts
%dir /opt/open-xchange/appsuite/apps/com.spamexperts/settings
/opt/open-xchange/appsuite/apps/com.spamexperts/*
/opt/open-xchange/appsuite/apps/com.spamexperts/settings/*
%dir /opt/open-xchange/appsuite/manifests
/opt/open-xchange/appsuite/manifests/open-xchange-appsuite-spamexperts.json

## Uncomment for multiple packages (4/4)
#%files static
#%defattr(-,root,root)
#%{docroot}

%changelog
<<<<<<< HEAD
* Wed Mar 25 2015 Viktor Pracht <viktor.pracht@open-xchange.com>
prepare for 7.6.3 release
* Fri Mar 13 2015 Viktor Pracht <viktor.pracht@open-xchange.com>
Twelfth candidate for 7.6.2 release
=======
* Fri Mar 27 2015 Viktor Pracht <viktor.pracht@open-xchange.com>
Build for patch 2015-03-29 (2475)
* Wed Mar 25 2015 Viktor Pracht <viktor.pracht@open-xchange.com>
Build for patch 2015-03-30 (2459)
* Mon Mar 23 2015 Viktor Pracht <viktor.pracht@open-xchange.com>
Build for patch 2015-03-30 (2446)
>>>>>>> 08f4b444
* Fri Mar 13 2015 Viktor Pracht <viktor.pracht@open-xchange.com>
Build for patch 2015-03-16
* Fri Mar 06 2015 Viktor Pracht <viktor.pracht@open-xchange.com>
Eleventh candidate for 7.6.2 release
* Wed Mar 04 2015 Viktor Pracht <viktor.pracht@open-xchange.com>
Tenth candidate for 7.6.2 release
* Tue Mar 03 2015 Viktor Pracht <viktor.pracht@open-xchange.com>
Nineth candidate for 7.6.2 release
* Tue Feb 24 2015 Viktor Pracht <viktor.pracht@open-xchange.com>
Eighth candidate for 7.6.2 release
* Thu Feb 12 2015 Viktor Pracht <viktor.pracht@open-xchange.com>
Build for patch 2015-02-23
* Wed Feb 11 2015 Viktor Pracht <viktor.pracht@open-xchange.com>
Seventh candidate for 7.6.2 release
* Tue Feb 10 2015 Viktor Pracht <viktor.pracht@open-xchange.com>
Build for patch 2015-02-11
* Tue Feb 03 2015 Viktor Pracht <viktor.pracht@open-xchange.com>
Build for patch 2015-02-09
* Fri Jan 30 2015 Viktor Pracht <viktor.pracht@open-xchange.com>
Sixth candidate for 7.6.2 release
* Tue Jan 27 2015 Viktor Pracht <viktor.pracht@open-xchange.com>
Fifth candidate for 7.6.2 release
* Wed Jan 21 2015 Viktor Pracht <viktor.pracht@open-xchange.com>
Build for patch 2014-10-27
* Wed Jan 21 2015 Viktor Pracht <viktor.pracht@open-xchange.com>
Build for patch 2015-01-26
* Wed Jan 07 2015 Viktor Pracht <viktor.pracht@open-xchange.com>
Build for patch 2015-01-12
* Tue Dec 16 2014 Viktor Pracht <viktor.pracht@open-xchange.com>
Build for patch 2014-12-22
* Fri Dec 12 2014 Viktor Pracht <viktor.pracht@open-xchange.com>
Fourth candidate for 7.6.2 release
* Wed Dec 10 2014 Viktor Pracht <viktor.pracht@open-xchange.com>
Build for patch 2014-12-15
* Fri Dec 05 2014 Viktor Pracht <viktor.pracht@open-xchange.com>
Third candidate for 7.6.2 release
* Tue Nov 25 2014 Viktor Pracht <viktor.pracht@open-xchange.com>
Build for patch 2014-12-01
* Fri Nov 21 2014 Viktor Pracht <viktor.pracht@open-xchange.com>
Second candidate for 7.6.2 release
* Thu Nov 13 2014 Viktor Pracht <viktor.pracht@open-xchange.com>
Build for patch 2014-11-17
* Fri Oct 31 2014 Viktor Pracht <viktor.pracht@open-xchange.com>
First candidate for 7.6.2 release
* Tue Oct 28 2014 Viktor Pracht <viktor.pracht@open-xchange.com>
Build for patch 2014-11-03
* Mon Oct 27 2014 Viktor Pracht <viktor.pracht@open-xchange.com>
Build for patch 2014-10-30
* Wed Oct 22 2014 Viktor Pracht <viktor.pracht@open-xchange.com>
Build for patch 2014-10-22
* Tue Oct 14 2014 Viktor Pracht <viktor.pracht@open-xchange.com>
Fifth candidate for 7.6.1 release
* Mon Oct 13 2014 Viktor Pracht <viktor.pracht@open-xchange.com>
Build for patch 2014-10-20
* Fri Oct 10 2014 Viktor Pracht <viktor.pracht@open-xchange.com>
Fourth candidate for 7.6.1 release
* Thu Oct 02 2014 Viktor Pracht <viktor.pracht@open-xchange.com>
Third candidate for 7.6.1 release
* Tue Sep 30 2014 Viktor Pracht <viktor.pracht@open-xchange.com>
Build for patch 2014-10-06
* Tue Sep 23 2014 Viktor Pracht <viktor.pracht@open-xchange.com>
Build for patch 2014-10-02
* Wed Sep 17 2014 Viktor Pracht <viktor.pracht@open-xchange.com>
prepare for 7.6.2 release
* Tue Sep 16 2014 Viktor Pracht <viktor.pracht@open-xchange.com>
Second candidate for 7.6.1 release
* Thu Sep 11 2014 Viktor Pracht <viktor.pracht@open-xchange.com>
Build for patch 2014-09-15
* Fri Sep 05 2014 Viktor Pracht <viktor.pracht@open-xchange.com>
First release candidate for 7.6.1
* Fri Sep 05 2014 Viktor Pracht <viktor.pracht@open-xchange.com>
prepare for 7.6.1
* Wed Aug 20 2014 Viktor Pracht <viktor.pracht@open-xchange.com>
Build for patch 2014-08-25
* Mon Aug 11 2014 Viktor Pracht <viktor.pracht@open-xchange.com>
Build for patch 2014-08-11
* Wed Jul 23 2014 Viktor Pracht <viktor.pracht@open-xchange.com>
Build for patch 2014-07-30
* Mon Jul 21 2014 Viktor Pracht <viktor.pracht@open-xchange.com>
Build for patch 2014-07-21
* Wed Jun 25 2014 Viktor Pracht <viktor.pracht@open-xchange.com>
Seventh candidate for 7.6.0 release
* Fri Jun 20 2014 Viktor Pracht <viktor.pracht@open-xchange.com>
Sixth candidate for 7.6.0 release
* Fri Jun 13 2014 Viktor Pracht <viktor.pracht@open-xchange.com>
Fifth candidate for 7.6.0 release
* Thu Jan 23 2014 Viktor Pracht <viktor.pracht@open-xchange.com>
Initial Release.<|MERGE_RESOLUTION|>--- conflicted
+++ resolved
@@ -1,10 +1,6 @@
 Name:           open-xchange-appsuite-spamexperts
 Version:        @OXVERSION@
-<<<<<<< HEAD
 %define         ox_release 0
-=======
-%define         ox_release 20
->>>>>>> 08f4b444
 Release:        %{ox_release}_<CI_CNT>.<B_CNT>
 Group:          Applications/Productivity
 Packager:       Viktor Pracht <viktor.pracht@open-xchange.com>
@@ -90,19 +86,16 @@
 #%{docroot}
 
 %changelog
-<<<<<<< HEAD
+* Fri Mar 27 2015 Viktor Pracht <viktor.pracht@open-xchange.com>
+Build for patch 2015-03-29 (2475)
 * Wed Mar 25 2015 Viktor Pracht <viktor.pracht@open-xchange.com>
 prepare for 7.6.3 release
-* Fri Mar 13 2015 Viktor Pracht <viktor.pracht@open-xchange.com>
-Twelfth candidate for 7.6.2 release
-=======
-* Fri Mar 27 2015 Viktor Pracht <viktor.pracht@open-xchange.com>
-Build for patch 2015-03-29 (2475)
 * Wed Mar 25 2015 Viktor Pracht <viktor.pracht@open-xchange.com>
 Build for patch 2015-03-30 (2459)
 * Mon Mar 23 2015 Viktor Pracht <viktor.pracht@open-xchange.com>
 Build for patch 2015-03-30 (2446)
->>>>>>> 08f4b444
+* Fri Mar 13 2015 Viktor Pracht <viktor.pracht@open-xchange.com>
+Twelfth candidate for 7.6.2 release
 * Fri Mar 13 2015 Viktor Pracht <viktor.pracht@open-xchange.com>
 Build for patch 2015-03-16
 * Fri Mar 06 2015 Viktor Pracht <viktor.pracht@open-xchange.com>
