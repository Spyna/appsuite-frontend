--- conflicted
+++ resolved
@@ -87,42 +87,6 @@
 
     }
 
-<<<<<<< HEAD
-=======
-    // Mobile
-    @media all and (max-width: 480px), all and (max-device-width: 480px) {
-
-        .toolbar {
-            display: none;
-
-            height: @calendar-toolbar-height - 7px;
-            padding-top: 0;
-
-            .info {
-                display: none;
-                top: 9px;
-                left: 10px;
-                font-size: 15px;
-                line-height: 20px;
-                width: 160px;
-                text-align: left;
-            }
-
-            .showall {
-                left: 12px;
-                top: 32px;
-                right: initial;
-            }
-
-            .pagination {
-                margin: 8px;
-            }
-
-        }
-
-    }
-
->>>>>>> 6c7d6d7a
     // dark colors (define first)
     .dark-colors & .appointment {
 
@@ -477,11 +441,7 @@
     .conflicts .person-link {
 
         &.accepted {
-<<<<<<< HEAD
-            color: #799952;
-=======
             color: #5C7F31;
->>>>>>> 6c7d6d7a
         }
 
         &.declined {
@@ -649,21 +609,9 @@
 .participants-view {
 
     @participant-unconfirmed:   #428BCA;
-<<<<<<< HEAD
-    @participant-accepted:      #799952;
-    @participant-declined:      #913F3F;
-    @participant-tentative:     #cc8800;
-
-    .io-ox-label {
-        font-size: 0.9em;
-        padding: 1em 0 0.25em 0em;
-        margin-bottom: 0.5em;
-    }
-=======
     @participant-accepted:      #5C7F31;
     @participant-declined:      #913F3F;
     @participant-tentative:     #cc8800;
->>>>>>> 6c7d6d7a
 
     min-height: 2em;
 
