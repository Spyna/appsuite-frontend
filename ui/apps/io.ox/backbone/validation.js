--- conflicted
+++ resolved
@@ -13,13 +13,9 @@
 define("io.ox/backbone/validation",
     ["io.ox/core/extensions",
      "io.ox/core/util",
-<<<<<<< HEAD
-     'gettext!io.ox/backbone/validation'], function (ext, util, gt) {
-=======
      'settings!io.ox/core',
      'gettext!io.ox/backbone/validation'], function (ext, util, settings, gt) {
 
->>>>>>> f834ac5b
     "use strict";
 
     // var regEmail = /^([a-zA-Z0-9_\.\-])+\@(([a-zA-Z0-9\-])+\.)+([a-zA-Z0-9]{2,4})+$/;
@@ -72,14 +68,11 @@
         },
         email: function (val) {
             return util.isValidMailAddress(val) || gt('Please enter a valid email address');
-<<<<<<< HEAD
-=======
         },
         phone: function (val) {
             return settings.get('features/validatePhoneNumbers', false) === false ||
                 util.isValidPhoneNumber(val) ||
                 gt('Please enter a valid phone number. Allowed characters are: %1$s', '0-9 , . - ( ) # + ; /');
->>>>>>> f834ac5b
         },
         url: function (val) {
             return true;
