--- conflicted
+++ resolved
@@ -146,20 +146,21 @@
     };
 
     api.update = function (file) {
+        var obj = { id: file.id, folder: file.folder_id };
         return http.PUT({
-            module: "infostore",
-            params: {action: "update", id: file.id, timestamp: file.last_modified},
-            data: file
-        }).done(function () {
-            api.caches.all.remove(file.folder);
-            api.caches.versions.remove(file.id);
-            api.caches.get.remove({id: file.id, folder: file.folder});
-<<<<<<< HEAD
-            api.trigger("refresh.all update", {id: file.id, folder: file.folder});
-=======
-            api.trigger("update refresh.all refresh.list", {id: file.id, folder: file.folder});
->>>>>>> 650f3550
-        });
+                module: 'infostore',
+                params: { action: 'update', id: file.id, timestamp: file.last_modified },
+                data: file,
+                appendColumns: false
+            })
+            .pipe(function () {
+                return api.get(obj, false);
+            })
+            .done(function () {
+                // clear all cache since titles and thus the order might change
+                api.caches.all.remove(file.folder_id);
+                api.trigger('update refresh.all', obj);
+            });
     };
 
     api.create = function (options) {
