<html lang="de">
<head>
<meta http-equiv="Content-Type" content="text/html; charset=utf-8">
<title>7.1.8. Das Kalender-Popup</title>
<link rel="stylesheet" type="text/css" href="../../help.css">
<meta name="generator" content="DocBook XSL Stylesheets V1.78.1">
<link rel="home" href="index.html" title="Benutzeranleitung">
<link rel="up" href="ox.appsuite.user.sect.calendar.gui.html" title="7.1. Die Kalender-Bestandteile">
<link rel="prev" href="ox.appsuite.user.sect.calendar.gui.datepicker.html" title="7.1.7. Der Datumswähler">
<link rel="next" href="ox.appsuite.user.sect.calendar.gui.list.html" title="7.1.9. Die Kalender-Liste">
<link rel="copyright" href="ox.appsuite.user.legalnotice.html" title="Rechtlicher Hinweis">
<link rel="stylesheet" type="text/css" href="../../bootstrap.min.css"​/> 
<link id="favicon" rel="shortcut icon" href="../../../apps/themes/default/favicon.ico" type="image/x-icon"> 
<meta name="viewport" content="width=device-width, initial-scale=1.0">
   <script src="../../jquery.min.js"></script> 

   <script src="../../bootstrap.min.js"></script> 
</head>
<body bgcolor="white" text="black" link="#0000FF" vlink="#840084" alink="#0000FF">
<div class="oxhelp-navigation-top"><nav class="navbar navbar-inverse" role="navigation"><div class="container-fluid">
<div class="navbar-header">
<button type="button" class="navbar-toggle" data-toggle="collapse" data-target="#ox-main-nav"><span class="sr-only">Navigation umschalten</span><span class="icon-bar"></span><span class="icon-bar"></span><span class="icon-bar"></span></button><a class="navbar-brand"></a>
</div>
<div class="collapse navbar-collapse" id="ox-main-nav"><ul class="nav navbar-nav">
<li><a accesskey="p" class="oxhelp-prev-link" href="ox.appsuite.user.sect.calendar.gui.datepicker.html">Zurück</a></li>
<li><a accesskey="h" href="index.html" class="oxhelp-home-link">Startseite</a></li>
<li><a accesskey="t" href="bk01-toc.html" class="oxhelp-toc-link">Inhaltsverzeichnis</a></li>
<li><a accesskey="n" class="oxhelp-next-link" href="ox.appsuite.user.sect.calendar.gui.list.html">Weiter</a></li>
</ul></div>
</div></nav></div>
<div class="oxhelp-content">
  <h1 class="sr-only">
    <span class="phrase">Kalender</span>
    
    
    
  </h1>
<h2 class="sr-only">Die
      <span class="phrase"><span class="guilabel"><strong>Kalender</strong></span></span>-Bestandteile
    </h2>
<div class="sect2" id="ox.appsuite.user.sect.calendar.gui.popup">
<<<<<<< HEAD
<div class="titlepage"><div><div><h3 class="title">7.1.7. Das
        <span class="phrase">Kalender</span>
        
        
        
        Popup</h3></div></div></div>
=======
<div class="titlepage"><div><div><h3 class="title">7.1.8. Das
        <span class="phrase">Kalender</span>-Popup
      </h3></div></div></div>
>>>>>>> 1c74fb5d
<div class="reference">
<a name="ox.appsuite.user.reference.calendar.gui.popup"></a><p id="ox.appsuite.user.reference.calendar.gui.popup">
        Anklicken eines Termins in einer Kalenderansicht öffnet ein Popup. Es zeigt die Daten des Termins.
        </p>
<p class="title">Inhalt</p>
<ul class="itemizedlist" id="ox.appsuite.user.reference.calendar.gui.popup.entries" style="list-style-type: disc; ">
<li class="listitem">
<<<<<<< HEAD
<p role="presentation">Schaltflächen
              <span class="guibutton"><strong>Bearbeiten</strong></span>, 
=======
<p role="presentation">Schaltflächen 
              <span class="guibutton"><strong>Bestätigen</strong></span>,
              <span class="guibutton"><strong>Ablehnen</strong></span>,
>>>>>>> 1c74fb5d
              <span class="guibutton"><strong>Status ändern</strong></span>,
              <span class="guibutton"><strong>Bearbeiten</strong></span>,
              <span class="guibutton"><strong>Folgetermin</strong></span>, 
              <span class="guibutton"><strong>Löschen</strong></span>.
            </p>
<p role="presentation"><span class="phrase"><strong>Hinweis: </strong></span> Je nach Konfiguration des Servers können die folgenden
              Einschränkungen gelten: Bei Terminen in Ihren privaten Kalendern werden einige 
              Schaltflächen nur dann angezeigt, wenn Sie die Berechtigung zum Ausführen der Funktion besitzen. 
              Wenn Sie Teilnehmer sind, können Sie den Termin nicht ändern oder löschen. Wenn Sie Organisator sind, 
              können Sie Ihren Status nicht ändern.</p>
</li>
<<<<<<< HEAD
<li class="listitem"><p role="presentation">Anklicken des Symbols <span class="guibutton"><strong>Aktionen</strong></span>
=======
<li class="listitem"><p role="presentation">Anklicken des Symbols <span class="guibutton"><strong>Weitere Aktionen</strong></span>
>>>>>>> 1c74fb5d
              <span aria-hidden="true" class="inlinemediaobject" id="ox.appsuite.user.fig.calendar.popup.actions"><img src="../../images/appsuite_user_icon_actions.png"></span> öffnet ein Menü mit weiteren Funktionen.
            </p></li>
</ul>
<p>
        Unterhalb der Schaltflächen werden die gleichen Informationen angezeigt wie in der 
        <a class="link" href="ox.appsuite.user.sect.calendar.gui.detailview.html">Detailansicht in der Ansicht <span class="guilabel"><strong>Liste</strong></span></a>.
      </p>
</div>
<p class="title">Siehe auch</p>
<ul class="itemizedlist" id="ox.appsuite.user.reference.calendar.gui.popup.related" style="list-style-type: none; ">
<li class="listitem" style="list-style-type: none"><p role="presentation"><a class="xref" href="ox.appsuite.user.sect.firststeps.gui.popup.html">Das Popup</a></p></li>
<li class="listitem" style="list-style-type: none">
<<<<<<< HEAD
<p role="presentation"><a class="xref" href="ox.appsuite.user.sect.calendar.gui.calendarview.html">Kalenderansicht <span class="guilabel"><strong>Tag</strong></span>, <span class="guilabel"><strong>Arbeitswoche</strong></span>,
        <span class="guilabel"><strong>Woche</strong></span>, <span class="guilabel"><strong>Monat</strong></span></a></p>
<p role="presentation"><a class="xref" href="ox.appsuite.user.sect.calendar.manage.changestatus.html">Terminbestätigung ändern</a></p>
=======
<p role="presentation"><a class="xref" href="ox.appsuite.user.sect.calendar.gui.calendarview.html">Kalenderansicht Tag, Arbeitswoche, Woche, Monat, Jahr</a></p>
<p role="presentation"><a class="xref" href="ox.appsuite.user.sect.calendar.manage.changestatus.html">Terminbestätigung oder Status ändern</a></p>
>>>>>>> 1c74fb5d
</li>
<li class="listitem" style="list-style-type: none">
<p role="presentation">Anleitungen zu den Schaltflächen und Symbolen:</p>
<p role="presentation"><a class="xref" href="ox.appsuite.user.sect.calendar.manage.edit.html">Termine bearbeiten</a></p>
<<<<<<< HEAD
<p role="presentation"><a class="xref" href="ox.appsuite.user.sect.calendar.manage.changestatus.html">Terminbestätigung ändern</a></p>
=======
<p role="presentation"><a class="xref" href="ox.appsuite.user.sect.calendar.manage.changestatus.html">Terminbestätigung oder Status ändern</a></p>
>>>>>>> 1c74fb5d
<p role="presentation"><a class="xref" href="ox.appsuite.user.sect.calendar.add.followup.html">Folgetermin anlegen</a></p>
<p role="presentation"><a class="xref" href="ox.appsuite.user.sect.calendar.manage.delete.html">Termine löschen</a></p>
</li>
<li class="listitem" style="list-style-type: none">
<<<<<<< HEAD
<p role="presentation">Anleitungen zu den Funktionen im Menü <span class="guibutton"><strong>Aktionen</strong></span>
            <span aria-hidden="true" class="inlinemediaobject" id="ox.appsuite.user.fig.calebdar.gui.popup.related.actions"><img src="../../images/appsuite_user_icon_actions.png"></span> :
          </p>
<p role="presentation"><a class="xref" href="ox.appsuite.user.sect.calendar.manage.print.html">Termine drucken</a></p>
<p role="presentation"><a class="xref" href="ox.appsuite.user.sect.calendar.manage.move.html">Termine in einen anderen Ordner verschieben</a></p>
<p role="presentation"><a class="xref" href="ox.appsuite.user.sect.calendar.manage.multiple.html">Mehrere Termine gemeinsam bearbeiten</a></p>
=======
<p role="presentation">Anleitungen zu den Funktionen im Menü <span class="guibutton"><strong>Weitere Aktionen</strong></span>
            <span aria-hidden="true" class="inlinemediaobject" id="ox.appsuite.user.fig.calebdar.gui.popup.related.actions"><img src="../../images/appsuite_user_icon_actions.png"></span> :
          </p>
<p role="presentation"><a class="xref" href="ox.appsuite.user.sect.calendar.manage.print.html">Termine drucken</a></p>
<p role="presentation"><a class="xref" href="ox.appsuite.user.sect.calendar.manage.move.html">Termine in einen anderen Kalender verschieben</a></p>
>>>>>>> 1c74fb5d
</li>
</ul>
<p id="ox.appsuite.user.reference.calendar.gui.popup.parent">Übergeordnetes Thema:
        <a class="xref" href="ox.appsuite.user.sect.calendar.gui.html">Die
<<<<<<< HEAD
      <span class="phrase"><span class="guilabel"><strong>Kalender</strong></span></span>
      
      
      
      Bestandteile
=======
      <span class="phrase"><span class="guilabel"><strong>Kalender</strong></span></span>-Bestandteile
>>>>>>> 1c74fb5d
    </a>
      </p>
</div>
          </div>
        </body>
</html><|MERGE_RESOLUTION|>--- conflicted
+++ resolved
@@ -39,18 +39,9 @@
       <span class="phrase"><span class="guilabel"><strong>Kalender</strong></span></span>-Bestandteile
     </h2>
 <div class="sect2" id="ox.appsuite.user.sect.calendar.gui.popup">
-<<<<<<< HEAD
-<div class="titlepage"><div><div><h3 class="title">7.1.7. Das
-        <span class="phrase">Kalender</span>
-        
-        
-        
-        Popup</h3></div></div></div>
-=======
 <div class="titlepage"><div><div><h3 class="title">7.1.8. Das
         <span class="phrase">Kalender</span>-Popup
       </h3></div></div></div>
->>>>>>> 1c74fb5d
 <div class="reference">
 <a name="ox.appsuite.user.reference.calendar.gui.popup"></a><p id="ox.appsuite.user.reference.calendar.gui.popup">
         Anklicken eines Termins in einer Kalenderansicht öffnet ein Popup. Es zeigt die Daten des Termins.
@@ -58,14 +49,9 @@
 <p class="title">Inhalt</p>
 <ul class="itemizedlist" id="ox.appsuite.user.reference.calendar.gui.popup.entries" style="list-style-type: disc; ">
 <li class="listitem">
-<<<<<<< HEAD
-<p role="presentation">Schaltflächen
-              <span class="guibutton"><strong>Bearbeiten</strong></span>, 
-=======
 <p role="presentation">Schaltflächen 
               <span class="guibutton"><strong>Bestätigen</strong></span>,
               <span class="guibutton"><strong>Ablehnen</strong></span>,
->>>>>>> 1c74fb5d
               <span class="guibutton"><strong>Status ändern</strong></span>,
               <span class="guibutton"><strong>Bearbeiten</strong></span>,
               <span class="guibutton"><strong>Folgetermin</strong></span>, 
@@ -77,11 +63,7 @@
               Wenn Sie Teilnehmer sind, können Sie den Termin nicht ändern oder löschen. Wenn Sie Organisator sind, 
               können Sie Ihren Status nicht ändern.</p>
 </li>
-<<<<<<< HEAD
-<li class="listitem"><p role="presentation">Anklicken des Symbols <span class="guibutton"><strong>Aktionen</strong></span>
-=======
 <li class="listitem"><p role="presentation">Anklicken des Symbols <span class="guibutton"><strong>Weitere Aktionen</strong></span>
->>>>>>> 1c74fb5d
               <span aria-hidden="true" class="inlinemediaobject" id="ox.appsuite.user.fig.calendar.popup.actions"><img src="../../images/appsuite_user_icon_actions.png"></span> öffnet ein Menü mit weiteren Funktionen.
             </p></li>
 </ul>
@@ -94,54 +76,27 @@
 <ul class="itemizedlist" id="ox.appsuite.user.reference.calendar.gui.popup.related" style="list-style-type: none; ">
 <li class="listitem" style="list-style-type: none"><p role="presentation"><a class="xref" href="ox.appsuite.user.sect.firststeps.gui.popup.html">Das Popup</a></p></li>
 <li class="listitem" style="list-style-type: none">
-<<<<<<< HEAD
-<p role="presentation"><a class="xref" href="ox.appsuite.user.sect.calendar.gui.calendarview.html">Kalenderansicht <span class="guilabel"><strong>Tag</strong></span>, <span class="guilabel"><strong>Arbeitswoche</strong></span>,
-        <span class="guilabel"><strong>Woche</strong></span>, <span class="guilabel"><strong>Monat</strong></span></a></p>
-<p role="presentation"><a class="xref" href="ox.appsuite.user.sect.calendar.manage.changestatus.html">Terminbestätigung ändern</a></p>
-=======
 <p role="presentation"><a class="xref" href="ox.appsuite.user.sect.calendar.gui.calendarview.html">Kalenderansicht Tag, Arbeitswoche, Woche, Monat, Jahr</a></p>
 <p role="presentation"><a class="xref" href="ox.appsuite.user.sect.calendar.manage.changestatus.html">Terminbestätigung oder Status ändern</a></p>
->>>>>>> 1c74fb5d
 </li>
 <li class="listitem" style="list-style-type: none">
 <p role="presentation">Anleitungen zu den Schaltflächen und Symbolen:</p>
 <p role="presentation"><a class="xref" href="ox.appsuite.user.sect.calendar.manage.edit.html">Termine bearbeiten</a></p>
-<<<<<<< HEAD
-<p role="presentation"><a class="xref" href="ox.appsuite.user.sect.calendar.manage.changestatus.html">Terminbestätigung ändern</a></p>
-=======
 <p role="presentation"><a class="xref" href="ox.appsuite.user.sect.calendar.manage.changestatus.html">Terminbestätigung oder Status ändern</a></p>
->>>>>>> 1c74fb5d
 <p role="presentation"><a class="xref" href="ox.appsuite.user.sect.calendar.add.followup.html">Folgetermin anlegen</a></p>
 <p role="presentation"><a class="xref" href="ox.appsuite.user.sect.calendar.manage.delete.html">Termine löschen</a></p>
 </li>
 <li class="listitem" style="list-style-type: none">
-<<<<<<< HEAD
-<p role="presentation">Anleitungen zu den Funktionen im Menü <span class="guibutton"><strong>Aktionen</strong></span>
-            <span aria-hidden="true" class="inlinemediaobject" id="ox.appsuite.user.fig.calebdar.gui.popup.related.actions"><img src="../../images/appsuite_user_icon_actions.png"></span> :
-          </p>
-<p role="presentation"><a class="xref" href="ox.appsuite.user.sect.calendar.manage.print.html">Termine drucken</a></p>
-<p role="presentation"><a class="xref" href="ox.appsuite.user.sect.calendar.manage.move.html">Termine in einen anderen Ordner verschieben</a></p>
-<p role="presentation"><a class="xref" href="ox.appsuite.user.sect.calendar.manage.multiple.html">Mehrere Termine gemeinsam bearbeiten</a></p>
-=======
 <p role="presentation">Anleitungen zu den Funktionen im Menü <span class="guibutton"><strong>Weitere Aktionen</strong></span>
             <span aria-hidden="true" class="inlinemediaobject" id="ox.appsuite.user.fig.calebdar.gui.popup.related.actions"><img src="../../images/appsuite_user_icon_actions.png"></span> :
           </p>
 <p role="presentation"><a class="xref" href="ox.appsuite.user.sect.calendar.manage.print.html">Termine drucken</a></p>
 <p role="presentation"><a class="xref" href="ox.appsuite.user.sect.calendar.manage.move.html">Termine in einen anderen Kalender verschieben</a></p>
->>>>>>> 1c74fb5d
 </li>
 </ul>
 <p id="ox.appsuite.user.reference.calendar.gui.popup.parent">Übergeordnetes Thema:
         <a class="xref" href="ox.appsuite.user.sect.calendar.gui.html">Die
-<<<<<<< HEAD
-      <span class="phrase"><span class="guilabel"><strong>Kalender</strong></span></span>
-      
-      
-      
-      Bestandteile
-=======
       <span class="phrase"><span class="guilabel"><strong>Kalender</strong></span></span>-Bestandteile
->>>>>>> 1c74fb5d
     </a>
       </p>
 </div>
