--- conflicted
+++ resolved
@@ -637,11 +637,7 @@
 
 #: apps/io.ox/tours/tasks.js:72
 #: module:io.ox/tours
-<<<<<<< HEAD
-msgid "To open the settings, click the System menu icon on the upper right side of the menu bar. Select Settings."
-=======
 msgid "Tracking the editing status"
->>>>>>> 74174fc6
 msgstr ""
 
 #: apps/io.ox/tours/tasks.js:73
@@ -684,21 +680,12 @@
 msgid "To sort the tasks, click on Sort by. Select a sort criteria."
 msgstr ""
 
-<<<<<<< HEAD
-#. Tour name; general introduction
-#: apps/io.ox/tours/main.js:806
-=======
 #: apps/io.ox/tours/tasks.js:99
->>>>>>> 74174fc6
 #: module:io.ox/tours
 msgid "Editing multiple tasks"
 msgstr ""
 
-<<<<<<< HEAD
-#: apps/io.ox/tours/main.js:845
-=======
 #: apps/io.ox/tours/tasks.js:100
->>>>>>> 74174fc6
 #: module:io.ox/tours
 msgid "To edit multiple tasks at once, enable the checkboxes at the left side of the tasks. If the checkboxes are not displayed, click on View > Checkboxes on the right side of the toolbar."
 msgstr ""