--- conflicted
+++ resolved
@@ -1,11 +1,7 @@
 {
   "name": "open-xchange-appsuite",
   "description": "",
-<<<<<<< HEAD
-  "version": "7.10.2-16",
-=======
   "version": "7.10.3-0",
->>>>>>> 4d2c175d
   "repository": {
     "type": "git",
     "url": "https://code.open-xchange.com/git/wd/frontend/web"
@@ -65,14 +61,8 @@
     "@open-xchange/bootstrap-tokenfield": "0.13.1",
     "@open-xchange/hopscotch": "0.0.2",
     "@open-xchange/jquery-touch-events": "1.0.8-1f5ad59",
-<<<<<<< HEAD
-    "@open-xchange/moment-interval": "0.0.2",
-    "@open-xchange/tinymce": "6.0.6",
-    "backbone": "1.3.3",
-=======
     "@open-xchange/tinymce": "6.0.6",
     "backbone": "1.4.0",
->>>>>>> 4d2c175d
     "backbone-validation": "0.11.5",
     "bigscreen": "2.0.5",
     "blankshield": "0.6.3",
