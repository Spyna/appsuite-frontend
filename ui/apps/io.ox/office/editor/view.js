--- conflicted
+++ resolved
@@ -1,395 +1,387 @@
-/**
- * All content on this website (including text, images, source
- * code and any other original works), unless otherwise noted,
- * is licensed under a Creative Commons License.
- *
- * http://creativecommons.org/licenses/by-nc-sa/2.5/
- *
- * Copyright (C) Open-Xchange Inc., 2006-2012
- * Mail: info@open-xchange.com
- *
- * @author Daniel Rentz <daniel.rentz@open-xchange.com>
- */
-
-define('io.ox/office/editor/view',
-    ['io.ox/office/tk/utils',
-     'io.ox/office/tk/fonts',
-     'io.ox/office/tk/control/button',
-     'io.ox/office/tk/control/radiogroup',
-     'io.ox/office/tk/control/textfield',
-     'io.ox/office/tk/control/combofield',
-     'io.ox/office/tk/dropdown/gridsizer',
-     'io.ox/office/tk/component/toolpane',
-     'io.ox/office/tk/component/menubox',
-     'io.ox/office/editor/format/lineheight',
-     'gettext!io.ox/office/main'
-    ], function (Utils, Fonts, Button, RadioGroup, TextField, ComboField, GridSizer, ToolPane, MenuBox, LineHeight, gt) {
-
-    'use strict';
-
-    var // shortcut for the KeyCodes object
-        KeyCodes = Utils.KeyCodes;
-
-    // class StyleSheetChooser ================================================
-
-    /**
-     * A drop-down list control used to select a style sheet from a list. The
-     * drop-down list entries will visualize the formatting attributes of the
-     * style sheet if possible.
-     *
-     * @constructor
-     *
-     * @extends Group
-     * @extends List
-     *
-     * @param {StyleSheets} styleSheets
-     *  A style sheet container.
-     *
-     * @param {Object} [options]
-     *  Additional options passed to the ComboField constructor.
-     */
-    var StyleSheetChooser = RadioGroup.extend({ constructor: function (styleSheets, options) {
-
-        var // self reference
-            self = this;
-
-        /**
-         * Fills the drop-down list with all known style names, and adds
-         * preview CSS formatting to the list items.
-         */
-        function fillList() {
-            self.clearOptionButtons();
-            _(styleSheets.getStyleSheetNames()).each(function (name, id) {
-                var options = styleSheets.getPreviewButtonOptions(id);
-                self.createOptionButton(id, Utils.extendOptions(options, { label: name, css: { height: '36px', padding: '2px 12px' } }));
-            });
-        }
-
-        // base constructor ---------------------------------------------------
-
-        RadioGroup.call(this, Utils.extendOptions(options, { width: 120, dropDown: true }));
-
-        // initialization -----------------------------------------------------
-
-        // add all known style sheets, listen to 'change' events
-        fillList();
-        styleSheets.on('change', fillList);
-
-    }}); // class StyleSheetChooser
-
-    // class FontFamilyChooser ================================================
-
-    var FontFamilyChooser = ComboField.extend({ constructor: function () {
-
-        // base constructor ---------------------------------------------------
-
-        ComboField.call(this, {
-            width: 150,
-            tooltip: gt('Font Name'),
-            sorted: true,
-            typeAhead: true
-        });
-
-        // initialization -----------------------------------------------------
-
-        // add all known fonts
-        _(Fonts.getRegisteredFontNames()).each(function (fontName) {
-            this.addListEntry(fontName, { labelCss: { fontFamily: Fonts.getCssFontFamily(fontName), fontSize: '115%' } });
-        }, this);
-
-    }}); // class FontFamilyChooser
-
-    // class FontHeightChooser ================================================
-
-    var FontHeightChooser = ComboField.extend({ constructor: function () {
-
-        // base constructor ---------------------------------------------------
-
-        ComboField.call(this, {
-            width: 35,
-            tooltip: gt('Font Size'),
-            css: { textAlign: 'right' },
-            validator: new TextField.NumberValidator({ min: 1, max: 999.9, digits: 1 })
-        });
-
-        // initialization -----------------------------------------------------
-
-        _([6, 7, 8, 9, 10, 11, 12, 13, 14, 15, 16, 18, 20, 22, 24, 26, 28, 32, 36, 40, 44, 48, 54, 60, 66, 72, 80, 88, 96]).each(function (size) {
-            this.addListEntry(size, { css: { textAlign: 'right', paddingRight: '20px' } });
-        }, this);
-
-    }}); // class FontHeightChooser
-
-    // class TableSizeChooser =================================================
-
-    var TableSizeChooser = Button.extend({ constructor: function () {
-
-        var options = {
-                icon: 'icon-io-ox-table',
-                tooltip: gt('Insert Table'),
-                defaultSize: { width: 5, height: 3 },
-                maxSize: { width: 15, height: 15 }
-            };
-
-        // base constructors --------------------------------------------------
-
-        // create the default button (set value to default size, will be returned by click handler)
-        Button.call(this, Utils.extendOptions(options, { value: options.defaultSize }));
-        // create the grid sizer
-        GridSizer.call(this, Utils.extendOptions(options, { plainCaret: true }));
-
-    }}); // class TableSizeChooser
-
-    // class View =============================================================
-
-    function View(appWindow, controller, editors) {
-
-        var // tool pane containing all tool bars
-            toolPane = new ToolPane(appWindow, controller, 'view/toolbars/show'),
-
-            // old value of the search query field
-            oldSearchQuery = '';
-
-        // private methods ----------------------------------------------------
-
-        /**
-         * Creates a new tool bar in the tool pane and inserts common controls.
-         *
-         * @param {String} id
-         *  The unique identifier of the tool bar.
-         *
-         * @param {Object} [options]
-         *  A map of options to control the properties of the new tab in the
-         *  tab bar representing the tool bar. Supports all options for buttons
-         *  in radio groups (see method RadioGroup.createOptionButton() for
-         *  details).
-         */
-        function createToolBar(id, options) {
-
-            var // the 'File' drop-down menu
-                fileMenu = new MenuBox(appWindow)
-                    .addButton('action/export',   { icon: 'icon-share',     label: gt('Export') })
-                    .addButton('action/flush',    { icon: 'icon-share-alt', label: gt('Flush') })
-                    .addButton('action/download', { icon: 'icon-download',  label: gt('Download') })
-                    .addButton('action/print',    { icon: 'icon-print',     label: gt('Print') });
-
-            // create common controls present in all tool bars
-            return toolPane.createToolBar(id, options)
-                .addMenu(fileMenu, { label: gt('File') })
-                .addSeparator()
-                .addButton('action/undo', { icon: 'icon-io-ox-undo', tooltip: gt('Revert Last Operation') })
-                .addButton('action/redo', { icon: 'icon-io-ox-redo', tooltip: gt('Restore Last Operation') })
-                .addSeparator();
-        }
-
-        /**
-         * Handles resize events of the browser window, and adjusts the left
-         * positions of all tool bars in the tool pane according to the current
-         * position of the editor node.
-         */
-        function windowResizeHandler(event) {
-
-            var // the left position of the editor node
-                editorLeft = Math.floor(editors.rich.getNode().offset().left),
-                // width of the document title label
-                titleWidth = Math.floor(appWindow.nodes.title.outerWidth(true));
-
-            // position the tab bar
-            appWindow.nodes.tabBar.getNode().css('left', Math.max(editorLeft, titleWidth) + 'px');
-
-            // set a left padding to the tool pane to align the tool bars with the editor node
-            toolPane.getNode().css('padding-left', Math.max(editorLeft, 13) + 'px');
-            // refresh all tool bars (they may resize some controls according to the available space)
-            toolPane.refresh();
-        }
-
-        /**
-         * Handles keyboard events in the quick-search text field.
-         */
-        function searchKeyHandler(event) {
-
-            var // the quick-search text field
-                searchField = $(this),
-                // current value of the search query
-                searchQuery = searchField.val(),
-                // any matches found in document
-                matches = false;
-
-            // ESCAPE key returns to editor
-            if ((event.type === 'keyup') && (event.keyCode === KeyCodes.ESCAPE)) {
-                controller.cancel();
-            // always refresh search results if edit fields receives focus
-            } else if ((event.type === 'focus') || (oldSearchQuery !== searchQuery)) {
-                controller.change('action/search/quick', searchQuery);
-                oldSearchQuery = searchQuery;
-                matches = !searchQuery.length || controller.get('action/search/quick');
-                searchField.css('background-color', matches ? '' : '#ffdfdf');
-            }
-        }
-
-        /**
-         * Shows a modal dialog to get the new filename
-         */
-        function renameDocumentHandler() {
-
-            var filename = controller.get('action/rename') || gt('Unnamed'),
-                extensionPos = filename.lastIndexOf('.'),
-                displayName = (extensionPos !== -1 && extensionPos > 0) ? filename.substring(0, extensionPos) : filename,
-                extension = (displayName.length !== filename.length) ? filename.substring(extensionPos) : '';
-
-            require(['io.ox/core/tk/dialogs'], function (dialogs) {
-
-                var // the text field for the document name
-                    textField = $('<input>', { placeholder: gt('Document name'), value: displayName }).addClass('nice-input');
-
-                new dialogs.ModalDialog({ width: 400, easyOut: true })
-                .header($('<h4>').text(gt('Rename Document')))
-                .append(textField)
-                .addButton('cancel', gt('Cancel'))
-                .addPrimaryButton('rename', gt('Rename'))
-                .show(function () {
-                    textField.focus();
-                    Utils.setTextFieldSelection(textField, true);
-                })
-                .done(function (action, data, node) {
-                    var newName = (action === 'rename') ? $.trim(textField.val()) : '';
-                    // defer controller action after dialog has been closed to
-                    // be able to focus the editor. TODO: better solution?
-                    window.setTimeout(function () {
-                        if (newName.length > 0) {
-                            controller.change('action/rename', newName + extension);
-                        } else {
-                            controller.cancel();
-                        }
-                    }, 0);
-                });
-            });
-        }
-
-        // methods ------------------------------------------------------------
-
-        this.getToolPane = function () {
-            return toolPane;
-        };
-
-        this.destroy = function () {
-            toolPane.destroy();
-            toolPane = null;
-        };
-
-        // initialization -----------------------------------------------------
-
-        // create the tool panes and append them to the window main node
-        appWindow.nodes.main.addClass('io-ox-office-main').append(
-            appWindow.nodes.toolPane = toolPane.getNode(),
-            appWindow.nodes.appPane = $('<div>').addClass('io-ox-office-apppane'),
-            appWindow.nodes.debugPane = $('<div>').addClass('io-ox-pane bottom debug')
-        );
-
-        // insert editor into the app pane
-        appWindow.nodes.appPane.append(editors.rich.getNode());
-
-        // table element containing the debug mode elements
-        appWindow.nodes.debugPane.append($('<table>').addClass('debug-table').append(
-            $('<colgroup>').append(
-                $('<col>', { width: '50%' }),
-                $('<col>', { width: '50%' })
-            ),
-            $('<tr>').append(
-                // add plain-text editor and operations output console to debug table
-                $('<td>').append(editors.plain.getNode()),
-                $('<td>').append(editors.output.getNode())
-            )
-        ));
-
-        // create the tool bars
-        createToolBar('insert', { label: gt('Insert') })
-<<<<<<< HEAD
-            .addGroup('insert/table',   new TableSizeChooser())
-            .addButton('insert/image',  { icon: 'icon-picture', tooltip: gt('Insert Image') });
-=======
-            .addGroup('table/insert', new TableSizeChooser());
->>>>>>> a3302cf1
-
-        createToolBar('format', { label: gt('Format') })
-            .addGroup('format/paragraph/stylesheet', new StyleSheetChooser(editors.rich.getStyleSheets('paragraph'), { tooltip: gt('Paragraph Style') }))
-            .addSeparator()
-            .addGroup('format/character/font/family', new FontFamilyChooser())
-            .addSeparator()
-            .addGroup('format/character/font/height', new FontHeightChooser())
-            .addSeparator()
-            .addButton('format/character/font/bold',      { icon: 'icon-io-ox-bold',      tooltip: gt('Bold'),      toggle: true })
-            .addButton('format/character/font/italic',    { icon: 'icon-io-ox-italic',    tooltip: gt('Italic'),    toggle: true })
-            .addButton('format/character/font/underline', { icon: 'icon-io-ox-underline', tooltip: gt('Underline'), toggle: true })
-            .addSeparator()
-            .addRadioGroup('format/paragraph/alignment', { icon: 'icon-align-left', tooltip: gt('Paragraph Alignment'), auto: true, copyMode: 'icon' })
-                .addOptionButton('left',    { icon: 'icon-align-left',    tooltip: gt('Left') })
-                .addOptionButton('center',  { icon: 'icon-align-center',  tooltip: gt('Center') })
-                .addOptionButton('right',   { icon: 'icon-align-right',   tooltip: gt('Right') })
-                .addOptionButton('justify', { icon: 'icon-align-justify', tooltip: gt('Justify') })
-                .end()
-            .addSeparator()
-            .addRadioGroup('format/paragraph/lineheight', { icon: 'icon-io-ox-line-spacing-1', tooltip: gt('Line Spacing'), auto: true, copyMode: 'icon' })
-                .addOptionButton(LineHeight.SINGLE,   { icon: 'icon-io-ox-line-spacing-1',   tooltip: gt('Single') })
-                .addOptionButton(LineHeight.ONE_HALF, { icon: 'icon-io-ox-line-spacing-1-5', tooltip: gt('One and a Half') })
-                .addOptionButton(LineHeight.DOUBLE,   { icon: 'icon-io-ox-line-spacing-2',   tooltip: gt('Double') })
-                .end();
-
-        createToolBar('table', { label: gt('Table') })
-            .addGroup('table/insert', new TableSizeChooser())
-            .addSeparator()
-            .addButton('table/insert/row',    { icon: 'icon-io-ox-table-insert-row',    tooltip: gt('Insert Row') })
-            .addButton('table/insert/column', { icon: 'icon-io-ox-table-insert-column', tooltip: gt('Insert Column') })
-            .addButton('table/delete/row',    { icon: 'icon-io-ox-table-delete-row',    tooltip: gt('Delete Rows') })
-            .addButton('table/delete/column', { icon: 'icon-io-ox-table-delete-column', tooltip: gt('Delete Columns') });
-
-        createToolBar('image', { label: gt('Image') })
-<<<<<<< HEAD
-            .addButton('insert/image',    { icon: 'icon-picture',   tooltip: gt('Insert Image') })
-            .addButton('image/delete',    { icon: 'icon-trash',     tooltip: gt('Delete Image') })
-=======
-            .addButton('image/delete', { icon: 'icon-trash', tooltip: gt('Delete Image') })
->>>>>>> a3302cf1
-            .addSeparator()
-            .addRadioGroup('image/alignment', { icon: 'icon-picture', tooltip: gt('Alignment'), auto: true, copyMode: 'icon' })
-                .addOptionButton('inline',       { icon: 'icon-indent-left',  tooltip: gt('Inline') })
-                .addOptionButton('leftFloated',  { icon: 'icon-align-left',   tooltip: gt('Float Left') })
-                .addOptionButton('rightFloated', { icon: 'icon-align-right',  tooltip: gt('Float Right') })
-                .addOptionButton('noneFloated',  { icon: 'icon-align-center', tooltip: gt('Center') })
-                .end();
-
-        createToolBar('debug', { label: gt('Debug') })
-            .addButton('debug/toggle', { icon: 'icon-eye-open', tooltip: 'Debug Mode', toggle: true })
-            .addButton('debug/sync', { icon: 'icon-refresh', tooltip: 'Synchronize With Backend', toggle: true });
-
-        // make the format tool bar visible
-        toolPane.showToolBar('format');
-
-        // listen to browser window resize events when the OX window is visible
-        Utils.registerWindowResizeHandler(appWindow, windowResizeHandler);
-
-        // add 'rename document' functionality to title field
-        appWindow.nodes.title
-            .addClass('io-ox-office-title')
-            .click(renameDocumentHandler);
-        Utils.setControlTooltip(appWindow.nodes.title, gt('Rename Document'), 'bottom');
-
-        // override the limited functionality of the quick-search text field
-        appWindow.nodes.search
-            .off('keydown search change')
-            .on('input keydown keypress keyup focus', searchKeyHandler)
-            .data('tooltip', null); // remove old tooltip
-
-        // set the quick-search tooltip
-        Utils.setControlTooltip(appWindow.nodes.search, gt('Quick Search'), 'bottom');
-
-        // update all view components
-        controller.update();
-
-    } // class View
-
-    // exports ================================================================
-
-    return View;
-
-});
+/**
+ * All content on this website (including text, images, source
+ * code and any other original works), unless otherwise noted,
+ * is licensed under a Creative Commons License.
+ *
+ * http://creativecommons.org/licenses/by-nc-sa/2.5/
+ *
+ * Copyright (C) Open-Xchange Inc., 2006-2012
+ * Mail: info@open-xchange.com
+ *
+ * @author Daniel Rentz <daniel.rentz@open-xchange.com>
+ */
+
+define('io.ox/office/editor/view',
+    ['io.ox/office/tk/utils',
+     'io.ox/office/tk/fonts',
+     'io.ox/office/tk/control/button',
+     'io.ox/office/tk/control/radiogroup',
+     'io.ox/office/tk/control/textfield',
+     'io.ox/office/tk/control/combofield',
+     'io.ox/office/tk/dropdown/gridsizer',
+     'io.ox/office/tk/component/toolpane',
+     'io.ox/office/tk/component/menubox',
+     'io.ox/office/editor/format/lineheight',
+     'gettext!io.ox/office/main'
+    ], function (Utils, Fonts, Button, RadioGroup, TextField, ComboField, GridSizer, ToolPane, MenuBox, LineHeight, gt) {
+
+    'use strict';
+
+    var // shortcut for the KeyCodes object
+        KeyCodes = Utils.KeyCodes;
+
+    // class StyleSheetChooser ================================================
+
+    /**
+     * A drop-down list control used to select a style sheet from a list. The
+     * drop-down list entries will visualize the formatting attributes of the
+     * style sheet if possible.
+     *
+     * @constructor
+     *
+     * @extends Group
+     * @extends List
+     *
+     * @param {StyleSheets} styleSheets
+     *  A style sheet container.
+     *
+     * @param {Object} [options]
+     *  Additional options passed to the ComboField constructor.
+     */
+    var StyleSheetChooser = RadioGroup.extend({ constructor: function (styleSheets, options) {
+
+        var // self reference
+            self = this;
+
+        /**
+         * Fills the drop-down list with all known style names, and adds
+         * preview CSS formatting to the list items.
+         */
+        function fillList() {
+            self.clearOptionButtons();
+            _(styleSheets.getStyleSheetNames()).each(function (name, id) {
+                var options = styleSheets.getPreviewButtonOptions(id);
+                self.createOptionButton(id, Utils.extendOptions(options, { label: name, css: { height: '36px', padding: '2px 12px' } }));
+            });
+        }
+
+        // base constructor ---------------------------------------------------
+
+        RadioGroup.call(this, Utils.extendOptions(options, { width: 120, dropDown: true }));
+
+        // initialization -----------------------------------------------------
+
+        // add all known style sheets, listen to 'change' events
+        fillList();
+        styleSheets.on('change', fillList);
+
+    }}); // class StyleSheetChooser
+
+    // class FontFamilyChooser ================================================
+
+    var FontFamilyChooser = ComboField.extend({ constructor: function () {
+
+        // base constructor ---------------------------------------------------
+
+        ComboField.call(this, {
+            width: 150,
+            tooltip: gt('Font Name'),
+            sorted: true,
+            typeAhead: true
+        });
+
+        // initialization -----------------------------------------------------
+
+        // add all known fonts
+        _(Fonts.getRegisteredFontNames()).each(function (fontName) {
+            this.addListEntry(fontName, { labelCss: { fontFamily: Fonts.getCssFontFamily(fontName), fontSize: '115%' } });
+        }, this);
+
+    }}); // class FontFamilyChooser
+
+    // class FontHeightChooser ================================================
+
+    var FontHeightChooser = ComboField.extend({ constructor: function () {
+
+        // base constructor ---------------------------------------------------
+
+        ComboField.call(this, {
+            width: 35,
+            tooltip: gt('Font Size'),
+            css: { textAlign: 'right' },
+            validator: new TextField.NumberValidator({ min: 1, max: 999.9, digits: 1 })
+        });
+
+        // initialization -----------------------------------------------------
+
+        _([6, 7, 8, 9, 10, 11, 12, 13, 14, 15, 16, 18, 20, 22, 24, 26, 28, 32, 36, 40, 44, 48, 54, 60, 66, 72, 80, 88, 96]).each(function (size) {
+            this.addListEntry(size, { css: { textAlign: 'right', paddingRight: '20px' } });
+        }, this);
+
+    }}); // class FontHeightChooser
+
+    // class TableSizeChooser =================================================
+
+    var TableSizeChooser = Button.extend({ constructor: function () {
+
+        var options = {
+                icon: 'icon-io-ox-table',
+                tooltip: gt('Insert Table'),
+                defaultSize: { width: 5, height: 3 },
+                maxSize: { width: 15, height: 15 }
+            };
+
+        // base constructors --------------------------------------------------
+
+        // create the default button (set value to default size, will be returned by click handler)
+        Button.call(this, Utils.extendOptions(options, { value: options.defaultSize }));
+        // create the grid sizer
+        GridSizer.call(this, Utils.extendOptions(options, { plainCaret: true }));
+
+    }}); // class TableSizeChooser
+
+    // class View =============================================================
+
+    function View(appWindow, controller, editors) {
+
+        var // tool pane containing all tool bars
+            toolPane = new ToolPane(appWindow, controller, 'view/toolbars/show'),
+
+            // old value of the search query field
+            oldSearchQuery = '';
+
+        // private methods ----------------------------------------------------
+
+        /**
+         * Creates a new tool bar in the tool pane and inserts common controls.
+         *
+         * @param {String} id
+         *  The unique identifier of the tool bar.
+         *
+         * @param {Object} [options]
+         *  A map of options to control the properties of the new tab in the
+         *  tab bar representing the tool bar. Supports all options for buttons
+         *  in radio groups (see method RadioGroup.createOptionButton() for
+         *  details).
+         */
+        function createToolBar(id, options) {
+
+            var // the 'File' drop-down menu
+                fileMenu = new MenuBox(appWindow)
+                    .addButton('action/export',   { icon: 'icon-share',     label: gt('Export') })
+                    .addButton('action/flush',    { icon: 'icon-share-alt', label: gt('Flush') })
+                    .addButton('action/download', { icon: 'icon-download',  label: gt('Download') })
+                    .addButton('action/print',    { icon: 'icon-print',     label: gt('Print') });
+
+            // create common controls present in all tool bars
+            return toolPane.createToolBar(id, options)
+                .addMenu(fileMenu, { label: gt('File') })
+                .addSeparator()
+                .addButton('action/undo', { icon: 'icon-io-ox-undo', tooltip: gt('Revert Last Operation') })
+                .addButton('action/redo', { icon: 'icon-io-ox-redo', tooltip: gt('Restore Last Operation') })
+                .addSeparator();
+        }
+
+        /**
+         * Handles resize events of the browser window, and adjusts the left
+         * positions of all tool bars in the tool pane according to the current
+         * position of the editor node.
+         */
+        function windowResizeHandler(event) {
+
+            var // the left position of the editor node
+                editorLeft = Math.floor(editors.rich.getNode().offset().left),
+                // width of the document title label
+                titleWidth = Math.floor(appWindow.nodes.title.outerWidth(true));
+
+            // position the tab bar
+            appWindow.nodes.tabBar.getNode().css('left', Math.max(editorLeft, titleWidth) + 'px');
+
+            // set a left padding to the tool pane to align the tool bars with the editor node
+            toolPane.getNode().css('padding-left', Math.max(editorLeft, 13) + 'px');
+            // refresh all tool bars (they may resize some controls according to the available space)
+            toolPane.refresh();
+        }
+
+        /**
+         * Handles keyboard events in the quick-search text field.
+         */
+        function searchKeyHandler(event) {
+
+            var // the quick-search text field
+                searchField = $(this),
+                // current value of the search query
+                searchQuery = searchField.val(),
+                // any matches found in document
+                matches = false;
+
+            // ESCAPE key returns to editor
+            if ((event.type === 'keyup') && (event.keyCode === KeyCodes.ESCAPE)) {
+                controller.cancel();
+            // always refresh search results if edit fields receives focus
+            } else if ((event.type === 'focus') || (oldSearchQuery !== searchQuery)) {
+                controller.change('action/search/quick', searchQuery);
+                oldSearchQuery = searchQuery;
+                matches = !searchQuery.length || controller.get('action/search/quick');
+                searchField.css('background-color', matches ? '' : '#ffdfdf');
+            }
+        }
+
+        /**
+         * Shows a modal dialog to get the new filename
+         */
+        function renameDocumentHandler() {
+
+            var filename = controller.get('action/rename') || gt('Unnamed'),
+                extensionPos = filename.lastIndexOf('.'),
+                displayName = (extensionPos !== -1 && extensionPos > 0) ? filename.substring(0, extensionPos) : filename,
+                extension = (displayName.length !== filename.length) ? filename.substring(extensionPos) : '';
+
+            require(['io.ox/core/tk/dialogs'], function (dialogs) {
+
+                var // the text field for the document name
+                    textField = $('<input>', { placeholder: gt('Document name'), value: displayName }).addClass('nice-input');
+
+                new dialogs.ModalDialog({ width: 400, easyOut: true })
+                .header($('<h4>').text(gt('Rename Document')))
+                .append(textField)
+                .addButton('cancel', gt('Cancel'))
+                .addPrimaryButton('rename', gt('Rename'))
+                .show(function () {
+                    textField.focus();
+                    Utils.setTextFieldSelection(textField, true);
+                })
+                .done(function (action, data, node) {
+                    var newName = (action === 'rename') ? $.trim(textField.val()) : '';
+                    // defer controller action after dialog has been closed to
+                    // be able to focus the editor. TODO: better solution?
+                    window.setTimeout(function () {
+                        if (newName.length > 0) {
+                            controller.change('action/rename', newName + extension);
+                        } else {
+                            controller.cancel();
+                        }
+                    }, 0);
+                });
+            });
+        }
+
+        // methods ------------------------------------------------------------
+
+        this.getToolPane = function () {
+            return toolPane;
+        };
+
+        this.destroy = function () {
+            toolPane.destroy();
+            toolPane = null;
+        };
+
+        // initialization -----------------------------------------------------
+
+        // create the tool panes and append them to the window main node
+        appWindow.nodes.main.addClass('io-ox-office-main').append(
+            appWindow.nodes.toolPane = toolPane.getNode(),
+            appWindow.nodes.appPane = $('<div>').addClass('io-ox-office-apppane'),
+            appWindow.nodes.debugPane = $('<div>').addClass('io-ox-pane bottom debug')
+        );
+
+        // insert editor into the app pane
+        appWindow.nodes.appPane.append(editors.rich.getNode());
+
+        // table element containing the debug mode elements
+        appWindow.nodes.debugPane.append($('<table>').addClass('debug-table').append(
+            $('<colgroup>').append(
+                $('<col>', { width: '50%' }),
+                $('<col>', { width: '50%' })
+            ),
+            $('<tr>').append(
+                // add plain-text editor and operations output console to debug table
+                $('<td>').append(editors.plain.getNode()),
+                $('<td>').append(editors.output.getNode())
+            )
+        ));
+
+        // create the tool bars
+        createToolBar('insert', { label: gt('Insert') })
+            .addGroup('table/insert', new TableSizeChooser());
+            .addButton('image/insert',  { icon: 'icon-picture', tooltip: gt('Insert Image') });
+
+        createToolBar('format', { label: gt('Format') })
+            .addGroup('format/paragraph/stylesheet', new StyleSheetChooser(editors.rich.getStyleSheets('paragraph'), { tooltip: gt('Paragraph Style') }))
+            .addSeparator()
+            .addGroup('format/character/font/family', new FontFamilyChooser())
+            .addSeparator()
+            .addGroup('format/character/font/height', new FontHeightChooser())
+            .addSeparator()
+            .addButton('format/character/font/bold',      { icon: 'icon-io-ox-bold',      tooltip: gt('Bold'),      toggle: true })
+            .addButton('format/character/font/italic',    { icon: 'icon-io-ox-italic',    tooltip: gt('Italic'),    toggle: true })
+            .addButton('format/character/font/underline', { icon: 'icon-io-ox-underline', tooltip: gt('Underline'), toggle: true })
+            .addSeparator()
+            .addRadioGroup('format/paragraph/alignment', { icon: 'icon-align-left', tooltip: gt('Paragraph Alignment'), auto: true, copyMode: 'icon' })
+                .addOptionButton('left',    { icon: 'icon-align-left',    tooltip: gt('Left') })
+                .addOptionButton('center',  { icon: 'icon-align-center',  tooltip: gt('Center') })
+                .addOptionButton('right',   { icon: 'icon-align-right',   tooltip: gt('Right') })
+                .addOptionButton('justify', { icon: 'icon-align-justify', tooltip: gt('Justify') })
+                .end()
+            .addSeparator()
+            .addRadioGroup('format/paragraph/lineheight', { icon: 'icon-io-ox-line-spacing-1', tooltip: gt('Line Spacing'), auto: true, copyMode: 'icon' })
+                .addOptionButton(LineHeight.SINGLE,   { icon: 'icon-io-ox-line-spacing-1',   tooltip: gt('Single') })
+                .addOptionButton(LineHeight.ONE_HALF, { icon: 'icon-io-ox-line-spacing-1-5', tooltip: gt('One and a Half') })
+                .addOptionButton(LineHeight.DOUBLE,   { icon: 'icon-io-ox-line-spacing-2',   tooltip: gt('Double') })
+                .end();
+
+        createToolBar('table', { label: gt('Table') })
+            .addGroup('table/insert', new TableSizeChooser())
+            .addSeparator()
+            .addButton('table/insert/row',    { icon: 'icon-io-ox-table-insert-row',    tooltip: gt('Insert Row') })
+            .addButton('table/insert/column', { icon: 'icon-io-ox-table-insert-column', tooltip: gt('Insert Column') })
+            .addButton('table/delete/row',    { icon: 'icon-io-ox-table-delete-row',    tooltip: gt('Delete Rows') })
+            .addButton('table/delete/column', { icon: 'icon-io-ox-table-delete-column', tooltip: gt('Delete Columns') });
+
+        createToolBar('image', { label: gt('Image') })
+            .addButton('image/insert',    { icon: 'icon-picture',   tooltip: gt('Insert Image') })
+            .addButton('image/delete',    { icon: 'icon-trash',     tooltip: gt('Delete Image') })
+            .addSeparator()
+            .addRadioGroup('image/alignment', { icon: 'icon-picture', tooltip: gt('Alignment'), auto: true, copyMode: 'icon' })
+                .addOptionButton('inline',       { icon: 'icon-indent-left',  tooltip: gt('Inline') })
+                .addOptionButton('leftFloated',  { icon: 'icon-align-left',   tooltip: gt('Float Left') })
+                .addOptionButton('rightFloated', { icon: 'icon-align-right',  tooltip: gt('Float Right') })
+                .addOptionButton('noneFloated',  { icon: 'icon-align-center', tooltip: gt('Center') })
+                .end();
+
+        createToolBar('debug', { label: gt('Debug') })
+            .addButton('debug/toggle', { icon: 'icon-eye-open', tooltip: 'Debug Mode', toggle: true })
+            .addButton('debug/sync', { icon: 'icon-refresh', tooltip: 'Synchronize With Backend', toggle: true });
+
+        // make the format tool bar visible
+        toolPane.showToolBar('format');
+
+        // listen to browser window resize events when the OX window is visible
+        Utils.registerWindowResizeHandler(appWindow, windowResizeHandler);
+
+        // add 'rename document' functionality to title field
+        appWindow.nodes.title
+            .addClass('io-ox-office-title')
+            .click(renameDocumentHandler);
+        Utils.setControlTooltip(appWindow.nodes.title, gt('Rename Document'), 'bottom');
+
+        // override the limited functionality of the quick-search text field
+        appWindow.nodes.search
+            .off('keydown search change')
+            .on('input keydown keypress keyup focus', searchKeyHandler)
+            .data('tooltip', null); // remove old tooltip
+
+        // set the quick-search tooltip
+        Utils.setControlTooltip(appWindow.nodes.search, gt('Quick Search'), 'bottom');
+
+        // update all view components
+        controller.update();
+
+    } // class View
+
+    // exports ================================================================
+
+    return View;
+
+});