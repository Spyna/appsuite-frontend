/**
 * This work is provided under the terms of the CREATIVE COMMONS PUBLIC
 * LICENSE. This work is protected by copyright and/or other applicable
 * law. Any use of the work other than as authorized under this license
 * or copyright law is prohibited.
 *
 * http://creativecommons.org/licenses/by-nc-sa/2.5/
 *
 * © 2016 OX Software GmbH, Germany. info@open-xchange.com
 *
 * @author Matthias Biggeleben <matthias.biggeleben@open-xchange.com>
 */

define('io.ox/core/folder/node', [
    'io.ox/backbone/disposable',
    'io.ox/core/folder/api',
    'io.ox/core/extensions',
    'io.ox/core/api/account',
    'settings!io.ox/core',
    'gettext!io.ox/core'
], function (DisposableView, api, ext, account, settings, gt) {

    'use strict';

    // angle caret chevron
    var ICON = 'caret';

    var TreeNodeView = DisposableView.extend({

        tagName: 'li',
        className: 'folder selectable',

        // indentation in px per level
        indentation: _.device('smartphone') ? 15 : 30,

        events: {
            'click .folder-options':   'onOptions',
            'click .folder-arrow':     'onArrowClick',
            'dblclick .folder-label':  'onToggle',
            'mousedown .folder-arrow': 'onArrowMousedown',
            'keydown':                 'onKeydown'
        },

        list: function () {
            var o = this.options;
            return api.list(o.model_id, { all: o.tree.all });
        },

        reset: function () {
            if (this.isReset) return this.trigger('reset');
            if (this.collection.fetched) this.onReset(); else this.list();
        },

        getFilter: function () {
            var o = this.options,
                context = o.filter ? this : o.tree,
                fn = o.filter || o.tree.filter;
            return fn.bind(context, o.model_id);
        },

        onReset: function () {

            var o = this.options,
                models = this.collection.filter(this.getFilter()),
                exists = {};

            // recycle existing nodes / use detach to keep events
            this.$.subfolders.children().each(function () {
                exists[$(this).attr('data-id')] = $(this).detach().data('view');
            });

            // append nodes
            this.$.subfolders.append(
                models.map(function (model) {
                    return (exists[model.id] || this.getTreeNode(model).render()).$el;
                }, this)
            );

            // see bug 37373
            // This was caused by the filter method of the unified-folders extensionpoint which sets "subfolder = false" for the folder 1 model.
            // Since this folder always has subfolders this is skipped.
            if (this.folder !== '1' && this.folder !== 'default0') this.modelSetSubfolders(models.length > 0);
            this.renderEmpty();

            // trigger events
            this.$.subfolders.children().each(function () {
                var view = $(this).data('view');
                if (!view || exists[view.folder]) return;
                o.tree.appear(view);
            });

            this.isReset = true;
            this.trigger('reset');
        },

        onAdd: function (model) {
            // filter first
            if (!this.getFilter()(model)) return;
            // add
            var node = this.getTreeNode(model);
            this.$.subfolders.append(node.render().$el);
            this.options.tree.appear(node);
            this.modelSetSubfolders(true);
            this.renderEmpty();
        },

        onRemove: function (model) {
            this.$.subfolders.children('[data-id="' + $.escape(model.id) + '"]').remove();
            // we do not update models if the DOM is empty! (see bug 43754)
            this.renderEmpty();
        },

        // respond to changed id
        onChangeId: function (model) {
            var id = String(model.get('id')),
                previous = String(model.previous('id')),
                selection = this.options.tree.selection,
                selected = selection.get();
            // update other ID attributes
            if (this.folder === previous) this.folder = id;
            if (this.options.model_id === previous) this.options.model_id = id;
            if (this.options.contextmenu_id === previous) this.options.contextmenu_id = id;
            // update DOM
            this.renderAttributes();
            // trigger selection change event
            if (previous === selected) this.options.tree.trigger('change', id);
            // close sub-folders
            this.options.open = false;
            // update collection
            if (this.collection) {
                this.collection = api.pool.getCollection(id);
                this.isReset = false;
                this.reset();
            }
            this.onChangeSubFolders();
        },

        // re-render on any attribute change
        onChange: function (model) {

            if (model.changed.id !== undefined) {
                this.onChangeId(model);
            }

            if (model.changed.subfolders) {
                // close if no more subfolders
                if (!model.changed.subfolders) this.open = false;
                this.onChangeSubFolders();
            }

            this.repaint();
        },

        toggle: function (state) {
            // for whatever reason, this.options might be nulled (see bug 37483)
            if (this.options === null) return;
            var isChange = (this.options.open !== state);
            this.options.open = state;
            this.onChangeSubFolders();
            this.renderCounter();
            if (!isChange) return;
            this.options.tree.trigger(state ? 'open' : 'close', this.folder);
        },

        // open/close folder
        onToggle: function (e) {
            if (e.isDefaultPrevented()) return;
            e.preventDefault();
            this.toggle(!this.options.open);
        },

        isOpen: function () {
            return this.options.open && this.hasSubFolders();
        },

        hasArrow: function () {
            // return true if icon is not fixed-width, i.e. empty
            return this.$.arrow.find('i.fa-fw').length === 0;
        },

        onArrowClick: function (e) {
            if (!$(e.target).closest(this.$.arrow).length || !this.hasArrow()) {
                e.preventDefault();
                return;
            }
            this.onToggle(e);
        },

        onArrowMousedown: function (e) {
            // just to avoid changing the focus (see bug 35802)
            // but only if the folder shows the arrow (see bug 36424)
            if (!$(e.target).closest(this.$.arrow).length) return;
            if (!this.hasArrow()) return;
            e.preventDefault();
        },

        onOptions: function (e) {
            e.preventDefault();
        },

        // utility functions
        hasSubFolders: function () {
            var isFlat = /^virtual\/flat/.test(this.folder);
            return this.options.subfolders && (isFlat || this.modelGetSubfolders() === true);
        },

        modelGetSubfolders: function () {
            return this.model.get(this.options.tree.all ? 'subfolders' : 'subscr_subflds');
        },

        modelSetSubfolders: function (value) {
            return this.model.set(this.options.tree.all ? 'subfolders' : 'subscr_subflds', value);
        },

        // respond to new sub-folders
        onChangeSubFolders: function () {
            // has subfolders?
            var hasSubFolders = this.hasSubFolders(), isOpen = this.isOpen();
            // update arrow
            this.$.arrow
            .toggleClass('invisible', !hasSubFolders)
            .html(
                /*eslint-disable no-nested-ternary */
                hasSubFolders ?
                    (isOpen ? '<i class="fa fa-' + ICON + '-down" aria-hidden="true">' : '<i class="fa fa-' + ICON + '-right" aria-hidden="true">') :
                    '<i class="fa fa-fw" aria-hidden="true">'
                /*eslint-enable no-nested-ternary */
            );
            // a11y
            if (hasSubFolders && !this.options.headless) this.$el.attr('aria-expanded', isOpen); else this.$el.removeAttr('aria-expanded');
            // toggle subfolder node
            this.$el.toggleClass('open', isOpen);
            // empty?
            this.renderEmpty();
            // fetch sub-folders
            if (isOpen) this.reset();
        },

        // respond to cursor left/right
        onKeydown: function (e) {
            if (e.which !== 37 && e.which !== 39) return;
            // already processed?
            if (e.isDefaultPrevented()) return;
            // not cursor right/left?
            // avoid further processing
            e.preventDefault();
            // skip unless folder has subfolders
            if (!this.hasSubFolders()) return;
            // cursor right?
            var o = this.options;
            if (e.which === 39 && !o.open) {
                o.open = true;
                this.onChangeSubFolders();
            } else if (e.which === 37 && o.open) {
                // cursor left?
                o.open = false;
                this.onChangeSubFolders();
            }
        },

        // get a new TreeNode instance
        getTreeNode: function (model) {
            var o = this.options,
                level = o.headless || o.indent === false ? o.level : o.level + 1,
                options = { folder: model.id, icons: this.options.icons, iconClass: this.options.iconClass, level: level, tree: o.tree, parent: this };
            return new TreeNodeView(o.tree.getTreeNodeOptions(options, model));
        },

        functions: function () {

            // functions that use debounce or throttle must be defined
            // per instance, not on prototype level. otherwise all instances
            // share the inner timers (side-effects and evil debugging)

            this.onSort = _.debounce(function () {
                // check
                if (!this.$) return;

                var hash = {};

                // recycle existing nodes
                this.$.subfolders.children().each(function () {
                    hash[$(this).attr('data-id')] = $(this);
                });

                // reinsert nodes according to order in collection
                this.$.subfolders.append(
                    this.collection.map(function (model) {
                        return hash[model.id];
                    })
                );
            }, 10);

            this.repaint = _.throttle(function () {
                if (this.model !== null) this.render();
            }, 10);
        },

        initialize: function (options) {

            this.functions();

            // make sure we work with strings
            this.folder = String(options.folder);

            var o = this.options = _.extend({
                arrow: true,                    // show folder arrow
                count: undefined,               // use custom counter
                empty: true,                    // show if empty, i.e. no subfolders?
                headless: false,                // show folder row? root folder usually hidden
                icons: false,                   // show folder icons
                iconClass: undefined,           // use custom icon class
                indent: true,                   // indent subfolders, i.e. increase level by 1
                level: 0,                       // nesting / left padding
                model_id: this.folder,          // use this id to load model data and subfolders
                contextmenu_id: this.folder,    // use this id for the context menu
                open: false,                    // state
                sortable: false,                // sortable via alt-cursor-up/down
                subfolders: true,               // load/avoid subfolders
                title: '',                      // custom title
                a11yDescription: []             // content for aria-description tag
            }, options);

            // also set: folder, parent, tree

            this.model = api.pool.getModel(o.model_id);
            this.noSelect = !this.model.can('read');
            this.isVirtual = this.options.virtual || /^virtual/.test(this.folder);
            this.collection = api.pool.getCollection(o.model_id, o.tree.all);
            this.isReset = false;

            this.$ = {};

            // make accessible via DOM
            this.$el.data('view', this);

            // inherit "open"
            if (_(o.tree.open).contains(this.folder)) o.open = true;

            // collection changes
            if (o.subfolders) {
                this.listenTo(this.collection, {
                    'add':     this.onAdd,
                    'remove':  this.onRemove,
                    'reset':   this.onReset,
                    'sort':    this.onSort
                });
                // respond to newly created folders
                this.listenTo(api, 'create:' + String(o.model_id).replace(/\s/g, '_'), function () {
                    this.open = true;
                    this.onChangeSubFolders();
                });
            }

            // model changes
            this.listenTo(this.model, {
                'change': this.onChange,
                'change:subfolders': this.onChangeSubFolders,
                'destroy': this.destroy.bind(this)
            });

            var offset = 0;
            if (o.tree.options.highlightclass === 'visible-selection-smartphone') {
                // cannot be done in css because dynamic padding-left is applied
                // using a margin would result in unclickable area and no selection background-color on the left side
                offset = 22;
            }

            if (!_.isEmpty(o.a11yDescription)) {
                var uid = _.uniqueId('description-');
                this.$el.attr('aria-describedby', uid);
            }

            // folder
            this.$.selectable = $('<div class="folder-node" aria-hidden="true">')
                .css('padding-left', (o.level * this.indentation) + offset).append(
                    this.$.arrow = o.arrow ? $('<div class="folder-arrow invisible"><i class="fa fa-fw"></i></div>') : [],
                    this.$.icon = $('<div class="folder-icon"><i class="fa fa-fw"></i></div>'),
                    $('<div class="folder-label">').append(
                        this.$.label = $('<div>')
                    ),
                    this.$.counter = $('<div class="folder-counter">')
            );

            var a11yuid = _.uniqueId('description-');

            // draw scaffold
            this.$el
                .attr({
                    'data-id': this.folder,
                    'data-model': o.model_id,
                    'data-contextmenu-id': o.contextmenu_id
                })
                .append(
                    this.$.selectable,
                    // tag for screenreader only (aria-description)
                    this.$.a11y = $('<span class="sr-only">').attr('id', a11yuid),
                    // subfolders
                    this.$.subfolders = $('<ul class="subfolders" role="group">')
                );

            // headless?
            if (o.headless) {
                this.$el.removeClass('selectable');
                this.$.selectable.remove();
                this.$el.attr({
                    'role': 'presentation'
                });
            } else {
                this.$el.attr({
                    'aria-describedby': a11yuid,
                    'aria-level': o.level + 1,
                    'aria-selected': false,
                    'role': 'treeitem',
                    'tabindex': '-1'
                });
<<<<<<< HEAD
=======
            }

            // Remove useless a11y nodes
            if (_.isEmpty(this.options.a11yDescription)) {
                this.$.a11y.remove();
                this.$el.removeAttr('aria-describedby');
>>>>>>> 1c635981
            }

            // Remove useless a11y nodes
            if (_.isEmpty(this.options.a11yDescription)) this.$.a11y.remove();

            // sortable
            if (o.sortable) this.$el.attr('data-sortable', true);

            if (this.noSelect && o.level > 0) this.$el.addClass('no-select');
            if (this.isVirtual) this.$el.addClass('virtual');

            // add contextmenu (only if 'app' is defined; should not appear in modal dialogs, for example)
            if ((!this.isVirtual || o.contextmenu) && o.tree.options.contextmenu && o.tree.app && _.device('!smartphone')) {
                this.$el.attr({ 'aria-haspopup': true });
                this.renderContextControl();
            }

            // get data
            if (!this.isVirtual) api.get(o.model_id);

            // fetch subfolders if not open but "empty" is false
            // or if it's a virtual folder and we're not sure if it has subfolders
            if ((o.empty === false && o.open === false) || this.isVirtual) this.reset();

            // run through some custom callbacks
            var data = this.model.toJSON(), baton = ext.Baton({ view: this, data: data });

            // allow extensions
            ext.point('io.ox/core/foldertree/node').invoke('initialize', this.$el, baton);

            // simple tree-based customize callback
            o.tree.options.customize.call(this.$el, baton);

            // simple tree-based disable callback
            if (o.tree.options.disable(data, o)) this.$el.addClass('disabled');

            // register for 'dispose' event (using inline function to make this testable via spyOn)
            this.$el.on('dispose', this.remove.bind(this));
        },

        getCounter: function () {
            var subtotal = 0;
            //show number of unread subfolder items only when folder is closed
            if (!this.options.open && this.options.subfolders && this.model.get('subtotal')) {
                subtotal = this.model.get('subtotal');
            }
            return this.options.count !== undefined ? this.options.count : (this.model.get('unread') || 0) + subtotal;
        },

        renderCounter: function () {
            var value = this.getCounter();
            this.$.selectable.toggleClass('show-counter', value > 0);
            if (value > 99) value = '99+';
            this.$.counter.text(value === 0 ? '' : value);
        },

        getTitle: function () {
            return this.model.get('display_title') || this.options.title || this.model.get('title') || '';
        },

        renderTitle: function () {
            var title = this.getTitle();
            this.$.label.text(title);
        },

        renderA11yNode: function () {
            //draw even if there is no description or old descriptions cannot be cleared
            if (!_.isEmpty(this.options.a11yDescription)) {
                this.$.a11y.text(this.options.a11yDescription.join('. '));
<<<<<<< HEAD
=======
            } else {
                this.$.a11y.remove();
                this.$el.removeAttr('aria-describedby');
>>>>>>> 1c635981
            }
        },

        renderTooltip: function () {
            // don't overwrite custom title
            if (this.options.title) return;
            if (!this.model.has('title')) return;
            var data = this.model.toJSON(), summary = [];
            if (_.isNumber(data.total) && data.total >= 0) summary.push(gt('Total: %1$d', data.total));
            if (_.isNumber(data.unread) && data.unread >= 0) summary.push(gt('Unread: %1$d', data.unread));
            summary = summary.join(', ');
            if (summary) summary = ' (' + summary + ')';
            this.$el.attr({
                'title': this.model.get('title') + summary
            });
        },

        renderContextControl: function () {
            this.$.selectable.append(
                $('<a href="#" role="button" class="folder-options contextmenu-control">')
                .attr({
                    'data-contextmenu': this.options.contextmenu || 'default',
                    'aria-label': this.options.title || !this.model.has('title') ?
                        gt('Folder-specific actions') :
                        //#. %1$s is the name of the folder
                        gt('Folder-specific actions for %1$s', this.model.get('title'))
                })
                .append(
                    $('<i class="fa fa-bars" aria-hidden="true">')
                )
            );
        },

        renderAttributes: function () {
            this.$el.attr({
                'data-id': this.folder,
                'data-model': this.options.model_id,
                'data-contextmenu-id': this.options.contextmenu_id
            });
        },

        isEmpty: function () {
            return this.$.subfolders.children().length === 0;
        },

        renderEmpty: function () {
            if (this.options.empty !== false) return;
            // only show if not empty, i.e. has subfolder
            this.$el.toggleClass('empty', this.isEmpty());
        },

        renderIcon: function () {

            var o = this.options, type, iconClass = o.iconClass,
                infostoreDefaultFolder, attachmentView, allAttachmentsFolder;

            if ((o.tree.module !== 'infostore' && !o.icons) || !/^(mail|infostore|notes)$/.test(o.tree.module)) return;

            if (o.tree.module === 'mail') {
                type = account.getType(this.folder) || 'default';
                this.$.icon.addClass('visible ' + type);
                return;
            }

            if (!iconClass) {

                infostoreDefaultFolder = String(api.getDefaultFolder('infostore'));
                attachmentView = settings.get('folder/mailattachments', {});
                allAttachmentsFolder = String(attachmentView.all);

                switch (this.folder) {
                    case 'virtual/myshares':
                        iconClass = 'visible myshares';
                        break;
                    case allAttachmentsFolder:
                        iconClass = 'visible attachments';
                        break;
                    case infostoreDefaultFolder:
                        iconClass = 'visible myfiles';
                        break;
                    // no default
                }
                if (!iconClass && api.is('trash', this.model.attributes) && this.model.get('standard_folder')) {
                    iconClass = 'visible trash';
                }
            } else {
                iconClass = 'visible ' + iconClass;
            }

            this.$.icon.addClass(iconClass);
        },

        render: function () {
            this.renderAttributes();
            this.renderEmpty();
            this.renderTitle();
            this.renderTooltip();
            this.renderCounter();
            this.renderIcon();
            this.onChangeSubFolders();
            ext.point('io.ox/core/foldertree/node').invoke('draw', this.$el, ext.Baton({ view: this, data: this.model.toJSON() }));
            this.renderA11yNode();
            return this;
        },

        destroy: function () {
            // get parent first
            var parent = this.options.parent;
            // remove from DOM now (will trigger this.remove)
            this.$el.remove();
            // check siblings now
            if (parent.renderEmpty) parent.renderEmpty();
        },

        remove: function () {
            this.stopListening();
            this.collection = this.model = this.options = this.$ = null;
        }
    });

    return TreeNodeView;
});<|MERGE_RESOLUTION|>--- conflicted
+++ resolved
@@ -238,10 +238,10 @@
 
         // respond to cursor left/right
         onKeydown: function (e) {
-            if (e.which !== 37 && e.which !== 39) return;
             // already processed?
             if (e.isDefaultPrevented()) return;
             // not cursor right/left?
+            if (e.which !== 37 && e.which !== 39) return;
             // avoid further processing
             e.preventDefault();
             // skip unless folder has subfolders
@@ -414,19 +414,13 @@
                     'role': 'treeitem',
                     'tabindex': '-1'
                 });
-<<<<<<< HEAD
-=======
             }
 
             // Remove useless a11y nodes
             if (_.isEmpty(this.options.a11yDescription)) {
                 this.$.a11y.remove();
                 this.$el.removeAttr('aria-describedby');
->>>>>>> 1c635981
-            }
-
-            // Remove useless a11y nodes
-            if (_.isEmpty(this.options.a11yDescription)) this.$.a11y.remove();
+            }
 
             // sortable
             if (o.sortable) this.$el.attr('data-sortable', true);
@@ -492,12 +486,9 @@
             //draw even if there is no description or old descriptions cannot be cleared
             if (!_.isEmpty(this.options.a11yDescription)) {
                 this.$.a11y.text(this.options.a11yDescription.join('. '));
-<<<<<<< HEAD
-=======
             } else {
                 this.$.a11y.remove();
                 this.$el.removeAttr('aria-describedby');
->>>>>>> 1c635981
             }
         },
 
