{
  "name": "open-xchange-appsuite-spamexperts",
<<<<<<< HEAD
  "version": "7.8.3-21",
=======
  "version": "7.8.4-3",
>>>>>>> 8efd135e
  "author": {
    "name": "Viktor Pracht",
    "email": "viktor.pracht@open-xchange.com"
  },
  "summary": "Configuration UI for SpamExperts",
  "description": "Configuration UI for SpamExperts",
  "license": "CC-BY-NC-SA-3.0",
  "dependencies": {},
  "optionalDependencies": {
    "assemble-less": "^0.7.0",
    "grunt": "^0.4.5",
    "grunt-bump": "^0.7.0",
    "grunt-check-dependencies": "^0.9.0",
    "grunt-contrib-clean": "^1.0.0",
    "grunt-contrib-concat": "^1.0.0",
    "grunt-contrib-copy": "^1.0.0",
    "grunt-contrib-jshint": "^1.0.0",
    "grunt-contrib-uglify": "^1.0.1",
    "grunt-jscs": "^2.8.0",
    "grunt-jsonlint": "^1.0.7",
    "grunt-newer": "^1.1.2",
    "grunt-require-gettext": "^0.8.0",
    "open-xchange-shared-grunt-config": "^0.12.3",
    "underscore": "^1.8.3"
  },
  "devDependencies": {
    "grunt-contrib-watch": "^1.0.0",
    "grunt-karma": "^0.8.2",
    "grunt-contrib-connect": "^1.0.0"
  }
}<|MERGE_RESOLUTION|>--- conflicted
+++ resolved
@@ -1,10 +1,6 @@
 {
   "name": "open-xchange-appsuite-spamexperts",
-<<<<<<< HEAD
-  "version": "7.8.3-21",
-=======
   "version": "7.8.4-3",
->>>>>>> 8efd135e
   "author": {
     "name": "Viktor Pracht",
     "email": "viktor.pracht@open-xchange.com"
