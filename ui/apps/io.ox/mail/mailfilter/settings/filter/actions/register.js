/**
* This work is provided under the terms of the CREATIVE COMMONS PUBLIC
* LICENSE. This work is protected by copyright and/or other applicable
* law. Any use of the work other than as authorized under this license
* or copyright law is prohibited.
*
* http://creativecommons.org/licenses/by-nc-sa/2.5/
*
* © 2016 OX Software GmbH, Germany. info@open-xchange.com
*
* @author Christoph Kopp <christoph.kopp@open-xchange.com>
*
*/

define.async('io.ox/mail/mailfilter/settings/filter/actions/register', [
    'io.ox/core/extensions',
    'gettext!io.ox/mailfilter',
    'io.ox/backbone/mini-views',
    'io.ox/mail/mailfilter/settings/filter/actions/util',
    'io.ox/core/folder/picker',
    'io.ox/core/api/mailfilter',
    'settings!io.ox/mail'

], function (ext, gt, mini, util, picker, api, settings) {

    'use strict';

    var defer = $.Deferred();

    function processConfig(config) {

        var getIdList = function () {
            var list = {};
            _.each(config.actioncmds, function (val) {
                list[val.id] = val;
            });
            return list;
        };

        var supportedActions = getIdList();

        if (supportedActions.addflags) {
            ext.point('io.ox/mail/mailfilter/actions').extend({

                id: 'addflags',

                index: 400,

                initialize: function (opt) {
                    var defaults = {
                            'markmail': {
                                'flags': ['\\seen'],
                                'id': 'addflags'
                            },
                            'tag': {
                                'flags': ['$'],
                                'id': 'addflags'

                            },
                            'flag': {
                                'flags': ['$cl_1'],
                                'id': 'addflags'
                            }
                        },
                        translations = {
                            'markmail': gt('Mark mail as'),
                            'tag': gt('Add IMAP keyword')
                        };

                    if (settings.get('features/flag/color')) translations.flag = gt('Set color flag');

                    _.extend(opt.defaults.actions, defaults);

                    _.extend(opt.actionsTranslations, translations);

                    _.extend(opt.actionCapabilities, { 'markmail': 'addflags', 'tag': 'addflags', 'flag': 'addflags' });

                    opt.actionsOrder.push('markmail', 'tag');
                    if (settings.get('features/flag/color')) opt.actionsOrder.push('flag');

                },

                draw: function (baton, actionKey, amodel, filterValues, action) {

                    var inputId,
                        flagValues = {
                            '\\deleted': gt('deleted'),
                            '\\seen': gt('seen'),
                            '\\flagged': gt('flagged')
                        },
                        COLORS = {
                            NONE: { value: 0, text: gt('None') },
                            RED: { value: 1, text: gt('Red') },
                            ORANGE: { value: 7, text: gt('Orange') },
                            YELLOW: { value: 10, text: gt('Yellow') },
                            LIGHTGREEN: { value: 6, text: gt('Light green') },
                            GREEN: { value: 3, text: gt('Green') },
                            LIGHTBLUE: { value: 9, text: gt('Light blue') },
                            BLUE: { value: 2, text: gt('Blue') },
                            PURPLE: { value: 5, text: gt('Purple') },
                            PINK: { value: 8, text: gt('Pink') },
                            GRAY: { value: 4, text: gt('Gray') }
                        },

                        COLORFLAGS = {
                            '$cl_1': '1',
                            '$cl_2': '2',
                            '$cl_3': '3',
                            '$cl_4': '4',
                            '$cl_5': '5',
                            '$cl_6': '6',
                            '$cl_7': '7',
                            '$cl_8': '8',
                            '$cl_9': '9',
                            '$cl_10': '10'
                        };

                    if (/delete|seen/.test(action.flags[0])) {
                        inputId = _.uniqueId('markas_');
                        this.append(
                            util.drawAction({
                                actionKey: actionKey,
                                inputId: inputId,
                                title: baton.view.actionsTranslations.markmail,
                                dropdownOptions: { name: 'flags', model: amodel, values: flagValues, id: inputId }
                            })
                        );
                    } else if (/^\$cl/.test(action.flags[0])) {
                        inputId = _.uniqueId('colorflag_');
                        this.append($('<li>').addClass('filter-settings-view row').attr({ 'data-action-id': actionKey }).append(
                            $('<div>').addClass('col-sm-4 singleline').append(
                                $('<span>').addClass('list-title').text(baton.view.actionsTranslations.flag)
                            ),
                            $('<div>').addClass('col-sm-8').append(
                                $('<div>').addClass('row').append(
                                    $('<div>').addClass('col-sm-3 col-sm-offset-9 rightalign').append(
                                        util.drawColorDropdown(action.flags[0], COLORS, COLORFLAGS)
                                    )
                                )
                            ),
                            util.drawDeleteButton('action')
                        ));
                    } else {
                        inputId = _.uniqueId('customflag_');
                        this.append(
                            util.drawAction({
                                actionKey: actionKey,
                                inputId: inputId,
                                title: baton.view.actionsTranslations.tag,
                                inputLabel: baton.view.actionsTranslations.tag,
                                inputOptions: { name: 'flags', model: amodel, className: 'form-control', id: inputId },
                                errorView: true
                            })
                        );
                    }
                }

            });
        }

        if (supportedActions.removeflags) {
            ext.point('io.ox/mail/mailfilter/actions').extend({

                id: 'removeflags',

                index: 1000,

                initialize: function (opt) {
                    var defaults = {
                        'removeflags': {
                            'flags': ['$'],
                            'id': 'removeflags'

                        }
                    };
                    _.extend(opt.defaults.actions, defaults);
                    _.extend(opt.actionsTranslations, {
                        'removeflags': gt('Remove IMAP keyword')
                    });

                    _.extend(opt.actionCapabilities, { 'removeflags': 'removeflags' });

                    if (_.indexOf(opt.actionsOrder, 'tag') !== -1) opt.actionsOrder.push(_.first(opt.actionsOrder.splice(_.indexOf(opt.actionsOrder, 'tag'), 1)));
                    opt.actionsOrder.push('removeflags');
                },

                draw: function (baton, actionKey, amodel) {
                    var inputId = _.uniqueId('removeflags_');
                    this.append(
                        util.drawAction({
                            actionKey: actionKey,
                            inputId: inputId,
                            title: baton.view.actionsTranslations.removeflags,
                            inputLabel: baton.view.actionsTranslations.removeflags,
                            inputOptions: { name: 'flags', model: amodel, className: 'form-control', id: inputId },
                            errorView: true
                        })
                    );
                }

            });
        }

        if (supportedActions.discard) {
            ext.point('io.ox/mail/mailfilter/actions').extend({

                id: 'discard',

                index: 600,

                initialize: function (opt) {
                    var defaults = {
                        'discard': {
                            'id': 'discard'
                        }
                    };
                    _.extend(opt.defaults.actions, defaults);
                    _.extend(opt.actionsTranslations, {
                        'discard': gt('Discard')
                    });

                    _.extend(opt.actionCapabilities, { 'discard': 'discard' });

                    opt.actionsOrder.push('discard');
                },

                draw: function (baton, actionKey, amodel, filterValues, action) {
                    var inputId = _.uniqueId('discard_');
                    this.append(
                        util.drawAction({
                            actionKey: actionKey,
                            inputId: inputId,
                            addClass: 'warning',
                            title: baton.view.actionsTranslations[action.id]
                        })
                    );
                }

            });
        }

        if (supportedActions.keep) {
            ext.point('io.ox/mail/mailfilter/actions').extend({

                id: 'keep',

                index: 800,

                initialize: function (opt) {
                    var defaults = {
                        'keep': {
                            'id': 'keep'
                        }
                    };
                    _.extend(opt.defaults.actions, defaults);
                    _.extend(opt.actionsTranslations, {
                        'keep': gt('Keep')
                    });

                    _.extend(opt.actionCapabilities, { 'keep': 'keep' });

                    opt.actionsOrder.push('keep');
                },

                draw: function (baton, actionKey, amodel, filterValues, action) {
                    var inputId = _.uniqueId('keep_');
                    this.append(
                        util.drawAction({
                            actionKey: actionKey,
                            inputId: inputId,
                            title: baton.view.actionsTranslations[action.id]
                        })
                    );
                }

            });
        }

        if (supportedActions.move) {
            ext.point('io.ox/mail/mailfilter/actions').extend({

                id: 'move',

                index: 100,

                initialize: function (opt) {
                    var defaults = {
                        'move': {
                            'id': 'move',
                            'into': 'default0/INBOX'
                        }
                    };
                    _.extend(opt.defaults.actions, defaults);
                    _.extend(opt.actionsTranslations, {
                        //#. File a message into a folder
                        'move': gt('File into')
                    });

                    _.extend(opt.actionCapabilities, { 'move': 'move' });

                    opt.actionsOrder.push('move');
                },

                draw: function (baton, actionKey, amodel, filterValues, action) {

                    function onFolderSelect(e) {
                        e.preventDefault();

                        var model = $(e.currentTarget).data('model');

                        baton.view.dialog.pause();

                        picker({
                            async: true,
                            context: 'filter',
                            done: function (id, dialog) {
                                model.set('into', id);
                                dialog.close();
                            },
                            folder: model.get('into'),
                            module: 'mail',
                            root: '1',
                            settings: settings,
                            persistent: 'folderpopup'
                        });
                    }

                    var inputId = _.uniqueId('move_');
                    this.append(
                        util.drawAction({
                            actionKey: actionKey,
                            inputId: inputId,
                            title: baton.view.actionsTranslations[action.id],
                            activeLink: true,
                            inputLabel: baton.view.actionsTranslations[action.id],
                            inputOptions: { name: 'into', model: amodel, className: 'form-control', id: inputId }
                        })
                    );
                    this.find('[data-action-id="' + actionKey + '"] .folderselect').on('click', onFolderSelect);
                }

            });
        }

        if (supportedActions.copy) {
            ext.point('io.ox/mail/mailfilter/actions').extend({

                id: 'copy',

                index: 200,

                initialize: function (opt) {
                    var defaults = {
                        'copy': {
                            'id': 'copy',
                            'into': 'default0/INBOX',
                            'copy': true
                        }
                    };
                    _.extend(opt.defaults.actions, defaults);
                    _.extend(opt.actionsTranslations, {
                        //#. Copy a message into a folder
                        'copy': gt('Copy into')
                    });

                    _.extend(opt.actionCapabilities, { 'copy': 'copy' });

                    opt.actionsOrder.push('copy');
                },

                draw: function (baton, actionKey, amodel, filterValues, action) {

                    function onFolderSelect(e) {
                        e.preventDefault();

                        var model = $(e.currentTarget).data('model');

                        baton.view.dialog.pause();

                        picker({
                            async: true,
                            context: 'filter',
                            done: function (id, dialog) {
                                model.set('into', id);
                                dialog.close();
                            },
                            folder: model.get('into'),
                            module: 'mail',
                            root: '1',
                            settings: settings,
                            persistent: 'folderpopup'
                        });
                    }

                    var inputId = _.uniqueId('copy_');
                    this.append(
                        util.drawAction({
                            actionKey: actionKey,
                            inputId: inputId,
                            title: baton.view.actionsTranslations[action.id],
                            activeLink: true,
                            inputLabel: baton.view.actionsTranslations[action.id],
                            inputOptions: { name: 'into', model: amodel, className: 'form-control', id: inputId }
                        })
                    );
                    this.find('[data-action-id="' + actionKey + '"] .folderselect').on('click', onFolderSelect);
                }

            });
        }

        if (supportedActions.redirect) {
            ext.point('io.ox/mail/mailfilter/actions').extend({
<<<<<<< HEAD

                id: 'redirect',

                index: 300,

                initialize: function (opt) {
                    var defaults = {
                        'redirect': {
                            'id': 'redirect',
                            'to': ''
                        }
                    };
                    _.extend(opt.defaults.actions, defaults);
                    _.extend(opt.actionsTranslations, {
                        'redirect': gt('Redirect to')
                    });

=======

                id: 'redirect',

                index: 300,

                initialize: function (opt) {
                    var defaults = {
                        'redirect': {
                            'id': 'redirect',
                            'to': ''
                        }
                    };
                    _.extend(opt.defaults.actions, defaults);
                    _.extend(opt.actionsTranslations, {
                        'redirect': gt('Redirect to')
                    });

>>>>>>> 1c74fb5d
                    _.extend(opt.actionCapabilities, { 'redirect': 'redirect' });

                    opt.actionsOrder.push('redirect');
                },

                draw: function (baton, actionKey, amodel, filterValues, action) {
                    var inputId = _.uniqueId('redirect_');
                    this.append(
                        util.drawAction({
                            actionKey: actionKey,
                            inputId: inputId,
                            title: baton.view.actionsTranslations[action.id],
                            inputLabel: baton.view.actionsTranslations.redirect,
                            inputOptions: { name: 'to', model: amodel, className: 'form-control', id: inputId },
                            errorView: true
                        })
                    );
                }

            });
        }

        if (supportedActions.reject) {
            ext.point('io.ox/mail/mailfilter/actions').extend({

                id: 'reject',

                index: 700,

                initialize: function (opt) {
                    var defaults = {
                        'reject': {
                            'id': 'reject',
                            'text': ''
                        }
                    };
                    _.extend(opt.defaults.actions, defaults);
                    _.extend(opt.actionsTranslations, {
                        'reject': gt('Reject with reason')
                    });

                    _.extend(opt.actionCapabilities, { 'reject': 'reject' });

                    opt.actionsOrder.push('reject');
                },

                draw: function (baton, actionKey, amodel, filterValues, action) {
                    var inputId = _.uniqueId('reject_');
                    this.append(
                        util.drawAction({
                            actionKey: actionKey,
                            inputId: inputId,
                            title: baton.view.actionsTranslations[action.id],
                            inputLabel: baton.view.actionsTranslations.reject,
                            inputOptions: { name: 'text', model: amodel, className: 'form-control', id: inputId },
                            errorView: true
                        })
                    );
                }

            });
        }
    }

    return api.getConfig().then(processConfig).then(function () {
        defer.resolve({ processConfig: processConfig });
        return defer;
    });

});<|MERGE_RESOLUTION|>--- conflicted
+++ resolved
@@ -411,7 +411,6 @@
 
         if (supportedActions.redirect) {
             ext.point('io.ox/mail/mailfilter/actions').extend({
-<<<<<<< HEAD
 
                 id: 'redirect',
 
@@ -429,25 +428,6 @@
                         'redirect': gt('Redirect to')
                     });
 
-=======
-
-                id: 'redirect',
-
-                index: 300,
-
-                initialize: function (opt) {
-                    var defaults = {
-                        'redirect': {
-                            'id': 'redirect',
-                            'to': ''
-                        }
-                    };
-                    _.extend(opt.defaults.actions, defaults);
-                    _.extend(opt.actionsTranslations, {
-                        'redirect': gt('Redirect to')
-                    });
-
->>>>>>> 1c74fb5d
                     _.extend(opt.actionCapabilities, { 'redirect': 'redirect' });
 
                     opt.actionsOrder.push('redirect');
