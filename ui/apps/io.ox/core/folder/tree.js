--- conflicted
+++ resolved
@@ -243,24 +243,6 @@
             this.$dropdown.find('.dropdown-toggle').dropdown('toggle');
         },
 
-<<<<<<< HEAD
-        onKeydown: function (e) {
-
-            var dropdown = this.$dropdown;
-            // done if not open
-            // if (!dropdown.hasClass('open')) return;
-            // shift-tab
-            // if (e.shiftKey && e.which === 9) return;
-            if (e.which === 40) {
-                // cursor down
-                e.preventDefault();
-                $(e.currentTarget).click();
-                return dropdown.find('.dropdown-menu > li:first > a').focus();
-            }
-        },
-
-=======
->>>>>>> 1c635981
         getContextMenuId: function (id) {
             return 'io.ox/core/foldertree/contextmenu/' + (id || 'default');
         },
