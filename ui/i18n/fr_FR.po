# Antje Faber <antje.faber@open-xchange.com>, 2010, 2011, 2013.
# Joëlle Cornavin <joelle@bureau-cornavin.com>, 2010, 2011, 2012.
# Éric Bischoff <eric@bureau-cornavin.com>, 2010, 2012, 2013, 2014.
# Nicolas Ternisien <nicolas@bureau-cornavin.com>, 2014, 2015, 2016.
# Sandrine Burriel <sandrine@bureau-cornavin.com>, 2014, 2015, 2016.
msgid ""
msgstr ""
"Project-Id-Version: oxappsuite\n"
"POT-Creation-Date: \n"
"PO-Revision-Date: 2016-10-31 23:43+0900\n"
"Last-Translator: \n"
"Language-Team: French <kde-i18n-doc@kde.org>\n"
"Language: fr_FR\n"
"MIME-Version: 1.0\n"
"Content-Type: text/plain; charset=UTF-8\n"
"Content-Transfer-Encoding: 8bit\n"
"Plural-Forms: nplurals=2; plural=(n > 1);\n"
"X-Generator: Lokalize 1.5\n"

#: apps/io.ox/backbone/basicModel.js module:io.ox/core
#: apps/io.ox/backbone/extendedModel.js
msgid "The dialog contains invalid data"
msgstr "La fenêtre contient des données non valables"

#: apps/io.ox/backbone/basicModel.js module:io.ox/core
#: apps/io.ox/backbone/extendedModel.js apps/io.ox/core/main.js
msgid "Server unreachable"
msgstr "Serveur injoignable"

#: apps/io.ox/backbone/mini-views/attachments.js module:io.ox/core
#: apps/io.ox/core/attachments/view.js apps/io.ox/core/tk/attachments.js
#: apps/io.ox/core/tk/attachmentsUtil.js
msgid "Remove attachment"
msgstr "Supprimer la pièce jointe"

#: apps/io.ox/backbone/mini-views/date.js module:io.ox/core
msgid "Year"
msgstr "Année"

#: apps/io.ox/backbone/mini-views/date.js module:io.ox/core
#: apps/io.ox/calendar/toolbar.js module:io.ox/calendar
msgid "Month"
msgstr "Mois"

#: apps/io.ox/backbone/mini-views/date.js module:io.ox/core
#: apps/io.ox/calendar/freebusy/templates.js module:io.ox/calendar/freebusy
#: apps/io.ox/calendar/toolbar.js module:io.ox/calendar
msgid "Day"
msgstr "Jour"

#: apps/io.ox/backbone/mini-views/datepicker.js module:io.ox/core
#: apps/io.ox/core/settings/errorlog/settings/pane.js
#: apps/io.ox/files/share/view-options.js module:io.ox/files
#: apps/io.ox/files/view-options.js apps/io.ox/mail/view-options.js
#: module:io.ox/mail
msgid "Date"
msgstr "Date"

#: apps/io.ox/backbone/mini-views/datepicker.js module:io.ox/core
#: apps/io.ox/calendar/freetime/timeView.js module:io.ox/calendar
#: apps/io.ox/calendar/week/view.js
msgid ""
"Use cursor keys to change the date. Press ctrl-key at the same time to "
"change year or shift-key to change month. Close date-picker by pressing ESC "
"key."
msgstr ""
"Utilisez les touches fléchées pour modifier la date. Appuyez sur la touche "
"Ctrl en même temps pour changer l'année ou la touche Maj pour changer le "
"mois. Fermez le sélecteur de date en appuyant sur Échap."

#: apps/io.ox/backbone/mini-views/datepicker.js module:io.ox/core
msgid ""
"Use up and down keys to change the time. Close selection by pressing ESC key."
msgstr ""
"Utilisez les flèches haut et bas pour modifier l'heure. Fermez la sélection "
"en appuyant sur Échap."

#: apps/io.ox/backbone/mini-views/datepicker.js module:io.ox/core
msgid "Time"
msgstr "Heure"

#: apps/io.ox/backbone/mini-views/datepicker.js module:io.ox/core
#: apps/io.ox/backbone/validation.js
#: apps/io.ox/mail/mailfilter/settings/filter/view-form.js
#: module:io.ox/settings
msgid "Please enter a valid date"
msgstr "Veuillez saisir une date valide"

#: apps/io.ox/backbone/mini-views/help.js module:io.ox/core
msgid "Online help"
msgstr "Aide en ligne"

#. Really delete portal widget - in contrast to "just disable"
#: apps/io.ox/backbone/mini-views/listutils.js module:io.ox/core
#: apps/io.ox/calendar/actions.js module:io.ox/calendar
#: apps/io.ox/calendar/actions/delete.js
#: apps/io.ox/calendar/invitations/register.js module:io.ox/calendar/main
#: apps/io.ox/calendar/mobile-toolbar-actions.js apps/io.ox/calendar/toolbar.js
#: apps/io.ox/contacts/actions.js module:io.ox/contacts
#: apps/io.ox/contacts/actions/delete.js
#: apps/io.ox/contacts/mobile-toolbar-actions.js module:io.ox/mail
#: apps/io.ox/contacts/toolbar.js apps/io.ox/core/folder/actions/remove.js
#: apps/io.ox/core/folder/contextmenu.js apps/io.ox/core/sub/settings/pane.js
#: module:io.ox/core/sub apps/io.ox/core/viewer/views/toolbarview.js
#: apps/io.ox/files/actions.js module:io.ox/files
#: apps/io.ox/files/actions/delete.js apps/io.ox/files/toolbar.js
#: apps/io.ox/mail/actions.js apps/io.ox/mail/actions/delete.js
#: apps/io.ox/mail/mailfilter/settings/filter.js
#: apps/io.ox/mail/mobile-toolbar-actions.js apps/io.ox/mail/toolbar.js
#: apps/io.ox/notes/toolbar.js module:io.ox/notes apps/io.ox/portal/main.js
#: module:io.ox/portal apps/io.ox/portal/settings/widgetview.js
#: apps/io.ox/settings/apps/settings/pane.js apps/io.ox/tasks/actions.js
#: module:io.ox/tasks apps/io.ox/tasks/actions/delete.js
#: apps/io.ox/tasks/mobile-toolbar-actions.js apps/io.ox/tasks/toolbar.js
#: apps/plugins/administration/groups/settings/toolbar.js
#: apps/plugins/administration/resources/settings/toolbar.js
#: apps/plugins/portal/twitter/util.js module:plugins/portal
#: apps/plugins/portal/xing/actions.js
msgid "Delete"
msgstr "Supprimer"

#. Used as a button label to enter the "edit mode"
#: apps/io.ox/backbone/mini-views/listutils.js module:io.ox/core
#: apps/io.ox/calendar/actions.js module:io.ox/calendar
#: apps/io.ox/calendar/main.js apps/io.ox/calendar/toolbar.js
#: apps/io.ox/contacts/actions.js module:io.ox/contacts
#: apps/io.ox/contacts/main.js apps/io.ox/contacts/mobile-toolbar-actions.js
#: module:io.ox/mail apps/io.ox/contacts/toolbar.js
#: apps/io.ox/core/viewer/views/toolbarview.js apps/io.ox/files/actions.js
#: module:io.ox/files apps/io.ox/files/main.js
#: apps/io.ox/files/share/permissions.js apps/io.ox/files/toolbar.js
#: apps/io.ox/mail/actions.js apps/io.ox/mail/main.js
#: apps/io.ox/portal/settings/pane.js module:io.ox/portal
#: apps/io.ox/settings/accounts/settings/pane.js module:io.ox/settings/accounts
#: apps/io.ox/tasks/actions.js module:io.ox/tasks apps/io.ox/tasks/main.js
#: apps/io.ox/tasks/mobile-toolbar-actions.js apps/io.ox/tasks/toolbar.js
#: apps/plugins/administration/groups/settings/toolbar.js
#: apps/plugins/administration/resources/settings/toolbar.js
msgid "Edit"
msgstr "Modifier"

#: apps/io.ox/backbone/mini-views/listutils.js module:io.ox/core
#: apps/io.ox/mail/mailfilter/settings/filter/view-form.js
#: module:io.ox/settings
msgid "Process subsequent rules"
msgstr "Traiter les règles suivantes"

#: apps/io.ox/backbone/mini-views/quota.js module:io.ox/core
msgid "unlimited"
msgstr "illimité"

#: apps/io.ox/backbone/mini-views/quota.js module:io.ox/core
#: apps/io.ox/core/viewer/views/sidebar/fileversionsview.js
#: module:io.ox/core/viewer apps/io.ox/mail/util.js
msgid "unknown"
msgstr "inconnu"

#. %1$s is the storagespace in use
#. %2$s is the max storagespace
#: apps/io.ox/backbone/mini-views/quota.js module:io.ox/core
#, c-format
msgid "%1$s of %2$s"
msgstr "%1$s sur %2$s"

#. Quota maxed out; 100%
#: apps/io.ox/backbone/mini-views/quota.js module:io.ox/core
msgid "100%"
msgstr "100 %"

#: apps/io.ox/backbone/mini-views/settings-list-view.js module:io.ox/core
msgid "Use cursor keys to reorder items"
msgstr "Utilisez les touches fléchées du clavier pour réorganiser les éléments"

#: apps/io.ox/backbone/mini-views/settings-list-view.js module:io.ox/core
msgid "%1$s moved to position %2$s of %3$s"
msgstr "%1$s est déplacé à la position %2$s sur %3$s"

#: apps/io.ox/backbone/mini-views/timezonepicker.js module:io.ox/core
#: apps/io.ox/calendar/week/view.js module:io.ox/calendar
msgid "Standard timezone"
msgstr "Fuseaux horaires standard"

#: apps/io.ox/backbone/mini-views/timezonepicker.js module:io.ox/core
#: apps/io.ox/calendar/week/view.js module:io.ox/calendar
#: apps/io.ox/core/folder/favorites.js
msgid "Favorites"
msgstr "Favoris"

#: apps/io.ox/backbone/mini-views/timezonepicker.js module:io.ox/core
msgid "All timezones"
msgstr "Tous les fuseaux horaires"

#. screenreader label for main toolbar
#: apps/io.ox/backbone/mini-views/toolbar.js module:io.ox/core
msgid "%1$s Toolbar"
msgstr "Barre d'outils %1$s"

#. screenreader label for main toolbar
#: apps/io.ox/backbone/mini-views/toolbar.js module:io.ox/core
msgid "Actions. Use cursor keys to navigate."
msgstr "Actions. Utilisez les flèches du clavier pour naviguer."

#. Tooltip for main toolbar
#: apps/io.ox/backbone/mini-views/toolbar.js module:io.ox/core
msgid "Use cursor keys to navigate"
msgstr "Utilisez les flèches du clavier pour naviguer."

#: apps/io.ox/backbone/validation.js module:io.ox/core
msgid "Please enter a valid number"
msgstr "Veuillez saisir un nombre valable"

#: apps/io.ox/backbone/validation.js module:io.ox/core
msgid "Please enter a date in the past"
msgstr "Veuillez saisir une date passée"

#: apps/io.ox/backbone/validation.js module:io.ox/core
msgid "Please enter a valid email address"
msgstr "Veuillez saisir une adresse de courrier électronique valide"

#: apps/io.ox/backbone/validation.js module:io.ox/core
msgid "Please enter a valid phone number. Allowed characters are: %1$s"
msgstr ""
"Veuillez saisir un numéro de téléphone valide. Les caractères autorisés "
"sont : %1$s"

#: apps/io.ox/backbone/validation.js module:io.ox/core
msgid "Please enter a valid email address or phone number"
msgstr ""
"Veuillez saisir une adresse de courrier électronique ou un numéro de "
"téléphone valide"

#: apps/io.ox/backbone/validation.js module:io.ox/core
msgid "Please enter a valid object"
msgstr "Veuillez saisir un objet valide"

#: apps/io.ox/backbone/validation.js module:io.ox/core
msgid "Please enter a value"
msgstr "Veuillez saisir une valeur"

#: apps/io.ox/backbone/views/datepicker.js module:io.ox/core
msgid "Use cursor keys to navigate, press enter to select a date"
msgstr ""
"Utilisez les flèches du clavier pour naviguer, appuyez sur "
"Entrée pour choisir une date."

#: apps/io.ox/backbone/views/datepicker.js module:io.ox/core
msgid "Today: %1$s"
msgstr "Aujourd'hui : %1$d"

#: apps/io.ox/backbone/views/datepicker.js module:io.ox/core
msgid "Go to previous month"
msgstr "Aller au mois précédent"

#: apps/io.ox/backbone/views/datepicker.js module:io.ox/core
msgid "Go to next month"
msgstr "Aller au mois suivant"

#: apps/io.ox/backbone/views/datepicker.js module:io.ox/core
msgid "CW"
msgstr "Sem."

#. CW is calender week and %1$d is the week number
#. %1$d = Calendar week
#: apps/io.ox/backbone/views/datepicker.js module:io.ox/core
#: apps/io.ox/calendar/freetime/timeView.js module:io.ox/calendar
#: apps/io.ox/calendar/month/view.js apps/io.ox/calendar/week/view.js
msgid "CW %1$d"
msgstr "JO %1$d"

#: apps/io.ox/backbone/views/datepicker.js module:io.ox/core
msgid "Go to previous year"
msgstr "Aller à l'année précédente"

#: apps/io.ox/backbone/views/datepicker.js module:io.ox/core
msgid "Go to next year"
msgstr "Aller à l'année suivante"

#: apps/io.ox/backbone/views/datepicker.js module:io.ox/core
msgid "Go to previous decade"
msgstr "Aller à la décennie précédente"

#: apps/io.ox/backbone/views/datepicker.js module:io.ox/core
msgid "Go to next decade"
msgstr "Aller à la décennie suivante"

#. button label for closing the Presenter app.
#. button tooltip for closing the Presenter app.
#: apps/io.ox/backbone/views/modal.js module:io.ox/core
#: apps/io.ox/core/about/about.js apps/io.ox/core/folder/actions/properties.js
#: apps/io.ox/core/folder/tree.js apps/io.ox/core/main.js
#: apps/io.ox/core/permissions/permissions.js apps/io.ox/core/tk/wizard.js
#: apps/io.ox/core/viewer/views/toolbarview.js
#: apps/io.ox/core/wizard/registry.js module:io.ox/core/wizard
#: apps/io.ox/editor/main.js module:io.ox/editor
#: apps/io.ox/files/actions/add-storage-account.js module:io.ox/files
#: apps/io.ox/files/actions/share.js apps/io.ox/files/actions/showlink.js
#: apps/io.ox/files/mediaplayer.js apps/io.ox/files/share/permissions.js
#: apps/io.ox/files/upload/view.js apps/io.ox/mail/accounts/settings.js
#: module:io.ox/mail/accounts/settings apps/io.ox/mail/actions/source.js
#: module:io.ox/mail apps/io.ox/mail/statistics.js
#: apps/io.ox/presenter/views/toolbarview.js module:io.ox/presenter
#: apps/plugins/upsell/simple-wizard/register.js
#: module:plugins/upsell/simple-wizard
msgid "Close"
msgstr "Fermer"

#: apps/io.ox/backbone/views/modal.js module:io.ox/core
#: apps/io.ox/calendar/actions.js module:io.ox/calendar
#: apps/io.ox/calendar/actions/acceptdeny.js
#: apps/io.ox/calendar/actions/create.js apps/io.ox/calendar/actions/delete.js
#: apps/io.ox/calendar/actions/edit.js apps/io.ox/calendar/edit/main.js
#: module:io.ox/calendar/edit/main apps/io.ox/calendar/edit/timezone-dialog.js
#: apps/io.ox/calendar/main.js apps/io.ox/calendar/month/perspective.js
#: apps/io.ox/calendar/settings/timezones/favorite-view.js
#: apps/io.ox/calendar/week/perspective.js
#: apps/io.ox/contacts/actions/delete.js module:io.ox/contacts
#: apps/io.ox/contacts/distrib/main.js apps/io.ox/contacts/edit/main.js
#: apps/io.ox/contacts/main.js apps/io.ox/core/desktop.js
#: apps/io.ox/core/export/export.js apps/io.ox/core/folder/actions/archive.js
#: apps/io.ox/core/folder/actions/common.js
#: apps/io.ox/core/folder/actions/remove.js
#: apps/io.ox/core/folder/actions/rename.js apps/io.ox/core/folder/picker.js
#: apps/io.ox/core/import/import.js apps/io.ox/core/main.js
#: apps/io.ox/core/permissions/permissions.js apps/io.ox/core/print.js
#: apps/io.ox/core/relogin.js apps/io.ox/core/sub/subscriptions.js
#: module:io.ox/core/sub apps/io.ox/core/tk/filestorageUtil.js
#: apps/io.ox/core/tk/mobiscroll.js apps/io.ox/core/upsell.js
#: apps/io.ox/core/viewer/views/sidebar/uploadnewversionview.js
#: module:io.ox/core/viewer apps/io.ox/editor/main.js module:io.ox/editor
#: apps/io.ox/files/actions/delete.js module:io.ox/files
#: apps/io.ox/files/actions/edit-description.js
#: apps/io.ox/files/actions/rename.js apps/io.ox/files/actions/save-as-pdf.js
#: apps/io.ox/files/actions/share.js
#: apps/io.ox/files/actions/upload-new-version.js
#: apps/io.ox/files/actions/versions-delete.js apps/io.ox/files/main.js
#: apps/io.ox/files/share/permissions.js apps/io.ox/files/upload/main.js
#: apps/io.ox/keychain/secretRecoveryDialog.js module:io.ox/keychain
#: apps/io.ox/mail/accounts/settings.js module:io.ox/mail/accounts/settings
#: apps/io.ox/mail/accounts/view-form.js module:io.ox/settings
#: apps/io.ox/mail/actions/attachmentEmpty.js module:io.ox/mail
#: apps/io.ox/mail/actions/delete.js apps/io.ox/mail/actions/reminder.js
#: apps/io.ox/mail/categories/edit.js apps/io.ox/mail/compose/extensions.js
#: apps/io.ox/mail/compose/inline-images.js apps/io.ox/mail/compose/names.js
#: apps/io.ox/mail/compose/view.js apps/io.ox/mail/inplace-reply.js
#: apps/io.ox/mail/mailfilter/settings/filter.js apps/io.ox/mail/main.js
#: apps/io.ox/mail/settings/signatures/settings/pane.js
#: apps/io.ox/oauth/settings.js apps/io.ox/portal/main.js module:io.ox/portal
#: apps/io.ox/portal/settings/widgetview.js
#: apps/io.ox/settings/accounts/settings/pane.js module:io.ox/settings/accounts
#: apps/io.ox/settings/apps/settings/pane.js apps/io.ox/tasks/actions/delete.js
#: module:io.ox/tasks apps/io.ox/tasks/common-extensions.js
#: apps/io.ox/tasks/edit/main.js apps/io.ox/tasks/main.js
#: apps/plugins/administration/groups/settings/edit.js
#: apps/plugins/administration/groups/settings/toolbar.js
#: apps/plugins/administration/resources/settings/edit.js
#: apps/plugins/administration/resources/settings/toolbar.js
#: apps/plugins/notifications/calendar/register.js module:plugins/notifications
#: apps/plugins/portal/flickr/register.js module:plugins/portal
#: apps/plugins/portal/mail/register.js apps/plugins/portal/rss/register.js
#: apps/plugins/portal/tumblr/register.js apps/plugins/portal/twitter/util.js
#: apps/plugins/portal/userSettings/register.js
#: apps/plugins/portal/xing/register.js
msgid "Cancel"
msgstr "Annuler"

#: apps/io.ox/calendar/actions.js module:io.ox/calendar
msgid "Do you want the appointments printed in detail or as a compact list?"
msgstr ""
"Souhaitez-vous imprimer les rendez-vous en détail ou sous forme de liste "
"compacte ?"

#. answer Button to 'Do you want the appointments printed in detail or as a compact list?'
#: apps/io.ox/calendar/actions.js module:io.ox/calendar
msgid "Detailed"
msgstr "Détails"

#. answer Button to 'Do you want the appointments printed in detail or as a compact list?'
#: apps/io.ox/calendar/actions.js module:io.ox/calendar
#: apps/io.ox/calendar/freetime/timeView.js apps/io.ox/mail/toolbar.js
#: module:io.ox/mail
msgid "Compact"
msgstr "Compacte"

#: apps/io.ox/calendar/actions.js module:io.ox/calendar
#: apps/io.ox/calendar/mobile-toolbar-actions.js apps/io.ox/calendar/toolbar.js
#: apps/io.ox/contacts/actions.js module:io.ox/contacts
#: apps/io.ox/contacts/mobile-toolbar-actions.js module:io.ox/mail
#: apps/io.ox/contacts/toolbar.js apps/io.ox/core/folder/contextmenu.js
#: module:io.ox/core apps/io.ox/files/actions.js module:io.ox/files
#: apps/io.ox/files/toolbar.js apps/io.ox/mail/actions.js
#: apps/io.ox/mail/mobile-toolbar-actions.js apps/io.ox/mail/toolbar.js
#: apps/io.ox/tasks/actions.js module:io.ox/tasks
#: apps/io.ox/tasks/actions/move.js apps/io.ox/tasks/mobile-toolbar-actions.js
#: apps/io.ox/tasks/toolbar.js
msgid "Move"
msgstr "Déplacer"

#: apps/io.ox/calendar/actions.js module:io.ox/calendar
#: apps/io.ox/calendar/toolbar.js
msgid "Change status"
msgstr "Modifier l'état"

#. Calendar: Create follow-up appointment. Maybe "Folgetermin" in German.
#: apps/io.ox/calendar/actions.js module:io.ox/calendar
msgid "Follow-up"
msgstr "Suivre"

#: apps/io.ox/calendar/actions.js module:io.ox/calendar
#: apps/io.ox/calendar/toolbar.js apps/io.ox/contacts/actions.js
#: module:io.ox/contacts apps/io.ox/contacts/toolbar.js
#: apps/io.ox/core/print.js module:io.ox/core apps/io.ox/mail/actions.js
#: module:io.ox/mail apps/io.ox/mail/toolbar.js apps/io.ox/tasks/actions.js
#: module:io.ox/tasks apps/io.ox/tasks/toolbar.js
msgid "Print"
msgstr "Imprimer"

#: apps/io.ox/calendar/actions.js module:io.ox/calendar
msgid "Send mail to all participants"
msgstr "Envoyer un courriel à tous les participants"

#: apps/io.ox/calendar/actions.js module:io.ox/calendar
msgid "Invite to new appointment"
msgstr "Inviter à un nouveau rendez-vous"

#: apps/io.ox/calendar/actions.js module:io.ox/calendar
#: apps/io.ox/calendar/freetime/main.js apps/io.ox/mail/actions.js
#: module:io.ox/mail
msgid "Save as distribution list"
msgstr "Enregistrer comme liste de diffusion"

#: apps/io.ox/calendar/actions.js module:io.ox/calendar
msgid "Synchronize calendar"
msgstr "Synchroniser l'agenda"

#: apps/io.ox/calendar/actions/acceptdeny.js module:io.ox/calendar
#: apps/io.ox/calendar/edit/extensions.js module:io.ox/calendar/edit/main
#: apps/io.ox/calendar/invitations/register.js module:io.ox/calendar/main
#: apps/io.ox/mail/actions.js module:io.ox/mail apps/io.ox/mail/toolbar.js
#: apps/io.ox/tasks/edit/view-template.js module:io.ox/tasks/edit
msgid "Reminder"
msgstr "Rappel"

#: apps/io.ox/calendar/actions/acceptdeny.js module:io.ox/calendar
#: apps/io.ox/tasks/actions.js module:io.ox/tasks
#: apps/io.ox/tasks/mobile-toolbar-actions.js apps/io.ox/tasks/toolbar.js
#: module:io.ox/mail
msgid "Change confirmation status"
msgstr "Modifier l'état de confirmation"

#: apps/io.ox/calendar/actions/acceptdeny.js module:io.ox/calendar
msgid ""
"You are about to change your confirmation status. Please leave a comment for "
"other participants."
msgstr ""
"Vous allez modifier l'état de confirmation vous concernant. Veuillez laisser "
"un commentaire pour les autres participants."

#: apps/io.ox/calendar/actions/acceptdeny.js module:io.ox/calendar
#: apps/io.ox/calendar/invitations/register.js module:io.ox/calendar/main
#: apps/io.ox/contacts/edit/view-form.js module:io.ox/contacts
#: apps/io.ox/contacts/model.js apps/io.ox/contacts/view-detail.js
#: apps/plugins/portal/xing/actions.js module:plugins/portal
msgid "Comment"
msgstr "Commentaire"

#: apps/io.ox/calendar/actions/acceptdeny.js module:io.ox/calendar
msgid "Please comment your confirmation status."
msgstr "Veuillez commenter l'état de confirmation."

#: apps/io.ox/calendar/actions/acceptdeny.js module:io.ox/calendar
#: apps/io.ox/calendar/invitations/register.js module:io.ox/calendar/main
#: apps/plugins/portal/xing/register.js module:plugins/portal
msgid "Accept"
msgstr "Accepter"

#: apps/io.ox/calendar/actions/acceptdeny.js module:io.ox/calendar
#: apps/io.ox/calendar/invitations/register.js module:io.ox/calendar/main
msgid "Tentative"
msgstr "Provisoire"

#: apps/io.ox/calendar/actions/acceptdeny.js module:io.ox/calendar
#: apps/io.ox/calendar/invitations/register.js module:io.ox/calendar/main
msgid "Decline"
msgstr "Décliner"

#: apps/io.ox/calendar/actions/acceptdeny.js module:io.ox/calendar
#: apps/io.ox/calendar/edit/main.js module:io.ox/calendar/edit/main
#: apps/io.ox/calendar/month/perspective.js
#: apps/io.ox/calendar/week/perspective.js
#: apps/plugins/notifications/calendar/register.js module:plugins/notifications
msgid "Ignore conflicts"
msgstr "Ignorer les conflits"

#: apps/io.ox/calendar/actions/acceptdeny.js module:io.ox/calendar
msgid ""
"Do you want to confirm the whole series or just one appointment within the "
"series?"
msgstr ""
"Voulez-vous confirmer la série complète ou uniquement un seul rendez-vous de "
"la série ?"

#. Use singular in this context
#: apps/io.ox/calendar/actions/acceptdeny.js module:io.ox/calendar
#: apps/io.ox/calendar/actions/edit.js apps/io.ox/calendar/week/perspective.js
msgid "Series"
msgstr "Série"

#: apps/io.ox/calendar/actions/acceptdeny.js module:io.ox/calendar
#: apps/io.ox/calendar/actions/edit.js apps/io.ox/calendar/edit/main.js
#: module:io.ox/calendar/edit/main apps/io.ox/calendar/list/perspective.js
#: apps/io.ox/calendar/view-detail.js apps/io.ox/calendar/week/perspective.js
#: apps/io.ox/mail/detail/links.js module:io.ox/mail
msgid "Appointment"
msgstr "Rendez-vous"

#: apps/io.ox/calendar/actions/create.js module:io.ox/calendar
msgid "Appointments in shared calendars"
msgstr "Rendez-vous dans les agendas partagés"

<<<<<<< HEAD
#: apps/io.ox/files/actions/add-storage-account.js module:io.ox/files
#: apps/io.ox/mail/accounts/settings.js module:io.ox/mail/accounts/settings
#: apps/io.ox/oauth/keychain.js module:io.ox/core
msgid "Account added successfully"
msgstr "Compte ajouté avec succès"
=======
#: apps/io.ox/calendar/actions/create.js module:io.ox/calendar
msgid ""
"The selected calendar is shared by %1$s. Appointments in shared calendars "
"will generally be created on behalf of the owner."
msgstr ""
"L'agenda sélectionné est partagé par %1$s. Les rendez-vous dans les agendas "
"partagés sont généralement créés au nom du propriétaire."
>>>>>>> 2c75a4b9

#: apps/io.ox/calendar/actions/create.js module:io.ox/calendar
msgid ""
"Do you really want to create an appointment <b>on behalf of the folder "
"owner</b> or do you want to create an appointment <b>with the folder owner</"
"b> in your own calendar?"
msgstr ""
"Souhaitez-vous vraiment créer un rendez-vous <b>au nom du propriétaire du "
"dossier</b> ou souhaitez-vous créer un rendez-vous <b>avec le propriétaire "
"du dossier</b> dans votre propre agenda ?"

#: apps/io.ox/calendar/actions/create.js module:io.ox/calendar
msgid "On behalf of the owner"
msgstr "Au nom du propriétaire"

#: apps/io.ox/calendar/actions/create.js module:io.ox/calendar
msgid "Invite owner"
msgstr "Inviter le propriétaire"

#: apps/io.ox/calendar/actions/delete.js module:io.ox/calendar
msgid ""
"Do you want to delete the whole series or just one appointment within the "
"series?"
msgstr ""
"Souhaitez-vous supprimer la série complète ou un seul rendez-vous de la "
"série ?"

#: apps/io.ox/calendar/actions/delete.js module:io.ox/calendar
#: apps/io.ox/calendar/toolbar.js
msgid "Delete appointment"
msgstr "Supprimer le rendez-vous"

#: apps/io.ox/calendar/actions/delete.js module:io.ox/calendar
msgid "Delete whole series"
msgstr "Supprimer toute la série"

#: apps/io.ox/calendar/actions/delete.js module:io.ox/calendar
msgid "Do you want to delete this appointment?"
msgstr "Voulez-vous vraiment supprimer le rendez-vous ?"

#: apps/io.ox/calendar/actions/edit.js module:io.ox/calendar
#: apps/io.ox/calendar/week/perspective.js
msgid ""
"Do you want to edit the whole series or just one appointment within the "
"series?"
msgstr ""
"Souhaitez-vous modifier la série complète ou un seul rendez-vous de la "
"série ?"

#: apps/io.ox/calendar/conflicts/conflictList.js
#: module:io.ox/calendar/conflicts/conflicts
msgid "Conflicts detected"
msgstr "Conflits détectés"

#: apps/io.ox/calendar/conflicts/conflictList.js
#: module:io.ox/calendar/conflicts/conflicts
msgid "The new appointment conflicts with existing appointments."
msgstr ""
"Le nouveau rendez-vous entre en conflit avec des rendez-vous existants."

#: apps/io.ox/calendar/detail/main.js module:io.ox/calendar
#: apps/io.ox/calendar/month/perspective.js
#: apps/io.ox/calendar/week/perspective.js
msgid "Appointment Details"
msgstr "Détails du rendez-vous"

#: apps/io.ox/calendar/detail/main.js module:io.ox/calendar
#: apps/io.ox/calendar/week/perspective.js
msgid "An error occurred. Please try again."
msgstr "Une erreur s'est produite. Veuillez réessayer."

#: apps/io.ox/calendar/edit/extensions.js module:io.ox/calendar/edit/main
#: apps/io.ox/calendar/edit/main.js apps/io.ox/calendar/toolbar.js
#: module:io.ox/calendar
msgid "Edit appointment"
msgstr "Modifier le rendez-vous"

#: apps/io.ox/calendar/edit/extensions.js module:io.ox/calendar/edit/main
#: apps/io.ox/calendar/edit/main.js apps/io.ox/calendar/freetime/main.js
#: module:io.ox/calendar
msgid "Create appointment"
msgstr "Créer un rendez-vous"

#: apps/io.ox/calendar/edit/extensions.js module:io.ox/calendar/edit/main
#: apps/io.ox/contacts/distrib/create-dist-view.js module:io.ox/contacts
#: apps/io.ox/contacts/edit/view-form.js
#: apps/io.ox/core/folder/actions/imap-subscription.js module:io.ox/core
#: apps/io.ox/core/permissions/permissions.js apps/io.ox/core/settings/user.js
#: apps/io.ox/editor/main.js module:io.ox/editor
#: apps/io.ox/files/actions/edit-description.js module:io.ox/files
#: apps/io.ox/files/actions/save-as-pdf.js apps/io.ox/files/filepicker.js
#: apps/io.ox/files/share/permissions.js apps/io.ox/mail/accounts/settings.js
#: module:io.ox/mail/accounts/settings
#: apps/io.ox/mail/actions/attachmentSave.js module:io.ox/mail
#: apps/io.ox/mail/categories/edit.js apps/io.ox/mail/compose/extensions.js
#: apps/io.ox/mail/compose/names.js
#: apps/io.ox/mail/mailfilter/settings/filter.js
#: apps/io.ox/mail/settings/signatures/settings/pane.js
#: apps/io.ox/oauth/settings.js module:io.ox/settings
#: apps/io.ox/tasks/edit/view-template.js module:io.ox/tasks/edit
#: apps/plugins/administration/groups/settings/edit.js
#: apps/plugins/administration/resources/settings/edit.js
#: apps/plugins/portal/flickr/register.js module:plugins/portal
#: apps/plugins/portal/mail/register.js apps/plugins/portal/rss/register.js
#: module:io.ox/portal apps/plugins/portal/tumblr/register.js
msgid "Save"
msgstr "Enregistrer"

#: apps/io.ox/calendar/edit/extensions.js module:io.ox/calendar/edit/main
#: apps/io.ox/calendar/mobile-toolbar-actions.js module:io.ox/calendar
#: apps/io.ox/tasks/edit/view-template.js module:io.ox/tasks/edit
#: apps/plugins/administration/groups/settings/edit.js module:io.ox/core
#: apps/plugins/administration/resources/settings/edit.js
msgid "Create"
msgstr "Créer"

#: apps/io.ox/calendar/edit/extensions.js module:io.ox/calendar/edit/main
#: apps/io.ox/contacts/distrib/create-dist-view.js module:io.ox/contacts
#: apps/io.ox/contacts/edit/view-form.js apps/io.ox/core/settings/user.js
#: apps/io.ox/mail/compose/extensions.js module:io.ox/mail
#: apps/io.ox/mail/mailfilter/settings/filter/view-form.js
#: module:io.ox/settings apps/io.ox/tasks/edit/view-template.js
#: module:io.ox/tasks/edit
msgid "Discard"
msgstr "Abandonner"

#: apps/io.ox/calendar/edit/extensions.js module:io.ox/calendar/edit/main
#: apps/io.ox/files/view-options.js module:io.ox/files
#: apps/io.ox/mail/accounts/view-form.js module:io.ox/settings
msgid "Select"
msgstr "Sélectionner"

#: apps/io.ox/calendar/edit/extensions.js module:io.ox/calendar/edit/main
#: apps/io.ox/core/folder/picker.js module:io.ox/core
#: apps/io.ox/mail/mailfilter/settings/filter/view-form.js
#: module:io.ox/settings
msgid "Select folder"
msgstr "Choisir un dossier"

#: apps/io.ox/calendar/edit/extensions.js module:io.ox/calendar/edit/main
msgid "Calendar:"
msgstr "Agenda :"

#: apps/io.ox/calendar/edit/extensions.js module:io.ox/calendar/edit/main
#: apps/io.ox/calendar/util.js module:io.ox/calendar
#: apps/io.ox/core/viewer/views/sidebar/fileinfoview.js
#: module:io.ox/core/viewer apps/io.ox/mail/actions/reminder.js
#: module:io.ox/mail apps/io.ox/mail/compose/extensions.js
#: apps/io.ox/mail/detail/view.js
#: apps/io.ox/mail/mailfilter/settings/filter/view-form.js
#: module:io.ox/settings apps/io.ox/mail/vacationnotice/settings/model.js
#: apps/io.ox/mail/view-options.js apps/io.ox/tasks/edit/view-template.js
#: module:io.ox/tasks/edit apps/io.ox/tasks/main.js module:io.ox/tasks
msgid "Subject"
msgstr "Sujet"

#: apps/io.ox/calendar/edit/extensions.js module:io.ox/calendar/edit/main
#: apps/io.ox/calendar/print-compact.js module:io.ox/calendar
#: apps/io.ox/calendar/util.js
msgid "Location"
msgstr "Lieu"

#: apps/io.ox/calendar/edit/extensions.js module:io.ox/calendar/edit/main
msgid "Starts on"
msgstr "Commence le"

#: apps/io.ox/calendar/edit/extensions.js module:io.ox/calendar/edit/main
msgid "Ends on"
msgstr "Se termine le"

#. %1$s timezone abbreviation of the appointment
#. %2$s default user timezone
#: apps/io.ox/calendar/edit/extensions.js module:io.ox/calendar/edit/main
msgid ""
"The timezone of this appointment (%1$s) differs from your default timezone "
"(%2$s)."
msgstr ""
"Le fuseau horaire de ce rendez-vous (%1$s) est différent de votre fuseau "
"horaire par défaut (%2$s)."

#: apps/io.ox/calendar/edit/extensions.js module:io.ox/calendar/edit/main
#: apps/io.ox/tasks/edit/view-template.js module:io.ox/tasks/edit
msgid "All day"
msgstr "Journée entière"

#: apps/io.ox/calendar/edit/extensions.js module:io.ox/calendar/edit/main
#: apps/io.ox/calendar/util.js module:io.ox/calendar
#: apps/io.ox/core/viewer/views/sidebar/filedescriptionview.js
#: module:io.ox/core/viewer apps/io.ox/files/actions/edit-description.js
#: module:io.ox/files apps/io.ox/tasks/edit/view-template.js
#: module:io.ox/tasks/edit
#: apps/plugins/administration/resources/settings/edit.js module:io.ox/core
#: apps/plugins/portal/flickr/register.js module:plugins/portal
#: apps/plugins/portal/mail/register.js apps/plugins/portal/rss/register.js
#: module:io.ox/portal apps/plugins/portal/tumblr/register.js
msgid "Description"
msgstr "Description"

#: apps/io.ox/calendar/edit/extensions.js module:io.ox/calendar/edit/main
#: apps/io.ox/tasks/edit/view-template.js module:io.ox/tasks/edit
msgid "Expand form"
msgstr "Déployer le formulaire"

#: apps/io.ox/calendar/edit/extensions.js module:io.ox/calendar/edit/main
#: apps/io.ox/tasks/edit/view-template.js module:io.ox/tasks/edit
msgid "Collapse form"
msgstr "Enrouler le formulaire"

#: apps/io.ox/calendar/edit/extensions.js module:io.ox/calendar/edit/main
#: apps/io.ox/calendar/freetime/timeView.js module:io.ox/calendar
#: apps/io.ox/calendar/util.js
msgid "Reserved"
msgstr "Réservé"

#: apps/io.ox/calendar/edit/extensions.js module:io.ox/calendar/edit/main
#: apps/io.ox/calendar/freetime/timeView.js module:io.ox/calendar
#: apps/io.ox/calendar/util.js
msgid "Temporary"
msgstr "Temporaire"

#: apps/io.ox/calendar/edit/extensions.js module:io.ox/calendar/edit/main
#: apps/io.ox/calendar/freetime/timeView.js module:io.ox/calendar
#: apps/io.ox/calendar/util.js
msgid "Absent"
msgstr "Absent"

#: apps/io.ox/calendar/edit/extensions.js module:io.ox/calendar/edit/main
#: apps/io.ox/calendar/freetime/timeView.js module:io.ox/calendar
#: apps/io.ox/calendar/util.js
msgid "Free"
msgstr "Disponible"

#: apps/io.ox/calendar/edit/extensions.js module:io.ox/calendar/edit/main
#: apps/io.ox/calendar/view-detail.js module:io.ox/calendar
msgid "Shown as"
msgstr "Affiché comme"

#: apps/io.ox/calendar/edit/extensions.js module:io.ox/calendar/edit/main
#: apps/io.ox/mail/view-options.js module:io.ox/mail
#: apps/io.ox/portal/settings/pane.js module:io.ox/portal
msgid "Color"
msgstr "En couleur"

#: apps/io.ox/calendar/edit/extensions.js module:io.ox/calendar/edit/main
#: apps/io.ox/tasks/edit/view-template.js module:io.ox/tasks/edit
#: apps/plugins/portal/flickr/register.js module:plugins/portal
msgid "Type"
msgstr "Type"

#: apps/io.ox/calendar/edit/extensions.js module:io.ox/calendar/edit/main
#: apps/io.ox/calendar/list/view-grid-template.js module:io.ox/calendar
#: apps/io.ox/calendar/month/view.js apps/io.ox/calendar/view-detail.js
#: apps/io.ox/calendar/view-grid-template.js apps/io.ox/calendar/week/view.js
#: apps/io.ox/contacts/view-detail.js module:io.ox/contacts
#: apps/io.ox/tasks/edit/view-template.js module:io.ox/tasks/edit
#: apps/io.ox/tasks/view-detail.js module:io.ox/tasks
msgid "Private"
msgstr "Privé"

#: apps/io.ox/calendar/edit/extensions.js module:io.ox/calendar/edit/main
msgid "Notify all participants by email."
msgstr "Informer tous les participants par courriel."

#: apps/io.ox/calendar/edit/extensions.js module:io.ox/calendar/edit/main
#: apps/io.ox/calendar/view-detail.js module:io.ox/calendar
#: apps/io.ox/contacts/edit/view-form.js module:io.ox/contacts
#: apps/io.ox/mail/compose/extensions.js module:io.ox/mail
#: apps/io.ox/tasks/edit/view-template.js module:io.ox/tasks/edit
#: apps/io.ox/tasks/view-detail.js module:io.ox/tasks
msgid "Attachments"
msgstr "Pièces jointes"

#: apps/io.ox/calendar/edit/extensions.js module:io.ox/calendar/edit/main
#: apps/io.ox/contacts/edit/view-form.js module:io.ox/contacts
#: apps/io.ox/tasks/edit/view-template.js module:io.ox/tasks/edit
msgid "Drop here to upload a <b class=\"dndignore\">new attachment</b>"
msgstr ""
"Déposer ici pour télécharger une <b class=\"dndignore\">nouvelle pièce "
"jointe</b>"

#. Applies changes to an existing appointment, used in scheduling view
#: apps/io.ox/calendar/edit/extensions.js module:io.ox/calendar/edit/main
msgid "Apply changes"
msgstr "Appliquer les modifications"

#: apps/io.ox/calendar/edit/extensions.js module:io.ox/calendar/edit/main
#: apps/io.ox/calendar/freetime/main.js module:io.ox/calendar
msgid "Please select a time for the appointment"
msgstr "Veuillez sélectionner une heure pour le rendez-vous"

#: apps/io.ox/calendar/edit/extensions.js module:io.ox/calendar/edit/main
#: apps/io.ox/calendar/freebusy/templates.js module:io.ox/calendar/freebusy
#: apps/io.ox/calendar/toolbar.js module:io.ox/calendar
msgid "Find a free time"
msgstr "Trouver un horaire libre"

#: apps/io.ox/calendar/edit/main.js module:io.ox/calendar/edit/main
msgid "Description has been copied"
msgstr "La description a été copiée"

#: apps/io.ox/calendar/edit/main.js module:io.ox/calendar/edit/main
msgid "The field \"%1$s\" exceeds its maximum size of %2$d characters."
msgstr "Le champ « %1$s » dépasse sa taille maximale de %2$d caractères."

#: apps/io.ox/calendar/edit/main.js module:io.ox/calendar/edit/main
msgid "Conflicts with resources cannot be ignored"
msgstr "Le conflit avec certaines ressources ne peut pas être ignoré"

#: apps/io.ox/calendar/edit/main.js module:io.ox/calendar/edit/main
#: apps/io.ox/contacts/distrib/main.js module:io.ox/contacts
#: apps/io.ox/contacts/edit/main.js apps/io.ox/editor/main.js
#: module:io.ox/editor apps/io.ox/tasks/edit/main.js module:io.ox/tasks
msgid "Do you really want to discard your changes?"
msgstr "Voulez-vous vraiment perdre toutes vos modifications ?"

#. "Discard changes" appears in combination with "Cancel" (this action)
#. Translation should be distinguishable for the user
#: apps/io.ox/calendar/edit/main.js module:io.ox/calendar/edit/main
#: apps/io.ox/contacts/distrib/main.js module:io.ox/contacts
#: apps/io.ox/contacts/edit/main.js apps/io.ox/editor/main.js
#: module:io.ox/editor apps/io.ox/tasks/edit/main.js module:io.ox/tasks
msgctxt "dialog"
msgid "Discard changes"
msgstr "Abandonner les modifications"

#. as in: The appointment is repeated every day, or The appointment is repeated every %1$d days.
#. This is inserted into an HTML construct.
#: apps/io.ox/calendar/edit/recurrence-view.js module:io.ox/calendar/edit/main
msgid "every %1$d day"
msgid_plural "every %1$d days"
msgstr[0] "chaque %1$d jour"
msgstr[1] "tous les %1$d jours"

#. as in: The appointment is repeated every week, or The appointment is repeated every %1$d weeks.
#. This is inserted into an HTML construct.
#: apps/io.ox/calendar/edit/recurrence-view.js module:io.ox/calendar/edit/main
msgid "every %1$d week"
msgid_plural "every %1$d weeks"
msgstr[0] "chaque %1$d semaine"
msgstr[1] "toutes les %1$d semaines"

#. as in: The appointment is repeated on day 12 every month, or The appointment is repeated on day 12 every %1$d months.
#. This is inserted into an HTML construct.
#: apps/io.ox/calendar/edit/recurrence-view.js module:io.ox/calendar/edit/main
msgid "every %1$d month"
msgid_plural "every %1$d months"
msgstr[0] "chaque %1$d mois"
msgstr[1] "tous les %1$d mois"

#: apps/io.ox/calendar/edit/recurrence-view.js module:io.ox/calendar/edit/main
msgid "after %1$d appointment"
msgid_plural "after %1$d appointments"
msgstr[0] "après %1$d rendez-vous"
msgstr[1] "après %1$d rendez-vous"

#: apps/io.ox/calendar/edit/recurrence-view.js module:io.ox/calendar/edit/main
msgid "Click to close the recurrence view"
msgstr "Cliquez pour fermer la vue des répétitions"

#: apps/io.ox/calendar/edit/recurrence-view.js module:io.ox/calendar/edit/main
msgid "Click on the links to change the values."
msgstr "Cliquer sur les liens pour modifier les valeurs."

#: apps/io.ox/calendar/edit/recurrence-view.js module:io.ox/calendar/edit/main
msgid "Click on a sentence to choose when to repeat the appointment."
msgstr "Cliquer sur une phrase pour choisir quand répéter le rendez-vous."

#: apps/io.ox/calendar/edit/recurrence-view.js module:io.ox/calendar/edit/main
msgid ""
"The appointment is repeated <a href=\"#\" data-attribute=\"recurrenceType\" "
"data-widget=\"options\">weekly</a>."
msgstr ""
"Le rendez-vous se répète de façon <a href=\"#\" data-attribute="
"\"recurrenceType\" data-widget=\"options\">hebdomadaire</a>."

#. recurring appointment: the appointment is repeated daily
#: apps/io.ox/calendar/edit/recurrence-view.js module:io.ox/calendar/edit/main
msgid "daily"
msgstr "quotidienne"

#. recurring appointment: the appointment is repeated weekly
#: apps/io.ox/calendar/edit/recurrence-view.js module:io.ox/calendar/edit/main
msgid "weekly"
msgstr "hebdomadaire"

#. recurring appointment: the appointment is repeated monthly
#: apps/io.ox/calendar/edit/recurrence-view.js module:io.ox/calendar/edit/main
msgid "monthly"
msgstr "mensuelle"

#. recurring appointment: the appointment is repeated yearly
#: apps/io.ox/calendar/edit/recurrence-view.js module:io.ox/calendar/edit/main
msgid "yearly"
msgstr "annuelle"

#: apps/io.ox/calendar/edit/recurrence-view.js module:io.ox/calendar/edit/main
msgid ""
"The appointment is repeated <a href=\"#\"  data-widget=\"number\" data-"
"attribute=\"interval\">every <span class=\"number-control\">2</span> days</"
"a>."
msgstr ""
"Le rendez-vous se répète <a href=\"#\"  data-widget=\"number\" data-"
"attribute=\"interval\">tous les <span class=\"number-control\">2</span> "
"jours</a>."

#. as in: The appointment is repeated every day
#. This is inserted into an HTML construct and is the form without the number
#: apps/io.ox/calendar/edit/recurrence-view.js module:io.ox/calendar/edit/main
msgid "every day"
msgstr "chaque jour"

#: apps/io.ox/calendar/edit/recurrence-view.js module:io.ox/calendar/edit/main
msgid ""
"The appointment is repeated <a href=\"#\"  data-widget=\"number\" data-"
"attribute=\"interval\">every <span class=\"number-control\">2</span> weeks</"
"a> on <a href=\"#\"  data-widget=\"days\" data-attribute=\"days\">monday</a>."
msgstr ""
"Le rendez-vous se répète <a href=\"#\" data-widget=\"number\" data-attribute="
"\"interval\">toutes les <span class=\"number-control\">2</span> semaines</a> "
"le <a href=\"#\" data-widget=\"days\" data-attribute=\"days\">lundi</a>. "

#. as in: The appointment is repeated every week
#. This is inserted into an HTML construct and is the form without the number
#: apps/io.ox/calendar/edit/recurrence-view.js module:io.ox/calendar/edit/main
msgid "every week"
msgstr "chaque semaine"

#: apps/io.ox/calendar/edit/recurrence-view.js module:io.ox/calendar/edit/main
msgid ""
"The appointment is repeated on day <a href=\"#\" data-widget=\"number\" data-"
"attribute=\"dayInMonth\"><span class=\"number-control\">10</span></a> <a "
"href=\"#\" data-widget=\"number\" data-attribute=\"interval\">every <span "
"class=\"number-control\">2</span> months</a>."
msgstr ""
"Le rendez-vous se répète tous les <a href=\"#\" data-widget=\"number\" data-"
"attribute=\"dayInMonth\"><span class=\"number-control\">10</span></a> du "
"mois <a href=\"#\" data-widget=\"number\" data-attribute=\"interval\">tous "
"les <span class=\"number-control\">2</span> mois</a>. "

#. as in: The appointment is repeated every month
#. This is inserted into an HTML construct and is the form without the number
#: apps/io.ox/calendar/edit/recurrence-view.js module:io.ox/calendar/edit/main
msgid "every month"
msgstr "chaque mois"

#: apps/io.ox/calendar/edit/recurrence-view.js module:io.ox/calendar/edit/main
msgid ""
"The appointment is repeated the <a href=\"#\" data-widget=\"options\" data-"
"attribute=\"ordinal\">second</a> <a href=\"#\" data-widget=\"options\" data-"
"attribute=\"day\">Wednesday</a> <a href=\"#\" data-widget=\"number\" data-"
"attribute=\"interval\">every <span class=\"number-control\">2</span> months</"
"a>."
msgstr ""
"Le rendez-vous se répète toutes les <a href=\"#\" data-widget=\"options\" "
"data-attribute=\"ordinal\">secondes</a> <a href=\"#\" data-widget=\"options"
"\" data-attribute=\"day\">mercredi</a> <a href=\"#\" data-widget=\"number\" "
"data-attribute=\"interval\">tous les <span class=\"number-control\">2</span> "
"mois</a>. "

#. As in last monday, tuesday, wednesday ... , day of the week, day of the weekend
#. as in: last week or last Monday
#: apps/io.ox/calendar/edit/recurrence-view.js module:io.ox/calendar/edit/main
#: apps/io.ox/calendar/util.js module:io.ox/calendar
msgid "last"
msgstr "dernier"

#. As in first monday, tuesday, wednesday ... , day of the week, day of the weekend
#. as in: first week or first Monday
#: apps/io.ox/calendar/edit/recurrence-view.js module:io.ox/calendar/edit/main
#: apps/io.ox/calendar/util.js module:io.ox/calendar
msgid "first"
msgstr "premier"

#. As in second monday, tuesday, wednesday ... , day of the week, day of the weekend
#. as in: second week or second Monday
#: apps/io.ox/calendar/edit/recurrence-view.js module:io.ox/calendar/edit/main
#: apps/io.ox/calendar/util.js module:io.ox/calendar
msgid "second"
msgstr "deuxième"

#. As in third monday, tuesday, wednesday ... , day of the week, day of the weekend
#. as in: third week or third Monday
#: apps/io.ox/calendar/edit/recurrence-view.js module:io.ox/calendar/edit/main
#: apps/io.ox/calendar/util.js module:io.ox/calendar
msgid "third"
msgstr "troisième"

#. As in fourth monday, tuesday, wednesday ... , day of the week, day of the weekend
#. as in: fourth week or fourth Monday
#: apps/io.ox/calendar/edit/recurrence-view.js module:io.ox/calendar/edit/main
#: apps/io.ox/calendar/util.js module:io.ox/calendar
msgid "fourth"
msgstr "quatrième"

#: apps/io.ox/calendar/edit/recurrence-view.js module:io.ox/calendar/edit/main
msgid "day of the week"
msgstr "jour en semaine"

#: apps/io.ox/calendar/edit/recurrence-view.js module:io.ox/calendar/edit/main
msgid "day of the weekend"
msgstr "jour du weekend"

#: apps/io.ox/calendar/edit/recurrence-view.js module:io.ox/calendar/edit/main
msgid ""
"The appointment is repeated every year on day <a href=\"#\" data-widget="
"\"number\" data-attribute=\"dayInMonth\"><span class=\"number-control\">10</"
"span></a> of <a href=\"#\" data-widget=\"options\" data-attribute=\"month"
"\">October</a>."
msgstr ""
"Le rendez-vous se répète chaque année le <a href=\"#\" data-widget=\"number"
"\" data-attribute=\"dayInMonth\"><span class=\"number-control\">10</span></"
"a> d'<a href=\"#\" data-widget=\"options\" data-attribute=\"month\">octobre</"
"a>."

#: apps/io.ox/calendar/edit/recurrence-view.js module:io.ox/calendar/edit/main
msgid "January"
msgstr "Janvier"

#: apps/io.ox/calendar/edit/recurrence-view.js module:io.ox/calendar/edit/main
msgid "February"
msgstr "Février"

#: apps/io.ox/calendar/edit/recurrence-view.js module:io.ox/calendar/edit/main
msgid "March"
msgstr "Mars"

#: apps/io.ox/calendar/edit/recurrence-view.js module:io.ox/calendar/edit/main
msgid "April"
msgstr "Avril"

#: apps/io.ox/calendar/edit/recurrence-view.js module:io.ox/calendar/edit/main
msgid "May"
msgstr "Mai"

#: apps/io.ox/calendar/edit/recurrence-view.js module:io.ox/calendar/edit/main
msgid "June"
msgstr "Juin"

#: apps/io.ox/calendar/edit/recurrence-view.js module:io.ox/calendar/edit/main
msgid "July"
msgstr "Juillet"

#: apps/io.ox/calendar/edit/recurrence-view.js module:io.ox/calendar/edit/main
msgid "August"
msgstr "Août"

#: apps/io.ox/calendar/edit/recurrence-view.js module:io.ox/calendar/edit/main
msgid "September"
msgstr "Septembre"

#: apps/io.ox/calendar/edit/recurrence-view.js module:io.ox/calendar/edit/main
msgid "October"
msgstr "Octobre"

#: apps/io.ox/calendar/edit/recurrence-view.js module:io.ox/calendar/edit/main
msgid "November"
msgstr "Novembre"

#: apps/io.ox/calendar/edit/recurrence-view.js module:io.ox/calendar/edit/main
msgid "December"
msgstr "Décembre"

#: apps/io.ox/calendar/edit/recurrence-view.js module:io.ox/calendar/edit/main
msgid ""
"The appointment is repeated every <a href=\"#\" data-widget=\"options\" data-"
"attribute=\"ordinal\">first</a> <a href=\"#\" data-widget=\"options\" data-"
"attribute=\"day\">Wednesday</a> in <a href=\"#\" data-widget=\"options\" "
"data-attribute=\"month\">October</a>."
msgstr ""
"Le rendez-vous se répète chaque <a href=\"#\" data-widget=\"options\" data-"
"attribute=\"ordinal\">premier</a> <a href=\"#\" data-widget=\"options\" data-"
"attribute=\"day\">mercredi</a> d'<a href=\"#\" data-widget=\"options\" data-"
"attribute=\"month\">octobre</a>. "

#: apps/io.ox/calendar/edit/recurrence-view.js module:io.ox/calendar/edit/main
msgid "never ends"
msgstr "ne se termine jamais"

#: apps/io.ox/calendar/edit/recurrence-view.js module:io.ox/calendar/edit/main
msgid "ends on a specific date"
msgstr "se termine à une date donnée"

#: apps/io.ox/calendar/edit/recurrence-view.js module:io.ox/calendar/edit/main
msgid "ends after a certain number of appointments"
msgstr "s'arrête après un certain nombre de rendez-vous"

#: apps/io.ox/calendar/edit/recurrence-view.js module:io.ox/calendar/edit/main
msgid "ends"
msgstr "se termine"

#: apps/io.ox/calendar/edit/recurrence-view.js module:io.ox/calendar/edit/main
msgid ""
"The series <a href=\"#\" data-attribute=\"ending\" data-widget=\"options"
"\">never ends</a>."
msgstr ""
"La série <a href=\"#\" data-attribute=\"ending\" data-widget=\"options\">ne "
"s'arrête jamais</a>."

#: apps/io.ox/calendar/edit/recurrence-view.js module:io.ox/calendar/edit/main
msgid ""
"The series <a href=\"#\" data-attribute=\"ending\" data-widget=\"options"
"\">ends</a> on <a href=\"#\" data-attribute=\"until\" data-widget="
"\"datePicker\">11/03/2013</a>."
msgstr ""
"La série <a href=\"#\" data-attribute=\"ending\" data-widget=\"options"
"\">s'arrête</a> le <a href=\"#\" data-attribute=\"until\" data-widget="
"\"datePicker\">11/03/2013</a>."

#: apps/io.ox/calendar/edit/recurrence-view.js module:io.ox/calendar/edit/main
msgid ""
"The series <a href=\"#\" data-attribute=\"ending\" data-widget=\"options"
"\">ends</a> <a href=\"#\" data-attribute=\"occurrences\" data-widget=\"number"
"\">after <span class=\"number-control\">2</span> appointments</a>."
msgstr ""
"La série <a href=\"#\" data-attribute=\"ending\" data-widget=\"options"
"\">s'arrête</a> <a href=\"#\" data-attribute=\"occurrences\" data-widget="
"\"number\">après <span class=\"number-control\">2</span> rendez-vous</a>."

#: apps/io.ox/calendar/edit/recurrence-view.js module:io.ox/calendar/edit/main
msgid "Please choose a sentence below."
msgstr "Veuillez choisir une phrase ci-dessous."

#: apps/io.ox/calendar/edit/recurrence-view.js module:io.ox/calendar/edit/main
msgid "Repeat"
msgstr "Répéter"

#: apps/io.ox/calendar/edit/timezone-dialog.js module:io.ox/calendar/edit/main
msgid "Start date timezone"
msgstr "Fuseau horaire pour la date de début"

#: apps/io.ox/calendar/edit/timezone-dialog.js module:io.ox/calendar/edit/main
msgid "End date timezone"
msgstr "Fuseau horaire pour la date de fin"

#: apps/io.ox/calendar/edit/timezone-dialog.js module:io.ox/calendar/edit/main
msgid ""
"If you select different timezones, the appointment's start and end dates are "
"saved in the timezone of the appointment's start date. A different end date "
"timezone only allows a convenient conversion."
msgstr ""
"Si vous choisissez des fuseaux horaires différents, les dates de début et de "
"fin du rendez-vous sont enregistrées dans le fuseau horaire de la date de "
"début du rendez-vous. Un fuseau horaire différent pour la date de fin ne "
"sert qu'à faciliter la conversion."

#: apps/io.ox/calendar/edit/timezone-dialog.js module:io.ox/calendar/edit/main
msgid "Convert the entered start and end dates to match the modified timezones"
msgstr ""
"Convertir les dates saisies pour le début et la fin pour faire correspondre "
"les fuseaux horaires"

#: apps/io.ox/calendar/edit/timezone-dialog.js module:io.ox/calendar/edit/main
msgid "Change timezone"
msgstr "Changer le fuseau horaire"

#: apps/io.ox/calendar/edit/timezone-dialog.js module:io.ox/calendar/edit/main
msgid "Change"
msgstr "Modifier"

#: apps/io.ox/calendar/freebusy/templates.js module:io.ox/calendar/freebusy
#: apps/io.ox/calendar/freetime/main.js module:io.ox/calendar
#: apps/io.ox/calendar/toolbar.js
msgid "Scheduling"
msgstr "Planification"

#: apps/io.ox/calendar/freebusy/templates.js module:io.ox/calendar/freebusy
msgid "Change view"
msgstr "Changer de vue"

#: apps/io.ox/calendar/freebusy/templates.js module:io.ox/calendar/freebusy
#: apps/io.ox/calendar/toolbar.js module:io.ox/calendar
msgid "Workweek"
msgstr "Semaine ouvrée"

#: apps/io.ox/calendar/freebusy/templates.js module:io.ox/calendar/freebusy
#: apps/io.ox/calendar/toolbar.js module:io.ox/calendar
msgid "Week"
msgstr "Semaine"

#: apps/io.ox/calendar/freebusy/templates.js module:io.ox/calendar/freebusy
msgid ""
"If you spot a free time, just select this area. To do this, move the cursor "
"to the start time, hold the mouse button, and <b>drag the mouse</b> to the "
"end time."
msgstr ""
"Si vous identifiez un horaire libre, sélectionnez simplement la zone "
"correspondante. Pour cela, <b>faites glisser la souris</b> en gardant le "
"bouton de la souris enfoncé entre l'heure de début et l'heure de fin."

#: apps/io.ox/calendar/freebusy/templates.js module:io.ox/calendar/freebusy
msgid ""
"You will automatically return to the appointment dialog. The selected start "
"and end time as well as the current participant list will be applied."
msgstr ""
"Vous reviendrez automatiquement à la boîte de dialogue de rendez-vous. Les "
"heures de début et de fin choisies ainsi que la liste actuelle des "
"participants seront appliquées."

#: apps/io.ox/calendar/freebusy/templates.js module:io.ox/calendar/freebusy
msgid "How does this work?"
msgstr "Comment cela fonctionne-t-il ?"

#: apps/io.ox/calendar/freebusy/templates.js module:io.ox/calendar/freebusy
#: apps/io.ox/core/main.js module:io.ox/core apps/io.ox/help/center.js
#: module:io.ox/help
msgid "Help"
msgstr "Aide"

#: apps/io.ox/calendar/freebusy/templates.js module:io.ox/calendar/freebusy
msgid "Back to appointment"
msgstr "Revenir au rendez-vous"

#: apps/io.ox/calendar/freebusy/templates.js module:io.ox/calendar/freebusy
msgid "Quit"
msgstr "Quitter"

#: apps/io.ox/calendar/freebusy/templates.js module:io.ox/calendar/freebusy
#: apps/io.ox/mail/actions/reminder.js module:io.ox/mail
msgid "Note"
msgstr "Remarque"

#. Warning dialog
#. %1$s is a folder/calendar name
#. %2$s is the folder owner
#: apps/io.ox/calendar/freebusy/templates.js module:io.ox/calendar/freebusy
msgid ""
"You are not allowed to create appointments in \"%1$s\" owned by %2$s. "
"Appointments will therefore be created in your private calendar."
msgstr ""
"Vous n'avez pas le droit de créer des rendez-vous dans « %1$s » qui "
"appartient à %2$s. Les rendez-vous seront donc créés dans votre agenda "
"personnel."

#. Warning dialog
#. %1$s is a folder/calendar name
#: apps/io.ox/calendar/freebusy/templates.js module:io.ox/calendar/freebusy
msgid ""
"You are not allowed to create appointments in \"%1$s\". Appointments will "
"therefore be created in your private calendar."
msgstr ""
"Vous n'avez pas le droit de créer des rendez-vous dans « %1$s ». Les rendez-"
"vous seront donc créés dans votre agenda personnel."

#: apps/io.ox/calendar/freetime/distributionListPopup.js module:io.ox/calendar
msgid "Please select at least one participant"
msgstr "Veuillez sélectionner au moins un participant"

#: apps/io.ox/calendar/freetime/distributionListPopup.js module:io.ox/calendar
#: apps/io.ox/contacts/distrib/create-dist-view.js module:io.ox/contacts
#: apps/io.ox/contacts/distrib/main.js
msgid "Create distribution list"
msgstr "Créer une liste de diffusion"

#. Name of distribution list
#: apps/io.ox/calendar/freetime/distributionListPopup.js module:io.ox/calendar
#: apps/io.ox/contacts/distrib/create-dist-view.js module:io.ox/contacts
#: apps/io.ox/contacts/print.js apps/io.ox/contacts/view-detail.js
#: apps/io.ox/core/viewer/views/sidebar/fileinfoview.js
#: module:io.ox/core/viewer apps/io.ox/files/share/view-options.js
#: module:io.ox/files apps/io.ox/files/view-options.js
#: apps/io.ox/mail/categories/edit.js module:io.ox/mail
#: apps/io.ox/mail/mailfilter/settings/filter/view-form.js
#: module:io.ox/settings
msgid "Name"
msgstr "Nom"

#: apps/io.ox/calendar/freetime/distributionListPopup.js module:io.ox/calendar
msgid "Please note that distribution lists cannot contain ressources."
msgstr ""
"Veuillez noter que les listes de diffusion ne peuvent pas contenir de "
"ressources."

#: apps/io.ox/calendar/freetime/distributionListPopup.js module:io.ox/calendar
msgid "Create distibution list"
msgstr "Créer une liste de diffusion"

#: apps/io.ox/calendar/freetime/distributionListPopup.js module:io.ox/calendar
#: apps/io.ox/contacts/distrib/main.js module:io.ox/contacts
msgid "Distribution list has been saved"
msgstr "La liste de diffusion a été enregistrée"

#: apps/io.ox/calendar/freetime/distributionListPopup.js module:io.ox/calendar
msgid "Please enter a name for the distribution list"
msgstr "Veuillez saisir un nom pour la liste de diffusion"

#: apps/io.ox/calendar/freetime/participantsView.js module:io.ox/calendar
msgid "Add participant"
msgstr "Ajouter un participant"

#: apps/io.ox/calendar/freetime/timeView.js module:io.ox/calendar
#: apps/io.ox/calendar/week/view.js
msgid "Previous Day"
msgstr "Jour précédent"

#: apps/io.ox/calendar/freetime/timeView.js module:io.ox/calendar
#: apps/io.ox/calendar/week/view.js
msgid "Next Day"
msgstr "Jour suivant"

#: apps/io.ox/calendar/freetime/timeView.js module:io.ox/calendar
#: apps/io.ox/calendar/toolbar.js apps/io.ox/contacts/toolbar.js
#: module:io.ox/contacts apps/io.ox/core/emoji/view.js module:io.ox/mail/emoji
#: apps/io.ox/files/toolbar.js module:io.ox/files
#: apps/io.ox/find/extensions-facets.js module:io.ox/core
#: apps/io.ox/mail/compose/extensions.js module:io.ox/mail
#: apps/io.ox/mail/compose/view.js apps/io.ox/mail/toolbar.js
#: apps/io.ox/tasks/toolbar.js
msgid "Options"
msgstr "Options"

#: apps/io.ox/calendar/freetime/timeView.js module:io.ox/calendar
#: apps/io.ox/core/viewer/views/toolbarview.js module:io.ox/core
msgid "Zoom"
msgstr "Agrandir"

#: apps/io.ox/calendar/freetime/timeView.js module:io.ox/calendar
msgid "Rows"
msgstr "Lignes"

#: apps/io.ox/calendar/freetime/timeView.js module:io.ox/calendar
msgid "Appointment types"
msgstr "Types de rendez-vous"

#: apps/io.ox/calendar/freetime/timeView.js module:io.ox/calendar
msgid "Hide non-working time"
msgstr "Masquer les heures non ouvrées"

#: apps/io.ox/calendar/invitations/register.js module:io.ox/calendar/main
msgid "Accept changes"
msgstr "Accepter les modifications"

#: apps/io.ox/calendar/invitations/register.js module:io.ox/calendar/main
msgid "Add new participant"
msgstr "Ajouter un nouveau participant"

#: apps/io.ox/calendar/invitations/register.js module:io.ox/calendar/main
msgid "Reject changes"
msgstr "Rejeter les modifications"

#: apps/io.ox/calendar/invitations/register.js module:io.ox/calendar/main
msgid "Ignore"
msgstr "Ignorer"

#: apps/io.ox/calendar/invitations/register.js module:io.ox/calendar/main
msgid "You have accepted the appointment"
msgstr "Vous avez accepté le rendez-vous"

#: apps/io.ox/calendar/invitations/register.js module:io.ox/calendar/main
msgid "Changes have been saved"
msgstr "Les modifications ont été enregistrées"

#: apps/io.ox/calendar/invitations/register.js module:io.ox/calendar/main
msgid "Added the new participant"
msgstr "Ajouté le nouveau participant"

#: apps/io.ox/calendar/invitations/register.js module:io.ox/calendar/main
msgid "The appointment has been updated"
msgstr "Le rendez-vous a été mis à jour"

#: apps/io.ox/calendar/invitations/register.js module:io.ox/calendar/main
msgid "The appointment has been deleted"
msgstr "Le rendez-vous a été supprimé"

#: apps/io.ox/calendar/invitations/register.js module:io.ox/calendar/main
msgid "The changes have been rejected"
msgstr "Les modifications ont été rejetées"

#: apps/io.ox/calendar/invitations/register.js module:io.ox/calendar/main
msgid "You have tentatively accepted the appointment"
msgstr "Vous avez accepté le rendez-vous à titre provisoire"

#: apps/io.ox/calendar/invitations/register.js module:io.ox/calendar/main
msgid "You have declined the appointment"
msgstr "Vous avez décliné le rendez-vous"

#: apps/io.ox/calendar/invitations/register.js module:io.ox/calendar/main
msgid "This email contains an appointment"
msgstr "Ce message contient un rendez-vous"

#: apps/io.ox/calendar/invitations/register.js module:io.ox/calendar/main
msgid "This email contains a task"
msgstr "Ce message contient une tâche"

#: apps/io.ox/calendar/invitations/register.js module:io.ox/calendar/main
msgid "Show appointment details"
msgstr "Afficher le détail du rendez-vous"

#: apps/io.ox/calendar/invitations/register.js module:io.ox/calendar/main
msgid "Show task details"
msgstr "Afficher les détails de la tâche"

#: apps/io.ox/calendar/invitations/register.js module:io.ox/calendar/main
msgid "You are the organizer"
msgstr "Vous êtes l'organisateur"

#: apps/io.ox/calendar/invitations/register.js module:io.ox/calendar/main
msgid "You have accepted this appointment"
msgstr "Vous avez accepté ce rendez-vous"

#: apps/io.ox/calendar/invitations/register.js module:io.ox/calendar/main
msgid "You have accepted this task"
msgstr "Vous avez accepté cette tâche"

#: apps/io.ox/calendar/invitations/register.js module:io.ox/calendar/main
msgid "You declined this appointment"
msgstr "Vous avez décliné ce rendez-vous"

#: apps/io.ox/calendar/invitations/register.js module:io.ox/calendar/main
msgid "You declined this task"
msgstr "Vous avez décliné cette tâche"

#: apps/io.ox/calendar/invitations/register.js module:io.ox/calendar/main
msgid "You tentatively accepted this invitation"
msgstr "Vous avez accepté cette invitation à titre provisoire"

#: apps/io.ox/calendar/invitations/register.js module:io.ox/calendar/main
msgid "You tentatively accepted this task"
msgstr "Vous avez accepté cette tâche à titre provisoire"

#: apps/io.ox/calendar/invitations/register.js module:io.ox/calendar/main
msgid "There is already %1$d appointment in this timeframe."
msgid_plural "There are already %1$d appointments in this timeframe."
msgstr[0] "Il y a déjà %1$d rendez-vous dans cette plage horaire."
msgstr[1] "Il y a déjà %1$d rendez-vous dans cette plage horaire."

#: apps/io.ox/calendar/invitations/register.js module:io.ox/calendar/main
msgid "Show conflicts"
msgstr "Afficher les conflits"

#: apps/io.ox/calendar/invitations/register.js module:io.ox/calendar/main
msgid ""
"Failed to update confirmation status; most probably the appointment has been "
"deleted."
msgstr ""
"Impossible de mettre à jour l'état de confirmation ; il est probable que le "
"rendez-vous a été supprimé."

#: apps/io.ox/calendar/invitations/register.js module:io.ox/calendar/main
msgid ""
"Failed to update confirmation status; most probably the task has been "
"deleted."
msgstr ""
"Impossible de mettre à jour l'état de confirmation ; il est probable que la "
"tâche a été supprimée."

#: apps/io.ox/calendar/list/perspective.js module:io.ox/calendar
msgid "Couldn't load appointment data."
msgstr "Impossible de charger les données de rendez-vous."

#: apps/io.ox/calendar/list/perspective.js module:io.ox/calendar
msgid "No appointments found until %s"
msgstr "Aucun rendez-vous trouvé jusqu'à %s"

#. %1$s is an appointment location (e.g. a room, a telco line, a company, a city)
#. This fragment appears within a long string for screen readers
#: apps/io.ox/calendar/list/view-grid-template.js module:io.ox/calendar
msgctxt "a11y"
msgid "location %1$s"
msgstr "emplacement %1$s"

#: apps/io.ox/calendar/main.js module:io.ox/calendar
#: apps/io.ox/contacts/main.js module:io.ox/contacts
#: apps/io.ox/core/folder/tree.js module:io.ox/core
#: apps/io.ox/core/folder/view.js apps/io.ox/files/filepicker.js
#: module:io.ox/files apps/io.ox/files/main.js apps/io.ox/mail/main.js
#: module:io.ox/mail apps/io.ox/tasks/main.js module:io.ox/tasks
msgid "Folders"
msgstr "Dossiers"

#. Used as button label for a navigation action, like the browser back button
#: apps/io.ox/calendar/main.js module:io.ox/calendar
#: apps/io.ox/contacts/main.js module:io.ox/contacts apps/io.ox/core/commons.js
#: module:io.ox/core apps/io.ox/core/tk/wizard.js apps/io.ox/mail/main.js
#: module:io.ox/mail apps/io.ox/mail/threadview.js apps/io.ox/tasks/main.js
#: module:io.ox/tasks
msgid "Back"
msgstr "Précédent"

#. Label for a button which shows more upcoming
#. appointments in a listview by extending the search
#. by one month in the future
#: apps/io.ox/calendar/main.js module:io.ox/calendar
msgid "Expand timeframe by one month"
msgstr "Élargir l'intervalle de temps d'un mois"

#: apps/io.ox/calendar/main.js module:io.ox/calendar
msgid "Calendars"
msgstr "Agendas"

#: apps/io.ox/calendar/mobile-toolbar-actions.js module:io.ox/calendar
msgid "Listview"
msgstr "Vue en liste"

#: apps/io.ox/calendar/mobile-toolbar-actions.js module:io.ox/calendar
msgid "Calendar view"
msgstr "Vue en calendrier"

#: apps/io.ox/calendar/mobile-toolbar-actions.js module:io.ox/calendar
msgid "Show next day"
msgstr "Afficher la journée suivante"

#: apps/io.ox/calendar/mobile-toolbar-actions.js module:io.ox/calendar
msgid "Show previous day"
msgstr "Afficher la journée précédente"

#: apps/io.ox/calendar/mobile-toolbar-actions.js module:io.ox/calendar
#: apps/io.ox/calendar/toolbar.js apps/io.ox/calendar/util.js
#: apps/io.ox/calendar/week/view.js apps/io.ox/core/tk/datepicker.js
#: module:io.ox/core apps/io.ox/find/date/patterns.js apps/io.ox/tasks/util.js
#: module:io.ox/tasks apps/plugins/portal/birthdays/register.js
#: module:plugins/portal
msgid "Today"
msgstr "Aujourd'hui"

#: apps/io.ox/calendar/mobile-toolbar-actions.js module:io.ox/calendar
#: apps/io.ox/contacts/mobile-toolbar-actions.js module:io.ox/mail
#: apps/io.ox/core/extPatterns/links.js module:io.ox/core
#: apps/io.ox/core/main.js apps/io.ox/files/mobile-toolbar-actions.js
#: apps/io.ox/files/share/permissions.js apps/io.ox/mail/detail/view.js
#: apps/io.ox/mail/mailfilter/settings/filter/view-form.js
#: module:io.ox/settings apps/io.ox/mail/mobile-toolbar-actions.js
#: apps/io.ox/tasks/mobile-toolbar-actions.js module:io.ox/tasks
msgid "Actions"
msgstr "Actions"

#: apps/io.ox/calendar/model.js module:io.ox/calendar
msgid "The end date must be after the start date."
msgstr "La date de fin doit se trouver après la date de départ."

#. %1$s is an upload limit like for example 10mb
#: apps/io.ox/calendar/model.js module:io.ox/calendar apps/io.ox/tasks/model.js
#: module:io.ox/tasks
msgid "Files can not be uploaded, because upload limit of %1$s is exceeded."
msgstr ""
"Les fichiers ne peuvent pas être envoyés, car la limite d'envoi de %1$s a "
"été atteinte."

#: apps/io.ox/calendar/month/perspective.js module:io.ox/calendar
#: apps/io.ox/calendar/week/perspective.js
msgid ""
"By changing the date of this appointment you are creating an appointment "
"exception to the series. Do you want to continue?"
msgstr ""
"En modifiant la date de ce rendez-vous, vous créez une exception de rendez-"
"vous dans la série. Voulez-vous continuer ?"

#. folder permissions - Is Admin? YES
#: apps/io.ox/calendar/month/perspective.js module:io.ox/calendar
#: apps/io.ox/calendar/week/perspective.js apps/io.ox/core/main.js
#: module:io.ox/core apps/io.ox/core/permissions/permissions.js
#: apps/io.ox/files/util.js module:io.ox/files
#: apps/io.ox/mail/accounts/settings.js module:io.ox/mail/accounts/settings
msgid "Yes"
msgstr "Oui"

#. folder permissions - Is Admin? NO
#: apps/io.ox/calendar/month/perspective.js module:io.ox/calendar
#: apps/io.ox/calendar/week/perspective.js apps/io.ox/core/main.js
#: module:io.ox/core apps/io.ox/core/permissions/permissions.js
#: apps/io.ox/mail/accounts/settings.js module:io.ox/mail/accounts/settings
msgid "No"
msgstr "Non"

#: apps/io.ox/calendar/month/perspective.js module:io.ox/calendar
msgid "Calendar Month View"
msgstr "Agenda en vue mensuelle"

#: apps/io.ox/calendar/month/perspective.js module:io.ox/calendar
#: apps/io.ox/core/viewer/views/displayerview.js module:io.ox/core
#: apps/io.ox/core/wizard/registry.js module:io.ox/core/wizard
msgid "Previous"
msgstr "Précédent"

#: apps/io.ox/calendar/month/perspective.js module:io.ox/calendar
#: apps/io.ox/core/tk/wizard.js module:io.ox/core
#: apps/io.ox/core/viewer/views/displayerview.js
#: apps/io.ox/core/wizard/registry.js module:io.ox/core/wizard
#: apps/io.ox/wizards/upsell.js module:io.ox/wizards
msgid "Next"
msgstr "Suivant"

#. add confirmation status behind appointment title
#. %1$s = apppintment title
#: apps/io.ox/calendar/month/view.js module:io.ox/calendar
#: apps/io.ox/calendar/week/view.js
#, c-format
msgid "%1$s (Tentative)"
msgstr "%1$s (Provisoire)"

#. text of a user list that shows the names of presenting user and participants.
#. the dropdown button label for the participants dropdown.
#. the participants section label.
#: apps/io.ox/calendar/print-compact.js module:io.ox/calendar
#: apps/io.ox/participants/detail.js module:io.ox/core
#: apps/io.ox/presenter/views/navigationview.js module:io.ox/presenter
msgid "Participants"
msgstr "Participants"

#: apps/io.ox/calendar/print.js module:io.ox/calendar apps/io.ox/tasks/print.js
#: module:io.ox/tasks
msgid "Accepted"
msgstr "Accepté"

#: apps/io.ox/calendar/print.js module:io.ox/calendar apps/io.ox/tasks/print.js
#: module:io.ox/tasks
msgid "Declined"
msgstr "Décliné"

#: apps/io.ox/calendar/print.js module:io.ox/calendar apps/io.ox/tasks/print.js
#: module:io.ox/tasks
msgid "Tentatively accepted"
msgstr "Accepté provisoirement"

#: apps/io.ox/calendar/print.js module:io.ox/calendar apps/io.ox/tasks/print.js
#: module:io.ox/tasks
msgid "Unconfirmed"
msgstr "Non confirmé"

#: apps/io.ox/calendar/settings/model.js module:io.ox/calendar
#: apps/io.ox/calendar/settings/pane.js apps/io.ox/contacts/settings/pane.js
#: module:io.ox/contacts
msgid ""
"The setting has been saved and will become active when you enter the "
"application the next time."
msgstr ""
"Le réglage a été enregistré et sera activé la prochaine fois que vous "
"entrerez dans l'application."

#: apps/io.ox/calendar/settings/pane.js module:io.ox/calendar
#: apps/io.ox/calendar/util.js apps/io.ox/tasks/edit/view-template.js
#: module:io.ox/tasks/edit
msgid "No reminder"
msgstr "Pas de rappel"

#. General duration (nominative case): X minutes
#. %d is the number of minutes
#: apps/io.ox/calendar/settings/pane.js module:io.ox/calendar
#: apps/io.ox/core/date.js module:io.ox/core
#, c-format
msgid "%d minute"
msgid_plural "%d minutes"
msgstr[0] "%d minute"
msgstr[1] "%d minutes"

#: apps/io.ox/calendar/settings/pane.js module:io.ox/calendar
#: apps/io.ox/core/main.js module:io.ox/core apps/io.ox/search/view-template.js
msgctxt "app"
msgid "Calendar"
msgstr "Agenda"

#: apps/io.ox/calendar/settings/pane.js module:io.ox/calendar
msgid "Time scale in minutes"
msgstr "Échelle de temps en minutes"

#: apps/io.ox/calendar/settings/pane.js module:io.ox/calendar
msgid "Start of working time"
msgstr "Heure de début de travail"

#: apps/io.ox/calendar/settings/pane.js module:io.ox/calendar
msgid "End of working time"
msgstr "Heure de fin de travail"

#: apps/io.ox/calendar/settings/pane.js module:io.ox/calendar
msgid "Show declined appointments"
msgstr "Afficher les rendez-vous déclinés"

#: apps/io.ox/calendar/settings/pane.js module:io.ox/calendar
#: apps/io.ox/calendar/toolbar.js
msgid "New appointment"
msgstr "Nouveau rendez-vous"

#: apps/io.ox/calendar/settings/pane.js module:io.ox/calendar
msgid "Default reminder"
msgstr "Rappel par défaut"

#: apps/io.ox/calendar/settings/pane.js module:io.ox/calendar
msgid "Mark all day appointments as free"
msgstr "Libérer les rendez-vous sur la journée"

#: apps/io.ox/calendar/settings/pane.js module:io.ox/calendar
#: apps/io.ox/tasks/settings/pane.js module:io.ox/tasks
msgid "Email notifications"
msgstr "Notifications par courriel"

#: apps/io.ox/calendar/settings/pane.js module:io.ox/calendar
msgid "Receive notification for appointment changes"
msgstr "Recevoir des notifications pour toute modification du rendez-vous"

#: apps/io.ox/calendar/settings/pane.js module:io.ox/calendar
msgid ""
"Receive notification as appointment creator when participants accept or "
"decline"
msgstr ""
"Recevoir des notifications en tant que créateur du rendez-vous lorsque des "
"participants acceptent ou déclinent"

#: apps/io.ox/calendar/settings/pane.js module:io.ox/calendar
msgid ""
"Receive notification as appointment participant when other participants "
"accept or decline"
msgstr ""
"Recevoir des notifications en tant que participant au rendez-vous lorsque "
"d'autres participants acceptent ou déclinent"

#: apps/io.ox/calendar/settings/pane.js module:io.ox/calendar
msgid ""
"Automatically delete the invitation email after the appointment has been "
"accepted or declined"
msgstr ""
"Supprimer automatiquement le courriel d'invitation une fois que le rendez-"
"vous a été accepté ou décliné"

#: apps/io.ox/calendar/settings/timezones/favorite-view.js
#: module:io.ox/calendar
msgid "Add timezone"
msgstr "Ajouter un fuseau horaire"

#: apps/io.ox/calendar/settings/timezones/favorite-view.js
#: module:io.ox/calendar
msgid "Select favorite timezone"
msgstr "Sélectionner le fuseau horaire favori"

#: apps/io.ox/calendar/settings/timezones/favorite-view.js
#: module:io.ox/calendar apps/io.ox/core/folder/actions/add.js
#: module:io.ox/core apps/io.ox/mail/accounts/settings.js
#: module:io.ox/mail/accounts/settings apps/io.ox/mail/compose/extensions.js
#: module:io.ox/mail
msgid "Add"
msgstr "Ajouter"

#: apps/io.ox/calendar/settings/timezones/favorite-view.js
#: module:io.ox/calendar
msgid "The selected timezone is already a favorite."
msgstr "Le fuseau horaire sélectionné est déjà dans les favoris."

#: apps/io.ox/calendar/settings/timezones/pane.js module:io.ox/calendar
msgid "Favorite timezones"
msgstr "Fuseaux horaires favoris"

#: apps/io.ox/calendar/settings/timezones/pane.js module:io.ox/calendar
msgctxt "app"
msgid "Favorite timezones"
msgstr "Fuseaux horaires favoris"

#: apps/io.ox/calendar/toolbar.js module:io.ox/calendar
#: apps/io.ox/contacts/mobile-toolbar-actions.js module:io.ox/mail
#: apps/io.ox/contacts/toolbar.js module:io.ox/contacts
#: apps/io.ox/files/toolbar.js module:io.ox/files
#: apps/io.ox/tasks/mobile-toolbar-actions.js module:io.ox/tasks
#: apps/io.ox/tasks/toolbar.js
msgid "New"
msgstr "Nouveau"

#: apps/io.ox/calendar/toolbar.js module:io.ox/calendar
#: apps/io.ox/tasks/edit/view-template.js module:io.ox/tasks/edit
#: apps/io.ox/tasks/main.js module:io.ox/tasks
msgid "Status"
msgstr "État"

#. View is used as a noun in the toolbar. Clicking the button opens a popup with options related to the View
#: apps/io.ox/calendar/toolbar.js module:io.ox/calendar
#: apps/io.ox/contacts/toolbar.js module:io.ox/contacts
#: apps/io.ox/core/pim/actions.js module:io.ox/core
#: apps/io.ox/core/viewer/views/sidebar/fileversionsview.js
#: module:io.ox/core/viewer apps/io.ox/files/actions.js module:io.ox/files
#: apps/io.ox/files/toolbar.js apps/io.ox/mail/actions.js module:io.ox/mail
#: apps/io.ox/mail/toolbar.js apps/io.ox/tasks/toolbar.js
msgid "View"
msgstr "Vue"

#: apps/io.ox/calendar/toolbar.js module:io.ox/calendar
#: apps/io.ox/files/toolbar.js module:io.ox/files apps/io.ox/mail/toolbar.js
#: module:io.ox/mail
msgid "Layout"
msgstr "Disposition"

#: apps/io.ox/calendar/toolbar.js module:io.ox/calendar
#: apps/io.ox/files/toolbar.js module:io.ox/files apps/io.ox/mail/toolbar.js
#: module:io.ox/mail
msgid "List"
msgstr "Liste"

#: apps/io.ox/calendar/toolbar.js module:io.ox/calendar
#: apps/io.ox/contacts/toolbar.js module:io.ox/contacts
#: apps/io.ox/files/toolbar.js module:io.ox/files apps/io.ox/mail/toolbar.js
#: module:io.ox/mail apps/io.ox/tasks/toolbar.js
msgid "Folder view"
msgstr "Vue des dossiers"

#: apps/io.ox/calendar/toolbar.js module:io.ox/calendar
#: apps/io.ox/contacts/toolbar.js module:io.ox/contacts
#: apps/io.ox/files/toolbar.js module:io.ox/files apps/io.ox/mail/toolbar.js
#: module:io.ox/mail apps/io.ox/tasks/toolbar.js
msgid "Checkboxes"
msgstr "Cases à cocher"

#: apps/io.ox/calendar/toolbar.js module:io.ox/calendar
msgid "Color scheme"
msgstr "Jeu de couleurs"

#: apps/io.ox/calendar/toolbar.js module:io.ox/calendar
msgid "Classic colors"
msgstr "Couleurs classiques"

#: apps/io.ox/calendar/toolbar.js module:io.ox/calendar
msgid "Dark colors"
msgstr "Couleurs sombres"

#: apps/io.ox/calendar/toolbar.js module:io.ox/calendar
msgid "Custom colors"
msgstr "Couleurs personnalisées"

#: apps/io.ox/calendar/util.js module:io.ox/calendar
msgid "unconfirmed"
msgstr "non confirmé"

#: apps/io.ox/calendar/util.js module:io.ox/calendar
msgid "accepted"
msgstr "accepté"

#: apps/io.ox/calendar/util.js module:io.ox/calendar
msgid "declined"
msgstr "décliné"

#: apps/io.ox/calendar/util.js module:io.ox/calendar
msgid "tentative"
msgstr "provisoire"

#: apps/io.ox/calendar/util.js module:io.ox/calendar
msgid "no color"
msgstr "pas de couleur"

#: apps/io.ox/calendar/util.js module:io.ox/calendar
msgid "light blue"
msgstr "bleu clair"

#: apps/io.ox/calendar/util.js module:io.ox/calendar
msgid "dark blue"
msgstr "bleu foncé"

#: apps/io.ox/calendar/util.js module:io.ox/calendar
msgid "purple"
msgstr "violet"

#: apps/io.ox/calendar/util.js module:io.ox/calendar
msgid "pink"
msgstr "rose"

#: apps/io.ox/calendar/util.js module:io.ox/calendar
msgid "red"
msgstr "rouge"

#: apps/io.ox/calendar/util.js module:io.ox/calendar
msgid "orange"
msgstr "orange"

#: apps/io.ox/calendar/util.js module:io.ox/calendar
msgid "yellow"
msgstr "jaune"

#: apps/io.ox/calendar/util.js module:io.ox/calendar
msgid "light green"
msgstr "vert clair"

#: apps/io.ox/calendar/util.js module:io.ox/calendar
msgid "dark green"
msgstr "vert foncé"

#: apps/io.ox/calendar/util.js module:io.ox/calendar
msgid "gray"
msgstr "gris"

#: apps/io.ox/calendar/util.js module:io.ox/calendar
#: apps/io.ox/find/date/patterns.js module:io.ox/core apps/io.ox/mail/util.js
#: apps/io.ox/tasks/util.js module:io.ox/tasks
#: apps/plugins/portal/birthdays/register.js module:plugins/portal
msgid "Yesterday"
msgstr "Hier"

#: apps/io.ox/calendar/util.js module:io.ox/calendar apps/io.ox/tasks/util.js
#: module:io.ox/tasks apps/plugins/portal/birthdays/register.js
#: module:plugins/portal
msgid "Tomorrow"
msgstr "Demain"

#. date intervals for screenreaders
#. please keep the 'to' do not use dashes here because this text will be spoken by the screenreaders
#. %1$s is the start date
#. %2$s is the end date
#: apps/io.ox/calendar/util.js module:io.ox/calendar
#, c-format
msgid "%1$s to %2$s"
msgstr "%1$s à %2$s"

#: apps/io.ox/calendar/util.js module:io.ox/calendar
msgid "Whole day"
msgstr "Journée entière"

#. General duration (nominative case): X days
#. %d is the number of days
#: apps/io.ox/calendar/util.js module:io.ox/calendar apps/io.ox/core/date.js
#: module:io.ox/core
#, c-format
msgid "%d day"
msgid_plural "%d days"
msgstr[0] "%d jour"
msgstr[1] "%d jours"

#: apps/io.ox/calendar/util.js module:io.ox/calendar
msgid "%1$d Minute"
msgid_plural "%1$d Minutes"
msgstr[0] "%1$d minute"
msgstr[1] "%1$d minutes"

#: apps/io.ox/calendar/util.js module:io.ox/calendar
msgid "%1$d Hour"
msgid_plural "%1$d Hours"
msgstr[0] "%1$d heure"
msgstr[1] "%1$d heures"

#: apps/io.ox/calendar/util.js module:io.ox/calendar
msgid "%1$d Day"
msgid_plural "%1$d Days"
msgstr[0] "%1$d jour"
msgstr[1] "%1$d jours"

#: apps/io.ox/calendar/util.js module:io.ox/calendar
msgid "%1$d Week"
msgid_plural "%1$d Weeks"
msgstr[0] "%1$d semaine"
msgstr[1] "%1$d semaines"

#. recurrence string
#: apps/io.ox/calendar/util.js module:io.ox/calendar
msgid "work days"
msgstr "jours ouvrés"

#. recurrence string
#. used to concatenate two weekdays, like Monday and Tuesday
#: apps/io.ox/calendar/util.js module:io.ox/calendar
msgid "and"
msgstr "et"

#: apps/io.ox/calendar/util.js module:io.ox/calendar
msgid "Every day"
msgstr "Chaque jour"

#. recurrence string
#. %1$d: numeric
#: apps/io.ox/calendar/util.js module:io.ox/calendar
msgid "Every %1$d days"
msgstr "Tous les %1$d jours"

#. recurrence string
#. %1$d: numeric
#: apps/io.ox/calendar/util.js module:io.ox/calendar
msgid "Every %1$d weeks on all days"
msgstr "Toutes les %1$d semaine chaque jour"

#. recurrence string
#: apps/io.ox/calendar/util.js module:io.ox/calendar
msgid "On work days"
msgstr "Les jours ouvrés"

#. recurrence string
#. %1$d: numeric
#: apps/io.ox/calendar/util.js module:io.ox/calendar
msgid "Every %1$d weeks on work days"
msgstr "Toutes les %1$d semaines les jours ouvrés"

#. recurrence string
#. %1$s day string, e.g. "work days" or "Friday" or "Monday, Tuesday, Wednesday"
#: apps/io.ox/calendar/util.js module:io.ox/calendar
msgid "Weekly on %1$s"
msgstr "Hebdomadaire les %1$s"

#. recurrence string
#. %1$d: numeric
#. %2$s: day string, e.g. "Friday" or "Monday, Tuesday, Wednesday"
#: apps/io.ox/calendar/util.js module:io.ox/calendar
msgid "Every %1$d weeks on %2$s"
msgstr "Toutes les %1$d semaines le %2$s"

#. recurrence string
#. %1$d: numeric, day in month
#: apps/io.ox/calendar/util.js module:io.ox/calendar
msgid "Monthly on day %1$d"
msgstr "Mensuel le %1$d du mois"

#. recurrence string
#. %1$d: numeric, interval
#. %1$d: numeric, day in month
#: apps/io.ox/calendar/util.js module:io.ox/calendar
msgid "Every %1$d months on day %2$d"
msgstr "Tous les %1$d mois le %2$d du mois"

#. recurrence string
#. %1$s: count string, e.g. first, second, or last
#. %2$s: day string, e.g. Monday
#: apps/io.ox/calendar/util.js module:io.ox/calendar
msgid "Monthly on the %1$s %2$s"
msgstr "Le %1$s %2$s de chaque mois"

#. recurrence string
#. %1$d: numeric, interval
#. %2$s: count string, e.g. first, second, or last
#. %3$s: day string, e.g. Monday
#: apps/io.ox/calendar/util.js module:io.ox/calendar
msgid "Every %1$d months on the %2$s %3$s"
msgstr "Le %2$s %3$s un mois sur %1$d"

#. recurrence string
#. %1$s: Month nane, e.g. January
#. %2$d: Date, numeric, e.g. 29
#: apps/io.ox/calendar/util.js module:io.ox/calendar
msgid "Yearly on %1$s %2$d"
msgstr "Annuel le %2$d %1$s"

#. recurrence string
#. %1$d: interval, numeric
#. %2$s: Month nane, e.g. January
#. %3$d: Date, numeric, e.g. 29
#: apps/io.ox/calendar/util.js module:io.ox/calendar
msgid "Every %1$d years on %2$s %3$d"
msgstr "Tous les %1$d ans le %3$d %2$s"

#. recurrence string
#. %1$s: count string, e.g. first, second, or last
#. %2$s: day string, e.g. Monday
#. %3$s: month nane, e.g. January
#: apps/io.ox/calendar/util.js module:io.ox/calendar
msgid "Yearly on the %1$s %2$s of %3$d"
msgstr "Annuel le %1$s %2$s de %3$d"

#. recurrence string
#. %1$d: interval, numeric
#. %2$s: count string, e.g. first, second, or last
#. %3$s: day string, e.g. Monday
#. %4$s: month nane, e.g. January
#: apps/io.ox/calendar/util.js module:io.ox/calendar
msgid "Every %1$d years on the %2$s %3$s of %4$d"
msgstr "Tous les %1$d ans le %2$s %3$s de %4$d"

#: apps/io.ox/calendar/util.js module:io.ox/calendar
msgid "The series ends on %1$s"
msgstr "La série se termine le %1$s"

#: apps/io.ox/calendar/util.js module:io.ox/calendar
msgid "The series ends after %1$d appointment"
msgid_plural "The series ends after %1$d appointments"
msgstr[0] "La série se termine après %1$d rendez-vous"
msgstr[1] "La série se termine après %1$d rendez-vous"

#. File and folder details
#: apps/io.ox/calendar/view-detail.js module:io.ox/calendar
#: apps/io.ox/core/viewer/views/sidebar/fileinfoview.js
#: module:io.ox/core/viewer apps/io.ox/core/viewer/views/sidebarview.js
#: apps/io.ox/files/share/permissions.js module:io.ox/core
#: apps/io.ox/files/upload/main.js module:io.ox/files
msgid "Details"
msgstr "Détails"

#: apps/io.ox/calendar/view-detail.js module:io.ox/calendar
#: apps/io.ox/participants/views.js module:io.ox/core
msgid "Organizer"
msgstr "Organisateur"

#: apps/io.ox/calendar/view-detail.js module:io.ox/calendar
#: apps/io.ox/core/viewer/views/sidebar/fileinfoview.js
#: module:io.ox/core/viewer apps/io.ox/files/common-extensions.js
#: module:io.ox/files apps/io.ox/files/share/permissions.js module:io.ox/core
#: apps/io.ox/files/share/toolbar.js apps/io.ox/find/extensions-api.js
#: apps/io.ox/mail/detail/links.js module:io.ox/mail apps/io.ox/search/main.js
#: module:io.ox/search
msgid "Folder"
msgstr "Dossier"

#: apps/io.ox/calendar/view-detail.js module:io.ox/calendar
#: apps/io.ox/files/actions/showlink.js module:io.ox/files
msgid "Direct link"
msgstr "Lien direct"

#: apps/io.ox/calendar/view-detail.js module:io.ox/calendar
msgid "Created"
msgstr "Date de création"

#: apps/io.ox/calendar/view-detail.js module:io.ox/calendar
#: apps/io.ox/core/viewer/views/sidebar/fileinfoview.js
#: module:io.ox/core/viewer apps/io.ox/notes/detail-view.js module:io.ox/notes
msgid "Modified"
msgstr "Date de modification"

#. %1$s is an appointment location (e.g. a room, a telco line, a company, a city)
#. This fragment appears within a long string for screen readers.
#. Some languages (e.g. German) might need to translate "location:".
#: apps/io.ox/calendar/view-grid-template.js module:io.ox/calendar
msgctxt "a11y"
msgid "at %1$s"
msgstr "à %1$s"

#: apps/io.ox/calendar/view-grid-template.js module:io.ox/calendar
msgid "Conflicts:"
msgstr "Entre en conflit avec :"

#: apps/io.ox/calendar/week/perspective.js module:io.ox/calendar
msgid "Calendar Day View"
msgstr "Agenda en vue journalière"

#: apps/io.ox/calendar/week/perspective.js module:io.ox/calendar
msgid "Calendar Workweek View"
msgstr "Agenda en vue semaine ouvrée"

#: apps/io.ox/calendar/week/perspective.js module:io.ox/calendar
msgid "Calendar Week View"
msgstr "Agenda en vue hebdomadaire"

#: apps/io.ox/calendar/week/perspective.js module:io.ox/calendar
msgid "Appointment list"
msgstr "Liste des rendez-vous"

#: apps/io.ox/calendar/week/view.js module:io.ox/calendar
msgid "Manage favorites"
msgstr "Gérer les favoris"

#: apps/io.ox/calendar/week/view.js module:io.ox/calendar
msgid "Doubleclick in this row for whole day appointment"
msgstr ""
"Double-cliquez sur cette ligne pour un rendez-vous sur toute la journée"

#: apps/io.ox/calendar/week/view.js module:io.ox/calendar
msgid "Next Week"
msgstr "Semaine suivante"

#: apps/io.ox/calendar/week/view.js module:io.ox/calendar
msgid "Previous Week"
msgstr "Semaine précédente"

#: apps/io.ox/calendar/week/view.js module:io.ox/calendar
msgid "Create all-day appointment"
msgstr "Créer un rendez-vous sur la journée entière"

#: apps/io.ox/contacts/actions.js module:io.ox/contacts
msgid "Contacts have been moved"
msgstr "Les contacts ont été déplacés"

#: apps/io.ox/contacts/actions.js module:io.ox/contacts
msgid "Contact has been moved"
msgstr "Le contact a été déplacé"

#: apps/io.ox/contacts/actions.js module:io.ox/contacts
#: apps/io.ox/contacts/mobile-toolbar-actions.js module:io.ox/mail
#: apps/io.ox/contacts/toolbar.js apps/io.ox/files/actions.js
#: module:io.ox/files apps/io.ox/files/toolbar.js apps/io.ox/mail/actions.js
#: apps/io.ox/mail/mobile-toolbar-actions.js apps/io.ox/mail/toolbar.js
msgid "Copy"
msgstr "Copier"

#: apps/io.ox/contacts/actions.js module:io.ox/contacts
msgid "Contacts have been copied"
msgstr "Les contacts ont été copiés"

#: apps/io.ox/contacts/actions.js module:io.ox/contacts
msgid "Contact has been copied"
msgstr "Le contact a été copié"

#: apps/io.ox/contacts/actions.js module:io.ox/contacts
#: apps/io.ox/contacts/distrib/create-dist-view.js
msgid "Add contact"
msgstr "Ajouter un contact"

#: apps/io.ox/contacts/actions.js module:io.ox/contacts
msgid "Add distribution list"
msgstr "Ajouter une liste de diffusion"

#: apps/io.ox/contacts/actions.js module:io.ox/contacts
#: apps/io.ox/mail/actions.js module:io.ox/mail
msgid "Add to address book"
msgstr "Ajouter au carnet d'adresses"

#: apps/io.ox/contacts/actions.js module:io.ox/contacts
#: apps/io.ox/contacts/mobile-toolbar-actions.js module:io.ox/mail
#: apps/io.ox/contacts/toolbar.js
msgid "Send mail"
msgstr "Envoyer un courriel"

#: apps/io.ox/contacts/actions.js module:io.ox/contacts
#: apps/io.ox/contacts/mobile-toolbar-actions.js module:io.ox/mail
#: apps/io.ox/contacts/toolbar.js
msgid "Send as vCard"
msgstr "Envoyer en tant que vCard"

#: apps/io.ox/contacts/actions.js module:io.ox/contacts
#: apps/io.ox/contacts/mobile-toolbar-actions.js module:io.ox/mail
#: apps/io.ox/contacts/toolbar.js apps/io.ox/mail/actions.js
msgid "Invite to appointment"
msgstr "Inviter à un rendez-vous"

#: apps/io.ox/contacts/actions.js module:io.ox/contacts
#: apps/io.ox/contacts/toolbar.js apps/io.ox/core/viewer/views/toolbarview.js
#: module:io.ox/core apps/io.ox/files/actions.js module:io.ox/files
#: apps/io.ox/files/toolbar.js apps/io.ox/mail/actions.js module:io.ox/mail
#: apps/io.ox/mail/toolbar.js
msgid "Add to portal"
msgstr "Ajouter au portail"

#: apps/io.ox/contacts/actions.js module:io.ox/contacts
msgid "Share your contacts"
msgstr "Partager vos contacts"

#: apps/io.ox/contacts/actions/addToPortal.js module:io.ox/mail
msgid "This distribution list has been added to the portal"
msgstr "La liste de diffusion a été ajoutée au portail"

#: apps/io.ox/contacts/actions/delete.js module:io.ox/contacts
msgid "Do you really want to delete these items?"
msgstr "Voulez-vous vraiment supprimer ces éléments ?"

#: apps/io.ox/contacts/actions/delete.js module:io.ox/contacts
msgid "Do you really want to delete this distribution list?"
msgstr "Voulez-vous vraiment supprimer cette liste de diffusion ?"

#: apps/io.ox/contacts/actions/delete.js module:io.ox/contacts
msgid "Do you really want to delete this contact?"
msgstr "Voulez-vous vraiment supprimer ce contact ?"

#: apps/io.ox/contacts/addressbook/popup.js module:io.ox/contacts
#: apps/io.ox/contacts/common-extensions.js apps/io.ox/contacts/main.js
#: apps/io.ox/contacts/model.js apps/io.ox/contacts/view-detail.js
#: apps/io.ox/participants/model.js module:io.ox/core
msgid "Distribution list"
msgstr "Liste de diffusion"

#: apps/io.ox/contacts/addressbook/popup.js module:io.ox/contacts
#: apps/io.ox/core/folder/extensions.js module:io.ox/core
msgid "My address books"
msgstr "Mes carnets d'adresses"

#: apps/io.ox/contacts/addressbook/popup.js module:io.ox/contacts
#: apps/io.ox/core/folder/extensions.js module:io.ox/core
msgid "Public address books"
msgstr "Carnets d'adresses publics"

#: apps/io.ox/contacts/addressbook/popup.js module:io.ox/contacts
#: apps/io.ox/core/folder/extensions.js module:io.ox/core
msgid "Shared address books"
msgstr "Carnets d'adresses partagés"

#: apps/io.ox/contacts/addressbook/popup.js module:io.ox/contacts
msgid "Select contacts"
msgstr "Sélectionner les contacts"

#: apps/io.ox/contacts/addressbook/popup.js module:io.ox/contacts
#: apps/io.ox/core/desktop.js module:io.ox/core apps/io.ox/core/main.js
#: apps/io.ox/find/extensions-facets.js apps/io.ox/find/main.js
#: apps/io.ox/find/view-tokenfield.js
#: apps/io.ox/search/autocomplete/extensions.js apps/io.ox/search/main.js
#: module:io.ox/search apps/plugins/portal/flickr/register.js
#: module:plugins/portal
msgid "Search"
msgstr "Chercher"

#: apps/io.ox/contacts/addressbook/popup.js module:io.ox/contacts
#: apps/io.ox/search/facets/extensions.js module:io.ox/core
msgid "All folders"
msgstr "Tous les dossiers"

#: apps/io.ox/contacts/addressbook/popup.js module:io.ox/contacts
msgid "All distribution lists"
msgstr "Toutes les listes de diffusion"

#: apps/io.ox/contacts/addressbook/popup.js module:io.ox/contacts
msgid "All groups"
msgstr "Tous les groupes"

#. %1$d is number of selected items (addresses/groups) in the list
#: apps/io.ox/contacts/addressbook/popup.js module:io.ox/contacts
msgid "%1$d item selected"
msgid_plural "%1$d items selected"
msgstr[0] "%1$d élément sélectionné"
msgstr[1] "%1$d éléments sélectionnés"

#. %1$d is number of selected addresses
#: apps/io.ox/contacts/addressbook/popup.js module:io.ox/contacts
msgid "%1$d address selected"
msgid_plural "%1$d addresses selected"
msgstr[0] "%1$d adresse sélectionnée"
msgstr[1] "%1$d adresses sélectionnées"

#: apps/io.ox/contacts/addressbook/popup.js module:io.ox/contacts
msgid "Clear selection"
msgstr "Réinitialiser la sélection"

#. search feature returns an empty result
#: apps/io.ox/contacts/addressbook/popup.js module:io.ox/contacts
#: apps/io.ox/find/main.js module:io.ox/core
msgid "No matching items found."
msgstr "Aucun élément correspondant trouvé."

#. empty message for list view
#: apps/io.ox/contacts/addressbook/popup.js module:io.ox/contacts
#: apps/io.ox/mail/common-extensions.js module:io.ox/mail
msgid "Empty"
msgstr "Vide"

#. Context: Add selected contacts; German "Auswählen", for example
#: apps/io.ox/contacts/addressbook/popup.js module:io.ox/contacts
msgctxt "select-contacts"
msgid "Select"
msgstr "Sélectionner"

#: apps/io.ox/contacts/detail/main.js module:io.ox/contacts
msgid "Distribution List Details"
msgstr "Détails de la liste de diffusion"

#: apps/io.ox/contacts/detail/main.js module:io.ox/contacts
#: apps/io.ox/contacts/main.js apps/io.ox/contacts/view-detail.js
msgid "Contact Details"
msgstr "Détails sur le contact"

#: apps/io.ox/contacts/distrib/create-dist-view.js module:io.ox/contacts
msgid "Create list"
msgstr "Créer une liste"

#: apps/io.ox/contacts/distrib/create-dist-view.js module:io.ox/contacts
#: apps/io.ox/contacts/distrib/main.js
msgid "Edit distribution list"
msgstr "Modifier une liste de diffusion"

#: apps/io.ox/contacts/distrib/create-dist-view.js module:io.ox/contacts
msgid ""
"To add contacts manually, just provide a valid email address (e.g john."
"doe@example.com or \"John Doe\" <jd@example.com>)"
msgstr ""
"Pour ajouter des contacts manuellement, indiquez simplement une adresse de "
"courriel valide (p. ex. jean.dupont@example.com ou \"Jean Dupont\" "
"<jd@example.com>)"

#: apps/io.ox/contacts/distrib/main.js module:io.ox/contacts
msgid "Distribution List"
msgstr "Liste de diffusion"

#: apps/io.ox/contacts/distrib/main.js module:io.ox/contacts
msgid "Failed to save distribution list."
msgstr "L'enregistrement de la liste de diffusion a échoué."

#: apps/io.ox/contacts/edit/main.js module:io.ox/contacts
msgid "Create contact"
msgstr "Créer un contact"

#: apps/io.ox/contacts/edit/main.js module:io.ox/contacts
#: apps/io.ox/contacts/toolbar.js
msgid "Edit contact"
msgstr "Modifier le contact"

#: apps/io.ox/contacts/edit/main.js module:io.ox/contacts
msgid "Some fields contain invalid data"
msgstr "Certains champs contiennent des données invalides"

#: apps/io.ox/contacts/edit/main.js module:io.ox/contacts
msgid "Edit Contact"
msgstr "Modifier le contact"

#: apps/io.ox/contacts/edit/main.js module:io.ox/contacts
msgid "New contact"
msgstr "Nouveau contact"

#: apps/io.ox/contacts/edit/main.js module:io.ox/contacts
#: apps/io.ox/mail/detail/links.js module:io.ox/mail
msgid "Contact"
msgstr "Contact"

#: apps/io.ox/contacts/edit/view-form.js module:io.ox/contacts
msgid "Personal information"
msgstr "Informations personnelles"

#: apps/io.ox/contacts/edit/view-form.js module:io.ox/contacts
msgid "Messaging"
msgstr "Messagerie"

#: apps/io.ox/contacts/edit/view-form.js module:io.ox/contacts
msgid "Phone & fax numbers"
msgstr "Numéros de téléphone et de télécopie"

#: apps/io.ox/contacts/edit/view-form.js module:io.ox/contacts
msgid "Home address"
msgstr "Adresse privée"

#: apps/io.ox/contacts/edit/view-form.js module:io.ox/contacts
#: apps/plugins/halo/xing/register.js module:plugins/portal
msgid "Business address"
msgstr "Adresse professionnelle"

#: apps/io.ox/contacts/edit/view-form.js module:io.ox/contacts
msgid "Other address"
msgstr "Autre adresse"

#: apps/io.ox/contacts/edit/view-form.js module:io.ox/contacts
msgid "Job description"
msgstr "Description du poste"

#: apps/io.ox/contacts/edit/view-form.js module:io.ox/contacts
msgid "User fields"
msgstr "Champs définis par l'utilisateur"

#. Format of addresses
#. %1$s is the street
#. %2$s is the postal code
#. %3$s is the city
#. %4$s is the state
#. %5$s is the country
#: apps/io.ox/contacts/edit/view-form.js module:io.ox/contacts
#: apps/io.ox/contacts/view-detail.js apps/plugins/halo/xing/register.js
#: module:plugins/portal
msgid ""
"%1$s\n"
"%2$s %3$s\n"
"%4$s\n"
"%5$s"
msgstr ""
"%1$s\n"
"%2$s %3$s\n"
"%4$s\n"
"%5$s"

#: apps/io.ox/contacts/edit/view-form.js module:io.ox/contacts
#: apps/io.ox/core/settings/user.js
msgid "Show all fields"
msgstr "Afficher tous les champs"

#: apps/io.ox/contacts/main.js module:io.ox/contacts
msgid "Empty name and description found."
msgstr "Un nom et une description vides ont été trouvés."

#: apps/io.ox/contacts/main.js module:io.ox/contacts
msgid "Edit to set a name."
msgstr "Modifier pour donner un nom."

#: apps/io.ox/contacts/main.js module:io.ox/contacts
msgid "Couldn't load contact data."
msgstr "Impossible de charger les données de contact."

#: apps/io.ox/contacts/main.js module:io.ox/contacts
msgid "Contacts"
msgstr "Contacts"

#: apps/io.ox/contacts/main.js module:io.ox/contacts
msgid "Contacts toolbar"
msgstr "Barre d'outils des contacts"

#: apps/io.ox/contacts/model.js module:io.ox/contacts
msgid "Files can not be uploaded, because quota exceeded."
msgstr "Le fichier ne peut pas être téléchargé car le quota est dépassé."

#: apps/io.ox/contacts/model.js module:io.ox/contacts
msgid "Please set day and month properly"
msgstr "Veuillez saisir le jour et le mois convenablement"

#: apps/io.ox/contacts/model.js module:io.ox/contacts
msgid "Display name"
msgstr "Nom affiché"

#: apps/io.ox/contacts/model.js module:io.ox/contacts
#: apps/plugins/portal/xing/register.js module:plugins/portal
#: apps/plugins/wizards/mandatory/main.js module:io.ox/wizards/firstStart
msgid "First name"
msgstr "Prénom"

#: apps/io.ox/contacts/model.js module:io.ox/contacts
#: apps/plugins/portal/xing/register.js module:plugins/portal
#: apps/plugins/wizards/mandatory/main.js module:io.ox/wizards/firstStart
msgid "Last name"
msgstr "Nom de famille"

#: apps/io.ox/contacts/model.js module:io.ox/contacts
msgid "Middle name"
msgstr "Second prénom"

#: apps/io.ox/contacts/model.js module:io.ox/contacts
msgid "Suffix"
msgstr "Suffixe"

#: apps/io.ox/contacts/model.js module:io.ox/contacts
msgctxt "salutation"
msgid "Title"
msgstr "Titre"

#: apps/io.ox/contacts/model.js module:io.ox/contacts
msgid "Street"
msgstr "Rue"

#: apps/io.ox/contacts/model.js module:io.ox/contacts
msgid "Postcode"
msgstr "Code postal"

#: apps/io.ox/contacts/model.js module:io.ox/contacts
msgid "Town"
msgstr "Ville"

#: apps/io.ox/contacts/model.js module:io.ox/contacts
msgid "State"
msgstr "État/région/département"

#: apps/io.ox/contacts/model.js module:io.ox/contacts
msgid "Country"
msgstr "Pays"

#: apps/io.ox/contacts/model.js module:io.ox/contacts
#: apps/plugins/halo/xing/register.js module:plugins/portal
msgid "Date of birth"
msgstr "Date de naissance"

#: apps/io.ox/contacts/model.js module:io.ox/contacts
msgid "Marital status"
msgstr "Situation de famille"

#: apps/io.ox/contacts/model.js module:io.ox/contacts
msgid "Children"
msgstr "Enfants"

#: apps/io.ox/contacts/model.js module:io.ox/contacts
msgid "Profession"
msgstr "Profession"

#: apps/io.ox/contacts/model.js module:io.ox/contacts
msgid "Nickname"
msgstr "Pseudonyme"

#: apps/io.ox/contacts/model.js module:io.ox/contacts
msgid "Spouse's name"
msgstr "Nom du conjoint"

#: apps/io.ox/contacts/model.js module:io.ox/contacts
msgid "Anniversary"
msgstr "Anniversaire"

#: apps/io.ox/contacts/model.js module:io.ox/contacts
#: apps/io.ox/contacts/print.js
msgid "Department"
msgstr "Service"

#: apps/io.ox/contacts/model.js module:io.ox/contacts
msgid "Position"
msgstr "Poste"

#: apps/io.ox/contacts/model.js module:io.ox/contacts
msgid "Employee type"
msgstr "Type d'employé"

#: apps/io.ox/contacts/model.js module:io.ox/contacts
msgid "Room number"
msgstr "Numéro de salle"

#: apps/io.ox/contacts/model.js module:io.ox/contacts
msgid "Employee ID"
msgstr "Numéro d'employé"

#: apps/io.ox/contacts/model.js module:io.ox/contacts
msgid "Sales Volume"
msgstr "Chiffre d'affaires"

#: apps/io.ox/contacts/model.js module:io.ox/contacts
msgid "TAX ID"
msgstr "Code fiscal"

#: apps/io.ox/contacts/model.js module:io.ox/contacts
msgid "Commercial Register"
msgstr "Registre du commerce"

#: apps/io.ox/contacts/model.js module:io.ox/contacts
msgid "Branches"
msgstr "Filiales"

#: apps/io.ox/contacts/model.js module:io.ox/contacts
msgid "Business category"
msgstr "Catégorie d'entreprises"

#: apps/io.ox/contacts/model.js module:io.ox/contacts apps/io.ox/core/yell.js
#: module:io.ox/core
msgid "Info"
msgstr "Info"

#: apps/io.ox/contacts/model.js module:io.ox/contacts
msgid "Manager"
msgstr "Directeur"

#: apps/io.ox/contacts/model.js module:io.ox/contacts
msgid "Assistant"
msgstr "Assistant"

#: apps/io.ox/contacts/model.js module:io.ox/contacts
msgid "Phone (business)"
msgstr "Tél. (professionnel)"

#: apps/io.ox/contacts/model.js module:io.ox/contacts
msgid "Phone (business alt)"
msgstr "Tél. (professionnel autre)"

#: apps/io.ox/contacts/model.js module:io.ox/contacts
msgid "Fax"
msgstr "Télécopie"

#: apps/io.ox/contacts/model.js module:io.ox/contacts
msgid "Telephone callback"
msgstr "Rappel téléphonique"

#: apps/io.ox/contacts/model.js module:io.ox/contacts
msgid "Phone (car)"
msgstr "Tél. (voiture)"

#: apps/io.ox/contacts/model.js module:io.ox/contacts
msgid "Phone (company)"
msgstr "Tél. (de la société)"

#: apps/io.ox/contacts/model.js module:io.ox/contacts
msgid "Phone (home)"
msgstr "Tél. (privé)"

#: apps/io.ox/contacts/model.js module:io.ox/contacts
msgid "Phone (home alt)"
msgstr "Tél. (privé autre)"

#: apps/io.ox/contacts/model.js module:io.ox/contacts
msgid "Fax (Home)"
msgstr "Télécopie (privé)"

#: apps/io.ox/contacts/model.js module:io.ox/contacts
#: apps/io.ox/contacts/print.js apps/io.ox/onboarding/clients/extensions.js
#: module:io.ox/core/onboarding
msgid "Cell phone"
msgstr "Téléphone portable"

#: apps/io.ox/contacts/model.js module:io.ox/contacts
msgid "Cell phone (alt)"
msgstr "Tél. portable (autre)"

#: apps/io.ox/contacts/model.js module:io.ox/contacts
msgid "Phone (other)"
msgstr "Tél. (autre)"

#: apps/io.ox/contacts/model.js module:io.ox/contacts
msgid "Fax (alt)"
msgstr "Télécopie (autre)"

#: apps/io.ox/contacts/model.js module:io.ox/contacts
msgid "Email 1 / Phone number"
msgstr "Adresse électronique 1 / Numéro de téléphone"

#: apps/io.ox/contacts/model.js module:io.ox/contacts
msgid "Email 1"
msgstr "Adresse électronique 1"

#: apps/io.ox/contacts/model.js module:io.ox/contacts
msgid "Email 2"
msgstr "Adresse électronique 2"

#: apps/io.ox/contacts/model.js module:io.ox/contacts
msgid "Email 3"
msgstr "Adresse électronique 3"

#: apps/io.ox/contacts/model.js module:io.ox/contacts
#: apps/plugins/portal/rss/register.js module:io.ox/portal
msgid "URL"
msgstr "URL"

#: apps/io.ox/contacts/model.js module:io.ox/contacts
msgid "Telephone (ISDN)"
msgstr "Téléphone (RNIS)"

#: apps/io.ox/contacts/model.js module:io.ox/contacts
msgid "Pager"
msgstr "Afficheur portable"

#: apps/io.ox/contacts/model.js module:io.ox/contacts
msgid "Telephone primary"
msgstr "Téléphone principal"

#: apps/io.ox/contacts/model.js module:io.ox/contacts
msgid "Telephone radio"
msgstr "Radiotéléphone"

#: apps/io.ox/contacts/model.js module:io.ox/contacts
msgid "Telex"
msgstr "Télex"

#: apps/io.ox/contacts/model.js module:io.ox/contacts
msgid "TTY/TDD"
msgstr "Téléscripteur / tél. malentendants"

#: apps/io.ox/contacts/model.js module:io.ox/contacts
msgid "Instant Messenger 1"
msgstr "Messagerie instantanée 1"

#: apps/io.ox/contacts/model.js module:io.ox/contacts
msgid "Instant Messenger 2"
msgstr "Messagerie instantanée 2"

#: apps/io.ox/contacts/model.js module:io.ox/contacts
msgid "IP phone"
msgstr "Téléphone IP"

#: apps/io.ox/contacts/model.js module:io.ox/contacts
msgid "Phone (assistant)"
msgstr "Tél. (assistant)"

#: apps/io.ox/contacts/model.js module:io.ox/contacts
msgid "Company"
msgstr "Société"

#: apps/io.ox/contacts/model.js module:io.ox/contacts
msgid "Image 1"
msgstr "Image 1"

#: apps/io.ox/contacts/model.js module:io.ox/contacts
msgid "Optional 01"
msgstr "Optionnel 01"

#: apps/io.ox/contacts/model.js module:io.ox/contacts
msgid "Optional 02"
msgstr "Optionnel 02"

#: apps/io.ox/contacts/model.js module:io.ox/contacts
msgid "Optional 03"
msgstr "Optionnel 03"

#: apps/io.ox/contacts/model.js module:io.ox/contacts
msgid "Optional 04"
msgstr "Optionnel 04"

<<<<<<< HEAD
#: apps/io.ox/contacts/addressbook/popup.js module:io.ox/contacts
#, fuzzy
#| msgid "Department"
msgid "Departments"
msgstr "Service"

#: apps/io.ox/files/share/view-options.js module:io.ox/files
#: apps/io.ox/files/view-options.js apps/io.ox/mail/view-options.js
#: module:io.ox/mail apps/io.ox/tasks/main.js module:io.ox/tasks
msgid "Descending"
msgstr "Décroissant"
=======
#: apps/io.ox/contacts/model.js module:io.ox/contacts
msgid "Optional 05"
msgstr "Optionnel 05"
>>>>>>> 2c75a4b9

#: apps/io.ox/contacts/model.js module:io.ox/contacts
msgid "Optional 06"
msgstr "Optionnel 06"

#: apps/io.ox/contacts/model.js module:io.ox/contacts
msgid "Optional 07"
msgstr "Optionnel 07"

#: apps/io.ox/contacts/model.js module:io.ox/contacts
msgid "Optional 08"
msgstr "Optionnel 08"

#: apps/io.ox/contacts/model.js module:io.ox/contacts
msgid "Optional 09"
msgstr "Optionnel 09"

#: apps/io.ox/contacts/model.js module:io.ox/contacts
msgid "Optional 10"
msgstr "Optionnel 10"

#: apps/io.ox/contacts/model.js module:io.ox/contacts
msgid "Optional 11"
msgstr "Optionnel 11"

#: apps/io.ox/contacts/model.js module:io.ox/contacts
msgid "Optional 12"
msgstr "Optionnel 12"

#: apps/io.ox/contacts/model.js module:io.ox/contacts
msgid "Optional 13"
msgstr "Optionnel 13"

#: apps/io.ox/contacts/model.js module:io.ox/contacts
msgid "Optional 14"
msgstr "Optionnel 14"

#: apps/io.ox/contacts/model.js module:io.ox/contacts
msgid "Optional 15"
msgstr "Optionnel 15"

#: apps/io.ox/contacts/model.js module:io.ox/contacts
msgid "Optional 16"
msgstr "Optionnel 16"

#: apps/io.ox/contacts/model.js module:io.ox/contacts
msgid "Optional 17"
msgstr "Optionnel 17"

#: apps/io.ox/contacts/model.js module:io.ox/contacts
msgid "Optional 18"
msgstr "Optionnel 18"

#: apps/io.ox/contacts/model.js module:io.ox/contacts
msgid "Optional 19"
msgstr "Optionnel 19"

#: apps/io.ox/contacts/model.js module:io.ox/contacts
msgid "Optional 20"
msgstr "Optionnel 20"

#: apps/io.ox/contacts/model.js module:io.ox/contacts
msgid "Links"
msgstr "Liens"

#: apps/io.ox/contacts/model.js module:io.ox/contacts
msgid "Mark as distributionlist"
msgstr "Marquer comme liste de diffusion"

#: apps/io.ox/contacts/model.js module:io.ox/contacts
msgid "Default address"
msgstr "Adresse par défaut"

#: apps/io.ox/contacts/model.js module:io.ox/contacts
msgid "Address Home"
msgstr "Adresse privée"

#: apps/io.ox/contacts/model.js module:io.ox/contacts
msgid "Address Business"
msgstr "Adresse professionnelle"

#: apps/io.ox/contacts/model.js module:io.ox/contacts
msgid "Address Other"
msgstr "Adresse autre"

#: apps/io.ox/contacts/model.js module:io.ox/contacts
msgid "This contact is private and cannot be shared"
msgstr "Ce contact est privé et ne peut pas être partagé"

#: apps/io.ox/contacts/print.js module:io.ox/contacts
msgid "Phone list"
msgstr "Répertoire téléphonique"

#: apps/io.ox/contacts/print.js module:io.ox/contacts
msgid "City"
msgstr "Ville"

#: apps/io.ox/contacts/print.js module:io.ox/contacts
msgid "Phone"
msgstr "Téléphone"

#: apps/io.ox/contacts/print.js module:io.ox/contacts
msgid "Email"
msgstr "Courriel"

#: apps/io.ox/contacts/print.js module:io.ox/contacts
msgid "Note: One contact is not shown due to missing phone numbers"
msgid_plural "Note: %1$d contacts are not shown due to missing phone numbers"
msgstr[0] ""
"Remarque : un contact n'est pas affiché car il n'a pas de numéro de téléphone"
msgstr[1] ""
"Remarque : %1$d contacts ne sont pas affichés car ils n'ont pas de numéro de "
"téléphone"

#: apps/io.ox/contacts/print.js module:io.ox/contacts
msgid "This note will not be printed"
msgstr "Cette remarque ne sera pas imprimée"

#: apps/io.ox/contacts/settings/pane.js module:io.ox/contacts
#: apps/io.ox/mail/detail/links.js module:io.ox/mail
msgid "Address Book"
msgstr "Carnet d'adresses"

#: apps/io.ox/contacts/settings/pane.js module:io.ox/contacts
msgid "Initial folder"
msgstr "Dossier initial"

#: apps/io.ox/contacts/settings/pane.js module:io.ox/contacts
msgid "Start in global address book"
msgstr "Démarrer dans le carnet d'adresses global"

#: apps/io.ox/contacts/settings/pane.js module:io.ox/contacts
msgid "Language-specific default"
msgstr "Valeur par défaut pour la langue"

#: apps/io.ox/contacts/settings/pane.js module:io.ox/contacts
msgid "First name Last name"
msgstr "Prénom Nom"

#: apps/io.ox/contacts/settings/pane.js module:io.ox/contacts
msgid "Last name, First name"
msgstr "Nom Prénom"

#: apps/io.ox/contacts/settings/pane.js module:io.ox/contacts
msgid "Display of names"
msgstr "Affichage des noms"

#: apps/io.ox/contacts/settings/pane.js module:io.ox/contacts
#: apps/io.ox/contacts/view-detail.js
msgid "Google Maps"
msgstr "Google Maps"

#: apps/io.ox/contacts/settings/pane.js module:io.ox/contacts
#: apps/io.ox/contacts/view-detail.js
msgid "Open Street Map"
msgstr "Open Street Map"

#: apps/io.ox/contacts/settings/pane.js module:io.ox/contacts
msgid "No link"
msgstr "Aucun lien"

#: apps/io.ox/contacts/settings/pane.js module:io.ox/contacts
#: apps/io.ox/contacts/view-detail.js
msgid "Apple Maps"
msgstr "Apple Maps"

#: apps/io.ox/contacts/settings/pane.js module:io.ox/contacts
msgid "Link postal addresses with map service"
msgstr "Lier les adresses postales à un système de cartographie"

#: apps/io.ox/contacts/toolbar.js module:io.ox/contacts
#: apps/io.ox/files/actions/share.js module:io.ox/files
msgid "Invite"
msgstr "Inviter"

#: apps/io.ox/contacts/toolbar.js module:io.ox/contacts
msgid "Delete contact"
msgstr "Supprimer le contact"

#. Name with title
#. %1$s is the first name
#. %2$s is the last name
#. %3$s is the title
#: apps/io.ox/contacts/util.js module:io.ox/contacts
msgid "%3$s %2$s, %1$s"
msgstr "%3$s %1$s %2$s"

#. Name without title
#. %1$s is the first name
#. %2$s is the last name
#: apps/io.ox/contacts/util.js module:io.ox/contacts
msgid "%2$s, %1$s"
msgstr "%2$s, %1$s"

#. Name in mail addresses
#. %1$s is the first name
#. %2$s is the last name
#: apps/io.ox/contacts/util.js module:io.ox/contacts
msgctxt "mail address"
msgid "%1$s %2$s"
msgstr "%1$s %2$s"

#: apps/io.ox/contacts/view-detail.js module:io.ox/contacts
msgid "Distribution list with 1 entry"
msgid_plural "Distribution list with %1$d entries"
msgstr[0] "Liste de diffusion comportant 1 élément"
msgstr[1] "Liste de diffusion comportant %1$d éléments"

#: apps/io.ox/contacts/view-detail.js module:io.ox/contacts
#: apps/io.ox/participants/model.js module:io.ox/core
msgid "Resource"
msgstr "Ressource"

#: apps/io.ox/contacts/view-detail.js module:io.ox/contacts
#: apps/io.ox/core/tk/attachments.js module:io.ox/core
#: apps/io.ox/mail/toolbar.js module:io.ox/mail apps/io.ox/tasks/view-detail.js
#: module:io.ox/tasks
msgid "All attachments"
msgstr "Toutes les pièces jointes"

#: apps/io.ox/contacts/view-detail.js module:io.ox/contacts
msgid "Could not load attachments for this contact."
msgstr "Impossible de charger les pièces jointes pour ce contact."

#: apps/io.ox/contacts/view-detail.js module:io.ox/contacts
#: apps/io.ox/participants/views.js module:io.ox/core
msgid "This list has no contacts yet"
msgstr "Cette liste ne comporte pas encore de contacts"

#: apps/io.ox/contacts/view-detail.js module:io.ox/contacts
msgid "Messenger"
msgstr "Messenger"

#. %1$s is a map service, like "Google Maps"
#: apps/io.ox/contacts/view-detail.js module:io.ox/contacts
msgid "Open in %1$s"
msgstr "Ouvrir dans %1$s"

#: apps/io.ox/contacts/view-detail.js module:io.ox/contacts
msgid "Personal"
msgstr "Personnel"

#: apps/io.ox/contacts/view-detail.js module:io.ox/contacts
msgid "Job"
msgstr "Professionnel"

#: apps/io.ox/contacts/view-detail.js module:io.ox/contacts
msgid "Mail and Messaging"
msgstr "Courrier et messagerie"

#: apps/io.ox/contacts/view-detail.js module:io.ox/contacts
msgid "Phone numbers"
msgstr "Numéros de téléphone"

#: apps/io.ox/contacts/view-detail.js module:io.ox/contacts
msgid "Business Address"
msgstr "Adresse professionnelle"

#: apps/io.ox/contacts/view-detail.js module:io.ox/contacts
msgid "Home Address"
msgstr "Adresse privée"

#: apps/io.ox/contacts/view-detail.js module:io.ox/contacts
msgid "Other Address"
msgstr "Autre adresse"

#. section name for contact fields in detail view
#: apps/io.ox/contacts/view-detail.js module:io.ox/contacts
msgid "Miscellaneous"
msgstr "Divers"

#: apps/io.ox/contacts/view-detail.js module:io.ox/contacts
msgid "Copy to description"
msgstr "Copier dans la description"

#: apps/io.ox/contacts/view-detail.js module:io.ox/contacts
msgid "Saved in:"
msgstr "Enregistré dans :"

#: apps/io.ox/contacts/widgets/pictureUpload.js module:io.ox/contacts
msgid "Your selected picture will be displayed after saving"
msgstr "La photo que vous avez sélectionnée sera affichée après enregistrement"

#. %1$s maximum file size
#: apps/io.ox/contacts/widgets/pictureUpload.js module:io.ox/contacts
msgid "Your selected picture exceeds the maximum allowed file size of %1$s"
msgstr ""
"La photo que vous avez sélectionnée dépasse la taille maximale de %1$s "
"autorisée pour un fichier"

#: apps/io.ox/contacts/widgets/pictureUpload.js module:io.ox/contacts
msgid "Click to upload image"
msgstr "Cliquez pour télécharger l'image."

#: apps/io.ox/core/about/about.js module:io.ox/core
#: apps/io.ox/core/settings/errorlog/settings/pane.js
msgid "UI version"
msgstr "Version de l'interface utilisateur"

#: apps/io.ox/core/about/about.js module:io.ox/core
#: apps/io.ox/core/settings/errorlog/settings/pane.js
msgid "Server version"
msgstr "Version du serveur"

#: apps/io.ox/core/api/attachment.js module:io.ox/core
msgid "Saved appointment attachment"
msgstr "Pièce jointe au rendez-vous enregistrée"

#: apps/io.ox/core/api/attachment.js module:io.ox/core
msgid "Saved task attachment"
msgstr "Pièce jointe à la tâche enregistrée"

#: apps/io.ox/core/api/attachment.js module:io.ox/core
msgid "Saved contact attachment"
msgstr "Pièce jointe au contact enregistrée"

#: apps/io.ox/core/api/attachment.js module:io.ox/core
msgid "Saved attachment"
msgstr "Pièce jointe enregistrée"

#: apps/io.ox/core/attachments/view.js module:io.ox/core
msgid "%1$d attachment"
msgid_plural "%1$d attachments"
msgstr[0] "Pièce jointe (%1$s)"
msgstr[1] "Pièces jointes (%1$s)"

#: apps/io.ox/core/boot/i18n.js module:io.ox/core/boot
#: apps/plugins/administration/groups/settings/edit.js module:io.ox/core
msgid "User name"
msgstr "Nom d'utilisateur"

#: apps/io.ox/core/boot/i18n.js module:io.ox/core/boot
#: apps/io.ox/core/relogin.js module:io.ox/core
#: apps/io.ox/files/share/wizard.js module:io.ox/files
#: apps/io.ox/mail/accounts/view-form.js module:io.ox/settings
#: apps/io.ox/mail/compose/extensions.js module:io.ox/mail
msgid "Password"
msgstr "Mot de passe"

#: apps/io.ox/core/boot/i18n.js module:io.ox/core/boot
#: apps/io.ox/core/relogin.js module:io.ox/core
msgid "Sign in"
msgstr "Se connecter"

#. the noun not the verb
#: apps/io.ox/core/boot/i18n.js module:io.ox/core/boot
msgctxt "word"
msgid "Sign in"
msgstr "Se connecter"

#: apps/io.ox/core/boot/i18n.js module:io.ox/core/boot
msgid "Stay signed in"
msgstr "Rester connecté"

#: apps/io.ox/core/boot/i18n.js module:io.ox/core/boot
msgid "Forgot your password?"
msgstr "Mot de passe oublié ?"

#: apps/io.ox/core/boot/i18n.js module:io.ox/core/boot
msgid "Languages"
msgstr "Langues"

#: apps/io.ox/core/boot/i18n.js module:io.ox/core/boot
msgid ""
"No connection to server. Please check your internet connection and retry."
msgstr ""
"La connexion au serveur a échoué. Veuillez vérifier votre connexion à "
"Internet et réessayer."

#: apps/io.ox/core/boot/i18n.js module:io.ox/core/boot
msgid "Please enter your credentials."
msgstr "Veuillez saisir vos données d'authentification."

#: apps/io.ox/core/boot/i18n.js module:io.ox/core/boot
msgid "Please enter your password."
msgstr "Veuillez saisir votre mot de passe."

#: apps/io.ox/core/boot/i18n.js module:io.ox/core/boot
msgid "Your browser version is not supported!"
msgstr "Cette version de votre navigateur n'est pas prise en charge."

#: apps/io.ox/core/boot/i18n.js module:io.ox/core/boot
msgid "Your browser is not supported!"
msgstr "Votre navigateur n'est pas pris en charge."

#: apps/io.ox/core/boot/i18n.js module:io.ox/core/boot
msgid "This browser is not supported on your current platform."
msgstr "Ce navigateur n'est pas compatible avec votre plate-forme actuelle."

#. %n in the lowest version of Android
#: apps/io.ox/core/boot/i18n.js module:io.ox/core/boot
msgid "You need to use Android %n or higher."
msgstr "Vous devez utiliser la version %n d'Android ou une version supérieure."

#. %n is the lowest version of iOS
#: apps/io.ox/core/boot/i18n.js module:io.ox/core/boot
msgid "You need to use iOS %n or higher."
msgstr "Vous devez utiliser la version %n d'iOS ou une version supérieure."

#: apps/io.ox/core/boot/i18n.js module:io.ox/core/boot
msgid "Your operating system is not supported."
msgstr "Votre système d'exploitation n'est pas pris en charge."

#: apps/io.ox/core/boot/i18n.js module:io.ox/core/boot
msgid "Your password is expired. Please change your password to continue."
msgstr "Votre mot de passe a expiré. Veuillez le modifier pour poursuivre."

#: apps/io.ox/core/boot/i18n.js module:io.ox/core/boot
msgid "Please update your browser."
msgstr "Veuillez mettre à jour votre navigateur."

#. browser recommendation: sentence ends with 'Google Chrome' (wrappend in a clickable link)
#: apps/io.ox/core/boot/i18n.js module:io.ox/core/boot
msgid "For best results, please use "
msgstr "Pour des résultats optimaux, veuillez utiliser"

<<<<<<< HEAD
#. Used as a button label to enter the "edit mode"
#: apps/io.ox/backbone/mini-views/listutils.js module:io.ox/core
#: apps/io.ox/calendar/actions.js module:io.ox/calendar
#: apps/io.ox/calendar/main.js apps/io.ox/calendar/toolbar.js
#: apps/io.ox/contacts/actions.js module:io.ox/contacts
#: apps/io.ox/contacts/main.js apps/io.ox/contacts/mobile-toolbar-actions.js
#: module:io.ox/mail apps/io.ox/contacts/toolbar.js
#: apps/io.ox/core/viewer/views/toolbarview.js apps/io.ox/files/actions.js
#: module:io.ox/files apps/io.ox/files/main.js
#: apps/io.ox/files/share/permissions.js apps/io.ox/files/toolbar.js
#: apps/io.ox/mail/actions.js apps/io.ox/mail/main.js
#: apps/io.ox/portal/settings/pane.js module:io.ox/portal
#: apps/io.ox/settings/accounts/settings/pane.js
#: module:io.ox/settings/accounts apps/io.ox/tasks/actions.js
#: module:io.ox/tasks apps/io.ox/tasks/main.js
#: apps/io.ox/tasks/mobile-toolbar-actions.js apps/io.ox/tasks/toolbar.js
#: apps/plugins/administration/groups/settings/toolbar.js
#: apps/plugins/administration/resources/settings/toolbar.js
msgid "Edit"
msgstr "Modifier"
=======
#: apps/io.ox/core/boot/i18n.js module:io.ox/core/boot
msgid "You have been automatically signed out"
msgstr "Vous avez été déconnecté automatiquement"
>>>>>>> 2c75a4b9

#: apps/io.ox/core/boot/i18n.js module:io.ox/core/boot
msgid ""
"Unsupported Preview - Certain functions disabled and stability not assured "
"until general release later this year"
msgstr ""
"Version préliminaire sans assistance aux utilisateurs ; certaines "
"fonctionnalités sont désactivées et la stabilité n'est pas assurée en "
"attendant la version officielle qui viendra plus tard cette année."

#: apps/io.ox/core/boot/i18n.js module:io.ox/core/boot
msgid "Offline mode"
msgstr "Mode hors connexion"

#: apps/io.ox/core/boot/i18n.js module:io.ox/core/boot
msgid "Your browser's cookie functionality is disabled. Please turn it on."
msgstr ""
"Les cookies ont été désactivés dans votre navigateur. Veuillez réactiver "
"cette fonctionnalité."

#. number of selected item
#. %1$s is the number surrounded by a tag
#: apps/io.ox/core/commons.js module:io.ox/core
msgid "%1$s item selected"
msgid_plural "%1$s items selected"
msgstr[0] "%1$s élément sélectionné"
msgstr[1] "%1$s éléments sélectionnés"

#: apps/io.ox/core/commons.js module:io.ox/core
msgid "Selection Details"
msgstr "Détails sur la sélection"

#: apps/io.ox/core/commons.js module:io.ox/core apps/io.ox/files/main.js
#: module:io.ox/files
msgid "No elements selected"
msgstr "Pas d'éléments sélectionnés"

#: apps/io.ox/core/commons.js module:io.ox/core
msgid "Results"
msgstr "Résultats"

#: apps/io.ox/core/commons.js module:io.ox/core
msgid "Item list"
msgstr "Liste des éléments"

#: apps/io.ox/core/commons.js module:io.ox/core
#: apps/io.ox/files/share/view-options.js module:io.ox/files
#: apps/io.ox/files/view-options.js apps/io.ox/mail/view-options.js
#: module:io.ox/mail
msgid "Open folder view"
msgstr "Ouvrir la vue des dossiers"

#: apps/io.ox/core/commons.js module:io.ox/core apps/io.ox/files/main.js
#: module:io.ox/files apps/io.ox/files/view-options.js
#: apps/io.ox/mail/view-options.js module:io.ox/mail
msgid "Close folder view"
msgstr "Fermer la vue des dossiers"

#: apps/io.ox/core/commons.js module:io.ox/core
msgid "Premium features"
msgstr "Fonctions Premium"

#: apps/io.ox/core/commons.js module:io.ox/core
msgid "Close premium features"
msgstr "Fermer les fonctions Premium"

#: apps/io.ox/core/commons.js module:io.ox/core
msgid "Try now!"
msgstr "Essayer maintenant !"

#: apps/io.ox/core/commons.js module:io.ox/core
msgid "Retry"
msgstr "Réessayer"

#. Strings to build input formats to be more accessible
#. yyyy: 4-digit year | MM: 2-digit month | dd: 2-digit day
#. Sample for de_DE: TT.MM.JJJJ
#: apps/io.ox/core/date.js module:io.ox/core
msgid "yyyy"
msgstr "aaaa"

#: apps/io.ox/core/date.js module:io.ox/core
msgid "MM"
msgstr "MM"

#: apps/io.ox/core/date.js module:io.ox/core
msgid "dd"
msgstr "jj"

#. Reminder (objective case): in X weeks
#. %d is the number of weeks
#: apps/io.ox/core/date.js module:io.ox/core
#, c-format
msgctxt "in"
msgid "%d week"
msgid_plural "%d weeks"
msgstr[0] "%d semaine"
msgstr[1] "%d semaines"

#. General duration (nominative case): X weeks
#. %d is the number of weeks
#: apps/io.ox/core/date.js module:io.ox/core
#, c-format
msgid "%d week"
msgid_plural "%d weeks"
msgstr[0] "%d semaine"
msgstr[1] "%d semaines"

#. Reminder (objective case): in X days
#. %d is the number of days
#: apps/io.ox/core/date.js module:io.ox/core
#, c-format
msgctxt "in"
msgid "%d day"
msgid_plural "%d days"
msgstr[0] "%d jour"
msgstr[1] "%d jours"

#. Reminder (objective case): in X days, Y hours and Z minutes
#. %1$d is the number of days
#. %2$s is the text for the remainder of the last day
#: apps/io.ox/core/date.js module:io.ox/core
#, c-format
msgctxt "in"
msgid "%1$d day, %2$s"
msgid_plural "%1$d days, %2$s"
msgstr[0] "%1$d jour, %2$s"
msgstr[1] "%1$d jours, %2$s"

#. General duration (nominative case): X days, Y hours and Z minutes
#. %1$d is the number of days
#. %2$s is the text for the remainder of the last day
#: apps/io.ox/core/date.js module:io.ox/core
#, c-format
msgid "%1$d day, %2$s"
msgid_plural "%1$d days, %2$s"
msgstr[0] "%1$d jour, %2$s"
msgstr[1] "%1$d jours, %2$s"

#. Reminder (objective case): in X hours
#. %d is the number of hours
#: apps/io.ox/core/date.js module:io.ox/core
#, c-format
msgctxt "in"
msgid "%d hour"
msgid_plural "%d hours"
msgstr[0] "%d heure"
msgstr[1] "%d heures"

#. General duration (nominative case): X hours
#. %d is the number of hours
#: apps/io.ox/core/date.js module:io.ox/core
#, c-format
msgid "%d hour"
msgid_plural "%d hours"
msgstr[0] "%d heure"
msgstr[1] "%d heures"

#. Reminder (objective case): in X hours and Y minutes
#. %1$d is the number of hours
#. %2$s is the text for the remainder of the last hour
#: apps/io.ox/core/date.js module:io.ox/core
#, c-format
msgctxt "in"
msgid "%1$d hour and %2$s"
msgid_plural "%1$d hours and %2$s"
msgstr[0] "%1$d heure et %2$s"
msgstr[1] "%1$d heures et %2$s"

#. General duration (nominative case): X hours and Y minutes
#. %1$d is the number of hours
#. %2$s is the text for the remainder of the last hour
#: apps/io.ox/core/date.js module:io.ox/core
#, c-format
msgid "%1$d hour and %2$s"
msgid_plural "%1$d hours and %2$s"
msgstr[0] "%1$d heure et %2$s"
msgstr[1] "%1$d heures et %2$s"

#. Reminder (objective case): in X minutes
#. %d is the number of minutes
#: apps/io.ox/core/date.js module:io.ox/core
#, c-format
msgctxt "in"
msgid "%d minute"
msgid_plural "%d minutes"
msgstr[0] "%d minute"
msgstr[1] "%d minutes"

#: apps/io.ox/core/desktop.js module:io.ox/core
msgid ""
"Failed to automatically save current stage of work. Please save your work to "
"avoid data loss in case the browser closes unexpectedly."
msgstr ""
"L'enregistrement automatique de l'état courant de votre travail a échoué. "
"Veuillez enregistrer votre travail pour éviter de perdre vos données si "
"votre navigateur se ferme de manière inattendue."

#: apps/io.ox/core/desktop.js module:io.ox/core
msgid "Could not get a default folder for this application."
msgstr "Impossible d'obtenir un dossier par défaut pour cette application."

#: apps/io.ox/core/desktop.js module:io.ox/core
msgid "There are unsaved changes."
msgstr "Certaines modifications n'ont pas été enregistrées."

#: apps/io.ox/core/desktop.js module:io.ox/core
msgid "Application Toolbar"
msgstr "Barre d'outils de l'application"

#. Title of the browser window
#. %1$s is the name of the page, e.g. OX App Suite
#. %2$s is the title of the active app, e.g. Calendar
#: apps/io.ox/core/desktop.js module:io.ox/core
msgctxt "window title"
msgid "%1$s %2$s"
msgstr "%2$s %1$s"

#: apps/io.ox/core/desktop.js module:io.ox/core
msgid "Start search"
msgstr "Démarrer la recherche"

#: apps/io.ox/core/desktop.js module:io.ox/core
msgid "Cancel search"
msgstr "Annuler la recherche"

#. search feature help text for screenreaders
#: apps/io.ox/core/desktop.js module:io.ox/core
msgid ""
"Search results page lists all active facets to allow them to be easly "
"adjustable/removable. Below theses common facets additonal advanced facets "
"are listed. To narrow down search result please adjust active facets or add "
"new ones"
msgstr ""
"La page de résultats de recherche dresse la liste de toutes les facettes "
"actives pour permettre de les ajuster ou supprimer facilement. En dessous de "
"ces facettes communes figurent des facettes supplémentaires avancées. Pour "
"affiner la recherche, veuillez ajuster les facettes actives ou en ajouter de "
"nouvelles."

#: apps/io.ox/core/desktop.js module:io.ox/core
msgid ""
"Failed to start application. Maybe you have connection problems. Please try "
"again."
msgstr ""
"L'application n'a pas pu être lancée. Vous avez peut-être des problèmes de "
"connexion. Veuillez réessayer."

#: apps/io.ox/core/emoji/view.js module:io.ox/mail/emoji
msgid "Reset this list"
msgstr "Réinitialiser cette liste"

#: apps/io.ox/core/export/export.js module:io.ox/core
msgid "Export folder"
msgstr "Exporter le dossier"

#: apps/io.ox/core/export/export.js module:io.ox/core
#: apps/io.ox/core/import/import.js
msgid "Format"
msgstr "Mise en forme"

#: apps/io.ox/core/export/export.js module:io.ox/core
#: apps/io.ox/core/import/import.js
msgid "select format"
msgstr "choisir la mise en forme"

#: apps/io.ox/core/export/export.js module:io.ox/core
msgid "Include distribution lists"
msgstr "Y compris les listes de diffusion"

#: apps/io.ox/core/export/export.js module:io.ox/core
#: apps/io.ox/core/folder/contextmenu.js
msgid "Export"
msgstr "Exporter"

#. %1$s inline menu title for better accessibility
#: apps/io.ox/core/extPatterns/links.js module:io.ox/core
msgid "Inline menu %1$s"
msgstr "Menu intégré %1$s"

#: apps/io.ox/core/extPatterns/links.js module:io.ox/core
msgid "More actions"
msgstr "Actions supplémentaires"

#: apps/io.ox/core/extPatterns/links.js module:io.ox/core
#: apps/io.ox/find/extensions-api.js apps/io.ox/search/facets/extensions.js
msgid "More"
msgstr "Plus"

#: apps/io.ox/core/folder/actions/add.js module:io.ox/core
#: apps/io.ox/core/folder/extensions.js
msgid "Add new calendar"
msgstr "Ajouter un nouvel agenda"

#: apps/io.ox/core/folder/actions/add.js module:io.ox/core
#: apps/io.ox/core/folder/contextmenu.js apps/io.ox/core/folder/extensions.js
#: apps/io.ox/files/actions.js module:io.ox/files
msgid "Add new folder"
msgstr "Ajouter un nouveau dossier"

#: apps/io.ox/core/folder/actions/add.js module:io.ox/core
msgid "New calendar"
msgstr "Nouvel agenda"

#: apps/io.ox/core/folder/actions/add.js module:io.ox/core
msgid "New folder"
msgstr "Nouveau dossier"

#: apps/io.ox/core/folder/actions/add.js module:io.ox/core
#: apps/io.ox/core/folder/actions/rename.js
msgid "Folder name"
msgstr "Nom du dossier"

#: apps/io.ox/core/folder/actions/add.js module:io.ox/core
msgid "Add as public calendar"
msgstr "Ajouter en tant qu'agenda public"

#: apps/io.ox/core/folder/actions/add.js module:io.ox/core
msgid "Add as public folder"
msgstr "Ajouter en tant que dossier public"

#: apps/io.ox/core/folder/actions/add.js module:io.ox/core
msgid ""
"A public folder is used for content that is of common interest for all "
"users. To allow other users to read or edit the contents, you have to set "
"the respective permissions for the public folder."
msgstr ""
"Un dossier public sert à stocker des contenus d'intérêt commun à tous les "
"utilisateurs. Pour autoriser d'autres utilisateurs à lire ou modifier les "
"contenus, vous devez définir des droits appropriés sur le dossier public."

#. notification while archiving messages
#: apps/io.ox/core/folder/actions/archive.js module:io.ox/core
msgid "Archiving messages ..."
msgstr "Archivage des messages..."

#: apps/io.ox/core/folder/actions/archive.js module:io.ox/core
msgid "Archive messages"
msgstr "Archiver les messages"

#: apps/io.ox/core/folder/actions/archive.js module:io.ox/core
msgid "All messages older than %1$d days will be moved to the archive folder"
msgstr ""
"Tous les messages plus anciens de %1$d jours seront déplacés dans le dossier "
"d'archive"

#. Verb: (to) archive messages
#: apps/io.ox/core/folder/actions/archive.js module:io.ox/core
#: apps/io.ox/core/folder/contextmenu.js apps/io.ox/mail/actions.js
#: module:io.ox/mail apps/io.ox/mail/mobile-toolbar-actions.js
#: apps/io.ox/mail/toolbar.js
msgctxt "verb"
msgid "Archive"
msgstr "Archiver"

#: apps/io.ox/core/folder/actions/common.js module:io.ox/core
msgid "Move all"
msgstr "Tout déplacer"

#: apps/io.ox/core/folder/actions/common.js module:io.ox/core
msgid "Cleaning up ..."
msgstr "Nettoyage..."

#: apps/io.ox/core/folder/actions/common.js module:io.ox/core
msgid "The folder has been cleaned up."
msgstr "Le dossier a été nettoyé."

#: apps/io.ox/core/folder/actions/common.js module:io.ox/core
msgid "All messages have been deleted"
msgstr "Tous les messages ont été supprimés"

#: apps/io.ox/core/folder/actions/common.js module:io.ox/core
msgid "All files have been deleted"
msgstr "Tous les fichiers ont été supprimés"

#: apps/io.ox/core/folder/actions/common.js module:io.ox/core
msgid "The folder has been emptied"
msgstr "Le dossier a été vidé."

#: apps/io.ox/core/folder/actions/common.js module:io.ox/core
msgid "Do you really want to empty folder \"%s\"?"
msgstr "Voulez-vous vraiment vider le dossier « %s » ?"

#: apps/io.ox/core/folder/actions/common.js module:io.ox/core
#: apps/io.ox/core/folder/contextmenu.js
msgid "Empty folder"
msgstr "Vider le dossier"

#: apps/io.ox/core/folder/actions/imap-subscription.js module:io.ox/core
msgid "Subscribe IMAP folders"
msgstr "S'abonner à des dossiers IMAP"

#: apps/io.ox/core/folder/actions/move.js module:io.ox/core
msgid "You cannot move items to virtual folders"
msgstr "Impossible de déplacer des objets vers des dossiers virtuels"

#: apps/io.ox/core/folder/actions/move.js module:io.ox/core
msgid "You cannot move items to this folder"
msgstr "Vous ne pouvez pas déplacer d'objets vers ce dossier"

#: apps/io.ox/core/folder/actions/move.js module:io.ox/core
msgid "Please wait for the previous operation to finish"
msgstr "Veuillez attendre la fin de l'opération précédente"

#: apps/io.ox/core/folder/actions/move.js module:io.ox/core
#: apps/io.ox/core/folder/contextmenu.js apps/io.ox/mail/categories/train.js
#: module:io.ox/mail
msgid "Move all messages"
msgstr "Déplacer tous les messages"

#: apps/io.ox/core/folder/actions/move.js module:io.ox/core
msgid "Move folder"
msgstr "Déplacer le dossier"

#: apps/io.ox/core/folder/actions/properties.js module:io.ox/core
#: apps/io.ox/core/folder/contextmenu.js
msgid "Properties"
msgstr "Propriétés"

#: apps/io.ox/core/folder/actions/properties.js module:io.ox/core
msgid "Folder type"
msgstr "Type de dossier"

#. number of messages in a folder (mail only)
#: apps/io.ox/core/folder/actions/properties.js module:io.ox/core
msgid "Number of messages"
msgstr "Nombre de messages"

#. number of items in a folder
#: apps/io.ox/core/folder/actions/properties.js module:io.ox/core
msgid "Number of items"
msgstr "Nombre d'éléments"

#: apps/io.ox/core/folder/actions/properties.js module:io.ox/core
#: apps/io.ox/onboarding/clients/extensions.js module:io.ox/core/onboarding
msgid "CalDAV URL"
msgstr "URL CalDAV"

#: apps/io.ox/core/folder/actions/remove.js module:io.ox/core
msgid "Do you really want to delete folder \"%s\"?"
msgstr "Voulez-vous vraiment supprimer le dossier « %s » ?"

#: apps/io.ox/core/folder/actions/remove.js module:io.ox/core
msgid ""
"This folder is shared with others. It won't be available for them any more."
msgstr ""
"Ce dossier est partagé avec d'autres utilisateurs. Il ne leur sera plus "
"accessible."

#: apps/io.ox/core/folder/actions/rename.js module:io.ox/core
msgid "This is a standard folder, which can't be renamed."
msgstr "Ceci est un dossier standard qui ne peut pas être renommé."

#: apps/io.ox/core/folder/actions/rename.js module:io.ox/core
msgid "Rename folder"
msgstr "Renommer le dossier"

#: apps/io.ox/core/folder/actions/rename.js module:io.ox/core
#: apps/io.ox/core/folder/contextmenu.js
#: apps/io.ox/core/viewer/views/toolbarview.js apps/io.ox/files/actions.js
#: module:io.ox/files apps/io.ox/files/actions/rename.js
#: apps/io.ox/files/toolbar.js
msgid "Rename"
msgstr "Renommer"

#: apps/io.ox/core/folder/api.js module:io.ox/core
#: apps/io.ox/mail/detail/links.js module:io.ox/mail
msgid "Calendar"
msgstr "Agenda"

#: apps/io.ox/core/folder/api.js module:io.ox/core
msgid "Default calendar"
msgstr "Agenda par défaut"

#. %1$s is the folder owner
#. %2$s is the folder title
#: apps/io.ox/core/folder/api.js module:io.ox/core
msgid "%1$s: %2$s"
msgstr "%1$s : %2$s"

#: apps/io.ox/core/folder/api.js module:io.ox/core
msgid "All my appointments"
msgstr "Tous mes rendez-vous"

#: apps/io.ox/core/folder/api.js module:io.ox/core
msgid "Unread messages"
msgstr "Messages non lus"

#: apps/io.ox/core/folder/api.js module:io.ox/core
msgid "Accessing global address book is not permitted"
msgstr "Il n'est pas permis d'accéder au carnet d'adresses global"

#: apps/io.ox/core/folder/api.js module:io.ox/core
msgid ""
"Could not save settings. There have to be at least one user with "
"administration rights."
msgstr ""
"Impossible d'enregistrer les réglages. Il faut qu'au moins un utilisateur "
"ait des droits administratifs."

#: apps/io.ox/core/folder/api.js module:io.ox/core
#: apps/io.ox/core/sub/subscriptions.js module:io.ox/core/sub
msgid "New Folder"
msgstr "Nouveau dossier"

#: apps/io.ox/core/folder/contextmenu.js module:io.ox/core
msgid "Mark all messages as read"
msgstr "Marquer tous les messages comme lus"

#: apps/io.ox/core/folder/contextmenu.js module:io.ox/core
msgid "Clean up"
msgstr "Nettoyer"

#: apps/io.ox/core/folder/contextmenu.js module:io.ox/core
msgid "Empty trash"
msgstr "Vider la corbeille"

#: apps/io.ox/core/folder/contextmenu.js module:io.ox/core
msgid "Delete all messages"
msgstr "Supprimer tous les messages"

#: apps/io.ox/core/folder/contextmenu.js module:io.ox/core
msgid "Download entire folder"
msgstr "Télécharger le dossier complet"

#: apps/io.ox/core/folder/contextmenu.js module:io.ox/core
#: apps/io.ox/core/import/import.js
#: apps/io.ox/mail/settings/signatures/settings/pane.js module:io.ox/mail
msgid "Import"
msgstr "Importer"

#: apps/io.ox/core/folder/contextmenu.js module:io.ox/core
msgid "Sharing"
msgstr "Partager"

#: apps/io.ox/core/folder/contextmenu.js module:io.ox/core
msgid "Permissions"
msgstr "Droits"

#: apps/io.ox/core/folder/contextmenu.js module:io.ox/core
#: apps/io.ox/files/actions.js module:io.ox/files
msgid "Invite people"
msgstr "Inviter des personnes"

#: apps/io.ox/core/folder/contextmenu.js module:io.ox/core
#: apps/io.ox/files/actions.js module:io.ox/files
msgid "Get link"
msgstr "Obtenir le lien"

#: apps/io.ox/core/folder/contextmenu.js module:io.ox/core
msgid "New subscription"
msgstr "Nouvel abonnement"

#: apps/io.ox/core/folder/contextmenu.js module:io.ox/core
msgid "Show"
msgstr "Afficher"

#: apps/io.ox/core/folder/contextmenu.js module:io.ox/core
msgid "Hide"
msgstr "Masquer"

#: apps/io.ox/core/folder/extensions.js module:io.ox/core
#: apps/io.ox/files/main.js module:io.ox/files
#: apps/io.ox/files/share/view-options.js
msgid "My shares"
msgstr "Mes partages"

#: apps/io.ox/core/folder/extensions.js module:io.ox/core
msgid "My folders"
msgstr "Mes dossiers"

#: apps/io.ox/core/folder/extensions.js module:io.ox/core
#: apps/io.ox/files/actions/add-storage-account.js module:io.ox/files
msgid "Add storage account"
msgstr "Ajouter un compte de stockage"

#: apps/io.ox/core/folder/extensions.js module:io.ox/core
#: apps/io.ox/mail/accounts/settings.js module:io.ox/mail/accounts/settings
#: apps/io.ox/mail/folderview-extensions.js module:io.ox/mail
msgid "Add mail account"
msgstr "Ajouter un compte de courrier électronique"

#: apps/io.ox/core/folder/extensions.js module:io.ox/core
msgid "View all attachments"
msgstr "Afficher toutes les pièces jointes"

#: apps/io.ox/core/folder/extensions.js module:io.ox/core
msgid "Synchronize with your tablet or smartphone"
msgstr "Synchroniser avec votre tablette ou votre téléphone mobile"

#: apps/io.ox/core/folder/extensions.js module:io.ox/core
msgid "Hidden address books"
msgstr "Carnets d'adresses cachés"

#: apps/io.ox/core/folder/extensions.js module:io.ox/core
msgid "My calendars"
msgstr "Mes agendas"

#: apps/io.ox/core/folder/extensions.js module:io.ox/core
msgid "Public calendars"
msgstr "Agendas publics"

#: apps/io.ox/core/folder/extensions.js module:io.ox/core
msgid "Shared calendars"
msgstr "Agendas partagés"

#: apps/io.ox/core/folder/extensions.js module:io.ox/core
msgid "Hidden calendars"
msgstr "Agendas cachés"

#: apps/io.ox/core/folder/extensions.js module:io.ox/core
#: apps/plugins/portal/tasks/register.js module:plugins/portal
msgid "My tasks"
msgstr "Mes tâches"

#: apps/io.ox/core/folder/extensions.js module:io.ox/core
msgid "Public tasks"
msgstr "Tâches publiques"

#: apps/io.ox/core/folder/extensions.js module:io.ox/core
msgid "Shared tasks"
msgstr "Tâches partagées"

#: apps/io.ox/core/folder/extensions.js module:io.ox/core
msgid "Hidden tasks"
msgstr "Tâches cachées"

#: apps/io.ox/core/folder/extensions.js module:io.ox/core
msgid "Shared by other users"
msgstr "Partagé par d'autres utilisateurs"

#: apps/io.ox/core/folder/extensions.js module:io.ox/core
msgid "You share this folder with other users"
msgstr "Vous partagez ce dossier avec d'autres utilisateurs"

#: apps/io.ox/core/folder/extensions.js module:io.ox/core
msgid "This folder has subscriptions"
msgstr "Ce dossier comporte des abonnements"

#: apps/io.ox/core/folder/extensions.js module:io.ox/core
msgid "This folder has publications and/or subscriptions"
msgstr "Ce dossier comporte des publications ou des abonnements"

#: apps/io.ox/core/folder/favorites.js module:io.ox/core
msgid "Remove from favorites"
msgstr "Retirer des favoris"

#: apps/io.ox/core/folder/favorites.js module:io.ox/core
msgid "Add to favorites"
msgstr "Ajouter aux favoris"

#: apps/io.ox/core/folder/node.js module:io.ox/core
msgid "Total: %1$d"
msgstr "Total : %1$d"

#: apps/io.ox/core/folder/node.js module:io.ox/core
msgid "Unread: %1$d"
msgstr "Non lu : %1$d"

#: apps/io.ox/core/folder/node.js module:io.ox/core
msgid "Folder-specific actions"
msgstr "Actions sur le dossier"

#. %1$s is the name of the folder
#: apps/io.ox/core/folder/node.js module:io.ox/core
msgid "Folder-specific actions for %1$s"
msgstr "Actions spécifiques au dossier pour %1$s"

#: apps/io.ox/core/folder/picker.js module:io.ox/core
#: apps/io.ox/core/relogin.js apps/io.ox/core/tk/filestorageUtil.js
#: apps/io.ox/core/tk/mobiscroll.js
msgid "Ok"
msgstr "OK"

#. generic error message
#: apps/io.ox/core/http_errors.js module:io.ox/core
msgid "An unknown error occurred"
msgstr "Une erreur inconnue s'est produite"

#. error message when offline
#: apps/io.ox/core/http_errors.js module:io.ox/core
msgid "Cannot connect to server. Please check your connection."
msgstr ""
"Impossible de se connecter au serveur. Veuillez vérifier votre connexion."

#: apps/io.ox/core/import/import.js module:io.ox/core
msgid "iCal"
msgstr "iCal"

#: apps/io.ox/core/import/import.js module:io.ox/core
msgid "CSV"
msgstr "CSV"

#: apps/io.ox/core/import/import.js module:io.ox/core
msgid "vCard"
msgstr "vCard"

#: apps/io.ox/core/import/import.js module:io.ox/core
msgid "Upload file"
msgstr "Télécharger un fichier"

#: apps/io.ox/core/import/import.js module:io.ox/core
msgid ""
"Ignore existing events. Helpful to import public holiday calendars, for "
"example."
msgstr ""
"Ignorer les évènements qui existent déjà. Cette option est utile par exemple "
"quand on importe des calendriers de jours fériés."

#: apps/io.ox/core/import/import.js module:io.ox/core
msgid "Ignore existing events"
msgstr "Ignorer les événements existants"

#: apps/io.ox/core/import/import.js module:io.ox/core
msgid "Note on CSV files:"
msgstr "Remarque sur les fichiers CSV :"

#: apps/io.ox/core/import/import.js module:io.ox/core
msgid ""
"The first record of a valid CSV file must define proper column names. "
"Supported separators are comma and semi-colon."
msgstr ""
"Le premier enregistrement d'un fichier CSV valide doit définir des noms de "
"colonnes valides. Les séparateurs pris en charge sont les virgules et points-"
"virgules."

#: apps/io.ox/core/import/import.js module:io.ox/core
msgid "Learn more"
msgstr "En savoir plus"

#: apps/io.ox/core/import/import.js module:io.ox/core
msgid "Import from file"
msgstr "Importer depuis un fichier"

#. Error message if contact import failed
#: apps/io.ox/core/import/import.js module:io.ox/core
msgid "There was no contact data to import"
msgstr "Pas de données de contacts à importer"

#. Error message if task import failed
#: apps/io.ox/core/import/import.js module:io.ox/core
msgid "There was no task data to import"
msgstr "Pas de données de tâches à importer"

#. Error message if calendar import failed
#: apps/io.ox/core/import/import.js module:io.ox/core
msgid "There was no appointment data to import"
msgstr "Pas de données de rendez-vous à importer"

#. %1$d is line number, %2$s is an error message
#: apps/io.ox/core/import/import.js module:io.ox/core
msgid "Line %1$d: %2$s"
msgstr "Ligne %1$d : %2$s"

#: apps/io.ox/core/import/import.js module:io.ox/core
msgid "Please select a file to import"
msgstr "Veuillez sélectionner un fichier à importer"

#: apps/io.ox/core/import/import.js module:io.ox/core
msgid "Please select a valid iCal File to import"
msgstr "Veuillez sélectionner un fichier iCal valide à importer"

#: apps/io.ox/core/import/import.js module:io.ox/core
msgid "Data imported successfully"
msgstr "Données importées avec succès"

#. Failure message if no data (e.g. appointments) could be imported
#: apps/io.ox/core/import/import.js module:io.ox/core
msgid "Failed to import any data"
msgstr "Impossible d'importer les données"

#: apps/io.ox/core/import/import.js module:io.ox/core
msgid "Data only partially imported (%1$s of %2$s records)"
msgstr ""
"Les données n'ont été importées qu'en partie (%1$s enregistrements parmi "
"%2$s)"

#: apps/io.ox/core/main.js module:io.ox/core
msgid "Unsaved documents will be lost. Do you want to sign out now?"
msgstr ""
"Les documents non enregistrés seront perdus. Voulez-vous vous déconnecter "
"maintenant ?"

#: apps/io.ox/core/main.js module:io.ox/core
msgid "Offline"
msgstr "Non connecté"

#: apps/io.ox/core/main.js module:io.ox/core
msgid "Launcher dropdown. Press [enter] to jump to the dropdown."
msgstr ""
"Boîte déroulante de lancement. Appuyez sur [Entr] pour passer à la boîte "
"déroulante."

#: apps/io.ox/core/main.js module:io.ox/core
msgid "Apps"
msgstr "Apps"

#: apps/io.ox/core/main.js module:io.ox/core apps/io.ox/search/view-template.js
msgctxt "app"
msgid "Portal"
msgstr "Portail"

#: apps/io.ox/core/main.js module:io.ox/core apps/io.ox/mail/settings/pane.js
#: module:io.ox/mail apps/io.ox/search/view-template.js
msgctxt "app"
msgid "Mail"
msgstr "Courrier"

#: apps/io.ox/core/main.js module:io.ox/core apps/io.ox/search/view-template.js
msgctxt "app"
msgid "Address Book"
msgstr "Carnet d'adresses"

#: apps/io.ox/core/main.js module:io.ox/core apps/io.ox/search/view-template.js
msgctxt "app"
msgid "Scheduling"
msgstr "Planification"

#: apps/io.ox/core/main.js module:io.ox/core apps/io.ox/search/view-template.js
#: apps/io.ox/tasks/settings/pane.js module:io.ox/tasks
msgctxt "app"
msgid "Tasks"
msgstr "Tâches"

#. %1$s is usually "Drive" (product name; might be customized)
#: apps/io.ox/core/main.js module:io.ox/core apps/io.ox/core/pim/actions.js
#: apps/io.ox/core/viewer/views/toolbarview.js
#: apps/io.ox/files/settings/pane.js module:io.ox/files
#: apps/io.ox/mail/actions.js module:io.ox/mail
#: apps/io.ox/search/view-template.js
msgctxt "app"
msgid "Drive"
msgstr "Drive"

#: apps/io.ox/core/main.js module:io.ox/core apps/io.ox/search/view-template.js
msgctxt "app"
msgid "Conversations"
msgstr "Conversations"

#: apps/io.ox/core/main.js module:io.ox/core
#: apps/io.ox/core/sub/settings/pane.js module:io.ox/core/sub
msgid "Refresh"
msgstr "Actualiser"

#: apps/io.ox/core/main.js module:io.ox/core
msgid "Currently refreshing"
msgstr "Rafraîchissement en cours"

#: apps/io.ox/core/main.js module:io.ox/core
msgid "You will be automatically signed out in %1$d second"
msgid_plural "You will be automatically signed out in %1$d seconds"
msgstr[0] "Vous serez déconnecté automatiquement dans %1$d seconde"
msgstr[1] "Vous serez déconnecté automatiquement dans %1$d secondes"

#: apps/io.ox/core/main.js module:io.ox/core apps/io.ox/core/settings/pane.js
msgid "Automatic sign out"
msgstr "Déconnexion automatique"

#: apps/io.ox/core/main.js module:io.ox/core
msgid "Sign out now"
msgstr "Se déconnecter maintenant"

#. %1$s is app title/name
#: apps/io.ox/core/main.js module:io.ox/core
msgid "close for %1$s"
msgstr "fermer dans %1$s"

#: apps/io.ox/core/main.js module:io.ox/core
msgid "(current app)"
msgstr "(app actuelle)"

#: apps/io.ox/core/main.js module:io.ox/core apps/io.ox/settings/main.js
msgid "Settings"
msgstr "Réglages"

#. starts the client onboarding wizard that helps users
#. to configure their devices to access/sync appsuites
#. data (f.e. install ox mail app)
#: apps/io.ox/core/main.js module:io.ox/core
#: apps/plugins/portal/client-onboarding/register.js module:plugins/portal
msgid "Connect your Device"
msgstr "Connecter votre appareil"

#: apps/io.ox/core/main.js module:io.ox/core apps/io.ox/core/settings/pane.js
#: apps/plugins/portal/userSettings/register.js
msgid "My contact data"
msgstr "Mes données de contact"

#: apps/io.ox/core/main.js module:io.ox/core apps/io.ox/core/settings/pane.js
#: apps/plugins/portal/userSettings/register.js
msgid "Change password"
msgstr "Changer le mot de passe"

#: apps/io.ox/core/main.js module:io.ox/core
msgid "About"
msgstr "À propos"

#: apps/io.ox/core/main.js module:io.ox/core
msgid "Sign out"
msgstr "Se déconnecter"

#: apps/io.ox/core/main.js module:io.ox/core
msgid "Signed in as:"
msgstr "Connecté en tant que :"

#: apps/io.ox/core/main.js module:io.ox/core apps/io.ox/core/relogin.js
msgid "Your session is expired"
msgstr "Votre session a expiré"

#: apps/io.ox/core/main.js module:io.ox/core apps/io.ox/core/relogin.js
msgid "Please sign in again to continue"
msgstr "Veuillez vous reconnecter pour continuer"

#: apps/io.ox/core/main.js module:io.ox/core
msgid "Restore applications"
msgstr "Restaurer les applications"

#: apps/io.ox/core/main.js module:io.ox/core
msgid ""
"The following applications can be restored. Just remove the restore point if "
"you don't want it to be restored."
msgstr ""
"Les applications suivantes peuvent être restaurées. Supprimez simplement le "
"point de restauration si vous ne voulez pas qu'il soit restauré."

#. button label for continuing the presentation
#: apps/io.ox/core/main.js module:io.ox/core apps/io.ox/mail/compose/view.js
#: module:io.ox/mail apps/io.ox/presenter/views/navigationview.js
#: module:io.ox/presenter apps/io.ox/presenter/views/toolbarview.js
msgid "Continue"
msgstr "Continuer"

#. %1$s is the filename
#: apps/io.ox/core/main.js module:io.ox/core
msgid ""
"Folder with name \"%1$s\" will be hidden. Enable setting \"Show hidden files "
"and folders\" to access this folder again."
msgstr ""
"Le dossier nommé « %1$s » sera caché. Activez le réglage « Afficher les "
"dossiers et fichiers cachés » pour accéder à nouveau à ce dossier."

#: apps/io.ox/core/notifications.js module:io.ox/core
msgid "No notifications"
msgstr "Pas de notifications"

#: apps/io.ox/core/notifications.js module:io.ox/core
msgid "Notifications"
msgstr "Notifications"

#: apps/io.ox/core/notifications.js module:io.ox/core
msgid "Close notification area"
msgstr "Fermer la zone de notification"

#: apps/io.ox/core/notifications.js module:io.ox/core
msgid "Notify me again later"
msgstr "Me le rappeler ultérieurement"

#: apps/io.ox/core/notifications.js module:io.ox/core
msgid "Would you like to enable desktop notifications?"
msgstr "Souhaitez-vous activer les notifications de bureau ?"

#: apps/io.ox/core/notifications.js module:io.ox/core
msgid "Later"
msgstr "Plus tard"

#. declines the use of desktop notifications
#: apps/io.ox/core/notifications.js module:io.ox/core
msgid "Never"
msgstr "Jamais"

#. Opens popup to decide if desktop notifications should be shown
#: apps/io.ox/core/notifications.js module:io.ox/core
msgid "Decide now"
msgstr "Décider maintenant"

#: apps/io.ox/core/notifications.js module:io.ox/core
msgid ""
"You can manage desktop notifications at any time, by visiting your settings"
msgstr ""
"Vous pouvez gérer à tout moment les notifications de bureau en consultant vos "
"réglages"

#. %1$d number of notifications in notification area
#: apps/io.ox/core/notifications/badgeview.js module:io.ox/core
#, c-format
msgid "%1$d notification."
msgid_plural "%1$d notifications."
msgstr[0] "%1$d notification."
msgstr[1] "%1$d notifications."

#. open closed state of the notification area, used in aria label
#: apps/io.ox/core/notifications/badgeview.js module:io.ox/core
msgid "expanded"
msgstr "étendue"

#. open closed state of the notification area, used in aria label
#: apps/io.ox/core/notifications/badgeview.js module:io.ox/core
msgid "collapsed"
msgstr "réduite"

#: apps/io.ox/core/notifications/subview.js module:io.ox/core
msgid "Hide this notification"
msgstr "Masquer cette notification"

#: apps/io.ox/core/notifications/subview.js module:io.ox/core
msgid "New notifications"
msgstr "Nouvelles notifications"

#: apps/io.ox/core/notifications/subview.js module:io.ox/core
msgid "You have new notifications"
msgstr "Vous avez de nouvelles notifications"

#: apps/io.ox/core/permissions/permissions.js module:io.ox/core
#: apps/io.ox/files/share/permissions.js
msgid "Guest"
msgstr "Invité"

#. Role: create folder + read/write/delete all
#: apps/io.ox/core/permissions/permissions.js module:io.ox/core
#: apps/io.ox/files/share/permissions.js
msgid "Author"
msgstr "Auteur"

#. Role: all permissions
#. object permissions - admin role
#: apps/io.ox/core/permissions/permissions.js module:io.ox/core
#: apps/io.ox/files/share/permissions.js
msgid "Administrator"
msgstr "Administrateur"

#: apps/io.ox/core/permissions/permissions.js module:io.ox/core
msgid "Apply role"
msgstr "Appliquer le rôle"

#. folder permissions
#: apps/io.ox/core/permissions/permissions.js module:io.ox/core
msgid "view the folder"
msgstr "afficher le dossier"

#. folder permissions
#: apps/io.ox/core/permissions/permissions.js module:io.ox/core
msgid "create objects"
msgstr "créer des objets"

#. folder permissions
#: apps/io.ox/core/permissions/permissions.js module:io.ox/core
msgid "create objects and subfolders"
msgstr "créer des objets et des sous-dossiers"

#. object permissions - read
#: apps/io.ox/core/permissions/permissions.js module:io.ox/core
msgid "no read permissions"
msgstr "pas de droits de lecture"

#. object permissions - read
#: apps/io.ox/core/permissions/permissions.js module:io.ox/core
msgid "read own objects"
msgstr "lire ses propres objets"

#. object permissions - read
#: apps/io.ox/core/permissions/permissions.js module:io.ox/core
msgid "read all objects"
msgstr "lire tous les objets"

#. object permissions - edit/modify
#: apps/io.ox/core/permissions/permissions.js module:io.ox/core
msgid "no edit permissions"
msgstr "pas de droits de modification"

#. object permissions - edit/modify
#: apps/io.ox/core/permissions/permissions.js module:io.ox/core
msgid "edit own objects"
msgstr "modifier ses propres objets"

#. object permissions - edit/modify
#: apps/io.ox/core/permissions/permissions.js module:io.ox/core
msgid "edit all objects"
msgstr "modifier tous les objets"

#. object permissions - delete
#: apps/io.ox/core/permissions/permissions.js module:io.ox/core
msgid "no delete permissions"
msgstr "pas de droits de suppression"

#. object permissions - delete
#: apps/io.ox/core/permissions/permissions.js module:io.ox/core
msgid "delete only own objects"
msgstr "supprimer ses propres objets"

#. object permissions - delete
#: apps/io.ox/core/permissions/permissions.js module:io.ox/core
msgid "delete all objects"
msgstr "supprimer tous les objets"

#. Role: Owner (same as admin)
#: apps/io.ox/core/permissions/permissions.js module:io.ox/core
#: apps/io.ox/files/share/permissions.js
msgid "Owner"
msgstr "Propriétaire"

#: apps/io.ox/core/permissions/permissions.js module:io.ox/core
msgid "Folder permissions"
msgstr "Droits sur les dossiers"

#: apps/io.ox/core/permissions/permissions.js module:io.ox/core
msgid "Object permissions"
msgstr "Droits sur les objets"

#: apps/io.ox/core/permissions/permissions.js module:io.ox/core
msgid "The user has administrative rights"
msgstr "L'utilisateur a des droits administratifs"

#: apps/io.ox/core/permissions/permissions.js module:io.ox/core
#: apps/io.ox/files/share/permissions.js
msgid "Apply to all subfolders"
msgstr "Appliquer à tous les sous-dossiers"

#: apps/io.ox/core/permissions/permissions.js module:io.ox/core
msgid "Add user/group"
msgstr "Ajouter un utilisateur / groupe"

#. permissions dialog
#. error message when selected user or group can not be used
#: apps/io.ox/core/permissions/permissions.js module:io.ox/core
msgid "This is not a valid user or group."
msgstr "Ce n'est pas un utilisateur ou un groupe valide."

#: apps/io.ox/core/permissions/permissions.js module:io.ox/core
#: apps/io.ox/files/share/permissions.js
#: apps/plugins/administration/groups/settings/edit.js
msgid "Start typing to search for user names"
msgstr "Saisissez du texte pour chercher des noms d'utilisateur"

#: apps/io.ox/core/pim/actions.js module:io.ox/core
msgid "Attachments have been saved!"
msgstr "Les pièces jointes ont été enregistrées."

#: apps/io.ox/core/pim/actions.js module:io.ox/core apps/io.ox/files/actions.js
#: module:io.ox/files apps/io.ox/mail/actions.js module:io.ox/mail
msgid "Open in browser"
msgstr "Ouvrir dans le navigateur"

#: apps/io.ox/core/pim/actions.js module:io.ox/core
#: apps/io.ox/core/viewer/views/toolbarview.js apps/io.ox/files/actions.js
#: module:io.ox/files apps/io.ox/files/toolbar.js apps/io.ox/mail/actions.js
#: module:io.ox/mail apps/io.ox/notes/toolbar.js module:io.ox/notes
#: apps/io.ox/onboarding/clients/extensions.js module:io.ox/core/onboarding
#: apps/plugins/portal/updater/register.js module:plugins/portal
msgid "Download"
msgstr "Télécharger"

#. %1$s is usually "Drive" (product name; might be customized)
#: apps/io.ox/core/pim/actions.js module:io.ox/core
#: apps/io.ox/core/viewer/views/toolbarview.js apps/io.ox/mail/actions.js
#: module:io.ox/mail
msgid "Save to %1$s"
msgstr "Enregistrer vers %1$s"

#: apps/io.ox/core/print.js module:io.ox/core
msgid "Printout"
msgstr "Impression"

#: apps/io.ox/core/print.js module:io.ox/core
#: apps/io.ox/core/sub/subscriptions.js module:io.ox/core/sub
#: apps/io.ox/core/yell.js apps/io.ox/oauth/keychain.js
msgid "Error"
msgstr "Erreur"

#: apps/io.ox/core/print.js module:io.ox/core
msgid "Cannot print this item"
msgid_plural "Cannot print these items"
msgstr[0] "Impossible d'imprimer cet élément"
msgstr[1] "Impossible d'imprimer ces éléments"

#: apps/io.ox/core/relogin.js module:io.ox/core
msgid "Your IP address has changed"
msgstr "Votre adresse IP a changé"

#: apps/io.ox/core/relogin.js module:io.ox/core
msgid "You have to sign in again"
msgstr "Vous devez vous authentifier à nouveau"

#: apps/io.ox/core/relogin.js module:io.ox/core
msgid "Please enter correct password"
msgstr "Veuillez saisir le mot de passe correct"

#: apps/io.ox/core/relogin.js module:io.ox/core
msgid "Failed to sign in"
msgstr "La connexion a échoué"

#: apps/io.ox/core/settings/downloads/pane.js module:io.ox/core
#: apps/plugins/portal/updater/register.js module:plugins/portal
msgid "Updater"
msgstr "Programme de mise à jour"

#: apps/io.ox/core/settings/downloads/pane.js module:io.ox/core
msgid "Download installation file (for Windows)"
msgstr "Télécharger le fichier d'installation (pour Windows)"

#: apps/io.ox/core/settings/downloads/pane.js module:io.ox/core
#: apps/plugins/portal/updater/register.js module:plugins/portal
msgid ""
"When executing the downloaded file, an installation wizard will be launched. "
"Follow the instructions and install the updater. Installs latest versions of "
"Windows® client software. The Updater automatically informs about new "
"updates. You can download the updates from within the Updater."
msgstr ""
"Lorsque vous exécutez le fichier téléchargé, un assistant d'installation se "
"lance. Suivez les instructions et installez le programme de mise à jour. "
"Installez les dernières versions du logiciel client pour Windows®. Le "
"programme de mise à jour vous informe automatiquement de toute nouvelle mise "
"à jour. Vous pouvez télécharger les mises à jour depuis le programme de mise "
"à jour."

#: apps/io.ox/core/settings/downloads/pane.js module:io.ox/core
msgid "Connector for Microsoft Outlook®"
msgstr "Connecteur pour Microsoft Outlook®"

#: apps/io.ox/core/settings/downloads/pane.js module:io.ox/core
msgid ""
"Synchronization of Emails, Calendar, Contacts and Tasks, along with Public, "
"Shared and System Folders to Microsoft Outlook® clients."
msgstr ""
"Synchronisation des courriers, agendas, contacts et tâches, ainsi que des "
"dossiers publics, partagés et système, avec les clients Microsoft Outlook®."

#: apps/io.ox/core/settings/downloads/pane.js module:io.ox/core
msgid "Notifier"
msgstr "Programme de notification"

#: apps/io.ox/core/settings/downloads/pane.js module:io.ox/core
msgid ""
"Informs about the current status of Emails and appointments without having "
"to display the user interface or another Windows® client."
msgstr ""
"Informe de l'état actuel des courriels et rendez-vous sans avoir à afficher "
"l'interface utilisateur ou un autre client Windows®."

#: apps/io.ox/core/settings/downloads/pane.js module:io.ox/core
#: apps/plugins/portal/oxdriveclients/register.js module:plugins/portal
msgid "Download the %s client for %s"
msgstr "Télécharger le client %s pour %s"

#: apps/io.ox/core/settings/downloads/pane.js module:io.ox/core
msgid "%s client for Windows"
msgstr "Client %s pour Windows"

#: apps/io.ox/core/settings/downloads/pane.js module:io.ox/core
msgid "%s client for Windows (Installation via the OX Updater)"
msgstr ""
"Client %s pour Windows (installation à travers le Programme de mise à jour "
"OX)"

#: apps/io.ox/core/settings/downloads/pane.js module:io.ox/core
msgid "Download installation file"
msgstr "Télécharger le fichier d'installation"

#: apps/io.ox/core/settings/downloads/pane.js module:io.ox/core
msgid "%s client for Mac OS"
msgstr "Client %s pour Mac OS"

#: apps/io.ox/core/settings/downloads/pane.js module:io.ox/core
msgid "%s client for iOS"
msgstr "Client %s pour iOS"

#: apps/io.ox/core/settings/downloads/pane.js module:io.ox/core
msgid "%s client for Android"
msgstr "Client %s pour Android"

#: apps/io.ox/core/settings/downloads/pane.js module:io.ox/core
msgid "Downloads"
msgstr "Téléchargements"

#: apps/io.ox/core/settings/errorlog/settings/pane.js module:io.ox/core
msgid "Error log"
msgstr "Journal d'erreurs"

#: apps/io.ox/core/settings/errorlog/settings/pane.js module:io.ox/core
msgid "Show request body"
msgstr "Afficher le corps de la requête"

#: apps/io.ox/core/settings/errorlog/settings/pane.js module:io.ox/core
msgid "Hide request body"
msgstr "Masquer le corps de la requête"

#: apps/io.ox/core/settings/errorlog/settings/pane.js module:io.ox/core
msgid "Show stack trace"
msgstr "Afficher la trace d'erreurs"

#: apps/io.ox/core/settings/errorlog/settings/pane.js module:io.ox/core
msgid "Hide stack trace"
msgstr "Masquer la trace d'erreurs"

#: apps/io.ox/core/settings/errorlog/settings/pane.js module:io.ox/core
msgid "Host"
msgstr "Hôte"

#: apps/io.ox/core/settings/errorlog/settings/pane.js module:io.ox/core
msgid "Browser"
msgstr "Navigateur"

#: apps/io.ox/core/settings/errorlog/settings/pane.js module:io.ox/core
msgid "Total: %1$s requests"
msgstr "Total : %1$s requêtes"

#: apps/io.ox/core/settings/errorlog/settings/pane.js module:io.ox/core
msgid "Average time: %1$s ms"
msgstr "Durée moyenne : %1$s ms"

#: apps/io.ox/core/settings/errorlog/settings/pane.js module:io.ox/core
msgid "Loss: %1$s %"
msgstr "Perte : %1$s %"

#: apps/io.ox/core/settings/errorlog/settings/pane.js module:io.ox/core
msgid "Uptime: %1$s minutes"
msgstr "Fonctionne depuis : $1$s minutes"

#: apps/io.ox/core/settings/errorlog/settings/pane.js module:io.ox/core
#: apps/io.ox/files/guidance/main.js module:io.ox/files
msgid "Reload statistics"
msgstr "Actualiser les statistiques"

#: apps/io.ox/core/settings/errorlog/settings/pane.js module:io.ox/core
msgid ""
"The blue graph shows the distribution of request durations in percent. The "
"gray graph shows a trivial network ping to recognize slow connections."
msgstr ""
"Le graphique bleu montre la distribution de la durée des requêtes en "
"pourcentage. Le graphique gris montre le résultat d'un simple « ping » "
"réseau afin d'identifier les connexions lentes."

#: apps/io.ox/core/settings/errorlog/settings/pane.js module:io.ox/core
msgid "Errors"
msgstr "Erreurs"

#: apps/io.ox/core/settings/errorlog/settings/pane.js module:io.ox/core
msgid "Slow requests"
msgstr "Requêtes lentes"

#: apps/io.ox/core/settings/errorlog/settings/pane.js module:io.ox/core
msgid "Loss"
msgstr "Pertes"

#: apps/io.ox/core/settings/errorlog/settings/pane.js module:io.ox/core
msgid "No errors"
msgstr "Pas d'erreurs"

#: apps/io.ox/core/settings/errorlog/settings/pane.js module:io.ox/core
msgid "No slow requests"
msgstr "Pas de requêtes lentes"

#: apps/io.ox/core/settings/errorlog/settings/pane.js module:io.ox/core
msgid "No lost requests"
msgstr "Pas de requêtes perdues"

#: apps/io.ox/core/settings/pane.js module:io.ox/core
msgid "The setting requires a reload or relogin to take effect."
msgstr ""
"Ce réglage nécessite de recharger la page ou de se connecter à nouveau pour "
"prendre effet."

#: apps/io.ox/core/settings/pane.js module:io.ox/core
#: apps/io.ox/settings/main.js
msgid "Basic settings"
msgstr "Réglages de base"

#: apps/io.ox/core/settings/pane.js module:io.ox/core
msgid ""
"Some settings (language, timezone, theme) require a page reload or relogin "
"to take effect."
msgstr ""
"Certains réglages (langue, fuseau horaire, thème) requiert le rechargement "
"de la page, ou même la réauthentification pour prendre effets."

#: apps/io.ox/core/settings/pane.js module:io.ox/core
msgid "Reload page"
msgstr "Recharger la page"

#: apps/io.ox/core/settings/pane.js module:io.ox/core
#: apps/plugins/portal/xing/register.js module:plugins/portal
msgid "Language"
msgstr "Langue"

#: apps/io.ox/core/settings/pane.js module:io.ox/core
msgid "Time zone"
msgstr "Fuseau horaire"

#: apps/io.ox/core/settings/pane.js module:io.ox/core
msgid "Default Theme"
msgstr "Thème par défaut"

<<<<<<< HEAD
#: apps/io.ox/contacts/toolbar.js module:io.ox/contacts
msgid "Invite"
msgstr "Inviter"
=======
#: apps/io.ox/core/settings/pane.js module:io.ox/core
msgid "Theme"
msgstr "Thème"
>>>>>>> 2c75a4b9

#: apps/io.ox/core/settings/pane.js module:io.ox/core
msgid "High contrast theme"
msgstr "Thème à haut contraste"

#: apps/io.ox/core/settings/pane.js module:io.ox/core
#: apps/io.ox/mail/settings/pane.js module:io.ox/mail
msgid "5 minutes"
msgstr "5 minutes"

<<<<<<< HEAD
#: apps/plugins/xing/main.js module:plugins/portal
msgid "Invite to %s"
msgstr "Inviter à %s"
=======
#: apps/io.ox/core/settings/pane.js module:io.ox/core
#: apps/io.ox/mail/settings/pane.js module:io.ox/mail
msgid "10 minutes"
msgstr "10 minutes"

#: apps/io.ox/core/settings/pane.js module:io.ox/core
msgid "15 minutes"
msgstr "15 minutes"
>>>>>>> 2c75a4b9

#: apps/io.ox/core/settings/pane.js module:io.ox/core
msgid "30 minutes"
msgstr "30 minutes"

#: apps/io.ox/core/settings/pane.js module:io.ox/core
msgid "Refresh interval"
msgstr "Intervalle d'actualisation"

#. object permissions - read
#. object permissions - edit/modify
#. object permissions - delete
#. Auth type. None. No authentication
#. Connection security. None.
#: apps/io.ox/core/settings/pane.js module:io.ox/core
#: apps/io.ox/core/tk/attachments.js apps/io.ox/core/tk/flag-picker.js
#: module:io.ox/mail apps/io.ox/files/share/permissions.js
#: apps/io.ox/files/view-options.js module:io.ox/files
#: apps/io.ox/mail/accounts/view-form.js module:io.ox/settings
#: apps/io.ox/mail/mailfilter/settings/filter/view-form.js
msgid "None"
msgstr "Aucun"

#: apps/io.ox/core/settings/pane.js module:io.ox/core
msgid "Default app after sign in"
msgstr "App par défaut après la connexion"

#: apps/io.ox/core/settings/pane.js module:io.ox/core
msgid "disable"
msgstr "désactiver"

#: apps/io.ox/core/settings/pane.js module:io.ox/core
msgid "Automatic opening of notification area"
msgstr "Ouvrir automatiquement la zone de notification"

#: apps/io.ox/core/settings/pane.js module:io.ox/core
msgid "Show desktop notifications"
msgstr "Afficher les notifications de bureau"

#. Opens popup to decide if desktop notifications should be shown
#: apps/io.ox/core/settings/pane.js module:io.ox/core
msgid "Manage permission now"
msgstr "Gérer les droits maintenant"

#: apps/io.ox/core/settings/user.js module:io.ox/contacts
msgid "Couldn't load your contact data."
msgstr "Impossible de charger vos données de contact."

#. Bytes
#: apps/io.ox/core/strings.js module:io.ox/core
msgid "B"
msgstr "o"

#. Kilobytes
#: apps/io.ox/core/strings.js module:io.ox/core
msgid "KB"
msgstr "Ko"

#. Megabytes
#: apps/io.ox/core/strings.js module:io.ox/core
msgid "MB"
msgstr "Mo"

#. Gigabytes
#: apps/io.ox/core/strings.js module:io.ox/core
msgid "GB"
msgstr "Go"

#. Terabytes
#: apps/io.ox/core/strings.js module:io.ox/core
msgid "TB"
msgstr "To"

#. Petabytes
#: apps/io.ox/core/strings.js module:io.ox/core
msgid "PB"
msgstr "Po"

#. Exabytes
#: apps/io.ox/core/strings.js module:io.ox/core
msgid "EB"
msgstr "Eo"

#. Zettabytes
#: apps/io.ox/core/strings.js module:io.ox/core
msgid "ZB"
msgstr "Zo"

#. Yottabytes
#: apps/io.ox/core/strings.js module:io.ox/core
msgid "YB"
msgstr "Yo"

#. File size
#. %1$d is the number
#. %2$s is the unit (B, KB, MB etc.)
#: apps/io.ox/core/strings.js module:io.ox/core
msgid "%1$d %2$s"
msgstr "%1$d %2$s"

#: apps/io.ox/core/sub/model.js module:io.ox/core/sub
msgid "Publication must have a target."
msgstr "La publication doit comporter une cible."

#: apps/io.ox/core/sub/model.js module:io.ox/core/sub
msgid "Publication must have a site."
msgstr "La publication doit comporter un site."

#: apps/io.ox/core/sub/model.js module:io.ox/core/sub
msgid "Model is incomplete."
msgstr "Le modèle est incomplet."

#: apps/io.ox/core/sub/model.js module:io.ox/core/sub
msgid "You have to enter a username and password to subscribe."
msgstr ""
"Vous devez indiquer un nom d'utilisateur et un mot de passe pour vous "
"abonner."

#: apps/io.ox/core/sub/settings/pane.js module:io.ox/core/sub
msgid "Only showing items related to folder \"%1$s\""
msgstr "Seuls les éléments relatifs au dossier « %1$s » sont affichés"

#: apps/io.ox/core/sub/settings/pane.js module:io.ox/core/sub
msgid "Show all items"
msgstr "Afficher tous les éléments"

#: apps/io.ox/core/sub/settings/pane.js module:io.ox/core/sub
msgid "Unnamed subscription"
msgstr "Abonnement sans nom"

#: apps/io.ox/core/sub/settings/pane.js module:io.ox/core/sub
msgid ""
"Note: Refreshing this subscription will replace the calendar content with "
"the external content. Changes you have made inside appsuite will be "
"overwritten"
msgstr ""
"Remarque : si vous rafraîchissez cet abonnement, le contenu de l'agenda sera "
"remplacé par le contenu externe. Les modifications que vous avez effectuées "
"dans appsuite seront perdues."

#: apps/io.ox/core/sub/settings/pane.js module:io.ox/core/sub
#: apps/io.ox/mail/mailfilter/settings/filter.js module:io.ox/mail
#: apps/io.ox/portal/settings/pane.js module:io.ox/portal
msgid "Disable"
msgstr "Désactiver"

#: apps/io.ox/core/sub/settings/pane.js module:io.ox/core/sub
#: apps/io.ox/mail/autoforward/settings/model.js module:io.ox/mail
#: apps/io.ox/mail/mailfilter/settings/filter.js
#: apps/io.ox/portal/settings/pane.js module:io.ox/portal
msgid "Enable"
msgstr "Activer"

#: apps/io.ox/core/sub/settings/pane.js module:io.ox/core/sub
msgid "Subscription refresh"
msgstr "Actualiser l'abonnement"

#: apps/io.ox/core/sub/settings/pane.js module:io.ox/core/sub
msgid ""
"A refresh takes some time, so please be patient, while the refresh runs in "
"the background. Only one refresh per subscription and per session is allowed."
msgstr ""
"Actualiser prend du temps, veuillez prendre patience pendant que "
"l'actualisation se fait en arrière-plan. On n'autorise qu'une seule "
"actualisation par abonnement et par session."

#: apps/io.ox/core/sub/settings/pane.js module:io.ox/core/sub
msgid ""
"This folder has publications but you are not allowed to view or edit them"
msgstr ""
"Ce dossier comporte des publications, mais vous n'avez pas le droit de les "
"voir ni de les modifier."

#: apps/io.ox/core/sub/settings/pane.js module:io.ox/core/sub
msgid ""
"This folder has subscriptions but you are not allowed to view or edit them"
msgstr ""
"Ce dossier comporte des abonnements, mais vous n'avez pas le droit de les "
"voir ni de les modifier."

#: apps/io.ox/core/sub/settings/pane.js module:io.ox/core/sub
msgid "This folder has no publications"
msgstr "Ce dossier ne comporte pas de publications"

#: apps/io.ox/core/sub/settings/pane.js module:io.ox/core/sub
msgid "This folder has no subscriptions"
msgstr "Ce dossier ne comporte pas d'abonnements"

#: apps/io.ox/core/sub/settings/pane.js module:io.ox/core/sub
msgid "You don't have any publications yet"
msgstr "Vous n'avez pas encore de publications"

#: apps/io.ox/core/sub/settings/pane.js module:io.ox/core/sub
msgid "You don't have any subscriptions yet"
msgstr "Vous n'avez pas encore d'abonnements"

#: apps/io.ox/core/sub/settings/pane.js module:io.ox/core/sub
#: apps/io.ox/core/sub/settings/register.js
msgid "Publications"
msgstr "Publications"

#: apps/io.ox/core/sub/settings/pane.js module:io.ox/core/sub
#: apps/io.ox/core/sub/settings/register.js
msgid "Subscriptions"
msgstr "Abonnements"

#: apps/io.ox/core/sub/settings/register.js module:io.ox/core/sub
msgid "Publications and Subscriptions"
msgstr "Publications et abonnements"

#: apps/io.ox/core/sub/subscriptions.js module:io.ox/core/sub
msgid "Subscribe"
msgstr "S'abonner"

#: apps/io.ox/core/sub/subscriptions.js module:io.ox/core/sub
msgid "Checking credentials ..."
msgstr "Vérification de l'identité en cours… "

#: apps/io.ox/core/sub/subscriptions.js module:io.ox/core/sub
msgid "Subscription successfully created."
msgstr "Abonnement créé avec succès"

#: apps/io.ox/core/sub/subscriptions.js module:io.ox/core/sub
msgid "Error:"
msgstr "Erreur :"

#: apps/io.ox/core/sub/subscriptions.js module:io.ox/core/sub
msgid "The subscription could not be created."
msgstr "L'abonnement n'a pas pu être créé."

#: apps/io.ox/core/sub/subscriptions.js module:io.ox/core/sub
msgid "No subscription services available for this module"
msgstr "Aucun service d'abonnement disponible pour ce module"

#: apps/io.ox/core/sub/subscriptions.js module:io.ox/core/sub
msgid "Add new account"
msgstr "Ajouter un nouveau compte"

#: apps/io.ox/core/sub/subscriptions.js module:io.ox/core/sub
#: apps/plugins/portal/mail/register.js module:plugins/portal
msgid "Account"
msgstr "Compte"

#: apps/io.ox/core/sub/subscriptions.js module:io.ox/core/sub
msgid "Source"
msgstr "Source"

#: apps/io.ox/core/sub/subscriptions.js module:io.ox/core/sub
msgid "Add new folder for this subscription"
msgstr "Ajouter un nouveau dossier pour cet abonnement"

#: apps/io.ox/core/sub/subscriptions.js module:io.ox/core/sub
msgid ""
"Note: This subscription will replace the calendar content with the external "
"content. Therefore you must create a new folder for this subscription."
msgstr ""
"Attention, cet abonnement va remplacer le contenu de l'agenda par le contenu "
"externe. Vous devez par conséquent créer un nouveau dossier pour cet "
"abonnement."

#: apps/io.ox/core/sub/subscriptions.js module:io.ox/core/sub
msgid "Approximate Duration for Subscriptions"
msgstr "Durée approximative pour les abonnements"

#: apps/io.ox/core/sub/subscriptions.js module:io.ox/core/sub
msgid ""
"Updating subscribed data takes time. Importing 100 contacts for example, may "
"take up to 5 minutes. Please have some patience."
msgstr ""
"La mise à jour des données auxquelles vous êtes abonné prend un certain "
"temps. L'importation d'une centaine de contacts, par exemple, peut prendre "
"jusqu'à 5 minutes. Veuillez patienter."

#: apps/io.ox/core/tk/attachments.js module:io.ox/core
#: apps/io.ox/mail/compose/extensions.js module:io.ox/mail
msgid "Add attachments"
msgstr "Joindre des pièces"

#: apps/io.ox/core/tk/attachments.js module:io.ox/core
#: apps/io.ox/mail/compose/extensions.js module:io.ox/mail
msgid "Add from Drive"
msgstr "Ajouter depuis Drive"

#. headline for a progress bar
#: apps/io.ox/core/tk/attachments.js module:io.ox/core
msgid "Uploading attachments"
msgstr "Téléchargement des pièces jointes"

#: apps/io.ox/core/tk/attachmentsUtil.js module:io.ox/core
#: apps/io.ox/preview/main.js
msgid "Preview"
msgstr "Vue d'ensemble"

#: apps/io.ox/core/tk/contenteditable-editor.js module:io.ox/core
msgid "Rich Text Area. Press ALT-F10 for toolbar"
msgstr "Zone de texte enrichi. Appuyez sur « Alt+F10 » pour la barre d'outils"

#: apps/io.ox/core/tk/datepicker.js module:io.ox/core
#: apps/io.ox/core/tk/mobiscroll.js
msgid "Clear"
msgstr "Réinitialiser"

#: apps/io.ox/core/tk/dropdown-options.js module:io.ox/core
msgid "close"
msgstr "fermer"

#: apps/io.ox/core/tk/filestorageUtil.js module:io.ox/core
msgid "Ignore warnings"
msgstr "Ignorer les avertissements"

#: apps/io.ox/core/tk/filestorageUtil.js module:io.ox/core
msgid "Conflicts"
msgstr "Conflits"

#: apps/io.ox/core/tk/filestorageUtil.js module:io.ox/core
msgid "Warnings:"
msgstr "Avertissements :"

#: apps/io.ox/core/tk/filestorageUtil.js module:io.ox/core
#: apps/io.ox/tasks/common-extensions.js module:io.ox/tasks
msgid "Canceled"
msgstr "Annulé"

#: apps/io.ox/core/tk/flag-picker.js module:io.ox/mail
#: apps/io.ox/mail/mailfilter/settings/filter/view-form.js
#: module:io.ox/settings apps/io.ox/portal/settings/pane.js module:io.ox/portal
msgid "Red"
msgstr "Rouge"

#: apps/io.ox/core/tk/flag-picker.js module:io.ox/mail
#: apps/io.ox/mail/mailfilter/settings/filter/view-form.js
#: module:io.ox/settings apps/io.ox/portal/settings/pane.js module:io.ox/portal
msgid "Blue"
msgstr "Bleu"

#: apps/io.ox/core/tk/flag-picker.js module:io.ox/mail
#: apps/io.ox/mail/mailfilter/settings/filter/view-form.js
#: module:io.ox/settings apps/io.ox/portal/settings/pane.js module:io.ox/portal
msgid "Green"
msgstr "Vert"

#: apps/io.ox/core/tk/flag-picker.js module:io.ox/mail
#: apps/io.ox/mail/mailfilter/settings/filter/view-form.js
#: module:io.ox/settings apps/io.ox/portal/settings/pane.js module:io.ox/portal
msgid "Gray"
msgstr "Gris"

#: apps/io.ox/core/tk/flag-picker.js module:io.ox/mail
#: apps/io.ox/mail/mailfilter/settings/filter/view-form.js
#: module:io.ox/settings apps/io.ox/portal/settings/pane.js module:io.ox/portal
msgid "Purple"
msgstr "Pourpre"

#: apps/io.ox/core/tk/flag-picker.js module:io.ox/mail
#: apps/io.ox/mail/mailfilter/settings/filter/view-form.js
#: module:io.ox/settings apps/io.ox/portal/settings/pane.js module:io.ox/portal
msgid "Light green"
msgstr "Vert clair"

#: apps/io.ox/core/tk/flag-picker.js module:io.ox/mail
#: apps/io.ox/mail/mailfilter/settings/filter/view-form.js
#: module:io.ox/settings apps/io.ox/portal/settings/pane.js module:io.ox/portal
msgid "Orange"
msgstr "Orange"

#: apps/io.ox/core/tk/flag-picker.js module:io.ox/mail
#: apps/io.ox/mail/mailfilter/settings/filter/view-form.js
#: module:io.ox/settings apps/io.ox/portal/settings/pane.js module:io.ox/portal
msgid "Pink"
msgstr "Rose"

#: apps/io.ox/core/tk/flag-picker.js module:io.ox/mail
#: apps/io.ox/mail/mailfilter/settings/filter/view-form.js
#: module:io.ox/settings apps/io.ox/portal/settings/pane.js module:io.ox/portal
msgid "Light blue"
msgstr "Bleu clair"

#: apps/io.ox/core/tk/flag-picker.js module:io.ox/mail
#: apps/io.ox/mail/mailfilter/settings/filter/view-form.js
#: module:io.ox/settings
msgid "Yellow"
msgstr "Jaune"

#: apps/io.ox/core/tk/flag-picker.js module:io.ox/mail
#: apps/io.ox/mail/toolbar.js
msgid "Set color"
msgstr "Définir la couleur"

#: apps/io.ox/core/tk/iframe.js module:io.ox/core/tk/iframe
msgid "An error occurred. There is no valid token available."
msgstr "Une erreur s'est produite. Il n'y a pas de jeton valide disponible."

#: apps/io.ox/core/tk/list-dnd.js module:io.ox/core
#: apps/io.ox/core/tk/selection.js
msgid "1 item"
msgid_plural "%1$d items"
msgstr[0] "1 élément"
msgstr[1] "%1$d éléments"

#: apps/io.ox/core/tk/mobiscroll.js module:io.ox/core
msgid "Days"
msgstr "Jours"

#: apps/io.ox/core/tk/mobiscroll.js module:io.ox/core
msgid "Hours"
msgstr "Heures"

#: apps/io.ox/core/tk/mobiscroll.js module:io.ox/core
msgid "Minutes"
msgstr "Minutes"

#: apps/io.ox/core/tk/mobiscroll.js module:io.ox/core
msgid "Months"
msgstr "Mois"

#: apps/io.ox/core/tk/mobiscroll.js module:io.ox/core
msgid "Years"
msgstr "Années"

#: apps/io.ox/core/tk/reminder-util.js module:io.ox/core
msgid "Remind me again"
msgstr "Me le rappeler à nouveau"

#: apps/io.ox/core/tk/reminder-util.js module:io.ox/core
msgid "Pick a time here"
msgstr "Choisissez une heure ici"

#: apps/io.ox/core/tk/reminder-util.js module:io.ox/core
msgid "OK"
msgstr "OK"

#. %1$s appointment or task title
#: apps/io.ox/core/tk/reminder-util.js module:io.ox/core
msgid "Close reminder for %1$s"
msgstr "Fermer le rappel de %1$s"

#. %1$s is something like "in 5 minutes"
#. don't know if that works for all languages but it has been
#. a string concatenation before; at least now it's documented
#: apps/io.ox/core/tk/reminder-util.js module:io.ox/core
msgid "Remind me again %1$s"
msgstr "Me rappeler à nouveau %1$s"

#: apps/io.ox/core/tk/reminder-util.js module:io.ox/core
#: apps/plugins/notifications/calendar/register.js module:plugins/notifications
#: apps/plugins/notifications/tasks/register.js
msgid "Press to open Details"
msgstr "Appuyez pour ouvrir les détails"

#. %1$s task title
#: apps/io.ox/core/tk/reminder-util.js module:io.ox/core
#, c-format
msgid "Reminder for task %1$s."
msgstr "Rappel pour la tâche %1$s."

#. %1$s appointment title
#: apps/io.ox/core/tk/reminder-util.js module:io.ox/core
#, c-format
msgid "Reminder for appointment %1$s."
msgstr "Rappel pour le rendez-vous %1$s."

#: apps/io.ox/core/tk/tokenfield.js module:io.ox/core
msgid "No autocomplete entries found"
msgstr "Aucun élément trouvé en autocomplétion"

#. %1$d is the number of search results in the autocomplete field
#: apps/io.ox/core/tk/tokenfield.js module:io.ox/core
#, c-format
msgid "One autocomplete entry found"
msgid_plural "%1$d autocomplete entries found"
msgstr[0] "Un élément trouvé en autocomplétion"
msgstr[1] "%1$d éléments trouvés en autocomplétion"

#: apps/io.ox/core/tk/tokenfield.js module:io.ox/core
msgid ""
"Added distribution list %s with %s member. The only member of the "
"distribution list is %s."
msgstr ""
"Ajout de la liste de distribution %s composée de %s membre. Le seul membre "
"de la liste de distribution est %s."

#: apps/io.ox/core/tk/tokenfield.js module:io.ox/core
msgid ""
"Added distribution list %s with %s members. Members of the distribution list "
"are %s."
msgstr ""
"Ajout de la liste de distribution %s composée de %s membres. Les membres de "
"la liste de distribution sont %s."

#. %1$s is the display name of an added user or mail recipient
#. %2$s is the email address of the user or mail recipient
#: apps/io.ox/core/tk/tokenfield.js module:io.ox/core
msgid "Added %1$s, %2$s."
msgstr "Ajout de %1$s, %2$s."

#. %1$s is the display name of a removed user or mail recipient
#. %2$s is the email address of the user or mail recipient
#: apps/io.ox/core/tk/tokenfield.js module:io.ox/core
msgid "Removed %1$s, %2$s."
msgstr "Suppression de %1$s, %2$s."

#: apps/io.ox/core/tk/upload.js module:io.ox/core
msgid "Uploading folders is not supported."
msgstr "Le téléchargement de dossiers n'est pas pris en charge."

#: apps/io.ox/core/tk/upload.js module:io.ox/core apps/io.ox/mail/import.js
#: module:io.ox/mail
msgid "Mail was not imported. Only .eml files are supported."
msgstr ""
"Le courrier n'a pas été importé. Seuls les fichiers .eml sont reconnus."

#. %1$s quota limit
#: apps/io.ox/core/tk/upload.js module:io.ox/core
msgid "The file cannot be uploaded because it exceeds the quota limit of %1$s"
msgid_plural ""
"The files cannot be uploaded because they exceed the quota limit of %1$s"
msgstr[0] ""
"Le fichier ne peut pas être téléchargé car il dépasse le quota de %1$s"
msgstr[1] ""
"Les fichiers ne peuvent pas être téléchargés car ils dépassent le quota de "
"%1$s"

#. %1$s the filename
#. %2$s the maximum file size
#: apps/io.ox/core/tk/upload.js module:io.ox/core
#: apps/io.ox/mail/actions/attachmentQuota.js module:io.ox/mail
msgid ""
"The file \"%1$s\" cannot be uploaded because it exceeds the maximum file "
"size of %2$s"
msgstr ""
"Le fichier « %1$s » ne peut pas être téléchargé car sa taille excède la "
"taille maximale d'un fichier %2$s"

#. %1$s the maximum file size
#: apps/io.ox/core/tk/upload.js module:io.ox/core
msgid ""
"The files cannot be uploaded because each file exceeds the maximum file size "
"of %1$s"
msgstr ""
"Les fichiers ne peuvent pas être téléchargés car la taille de chaque fichier "
"dépasse la taille maximale d'un fichier %1$s"

#. %1$s the maximum file size
#: apps/io.ox/core/tk/upload.js module:io.ox/core
msgid ""
"Some files cannot be uploaded because they exceed the maximum file size of "
"%1$s"
msgstr ""
"Certains fichiers ne peuvent pas être téléchargés car leur taille excède la "
"taille maximale d'un fichier %1$s"

#: apps/io.ox/core/tk/vgrid.js module:io.ox/core
msgid "Multiselect"
msgstr "Sélection multiple"

#. toolbar with 'select all' and 'sort by'
#: apps/io.ox/core/tk/vgrid.js module:io.ox/core
msgid "Item list options"
msgstr "Options de la liste d'éléments"

#: apps/io.ox/core/tk/vgrid.js module:io.ox/core
#: apps/io.ox/mail/view-options.js module:io.ox/mail
msgid "Select all"
msgstr "Tout sélectionner"

#. list is empty / no items
#: apps/io.ox/core/tk/vgrid.js module:io.ox/core
msgctxt "vgrid"
msgid "Empty"
msgstr "Vide"

#: apps/io.ox/core/tk/vgrid.js module:io.ox/core
msgid "Could not load this list"
msgstr "Impossible de charger cette liste"

#. finish the tour
#: apps/io.ox/core/tk/wizard.js module:io.ox/core
msgctxt "tour"
msgid "Finish"
msgstr "Terminer"

#: apps/io.ox/core/tk/wizard.js module:io.ox/core
msgid "Start tour"
msgstr "Démarrer la visite"

#: apps/io.ox/core/tk/wizard.js module:io.ox/core
msgid "Welcome"
msgstr "Bienvenue"

#: apps/io.ox/core/upsell.js module:io.ox/core
msgid "Upgrade required"
msgstr "Une mise à jour est nécessaire"

#: apps/io.ox/core/upsell.js module:io.ox/core
msgid ""
"This feature is not available. In order to use it, you need to upgrade your "
"account now."
msgstr ""
"Cette fonctionnalité n'est pas disponible. Pour l'utiliser, il vous faut "
"mettre à jour votre compte maintenant."

#: apps/io.ox/core/upsell.js module:io.ox/core
msgid "The first 90 days are free."
msgstr "Les 90 premiers jours sont gratuits."

#: apps/io.ox/core/upsell.js module:io.ox/core
msgid "Get free upgrade"
msgstr "Obtenir une mise à jour gratuite"

#: apps/io.ox/core/viewer/views/displayerview.js module:io.ox/core
msgid ""
"Use left/right arrow keys to navigate and escape key to exit the viewer."
msgstr ""
"Utilisez les flèches droite/gauche pour naviguer et la touche Échap pour "
"quitter l'affichage."

#. information about position of the current item in viewer
#. this will only be shown for more than one item
#. %1$d - position of current item
#. %2$d - total amount of items
#. %2$d - total amount of item
#: apps/io.ox/core/viewer/views/displayerview.js module:io.ox/core
msgid "%1$d of %2$d item"
msgid_plural "%1$d of %2$d items"
msgstr[0] "%1$d sur %2$d élément"
msgstr[1] "%1$d sur %2$d éléments"

#: apps/io.ox/core/viewer/views/displayerview.js module:io.ox/core
msgid "Cannot require a view type for %1$s"
msgstr "Impossible de choisir un type de vue pour %1$s"

#. information about the currently displayed file version in viewer
#. %1$d - version date
#: apps/io.ox/core/viewer/views/displayerview.js module:io.ox/core
msgid "Version of %1$s"
msgstr "Version de %1$s"

#: apps/io.ox/core/viewer/views/sidebar/filedescriptionview.js
#: module:io.ox/core/viewer
msgid "Description text"
msgstr "Texte de la description"

#: apps/io.ox/core/viewer/views/sidebar/filedescriptionview.js
#: module:io.ox/core/viewer apps/io.ox/core/viewer/views/toolbarview.js
#: module:io.ox/core apps/io.ox/files/actions.js module:io.ox/files
#: apps/io.ox/files/toolbar.js
msgid "Edit description"
msgstr "Modifier la description"

#: apps/io.ox/core/viewer/views/sidebar/filedescriptionview.js
#: module:io.ox/core/viewer
msgid "Add a description"
msgstr "Ajouter une description"

#: apps/io.ox/core/viewer/views/sidebar/fileinfoview.js
#: module:io.ox/core/viewer apps/io.ox/files/view-options.js module:io.ox/files
#: apps/io.ox/mail/view-options.js module:io.ox/mail
msgid "Size"
msgstr "Taille"

#: apps/io.ox/core/viewer/views/sidebar/fileinfoview.js
#: module:io.ox/core/viewer apps/io.ox/mail/detail/links.js module:io.ox/mail
msgid "Link"
msgstr "Lien"

#. "Shares" in terms of "shared with others" ("Freigaben")
#: apps/io.ox/core/viewer/views/sidebar/fileinfoview.js
#: module:io.ox/core/viewer
msgid "Shares"
msgstr "Partages"

#: apps/io.ox/core/viewer/views/sidebar/fileinfoview.js
#: module:io.ox/core/viewer
msgid "This file is shared with others"
msgstr "Ce fichier est partagé avec d'autres utilisateurs"

#: apps/io.ox/core/viewer/views/sidebar/fileinfoview.js
#: module:io.ox/core/viewer
msgid "This folder is shared with others"
msgstr "Ce dossier est partagé avec d'autres utilisateurs"

#. %1$s is the name of the inputfield (To, CC, BCC)
#: apps/io.ox/core/viewer/views/sidebar/fileinfoview.js
#: module:io.ox/core/viewer apps/io.ox/mail/common-extensions.js
#: module:io.ox/mail apps/io.ox/mail/compose/extensions.js
#: apps/io.ox/mail/mailfilter/settings/filter/view-form.js
#: module:io.ox/settings apps/io.ox/mail/main.js apps/io.ox/mail/print.js
#: apps/io.ox/mail/view-options.js
msgid "To"
msgstr "À"

#: apps/io.ox/core/viewer/views/sidebar/fileinfoview.js
#: module:io.ox/core/viewer apps/io.ox/mail/actions/reminder.js
#: module:io.ox/mail apps/io.ox/mail/compose/extensions.js
#: apps/io.ox/mail/main.js apps/io.ox/mail/view-options.js
msgid "From"
msgstr "De"

#: apps/io.ox/core/viewer/views/sidebar/fileinfoview.js
#: module:io.ox/core/viewer
msgid "Sent"
msgstr "Envoyé"

#: apps/io.ox/core/viewer/views/sidebar/fileinfoview.js
#: module:io.ox/core/viewer
msgid "Received"
msgstr "Reçu"

#: apps/io.ox/core/viewer/views/sidebar/fileinfoview.js
#: module:io.ox/core/viewer
msgid "View message"
msgstr "Afficher le message"

#: apps/io.ox/core/viewer/views/sidebar/fileinfoview.js
#: module:io.ox/core/viewer apps/io.ox/tasks/edit/view-template.js
#: module:io.ox/tasks/edit
msgid "Hide details"
msgstr "Masquer les détails"

#: apps/io.ox/core/viewer/views/sidebar/fileversionsview.js
#: module:io.ox/core/viewer
msgid "File version table, the first row represents the current version."
msgstr ""
"Tableau des versions du fichier ; la première ligne représente la version "
"actuelle."

#: apps/io.ox/core/viewer/views/sidebar/fileversionsview.js
#: module:io.ox/core/viewer apps/io.ox/editor/main.js module:io.ox/editor
#: apps/io.ox/mail/detail/links.js module:io.ox/mail
msgid "File"
msgstr "Fichier"

#: apps/io.ox/core/viewer/views/sidebar/fileversionsview.js
#: module:io.ox/core/viewer
msgid "Versions (%1$d)"
msgstr "Versions (%1$d)"

#: apps/io.ox/core/viewer/views/sidebar/panelbaseview.js
#: module:io.ox/core/viewer
msgid "Toggle panel"
msgstr "Afficher/cacher le panneau"

#: apps/io.ox/core/viewer/views/sidebar/panelbaseview.js
#: module:io.ox/core/viewer
msgid "Open description panel"
msgstr "Ouvrir le panneau de description"

#: apps/io.ox/core/viewer/views/sidebar/panelbaseview.js
#: module:io.ox/core/viewer
msgid "Close description panel"
msgstr "Fermer le panneau de description"

#: apps/io.ox/core/viewer/views/sidebar/uploadnewversionview.js
#: module:io.ox/core/viewer
msgid "Version Comment"
msgstr "Commentaire de version"

#: apps/io.ox/core/viewer/views/sidebar/uploadnewversionview.js
#: module:io.ox/core/viewer apps/io.ox/files/actions/upload-new-version.js
#: module:io.ox/files
msgid "Upload"
msgstr "Télécharger"

#: apps/io.ox/core/viewer/views/sidebar/uploadnewversionview.js
#: module:io.ox/core/viewer apps/io.ox/core/viewer/views/toolbarview.js
#: module:io.ox/core apps/io.ox/files/actions/upload-new-version.js
#: module:io.ox/files
msgid "Upload new version"
msgstr "Télécharger une nouvelle version"

#: apps/io.ox/core/viewer/views/sidebarview.js module:io.ox/core/viewer
msgid "Thumbnails"
msgstr "Miniature"

#. %1$s is the filename of the current file
#: apps/io.ox/core/viewer/views/sidebarview.js module:io.ox/core/viewer
msgid "Drop new version of \"%1$s\" here"
msgstr "Déposez ici la nouvelle version de \"%1$s\""

#: apps/io.ox/core/viewer/views/sidebarview.js module:io.ox/core/viewer
msgid "Drop only a single file as new version."
msgstr "Ne déposez qu'un seul fichier comme nouvelle version."

#: apps/io.ox/core/viewer/views/toolbarview.js module:io.ox/core
msgid "File name"
msgstr "Nom de fichier"

#: apps/io.ox/core/viewer/views/toolbarview.js module:io.ox/core
msgid "File name, click to rename"
msgstr "Nom de fichier, cliquer pour renommer"

#. button label for zooming out the presentation
#. button tooltip for zooming out the presentation
#: apps/io.ox/core/viewer/views/toolbarview.js module:io.ox/core
#: apps/io.ox/presenter/views/toolbarview.js module:io.ox/presenter
msgid "Zoom out"
msgstr "Réduire"

#. button label for zooming in the presentation
#. button tooltip for zooming in the presentation
#: apps/io.ox/core/viewer/views/toolbarview.js module:io.ox/core
#: apps/io.ox/presenter/views/toolbarview.js module:io.ox/presenter
msgid "Zoom in"
msgstr "Agrandir"

#: apps/io.ox/core/viewer/views/toolbarview.js module:io.ox/core
msgid "Fit to screen width"
msgstr "Adapter à la largeur de l'écran"

#: apps/io.ox/core/viewer/views/toolbarview.js module:io.ox/core
msgid "Fit to screen size"
msgstr "Adapter à la taille de l'écran"

#. launch the presenter app
#: apps/io.ox/core/viewer/views/toolbarview.js module:io.ox/core
msgctxt "presenter"
msgid "Present"
msgstr "Présenter"

#: apps/io.ox/core/viewer/views/toolbarview.js module:io.ox/core
msgid "View details"
msgstr "Voir les détails"

#: apps/io.ox/core/viewer/views/toolbarview.js module:io.ox/core
msgid "Pop out"
msgstr "Nouvelle fenêtre"

#: apps/io.ox/core/viewer/views/toolbarview.js module:io.ox/core
msgid "Pop out standalone viewer"
msgstr "Ouvrir l'afficheur dans une nouvelle fenêtre"

#: apps/io.ox/core/viewer/views/toolbarview.js module:io.ox/core
msgid "Close viewer"
msgstr "Fermer l'affichage"

#: apps/io.ox/core/viewer/views/toolbarview.js module:io.ox/core
msgid "Open attachment"
msgstr "Ouvrir la pièce jointe"

#: apps/io.ox/core/viewer/views/toolbarview.js module:io.ox/core
msgid "Print as PDF"
msgstr "Imprimer au format PDF"

#: apps/io.ox/core/viewer/views/toolbarview.js module:io.ox/core
#: apps/io.ox/files/share/permissions.js apps/io.ox/files/toolbar.js
#: module:io.ox/files apps/plugins/portal/xing/actions.js module:plugins/portal
msgid "Share"
msgstr "Partager"

#: apps/io.ox/core/viewer/views/toolbarview.js module:io.ox/core
msgid "Share this file"
msgstr "Partager ce fichier"

#: apps/io.ox/core/viewer/views/toolbarview.js module:io.ox/core
#: apps/io.ox/files/actions.js module:io.ox/files apps/io.ox/files/toolbar.js
#: apps/io.ox/notes/toolbar.js module:io.ox/notes
msgid "Send by mail"
msgstr "Envoyer par courriel"

#: apps/io.ox/core/viewer/views/toolbarview.js module:io.ox/core
msgid "Open in browser tab"
msgstr "Ouvrir dans un onglet du navigateur"

#. text of a presentation slide count display
#. Example result: "of 10"
#. %1$d is the total slide count
#: apps/io.ox/core/viewer/views/toolbarview.js module:io.ox/core
#: apps/io.ox/presenter/views/navigationview.js module:io.ox/presenter
msgid "of %1$d"
msgstr "sur %1$d"

#: apps/io.ox/core/viewer/views/toolbarview.js module:io.ox/core
msgid "Viewer Toolbar"
msgstr "Barre d'outils de l'afficheur"

#: apps/io.ox/core/viewer/views/toolbarview.js module:io.ox/core
msgid "Previous page"
msgstr "Page précédente"

#: apps/io.ox/core/viewer/views/toolbarview.js module:io.ox/core
msgid "Next page"
msgstr "Page suivante"

#: apps/io.ox/core/viewer/views/types/audioview.js module:io.ox/core
msgid "Click to play audio file"
msgstr "Cliquez pour lire le fichier audio"

#: apps/io.ox/core/viewer/views/types/audioview.js module:io.ox/core
msgid "Your browser does not support the audio format of this file."
msgstr "Votre navigateur ne prend pas en charge le format audio de ce fichier."

#: apps/io.ox/core/viewer/views/types/defaultview.js module:io.ox/core
msgid "There is no preview for this file type"
msgstr "Il n'y a pas de prévisualisation pour ce type de fichier."

#: apps/io.ox/core/viewer/views/types/documentview.js module:io.ox/core
#: apps/io.ox/presenter/errormessages.js module:io.ox/presenter
msgid "An error occurred converting the document so it cannot be displayed."
msgstr ""
"Une erreur s'est produite pendant la conversion du document, il n'est pas "
"possible de l'afficher."

#: apps/io.ox/core/viewer/views/types/documentview.js module:io.ox/core
#: apps/io.ox/presenter/errormessages.js module:io.ox/presenter
msgid "This document is password protected and cannot be displayed."
msgstr ""
"Ce document est protégé par un mot de passe et ne peut donc être affiché."

#. text of a viewer document page caption
#. Example result: "Page 5 of 10"
#. %1$d is the current page index
#. %2$d is the total number of pages
#: apps/io.ox/core/viewer/views/types/documentview.js module:io.ox/core
msgid "Page %1$d of %2$d"
msgstr "Page %1$d sur %2$d"

#: apps/io.ox/core/viewer/views/types/documentview.js module:io.ox/core
#: apps/io.ox/presenter/views/presentationview.js module:io.ox/presenter
msgid "Sorry, this page is not available at the moment."
msgstr "Désolé, cette page est indisponible pour le moment."

#: apps/io.ox/core/viewer/views/types/imageview.js module:io.ox/core
msgid "Sorry, there is no preview available for this image."
msgstr "Désolés, il n'y a pas de prévisualisation disponible pour cette image."

#: apps/io.ox/core/viewer/views/types/videoview.js module:io.ox/core
msgid "Your browser does not support the video format of this file."
msgstr "Votre navigateur ne prend pas en charge le format vidéo de ce fichier."

#: apps/io.ox/core/viewer/views/types/videoview.js module:io.ox/core
msgid ""
"Error while playing the video. Either your browser does not support the "
"format or you have connection problems."
msgstr ""
"Erreur lors de la lecture de la vidéo. Votre navigateur ne gère pas le "
"format ou vous avez des problèmes de connexion."

#: apps/io.ox/core/viewer/views/types/videoview.js module:io.ox/core
msgid "Click to start video"
msgstr "Cliquez pour démarrer la vidéo"

#. Task: Done like in "Mark as done"
#: apps/io.ox/core/wizard/registry.js module:io.ox/core/wizard
#: apps/io.ox/core/yell.js module:io.ox/core
#: apps/io.ox/tasks/edit/view-template.js module:io.ox/tasks/edit
#: apps/io.ox/tasks/print.js module:io.ox/tasks apps/io.ox/tasks/toolbar.js
#: module:io.ox/mail apps/io.ox/tasks/util.js
#: apps/plugins/notifications/tasks/register.js module:plugins/notifications
msgid "Done"
msgstr "Terminé"

#: apps/io.ox/core/yell.js module:io.ox/core
msgid "Success"
msgstr "Succès"

#: apps/io.ox/core/yell.js module:io.ox/core
msgid "Warning"
msgstr "Avertissement"

#: apps/io.ox/core/yell.js module:io.ox/core
msgid "Click to close this notification"
msgstr "Cliquez pour fermer cette notification"

#: apps/io.ox/editor/main.js module:io.ox/editor
msgid "Enter document title here"
msgstr "Saisissez ici le titre du document"

#: apps/io.ox/editor/main.js module:io.ox/editor
msgid "You can quick-save your changes via Ctrl+Enter."
msgstr "Vous pouvez enregistrer rapidement vos modifications avec Ctrl+Entrée."

#: apps/io.ox/editor/main.js module:io.ox/editor
#: apps/io.ox/mail/compose/view.js module:io.ox/mail
msgid "Editor"
msgstr "Éditeur"

#: apps/io.ox/editor/main.js module:io.ox/editor
msgid "This file will be written in your default folder to allow editing"
msgstr ""
"Ce fichier sera écrit dans votre dossier par défaut pour permettre de le "
"modifier"

#. Emoji collection. Unified/standard icons. "Standard" might work for other languages.
#: apps/io.ox/emoji/categories.js module:io.ox/mail/emoji
msgid "Unified"
msgstr "Unified"

#. Emoji collection. SoftBank-specific icons. "SoftBank" in other languages, too.
#: apps/io.ox/emoji/categories.js module:io.ox/mail/emoji
msgid "SoftBank"
msgstr "SoftBank"

#. Emoji collection. Emoji icons that work across Japanese (telecom) carriers.
#: apps/io.ox/emoji/categories.js module:io.ox/mail/emoji
msgid "Japanese Carrier"
msgstr "Japanese Carrier"

#: apps/io.ox/emoji/categories.js module:io.ox/mail/emoji
msgid "Recently used"
msgstr "Utilisés récemment"

#. Emoji category
#. Japanese: 顔
#. Contains: All kinds of smilies
#: apps/io.ox/emoji/categories.js module:io.ox/mail/emoji
msgid "Face"
msgstr "Visage"

#. Emoji category
#. Japanese should include "Katakana Middle Dot". Unicode: 30FB
#. Japanese: 気持ち・装飾
#. Other languages can use simple bullet. Unicode: 2022
#. Contains: Hearts, Gestures like thumbs up
#: apps/io.ox/emoji/categories.js module:io.ox/mail/emoji
msgid "Feeling • Decoration"
msgstr "Sentiment • Décoration"

#. Emoji category
#. Japanese should include "Katakana Middle Dot". Unicode: 30FB
#. Japanese: 天気・季節
#. Other languages can use simple bullet. Unicode: 2022
#. Contains: Sun, rain, flowers
#: apps/io.ox/emoji/categories.js module:io.ox/mail/emoji
msgid "Weather • Season"
msgstr "Temps • Saison"

#. Emoji category
#. Japanese: キャラクター
#. Contains: Cartoon characters, animals
#: apps/io.ox/emoji/categories.js module:io.ox/mail/emoji
msgid "Character"
msgstr "Caractère"

#. Emoji category
#. Japanese: 食べ物
#. Contains: Cup of coffee, cake, fruits
#: apps/io.ox/emoji/categories.js module:io.ox/mail/emoji
msgid "Food"
msgstr "Nourriture"

#. Emoji category
#. Japanese: 日常
#. Rather "everyday life". Contains: Cars, trucks, plane, buildings, flags
#: apps/io.ox/emoji/categories.js module:io.ox/mail/emoji
msgid "Life"
msgstr "Vie"

#. Emoji category
#. Japanese: ツール
#. Contains: Phones, tv, clocks
#: apps/io.ox/emoji/categories.js module:io.ox/mail/emoji
msgid "Tool"
msgstr "Outil"

#. Emoji category
#. Japanese: 趣味
#. Contains: Tennis, golf, football, pool
#: apps/io.ox/emoji/categories.js module:io.ox/mail/emoji
msgid "Hobby"
msgstr "Loisir"

#. Emoji category
#. Japanese should include "Katakana Middle Dot". Unicode: 30FB
#. Japanese: 文字・記号
#. Other languages can use simple bullet. Unicode: 2022
#. Contains: Arrows, numbers, symbols like play and fast-forward, copyright symbol
#: apps/io.ox/emoji/categories.js module:io.ox/mail/emoji
msgid "Letters • Symbols"
msgstr "Lettres • Symboles"

#. Emoji category
#: apps/io.ox/emoji/categories.js module:io.ox/mail/emoji
msgid "People"
msgstr "Personnes"

#. Emoji category
#: apps/io.ox/emoji/categories.js module:io.ox/mail/emoji
msgid "Symbols"
msgstr "Symboles"

#. Emoji category
#: apps/io.ox/emoji/categories.js module:io.ox/mail/emoji
msgid "Nature"
msgstr "Nature"

#. Emoji category
#: apps/io.ox/emoji/categories.js module:io.ox/mail/emoji
msgid "Objects"
msgstr "Objets"

#. Emoji category
#: apps/io.ox/emoji/categories.js module:io.ox/mail/emoji
msgid "Places"
msgstr "Lieux"

<<<<<<< HEAD
#: apps/io.ox/calendar/month/perspective.js module:io.ox/calendar
#: apps/io.ox/core/tk/wizard.js module:io.ox/core
#: apps/io.ox/core/viewer/views/displayerview.js
#: apps/io.ox/core/wizard/registry.js module:io.ox/core/wizard
#: apps/io.ox/wizards/upsell.js module:io.ox/wizards
msgid "Next"
msgstr "Suivant"
=======
#. Emojis that work across all Japanese carriers.
#. Japanese: 他社共通絵文字
#: apps/io.ox/emoji/categories.js module:io.ox/mail/emoji
msgid "Common Emoji"
msgstr "Emoji courants"
>>>>>>> 2c75a4b9

#. Emojis of SoftBank set.
#. Japanese: 全絵文字
#: apps/io.ox/emoji/categories.js module:io.ox/mail/emoji
msgid "All Emoji"
msgstr "Tous les emoji"

#: apps/io.ox/files/actions.js module:io.ox/files
msgid "File has been moved"
msgstr "Le fichier a été déplacé"

#: apps/io.ox/files/actions.js module:io.ox/files
msgid "Files have been moved"
msgstr "Les fichiers ont été déplacés"

#: apps/io.ox/files/actions.js module:io.ox/files
msgid "File has been copied"
msgstr "Le fichier a été copié"

#: apps/io.ox/files/actions.js module:io.ox/files
msgid "Files have been copied"
msgstr "Les fichiers ont été copiés"

#: apps/io.ox/files/actions.js module:io.ox/files
#: apps/io.ox/mail/compose/extensions.js module:io.ox/mail
msgid "Add local file"
msgstr "Ajouter un fichier local"

#. Please translate like "take a note", "Notiz" in German, for example.
#. more like "to notice" than "to notify".
#: apps/io.ox/files/actions.js module:io.ox/files
msgid "Add note"
msgstr "Ajouter une note"

#. sharing: a guest user will be created for the owner of that email address
#: apps/io.ox/files/actions.js module:io.ox/files
msgid ""
"Every recipient gets an individual link. Guests can also create and change "
"files."
msgstr ""
"Chaque destinataire obtient un lien personnel. Les invités peuvent également "
"créer et modifier les fichiers."

#. sharing: a link will be created
#: apps/io.ox/files/actions.js module:io.ox/files
msgid ""
"Everybody gets the same link. The link just allows to view the file or "
"folder."
msgstr ""
"Tout le monde obtient le même lien. Le lien permet simplement de consulter "
"le fichier ou le dossier."

#: apps/io.ox/files/actions.js module:io.ox/files apps/io.ox/files/toolbar.js
msgid "Send as internal link"
msgstr "Envoyer en tant que lien interne"

#: apps/io.ox/files/actions.js module:io.ox/files apps/io.ox/files/toolbar.js
msgid "Show internal link"
msgstr "Afficher le lien interne"

#: apps/io.ox/files/actions.js module:io.ox/files apps/io.ox/files/toolbar.js
msgid "Lock"
msgstr "Verrouiller"

#: apps/io.ox/files/actions.js module:io.ox/files apps/io.ox/files/toolbar.js
msgid "Unlock"
msgstr "Déverrouiller"

#: apps/io.ox/files/actions.js module:io.ox/files
msgid "Open"
msgstr "Ouvrir"

#: apps/io.ox/files/actions.js module:io.ox/files
msgid "Make this the current version"
msgstr "Faire de cette version la version actuelle"

#: apps/io.ox/files/actions.js module:io.ox/files
#: apps/io.ox/files/actions/versions-delete.js
msgid "Delete version"
msgstr "Supprimer la version"

#: apps/io.ox/files/actions.js module:io.ox/files
msgid "Drop here to upload a <b class=\"dndignore\">new file</b>"
msgstr ""
"Déposer ici pour télécharger un <b class=\"dndignore\">nouveau fichier</b>"

#: apps/io.ox/files/actions.js module:io.ox/files
msgid ""
"Drop here to upload a <b class=\"dndignore\">new version</b> of \"%1$s\""
msgstr ""
"Déposer ici pour télécharger une <b class=\"dndignore\">nouvelle version</b> "
"de « %1$s »"

#: apps/io.ox/files/actions.js module:io.ox/files
msgid "Drop here to upload a <b class=\"dndignore\">new version</b>"
msgstr ""
"Déposer ici pour télécharger une <b class=\"dndignore\">nouvelle version</b>"

#: apps/io.ox/files/actions.js module:io.ox/files
msgid "Share your folders"
msgstr "Partager vos dossiers"

#: apps/io.ox/files/actions/add-storage-account.js module:io.ox/files
msgid "Google Drive"
msgstr "Google Drive"

#: apps/io.ox/files/actions/add-storage-account.js module:io.ox/files
msgid "Dropbox"
msgstr "Dropbox"

#: apps/io.ox/files/actions/add-storage-account.js module:io.ox/files
msgid "Box"
msgstr "Box"

#: apps/io.ox/files/actions/add-storage-account.js module:io.ox/files
msgid "OneDrive"
msgstr "OneDrive"

#. %1$s is the account name like Dropbox, Google Drive, or OneDrive
#: apps/io.ox/files/actions/add-storage-account.js module:io.ox/files
msgid "Add %1$s account"
msgstr "Ajouter un compte %1$s"

#: apps/io.ox/files/actions/add-to-portal.js module:io.ox/files
msgid "This file has been added to the portal"
msgstr "Ce fichier a été ajouté au portail"

#: apps/io.ox/files/actions/delete.js module:io.ox/files
msgid "This file has not been deleted, as it is locked by its owner."
msgid_plural ""
"These files have not been deleted, as they are locked by their owner."
msgstr[0] ""
"Ce fichier n'a pas été supprimé, car il est verrouillé par son propriétaire."
msgstr[1] ""
"Ces fichiers n'ont pas été supprimés, car ils sont verrouillés par leur "
"propriétaire."

#: apps/io.ox/files/actions/delete.js module:io.ox/files
msgid "This file has not been deleted"
msgid_plural "These files have not been deleted"
msgstr[0] "Ce fichier n'a pas été supprimé"
msgstr[1] "Ces fichiers n'ont pas été supprimés"

#: apps/io.ox/files/actions/delete.js module:io.ox/files
msgid "Do you really want to delete this item?"
msgid_plural "Do you really want to delete these items?"
msgstr[0] "Voulez-vous vraiment supprimer cet élément ?"
msgstr[1] "Voulez-vous vraiment supprimer ces éléments ?"

#: apps/io.ox/files/actions/delete.js module:io.ox/files
msgid ""
"This file (or folder) is shared with others. It won't be available for them "
"any more."
msgid_plural ""
"Some files/folder are shared with others. They won't be available for them "
"any more."
msgstr[0] ""
"Ce fichier (ou dossier) est partagé avec d'autres utilisateurs. Il ne leur "
"sera plus accessible."
msgstr[1] ""
"Certains fichiers/dossiers sont partagés avec d'autres utilisateurs. Ils ne "
"leur seront plus accessibles."

#: apps/io.ox/files/actions/download.js module:io.ox/files
msgid "Items without a file can not be downloaded."
msgstr "Les éléments sans fichier associé ne peuvent pas être téléchargés."

#: apps/io.ox/files/actions/save-as-pdf.js module:io.ox/files
#: apps/io.ox/files/toolbar.js
msgid "Save as PDF"
msgstr "Enregistrer comme PDF"

#: apps/io.ox/files/actions/sendlink.js module:io.ox/files
msgid "Direct link: %1$s"
msgstr "Lien direct : %1$s"

#: apps/io.ox/files/actions/sendlink.js module:io.ox/files
msgid "File: %1$s"
msgstr "Fichier : %1$s"

#. if only one item -> insert filename / on more than one item -> item count
#: apps/io.ox/files/actions/share.js module:io.ox/files
msgid "Share the file \"%1$d\""
msgid_plural "Share %1$d items"
msgstr[0] "Partager le fichier \"%1$d\""
msgstr[1] "Partager %1$d fichiers"

#: apps/io.ox/files/actions/share.js module:io.ox/files
msgid "Share the folder \"%1$d\""
msgid_plural "Share %1$d items"
msgstr[0] "Partager le dossier \"%1$d\""
msgstr[1] "Partager %1$d dossiers"

<<<<<<< HEAD
#: apps/io.ox/calendar/freebusy/templates.js module:io.ox/calendar/freebusy
#: apps/io.ox/editor/main.js module:io.ox/editor
#: apps/io.ox/mail/actions/reminder.js module:io.ox/mail
msgid "Note"
msgstr "Remarque"
=======
#: apps/io.ox/files/actions/share.js module:io.ox/files
msgid "Remove link"
msgstr "Supprimer le lien"
>>>>>>> 2c75a4b9

#: apps/io.ox/files/actions/share.js module:io.ox/files
msgid "Send link"
msgstr "Envoyer le lien"

#: apps/io.ox/files/actions/share.js module:io.ox/files
msgid "The link has been removed"
msgstr "Le lien a été supprimé"

#: apps/io.ox/files/actions/upload-new-version.js module:io.ox/files
msgid "Select file"
msgstr "Choisir un fichier"

#: apps/io.ox/files/actions/upload-new-version.js module:io.ox/files
msgid "You have to select a file to upload."
msgstr "Vous devez sélectionner un fichier à transférer."

#: apps/io.ox/files/actions/versions-delete.js module:io.ox/files
msgctxt "One file only"
msgid "Do you really want to delete this version?"
msgstr "Souhaitez-vous vraiment supprimer cette version ?"

#: apps/io.ox/files/api.js module:io.ox/files apps/io.ox/files/legacy_api.js
msgid "The provided filename exceeds the allowed length."
msgstr "Le nom de fichier indiqué dépasse la longueur autorisée."

#: apps/io.ox/files/api.js module:io.ox/files apps/io.ox/files/legacy_api.js
msgid "The allowed quota is reached."
msgstr "Le quota autorisé a été atteint."

#: apps/io.ox/files/api.js module:io.ox/files apps/io.ox/files/legacy_api.js
msgid "This file could not be uploaded."
msgstr "Le fichier n'a pas pu être téléchargé."

#: apps/io.ox/files/common-extensions.js module:io.ox/files
msgid "modified"
msgstr "modifié"

#: apps/io.ox/files/common-extensions.js module:io.ox/files
msgid "size"
msgstr "taille"

#: apps/io.ox/files/common-extensions.js module:io.ox/files
msgid "Locked"
msgstr "Verrouillé"

#: apps/io.ox/files/detail/main.js module:io.ox/files
msgid "File Details"
msgstr "Détails sur le fichier"

#: apps/io.ox/files/filepicker.js module:io.ox/files
msgid "Add files"
msgstr "Ajouter des fichiers"

#: apps/io.ox/files/filepicker.js module:io.ox/files apps/io.ox/files/main.js
msgid "Files"
msgstr "Fichiers"

#: apps/io.ox/files/filepicker.js module:io.ox/files
msgid "The uploaded file does not match the requested file type."
msgid_plural "None of the uploaded files matches the requested file type."
msgstr[0] "Le fichier téléchargé ne correspond pas au type de fichier demandé."
msgstr[1] ""
"Aucun des fichiers téléchargés ne correspond au type de fichier demandé."

#: apps/io.ox/files/filepicker.js module:io.ox/files
msgid "Upload local file"
msgstr "Télécharger un fichier local"

#: apps/io.ox/files/guidance/main.js module:io.ox/files
msgctxt "help"
msgid "The Drive App"
msgstr "L'app Drive"

#: apps/io.ox/files/guidance/main.js module:io.ox/files
msgctxt "help"
msgid "Creating Files"
msgstr "Créer des fichiers"

#: apps/io.ox/files/guidance/main.js module:io.ox/files
msgctxt "help"
msgid "Managing Files"
msgstr "Gérer des fichiers"

#: apps/io.ox/files/guidance/main.js module:io.ox/files
msgctxt "help"
msgid "Accessing Files with WebDAV"
msgstr "Accéder à des fichiers avec WebDAV"

#: apps/io.ox/files/guidance/main.js module:io.ox/files
msgctxt "help"
msgid "Drive Settings"
msgstr "Réglages de Drive"

#: apps/io.ox/files/guidance/main.js module:io.ox/files
msgid "Related articles"
msgstr "Articles à ce sujet"

#: apps/io.ox/files/guidance/statistics.js module:io.ox/files
msgid "Capacity"
msgstr "Capacité"

#. %1$s used disk space
#. %2$s total disk space
#. %3$s free disk space
#: apps/io.ox/files/guidance/statistics.js module:io.ox/files
msgid ""
"Your capacity is shared with all members of your group. Your group is "
"currently using %1$s of its %2$s available disk space. The amount of free "
"space is %3$s. "
msgstr ""
"Votre capacité est partagée avec l'ensemble des membres de votre groupe. "
"Votre groupe utilise actuellement %1$s sur les %2$s d'espace disque "
"disponible. La quantité d'espace libre est de %3$s. "

#. %1$s used disk space
#. %2$s total disk space
#. %3$s free disk space
#: apps/io.ox/files/guidance/statistics.js module:io.ox/files
msgid ""
"You are currently using %1$s of your %2$s available disk space. You have "
"%3$s left. "
msgstr ""
"Vous utilisez actuellement %1$s sur les %2$s de votre espace disque "
"disponible. Il vous reste %3$s."

#: apps/io.ox/files/guidance/statistics.js module:io.ox/files
msgid "Top 10 folder size"
msgstr "Taille des 10 plus gros dossiers"

#. %1$s name of the current folder
#: apps/io.ox/files/guidance/statistics.js module:io.ox/files
msgid ""
"These statistics only include folders, which have a depth less than four in "
"the folder structure from the folder \"%1$s\"."
msgstr ""
"Ces statistiques ne comprennent que les dossiers qui sont à moins de quatre "
"dossiers de profondeur dans la structure des dossiers du dossier « %1$s »."

#: apps/io.ox/files/guidance/statistics.js module:io.ox/files
msgid "Top 10 file types"
msgstr "10 types de fichiers les plus fréquents"

#: apps/io.ox/files/legacy_api.js module:io.ox/files
msgid "Please specify these missing variables: "
msgstr "Veuillez définir les variables manquantes suivantes :"

#: apps/io.ox/files/main.js module:io.ox/files
#: apps/plugins/portal/quota/register.js module:plugins/portal
msgid "File quota"
msgstr "Quota de fichiers"

#: apps/io.ox/files/main.js module:io.ox/files apps/io.ox/mail/main.js
#: module:io.ox/mail
msgid "Need more space?"
msgstr "Besoin de davantage d'espace ?"

#. toolbar with 'select all' and 'sort by'
#: apps/io.ox/files/main.js module:io.ox/files
msgid "Files options"
msgstr "Options des fichiers"

#: apps/io.ox/files/main.js module:io.ox/files
msgid "thumbnail"
msgstr "miniature"

#: apps/io.ox/files/mediaplayer.js module:io.ox/files
msgid "Minimize"
msgstr "Réduire"

#: apps/io.ox/files/mobile-toolbar-actions.js module:io.ox/mail
msgid "Show icons"
msgstr "Afficher les icônes"

#: apps/io.ox/files/mobile-toolbar-actions.js module:io.ox/mail
msgid "Show tiles"
msgstr "Afficher les pavés"

#: apps/io.ox/files/mobile-toolbar-actions.js module:io.ox/mail
msgid "Show list"
msgstr "Afficher la liste"

#: apps/io.ox/files/settings/pane.js module:io.ox/files
msgid "Show hidden files and folders"
msgstr "Afficher les fichiers et les dossiers cachés"

#: apps/io.ox/files/settings/pane.js module:io.ox/files
msgid "Add new version"
msgstr "Ajouter une nouvelle version"

#: apps/io.ox/files/settings/pane.js module:io.ox/files
msgid "Add new version and show notification"
msgstr "Ajouter une nouvelle version et afficher la notification"

#: apps/io.ox/files/settings/pane.js module:io.ox/files
msgid "Add separate file"
msgstr "Ajouter un fichier distinct"

#: apps/io.ox/files/settings/pane.js module:io.ox/files
msgid "Adding files with identical names"
msgstr "Ajouter des fichiers portant le même nom"

#: apps/io.ox/files/share/listview.js module:io.ox/files
msgid "Internal users"
msgstr "Utilisateurs internes"

#: apps/io.ox/files/share/listview.js module:io.ox/files
msgid "External guests"
msgstr "Invités externes"

#: apps/io.ox/files/share/listview.js module:io.ox/files
#: apps/io.ox/files/share/permissions.js module:io.ox/core
msgid "Public link"
msgstr "Lien public"

#. Role: view folder + read all
#: apps/io.ox/files/share/permissions.js module:io.ox/core
msgid "Viewer"
msgstr "Lecteur"

#. Role: view folder + read/write all
#: apps/io.ox/files/share/permissions.js module:io.ox/core
msgid "Reviewer"
msgstr "Réviseur"

#: apps/io.ox/files/share/permissions.js module:io.ox/core
msgid "The notification has been resent"
msgstr "La notification a été envoyée à nouveau"

#: apps/io.ox/files/share/permissions.js module:io.ox/core
msgid "Internal user"
msgstr "Utilisateur interne"

#
#: apps/io.ox/files/share/permissions.js module:io.ox/core
#: apps/io.ox/participants/model.js
msgid "Group"
msgstr "Groupe"

#: apps/io.ox/files/share/permissions.js module:io.ox/core
msgid "Current role"
msgstr "Rôle actuel"

#: apps/io.ox/files/share/permissions.js module:io.ox/core
msgid "(Read only)"
msgstr "(Lecture seule)"

#: apps/io.ox/files/share/permissions.js module:io.ox/core
msgid "(Read and write)"
msgstr "(Lecture et écriture)"

#: apps/io.ox/files/share/permissions.js module:io.ox/core
msgid "(Read, write, and delete)"
msgstr "(Lecture, écriture et suppression)"

#: apps/io.ox/files/share/permissions.js module:io.ox/core
msgid "Detailed access rights"
msgstr "Droits d'accès détaillés"

#. folder permissions
#: apps/io.ox/files/share/permissions.js module:io.ox/core
msgid "View the folder"
msgstr "Voir le dossier"

#. folder permissions
#: apps/io.ox/files/share/permissions.js module:io.ox/core
msgid "Create objects"
msgstr "Créer des objets"

#. folder permissions
#: apps/io.ox/files/share/permissions.js module:io.ox/core
msgid "Create objects and subfolders"
msgstr "Créer des objets et sous-dossiers"

#: apps/io.ox/files/share/permissions.js module:io.ox/core
msgid "Read permissions"
msgstr "Droits de lecture"

#. object permissions - read
#: apps/io.ox/files/share/permissions.js module:io.ox/core
msgid "Read own objects"
msgstr "Lire ses propres objets"

#. object permissions - read
#: apps/io.ox/files/share/permissions.js module:io.ox/core
msgid "Read all objects"
msgstr "Lire tous les objets"

#: apps/io.ox/files/share/permissions.js module:io.ox/core
msgid "Write permissions"
msgstr "Droits d'écriture"

#. object permissions - edit/modify
#: apps/io.ox/files/share/permissions.js module:io.ox/core
msgid "Edit own objects"
msgstr "Modifier ses propres objets"

#. object permissions - edit/modify
#: apps/io.ox/files/share/permissions.js module:io.ox/core
msgid "Edit all objects"
msgstr "Modifier tous les objets"

#: apps/io.ox/files/share/permissions.js module:io.ox/core
msgid "Delete permissions"
msgstr "Droits de suppression"

#. object permissions - delete
#: apps/io.ox/files/share/permissions.js module:io.ox/core
msgid "Delete own objects"
msgstr "Supprimer ses propres objets"

#. object permissions - delete
#: apps/io.ox/files/share/permissions.js module:io.ox/core
msgid "Delete all objects"
msgstr "Supprimer tous les objets"

#: apps/io.ox/files/share/permissions.js module:io.ox/core
msgid "Administrative role"
msgstr "Rôle administratif"

#. object permissions - user role
#: apps/io.ox/files/share/permissions.js module:io.ox/core
msgid "User"
msgstr "Utilisateur"

#: apps/io.ox/files/share/permissions.js module:io.ox/core
msgid "Remove"
msgstr "Supprimer"

#: apps/io.ox/files/share/permissions.js module:io.ox/core
#: apps/io.ox/files/share/toolbar.js module:io.ox/files
msgid "Revoke access"
msgstr "Révoquer l'accès"

<<<<<<< HEAD
#: apps/io.ox/mail/accounts/settings.js module:io.ox/mail/accounts/settings
msgid "Other"
msgstr ""

#: apps/io.ox/contacts/view-detail.js module:io.ox/contacts
msgid "Other Address"
msgstr "Autre adresse"
=======
#: apps/io.ox/files/share/permissions.js module:io.ox/core
msgid "Resend invitation"
msgstr "Renvoyer l'invitation"
>>>>>>> 2c75a4b9

#: apps/io.ox/files/share/permissions.js module:io.ox/core
msgid "Send notification"
msgstr "Envoyer une notification"

#: apps/io.ox/files/share/permissions.js module:io.ox/core
msgid "Share \"%1$s\""
msgstr "Partager « %1$s »"

#: apps/io.ox/files/share/permissions.js module:io.ox/core
msgid "Permissions for \"%1$s\""
msgstr "Droits sur \"%1$s\""

#: apps/io.ox/files/share/permissions.js module:io.ox/core
msgid "Add people"
msgstr "Ajouter des personnes"

#: apps/io.ox/files/share/permissions.js module:io.ox/core
msgid "Enter a Message to inform users"
msgstr "Saisissez un message d'information à destination des utilisateurs"

#. placeholder text in share dialog
#: apps/io.ox/files/share/permissions.js module:io.ox/core
msgid ""
"Personal message (optional). This message is sent to all newly invited "
"people."
msgstr ""
"Message personnel (optionnel). Ce message est envoyé à toutes les personnes "
"nouvellement invitées."

#: apps/io.ox/files/share/toolbar.js module:io.ox/files
msgid "Edit share"
msgstr "Modifier le partage"

#: apps/io.ox/files/share/toolbar.js module:io.ox/files
msgid "Revoked access."
msgstr "Accès révoqué."

#. Sort options drop-down
#: apps/io.ox/files/share/view-options.js module:io.ox/files
#: apps/io.ox/files/view-options.js apps/io.ox/mail/view-options.js
#: module:io.ox/mail
msgctxt "dropdown"
msgid "Sort by"
msgstr "Trier par"

#: apps/io.ox/files/share/view-options.js module:io.ox/files
#: apps/io.ox/files/view-options.js apps/io.ox/mail/view-options.js
#: module:io.ox/mail apps/io.ox/tasks/main.js module:io.ox/tasks
msgid "Ascending"
msgstr "Croissant"

#: apps/io.ox/files/share/view-options.js module:io.ox/files
#: apps/io.ox/files/view-options.js apps/io.ox/mail/view-options.js
#: module:io.ox/mail apps/io.ox/tasks/main.js module:io.ox/tasks
msgid "Descending"
msgstr "Décroissant"

#: apps/io.ox/files/share/wizard.js module:io.ox/files
msgid ""
"Invite people via email. Every recipient will get an individual link to "
"access the shared files."
msgstr ""
"Inviter des personnes par courriel. Chaque destinataire recevra un lien "
"individuel lui permettant d'accéder aux fichiers partagés."

#: apps/io.ox/files/share/wizard.js module:io.ox/files
msgid ""
"You can copy and paste this link in an email, instant messenger or social "
"network. Please note that anyone with this link can access the share."
msgstr ""
"Vous pouvez copier-coller ce lien dans un courriel, dans un client de "
"messagerie instantanée ou dans un réseau social. Notez que toute personne "
"connaissant ce lien peut accéder au partage."

#: apps/io.ox/files/share/wizard.js module:io.ox/files
msgid "Copy to clipboard"
msgstr "Copier vers le presse-papiers"

#: apps/io.ox/files/share/wizard.js module:io.ox/files
msgid "Copied"
msgstr "Copié"

#: apps/io.ox/files/share/wizard.js module:io.ox/files
msgid "Add recipients ..."
msgstr "Ajouter des destinataires..."

#. placeholder text in share dialog
#: apps/io.ox/files/share/wizard.js module:io.ox/files
msgid "Message (optional)"
msgstr "Message (facultatif)"

#: apps/io.ox/files/share/wizard.js module:io.ox/files
msgid "one day"
msgstr "une journée"

#: apps/io.ox/files/share/wizard.js module:io.ox/files
msgid "one week"
msgstr "une semaine"

#: apps/io.ox/files/share/wizard.js module:io.ox/files
msgid "one month"
msgstr "un mois"

#: apps/io.ox/files/share/wizard.js module:io.ox/files
msgid "three months"
msgstr "trois mois"

#: apps/io.ox/files/share/wizard.js module:io.ox/files
msgid "six months"
msgstr "six mois"

#: apps/io.ox/files/share/wizard.js module:io.ox/files
msgid "one year"
msgstr "un an"

#: apps/io.ox/files/share/wizard.js module:io.ox/files
msgid "Expires in"
msgstr "Expire dans"

#: apps/io.ox/files/share/wizard.js module:io.ox/files
msgid "Expires on"
msgstr "Expire le"

#: apps/io.ox/files/share/wizard.js module:io.ox/files
msgid "Recipients can edit"
msgstr "Les destinataires peuvent modifier"

#: apps/io.ox/files/share/wizard.js module:io.ox/files
msgid "Password required"
msgstr "Mot de passe requis"

#: apps/io.ox/files/share/wizard.js module:io.ox/files
msgid "Enter Password"
msgstr "Saisissez le mot de passe"

#: apps/io.ox/files/toolbar.js module:io.ox/files
msgid "New file"
msgstr "Nouveau fichier"

#: apps/io.ox/files/toolbar.js module:io.ox/files
msgid "Share selected objects"
msgstr "Partager les objets sélectionnés"

#: apps/io.ox/files/toolbar.js module:io.ox/files
msgid "Share selected folder"
msgid_plural "Share selected folders"
msgstr[0] "Partager le dossier sélectionné"
msgstr[1] "Partager les dossiers sélectionnés"

#: apps/io.ox/files/toolbar.js module:io.ox/files
msgid "Share selected file"
msgid_plural "Share selected files"
msgstr[0] "Partager le fichier sélectionné"
msgstr[1] "Partager les fichiers sélectionnés"

#: apps/io.ox/files/toolbar.js module:io.ox/files
msgid "Share current folder"
msgstr "Partager le dossier courant"

#: apps/io.ox/files/toolbar.js module:io.ox/files
msgid "Play audio files"
msgstr "Jouer les fichiers audio"

#: apps/io.ox/files/toolbar.js module:io.ox/files
msgid "Play video files"
msgstr "Jouer les fichiers vidéo"

#: apps/io.ox/files/toolbar.js module:io.ox/files
msgid "Present"
msgstr "Présenter"

#: apps/io.ox/files/toolbar.js module:io.ox/files
msgid "Icons"
msgstr "Icônes"

#: apps/io.ox/files/toolbar.js module:io.ox/files
msgid "Tiles"
msgstr "Pavés"

#: apps/io.ox/files/toolbar.js module:io.ox/files
msgid "File details"
msgstr "Détails du fichier"

#: apps/io.ox/files/upload/dropzone.js module:io.ox/files
msgid "Drop files here to upload"
msgstr "Déposer les fichiers ici pour les télécharger"

#. estimated upload duration
#: apps/io.ox/files/upload/main.js module:io.ox/files
msgid "%1$d second"
msgid_plural "%1$d seconds"
msgstr[0] "%1$d seconde"
msgstr[1] "%1$d secondes"

#. estimated upload duration
#: apps/io.ox/files/upload/main.js module:io.ox/files
msgid "%1$d minute"
msgid_plural "%1$d minutes"
msgstr[0] "%1$d minute"
msgstr[1] "%1$d minutes"

#. estimated upload duration
#: apps/io.ox/files/upload/main.js module:io.ox/files
msgid "%1$d hour"
msgid_plural "%1$d hours"
msgstr[0] "%1$d heure"
msgstr[1] "%1$d heures"

#. estimated upload duration
#: apps/io.ox/files/upload/main.js module:io.ox/files
msgid "%1$d day"
msgid_plural "%1$d days"
msgstr[0] "%1$d jour"
msgstr[1] "%1$d jours"

#. estimated upload duration
#: apps/io.ox/files/upload/main.js module:io.ox/files
msgid "%1$d week"
msgid_plural "%1$d weeks"
msgstr[0] "%1$d semaine"
msgstr[1] "%1$d semaines"

#: apps/io.ox/files/upload/main.js module:io.ox/files
msgid "A new version for \"%1$s\" has been added."
msgstr "Une nouvelle version de \"%1$s\" a été ajoutée."

#. %1$s progress of currently uploaded files in percent
#: apps/io.ox/files/upload/main.js module:io.ox/files
#: apps/io.ox/files/upload/view.js
msgid "%1$s completed"
msgstr "%1$s transférés"

#. %1$s remaining upload time
#: apps/io.ox/files/upload/main.js module:io.ox/files
msgid "Remaining time: %1$s"
msgstr "Durée restante : %1$s"

#. the name of the file, which is currently uploaded (might be shortended by '...' on missing screen space )
#: apps/io.ox/files/upload/main.js module:io.ox/files
msgid "Uploading \"%1$s\""
msgstr "Téléchargement de \"%1$s\""

#: apps/io.ox/files/upload/view.js module:io.ox/files
msgid "Upload progress"
msgstr "Avancement du téléchargement"

#: apps/io.ox/files/util.js module:io.ox/files
msgid ""
"Please note, changing or removing the file extension will cause problems "
"when viewing or editing."
msgstr ""
"Veuillez remarquer que le fait de modifier ou de supprimer l'extension du "
"fichier provoquera des problèmes lorsqu'on l'affiche ou lorsqu'on le modifie."

#: apps/io.ox/files/util.js module:io.ox/files
msgid ""
"Do you really want to remove the extension \".%1$s\" from your filename?"
msgstr ""
"Voulez-vous vraiment supprimer l'extension « %1$s » de votre nom de fichier ?"

#: apps/io.ox/files/util.js module:io.ox/files
msgid ""
"Do you really want to change the file extension from  \".%1$s\" to \".%2$s"
"\" ?"
msgstr "Voulez-vous vraiment changer l'extension « %1$s » en « %2$s » ?"

#: apps/io.ox/files/util.js module:io.ox/files
msgid "Confirmation"
msgstr "Confirmation"

#: apps/io.ox/files/util.js module:io.ox/files
msgid "Adjust"
msgstr "Ajuster"

#: apps/io.ox/files/view-options.js module:io.ox/files
#: apps/io.ox/find/extensions-api.js module:io.ox/core
#: apps/io.ox/find/manager/value-model.js
msgid "All"
msgstr "Tous"

#: apps/io.ox/files/view-options.js module:io.ox/files
msgid "All files"
msgstr "Tous les fichiers"

#. Verb: (to) filter documents by file type
#: apps/io.ox/files/view-options.js module:io.ox/files
msgctxt "verb"
msgid "Filter"
msgstr "Filtrer"

#: apps/io.ox/files/view-options.js module:io.ox/files
msgid "PDFs"
msgstr "PDFs"

#: apps/io.ox/files/view-options.js module:io.ox/files
msgid "Documents"
msgstr "Documents"

#: apps/io.ox/files/view-options.js module:io.ox/files
msgid "Spreadsheets"
msgstr "Feuilles de calcul"

#: apps/io.ox/files/view-options.js module:io.ox/files
msgid "Presentations"
msgstr "Présentations"

#: apps/io.ox/files/view-options.js module:io.ox/files
msgid "Images"
msgstr "Images"

#: apps/io.ox/files/view-options.js module:io.ox/files
msgid "Music"
msgstr "Musique"

#: apps/io.ox/files/view-options.js module:io.ox/files
msgid "Videos"
msgstr "Vidéos"

#. Sort options drop-down
#: apps/io.ox/files/view-options.js module:io.ox/files
msgctxt "dropdown"
msgid "Select"
msgstr "Sélectionner"

#: apps/io.ox/files/view-options.js module:io.ox/files
msgid "Switch to parent folder"
msgstr "Basculer vers le dossier parent"

#: apps/io.ox/files/view-options.js module:io.ox/files
msgid "Search results"
msgstr "Résultats de recherche"

#: apps/io.ox/find/date/patterns.js module:io.ox/core
msgid "as daterange"
msgstr "comme intervalle de dates"

#: apps/io.ox/find/date/patterns.js module:io.ox/core
msgid "Last day"
msgstr "Jour passé"

#: apps/io.ox/find/date/patterns.js module:io.ox/core
msgid "Last week"
msgstr "Semaine dernière"

#: apps/io.ox/find/date/patterns.js module:io.ox/core
msgid "Previous week"
msgstr "Semaine précédente"

#: apps/io.ox/find/date/patterns.js module:io.ox/core
msgid "Last month"
msgstr "Mois dernier"

#: apps/io.ox/find/date/patterns.js module:io.ox/core
msgid "Previous month"
msgstr "Mois précédent"

#: apps/io.ox/find/date/patterns.js module:io.ox/core
msgid "Last year"
msgstr "Année dernière"

#: apps/io.ox/find/date/patterns.js module:io.ox/core
msgid "Previous year"
msgstr "Année précédente"

#: apps/io.ox/find/date/patterns.js module:io.ox/core
msgid "Last 7 days"
msgstr "Les 7 derniers jours"

#: apps/io.ox/find/date/patterns.js module:io.ox/core
msgid "Last 30 days"
msgstr "Les 30 derniers jours"

#: apps/io.ox/find/date/patterns.js module:io.ox/core
msgid "Last 365 days"
msgstr "Les 365 derniers jours"

#: apps/io.ox/find/extensions-api.js module:io.ox/core
msgid "as date"
msgstr "comme date"

#: apps/io.ox/find/extensions-api.js module:io.ox/core
msgid "All Folders"
msgstr "Tous les dossiers"

#: apps/io.ox/find/extensions-api.js module:io.ox/core
#: apps/io.ox/settings/accounts/settings/pane.js module:io.ox/settings/accounts
#: apps/io.ox/settings/main.js
msgid "Accounts"
msgstr "Comptes"

#: apps/io.ox/find/view-facets.js module:io.ox/core
msgid "Search facets"
msgstr "Facettes de recherche"

#: apps/io.ox/help/center.js module:io.ox/help
msgid "Click here to quit the help center"
msgstr "Cliquez ici pour quitter le centre d'aide"

#: apps/io.ox/keychain/api.js module:io.ox/keychain
msgid ""
"The unrecoverable items have been cleaned up successfully. Please refresh "
"this page to see the changes."
msgstr ""
"Les éléments non récupérables ont été nettoyés avec succès. Veuillez "
"actualiser cette page pour qu'elle reflète les changements."

#: apps/io.ox/keychain/secretRecoveryDialog.js module:io.ox/keychain
#: apps/io.ox/settings/accounts/settings/pane.js module:io.ox/settings/accounts
msgid "Recover passwords"
msgstr "Récupérer les mots de passe"

#: apps/io.ox/keychain/secretRecoveryDialog.js module:io.ox/keychain
msgid ""
"Please provide the old password so the account passwords can be recovered."
msgstr ""
"Veuillez saisir l'ancien mot de passe afin de pouvoir récupérer les mots de "
"passe du compte."

#: apps/io.ox/keychain/secretRecoveryDialog.js module:io.ox/keychain
msgid "Your old password"
msgstr "Votre ancien mot de passe"

#: apps/io.ox/keychain/secretRecoveryDialog.js module:io.ox/keychain
msgid "Recover"
msgstr "Récupérer"

#: apps/io.ox/keychain/secretRecoveryDialog.js module:io.ox/keychain
msgid "Failed to recover accounts"
msgstr "Impossible de se récupérer les comptes"

#: apps/io.ox/linkedIn/view-detail.js module:io.ox/portal
msgid "Open on LinkedIn"
msgstr "Ouvrir sur LinkedIn"

#: apps/io.ox/mail/accounts/keychain.js module:io.ox/keychain
msgid "Mail account"
msgstr "Compte de courrier électronique"

#: apps/io.ox/mail/accounts/model.js module:io.ox/keychain
msgid "The account must be named"
msgstr "Le compte doit avoir un nom"

#: apps/io.ox/mail/accounts/model.js module:io.ox/keychain
msgid "This field has to be filled"
msgstr "Ce champ doit être rempli"

#: apps/io.ox/mail/accounts/model.js module:io.ox/keychain
msgid "This is not a valid email address"
msgstr "Ce n'est pas une adresse électronique valide"

#: apps/io.ox/mail/accounts/settings.js module:io.ox/mail/accounts/settings
msgid "Edit mail account"
msgstr "Modifier le compte de courrier électronique"

#: apps/io.ox/mail/accounts/settings.js module:io.ox/mail/accounts/settings
msgid ""
"Account settings could not be saved. Please take a look at the annotations "
"in the form. "
msgstr ""
"Impossible d'enregistrer les réglages du compte. Veuillez vérifier les "
"annotations dans le formulaire."

#: apps/io.ox/mail/accounts/settings.js module:io.ox/mail/accounts/settings
<<<<<<< HEAD
#, fuzzy
#| msgid "Please set day and month properly"
msgid "Please select your mail account provider"
msgstr "Veuillez saisir le jour et le mois convenablement"

#: apps/io.ox/contacts/model.js module:io.ox/contacts
msgid "Please set day and month properly"
msgstr "Veuillez saisir le jour et le mois convenablement"
=======
msgid "Other"
msgstr "Autre"
>>>>>>> 2c75a4b9

#: apps/io.ox/mail/accounts/settings.js module:io.ox/mail/accounts/settings
msgid "Please select your mail account provider"
msgstr "Veuillez sélectionner votre fournisseur de compte de courrier"

#: apps/io.ox/mail/accounts/settings.js module:io.ox/mail/accounts/settings
msgid "Your mail address"
msgstr "Votre adresse de courrier électronique"

#: apps/io.ox/mail/accounts/settings.js module:io.ox/mail/accounts/settings
msgid "Your password"
msgstr "Votre mot de passe"

#: apps/io.ox/mail/accounts/settings.js module:io.ox/mail/accounts/settings
msgid "Your credentials will be sent over a secure connection only"
msgstr ""
"Vos identifiants seront envoyés uniquement à travers une connexion sécurisée"

#: apps/io.ox/mail/accounts/settings.js module:io.ox/mail/accounts/settings
msgid "Trying to auto-configure your mail account"
msgstr "Essai de configuration automatique de votre compte de courriel"

#: apps/io.ox/mail/accounts/settings.js module:io.ox/mail/accounts/settings
msgid "There was no suitable server found for this mail/password combination"
msgstr ""
"Il n'a pas été trouvé de serveur adéquat pour cette combinaison d'adresse "
"électronique et de mot de passe"

#: apps/io.ox/mail/accounts/settings.js module:io.ox/mail/accounts/settings
msgid "Failed to connect."
msgstr "Impossible de se connecter."

#: apps/io.ox/mail/accounts/settings.js module:io.ox/mail/accounts/settings
msgid ""
"Auto-configuration failed. Do you want to configure your account manually?"
msgstr ""
"La configuration automatique a échoué. Souhaitez-vous configurer votre "
"compte manuellement ?"

#: apps/io.ox/mail/accounts/settings.js module:io.ox/mail/accounts/settings
msgid "Cannot establish secure connection. Do you want to proceed anyway?"
msgstr ""
"Impossible d'établir une connexion sécurisée. Voulez-vous tout de même "
"effectuer cette action ?"

#: apps/io.ox/mail/accounts/settings.js module:io.ox/mail/accounts/settings
msgid "Manual"
msgstr "Manuel"

#: apps/io.ox/mail/accounts/settings.js module:io.ox/mail/accounts/settings
msgid "This is not a valid mail address"
msgstr "Ce n'est pas une adresse électronique valide"

#: apps/io.ox/mail/accounts/settings.js module:io.ox/mail/accounts/settings
#: apps/io.ox/oauth/keychain.js module:io.ox/core
msgid "Account added successfully"
msgstr "Compte ajouté avec succès"

#. Auth type. Short for "Use same credentials as incoming mail server"
#: apps/io.ox/mail/accounts/view-form.js module:io.ox/settings
msgid "As incoming mail server"
msgstr "En tant que serveur de courrier entrant"

#. Auth type. Use separate username and password
#: apps/io.ox/mail/accounts/view-form.js module:io.ox/settings
msgid "Use separate username and password"
msgstr "Utiliser des nom d'utilisateur et mot de passe séparés"

#. Connection security. StartTLS.
#: apps/io.ox/mail/accounts/view-form.js module:io.ox/settings
msgid "StartTLS"
msgstr "StartTLS"

#. Connection security. SSL/TLS.
#: apps/io.ox/mail/accounts/view-form.js module:io.ox/settings
msgid "SSL/TLS"
msgstr "SSL/TLS"

#: apps/io.ox/mail/accounts/view-form.js module:io.ox/settings
msgid "Account updated"
msgstr "Compte mis à jour"

#: apps/io.ox/mail/accounts/view-form.js module:io.ox/settings
msgid "Username must not be empty."
msgstr "Le nom d'utilisateur ne doit pas être vide."

#. %1$s the missing request parameter
#: apps/io.ox/mail/accounts/view-form.js module:io.ox/settings
#, c-format
msgid "Please enter the following data: %1$s"
msgstr "Veuillez saisir les données suivantes : %1$s"

#: apps/io.ox/mail/accounts/view-form.js module:io.ox/settings
msgid "Warnings"
msgstr "Avertissements"

#: apps/io.ox/mail/accounts/view-form.js module:io.ox/settings
msgid "Ignore Warnings"
msgstr "Ignorer les avertissements"

#: apps/io.ox/mail/accounts/view-form.js module:io.ox/settings
msgid "Incoming server"
msgstr "Serveur entrant"

#: apps/io.ox/mail/accounts/view-form.js module:io.ox/settings
msgid "Server type"
msgstr "Type du serveur"

#: apps/io.ox/mail/accounts/view-form.js module:io.ox/settings
msgid "Server name"
msgstr "Nom du serveur"

#: apps/io.ox/mail/accounts/view-form.js module:io.ox/settings
msgid "Connection security"
msgstr "Sécurité de la connexion"

#: apps/io.ox/mail/accounts/view-form.js module:io.ox/settings
msgid "Server port"
msgstr "Port du serveur"

#: apps/io.ox/mail/accounts/view-form.js module:io.ox/settings
msgid "Username"
msgstr "Nom d'utilisateur"

#: apps/io.ox/mail/accounts/view-form.js module:io.ox/settings
msgid "Refresh rate in minutes"
msgstr "Intervalle d'actualisation en minutes"

#: apps/io.ox/mail/accounts/view-form.js module:io.ox/settings
msgid "Remove copy from server after retrieving a message"
msgstr "Après avoir récupéré un message, supprimer sa copie sur le serveur"

#: apps/io.ox/mail/accounts/view-form.js module:io.ox/settings
msgid "Deleting messages on local storage also deletes them on server"
msgstr ""
"Supprimer des messages sur un stockage local les supprime également sur le "
"serveur"

#: apps/io.ox/mail/accounts/view-form.js module:io.ox/settings
msgid "Outgoing server (SMTP)"
msgstr "Serveur sortant (SMTP)"

#: apps/io.ox/mail/accounts/view-form.js module:io.ox/settings
msgid "Authentication"
msgstr "Authentification"

#. Sent folder
#: apps/io.ox/mail/accounts/view-form.js module:io.ox/settings
msgctxt "folder"
msgid "Sent messages"
msgstr "Messages envoyés"

#. Trash folder
#: apps/io.ox/mail/accounts/view-form.js module:io.ox/settings
msgctxt "folder"
msgid "Deleted messages"
msgstr "Messages supprimés"

#. Drafts folder
#: apps/io.ox/mail/accounts/view-form.js module:io.ox/settings
msgctxt "folder"
msgid "Drafts"
msgstr "Brouillons"

#. Spam folder
#: apps/io.ox/mail/accounts/view-form.js module:io.ox/settings
msgctxt "folder"
msgid "Spam"
msgstr "Spam"

#. Archive folder
#: apps/io.ox/mail/accounts/view-form.js module:io.ox/settings
msgctxt "folder"
msgid "Archive"
msgstr "Archives"

#: apps/io.ox/mail/accounts/view-form.js module:io.ox/settings
msgid "Standard folders"
msgstr "Dossiers standard"

#: apps/io.ox/mail/accounts/view-form.js module:io.ox/settings
msgid "Account settings"
msgstr "Réglages du compte"

#: apps/io.ox/mail/accounts/view-form.js module:io.ox/settings
msgid "Account name"
msgstr "Nom du compte"

#: apps/io.ox/mail/accounts/view-form.js module:io.ox/settings
#: apps/plugins/wizards/mandatory/main.js module:io.ox/wizards/firstStart
msgid "Your name"
msgstr "Votre nom"

#: apps/io.ox/mail/accounts/view-form.js module:io.ox/settings
msgid "Email address"
msgstr "Adresse de courrier électronique"

#: apps/io.ox/mail/accounts/view-form.js module:io.ox/settings
msgid "Use unified mail for this account"
msgstr "Utiliser la messagerie unifiée pour ce compte"

#: apps/io.ox/mail/actions.js module:io.ox/mail
msgid "Mails have been moved"
msgstr "Les courriels ont été déplacés"

#: apps/io.ox/mail/actions.js module:io.ox/mail
msgid "Mail has been moved"
msgstr "Le courriel a été déplacé"

<<<<<<< HEAD
#: apps/io.ox/calendar/month/perspective.js module:io.ox/calendar
#: apps/io.ox/core/viewer/views/displayerview.js module:io.ox/core
#: apps/io.ox/core/wizard/registry.js module:io.ox/core/wizard
msgid "Previous"
msgstr "Précédent"
=======
#: apps/io.ox/mail/actions.js module:io.ox/mail
msgid "Mails have been copied"
msgstr "Les courriels ont été copiés"
>>>>>>> 2c75a4b9

#: apps/io.ox/mail/actions.js module:io.ox/mail
msgid "Mail has been copied"
msgstr "Le courriel a été copié"

#. Quick reply to a message; maybe "Direkt antworten" or "Schnell antworten" in German
#: apps/io.ox/mail/actions.js module:io.ox/mail
msgid "Quick reply"
msgstr "Réponse rapide"

#. Used as a verb to reply to one recipient
#: apps/io.ox/mail/actions.js module:io.ox/mail
#: apps/io.ox/mail/inplace-reply.js apps/plugins/portal/twitter/util.js
#: module:plugins/portal
msgid "Reply"
msgstr "Répondre"

#: apps/io.ox/mail/actions.js module:io.ox/mail
msgid "Reply All"
msgstr "Répondre à tous"

#: apps/io.ox/mail/actions.js module:io.ox/mail
#: apps/io.ox/mail/mobile-toolbar-actions.js apps/io.ox/mail/toolbar.js
msgid "Forward"
msgstr "Transférer"

#: apps/io.ox/mail/actions.js module:io.ox/mail apps/io.ox/mail/toolbar.js
msgid "Mark as spam"
msgstr "Marquer comme spam"

#: apps/io.ox/mail/actions.js module:io.ox/mail apps/io.ox/mail/toolbar.js
msgid "Not spam"
msgstr "Pas du spam"

#: apps/io.ox/mail/actions.js module:io.ox/mail
msgid "Send new mail"
msgstr "Envoyer un nouveau courriel"

#: apps/io.ox/mail/actions.js module:io.ox/mail apps/io.ox/mail/toolbar.js
msgid "Save as file"
msgstr "Enregistrer dans un fichier"

#. source in terms of source code
#: apps/io.ox/mail/actions.js module:io.ox/mail apps/io.ox/mail/toolbar.js
msgid "View source"
msgstr "Afficher le code source"

#: apps/io.ox/mail/actions.js module:io.ox/mail
#: apps/io.ox/mail/actions/copyMove.js
msgid "Create filter rule"
msgstr "Créer une règle de filtrage"

#: apps/io.ox/mail/actions.js module:io.ox/mail
msgid "Add to calendar"
msgstr "Ajouter à l'agenda"

#: apps/io.ox/mail/actions.js module:io.ox/mail
msgid "View attachment"
msgstr "Afficher la pièce jointe"

#. %1$s is usually "Drive Mail" (product name; might be customized)
#: apps/io.ox/mail/actions.js module:io.ox/mail
msgid "Use %1$s"
msgstr "Utiliser %1$s"

#: apps/io.ox/mail/actions.js module:io.ox/mail
msgid "Drop here to import this mail"
msgstr "Déposer ici pour importer ce courriel"

#: apps/io.ox/mail/actions.js module:io.ox/mail
msgid "Synchronize with Outlook"
msgstr "Synchroniser avec Outlook"

#: apps/io.ox/mail/actions/addToPortal.js module:io.ox/mail
msgid "This mail has been added to the portal"
msgstr "Ce message a été ajouté au portail"

#: apps/io.ox/mail/actions/attachmentEmpty.js module:io.ox/mail
msgid ""
"You attached an empty file. It could be, that this file has been deleted on "
"your hard drive. Send it anyway?"
msgstr ""
"Vous avez joint un fichier vide. Il se peut que ce fichier ait été supprimé "
"sur votre disque dur. Envoyer tout de même le message ?"

#: apps/io.ox/mail/actions/attachmentEmpty.js module:io.ox/mail
msgid "Yes, with empty attachment"
msgstr "Oui, avec une pièce jointe vide"

#: apps/io.ox/mail/actions/attachmentQuota.js module:io.ox/mail
msgid ""
"The file \"%1$s\" cannot be uploaded because it exceeds the attachment "
"publication maximum file size of %2$s"
msgstr ""
"Le fichier « %1$s » ne peut pas être téléchargé car sa taille excède la "
"taille maximale de publication d'une pièce jointe %2$s"

#: apps/io.ox/mail/actions/attachmentQuota.js module:io.ox/mail
msgid ""
"The file \"%1$s\" cannot be uploaded because it exceeds the infostore quota "
"limit of %2$s"
msgstr ""
"Le fichier « %1$s » ne peut pas être téléchargé car il excède le quota de "
"%2$s du dépôt de données"

#: apps/io.ox/mail/actions/attachmentQuota.js module:io.ox/mail
msgid ""
"One or more attached files exceed the size limit per email. Therefore, the "
"files are not sent as attachments but kept on the server. The email you have "
"sent just contains links to download these files."
msgstr ""
"Un ou plusieurs fichiers en pièces jointes dépassent la taille maximale pour "
"un courrier électronique. Par conséquent, les fichiers ne sont pas envoyés "
"en pièces jointes, mais conservés sur le serveur. Le message que vous avez "
"envoyé ne contient que des liens permettant de télécharger ces fichiers."

#: apps/io.ox/mail/actions/attachmentSave.js module:io.ox/mail
msgid "Saving attachment ..."
msgid_plural "Saving attachments ..."
msgstr[0] "Pièce jointe en cours d'enregistrement..."
msgstr[1] "Pièces jointes en cours d'enregistrement..."

#: apps/io.ox/mail/actions/attachmentSave.js module:io.ox/mail
msgid "Attachment has been saved"
msgid_plural "Attachments have been saved"
msgstr[0] "La pièce jointe a été enregistrée"
msgstr[1] "Les pièces jointes ont été enregistrées"

#: apps/io.ox/mail/actions/attachmentSave.js module:io.ox/mail
msgid "Save attachment"
msgstr "Enregistrer la pièce jointe"

#: apps/io.ox/mail/actions/copyMove.js module:io.ox/mail
msgid "unknown sender"
msgstr "expéditeur inconnu"

#: apps/io.ox/mail/actions/copyMove.js module:io.ox/mail
msgid "All future messages from %1$s will be moved to the selected folder."
msgstr ""
"Tous les futurs messages de %1$s seront déplacés dans le dossier sélectionné."

#: apps/io.ox/mail/actions/copyMove.js module:io.ox/mail
msgid ""
"All future messages from the senders of the selected mails will be moved to "
"the selected folder."
msgstr ""
"Tous les futurs messages des expéditeurs des courriels sélectionnés seront "
"déplacés dans le dossier sélectionné."

#: apps/io.ox/mail/actions/delete.js module:io.ox/mail
msgid "Do you want to permanently delete this mail?"
msgid_plural "Do you want to permanently delete these mails?"
msgstr[0] "Voulez-vous vraiment supprimer ce courriel de façon irrévocable ?"
msgstr[1] "Voulez-vous vraiment supprimer ces courriels de façon irrévocable ?"

#: apps/io.ox/mail/actions/delete.js module:io.ox/mail
msgid "Mail quota exceeded"
msgstr "Quota de courrier électronique dépassé"

#: apps/io.ox/mail/actions/delete.js module:io.ox/mail
msgid ""
"Emails cannot be put into trash folder while your mail quota is exceeded."
msgstr ""
"Les messages électroniques ne peuvent pas être mis à la corbeille tant que "
"votre quota de courriel est dépassé."

#: apps/io.ox/mail/actions/ical.js module:io.ox/mail
msgid "The appointment has been added to your calendar"
msgstr "Ce rendez-vous a été ajouté à votre agenda"

#: apps/io.ox/mail/actions/invite.js module:io.ox/core
msgid "Error while resolving mail addresses. Please try again."
msgstr ""
"Erreur lors de la résolution des adresses électroniques. Veuillez vous "
"reconnecter."

#: apps/io.ox/mail/actions/reminder.js module:io.ox/mail
msgid "Create reminder"
msgstr "Créer un rappel"

#: apps/io.ox/mail/actions/reminder.js module:io.ox/mail
msgid "Remind me"
msgstr "Me le rappeler"

#: apps/io.ox/mail/actions/reminder.js module:io.ox/mail
msgid "Mail reminder"
msgstr "Rappel par courriel"

#: apps/io.ox/mail/actions/reminder.js module:io.ox/mail
msgid "Mail reminder for"
msgstr "Rappel par courriel de"

#: apps/io.ox/mail/actions/reminder.js module:io.ox/mail
msgid "Reminder has been created"
msgstr "Le rappel a été créé"

#: apps/io.ox/mail/actions/source.js module:io.ox/mail
msgid "Mail source"
msgstr "Source du courriel"

#: apps/io.ox/mail/actions/vcard.js module:io.ox/mail
msgid "Failed to add. Maybe the vCard attachment is invalid."
msgstr ""
"L'ajout a échoué. Il se peut que la pièce jointe au format vCard soit "
"invalide."

#: apps/io.ox/mail/api.js module:io.ox/mail
msgid "Saved mail attachment"
msgstr "Pièce jointe au courrier enregistrée"

#: apps/io.ox/mail/api.js module:io.ox/mail
msgid "New Mail"
msgstr "Nouveau message"

#: apps/io.ox/mail/api.js module:io.ox/mail
msgid ""
"Unable to connect to mail server. Possible reasons: The mail server is "
"(temporarily) down or there are network connection problems. Please try "
"again in a few minutes."
msgstr ""
"Impossible de se connecter au serveur de messagerie. Les raisons possibles "
"sont : le serveur de messagerie est (temporairement) arrêté ou il existe des "
"problèmes de connexion réseau. Veuillez réessayer dans quelques minutes."

#: apps/io.ox/mail/autoforward/settings/model.js module:io.ox/mail
#: apps/io.ox/mail/autoforward/settings/register.js
msgid "Auto Forward"
msgstr "Transfert automatique"

#: apps/io.ox/mail/autoforward/settings/model.js module:io.ox/mail
msgid "Forward all incoming emails to this address"
msgstr "Faire suivre tous les messages entrants à cette adresse"

#: apps/io.ox/mail/autoforward/settings/model.js module:io.ox/mail
msgid "Keep a copy of the message"
msgstr "Conserver une copie du message"

#: apps/io.ox/mail/autoforward/settings/register.js module:io.ox/mail
#: apps/io.ox/mail/vacationnotice/settings/register.js
#: apps/io.ox/settings/util.js module:io.ox/core
msgid "Unable to load mail filter settings."
msgstr "Impossible de charger les réglages des filtres de courrier."

#: apps/io.ox/mail/autoforward/settings/register.js module:io.ox/mail
msgid "Couldn't load your auto forward."
msgstr "Impossible de charger votre transfert automatique."

#: apps/io.ox/mail/categories/edit.js module:io.ox/mail
msgid "Configure categories"
msgstr "Configurer les catégories"

#: apps/io.ox/mail/categories/edit.js module:io.ox/mail
msgid "You can enable categories again via the view dropdown on the right"
msgstr ""
"Vous pouvez réactiver les catégories au moyen du menu déroulant de vue, à "
"droite"

#: apps/io.ox/mail/categories/edit.js module:io.ox/mail
msgid ""
"Please note that some categories are predefined and you might not be able to "
"rename or disable them."
msgstr ""
"Veuillez noter que certaines catégories sont pré-définies et que vous ne "
"pourrez "
"pas nécessairement les renommer ou les désactiver."

#: apps/io.ox/mail/categories/edit.js module:io.ox/mail
msgid "Disable categories"
msgstr "Désactiver les catégories"

#. mail categories feature: the update job is running that assigns
#. some common mails (e.g. from twitter.com) to predefined categories
#: apps/io.ox/mail/categories/mediator.js module:io.ox/mail
msgid ""
"It may take some time until mails are assigned to the default categories."
msgstr ""
"Un certain temps peut être nécessaire pour affecter les courriels aux "
"catégories par défaut."

#: apps/io.ox/mail/categories/picker.js module:io.ox/mail
msgid "Move to category"
msgstr "Déplacer vers la catégorie"

#: apps/io.ox/mail/categories/picker.js module:io.ox/mail
#: apps/io.ox/mail/mailfilter/settings/filter/view-form.js
#: module:io.ox/settings
msgid "Move to folder"
msgstr "Déplacer vers le dossier"

#: apps/io.ox/mail/categories/tabs.js module:io.ox/mail
msgid "Inbox categories"
msgstr "Catégories de la boîte de réception"

#: apps/io.ox/mail/categories/tabs.js module:io.ox/mail
msgid "Drop here!"
msgstr "Déposez ici !"

#. successfully moved a message via drag&drop to another mail category (tab)
#. %1$s represents the name if the target category
#: apps/io.ox/mail/categories/train.js module:io.ox/mail
msgid "Message moved to category \"%1$s\"."
msgid_plural "Messages moved to category \"%1$s\"."
msgstr[0] "Message déplacé vers la catégorie \"%1$s\"."
msgstr[1] "Messages déplacés vers la catégorie \"%1$s\"."

#. ask user to move all messages from the same sender to the mail category (tab)
#. %1$s represents a email address
#: apps/io.ox/mail/categories/train.js module:io.ox/mail
msgid "Do you want to move all messages from %1$s to that category?"
msgid_plural ""
"Do you want to move all messages from selected senders to that category?"
msgstr[0] ""
"Souhaitez-vous déplacer tous les messages de %1$s vers cette catégorie ?"
msgstr[1] ""
"Souhaitez-vous déplacer tous les messages des expéditeurs sélectionnés vers "
"cette catégorie ?"

#: apps/io.ox/mail/common-extensions.js module:io.ox/mail
#: apps/io.ox/mail/view-options.js
msgid "Unread"
msgstr "Non lu"

#: apps/io.ox/mail/common-extensions.js module:io.ox/mail
msgid "has attachments"
msgstr "présente des pièces jointes"

#: apps/io.ox/mail/common-extensions.js module:io.ox/mail
#: apps/io.ox/mail/print.js
msgctxt "CC"
msgid "Copy"
msgstr "Copie"

#: apps/io.ox/mail/common-extensions.js module:io.ox/mail
msgid "Blind copy"
msgstr "Copie invisible"

#. %1$d - number of other recipients (names will be shown if string is clicked)
#: apps/io.ox/mail/common-extensions.js module:io.ox/mail
msgid "and %1$d others"
msgstr "et les %1$d autres"

#: apps/io.ox/mail/common-extensions.js module:io.ox/mail
msgid "Read"
msgstr "Lu"

#: apps/io.ox/mail/common-extensions.js module:io.ox/mail
msgid "Show images"
msgstr "Afficher les images"

#: apps/io.ox/mail/common-extensions.js module:io.ox/mail
msgid ""
"External images have been blocked to protect you against potential spam!"
msgstr ""
"Le préchargement d'images externes a été bloqué pour vous protéger "
"d'éventuels spams."

#: apps/io.ox/mail/common-extensions.js module:io.ox/mail
msgid "Warning: This message might be a phishing or scam mail"
msgstr ""
"Avertissement : ce message pourrait être une tentative d'escroquerie par "
"courriel"

#. read receipt; German "Lesebestätigung"
#: apps/io.ox/mail/common-extensions.js module:io.ox/mail
msgid "A read receipt has been sent"
msgstr "Un accusé de réception a été envoyé"

#. Respond to a read receipt request; German "Lesebestätigung senden"
#: apps/io.ox/mail/common-extensions.js module:io.ox/mail
msgid "Send a read receipt"
msgstr "Envoyer un accusé de réception"

#: apps/io.ox/mail/common-extensions.js module:io.ox/mail
msgid "The sender wants to get notified when you have read this email"
msgstr "L'émetteur souhaite être prévenu quand vous aurez lu ce message"

#: apps/io.ox/mail/compose/actions/send.js module:io.ox/mail
msgid "Mail has no recipient."
msgstr "Le message n'a pas de destinataire."

#: apps/io.ox/mail/compose/actions/send.js module:io.ox/mail
msgid "Mail has empty subject. Send it anyway?"
msgstr "Le message a un sujet vide. L'envoyer quand même ?"

#: apps/io.ox/mail/compose/actions/send.js module:io.ox/mail
msgid "Yes, send without subject"
msgstr "Oui, envoyer sans sujet"

#: apps/io.ox/mail/compose/actions/send.js module:io.ox/mail
msgid "Add subject"
msgstr "Ajouter un sujet"

#: apps/io.ox/mail/compose/actions/send.js module:io.ox/mail
msgid "The sending of the message has been canceled."
msgstr "L'envoi du message a été annulé."

#: apps/io.ox/mail/compose/actions/send.js module:io.ox/mail
msgid "The email has been sent"
msgstr "Le courriel a été envoyé"

#. %1$s is the name of the inputfield (To, CC, BCC)
#: apps/io.ox/mail/compose/extensions.js module:io.ox/mail
msgid ""
"%1$s autocomplete token field. Use left and right Arrowkeys to navigate "
"between the tokens"
msgstr ""
"Champ avec jeton d'autocomplétion %1$s. Utilisez les flèches gauche et "
"droite pour naviguer entre les jetons"

#. %1$s is the name of the inputfield (To, CC, BCC)
#: apps/io.ox/mail/compose/extensions.js module:io.ox/mail
#: apps/io.ox/mail/mailfilter/settings/filter/view-form.js
#: module:io.ox/settings
msgid "CC"
msgstr "CC"

#. %1$s is the name of the inputfield (To, CC, BCC)
#: apps/io.ox/mail/compose/extensions.js module:io.ox/mail
msgid "BCC"
msgstr "BCC"

#. Must not exceed 8 characters. e.g. German would be: "Antworten an", needs to be abbreviated like "Antw. an" as space is very limited
#: apps/io.ox/mail/compose/extensions.js module:io.ox/mail
msgctxt "compose"
msgid "Reply to"
msgstr "Rép. à"

#: apps/io.ox/mail/compose/extensions.js module:io.ox/mail
msgid "Compose new mail"
msgstr "Rédiger un nouveau courriel"

#: apps/io.ox/mail/compose/extensions.js module:io.ox/mail
#: apps/io.ox/onboarding/clients/extensions.js module:io.ox/core/onboarding
#: apps/plugins/core/feedback/register.js module:io.ox/core
msgid "Send"
msgstr "Envoyer"

#: apps/io.ox/mail/compose/extensions.js module:io.ox/mail
msgid "Hide names"
msgstr "Masquer les noms"

#: apps/io.ox/mail/compose/extensions.js module:io.ox/mail
msgid "Show names"
msgstr "Afficher les noms"

#: apps/io.ox/mail/compose/extensions.js module:io.ox/mail
msgid "Edit names"
msgstr "Modifier les noms"

#: apps/io.ox/mail/compose/extensions.js module:io.ox/mail
msgid "Show carbon copy input field"
msgstr "Afficher le champ de saisie des adresses en copie carbone"

#: apps/io.ox/mail/compose/extensions.js module:io.ox/mail
msgid "Show blind carbon copy input field"
msgstr "Afficher le champ de saisie des adresses en copie carbone cachée"

#: apps/io.ox/mail/compose/extensions.js module:io.ox/mail
msgid "Click to select contacts"
msgstr "Cliquez pour sélectionner des contacts"

#: apps/io.ox/mail/compose/extensions.js module:io.ox/mail
#: apps/io.ox/mail/settings/signatures/register.js
#: apps/io.ox/mail/settings/signatures/settings/pane.js
msgid "Signatures"
msgstr "Signatures"

#: apps/io.ox/mail/compose/extensions.js module:io.ox/mail
#: apps/io.ox/mail/settings/signatures/settings/pane.js
msgid "No signature"
msgstr "Pas de signature"

#: apps/io.ox/mail/compose/extensions.js module:io.ox/mail
msgid "Manage signatures"
msgstr "Gérer les signatures"

#: apps/io.ox/mail/compose/extensions.js module:io.ox/mail
msgid "Expiration"
msgstr "Expiration"

#: apps/io.ox/mail/compose/extensions.js module:io.ox/mail
msgid "1 day"
msgstr "1 jour"

#: apps/io.ox/mail/compose/extensions.js module:io.ox/mail
msgid "1 week"
msgstr "1 semaine"

#: apps/io.ox/mail/compose/extensions.js module:io.ox/mail
msgid "1 month"
msgstr "1 mois"

#: apps/io.ox/mail/compose/extensions.js module:io.ox/mail
msgid "3 months"
msgstr "3 mois"

#: apps/io.ox/mail/compose/extensions.js module:io.ox/mail
msgid "6 months"
msgstr "6 mois"

#: apps/io.ox/mail/compose/extensions.js module:io.ox/mail
msgid "1 year"
msgstr "1 an"

#. text of a user list that shows the names of presenting user and participants.
#. the text to display as presenter name if no user is presenting yet.
#. the text to display as participants names if no users are listening yet.
#: apps/io.ox/mail/compose/extensions.js module:io.ox/mail
#: apps/io.ox/presenter/views/navigationview.js module:io.ox/presenter
msgid "none"
msgstr "aucun"

#: apps/io.ox/mail/compose/extensions.js module:io.ox/mail
msgid "delete if expired"
msgstr "supprimer si expiré"

#: apps/io.ox/mail/compose/extensions.js module:io.ox/mail
msgid "Notification"
msgstr "Notification"

#: apps/io.ox/mail/compose/extensions.js module:io.ox/mail
msgid "when the receivers have finished downloading the files"
msgstr "quand les receveurs ont fini de télécharger les fichiers"

#: apps/io.ox/mail/compose/extensions.js module:io.ox/mail
msgid "when the link is expired"
msgstr "quand le lien a expiré"

#: apps/io.ox/mail/compose/extensions.js module:io.ox/mail
msgid "when the receivers have accessed the files"
msgstr "quand les receveurs ont accédé les fichiers"

#: apps/io.ox/mail/compose/extensions.js module:io.ox/mail
msgid "Drop attachments here"
msgstr "Déposez les pièces jointes ici"

#. %s is a list of filenames separeted by commas
#. it is used by screenreaders to indicate which files are currently added to the list of attachments
#: apps/io.ox/mail/compose/extensions.js module:io.ox/mail
msgid "Added %s to attachments."
msgstr "Ajout de %s aux pièces jointes."

#: apps/io.ox/mail/compose/inline-images.js module:io.ox/mail
msgid "Insert inline image"
msgstr "Insérer une image dans le corps du texte"

#: apps/io.ox/mail/compose/inline-images.js module:io.ox/mail
#: apps/io.ox/notes/detail-view.js module:io.ox/notes
msgid "Insert"
msgstr "Insérer"

#: apps/io.ox/mail/compose/inline-images.js module:io.ox/mail
msgid "Please select a valid image File to insert"
msgstr "Veuillez sélectionner un fichier image valide à importer"

#: apps/io.ox/mail/compose/main.js module:io.ox/mail
#: apps/io.ox/mail/compose/view.js apps/io.ox/mail/mobile-toolbar-actions.js
#: apps/io.ox/mail/settings/pane.js apps/io.ox/mail/toolbar.js
msgid "Compose"
msgstr "Rédiger"

#: apps/io.ox/mail/compose/model.js module:io.ox/mail
msgid "Mail"
msgstr "Courrier"

#. %1$s mail sender
#. %2$s mail subject
#: apps/io.ox/mail/compose/model.js module:io.ox/mail apps/io.ox/mail/util.js
#: module:io.ox/core apps/plugins/notifications/mail/register.js
#: module:plugins/notifications
#, c-format
msgid "No subject"
msgstr "Pas de sujet"

#: apps/io.ox/mail/compose/names.js module:io.ox/mail
msgid "Use custom name"
msgstr "Utiliser le nom personnalisé"

#: apps/io.ox/mail/compose/names.js module:io.ox/mail
msgid "Custom name"
msgstr "Nom personnalisé"

#: apps/io.ox/mail/compose/names.js module:io.ox/mail
msgid ""
"Select a checkbox to define a custom name for that address; otherwise the "
"mail account's default name will be used. If you want to use an address "
"anonymously, select the checkbox and leave the field empty."
msgstr ""
"Cochez la case pour définir un nom personnalisé pour cette adresse ; sinon, "
"c'est le nom par défaut du compte de courriel qui sera utilisé. Si vous "
"souhaitez utiliser une adresse de manière anonyme, cochez la case et laissez "
"le champ vide."

#: apps/io.ox/mail/compose/names.js module:io.ox/mail
msgid "Edit real names"
msgstr "Modifier les noms réels"

#. %s is the product name
#: apps/io.ox/mail/compose/signatures.js module:io.ox/mail
msgid "Sent from %s via mobile"
msgstr "Envoyé depuis %s sur un portable"

#: apps/io.ox/mail/compose/view.js module:io.ox/mail
msgid "Plain Text"
msgstr "Texte pur"

#: apps/io.ox/mail/compose/view.js module:io.ox/mail
#: apps/io.ox/mail/settings/pane.js
msgid "HTML"
msgstr "en HTML"

#. E-Mail priority
#: apps/io.ox/mail/compose/view.js module:io.ox/mail
msgctxt "E-Mail"
msgid "Priority"
msgstr "Priorité"

#. E-Mail priority
#: apps/io.ox/mail/compose/view.js module:io.ox/mail
msgctxt "E-Mail priority"
msgid "High"
msgstr "Élevée"

#. E-Mail priority
#: apps/io.ox/mail/compose/view.js module:io.ox/mail
msgctxt "E-Mail priority"
msgid "Normal"
msgstr "Normale"

#. E-Mail priority
#: apps/io.ox/mail/compose/view.js module:io.ox/mail
msgctxt "E-Mail priority"
msgid "Low"
msgstr "Basse"

#: apps/io.ox/mail/compose/view.js module:io.ox/mail
msgid "Attach Vcard"
msgstr "Joindre ma vCard"

#: apps/io.ox/mail/compose/view.js module:io.ox/mail
msgid "Request read receipt"
msgstr "Demander un accusé de réception"

#: apps/io.ox/mail/compose/view.js module:io.ox/mail
#: apps/io.ox/mail/detail/mobileView.js apps/io.ox/mail/detail/view.js
msgid "This message has been truncated due to size limitations."
msgstr "Ce message a été tronqué du fait des limites de taille."

#: apps/io.ox/mail/compose/view.js module:io.ox/mail
msgid "Loading the full mail might lead to performance problems."
msgstr "Le chargement du courriel entier peut ralentir les performances."

#: apps/io.ox/mail/compose/view.js module:io.ox/mail
msgid "Load full mail"
msgstr "Charger le courriel complet"

#: apps/io.ox/mail/compose/view.js module:io.ox/mail
msgid "Add original message as attachment"
msgstr "Ajouter le message d'origine en tant que pièce jointe"

#: apps/io.ox/mail/compose/view.js module:io.ox/mail
msgid "Mail saved as draft"
msgstr "Message enregistré en tant que brouillon"

#: apps/io.ox/mail/compose/view.js module:io.ox/mail
msgid "Do you really want to discard your message?"
msgstr "Voulez-vous vraiment supprimer votre message ?"

#. "Discard message" appears in combination with "Cancel" (this action)
#. Translation should be distinguishable for the user
#: apps/io.ox/mail/compose/view.js module:io.ox/mail
msgctxt "dialog"
msgid "Discard message"
msgstr "Abandonner le message"

#: apps/io.ox/mail/compose/view.js module:io.ox/mail
msgid "Save as draft"
msgstr "Enregistrer en tant que brouillon"

#: apps/io.ox/mail/detail/content.js module:io.ox/mail
msgid "This mail has no content"
msgstr "Ce message n'a pas de contenu"

#: apps/io.ox/mail/detail/content.js module:io.ox/mail
msgid "Show quoted text"
msgstr "Afficher le texte cité"

#: apps/io.ox/mail/detail/links.js module:io.ox/mail
#: apps/io.ox/tasks/edit/main.js module:io.ox/tasks
msgid "Task"
msgstr "Tâche"

#: apps/io.ox/mail/detail/links.js module:io.ox/mail
msgid "Document"
msgstr "Document"

#: apps/io.ox/mail/detail/links.js module:io.ox/mail
msgid "Spreadsheet"
msgstr "Feuille de calcul"

#: apps/io.ox/mail/detail/links.js module:io.ox/mail
msgid "Tasks"
msgstr "Tâches"

#: apps/io.ox/mail/detail/mobileView.js module:io.ox/mail
#: apps/io.ox/mail/detail/view.js
msgid "Show entire message"
msgstr "Afficher le message complet"

#. %1$s: Mail sender
#. %2$s: Mail subject
#: apps/io.ox/mail/detail/mobileView.js module:io.ox/mail
#: apps/io.ox/mail/detail/view.js
msgid "Email from %1$s: %2$s"
msgstr "Courriel de %1$s : %2$s"

#: apps/io.ox/mail/detail/view.js module:io.ox/mail
msgid "Error while loading message content"
msgstr "Une erreur s'est produite pendant le chargement du contenu du message."

#: apps/io.ox/mail/import.js module:io.ox/mail
msgid "Mail has been imported"
msgstr "Le courrier électronique a été importé"

#: apps/io.ox/mail/import.js module:io.ox/mail
msgid "Drop EML file here for import"
msgstr "Déposer le fichier EML ici pour une importation"

#. Used as a verb to reply to all recipients
#: apps/io.ox/mail/inplace-reply.js module:io.ox/mail
msgid "Reply to all"
msgstr "Répondre à tous"

#: apps/io.ox/mail/inplace-reply.js module:io.ox/mail
msgid "Your reply has been sent"
msgstr "Votre réponse a été envoyée"

#: apps/io.ox/mail/mailfilter/settings/filter.js module:io.ox/mail
msgid "Create new rule"
msgstr "Créer une nouvelle règle"

#: apps/io.ox/mail/mailfilter/settings/filter.js module:io.ox/mail
msgid "Edit rule"
msgstr "Modifier la règle"

#: apps/io.ox/mail/mailfilter/settings/filter.js module:io.ox/mail
#: apps/io.ox/portal/settings/pane.js module:io.ox/portal
#: apps/io.ox/settings/accounts/settings/pane.js module:io.ox/settings/accounts
msgid "Edit %1$s"
msgstr "Modifier %1$s"

#: apps/io.ox/mail/mailfilter/settings/filter.js module:io.ox/mail
msgid "Process subsequent rules of %1$s"
msgstr "Traiter les règles suivantes de %1$s"

#. %1$s is the user name of the group member
#: apps/io.ox/mail/mailfilter/settings/filter.js module:io.ox/mail
#: apps/io.ox/portal/settings/pane.js module:io.ox/portal
#: apps/plugins/administration/groups/settings/members.js module:io.ox/core
msgid "Remove %1$s"
msgstr "Supprimer %1$s"

#: apps/io.ox/mail/mailfilter/settings/filter.js module:io.ox/mail
msgid "Drag to reorder filter rules"
msgstr "Faites glisser pour réorganiser les règles de filtrage"

#: apps/io.ox/mail/mailfilter/settings/filter.js module:io.ox/mail
msgid "Do you really want to delete this filter rule?"
msgstr "Voulez-vous vraiment supprimer cette règle de filtrage ?"

#: apps/io.ox/mail/mailfilter/settings/filter.js module:io.ox/mail
msgid "Mail Filter Rules"
msgstr "Règles de filtrage du courrier"

#: apps/io.ox/mail/mailfilter/settings/filter.js module:io.ox/mail
msgid "Add new rule"
msgstr "Ajouter une nouvelle règle"

#: apps/io.ox/mail/mailfilter/settings/filter.js module:io.ox/mail
msgid "There is no rule defined"
msgstr "Pas de règle définie"

#: apps/io.ox/mail/mailfilter/settings/filter/view-form.js
#: module:io.ox/settings
msgid "Is bigger than"
msgstr "Est plus grand que"

#: apps/io.ox/mail/mailfilter/settings/filter/view-form.js
#: module:io.ox/settings
msgid "Is smaller than"
msgstr "Est plus petit que"

#: apps/io.ox/mail/mailfilter/settings/filter/view-form.js
#: module:io.ox/settings
msgid "deleted"
msgstr "supprimé"

#: apps/io.ox/mail/mailfilter/settings/filter/view-form.js
#: module:io.ox/settings
msgid "seen"
msgstr "vu"

#: apps/io.ox/mail/mailfilter/settings/filter/view-form.js
#: module:io.ox/settings
msgid "Contains"
msgstr "Contient"

#: apps/io.ox/mail/mailfilter/settings/filter/view-form.js
#: module:io.ox/settings
msgid "Is exactly"
msgstr "Vaut exactement"

#: apps/io.ox/mail/mailfilter/settings/filter/view-form.js
#: module:io.ox/settings
msgid "Matches"
msgstr "Correspond à"

#: apps/io.ox/mail/mailfilter/settings/filter/view-form.js
#: module:io.ox/settings
msgid "Regex"
msgstr "Expression rationnelle"

#: apps/io.ox/mail/mailfilter/settings/filter/view-form.js
#: module:io.ox/settings
msgid "starts on"
msgstr "commence le"

#: apps/io.ox/mail/mailfilter/settings/filter/view-form.js
#: module:io.ox/settings
msgid "ends on"
msgstr "se termine le"

#: apps/io.ox/mail/mailfilter/settings/filter/view-form.js
#: module:io.ox/settings
msgid "is on"
msgstr "a lieu le"

#: apps/io.ox/mail/mailfilter/settings/filter/view-form.js
#: module:io.ox/settings
msgid "Sender/From"
msgstr "Expéditeur / De"

#: apps/io.ox/mail/mailfilter/settings/filter/view-form.js
#: module:io.ox/settings
msgid "Any recipient"
msgstr "N'importe quel destinataire"

#: apps/io.ox/mail/mailfilter/settings/filter/view-form.js
#: module:io.ox/settings
msgid "Mailing list"
msgstr "Liste de discussion"

#: apps/io.ox/mail/mailfilter/settings/filter/view-form.js
#: module:io.ox/settings
msgid "Header"
msgstr "En-tête"

#: apps/io.ox/mail/mailfilter/settings/filter/view-form.js
#: module:io.ox/settings
msgid "Envelope - To"
msgstr "Enveloppe - À"

#: apps/io.ox/mail/mailfilter/settings/filter/view-form.js
#: module:io.ox/settings
msgid "Size (bytes)"
msgstr "Taille (octets)"

#: apps/io.ox/mail/mailfilter/settings/filter/view-form.js
#: module:io.ox/settings
msgid "Content"
msgstr "Contenu"

#: apps/io.ox/mail/mailfilter/settings/filter/view-form.js
#: module:io.ox/settings
msgid "Current Date"
msgstr "Date actuelle"

#: apps/io.ox/mail/mailfilter/settings/filter/view-form.js
#: module:io.ox/settings
msgid "Keep"
msgstr "Conserver"

#: apps/io.ox/mail/mailfilter/settings/filter/view-form.js
#: module:io.ox/settings
msgid "Redirect to"
msgstr "Transmettre à"

#: apps/io.ox/mail/mailfilter/settings/filter/view-form.js
#: module:io.ox/settings
msgid "Reject with reason"
msgstr "Rejeter avec une explication"

#: apps/io.ox/mail/mailfilter/settings/filter/view-form.js
#: module:io.ox/settings
msgid "Mark mail as"
msgstr "Marquer le message comme"

#: apps/io.ox/mail/mailfilter/settings/filter/view-form.js
#: module:io.ox/settings
msgid "Tag mail with"
msgstr "Associer au message la marque"

#: apps/io.ox/mail/mailfilter/settings/filter/view-form.js
#: module:io.ox/settings
msgid "Flag mail with"
msgstr "Associer au message le drapeau"

#: apps/io.ox/mail/mailfilter/settings/filter/view-form.js
#: module:io.ox/settings
msgid ""
"This rule applies to all messages. Please add a condition to restrict this "
"rule to specific messages."
msgstr ""
"Cette règle s'applique à tous les messages. Veuillez ajouter une condition "
"pour restreindre cette règle à des messages précis."

#: apps/io.ox/mail/mailfilter/settings/filter/view-form.js
#: module:io.ox/settings
msgid "Please define at least one action."
msgstr "Veuillez définir au moins une action."

#: apps/io.ox/mail/mailfilter/settings/filter/view-form.js
#: module:io.ox/settings
msgid "datepicker"
msgstr "datepicker"

#: apps/io.ox/mail/mailfilter/settings/filter/view-form.js
#: module:io.ox/settings
msgid "Conditions"
msgstr "Conditions"

#: apps/io.ox/mail/mailfilter/settings/filter/view-form.js
#: module:io.ox/settings
msgid "Add condition"
msgstr "Ajouter une condition"

#: apps/io.ox/mail/mailfilter/settings/filter/view-form.js
#: module:io.ox/settings
msgid "Add action"
msgstr "Ajouter une action"

#: apps/io.ox/mail/mailfilter/settings/filter/view-form.js
#: module:io.ox/settings
msgid "Rule name"
msgstr "Nom de la règle"

#: apps/io.ox/mail/mailfilter/settings/filter/view-form.js
#: module:io.ox/settings
msgid "Apply rule if all conditions are met"
msgstr "Appliquer la règle si toutes les conditions sont respectées"

#: apps/io.ox/mail/mailfilter/settings/filter/view-form.js
#: module:io.ox/settings
msgid "Apply rule if any condition is met."
msgstr "Appliquer la règle si au moins une condition est respectée"

#
#: apps/io.ox/mail/mailfilter/settings/model.js module:io.ox/mail
msgid "New rule"
msgstr "Nouvelle règle"

#: apps/io.ox/mail/mailfilter/settings/register.js module:io.ox/mail
msgid "Filter Rules"
msgstr "Règles de filtrage"

#: apps/io.ox/mail/mailfilter/settings/register.js module:io.ox/mail
msgid "Unable to load mail filter rules settings."
msgstr "Impossible de charger les réglages des règles de filtrage du courrier."

#: apps/io.ox/mail/mailfilter/settings/register.js module:io.ox/mail
msgid "Couldn't load your mail filter rules."
msgstr "Impossible de charger vos règles de filtrage du courrier."

#: apps/io.ox/mail/main.js module:io.ox/mail
msgid "Thread"
msgstr "Fil de discussion"

#: apps/io.ox/mail/main.js module:io.ox/mail
#: apps/plugins/portal/quota/register.js module:plugins/portal
msgid "Mail quota"
msgstr "Quota de courriel"

#: apps/io.ox/mail/main.js module:io.ox/mail
msgid "Messages"
msgstr "Messages"

#. toolbar with 'select all' and 'sort by'
#: apps/io.ox/mail/main.js module:io.ox/mail
msgid "Messages options"
msgstr "Options des messages"

#: apps/io.ox/mail/main.js module:io.ox/mail
msgid "No message selected"
msgstr "Aucun message sélectionné"

#. %1$d is the number of selected messages
#: apps/io.ox/mail/main.js module:io.ox/mail
msgid "%1$d message selected"
msgid_plural "%1$d messages selected"
msgstr[0] "%1$d message sélectionné"
msgstr[1] "%1$d messages sélectionnés"

#: apps/io.ox/mail/main.js module:io.ox/mail
msgid ""
"There are %1$d messages in this folder; not all messages are displayed in "
"the list. If you want to move or delete all messages, you find corresponding "
"actions in the folder context menu."
msgstr ""
"Il y a %1$d messages dans ce dossier ; les messages ne sont pas tous "
"affichés dans la liste. Si vous souhaitez déplacer ou supprimer tous les "
"messages, vous pouvez trouver les actions correspondantes dans le menu "
"contextuel du dossier."

#. This is a short version of "x messages selected", will be used in mobile mail list view
#: apps/io.ox/mail/main.js module:io.ox/mail
msgid "%1$d selected"
msgstr "%1$d sélectionnés"

#. %1$d is number of messages; %2$d is progress in percent
#: apps/io.ox/mail/main.js module:io.ox/mail
msgid "Sending 1 message ... %2$d%"
msgid_plural "Sending %1$d messages ... %2$d%"
msgstr[0] "Envoi d'un message ... %2$d%"
msgstr[1] "Envoi de %1$d messages ... %2$d%"

#: apps/io.ox/mail/main.js module:io.ox/mail apps/io.ox/settings/main.js
#: module:io.ox/core
msgid "Application may not work as expected until this problem is solved."
msgstr ""
"Il se peut que l'application ne fonctionne pas correctement tant que ce "
"problème n'est pas réglé."

#: apps/io.ox/mail/mobile-toolbar-actions.js module:io.ox/mail
#: apps/io.ox/mail/toolbar.js
msgid "Reply to sender"
msgstr "Répondre à l'expéditeur"

#: apps/io.ox/mail/mobile-toolbar-actions.js module:io.ox/mail
#: apps/io.ox/mail/toolbar.js
msgid "Reply to all recipients"
msgstr "Répondre à tous les destinataires"

#: apps/io.ox/mail/mobile-toolbar-actions.js module:io.ox/mail
#: apps/io.ox/mail/toolbar.js
msgid "Mark as read"
msgstr "Marquer comme lu"

#: apps/io.ox/mail/mobile-toolbar-actions.js module:io.ox/mail
#: apps/io.ox/mail/toolbar.js
msgid "Mark as unread"
msgstr "Marquer comme non lu"

#: apps/io.ox/mail/mobile-toolbar-actions.js module:io.ox/mail
#: apps/io.ox/mail/toolbar.js
msgid "Edit draft"
msgstr "Modifier le brouillon"

#: apps/io.ox/mail/print.js module:io.ox/mail
msgctxt "BCC"
msgid "Blind copy"
msgstr "Copie invisible"

#: apps/io.ox/mail/settings/pane.js module:io.ox/mail
msgid "Inline"
msgstr "dans le corps du message"

#: apps/io.ox/mail/settings/pane.js module:io.ox/mail
msgid "Attachment"
msgstr "en pièce jointe"

#: apps/io.ox/mail/settings/pane.js module:io.ox/mail
msgid "Plain text"
msgstr "en texte pur"

#: apps/io.ox/mail/settings/pane.js module:io.ox/mail
msgid "HTML and plain text"
msgstr "HTML et texte pur"

#: apps/io.ox/mail/settings/pane.js module:io.ox/mail
msgid "disabled"
msgstr "désactivé"

#: apps/io.ox/mail/settings/pane.js module:io.ox/mail
msgid "1 minute"
msgstr "1 minute"

#: apps/io.ox/mail/settings/pane.js module:io.ox/mail
msgid "3 minutes"
msgstr "3 minutes"

#: apps/io.ox/mail/settings/pane.js module:io.ox/mail
#: apps/io.ox/mail/settings/signatures/settings/pane.js
msgid "Could not save settings"
msgstr "Impossible d'enregistrer les réglages"

#: apps/io.ox/mail/settings/pane.js module:io.ox/mail
msgid "Common"
msgstr "Commun"

#: apps/io.ox/mail/settings/pane.js module:io.ox/mail
msgid "Permanently remove deleted emails"
msgstr "Effacer définitivement les messages supprimés"

#: apps/io.ox/mail/settings/pane.js module:io.ox/mail
msgid ""
"Automatically collect contacts in the folder \"Collected addresses\" while "
"sending"
msgstr ""
"Collecter automatiquement les contacts dans le dossier « Adresses "
"collectées » lors de l'envoi"

#: apps/io.ox/mail/settings/pane.js module:io.ox/mail
msgid ""
"Automatically collect contacts in the folder \"Collected addresses\" while "
"reading"
msgstr ""
"Collecter automatiquement les contacts dans le dossier « Adresses "
"collectées » lors de la lecture"

#: apps/io.ox/mail/settings/pane.js module:io.ox/mail
msgid "Use fixed-width font for text mails"
msgstr "Utiliser une police à chasse fixe pour les courriels de texte"

#: apps/io.ox/mail/settings/pane.js module:io.ox/mail
msgid "Ask for mailto link registration"
msgstr "Demander l'enregistrement par lien mailto"

#: apps/io.ox/mail/settings/pane.js module:io.ox/mail
msgid "Register now"
msgstr "S'enregistrer maintenant"

#: apps/io.ox/mail/settings/pane.js module:io.ox/mail
msgid "Append vCard"
msgstr "Ajouter une carte de visite au format vCard"

#: apps/io.ox/mail/settings/pane.js module:io.ox/mail
msgid "Insert the original email text to a reply"
msgstr "Reprendre le texte du message original dans la réponse"

#: apps/io.ox/mail/settings/pane.js module:io.ox/mail
msgid "Forward emails as"
msgstr "Transférer les messages :"

#: apps/io.ox/mail/settings/pane.js module:io.ox/mail
msgid "Format emails as"
msgstr "Mettre en forme les messages :"

#: apps/io.ox/mail/settings/pane.js module:io.ox/mail
msgid "Additional settings"
msgstr "Réglages supplémentaires"

#: apps/io.ox/mail/settings/pane.js module:io.ox/mail
msgid "Default sender address"
msgstr "Adresse d'expéditeur par défaut"

#: apps/io.ox/mail/settings/pane.js module:io.ox/mail
msgid "Auto-save email drafts"
msgstr "Enregistrer automatiquement les brouillons des messages"

#: apps/io.ox/mail/settings/pane.js module:io.ox/mail
msgid "Always add the following recipient to blind carbon copy (BCC)"
msgstr "Toujours ajouter le destinataire suivant en copie cachée (BCC)"

#: apps/io.ox/mail/settings/pane.js module:io.ox/mail
msgid "Display"
msgstr "Affichage"

#: apps/io.ox/mail/settings/pane.js module:io.ox/mail
msgid "Allow html formatted emails"
msgstr "Autoriser les courriels mis en forme avec HTML"

#: apps/io.ox/mail/settings/pane.js module:io.ox/mail
msgid "Allow pre-loading of externally linked images"
msgstr "Autoriser le préchargement des images externes liées"

#: apps/io.ox/mail/settings/pane.js module:io.ox/mail
msgid "Display emoticons as graphics in text emails"
msgstr ""
"Afficher les émoticônes sous forme graphique dans les messages de texte"

#: apps/io.ox/mail/settings/pane.js module:io.ox/mail
msgid "Color quoted lines"
msgstr "Colorer les lignes citées"

#: apps/io.ox/mail/settings/pane.js module:io.ox/mail
msgid "Show requests for read receipts"
msgstr "Afficher les demandes d'accusé de réception"

#: apps/io.ox/mail/settings/pane.js module:io.ox/mail
msgid "Change IMAP subscriptions"
msgstr "Modifier les abonnements IMAP"

#: apps/io.ox/mail/settings/signatures/settings/pane.js module:io.ox/mail
msgid "Signature name"
msgstr "Nom de la signature"

#: apps/io.ox/mail/settings/signatures/settings/pane.js module:io.ox/mail
msgid "Add signature above quoted text"
msgstr "Ajouter la signature au-dessus du contenu cité"

#: apps/io.ox/mail/settings/signatures/settings/pane.js module:io.ox/mail
msgid "Add signature below quoted text"
msgstr "Ajouter la signature en dessous du contenu cité"

#: apps/io.ox/mail/settings/signatures/settings/pane.js module:io.ox/mail
msgid "Please enter a valid name"
msgstr "Veuillez saisir un nom valide"

#: apps/io.ox/mail/settings/signatures/settings/pane.js module:io.ox/mail
msgid "Add signature"
msgstr "Ajouter une signature"

#: apps/io.ox/mail/settings/signatures/settings/pane.js module:io.ox/mail
msgid "Edit signature"
msgstr "Modifier la signature"

#: apps/io.ox/mail/settings/signatures/settings/pane.js module:io.ox/mail
msgid "Import signatures"
msgstr "Importer des signatures"

#: apps/io.ox/mail/settings/signatures/settings/pane.js module:io.ox/mail
msgid ""
"You can import existing signatures from the previous product generation."
msgstr ""
"Vous pouvez importer des signatures existantes depuis des versions "
"antérieures du logiciel."

#: apps/io.ox/mail/settings/signatures/settings/pane.js module:io.ox/mail
msgid "Delete old signatures after import"
msgstr "Supprimer les anciennes signatures après importation"

#: apps/io.ox/mail/settings/signatures/settings/pane.js module:io.ox/mail
msgid "Add new signature"
msgstr "Ajouter une nouvelle signature"

#: apps/io.ox/mail/settings/signatures/settings/pane.js module:io.ox/mail
msgid "Default signature for new messages"
msgstr "Signature par défaut pour les nouveaux messages"

#: apps/io.ox/mail/settings/signatures/settings/pane.js module:io.ox/mail
msgid "Default signature for replies or forwardings"
msgstr "Signature par défaut pour les réponses ou les messages transférés"

#: apps/io.ox/mail/statistics.js module:io.ox/mail
msgid "Top 10 you sent mail to"
msgstr "10 principaux destinataires"

#: apps/io.ox/mail/statistics.js module:io.ox/mail
msgid "Top 10 you got mail from"
msgstr "10 principaux émetteurs"

#: apps/io.ox/mail/statistics.js module:io.ox/mail
msgid "Mails per week-day (%)"
msgstr "Messages par jour ouvré (%)"

#: apps/io.ox/mail/statistics.js module:io.ox/mail
msgid "Mails per hour (%)"
msgstr "Messages par heure (%)"

#: apps/io.ox/mail/threadview.js module:io.ox/mail
msgid "Back to list"
msgstr "Retour à la liste"

#: apps/io.ox/mail/threadview.js module:io.ox/mail
msgid "Previous message"
msgstr "Message précédent"

#: apps/io.ox/mail/threadview.js module:io.ox/mail
msgid "Next message"
msgstr "Message suivant"

#: apps/io.ox/mail/threadview.js module:io.ox/mail
msgid "Conversation"
msgstr "Discussion"

#: apps/io.ox/mail/threadview.js module:io.ox/mail
msgid "%1$d messages in this conversation"
msgstr "%1$d messages dans cette conversation"

#: apps/io.ox/mail/threadview.js module:io.ox/mail
msgid "Open all messages"
msgstr "Ouvrir tous les messages"

#: apps/io.ox/mail/threadview.js module:io.ox/mail
msgid "Open/close all messages"
msgstr "Ouvrir / Fermer tous les messages"

#: apps/io.ox/mail/threadview.js module:io.ox/mail
msgid "Close all messages"
msgstr "Fermer tous les messages"

#: apps/io.ox/mail/toolbar.js module:io.ox/mail
msgid "Compose new email"
msgstr "Rédiger un nouveau courriel"

#: apps/io.ox/mail/toolbar.js module:io.ox/mail
msgid "Set category"
msgstr "Définir la catégorie"

#: apps/io.ox/mail/toolbar.js module:io.ox/mail
msgid "Vertical"
msgstr "Verticale"

#: apps/io.ox/mail/toolbar.js module:io.ox/mail
msgid "Horizontal"
msgstr "Horizontale"

#: apps/io.ox/mail/toolbar.js module:io.ox/mail apps/io.ox/portal/widgets.js
#: module:io.ox/portal apps/plugins/portal/mail/register.js
#: module:plugins/portal
msgid "Inbox"
msgstr "Boîte de réception"

#: apps/io.ox/mail/toolbar.js module:io.ox/mail
msgid "Use categories"
msgstr "Utiliser les catégories"

#. term is followed by a space and three dots (' …')
#. the dots refer to the term 'Categories' right above this dropdown entry
#. so user reads it as 'Configure Categories'
#: apps/io.ox/mail/toolbar.js module:io.ox/mail
msgid "Configure"
msgstr "Configurer"

#: apps/io.ox/mail/toolbar.js module:io.ox/mail
msgid "Contact pictures"
msgstr "Images du contact"

#: apps/io.ox/mail/toolbar.js module:io.ox/mail
msgid "Exact dates"
msgstr "Dates exactes"

#: apps/io.ox/mail/toolbar.js module:io.ox/mail
msgid "Message size"
msgstr "Taille des messages"

#: apps/io.ox/mail/toolbar.js module:io.ox/mail
msgid "Statistics"
msgstr "Statistiques"

#. (From) email1 via email2. Appears in email detail view.
#: apps/io.ox/mail/util.js module:io.ox/core
msgid "via"
msgstr "réexpédié par"

#: apps/io.ox/mail/util.js module:io.ox/core
msgid "Unknown sender"
msgstr "Expéditeur inconnu"

#: apps/io.ox/mail/util.js module:io.ox/core
msgid "No recipients"
msgstr "Pas de destinataires"

#: apps/io.ox/mail/util.js module:io.ox/core
msgctxt "E-Mail"
msgid "High priority"
msgstr "Priorité élevée"

#: apps/io.ox/mail/util.js module:io.ox/core
msgctxt "E-Mail"
msgid "Low priority"
msgstr "Basse priorité"

#: apps/io.ox/mail/util.js module:io.ox/core
msgid "Primary account"
msgstr "Compte principal"

#: apps/io.ox/mail/vacationnotice/settings/filter.js module:io.ox/mail
msgid "The start date must be before the end date."
msgstr "La date de début doit précéder la date de fin."

#: apps/io.ox/mail/vacationnotice/settings/model.js module:io.ox/mail
msgid "vacation notice"
msgstr "message d'absence"

#: apps/io.ox/mail/vacationnotice/settings/model.js module:io.ox/mail
#: apps/io.ox/mail/vacationnotice/settings/register.js
msgid "Vacation Notice"
msgstr "Message d'absence"

#: apps/io.ox/mail/vacationnotice/settings/model.js module:io.ox/mail
msgid "Text"
msgstr "Texte"

#: apps/io.ox/mail/vacationnotice/settings/model.js module:io.ox/mail
msgid "Number of days between vacation notices to the same sender"
msgstr "Nombre de jours entre les messages d'absence au même expéditeur"

#: apps/io.ox/mail/vacationnotice/settings/model.js module:io.ox/mail
msgid "Enable for the following addresses"
msgstr "Activer pour les adresses suivantes"

#: apps/io.ox/mail/vacationnotice/settings/model.js module:io.ox/mail
msgid "Default sender for vacation notice"
msgstr "Expéditeur par défaut pour le message d'absence"

#: apps/io.ox/mail/vacationnotice/settings/model.js module:io.ox/mail
msgid "Email addresses"
msgstr "Adresses de courrier électronique"

#. button label for the 'start presentation' dropdown
#: apps/io.ox/mail/vacationnotice/settings/model.js module:io.ox/mail
#: apps/io.ox/presenter/views/toolbarview.js module:io.ox/presenter
#: apps/io.ox/tasks/print.js module:io.ox/tasks
msgid "Start"
msgstr "Démarrer"

#. button label for ending the presentation
#: apps/io.ox/mail/vacationnotice/settings/model.js module:io.ox/mail
#: apps/io.ox/presenter/views/toolbarview.js module:io.ox/presenter
msgid "End"
msgstr "Fin"

#: apps/io.ox/mail/vacationnotice/settings/model.js module:io.ox/mail
msgid "Send vacation notice during this time only"
msgstr "N'envoyer le message d'absence que pendant cette période"

#: apps/io.ox/mail/vacationnotice/settings/register.js module:io.ox/mail
msgid "Couldn't load your vacation notice."
msgstr "Impossible de charger votre message d'absence."

#: apps/io.ox/mail/view-options.js module:io.ox/mail
msgid "Conversations"
msgstr "Conversations"

#: apps/io.ox/notes/mediator.js module:io.ox/notes
msgid "Topics"
msgstr "Sujets"

#: apps/io.ox/notes/mediator.js module:io.ox/notes
msgid "Preview not available"
msgstr "Pas d'aperçu disponible"

#: apps/io.ox/notes/toolbar.js module:io.ox/notes
msgid "New note"
msgstr "Nouvelle note"

#: apps/io.ox/oauth/keychain.js module:io.ox/core
msgid "Account could not be added"
msgstr "Le compte n'a pas pu être ajouté"

#: apps/io.ox/oauth/keychain.js module:io.ox/core apps/io.ox/oauth/settings.js
#: module:io.ox/settings
msgid "Reauthorize"
msgstr "Autoriser à nouveau"

#: apps/io.ox/oauth/settings.js module:io.ox/settings
msgid "Changes have been saved."
msgstr "Les modifications ont été enregistrées."

#: apps/io.ox/oauth/settings.js module:io.ox/settings
msgid "Something went wrong saving your changes."
msgstr ""
"Quelque chose s'est mal passé pendant l'enregistrement de vos modifications."

#: apps/io.ox/oauth/settings.js module:io.ox/settings
msgid "You have reauthorized this account."
msgstr "Vous avez autorisé à nouveau ce compte."

#: apps/io.ox/oauth/settings.js module:io.ox/settings
msgid "Something went wrong reauthorizing the account."
msgstr "Quelque chose s'est mal passé en autorisant à nouveau le compte."

#: apps/io.ox/oauth/settings.js module:io.ox/settings
msgid "Account Settings"
msgstr "Réglages du compte"

#: apps/io.ox/oauth/settings.js module:io.ox/settings
msgid "Display Name"
msgstr "Nom affiché"

#: apps/io.ox/onboarding/clients/extensions.js module:io.ox/core/onboarding
msgid "Click to show or hide actions for advanced users."
msgstr "Cliquez pour afficher ou masquer les actions des utilisateurs avancés."

#: apps/io.ox/onboarding/clients/extensions.js module:io.ox/core/onboarding
msgid "Expert user?"
msgstr "Utilisateur expert ?"

#: apps/io.ox/onboarding/clients/extensions.js module:io.ox/core/onboarding
msgid "Hide options for expert users."
msgstr "Cacher les options réservées aux utilisateurs experts."

#: apps/io.ox/onboarding/clients/extensions.js module:io.ox/core/onboarding
msgid "CalDAV Login"
msgstr "Authentification CalDAV"

#: apps/io.ox/onboarding/clients/extensions.js module:io.ox/core/onboarding
msgid "CardDAV URL"
msgstr "URL CardDAV"

#: apps/io.ox/onboarding/clients/extensions.js module:io.ox/core/onboarding
msgid "CardDAV Login"
msgstr "Authentification CardDAV"

#: apps/io.ox/onboarding/clients/extensions.js module:io.ox/core/onboarding
msgid "SMTP Server"
msgstr "Serveur SMTP"

#: apps/io.ox/onboarding/clients/extensions.js module:io.ox/core/onboarding
msgid "SMTP Port"
msgstr "Port SMTP"

#: apps/io.ox/onboarding/clients/extensions.js module:io.ox/core/onboarding
msgid "SMTP Login"
msgstr "Authentification SMTP"

#: apps/io.ox/onboarding/clients/extensions.js module:io.ox/core/onboarding
msgid "SMTP Secure"
msgstr "SMTP sécurisé"

#: apps/io.ox/onboarding/clients/extensions.js module:io.ox/core/onboarding
msgid "IMAP Server"
msgstr "Serveur IMAP"

#: apps/io.ox/onboarding/clients/extensions.js module:io.ox/core/onboarding
msgid "IMAP Port"
msgstr "Port IMAP"

#: apps/io.ox/onboarding/clients/extensions.js module:io.ox/core/onboarding
msgid "IMAP Login"
msgstr "Authentification IMAP"

#: apps/io.ox/onboarding/clients/extensions.js module:io.ox/core/onboarding
msgid "IMAP Secure"
msgstr "IMAP sécurisé"

#: apps/io.ox/onboarding/clients/extensions.js module:io.ox/core/onboarding
msgid "EAS URL"
msgstr "URL EAS"

#: apps/io.ox/onboarding/clients/extensions.js module:io.ox/core/onboarding
msgid "EAS Login"
msgstr "Authentification EAS"

#: apps/io.ox/onboarding/clients/extensions.js module:io.ox/core/onboarding
msgid "Settings for advanced users"
msgstr "Réglages pour les utilisateurs avancés"

#: apps/io.ox/onboarding/clients/extensions.js module:io.ox/core/onboarding
msgid "If you know what you are doing...just setup your account manually!"
msgstr ""
"Si vous savez ce que vous faites... configurez votre compte manuellement !"

#: apps/io.ox/onboarding/clients/extensions.js module:io.ox/core/onboarding
msgid "Automatic Configuration (via SMS)"
msgstr "Configuration automatique (par SMS)"

#: apps/io.ox/onboarding/clients/extensions.js module:io.ox/core/onboarding
msgid ""
"Please enter your mobile phone number, and we´ll send you a link to "
"automatically configure your iOS device! It´s that simple!"
msgstr ""
"Veuillez saisir votre numéro de téléphone mobile et nous vous enverrons un "
"lien permettant de configurer automatiquement votre appareil iOS ! C'est "
"aussi simple que cela !"

#: apps/io.ox/onboarding/clients/extensions.js module:io.ox/core/onboarding
msgid "Configuration Email"
msgstr "Courriel de configuration"

#: apps/io.ox/onboarding/clients/extensions.js module:io.ox/core/onboarding
msgid "Get your device configured by email."
msgstr "Faites configurer votre appareil par courriel."

#: apps/io.ox/onboarding/clients/extensions.js module:io.ox/core/onboarding
msgid "Automatic Configuration"
msgstr "Configuration automatique"

#: apps/io.ox/onboarding/clients/extensions.js module:io.ox/core/onboarding
msgid ""
"Let´s automatically configure your device, by clicking the button below. It"
"´s that simple!"
msgstr ""
"Configurez automatiquement votre appareil en cliquant sur le bouton ci-"
"dessous. C'est aussi simple que cela !"

#: apps/io.ox/onboarding/clients/extensions.js module:io.ox/core/onboarding
msgid "Configure now"
msgstr "Configurer maintenant"

#: apps/io.ox/onboarding/clients/extensions.js module:io.ox/core/onboarding
msgid "Mac App Store"
msgstr "App Store de Mac"

#: apps/io.ox/onboarding/clients/extensions.js module:io.ox/core/onboarding
msgid "App Store"
msgstr "App Store"

#: apps/io.ox/onboarding/clients/extensions.js module:io.ox/core/onboarding
msgid "Google Play"
msgstr "Google Play"

#. %1$s: app store name
#: apps/io.ox/onboarding/clients/extensions.js module:io.ox/core/onboarding
msgid "Get the App from %1$s"
msgstr "Obtenir l'App depuis %1$s"

#. %1$s: app store name
#: apps/io.ox/onboarding/clients/extensions.js module:io.ox/core/onboarding
msgid "Download the application."
msgstr "Télécharger l'application."

#: apps/io.ox/onboarding/clients/extensions.js module:io.ox/core/onboarding
msgid "Installation"
msgstr "Installation"

#. title for 1st and snd step of the client onboarding wizard
#. users can configure their devices to access/sync appsuites data (f.e. install ox mail app)
#. %1$s the product name
#: apps/io.ox/onboarding/clients/wizard.js module:io.ox/core/onboarding
#: apps/plugins/portal/client-onboarding/register.js module:plugins/portal
#, c-format
msgid "Take %1$s with you! Stay up-to-date on your favorite devices."
msgstr "Emportez %1$s avec vous ! Restez à jour sur vos appareils favoris."

#: apps/io.ox/onboarding/clients/wizard.js module:io.ox/core/onboarding
msgid "back"
msgstr "retour"

#: apps/io.ox/onboarding/clients/wizard.js module:io.ox/core/onboarding
msgid "Premium"
msgstr "Premium"

#. user can choose between windows, android, apple (usually)
#: apps/io.ox/onboarding/clients/wizard.js module:io.ox/core/onboarding
msgid "Please select the platform of your device."
msgstr "Veuillez choisir la plate-forme de votre appareil."

#: apps/io.ox/onboarding/clients/wizard.js module:io.ox/core/onboarding
msgid "list of available platforms"
msgstr "liste des plates-formes disponibles"

#. user can choose between smartphone, tablet and laptop/desktop (usually)
#: apps/io.ox/onboarding/clients/wizard.js module:io.ox/core/onboarding
msgid "What type of device do you want to configure?"
msgstr "Quel type d'appareil souhaitez-vous configurer ?"

#: apps/io.ox/onboarding/clients/wizard.js module:io.ox/core/onboarding
msgid "list of available devices"
msgstr "liste des périphériques disponibles"

#: apps/io.ox/onboarding/clients/wizard.js module:io.ox/core/onboarding
msgid "choose a different platform"
msgstr "sélectionnez une plate-forme différente"

#. title for 3rd step of the client onboarding wizard
#. user can choose between different scenarios (usually identical with our apps)
#: apps/io.ox/onboarding/clients/wizard.js module:io.ox/core/onboarding
msgid "What do you want to use?"
msgstr "Que souhaitez-vous utiliser ?"

#: apps/io.ox/onboarding/clients/wizard.js module:io.ox/core/onboarding
msgid "list of available actions"
msgstr "liste des actions disponibles"

#: apps/io.ox/onboarding/clients/wizard.js module:io.ox/core/onboarding
msgid "choose a different scenario"
msgstr "sélectionnez un autre scénario"

#: apps/io.ox/onboarding/clients/wizard.js module:io.ox/core/onboarding
msgid "Client onboarding"
msgstr "Intégration du client "

#. error message when server returns incomplete
#. configuration for client onboarding
#: apps/io.ox/onboarding/clients/wizard.js module:io.ox/core/onboarding
msgid "Incomplete configuration."
msgstr "Configuration incomplète."

#. %1$d a list of email addresses
#: apps/io.ox/participants/add.js module:io.ox/core
#, c-format
msgid "This email address cannot be used"
msgid_plural "The following email addresses cannot be used: %1$d"
msgstr[0] "Cette adresse de courrier électronique ne peut pas être utilisée"
msgstr[1] ""
"Ces adresses de courrier électronique ne peuvent pas être utilisées : %1$d"

#: apps/io.ox/participants/add.js module:io.ox/core
msgid "Add participant/resource"
msgstr "Ajouter un participant ou une ressource"

#. %1$s is an email address
#: apps/io.ox/participants/add.js module:io.ox/core
msgid "Cannot add participant/member with an invalid mail address: %1$s"
msgstr ""
"Impossible d'ajouter un participant / membre avec une adresse "
"électronique non valide : %1$s"

#: apps/io.ox/participants/detail.js module:io.ox/core
msgid "External participants"
msgstr "Participants externes"

#: apps/io.ox/participants/detail.js module:io.ox/core
#: apps/plugins/administration/resources/register.js
#: apps/plugins/administration/resources/settings/pane.js
msgid "Resources"
msgstr "Ressources"

#: apps/io.ox/participants/detail.js module:io.ox/core
msgid "Summary"
msgstr "Résumé"

#: apps/io.ox/participants/model.js module:io.ox/core
msgid "Unknown"
msgstr "Inconnu"

#: apps/io.ox/participants/model.js module:io.ox/core
msgid "Resource group"
msgstr "Groupe de ressources"

#: apps/io.ox/participants/model.js module:io.ox/core
msgid "External contact"
msgstr "Contact externe"

#: apps/io.ox/participants/views.js module:io.ox/core
msgid "Remove contact"
msgstr "Supprimer le contact"

#: apps/io.ox/participants/views.js module:io.ox/core
msgid "Participants (%1$d)"
msgstr "Participants (%1$d)"

#. Default greeting for portal widget
#: apps/io.ox/portal/main.js module:io.ox/portal
msgid "Welcome to your inbox"
msgstr "Bienvenue dans votre boîte de réception"

#. Default greeting for portal widget
#: apps/io.ox/portal/main.js module:io.ox/portal
msgid "Welcome to your calendar"
msgstr "Bienvenue dans votre agenda"

#. Default greeting for portal widget
#: apps/io.ox/portal/main.js module:io.ox/portal
msgid "Welcome to your tasks"
msgstr "Bienvenue dans vos tâches"

#. Default greeting for portal widget
#: apps/io.ox/portal/main.js module:io.ox/portal
msgid "Welcome to your files"
msgstr "Bienvenue dans vos fichiers"

#: apps/io.ox/portal/main.js module:io.ox/portal
msgid "Good morning, %s"
msgstr "Bonjour, %s"

#: apps/io.ox/portal/main.js module:io.ox/portal
msgid "Good evening, %s"
msgstr "Bonsoir, %s"

#: apps/io.ox/portal/main.js module:io.ox/portal
msgid "Hello %s"
msgstr "Bonjour, %s"

#. Portal. Logged in as user
#: apps/io.ox/portal/main.js module:io.ox/portal
msgid "Signed in as %1$s"
msgstr "Connecté en tant que %1$s"

#: apps/io.ox/portal/main.js module:io.ox/portal
msgid "Customize this page"
msgstr "Personnaliser cette page"

#: apps/io.ox/portal/main.js module:io.ox/portal
msgid "Disable widget"
msgstr "Désactiver le composant graphique"

#: apps/io.ox/portal/main.js module:io.ox/portal
msgid "Get started here"
msgstr "Premiers pas"

#. %1$s is social media name, e.g. Facebook
#: apps/io.ox/portal/main.js module:io.ox/portal
msgid "Welcome to %1$s"
msgstr "Bienvenue sur %1$s"

#. %1$s is social media name, e.g. Facebook
#: apps/io.ox/portal/main.js module:io.ox/portal
msgid "Add your %1$s account"
msgstr "Ajouter votre compte %1$s"

#: apps/io.ox/portal/main.js module:io.ox/portal
msgid "An error occurred."
msgstr "Une erreur s'est produite."

#: apps/io.ox/portal/main.js module:io.ox/portal
msgid "Click to try again."
msgstr "Cliquez pour réessayer."

#: apps/io.ox/portal/main.js module:io.ox/portal
msgid "Portal widgets"
msgstr "Composants graphiques du portail"

#: apps/io.ox/portal/main.js module:io.ox/portal
msgid "Portal"
msgstr "Portail"

#: apps/io.ox/portal/main.js module:io.ox/portal
#: apps/io.ox/portal/settings/widgetview.js
msgid "Delete widget"
msgstr "Supprimer le composant graphique"

#: apps/io.ox/portal/main.js module:io.ox/portal
#: apps/io.ox/portal/settings/widgetview.js
msgid "Do you really want to delete this widget?"
msgstr "Voulez-vous vraiment supprimer ce composant ?"

#. Just disable portal widget - in contrast to delete
#: apps/io.ox/portal/main.js module:io.ox/portal
#: apps/io.ox/portal/settings/widgetview.js
msgid "Just disable widget"
msgstr "Uniquement le désactiver"

#: apps/io.ox/portal/settings/pane.js module:io.ox/portal
msgid "Portal settings"
msgstr "Réglages du portail"

#: apps/io.ox/portal/settings/pane.js module:io.ox/portal
msgid "Add widget"
msgstr "Ajouter un composant graphique"

#: apps/io.ox/portal/settings/pane.js module:io.ox/portal
msgid "Black"
msgstr "Noir"

#. %1$s is the title of the item, which should be colored
#: apps/io.ox/portal/settings/pane.js module:io.ox/portal
msgid "Color %1$s"
msgstr "Couleur %1$s"

#: apps/io.ox/portal/settings/pane.js module:io.ox/portal
msgid "Drag to reorder widget"
msgstr "Faites glisser pour réordonner le composant graphique"

#: apps/io.ox/portal/settings/pane.js module:io.ox/portal
msgid "Disable %1$s"
msgstr "Désactiver %1$s"

#: apps/io.ox/portal/settings/pane.js module:io.ox/portal
msgid "Enable %1$s"
msgstr "Activer %1$s"

#: apps/io.ox/portal/settings/pane.js module:io.ox/portal
msgid "Smartphone settings:"
msgstr "Réglages pour téléphone mobile :"

#: apps/io.ox/portal/settings/pane.js module:io.ox/portal
msgid "Reduce to widget summary"
msgstr "Réduire au résumé du composant"

#: apps/io.ox/portal/widgets.js module:io.ox/portal
msgid "Could not save settings."
msgstr "Impossible d'enregistrer les réglages."

#. 'start presentation' dropdown menu entry to start a local only presentation where no remote participants would be able to join.
#: apps/io.ox/presenter/actions.js module:io.ox/presenter
msgid "Start local presentation"
msgstr "Démarrer une présentation locale"

#: apps/io.ox/presenter/actions.js module:io.ox/presenter
msgid "View the presentation in fullscreen on your device."
msgstr "Afficher la présentation en plein écran sur votre périphérique."

#. 'start presentation' dropdown menu entry to start a remote presentation where remote participants would be able to join.
#: apps/io.ox/presenter/actions.js module:io.ox/presenter
msgid "Start remote presentation"
msgstr "Démarrer une présentation à distance"

#: apps/io.ox/presenter/actions.js module:io.ox/presenter
msgid "Broadcast your presentation over the Web."
msgstr "Diffuser une présentation sur le Web."

#: apps/io.ox/presenter/errormessages.js module:io.ox/presenter
msgid ""
"A general error occurred. Please try to reload the document. In case this "
"does not help, please contact your system administrator."
msgstr ""
"Erreur générale. Veuillez essayer de recharger le document. Dans le cas où "
"cela ne résout pas votre problème, veuillez contacter votre administrateur "
"système."

#: apps/io.ox/presenter/errormessages.js module:io.ox/presenter
msgid ""
"A general network error occurred. Please try to reload the document. In case "
"this does not help, please contact your system administrator."
msgstr ""
"Erreur générale de réseau. Veuillez essayer de recharger le document. Dans "
"le cas où cela ne résout pas votre problème, veuillez contacter votre "
"administrateur système."

#: apps/io.ox/presenter/errormessages.js module:io.ox/presenter
msgid ""
"A general file storage error occurred. Please try to reload the document. In "
"case this does not help, please contact your system administrator."
msgstr ""
"Erreur générale de stockage de fichier. Veuillez essayer de recharger le "
"document. Dans le cas où cela ne résout pas votre problème, veuillez "
"contacter votre administrateur système."

#: apps/io.ox/presenter/errormessages.js module:io.ox/presenter
msgid "The requested document does not exist."
msgstr "Le document demandé n'existe pas."

#: apps/io.ox/presenter/errormessages.js module:io.ox/presenter
msgid ""
"The presentation cannot be started. Please check the URL or contact the "
"presenter."
msgstr ""
"La présentation ne peut être démarrée. Veuillez vérifier l'adresse ou "
"contacter le présentateur."

#: apps/io.ox/presenter/errormessages.js module:io.ox/presenter
msgid "This document does not have any content."
msgstr "Ce document ne contient aucune donnée."

#: apps/io.ox/presenter/errormessages.js module:io.ox/presenter
msgid "You do not have the appropriate permissions to read the document."
msgstr "Vous n'avez pas les droits nécessaires pour lire ce document."

#: apps/io.ox/presenter/errormessages.js module:io.ox/presenter
msgid ""
"A general network error occurred. Please contact your system administrator."
msgstr ""
"Erreur générale de réseau. Veuillez contacter votre administrateur système."

#: apps/io.ox/presenter/errormessages.js module:io.ox/presenter
msgid "You can't present the same document more than once."
msgstr "Vous ne pouvez pas présenter le même document plus d'une fois."

#: apps/io.ox/presenter/errormessages.js module:io.ox/presenter
msgid "An error occurred loading the document so it cannot be displayed."
msgstr ""
"Une erreur s'est produite lors du chargement du document, il n'est pas "
"possible de l'afficher."

#. button tooltip for 'go to next presentation slide' action
#: apps/io.ox/presenter/views/navigationview.js module:io.ox/presenter
#: apps/io.ox/presenter/views/presentationview.js
msgid "Next slide"
msgstr "Diapositive suivante"

#. button tooltip for 'go to previous presentation slide' action
#: apps/io.ox/presenter/views/navigationview.js module:io.ox/presenter
#: apps/io.ox/presenter/views/presentationview.js
msgid "Previous slide"
msgstr "Diapositive précédente"

#. button label for pausing the presentation
#: apps/io.ox/presenter/views/navigationview.js module:io.ox/presenter
#: apps/io.ox/presenter/views/toolbarview.js
msgid "Pause"
msgstr "Pause"

#. button label for pausing the presentation
#: apps/io.ox/presenter/views/navigationview.js module:io.ox/presenter
#: apps/io.ox/presenter/views/toolbarview.js
msgid "Pause presentation"
msgstr "Mettre la présentation en pause"

#. button tooltip for pausing the presentation
#: apps/io.ox/presenter/views/navigationview.js module:io.ox/presenter
#: apps/io.ox/presenter/views/toolbarview.js
msgid "Pause the presentation"
msgstr "Mettre la présentation en pause"

#. button label for continuing the presentation
#. tooltip for the continue presentation button
#: apps/io.ox/presenter/views/navigationview.js module:io.ox/presenter
#: apps/io.ox/presenter/views/presentationview.js
#: apps/io.ox/presenter/views/toolbarview.js
msgid "Continue presentation"
msgstr "Poursuivre la présentation"

#. button tooltip for continuing the presentation
#: apps/io.ox/presenter/views/navigationview.js module:io.ox/presenter
#: apps/io.ox/presenter/views/toolbarview.js
msgid "Continue the presentation"
msgstr "Poursuivre la présentation"

#. button label for toggling fullscreen mode
#. button tooltip for toggling fullscreen mode
#: apps/io.ox/presenter/views/navigationview.js module:io.ox/presenter
#: apps/io.ox/presenter/views/toolbarview.js
msgid "Toggle fullscreen"
msgstr "Passer en plein écran"

#. text of a user list that shows the names of presenting user and participants.
#. the presenter section label.
#. tooltip for the icon that identifies the presenting user
#: apps/io.ox/presenter/views/navigationview.js module:io.ox/presenter
#: apps/io.ox/presenter/views/sidebar/userbadgeview.js
msgid "Presenter"
msgstr "Présentateur"

#. the dropdown button tooltip for the participants dropdown.
#. button label for toggling participants view
#. button tooltip for toggling participants view
#: apps/io.ox/presenter/views/navigationview.js module:io.ox/presenter
#: apps/io.ox/presenter/views/toolbarview.js
msgid "View participants"
msgstr "Afficher les participants"

#. aria label for the presenter navigation bar, for screen reader only.
#: apps/io.ox/presenter/views/navigationview.js module:io.ox/presenter
msgid "Presenter navigation bar"
msgstr "Barre de navigation du présentateur"

#. button tooltip for 'jump to presentation slide' action
#: apps/io.ox/presenter/views/navigationview.js module:io.ox/presenter
msgid "Jump to slide"
msgstr "Aller à la diapositive"

#. headline of a presentation start alert
#: apps/io.ox/presenter/views/notification.js module:io.ox/presenter
msgid "Presentation start"
msgstr "Début de la présentation"

#. message text of of a presentation start alert
#. %1$d is the presenter name
#: apps/io.ox/presenter/views/notification.js module:io.ox/presenter
msgid "%1$s has started the presentation."
msgstr "%1$s a démarré la présentation."

#. link button to join the currently running presentation
#: apps/io.ox/presenter/views/notification.js module:io.ox/presenter
msgid "Join Presentation"
msgstr "Joindre la présentation"

#. headline of a presentation end alert
#: apps/io.ox/presenter/views/notification.js module:io.ox/presenter
msgid "Presentation end"
msgstr "Fin de la présentation"

#. message text of a presentation end alert
#. %1$d is the presenter name
#: apps/io.ox/presenter/views/notification.js module:io.ox/presenter
msgid "%1$s has ended the presentation."
msgstr "%1$s a terminé la présentation."

#. headline of a presentation join alert
#: apps/io.ox/presenter/views/notification.js module:io.ox/presenter
msgid "Presentation join"
msgstr "Joindre la présentation"

#. message text of a presentation join alert
#. %1$d is the presenter name
#: apps/io.ox/presenter/views/notification.js module:io.ox/presenter
msgid "Joining the presentation of %1$s."
msgstr "Joindre la présentation de %1$s."

#. message text of an alert box if joining a presentation fails
#. %1$d is the name of the user who started the presentation
#: apps/io.ox/presenter/views/notification.js module:io.ox/presenter
#, c-format
msgid ""
"The limit of participants has been reached. Please contact the presenter "
"%1$s."
msgstr ""
"La limite de participants a été atteinte. Veuillez contacter le présentateur "
"%1$s."

#. message text of an alert indicating that the presentation file was deleted while presenting it
#. %1$d is the file name
#: apps/io.ox/presenter/views/notification.js module:io.ox/presenter
msgid "The presentation document %1$s was deleted."
msgstr "Le document de présentation « %1$s » a été supprimé."

#. message text of a Realtime connection online info
#: apps/io.ox/presenter/views/notification.js module:io.ox/presenter
msgid "The realtime connection is established."
msgstr "La connexion en temps réel a été établie."

#. message text of a Realtime connection offline alert.
#: apps/io.ox/presenter/views/notification.js module:io.ox/presenter
msgid "The realtime connection is lost."
msgstr "La connexion en temps réel a été perdue."

#. Info text that says the presentation is paused.
#: apps/io.ox/presenter/views/presentationview.js module:io.ox/presenter
msgid "Presentation is paused."
msgstr "La présentation est en pause."

#. tooltip for the leave presentation button
#. button label for leaving the presentation
#: apps/io.ox/presenter/views/presentationview.js module:io.ox/presenter
#: apps/io.ox/presenter/views/toolbarview.js
msgid "Leave presentation"
msgstr "Quitter la présentation"

#. label for the leave presentation button
#. button label for leaving the presentation
#: apps/io.ox/presenter/views/presentationview.js module:io.ox/presenter
#: apps/io.ox/presenter/views/toolbarview.js
msgid "Leave"
msgstr "Quitter"

#. text of a presentation slide caption
#. Example result: "1 of 10"
#. %1$d is the slide index of the current
#. %2$d is the total slide count
#: apps/io.ox/presenter/views/presentationview.js module:io.ox/presenter
msgid "%1$d of %2$d"
msgstr "%1$s sur %2$s"

#. text of a presentation zoom level caption
#. Example result: "100 %"
#. %1$d is the zoom level
#: apps/io.ox/presenter/views/presentationview.js module:io.ox/presenter
msgid "%1$d %"
msgstr "%1$d %"

#. info text in the participants list.
#: apps/io.ox/presenter/views/sidebar/participantsview.js
#: module:io.ox/presenter
msgid "There are currently no participants."
msgstr "Il n'y a actuellement aucun participant."

#. info text on the next slide preview, which means the presenting user reached the last slide.
#: apps/io.ox/presenter/views/sidebar/slidepeekview.js module:io.ox/presenter
msgid "End of Slides"
msgstr "Fin du diaporama"

#. button label for the 'start presentation' dropdown
#: apps/io.ox/presenter/views/toolbarview.js module:io.ox/presenter
msgid "Start presentation"
msgstr "Démarrer la présentation"

#. button tooltip for 'start presentation' dropdown
#: apps/io.ox/presenter/views/toolbarview.js module:io.ox/presenter
msgid "Start the presentation"
msgstr "Démarrer la présentation"

#. button label for ending the presentation
#: apps/io.ox/presenter/views/toolbarview.js module:io.ox/presenter
msgid "End presentation"
msgstr "Terminer la présentation"

#. button tooltip for ending the presentation
#: apps/io.ox/presenter/views/toolbarview.js module:io.ox/presenter
msgid "End the presentation"
msgstr "Terminer la présentation"

#. button label for joining the presentation
#: apps/io.ox/presenter/views/toolbarview.js module:io.ox/presenter
msgid "Join"
msgstr "Joindre"

#. button label for joining the presentation
#: apps/io.ox/presenter/views/toolbarview.js module:io.ox/presenter
msgid "Join presentation"
msgstr "Joindre la présentation"

#. button tooltip for joining the presentation
#: apps/io.ox/presenter/views/toolbarview.js module:io.ox/presenter
msgid "Join the presentation"
msgstr "Joindre la présentation"

#. button tooltip for leaving the presentation
#: apps/io.ox/presenter/views/toolbarview.js module:io.ox/presenter
msgid "Leave the presentation"
msgstr "Quitter la présentation"

#. aria label for the toolbar, for screen reader only.
#: apps/io.ox/presenter/views/toolbarview.js module:io.ox/presenter
msgid "Presenter toolbar"
msgstr "Barre d'outils du présentateur"

#: apps/io.ox/preview/main.js module:io.ox/core
msgid "Click to open. Drag to your desktop to download."
msgstr "Cliquez pour ouvrir. Déposez sur votre bureau pour télécharger."

#: apps/io.ox/preview/main.js module:io.ox/core
msgid "Click to open."
msgstr "Cliquez pour ouvrir."

#: apps/io.ox/search/items/view-template.js module:io.ox/core
msgid "No items found"
msgstr "Aucun élément trouvé"

#: apps/io.ox/search/model.js module:io.ox/search
msgid ""
"The selected folder is virtual and can not be searched. Please select "
"another folder."
msgstr ""
"Le dossier sélectionné est virtuel et ne peut pas faire l'objet d'une "
"recherche. Veuillez choisir un autre dossier."

#: apps/io.ox/search/view-template.js module:io.ox/core
msgctxt "app"
msgid "Settings"
msgstr "Réglages"

#: apps/io.ox/search/view-template.js module:io.ox/core
msgctxt "app"
msgid "Documents"
msgstr "Documents"

#: apps/io.ox/search/view-template.js module:io.ox/core
msgid "Clear field"
msgstr "Réinitialiser le champ"

#: apps/io.ox/search/view-template.js module:io.ox/core
msgid "in"
msgstr "dans"

#: apps/io.ox/search/view-template.js module:io.ox/core
msgid "More than the currently displayed %1$s items were found"
msgstr ""
"D'autres éléments que les %1$s objets actuellement affichés ont été trouvés"

#: apps/io.ox/settings/accounts/settings/pane.js module:io.ox/settings/accounts
msgid "Add account"
msgstr "Ajouter un compte"

#: apps/io.ox/settings/accounts/settings/pane.js module:io.ox/settings/accounts
msgid "Allow connections with untrusted certificates"
msgstr "Autoriser les connexions avec des certificats non vérifiés"

#: apps/io.ox/settings/accounts/settings/pane.js module:io.ox/settings/accounts
msgid "Password recovery"
msgstr "Récupération du mot de passe"

#: apps/io.ox/settings/accounts/settings/pane.js module:io.ox/settings/accounts
msgid ""
"For security reasons, all credentials are encrypted with your primary "
"account password. If you change your primary password, your external "
"accounts might stop working. In this case, you can use your old password to "
"recover all account passwords:"
msgstr ""
"Pour des raisons de sécurité, les informations de connexion sont chiffrées "
"avec votre mot de passe de compte principal. Si vous modifiez ce mot de "
"passe principal, vos comptes externes risquent de ne plus fonctionner. Dans "
"ce cas, vous pouvez simplement utiliser votre ancien mot de passe pour "
"récupérer tous vos mots de passe de compte :"

#: apps/io.ox/settings/accounts/settings/pane.js module:io.ox/settings/accounts
msgid "Delete %1$s"
msgstr "Supprimer %1$s"

#: apps/io.ox/settings/accounts/settings/pane.js module:io.ox/settings/accounts
msgid "Do you really want to delete this account?"
msgstr "Voulez-vous vraiment supprimer ce compte ?"

#: apps/io.ox/settings/accounts/settings/pane.js module:io.ox/settings/accounts
msgid "Delete account"
msgstr "Supprimer le compte"

#: apps/io.ox/settings/apps/settings/pane.js module:io.ox/core
msgid "External Apps"
msgstr "Applications externes"

#: apps/io.ox/settings/apps/settings/pane.js module:io.ox/core
msgid "Do you want to revoke the access of this application?"
msgstr "Voulez-vous vraiment révoquer l'accès de cette application ?"

#: apps/io.ox/settings/apps/settings/pane.js module:io.ox/core
msgid "Revoke"
msgstr "Révoquer"

#: apps/io.ox/settings/apps/settings/pane.js module:io.ox/core
msgid "Permissions:"
msgstr "Droits :"

#: apps/io.ox/settings/apps/settings/pane.js module:io.ox/core
msgid "Approved:"
msgstr "Approuvé :"

#: apps/io.ox/settings/apps/settings/pane.js module:io.ox/core
msgid "The following external applications/services can access your data:"
msgstr ""
"Les applications/services externes suivants peuvent accéder à vos données :"

#: apps/io.ox/settings/apps/settings/pane.js module:io.ox/core
msgid ""
"There are no external applications/services which can access your account."
msgstr "Aucun service ou application externe ne peut accéder à votre compte."

#: apps/io.ox/settings/main.js module:io.ox/core
msgid "%1$s %2$s"
msgstr "%1$s %2$s"

#: apps/io.ox/tasks/actions.js module:io.ox/tasks apps/io.ox/tasks/toolbar.js
#: module:io.ox/mail
msgid "Change due date"
msgstr "Modifier la date d'échéance"

#: apps/io.ox/tasks/actions.js module:io.ox/tasks
#: apps/io.ox/tasks/mobile-toolbar-actions.js apps/io.ox/tasks/toolbar.js
#: module:io.ox/mail apps/plugins/notifications/tasks/register.js
#: module:plugins/notifications
msgid "Mark as done"
msgstr "Marquer comme effectué"

#: apps/io.ox/tasks/actions.js module:io.ox/tasks
#: apps/io.ox/tasks/mobile-toolbar-actions.js apps/io.ox/tasks/toolbar.js
#: module:io.ox/mail
msgid "Mark as undone"
msgstr "Marquer comme défait"

#: apps/io.ox/tasks/actions/delete.js module:io.ox/tasks
msgid "Do you really want to delete this task?"
msgid_plural "Do you really want to delete these tasks?"
msgstr[0] "Voulez-vous vraiment supprimer cette tâche ?"
msgstr[1] "Voulez-vous vraiment supprimer ces tâches ?"

#: apps/io.ox/tasks/actions/delete.js module:io.ox/tasks
msgid "Task has been deleted!"
msgid_plural "Tasks have been deleted!"
msgstr[0] "La tâche a été supprimée."
msgstr[1] "Les tâches ont été supprimées."

#: apps/io.ox/tasks/actions/delete.js module:io.ox/tasks
msgid "Task was already deleted!"
msgstr "La tâche était déjà supprimée."

#: apps/io.ox/tasks/actions/delete.js module:io.ox/tasks
msgid "The task could not be deleted."
msgid_plural "The tasks could not be deleted."
msgstr[0] "La tâche n'a pas pu être supprimée."
msgstr[1] "Les tâches n'ont pas pu être supprimées."

#: apps/io.ox/tasks/actions/doneUndone.js module:io.ox/tasks
msgid "Task marked as undone"
msgid_plural "Tasks marked as undone"
msgstr[0] "Tâche marquée comme défaite"
msgstr[1] "Tâches marquées comme défaites"

#: apps/io.ox/tasks/actions/doneUndone.js module:io.ox/tasks
msgid "Task marked as done"
msgid_plural "Tasks marked as done"
msgstr[0] "Tâche marquée comme effectuée"
msgstr[1] "Tâches marquées comme effectuées"

#: apps/io.ox/tasks/actions/doneUndone.js module:io.ox/tasks
msgid "A severe error occurred!"
msgstr "Une erreur grave s'est produite."

#: apps/io.ox/tasks/actions/doneUndone.js module:io.ox/tasks
msgid "Task was modified before, please reload"
msgstr "La tâche a été modifiée entre-temps, veuillez réactualiser"

#: apps/io.ox/tasks/actions/move.js module:io.ox/tasks
msgid "Tasks can not be moved to or out of shared folders"
msgstr "Impossible de déplacer des tâches depuis ou vers un dossier partagé."

#: apps/io.ox/tasks/actions/printDisabled.js module:io.ox/tasks
msgid "Print tasks"
msgstr "Imprimer les tâches"

#: apps/io.ox/tasks/common-extensions.js module:io.ox/tasks
#: apps/io.ox/tasks/print.js
msgid "Progress"
msgstr "Avancement"

#: apps/io.ox/tasks/common-extensions.js module:io.ox/tasks
msgid "Adjust start date"
msgstr "Ajuster la date de début"

#: apps/io.ox/tasks/common-extensions.js module:io.ox/tasks
msgid "Inconsistent dates"
msgstr "Dates incohérentes"

#. If the user changes the duedate of a task, it may be before the start date, which is not allowed
#. If this happens the user gets the option to change the start date so it matches the due date
#: apps/io.ox/tasks/common-extensions.js module:io.ox/tasks
msgid "The due date cannot be before start date. Adjust start date?"
msgstr ""
"La date d'échéance ne peut pas précéder la date de début. Ajuster la date de "
"début ?"

#: apps/io.ox/tasks/common-extensions.js module:io.ox/tasks
msgid "Changed due date"
msgstr "Date d'échéance modifiée"

#: apps/io.ox/tasks/detail/main.js module:io.ox/tasks apps/io.ox/tasks/main.js
msgid "Task Details"
msgstr "Détails de la tâche"

#: apps/io.ox/tasks/edit/main.js module:io.ox/tasks
#: apps/io.ox/tasks/edit/view-template.js module:io.ox/tasks/edit
#: apps/io.ox/tasks/edit/view.js apps/io.ox/tasks/toolbar.js module:io.ox/mail
msgid "Edit task"
msgstr "Modifier la tâche"

#: apps/io.ox/tasks/edit/main.js module:io.ox/tasks
#: apps/io.ox/tasks/edit/view-template.js module:io.ox/tasks/edit
#: apps/io.ox/tasks/edit/view.js
msgid "Create task"
msgstr "Créer une tâche"

#: apps/io.ox/tasks/edit/util.js module:io.ox/tasks
msgid "Minus"
msgstr "Moins"

#: apps/io.ox/tasks/edit/util.js module:io.ox/tasks
msgid "Plus"
msgstr "Plus"

<<<<<<< HEAD
#: apps/io.ox/editor/main.js module:io.ox/editor
msgid "Title"
msgstr "Titre"

#: apps/io.ox/contacts/model.js module:io.ox/contacts
msgctxt "salutation"
msgid "Title"
msgstr "Titre"
=======
#: apps/io.ox/tasks/edit/view-template.js module:io.ox/tasks/edit
#: apps/io.ox/tasks/view-detail.js module:io.ox/tasks
msgid "Start date"
msgstr "Date de début"
>>>>>>> 2c75a4b9

#: apps/io.ox/tasks/edit/view-template.js module:io.ox/tasks/edit
#: apps/io.ox/tasks/main.js module:io.ox/tasks
msgid "Due date"
msgstr "Date d'échéance"

#. Text that is displayed in a select box for task reminders, when the user does not use a predefined time, like in 15minutes
#: apps/io.ox/tasks/edit/view-template.js module:io.ox/tasks/edit
msgid "Manual input"
msgstr "Saisie au clavier"

#: apps/io.ox/tasks/edit/view-template.js module:io.ox/tasks/edit
#: apps/io.ox/tasks/print.js module:io.ox/tasks
msgid "Reminder date"
msgstr "Date de rappel"

#: apps/io.ox/tasks/edit/view-template.js module:io.ox/tasks/edit
#: apps/io.ox/tasks/print.js module:io.ox/tasks apps/io.ox/tasks/util.js
msgid "Not started"
msgstr "Non démarré"

#: apps/io.ox/tasks/edit/view-template.js module:io.ox/tasks/edit
#: apps/io.ox/tasks/print.js module:io.ox/tasks apps/io.ox/tasks/util.js
msgid "In progress"
msgstr "En cours"

#: apps/io.ox/tasks/edit/view-template.js module:io.ox/tasks/edit
#: apps/io.ox/tasks/print.js module:io.ox/tasks apps/io.ox/tasks/util.js
msgid "Waiting"
msgstr "En attente"

#: apps/io.ox/tasks/edit/view-template.js module:io.ox/tasks/edit
#: apps/io.ox/tasks/print.js module:io.ox/tasks apps/io.ox/tasks/util.js
msgid "Deferred"
msgstr "Reporté"

#: apps/io.ox/tasks/edit/view-template.js module:io.ox/tasks/edit
msgid "Progress in %"
msgstr "Avancement en %"

#: apps/io.ox/tasks/edit/view-template.js module:io.ox/tasks/edit
msgid "Please enter value between 0 and 100."
msgstr "Veuillez saisir une valeur entre 0 et 100."

#: apps/io.ox/tasks/edit/view-template.js module:io.ox/tasks/edit
msgctxt "Tasks priority"
msgid "None"
msgstr "Aucune"

#: apps/io.ox/tasks/edit/view-template.js module:io.ox/tasks/edit
msgctxt "Tasks priority"
msgid "Low"
msgstr "Basse"

#: apps/io.ox/tasks/edit/view-template.js module:io.ox/tasks/edit
msgctxt "Tasks priority"
msgid "Medium"
msgstr "Moyenne"

#: apps/io.ox/tasks/edit/view-template.js module:io.ox/tasks/edit
msgctxt "Tasks priority"
msgid "High"
msgstr "Élevée"

#: apps/io.ox/tasks/edit/view-template.js module:io.ox/tasks/edit
msgctxt "Tasks"
msgid "Priority"
msgstr "Priorité"

#: apps/io.ox/tasks/edit/view-template.js module:io.ox/tasks/edit
msgid "Show details"
msgstr "Afficher les détails"

#: apps/io.ox/tasks/edit/view-template.js module:io.ox/tasks/edit
#: apps/io.ox/tasks/print.js module:io.ox/tasks apps/io.ox/tasks/view-detail.js
msgid "Estimated duration in minutes"
msgstr "Durée estimée en minutes"

#: apps/io.ox/tasks/edit/view-template.js module:io.ox/tasks/edit
#: apps/io.ox/tasks/print.js module:io.ox/tasks apps/io.ox/tasks/view-detail.js
msgid "Actual duration in minutes"
msgstr "Durée réelle en minutes"

#: apps/io.ox/tasks/edit/view-template.js module:io.ox/tasks/edit
#: apps/io.ox/tasks/print.js module:io.ox/tasks apps/io.ox/tasks/view-detail.js
msgid "Estimated costs"
msgstr "Coûts estimés"

#: apps/io.ox/tasks/edit/view-template.js module:io.ox/tasks/edit
#: apps/io.ox/tasks/print.js module:io.ox/tasks apps/io.ox/tasks/view-detail.js
msgid "Actual costs"
msgstr "Coûts réels"

#: apps/io.ox/tasks/edit/view-template.js module:io.ox/tasks/edit
msgid "Currency"
msgstr "Devise"

#: apps/io.ox/tasks/edit/view-template.js module:io.ox/tasks/edit
#: apps/io.ox/tasks/print.js module:io.ox/tasks apps/io.ox/tasks/view-detail.js
msgid "Distance"
msgstr "Distance"

#: apps/io.ox/tasks/edit/view-template.js module:io.ox/tasks/edit
#: apps/io.ox/tasks/print.js module:io.ox/tasks apps/io.ox/tasks/view-detail.js
msgid "Billing information"
msgstr "Informations de facturation"

#: apps/io.ox/tasks/edit/view-template.js module:io.ox/tasks/edit
#: apps/io.ox/tasks/print.js module:io.ox/tasks apps/io.ox/tasks/view-detail.js
msgid "Companies"
msgstr "Sociétés"

#: apps/io.ox/tasks/main.js module:io.ox/tasks
msgid "Couldn't load that task."
msgstr "Impossible de charger cette tâche."

#: apps/io.ox/tasks/main.js module:io.ox/tasks
msgid "Tasks toolbar"
msgstr "Barre d'outils des tâches"

#: apps/io.ox/tasks/main.js module:io.ox/tasks
msgid "Sort options"
msgstr "Options de tri"

#: apps/io.ox/tasks/main.js module:io.ox/tasks
msgid "Urgency"
msgstr "Urgence"

#: apps/io.ox/tasks/main.js module:io.ox/tasks apps/io.ox/tasks/print.js
msgid "Priority"
msgstr "Priorité"

#: apps/io.ox/tasks/main.js module:io.ox/tasks
msgid "Order"
msgstr "Ordre"

#: apps/io.ox/tasks/main.js module:io.ox/tasks
msgid "Show done tasks"
msgstr "Afficher les tâches achevées"

#: apps/io.ox/tasks/model.js module:io.ox/tasks
msgid "The start date must be before the due date."
msgstr "La date de début doit précéder la date d'échéance."

#: apps/io.ox/tasks/model.js module:io.ox/tasks
msgid "The due date must not be before the start date."
msgstr "La date d'échéance ne peut pas précéder la date de début."

#: apps/io.ox/tasks/model.js module:io.ox/tasks
msgid "Costs must be between -%1$d and %1$d."
msgstr "Les coûts doivent se situer entre -%1$d et %1$d."

#: apps/io.ox/tasks/model.js module:io.ox/tasks
msgid "Costs must only have two decimal places."
msgstr "Les coûts ne doivent avoir que deux décimales."

#: apps/io.ox/tasks/model.js module:io.ox/tasks
msgid "Progress must be a valid number between 0 and 100"
msgstr "L'avancement doit être un nombre valide entre 0 et 100"

#: apps/io.ox/tasks/model.js module:io.ox/tasks
msgid "Recurring tasks need a valid start date."
msgstr "Les tâches répétitives ont besoin d'une date de début valide."

#: apps/io.ox/tasks/model.js module:io.ox/tasks
msgid "Recurring tasks need a valid due date."
msgstr "Les tâches répétitives ont besoin d'une date d'échéance valable."

#: apps/io.ox/tasks/print.js module:io.ox/tasks
msgid "Low"
msgstr "Basse"

#: apps/io.ox/tasks/print.js module:io.ox/tasks
msgid "Medium"
msgstr "Moyenne"

#: apps/io.ox/tasks/print.js module:io.ox/tasks
msgid "High"
msgstr "Haute"

#. Task: "Due" like in "Change due date"
#: apps/io.ox/tasks/print.js module:io.ox/tasks apps/io.ox/tasks/toolbar.js
#: module:io.ox/mail
msgid "Due"
msgstr "Échéance"

#: apps/io.ox/tasks/print.js module:io.ox/tasks apps/io.ox/tasks/view-detail.js
msgid "Date completed"
msgstr "Date d'achèvement"

#: apps/io.ox/tasks/print.js module:io.ox/tasks apps/io.ox/tasks/view-detail.js
msgid "This task recurs"
msgstr "Cette tâche est répétitive"

#: apps/io.ox/tasks/settings/pane.js module:io.ox/tasks
msgid ""
"Receive notifications when a task in which you participate is created, "
"modified or deleted"
msgstr ""
"Recevoir des notifications lorsqu'une tâche à laquelle vous participez est "
"créée, modifiée ou supprimée"

#: apps/io.ox/tasks/settings/pane.js module:io.ox/tasks
msgid ""
"Receive notifications when a participant accepted or declined a task created "
"by you"
msgstr ""
"Recevoir des notifications lorsqu'un participant a accepté ou décliné une "
"tâche que vous avez créée"

#: apps/io.ox/tasks/settings/pane.js module:io.ox/tasks
msgid ""
"Receive notifications when a participant accepted or declined a task in "
"which you participate"
msgstr ""
"Recevoir des notifications lorsqu'un participant a accepté ou décliné une "
"tâche à laquelle vous participez"

#: apps/io.ox/tasks/toolbar.js module:io.ox/mail
msgid "New task"
msgstr "Nouvelle tâche"

#. Task: Undone like in "Mark as undone"
#: apps/io.ox/tasks/toolbar.js module:io.ox/mail
msgid "Undone"
msgstr "Défait"

#: apps/io.ox/tasks/toolbar.js module:io.ox/mail
msgid "Delete task"
msgstr "Supprimer la tâche"

#: apps/io.ox/tasks/util.js module:io.ox/tasks
msgid "this morning"
msgstr "ce matin"

#: apps/io.ox/tasks/util.js module:io.ox/tasks
msgid "by noon"
msgstr "à midi"

#: apps/io.ox/tasks/util.js module:io.ox/tasks
msgid "this afternoon"
msgstr "cet après-midi"

#: apps/io.ox/tasks/util.js module:io.ox/tasks
msgid "tonight"
msgstr "ce soir"

#: apps/io.ox/tasks/util.js module:io.ox/tasks
msgid "late in the evening"
msgstr "tard dans la soirée"

#: apps/io.ox/tasks/util.js module:io.ox/tasks
msgid "in 5 minutes"
msgstr "dans 5 minutes"

#: apps/io.ox/tasks/util.js module:io.ox/tasks
msgid "in 15 minutes"
msgstr "dans 15 minutes"

#: apps/io.ox/tasks/util.js module:io.ox/tasks
msgid "in 30 minutes"
msgstr "dans 30 minutes"

#: apps/io.ox/tasks/util.js module:io.ox/tasks
msgid "in one hour"
msgstr "dans une heure"

#: apps/io.ox/tasks/util.js module:io.ox/tasks
msgid "tomorrow"
msgstr "demain"

#: apps/io.ox/tasks/util.js module:io.ox/tasks
msgid "in one week"
msgstr "dans une semaine"

#: apps/io.ox/tasks/util.js module:io.ox/tasks
msgid "Original mail"
msgstr "Courrier d'origine"

#: apps/io.ox/tasks/util.js module:io.ox/tasks
msgid "Overdue"
msgstr "Échu"

#: apps/io.ox/tasks/util.js module:io.ox/tasks
msgid "No priority"
msgstr "Aucune priorité"

#: apps/io.ox/tasks/util.js module:io.ox/tasks
msgid "Low priority"
msgstr "Basse priorité"

#: apps/io.ox/tasks/util.js module:io.ox/tasks
msgid "Medium priority"
msgstr "Priorité moyenne"

#: apps/io.ox/tasks/util.js module:io.ox/tasks
msgid "High priority"
msgstr "Haute priorité"

#. %1$s due date of a task
#: apps/io.ox/tasks/view-detail.js module:io.ox/tasks
#, c-format
msgid "Due %1$s"
msgstr "Échéance au %1$s"

#. %1$s reminder date of a task
#: apps/io.ox/tasks/view-detail.js module:io.ox/tasks
#, c-format
msgid "Reminder date %1$s"
msgstr "Date de rappel %1$s"

#. %1$s how much of a task is completed in percent, values from 0-100
#: apps/io.ox/tasks/view-detail.js module:io.ox/tasks
#: apps/io.ox/tasks/view-grid-template.js
#, c-format
msgid "Progress %1$s %"
msgstr "Avancement %1$s %"

#: apps/io.ox/tasks/view-detail.js module:io.ox/tasks
msgid "Could not load attachments for this task."
msgstr "Impossible de charger les pièces jointes à cette tâche."

#. followed by date or time to mark the enddate of a task
#: apps/io.ox/tasks/view-grid-template.js module:io.ox/tasks
msgid "ends:"
msgstr "termine à :"

#. message for screenreaders in case selected task has participants
#: apps/io.ox/tasks/view-grid-template.js module:io.ox/tasks
msgid "has participants"
msgstr "possède des participants"

#: apps/io.ox/tasks/view-grid-template.js module:io.ox/tasks
msgid "private"
msgstr "privé"

#: apps/io.ox/tours/get-started.js module:io.ox/core
msgid "Guided tour for this app"
msgstr "Visite guidée pour cette app"

#: apps/io.ox/wizards/upsell.js module:io.ox/wizards
msgid "Upgrade to premium edition"
msgstr "Monter en gamme vers la version Premium"

#: apps/io.ox/wizards/upsell.js module:io.ox/wizards
msgid "Shopping cart"
msgstr "Panier"

#: apps/io.ox/wizards/upsell.js module:io.ox/wizards
msgid "Cart is empty."
msgstr "Le panier est vide."

#: apps/io.ox/wizards/upsell.js module:io.ox/wizards
msgid "Review your purchases"
msgstr "Passer en revue vos achats"

#: apps/io.ox/wizards/upsell.js module:io.ox/wizards
msgid "Total cost"
msgstr "Prix total"

#: apps/io.ox/wizards/upsell.js module:io.ox/wizards
msgid "Buy now!"
msgstr "Acheter maintenant !"

#: apps/io.ox/wizards/upsell.js module:io.ox/wizards
msgid "Purchase confirmation"
msgstr "Confirmer l'achat"

#: apps/io.ox/wizards/upsell.js module:io.ox/wizards
msgid "The following products will be activated now:"
msgstr "Les produits suivants seront à présent activés :"

#. Placeholder in furigana field
#: apps/l10n/ja_JP/io.ox/register.js module:l10n/ja_JP
msgid "Furigana for last name"
msgstr "Furigana pour le nom"

#. Placeholder in furigana field
#: apps/l10n/ja_JP/io.ox/register.js module:l10n/ja_JP
msgid "Furigana for first name"
msgstr "Furigana pour le prénom"

#. Placeholder in furigana field
#: apps/l10n/ja_JP/io.ox/register.js module:l10n/ja_JP
msgid "Furigana for company"
msgstr "Furigana pour la société"

#: apps/plugins/administration/groups/register.js module:io.ox/core
#: apps/plugins/administration/groups/settings/pane.js
msgid "Groups"
msgstr "Groupes"

#: apps/plugins/administration/groups/settings/edit.js module:io.ox/core
msgid "Group name"
msgstr "Nom du groupe"

#: apps/plugins/administration/groups/settings/edit.js module:io.ox/core
msgid "Members"
msgstr "Membres"

#: apps/plugins/administration/groups/settings/edit.js module:io.ox/core
msgid "Edit group"
msgstr "Modifier le groupe"

#: apps/plugins/administration/groups/settings/edit.js module:io.ox/core
#: apps/plugins/administration/groups/settings/toolbar.js
msgid "Create new group"
msgstr "Créer un nouveau groupe"

#: apps/plugins/administration/groups/settings/members.js module:io.ox/core
msgid "Remove member"
msgstr "Supprimer le membre"

#. %1$d is the number of members
#: apps/plugins/administration/groups/settings/pane.js module:io.ox/core
msgid "%1$d member"
msgid_plural "%1$d members"
msgstr[0] "%1$d membre"
msgstr[1] "%1$d membres"

#. %1$s is the group name
#: apps/plugins/administration/groups/settings/toolbar.js module:io.ox/core
msgid ""
"Do you really want to delete the group \"%1$s\"? This action cannot be "
"undone!"
msgstr ""
"Voulez-vous vraiment supprimer le groupe \"%1$s\" ? Cette action ne peut "
"être annulée !"

#: apps/plugins/administration/groups/settings/toolbar.js module:io.ox/core
msgid "Delete group"
msgstr "Supprimer le groupe"

#: apps/plugins/administration/resources/settings/edit.js module:io.ox/core
msgid "Resource name (mandatory)"
msgstr "Nom de la ressource (obligatoire)"

#: apps/plugins/administration/resources/settings/edit.js module:io.ox/core
msgid "Mail address (mandatory)"
msgstr "Adresse de courrier (obligatoire)"

#: apps/plugins/administration/resources/settings/edit.js module:io.ox/core
msgid "Edit resource"
msgstr "Modifier la ressource"

#: apps/plugins/administration/resources/settings/edit.js module:io.ox/core
#: apps/plugins/administration/resources/settings/toolbar.js
msgid "Create new resource"
msgstr "Créer une nouvelle ressource"

#. %1$s is the resource name
#: apps/plugins/administration/resources/settings/toolbar.js module:io.ox/core
msgid ""
"Do you really want to delete the resource \"%1$s\"? This action cannot be "
"undone!"
msgstr ""
"Voulez-vous vraiment supprimer la ressource \"%1$s\" ? Cette action ne peut "
"être annulée !"

#: apps/plugins/administration/resources/settings/toolbar.js module:io.ox/core
msgid "Delete resource"
msgstr "Supprimer la ressource"

#. 1 of 5 star rating
#: apps/plugins/core/feedback/register.js module:io.ox/core
msgctxt "rating"
msgid "It's really bad"
msgstr "Très mauvais"

#. 2 of 5 star rating
#: apps/plugins/core/feedback/register.js module:io.ox/core
msgctxt "rating"
msgid "I don't like it"
msgstr "Médiocre"

#. 3 of 5 star rating
#: apps/plugins/core/feedback/register.js module:io.ox/core
msgctxt "rating"
msgid "It's ok"
msgstr "Moyen"

#. 4 of 5 star rating
#: apps/plugins/core/feedback/register.js module:io.ox/core
msgctxt "rating"
msgid "I like it"
msgstr "Bon"

#. 5 of 5 star rating
#: apps/plugins/core/feedback/register.js module:io.ox/core
msgctxt "rating"
msgid "It's awesome"
msgstr "Excellent"

#: apps/plugins/core/feedback/register.js module:io.ox/core
msgid "%1$d of 5 stars"
msgstr "%1$d sur 5 étoiles"

#: apps/plugins/core/feedback/register.js module:io.ox/core
msgid "Your feedback"
msgstr "Vos impressions"

#: apps/plugins/core/feedback/register.js module:io.ox/core
msgid "Please rate this product"
msgstr "Veuillez noter ce produit"

#: apps/plugins/core/feedback/register.js module:io.ox/core
msgid "Comments and suggestions"
msgstr "Commentaires et suggestions"

#: apps/plugins/core/feedback/register.js module:io.ox/core
msgid ""
"Please note that support requests cannot be handled via the feedback form. "
"If you have questions or problems please contact our support directly."
msgstr ""
"Veuillez noter que les demandes d'assistance ne peuvent être gérées "
"par le biais du formulaire d'impressions. Si vous avez des questions ou des "
"problèmes, veuillez les soumettre directement à l'assistance."

#: apps/plugins/core/feedback/register.js module:io.ox/core
msgid "Thank you for your feedback"
msgstr "Merci pour vos impressions"

#: apps/plugins/core/feedback/register.js module:io.ox/core
msgid "Feedback"
msgstr "Impressions"

#: apps/plugins/core/feedback/register.js module:io.ox/core
msgid "Give feedback"
msgstr "Donner vos impressions"

#: apps/plugins/halo/appointments/register.js module:plugins/halo
msgid "Shared Appointments"
msgstr "Rendez-vous partagés"

#: apps/plugins/halo/mail/register.js module:plugins/halo
msgid "Recent conversations"
msgstr "Conversations récentes"

#: apps/plugins/halo/mail/register.js module:plugins/halo
msgid "Received mails"
msgstr "Messages reçus"

#: apps/plugins/halo/mail/register.js module:plugins/halo
msgid "Cannot find any messages this contact sent to you."
msgstr "Impossible de trouver des messages que ce contact vous aurait envoyés."

#: apps/plugins/halo/mail/register.js module:plugins/halo
msgid "Sent mails"
msgstr "Messages envoyés"

#: apps/plugins/halo/mail/register.js module:plugins/halo
msgid "Cannot find any messages you sent to this contact."
msgstr ""
"Impossible de trouver des messages que vous auriez envoyés à ce contact."

#: apps/plugins/halo/xing/register.js module:plugins/portal
#: apps/plugins/portal/xing/register.js apps/plugins/xing/main.js
msgid "XING"
msgstr "XING"

#. what follows is a set of job/status descriptions used by XING
#: apps/plugins/halo/xing/register.js module:plugins/portal
msgid "Entrepreneur"
msgstr "Entrepreneur"

#: apps/plugins/halo/xing/register.js module:plugins/portal
msgid "Freelancer"
msgstr "Travailleur indépendant"

#: apps/plugins/halo/xing/register.js module:plugins/portal
msgid "Employee"
msgstr "Employé"

#: apps/plugins/halo/xing/register.js module:plugins/portal
msgid "Executive"
msgstr "Dirigeant"

#: apps/plugins/halo/xing/register.js module:plugins/portal
msgid "Recruiter"
msgstr "Recruteur"

#: apps/plugins/halo/xing/register.js module:plugins/portal
msgid "Public servant"
msgstr "Fonctionnaire"

#: apps/plugins/halo/xing/register.js module:plugins/portal
msgid "Student"
msgstr "Étudiant"

#: apps/plugins/halo/xing/register.js module:plugins/portal
msgid "Unemployed"
msgstr "Sans emploi"

#: apps/plugins/halo/xing/register.js module:plugins/portal
msgid "Retired"
msgstr "Retraité"

#: apps/plugins/halo/xing/register.js module:plugins/portal
msgid ""
"You are not directly linked to %s. Here are people who are linked to %s:"
msgstr ""
"Vous n'êtes pas en contact direct avec %s. Voici des personnes qui sont en "
"contact direct avec %s :"

#: apps/plugins/halo/xing/register.js module:plugins/portal
msgid "Your shared contacts:"
msgstr "Vos contacts partagés :"

#: apps/plugins/halo/xing/register.js module:plugins/portal
msgid "Private address"
msgstr "Adresse privée"

#. %1$s is the employee position or status, e.g. student
#. %2$s is the employer name, e.g. University of Meinerzhagen-Valbert
#: apps/plugins/halo/xing/register.js module:plugins/portal
msgid "%1$s at %2$s"
msgstr "%1$s à %2$s"

#: apps/plugins/halo/xing/register.js module:plugins/portal
msgid "Employment"
msgstr "Emploi"

#: apps/plugins/halo/xing/register.js module:plugins/portal
msgid "Sorry, could not connect to %s right now."
msgstr "Désolés, impossible de se connecter à %s pour le moment."

<<<<<<< HEAD
#: apps/io.ox/core/notifications.js module:io.ox/core
#, fuzzy
#| msgid ""
#| "You can manage desktop notifications at any time, by vitising your "
#| "settings"
msgid ""
"You can manage desktop notifications at any time, by visiting your settings"
=======
#: apps/plugins/halo/xing/register.js module:plugins/portal
msgid "Sorry, there is no data available for you on %s."
msgstr "Désolés, il n'y a pas de données mises à votre disposition sur %s."

#. %1$s is the name of the platform
#. %2$s is an the "add to home" icon
#. %3$s and %4$s are markers for bold text.
#. The words "Home Screen" may not be translated or should match the
#. string used on an iPhone using the "add to homescreen" function for weblinks
#: apps/plugins/mobile/addToHomescreen/register.js
#: module:plugins/mobile/addToHomescreen/i18n
msgid ""
"Install this web app on your %1$s: Tap %2$s and then %3$s'Add to Home "
"Screen'%4$s"
>>>>>>> 2c75a4b9
msgstr ""
"Installez cette app web sur votre %1$s : tapez sur %2$s puis sur "
"%3$s'Ajouter à l'écran d'accueil'%4$s"

#. %1$s Appointment title
#. %1$s task title
#: apps/plugins/notifications/calendar/register.js module:plugins/notifications
#: apps/plugins/notifications/tasks/register.js
#, c-format
msgid "Invitation for %1$s."
msgstr "Invitation à %1$s."

<<<<<<< HEAD
#: apps/io.ox/presenter/errormessages.js module:io.ox/presenter
msgid "You can't present the same document more than once."
msgstr ""

#: apps/io.ox/core/folder/actions/move.js module:io.ox/core
msgid "You cannot move items to this folder"
msgstr "Vous ne pouvez pas déplacer d'objets vers ce dossier"
=======
#: apps/plugins/notifications/calendar/register.js module:plugins/notifications
#: apps/plugins/notifications/tasks/register.js
msgid "Accept/Decline"
msgstr "Accepter / Décliner"
>>>>>>> 2c75a4b9

#: apps/plugins/notifications/calendar/register.js module:plugins/notifications
msgid "Accept / Decline"
msgstr "Accepter / Décliner"

#: apps/plugins/notifications/calendar/register.js module:plugins/notifications
#: apps/plugins/notifications/tasks/register.js
msgid "Accept invitation"
msgstr "Accepter l'invitation"

#: apps/plugins/notifications/calendar/register.js module:plugins/notifications
msgctxt "in"
msgid "in %d minute"
msgid_plural "in %d minutes"
msgstr[0] "dans %d minute"
msgstr[1] "dans %d minutes"

#. Reminders (notifications) about appointments
#: apps/plugins/notifications/calendar/register.js module:plugins/notifications
msgid "Appointment reminders"
msgstr "Rappels de rendez-vous"

#. Title of generic desktop notification about new reminders for appointments
#: apps/plugins/notifications/calendar/register.js module:plugins/notifications
msgid "New appointment reminders"
msgstr "Nouveaux rappels de rendez-vous"

#. Body text of generic desktop notification about new reminders for appointments
#: apps/plugins/notifications/calendar/register.js module:plugins/notifications
msgid "You have new appointment reminders"
msgstr "Vous avez de nouveaux rappels de rendez-vous"

#. Title of the desktop notification about new reminder for a specific appointment
#: apps/plugins/notifications/calendar/register.js module:plugins/notifications
msgid "New appointment reminder"
msgstr "Nouveau rappel de rendez-vous"

#. Reminders (notifications) about appointments
#: apps/plugins/notifications/calendar/register.js module:plugins/notifications
msgid "Hide all appointment reminders."
msgstr "Masquer tous les rappels de rendez-vous."

#. Invitations (notifications) about appointments
#: apps/plugins/notifications/calendar/register.js module:plugins/notifications
msgid "Appointment invitations"
msgstr "Invitations à des rendez-vous"

#. Title of generic desktop notification about new invitations to appointments
#. Title of the desktop notification about new invitation to a specific appointment
#: apps/plugins/notifications/calendar/register.js module:plugins/notifications
msgid "New appointment invitation"
msgstr "Nouvelle invitation à un rendez-vous"

#. Body text of generic desktop notification about new invitations to appointments
#: apps/plugins/notifications/calendar/register.js module:plugins/notifications
msgid "You have new appointment invitations"
msgstr "Vous avez de nouvelles invitations à des rendez-vous"

#. Invitations (notifications) about appointments
#: apps/plugins/notifications/calendar/register.js module:plugins/notifications
msgid "Hide all appointment invitations."
msgstr "Masquer toutes les invitations à des rendez-vous."

#: apps/plugins/notifications/mail/register.js module:plugins/notifications
msgid "New mail"
msgstr "Nouveau message"

#: apps/plugins/notifications/mail/register.js module:plugins/notifications
msgid "Bell"
msgstr "Cloche"

#: apps/plugins/notifications/mail/register.js module:plugins/notifications
msgid "Marimba"
msgstr "Marimba"

#: apps/plugins/notifications/mail/register.js module:plugins/notifications
msgid "Wood"
msgstr "Bois"

#: apps/plugins/notifications/mail/register.js module:plugins/notifications
msgid "Chimes"
msgstr "Carillon"

#. Should be "töne" in german, used for notification sounds. Not "geräusch"
#: apps/plugins/notifications/mail/register.js module:plugins/notifications
msgid "Notification sounds"
msgstr "Sons des notifications"

#: apps/plugins/notifications/mail/register.js module:plugins/notifications
msgid "Play sound on incoming mail"
msgstr "Jouer un son à l'arrivée d'un nouveau courriel"

#: apps/plugins/notifications/mail/register.js module:plugins/notifications
msgid "Sound"
msgstr "Son"

#. %1$d number of notifications
#: apps/plugins/notifications/mail/register.js module:plugins/notifications
msgid "%1$d unread mails"
msgstr "%1$d messages non lus"

#: apps/plugins/notifications/mail/register.js module:plugins/notifications
msgid "New mails"
msgstr "Nouveaux messages"

#: apps/plugins/notifications/mail/register.js module:plugins/notifications
msgid "You have new mail"
msgstr "Vous avez de nouveaux messages"

#. %1$s mail sender
#. %2$s mail subject
#: apps/plugins/notifications/mail/register.js module:plugins/notifications
#, c-format
msgid "Mail from %1$s, %2$s"
msgstr "Courriel de %1$s, %2$s"

#: apps/plugins/notifications/tasks/register.js module:plugins/notifications
msgid "Overdue Tasks"
msgstr "Tâches en retard"

#: apps/plugins/notifications/tasks/register.js module:plugins/notifications
msgid "New overdue tasks"
msgstr "Nouvelles tâches en retard"

#: apps/plugins/notifications/tasks/register.js module:plugins/notifications
msgid "You have overdue tasks"
msgstr "Vous avez des tâches en retard"

#: apps/plugins/notifications/tasks/register.js module:plugins/notifications
msgid "New overdue task"
msgstr "Nouvelle tâche en retard"

#: apps/plugins/notifications/tasks/register.js module:plugins/notifications
msgid "Hide all notifications for overdue tasks."
msgstr ""
"Masquer toutes les notifications de date d'échéance dépassée pour les tâches."

#. Reminders (notifications) about tasks
#: apps/plugins/notifications/tasks/register.js module:plugins/notifications
msgid "Task reminders"
msgstr "Rappels de tâches"

#. Title for a generic desktop notification about new reminders for tasks
#: apps/plugins/notifications/tasks/register.js module:plugins/notifications
msgid "New task reminders"
msgstr "Nouveaux rappels de tâches"

#. Content for a generic desktop notification about new reminders for tasks
#: apps/plugins/notifications/tasks/register.js module:plugins/notifications
msgid "You have new task reminders"
msgstr "Vous avez de nouveaux rappels de tâches"

#. Title for a desktop notification about a new reminder for a specific task
#: apps/plugins/notifications/tasks/register.js module:plugins/notifications
msgid "New task reminder"
msgstr "Nouveau rappel de tâche"

#. Reminders (notifications) about tasks
#: apps/plugins/notifications/tasks/register.js module:plugins/notifications
msgid "Hide all task reminders."
msgstr "Masquer tous les rappels de tâches."

#. Inviations (notifications) to tasks
#: apps/plugins/notifications/tasks/register.js module:plugins/notifications
msgid "Task invitations"
msgstr "Invitations à des tâches"

#. Title for a generic desktop notification about new invitations to tasks
#: apps/plugins/notifications/tasks/register.js module:plugins/notifications
msgid "New task invitations"
msgstr "Nouvelles invitations à des tâches"

#. Content for a generic desktop notification about new invitations to tasks
#: apps/plugins/notifications/tasks/register.js module:plugins/notifications
msgid "You have new task invitations"
msgstr "Vous avez de nouvelles invitations à des tâches"

#. Title for a desktop notification about a new invitation to a specific task
#: apps/plugins/notifications/tasks/register.js module:plugins/notifications
msgid "New task invitation"
msgstr "Nouvelle invitation à une tâche"

#. Inviations (notifications) to tasks
#: apps/plugins/notifications/tasks/register.js module:plugins/notifications
msgid "Hide all task invitations."
msgstr "Masquer toutes les invitations à des tâches."

#: apps/plugins/portal/birthdays/register.js module:plugins/portal
msgid "Birthdays"
msgstr "Anniversaires"

#: apps/plugins/portal/birthdays/register.js module:plugins/portal
msgid "Press [enter] to jump to complete list of Birthdays."
msgstr "Appuyez sur [Entr] pour passer à la liste complète d'anniversaires."

#: apps/plugins/portal/birthdays/register.js module:plugins/portal
msgid "No birthdays within the next %1$d weeks"
msgstr "Pas d'anniversaires dans les %1$d prochaines semaines"

#: apps/plugins/portal/birthdays/register.js module:plugins/portal
msgid "External link"
msgstr "Lien externe"

#: apps/plugins/portal/birthdays/register.js module:plugins/portal
msgid "Buy a gift"
msgstr "Acheter un cadeau"

#: apps/plugins/portal/birthdays/register.js module:plugins/portal
msgid "In %1$d days"
msgstr "Dans %1$d jours"

#: apps/plugins/portal/calendar/register.js module:plugins/portal
msgid "Appointments"
msgstr "Rendez-vous"

#: apps/plugins/portal/calendar/register.js module:plugins/portal
msgid "You don't have any appointments in the near future."
msgstr "Vous n'avez pas de rendez-vous dans le futur immédiat."

#. button label within the client-onboarding widget
#. button opens the wizard to configure your device
#: apps/plugins/portal/client-onboarding/register.js module:plugins/portal
msgid "Connect"
msgstr "Se connecter"

#: apps/plugins/portal/flickr/register.js module:plugins/portal
msgid "Could not load data"
msgstr "Impossible de charger les données"

#: apps/plugins/portal/flickr/register.js module:plugins/portal
msgid "Press [enter] to jump to the flicker stream."
msgstr "Appuyez sur [Entr] pour passer au flux Flicker."

#: apps/plugins/portal/flickr/register.js module:plugins/portal
msgid "Cannot find user with given name."
msgstr "Impossible de trouver un utilisateur de ce nom."

#: apps/plugins/portal/flickr/register.js module:plugins/portal
msgid "flickr.photos.search"
msgstr "flickr.photos.search"

#: apps/plugins/portal/flickr/register.js module:plugins/portal
msgid "flickr.people.getPublicPhotos"
msgstr "flickr.people.getPublicPhotos"

#: apps/plugins/portal/flickr/register.js module:plugins/portal
msgid "Edit Flickr photo stream"
msgstr "Modifier un flux de photos Flickr"

#: apps/plugins/portal/flickr/register.js module:plugins/portal
msgid "Please enter a search query"
msgstr "Veuillez formuler la recherche"

#: apps/plugins/portal/flickr/register.js module:plugins/portal
msgid "Please enter a description"
msgstr "Veuillez saisir une description"

#: apps/plugins/portal/flickr/register.js module:plugins/portal
msgid "Flickr"
msgstr "Flickr"

#: apps/plugins/portal/helloworld/register.js module:plugins/portal
msgid "Hello World"
msgstr "Bonjour à tous"

#: apps/plugins/portal/linkedIn/register.js module:plugins/portal
msgid "Recent activities"
msgstr "Activités récentes"

#: apps/plugins/portal/linkedIn/register.js module:plugins/portal
msgid "%1$s is now connected with %2$s"
msgstr "%1$s est à présent en contact avec %2$s"

#: apps/plugins/portal/linkedIn/register.js module:plugins/portal
msgid "%1$s is a new contact"
msgstr "%1$s est un nouveau contact"

#: apps/plugins/portal/linkedIn/register.js module:plugins/portal
msgid "LinkedIn reported an error:"
msgstr "LinkedIn a signalé une erreur :"

#: apps/plugins/portal/linkedIn/register.js module:plugins/portal
#: apps/plugins/portal/twitter/register.js
msgid "Click to authorize your account again"
msgstr "Cliquez ici pour autoriser à nouveau votre compte"

#: apps/plugins/portal/linkedIn/register.js module:plugins/portal
#: apps/plugins/portal/twitter/register.js
msgid "You have reauthorized this %s account."
msgstr "Vous avez autorisé à nouveau ce compte %s."

#: apps/plugins/portal/linkedIn/register.js module:plugins/portal
#: apps/plugins/portal/twitter/register.js
msgid "Something went wrong reauthorizing the %s account."
msgstr "Quelque chose s'est mal passé en autorisant à nouveau le compte %s."

#: apps/plugins/portal/linkedIn/register.js module:plugins/portal
msgid ""
"Sorry, we cannot help you here. Your provider needs to obtain a key from "
"LinkedIn with the permission to do read messages."
msgstr ""
"Désolés, nous ne pouvons pas vous aider ici. Votre fournisseur doit obtenir "
"une clé de la part de LinkedIn avec le droit de lire les messages."

#: apps/plugins/portal/linkedIn/register.js module:plugins/portal
msgid "LinkedIn"
msgstr "LinkedIn"

#: apps/plugins/portal/linkedIn/register.js module:plugins/portal
msgid "Press [enter] to jump to the linkedin stream."
msgstr "Appuyez sur [Entr] pour passer au flux LinkedIn."

#: apps/plugins/portal/linkedIn/register.js module:plugins/portal
msgid "You have no new messages"
msgstr "Vous n'avez pas de nouveaux messages"

#: apps/plugins/portal/linkedIn/register.js module:plugins/portal
msgid "There were not activities in your network"
msgstr "Il n'y a pas eu d'activité dans votre réseau"

#: apps/plugins/portal/linkedIn/register.js module:plugins/portal
msgid "LinkedIn Network Updates"
msgstr "Informations du réseau LinkedIn"

#: apps/plugins/portal/linkedIn/register.js module:plugins/portal
msgid "Your messages"
msgstr "Vos messages"

#: apps/plugins/portal/linkedIn/register.js module:plugins/portal
#: apps/plugins/portal/twitter/register.js
msgid "Add your account"
msgstr "Ajouter un compte"

#: apps/plugins/portal/mail/register.js module:plugins/portal
msgid "No mails in your inbox"
msgstr "Il n'y a pas de messages dans votre boîte de réception"

#: apps/plugins/portal/mail/register.js module:plugins/portal
msgid "You have no unread messages"
msgstr "Vous n'avez pas de messages non lus"

#: apps/plugins/portal/mail/register.js module:plugins/portal
msgid "You have 1 unread message"
msgstr "Vous avez 1 message non lu"

#: apps/plugins/portal/mail/register.js module:plugins/portal
msgid "You have %1$d unread messages"
msgstr "Vous avez %1$d messages non lus"

#: apps/plugins/portal/oxdriveclients/register.js module:plugins/portal
msgid "your platform"
msgstr "votre plate-forme"

#: apps/plugins/portal/oxdriveclients/register.js module:plugins/portal
msgid "Download %s"
msgstr "Télécharger %s"

#: apps/plugins/portal/oxdriveclients/register.js module:plugins/portal
msgid "Download %s via the OX Updater"
msgstr "Télécharger %s à travers le Programme de mise à jour OX"

#: apps/plugins/portal/oxdriveclients/register.js module:plugins/portal
msgid "Get %s"
msgstr "Obtenir %s"

#: apps/plugins/portal/oxdriveclients/register.js module:plugins/portal
msgid "Download %s for %s now"
msgstr "Télécharger maintenant %s pour %s"

#: apps/plugins/portal/oxdriveclients/register.js module:plugins/portal
msgid ""
"The %s client lets you store and share your photos, files, documents and "
"videos, anytime, anywhere. Access any file you save to %s from all your "
"computers, iPhone, iPad or from within %s itself."
msgstr ""
"Le client %s vous permet de stocker et de partager vos photos, fichiers, "
"documents et vidéos à tout moment et n'importe où. Accédez à tout fichier "
"enregistré dans %s depuis votre ordinateur, votre iPhone, iPad ou "
"directement depuis %s."

#: apps/plugins/portal/oxdriveclients/register.js module:plugins/portal
msgid "%s is also available for other platforms:"
msgstr "%s est également disponible pour d'autres plates-formes :"

#: apps/plugins/portal/quota/register.js module:plugins/portal
msgid "Mail count quota"
msgstr "Quota de nombre de courriels"

#: apps/plugins/portal/quota/register.js module:plugins/portal
msgid "Quota"
msgstr "Quotas"

#: apps/plugins/portal/recentfiles/register.js module:plugins/portal
msgid "Recently changed files"
msgstr "Fichiers changés récemment"

#: apps/plugins/portal/recentfiles/register.js module:plugins/portal
msgid "My latest files"
msgstr "Mes fichiers récents"

#: apps/plugins/portal/recentfiles/register.js module:plugins/portal
msgid "No files have been changed recently"
msgstr "Aucun fichier n'a été modifié récemment"

#: apps/plugins/portal/recentfiles/register.js module:plugins/portal
msgid "1 file has been changed recently"
msgstr "1 fichier a été modifié récemment"

#: apps/plugins/portal/recentfiles/register.js module:plugins/portal
msgid "%1$d files has been changed recently"
msgstr "%1$d fichiers ont été modifiés récemment"

#: apps/plugins/portal/reddit/register.js module:io.ox/portal
msgid "No title."
msgstr "Pas de titre."

#: apps/plugins/portal/reddit/register.js module:io.ox/portal
msgid "Comments"
msgstr "Commentaires"

#: apps/plugins/portal/rss/register.js module:io.ox/portal
msgid "RSS Feed"
msgstr "Flux RSS"

#: apps/plugins/portal/rss/register.js module:io.ox/portal
msgid "Press [enter] to jump to the rss stream."
msgstr "Appuyez sur [Entr] pour passer au flux RSS."

#: apps/plugins/portal/rss/register.js module:io.ox/portal
msgid "No RSS feeds found."
msgstr "Pas trouvé de flux RSS."

#: apps/plugins/portal/rss/register.js module:io.ox/portal
msgid "RSS Feeds"
msgstr "Flux RSS"

#: apps/plugins/portal/rss/register.js module:io.ox/portal
msgid "Please enter a feed URL."
msgstr "Veuillez saisir l'URL d'un flux."

#: apps/plugins/portal/tasks/register.js module:plugins/portal
msgid "You don't have any tasks that are either due soon or overdue."
msgstr ""
"Vous n'avez pas de tâches qui arriveront bientôt à échéance ou sont déjà "
"échues."

#. Due on date
#: apps/plugins/portal/tasks/register.js module:plugins/portal
msgid "Due on %1$s"
msgstr "Arrive à échéance le %1$s"

#: apps/plugins/portal/tumblr/register.js module:io.ox/portal
msgid "Press [enter] to jump to the tumblr feed."
msgstr "Appuyez sur [Entr] pour passer au flux Tumblr."

#: apps/plugins/portal/tumblr/register.js module:io.ox/portal
msgid "Read article on tumblr.com"
msgstr "Lire l'article sur tumblr.com"

#: apps/plugins/portal/tumblr/register.js module:io.ox/portal
msgid "Open external link"
msgstr "Ouvrir le lien externe"

#: apps/plugins/portal/tumblr/register.js module:io.ox/portal
msgid "Edit Tumblr feed"
msgstr "Modifier un abonnement Tumblr"

#: apps/plugins/portal/tumblr/register.js module:io.ox/portal
msgid "Feed URL"
msgstr "URL de l'abonnement"

#: apps/plugins/portal/tumblr/register.js module:io.ox/portal
msgid "Please enter an blog url."
msgstr "Veuillez saisir une URL de blog."

#: apps/plugins/portal/tumblr/register.js module:io.ox/portal
msgid "Please enter a description."
msgstr "Veuillez saisir une description."

#: apps/plugins/portal/tumblr/register.js module:io.ox/portal
msgid "Unknown error while checking tumblr-blog."
msgstr "Erreur inconnue en consultant le blog tumblr."

#: apps/plugins/portal/tumblr/register.js module:io.ox/portal
msgid "Tumblr"
msgstr "Tumblr"

#: apps/plugins/portal/twitter/register.js module:plugins/portal
msgid ""
"This widget is currently offline because the twitter rate limit exceeded."
msgstr ""
"Ce composant graphique est actuellement indisponible parce que la limite de "
"rythme de Twitter a été dépassée."

#: apps/plugins/portal/twitter/register.js module:plugins/portal
#: apps/plugins/portal/twitter/util.js
msgid "An internal error occurred"
msgstr "Une erreur interne s'est produite"

#: apps/plugins/portal/twitter/register.js module:plugins/portal
msgid "Could not load new Tweets."
msgstr "Impossible de charger de nouveaux tweets."

#: apps/plugins/portal/twitter/register.js module:plugins/portal
msgid "No Tweets yet."
msgstr "Pas de tweets pour le moment."

#: apps/plugins/portal/twitter/register.js module:plugins/portal
msgid "Twitter reported the following errors:"
msgstr "Twitter a signalé les erreurs suivantes :"

#: apps/plugins/portal/twitter/register.js module:plugins/portal
msgid "Click to retry later."
msgstr "Cliquez pour réessayer ultérieurement."

#: apps/plugins/portal/twitter/register.js module:plugins/portal
msgid "Click to retry"
msgstr "Cliquez pour réessayer"

#: apps/plugins/portal/twitter/register.js module:plugins/portal
msgid "Twitter"
msgstr "Twitter"

#: apps/plugins/portal/twitter/register.js module:plugins/portal
msgid "Press [enter] to jump to the twitter feed."
msgstr "Appuyez sur [Entr] pour passer au flux Twitter."

#: apps/plugins/portal/twitter/util.js module:plugins/portal
msgid "Favorited"
msgstr "Favorisé"

#: apps/plugins/portal/twitter/util.js module:plugins/portal
msgid "Favorite"
msgstr "Favori"

#: apps/plugins/portal/twitter/util.js module:plugins/portal
msgid "Retweet this to your followers?"
msgstr "Retweeter à vos suiveurs ?"

#: apps/plugins/portal/twitter/util.js module:plugins/portal
msgid "Retweet"
msgstr "Renvoyer un tweet"

#: apps/plugins/portal/twitter/util.js module:plugins/portal
msgid "Retweeted"
msgstr "Renvoyé un tweet"

#: apps/plugins/portal/twitter/util.js module:plugins/portal
msgid "Retweeted by %s"
msgstr "Tweet renvoyé par %s"

#. twitter: Follow this person
#: apps/plugins/portal/twitter/util.js module:plugins/portal
msgid "Follow"
msgstr "Suivre"

#. twitter: Stop following this person
#: apps/plugins/portal/twitter/util.js module:plugins/portal
msgid "Unfollow"
msgstr "Ne plus suivre"

#. twitter: already following this person
#: apps/plugins/portal/twitter/util.js module:plugins/portal
msgid "Following"
msgstr "En train de suivre"

#: apps/plugins/portal/twitter/util.js module:plugins/portal
msgid "Are you sure you want to delete this Tweet?"
msgstr "Êtes-vous sûr de vouloir supprimer ce tweet ?"

#: apps/plugins/portal/upsell/register.js module:plugins/portal
msgid "Upgrade your account"
msgstr "Monter en gamme pour votre compte"

#: apps/plugins/portal/userSettings/register.js module:io.ox/core
msgid "Password strength: Too short"
msgstr "Robustesse du mot de passe : trop court"

#: apps/plugins/portal/userSettings/register.js module:io.ox/core
msgid "Password strength: Wrong length"
msgstr "Robustesse du mot de passe : mauvaise longueur"

#: apps/plugins/portal/userSettings/register.js module:io.ox/core
msgid "Password strength: Very weak"
msgstr "Robustesse du mot de passe : très faible"

#: apps/plugins/portal/userSettings/register.js module:io.ox/core
msgid "Password strength: Weak"
msgstr "Robustesse du mot de passe : faible"

#: apps/plugins/portal/userSettings/register.js module:io.ox/core
msgid "Password strength: Good"
msgstr "Robustesse du mot de passe : bonne"

#: apps/plugins/portal/userSettings/register.js module:io.ox/core
msgid "Password strength: Strong"
msgstr "Robustesse du mot de passe : forte"

#: apps/plugins/portal/userSettings/register.js module:io.ox/core
msgid "Password strength: Very strong"
msgstr "Robustesse du mot de passe : très forte"

#: apps/plugins/portal/userSettings/register.js module:io.ox/core
msgid "Password strength: Legendary!"
msgstr "Robustesse du mot de passe : légendaire !"

#. %1$s are some example characters
#: apps/plugins/portal/userSettings/register.js module:io.ox/core
#, c-format
msgid ""
"Your password is more secure if it also contains capital letters, numbers, "
"and special characters like %1$s"
msgstr ""
"Votre mot de passe est plus sécurisé s'il contient également des lettres "
"majuscules, des nombres, ainsi que des caractères spéciaux comme %1$s"

#. %1$s is the minimum password length
#. %2$s is the maximum password length
#: apps/plugins/portal/userSettings/register.js module:io.ox/core
#, c-format
msgid "Password length must be between %1$d and %2$d characters."
msgstr ""
"La longueur du mot de passe doit être comprise entre %1$d and %2$d "
"caractères."

#. %1$s is the minimum password length
#: apps/plugins/portal/userSettings/register.js module:io.ox/core
#, c-format
msgid "Minimum password length is %1$d."
msgstr "La longueur minimale du mot de passe est %1$d."

#: apps/plugins/portal/userSettings/register.js module:io.ox/core
msgid "Your current password"
msgstr "Votre mot de passe actuel"

#: apps/plugins/portal/userSettings/register.js module:io.ox/core
msgid "New password"
msgstr "Nouveau mot de passe"

#: apps/plugins/portal/userSettings/register.js module:io.ox/core
msgid "Repeat new password"
msgstr "Répétez le nouveau mot de passe"

#: apps/plugins/portal/userSettings/register.js module:io.ox/core
msgid ""
"If you change the password, you will be signed out. Please ensure that "
"everything is closed and saved."
msgstr ""
"Si vous changez le mot de passe, vous serez déconnecté. Veuillez vous "
"assurer que tout est fermé et enregistré."

#: apps/plugins/portal/userSettings/register.js module:io.ox/core
msgid "Change password and sign out"
msgstr "Changer le mot de passe et se déconnecter"

#: apps/plugins/portal/userSettings/register.js module:io.ox/core
msgid "Your new password may not be empty."
msgstr "Votre nouveau mot de passe ne peut être vide."

#: apps/plugins/portal/userSettings/register.js module:io.ox/core
msgid "The two newly entered passwords do not match."
msgstr ""
"Les deux mots de passe qui viennent d'être saisis ne correspondent pas."

#: apps/plugins/portal/userSettings/register.js module:io.ox/core
msgid "User data"
msgstr "Données utilisateur"

#: apps/plugins/portal/userSettings/register.js module:io.ox/core
msgid "My password"
msgstr "Mon mot de passe"

#: apps/plugins/portal/xing/actions.js module:plugins/portal
msgid "There was a problem with XING, the error message was: \"%s\""
msgstr ""
"Un problème est survenu avec XING, le message d'erreur est le suivant : « %s "
"»"

#: apps/plugins/portal/xing/actions.js module:plugins/portal
msgid "Comment has been successfully posted on XING"
msgstr "Le commentaire a été publié sur XING"

#: apps/plugins/portal/xing/actions.js module:plugins/portal
msgid "Submit comment"
msgstr "Envoyer le commentaire"

#: apps/plugins/portal/xing/actions.js module:plugins/portal
msgid "The activity has been deleted successfully"
msgstr "L'activité a été supprimée"

#: apps/plugins/portal/xing/actions.js module:plugins/portal
msgid "The comment has been deleted successfully"
msgstr "Le commentaire a été supprimé"

#: apps/plugins/portal/xing/actions.js module:plugins/portal
msgid "There was a problem with XING. The error message was: \"%s\""
msgstr ""
"Un problème est survenu avec XING. Le message d'erreur est le suivant : « %s "
"»"

#. As on Facebook, XING allows a stop pointing out they liked a comment. An 'undo' for the like action, if you will.
#: apps/plugins/portal/xing/actions.js module:plugins/portal
msgid "Un-liked comment"
msgstr "Commentaire passé en « Je n'aime plus »"

#. As on Facebook, XING allows a user to point out that they like a comment
#: apps/plugins/portal/xing/actions.js module:plugins/portal
msgid "Liked comment"
msgstr "Commentaire passé en « J'aime ça »"

#: apps/plugins/portal/xing/actions.js module:plugins/portal
msgid "Un-like"
msgstr "Je n'aime plus"

#: apps/plugins/portal/xing/actions.js module:plugins/portal
msgid "Like"
msgstr "J'aime"

#: apps/plugins/portal/xing/actions.js module:plugins/portal
msgid "Shared activity"
msgstr "Activité partagée"

#: apps/plugins/portal/xing/activities.js module:plugins/portal
msgid "%1$s recommends this link:"
msgstr "%1$s recommande ce lien :"

#: apps/plugins/portal/xing/activities.js module:plugins/portal
msgid "%1$s posted a link:"
msgstr "%1$s a publié un lien :"

#. We do not know the gender of the user and therefore, it is impossible to write e.g. '%1$s changed her status'.
#. But you could use '%1$s changes his/her status' depending on the language.
#. %1$s the name of the user which changed his/her status
#: apps/plugins/portal/xing/activities.js module:plugins/portal
msgid "%1$s changed the status:"
msgstr "%1$s a modifié son état :"

#: apps/plugins/portal/xing/activities.js module:plugins/portal
msgid "%1$s has a new contact:"
msgstr "%1$s a un nouveau contact :"

#: apps/plugins/portal/xing/activities.js module:plugins/portal
msgid "%1$s has new contacts:"
msgstr "%1$s a de nouveaux contacts :"

#: apps/plugins/portal/xing/activities.js module:plugins/portal
msgid "%1$s posted a new activity:"
msgstr "%1$s a publié une nouvelle activité :"

#. We do not know the gender of the user and therefore, it is impossible to write e.g. '%1$s changed her profile:'.
#. But you could use '%1$s changes his/her profile:' depending on the language.
#. %1$s the name of the user which changed his/her profile
#: apps/plugins/portal/xing/activities.js module:plugins/portal
msgid "%1$s updated the profile:"
msgstr "%1$s a mis à jour son profil :"

#: apps/plugins/portal/xing/activities.js module:plugins/portal
msgid "%1$s updated their profile:"
msgstr "%1$s a mis à jour son profil :"

#: apps/plugins/portal/xing/register.js module:plugins/portal
msgid "Successfully reauthorized your %s account"
msgstr "Vous avez autorisé à nouveau ce compte %s."

#: apps/plugins/portal/xing/register.js module:plugins/portal
#: apps/plugins/xing/main.js
msgid "There was a problem with %s. The error message was: \"%s\""
msgstr ""
"Un problème est survenu avec %s. Le message d'erreur est le suivant : « %s »"

#: apps/plugins/portal/xing/register.js module:plugins/portal
msgid ""
"Please select which of the following data we may use to create your %s "
"account:"
msgstr ""
"Veuillez choisir parmi les informations ci-dessous lesquelles utiliser pour "
"créer votre compte %s :"

#: apps/plugins/portal/xing/register.js module:plugins/portal
msgid "Mail address"
msgstr "Adresse de courrier"

#: apps/plugins/portal/xing/register.js module:plugins/portal
msgid ""
"Please check your inbox for a confirmation email.\n"
"\n"
"Follow the instructions in the email and then return to the widget to "
"complete account setup."
msgstr ""
"Veuillez consulter votre boîte de réception : vous devriez avoir reçu un "
"courriel de confirmation.\n"
"\n"
"Suivez les instructions données dans ce courriel et revenez au composant "
"pour terminer la configuration du compte."

#: apps/plugins/portal/xing/register.js module:plugins/portal
msgid "Post a status update"
msgstr "Publier une mise à jour d'état"

#: apps/plugins/portal/xing/register.js module:plugins/portal
msgid ""
"Your status update could not be posted on %s. The error message was: \"%s\""
msgstr ""
"Votre mise à jour d'état n'a pas pu être publiée sur %s. Le message d'erreur "
"est le suivant : « %s »"

#: apps/plugins/portal/xing/register.js module:plugins/portal
msgid "Your status update has been successfully posted on %s"
msgstr "Votre mise à jour d'état a été publiée sur %s"

#: apps/plugins/portal/xing/register.js module:plugins/portal
msgid "There is no recent activity in your Xing network."
msgstr "Il n'y a pas eu d'activité récente dans votre réseau Xing."

#: apps/plugins/portal/xing/register.js module:plugins/portal
msgid ""
"Get news from your XING network delivered to you. Stay in touch and find out "
"about new business opportunities."
msgstr ""
"Recevez directement les nouvelles de votre réseau XING. Restez en contact "
"soyez informé de nouvelles opportunités commerciales."

#. %1$s is social media name, e.g. Facebook
#: apps/plugins/portal/xing/register.js module:plugins/portal
msgid "Create new %1$s account"
msgstr "Créer un nouveau compte %1$s"

#: apps/plugins/portal/xing/register.js module:plugins/portal
msgid "Click here to reconnect to your xing account to see activities."
msgstr ""
"Cliquez ici pour vous reconnecter à votre compte Xing et voir les activités."

#: apps/plugins/portal/xing/register.js module:plugins/portal
msgid "Your %s newsfeed"
msgstr "Votre flux d'actualités %s"

#: apps/plugins/wizards/mandatory/main.js module:io.ox/wizards/firstStart
msgid "Welcome to %s"
msgstr "Bienvenue sur %s"

#: apps/plugins/wizards/mandatory/main.js module:io.ox/wizards/firstStart
msgid ""
"Before you can continue using the product, you have to enter some basic "
"information. It will take less than a minute."
msgstr ""
"Avant de pouvoir continuer à utiliser ce produit, vous devez fournir "
"quelques informations de base. Cela prendra moins d'une minute."

#: apps/plugins/wizards/mandatory/main.js module:io.ox/wizards/firstStart
msgid "Back to sign in"
msgstr "Retourner à la connexion"

#: apps/plugins/wizards/mandatory/main.js module:io.ox/wizards/firstStart
msgid "Your timezone"
msgstr "Votre fuseau horaire"

#: apps/plugins/xing/main.js module:plugins/portal
msgid "Invitation sent"
msgstr "Invitation envoyée"

#: apps/plugins/xing/main.js module:plugins/portal
msgid "Contact request sent"
msgstr "Demande de mise en contact envoyée"

#: apps/plugins/xing/main.js module:plugins/portal
msgid "Invite to %s"
msgstr "Inviter à %s"

#: apps/plugins/xing/main.js module:plugins/portal
msgid "Add on %s"
msgstr "Ajouter à %s"

#~ msgid ""
#~ "You can manage desktop notifications at any time, by vitising your "
#~ "settings"
#~ msgstr ""
#~ "Vous pouvez à tout moment gérer vos notifications de bureau en consultant "
#~ "vos réglages"

#~ msgid " is currently editing this document."
#~ msgstr " est en train de modifier ce document."

#, fuzzy
#~| msgid "is not a valid user or group."
#~ msgid " is not a valid user or group."
#~ msgstr "n'est pas un utilisateur ou un groupe valide."

#~ msgid "!!!This file has not been added"
#~ msgstr "!!! Ce fichier n'a pas été ajouté"

#~ msgid "%1$d column"
#~ msgid_plural "%1$d columns"
#~ msgstr[0] "%1$d colonne"
#~ msgstr[1] "%1$d colonnes"

#~ msgid "%1$d contacts found. This list is limited to %2$d items."
#~ msgstr ""
#~ "%1$d contacts trouvés. Cette liste est limitée aux %2$d premiers éléments."

#~ msgid "%1$d row"
#~ msgid_plural "%1$d rows"
#~ msgstr[0] "%1$d ligne"
#~ msgstr[1] "%1$d lignes"

#~ msgid "%1$s %2$s %3$s %4$s %5$s."
#~ msgstr "%1$s %2$s %3$s %4$s %5$s."

#~ msgid "%1$s %2$s %3$s %4$s."
#~ msgstr "%1$s %2$s %3$s %4$s."

#~ msgid "%1$s %2$s %3$s."
#~ msgstr "%1$s %2$s %3$s."

#~ msgid "%1$s %2$s."
#~ msgstr "%1$s %2$s."

#~ msgid "%1$s mail"
#~ msgid_plural "%1$s mails"
#~ msgstr[0] "%1$s message"
#~ msgstr[1] "%1$s messages"

#~ msgid "%1$s mail, %2$s unread"
#~ msgid_plural "%1$s mails, %2$s unread"
#~ msgstr[0] "%1$s message, %2$s non lu"
#~ msgstr[1] "%1$s messages, %2$s non lus"

#~ msgid "%1$s, %2$s"
#~ msgstr "%1$s, %2$s"

#~ msgid "(Default)"
#~ msgstr "(Par défaut)"

#~ msgid "0 minutes"
#~ msgstr "0 minute"

#~ msgid "1 hour"
#~ msgstr "1 heure"

#~ msgid "10"
#~ msgstr "10"

#~ msgid "12 hour"
#~ msgstr "12 heures"

#~ msgid "15"
#~ msgstr "15"

#~ msgid "150%"
#~ msgstr "150 %"

#~ msgid "2 days"
#~ msgstr "2 jours"

#~ msgid "2 hour"
#~ msgstr "2 heures"

#~ msgid "2 weeks"
#~ msgstr "2 semaines"

#~ msgid "20"
#~ msgstr "20"

#~ msgid "200%"
#~ msgstr "200 %"

#~ msgid "3 weeks"
#~ msgstr "3 semaines"

#~ msgid "30"
#~ msgstr "30"

#~ msgid "4 days"
#~ msgstr "4 jours"

#~ msgid "4 hour"
#~ msgstr "4 heures"

#~ msgid "4 weeks"
#~ msgstr "4 semaines"

#~ msgid "45 minutes"
#~ msgstr "45 minutes"

#~ msgid "5"
#~ msgstr "5"

#~ msgid "50%"
#~ msgstr "50 %"

#~ msgid "6 days"
#~ msgstr "6 jours"

#~ msgid "6 hour"
#~ msgstr "6 heures"

#~ msgid "60"
#~ msgstr "60"

#~ msgid "75%"
#~ msgstr "75 %"

#~ msgid "8 hour"
#~ msgstr "8 heures"

#~ msgid "<b>%1$d</b> elements selected"
#~ msgstr "<b>%1$d</b> éléments sélectionnés"

#~ msgid "A B C D E F G H I J K L M N O P Q R S T U V W X Y Z"
#~ msgstr "A B C D E F G H I J K L M N O P Q R S T U V W X Y Z"

#~ msgid "AJAX Error"
#~ msgstr "Erreur AJAX"

#~ msgid "Accent 1"
#~ msgstr "Mis en avant 1"

#~ msgid "Accent 2"
#~ msgstr "Mis en avant 2"

#~ msgid "Accent 3"
#~ msgstr "Mis en avant 3"

#~ msgid "Accent 4"
#~ msgstr "Mis en avant 4"

#~ msgid "Accent 5"
#~ msgstr "Mis en avant 5"

#~ msgid "Accent 6"
#~ msgstr "Mis en avant 6"

#~ msgid "Acquire Edit Rights"
#~ msgstr "Acquérir les droits de modification"

#~ msgid "Add Attachment"
#~ msgstr "Joindre une pièce"

#~ msgid "Add Box account"
#~ msgstr "Ajouter un compte Box"

#~ msgid "Add Dropbox account"
#~ msgstr "Ajouter un compte Dropbox"

#~ msgid "Add OneDrive account"
#~ msgstr "Ajouter un compte OneDrive"

#~ msgid "Add a Subreddit"
#~ msgstr "Ajouter un sous-forum Reddit"

#~ msgid "Add a blog"
#~ msgstr "Ajouter un blog"

#~ msgid "Add a feed"
#~ msgstr "Ajouter un flux"

#~ msgid "Add a stream"
#~ msgstr "Ajouter un flux"

#~ msgid "Add cipher code"
#~ msgstr "Ajouter un code de chiffrement"

#~ msgid "Add feed"
#~ msgstr "Ajouter un flux"

#~ msgid "Add folder menu"
#~ msgstr "Ajouter le menu des dossiers"

#~ msgid "Add member"
#~ msgstr "Ajouter un membre"

#~ msgid "Add new contact"
#~ msgstr "Ajouter un nouveau contact"

#~ msgid "Add new guest"
#~ msgstr "Ajouter un nouvel invité"

#~ msgid "Adding subscription. This may take some seconds …"
#~ msgstr "Abonnement en cours d'ajout. Cela peut prendre quelques secondes…"

#~ msgid "Addresses"
#~ msgstr "Adresses"

#~ msgid "Advanced facets block was closed."
#~ msgstr "Le bloc des facettes avancées a été fermé."

#~ msgid "Advanced facets block was opened."
#~ msgstr "Le bloc des facettes avancées a été ouvert."

#, fuzzy
#~ msgid "Advanced options"
#~ msgstr "Réglages avancés"

#, fuzzy
#~| msgid "Advanced Facets"
#~ msgid "Advanced user?"
#~ msgstr "Facettes avancées"

#, fuzzy
#~| msgid "Assistant"
#~ msgid "Afghanistan"
#~ msgstr "Assistant"

#, fuzzy
#~| msgid "Add contact"
#~ msgid "All contacts"
#~ msgstr "Ajouter un contact"

#~ msgid "Allow us to use your %s account here"
#~ msgstr "Autorisez-nous à utiliser ici votre compte %s"

#~ msgid "Alternative Email"
#~ msgstr "Adresse de courriel 2"

#~ msgid "An error occurred"
#~ msgstr "Une erreur s'est produite"

#~ msgid "An error occurred while loading page %1$d."
#~ msgstr "Une erreur s'est produite pendant le chargement de la page %1$d."

#~ msgid "An error occurred. Click to try again"
#~ msgstr "Une erreur s'est produite. Cliquez pour essayer à nouveau"

#~ msgid "An error occurred. The message was:"
#~ msgstr "Une erreur s'est produite. Le message était :"

#~ msgid "Another user"
#~ msgstr "Un autre utilisateur"

#~ msgid "Applications"
#~ msgstr "Applications"

#, fuzzy
#~| msgid "Apply role"
#~ msgid "Apply"
#~ msgstr "Appliquer le rôle"

#, fuzzy
#~| msgid "Email from %1$s: %2$s"
#~ msgid "Apply for mails from %1$s"
#~ msgstr "Courriel de %1$s : %2$s"

#~ msgid "Apply to all messages?"
#~ msgstr "Appliquer à tous les messages ?"

#~ msgid "Appointment has been copied"
#~ msgid_plural "Appointments have been copied"
#~ msgstr[0] "Le rendez-vous a été copié"
#~ msgstr[1] "Les rendez-vous ont été copiés"

#~ msgid "Appointment has been moved"
#~ msgid_plural "Appointments have been moved"
#~ msgstr[0] "Le rendez-vous a été déplacé"
#~ msgstr[1] "Les rendez-vous ont été déplacés"

#~ msgid ""
#~ "Appointment invitation. %1$s %2$s %3$s %4$s %5$s. Press [enter] to open"
#~ msgstr ""
#~ "Invitation à un rendez-vous. %1$s %2$s %3$s %4$s %5$s. Appuyez sur [Entr] "
#~ "pour l'ouvrir"

#~ msgid "Appointment reminder. %1$s %2$s %3$s %4$s. Press [enter] to open"
#~ msgstr ""
#~ "Rappel de rendez-vous. %1$s %2$s %3$s %4$s. Appuyez sur [Entr] pour "
#~ "l'ouvrir"

#~ msgid "Appointment scheduling"
#~ msgstr "Planification du rendez-vous"

#~ msgid "Are you sure?"
#~ msgstr "En êtes-vous sûr ?"

#, fuzzy
#~| msgid "Attention"
#~ msgid "Argentina"
#~ msgstr "Attention"

#~ msgid "Ask for return receipt"
#~ msgstr "Demander un accusé de réception"

#~ msgid ""
#~ "At the top of the display area the path to the selected folder is shown. "
#~ "Click on the path to switch to another folder."
#~ msgstr ""
#~ "Le chemin menant au dossier courant est affiché en haut de la zone "
#~ "d'affichage. Cliquez sur le chemin pour passer dans un autre dossier."

#~ msgid "Attach my vCard"
#~ msgstr "Joindre ma vCard"

#~ msgctxt "plural"
#~ msgid "Attachment"
#~ msgid_plural "Attachments"
#~ msgstr[0] "Pièce jointe"
#~ msgstr[1] "Pièces jointes"

#~ msgid ""
#~ "Attachment uploads are not supported in Internet Explorer 9. Please "
#~ "upgrade to Internet Explorer 10."
#~ msgstr ""
#~ "Internet Explorer 9 ne prend pas en charge les téléchargements de pièces "
#~ "jointes. Veuillez le mettre à jour en Internet Explorer 10."

#~ msgid "Attachments (%1$s)"
#~ msgstr "Pièces jointes (%1$s)"

#~ msgid "Attachments will be saved"
#~ msgstr "Les pièces jointes vont être enregistrées"

#~ msgid "Attachments   "
#~ msgstr "Pièces jointes   "

#~ msgid "Audio enabled"
#~ msgstr "Audio activée"

#~ msgid "Auto Logout"
#~ msgstr "Déconnexion automatique"

#~ msgid "Auto-save email drafts?"
#~ msgstr "Enregistrer automatiquement les brouillons des messages ?"

#~ msgid ""
#~ "Automatically collect contacts in the folder \"Collected addresses\" "
#~ "while reading?"
#~ msgstr ""
#~ "Collecter automatiquement les contacts dans le dossier « Adresses "
#~ "collectées » lors de la lecture ?"

#~ msgid ""
#~ "Automatically collect contacts in the folder \"Collected addresses\" "
#~ "while sending?"
#~ msgstr ""
#~ "Collecter automatiquement les contacts dans le dossier « Adresses "
#~ "collectées » lors de l'envoi ?"

#~ msgid "Automatically select first E-Mail"
#~ msgstr "Sélectionner automatiquement le premier courriel"

#~ msgid "Automatically wrap plain text after character:"
#~ msgstr "Envelopper automatiquement le texte pur après le caractère :"

#, fuzzy
#~| msgid "Back to sign in"
#~ msgid "Back to devices"
#~ msgstr "Retourner à la connexion"

#, fuzzy
#~| msgid "Back to sign in"
#~ msgid "Back to modules"
#~ msgstr "Retourner à la connexion"

#, fuzzy
#~| msgid "your platform"
#~ msgid "Back to platforms"
#~ msgstr "votre plate-forme"

#~ msgid "Background 1"
#~ msgstr "Fond 1"

#~ msgid "Background 2"
#~ msgstr "Fond 2"

#~ msgid "Bcc"
#~ msgstr "BCC"

#~ msgid ""
#~ "Below the recipient you will find further functions, e.g. for sending "
#~ "copies to other recipients or for adding attachments."
#~ msgstr ""
#~ "Sous le destinataire vous sont offertes d'autres possibilités, comme "
#~ "d'envoyer des copies à d'autres destinataires ou de joindre des pièces au "
#~ "message."

#~ msgid "Blind copy (BCC) to"
#~ msgstr "Copie carbone invisible (BCC) à"

#~ msgid "Block pre-loading of externally linked images"
#~ msgstr "Bloquer le préchargement des images externes liées"

#~ msgid "Cannot move folder into itself."
#~ msgstr "Impossible de déplacer un dossier dans lui-même."

#~ msgid "Cannot move system folder."
#~ msgstr "Impossible de déplacer un dossier système."

#, fuzzy
#~| msgid "Mail address"
#~ msgid "Categories"
#~ msgstr "Adresse de courrier"

#~ msgid "Change View"
#~ msgstr "Changer de vue"

#~ msgid "Change folder"
#~ msgstr "Changer de dossier"

#~ msgid "Change state"
#~ msgstr "Modifier l'état"

#~ msgid "Change subscription"
#~ msgstr "Modifier l'abonnement"

#, fuzzy
#~| msgid "Children"
#~ msgid "Chile"
#~ msgstr "Enfants"

#~ msgid "Cleaning up... This may take a few seconds."
#~ msgstr "Nettoyage en cours… Cela peut prendre quelques secondes."

#~ msgid "Clear cache"
#~ msgstr "Vider le cache"

#~ msgid "Click for whole day appointment"
#~ msgstr "Cliquez pour un rendez-vous sur toute la journée"

#~ msgid "Click here for free trial."
#~ msgstr "Cliquez ici pour un essai gratuit."

#~ msgid "Click here to add your account"
#~ msgstr "Cliquez ici pour ajouter votre compte"

#~ msgid ""
#~ "Click on a letter on the left side of the navigation bar in order to "
#~ "display the corresponding contacts from the selected address book."
#~ msgstr ""
#~ "Cliquez sur une lettre à gauche de la barre de navigation pour afficher "
#~ "les contacts du carnet d'adresse dont le nom commence par cette lettre."

#~ msgid "Close document"
#~ msgstr "Fermer le document"

#~ msgid "Close search"
#~ msgstr "Fermer la recherche"

#~ msgid "Close this reminder"
#~ msgstr "Fermer ce rappel"

#~ msgid "Closing a tile"
#~ msgstr "Fermer un pavé"

#, fuzzy
#~| msgid "Color"
#~ msgid "Colombia"
#~ msgstr "En couleur"

#~ msgid "Comment:"
#~ msgstr "Commentaire :"

#~ msgid "Common Facets"
#~ msgstr "Facettes communes"

#, fuzzy
#~| msgid "Tomorrow"
#~ msgid "Comoros"
#~ msgstr "Demain"

#, fuzzy
#~| msgid "Compact view"
#~ msgid "Compact rows"
#~ msgstr "Vue compacte"

#~ msgid "Composing a new E-Mail"
#~ msgstr "Rédiger un nouveau message"

#~ msgid "Configure your inbox tabs"
#~ msgstr "Configurer vos onglets de boîte de réception"

#~ msgid "Confirm"
#~ msgstr "Confirmer"

#~ msgid "Confirmation status"
#~ msgstr "État de confirmation"

#, fuzzy
#~ msgid "Continue Presentation"
#~ msgstr "Invitations à des tâches"

#~ msgid "Copy (CC) to"
#~ msgstr "Copie carbone (CC) à"

#~ msgid "Copy to"
#~ msgstr "Copie à"

#~ msgid "Could not load all participants for this task."
#~ msgstr "Certains participants à cette tâche n'ont pas pu être chargés."

#~ msgid "Could not save auto forward"
#~ msgstr "Impossible d'enregistrer le transfert automatique"

#~ msgid "Could not save vacation notice"
#~ msgstr "Impossible d'enregistrer le message d'absence"

#~ msgid "Couldn't load all contact images."
#~ msgstr "Certaines images de contact n'ont pas pu être chargées."

#~ msgid "Couldn't load file data."
#~ msgstr "Impossible de charger les données du fichier."

#~ msgid "Couldn't load folders."
#~ msgstr "Impossible de charger les dossiers."

#~ msgid "Couldn't load subfolders."
#~ msgstr "Impossible de charger les sous-dossiers."

#~ msgid "Couldn't load that email."
#~ msgstr "Impossible de charger ce courriel."

#~ msgid "Create Appointment"
#~ msgstr "Créer un rendez-vous"

#~ msgid "Create a %s account using the data stored here"
#~ msgstr "Créer un compte %s au moyen des données enregistrées ici"

#~ msgid "Create new task"
#~ msgstr "Créer une nouvelle tâche"

#~ msgid ""
#~ "Created private folder '%1$s' in %2$s and subscribed successfully to "
#~ "shared folder"
#~ msgstr ""
#~ "Le dossier privé « %1$s » a été créé dans %2$s et abonné avec succès au "
#~ "dossier partagé"

#~ msgid "Creating a new appointment"
#~ msgstr "Créer un nouveau rendez-vous"

#~ msgid "Creating a new contact"
#~ msgstr "Créer un nouveau contact"

#~ msgid "Creating a new task"
#~ msgstr "Créer une nouvelle tâche"

#~ msgid "Creating a note"
#~ msgstr "Créer une note"

#~ msgid "Creating new items"
#~ msgstr "Créer de nouveaux éléments"

#~ msgid "Creating recurring appointments"
#~ msgstr "Créer des séries de rendez-vous"

#~ msgid "Creating recurring tasks"
#~ msgstr "Créer des tâches répétitives"

#~ msgid "Creating the appointment"
#~ msgstr "Créer le rendez-vous"

#~ msgid "Creating the task"
#~ msgstr "Créer la tâche"

#~ msgid "Current page and total page count"
#~ msgstr "Page actuelle et nombre total de pages"

#~ msgid "Customizing"
#~ msgstr "Personnaliser"

#~ msgid "Czech"
#~ msgstr "Tchèque"

#~ msgid "Danish"
#~ msgstr "Danois"

#~ msgid ""
#~ "Data synchronization with your local (Windows) machine. Drive Client lets "
#~ "you configure the folders to be synchronized."
#~ msgstr ""
#~ "Synchronisation des données avec votre ordinateur (Windows) local. Le "
#~ "client Drive vous permet de configurer les dossiers à synchroniser."

#~ msgid "Day View"
#~ msgstr "Vue de la journée"

#~ msgid "Default sender address:"
#~ msgstr "Adresse d'expéditeur par défaut :"

#~ msgid "Default view"
#~ msgstr "Vue par défaut"

#~ msgid "Delete a Subreddit"
#~ msgstr "Supprimer un sous-forum Reddit"

#~ msgid "Delete a blog"
#~ msgstr "Supprimer un blog"

#~ msgid "Delete a feed"
#~ msgstr "Supprimer un flux"

#~ msgid "Delete a group of feeds"
#~ msgstr "Supprimer un groupe de flux"

#~ msgid "Delete a stream"
#~ msgstr "Supprimer un flux"

#, fuzzy
#~| msgctxt "folder"
#~| msgid "Deleted messages"
#~ msgid "Delete all %1$d messages"
#~ msgstr "Messages supprimés"

#~ msgid "Delete all accounts"
#~ msgstr "Supprimer tous les comptes"

#~ msgid "Delete all messages in this folder"
#~ msgstr "Supprimer tous les messages contenus dans ce dossier"

#~ msgid "Delete the draft after sending."
#~ msgstr "Supprimer le brouillon après avoir envoyé."

#, fuzzy
#~| msgid "Return Receipt"
#~ msgid "Delivery Receipt"
#~ msgstr "Accusé de réception"

#~ msgid ""
#~ "Detailed guides for all modules are located in the help section of the "
#~ "settings."
#~ msgstr ""
#~ "Vous trouverez des guides détaillés de tous les modules dans la section "
#~ "d'aide des réglages."

#~ msgid "Disabled"
#~ msgstr "Désactivé"

#~ msgid "Display area"
#~ msgstr "Zone d'affichage"

#~ msgid "Displaying information"
#~ msgstr "Afficher des informations"

#~ msgid "Displaying the help or the settings"
#~ msgstr "Accéder à l'aide ou aux réglages"

#, fuzzy
#~| msgid "About"
#~ msgid "Djibouti"
#~ msgstr "À propos"

#~ msgid "Do you already have a %s account?"
#~ msgstr "Possédez-vous déjà un compte %s ?"

#~ msgid "Do you really want to delete the following blog?"
#~ msgstr "Êtes-vous sûr de vouloir supprimer le blog suivant ?"

#~ msgid "Do you really want to delete the following feed?"
#~ msgstr "Êtes-vous sûr de vouloir supprimer le flux suivant ?"

#~ msgid "Do you really want to delete the following group of feeds?"
#~ msgstr "Êtes-vous sûr de vouloir supprimer le groupe de flux suivant?"

#~ msgid "Do you really want to delete the following stream?"
#~ msgstr "Êtes-vous sûr de vouloir supprimer le flux suivant ?"

#~ msgid "Do you really want to delete the following subreddit?"
#~ msgstr "Êtes-vous sûr de vouloir supprimer le sous-forum Reddit suivant ?"

#~ msgctxt "One file only"
#~ msgid "Do you really want to delete this file?"
#~ msgstr "Voulez-vous vraiment supprimer ce fichier ?"

#~ msgid "Do you really want to discard this mail?"
#~ msgstr "Voulez-vous vraiment jeter ce courriel ?"

#~ msgid "Do you want to create a %s account?"
#~ msgstr "Souhaitez-vous créer un compte %s ?"

#~ msgid "Do you want to keep the draft after sending this mail?"
#~ msgstr ""
#~ "Souhaitez-vous conserver le brouillon après avoir envoyé ce courriel ?"

#~ msgid "Document saved in folder \"%1$s\"."
#~ msgstr "Document enregistré dans le dossier « %1$s »."

#~ msgid "Double click to rename"
#~ msgstr "Faites un double clic pour le renommer"

#~ msgid "Drag and drop"
#~ msgstr "Glisser-déposer"

#~ msgid "Drive Client"
#~ msgstr "Client Drive"

#~ msgid "Drop here to upload a <b class='dndignore'>new attachment</b>"
#~ msgstr ""
#~ "Déposer ici pour télécharger une <b class='dndignore'>nouvelle pièce "
#~ "jointe</b>"

#~ msgid "Drop the file anywhere to add attachment"
#~ msgstr "Déposez le fichier n'importe où pour joindre la pièce"

#~ msgctxt "help"
#~ msgid "E-Mail Settings"
#~ msgstr "Réglages de courriel"

#, fuzzy
#~| msgid "E-Mail"
#~ msgid "EMail"
#~ msgstr "Courrier électronique"

#~ msgid "Each %s Day"
#~ msgstr "Tous les %s jours"

#~ msgid "Each %s weeks on %s"
#~ msgstr "Toutes les %s semaines le %s"

#~ msgid "Each %s. %s"
#~ msgstr "Chaque %sème %s"

#, fuzzy
#~| msgid "Last month"
#~ msgid "East Timor"
#~ msgstr "Mois dernier"

#~ msgid "Edit Appointment"
#~ msgstr "Modifier le rendez-vous"

#~ msgid "Edit Mode"
#~ msgstr "Mode modification"

#~ msgid "Edit Tabs"
#~ msgstr "Modifier les onglets"

#~ msgid "Edit a Subreddit"
#~ msgstr "Modifier un sous-forum Reddit"

#~ msgid "Edit a blog"
#~ msgstr "Modifier un blog"

#~ msgid "Edit a group of feeds"
#~ msgstr "Modifier un groupe de flux"

#~ msgid ""
#~ "Edit a setting on the right side. In most of the cases, the changes are "
#~ "activated immediately."
#~ msgstr ""
#~ "Modifiez un réglage dans la partie droite. Dans la plupart des cas, les "
#~ "changements sont appliqués immédiatement."

#~ msgid "Edit as new"
#~ msgstr "Modifier en tant que nouveau"

#, fuzzy
#~| msgid "Mail address"
#~ msgid "Edit categories"
#~ msgstr "Adresse de courrier"

#~ msgid "Edit document"
#~ msgstr "Modifier le document"

#~ msgid "Edit feed"
#~ msgstr "Modifier le flux"

#~ msgid "Editing multiple E-Mails"
#~ msgstr "Modifier plusieurs messages"

#~ msgid "Editing multiple contacts"
#~ msgstr "Modifier plusieurs contacts"

#~ msgid "Editing multiple tasks"
#~ msgstr "Modifier plusieurs tâches"

#~ msgid "Email Address:"
#~ msgstr "Adresse électronique :"

#~ msgid "Email notification for Accept/Declined"
#~ msgstr "Notification par courriel en cas de Accepté, Décliné"

#~ msgid "Email notification for New, Changed, Deleted?"
#~ msgstr "Notification par courriel en cas de Nouveau, Modifié, Supprimé ?"

#~ msgid "Email notification for appointment creator?"
#~ msgstr "Notification par courriel au créateur du rendez-vous ?"

#~ msgid "Email notification for task"
#~ msgstr "Notification par courriel pour la tâche"

#~ msgid "Email notification for task creator?"
#~ msgstr "Notification par courriel au créateur de la tâche ?"

#~ msgid "Email notification for task participant?"
#~ msgstr "Notification par courriel au participant à la tâche ?"

#~ msgid "Emptying folder... This may take a few seconds."
#~ msgstr "Vidage du dossier en cours… Cela peut prendre quelques secondes."

#, fuzzy
#~| msgid "Disable"
#~ msgid "Enable / Disable"
#~ msgstr "Désactiver"

#, fuzzy
#~| msgid "Mail address"
#~ msgid "Enable categories"
#~ msgstr "Adresse de courrier"

#~ msgid "Enabled"
#~ msgstr "Activé"

#~ msgid "Enabled for all mail folders"
#~ msgstr "Activé pour tous les dossiers de courriel"

#~ msgid "Enabled for inbox only"
#~ msgstr "Activé uniquement pour la boîte de réception"

#, fuzzy
#~ msgid "End Presentation"
#~ msgstr "Invitations à des tâches"

#~ msgid "English (US)"
#~ msgstr "Anglais (É.-U.)"

#~ msgid "Enter Image URL"
#~ msgstr "Saisissez l'URL de l'image"

#~ msgid "Enter URL"
#~ msgstr "Saisir l'URL"

#~ msgid "Enter the E-Mail text below the subject."
#~ msgstr "Saisissez le texte du courriel sous le sujet."

#~ msgid ""
#~ "Enter the E-Mail text below the subject. If the text format was set to "
#~ "HTMl in the options, you can format the E-Mail text. To do so select a "
#~ "text part and then click an icon in the formatting bar."
#~ msgstr ""
#~ "Saisissez le texte du courrier électronique sous le sujet. Si les "
#~ "réglages ont prévu que le texte sera mis en forme en HTML, vous pouvez "
#~ "enrichir sa présentation. Pour cela, sélectionnez un bloc de texte et "
#~ "cliquez sur une des icônes de la barre de mise en forme."

#~ msgid ""
#~ "Enter the recipient's name on the top left side. As soon as you typed the "
#~ "first letters, suggestions from the address books are displayed. To "
#~ "accept a recipient suggestion, click on it."
#~ msgstr ""
#~ "Saisissez le nom du destinataire en haut à gauche. À peine vous avez tapé "
#~ "quelques lettres, des suggestions tirées des carnets d'adresses vous sont "
#~ "faites. Pour accepter une suggestion de destinataire, cliquez dessus."

#~ msgid "Enter the subject on the right side of the recipient."
#~ msgstr "Saisissez le sujet à droite du destinataire."

#~ msgid ""
#~ "Enter the subject, the start and the end date of the appointment. Other "
#~ "details are optional."
#~ msgstr ""
#~ "Saisissez le sujet ainsi que la de début et de fin du rendez-vous. Les "
#~ "autres détails sont facultatifs."

#~ msgid "Enter the subject, the start date, and a description."
#~ msgstr "Saisissez le sujet, la date de début et une description."

#~ msgid "Enter visible text"
#~ msgstr "Saisir le texte qui sera affiché"

#~ msgid "Entering billing information"
#~ msgstr "Saisir des informations de facturation"

#~ msgid "Entering the E-Mail text"
#~ msgstr "Saisir le texte du message"

#~ msgid "Entering the data"
#~ msgstr "Saisir les données"

#~ msgid "Entering the recipient's name"
#~ msgstr "Saisir le nom du destinataire"

#~ msgid "Entering the subject"
#~ msgstr "Saisir le sujet"

#~ msgid "Entire thread"
#~ msgstr "Fil de discussion entier"

#~ msgid "Envelope"
#~ msgstr "Enveloppe"

#~ msgid "Exception caught: "
#~ msgstr "Exception reçue : "

#~ msgid "Existing shares"
#~ msgstr "Partages existants"

#~ msgid "Exit Fullscreen"
#~ msgstr "Sortir du mode plein écran"

#~ msgid "Extended view"
#~ msgstr "Vue étendue"

#~ msgctxt "help"
#~ msgid "External E-Mail Accounts"
#~ msgstr "Comptes de courriel externes"

#~ msgid "Facebook"
#~ msgstr "Facebook"

#~ msgid "Facebook reported an error:"
#~ msgstr "Facebook a signalé une erreur :"

#~ msgid "Failure! Please refresh."
#~ msgstr "Échec : veuillez actualiser l'affichage."

#~ msgctxt "app"
#~ msgid "Favorite timezone"
#~ msgstr "Fuseau horaire favori"

#~ msgid "Fax (business)"
#~ msgstr "Fax (professionnel)"

#~ msgid "Fax (other)"
#~ msgstr "Fax (autre)"

#~ msgid "Fax (private)"
#~ msgstr "Fax (privé)"

#~ msgid "File name:"
#~ msgstr "Nom de fichier :"

#~ msgid "File names must not be empty"
#~ msgstr "Les noms de fichiers ne doivent pas être vides"

#~ msgid "File names must not contain slashes"
#~ msgstr "Les noms de fichiers ne doivent pas contenir de barres obliques"

#~ msgid "File versions"
#~ msgstr "Versions de fichier"

#~ msgid "Filename"
#~ msgstr "Nom de fichier"

#~ msgid "Filename, double click to rename"
#~ msgstr "Nom de fichier, faites un double clic pour le renommer"

#~ msgctxt "app"
#~ msgid "Files"
#~ msgstr "Fichiers"

#~ msgid "Files View"
#~ msgstr "Vue sur les fichiers"

#~ msgid "Finish tour"
#~ msgstr "Terminer la visite guidée"

#, fuzzy
#~| msgid "Fit to screen width"
#~ msgid "Fit to screen height"
#~ msgstr "Adapter à la largeur de l'écran"

#~ msgid "Folder names must not contain slashes"
#~ msgstr "Les noms de dossiers ne doivent pas contenir de barres obliques"

#~ msgid "Folder settings"
#~ msgstr "Réglages du dossier"

#~ msgid "Folder tree"
#~ msgstr "Arborescence des dossiers"

#~ msgid ""
#~ "For security reasons, all account passwords are encrypted with your "
#~ "primary account password. If you change your primary password, your "
#~ "external accounts might stop working. In this case, you can use your old "
#~ "password to recover all account passwords:"
#~ msgstr ""
#~ "Pour des raisons de sécurité, tous les mots de passe des comptes sont "
#~ "chiffrés à l'aide de votre mot de passe principal. Si vous changez votre "
#~ "mot de passe principal, vos comptes externes pourraient cesser de "
#~ "fonctionner. Dans ce cas, vous pouvez utiliser votre ancien mot de passe "
#~ "pour récupérer tous les mots de passe des comptes :"

#~ msgid "Format emails as:"
#~ msgstr "Mettre en forme les messages :"

#~ msgid "Forward emails as:"
#~ msgstr "Transférer les messages :"

#, fuzzy
#~| msgid "Freelancer"
#~ msgid "France"
#~ msgstr "Travailleur indépendant"

#, fuzzy
#~| msgid "French"
#~ msgid "French Guiana"
#~ msgstr "Français"

#~ msgid "Friday"
#~ msgstr "Vendredi"

#~ msgid "Fullscreen"
#~ msgstr "Plein écran"

#~ msgid "Further down you can add attachments to the appointment."
#~ msgstr "Plus bas, vous pouvez joindre des pièces au rendez-vous."

#~ msgid "Further functions"
#~ msgstr "Autres fonctionnalités"

#~ msgid "Further information"
#~ msgstr "Pour plus d'informations"

#, fuzzy
#~| msgid "German"
#~ msgid "Germany"
#~ msgstr "Allemand"

#~ msgid "Get started here!"
#~ msgstr "Faites vos premiers pas ici !"

#~ msgid "Go to page"
#~ msgstr "Aller en page"

#~ msgid "Good evening"
#~ msgstr "Bonsoir"

#~ msgid "Good morning"
#~ msgstr "Bonjour"

#, fuzzy
#~| msgid "Green"
#~ msgid "Greece"
#~ msgstr "Vert"

#, fuzzy
#~| msgid "Green"
#~ msgid "Greenland"
#~ msgstr "Vert"

#~ msgid "Grey"
#~ msgstr "Gris"

#~ msgid "Guidance"
#~ msgstr "Guide"

#~ msgid "H-split view"
#~ msgstr "Vue divisée horizontalement"

#, fuzzy
#~| msgid "Waiting"
#~ msgid "Haiti"
#~ msgstr "En attente"

#~ msgid "Halo view"
#~ msgstr "Vue en halo"

#~ msgid "Heading"
#~ msgstr "En-tête"

#~ msgid "Hello"
#~ msgstr "Bonjour"

#~ msgid "Here is what %s knows about %s:"
#~ msgstr "Voici ce que %s sait au sujet de %s :"

#~ msgid "Hi!<br><br>%1$s shares a publication with you:<br>%2$s"
#~ msgstr "Bonjour !<br><br>%1$s partage une publication avec vous :<br>%2$s"

#~ msgid "Hide QR code"
#~ msgstr "Masquer le code QR"

#~ msgid "Hide advanced filters"
#~ msgstr "Masquer les filtres avancés"

#~ msgid "Hide all notifications"
#~ msgstr "Masquer toutes les notifications"

#~ msgid "Hide all notifications for new mails."
#~ msgstr "Masquer toutes les notifications de nouveaux courriels."

#~ msgid "Hide comments"
#~ msgstr "Masquer les commentaires"

#~ msgid "Hide conflicts"
#~ msgstr "Masquer les conflits"

#~ msgid "Hide side panel"
#~ msgstr "Masquer le panneau latéral"

#~ msgctxt "address"
#~ msgid "Home"
#~ msgstr "Privé"

#~ msgid "How the settings are organized"
#~ msgstr "Comment les réglages sont organisés"

#~ msgid "IMAP folder subscription"
#~ msgstr "Abonnement à un dossier IMAP"

#~ msgid "IMAP login"
#~ msgstr "Identifiant IMAP"

#~ msgid "IMAP port"
#~ msgstr "Port IMAP"

#~ msgid "IMAP secure"
#~ msgstr "IMAP sécurisé"

#~ msgid "IMAP server"
#~ msgstr "Serveur IMAP"

#~ msgid "Icon view"
#~ msgstr "Vue sous forme d'icônes"

#~ msgid ""
#~ "If a folder contains images, you can display a slideshow. To do so click "
#~ "on Slideshow on the upper right side."
#~ msgstr ""
#~ "Si un dossier contient des images, vous pouvez afficher un diaporama. "
#~ "Pour cela, cliquez en haut à droite."

#~ msgid ""
#~ "If you no longer want to display a tile, click the cross on the upper "
#~ "right side."
#~ msgstr ""
#~ "Si vous ne souhaitez plus continuer à afficher un pavé, cliquez sur la "
#~ "croix en haut à droite."

#~ msgid "Import into"
#~ msgstr "Importer dans"

#~ msgid "In %s hours:"
#~ msgstr "Dans %s heures :"

#~ msgid "In %s milliseconds:"
#~ msgstr "Dans %s millisecondes :"

#~ msgid "In %s minutes:"
#~ msgstr "Dans %s minutes :"

#~ msgid "In %s seconds:"
#~ msgstr "Dans %s secondes :"

#~ msgid "In %s weeks:"
#~ msgstr "Dans %s semaines :"

#~ msgid ""
#~ "In case of new notifications, e.g. appointment invitations, the info area "
#~ "is opened on the right side."
#~ msgstr ""
#~ "Lorsqu'il y a de nouvelles notifications, par exemple des invitations à "
#~ "des rendez-vous, la zone d'informations s'ouvre sur la droite."

#~ msgid ""
#~ "In order to edit multiple E-Mails at once, enable the checkboxes on the "
#~ "left side of the E-Mails. If the checkboxes are not displayed, click the "
#~ "icon on the bottom left side."
#~ msgstr ""
#~ "Pour modifier plusieurs courriels à la fois, cochez les cases à gauche de "
#~ "ceux-ci. Si jamais les cases à cocher ne sont pas affichées, cliquez sur "
#~ "l'icône en bas à gauche."

#~ msgid ""
#~ "In the Details section at the bottom right side you can enter billing "
#~ "information."
#~ msgstr ""
#~ "Dans la section « Détails » en bas à droite, vous pouvez saisir des "
#~ "informations de facturation."

#~ msgid ""
#~ "In the Icons view you can see the files of the selected folder in the "
#~ "display area."
#~ msgstr ""
#~ "Dans la vue en icônes, vous pouvez voir les fichiers du dossier "
#~ "sélectionné dans la zone d'affichage."

#~ msgid "Inbox Tabs"
#~ msgstr "Onglets de boîte de réception"

#~ msgid "Inbox tabs"
#~ msgstr "Onglets boîte de réception"

#~ msgid "Incoming Notification Mails"
#~ msgstr "Messages de notification entrants"

#, fuzzy
#~| msgid "Undone"
#~ msgid "Indonesia"
#~ msgstr "Défait"

#~ msgid "Info area"
#~ msgstr "Zone d'informations"

#~ msgid "Insert/Edit Hyperlink"
#~ msgstr "Insérer ou modifier un lien hypertexte"

#~ msgid "Internal Error"
#~ msgstr "Erreur interne"

#~ msgid ""
#~ "Internet Explorer 9 does not support attachment uploads. Please upgrade "
#~ "to Internet Explorer 10."
#~ msgstr ""
#~ "Internet Explorer 9 ne prend pas en charge les téléchargements de pièces "
#~ "jointes. Veuillez le mettre à jour en Internet Explorer 10."

#~ msgid ""
#~ "Internet Explorer 9 does not support file uploads. Please upgrade to "
#~ "Internet Explorer 10."
#~ msgstr ""
#~ "Internet Explorer 9 ne prend pas en charge les téléchargements de "
#~ "fichiers. Veuillez le mettre à jour en Internet Explorer 10."

#~ msgid "Interval of the reminder in minutes"
#~ msgstr "Intervalle entre deux rappels en minutes"

#~ msgid "Invalid data"
#~ msgstr "Données invalides"

#~ msgid ""
#~ "Invite people via email. Every recipient will get an individual link to "
#~ "access the shared files."
#~ msgstr ""
#~ "Inviter des personnes par courriel. Chaque destinataire recevra un lien "
#~ "individuel lui permettant d'accéder aux fichiers partagés."

#~ msgid "Inviting other participants"
#~ msgstr "Inviter d'autres participants"

#~ msgid "Item List"
#~ msgstr "Liste des éléments"

#~ msgid "Items without a file can not be opened."
#~ msgstr "Les éléments sans fichier associé ne peuvent pas être ouverts."

#, fuzzy
#~| msgid "Due on %1$s"
#~ msgid "Just open %1$s"
#~ msgstr "Arrive à échéance le %1$s"

#~ msgid "Keep the draft."
#~ msgstr "Conserver le brouillon."

#~ msgid "Label"
#~ msgstr "Étiquette"

#~ msgid "Last Modified:"
#~ msgstr "Dernière modification :"

#~ msgid "Last modified"
#~ msgstr "Dernière modification"

#~ msgid "Launching an app"
#~ msgstr "Lancer une application"

#, fuzzy
#~ msgid "Leave Presentation"
#~ msgstr "Invitations à des tâches"

#~ msgid "Leave messages on server"
#~ msgstr "Laisser les messages sur le serveur"

#~ msgid "Liked a link: %s"
#~ msgstr "Lien passé en « J'aime ça » : %1$s"

#, fuzzy
#~ msgid "Line wrap when sending text mails after"
#~ msgstr "Lors de l'envoi de courriels de texte, aller à la ligne après "

#, fuzzy
#~ msgid "Line wrap when sending text mails after how much characters"
#~ msgstr "Lors de l'envoi de courriels de texte, aller à la ligne après "

#~ msgid "Line wrap when sending text mails after: "
#~ msgstr "Lors de l'envoi de courriels de texte, aller à la ligne après : "

#~ msgid "Load Error"
#~ msgstr "Erreur de chargement"

#~ msgid "Load all mails. This might take some time."
#~ msgstr "Charger tous les messages. Cela peut prendre du temps."

#~ msgid "Login"
#~ msgstr "Connexion"

#~ msgid "Login must not be empty."
#~ msgstr "Le nom d'utilisateur ne doit pas être vide."

#~ msgid "Logout now"
#~ msgstr "Déconnexion maintenant"

#, fuzzy
#~| msgid "March"
#~ msgid "Mac"
#~ msgstr "Mars"

#~ msgid "Mail Details"
#~ msgstr "Détails du message"

#~ msgid "Mail Thread Details"
#~ msgstr "Détails du fil de discussion"

#~ msgid "Mail and Social Accounts"
#~ msgstr "Comptes de courrier et sur les réseaux sociaux"

#~ msgid "Mail text"
#~ msgstr "Texte du message"

#~ msgid "Mail was not imported, only .eml files are supported."
#~ msgstr ""
#~ "Le courrier n'a pas été importé, seuls les fichiers .eml sont reconnus."

#~ msgid "Mailfilter created"
#~ msgstr "Filtre de courrier créé"

#~ msgid "Mailfilter updated"
#~ msgstr "Filtre de courrier mis à jour"

#~ msgid "Main window"
#~ msgstr "Fenêtre principale"

#~ msgid "Manage applications"
#~ msgstr "Gérer les applications"

#~ msgctxt "help"
#~ msgid "Managing E-Mail messages"
#~ msgstr "Gérer les messages électroniques"

#~ msgid "Mark as"
#~ msgstr "Marquer comme"

#~ msgid "Mark read"
#~ msgstr "Marquer comme lu"

#~ msgid "Mark unread"
#~ msgstr "Marquer comme non lu"

#~ msgid "Mediaplayer"
#~ msgstr "Lecteur multimédia"

#~| msgid "Mark as read"
#~ msgid "Message is read"
#~ msgstr "Le message est lu"

#~ msgid "Mobile"
#~ msgstr "Tél. portable"

#~ msgid "Mobile device settings:"
#~ msgstr "Réglages du périphérique portable :"

#~ msgid "Modified by"
#~ msgstr "Modifié par"

#~ msgid "Monday"
#~ msgstr "Lundi"

#~ msgid "Month View"
#~ msgstr "Vue du mois"

#, fuzzy
#~| msgid "Months"
#~ msgid "Montserrat"
#~ msgstr "Mois"

#~ msgid "More zoom settings"
#~ msgstr "Plus de réglages de zoom"

#, fuzzy
#~| msgid "Apply to all subfolders"
#~ msgid "Move all mails from a sender"
#~ msgstr "Appliquer à tous les sous-dossiers"

#~ msgid "Moving mails ... This may take a few seconds."
#~ msgstr ""
#~ "Déplacement des messages en cours. Cela peut prendre quelques secondes."

#~ msgid "N/A"
#~ msgstr "N/D"

#~ msgid "Name already taken"
#~ msgstr "Ce nom est déjà pris"

#~ msgid "Name for group of feeds"
#~ msgstr "Nom du groupe de flux"

#~ msgid "Name of feed"
#~ msgstr "Nom du flux"

#~ msgid "Names and email addresses"
#~ msgstr "Noms et adresses de courrier électronique"

#~ msgid "Navigation bar"
#~ msgstr "Barre de navigation"

#~ msgid "Network Problems"
#~ msgstr "Problèmes réseau"

#, fuzzy
#~| msgid "New calendar"
#~ msgid "New Caledonia"
#~ msgstr "Nouvel agenda"

#~ msgid "New Mail from %1$s %2$s. Press [enter] to open"
#~ msgstr "Nouveau courriel de %1$s %2$s. Appuyez sur [Entr] pour l'ouvrir"

#, fuzzy
#~| msgid "New calendar"
#~ msgid "New Zealand"
#~ msgstr "Nouvel agenda"

#~ msgid "New objects icon"
#~ msgstr "L'indicateur de nouveaux objets"

#~ msgid "New office document"
#~ msgstr "Nouveau document bureautique"

#~ msgid "New private calendar"
#~ msgstr "Nouvel agenda privé"

#~ msgid "New private folder"
#~ msgstr "Nouveau dossier privé"

#~ msgid "New public folder"
#~ msgstr "Nouveau dossier public"

#~ msgid "New publication"
#~ msgstr "Nouvelle publication"

#~ msgid "New subfolder"
#~ msgstr "Nouveau sous-dossier"

#~ msgid "Next birthdays"
#~ msgstr "Prochains anniversaires"

#~ msgid "No appointments found for \"%s\""
#~ msgstr "Aucun rendez-vous trouvé pour « %s »"

#~ msgid "No downloads available"
#~ msgstr "Pas de téléchargements disponibles"

#~ msgid "No file selected for upload."
#~ msgstr "Pas de fichier à télécharger sélectionné."

#~ msgid "No items were found. Please adjust currently used facets."
#~ msgstr ""
#~ "Aucun élément trouvé. Veuillez ajuster les facettes en cours "
#~ "d'utilisation."

#~ msgid "No mails"
#~ msgstr "Pas de messages"

#~ msgid "No mails at all!"
#~ msgstr "Pas de courrier."

#~ msgid "No mails found for \"%s\""
#~ msgstr "Pas de courriels trouvés pour « %s »"

#~ msgid "No mails in this folder"
#~ msgstr "Pas de messages dans ce dossier"

#~ msgid "No matching templates on this Server"
#~ msgstr "Pas de modèles correspondants sur ce serveur"

#~ msgid "No wall posts yet."
#~ msgstr "Pas de messages sur le mur pour le moment."

#~ msgid "No, only move selected message(s)"
#~ msgstr "Non, ne déplacer que les messages sélectionnés"

#~ msgid "Normal"
#~ msgstr "Normale"

#, fuzzy
#~| msgid "Forward"
#~ msgid "Norway"
#~ msgstr "Transférer"

#~ msgid "Not yet confirmed"
#~ msgstr "Pas encore confirmé"

#~ msgid "Note that some of the tabs can not be disabled."
#~ msgstr "Remarquez que certains des onglets ne peuvent être désactivés."

#~ msgid "Note: The vCard format cannot contain distribution lists"
#~ msgstr ""
#~ "Remarque : le format vCard ne peut pas contenir de listes de diffusion"

#~ msgid "Nothing in your newsfeed."
#~ msgstr "Rien dans votre flux d'actualité."

#~ msgid "Off"
#~ msgstr "Désactivé"

#~ msgid "On %s %s each %s. months"
#~ msgstr "Chaque %sème %s tous les %s mois"

#~ msgid "On %s %s every month"
#~ msgstr "Chaque %sème %s du mois"

#~ msgid "On %s %s in %s"
#~ msgstr "Le %s %s de %s"

#~ msgid "On %s. day every %s. month"
#~ msgstr "Chaque %sème jour tous les %s mois"

#~ msgid "On %s. day every month"
#~ msgstr "Chaque %sème jour du mois"

#~ msgid "On new notifications except mails"
#~ msgstr "Lors de nouvelles notifications, sauf celles des courriels"

#~ msgid "One item was found."
#~ msgid_plural "%1$s items were found."
#~ msgstr[0] "Un élément trouvé."
#~ msgstr[1] "%1$s éléments trouvés."

#~ msgid "Only show widget summary on mobile devices"
#~ msgstr ""
#~ "Afficher uniquement le résumé des composants graphiques sur les "
#~ "périphériques portables"

#, fuzzy
#~| msgid "Open"
#~ msgid "Open "
#~ msgstr "Ouvrir"

#~ msgid "Open in new tab"
#~ msgstr "Ouvrir dans un nouvel onglet"

#~ msgid "Opening E-Mail threads"
#~ msgstr "Ouvrir des fils de discussion"

#~ msgid "Opening or closing the folder tree"
#~ msgstr "Ouvrir ou fermer l'arborescence des dossiers"

#~ msgid "Opening the E-Mail settings"
#~ msgstr "Accéder aux réglages du courriel"

#~ msgid "Opening the settings"
#~ msgstr "Accéder aux réglages"

#~ msgid "Overdue Task. %1$s %2$s. Press [enter] to open"
#~ msgstr "Tâche en retard. %1$s %2$s. Appuyez sur [Entr] pour l'ouvrir"

#~ msgid "Page number"
#~ msgstr "Numéro de la page"

#, fuzzy
#~| msgid "Distance"
#~ msgid "Pakistan"
#~ msgstr "Distance"

#, fuzzy
#~ msgid "Pause Presentation"
#~ msgstr "Invitations à des tâches"

#~ msgid "Permanently remove deleted emails?"
#~ msgstr "Effacer définitivement les messages supprimés ?"

#, fuzzy
#~| msgid "Permissions"
#~ msgid "Permissions for"
#~ msgstr "Droits"

#, fuzzy
#~| msgid "Permissions"
#~ msgid "Permissions: %1$s"
#~ msgstr "Droits"

#~ msgid "Phone (private)"
#~ msgstr "Tél. (privé)"

#~ msgid "Phone alt"
#~ msgstr "Téléphone 2"

#~ msgid "Please ask me every time"
#~ msgstr "Veuillez me demander à chaque fois"

#~ msgid "Please enter a correct number."
#~ msgstr "Veuillez saisir un nombre valide."

#~ msgid "Please enter a valid date."
#~ msgstr "Veuillez saisir une date valide."

#~ msgid "Please enter an feed-url."
#~ msgstr "Veuillez saisir une URL de flux."

#~ msgid ""
#~ "Please feel free to rename tabs to better match your needs. Use "
#~ "checkboxes to enable or disable specific tabs."
#~ msgstr ""
#~ "N'hésitez pas à renommer les onglets afin qu'ils satisfassent vos "
#~ "besoins. Utilisez les cases à cocher pour activer ou désactiver certains "
#~ "onglets."

#, fuzzy
#~| msgid "Portal"
#~ msgid "Portugal"
#~ msgstr "Portail"

#, fuzzy
#~ msgid "Presenter Navigation"
#~ msgstr "Invitations à des tâches"

#~ msgid "Press [enter] to close this alertbox."
#~ msgstr "Appuyez sur [Entr] pour fermer cette boîte d'alerte."

#~ msgid "Press [enter] to jump to the facebook stream."
#~ msgstr "Appuyez sur [Entr] pour passer au flux Facebook."

#~ msgid "Press [enter] to open"
#~ msgstr "Appuyez sur [Entrée] pour passer à "

#~ msgid "Press [enter] to select a time when you want to be reminded again"
#~ msgstr ""
#~ "Appuyez sur [Entr] pour choisir l'heure à laquelle vous souhaitez qu'on "
#~ "vous le rappelle à nouveau."

#~ msgid "Prev"
#~ msgstr "Préc"

#, fuzzy
#~ msgid "Preview pane"
#~ msgstr "Vue d'ensemble"

#~ msgid "Privacy Notice"
#~ msgstr "Mention de confidentialité"

#~ msgid "Publication"
#~ msgstr "Publication"

#~ msgid "Publication created"
#~ msgstr "Publication créée"

#~ msgid "Publication has been added"
#~ msgstr "La publication a été ajoutée"

#~ msgid "Publications must have a name"
#~ msgstr "Les publications doivent comporter un nom"

#~ msgid "Publish"
#~ msgstr "Publier"

#~ msgid "Publish folder"
#~ msgstr "Publier le dossier"

#~ msgid "Publish item"
#~ msgstr "Publier l'élément"

#~ msgid ""
#~ "Rating %1$d of %2$d. Press Enter to confirm or use the left and right "
#~ "arrowkeys to adjust your rating."
#~ msgstr ""
#~ "Note de %1$d sur %2$d. Appuyez sur Entrée pour confirmer, ou utilisez les "
#~ "flèches gauche et droite pour ajuster votre notation."

#, fuzzy
#~| msgid "Page %1$d of %2$d"
#~ msgid "Rating %1$d of 5"
#~ msgstr "Page %1$d sur %2$d"

#~ msgid "Read Only Mode"
#~ msgstr "Mode lecture seulement"

#~ msgid "Read-only mode"
#~ msgstr "Mode lecture seulement"

#~ msgid "Reading the details"
#~ msgstr "Lire les détails"

#~ msgid "Recurring tasks need a valid end date."
#~ msgstr "Les tâches répétitives ont besoin d'une date de fin valable."

#~ msgid "Remove facet"
#~ msgstr "Supprimer la facette"

#~ msgid "Remove from recipient list"
#~ msgstr "Supprimer de la liste des destinataires"

#~ msgid "Reply to"
#~ msgstr "Répondre à"

#~ msgid "Reset"
#~ msgstr "Réinitialiser"

#~ msgid "Resource name"
#~ msgstr "Nom de la ressource"

#, fuzzy
#~| msgid "Never"
#~ msgid "Revert"
#~ msgstr "Jamais"

#, fuzzy
#~| msgid "Text"
#~ msgid "Rich Text"
#~ msgstr "Texte"

#, fuzzy
#~ msgid "Right"
#~ msgstr "ce soir"

#~ msgid "Running applications"
#~ msgstr "Applications en cours d'exécution"

#, fuzzy
#~| msgid "RSS"
#~ msgid "SMS"
#~ msgstr "RSS"

#~ msgid "SMTP login"
#~ msgstr "Identifiant SMTP"

#~ msgid "SMTP port"
#~ msgstr "Port SMTP"

#~ msgid "SMTP secure"
#~ msgstr "SMTP sécurisé"

#~ msgid "SMTP server"
#~ msgstr "Serveur SMTP"

#~ msgid "Saturday"
#~ msgstr "Samedi"

#~ msgid "Save in file store"
#~ msgstr "Enregistrer dans le dépôt de fichiers"

#~ msgid "Save to Drive"
#~ msgstr "Enregistrer dans Drive"

#~ msgid "Saved in"
#~ msgstr "Enregistré dans"

#~ msgid "Saving attachment to Drive"
#~ msgid_plural "Saving attachments to Drive"
#~ msgstr[0] "Enregistrement en cours de la pièce jointe dans Drive"
#~ msgstr[1] "Enregistrement en cours des pièces jointes dans Drive"

#~ msgid "Saving latest changes ..."
#~ msgstr "Enregistrement des dernières modifications en cours…"

#~ msgid "Search Options"
#~ msgstr "Options de recherche"

#~ msgid "Search here"
#~ msgstr "Chercher ici"

#~ msgid "Search within application"
#~ msgstr "Chercher dans l'application"

#~ msgid "Searched in"
#~ msgstr "Cherché dans"

#~ msgid "Searched in all folders"
#~ msgstr "Cherché dans tous les dossiers"

#~ msgid "Searching for objects"
#~ msgstr "Chercher des objets"

#~ msgid "Select Folder"
#~ msgstr "Choisir un dossier"

#~ msgid "Select Image File"
#~ msgstr "Choisissez le fichier image"

#~ msgid "Select none"
#~ msgstr "Ne rien sélectionner"

#~ msgid "Select page"
#~ msgstr "Sélectionner la page"

#~ msgid "Selected message was moved successfully."
#~ msgid_plural "Selected messages has been moved successfully."
#~ msgstr[0] "Le message sélectionné a été convenablement déplacé."
#~ msgstr[1] "Les messages sélectionnés ont été convenablement déplacés."

#~ msgid "Send as mail"
#~ msgstr "Envoyer en tant que courriel"

#~ msgid "Send feedback"
#~ msgstr "Envoyer mes impressions"

#~ msgid "Sender"
#~ msgstr "Expéditeur"

#~ msgid "Sending an E-Mail to a contact"
#~ msgstr "Envoyer un courriel à un contact"

#~ msgid "Sending the E-Mail"
#~ msgstr "Envoyer le message"

#~ msgid "Server Error"
#~ msgstr "Erreur de serveur"

#~ msgid "Set as default"
#~ msgstr "Utiliser comme valeur par défaut"

#~ msgid "Share link by email"
#~ msgstr "Partager le lien par courriel"

#, fuzzy
#~ msgctxt "owner"
#~ msgid "Shared by: %1$s"
#~ msgstr "Cherché : %1$d"

#~ msgid ""
#~ "Should all other past and future messages from %1$s also be moved to %2$s?"
#~ msgstr ""
#~ "Les autres messages passés et futurs de %1$s devront-ils également être "
#~ "déplacés vers %2$s?"

#~ msgid ""
#~ "Should only the current message or all messages of the sender be moved"
#~ msgstr ""
#~ "Ne déplacer que le message actuel ou l'ensemble des messages de "
#~ "l'expéditeur"

#~ msgid "Show QR code"
#~ msgstr "Afficher le code QR"

#~ msgid "Show Tabs for inbox"
#~ msgstr "Afficher les onglets de boîte de réception"

#~ msgid "Show all mails. Note: Mails are no longer grouped by conversation."
#~ msgstr ""
#~ "Afficher tous les messages. Remarque : les messages ne sont plus "
#~ "regroupés par conversation."

#~ msgid "Show all my appointments from all calendars"
#~ msgstr "Afficher tous mes rendez-vous provenant de tous les agendas"

#~ msgctxt "plural"
#~ msgid "Show attachment"
#~ msgid_plural "Show attachments"
#~ msgstr[0] "Afficher la pièce jointe"
#~ msgstr[1] "Afficher les pièces jointes"

#, fuzzy
#~| msgid "Show comments"
#~ msgid "Show chevron day"
#~ msgstr "Afficher les commentaires"

#~ msgid "Show comments"
#~ msgstr "Afficher les commentaires"

#~ msgid "Show contacts from administrator group"
#~ msgstr "Afficher les contacts du groupe administrateur"

#~ msgid "Show file"
#~ msgstr "Afficher le fichier"

#~ msgid "Show first page"
#~ msgstr "Afficher la première page"

#~ msgid "Show last page"
#~ msgstr "Afficher la dernière page"

#~ msgid "Show legal information"
#~ msgstr "Afficher les informations légales"

#~ msgid "Show message size"
#~ msgstr "Afficher la taille du message"

#~ msgid "Show more"
#~ msgstr "Afficher plus"

#~ msgid "Show more comments"
#~ msgstr "Afficher plus de commentaires"

#~ msgid "Show more..."
#~ msgstr "Afficher plus…"

#~ msgid "Show original publication"
#~ msgstr "Afficher la publication d'origine"

#~ msgid "Show side panel"
#~ msgstr "Afficher le panneau latéral"

#~ msgid "Show strack trace"
#~ msgstr "Afficher la trace d'erreurs"

#~ msgid "Show version history"
#~ msgstr "Afficher l'historique des versions"

#, fuzzy
#~ msgid "Show/hide folder"
#~ msgstr "Déplacer le dossier"

#~ msgid "Sidebar"
#~ msgstr "Barre latérale"

#~ msgid "Signature"
#~ msgstr "Signature"

#~ msgid "Signature position"
#~ msgstr "Emplacement de la signature"

#~ msgid "Signature text"
#~ msgstr "Texte de la signature"

#~ msgid "Signing out"
#~ msgstr "Vous déconnecter"

#~ msgid "Simple Pad"
#~ msgstr "Bloc-notes simple"

#~ msgid "Skip this step"
#~ msgstr "Sauter cette étape"

#~ msgid "Slideshow"
#~ msgstr "Diaporama"

#, fuzzy
#~| msgid "Smartphone settings:"
#~ msgid "Smartphone"
#~ msgstr "Réglages pour téléphone mobile :"

#~ msgid ""
#~ "Social accounts are only used to download contact and/or calendar data"
#~ msgstr ""
#~ "Les comptes sociaux ne sont utilisés que pour télécharger des données de "
#~ "contact ou d'agenda depuis le serveur."

#~ msgid "Someone shared a file with you"
#~ msgstr "Quelqu'un a partagé un fichier avec vous"

#~ msgid ""
#~ "Someone shared a folder with you. Would you like to subscribe those %1$s?"
#~ msgstr ""
#~ "Quelqu'un a partagé un dossier avec vous. Souhaitez-vous vous abonner à "
#~ "ces %1$s ?"

#~ msgid "Sorry, common mails couldn't be assigned automatically."
#~ msgstr ""
#~ "Navré, mais les courriels communs ne peuvent pas être assignés "
#~ "automatiquement."

#~ msgid "Sorry, failed to load the document successfully."
#~ msgstr "Désolé, le document n'a pas pu être chargé avec succès."

#, fuzzy
#~ msgid "Sorry, the audio file could not be played."
#~ msgstr "Le fichier n'a pas pu être téléchargé."

#, fuzzy
#~ msgid "Sorry, the video could not be played."
#~ msgstr "Le fichier n'a pas pu être téléchargé."

#~ msgid "Sorry, there is no preview available for this file."
#~ msgstr ""
#~ "Désolés, il n'y a pas de prévisualisation disponible pour ce fichier."

#~ msgid "Sorting your E-Mails"
#~ msgstr "Trier vos messages"

#~ msgid "Sorting your tasks"
#~ msgstr "Trier vos tâches"

#~ msgid "Spam folder"
#~ msgstr "Dossier Pourriel"

#~ msgid "Spanish"
#~ msgstr "Espagnol"

#, fuzzy
#~ msgid "Start Presentation"
#~ msgstr "Invitations à des tâches"

#~ msgid "Started %s days ago:"
#~ msgstr "Commencé il y a %s jours :"

#~ msgid "Started %s hours ago:"
#~ msgstr "Commencé il y a %s heures :"

#~ msgid "Started %s milliseconds ago:"
#~ msgstr "Commencé il y a %s millisecondes :"

#~ msgid "Started %s minutes ago:"
#~ msgstr "Commencé il y a %s minutes :"

#~ msgid "Started %s seconds ago:"
#~ msgstr "Commencé il y a %s secondes :"

#~ msgid "Started %s weeks ago:"
#~ msgstr "Commencé il y a %s semaines :"

#~ msgid "Streams"
#~ msgstr "Flux"

#~ msgid "Subreddits"
#~ msgstr "Sous-forums Reddit"

#~ msgid ""
#~ "Subscribing to items that are not delivered by another Open-Xchange "
#~ "Server (i.e. OXMF) may take some time. Example: Importing 100 contacts "
#~ "from Xing takes about 5 minutes. We are continually improving this "
#~ "functionality. Future releases will work significantly faster."
#~ msgstr ""
#~ "S'abonner à des éléments qui ne sont pas fournis par un autre serveur "
#~ "Open-Xchange (c.à.d. OXMF) peut prendre un certain temps. Par exemple, "
#~ "importer 100 contacts depuis Xing prend environ 5 minutes. Nous "
#~ "améliorons en permanence cette fonctionnalité. Les versions futures "
#~ "fonctionneront de façon sensiblement plus rapide."

#~ msgid "Such data will never be uploaded"
#~ msgstr "De telles données ne seront jamais envoyées au serveur"

#~ msgid "Sunday"
#~ msgstr "Dimanche"

#, fuzzy
#~| msgid "Your name"
#~ msgid "Suriname"
#~ msgstr "Votre nom"

#~ msgid "Synchronization to the server has been lost."
#~ msgstr "Perte de synchronisation avec le serveur."

#, fuzzy
#~| msgid "Enable"
#~ msgid "Tablet"
#~ msgstr "Activer"

#~ msgid "Task invitation. %1$s %2$s %3$s. Press [enter] to open"
#~ msgstr ""
#~ "Invitation à une tâche. %1$s %2$s %3$s. Appuyez sur [Entr] pour l'ouvrir"

#~ msgid "Task moved."
#~ msgid_plural "Tasks moved."
#~ msgstr[0] "Tâche déplacée."
#~ msgstr[1] "Tâches déplacées."

#~ msgid "Task reminder. %1$s %2$s %3$s. Press [enter] to open"
#~ msgstr "Rappel de tâche. %1$s %2$s %3$s. Appuyez sur [Entr] pour l'ouvrir"

#~ msgid "Tasks have been moved"
#~ msgstr "Les tâches ont été déplacées"

#~ msgid "Template"
#~ msgstr "Modèle"

#~ msgid "Text 1"
#~ msgstr "Texte 1"

#~ msgid "Text 2"
#~ msgstr "Texte 2"

#~ msgid "Text format"
#~ msgstr "Format du texte"

#~ msgid "Text:"
#~ msgstr "Texte :"

#~ msgctxt "help"
#~ msgid "The E-Mail Components"
#~ msgstr "Les composants du message"

#~ msgctxt "help"
#~ msgid "The Files Components"
#~ msgstr "Les composants des fichiers"

#~ msgid "The Icons view"
#~ msgstr "La vue sous forme d'icônes"

#~ msgid "The Icons view displays an icon for each file."
#~ msgstr "La vue sous forme d'icônes affiche une icône pour chaque fichier."

#~ msgid "The List view"
#~ msgstr "La vue en liste"

#~ msgid ""
#~ "The List view shows a sidebar with appointments and a display area with "
#~ "the data of the selected appointment. This view corresponds to the view "
#~ "in E-Mail and Contacts."
#~ msgstr ""
#~ "La vue en liste montre les rendez-vous dans la barre latérale et les "
#~ "données du rendez-vous sélectionné dans la zone d'affichage. Cette vue "
#~ "correspond aux vues semblables dans le courrier et dans le carnet "
#~ "d'adresses."

#~ msgid ""
#~ "The List view shows a sidebar with files and a display area with the data "
#~ "of the selected file. This view corresponds to the views in E-Mail and "
#~ "Contacts."
#~ msgstr ""
#~ "La vue en liste présente des fichiers dans la barre latérale et les "
#~ "données du fichier sélectionné dans la zone d'affichage. Cette vue "
#~ "correspond aux vues semblables dans le courriel et le carnet d'adresses."

#~ msgid ""
#~ "The New objects icon shows the number of unread E-Mails or other "
#~ "notifications. If clicking the icon, the info area opens."
#~ msgstr ""
#~ "L'indicateur de nouveaux objets affiche le nombre de courriels non lus ou "
#~ "d'autres notifications. Si l'on clique dessus, la zone d'informations "
#~ "apparaît."

#~ msgid "The Portal"
#~ msgstr "Le portail"

#~ msgid ""
#~ "The Portal informs you about current E-Mails, appointments or social "
#~ "network news."
#~ msgstr ""
#~ "Le portail vous informe des courriels récents, des rendez-vous ou de ce "
#~ "qui se passe sur les réseaux sociaux."

#~ msgid "The calendar views display a calendar sheet with the appointments."
#~ msgstr ""
#~ "Les vues en calendrier affichent une page de calendrier avec les rendez-"
#~ "vous."

#~ msgid "The character \" \" is not allowed."
#~ msgstr "Le caractère « » n'est pas autorisé."

#~ msgid ""
#~ "The display area shows an object's content. At the top of the display "
#~ "area you will find functions for e.g. moving or deleting objects."
#~ msgstr ""
#~ "La zone d'affichage affiche le contenu d'un objet. En haut de la zone "
#~ "d'affichage, vous trouverez des fonctionnalités permettant par exemple de "
#~ "déplacer ou de supprimer des objets."

#~ msgid "The document is protected by a password."
#~ msgstr "Le document est protégé par un mot de passe."

#~ msgid "The email address %1$s is already in the list"
#~ msgstr "L'adresse de courrier électronique %1$s figure déjà dans la liste"

#~ msgid ""
#~ "The file \"%1$s\" cannot be uploaded because it exceeds the quota limit "
#~ "of %2$s"
#~ msgstr ""
#~ "Le fichier « %1$s » ne peut pas être téléchargé car il excède le quota de "
#~ "%2$s"

#~ msgid "The file is available at %1$s"
#~ msgstr "Le fichier est disponible à l'adresse %1$s"

#~ msgid "The folder is available at %1$s"
#~ msgstr "Le dossier est disponible à l'adresse %1$s"

#~ msgid "The folder path"
#~ msgstr "Le chemin du dossier"

#~ msgid "The following actions apply to all messages (%1$d) in this folder:"
#~ msgstr ""
#~ "Les actions suivantes s'appliquent à tous les messages (%1$d) contenus "
#~ "dans ce dossier :"

#~ msgid ""
#~ "The graph shows performance frequencies in percent. Grey line shows ideal "
#~ "performance, blue line is measured performance."
#~ msgstr ""
#~ "Le graphique montre les fréquences de performances en pourcentages. La "
#~ "ligne grise montre les performances idéales, la ligne bleue les "
#~ "performances mesurées."

#~ msgid ""
#~ "The icon at the bottom right side helps you sort your tasks. Click the "
#~ "icon to get a list of sort criteria."
#~ msgstr ""
#~ "L'icône en bas à droite vous aide à trier vos tâches. Cliquez dessus pour "
#~ "obtenir une liste de critères de tri."

#~ msgid ""
#~ "The icon on the bottom right side helps you sort your E-Mails. Click the "
#~ "icon to get a list of sort criteria."
#~ msgstr ""
#~ "L'icône en bas à droite vous permet de trier vos courriels. Cliquez "
#~ "dessus pour faire apparaître une liste des critères de tri."

#~ msgid ""
#~ "The next step is allowing this system to access your %s account for you."
#~ msgstr ""
#~ "L'étape suivante consiste à autoriser ce système à accéder à votre compte "
#~ "%s."

#~ msgid "The notification area is closed"
#~ msgstr "La zone de notification est fermée"

#~ msgid "The number of recipients is limited to %1$s recipients per field"
#~ msgstr ""
#~ "Le nombre de destinataires est limité à %1$s destinataires par champ."

#~ msgid ""
#~ "The number on the right side of the E-Mail subject corresponds to the "
#~ "number of E-Mails in a thread. To open the thread, click on the number."
#~ msgstr ""
#~ "Le nombre à droite du sujet d'un courriel correspond au nombre de "
#~ "messages dans son fil de discussion. Pour ouvrir ce fil de discussion, "
#~ "cliquez sur le nombre."

#~ msgid "The person %1$s is already in the list"
#~ msgstr "La personne %1$s figure déjà dans la liste"

#~ msgid "The positions of vacation notice and auto forward cannot be changed"
#~ msgstr ""
#~ "Impossible de modifier les positions des messages d'absence et du "
#~ "transfert automatique."

#~ msgid "The publication has been made available as %s"
#~ msgstr "La publication a été rendue disponible sous le nom %s"

#~ msgid "The requested email no longer exists"
#~ msgstr "Le message demandé n'existe plus"

#~ msgid ""
#~ "The settings are organized in topics. Select the topic on the left side, "
#~ "e.g Basic settings, E-Mail or My contact data."
#~ msgstr ""
#~ "Les réglages sont organisés par rubriques. Choisissez-en une sur la "
#~ "gauche, par exemple « Réglages de base », « Courrier » ou « Mes données "
#~ "de contact »."

#~ msgid ""
#~ "The settings for collecting contacts in this folder will become disabled "
#~ "when you enter the application the next time."
#~ msgstr ""
#~ "Les réglages de collecte de contacts dans ce dossier seront désactivés la "
#~ "prochaine fois que vous entrerez dans l'application."

#~ msgid ""
#~ "The shared data will be accessible to everyone on the Internet. Please "
#~ "consider, which data you want to share."
#~ msgstr ""
#~ "Tout le monde sur Internet pourra accéder aux données partagées. Veuillez "
#~ "réfléchir aux données que vous voulez partager."

#~ msgid "The tabbed inbox can be completely disabled in the mail settings."
#~ msgstr ""
#~ "L'onglet de la boîte de réception peut être complètement désactivé dans "
#~ "les réglages des courriels."

#~ msgid "This account cannot be validated"
#~ msgstr "Ce compte ne peut pas être validé"

#~ msgid "This document contains unsaved changes. Do you really want to close?"
#~ msgstr ""
#~ "Ce document comporte des modifications non enregistrées. Êtes-vous sûr de "
#~ "vouloir le refermer ?"

#~ msgid ""
#~ "This document is password protected and cannot be displayed. Please open "
#~ "it with your local PDF viewer."
#~ msgstr ""
#~ "Ce document est protégé par un mot de passe et ne peut pas être affiché. "
#~ "Veuillez l'ouvrir dans votre lecteur PDF local."

#~ msgid "This feature is deactivated"
#~ msgstr "Cette fonctionnalité est désactivée"

#~ msgid ""
#~ "This file (or folder) is shared with others. It won't be available for "
#~ "the invited guests any more."
#~ msgid_plural ""
#~ "Some files/folder are shared with others. They won't be available for the "
#~ "invited guests any more."
#~ msgstr[0] ""
#~ "Ce fichier (ou dossier) est partagé avec d'autres. Il ne sera plus "
#~ "disponible pour les personnes invitées."
#~ msgstr[1] ""
#~ "Ces fichiers / dossiers sont partagés avec d'autres. Ils ne seront plus "
#~ "disponibles pour les personnes invitées."

#~ msgid "This file has been added"
#~ msgstr "Ce fichier a été ajouté"

#~ msgid "This file has been locked"
#~ msgid_plural "These files have been locked"
#~ msgstr[0] "Ce fichier a été verrouillé"
#~ msgstr[1] "Ces fichiers ont été verrouillés"

#~ msgid "This file has been unlocked"
#~ msgid_plural "These files have been unlocked"
#~ msgstr[0] "Ce fichier a été déverrouillé"
#~ msgstr[1] "Ces fichiers ont été déverrouillés"

#~ msgid "This file has not been added"
#~ msgstr "Ce fichier n'a pas été ajouté"

#~ msgid "This file has not been locked"
#~ msgid_plural "These files have not been locked"
#~ msgstr[0] "Ce fichier n'a pas été verrouillé"
#~ msgstr[1] "Ces fichiers n'ont pas été verrouillés"

#~ msgid "This file has not been unlocked"
#~ msgid_plural "These files have not been unlocked"
#~ msgstr[0] "Ce fichier n'a pas été déverrouillé"
#~ msgstr[1] "Ces fichiers n'ont pas été déverrouillés"

#~ msgid "This file is locked by you"
#~ msgstr "Ce fichier est verrouillé par vous"

#~ msgid ""
#~ "This folder is shared with others. It won't be available for the invited "
#~ "guests any more."
#~ msgstr ""
#~ "Ce dossier est partagé est d'autres. Il ne sera plus disponible pour les "
#~ "personnes invitées."

#, fuzzy
#~| msgid "This mail has no content"
#~ msgid "This mail was moved to %1$s."
#~ msgstr "Ce message n'a pas de contenu"

#~ msgid "This may take some seconds"
#~ msgstr "Cela peut prendre quelques secondes"

#~ msgid "This message is read, press this button to mark it as unread."
#~ msgstr ""
#~ "Ce courriel est lu, appuyez sur ce bouton pour le marquer comme non lu."

#~ msgid "This message is unread, press this button to mark it as read."
#~ msgstr ""
#~ "Ce courriel est non lu, appuyez sur ce bouton pour le marquer comme lu."

#~ msgid "Thursday"
#~ msgstr "Jeudi"

#~ msgid "Tile"
#~ msgstr "Pavé"

#~ msgid "Time range for the calender view"
#~ msgstr "Intervalle de temps pour la vue en agenda"

#~ msgid "Time range for the list view"
#~ msgstr "Intervalle de temps pour la vue en liste"

#~ msgid "Time range for the team view"
#~ msgstr "Intervalle de temps pour la vue d'équipe"

#~ msgid "Timezone"
#~ msgstr "Fuseau horaire"

#~ msgctxt "title"
#~ msgid "Title"
#~ msgstr "Titre"

#~ msgid "To add further details, click on Expand form."
#~ msgstr ""
#~ "Pour ajouter d'autres détails, cliquez sur « Déployer le formulaire »."

#~ msgid ""
#~ "To change the layout, drag a tile's background to another position and "
#~ "drop it there."
#~ msgstr ""
#~ "Pour changer la disposition, faites glisser le fond d'un pavé vers un "
#~ "autre emplacement et déposez-le là."

#~ msgid ""
#~ "To compose a new E-Mail, click on the Compose new E-Mail icon at the top."
#~ msgstr ""
#~ "Pour rédiger un courrier électronique, cliquez sur l'icône « Rédiger un "
#~ "nouveau message » en haut."

#~ msgid ""
#~ "To create a new E-Mail, click the Compose new E-Mail icon at the top."
#~ msgstr ""
#~ "Pour créer un nouveau message électronique, cliquez sur l'icône « Rédiger "
#~ "un nouveau courriel » en haut."

#~ msgid ""
#~ "To create a new appointment, click the New appointment icon at the top."
#~ msgstr ""
#~ "Pour créer un nouveau rendez-vous, cliquez sur l'icône « Nouveau rendez-"
#~ "vous  » en haut."

#~ msgid "To create a new contact, click the Add contact icon on top."
#~ msgstr ""
#~ "Pour créer un nouveau contact, cliquez sur l'icône « Ajouter un contact » "
#~ "en haut."

#~ msgid "To create a new task, click the Create new task icon at the top."
#~ msgstr ""
#~ "Pour créer une nouvelle tâche, cliquez sur l'icône « Créer une nouvelle "
#~ "tâche » en haut."

#~ msgid "To create a note, click the icon at the top. Select Add note."
#~ msgstr ""
#~ "Pour créer une note, cliquez sur le bouton en haut et choisissez "
#~ "« Ajouter une note »."

#~ msgid ""
#~ "To create recurring appointments, enable Repeat. Functions for setting "
#~ "the recurrence parameters are shown."
#~ msgstr ""
#~ "Pour créer des rendez-vous qui se répètent, cochez « Répéter ». Des "
#~ "réglages s'affichent afin de permettre de régler la façon dont le rendez-"
#~ "vous se répète."

#~ msgid ""
#~ "To create recurring tasks, enable Repeat. Functions for setting the "
#~ "recurrence parameters are shown."
#~ msgstr ""
#~ "Pour créer des tâches périodiques, cochez « Répéter ». Des réglages "
#~ "s'affichent afin de permettre de régler la façon dont le tâche se répète."

#~ msgid "To create the appointment, click on Create at the upper right side."
#~ msgstr "Pour créer le rendez-vous, cliquez sur « Créer » en haut à droite."

#~ msgid "To create the task, click on Create on the upper right side."
#~ msgstr "Pour créer la tâche, cliquez sur « Créer » en haut en droite."

#~ msgid ""
#~ "To display a tile again or to display further information sources, click "
#~ "on Customize this page."
#~ msgstr ""
#~ "Pour afficher à nouveau un pavé ou pour afficher plus de sources "
#~ "d'information, cliquez sur « Personnaliser cette page »."

#~ msgid ""
#~ "To display the help or the settings, use the icons on the right side of "
#~ "the menu bar."
#~ msgstr ""
#~ "Pour afficher l'aide ou les réglages, utilisez les icônes sur la droite "
#~ "de la barre de menus."

#~ msgid ""
#~ "To edit multiple contacts at once, enable the checkboxes on the left side "
#~ "of the contacts. If the checkboxes are not displayed, click the icon on "
#~ "the bottom left side."
#~ msgstr ""
#~ "Pour modifier plusieurs contacts à la fois, cochez les cases à gauche de "
#~ "ceux-ci. Si jamais les cases à cocher ne sont pas affichées, cliquez sur "
#~ "l'icône en bas à gauche."

#~ msgid ""
#~ "To edit multiple tasks at once, enable the checkboxes at the left side of "
#~ "the tasks. If the checkboxes are not displayed, click the icon at the "
#~ "bottom left side."
#~ msgstr ""
#~ "Pour modifier plusieurs tâches à la fois, cochez les cases à gauche de "
#~ "celles-ci. Si jamais les cases à cocher ne sont pas affichées, cliquez "
#~ "sur l'icône en bas à gauche."

#~ msgid ""
#~ "To fill this area please drag and drop mails to the title of this tab."
#~ msgstr ""
#~ "Afin de remplir cette zone, veuillez glisser et déposer des courriels "
#~ "vers le titre de cet onglet."

#~ msgid ""
#~ "To invite other participants, enter their names in the field below "
#~ "Participants. To avoid appointment conflicts, click on Find a free time "
#~ "at the upper right side."
#~ msgstr ""
#~ "Pour inviter d'autres participants, saisissez leurs noms dans le champ "
#~ "sous « Participants ». Pour éviter que des rendez-vous ne se chevauchent, "
#~ "cliquez sur « Trouver un horaire libre » en haut à droite."

#~ msgid ""
#~ "To invite other participants, enter their names in the field below "
#~ "Participants. You can add documents as attachment to the task."
#~ msgstr ""
#~ "Pour inviter d'autres participants, saisissez leurs nom dans le champ en-"
#~ "dessous de « Participants ». Vous pouvez mettre des documents en pièces "
#~ "jointes à la tâche."

#~ msgid "To launch an app, click on a tile's headline."
#~ msgstr "Pour lancer une app, cliquez sur la ligne de titre du pavé."

#~ msgid ""
#~ "To launch an app, click on an entry on the top-left side of the menu bar."
#~ msgstr ""
#~ "Pour lancer une application (app), cliquez sur un des choix en haut à "
#~ "gauche, dans la barre de menus."

#~ msgid "To not miss the appointment, use the reminder functions."
#~ msgstr "Pour ne pas manquer un rendez-vous, faites-vous le rappeler."

#~ msgid "To not miss the task, use the reminder function."
#~ msgstr "Pour ne pas oublier la tâche, utilisez la fonctionnalité de rappel."

#~ msgid "To open or close the folder tree, click the Toggle folder icon."
#~ msgstr ""
#~ "Pour ouvrir ou fermer l'arborescence des dossiers, cliquez sur l'icône "
#~ "« Dossier oui/non »."

#~ msgid ""
#~ "To open the E-Mail settings, click the Gearwheel icon on the upper right "
#~ "side of the menu bar. Select Settings. Click on E-Mail on the left side."
#~ msgstr ""
#~ "Pour accéder aux réglages du courriel, cliquez sur l'icône en forme de "
#~ "roue dentée en haut à droite de la barre de menus. Choisissez "
#~ "« Réglages ». Cliquez sur « Courrier » à gauche."

#~ msgid ""
#~ "To open the help, click the System menu icon on the upper right side of "
#~ "the menu bar. Select Help."
#~ msgstr ""
#~ "Pour accéder à l'aide, cliquez sur l'icône « Menu système » en haut à "
#~ "droite de la barre de menus. Choisissez « Aide »."

#~ msgid ""
#~ "To open the settings, click the System menu icon on the upper right side "
#~ "of the menu bar. Select Settings."
#~ msgstr ""
#~ "Pour accéder aux réglages, cliquez sur l'icône « Menu système » en haut à "
#~ "droite de la barre de menus. Choisissez « Réglages »."

#~ msgid "To read the details, click on an entry in a tile."
#~ msgstr "Pour lire les détails, cliquez sur un choix dans un des pavés."

#~ msgid ""
#~ "To receive information about the sender or other recipients, open the "
#~ "Halo view by clicking on a name."
#~ msgstr ""
#~ "Pour obtenir des informations sur l'expéditeur ou sur d'autres "
#~ "destinataires, ouvrez la vue en halo en cliquant sur un nom."

#~ msgid "To search for objects, click the Toggle search icon."
#~ msgstr ""
#~ "Pour chercher des objets, cliquez sur l'icône « Recherche oui/non »."

#~ msgid ""
#~ "To select one of the views Icon or List, click the icon at the bottom of "
#~ "the toolbar."
#~ msgstr ""
#~ "Pour choisir une des vues sous forme d'icônes ou en liste, cliquez sur "
#~ "l'icône en bas de la barre d'outils."

#~ msgid ""
#~ "To select one of the views like Day, Month or List, click the Eye icon in "
#~ "the toolbar."
#~ msgstr ""
#~ "Pour choisir une des vues disponibles, comme la vue du mois, de la "
#~ "journée ou la vue en liste, cliquez sur l'icône « Œil » dans la barre "
#~ "d'outils."

#~ msgid ""
#~ "To send an E-Mail to the contact, click on an E-Mail address or on Send E-"
#~ "Mail at the top of the display area."
#~ msgstr ""
#~ "Pour envoyer un courriel à un contact, cliquez sur une adresse de "
#~ "courriel ou sur « Envoyer un courriel » en haut de la zone d'affichage."

#~ msgid "To send the E-Mail, click on Send on the upper right side."
#~ msgstr "Pour envoyer le courriel, cliquez sur « Envoyer » en haut à droite."

#~ msgid ""
#~ "To sign out, click the System menu icon on the upper right side of the "
#~ "menu bar. Select Sign out."
#~ msgstr ""
#~ "Pour  vous déconnecter, cliquez sur l'icône « Menu système » en haut à "
#~ "droite de la barre de menus. Choisissez « Se déconnecter »."

#~ msgid "To track the editing status, enter the current progress."
#~ msgstr "Pour suivre l'état d'avancement, saisissez l'avancement actuel."

#~ msgid "To upload a file, click the icon at the top. Select Upload new file."
#~ msgstr ""
#~ "Pour envoyer un fichier au serveur, cliquez sur l'icône en haut et "
#~ "choisissez « Télécharger un nouveau fichier »."

#~ msgid ""
#~ "To view further information, click on a file. The information are "
#~ "displayed in a pop-up window."
#~ msgstr ""
#~ "Pour afficher plus d'informations, cliquez sur un fichier. Les "
#~ "informations le concernant s'affichent dans une nouvelle fenêtre."

#~ msgid "Toggle checkboxes"
#~ msgstr "Inverser les cases à cocher"

#~ msgid "Toggle folder"
#~ msgstr "Dossier oui/non"

#~ msgid "Toggle options"
#~ msgstr "Afficher/cacher les options"

#~ msgid "Toggle search"
#~ msgstr "Recherche oui/non"

#~ msgid "Too many contacts in your address book."
#~ msgstr "Trop de contacts dans votre carnet d'adresses."

#~ msgid "Touchselect on/off"
#~ msgstr "Sélection par toucher activée/désactivée"

#~ msgid "Tour: Coming from OX6"
#~ msgstr "Visite guidée : si vous venez d'OX6"

#~ msgid "Tracking the editing status"
#~ msgstr "Suivre l'état d'avancement"

#~ msgid "Trash folder"
#~ msgstr "Dossier Corbeille"

#~ msgid "Tuesday"
#~ msgstr "Mardi"

#~ msgid "Tweet"
#~ msgstr "Tweet"

#~ msgid "URL:"
#~ msgstr "URL :"

#~ msgid "Under construction"
#~ msgstr "En construction"

#~ msgid "Unknown error while checking subreddit."
#~ msgstr "Erreur inconnue en consultant le sous-forum Reddit."

#~ msgid "Unnamed"
#~ msgstr "Sans nom"

#~ msgid "Unread only"
#~ msgstr "Seulement les non lus"

#~ msgid "Unselect all"
#~ msgstr "Tout désélectionner"

#~ msgid "Unset default signature"
#~ msgstr "Enlever la signature par défaut"

#~ msgid "Updating account data. This might take a few seconds."
#~ msgstr ""
#~ "Mise à jour des données du compte en cours. Cela peut prendre quelques "
#~ "secondes."

#~ msgid "Upgrade to premium"
#~ msgstr "Monter en gamme vers la version Premium"

#, fuzzy
#~| msgid "Upload local file"
#~ msgid "Upload handling"
#~ msgstr "Télécharger un fichier local"

#~ msgid "Upload new file"
#~ msgstr "Télécharger un nouveau fichier"

#~ msgid "Upload new files"
#~ msgstr "Télécharger de nouveaux fichiers"

#~ msgid "Use"
#~ msgstr "Utiliser"

#~ msgid "Use SSL connection"
#~ msgstr "Utiliser la connexion SSL"

#~ msgid ""
#~ "Use cursor keys to change the item position. Virtual cursor mode has to "
#~ "be disabled."
#~ msgstr ""
#~ "Utilisez les touches fléchées pour changer la position de l'élément. Le "
#~ "mode de curseur virtuel doit être désactivé."

#, fuzzy
#~| msgid ""
#~| "Rating %1$d of %2$d confirmed. Use the left and right arrowkeys to "
#~| "adjust your rating."
#~ msgid "Use left and right cursor keys to adjust your rating."
#~ msgstr ""
#~ "Note de %1$d sur %2$d confirmée. Utilisez les flèches gauche et droite "
#~ "pour ajuster votre notation."

#~ msgid ""
#~ "Use the folder tree to open the folder containing the objects that you "
#~ "want to view in the sidebar."
#~ msgstr ""
#~ "Utilisez l'arborescence des dossiers pour ouvrir le dossier contenant les "
#~ "objets que vous souhaitez afficher dans la barre latérale."

#~ msgid ""
#~ "Use the sidebar to select an object in order to view its contents or to "
#~ "apply functions."
#~ msgstr ""
#~ "Utilisez la barre latérale pour choisir un objet afin d'afficher son "
#~ "contenu ou de lui appliquer certains traitements."

#~ msgid "Using the reminder function"
#~ msgstr "Utiliser les rappels"

#~ msgid "Using the reminder functions"
#~ msgstr "Utiliser la fonctionnalité de rappel"

#, fuzzy
#~| msgid "Manual"
#~ msgid "Vanuatu"
#~ msgstr "Manuel"

#, fuzzy
#~| msgid "Vertical"
#~ msgid "Vatican"
#~ msgstr "Verticale"

#~ msgid "Version history"
#~ msgstr "Historique des versions"

#~ msgid "Video enabled"
#~ msgstr "Vidéo activée"

#~ msgid "View Slideshow"
#~ msgstr "Afficher le diaporama"

#~ msgid "Wednesday"
#~ msgstr "Mercredi"

#~ msgid "Week View"
#~ msgstr "Vue de la semaine"

#~ msgid "Weekend Day"
#~ msgstr "Jour du weekend"

#~ msgid "Welcome. Please provide your feedback about this product"
#~ msgstr "Bienvenue. N'hésitez pas à donner vos impressions sur ce produit"

#, fuzzy
#~| msgid "Do you really want to discard your changes?"
#~ msgid "What do you want to use on your iPhone?"
#~ msgstr "Voulez-vous vraiment perdre toutes vos modifications ?"

#~ msgid ""
#~ "When using this feature, you as the current owner of the data are "
#~ "responsible for being careful with privacy rules and for complying with "
#~ "legal obligations (Copyright, Privacy Laws). Especially when sharing "
#~ "personal data you are the responsible party according to the Federal Data "
#~ "Protection Act (BDSG, Germany) or other Privacy Acts of your country. "
#~ "According to European and other national regulations you as the "
#~ "responsible party are in charge of data economy, and must not publish or "
#~ "forward personal data without the person's consent. Beyond legal "
#~ "obligations, we would like to encourage extreme care when dealing with "
#~ "personal data. Please consider carefully where you store and to whom you "
#~ "forward personal data. Please ensure appropriate access protection, e.g. "
#~ "by proper password protection."
#~ msgstr ""
#~ "Lorsque vous utilisez cette fonctionnalité, vous devez, en tant que "
#~ "propriétaire actuel des données, faire preuve de prudence quant aux "
#~ "règles relatives au respect de la vie privée et observer les obligations "
#~ "légales (propriété intellectuelle, lois sur le respect de la vie privée). "
#~ "En particulier, lorsque vous partagez des données nominatives, vous êtes "
#~ "la partie responsable, dans le cadre de la loi « Informatique et "
#~ "libertés » ou d'autres lois sur le respect de la vie privée de votre "
#~ "pays. Selon la réglementation européenne et d'autres réglementations "
#~ "nationales, vous, en tant que partie responsable, êtes en charge du cycle "
#~ "de vie des données et ne devez pas publier ou transmettre des données "
#~ "nominatives sans le consentement de la personne. Au-delà des obligations "
#~ "légales, nous souhaiterions vous inciter à apporter un soin extrême lors "
#~ "du traitement de données personnelles. Veuillez réfléchir soigneusement à "
#~ "l'endroit où vous enregistrez des données personnelles et à qui vous les "
#~ "transmettez. Veuillez garantir une protection d'accès appropriée, par "
#~ "exemple en protégeant ces données par un mot de passe convenable."

#, fuzzy
#~| msgid "Do you really want to discard your changes?"
#~ msgid "Which app do you want to use on your device?"
#~ msgstr "Voulez-vous vraiment perdre toutes vos modifications ?"

#~ msgid "Which device do you want to configure?"
#~ msgstr "Quel appareil souhaitez-vous configurer ?"

#~ msgctxt "address"
#~ msgid "Work"
#~ msgstr "Professionnel"

#~ msgid "Yes, always move them all"
#~ msgstr "Oui, toujours les déplacer"

#~ msgid "You already accepted this invitation"
#~ msgstr "Vous avez déjà accepté cette invitation"

#~ msgid ""
#~ "You can drag and drop files from your computer here to add as attachment."
#~ msgstr ""
#~ "Vous pouvez glisser-déposer des fichiers depuis votre ordinateur ici pour "
#~ "les ajouter en tant que pièces jointes."

#~ msgid ""
#~ "You can drag and drop files from your computer to upload either a new "
#~ "file or another version of a file."
#~ msgstr ""
#~ "Vous pouvez glisser-déposer des fichiers depuis votre ordinateur pour "
#~ "télécharger soit un nouveau fichier, soit une nouvelle version d'un "
#~ "fichier existant."

#~ msgid "You don't have permissions to change this document"
#~ msgstr "Vous n'avez pas le droit de modifier ce document"

#~ msgid ""
#~ "You have %1$d notifications. Press [enter] to jump to the notification "
#~ "area and [escape] to close it again."
#~ msgid_plural ""
#~ "You have %1$d notifications. Press [enter] to jump to the notification "
#~ "area and [escape] to close it again."
#~ msgstr[0] ""
#~ "Vous avez %1$d notification. Appuyez sur [Entr] pour passer dans la zone "
#~ "de notification et sur [Échap] pour la refermer."
#~ msgstr[1] ""
#~ "Vous avez %1$d notifications. Appuyez sur [Entr] pour passer dans la zone "
#~ "de notification et sur [Échap] pour la refermer."

#~ msgid "You have edit rights."
#~ msgstr "Vous avez les droits de modification."

#~ msgid ""
#~ "Your %s account has been created. Expect a confirmation mail from %s soon."
#~ msgstr ""
#~ "Votre compte %s a été créé. Un courriel de confirmation émanant de %s "
#~ "devrait vous parvenir d'ici peu."

#~ msgid "Your Applications"
#~ msgstr "Vos applications"

#~ msgid "Your answer"
#~ msgstr "Votre réponse"

#~ msgid "Your applications"
#~ msgstr "Vos applications"

#~ msgid "Your auto forward has been saved"
#~ msgstr "Votre transfert automatique a été enregistré"

#~ msgid "Your browser is slow and outdated!"
#~ msgstr "Votre navigateur est lent et trop ancien."

#~ msgid "Your data has been saved"
#~ msgstr "Vos données ont été enregistrées."

#~ msgid "Your email address will be included when sending this feedback"
#~ msgstr ""
#~ "Votre adresse de courrier électronique sera ajoutée lorsque vos "
#~ "impressions seront envoyées"

#~ msgid "Your password has been changed"
#~ msgstr "Votre mot de passe a été changé"

#~ msgid "Your primary mail account can not be deleted."
#~ msgstr "Votre compte de courrier principal ne peut être supprimé."

#, fuzzy
#~ msgid "Your selected picture exceeds the maximum allowed filesize of %1$s"
#~ msgstr ""
#~ "Le fichier « %1$s » ne peut pas être téléchargé car sa taille excède la "
#~ "taille maximale d'un fichier %2$s"

#~ msgid "Your vacation notice has been saved"
#~ msgstr "Votre message d'absence a été enregistré"

#~ msgid "Zoom: %1$d%"
#~ msgstr "Zoom : %1$d %"

#~ msgid "and %1$d others ..."
#~ msgstr "et les %1$d autres..."

#~ msgid "april"
#~ msgstr "Avril"

#~ msgid "august"
#~ msgstr "Août"

#, fuzzy
#~ msgid "characters"
#~ msgstr " caractères"

#~ msgid "date range"
#~ msgstr "intervalle de dates"

#~ msgid "december"
#~ msgstr "Décembre"

#, fuzzy
#~| msgid "Edit signature"
#~ msgid "edit share"
#~ msgstr "Modifier la signature"

#~ msgid "end date "
#~ msgstr "date de fin"

#~ msgid "february"
#~ msgstr "Février"

#~ msgid "files"
#~ msgstr "fichiers"

#~ msgid "hCard Export"
#~ msgstr "Exportation au format hCard"

#~ msgid "hostname"
#~ msgstr "Nom d'hôte"

#~ msgid "hot"
#~ msgstr "d'actualité"

#~ msgid "http://"
#~ msgstr "http://"

#~ msgid "i18n test string - do not translate this"
#~ msgstr "i18n test string - do not translate this"

#, fuzzy
#~| msgid "Phone"
#~ msgid "iPhone"
#~ msgstr "Téléphone"

#~ msgid "in blind copy"
#~ msgstr "en copie invisible"

#~ msgid "isMailAddress"
#~ msgstr "isMailAddress"

#~ msgid "january"
#~ msgstr "Janvier"

#~ msgid "july"
#~ msgstr "Juillet"

#~ msgid "june"
#~ msgstr "Juin"

#~ msgid "later"
#~ msgstr "ultérieurement"

#~ msgid "login"
#~ msgstr "Identifiant de connexion"

#~ msgid "march"
#~ msgstr "Mars"

#~ msgid "may"
#~ msgstr "Mai"

#~ msgid "more"
#~ msgstr "suite"

#~ msgid "next %1$s"
#~ msgstr "%1$s prochain"

#~ msgid "next Friday"
#~ msgstr "vendredi prochain"

#~ msgid "next Monday"
#~ msgstr "lundi prochain"

#~ msgid "next Saturday"
#~ msgstr "samedi prochain"

#~ msgid "next Sunday"
#~ msgstr "dimanche prochain"

#~ msgid "next Thursday"
#~ msgstr "jeudi prochain"

#~ msgid "next Tuesday"
#~ msgstr "mardi prochain"

#~ msgid "next Wednesday"
#~ msgstr "mercredi prochain"

#~ msgid "next week"
#~ msgstr "semaine suivante"

#~ msgid "november"
#~ msgstr "Novembre"

#~ msgid "october"
#~ msgstr "Octobre"

#~ msgid "open"
#~ msgstr "ouvert"

#~ msgid "optional password"
#~ msgstr "mot de passe optionnel"

#~ msgid "process subsequent rules"
#~ msgstr "traiter les règles suivantes"

#~ msgid "remove"
#~ msgstr "supprimer"

#, fuzzy
#~| msgid "Folder permissions"
#~ msgid "remove permission"
#~ msgstr "Droits sur les dossiers"

#, fuzzy
#~| msgid "remove"
#~ msgid "remove share"
#~ msgstr "supprimer"

#~ msgid "september"
#~ msgstr "Septembre"

#, fuzzy
#~| msgid "show image"
#~ msgid "show mail"
#~ msgstr "afficher l'image"

#~ msgid "status "
#~ msgstr "état"

#~ msgid "subfolders of %s"
#~ msgstr "sous-dossiers de %s"

#~ msgid "the item has been moved"
#~ msgstr "l'élément a été déplacé"

#~ msgid "the line length must be a number"
#~ msgstr "la longueur de la ligne doit être un nombre"

#~ msgid "total"
#~ msgstr "total"

#~ msgid "unread"
#~ msgstr "non lu"<|MERGE_RESOLUTION|>--- conflicted
+++ resolved
@@ -517,13 +517,6 @@
 msgid "Appointments in shared calendars"
 msgstr "Rendez-vous dans les agendas partagés"
 
-<<<<<<< HEAD
-#: apps/io.ox/files/actions/add-storage-account.js module:io.ox/files
-#: apps/io.ox/mail/accounts/settings.js module:io.ox/mail/accounts/settings
-#: apps/io.ox/oauth/keychain.js module:io.ox/core
-msgid "Account added successfully"
-msgstr "Compte ajouté avec succès"
-=======
 #: apps/io.ox/calendar/actions/create.js module:io.ox/calendar
 msgid ""
 "The selected calendar is shared by %1$s. Appointments in shared calendars "
@@ -531,7 +524,6 @@
 msgstr ""
 "L'agenda sélectionné est partagé par %1$s. Les rendez-vous dans les agendas "
 "partagés sont généralement créés au nom du propriétaire."
->>>>>>> 2c75a4b9
 
 #: apps/io.ox/calendar/actions/create.js module:io.ox/calendar
 msgid ""
@@ -2760,23 +2752,9 @@
 msgid "Optional 04"
 msgstr "Optionnel 04"
 
-<<<<<<< HEAD
-#: apps/io.ox/contacts/addressbook/popup.js module:io.ox/contacts
-#, fuzzy
-#| msgid "Department"
-msgid "Departments"
-msgstr "Service"
-
-#: apps/io.ox/files/share/view-options.js module:io.ox/files
-#: apps/io.ox/files/view-options.js apps/io.ox/mail/view-options.js
-#: module:io.ox/mail apps/io.ox/tasks/main.js module:io.ox/tasks
-msgid "Descending"
-msgstr "Décroissant"
-=======
 #: apps/io.ox/contacts/model.js module:io.ox/contacts
 msgid "Optional 05"
 msgstr "Optionnel 05"
->>>>>>> 2c75a4b9
 
 #: apps/io.ox/contacts/model.js module:io.ox/contacts
 msgid "Optional 06"
@@ -3193,32 +3171,9 @@
 msgid "For best results, please use "
 msgstr "Pour des résultats optimaux, veuillez utiliser"
 
-<<<<<<< HEAD
-#. Used as a button label to enter the "edit mode"
-#: apps/io.ox/backbone/mini-views/listutils.js module:io.ox/core
-#: apps/io.ox/calendar/actions.js module:io.ox/calendar
-#: apps/io.ox/calendar/main.js apps/io.ox/calendar/toolbar.js
-#: apps/io.ox/contacts/actions.js module:io.ox/contacts
-#: apps/io.ox/contacts/main.js apps/io.ox/contacts/mobile-toolbar-actions.js
-#: module:io.ox/mail apps/io.ox/contacts/toolbar.js
-#: apps/io.ox/core/viewer/views/toolbarview.js apps/io.ox/files/actions.js
-#: module:io.ox/files apps/io.ox/files/main.js
-#: apps/io.ox/files/share/permissions.js apps/io.ox/files/toolbar.js
-#: apps/io.ox/mail/actions.js apps/io.ox/mail/main.js
-#: apps/io.ox/portal/settings/pane.js module:io.ox/portal
-#: apps/io.ox/settings/accounts/settings/pane.js
-#: module:io.ox/settings/accounts apps/io.ox/tasks/actions.js
-#: module:io.ox/tasks apps/io.ox/tasks/main.js
-#: apps/io.ox/tasks/mobile-toolbar-actions.js apps/io.ox/tasks/toolbar.js
-#: apps/plugins/administration/groups/settings/toolbar.js
-#: apps/plugins/administration/resources/settings/toolbar.js
-msgid "Edit"
-msgstr "Modifier"
-=======
 #: apps/io.ox/core/boot/i18n.js module:io.ox/core/boot
 msgid "You have been automatically signed out"
 msgstr "Vous avez été déconnecté automatiquement"
->>>>>>> 2c75a4b9
 
 #: apps/io.ox/core/boot/i18n.js module:io.ox/core/boot
 msgid ""
@@ -4610,15 +4565,9 @@
 msgid "Default Theme"
 msgstr "Thème par défaut"
 
-<<<<<<< HEAD
-#: apps/io.ox/contacts/toolbar.js module:io.ox/contacts
-msgid "Invite"
-msgstr "Inviter"
-=======
 #: apps/io.ox/core/settings/pane.js module:io.ox/core
 msgid "Theme"
 msgstr "Thème"
->>>>>>> 2c75a4b9
 
 #: apps/io.ox/core/settings/pane.js module:io.ox/core
 msgid "High contrast theme"
@@ -4629,11 +4578,6 @@
 msgid "5 minutes"
 msgstr "5 minutes"
 
-<<<<<<< HEAD
-#: apps/plugins/xing/main.js module:plugins/portal
-msgid "Invite to %s"
-msgstr "Inviter à %s"
-=======
 #: apps/io.ox/core/settings/pane.js module:io.ox/core
 #: apps/io.ox/mail/settings/pane.js module:io.ox/mail
 msgid "10 minutes"
@@ -4642,7 +4586,6 @@
 #: apps/io.ox/core/settings/pane.js module:io.ox/core
 msgid "15 minutes"
 msgstr "15 minutes"
->>>>>>> 2c75a4b9
 
 #: apps/io.ox/core/settings/pane.js module:io.ox/core
 msgid "30 minutes"
@@ -5738,21 +5681,11 @@
 msgid "Places"
 msgstr "Lieux"
 
-<<<<<<< HEAD
-#: apps/io.ox/calendar/month/perspective.js module:io.ox/calendar
-#: apps/io.ox/core/tk/wizard.js module:io.ox/core
-#: apps/io.ox/core/viewer/views/displayerview.js
-#: apps/io.ox/core/wizard/registry.js module:io.ox/core/wizard
-#: apps/io.ox/wizards/upsell.js module:io.ox/wizards
-msgid "Next"
-msgstr "Suivant"
-=======
 #. Emojis that work across all Japanese carriers.
 #. Japanese: 他社共通絵文字
 #: apps/io.ox/emoji/categories.js module:io.ox/mail/emoji
 msgid "Common Emoji"
 msgstr "Emoji courants"
->>>>>>> 2c75a4b9
 
 #. Emojis of SoftBank set.
 #. Japanese: 全絵文字
@@ -5946,17 +5879,9 @@
 msgstr[0] "Partager le dossier \"%1$d\""
 msgstr[1] "Partager %1$d dossiers"
 
-<<<<<<< HEAD
-#: apps/io.ox/calendar/freebusy/templates.js module:io.ox/calendar/freebusy
-#: apps/io.ox/editor/main.js module:io.ox/editor
-#: apps/io.ox/mail/actions/reminder.js module:io.ox/mail
-msgid "Note"
-msgstr "Remarque"
-=======
 #: apps/io.ox/files/actions/share.js module:io.ox/files
 msgid "Remove link"
 msgstr "Supprimer le lien"
->>>>>>> 2c75a4b9
 
 #: apps/io.ox/files/actions/share.js module:io.ox/files
 msgid "Send link"
@@ -6291,19 +6216,9 @@
 msgid "Revoke access"
 msgstr "Révoquer l'accès"
 
-<<<<<<< HEAD
-#: apps/io.ox/mail/accounts/settings.js module:io.ox/mail/accounts/settings
-msgid "Other"
-msgstr ""
-
-#: apps/io.ox/contacts/view-detail.js module:io.ox/contacts
-msgid "Other Address"
-msgstr "Autre adresse"
-=======
 #: apps/io.ox/files/share/permissions.js module:io.ox/core
 msgid "Resend invitation"
 msgstr "Renvoyer l'invitation"
->>>>>>> 2c75a4b9
 
 #: apps/io.ox/files/share/permissions.js module:io.ox/core
 msgid "Send notification"
@@ -6768,19 +6683,8 @@
 "annotations dans le formulaire."
 
 #: apps/io.ox/mail/accounts/settings.js module:io.ox/mail/accounts/settings
-<<<<<<< HEAD
-#, fuzzy
-#| msgid "Please set day and month properly"
-msgid "Please select your mail account provider"
-msgstr "Veuillez saisir le jour et le mois convenablement"
-
-#: apps/io.ox/contacts/model.js module:io.ox/contacts
-msgid "Please set day and month properly"
-msgstr "Veuillez saisir le jour et le mois convenablement"
-=======
 msgid "Other"
 msgstr "Autre"
->>>>>>> 2c75a4b9
 
 #: apps/io.ox/mail/accounts/settings.js module:io.ox/mail/accounts/settings
 msgid "Please select your mail account provider"
@@ -6990,17 +6894,9 @@
 msgid "Mail has been moved"
 msgstr "Le courriel a été déplacé"
 
-<<<<<<< HEAD
-#: apps/io.ox/calendar/month/perspective.js module:io.ox/calendar
-#: apps/io.ox/core/viewer/views/displayerview.js module:io.ox/core
-#: apps/io.ox/core/wizard/registry.js module:io.ox/core/wizard
-msgid "Previous"
-msgstr "Précédent"
-=======
 #: apps/io.ox/mail/actions.js module:io.ox/mail
 msgid "Mails have been copied"
 msgstr "Les courriels ont été copiés"
->>>>>>> 2c75a4b9
 
 #: apps/io.ox/mail/actions.js module:io.ox/mail
 msgid "Mail has been copied"
@@ -9401,21 +9297,10 @@
 msgid "Plus"
 msgstr "Plus"
 
-<<<<<<< HEAD
-#: apps/io.ox/editor/main.js module:io.ox/editor
-msgid "Title"
-msgstr "Titre"
-
-#: apps/io.ox/contacts/model.js module:io.ox/contacts
-msgctxt "salutation"
-msgid "Title"
-msgstr "Titre"
-=======
 #: apps/io.ox/tasks/edit/view-template.js module:io.ox/tasks/edit
 #: apps/io.ox/tasks/view-detail.js module:io.ox/tasks
 msgid "Start date"
 msgstr "Date de début"
->>>>>>> 2c75a4b9
 
 #: apps/io.ox/tasks/edit/view-template.js module:io.ox/tasks/edit
 #: apps/io.ox/tasks/main.js module:io.ox/tasks
@@ -10042,15 +9927,6 @@
 msgid "Sorry, could not connect to %s right now."
 msgstr "Désolés, impossible de se connecter à %s pour le moment."
 
-<<<<<<< HEAD
-#: apps/io.ox/core/notifications.js module:io.ox/core
-#, fuzzy
-#| msgid ""
-#| "You can manage desktop notifications at any time, by vitising your "
-#| "settings"
-msgid ""
-"You can manage desktop notifications at any time, by visiting your settings"
-=======
 #: apps/plugins/halo/xing/register.js module:plugins/portal
 msgid "Sorry, there is no data available for you on %s."
 msgstr "Désolés, il n'y a pas de données mises à votre disposition sur %s."
@@ -10065,7 +9941,6 @@
 msgid ""
 "Install this web app on your %1$s: Tap %2$s and then %3$s'Add to Home "
 "Screen'%4$s"
->>>>>>> 2c75a4b9
 msgstr ""
 "Installez cette app web sur votre %1$s : tapez sur %2$s puis sur "
 "%3$s'Ajouter à l'écran d'accueil'%4$s"
@@ -10078,20 +9953,10 @@
 msgid "Invitation for %1$s."
 msgstr "Invitation à %1$s."
 
-<<<<<<< HEAD
-#: apps/io.ox/presenter/errormessages.js module:io.ox/presenter
-msgid "You can't present the same document more than once."
-msgstr ""
-
-#: apps/io.ox/core/folder/actions/move.js module:io.ox/core
-msgid "You cannot move items to this folder"
-msgstr "Vous ne pouvez pas déplacer d'objets vers ce dossier"
-=======
 #: apps/plugins/notifications/calendar/register.js module:plugins/notifications
 #: apps/plugins/notifications/tasks/register.js
 msgid "Accept/Decline"
 msgstr "Accepter / Décliner"
->>>>>>> 2c75a4b9
 
 #: apps/plugins/notifications/calendar/register.js module:plugins/notifications
 msgid "Accept / Decline"
@@ -12196,13 +12061,6 @@
 
 #~ msgid "Invalid data"
 #~ msgstr "Données invalides"
-
-#~ msgid ""
-#~ "Invite people via email. Every recipient will get an individual link to "
-#~ "access the shared files."
-#~ msgstr ""
-#~ "Inviter des personnes par courriel. Chaque destinataire recevra un lien "
-#~ "individuel lui permettant d'accéder aux fichiers partagés."
 
 #~ msgid "Inviting other participants"
 #~ msgstr "Inviter d'autres participants"
@@ -13313,6 +13171,9 @@
 
 #~ msgid "Timezone"
 #~ msgstr "Fuseau horaire"
+
+#~ msgid "Title"
+#~ msgstr "Titre"
 
 #~ msgctxt "title"
 #~ msgid "Title"
