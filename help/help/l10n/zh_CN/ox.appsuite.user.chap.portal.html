--- conflicted
+++ resolved
@@ -57,23 +57,8 @@
   </p>
 </div>
 <div class="task">
-<<<<<<< HEAD
-<a name="ox.appsuite.user.task.portal.start"></a><p class="title"><b>如何执行<span class="phrase">
-				<span class="guilabel"><strong>门户</strong></span>
-			</span>
-			
-			
-			应用程序：</b></p>
-<div class="procedure"><ul class="procedure"><li class="step"><p>单击菜单栏里的<span class="phrase">
-						<span class="guimenu"><strong>门户</strong></span>
-					</span>
-					
-					
-					。</p></li></ul></div>
-=======
 <a name="ox.appsuite.user.task.portal.start"></a><p class="title">如何执行<span class="phrase"><span class="guilabel"><strong>门户</strong></span></span>应用程序：</p>
 <div class="procedure"><ul class="procedure"><li class="step"><p>单击菜单条里的<span class="phrase"><span class="guimenu"><strong>门户</strong></span></span>。</p></li></ul></div>
->>>>>>> 74174fc6
 </div>
 </div>
           </div>
