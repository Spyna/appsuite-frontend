--- conflicted
+++ resolved
@@ -1,76 +1,3 @@
-<<<<<<< HEAD
-open-xchange-appsuite-spamexperts (7.8.2-16) stable; urgency=medium
-
-  * Build for patch 2016-11-21 (3731)
-
- -- Viktor Pracht <viktor.pracht@open-xchange.com>  Fri, 18 Nov 2016 14:52:53 +0000
-
-open-xchange-appsuite-spamexperts (7.8.2-15) stable; urgency=medium
-
-  * Build for patch 2016-11-07 (3678)
-
- -- Viktor Pracht <viktor.pracht@open-xchange.com>  Mon, 07 Nov 2016 16:13:26 +0000
-
-open-xchange-appsuite-spamexperts (7.8.2-14) stable; urgency=medium
-
-  * Build for patch 2016-10-24 (3630)
-
- -- Viktor Pracht <viktor.pracht@open-xchange.com>  Wed, 19 Oct 2016 07:20:06 +0000
-
-open-xchange-appsuite-spamexperts (7.8.2-13) stable; urgency=medium
-
-  * Build for patch 2016-10-10 (3597)
-
- -- Viktor Pracht <viktor.pracht@open-xchange.com>  Thu, 06 Oct 2016 13:21:18 +0000
-
-open-xchange-appsuite-spamexperts (7.8.2-12) stable; urgency=medium
-
-  * Build for patch 2016-09-27 (3590)
-
- -- Viktor Pracht <viktor.pracht@open-xchange.com>  Wed, 28 Sep 2016 12:24:05 +0000
-
-open-xchange-appsuite-spamexperts (7.8.2-11) stable; urgency=medium
-
-  * Build for patch 2016-09-26 (3572)
-
- -- Viktor Pracht <viktor.pracht@open-xchange.com>  Mon, 19 Sep 2016 18:01:55 +0000
-
-open-xchange-appsuite-spamexperts (7.8.2-10) stable; urgency=medium
-
-  * Build for patch 2016-09-14 (3562)
-
- -- Viktor Pracht <viktor.pracht@open-xchange.com>  Thu, 08 Sep 2016 08:36:41 +0000
-
-open-xchange-appsuite-spamexperts (7.8.2-9) stable; urgency=medium
-
-  * Build for patch 2016-09-12 (3547)
-
- -- Viktor Pracht <viktor.pracht@open-xchange.com>  Mon, 05 Sep 2016 10:03:09 +0000
-
-open-xchange-appsuite-spamexperts (7.8.2-8) stable; urgency=medium
-
-  * Build for patch 2016-08-29 (3522)
-
- -- Viktor Pracht <viktor.pracht@open-xchange.com>  Tue, 23 Aug 2016 14:58:31 +0000
-
-open-xchange-appsuite-spamexperts (7.8.2-7) stable; urgency=medium
-
-  * Build for patch 2016-08-16 (3513)
-
- -- Viktor Pracht <viktor.pracht@open-xchange.com>  Mon, 15 Aug 2016 13:31:36 +0000
-
-open-xchange-appsuite-spamexperts (7.8.2-6) stable; urgency=medium
-
-  * Build for patch 2016-08-15 (3490)
-
- -- Viktor Pracht <viktor.pracht@open-xchange.com>  Mon, 08 Aug 2016 08:27:54 +0000
-
-open-xchange-appsuite-spamexperts (7.8.2-5) stable; urgency=medium
-
-  * Build for patch 2016-08-01 (3467)
-
- -- Viktor Pracht <viktor.pracht@open-xchange.com>  Fri, 22 Jul 2016 15:11:27 +0000
-=======
 open-xchange-appsuite-spamexperts (7.8.3-5) stable; urgency=medium
 
   * Second release candidate for 7.8.3 release
@@ -106,7 +33,6 @@
   * prepare for 7.8.3 release
 
  -- Viktor Pracht <viktor.pracht@open-xchange.com>  Tue, 06 Sep 2016 14:46:52 +0200
->>>>>>> 1c635981
 
 open-xchange-appsuite-spamexperts (7.8.2-4) stable; urgency=medium
 
