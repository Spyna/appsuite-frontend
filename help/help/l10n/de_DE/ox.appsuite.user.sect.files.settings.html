--- conflicted
+++ resolved
@@ -36,61 +36,6 @@
     
   </h1>
 <div class="sect1" id="ox.appsuite.user.sect.files.settings">
-<<<<<<< HEAD
-<div class="titlepage"><div><div><h2 class="title" style="clear: both">9.10. <span class="phrase">Drive</span>-Einstellungen</h2></div></div></div>
-<a class="indexterm" name="id-1.10.16.2"></a><div class="task" id="ox.appsuite.user.task.files.settings">
-<p class="title">So verwenden Sie die <span class="phrase">Drive</span>-Einstellungen:</p>
-<div class="procedure"><ol class="procedure" type="1">
-<li class="step"><p role="presentation">Klicken Sie in der Menüleiste rechts auf das Symbol <span class="guibutton"><strong>Einstellungen</strong></span>
-            <span aria-hidden="true" class="inlinemediaobject" id="ox.appsuite.user.fig.files.settings.systemmenu"><img src="../../images/appsuite_user_icon_menuebars.png"></span> . Klicken Sie im Menü auf <span class="guibutton"><strong>Einstellungen</strong></span>. </p></li>
-<li class="step"><p role="presentation">Klicken Sie in der Seitenleiste auf <span class="guibutton"><strong>Drive</strong></span>.</p></li>
-<li class="step"><p role="presentation">Ändern Sie die <a class="link" href="ox.appsuite.user.sect.files.settings.html#ox.appsuite.user.concept.files.settings">Einstellungen</a>.</p></li>
-</ol></div>
-</div>
-<div class="concept">
-<a name="ox.appsuite.user.concept.files.settings"></a><p id="ox.appsuite.user.concept.files.settings">Die folgenden Einstellungen sind verfügbar.
-      </p>
-<ul class="itemizedlist" style="list-style-type: disc; ">
-<li class="listitem"><p role="presentation">
-            <a class="xref" href="ox.appsuite.user.sect.files.settings.html#ox.appsuite.user.reference.files.settings.common.showhiddenobjects">Versteckte Dateien und Ordner anzeigen</a>
-          </p></li>
-<li class="listitem"><p role="presentation">
-            <a class="xref" href="ox.appsuite.user.sect.files.settings.html#ox.appsuite.user.reference.files.settings.common.addfiles">Hinzufügen von Dateien mit identischen Namen</a>
-          </p></li>
-</ul>
-<p>
-    </p>
-</div>
-<div class="reference">
-<a name="ox.appsuite.user.reference.files.settings.common.showhiddenobjects"></a><p id="ox.appsuite.user.reference.files.settings.common.showhiddenobjects"></p>
-<h3 class="title">Versteckte Dateien und Ordner anzeigen</h3>
-<p><a class="indexterm" name="id-1.10.16.5.2"></a>Bestimmt, ob versteckte Dateien und Ordner angezeigt werden. Die Namen von versteckten Dateien und Ordnern beginnen mit einem Punkt.
-        Die lokalen 
-        <span class="phrase">Drive</span>
-        
-        
-        
-        Apps benötigen solche Dateien und Ordner zu internen Zwecken. Um die Funktionsfähigkeit der lokalen 
-        <span class="phrase">Drive</span>
-        
-        
-        
-        Apps nicht zu gefährden, dürfen Sie diese versteckte Dateien und Ordner nicht verändern oder löschen.</p>
-</div>
-<div class="reference">
-<a name="ox.appsuite.user.reference.files.settings.common.addfiles"></a><p id="ox.appsuite.user.reference.files.settings.common.addfiles"></p>
-<h3 class="title">Hinzufügen von Dateien mit identischen Namen</h3>
-<p><a class="indexterm" name="id-1.10.16.6.2"></a>Bestimmt, ob eine neue Datei angelegt wird oder eine neue Version der vorhandenen Datei angelegt wird, 
-        wenn eine Datei unter dem gleichen Namen bereits vorhanden ist.
-        </p>
-<ul class="itemizedlist" style="list-style-type: none; ">
-<li class="listitem" style="list-style-type: none"><p role="presentation">Mit der Einstellung <span class="guimenu"><strong>Neue Version hinzufügen</strong></span> wird eine
-            neue Version der vorhandenen Datei angelegt.</p></li>
-<li class="listitem" style="list-style-type: none"><p role="presentation">Mit der Einstellung <span class="guimenu"><strong>Neue Version hinzufügen und Benachrichtigung zeigen</strong></span> wird eine
-          neue Version der vorhandenen Datei angelegt. Sobald der Vorgang beendet ist, erhalten Sie eine Benachrichtigung.</p></li>
-<li class="listitem" style="list-style-type: none"><p role="presentation">Mit der Einstellung <span class="guimenu"><strong>Separate Datei hinzufügen</strong></span> wird eine neue Datei hinzugefügt. Der
-            Dateiname wird ergänzt durch eine fortlaufende Nummer.</p></li>
-=======
 <div class="titlepage"><div><div><h2 class="title" style="clear: both">9.11. <span class="phrase">Drive</span>-Einstellungen</h2></div></div></div>
 <a class="indexterm" name="id-1.10.17.2"></a><div class="task" id="ox.appsuite.user.task.files.settings">
 <p class="title">So verwenden Sie die <span class="phrase">Drive</span>-Einstellungen:</p>
@@ -115,7 +60,6 @@
 <li class="listitem"><p><b>Neue Version hinzufügen </b>Eine neue Version der vorhandenen Datei wird angelegt.</p></li>
 <li class="listitem"><p><b>Neue Version hinzufügen und Benachrichtigung zeigen </b>Eine neue Version der vorhandenen Datei wird angelegt. Sobald der Vorgang beendet ist, erhalten Sie eine Benachrichtigung.</p></li>
 <li class="listitem"><p><b>Separate Datei hinzufügen </b>Eine neue Datei wird hinzugefügt. Der Dateiname wird ergänzt durch eine fortlaufende Nummer.</p></li>
->>>>>>> 1c74fb5d
 </ul>
 <p>
       </p>
@@ -123,9 +67,6 @@
 <div class="reference">
 <a name="ox.appsuite.user.reference.files.settings.common.playdiashow"></a><p id="ox.appsuite.user.reference.files.settings.common.playdiashow"></p>
 <h3 class="title">Diashow / Automatische Wiedergabe</h3>
-<<<<<<< HEAD
-<p><a class="indexterm" name="id-1.10.16.7.2"></a>Bestimmt, wie Bilder wiedergegeben werden, die im Viewer angezeigt werden.</p>
-=======
 <p><a class="indexterm" name="id-1.10.17.6.2"></a>Bestimmt, wie Bilder wiedergegeben werden, die im Viewer angezeigt werden.</p>
 </div>
 <div class="reference">
@@ -149,7 +90,6 @@
 </div></li></ul>
 <p>
       </p>
->>>>>>> 1c74fb5d
 </div>
 <p id="ox.appsuite.user.reference.files.settings.parent">Übergeordnetes Thema:
       <a class="xref" href="ox.appsuite.user.chap.files.html"><i>
