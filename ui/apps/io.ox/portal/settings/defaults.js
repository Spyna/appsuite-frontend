/**
 * All content on this website (including text, images, source
 * code and any other original works), unless otherwise noted,
 * is licensed under a Creative Commons License.
 *
 * http://creativecommons.org/licenses/by-nc-sa/2.5/
 *
 * Copyright (C) Open-Xchange Inc., 2006-2012
 * Mail: info@open-xchange.com
 *
 * @author Markus Bode <markus.bode@open-xchange.com>
 */

define('io.ox/portal/settings/defaults',
       [], function () {

    'use strict';

    var settingsDefaults = {
<<<<<<< HEAD
        'activePlugins': ['appointments', 'linkedIn', 'mail', 'rss', 'facebook', 'twitter', 'tumblr', 'flickr', 'tasks']
=======
        'activePlugins': ['mail', 'twitter', 'linkedIn', 'facebook']
>>>>>>> 17843dae
    };

    return settingsDefaults;
});<|MERGE_RESOLUTION|>--- conflicted
+++ resolved
@@ -17,11 +17,7 @@
     'use strict';
 
     var settingsDefaults = {
-<<<<<<< HEAD
-        'activePlugins': ['appointments', 'linkedIn', 'mail', 'rss', 'facebook', 'twitter', 'tumblr', 'flickr', 'tasks']
-=======
-        'activePlugins': ['mail', 'twitter', 'linkedIn', 'facebook']
->>>>>>> 17843dae
+        'activePlugins': ['mail', 'twitter', 'linkedIn', 'facebook', 'tasks']
     };
 
     return settingsDefaults;
