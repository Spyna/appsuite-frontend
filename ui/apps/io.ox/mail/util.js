/**
 * This work is provided under the terms of the CREATIVE COMMONS PUBLIC
 * LICENSE. This work is protected by copyright and/or other applicable
 * law. Any use of the work other than as authorized under this license
 * or copyright law is prohibited.
 *
 * http://creativecommons.org/licenses/by-nc-sa/2.5/
 *
 * © 2016 OX Software GmbH, Germany. info@open-xchange.com
 *
 * @author Matthias Biggeleben <matthias.biggeleben@open-xchange.com>
 * @author Christoph Kopp <christoph.kopp@open-xchange.com>
 */

define('io.ox/mail/util', [
    'io.ox/core/extensions',
    'io.ox/core/util',
    'io.ox/core/api/account',
    'io.ox/core/capabilities',
    'settings!io.ox/mail',
    'settings!io.ox/contacts',
    'gettext!io.ox/core'
], function (ext, util, accountAPI, capabilities, settings, contactsSetting, gt) {

    'use strict';

    var that,
        prefix = ox.serverConfig.prefix || '/ajax',
        regImageSrc = new RegExp('(<img[^>]+src=")' + prefix, 'g'),

        ngettext = function (s, p, n) {
            return n > 1 ? p : s;
        },

        // fnClickPerson = function (e) {
        //     e.preventDefault();
        //     ext.point('io.ox/core/person:action').each(function (ext) {
        //         _.call(ext.action, e.data, e);
        //     });
        // },

        getDateFormated = function (timestamp, options) {

            if (!_.isNumber(timestamp)) return gt('unknown');

            var opt = $.extend({ fulldate: false, filtertoday: true }, options || {}),
                d = moment(timestamp),

                timestr = function () {
                    return d.format('LT');
                },
                datestr = function () {
                    return d.format('l') + (opt.fulldate ? ' ' + timestr() : '');
                },
                isSameDay = function () {
                    return moment().isSame(d, 'day');
                };

            if (opt.filtertoday && isSameDay()) return timestr();

            if (opt.smart) {
                var delta = moment().startOf('day').diff(moment(timestamp).startOf('day'), 'day');
                if (delta === 1) { return gt('Yesterday'); } else if (delta <= 6) { return d.format('dddd'); }
            }

            return datestr();
        },

        trimAddress = function (address) {
            address = $.trim(address || '');
            // apply toLowerCase only for mail addresses, don't change phone numbers
            return address.indexOf('@') > -1 ? address.toLowerCase() : address;
        },

        // regex: split list at non-quoted ',' or ';'
        rRecipientList = /([^,;"]+|"(\\.|[^"])+")+/,
        // regex: remove delimiters/spaces
        rRecipientCleanup = /^[,;\s]+/,
        // regex: process single recipient
        rRecipient = /^("(\\.|[^"])+"\s|[^<]+)(<[^>]+>)$/,
        // regex: remove < > from mail address
        rMailCleanup = /(^<|>$)/g,
        // regex: remove special characters from telephone number
        rTelephoneCleanup = /[^0-9+]/g,
        // regex: used to identify phone numbers
        rNotDigitAndAt = /[^A-Za-z@]/g,

        // mail addresses hash
        addresses = {};

    accountAPI.getAllSenderAddresses().done(function (sendAddresses) {
        _(sendAddresses).chain().pluck(1).each(function (address) {
            addresses[address.toLowerCase()] = true;
        });
    });

    that = {

        replaceImagePrefix: function (data, replacement) {
            data = data || '';
            replacement = replacement || '$1' + ox.apiRoot;

            return data.replace(regImageSrc, replacement);
        },

        /**
         * currently registred types
         * @example: { MSISND : '/TYPE=PLMN' }
         * @return { array} list of types
         */
        getChannelSuffixes: (function () {
            //important: used for global replacements so keep this value unique
            var types = { msisdn: contactsSetting.get('msisdn/suffix', '/TYPE=PLMN') };
            return function () {
                return types;
            };
        }()),

        /**
         * identify channel (email or phone)
         * @param  {string} value
         * @param  {boolean} check for activated cap first (optional: default is true)
         * @return { string} channel
         */
        getChannel: function (value, check) {
            //default value
            value = String(value || '');
            check = check || typeof check === 'undefined';
            var type = value.indexOf(that.getChannelSuffixes().msisdn) > -1,
                //no check OR activated cap
                setting = !(check) || capabilities.has('msisdn'),
                //no '@' AND no alphabetic digit AND at least one numerical digit
                phoneval = function () {
                    return value.replace(rNotDigitAndAt, '').length === 0 &&
                           value.replace(rTelephoneCleanup, '').length > 0;
                };
            return type || (setting && phoneval()) ? 'phone' : 'email';
        },

        cleanupPhone: function (phone) {
            return phone.replace(rTelephoneCleanup, '');
        },

        parseRecipient: function (s, o) {
            var recipient = $.trim(s), match, name, target,
                options = _.extend({ localpart: true }, o);
            if ((match = recipient.match(rRecipient)) !== null) {
                // case 1: display name plus email address / telephone number
                if (that.getChannel(match[3]) === 'email') {
                    target = match[3].replace(rMailCleanup, '').toLowerCase();
                } else {
                    target = that.cleanupPhone(match[3]);
                }
                name = util.unescapeDisplayName(match[1]);
            } else if (that.getChannel(recipient) === 'email') {
                // case 2: assume plain email address / telephone number
                target = recipient.replace(rMailCleanup, '').toLowerCase();
                name = target.split(/@/)[0];
                // If this is set to false, localpart will be set to null
                // This is the expected behaviour for tokenfields
                if (!options.localpart) name = null;
            } else {
                name = target = that.cleanupPhone(recipient);
            }
            return [name, target];
        },

        /**
         * remove typesuffix from sender/reciepients
         * @param  {object|string} mail
         * @return { undefined }
         */
        removeChannelSuffix: !capabilities.has('msisdn') ? _.identity :
            function (mail) {
                var types = that.getChannelSuffixes(),
                    //remove typesuffx from string
                    remove = function (value) {
                        _.each(types, function (type) {
                            value = value.replace(new RegExp(type, 'ig'), '');
                        });
                        return value;
                    };
                if (!_.isEmpty(types)) {
                    if (_.isString(mail)) {
                        mail = remove(mail);
                    } else if (_.isArray(mail)) {
                        //array of nested mails
                        mail = mail.map(function (message) {
                            return that.removeChannelSuffix(message);
                        });
                    } else if (_.isObject(mail)) {
                        if (mail.from && _.isArray(mail.from[0]) && mail.from[0][1]) {
                            mail.from[0][1] = remove(mail.from[0][1]);
                        }
                        if (_.isArray(mail.to)) {
                            _.each(mail.to, function (recipient) {
                                recipient[1] = remove(recipient[1]);
                            });
                        }
                        ///nestedm mail
                        if (_.isArray(mail.nested_msgs)) {
                            mail.nested_msgs = mail.nested_msgs.map(function (message) {
                                return that.removeChannelSuffix(message);
                            });
                        }
                    }
                }
                return mail;
            },

        /**
         * Parse comma or semicolon separated list of recipients
         * Example: '"Doe, Jon" <jon@doe.foo>, "\'World, Hello\'" <hi@dom.tld>, urbi@orbi.tld'
         */
        parseRecipients: function (s, o) {
            var list = [], match, recipient, options = o;
            if (!s) return list;
            while ((match = s.match(rRecipientList)) !== null) {
                // look ahead for next round
                s = s.substr(match[0].length).replace(rRecipientCleanup, '');
                // get recipient
                recipient = this.parseRecipient(match[0], options);
                //stupid workarround so exchange draft emails without proper mail adresses get displayed correctly (Bug 23983)
                var msExchange = recipient[0] === recipient[1];
                // add to list? (stupid check but avoids trash)
                if (msExchange || recipient[1].indexOf('@') > -1 || that.getChannel(recipient[1]) === 'phone') {
                    list.push(recipient);
                }
            }
            return list;
        },

        serializeList: function (data, field) {

            field = field || 'from';

            var list = data[field] || [['', '']],
                i = 0, $i = list.length,
                tmp = $('<div>'), obj, email, node;

            for (; i < $i; i++) {

                obj = { display_name: this.getDisplayName(list[i]) };
                email = String(list[i][1] || '').toLowerCase();
                if (email !== 'undisclosed-recipients:;') obj.email = email;
                node = util.renderPersonalName(obj);
                if (obj.email) node.addClass('person-link person-' + field);
                tmp.append(node);

                if (i < $i - 1) {
                    tmp.append(
                        $('<span class="delimiter">').text(',\u00A0\u00A0 ')
                    );
                }
            }
            return tmp.contents();
        },

        serializeAttachments: function (data, list) {
            var i = 0, $i = list.length, tmp = $(), filename = '', href = '';
            for (; i < $i; i++) {
                filename = list[i].filename || '';
                href = ox.apiRoot + '/mail?' + $.param({
                    action: 'attachment',
                    folder: data.folder_id,
                    id: data.id,
                    attachment: list[i].id,
                    delivery: 'download'
                });
                tmp = tmp.add(
                    $('<a class="attachment-link" target="_blank">').attr('href', href).text(filename)
                );
                if (i < $i - 1) {
                    tmp = tmp.add(
                        $('<span class="delimiter">').append($.txt('\u00A0\u2022 '))
                    );
                }
            }
            return tmp;
        },

        getFontFormats: function () {
<<<<<<< HEAD
            return settings.get('tinyMCE/font_formats', 'Andale Mono=andale mono,times;Arial=arial,helvetica,sans-serif;Arial Black=arial black,avant garde;Book Antiqua=book antiqua,palatino;Comic Sans MS=comic sans ms,sans-serif;Courier New=courier new,courier;Georgia=georgia,palatino;Helvetica=helvetica;Impact=impact,chicago;Symbol=symbol;Tahoma=tahoma,arial,helvetica,sans-serif;Terminal=terminal,monaco;Times New Roman=times new roman,times;Trebuchet MS=trebuchet ms,geneva;Verdana=verdana,geneva;Webdings=webdings;Wingdings=wingdings,zapf dingbats');
=======
            return settings.get('tinyMCE/font_formats', 'System=-apple-system, BlinkMacSystemFont,helvetica,sans-serif,Andale Mono=andale mono,times;Arial=arial,helvetica,sans-serif;Arial Black=arial black,avant garde;Book Antiqua=book antiqua,palatino;Comic Sans MS=comic sans ms,sans-serif;Courier New=courier new,courier;Georgia=georgia,palatino;Helvetica=helvetica;Impact=impact,chicago;Symbol=symbol;Tahoma=tahoma,arial,helvetica,sans-serif;Terminal=terminal,monaco;Times New Roman=times new roman,times;Trebuchet MS=trebuchet ms,geneva;Verdana=verdana,geneva;Webdings=webdings;Wingdings=wingdings,zapf dingbats');
>>>>>>> 1c74fb5d
        },

        getDefaultStyle: function () {
            var styles = _.device('smartphone') ? {} : settings.get('defaultFontStyle', {}),
                obj = { css: {}, string: '', node: $() };
            // styles
            if (styles.size && styles.size !== 'browser-default') obj.css['font-size'] = styles.size;
            if (styles.family && styles.family !== 'browser-default') obj.css['font-family'] = styles.family;
            if (styles.color && styles.color !== 'transparent') obj.css.color = styles.color;
            // styles as string
            obj.string = _.reduce(_.pairs(obj.css), function (memo, list) { return memo + list[0] + ':' + list[1] + ';'; }, '');
            // node
<<<<<<< HEAD
            obj.node = $('<p>').css(obj.css).attr('data-mce-style', obj.string).append('<br>');
=======
            obj.node = $('<div>').css(obj.css).attr('data-mce-style', obj.string).append('<br>');
>>>>>>> 1c74fb5d
            return obj;
        },

        // pair: Array of display name and email address
        // options:
        // - showDisplayName: Show display name if available
        // - showMailAddress: Always show mail address
        // - reorderDisplayName: "last name, first name" becomes "first name last name"
        getDisplayName: function (pair, options) {

            if (!_.isArray(pair)) return '';

            options = _.extend({
                reorderDisplayName: true,
                showDisplayName: true,
                showMailAddress: false,
                unescapeDisplayName: true
            }, options);

            var name = pair[0], email = String(pair[1] || '').toLowerCase(), display_name = name;

            if (options.unescapeDisplayName) {
                display_name = util.unescapeDisplayName(name);
            }
            if (!options.showDisplayName) return email;

            if (options.reorderDisplayName) {
                display_name = display_name.replace(/^([^,.()]+),\s([^,.()]+)$/, '$2 $1');
            }

            if (options.showMailAddress && display_name && email) {
                display_name += ' <' + email + '>';
            }

            return display_name || email;
        },

        getSender: function (item, enabled) {
            var address = item[1];
            // disabled
            if (!enabled) return [null, address];
            // default or custom
            var custom = settings.get(['customDisplayNames', address], {}),
                name = (custom.overwrite ? custom.name : custom.defaultName) || '';
            return [name, address];
        },

        // takes care of special edge-case: no from address
        hasFrom: function (data) {
            return data && _.isArray(data.from) && data.from.length > 0 && !!data.from[0][1];
        },

        // options.field: Which field to use, e.g. 'from' or 'to'
        // options are also handed over to getDisplayName()
        // returns jquery set
        getFrom: function (data, options) {

            data = data || {};
            options = _.extend({ field: 'from' }, options);

            // get list
            var list = _(data[options.field])
                .chain()
                .map(function (item) {
                    // reduce to display name
                    return that.getDisplayName(item, options);
                })
                .filter(function (name) {
                    // skip empty names
                    return name !== '';
                })
                .value();

            // empty?
            if (list.length === 0) {
                return $().add(
                    $.txt(options.field === 'from' ? gt('Unknown sender') : gt('No recipients'))
                );
            }

            list = _(list).reduce(function (set, name) {
                return set
                    .add(util.renderPersonalName({ name: name }).addClass('person'))
                    .add($.txt(', '));
            }, $());

            // drop last item
            return list.slice(0, -1);
        },

        /**
         * Format the Sender field using display name and email
         *
         * @return the email address or a string like "Display Name" <email@address.example>
         */
        formatSender: function (name, address, quote) {

            var args = _(arguments).toArray();

            if (_.isArray(args[0])) {
                quote = address;
                name = args[0][0];
                address = args[0][1];
            }

            name = util.unescapeDisplayName(name);
            address = trimAddress(address);

            // short version; just mail address
            if (name === '') return address;
            // long version; display_name plus address
            return (quote === false ? name : '"' + name + '"') + ' <' + address + '>';
        },

        // remove typical "Re: Re: Fwd: Re sequences".
        // keepPrefix <bool> allows to keep them
        getSubject: function (data, keepPrefix) {

            var subject = $.trim(_.isString(data) ? data : data.subject);

            if (subject === '') return gt('No subject');

            // remove mailing list stuff (optional)
            if (settings.get('features/cleanSubjects', false)) {
                subject = subject.replace(/\[[^[]*\]\s*/g, '');
            }

            return keepPrefix ? subject : subject.replace(/^((re|ref|aw|fwd|wg|rv|tr):\s?)+/i, '');
        },

        getPriority: function (data) {
            // normal?
            if (data && data.priority === 3) return $();
            if (data && data.priority < 3) return $('<span class="high"><i class="fa fa-exclamation" aria-hidden="true"></i></span>').attr('title', gt.pgettext('E-Mail', 'High priority'));
            return $('<span class="low"><i class="fa fa-minus" aria-hidden="true"></i></span>').attr('title', gt.pgettext('E-Mail', 'Low priority'));
        },

        getAccountName: function (data) {
            // primary account?
            var id = window.unescape(data ? data.id : '');
            if ((/^default0/).test(id)) return gt('Primary account');
            return (data && data.account_name) || 'N/A';
        },

        getTime: function (timestamp, options) {
            return getDateFormated(timestamp, options);
        },

        getDateTime: function (timestamp, options) {
            options = _.extend({ fulldate: true }, options);
            return getDateFormated(timestamp, options);
        },

        getFullDate: function (timestamp) {
            if (!_.isNumber(timestamp)) return gt('unknown');
            return moment(timestamp).format('l LT');
        },

        getSmartTime: function (timestamp) {
            //FIXME: remove this method later
            //this method is unused, because it brings a lot of problems to manually update the string
            //without the page being reloaded. This might confuse the user and therefore we decided not
            //to use this method any longer. It has not been removed, yet but should so in the future.
            //The following warning is there to inform potential 3rd-party developers about the change.
            var format = _.printf,
                MINUTE = 60 * 1000,
                HOUR = MINUTE * 60;
            console.warn('This method is deprecated and will be removed with 7.6.0 or at any random date later');
            if (!_.isNumber(timestamp)) return gt('unknown');
            var now = new Date(),
                zone = now.getTimezoneOffset(),
                time = now.getTime() - zone * 60 * 1000,
                delta = time - timestamp,
                d = new Date(timestamp),
                n = 0;
            // today?
            if (d.getDate() === now.getDate()) {
                if (delta < HOUR) {
                    n = Math.ceil(delta / MINUTE);
                    return String(format(ngettext('%d minute ago', '%d minutes ago', n), n)); /*i18n*/
                }
                n = Math.ceil(delta / HOUR);
                return String(format(ngettext('%d hour ago', '%d hours ago', n), n)); /*i18n*/
            } else if (d.getDate() === now.getDate() - 1) {
                // yesterday
                return 'Yesterday';
            }
            return d.getDate() + '.' + (d.getMonth() + 1) + '.' + d.getFullYear();
        },

        threadFileSize: function (data) {
            return data.reduce(function (acc, obj) {
                return acc + (obj.size || 0);
            }, 0);
        },

        count: function (data) {
            return _(data).reduce(function (memo, obj) {
                return memo + (obj.thread ? obj.thread.length : 1);
            }, 0);
        },

        isToplevel: function (data) {
            return _.isObject(data) && 'folder_id' in data && !('filename' in data);
        },

        isUnseen: function (data) {
            data = _.isObject(data) ? data.flags : data;
            return _.isNumber(data) ? (data & 32) !== 32 : undefined;
        },

        isFlagged: function (data) {
            data = _.isObject(data) ? data.flags : data;
            return _.isNumber(data) ? (data & 8) === 8 : undefined;
        },

        isDeleted: function (data) {
            return data && _.isNumber(data.flags) ? (data.flags & 2) === 2 : undefined;
        },

        isSpam: function (data) {
            return data && _.isNumber(data.flags) ? (data.flags & 128) === 128 : undefined;
        },

        isAnswered: function () {
            return _.chain(arguments || []).flatten().compact().reduce(function (memo, data) {
                return memo || (data.flags & 1) === 1;
            }, false).value();
        },

        isDecrypted: function (data) {
            return data && data.security && data.security.decrypted;
        },

        isForwarded: function () {
            return _.chain(arguments || []).flatten().compact().reduce(function (memo, data) {
                return memo || (data.flags & 256) === 256;
            }, false).value();
        },

        //is obj only an attachment of another email
        isAttachment: function (data) {
            return typeof (data || {}).parent !== 'undefined';
        },

        isEmbedded: function (data) {
            if (!_.isObject(data)) return false;
            return data.folder_id === undefined && data.filename !== undefined;
        },

        authenticity: (function () {

            function getAuthenticityLevel() {
                if (!settings.get('features/authenticity', false)) return 'none';
                return settings.get('authenticity/level', 'none');
            }

            function getAuthenticityStatus(data) {
                if (!_.isObject(data)) return;
                return _.isObject(data.authenticity) ? data.authenticity.status : data.status;
            }

            function matches(regex, status, level) {
                // status must match the regex AND the status must be a subset of the level
                return regex.test(status) && level.indexOf(status) > -1;
            }

            function isRelevant(aspect, level, status) {
                switch (aspect) {
                    // contact image
                    case 'image':
                        return matches(/(fail|neutral)/, status, level);
                    // append icon with info hover next to the from field
                    // prepend in sender block (detail), 'via' hint for different mail server
                    case 'icon':
                        // always show if status matches level
                        return level === 'all' || matches(/(fail|neutral|pass|trusted)/, status, level);
                    case 'via':
                        // always display "Via <real-domain>" if there is an authenticated domain
                        // that differs from the "From" header domain
                        return true;
                    // info box within mail detail
                    case 'box':
                        return matches(/(fail|trusted)/, status, level);
                    // disable links, replace external images
                    case 'block':
                        return matches(/(fail)/, status, level);
                    default:
                        return false;
                }
            }

            return function (aspect, data) {

                // support incomplete data (only 'status'), provided by all request
                if (data.authenticity_preview) data = _.extend({}, { authenticity: data.authenticity_preview }, data);

                var status = getAuthenticityStatus(data),
                    level = getAuthenticityLevel();

                // always show trusted
                if (level === 'none' && status !== 'trusted') return;
                if (!/^(fail|neutral|pass|trusted)$/.test(status)) return;

                return isRelevant(aspect, level, status) ? status : undefined;
            };
        })(),

        getAuthenticityMessage: function (status, email) {
            switch (status) {
                case 'fail': return gt('This is a suspicious email because we could not verify that it is really from %1$s.', email);
                case 'neutral': return gt('We could not verify that this email is from %1$s.', email);
                case 'pass':
                case 'trusted': return gt('We could verify that this email is from %1$s.', email);
                default: return '';
            }
        },

        isMalicious: (function () {
            if (!settings.get('maliciousCheck')) return _.constant(false);
            var blacklist = settings.get('maliciousFolders');
            if (!_.isArray(blacklist)) return _.constant(false);
            return function (data) {
                if (!_.isObject(data)) return false;
                // nested mails don't have their own folder id. So use the parent mails folder id
                return accountAPI.isMalicious(data.folder_id || data.parent && data.parent.folder_id, blacklist);
            };
        })(),

        byMyself: function (data) {
            data = data || {};
            return data.from && data.from.length && String(data.from[0][1] || '').toLowerCase() in addresses;
        },

        hasOtherRecipients: function (data) {
            data = data || {};
            var list = [].concat(data.to || [], data.cc || [], data.bcc || []),
                others = _(list).reduce(function (memo, arr) {
                    var email = String(arr[1] || '').toLowerCase();
                    return memo + (email && !(email in addresses) ? 1 : 0);
                }, 0);
            return others > 0;
        },

        getDefaultSignature: function (mode) {
            // default: false, used: [id], disabled by user: ''
            var compose = settings.get('defaultSignature') || '',
                replyforward = settings.get('defaultReplyForwardSignature');
            if (/(compose|edit)/.test(mode)) return compose;
            return _.isBoolean(replyforward) ? compose : replyforward;
        },

        //deprecated?
        getInitialDefaultSender: function () {
            var mailArray = _(settings.get('defaultSendAddress', []));
            return mailArray._wrapped[0];
        },

        fixInlineImages: function (data) {
            // look if /ajax needs do be replaced
            return data
                .replace(new RegExp('(<img[^>]+src=")' + ox.abs + ox.apiRoot), '$1' + prefix)
                .replace(new RegExp('(<img[^>]+src=")' + ox.apiRoot, 'g'), '$1' + prefix)
                .replace(/on(mousedown|contextmenu)="return false;"\s?/g, '')
                .replace(/data-mce-src="[^"]+"\s?/, '');
        },

        parseMsgref: function (separator, msgref) {
            var base = _(msgref.toString().split(separator)),
                id = base.last(),
                folder = base.without(id).join(separator);
            return { folder_id: folder, id: id };
        },

        getAttachments: (function () {

            var isWinmailDATPart = function (obj) {
                return !('filename' in obj) && obj.attachments &&
                    obj.attachments.length === 1 && obj.attachments[0].content === null;
            };

            //remove last element from id (previewing during compose)
            //TODO: there must be a better solution (frank)
            var fixIds = function (data, obj) {
                if (data.parent && data.parent.needsfix) {
                    var tmp = obj.id.split('.');
                    obj.id = obj.id.split('.').length > 1 ? tmp.splice(1, tmp.length).join('.') : obj.id;
                }
            };

            return function (data) {
                data = data || {};
                var i, $i, obj, dat, attachments = [],
                    mail = { id: data.id, folder_id: data.folder_id };

                // get nested messages
                for (i = 0, $i = (data.nested_msgs || []).length; i < $i; i++) {
                    obj = data.nested_msgs[i];
                    // is wrapped attachment? (winmail.dat stuff)
                    if (isWinmailDATPart(obj)) {
                        dat = obj.attachments[0];
                        attachments.push(
                            _.extend({}, dat, { mail: mail, title: obj.filename || '', parent: data.parent || mail })
                        );
                    } else {
                        fixIds(data, obj);
                        attachments.push({
                            id: obj.id,
                            content_type: 'message/rfc822',
                            filename: obj.filename ||
                                // remove consecutive white-space
                                (obj.subject || gt('message')).replace(/\s+/g, ' ') + '.eml',
                            title: obj.filename || obj.subject || '',
                            mail: mail,
                            parent: data.parent || mail,
                            nested_message: _.extend({}, obj, { parent: mail })
                        });
                    }
                }

                //fix referenced mail
                if (data.parent && mail && mail.folder_id === undefined) {
                    mail.id = data.parent.id;
                    mail.folder_id = data.parent.folder_id;
                }

                // get non-inline attachments
                for (i = 0, $i = (data.attachments || []).length; i < $i; i++) {
                    obj = data.attachments[i];
                    if (obj.disp === 'attachment' || /^image/.test(obj.content_type)) {
                        fixIds(data, obj);
                        attachments.push(
                            _.extend({}, obj, { cid: null, mail: mail, title: obj.filename || '', parent: data.parent || mail })
                        );
                    }
                }

                return attachments;
            };
        }())
    };
    return that;
});<|MERGE_RESOLUTION|>--- conflicted
+++ resolved
@@ -280,11 +280,7 @@
         },
 
         getFontFormats: function () {
-<<<<<<< HEAD
-            return settings.get('tinyMCE/font_formats', 'Andale Mono=andale mono,times;Arial=arial,helvetica,sans-serif;Arial Black=arial black,avant garde;Book Antiqua=book antiqua,palatino;Comic Sans MS=comic sans ms,sans-serif;Courier New=courier new,courier;Georgia=georgia,palatino;Helvetica=helvetica;Impact=impact,chicago;Symbol=symbol;Tahoma=tahoma,arial,helvetica,sans-serif;Terminal=terminal,monaco;Times New Roman=times new roman,times;Trebuchet MS=trebuchet ms,geneva;Verdana=verdana,geneva;Webdings=webdings;Wingdings=wingdings,zapf dingbats');
-=======
             return settings.get('tinyMCE/font_formats', 'System=-apple-system, BlinkMacSystemFont,helvetica,sans-serif,Andale Mono=andale mono,times;Arial=arial,helvetica,sans-serif;Arial Black=arial black,avant garde;Book Antiqua=book antiqua,palatino;Comic Sans MS=comic sans ms,sans-serif;Courier New=courier new,courier;Georgia=georgia,palatino;Helvetica=helvetica;Impact=impact,chicago;Symbol=symbol;Tahoma=tahoma,arial,helvetica,sans-serif;Terminal=terminal,monaco;Times New Roman=times new roman,times;Trebuchet MS=trebuchet ms,geneva;Verdana=verdana,geneva;Webdings=webdings;Wingdings=wingdings,zapf dingbats');
->>>>>>> 1c74fb5d
         },
 
         getDefaultStyle: function () {
@@ -297,11 +293,7 @@
             // styles as string
             obj.string = _.reduce(_.pairs(obj.css), function (memo, list) { return memo + list[0] + ':' + list[1] + ';'; }, '');
             // node
-<<<<<<< HEAD
-            obj.node = $('<p>').css(obj.css).attr('data-mce-style', obj.string).append('<br>');
-=======
             obj.node = $('<div>').css(obj.css).attr('data-mce-style', obj.string).append('<br>');
->>>>>>> 1c74fb5d
             return obj;
         },
 
