--- conflicted
+++ resolved
@@ -140,10 +140,7 @@
             // bottom toolbar
             fnToggleEditable = function (e) {
                     var grid = e.data.grid;
-<<<<<<< HEAD
                     e.preventDefault();
-=======
->>>>>>> 47c60f91
                     grid.setEditable(!grid.getEditable());
                 },
             toolbar = $('<div>').addClass('vgrid-toolbar')
@@ -266,25 +263,6 @@
             clone = null;
         };
 
-<<<<<<< HEAD
-        cloneRow = (function () {
-
-            var check = $('<div>')
-                .addClass('vgrid-cell-checkbox')
-                .append(
-                    $('<input>', { type: 'checkbox' })
-                    .addClass('reflect-selection')
-                );
-
-            return function (template) {
-                // get clone
-                var clone = template.getClone();
-                // add checkbox for edit mode
-                clone.node.prepend(check.clone());
-                return clone;
-            };
-        }());
-=======
         cloneRow = function (template) {
             // get clone
             var clone = template.getClone();
@@ -297,7 +275,24 @@
             );
             return clone;
         };
->>>>>>> 47c60f91
+
+        cloneRow = (function () {
+
+            var check = $('<div>')
+                .addClass('vgrid-cell-checkbox')
+                .append(
+                    $('<input>', { type: 'checkbox' })
+                    .addClass('reflect-selection')
+                );
+
+            return function (template) {
+                // get clone
+                var clone = template.getClone();
+                // add checkbox for edit mode
+                clone.node.prepend(check.clone());
+                return clone;
+            };
+        }());
 
         processLabels = function () {
             // remove existing labels
