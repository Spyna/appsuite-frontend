<html lang="de">
<head>
<meta http-equiv="Content-Type" content="text/html; charset=utf-8">
<title>11.1.1. Ordnerarten</title>
<link rel="stylesheet" type="text/css" href="../../help.css">
<meta name="generator" content="DocBook XSL Stylesheets V1.78.1">
<link rel="home" href="index.html" title="Benutzeranleitung">
<link rel="up" href="ox.appsuite.user.sect.dataorganisation.folder.html" title="11.1. Ordner">
<link rel="prev" href="ox.appsuite.user.sect.dataorganisation.folder.html" title="11.1. Ordner">
<link rel="next" href="ox.appsuite.user.sect.dataorganisation.folder.navigate.html" title="11.1.2. Navigieren in der Ordnerstruktur">
<link rel="copyright" href="ox.appsuite.user.legalnotice.html" title="Rechtlicher Hinweis">
<link rel="stylesheet" type="text/css" href="../../bootstrap.min.css"​/> 
<link id="favicon" rel="shortcut icon" href="../../../apps/themes/default/favicon.ico" type="image/x-icon"> 
<meta name="viewport" content="width=device-width, initial-scale=1.0">
   <script src="../../jquery.min.js"></script> 

   <script src="../../bootstrap.min.js"></script> 
</head>
<body bgcolor="white" text="black" link="#0000FF" vlink="#840084" alink="#0000FF">
<div class="oxhelp-navigation-top"><nav class="navbar navbar-inverse" role="navigation"><div class="container-fluid">
<div class="navbar-header">
<button type="button" class="navbar-toggle" data-toggle="collapse" data-target="#ox-main-nav"><span class="sr-only">Navigation umschalten</span><span class="icon-bar"></span><span class="icon-bar"></span><span class="icon-bar"></span></button><a class="navbar-brand"></a>
</div>
<div class="collapse navbar-collapse" id="ox-main-nav"><ul class="nav navbar-nav">
<li><a accesskey="p" class="oxhelp-prev-link" href="ox.appsuite.user.sect.dataorganisation.folder.html">Zurück</a></li>
<li><a accesskey="h" href="index.html" class="oxhelp-home-link">Startseite</a></li>
<li><a accesskey="t" href="bk01-toc.html" class="oxhelp-toc-link">Inhaltsverzeichnis</a></li>
<li><a accesskey="n" class="oxhelp-next-link" href="ox.appsuite.user.sect.dataorganisation.folder.navigate.html">Weiter</a></li>
</ul></div>
</div></nav></div>
<div class="oxhelp-content">
  <h1 class="sr-only">Datenorganisation</h1>
<h2 class="sr-only">Ordner</h2>
<div class="sect2">
<div class="titlepage"><div><div><h3 class="title">
<a name="ox.appsuite.user.sect.dataorganisation.folder.kind"></a>11.1.1. Ordnerarten</h3></div></div></div>
<a class="indexterm" name="id-1.12.4.4.2"></a><a class="indexterm" name="id-1.12.4.4.3"></a><a class="indexterm" name="id-1.12.4.4.4"></a><a class="indexterm" name="id-1.12.4.4.5"></a><a class="indexterm" name="id-1.12.4.4.6"></a><a class="indexterm" name="id-1.12.4.4.7"></a><a class="indexterm" name="id-1.12.4.4.8"></a><a class="indexterm" name="id-1.12.4.4.9"></a><div class="concept">
<a name="ox.appsuite.user.concept.folder.kind"></a><p>Sie finden im Ordnerbaum die folgenden Ordnerarten: </p>
<div class="itemizedlist"><ul class="itemizedlist" style="list-style-type: disc; ">
<li class="listitem"><div class="concept">
<a name="ox.appsuite.user.concept.folder.personal"></a><p>Persönliche Ordner </p>
<div class="itemizedlist"><ul class="itemizedlist" style="list-style-type: circle; ">
<li class="listitem"><p>Die persönlichen Ordner enthalten Ihre E-Mails, Kontakte, Termine, Aufgaben und Dateien. Andere Benutzer
                    können Ihre persönlichen Ordner nicht sehen, solange Sie diese nicht freigeben.</p></li>
<li class="listitem"><p>Sie finden Ihre persönlichen Ordner für Kontakte, Termine, Aufgaben und Dateien 
                    in der jeweiligen App unterhalb von
                    <span class="guilabel"><strong>Meine Adressbücher</strong></span>, <span class="guilabel"><strong>Meine Kalender</strong></span>, 
                    <span class="guilabel"><strong>Meine Aufgaben</strong></span>, <span class="guilabel"><strong>Meine Dateien</strong></span>.</p></li>
</ul></div>
<p>
            </p>
</div></li>
<li class="listitem"><div class="concept">
<a name="ox.appsuite.user.concept.folder.public"></a><p>Öffentliche Ordner</p>
<div class="itemizedlist"><ul class="itemizedlist" style="list-style-type: circle; ">
<li class="listitem"><p>Die öffentlichen Ordner enthalten Kontakte, Termine und Dokumente, die für alle Benutzer von Interesse
                    sind. Jeder Benutzer kann öffentliche Ordner anlegen und diese für andere Benutzer freigeben.</p></li>
<li class="listitem"><p>Sie finden die öffentlichen Ordner für Kontakte, Termine, Aufgaben und Dateien 
                    in der jeweiligen App unterhalb von
                    <span class="guilabel"><strong>Öffentliche Adressbücher</strong></span>, <span class="guilabel"><strong>Öffentliche Kalender</strong></span>, 
                    <span class="guilabel"><strong>Öffentliche Aufgaben</strong></span>, <span class="guilabel"><strong>Öffentliche Dateien</strong></span>.</p></li>
</ul></div>
<p>
            </p>
</div></li>
<li class="listitem"><div class="concept">
<a name="ox.appsuite.user.concept.folder.shared"></a><p>Freigegebene Ordner </p>
<div class="itemizedlist"><ul class="itemizedlist" style="list-style-type: circle; ">
<li class="listitem"><p>Freigegebene Ordner sind Ordner, die andere Benutzer für Sie zum Lesen oder Schreiben freigegeben
                    haben.</p></li>
<li class="listitem"><p>Sie finden die freigegebenen Ordner für Kontakte, Termine, Aufgaben und Dateien 
                  in der jeweiligen App unterhalb von
                  <span class="guilabel"><strong>Geteilte Adressbücher</strong></span>, <span class="guilabel"><strong>Geteilte Kalender</strong></span>, 
<<<<<<< HEAD
                  <span class="guilabel"><strong>Geteilte Aufgaben</strong></span>, <span class="guilabel"><strong>Geteilte Dateien</strong></span>.</p></li>
=======
                  <span class="guilabel"><strong>Geteilte Aufgaben</strong></span>, <span class="guilabel"><strong>Freigegebene Dateien</strong></span>.</p></li>
>>>>>>> 74174fc6
</ul></div>
<p>
            </p>
</div></li>
</ul></div>
<p>
        <span class="phrase"><strong>Hinweis:</strong></span> Wenn keine öffentlichen oder freigegebenen Ordner vorhanden sind, werden die
        Überschriften für diese Ordnerarten nicht angezeigt. </p>
</div>
</div>
          </div>
        </body>
</html><|MERGE_RESOLUTION|>--- conflicted
+++ resolved
@@ -71,11 +71,7 @@
 <li class="listitem"><p>Sie finden die freigegebenen Ordner für Kontakte, Termine, Aufgaben und Dateien 
                   in der jeweiligen App unterhalb von
                   <span class="guilabel"><strong>Geteilte Adressbücher</strong></span>, <span class="guilabel"><strong>Geteilte Kalender</strong></span>, 
-<<<<<<< HEAD
-                  <span class="guilabel"><strong>Geteilte Aufgaben</strong></span>, <span class="guilabel"><strong>Geteilte Dateien</strong></span>.</p></li>
-=======
                   <span class="guilabel"><strong>Geteilte Aufgaben</strong></span>, <span class="guilabel"><strong>Freigegebene Dateien</strong></span>.</p></li>
->>>>>>> 74174fc6
 </ul></div>
 <p>
             </p>
