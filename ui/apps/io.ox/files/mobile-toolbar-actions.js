/**
 * This work is provided under the terms of the CREATIVE COMMONS PUBLIC
 * LICENSE. This work is protected by copyright and/or other applicable
 * law. Any use of the work other than as authorized under this license
 * or copyright law is prohibited.
 *
 * http://creativecommons.org/licenses/by-nc-sa/2.5/
 *
 * © 2014 Open-Xchange Inc., Tarrytown, NY, USA. info@open-xchange.com
 *
 * @author Alexander Quast <alexander.quast@open-xchange.com>
 */

define('io.ox/files/mobile-toolbar-actions', [
    'io.ox/core/extensions',
    'io.ox/core/extPatterns/links',
    'io.ox/files/api',
    'gettext!io.ox/mail'
], function (ext, links, api, gt) {

    'use strict';

    // define links for each page

    var Action = links.Action,
        pointMainView = ext.point('io.ox/files/mobile/toolbar/main'),
        pointMainViewActions = ext.point('io.ox/files/mobile/toolbar/actions'),
        pointMultiSelect = ext.point('io.ox/files/mobile/toolbar/main/multiselect'),
        meta = {
            'create': {
                prio: 'hi',
                mobile: 'hi',
                drawDisabled: true,
                icon: 'fa fa-plus',
                cssClasses: 'io-ox-action-link mobile-toolbar-action',
                ref: 'io.ox/files/dropdown/new',
                customize: function (baton) {
                    var self = this;

                    this.after(
                        links.DropdownLinks({
                            ref: 'io.ox/files/links/toolbar/default',
                            wrap: false,
                            //function to call when dropdown is empty
                            emptyCallback: function () {
                                self.addClass('disabled')
                                    .attr({ 'aria-disabled': true })
                                    .removeAttr('href');
                            }
                        }, baton)
                    );

                    this.addClass('dropdown-toggle').attr({
                        'data-toggle': 'dropdown'
                    }).dropdown();
                }
            },
            'view-icon': {
                prio: 'hi',
                mobile: 'hi',
                label: gt('Show icons'),
                icon: 'fa fa-th',
                drawDisabled: true,
                ref: 'io.ox/files/actions/layout-icon',
                cssClasses: 'io-ox-action-link mobile-toolbar-action'
            },
            'view-tile': {
                prio: 'hi',
                mobile: 'hi',
                label: gt('Show tiles'),
                icon: 'fa fa-th-large',
                drawDisabled: true,
                ref: 'io.ox/files/actions/layout-tile',
                cssClasses: 'io-ox-action-link mobile-toolbar-action'
            },
            'view-list': {
                prio: 'hi',
                mobile: 'hi',
                label: gt('Show list'),
                icon: 'fa fa-align-justify',
                drawDisabled: true,
                ref: 'io.ox/files/actions/layout-list',
                cssClasses: 'io-ox-action-link mobile-toolbar-action'
            },
            'actions': {
                prio: 'hi',
                mobile: 'hi',
                label: gt('Actions'),
                drawDisabled: true,
                ref: 'io.ox/files/links/inline',
                cssClasses: 'io-ox-action-link mobile-toolbar-action'

            }
        };

    // helper for extending
    function addAction(point, ids) {
        var index = 0;
        _(ids).each(function (id) {
            var extension = meta[id];
            extension.id = id;
            extension.index = (index += 100);
            point.extend(new links.Link(extension));
        });
        index = 0;
    }

    // actions
    new Action('io.ox/files/actions/layout-list', {
        action: function (baton) {
            baton.app.props.set('layout', 'list');
        }
    });

    new Action('io.ox/files/actions/layout-icon', {
        action: function (baton) {
            baton.app.props.set('layout', 'icon');
        }
    });

    new Action('io.ox/files/actions/layout-tile', {
        action: function (baton) {
            baton.app.props.set('layout', 'tile');
        }
    });

    // add submenu as text link to toolbar in multiselect
    pointMultiSelect.extend(new links.Dropdown({
        index: 100,
        label: $('<span>').text(
            //.# Will be used as button label in the toolbar, allowing the user to choose some file actions like "copy" or "delete"
            gt('Actions')
        ),
        // don't draw the caret icon beside menu link
        noCaret: true,
        drawDisabled: true,
        ref: 'io.ox/files/links/inline'
    }));

    var updateToolbar = _.debounce(function (list) {
        if (!list) return;
        var cids = list, models = api.resolve(cids, false), data, baton;

        list = _(models).invoke('toJSON');
        // extract single object if length === 1
        data = list.length === 1 ? list[0] : list;
        // draw toolbar
<<<<<<< HEAD
        baton = ext.Baton({ data: data, app: this, collection: this.listView.collection, allIds: [] });
=======
        baton = ext.Baton({ data: data, app: this, models: models, collection: this.listView.collection, allIds: [] });
>>>>>>> 74174fc6
        // handle updated baton to pageController
        this.pages.getSecondaryToolbar('main').setBaton(baton);
    }, 10);

    // some mediator extensions
    // register update function and introduce toolbar updating
    ext.point('io.ox/files/mediator').extend({
        id: 'toolbar-mobile',
        index: 10100,
        setup: function (app) {
            if (_.device('!smartphone')) return;
            app.updateToolbar = updateToolbar;
        }
    });

    ext.point('io.ox/files/mediator').extend({
        id: 'toolbar-mobile-defaultactions',
        index: 10200,
        setup: function () {
            if (_.device('!smartphone')) return;

            addAction(pointMainViewActions, ['create', 'view-list', 'view-icon', 'view-tile']);

            pointMainView.extend(new links.InlineLinks({
                attributes: {},
                classes: '',
                index: 10,
                id: 'toolbar-links',
                ref: 'io.ox/files/mobile/toolbar/actions'
            }));
        }
    });

    ext.point('io.ox/files/mediator').extend({
        id: 'update-toolbar-mobile',
        index: 10300,
        setup: function (app) {
            if (!_.device('smartphone')) return;
            // folder change

            function fnFolderChange() {
                app.folder.getData().done(function (data) {
                    var baton = ext.Baton({ data: data, app: app });
                    // handle updated baton to pageController
                    app.pages.getToolbar('main').setBaton(baton);
                });
            }

            app.on('folder:change', fnFolderChange);
            fnFolderChange();

            // simple select
            app.on('selection:setup', function () {
                app.selection.on('select', function (e, id) {
                    app.updateToolbar(id);
                });
            });

            app.listView.on('selection:change', function (selection) {
                if (!selection) {
                    selection = app.listView.selection.get();
                }
                if (selection.length === 0) {
                    app.pages.toggleSecondaryToolbar('main', false);
                } else {
                    app.pages.toggleSecondaryToolbar('main', true);
                }
                app.updateToolbar(selection);
            });

            app.pages.getPage('main').on('pageshow', function () {
                app.pages.getToolbar('main').setBaton(new ext.Baton({ app: app }));
            });
        }
    });

});<|MERGE_RESOLUTION|>--- conflicted
+++ resolved
@@ -145,11 +145,7 @@
         // extract single object if length === 1
         data = list.length === 1 ? list[0] : list;
         // draw toolbar
-<<<<<<< HEAD
-        baton = ext.Baton({ data: data, app: this, collection: this.listView.collection, allIds: [] });
-=======
         baton = ext.Baton({ data: data, app: this, models: models, collection: this.listView.collection, allIds: [] });
->>>>>>> 74174fc6
         // handle updated baton to pageController
         this.pages.getSecondaryToolbar('main').setBaton(baton);
     }, 10);
