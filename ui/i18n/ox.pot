--- conflicted
+++ resolved
@@ -1519,20 +1519,12 @@
 
 #: apps/io.ox/calendar/edit/extensions.js
 #: module:io.ox/calendar/edit/main
-<<<<<<< HEAD
-#: apps/io.ox/core/folder/picker.js
-#: module:io.ox/core
-#: apps/io.ox/mail/mailfilter/settings/filter/actions/util.js
-#: module:io.ox/mailfilter
-msgid "Select folder"
-=======
 msgid "Select calendar"
 msgstr ""
 
 #: apps/io.ox/calendar/edit/extensions.js
 #: module:io.ox/calendar/edit/main
 msgid "Create new calendar"
->>>>>>> 1c74fb5d
 msgstr ""
 
 #: apps/io.ox/calendar/edit/extensions.js
@@ -1552,11 +1544,7 @@
 #: apps/io.ox/mail/detail/view.js
 #: apps/io.ox/mail/mailfilter/settings/filter/tests/register.js
 #: module:io.ox/mailfilter
-<<<<<<< HEAD
-#: apps/io.ox/mail/vacationnotice/settings/model.js
-=======
 #: apps/io.ox/mail/mailfilter/vacationnotice/view.js
->>>>>>> 1c74fb5d
 #: apps/io.ox/mail/view-options.js
 #: apps/io.ox/tasks/edit/view-template.js
 #: module:io.ox/tasks/edit
@@ -1578,21 +1566,6 @@
 msgid "Starts on"
 msgstr ""
 
-<<<<<<< HEAD
-#: apps/io.ox/calendar/edit/extensions.js
-#: module:io.ox/calendar/edit/main
-msgid "Start time"
-msgstr ""
-
-#: apps/io.ox/calendar/edit/extensions.js
-#: module:io.ox/calendar/edit/main
-msgid "End time"
-msgstr ""
-
-#. %1$s timezone abbreviation of the appointment
-#. %2$s default user timezone
-=======
->>>>>>> 1c74fb5d
 #: apps/io.ox/calendar/edit/extensions.js
 #: module:io.ox/calendar/edit/main
 msgid "Start time"
@@ -2333,10 +2306,7 @@
 msgid "Next"
 msgstr ""
 
-<<<<<<< HEAD
-=======
 #. text for screenreaders when an empty table cell is selected (empty is not a verb here)
->>>>>>> 1c74fb5d
 #: apps/io.ox/calendar/month/view.js
 #: module:io.ox/calendar
 msgid "Empty table cell"
@@ -2965,70 +2935,36 @@
 
 #: apps/io.ox/calendar/util.js
 #: module:io.ox/calendar
-<<<<<<< HEAD
-msgctxt "superessive"
-msgid "Sunday"
-=======
 msgid "dark red"
->>>>>>> 1c74fb5d
 msgstr ""
 
 #: apps/io.ox/calendar/util.js
 #: module:io.ox/calendar
-<<<<<<< HEAD
-msgctxt "superessive"
-msgid "Monday"
-=======
 msgid "dark orange"
->>>>>>> 1c74fb5d
 msgstr ""
 
 #: apps/io.ox/calendar/util.js
 #: module:io.ox/calendar
-<<<<<<< HEAD
-msgctxt "superessive"
-msgid "Tuesday"
-=======
 msgid "dark yellow"
->>>>>>> 1c74fb5d
 msgstr ""
 
 #: apps/io.ox/calendar/util.js
 #: module:io.ox/calendar
-<<<<<<< HEAD
-msgctxt "superessive"
-msgid "Wednesday"
-=======
 msgid "dark olive"
->>>>>>> 1c74fb5d
 msgstr ""
 
 #: apps/io.ox/calendar/util.js
 #: module:io.ox/calendar
-<<<<<<< HEAD
-msgctxt "superessive"
-msgid "Thursday"
-=======
 msgid "dark green"
->>>>>>> 1c74fb5d
 msgstr ""
 
 #: apps/io.ox/calendar/util.js
 #: module:io.ox/calendar
-<<<<<<< HEAD
-msgctxt "superessive"
-msgid "Friday"
-=======
 msgid "dark cyan"
->>>>>>> 1c74fb5d
 msgstr ""
 
 #: apps/io.ox/calendar/util.js
 #: module:io.ox/calendar
-<<<<<<< HEAD
-msgctxt "superessive"
-msgid "Saturday"
-=======
 msgid "dark azure"
 msgstr ""
 
@@ -3060,7 +2996,6 @@
 #: apps/io.ox/calendar/util.js
 #: module:io.ox/calendar
 msgid "dark gray"
->>>>>>> 1c74fb5d
 msgstr ""
 
 #: apps/io.ox/calendar/util.js
@@ -3647,28 +3582,6 @@
 msgid "Remove"
 msgstr ""
 
-#. empty message for list view
-#: apps/io.ox/contacts/addressbook/popup.js
-#: module:io.ox/contacts
-#: apps/io.ox/mail/common-extensions.js
-#: module:io.ox/mail
-msgid "Empty"
-msgstr ""
-
-#. Context: Add selected contacts; German "Auswählen", for example
-#: apps/io.ox/contacts/addressbook/popup.js
-#: module:io.ox/contacts
-msgctxt "select-contacts"
-msgid "Select"
-msgstr ""
-
-#: apps/io.ox/contacts/addressbook/popup.js
-#: module:io.ox/contacts
-#: apps/io.ox/files/share/permissions.js
-#: module:io.ox/core
-msgid "Remove"
-msgstr ""
-
 #. %1$d is number of selected items (addresses/groups) in the list
 #: apps/io.ox/contacts/addressbook/popup.js
 #: module:io.ox/contacts
@@ -4776,10 +4689,7 @@
 msgid "For best results we recommend using Google Chrome for Android."
 msgstr ""
 
-<<<<<<< HEAD
-=======
 #. The missing word at the end of the sentence ('Play Store') will be injected later by script
->>>>>>> 1c74fb5d
 #: apps/io.ox/core/boot/i18n.js
 #: module:io.ox/core/boot
 msgid "Get the latest version from the "
@@ -4887,148 +4797,6 @@
 msgid "Try now!"
 msgstr ""
 
-<<<<<<< HEAD
-#: apps/io.ox/core/commons.js
-#: module:io.ox/core
-#: apps/io.ox/core/main.js
-#: apps/io.ox/mail/detail/view.js
-#: module:io.ox/mail
-#: apps/io.ox/mail/listview.js
-#: apps/plugins/portal/twitter/register.js
-#: module:plugins/portal
-msgid "Retry"
-msgstr ""
-
-#. Strings to build input formats to be more accessible
-#. yyyy: 4-digit year | MM: 2-digit month | dd: 2-digit day
-#. Sample for de_DE: TT.MM.JJJJ
-#: apps/io.ox/core/date.js
-#: module:io.ox/core
-msgid "yyyy"
-msgstr ""
-
-#: apps/io.ox/core/date.js
-#: module:io.ox/core
-msgid "MM"
-msgstr ""
-
-#: apps/io.ox/core/date.js
-#: module:io.ox/core
-msgid "dd"
-msgstr ""
-
-#. Reminder (objective case): in X weeks
-#. %d is the number of weeks
-#: apps/io.ox/core/date.js
-#: module:io.ox/core
-#, c-format
-msgctxt "in"
-msgid "%d week"
-msgid_plural "%d weeks"
-msgstr[0] ""
-msgstr[1] ""
-
-#. General duration (nominative case): X weeks
-#. %d is the number of weeks
-#: apps/io.ox/core/date.js
-#: module:io.ox/core
-#, c-format
-msgid "%d week"
-msgid_plural "%d weeks"
-msgstr[0] ""
-msgstr[1] ""
-
-#. Reminder (objective case): in X days
-#. %d is the number of days
-#: apps/io.ox/core/date.js
-#: module:io.ox/core
-#, c-format
-msgctxt "in"
-msgid "%d day"
-msgid_plural "%d days"
-msgstr[0] ""
-msgstr[1] ""
-
-#. Reminder (objective case): in X days, Y hours and Z minutes
-#. %1$d is the number of days
-#. %2$s is the text for the remainder of the last day
-#: apps/io.ox/core/date.js
-#: module:io.ox/core
-#, c-format
-msgctxt "in"
-msgid "%1$d day, %2$s"
-msgid_plural "%1$d days, %2$s"
-msgstr[0] ""
-msgstr[1] ""
-
-#. General duration (nominative case): X days, Y hours and Z minutes
-#. %1$d is the number of days
-#. %2$s is the text for the remainder of the last day
-#: apps/io.ox/core/date.js
-#: module:io.ox/core
-#, c-format
-msgid "%1$d day, %2$s"
-msgid_plural "%1$d days, %2$s"
-msgstr[0] ""
-msgstr[1] ""
-
-#. Reminder (objective case): in X hours
-#. %d is the number of hours
-#: apps/io.ox/core/date.js
-#: module:io.ox/core
-#, c-format
-msgctxt "in"
-msgid "%d hour"
-msgid_plural "%d hours"
-msgstr[0] ""
-msgstr[1] ""
-
-#. General duration (nominative case): X hours
-#. %d is the number of hours
-#: apps/io.ox/core/date.js
-#: module:io.ox/core
-#, c-format
-msgid "%d hour"
-msgid_plural "%d hours"
-msgstr[0] ""
-msgstr[1] ""
-
-#. Reminder (objective case): in X hours and Y minutes
-#. %1$d is the number of hours
-#. %2$s is the text for the remainder of the last hour
-#: apps/io.ox/core/date.js
-#: module:io.ox/core
-#, c-format
-msgctxt "in"
-msgid "%1$d hour and %2$s"
-msgid_plural "%1$d hours and %2$s"
-msgstr[0] ""
-msgstr[1] ""
-
-#. General duration (nominative case): X hours and Y minutes
-#. %1$d is the number of hours
-#. %2$s is the text for the remainder of the last hour
-#: apps/io.ox/core/date.js
-#: module:io.ox/core
-#, c-format
-msgid "%1$d hour and %2$s"
-msgid_plural "%1$d hours and %2$s"
-msgstr[0] ""
-msgstr[1] ""
-
-#. Reminder (objective case): in X minutes
-#. %d is the number of minutes
-#: apps/io.ox/core/date.js
-#: module:io.ox/core
-#, c-format
-msgctxt "in"
-msgid "%d minute"
-msgid_plural "%d minutes"
-msgstr[0] ""
-msgstr[1] ""
-
-=======
->>>>>>> 1c74fb5d
 #: apps/io.ox/core/desktop.js
 #: module:io.ox/core
 msgid "Failed to automatically save current stage of work. Please save your work to avoid data loss in case the browser closes unexpectedly."
@@ -5559,11 +5327,6 @@
 
 #: apps/io.ox/core/folder/extensions.js
 #: module:io.ox/core
-<<<<<<< HEAD
-#: apps/io.ox/core/sub/subscriptions.js
-#: module:io.ox/core/sub
-msgid "Subscribe address book"
-=======
 msgid "My folders"
 msgstr ""
 
@@ -5572,7 +5335,6 @@
 #: apps/io.ox/files/actions/add-storage-account.js
 #: module:io.ox/files
 msgid "Add storage account"
->>>>>>> 1c74fb5d
 msgstr ""
 
 #: apps/io.ox/core/folder/extensions.js
@@ -5594,14 +5356,6 @@
 #: apps/io.ox/mail/folderview-extensions.js
 #: module:io.ox/mail
 msgid "Add mail account"
-<<<<<<< HEAD
-msgstr ""
-
-#: apps/io.ox/core/folder/extensions.js
-#: module:io.ox/core
-msgid "Synchronize with your tablet or smartphone"
-=======
->>>>>>> 1c74fb5d
 msgstr ""
 
 #: apps/io.ox/core/folder/extensions.js
@@ -6028,32 +5782,7 @@
 msgid "Offline"
 msgstr ""
 
-<<<<<<< HEAD
-#: apps/io.ox/core/main.js
-#: module:io.ox/core
-msgid "Are you sure?"
-msgstr ""
-
-#: apps/io.ox/core/main.js
-#: module:io.ox/core
-msgid "Forcing logout may cause data loss."
-msgstr ""
-
-#: apps/io.ox/core/main.js
-#: module:io.ox/core
-msgid "Force sign out"
-msgstr ""
-
-#: apps/io.ox/core/main.js
-#: module:io.ox/core
-msgid "Logout failed."
-msgstr ""
-
-#. %1$s is app title/name
-#: apps/io.ox/core/main.js
-=======
 #: apps/io.ox/core/main/stages.js
->>>>>>> 1c74fb5d
 #: module:io.ox/core
 msgid "The requested application is not available at this moment."
 msgstr ""
@@ -6652,16 +6381,7 @@
 
 #: apps/io.ox/core/settings/pane.js
 #: module:io.ox/core
-<<<<<<< HEAD
-msgid "Refresh interval"
-msgstr ""
-
-#: apps/io.ox/core/settings/pane.js
-#: module:io.ox/core
-#: apps/io.ox/mail/settings/pane.js
-=======
 #: apps/io.ox/mail/settings/compose/settings/pane.js
->>>>>>> 1c74fb5d
 #: module:io.ox/mail
 #: apps/io.ox/settings/security/settings/pane.js
 msgid "5 minutes"
@@ -6689,26 +6409,6 @@
 msgid "30 minutes"
 msgstr ""
 
-<<<<<<< HEAD
-#. object permissions - read
-#. object permissions - edit/modify
-#. object permissions - delete
-#. Auth type. None. No authentication
-#. Connection security. None.
-#: apps/io.ox/core/settings/pane.js
-#: module:io.ox/core
-#: apps/io.ox/core/tk/attachments.js
-#: apps/io.ox/core/tk/flag-picker.js
-#: module:io.ox/mail
-#: apps/io.ox/files/share/permissions.js
-#: apps/io.ox/files/view-options.js
-#: module:io.ox/files
-#: apps/io.ox/mail/accounts/view-form.js
-#: module:io.ox/settings
-#: apps/io.ox/mail/mailfilter/settings/filter/actions/register.js
-#: module:io.ox/mailfilter
-msgid "None"
-=======
 #: apps/io.ox/core/settings/pane.js
 #: module:io.ox/core
 #: apps/io.ox/settings/main.js
@@ -6738,7 +6438,6 @@
 #: apps/io.ox/core/settings/pane.js
 #: module:io.ox/core
 msgid "Refresh interval"
->>>>>>> 1c74fb5d
 msgstr ""
 
 #: apps/io.ox/core/settings/pane.js
@@ -7449,11 +7148,7 @@
 #: module:io.ox/files
 #: apps/io.ox/mail/mailfilter/settings/filter/tests/register.js
 #: module:io.ox/mailfilter
-<<<<<<< HEAD
-#: apps/io.ox/mail/settings/pane.js
-=======
 #: apps/io.ox/mail/settings/compose/settings/pane.js
->>>>>>> 1c74fb5d
 #: module:io.ox/mail
 #: apps/io.ox/mail/view-options.js
 msgid "Size"
@@ -8439,51 +8134,23 @@
 msgstr ""
 
 #. Quota means a general quota for mail and files
-<<<<<<< HEAD
 #: apps/io.ox/files/main.js
 #: module:io.ox/files
+#: apps/plugins/portal/quota/register.js
+#: module:plugins/portal
+msgid "File quota"
+msgstr ""
+
+#: apps/io.ox/files/main.js
+#: module:io.ox/files
 #: apps/io.ox/mail/main.js
 #: module:io.ox/mail
-#: apps/plugins/portal/quota/register.js
-#: module:plugins/portal
-msgid "Quota"
-msgstr ""
-
-#. Quota means a general quota for mail and files
-=======
->>>>>>> 1c74fb5d
-#: apps/io.ox/files/main.js
-#: module:io.ox/files
-#: apps/plugins/portal/quota/register.js
-#: module:plugins/portal
-msgid "File quota"
-msgstr ""
-
-#: apps/io.ox/files/main.js
-#: module:io.ox/files
-#: apps/io.ox/mail/main.js
-#: module:io.ox/mail
 msgid "Need more space?"
-msgstr ""
-
-#. %1$s: folder name
-<<<<<<< HEAD
-#: apps/io.ox/files/main.js
-#: module:io.ox/files
-msgid " Moving folder \"%1$s\" takes longer to finish"
 msgstr ""
 
 #. %1$s: folder name
 #: apps/io.ox/files/main.js
 #: module:io.ox/files
-msgid " Finished moving folder \"%1$s\""
-msgstr ""
-
-#. toolbar with 'select all' and 'sort by'
-=======
->>>>>>> 1c74fb5d
-#: apps/io.ox/files/main.js
-#: module:io.ox/files
 msgid " Moving folder \"%1$s\" takes longer to finish"
 msgstr ""
 
@@ -8546,43 +8213,22 @@
 
 #: apps/io.ox/files/settings/pane.js
 #: module:io.ox/files
-<<<<<<< HEAD
-msgid "Show all images just once"
+msgid "%1$d seconds"
 msgstr ""
 
 #: apps/io.ox/files/settings/pane.js
 #: module:io.ox/files
-msgid "Repeat slideshow"
-=======
-msgid "%1$d seconds"
->>>>>>> 1c74fb5d
+msgid "Adding files with identical names"
 msgstr ""
 
 #: apps/io.ox/files/settings/pane.js
 #: module:io.ox/files
-<<<<<<< HEAD
 msgid "Slideshow / Autoplay mode for images"
-=======
-msgid "Adding files with identical names"
->>>>>>> 1c74fb5d
 msgstr ""
 
 #: apps/io.ox/files/settings/pane.js
 #: module:io.ox/files
-<<<<<<< HEAD
-msgid "Show all images for"
-=======
-msgid "Slideshow / Autoplay mode for images"
->>>>>>> 1c74fb5d
-msgstr ""
-
-#: apps/io.ox/files/settings/pane.js
-#: module:io.ox/files
-<<<<<<< HEAD
-msgid "seconds"
-=======
 msgid "Duration per image"
->>>>>>> 1c74fb5d
 msgstr ""
 
 #: apps/io.ox/files/settings/pane.js
@@ -8750,16 +8396,6 @@
 
 #: apps/io.ox/files/share/permissions.js
 #: module:io.ox/core
-<<<<<<< HEAD
-#: apps/io.ox/files/share/toolbar.js
-#: module:io.ox/files
-msgid "Revoke access"
-msgstr ""
-
-#: apps/io.ox/files/share/permissions.js
-#: module:io.ox/core
-=======
->>>>>>> 1c74fb5d
 msgid "Resend invitation"
 msgstr ""
 
@@ -9018,11 +8654,8 @@
 #: apps/io.ox/find/manager/value-model.js
 #: apps/io.ox/mail/mailfilter/settings/filter/tests/register.js
 #: module:io.ox/mailfilter
-<<<<<<< HEAD
-=======
 #: apps/io.ox/settings/security/settings/pane.js
 #: module:io.ox/mail
->>>>>>> 1c74fb5d
 msgid "All"
 msgstr ""
 
@@ -9510,10 +9143,7 @@
 #: apps/io.ox/mail/actions.js
 #: module:io.ox/mail
 #: apps/io.ox/mail/compose/checks.js
-<<<<<<< HEAD
-=======
 #: apps/io.ox/mail/contextmenu.js
->>>>>>> 1c74fb5d
 msgid "Reply all"
 msgstr ""
 
@@ -10464,11 +10094,6 @@
 
 #: apps/io.ox/mail/detail/view.js
 #: module:io.ox/mail
-msgid "Show entire message including all external images"
-msgstr ""
-
-#: apps/io.ox/mail/detail/view.js
-#: module:io.ox/mail
 msgid "Error: Failed to load message content"
 msgstr ""
 
@@ -10633,8 +10258,6 @@
 #: apps/io.ox/mail/mailfilter/settings/filter/actions/register.js
 #: module:io.ox/mailfilter
 msgid "Remove IMAP keyword"
-<<<<<<< HEAD
-=======
 msgstr ""
 
 #: apps/io.ox/mail/mailfilter/settings/filter/actions/register.js
@@ -10657,36 +10280,10 @@
 #: apps/io.ox/mail/mailfilter/settings/filter/actions/register.js
 #: module:io.ox/mailfilter
 msgid "Redirect to"
->>>>>>> 1c74fb5d
 msgstr ""
 
 #: apps/io.ox/mail/mailfilter/settings/filter/actions/register.js
 #: module:io.ox/mailfilter
-<<<<<<< HEAD
-msgid "Keep"
-msgstr ""
-
-#. File a message into a folder
-#: apps/io.ox/mail/mailfilter/settings/filter/actions/register.js
-#: module:io.ox/mailfilter
-msgid "File into"
-msgstr ""
-
-#. Copy a message into a folder
-#: apps/io.ox/mail/mailfilter/settings/filter/actions/register.js
-#: module:io.ox/mailfilter
-msgid "Copy into"
-msgstr ""
-
-#: apps/io.ox/mail/mailfilter/settings/filter/actions/register.js
-#: module:io.ox/mailfilter
-msgid "Redirect to"
-msgstr ""
-
-#: apps/io.ox/mail/mailfilter/settings/filter/actions/register.js
-#: module:io.ox/mailfilter
-=======
->>>>>>> 1c74fb5d
 msgid "Reject with reason"
 msgstr ""
 
@@ -10771,8 +10368,6 @@
 #: apps/io.ox/mail/mailfilter/settings/filter/tests/register.js
 #: module:io.ox/mailfilter
 msgid "datepicker"
-<<<<<<< HEAD
-=======
 msgstr ""
 
 #: apps/io.ox/mail/mailfilter/settings/filter/tests/register.js
@@ -10788,40 +10383,10 @@
 #: apps/io.ox/mail/mailfilter/settings/filter/tests/register.js
 #: module:io.ox/mailfilter
 msgid "Localpart"
->>>>>>> 1c74fb5d
 msgstr ""
 
 #: apps/io.ox/mail/mailfilter/settings/filter/tests/register.js
 #: module:io.ox/mailfilter
-<<<<<<< HEAD
-msgid "Sent date"
-=======
-msgid "Domain"
->>>>>>> 1c74fb5d
-msgstr ""
-
-#: apps/io.ox/mail/mailfilter/settings/filter/tests/register.js
-#: module:io.ox/mailfilter
-<<<<<<< HEAD
-msgid "Envelope"
-=======
-msgid "Detail"
->>>>>>> 1c74fb5d
-msgstr ""
-
-#: apps/io.ox/mail/mailfilter/settings/filter/tests/register.js
-#: module:io.ox/mailfilter
-<<<<<<< HEAD
-msgid "Localpart"
-=======
-#: apps/io.ox/mail/mailfilter/settings/filter/tests/util.js
-msgid "Header"
->>>>>>> 1c74fb5d
-msgstr ""
-
-#: apps/io.ox/mail/mailfilter/settings/filter/tests/register.js
-#: module:io.ox/mailfilter
-<<<<<<< HEAD
 msgid "Domain"
 msgstr ""
 
@@ -10886,55 +10451,6 @@
 #: apps/io.ox/mail/mailfilter/settings/filter/tests/register.js
 #: module:io.ox/mailfilter
 msgid "Resent-To"
-=======
-msgid "Cc"
-msgstr ""
-
-#: apps/io.ox/mail/mailfilter/settings/filter/tests/register.js
-#: module:io.ox/mailfilter
-msgid "Any recipient"
-msgstr ""
-
-#: apps/io.ox/mail/mailfilter/settings/filter/tests/register.js
-#: module:io.ox/mailfilter
-msgid "Mailing list"
-msgstr ""
-
-#: apps/io.ox/mail/mailfilter/settings/filter/tests/register.js
-#: module:io.ox/mailfilter
-msgid "Is bigger than"
-msgstr ""
-
-#: apps/io.ox/mail/mailfilter/settings/filter/tests/register.js
-#: module:io.ox/mailfilter
-msgid "Is smaller than"
-msgstr ""
-
-#: apps/io.ox/mail/mailfilter/settings/filter/tests/register.js
-#: module:io.ox/mailfilter
-msgid "Address"
-msgstr ""
-
-#: apps/io.ox/mail/mailfilter/settings/filter/tests/register.js
-#: module:io.ox/mailfilter
-msgid "Bcc"
-msgstr ""
-
-#: apps/io.ox/mail/mailfilter/settings/filter/tests/register.js
-#: module:io.ox/mailfilter
-msgid "Sender"
-msgstr ""
-
-#. header entry - needs no different translation
-#: apps/io.ox/mail/mailfilter/settings/filter/tests/register.js
-#: module:io.ox/mailfilter
-msgid "Resent-From"
-msgstr ""
-
-#. header entry - needs no different translation
-#: apps/io.ox/mail/mailfilter/settings/filter/tests/register.js
-#: module:io.ox/mailfilter
-msgid "Resent-To"
 msgstr ""
 
 #: apps/io.ox/mail/mailfilter/settings/filter/tests/util.js
@@ -11012,100 +10528,6 @@
 #: apps/io.ox/mail/mailfilter/settings/filter/tests/util.js
 #: module:io.ox/mailfilter
 msgid "does not match a substring"
->>>>>>> 1c74fb5d
-msgstr ""
-
-#: apps/io.ox/mail/mailfilter/settings/filter/tests/util.js
-#: module:io.ox/mailfilter
-<<<<<<< HEAD
-msgid "Part"
-=======
-msgid "an exact, full match"
->>>>>>> 1c74fb5d
-msgstr ""
-
-#: apps/io.ox/mail/mailfilter/settings/filter/tests/util.js
-#: module:io.ox/mailfilter
-<<<<<<< HEAD
-msgid "Contains"
-=======
-msgid "not an exact, full match "
->>>>>>> 1c74fb5d
-msgstr ""
-
-#: apps/io.ox/mail/mailfilter/settings/filter/tests/util.js
-#: module:io.ox/mailfilter
-<<<<<<< HEAD
-msgid "Contains not"
-=======
-msgid "a full match (allows DOS-style wildcards)"
->>>>>>> 1c74fb5d
-msgstr ""
-
-#: apps/io.ox/mail/mailfilter/settings/filter/tests/util.js
-#: module:io.ox/mailfilter
-<<<<<<< HEAD
-msgid "Matches"
-=======
-msgid "not a full match (allows DOS-style wildcards)"
->>>>>>> 1c74fb5d
-msgstr ""
-
-#: apps/io.ox/mail/mailfilter/settings/filter/tests/util.js
-#: module:io.ox/mailfilter
-msgid "Matches not"
-msgstr ""
-
-#: apps/io.ox/mail/mailfilter/settings/filter/tests/util.js
-#: module:io.ox/mailfilter
-msgid "Starts with"
-msgstr ""
-
-#: apps/io.ox/mail/mailfilter/settings/filter/tests/util.js
-#: module:io.ox/mailfilter
-msgid "Starts not with"
-msgstr ""
-
-#. a given string does end with a specified pattern
-#: apps/io.ox/mail/mailfilter/settings/filter/tests/util.js
-#: module:io.ox/mailfilter
-msgid "Ends with"
-msgstr ""
-
-#. a given string does not end with a specified pattern
-#: apps/io.ox/mail/mailfilter/settings/filter/tests/util.js
-#: module:io.ox/mailfilter
-msgid "Ends not with"
-msgstr ""
-
-#: apps/io.ox/mail/mailfilter/settings/filter/tests/util.js
-#: module:io.ox/mailfilter
-msgid "Regex"
-msgstr ""
-
-#: apps/io.ox/mail/mailfilter/settings/filter/tests/util.js
-#: module:io.ox/mailfilter
-msgid "Not Regex"
-msgstr ""
-
-#: apps/io.ox/mail/mailfilter/settings/filter/tests/util.js
-#: module:io.ox/mailfilter
-msgid "Exists"
-msgstr ""
-
-#: apps/io.ox/mail/mailfilter/settings/filter/tests/util.js
-#: module:io.ox/mailfilter
-msgid "Does not exist"
-msgstr ""
-
-#: apps/io.ox/mail/mailfilter/settings/filter/tests/util.js
-#: module:io.ox/mailfilter
-msgid "matches a substring"
-msgstr ""
-
-#: apps/io.ox/mail/mailfilter/settings/filter/tests/util.js
-#: module:io.ox/mailfilter
-msgid "does not match a substring"
 msgstr ""
 
 #: apps/io.ox/mail/mailfilter/settings/filter/tests/util.js
@@ -11130,28 +10552,21 @@
 
 #: apps/io.ox/mail/mailfilter/settings/filter/view-form.js
 #: module:io.ox/settings
-<<<<<<< HEAD
 msgid "This rule applies to all messages. Please add a condition to restrict this rule to specific messages."
 msgstr ""
 
 #: apps/io.ox/mail/mailfilter/settings/filter/view-form.js
 #: module:io.ox/settings
 msgid "Please define at least one action."
-=======
-msgid "Conditions"
->>>>>>> 1c74fb5d
 msgstr ""
 
 #: apps/io.ox/mail/mailfilter/settings/filter/view-form.js
 #: module:io.ox/settings
-<<<<<<< HEAD
 msgid "Conditions"
 msgstr ""
 
 #: apps/io.ox/mail/mailfilter/settings/filter/view-form.js
 #: module:io.ox/settings
-=======
->>>>>>> 1c74fb5d
 msgid "Add action"
 msgstr ""
 
@@ -11472,7 +10887,6 @@
 msgid "Thread"
 msgstr ""
 
-#. Quota means a general quota for mail and files
 #: apps/io.ox/mail/main.js
 #: module:io.ox/mail
 msgid "Account is being created"
@@ -11620,16 +11034,12 @@
 msgid "Forward emails as"
 msgstr ""
 
-<<<<<<< HEAD
-#: apps/io.ox/mail/settings/pane.js
-=======
 #: apps/io.ox/mail/settings/compose/settings/pane.js
 #: module:io.ox/mail
 msgid "Append vCard"
 msgstr ""
 
 #: apps/io.ox/mail/settings/compose/settings/pane.js
->>>>>>> 1c74fb5d
 #: module:io.ox/mail
 msgid "Insert the original email text to a reply"
 msgstr ""
@@ -11878,13 +11288,6 @@
 #: apps/io.ox/mail/toolbar.js
 #: module:io.ox/mail
 msgid "Set category"
-msgstr ""
-
-#. Verb: (to) flag messages
-#: apps/io.ox/mail/toolbar.js
-#: module:io.ox/mail
-msgctxt "verb"
-msgid "Flag"
 msgstr ""
 
 #: apps/io.ox/mail/toolbar.js
@@ -12015,16 +11418,7 @@
 msgid "Conversations"
 msgstr ""
 
-<<<<<<< HEAD
-#. Sort by messages which are flagged, "Flag" is used in dropdown
-#: apps/io.ox/mail/view-options.js
-#: module:io.ox/mail
-msgid "Flag"
-msgstr ""
-
-=======
 #. Sort options drop-down
->>>>>>> 1c74fb5d
 #: apps/io.ox/mail/view-options.js
 #: module:io.ox/mail
 msgctxt "dropdown"
@@ -12235,11 +11629,7 @@
 
 #: apps/io.ox/onboarding/clients/view-mobile.js
 #: module:io.ox/core/onboarding
-<<<<<<< HEAD
-msgid "Connect your device"
-=======
 msgid "Connect this device"
->>>>>>> 1c74fb5d
 msgstr ""
 
 #. title for 1st and snd step of the client onboarding wizard
@@ -14560,12 +13950,6 @@
 msgid "Your current password"
 msgstr ""
 
-#. Hint to leave an input field empty if the user does not already have a password
-#: apps/plugins/portal/userSettings/register.js
-#: module:io.ox/core
-msgid "Leave empty if you have none"
-msgstr ""
-
 #: apps/plugins/portal/userSettings/register.js
 #: module:io.ox/core
 msgid "New password"
