/**
 * This work is provided under the terms of the CREATIVE COMMONS PUBLIC
 * LICENSE. This work is protected by copyright and/or other applicable
 * law. Any use of the work other than as authorized under this license
 * or copyright law is prohibited.
 *
 * http://creativecommons.org/licenses/by-nc-sa/2.5/
 *
 * © 2011 Open-Xchange Inc., Tarrytown, NY, USA. info@open-xchange.com
 *
 * @author Christoph Kopp <christoph.kopp@open-xchange.com>
 */

define('io.ox/mail/mailfilter/settings/filter/view-form', [
    'io.ox/core/notifications',
    'gettext!io.ox/settings/settings',
    'io.ox/core/extensions',
    'io.ox/mail/mailfilter/settings/filter/defaults',
    'io.ox/backbone/mini-views',
    'io.ox/core/folder/picker',
    'io.ox/backbone/mini-views/datepicker'
], function (notifications, gt, ext, DEFAULTS, mini, picker, DatePicker) {

    'use strict';

    var POINT = 'io.ox/mailfilter/settings/filter/detail',
        testCapabilities = {},

        sizeValues = {
            'over': gt('Is bigger than'),
            'under': gt('Is smaller than')
        },

        flagValues = {
            '\\deleted': gt('deleted'),
            '\\seen': gt('seen')
        },

        containsValues = {
            'contains': gt('Contains'),
            'is': gt('Is exactly'),
            'matches': gt('Matches'),
            //needs no different translation
            'regex': gt('Regex')
        },

        timeValues = {
            'ge': gt('starts on'),
            'le': gt('ends on'),
            'is': gt('is on')
        },

        headerTranslation = {
            'From': gt('Sender/From'),
            'any': gt('Any recipient'),
            'Subject': gt('Subject'),
            'mailingList': gt('Mailing list'),
            'To': gt('To'),
            'Cc': gt('CC'),
            'cleanHeader': gt('Header'),
            'envelope': gt('Envelope'),
            'size': gt('Size (bytes)'),
            'body': gt('Content'),
            'currentdate': gt('Current Date')
        },

        conditionsMapping = {
            'header': ['From', 'any', 'Subject', 'mailingList', 'To', 'Cc', 'cleanHeader'],
            'envelope': ['envelope'],
            'size': ['size'],
            'body': ['body']
        },

        conditionsMapping = {
            'header': ['From', 'any', 'Subject', 'mailingList', 'To', 'Cc', 'cleanHeader'],
            'envelope': ['envelope'],
            'size': ['size']
        },

        actionsTranslations = {
            'keep': gt('Keep'),
            'discard': gt('Discard'),
            'redirect': gt('Redirect to'),
            'move': gt('Move to folder'),
            'reject': gt('Reject with reason'),
            'markmail': gt('Mark mail as'),
            'tag': gt('Tag mail with'),
            'flag': gt('Flag mail with')
        },

        actionCapabilities = {
            'keep': 'keep',
            'discard': 'discard',
            'redirect': 'redirect',
            'move': 'move',
            'reject': 'reject',
            'markmail': 'addflags',
            'tag': 'addflags',
            'flag': 'addflags'
        },

        COLORS = {
            NONE: { value: 0, text: gt('None') },
            RED: { value: 1, text: gt('Red') },
            ORANGE: { value: 7, text: gt('Orange') },
            YELLOW: { value: 10, text: gt('Yellow') },
            LIGHTGREEN: { value: 6, text: gt('Light green') },
            GREEN: { value: 3, text: gt('Green') },
            LIGHTBLUE: { value: 9, text: gt('Light blue') },
            BLUE: { value: 2, text: gt('Blue') },
            PURPLE: { value: 5, text: gt('Purple') },
            PINK: { value: 8, text: gt('Pink') },
            GRAY: { value: 4, text: gt('Gray') }
        },

        COLORFLAGS = {
            '$cl_1': '1',
            '$cl_2': '2',
            '$cl_3': '3',
            '$cl_4': '4',
            '$cl_5': '5',
            '$cl_6': '6',
            '$cl_7': '7',
            '$cl_8': '8',
            '$cl_9': '9',
            '$cl_10': '10'
        },
        currentState = null,

        checkForMultipleTests = function (el) {
            return $(el).find('[data-test-id]');
        },

        setFocus = function (el, type) {
            var listelement = $(el).find('[data-' + type + '-id]').last();
            if (type === 'test') listelement.find('input[tabindex="1"]').first().focus();

            if (type === 'action') listelement.find('[tabindex="1"]').first().focus();
        },

        renderWarningForEmptyTests = function (node) {
            var warning = $('<div>').addClass('alert alert-info').text(gt('This rule applies to all messages. Please add a condition to restrict this rule to specific messages.'));
            node.append(warning);
        },

        prepareFolderForDisplay = function (folder) {
            var arrayOfParts = folder.split('/');
            arrayOfParts.shift();
            return arrayOfParts.join('/');
        },

        toggleSaveButton = function (footer, pane) {
            if (pane.find('.has-error').length === 0) {
                footer.find('[data-action="save"]').prop('disabled', false);
            } else {
                footer.find('[data-action="save"]').prop('disabled', true);
            }
        },

        filterValues = function (testType, possibleValues) {
            var availableValues = {};
            _.each(possibleValues, function (value, key) {
                if (_.indexOf(testCapabilities[testType], key) !== -1) availableValues[key] = value;
            });
            return availableValues;
        },

<<<<<<< HEAD
        drawDropdown = function (activeValue, values, options) {
            var active = values[activeValue] || activeValue;
            if (options.caret) {
                active = active + '<b class="caret">';
            }
            return $('<div class="action ' + options.toggle + ' value">').addClass(options.classes).append(
                $('<a href="#" class="dropdown-toggle" data-toggle="dropdown" role="menuitem" aria-haspopup="true" tabindex="1">').html(active),
                $('<ul class="dropdown-menu" role="menu">').append(
                    _(values).map(function (name, value) {
                        return $('<li>').append(
                            $('<a>', { href: '#', 'data-action': 'change-dropdown-value', 'data-value': value, 'tabindex': '1' }).data(options).append(
                                $.txt(name)
                            )
                        );
                    })
                )
            );
        },

=======
>>>>>>> 5ed62ee8
        FilterDetailView = Backbone.View.extend({
            tagName: 'div',
            className: 'io-ox-mailfilter-edit',

            initialize: function (opt) {

                _.each(opt.config.tests, function (value) {
                    testCapabilities[value.test] = value.comparison;
                });

                var unsupported = [];
                _.each(actionCapabilities, function (val, key) {
                    var index = _.indexOf(opt.config.actioncommands, val);
                    if (index === -1) {
                        unsupported.push(key);
                    }
                });
                actionsTranslations = _.omit(actionsTranslations, unsupported);

                _.each(conditionsMapping, function (list, conditionGroup) {
                    if (!_.has(testCapabilities, conditionGroup)) {
                        _.each(conditionsMapping[conditionGroup], function (condition) {
                            delete headerTranslation[condition] ;
                        });
                    }
                });

                this.listView = opt.listView;
            },

            render: function () {

                var baton = ext.Baton({ model: this.model, view: this });
                ext.point(POINT + '/view').invoke('draw', this.$el.empty(), baton);
                toggleSaveButton(this.dialog.getFooter(), this.$el);
                return this;

            },
            events: {
                'save': 'onSave',
                'click [data-action=change-dropdown-value]': 'onChangeDropdownValue',
                'click .folderselect': 'onFolderSelect',
                'click [data-action="change-color"]': 'onChangeColor',
                'click [data-action="remove-test"]': 'onRemoveTest',
                'click [data-action="remove-action"]': 'onRemoveAction'
            },

            onRemoveTest: function (e) {

                e.preventDefault();
                var node = $(e.target),
                    testID = node.closest('li').attr('data-test-id'),
                    testArray =  this.model.get('test');

                if (checkForMultipleTests(this.el).length > 2) {
                    testArray.tests.splice(testID, 1);
                } else {

                    if (testArray.tests) {
                        testArray.tests.splice(testID, 1);
                        testArray = testArray.tests[0];
                    } else {
                        testArray = { id: 'true' };
                    }

                }

                this.model.set('test', testArray);
                this.render();
            },

            onRemoveAction: function (e) {

                e.preventDefault();
                var node = $(e.target),
                    actionID = node.closest('li').attr('data-action-id'),
                    actionArray =  this.model.get('actioncmds');

                actionArray.splice(actionID, 1);
                this.model.set('actioncmds', actionArray);
                this.render();

            },

            onSave: function () {
                var self = this,
                    testsPart = this.model.get('test'),
                    actionArray = this.model.get('actioncmds');

                if (currentState !== null) self.model.trigger('ChangeProcessSub', currentState);
                currentState = null;

                function returnKeyForStop(actionsArray) {
                    var indicatorKey;
                    _.each(actionsArray, function (action, key) {
                        if (_.isEqual(action, { id: 'stop' })) {
                            indicatorKey = key;
                        }
                    });
                    return indicatorKey;
                }

                if (testsPart.tests) {
                    // testsPart.tests = loopAndRemove(testsPart.tests);
                    if (testsPart.tests.length === 0) {
                        this.model.set('test', { id: 'true' });
                    } else {
                        this.model.set('test', testsPart);
                    }
                } else {
                    if (testsPart.id === 'header' && testsPart.values[0].trim() === '') {
                        this.model.set('test', { id: 'true' });
                    }
                    if (testsPart.id === 'size' && testsPart.size.toString().trim() === '') {
                        this.model.set('test', { id: 'true' });
                    }
                }

                // if there is a stop action it should always be the last
                if (returnKeyForStop(actionArray) !== undefined) {
                    actionArray.splice(returnKeyForStop(actionArray), 1);
                    actionArray.push({ id: 'stop' });
                    this.model.set('actioncmds', actionArray);
                }

                this.model.save().then(function (id) {
                    //first rule gets 0
                    if (!_.isUndefined(id) && !_.isNull(id)) {
                        self.model.set('id', id);
                        self.listView.collection.add(self.model);
                    }
                    self.dialog.close();
                }, self.dialog.idle);
            },

            onChangeDropdownValue: function (e) {
                e.preventDefault();
                var node = $(e.target),
                    data = node.data(),
                    valueType = data.test ? 'test' : 'action';
                if (data.target) {
                    var arrayOfTests = this.model.get('test');
                    arrayOfTests.id = data.value;
                    this.model.set('test', arrayOfTests);
                } else if (data.test === 'create') {

                    var testArray =  this.model.get('test');
                    if (checkForMultipleTests(this.el).length > 1) {
                        testArray.tests.push(_.copy(DEFAULTS.tests[data.value], true));

                    } else if (checkForMultipleTests(this.el).length === 1) {
                        var createdArray = [testArray];
                        createdArray.push(_.copy(DEFAULTS.tests[data.value], true));
                        testArray = { id: 'allof' };
                        testArray.tests = createdArray;
                    } else {

                        testArray = _.copy(DEFAULTS.tests[data.value], true);
                    }

                    this.model.set('test', testArray);
                } else if (data.action === 'create') {
                    var actionArray = this.model.get('actioncmds');
                    actionArray.push(_.copy(DEFAULTS.actions[data.value], true));

                    this.model.set('actioncmds', actionArray);
                }
                this.render();

                setFocus(this.el, valueType);
            },

            setModel: function (type, model, num) {
                if (type === 'test') {
                    var testArray = this.model.get(type);
                    if (checkForMultipleTests(this.el).length > 1) {
                        testArray.tests[num] = model.attributes;
                    } else {
                        testArray = model.attributes;
                    }
                    this.model.set(type, testArray);

                } else {
                    var actioncmds = this.model.get(type);
                    actioncmds[num] = model.attributes;
                }

            },

            onFolderSelect: function (e) {

                e.preventDefault();

                var self = this,
                    list = $(e.currentTarget).closest('li'),
                    type = list.attr('data-type'),
                    actionID = list.attr('data-action-id'),
                    inputField = list.find('input'),
                    currentFolder =  this.model.get('actioncmds')[actionID].into,
                    actionArray =  this.model.get('actioncmds');

                this.dialog.getPopup().hide();

                picker({
                    context: 'filter',
                    done: function (id) {

                        var prepared = prepareFolderForDisplay(id);

                        actionArray[actionID][type] = id;
                        self.model.set('actioncmds', actionArray);

                        inputField.val(prepared);
                        inputField.attr('title', id);
                    },
                    close: function () {
                        self.dialog.getPopup().show();
                        self.$el.find('[data-action-id="' + actionID + '"] .folderselect').focus();
                    },
                    folder: currentFolder,
                    module: 'mail',
                    root: '1'
                });
            },

            onChangeColor: function (e) {
                e.preventDefault();
                var list = $(e.currentTarget).closest('li[data-action-id]'),
                    actionID = list.attr('data-action-id'),
                    colorValue = list.find('div.flag').attr('data-color-value'),
                    actionArray =  this.model.get('actioncmds');

                actionArray[actionID].flags[0] = '$cl_' + colorValue;
                this.model.set('actioncmds', actionArray);
                this.render();

                this.$el.find('[data-action-id="' + actionID + '"] .dropdown-toggle').focus();
            }

        });

    ext.point(POINT + '/view').extend({
        index: 150,
        id: 'tests',
        draw: function (baton) {

            var conditionList = $('<ol class="widget-list list-unstyled tests">'),
                actionList = $('<ol class="widget-list list-unstyled actions">'),
                appliedConditions = baton.model.get('test'),

                drawDeleteButton = function (type) {
                    return $('<a href="#" class="remove" tabindex="1" data-action="remove-' + type + '">').append($('<i class="fa fa-trash-o">'));
                };

            if (appliedConditions.tests) {
                appliedConditions = appliedConditions.tests;
            } else {
                appliedConditions = [appliedConditions];
            }

            _(appliedConditions).each(function (condition, num) {
                var ConditionModel = Backbone.Model.extend({
                        validate: function (attrs) {
                            if (_.has(attrs, 'size')) {
                                if (_.isNaN(attrs.size)) {
                                    this.trigger('invalid:size');
                                    return 'error';
                                } else {
                                    this.trigger('valid:size');
                                }
                            }

                            if (_.has(attrs, 'headers')) {
                                if ($.trim(attrs.headers[0]) === '') {
                                    this.trigger('invalid:headers');
                                    return 'error';
                                } else {
                                    this.trigger('valid:headers');
                                }
                            }

                            if (_.has(attrs, 'values') ) {
                                if ($.trim(attrs.values[0]) === '') {
                                    this.trigger('invalid:values');
                                    return 'error';
                                } else {
                                    this.trigger('valid::values');
                                }
                            }

                        }
                    }),
                    cmodel = new ConditionModel(condition);

                cmodel.on('change', function () {
                    baton.view.setModel('test', cmodel, num);
                });

                var Input = mini.InputView.extend({
                    events: { 'change': 'onChange', 'keyup': 'onKeyup' },
                    onChange: function () {
                        if (this.name === 'size') this.model.set(this.name, parseInt(this.$el.val(), 10));
                        if (this.name === 'values' || this.name === 'headers') this.model.set(this.name, [this.$el.val()]);
                    },
                    onKeyup: function () {
                        if ($.trim(this.$el.val()) === '') {
                            this.model.trigger('invalid:' +  this.name);
                        } else {
                            this.model.trigger('valid:' +  this.name);
                        }
                        toggleSaveButton(baton.view.dialog.getFooter(), baton.view.$el);
                    }
                });

                function drawCondition(o) {

                    if (o.secondInputId) {
                        return $('<li>').addClass('filter-settings-view row').attr({ 'data-test-id': num }).append(
                            $('<div>').addClass('col-md-4 doubleline').append(
                                $('<span>').addClass('list-title').text(o.title)
                            ),
                            $('<div>').addClass('col-md-8').append(
                                $('<div>').addClass('row').append(
                                    $('<label for="' + o.inputId + '" class="col-md-4 control-label" >').text(gt('Name')),
                                    $('<div>').addClass('first-label inline-input col-md-8').append(
                                        new Input(o.inputOptions).render().$el,
                                        o.errorView ? new mini.ErrorView({ selector: '.row' }).render().$el : []
                                    )
                                ),
                                $('<div>').addClass('row').append(
<<<<<<< HEAD
                                    $('<div>').addClass('col-md-4').append(
                                        new mini.DropdownLinkView(o.dropdownOptions).render().$el
=======
                                    $('<div>').addClass('col-md-6').append(
                                        elements.drawOptions(test.comparison, filterValues(test.id, sizeValues))
>>>>>>> 5ed62ee8
                                    ),
                                    $('<div class="col-md-8">').append(
                                        $('<label for="' + secondInputId + '" class="sr-only">').text(o.secondInputLabel),
                                        new Input(o.secondInputOptions).render().$el,
                                        o.errorView ? new mini.ErrorView({ selector: '.row' }).render().$el : []
                                    )
                                )
                            ),
                            drawDeleteButton('test')
                        );
                    } else {
                        return $('<li>').addClass('filter-settings-view row').attr({ 'data-test-id': num }).append(
                            $('<div>').addClass('col-md-4 singleline').append(
                                $('<span>').addClass('list-title').text(o.title)
                            ),
                            $('<div>').addClass('col-md-8').append(
                                $('<div>').addClass('row').append(
                                    $('<div>').addClass('col-md-4').append(
                                        new mini.DropdownLinkView(o.dropdownOptions).render().$el
                                    ),
<<<<<<< HEAD
                                    $('<div class="col-md-8">').append(
                                        $('<label for="' + o.inputId + '" class="sr-only">').text(o.inputLabel),
                                        new Input(o.inputOptions).render().$el,
                                        o.errorView ? new mini.ErrorView({ selector: '.row' }).render().$el : []
=======
                                    $('<div>').addClass('row').append(
                                        $('<div>').addClass('col-md-3').append(
                                            elements.drawOptions(test.comparison, filterValues(test.id, containsValues))
                                        ),
                                        $('<div class="col-md-9">').append(
                                            elements.drawInputfieldTest(name + ' ' + test.comparison, test.values[0])
                                        )
>>>>>>> 5ed62ee8
                                    )
                                )
                            ),
                            drawDeleteButton('test')
                        );
                    }

                }

                switch (cmodel.get('id')) {
                    case 'size':
                        var inputId = _.uniqueId('size');
                        conditionList.append(
                            drawCondition({
                                inputId: inputId,
                                title: headerTranslation.size,
                                dropdownOptions: { name: 'comparison', model: cmodel, values: filterValues('size', sizeValues) },
                                inputLabel: headerTranslation.size + ' ' + sizeValues[cmodel.get('comparison')],
                                inputOptions: { name: 'size', model: cmodel, className: 'form-control', id: inputId },
                                errorView: true
                            })
                        );
                        break;
                    case 'body':
                        var inputId = _.uniqueId('values');
                        conditionList.append(
                            drawCondition({
                                inputId: inputId,
                                title: headerTranslation.body,
                                dropdownOptions: { name: 'comparison', model: cmodel, values: filterValues('body', containsValues) },
                                inputLabel: headerTranslation.size + ' ' + sizeValues[cmodel.get('comparison')],
                                inputOptions: { name: 'values', model: cmodel, className: 'form-control', id: inputId },
                                errorView: true
                            })
                        );
                        break;
                    case 'currentdate':
                        var ModifiedDatePicker = DatePicker.extend({
                            updateModel: function () {
                                var time = this.getTimestamp();
                                if (_.isNull(time) || _.isNumber(time)) {
                                    this.model[this.model.setDate ? 'setDate' : 'set'](this.attribute, [time], { validate: true });
                                    this.model.trigger('valid');
                                } else {
                                    this.model.trigger('invalid:' + this.attribute, [gt('Please enter a valid date')]);
                                }
                            }
                        });
                        cmodel.on('change:datevalue', function () {
                            if (cmodel.get('datevalue')[0] === null) {
                                conditionList.find('[data-test-id="' + num + '"] input.datepicker-day-field').closest('.row').addClass('has-error');
                            } else {
                                conditionList.find('[data-test-id="' + num + '"] input.datepicker-day-field').closest('.row').removeClass('has-error');
                            }
                            toggleSaveButton(baton.view.dialog.getFooter(), baton.view.$el);
                        });

                        conditionList.append(
                            $('<li>').addClass('filter-settings-view row').attr({ 'data-test-id': num }).append(
                                $('<div>').addClass('col-md-4 singleline').append(
                                    $('<span>').addClass('list-title').text(headerTranslation[condition.id])
                                ),
                                $('<div>').addClass('col-md-8').append(
                                    $('<div>').addClass('row').append(
<<<<<<< HEAD
                                        $('<div>').addClass('col-md-4').append(
                                            new mini.DropdownLinkView({ name: 'comparison', model: cmodel, values: filterValues('currentdate', timeValues) }).render().$el
=======
                                        $('<div>').addClass('col-md-3').append(
                                            elements.drawOptions(test.comparison, filterValues(test.id, containsValues))
>>>>>>> 5ed62ee8
                                        ),
                                        $('<div class="col-md-8">').append(
                                            new ModifiedDatePicker({ model: cmodel, display: 'DATE', attribute: 'datevalue', label: gt('datepicker' ) }).render().$el
                                        )
                                    )
                                ),
                                drawDeleteButton('test')
                            )
                        );
                        conditionList.find('fieldset legend').addClass('sr-only');
                        if (cmodel.get('datevalue')[0] === null || cmodel.get('datevalue').length === 0) conditionList.find('[data-test-id="' + num + '"] input.datepicker-day-field').closest('.row').addClass('has-error');
                        break;
                    case 'header':
                        var title,
                            inputId = _.uniqueId('headers'),
                            secondInputId = _.uniqueId('values');
                        if (cmodel.get('headers').length === 4) {
                            title = headerTranslation.mailingList;
                        } else if (cmodel.get('headers').length === 2) {
                            title = headerTranslation.any;
                        } else {
                            title = cmodel.get('headers')[0] === '' ? headerTranslation.cleanHeader : headerTranslation[condition.headers[0]];
                        }

                        if (cmodel.get('headers')[0] === '' || title === undefined) {
                            title = headerTranslation.cleanHeader;

                            conditionList.append(
                                drawCondition({
                                    inputId: inputId,
                                    secondInputId: secondInputId,
                                    title: title,
                                    dropdownOptions: { name: 'comparison', model: cmodel, values: filterValues(condition.id, containsValues) },
                                    inputOptions: { name: 'headers', model: cmodel, className: 'form-control', id: inputId },
                                    secondInputLabel: title + ' ' + containsValues[cmodel.get('comparison')],
                                    secondInputOptions: { name: 'values', model: cmodel, className: 'form-control', id: secondInputId },
                                    errorView: true
                                })
                            );
                        } else {
                            conditionList.append(
                                drawCondition({
                                    inputId: secondInputId,
                                    title: title,
                                    dropdownOptions: { name: 'comparison', model: cmodel, values: filterValues(condition.id, containsValues) },
                                    inputLabel: title + ' ' + containsValues[cmodel.get('comparison')],
                                    inputOptions: { name: 'values', model: cmodel, className: 'form-control', id: secondInputId },
                                    errorView: true
                                })
                            );
                        }
                        break;
                    case 'envelope':
                        var inputId = _.uniqueId('values');
                        conditionList.append(
                            drawCondition({
                                inputId: inputId,
                                title: headerTranslation.envelope,
                                dropdownOptions: { name: 'comparison', model: cmodel, values: filterValues(condition.id, containsValues) },
                                inputLabel: headerTranslation.envelope + ' ' + containsValues[cmodel.get('comparison')],
                                inputOptions: { name: 'values', model: cmodel, className: 'form-control', id: inputId },
                                errorView: true
                            })
                        );
                        break;
                }
                // inintial validation to disable save button
                if (!cmodel.isValid()) {
                    conditionList.find('[data-test-id=' + num + '] .row').addClass('has-error');
                }
            });

            _(baton.model.get('actioncmds')).each(function (action, num) {

                var ActionModel = Backbone.Model.extend({
                        validate: function (attrs) {
                            if (_.has(attrs, 'to')) {
                                if ($.trim(attrs.to) === '') {
                                    this.trigger('invalid:to');
                                    return 'error';
                                } else {
                                    this.trigger('valid:to');
                                }
                            }

                            if (_.has(attrs, 'text')) {
                                if ($.trim(attrs.text) === '') {
                                    this.trigger('invalid:text');
                                    return 'error';
                                } else {
                                    this.trigger('valid:text');
                                }
                            }

                            if (_.has(attrs, 'flags')) {
                                if ($.trim(attrs.flags[0]) === '$') {
                                    this.trigger('invalid:flags');
                                    return 'error';
                                } else {
                                    this.trigger('valid:flags');
                                }
                            }
                        }
                    }),
                    amodel = new ActionModel(action);

                amodel.on('change', function () {
                    baton.view.setModel('actioncmds', amodel, num);
                });

                var Input = mini.InputView.extend({
                    events: { 'change': 'onChange', 'keyup': 'onKeyup' },
                    onChange: function () {
                        if (this.name === 'flags') {
                            var value = (/customflag_/g.test(this.id)) ? ['$' + this.$el.val().toString()] : [this.$el.val()];
                            this.model.set(this.name, value);
                        } else {
                            this.model.set(this.name, this.$el.val());
                        }
                    },
                    update: function () {
                        if (/customflag_/g.test(this.id)) {
                            this.$el.val(this.model.get('flags')[0].replace(/^\$+/, ''));
                        } else if (/move_/g.test(this.id)) {
                            this.$el.val(prepareFolderForDisplay(this.model.get('into')));
                        } else {
                            this.$el.val($.trim(this.model.get(this.name)));
                        }
                    },
                    onKeyup: function () {
                        if ($.trim(this.$el.val()) === '') {
                            this.model.trigger('invalid:' +  this.name);
                            toggleSaveButton(baton.view.dialog.getFooter(), baton.view.$el);
                        } else {
                            this.model.trigger('valid:' +  this.name);
                            toggleSaveButton(baton.view.dialog.getFooter(), baton.view.$el);
                        }
                    }
                }),
                    Dropdown = mini.DropdownLinkView.extend({
                    onClick: function (e) {
                        e.preventDefault();
                        if (/markas_/g.test(this.id)) {
                            this.model.set(this.name, [$(e.target).attr('data-value')]);
                        } else {
                            this.model.set(this.name, $(e.target).attr('data-value'));
                        }
                    }
                });

                function drawColorDropdown(activeColor, colors, colorflags) {

<<<<<<< HEAD
                    function changeLabel(e) {
                        e.preventDefault();
                        $(this).closest('.flag-dropdown').attr('data-color-value', e.data.color).removeClass(e.data.flagclass).addClass('flag_' + e.data.color);
                    }

                    var flagclass = 'flag_' + colorflags[activeColor];
                    return $('<div class="dropup flag-dropdown clear-title flag">').attr({ 'data-color-value': activeColor })
                    .addClass(flagclass)
                    .append(
                        // box
                        $('<a href="#" class="abs dropdown-toggle" data-toggle="dropdown" role="menuitem" aria-haspopup="true" tabindex="1">'),
                        // drop down
                        $('<ul class="dropdown-menu" role="menu">')
                        .append(
                            _(colors).map(function (colorObject) {
                                return $('<li>').append(
                                    $('<a href="#">').attr({ 'data-action': 'change-color', 'tabindex': '1' }).append(
                                        colorObject.value > 0 ? $('<span class="flag-example">').addClass('flag_' + colorObject.value) : $(),
                                        $.txt(colorObject.text)
=======
                    listTests.append(
                        $('<li>').addClass('filter-settings-view row').attr({ 'data-type': 'values', 'data-test-id': num }).append(
                            elements.drawDeleteButton('test'),
                            $('<div>').addClass('col-md-6 singleline').append(
                                $('<span>').addClass('list-title').text(headerTranslation[test.id])
                            ),
                            $('<div>').addClass(' col-md-6').append(
                                $('<div>').addClass('row').append(
                                    $('<div>').addClass('col-md-3').append(
                                        elements.drawOptions(test.comparison, filterValues(test.id, containsValues))
                                    ),
                                    $('<div class="col-md-9">').append(
                                        elements.drawInputfieldTest(headerTranslation[test.id] + ' ' + test.comparison, test.values[0])
>>>>>>> 5ed62ee8
                                    )
                                    .on('click', { color: colorObject.value, flagclass: flagclass }, changeLabel)
                                );
                            })
                        )
                    );
                }

                function drawAction(o) {
                    var errorView = o.errorView ? new mini.ErrorView({ selector: '.row' }).render().$el : [];

                    if (o.activeLink) {
                        return $('<li>').addClass('filter-settings-view row').attr({ 'data-action-id': num }).append(
                            $('<div>').addClass('col-md-4 singleline').append(
                                $('<span>').addClass('list-title').text(o.title)
                            ),
                            $('<div>').addClass(' col-md-8').append(
                                $('<div>').addClass('row').append(
                                    $('<div>').addClass('col-md-4 rightalign').append(
                                        $('<a href="#" tabindex="1">').addClass('folderselect').text(gt('Select folder'))
                                    ),
                                    $('<div class="col-md-8">').append(
                                        $('<label for="' + o.inputId + '" class="sr-only">').text(o.inputLabel),
                                        new Input(o.inputOptions).render().$el.attr({ disabled: 'disabled' })
                                    )
                                )
                            ),
                            drawDeleteButton('action')
                        );
                    } else if (/markas_/g.test(inputId)) {
                        return $('<li>').addClass('filter-settings-view row').attr({ 'data-action-id': num }).append(
                            $('<div>').addClass('col-md-4 singleline').append(
                                $('<span>').addClass('list-title').text(o.title)
                            ),

                            $('<div>').addClass('col-md-8').append(
                                $('<div>').addClass('row').append(
                                    $('<div>').addClass('col-md-3 col-md-offset-9 rightalign').append(
                                        new Dropdown(o.dropdownOptions).render().$el
                                    )
                                )
                            ),
                            drawDeleteButton('action')
                        );
                    } else if (/discard_/g.test(inputId) || /keep_/g.test(inputId)) {
                        return $('<li>').addClass('filter-settings-view ' +  o.addClass +' row').attr('data-action-id', num).append(
                            $('<div>').addClass('col-md-4 singleline').append(
                                $('<span>').addClass('list-title').text(o.title)
                            ),
                            drawDeleteButton('action')
                        );
                    } else {
                        return $('<li>').addClass('filter-settings-view row').attr({ 'data-action-id': num }).append(
                            $('<div>').addClass('col-md-4 singleline').append(
                                $('<span>').addClass('list-title').text(o.title)
                            ),
                            $('<div>').addClass('col-md-8').append(
                                $('<div>').addClass('row').append(
                                    $('<div>').addClass('col-md-8 col-md-offset-4').append(
                                        $('<label for="' + o.inputId + '" class="sr-only">').text(o.inputLabel),
                                        new Input(o.inputOptions).render().$el,
                                        errorView
                                    )
                                )
                            ),
                            drawDeleteButton('action')
                        );
                    }
                }

                if (action.id !== 'stop') {
                    switch (action.id) {
                        case 'redirect':
                            var inputId = _.uniqueId('redirect');
                            actionList.append(
                                drawAction({
                                    inputId: inputId,
                                    title: actionsTranslations[action.id],
                                    inputLabel: actionsTranslations.redirect,
                                    inputOptions: { name: 'to', model: amodel, className: 'form-control', id: inputId },
                                    errorView: true
                                })
                            );
                            break;
                        case 'move':
                            var inputId = _.uniqueId('move_');
                            actionList.append(
                                drawAction({
                                    inputId: inputId,
                                    title: actionsTranslations[action.id],
                                    activeLink: true,
                                    inputLabel: actionsTranslations[action.id],
                                    inputOptions: { name: 'into', model: amodel, className: 'form-control', id: inputId }
                                })
                            );
                            break;
                        case 'reject':
                            var inputId = _.uniqueId('reject');
                            actionList.append(
                                drawAction({
                                    inputId: inputId,
                                    title: actionsTranslations[action.id],
                                    inputLabel: actionsTranslations.reject,
                                    inputOptions: { name: 'text', model: amodel, className: 'form-control', id: inputId },
                                    errorView: true
                                })
                            );
                            break;
                        case 'addflags':
                            if (/delete|seen/.test(action.flags[0])) {
                                var inputId = _.uniqueId('markas_');
                                actionList.append(
                                    drawAction({
                                        inputId: inputId,
                                        title: actionsTranslations.markmail,
                                        dropdownOptions: { name: 'flags', model: amodel, values: flagValues, id: inputId }
                                    })
                                );
                            } else if (/^\$cl/.test(action.flags[0])) {
                                var inputId = _.uniqueId('colorflag_');
                                actionList.append($('<li>').addClass('filter-settings-view row').attr({ 'data-action-id': num }).append(
                                    $('<div>').addClass('col-md-4 singleline').append(
                                        $('<span>').addClass('list-title').text(actionsTranslations.flag)
                                    ),
                                    $('<div>').addClass('col-md-8').append(
                                        $('<div>').addClass('row').append(
                                            $('<div>').addClass('col-md-3 col-md-offset-9 rightalign').append(
                                                drawColorDropdown(action.flags[0], COLORS, COLORFLAGS)
                                            )
                                        )
                                    ),
                                    drawDeleteButton('action')
                                ));
                            } else {
                                var inputId = _.uniqueId('customflag_');
                                actionList.append(
                                    drawAction({
                                        inputId: inputId,
                                        title: actionsTranslations.tag,
                                        inputLabel: actionsTranslations.tag,
                                        inputOptions: { name: 'flags', model: amodel, className: 'form-control', id: inputId },
                                        errorView: true
                                    })
                                );
                            }
                            break;
                        case 'discard':
                            var inputId = _.uniqueId('discard_');
                            actionList.append(
                                drawAction({
                                    inputId: inputId,
                                    addClass: 'warning',
                                    title: actionsTranslations[action.id]
                                })
                            );
                            break;
                        case 'keep':
                            var inputId = _.uniqueId('keep_');
                            actionList.append(
                                drawAction({
                                    inputId: inputId,
                                    title: actionsTranslations[action.id]
                                })
                            );
                            break;
                    }
                    // inintial validation to disable save button
                    if (!amodel.isValid()) {
                        actionList.find('[data-action-id=' + num + '] .row').addClass('has-error');
                    }
                }
            });

            var headlineTest = $('<legend>').addClass('sectiontitle expertmode conditions').text(gt('Conditions')),
                headlineActions = $('<legend>').addClass('sectiontitle expertmode actions').text(gt('Actions')),
                notification = $('<div>');

            if (_.isEqual(appliedConditions[0], { id: 'true' })) {
                renderWarningForEmptyTests(notification);
            }

            this.append(
                headlineTest, notification, conditionList,
                drawDropdown(gt('Add condition'), headerTranslation, {
                    test: 'create',
                    toggle: 'dropdown'
                }),
                headlineActions, actionList,
                drawDropdown(gt('Add action'), actionsTranslations, {
                    action: 'create',
                    toggle: 'dropup'
                })
            );

        }
    });

    ext.point(POINT + '/view').extend({
        id: 'rulename',
        index: 100,
        draw: function (baton) {
            this.append(
                $('<label for="rulename">').text(gt('Rule name')),
                new mini.InputView({ name: 'rulename', model: baton.model, className: 'form-control', id: 'rulename' }).render().$el
            );
        }
    });

    ext.point(POINT + '/view').extend({
        index: 100,
        id: 'appliesto',
        draw: function (baton) {
            var arrayOfTests = baton.model.get('test'),
                options = {
                    target: 'id',
                    toggle: 'dropup',
                    classes: 'no-positioning',
                    caret: true
                },
                optionsSwitch = drawDropdown(arrayOfTests.id, { allof: gt('Apply rule if all conditions are met'), anyof: gt('Apply rule if any condition is met.') }, options);
            if (arrayOfTests.id === 'allof' || arrayOfTests.id === 'anyof') {
                this.append($('<div>').addClass('line').append(optionsSwitch));
            } else {
                this.append($('<div>').addClass('line').text(gt('Apply rule if all conditions are met')));
            }

        }
    });

    ext.point(POINT + '/view').extend({
        index: 200,
        id: 'stopaction',
        draw: function (baton) {
            var checkStopAction = function (e) {
                currentState = $(e.currentTarget).find('[type="checkbox"]').prop('checked');
                var arrayOfActions = baton.model.get('actioncmds');

                function getCurrentPosition(array) {
                    var currentPosition;
                    _.each(array, function (single, id) {
                        if (single.id === 'stop') {
                            currentPosition = id;
                        }
                    });

                    return currentPosition;
                }

                if (currentState === true) {
                    arrayOfActions.splice(getCurrentPosition(arrayOfActions), 1);

                } else {
                    arrayOfActions.push({ id: 'stop' });
                }

                baton.model.set('actioncmds', arrayOfActions);

            },

            drawcheckbox = function (value) {
                return $('<div>').addClass('control-group mailfilter checkbox').append(
                    $('<div>').addClass('controls'),
                    $('<label>').text(gt('Process subsequent rules')).prepend(
                        $('<input type="checkbox" tabindex="1">').attr({ 'data-action': 'check-for-stop', 'checked': value })
                    )
                );
            },

            target = baton.view.dialog.getFooter(),
            arrayOfActions = baton.model.get('actioncmds');

            function checkForStopAction(array) {
                var stopAction;
                if (baton.model.id === undefined) {
                    // default value
                    return true;
                }

                _.each(array, function (single) {
                    if (single.id === 'stop') {
                        stopAction = false;
                    }

                });
                if (stopAction === undefined) {
                    return true;
                }
                return stopAction;
            }

            if (!target.find('[type="checkbox"]').length) {
                target.append(drawcheckbox(checkForStopAction(arrayOfActions)).on('change', checkStopAction));
            }

        }
    });

    return FilterDetailView;
<<<<<<< HEAD

=======
>>>>>>> 5ed62ee8
});<|MERGE_RESOLUTION|>--- conflicted
+++ resolved
@@ -71,12 +71,6 @@
             'body': ['body']
         },
 
-        conditionsMapping = {
-            'header': ['From', 'any', 'Subject', 'mailingList', 'To', 'Cc', 'cleanHeader'],
-            'envelope': ['envelope'],
-            'size': ['size']
-        },
-
         actionsTranslations = {
             'keep': gt('Keep'),
             'discard': gt('Discard'),
@@ -165,7 +159,6 @@
             return availableValues;
         },
 
-<<<<<<< HEAD
         drawDropdown = function (activeValue, values, options) {
             var active = values[activeValue] || activeValue;
             if (options.caret) {
@@ -185,8 +178,6 @@
             );
         },
 
-=======
->>>>>>> 5ed62ee8
         FilterDetailView = Backbone.View.extend({
             tagName: 'div',
             className: 'io-ox-mailfilter-edit',
@@ -517,13 +508,8 @@
                                     )
                                 ),
                                 $('<div>').addClass('row').append(
-<<<<<<< HEAD
                                     $('<div>').addClass('col-md-4').append(
                                         new mini.DropdownLinkView(o.dropdownOptions).render().$el
-=======
-                                    $('<div>').addClass('col-md-6').append(
-                                        elements.drawOptions(test.comparison, filterValues(test.id, sizeValues))
->>>>>>> 5ed62ee8
                                     ),
                                     $('<div class="col-md-8">').append(
                                         $('<label for="' + secondInputId + '" class="sr-only">').text(o.secondInputLabel),
@@ -544,20 +530,10 @@
                                     $('<div>').addClass('col-md-4').append(
                                         new mini.DropdownLinkView(o.dropdownOptions).render().$el
                                     ),
-<<<<<<< HEAD
                                     $('<div class="col-md-8">').append(
                                         $('<label for="' + o.inputId + '" class="sr-only">').text(o.inputLabel),
                                         new Input(o.inputOptions).render().$el,
                                         o.errorView ? new mini.ErrorView({ selector: '.row' }).render().$el : []
-=======
-                                    $('<div>').addClass('row').append(
-                                        $('<div>').addClass('col-md-3').append(
-                                            elements.drawOptions(test.comparison, filterValues(test.id, containsValues))
-                                        ),
-                                        $('<div class="col-md-9">').append(
-                                            elements.drawInputfieldTest(name + ' ' + test.comparison, test.values[0])
-                                        )
->>>>>>> 5ed62ee8
                                     )
                                 )
                             ),
@@ -622,13 +598,8 @@
                                 ),
                                 $('<div>').addClass('col-md-8').append(
                                     $('<div>').addClass('row').append(
-<<<<<<< HEAD
                                         $('<div>').addClass('col-md-4').append(
                                             new mini.DropdownLinkView({ name: 'comparison', model: cmodel, values: filterValues('currentdate', timeValues) }).render().$el
-=======
-                                        $('<div>').addClass('col-md-3').append(
-                                            elements.drawOptions(test.comparison, filterValues(test.id, containsValues))
->>>>>>> 5ed62ee8
                                         ),
                                         $('<div class="col-md-8">').append(
                                             new ModifiedDatePicker({ model: cmodel, display: 'DATE', attribute: 'datevalue', label: gt('datepicker' ) }).render().$el
@@ -781,7 +752,6 @@
 
                 function drawColorDropdown(activeColor, colors, colorflags) {
 
-<<<<<<< HEAD
                     function changeLabel(e) {
                         e.preventDefault();
                         $(this).closest('.flag-dropdown').attr('data-color-value', e.data.color).removeClass(e.data.flagclass).addClass('flag_' + e.data.color);
@@ -801,21 +771,6 @@
                                     $('<a href="#">').attr({ 'data-action': 'change-color', 'tabindex': '1' }).append(
                                         colorObject.value > 0 ? $('<span class="flag-example">').addClass('flag_' + colorObject.value) : $(),
                                         $.txt(colorObject.text)
-=======
-                    listTests.append(
-                        $('<li>').addClass('filter-settings-view row').attr({ 'data-type': 'values', 'data-test-id': num }).append(
-                            elements.drawDeleteButton('test'),
-                            $('<div>').addClass('col-md-6 singleline').append(
-                                $('<span>').addClass('list-title').text(headerTranslation[test.id])
-                            ),
-                            $('<div>').addClass(' col-md-6').append(
-                                $('<div>').addClass('row').append(
-                                    $('<div>').addClass('col-md-3').append(
-                                        elements.drawOptions(test.comparison, filterValues(test.id, containsValues))
-                                    ),
-                                    $('<div class="col-md-9">').append(
-                                        elements.drawInputfieldTest(headerTranslation[test.id] + ' ' + test.comparison, test.values[0])
->>>>>>> 5ed62ee8
                                     )
                                     .on('click', { color: colorObject.value, flagclass: flagclass }, changeLabel)
                                 );
@@ -1114,8 +1069,5 @@
     });
 
     return FilterDetailView;
-<<<<<<< HEAD
-
-=======
->>>>>>> 5ed62ee8
-});+
+});
