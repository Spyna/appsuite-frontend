/* =========================================================
 * bootstrap-datepicker.js
 * http://www.eyecon.ro/bootstrap-datepicker
 * =========================================================
 * Copyright 2012 Stefan Petre
 * Improvements by Andrew Rowls
 *
 * Licensed under the Apache License, Version 2.0 (the "License");
 * you may not use this file except in compliance with the License.
 * You may obtain a copy of the License at
 *
 * http://www.apache.org/licenses/LICENSE-2.0
 *
 * Unless required by applicable law or agreed to in writing, software
 * distributed under the License is distributed on an "AS IS" BASIS,
 * WITHOUT WARRANTIES OR CONDITIONS OF ANY KIND, either express or implied.
 * See the License for the specific language governing permissions and
 * limitations under the License.
 * ========================================================= */

(function( $ ) {

	function UTCDate(){
		return new Date(Date.UTC.apply(Date, arguments));
	}
	function UTCToday(){
		var today = new Date();
		return UTCDate(today.getUTCFullYear(), today.getUTCMonth(), today.getUTCDate());
	}

	// Picker object

	var Datepicker = function(element, options) {
		var that = this;

		this._process_options(options);
		this.parentEl = (options.parentEl && $(options.parentEl)) || $('body');

		this.element = $(element);
		this.isInline = false;
		this.isInput = this.element.is('input');
		this.component = this.element.is('.date') ? this.element.find('.add-on, .btn') : false;
		this.hasInput = this.component && this.element.find('input').length;
		if(this.component && this.component.length === 0)
			this.component = false;

		this.picker = $(DPGlobal.template);
		this._buildEvents();
		this._attachEvents();

		if(this.isInline) {
			this.picker.addClass('datepicker-inline').appendTo(this.element);
		} else {
			this.picker.addClass('datepicker-dropdown dropdown-menu');
		}

		if (this.o.rtl){
			this.picker.addClass('datepicker-rtl');
			this.picker.find('.prev i, .next i')
						.toggleClass('icon-arrow-left icon-arrow-right');
		}


		this.viewMode = this.o.startView;

		if (this.o.calendarWeeks)
			this.picker.find('tfoot th.today')
						.attr('colspan', function(i, val){
							return parseInt(val) + 1;
						});

		this._allow_update = false;

		this.setStartDate(this.o.startDate);
		this.setEndDate(this.o.endDate);
		this.setDaysOfWeekDisabled(this.o.daysOfWeekDisabled);

		this.fillDow();
		this.fillMonths();

		this._allow_update = true;

		this.update();
		this.showMode();

		if(this.isInline) {
			this.show();
		}
	};

	Datepicker.prototype = {
		constructor: Datepicker,

		_process_options: function(opts){
			// Store raw options for reference
			this._o = $.extend({}, this._o, opts);
			// Processed options
			var o = this.o = $.extend({}, this._o);

			// Check if "de-DE" style date is available, if not language should
			// fallback to 2 letter code eg "de"
			var lang = o.language;
			if (!dates[lang]) {
				lang = lang.split('-')[0];
				if (!dates[lang])
					lang = $.fn.datepicker.defaults.language;
			}
			o.language = lang;

			switch(o.startView){
				case 2:
				case 'decade':
					o.startView = 2;
					break;
				case 1:
				case 'year':
					o.startView = 1;
					break;
				default:
					o.startView = 0;
			}

			switch (o.minViewMode) {
				case 1:
				case 'months':
					o.minViewMode = 1;
					break;
				case 2:
				case 'years':
					o.minViewMode = 2;
					break;
				default:
					o.minViewMode = 0;
			}

			o.startView = Math.max(o.startView, o.minViewMode);

			o.weekStart %= 7;
			o.weekEnd = ((o.weekStart + 6) % 7);

			var format = DPGlobal.parseFormat(o.format)
			if (o.startDate !== -Infinity) {
				o.startDate = DPGlobal.parseDate(o.startDate, format, o.language);
			}
			if (o.endDate !== Infinity) {
				o.endDate = DPGlobal.parseDate(o.endDate, format, o.language);
			}

			o.daysOfWeekDisabled = o.daysOfWeekDisabled||[];
			if (!$.isArray(o.daysOfWeekDisabled))
				o.daysOfWeekDisabled = o.daysOfWeekDisabled.split(/[,\s]*/);
			o.daysOfWeekDisabled = $.map(o.daysOfWeekDisabled, function (d) {
				return parseInt(d, 10);
			});
		},
		_events: [],
		_secondaryEvents: [],
		_applyEvents: function(evs){
			for (var i=0, el, ev; i<evs.length; i++){
				el = evs[i][0];
				ev = evs[i][1];
				el.on(ev);
			}
		},
		_unapplyEvents: function(evs){
			for (var i=0, el, ev; i<evs.length; i++){
				el = evs[i][0];
				ev = evs[i][1];
				el.off(ev);
			}
		},
		_buildEvents: function(){
			if (this.isInput) { // single input
				this._events = [
					[this.element, {
						focus: $.proxy(this.show, this),
						keyup: $.proxy(this.update, this),
						keydown: $.proxy(this.keydown, this)
					}]
				];
			}
			else if (this.component && this.hasInput){ // component: input + button
				this._events = [
					// For components that are not readonly, allow keyboard nav
					[this.element.find('input'), {
						focus: $.proxy(this.show, this),
						keyup: $.proxy(this.update, this),
						keydown: $.proxy(this.keydown, this)
					}],
					[this.component, {
						click: $.proxy(this.show, this)
					}]
				];
			}
			else if (this.element.is('div')) {  // inline datepicker
				this.isInline = true;
			}
			else {
				this._events = [
					[this.element, {
						click: $.proxy(this.show, this)
					}]
				];
			}

			this._secondaryEvents = [
				[this.picker, {
					click: $.proxy(this.click, this)
				}],
				[$(window), {
					resize: $.proxy(this.place, this)
				}],
				[$(document), {
					mousedown: $.proxy(function (e) {
						// Clicked outside the datepicker, hide it
						if (!(
							this.element.is(e.target) ||
							this.element.find(e.target).size() ||
							this.picker.is(e.target) ||
							this.picker.find(e.target).size()
						)) {
							this.hide();
						}
					}, this)
				}]
			];
		},
		_attachEvents: function(){
			this._detachEvents();
			this._applyEvents(this._events);
		},
		_detachEvents: function(){
			this._unapplyEvents(this._events);
		},
		_attachSecondaryEvents: function(){
			this._detachSecondaryEvents();
			this._applyEvents(this._secondaryEvents);
		},
		_detachSecondaryEvents: function(){
			this._unapplyEvents(this._secondaryEvents);
		},
		_trigger: function(event, altdate){
			var date = altdate || this.date,
				local_date = new Date(date.getTime() + (date.getTimezoneOffset()*60000));

			this.element.trigger({
				type: event,
				date: local_date,
				format: $.proxy(function(altformat){
					var format = altformat || this.o.format;
					return DPGlobal.formatDate(date, format, this.o.language);
				}, this)
			});
		},

		show: function(e) {
			if (!this.isInline)
				this.picker.appendTo(this.parentEl);
			this.picker.show();
			this.height = this.component ? this.component.outerHeight() : this.element.outerHeight();
			this.place();
			this._attachSecondaryEvents();
			if (e) {
				e.preventDefault();
			}
			this._trigger('show');
		},

		hide: function(e){
			if(this.isInline) return;
			if (!this.picker.is(':visible')) return;
			this.picker.hide().detach();
			this._detachSecondaryEvents();
			this.viewMode = this.o.startView;
			this.showMode();

			if (
				this.o.forceParse &&
				(
					this.isInput && this.element.val() ||
					this.hasInput && this.element.find('input').val()
				)
			)
				this.setValue();
			this._trigger('hide');
		},

		remove: function() {
			this.hide();
			this._detachEvents();
			this._detachSecondaryEvents();
			this.picker.remove();
			delete this.element.data().datepicker;
			if (!this.isInput) {
				delete this.element.data().date;
			}
		},

		getDate: function() {
			var d = this.getUTCDate();
			return new Date(d.getTime() + (d.getTimezoneOffset()*60000));
		},

		getUTCDate: function() {
			return this.date;
		},

		setDate: function(d) {
			this.setUTCDate(new Date(d.getTime() - (d.getTimezoneOffset()*60000)));
		},

		setUTCDate: function(d) {
			this.date = d;
			this.setValue();
		},

		setValue: function() {
			var formatted = this.getFormattedDate();
			if (!this.isInput) {
				if (this.component){
					this.element.find('input').val(formatted);
				}
			} else {
				this.element.val(formatted);
			}
		},

		getFormattedDate: function(format) {
			if (format === undefined)
				format = this.o.format;
			return DPGlobal.formatDate(this.date, format, this.o.language);
		},

		setStartDate: function(startDate){
			this._process_options({startDate: startDate});
			this.update();
			this.updateNavArrows();
		},

		setEndDate: function(endDate){
			this._process_options({endDate: endDate});
			this.update();
			this.updateNavArrows();
		},

		setDaysOfWeekDisabled: function(daysOfWeekDisabled){
			this._process_options({daysOfWeekDisabled: daysOfWeekDisabled});
			this.update();
			this.updateNavArrows();
		},

		place: function(){
						if(this.isInline) return;
			var zIndex = parseInt(this.element.parents().filter(function() {
							return $(this).css('z-index') != 'auto';
						}).first().css('z-index'), 10) + 10,
				scrollTopContainer = $(this.element).closest('.window-content.scrollable').scrollTop(),
				top,
				left;

			if (this.parentEl) {
				var height = this.component ? this.component.outerHeight(true) : this.element.outerHeight(true);
				top = $(this.element).position().top + height;
				left = $(this.element).position().left;
			} else {
				top = $(this.element).offset().top;
				left = $(this.element).offset().left;
			}

			this.picker.css({
				top: top + scrollTopContainer,
				left: left,
				zIndex: zIndex
			});
		},

		_allow_update: true,
		update: function(){
			if (!this._allow_update) return;

			var date, fromArgs = false;
			if(arguments && arguments.length && (typeof arguments[0] === 'string' || arguments[0] instanceof Date)) {
				date = arguments[0];
				fromArgs = true;
			} else {
				date = this.isInput ? this.element.val() : this.element.data('date') || this.element.find('input').val();
				delete this.element.data().date;
			}

			this.date = DPGlobal.parseDate(date, this.o.format, this.o.language);

			if(fromArgs) this.setValue();

			if (this.date < this.o.startDate) {
				this.viewDate = new Date(this.o.startDate);
			} else if (this.date > this.o.endDate) {
				this.viewDate = new Date(this.o.endDate);
			} else {
				this.viewDate = new Date(this.date);
			}
			this.fill();
		},

		fillDow: function(){
			var dowCnt = this.o.weekStart,
			html = '<tr>';
			if(this.o.calendarWeeks){
				var cell = '<th class="cw">&nbsp;</th>';
				html += cell;
				this.picker.find('.datepicker-days thead tr:first-child').prepend(cell);
			}
			while (dowCnt < this.o.weekStart + 7) {
				html += '<th class="dow">'+dates[this.o.language].daysMin[(dowCnt++)%7]+'</th>';
			}
			html += '</tr>';
			this.picker.find('.datepicker-days thead').append(html);
		},

		fillMonths: function(){
			var html = '',
			i = 0;
			while (i < 12) {
				html += '<span class="month">'+dates[this.o.language].monthsShort[i++]+'</span>';
			}
			this.picker.find('.datepicker-months td').html(html);
		},

		setRange: function(range){
			if (!range || !range.length)
				delete this.range;
			else
				this.range = $.map(range, function(d){ return d.valueOf(); });
			this.fill();
		},

		getClassNames: function(date){
			var cls = [],
				year = this.viewDate.getUTCFullYear(),
				month = this.viewDate.getUTCMonth(),
				currentDate = this.date.valueOf(),
				today = new Date();
			if (date.getUTCFullYear() < year || (date.getUTCFullYear() == year && date.getUTCMonth() < month)) {
				cls.push('old');
			} else if (date.getUTCFullYear() > year || (date.getUTCFullYear() == year && date.getUTCMonth() > month)) {
				cls.push('new');
			}
			// Compare internal UTC date with local today, not UTC today
			if (this.o.todayHighlight &&
				date.getUTCFullYear() == today.getFullYear() &&
				date.getUTCMonth() == today.getMonth() &&
				date.getUTCDate() == today.getDate()) {
				cls.push('today');
			}
			if (currentDate && date.valueOf() == currentDate) {
				cls.push('active');
			}
			if (date.valueOf() < this.o.startDate || date.valueOf() > this.o.endDate ||
				$.inArray(date.getUTCDay(), this.o.daysOfWeekDisabled) !== -1) {
				cls.push('disabled');
			}
			if (this.range){
				if (date > this.range[0] && date < this.range[this.range.length-1]){
					cls.push('range');
				}
				if ($.inArray(date.valueOf(), this.range) != -1){
					cls.push('selected');
				}
			}
			return cls;
		},

		fill: function() {
			var d = new Date(this.viewDate),
				year = d.getUTCFullYear(),
				month = d.getUTCMonth(),
				startYear = this.o.startDate !== -Infinity ? this.o.startDate.getUTCFullYear() : -Infinity,
				startMonth = this.o.startDate !== -Infinity ? this.o.startDate.getUTCMonth() : -Infinity,
				endYear = this.o.endDate !== Infinity ? this.o.endDate.getUTCFullYear() : Infinity,
				endMonth = this.o.endDate !== Infinity ? this.o.endDate.getUTCMonth() : Infinity,
				currentDate = this.date && this.date.valueOf(),
				tooltip;
			this.picker.find('.datepicker-days thead th.datepicker-switch')
						.text(dates[this.o.language].months[month]+' '+year);
			this.picker.find('tfoot th.today')
<<<<<<< HEAD
						.text(dates[this.o.language].today)
						.toggle(this.o.todayBtn !== false);
			this.picker.find('tfoot th.clear')
						.text(dates[this.o.language].clear)
						.toggle(this.o.clearBtn !== false);
=======
						.text(dates[this.o.language].today);
						// .toggle(this.o.todayBtn !== false);
			// Bug 27629 - After creating an appointment week view "scrolls up" to 0 AM (Firefox only)
			if (this.o.todayBtn === false) {
				this.picker.find('tfoot th.today').hide();
			}
			this.picker.find('tfoot th.clear')
						.text(dates[this.o.language].clear);
						// .toggle(this.o.clearBtn !== false);
			// Bug 27629 - After creating an appointment week view "scrolls up" to 0 AM (Firefox only)
			if (this.o.clearBtn === false) {
				this.picker.find('tfoot th.clear').hide();
			}
>>>>>>> f834ac5b
			this.updateNavArrows();
			this.fillMonths();
			var prevMonth = UTCDate(year, month-1, 28,0,0,0,0),
				day = DPGlobal.getDaysInMonth(prevMonth.getUTCFullYear(), prevMonth.getUTCMonth());
			prevMonth.setUTCDate(day);
			prevMonth.setUTCDate(day - (prevMonth.getUTCDay() - this.o.weekStart + 7)%7);
			var nextMonth = new Date(prevMonth);
			nextMonth.setUTCDate(nextMonth.getUTCDate() + 42);
			nextMonth = nextMonth.valueOf();
			var html = [];
			var clsName;
			while(prevMonth.valueOf() < nextMonth) {
				if (prevMonth.getUTCDay() == this.o.weekStart) {
					html.push('<tr>');
					if(this.o.calendarWeeks){
						// ISO 8601: First week contains first thursday.
						// ISO also states week starts on Monday, but we can be more abstract here.
						var
							// Start of current week: based on weekstart/current date
							ws = new Date(+prevMonth + (this.o.weekStart - prevMonth.getUTCDay() - 7) % 7 * 864e5),
							// Thursday of this week
							th = new Date(+ws + (7 + 4 - ws.getUTCDay()) % 7 * 864e5),
							// First Thursday of year, year from thursday
							yth = new Date(+(yth = UTCDate(th.getUTCFullYear(), 0, 1)) + (7 + 4 - yth.getUTCDay())%7*864e5),
							// Calendar week: ms between thursdays, div ms per day, div 7 days
							calWeek =  (th - yth) / 864e5 / 7 + 1;
						html.push('<td class="cw">'+ calWeek +'</td>');

					}
				}
				clsName = this.getClassNames(prevMonth);
				clsName.push('day');

				var before = this.o.beforeShowDay(prevMonth);
				if (before === undefined)
					before = {};
				else if (typeof(before) === 'boolean')
					before = {enabled: before};
				else if (typeof(before) === 'string')
					before = {classes: before};
				if (before.enabled === false)
					clsName.push('disabled');
				if (before.classes)
					clsName = clsName.concat(before.classes.split(/\s+/));
				if (before.tooltip)
					tooltip = before.tooltip;

				clsName = $.unique(clsName);
				html.push('<td class="'+clsName.join(' ')+'"' + (tooltip ? ' title="'+tooltip+'"' : '') + '>'+prevMonth.getUTCDate() + '</td>');
				if (prevMonth.getUTCDay() == this.o.weekEnd) {
					html.push('</tr>');
				}
				prevMonth.setUTCDate(prevMonth.getUTCDate()+1);
			}
			this.picker.find('.datepicker-days tbody').empty().append(html.join(''));
			var currentYear = this.date && this.date.getUTCFullYear();

			var months = this.picker.find('.datepicker-months')
						.find('th:eq(1)')
							.text(year)
							.end()
						.find('span').removeClass('active');
			if (currentYear && currentYear == year) {
				months.eq(this.date.getUTCMonth()).addClass('active');
			}
			if (year < startYear || year > endYear) {
				months.addClass('disabled');
			}
			if (year == startYear) {
				months.slice(0, startMonth).addClass('disabled');
			}
			if (year == endYear) {
				months.slice(endMonth+1).addClass('disabled');
			}

			html = '';
			year = parseInt(year/10, 10) * 10;
			var yearCont = this.picker.find('.datepicker-years')
								.find('th:eq(1)')
									.text(year + '-' + (year + 9))
									.end()
								.find('td');
			year -= 1;
			for (var i = -1; i < 11; i++) {
				html += '<span class="year'+(i == -1 ? ' old' : i == 10 ? ' new' : '')+(currentYear == year ? ' active' : '')+(year < startYear || year > endYear ? ' disabled' : '')+'">'+year+'</span>';
				year += 1;
			}
			yearCont.html(html);
		},

		updateNavArrows: function() {
			if (!this._allow_update) return;

			var d = new Date(this.viewDate),
				year = d.getUTCFullYear(),
				month = d.getUTCMonth();
			switch (this.viewMode) {
				case 0:
					if (this.o.startDate !== -Infinity && year <= this.o.startDate.getUTCFullYear() && month <= this.o.startDate.getUTCMonth()) {
						this.picker.find('.prev').css({visibility: 'hidden'});
					} else {
						this.picker.find('.prev').css({visibility: 'visible'});
					}
					if (this.o.endDate !== Infinity && year >= this.o.endDate.getUTCFullYear() && month >= this.o.endDate.getUTCMonth()) {
						this.picker.find('.next').css({visibility: 'hidden'});
					} else {
						this.picker.find('.next').css({visibility: 'visible'});
					}
					break;
				case 1:
				case 2:
					if (this.o.startDate !== -Infinity && year <= this.o.startDate.getUTCFullYear()) {
						this.picker.find('.prev').css({visibility: 'hidden'});
					} else {
						this.picker.find('.prev').css({visibility: 'visible'});
					}
					if (this.o.endDate !== Infinity && year >= this.o.endDate.getUTCFullYear()) {
						this.picker.find('.next').css({visibility: 'hidden'});
					} else {
						this.picker.find('.next').css({visibility: 'visible'});
					}
					break;
			}
		},

		click: function(e) {
			e.preventDefault();
			var target = $(e.target).closest('span, td, th');
			if (target.length == 1) {
				switch(target[0].nodeName.toLowerCase()) {
					case 'th':
						switch(target[0].className) {
							case 'datepicker-switch':
								this.showMode(1);
								break;
							case 'prev':
							case 'next':
								var dir = DPGlobal.modes[this.viewMode].navStep * (target[0].className == 'prev' ? -1 : 1);
								switch(this.viewMode){
									case 0:
										this.viewDate = this.moveMonth(this.viewDate, dir);
										break;
									case 1:
									case 2:
										this.viewDate = this.moveYear(this.viewDate, dir);
										break;
								}
								this.fill();
								break;
							case 'today':
								var date = new Date();
								date = UTCDate(date.getFullYear(), date.getMonth(), date.getDate(), 0, 0, 0);

								this.showMode(-2);
								var which = this.o.todayBtn == 'linked' ? null : 'view';
								this._setDate(date, which);
								break;
							case 'clear':
								var element;
								if (this.isInput)
									element = this.element;
								else if (this.component)
									element = this.element.find('input');
								if (element)
									element.val("").change();
								this._trigger('changeDate');
								this.update();
								if (this.o.autoclose)
									this.hide();
								break;
						}
						break;
					case 'span':
						if (!target.is('.disabled')) {
							this.viewDate.setUTCDate(1);
							if (target.is('.month')) {
								var day = 1;
								var month = target.parent().find('span').index(target);
								var year = this.viewDate.getUTCFullYear();
								this.viewDate.setUTCMonth(month);
								this._trigger('changeMonth', this.viewDate);
								if (this.o.minViewMode === 1) {
									this._setDate(UTCDate(year, month, day,0,0,0,0));
								}
							} else {
								var year = parseInt(target.text(), 10)||0;
								var day = 1;
								var month = 0;
								this.viewDate.setUTCFullYear(year);
								this._trigger('changeYear', this.viewDate);
								if (this.o.minViewMode === 2) {
									this._setDate(UTCDate(year, month, day,0,0,0,0));
								}
							}
							this.showMode(-1);
							this.fill();
						}
						break;
					case 'td':
						if (target.is('.day') && !target.is('.disabled')){
							var day = parseInt(target.text(), 10)||1;
							var year = this.viewDate.getUTCFullYear(),
								month = this.viewDate.getUTCMonth();
							if (target.is('.old')) {
								if (month === 0) {
									month = 11;
									year -= 1;
								} else {
									month -= 1;
								}
							} else if (target.is('.new')) {
								if (month == 11) {
									month = 0;
									year += 1;
								} else {
									month += 1;
								}
							}
							this._setDate(UTCDate(year, month, day,0,0,0,0));
						}
						break;
				}
			}
		},

		_setDate: function(date, which){
			if (!which || which == 'date')
				this.date = new Date(date);
			if (!which || which  == 'view')
				this.viewDate = new Date(date);
			this.fill();
			this.setValue();
			this._trigger('changeDate');
			var element;
			if (this.isInput) {
				element = this.element;
			} else if (this.component){
				element = this.element.find('input');
			}
			if (element) {
				element.change();
				if (this.o.autoclose && (!which || which == 'date')) {
					this.hide();
				}
			}
		},

		moveMonth: function(date, dir){
			if (!dir) return date;
			var new_date = new Date(date.valueOf()),
				day = new_date.getUTCDate(),
				month = new_date.getUTCMonth(),
				mag = Math.abs(dir),
				new_month, test;
			dir = dir > 0 ? 1 : -1;
			if (mag == 1){
				test = dir == -1
					// If going back one month, make sure month is not current month
					// (eg, Mar 31 -> Feb 31 == Feb 28, not Mar 02)
					? function(){ return new_date.getUTCMonth() == month; }
					// If going forward one month, make sure month is as expected
					// (eg, Jan 31 -> Feb 31 == Feb 28, not Mar 02)
					: function(){ return new_date.getUTCMonth() != new_month; };
				new_month = month + dir;
				new_date.setUTCMonth(new_month);
				// Dec -> Jan (12) or Jan -> Dec (-1) -- limit expected date to 0-11
				if (new_month < 0 || new_month > 11)
					new_month = (new_month + 12) % 12;
			} else {
				// For magnitudes >1, move one month at a time...
				for (var i=0; i<mag; i++)
					// ...which might decrease the day (eg, Jan 31 to Feb 28, etc)...
					new_date = this.moveMonth(new_date, dir);
				// ...then reset the day, keeping it in the new month
				new_month = new_date.getUTCMonth();
				new_date.setUTCDate(day);
				test = function(){ return new_month != new_date.getUTCMonth(); };
			}
			// Common date-resetting loop -- if date is beyond end of month, make it
			// end of month
			while (test()){
				new_date.setUTCDate(--day);
				new_date.setUTCMonth(new_month);
			}
			return new_date;
		},

		moveYear: function(date, dir){
			return this.moveMonth(date, dir*12);
		},

		dateWithinRange: function(date){
			return date >= this.o.startDate && date <= this.o.endDate;
		},

		keydown: function(e){
			if (this.picker.is(':not(:visible)')){
				if (e.keyCode == 27) // allow escape to hide and re-show picker
					this.show();
				return;
			}
			var dateChanged = false,
				dir, day, month,
				newDate, newViewDate;
			switch(e.keyCode){
				case 27: // escape
					this.hide();
					e.preventDefault();
					break;
				case 37: // left
				case 39: // right
					if (!this.o.keyboardNavigation) break;
					dir = e.keyCode == 37 ? -1 : 1;
					if (e.ctrlKey){
						newDate = this.moveYear(this.date, dir);
						newViewDate = this.moveYear(this.viewDate, dir);
					} else if (e.shiftKey){
						newDate = this.moveMonth(this.date, dir);
						newViewDate = this.moveMonth(this.viewDate, dir);
					} else {
						newDate = new Date(this.date);
						newDate.setUTCDate(this.date.getUTCDate() + dir);
						newViewDate = new Date(this.viewDate);
						newViewDate.setUTCDate(this.viewDate.getUTCDate() + dir);
					}
					if (this.dateWithinRange(newDate)){
						this.date = newDate;
						this.viewDate = newViewDate;
						this.setValue();
						this.update();
						e.preventDefault();
						dateChanged = true;
					}
					break;
				case 38: // up
				case 40: // down
					if (!this.o.keyboardNavigation) break;
					dir = e.keyCode == 38 ? -1 : 1;
					if (e.ctrlKey){
						newDate = this.moveYear(this.date, dir);
						newViewDate = this.moveYear(this.viewDate, dir);
					} else if (e.shiftKey){
						newDate = this.moveMonth(this.date, dir);
						newViewDate = this.moveMonth(this.viewDate, dir);
					} else {
						newDate = new Date(this.date);
						newDate.setUTCDate(this.date.getUTCDate() + dir * 7);
						newViewDate = new Date(this.viewDate);
						newViewDate.setUTCDate(this.viewDate.getUTCDate() + dir * 7);
					}
					if (this.dateWithinRange(newDate)){
						this.date = newDate;
						this.viewDate = newViewDate;
						this.setValue();
						this.update();
						e.preventDefault();
						dateChanged = true;
					}
					break;
				case 13: // enter
					this.hide();
					e.preventDefault();
					break;
				case 9: // tab
					this.hide();
					break;
			}
			if (dateChanged){
				this._trigger('changeDate');
				var element;
				if (this.isInput) {
					element = this.element;
				} else if (this.component){
					element = this.element.find('input');
				}
				if (element) {
					element.change();
				}
			}
		},

		showMode: function(dir) {
			if (dir) {
				this.viewMode = Math.max(this.o.minViewMode, Math.min(2, this.viewMode + dir));
			}
			/*
				vitalets: fixing bug of very special conditions:
				jquery 1.7.1 + webkit + show inline datepicker in bootstrap popover.
				Method show() does not set display css correctly and datepicker is not shown.
				Changed to .css('display', 'block') solve the problem.
				See https://github.com/vitalets/x-editable/issues/37

				In jquery 1.7.2+ everything works fine.
			*/
			//this.picker.find('>div').hide().filter('.datepicker-'+DPGlobal.modes[this.viewMode].clsName).show();
			this.picker.find('>div').hide().filter('.datepicker-'+DPGlobal.modes[this.viewMode].clsName).css('display', 'block');
			this.updateNavArrows();
		}
	};

	var DateRangePicker = function(element, options){
		this.element = $(element);
		this.inputs = $.map(options.inputs, function(i){ return i.jquery ? i[0] : i; });
		delete options.inputs;

		$(this.inputs)
			.datepicker(options)
			.bind('changeDate', $.proxy(this.dateUpdated, this));

		this.pickers = $.map(this.inputs, function(i){ return $(i).data('datepicker'); });
		this.updateDates();
	};
	DateRangePicker.prototype = {
		updateDates: function(){
			this.dates = $.map(this.pickers, function(i){ return i.date; });
			this.updateRanges();
		},
		updateRanges: function(){
			var range = $.map(this.dates, function(d){ return d.valueOf(); });
			$.each(this.pickers, function(i, p){
				p.setRange(range);
			});
		},
		dateUpdated: function(e){
			var dp = $(e.target).data('datepicker'),
				new_date = dp.getUTCDate(),
				i = $.inArray(e.target, this.inputs),
				l = this.inputs.length;
			if (i == -1) return;

			if (new_date < this.dates[i]){
				// Date being moved earlier/left
				while (i>=0 && new_date < this.dates[i]){
					this.pickers[i--].setUTCDate(new_date);
				}
			}
			else if (new_date > this.dates[i]){
				// Date being moved later/right
				while (i<l && new_date > this.dates[i]){
					this.pickers[i++].setUTCDate(new_date);
				}
			}
			this.updateDates();
		},
		remove: function(){
			$.map(this.pickers, function(p){ p.remove(); });
			delete this.element.data().datepicker;
		}
	};

	function opts_from_el(el, prefix){
		// Derive options from element data-attrs
		var data = $(el).data(),
			out = {}, inkey,
			replace = new RegExp('^' + prefix.toLowerCase() + '([A-Z])'),
			prefix = new RegExp('^' + prefix.toLowerCase());
		for (var key in data)
			if (prefix.test(key)){
				inkey = key.replace(replace, function(_,a){ return a.toLowerCase(); });
				out[inkey] = data[key];
			}
		return out;
	}

	function opts_from_locale(lang){
		// Derive options from locale plugins
		var out = {};
		// Check if "de-DE" style date is available, if not language should
		// fallback to 2 letter code eg "de"
		if (!dates[lang]) {
			lang = lang.split('-')[0]
			if (!dates[lang])
				return;
		}
		var d = dates[lang];
		$.each($.fn.datepicker.locale_opts, function(i,k){
			if (k in d)
				out[k] = d[k];
		});
		return out;
	}

	var old = $.fn.datepicker;
	$.fn.datepicker = function ( option ) {
		var args = Array.apply(null, arguments);
		args.shift();
		var internal_return,
			this_return;
		this.each(function () {
			var $this = $(this),
				data = $this.data('datepicker'),
				options = typeof option == 'object' && option;
			if (!data) {
				var elopts = opts_from_el(this, 'date'),
					// Preliminary otions
					xopts = $.extend({}, $.fn.datepicker.defaults, elopts, options),
					locopts = opts_from_locale(xopts.language),
					// Options priority: js args, data-attrs, locales, defaults
					opts = $.extend({}, $.fn.datepicker.defaults, locopts, elopts, options);
				if ($this.is('.input-daterange') || opts.inputs){
					var ropts = {
						inputs: opts.inputs || $this.find('input').toArray()
					};
					$this.data('datepicker', (data = new DateRangePicker(this, $.extend(opts, ropts))));
				}
				else{
					$this.data('datepicker', (data = new Datepicker(this, opts)));
				}
			}
			if (typeof option == 'string' && typeof data[option] == 'function') {
				internal_return = data[option].apply(data, args);
				if (internal_return !== undefined)
					return false;
			}
		});
		if (internal_return !== undefined)
			return internal_return;
		else
			return this;
	};

	$.fn.datepicker.defaults = {
		autoclose: false,
		beforeShowDay: $.noop,
		calendarWeeks: false,
		clearBtn: false,
		daysOfWeekDisabled: [],
		endDate: Infinity,
		forceParse: true,
		format: 'mm/dd/yyyy',
		keyboardNavigation: true,
		language: 'en',
		minViewMode: 0,
		rtl: false,
		startDate: -Infinity,
		startView: 0,
		todayBtn: false,
		todayHighlight: false,
		weekStart: 0
	};
	$.fn.datepicker.locale_opts = [
		'format',
		'rtl',
		'weekStart'
	];
	$.fn.datepicker.Constructor = Datepicker;
	var dates = $.fn.datepicker.dates = {
		en: {
			days: ["Sunday", "Monday", "Tuesday", "Wednesday", "Thursday", "Friday", "Saturday", "Sunday"],
			daysShort: ["Sun", "Mon", "Tue", "Wed", "Thu", "Fri", "Sat", "Sun"],
			daysMin: ["Su", "Mo", "Tu", "We", "Th", "Fr", "Sa", "Su"],
			months: ["January", "February", "March", "April", "May", "June", "July", "August", "September", "October", "November", "December"],
			monthsShort: ["Jan", "Feb", "Mar", "Apr", "May", "Jun", "Jul", "Aug", "Sep", "Oct", "Nov", "Dec"],
			today: "Today",
			clear: "Clear"
		}
	};

	var DPGlobal = {
		modes: [
			{
				clsName: 'days',
				navFnc: 'Month',
				navStep: 1
			},
			{
				clsName: 'months',
				navFnc: 'FullYear',
				navStep: 1
			},
			{
				clsName: 'years',
				navFnc: 'FullYear',
				navStep: 10
		}],
		isLeapYear: function (year) {
			return (((year % 4 === 0) && (year % 100 !== 0)) || (year % 400 === 0));
		},
		getDaysInMonth: function (year, month) {
			return [31, (DPGlobal.isLeapYear(year) ? 29 : 28), 31, 30, 31, 30, 31, 31, 30, 31, 30, 31][month];
		},
		validParts: /dd?|DD?|mm?|MM?|yy(?:yy)?/g,
		nonpunctuation: /[^ -\/:-@\[\u3400-\u9fff-`{-~\t\n\r]+/g,
		parseFormat: function(format){
			// IE treats \0 as a string end in inputs (truncating the value),
			// so it's a bad format delimiter, anyway
			var separators = format.replace(this.validParts, '\0').split('\0'),
				parts = format.match(this.validParts);
			if (!separators || !separators.length || !parts || parts.length === 0){
				throw new Error("Invalid date format.");
			}
			return {separators: separators, parts: parts};
		},
		parseDate: function(date, format, language) {
			if (date instanceof Date) return date;
			if (typeof format === 'string')
				format = DPGlobal.parseFormat(format);
			if (/^[\-+]\d+[dmwy]([\s,]+[\-+]\d+[dmwy])*$/.test(date)) {
				var part_re = /([\-+]\d+)([dmwy])/,
					parts = date.match(/([\-+]\d+)([dmwy])/g),
					part, dir;
				date = new Date();
				for (var i=0; i<parts.length; i++) {
					part = part_re.exec(parts[i]);
					dir = parseInt(part[1]);
					switch(part[2]){
						case 'd':
							date.setUTCDate(date.getUTCDate() + dir);
							break;
						case 'm':
							date = Datepicker.prototype.moveMonth.call(Datepicker.prototype, date, dir);
							break;
						case 'w':
							date.setUTCDate(date.getUTCDate() + dir * 7);
							break;
						case 'y':
							date = Datepicker.prototype.moveYear.call(Datepicker.prototype, date, dir);
							break;
					}
				}
				return UTCDate(date.getUTCFullYear(), date.getUTCMonth(), date.getUTCDate(), 0, 0, 0);
			}
			var parts = date && date.match(this.nonpunctuation) || [],
				date = new Date(),
				parsed = {},
				setters_order = ['yyyy', 'yy', 'M', 'MM', 'm', 'mm', 'd', 'dd'],
				setters_map = {
					yyyy: function(d,v){ return d.setUTCFullYear(v); },
					yy: function(d,v){ return d.setUTCFullYear(2000+v); },
					m: function(d,v){
						v -= 1;
						while (v<0) v += 12;
						v %= 12;
						d.setUTCMonth(v);
						while (d.getUTCMonth() != v)
							d.setUTCDate(d.getUTCDate()-1);
						return d;
					},
					d: function(d,v){ return d.setUTCDate(v); }
				},
				val, filtered, part;
			setters_map['M'] = setters_map['MM'] = setters_map['mm'] = setters_map['m'];
			setters_map['dd'] = setters_map['d'];
			date = UTCDate(date.getFullYear(), date.getMonth(), date.getDate(), 0, 0, 0);
			var fparts = format.parts.slice();
			// Remove noop parts
			if (parts.length != fparts.length) {
				fparts = $(fparts).filter(function(i,p){
					return $.inArray(p, setters_order) !== -1;
				}).toArray();
			}
			// Process remainder
			if (parts.length == fparts.length) {
				for (var i=0, cnt = fparts.length; i < cnt; i++) {
					if (parts[i].length < 5) {
						val = parseInt(parts[i], 10);
						part = fparts[i];
						if (isNaN(val)) {
							switch(part) {
								case 'MM':
									filtered = $(dates[language].months).filter(function(){
										var m = this.slice(0, parts[i].length),
											p = parts[i].slice(0, m.length);
										return m == p;
									});
									val = $.inArray(filtered[0], dates[language].months) + 1;
									break;
								case 'M':
									filtered = $(dates[language].monthsShort).filter(function(){
										var m = this.slice(0, parts[i].length),
											p = parts[i].slice(0, m.length);
										return m == p;
									});
									val = $.inArray(filtered[0], dates[language].monthsShort) + 1;
									break;
							}
						}
						parsed[part] = val;
					}
				}
				for (var i=0, s; i<setters_order.length; i++){
					s = setters_order[i];
					if (s in parsed && !isNaN(parsed[s]))
						setters_map[s](date, parsed[s]);
				}
			}
			return date;
		},
		formatDate: function(date, format, language){
			if (typeof format === 'string')
				format = DPGlobal.parseFormat(format);
			var val = {
				d: date.getUTCDate(),
				D: dates[language].daysShort[date.getUTCDay()],
				DD: dates[language].days[date.getUTCDay()],
				m: date.getUTCMonth() + 1,
				M: dates[language].monthsShort[date.getUTCMonth()],
				MM: dates[language].months[date.getUTCMonth()],
				yy: date.getUTCFullYear().toString().substring(2),
				yyyy: date.getUTCFullYear()
			};
			val.dd = (val.d < 10 ? '0' : '') + val.d;
			val.mm = (val.m < 10 ? '0' : '') + val.m;
			var date = [],
				seps = $.extend([], format.separators);
			for (var i=0, cnt = format.parts.length; i <= cnt; i++) {
				if (seps.length)
					date.push(seps.shift());
				date.push(val[format.parts[i]]);
			}
			return date.join('');
		},
		headTemplate: '<thead>'+
							'<tr>'+
								'<th class="prev"><i class="icon-arrow-left"/></th>'+
								'<th colspan="5" class="datepicker-switch"></th>'+
								'<th class="next"><i class="icon-arrow-right"/></th>'+
							'</tr>'+
						'</thead>',
		contTemplate: '<tbody><tr><td colspan="7"></td></tr></tbody>',
		footTemplate: '<tfoot><tr><th colspan="7" class="today"></th></tr><tr><th colspan="7" class="clear"></th></tr></tfoot>'
	};
	DPGlobal.template = '<div class="datepicker">'+
							'<div class="datepicker-days">'+
								'<table class=" table-condensed">'+
									DPGlobal.headTemplate+
									'<tbody></tbody>'+
									DPGlobal.footTemplate+
								'</table>'+
							'</div>'+
							'<div class="datepicker-months">'+
								'<table class="table-condensed">'+
									DPGlobal.headTemplate+
									DPGlobal.contTemplate+
									DPGlobal.footTemplate+
								'</table>'+
							'</div>'+
							'<div class="datepicker-years">'+
								'<table class="table-condensed">'+
									DPGlobal.headTemplate+
									DPGlobal.contTemplate+
									DPGlobal.footTemplate+
								'</table>'+
							'</div>'+
						'</div>';

	$.fn.datepicker.DPGlobal = DPGlobal;


	/* DATEPICKER NO CONFLICT
	* =================== */

	$.fn.datepicker.noConflict = function(){
		$.fn.datepicker = old;
		return this;
	};


	/* DATEPICKER DATA-API
	* ================== */

	$(document).on(
		'focus.datepicker.data-api click.datepicker.data-api',
		'[data-provide="datepicker"]',
		function(e){
			var $this = $(this);
			if ($this.data('datepicker')) return;
			e.preventDefault();
			// component click requires us to explicitly show it
			$this.datepicker('show');
		}
	);
	$(function(){
		$('[data-provide="datepicker-inline"]').datepicker();
	});

}( window.jQuery ));<|MERGE_RESOLUTION|>--- conflicted
+++ resolved
@@ -482,13 +482,6 @@
 			this.picker.find('.datepicker-days thead th.datepicker-switch')
 						.text(dates[this.o.language].months[month]+' '+year);
 			this.picker.find('tfoot th.today')
-<<<<<<< HEAD
-						.text(dates[this.o.language].today)
-						.toggle(this.o.todayBtn !== false);
-			this.picker.find('tfoot th.clear')
-						.text(dates[this.o.language].clear)
-						.toggle(this.o.clearBtn !== false);
-=======
 						.text(dates[this.o.language].today);
 						// .toggle(this.o.todayBtn !== false);
 			// Bug 27629 - After creating an appointment week view "scrolls up" to 0 AM (Firefox only)
@@ -502,7 +495,6 @@
 			if (this.o.clearBtn === false) {
 				this.picker.find('tfoot th.clear').hide();
 			}
->>>>>>> f834ac5b
 			this.updateNavArrows();
 			this.fillMonths();
 			var prevMonth = UTCDate(year, month-1, 28,0,0,0,0),
