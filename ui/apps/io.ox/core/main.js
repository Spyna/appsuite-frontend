--- conflicted
+++ resolved
@@ -32,12 +32,8 @@
     'io.ox/core/relogin',
     'io.ox/core/links',
     'io.ox/core/http_errors',
-<<<<<<< HEAD
-    'io.ox/backbone/disposable'
-=======
     'io.ox/backbone/disposable',
     'io.ox/tours/get-started'
->>>>>>> 74174fc6
 ], function (desktop, session, http, appAPI, ext, Stage, notifications, HelpView, commons, upsell, UpsellView, capabilities, ping, folderAPI, settings, gt) {
 
     'use strict';
@@ -667,16 +663,11 @@
         }
 
         function getHelp() {
-<<<<<<< HEAD
-            var currentApp = ox.ui.App.getCurrentApp(),
-                currentType = currentApp && currentApp.getName(),
-=======
             var currentApp = ox.ui.App.getCurrentApp();
 
             if (currentApp && currentApp.getContextualHelp) return currentApp.getContextualHelp();
 
             var currentType = currentApp && currentApp.getName(),
->>>>>>> 74174fc6
                 manifest = _.defaults(
                     ox.manifests.apps[currentType] || {},
                     ox.manifests.apps[currentType + '/main'] || {},
@@ -688,11 +679,7 @@
                     }
                 ).help;
 
-<<<<<<< HEAD
-            return currentApp && currentApp.getContextualHelp ? currentApp.getContextualHelp() : manifest.target;
-=======
             return manifest;
->>>>>>> 74174fc6
         }
 
         ox.ui.apps.on('add', function (model) {
@@ -812,11 +799,7 @@
                 } else {
                     //lets wait till we are online
                     ox.once('connection:online', function () {
-<<<<<<< HEAD
-                        self.append(notifications.attach(addLauncher, 2000));
-=======
                         self.append(notifications.attach(addLauncher, DELAY));
->>>>>>> 74174fc6
                         tabManager();
                     });
                 }
@@ -1215,19 +1198,6 @@
                     $.txt(sc.bannerProductName || 'App Suite')
                 );
 
-<<<<<<< HEAD
-                // show current user
-                banner.find('.banner-content').append(
-                    $('<label>').text(gt('Signed in as:')),
-                    $.txt(' '), $.txt(ox.user),
-                    $('<a href="#" class="banner-action" data-action="logout" role="button" tabindex="1">')
-                        .attr('title', gt('Sign out'))
-                        .append('<i class="fa fa-power-off">')
-                        .on('click', function (e) {
-                            e.preventDefault();
-                            logout();
-                        })
-=======
                 var content = banner.find('.banner-content');
 
                 // show current user (unless anonymous)
@@ -1246,7 +1216,6 @@
                         e.preventDefault();
                         logout();
                     })
->>>>>>> 74174fc6
                 );
 
                 // prevent logout action within top-bar drop-down
@@ -1345,13 +1314,8 @@
         // checks url which app to launch, needed to handle direct links
         function appCheck(baton) {
 
-<<<<<<< HEAD
-            var hash = _.url.hash(), looksLikeDeepLink = !('!!' in hash);
-
-=======
             var hash = _.url.hash(),
                 looksLikeDeepLink = !('!!' in hash);
->>>>>>> 74174fc6
             // fix old infostore
             if (hash.m === 'infostore') hash.m = 'files';
 
@@ -1360,27 +1324,6 @@
             if (looksLikeDeepLink && hash.app && hash.folder && hash.id && hash.folder.indexOf('virtual/') !== 0 && hash.id.indexOf(',') < 0) {
 
                 // new-school: app + folder + id
-<<<<<<< HEAD
-                var id = hash.id.indexOf('.') > -1 ? _.cid(hash.id).id : hash.id;
-
-                _.url.hash({
-                    // special treatment for files (viewer + drive app)
-                    app: hash.app === 'io.ox/files' ? 'io.ox/files' : hash.app + '/detail',
-                    folder: hash.folder,
-                    id: id
-                });
-
-                baton.isDeepLink = true;
-
-            } else if (hash.m && hash.f && hash.i) {
-
-                // old-school: module + folder + id
-                _.url.hash({
-                    // special treatment for files (viewer + drive app)
-                    app: hash.m === 'io.ox/files' ? 'io.ox/files' : hash.m + '/detail',
-                    folder: hash.f,
-                    id: hash.i
-=======
                 // replace old IDs with a dot by 'folder_id SLASH id'
                 var id = /^\d+\./.test(hash.id) ? hash.id.replace(/\./, '/') : hash.id,
                     usesDetailPage = /^io.ox\/(mail|contacts|calendar|tasks)$/.test(hash.app);
@@ -1389,13 +1332,10 @@
                     app: usesDetailPage ? hash.app + '/detail' : hash.app,
                     folder: hash.folder,
                     id: id
->>>>>>> 74174fc6
                 });
 
                 baton.isDeepLink = true;
 
-<<<<<<< HEAD
-=======
             } else if (hash.m && hash.f && hash.i) {
 
                 // old-school: module + folder + id
@@ -1410,7 +1350,6 @@
 
                 baton.isDeepLink = true;
 
->>>>>>> 74174fc6
             } else if (hash.m && hash.f) {
 
                 // just folder
@@ -1729,11 +1668,7 @@
                         if (hash.app === 'io.ox/files' && hash.id !== undefined) {
                             require(['io.ox/core/viewer/main', 'io.ox/files/api'], function (Viewer, api) {
                                 api.get(hash).done(function (data) {
-<<<<<<< HEAD
-                                    new Viewer().launch({ files: [data] });
-=======
                                     new Viewer().launch({ files: [data], folder: hash.folder });
->>>>>>> 74174fc6
                                 });
                             });
                         }
