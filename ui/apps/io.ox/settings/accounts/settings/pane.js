--- conflicted
+++ resolved
@@ -21,16 +21,10 @@
     'io.ox/core/settings/util',
     'io.ox/settings/accounts/views',
     'settings!io.ox/core',
-    'settings!io.ox/mail',
-    'io.ox/core/api/account',
     'gettext!io.ox/settings/accounts',
     'io.ox/backbone/mini-views/settings-list-view',
     'withPluginsFor!keychainSettings'
-<<<<<<< HEAD
-], function (ext, dialogs, api, keychainModel, folderAPI, settingsUtil, notifications, mini, listUtils, DisposableView, filestorageApi, coreSettings, mailSettings, accounts, gt, ListView) {
-=======
 ], function (ext, dialogs, api, keychainModel, Dropdown, mini, util, AccountViews, coreSettings, gt, ListView) {
->>>>>>> 8efd135e
 
     'use strict';
 
@@ -39,56 +33,7 @@
         this.save();
     });
 
-<<<<<<< HEAD
-    var collection,
-
-        createExtpointForSelectedAccount = function (args) {
-            if (args.data.id !== undefined && args.data.accountType !== undefined) {
-                ext.point('io.ox/settings/accounts/' + args.data.accountType + '/settings/detail').invoke('draw', args.data.node, args);
-            }
-        },
-
-        onAddSubmodule = function (e) {
-            e.preventDefault();
-            var submodule = e.data.submodule;
-            // looks like oauth?
-            if ('reauthorize' in submodule) {
-                var win = window.open(ox.base + '/busy.html', '_blank', 'height=600, width=800, resizable=yes, scrollbars=yes');
-                submodule.createInteractively(win);
-            } else {
-                submodule.createInteractively(e);
-            }
-        },
-
-        drawAddButton = function () {
-            var submodules = _(api.submodules).filter(function (submodule) {
-                return !submodule.canAdd || submodule.canAdd.apply(this);
-            });
-
-            if (submodules.length === 0) return;
-
-            return $('<div class="btn-group col-md-4 col-xs-4">').append(
-                $('<a class="btn btn-primary dropdown-toggle pull-right" role="button" data-toggle="dropdown" href="#" aria-haspopup="true">').append(
-                    $.txt(gt('Add account')), $.txt(' '),
-                    $('<span class="caret">')
-                ),
-                $('<ul class="dropdown-menu" role="menu">').append(
-                   _(submodules).map(function (submodule) {
-                       return $('<li role="presentation">').append(
-                           $('<a href="#" role="menuitem">')
-                           .attr('data-actionname', submodule.actionName || submodule.id || '')
-                           .text(submodule.displayName)
-                           .on('click', { submodule: submodule }, onAddSubmodule)
-                       );
-                   })
-               )
-            );
-        },
-
-        drawCertificateValidation = function () {
-=======
     var drawCertificateValidation = function () {
->>>>>>> 8efd135e
             return $('<div class="form-group">').append(
                 util.checkbox('security/acceptUntrustedCertificates', gt('Allow connections with untrusted certificates'), coreSettings)
             );
@@ -129,118 +74,16 @@
 
         drawPane = function () {
             return $('<div class="io-ox-accounts-settings">').append(
-<<<<<<< HEAD
-                $('<div>').addClass('row').append(
-                    $('<h1 class="col-md-8 col-xs-8">').text(gt('Accounts')),
-                    drawAddButton()
-=======
                 $('<div class="row">').append(
                     $('<h1 class="col-md-8 col-xs-8">').text(gt('Accounts'))
->>>>>>> 8efd135e
                 ),
                 $('<ul class="list-unstyled list-group widget-list">')
             );
         },
 
-<<<<<<< HEAD
-        drawIcon = (function () {
-            var icons = {
-                mail: 'fa-envelope',
-                xing: 'fa-xing',
-                twitter: 'fa-twitter',
-                google: 'fa-google',
-                yahoo: 'fa-yahoo',
-                linkedin: 'fa-linkedin',
-                dropbox: 'fa-dropbox',
-                msliveconnect: 'fa-windows'
-            };
-            return function (type) {
-                var icon = $('<i class="account-icon fa" aria-hidden="true">');
-                if (type === 'boxcom') {
-                    // there is no fitting icon for box in fontawesome
-                    return icon
-                        .removeClass('fa')
-                        .css({
-                            'background-image': 'url(apps/themes/default/box_logo36.png)',
-                            'background-size': 'cover',
-                            height: '14px',
-                            width: '14px',
-                            margin: '13px 0 13px 13px',
-                            padding: 0
-                        });
-                }
-                icon.addClass(icons[type] || 'fa-circle');
-                return icon;
-            };
-        })(),
-
-        /**
-         * getAccountState
-         * Used to display a possible error message
-         * in a DSC environment. Returns a jQuery node
-         * containing the error. Will not be used in
-         * non-dsc setups (atm)
-         */
-        getAccountState = function (data) {
-            if (data.model.get('type') !== 'mail' && mailSettings.get('dsc/enabled', false) === false) return $();
-            var wrapper = $('<div class="account-error-wrapper">'),
-                node = $('<div class="account-error">'),
-                icon = $('<i class="account-error-icon fa fa-exclamation-triangle">');
-
-            accounts.getStatus(data.model.get('id')).done(function (status) {
-                if (status[data.model.get('id')].status !== 'ok') {
-                    wrapper.append(icon, node).show();
-                    node.text(status[data.model.get('id')].message);
-                }
-            });
-
-            return wrapper.hide();
-        },
-
-        AccountSelectView = DisposableView.extend({
-
-            tagName: 'li',
-
-            className: 'settings-list-item',
-
-            events: {
-                'click [data-action="edit"]': 'onEdit',
-                'click [data-action="delete"]': 'onDelete'
-            },
-
-            initialize: function () {
-                this.model.on('change', this.render, this);
-            },
-
-            render: function () {
-                var self = this,
-                    title = self.model.get('displayName');
-                self.$el.attr({
-                    'data-id': self.model.get('id'),
-                    'data-accounttype': self.model.get('accountType')
-                });
-
-                self.$el.append(
-                    drawIcon(self.model.get('accountType')),
-                    listUtils.makeTitle(title),
-                    getAccountState(this), // show a possible account error
-                    listUtils.makeControls().append(
-                        listUtils.appendIconText(
-                            listUtils.controlsEdit({ 'aria-label': gt('Edit %1$s', title) }),
-                            gt('Edit'),
-                            'edit'
-                        ),
-                        self.model.get('id') !== 0 ? listUtils.controlsDelete({ title: gt('Delete %1$s', title) }) : $('<div class="remove-placeholder">')
-                    ),
-                    // some Filestorage accounts may contain errors, if thats the case show them
-                    // support for standard and oauth accounts
-                    self.model.get('accountType') !== 'mail' ? listUtils.drawError(filestorageApi.getAccountsCache().get(self.model) || filestorageApi.getAccountForOauth(self.model)) : ''
-                );
-=======
         hasOAuthCredentials = function hasOAuthCredentials(account) {
             return account.has('mail_oauth') && account.get('mail_oauth') >= 0;
         };
->>>>>>> 8efd135e
 
     /**
      * Extension point for account settings detail view
