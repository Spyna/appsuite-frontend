--- conflicted
+++ resolved
@@ -1033,11 +1033,7 @@
 
         'inplace-search': function (app) {
 
-<<<<<<< HEAD
             if (_.device('smartphone') || !capabilities.has('search')) return;
-=======
-            if (_.device('small') || !capabilities.has('search')) return;
->>>>>>> 6c7d6d7a
 
             var win = app.getWindow(), side = win.nodes.sidepanel;
             side.addClass('top-toolbar');
@@ -1083,7 +1079,6 @@
                                     api.processThreadMessage(obj);
                                 }
                             });
-<<<<<<< HEAD
                         var register = function () {
                                 var view = win.facetedsearch.view,
                                     // remember original setCollection
@@ -1096,21 +1091,6 @@
                                     return setCollection.apply(this, arguments);
                                 };
                             };
-=======
-
-                        var register = function () {
-                            var view = win.facetedsearch.view,
-                                // remember original setCollection
-                                setCollection = app.listView.setCollection;
-                            app.listView.connect(collectionLoader);
-                            // wrap setCollection
-                            app.listView.setCollection = function (collection) {
-                                view.stopListening();
-                                view.listenTo(collection, 'add reset remove', view.trigger.bind(view, 'query:resultready', collection));
-                                return setCollection.apply(this, arguments);
-                            };
-                        };
->>>>>>> 6c7d6d7a
                         // events
                         win.facetedsearch.ready
                             .done(function () {
@@ -1126,11 +1106,7 @@
                                                     'start': 0,
                                                     'size': 30,
                                                     'extra': 1
-<<<<<<< HEAD
                                                 }, { silent: true });
-=======
-                                                }, {silent: true});
->>>>>>> 6c7d6d7a
                                             // load
                                             app.listView.load();
                                             win.facetedsearch.focus();
