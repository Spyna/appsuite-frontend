--- conflicted
+++ resolved
@@ -33,19 +33,11 @@
             addFurigana('.company', 'yomiCompany');
             function addFurigana(selector, yomiField) {
                 var value = baton.data[yomiField];
-<<<<<<< HEAD
-                if (!value) return;
-                self.find(selector)
-                .addClass('with-furigana')
-                .prepend(
-                    $('<span class="furigana">').text(value),
-=======
                 self.find(selector)
                 .addClass('with-furigana')
                 .prepend(
                     // the nbsp is important to keep correct vertical alignment!
                     $('<span class="furigana">').text(value || '\u00A0'),
->>>>>>> f834ac5b
                     $('<br>')
                 );
             }
