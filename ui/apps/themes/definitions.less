--- conflicted
+++ resolved
@@ -232,17 +232,9 @@
 @wallpaper-color-2:                     rgba(246, 246, 246, 1);
 @wallpaper-color-3:                     rgba(168, 168, 168, 1);
 
-<<<<<<< HEAD
-@background:                            #fff;
-
-@selected-background:                   #3C73AA;
-@selected-color:                        #f0faff;
-@selected-focussed-background:          darken(@selected-background, 10%);
-=======
 /*
  * 3. COMPONENTS
  */
->>>>>>> 1c74fb5d
 
 /*
  * 3.1 Window
