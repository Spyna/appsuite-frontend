<<<<<<< HEAD
open-xchange-appsuite (7.4.0-1) stable; urgency=low

  * First release candidate for 7.4.0

 -- Markus Wagner <markus.wagner@open-xchange.com>  Wed, 17 Jul 2013 10:44:17 +0200

open-xchange-appsuite (7.4.0-0) unstable; urgency=low

  * prepare for 7.4.0

 -- Markus Wagner <markus.wagner@open-xchange.com>  Tue, 16 Jul 2013 14:54:25 +0200

open-xchange-appsuite (7.4.0-0) unstable; urgency=low

  * prepare for 7.4.0

 -- Markus Wagner <markus.wagner@open-xchange.com>  Mon, 15 Apr 2013 11:19:42 +0200
=======
open-xchange-appsuite (7.2.2-9) stable; urgency=low

  * Build for patch 2013-07-25

 -- Markus Wagner <markus.wagner@open-xchange.com>  Mon, 15 Jul 2013 15:44:24 +0200
>>>>>>> 82f1b48b

open-xchange-appsuite (7.2.2-8) stable; urgency=low

  * Build for patch 2013-07-09

 -- Markus Wagner <markus.wagner@open-xchange.com>  Thu, 11 Jul 2013 11:26:44 +0200

open-xchange-appsuite (7.2.2-7) stable; urgency=low

  * Third candidate for 7.2.2 release

 -- Markus Wagner <markus.wagner@open-xchange.com>  Tue, 02 Jul 2013 13:51:37 +0200

open-xchange-appsuite (7.2.2-6) stable; urgency=low

  * Second candidate for 7.2.2 release

 -- Markus Wagner <markus.wagner@open-xchange.com>  Fri, 28 Jun 2013 16:17:19 +0200

open-xchange-appsuite (7.2.2-5) stable; urgency=low

  * Release candidate for 7.2.2 release

 -- Markus Wagner <markus.wagner@open-xchange.com>  Wed, 26 Jun 2013 19:18:51 +0200

open-xchange-appsuite (7.2.2-4) stable; urgency=low

  * Second feature freeze for 7.2.2 release

 -- Markus Wagner <markus.wagner@open-xchange.com>  Fri, 21 Jun 2013 16:36:47 +0200

open-xchange-appsuite (7.2.2-3) stable; urgency=low

  * Sprint increment for 7.2.2 release

 -- Markus Wagner <markus.wagner@open-xchange.com>  Mon, 03 Jun 2013 13:30:35 +0200

open-xchange-appsuite (7.2.2-2) unstable; urgency=low

  * First sprint increment for 7.2.2 release

 -- Markus Wagner <markus.wagner@open-xchange.com>  Mon, 03 Jun 2013 13:30:35 +0200

open-xchange-appsuite (7.2.2-1) unstable; urgency=low

  * First candidate for 7.2.2 release

 -- Markus Wagner <markus.wagner@open-xchange.com>  Wed, 29 May 2013 17:38:49 +0200

open-xchange-appsuite (7.2.2-0) unstable; urgency=low

  * prepare for 7.2.0

 -- Markus Wagner <markus.wagner@open-xchange.com>  Fri, 15 Mar 2013 13:52:15 +0100

open-xchange-appsuite (7.2.1-6) stable; urgency=low

  * Build for patch 2013-06-20

 -- Markus Wagner <markus.wagner@open-xchange.com>  Thu, 20 Jun 2013 15:51:09 +0200

open-xchange-appsuite (7.2.1-5) stable; urgency=low

  * Build for patch 2013-06-17

 -- Markus Wagner <markus.wagner@open-xchange.com>  Tue, 18 Jun 2013 09:35:46 +0200

open-xchange-appsuite (7.2.1-4) stable; urgency=low

  * Build for patch 2013-06-14

 -- Markus Wagner <markus.wagner@open-xchange.com>  Wed, 12 Jun 2013 18:15:45 +0200

open-xchange-appsuite (7.2.1-3) unstable; urgency=low

  * Third candidate for 7.2.1 release

 -- Markus Wagner <markus.wagner@open-xchange.com>  Wed, 22 May 2013 16:07:43 +0200

open-xchange-appsuite (7.2.1-2) unstable; urgency=low

  * Second candidate for 7.2.1 release

 -- Markus Wagner <markus.wagner@open-xchange.com>  Wed, 15 May 2013 17:49:12 +0200

open-xchange-appsuite (7.2.1-1) unstable; urgency=low

  * First candidate for 7.2.1 release

 -- Markus Wagner <markus.wagner@open-xchange.com>  Mon, 22 Apr 2013 15:18:20 +0200

open-xchange-appsuite (7.2.1-0) unstable; urgency=low

  * prepare for 7.2.1

 -- Markus Wagner <markus.wagner@open-xchange.com>  Mon, 15 Apr 2013 11:18:33 +0200

open-xchange-appsuite (7.2.0-6) unstable; urgency=low

  * Build for patch 2013-05-10

 -- Markus Wagner <markus.wagner@open-xchange.com>  Wed, 15 May 2013 09:33:11 +0200

open-xchange-appsuite (7.2.0-5) unstable; urgency=low

  * Build for patch 2013-04-23

 -- Markus Wagner <markus.wagner@open-xchange.com>  Thu, 02 May 2013 09:09:28 +0200

open-xchange-appsuite (7.2.0-4) unstable; urgency=low

  * Fourth candidate for 7.2.0 release

 -- Markus Wagner <markus.wagner@open-xchange.com>  Wed, 10 Apr 2013 17:49:28 +0200

open-xchange-appsuite (7.2.0-3) unstable; urgency=low

  * Third candidate for 7.2.0 release

 -- Markus Wagner <markus.wagner@open-xchange.com>  Mon, 08 Apr 2013 17:21:25 +0200

open-xchange-appsuite (7.2.0-2) unstable; urgency=low

  * Second candidate for 7.2.0 release

 -- Markus Wagner <markus.wagner@open-xchange.com>  Tue, 02 Apr 2013 16:21:13 +0200

open-xchange-appsuite (7.2.0-1) unstable; urgency=low

  * First release candidate for 7.2.0

 -- Markus Wagner <markus.wagner@open-xchange.com>  Tue, 26 Mar 2013 13:01:19 +0100

open-xchange-appsuite (7.2.0-0) unstable; urgency=low

  * prepare for 7.2.0

 -- Markus Wagner <markus.wagner@open-xchange.com>  Thu, 15 Mar 2013 13:52:15 +0100

open-xchange-appsuite (7.0.1-5) unstable; urgency=low

  * Build for patch 2013-03-01

 -- Viktor Pracht <viktor.pracht@open-xchange.com>  Thu, 28 Feb 2013 17:42:15 +0100

open-xchange-appsuite (7.0.1-4) unstable; urgency=low

  * Fourth release candidate for 7.0.1

 -- Viktor Pracht <viktor.pracht@open-xchange.com>  Tue, 19 Feb 2013 16:41:58 +0100

open-xchange-appsuite (7.0.1-3) unstable; urgency=low

  * Third release candidate for 7.0.1

 -- Viktor Pracht <viktor.pracht@open-xchange.com>  Tue, 19 Feb 2013 09:22:25 +0100

open-xchange-appsuite (7.0.1-2) unstable; urgency=low

  * Second release candiate for 7.0.1

 -- Viktor Pracht <viktor.pracht@open-xchange.com>  Thu, 14 Feb 2013 14:28:34 +0100

open-xchange-appsuite (7.0.1-1) unstable; urgency=low

  * First release candidate for 7.0.1

 -- Viktor Pracht <viktor.pracht@open-xchange.com>  Fri, 01 Feb 2013 15:28:23 +0100

open-xchange-appsuite (7.0.1-0) unstable; urgency=low

  * prepare for 7.0.1

 -- Viktor Pracht <viktor.pracht@open-xchange.com>  Fri, 01 Feb 2013 15:01:46 +0100

open-xchange-appsuite (7.0.0-12) unstable; urgency=low

  * Third release candidate for 7.0.0

 -- Viktor Pracht <viktor.pracht@open-xchange.com>  Tue, 18 Dec 2012 14:53:51 +0100

open-xchange-appsuite (7.0.0-11) unstable; urgency=low

  * Second release candidate for 7.0.0

 -- Viktor Pracht <viktor.pracht@open-xchange.com>  Mon, 17 Dec 2012 18:55:33 +0100

open-xchange-appsuite (7.0.0-10) unstable; urgency=low

  * Pre release candidate for 7.0.0

 -- Viktor Pracht <viktor.pracht@open-xchange.com>  Thu, 13 Dec 2012 18:47:20 +0100

open-xchange-appsuite (7.0.0-9) unstable; urgency=low

  * First release candidate for 7.0.0

 -- Viktor Pracht <viktor.pracht@open-xchange.com>  Tue, 11 Dec 2012 11:44:25 +0100

open-xchange-appsuite (7.0.0-8) unstable; urgency=low

  * First release candidate for EDP drop #6

 -- Viktor Pracht <viktor.pracht@open-xchange.com>  Tue, 13 Nov 2012 15:02:51 +0100

open-xchange-appsuite (7.0.0-7) unstable; urgency=low

  * Third release candidate for EDP drop #5

 -- Viktor Pracht <viktor.pracht@open-xchange.com>  Mon, 22 Oct 2012 15:48:11 +0200

open-xchange-appsuite (7.0.0-6) unstable; urgency=low

  * Second release candidate for EDP drop #5

 -- Viktor Pracht <viktor.pracht@open-xchange.com>  Mon, 22 Oct 2012 14:23:03 +0200

open-xchange-appsuite (7.0.0-5) unstable; urgency=low

  * First release candidate for EDP drop #5

 -- Viktor Pracht <viktor.pracht@open-xchange.com>  Tue, 12 Oct 2012 13:07:35 +0200

open-xchange-appsuite (7.0.0-4) unstable; urgency=low

  * First release candidate for EDP drop #4

 -- Viktor Pracht <viktor.pracht@open-xchange.com>  Tue, 04 Sep 2012 15:14:35 +0200

open-xchange-appsuite (7.0.0-3) unstable; urgency=low

  * Release build for 7.0.0

 -- Viktor Pracht <viktor.pracht@open-xchange.com>  Tue, 07 Aug 2012 14:58:23 +0200

open-xchange-appsuite (7.0.0-2) unstable; urgency=low

  * Release build for EDP drop #3

 -- Viktor Pracht <viktor.pracht@open-xchange.com>  Tue, 07 Aug 2012 11:48:03 +0200

open-xchange-appsuite (7.0.0-1) unstable; urgency=low

  * Initial Release.

 -- Viktor Pracht <viktor.pracht@open-xchange.com>  Wed, 09 Nov 2011 12:20:23 +0100<|MERGE_RESOLUTION|>--- conflicted
+++ resolved
@@ -1,4 +1,3 @@
-<<<<<<< HEAD
 open-xchange-appsuite (7.4.0-1) stable; urgency=low
 
   * First release candidate for 7.4.0
@@ -16,13 +15,12 @@
   * prepare for 7.4.0
 
  -- Markus Wagner <markus.wagner@open-xchange.com>  Mon, 15 Apr 2013 11:19:42 +0200
-=======
+
 open-xchange-appsuite (7.2.2-9) stable; urgency=low
 
   * Build for patch 2013-07-25
 
  -- Markus Wagner <markus.wagner@open-xchange.com>  Mon, 15 Jul 2013 15:44:24 +0200
->>>>>>> 82f1b48b
 
 open-xchange-appsuite (7.2.2-8) stable; urgency=low
 
