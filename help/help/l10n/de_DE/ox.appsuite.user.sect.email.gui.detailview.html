--- conflicted
+++ resolved
@@ -40,16 +40,6 @@
     </h2>
 <div class="sect2" id="ox.appsuite.user.sect.email.gui.detailview">
 <div class="titlepage"><div><div><h3 class="title">5.1.7. Die
-<<<<<<< HEAD
-        <span class="phrase">E-Mail</span>
-        
-        
-        
-        Detailansicht</h3></div></div></div>
-<div class="reference">
-<a name="ox.appsuite.user.reference.email.gui.detailview"></a><p id="ox.appsuite.user.reference.email.gui.detailview">
-        Zeigt den Inhalt der E-Mail, die Sie in der Liste angeklickt haben. 
-=======
         <span class="phrase">E-Mail</span>-Detailansicht
       </h3></div></div></div>
 <div class="reference">
@@ -57,28 +47,11 @@
         Zeigt den Inhalt der E-Mail, die Sie in der 
         <a class="link" href="ox.appsuite.user.sect.email.gui.list.html">Liste</a> 
         angeklickt haben. Wenn Sie die E-Mail in der Liste doppelklicken, wird der Inhalt in einem Fenster angezeigt.
->>>>>>> 1c74fb5d
         </p>
 <p class="title">Inhalt</p>
 <ul class="itemizedlist" id="ox.appsuite.user.reference.email.gui.detailview.entries" style="list-style-type: disc; ">
 <li class="listitem">
 <p role="presentation">Betreff</p>
-<<<<<<< HEAD
-<p role="presentation">Wenn E-Mails nach Konversationen sortiert angezeigt werden, wird die Anzahl der E-Mails in einer
-              Konversation unterhalb des Betreffs angezeigt. Um alle E-Mails der Konversation zu öffnen oder zu schließen, 
-              klicken Sie auf das Symbol
-              <span class="guibutton"><strong>Alle Nachrichten öffnen/schließen</strong></span>
-              <span aria-hidden="true" class="inlinemediaobject" id="ox.appsuite.user.fig.email.gui.detailview.threadopen"><img src="../../images/appsuite_user_icon_thread_open.png"></span>.
-              Anklicken einer freien Stelle zwischen Absender und Datum des Empfangs öffnet oder schließt die E-Mail.
-            </p>
-</li>
-<li class="listitem"><p role="presentation">Foto des Absenders, wenn vorhanden</p></li>
-<li class="listitem" id="ox.appsuite.user.reference.email.gui.detailview.messenger"><p role="presentation">Je nach Konfiguration der Groupware zeigt ein farbiger Punkt vor dem Namen den
-              <span class="phrase">Messenger</span>-Status des Absenders oder eines Empfängers.</p></li>
-<li class="listitem"><p role="presentation">Symbol <span class="guibutton"><strong>Gelesen</strong></span>
-              <span aria-hidden="true" class="inlinemediaobject" id="ox.appsuite.user.fig.email.gui.detailview.read"><img src="../../images/appsuite_user_icon_email_read.png"></span> . Ändert den Status von gelesen nach ungelesen und umgekehrt.</p></li>
-<li class="listitem"><p role="presentation">Name des Absenders. Name des Empfängers. Wenn vorhanden, die Namen weiterer Empfänger der E-Mail. Anklicken eines Namens öffnet ein
-=======
 <p role="presentation">Wenn E-Mails nach Konversationen sortiert angezeigt werden, wird bei einer Konversation neben dem Betreff das Symbol
               <span class="guibutton"><strong>Alle Nachrichten öffnen/schließen</strong></span>
               <span aria-hidden="true" class="inlinemediaobject" id="ox.appsuite.user.fig.email.gui.detailview.threadopen"><img src="../../images/appsuite_user_icon_thread_open.png"></span> angezeigt. 
@@ -97,7 +70,6 @@
             </p>
 </li>
 <li class="listitem"><p role="presentation">Name des Empfängers. Wenn vorhanden, die Namen weiterer Empfänger der E-Mail. Anklicken eines Namens öffnet ein 
->>>>>>> 1c74fb5d
               <span class="guilabel"><strong>Popup</strong></span>. Es zeigt verschiedene Kontaktinformationen.
             </p></li>
 <li class="listitem"><p role="presentation">Datum und Uhrzeit des Empfangs</p></li>
@@ -106,19 +78,11 @@
               </p>
 <ul class="itemizedlist" style="list-style-type: circle; ">
 <li class="listitem"><p role="presentation">Symbol <span class="guibutton"><strong>Markierung</strong></span>
-<<<<<<< HEAD
-                    <span aria-hidden="true" class="inlinemediaobject" id="ox.appsuite.user.fig.email.gui.detailview.starred"><img src="../../images/appsuite_user_icon_starred.png"></span> .
-                    Markiert die E-Mail.
-                  </p></li>
-<li class="listitem"><p role="presentation">Symbol <span class="guibutton"><strong>Farbe zuweisen</strong></span>
-                    <span aria-hidden="true" class="inlinemediaobject" id="ox.appsuite.user.fig.email.gui.detailview.label"><img src="../../images/appsuite_user_icon_label.png"></span> .
-=======
                     <span aria-hidden="true" class="inlinemediaobject" id="ox.appsuite.user.fig.email.gui.detailview.starred"><img src="../../images/appsuite_user_icon_starred.png"></span>. 
                     Markiert die E-Mail.
                   </p></li>
 <li class="listitem"><p role="presentation">Symbol <span class="guibutton"><strong>Farbe zuweisen</strong></span>
                     <span aria-hidden="true" class="inlinemediaobject" id="ox.appsuite.user.fig.email.gui.detailview.label"><img src="../../images/appsuite_user_icon_label.png"></span>. 
->>>>>>> 1c74fb5d
                     Öffnet ein Menü, mit dem Sie der E-Mail ein farbiges Label zuweisen können.
                   </p></li>
 </ul>
@@ -126,14 +90,6 @@
               <span class="phrase"><strong>Hinweis:</strong></span> Je nach Konfiguration der Groupware sind nicht alle Möglichkeiten zum Kennzeichnen verfügbar.
             </p>
 </li>
-<<<<<<< HEAD
-<li class="listitem"><p role="presentation">Häufig verwendete Funktionen:
-              <span class="guibutton"><strong>Schnellantwort</strong></span>, <span class="guibutton"><strong>Allen antworten</strong></span>, 
-              <span class="guibutton"><strong>Weiterleiten</strong></span>, <span class="guibutton"><strong>Löschen</strong></span>
-            </p></li>
-<li class="listitem"><p role="presentation">Symbol <span class="guibutton"><strong>Aktionen</strong></span>
-              <span aria-hidden="true" class="inlinemediaobject" id="ox.appsuite.user.fig.email.gui.detailview.actions"><img src="../../images/appsuite_user_icon_actions.png"></span> . Öffnet ein Menü mit Bearbeitungsfunktionen.</p></li>
-=======
 <li class="listitem"><p role="presentation">Foto des Absenders, wenn vorhanden</p></li>
 <li class="listitem"><p role="presentation">Häufig verwendete Funktionen: 
               <span class="guibutton"><strong>Antworten</strong></span>, <span class="guibutton"><strong>Allen antworten</strong></span>, 
@@ -141,25 +97,11 @@
             </p></li>
 <li class="listitem"><p role="presentation">Symbol <span class="guibutton"><strong>Weitere Aktionen</strong></span>
               <span aria-hidden="true" class="inlinemediaobject" id="ox.appsuite.user.fig.email.gui.detailview.actions"><img src="../../images/appsuite_user_icon_actions.png"></span>. Öffnet ein Menü mit Bearbeitungsfunktionen.</p></li>
->>>>>>> 1c74fb5d
 <li class="listitem">
 <p role="presentation">Wenn die E-Mail Anhänge enthält, werden weitere Elemente angezeigt.
               </p>
 <ul class="itemizedlist" id="ox.appsuite.user.reference.email.gui.detailview.attachments" style="list-style-type: circle; ">
 <li class="listitem"><p role="presentation">Symbol <span class="guibutton"><strong>Anhang</strong></span>
-<<<<<<< HEAD
-                    <span aria-hidden="true" class="inlinemediaobject" id="ox.appsuite.user.fig.email.attachment"><img src="../../images/appsuite_user_icon_clip.png"></span> . Öffnet einen Bereich, der die Anhänge als Symbole
-                    oder als Liste anzeigt.</p></li>
-<li class="listitem"><p role="presentation">Schaltflächen, mit denen Sie für alle E-Mail-Anhänge gemeinsam eine
-                    <a class="link" href="ox.appsuite.user.sect.email.attachments.html#ox.appsuite.user.concept.email.attachments">Funktion</a> 
-                    ausführen können.</p></li>
-<li class="listitem"><p role="presentation">Symbole <span class="guibutton"><strong>Kacheln</strong></span>
-                    <span aria-hidden="true" class="inlinemediaobject" id="ox.appsuite.user.fig.email.tiles"><img src="../../images/appsuite_user_icon_tiles.png"></span>,
-                    <span class="guibutton"><strong>Liste</strong></span>
-                    <span aria-hidden="true" class="inlinemediaobject" id="ox.appsuite.user.fig.email.list"><img src="../../images/appsuite_user_icon_list.png"></span> . Zeigt die Anhänge als Kacheln oder als Liste. Um für einen bestimmten Anhang eine
-                    <a class="link" href="ox.appsuite.user.sect.email.attachments.html#ox.appsuite.user.concept.email.attachments">Funktion</a> 
-                  auszuführen, klicken Sie in der Ansicht Liste auf den Namen des Anhangs.</p></li>
-=======
                     <span aria-hidden="true" class="inlinemediaobject" id="ox.appsuite.user.fig.email.attachment"><img src="../../images/appsuite_user_icon_clip.png"></span>. Öffnet einen Bereich, der die Anhänge als Symbole 
                     oder als Liste anzeigt.</p></li>
 <li class="listitem"><p role="presentation">Schaltflächen, mit denen Sie für alle E-Mail-Anhänge gemeinsam eine
@@ -169,16 +111,11 @@
                     <span class="guibutton"><strong>Liste</strong></span>
                     <span aria-hidden="true" class="inlinemediaobject" id="ox.appsuite.user.fig.email.list"><img src="../../images/appsuite_user_icon_list.png"></span>. Zeigt die Anhänge als Kacheln oder als Liste. Um für einen bestimmten Anhang eine 
                     Funktion auszuführen, klicken Sie in der Ansicht Liste auf den Namen des Anhangs.</p></li>
->>>>>>> 1c74fb5d
 </ul>
 <p role="presentation">
             </p>
 </li>
-<<<<<<< HEAD
-<li class="listitem"><p role="presentation">Wenn Sie im Ordner <span class="guilabel"><strong>Gesendete Objekte</strong></span> eine E-Mail anzeigen, die einen Anhang als Link
-=======
 <li class="listitem"><p role="presentation">Wenn Sie im Ordner <span class="guilabel"><strong>Gesendete Objekte</strong></span> eine E-Mail anzeigen, die einen Anhang als Link 
->>>>>>> 1c74fb5d
               enthält, werden am Anfang des E-Mail-Textes Informationen über den Anhang angezeigt.
             </p></li>
 <li class="listitem">
@@ -196,31 +133,11 @@
 <li class="listitem" style="list-style-type: none">
 <p role="presentation"><a class="xref" href="ox.appsuite.user.sect.email.attachments.html">E-Mail-Anhang ansehen oder speichern</a></p>
 <p role="presentation"><a class="xref" href="ox.appsuite.user.sect.email.send.reply.html">E-Mail beantworten</a></p>
-<<<<<<< HEAD
-<p role="presentation"><a class="xref" href="ox.appsuite.user.sect.email.send.forward.html">E-Mail weiterleiten</a></p>
-=======
 <p role="presentation"><a class="xref" href="ox.appsuite.user.sect.email.send.forward.html">E-Mails weiterleiten</a></p>
->>>>>>> 1c74fb5d
 <p role="presentation"><a class="xref" href="ox.appsuite.user.sect.email.teamwork.appointment.html">Alle Empfänger einer E-Mail zu einem Termin einladen</a></p>
 <p role="presentation"><a class="xref" href="ox.appsuite.user.sect.email.teamwork.distributionlist.html">Alle Empfänger einer E-Mail als Verteilerliste speichern</a></p>
 <p role="presentation"><a class="xref" href="ox.appsuite.user.sect.email.manage.html">E-Mails organisieren</a></p>
 </li>
-<<<<<<< HEAD
-<li class="listitem" style="list-style-type: none"><p role="presentation"><a class="xref" href="ox.appsuite.user.sect.email.gui.popup.html">Das
-        <span class="phrase">E-Mail</span>
-        
-        
-        
-        Popup</a></p></li>
-</ul>
-<p id="ox.appsuite.user.reference.email.gui.detailview.parent">Übergeordnetes Thema:
-        <a class="xref" href="ox.appsuite.user.sect.email.gui.html">Die
-      <span class="phrase"><span class="guilabel"><strong>E-Mail</strong></span></span>
-      
-      
-      
-      Bestandteile
-=======
 <li class="listitem" style="list-style-type: none"><p role="presentation"><a class="xref" href="ox.appsuite.user.sect.dataorganisation.security.emailauthentication.html">Authentizität von E-Mails anzeigen</a></p></li>
 <li class="listitem" style="list-style-type: none"><p role="presentation"><a class="xref" href="ox.appsuite.user.sect.email.gui.popup.html">Das
         <span class="phrase">E-Mail</span>-Popup
@@ -229,7 +146,6 @@
 <p id="ox.appsuite.user.reference.email.gui.detailview.parent">Übergeordnetes Thema:
         <a class="xref" href="ox.appsuite.user.sect.email.gui.html">Die 
       <span class="phrase"><span class="guilabel"><strong>E-Mail</strong></span></span>-Bestandteile
->>>>>>> 1c74fb5d
     </a>
       </p>
 </div>
