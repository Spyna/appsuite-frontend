--- conflicted
+++ resolved
@@ -212,12 +212,8 @@
                                 if (reset) {
                                     items.push(tmp);
                                 } else {
-<<<<<<< HEAD
-                                    notifications.collection.push(tmp, { merge: true, silent: true });//update data but don't throw events until we are finished(causes many redraws)
-=======
                                     //update data but don't throw events until we are finished(causes many redraws)
-                                    notifications.collection.push(tmp, {merge: true, silent: true});
->>>>>>> e7758a2e
+                                    notifications.collection.push(tmp, { merge: true, silent: true });
                                 }
                             }
                         });
@@ -484,12 +480,8 @@
                     }
                 });
                 if (reminders.length > 0) {
-<<<<<<< HEAD
-                    reminderAPI.deleteReminder(reminders);//remove reminders correctly from server too
-=======
-                   //remove reminders correctly from server too
-                   reminderAPI.deleteReminder(reminders);
->>>>>>> e7758a2e
+                    //remove reminders correctly from server too
+                    reminderAPI.deleteReminder(reminders);
                 }
             });
         }
