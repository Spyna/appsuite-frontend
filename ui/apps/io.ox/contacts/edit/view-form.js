/**
 * All content on this website (including text, images, source code and any
 * other original works), unless otherwise noted, is licensed under a Creative
 * Commons License.
 *
 * http://creativecommons.org/licenses/by-nc-sa/2.5/
 *
 * Copyright (C) Open-Xchange Inc., 2006-2011 Mail: info@open-xchange.com
 *
 * @author Matthias Biggeleben <matthias.biggeleben@open-xchange.com>
 * @author Christoph Kopp <christoph.kopp@open-xchange.com>
 */

define('io.ox/contacts/edit/view-form',
    ['io.ox/core/extensions',
     'gettext!io.ox/contacts/contacts',
     'io.ox/contacts/util',
     'io.ox/contacts/api',
     'io.ox/core/tk/view',
     'io.ox/core/tk/model'
    ], function (ext, gt, util, api, View, Model) {

    'use strict';

    /*
    * urgh, if you want to improve it, do it without that many dom operations
    */


    var checkEl = function (c) {
        var parent = $(c).parent(),
        el = parent.find('input:text').filter(function () {
            return $(this).val() !== "";
        }),
        man = (parent.find('.mandatory')).length,
        empty = el.length + man;
        console.log(empty);
        return empty;
    };


    var lessSwitch = function (evt) {
        var parent = $(evt.currentTarget).parent();
        parent.find('.hidden').removeClass('hidden').addClass('visible');
        parent.find('.sectiontitle').removeClass('hidden');
        parent.addClass('expanded');
        $(evt.currentTarget).text('- less');
    };

    var namedSwitch = function (txt, evt) {
        var parent = $(evt.currentTarget).parent();
        parent.removeClass('expanded');
        parent.find('.sectiontitle').addClass('hidden');
        parent.find('input:text').filter(
            function () {
                return $(this).val() !== "";
            }
        ).parent().parent().removeClass('visible');
        parent.find('input:text').filter(
            function () {
                return $(this).val() === "";
            }
        ).parent().parent().parent().removeClass('visible').addClass('hidden');
        parent.find('.visible').removeClass('visible').addClass('hidden');
        $(evt.currentTarget).text(txt);
    };


    var moreSwitch = function (txt, evt) {
        var parent = $(evt.currentTarget).parent();
        parent.removeClass('expanded');
        parent.find('.sectiontitle').addClass('visible');
        parent.find('input:text').filter(
            function () {
                return $(this).val() !== "";
            }
        ).parent().parent().removeClass('visible');
        parent.find('input:text').filter(
            function () {
                return $(this).val() === "";
            }
        ).parent().parent().parent().removeClass('visible').addClass('hidden');
        $(evt.currentTarget).text(txt);
    };


    var toggleFields = function (evt) {
        var empty = checkEl(evt.currentTarget),
            parent = $(evt.currentTarget).parent(),
            status;

        if (empty === 0) {
            status = parent.hasClass('expanded') ? '1' :  '2';
        } else {
            status = !parent.hasClass('expanded') ? '3' : '4';
        }

        switch (status) {
        case "1":
            namedSwitch('+ ' + evt.data.pointName, evt);
            break;
        case "2":
            lessSwitch(evt);
            break;
        case "3":
            lessSwitch(evt);
            break;
        case "4":
            moreSwitch('+ more', evt);
            break;
        }
    };


    var drawSection = function (pointName) {
        return function (options) {
            var section = options.view.createSection(),
                sectionTitle = options.view.createSectionTitle({text: gt(pointName)}),
                sectionContent = options.view.createSectionContent();

            section.append(sectionTitle);
            section.append(sectionContent);
            this.append(section);

            if (/^(.*-address)$/.test(pointName)) {
                options.pointName = pointName;
                ext.point('io.ox/contacts/edit/form/address').invoke('draw', sectionContent, options);

            } else {
                ext.point('io.ox/contacts/edit/form/' + pointName).invoke('draw', sectionContent, options);
            }
            if (checkEl(sectionContent) !== 0) {
                section.append($('<a>').addClass('switcher').text('+ more').on('click', {pointName: pointName}, toggleFields));
            } else {
                section.append($('<a>').addClass('switcher').text('+ ' + pointName).on('click', {pointName: pointName}, toggleFields));
                sectionTitle.addClass('hidden');
            }

        };
    };

    var drawField = function (subPointName) {
        return function (options) {
            var myId = _.uniqueId('c'),
                sectionGroup = options.view.createSectionGroup();

            this.append(sectionGroup);
            sectionGroup.append(options.view.createLabel({id: myId, text: gt(subPointName)}));
            sectionGroup.append(options.view.createTextField({id: myId, property: subPointName}));

            if (!options.view.getModel().get(subPointName) &&
                !options.view.getModel().getProp(subPointName).mandatory) {
                sectionGroup.addClass('hidden');
            }
            if (options.view.getModel().getProp(subPointName).mandatory) {
                sectionGroup.addClass('mandatory');
            }
        };
    };

    var drawFields = function (pointName, subPointName) {
        return function (options) {
            ext.point('io.ox/contacts/edit/form/' + pointName + '/' + subPointName).invoke('draw', this, options);
        };
    };

    var drawAddress = function (options) {
        var addressFormat = 'street,postal_code/city,country,state'.split(','),
            self = this;

        _.each(addressFormat, function (line, index) {
            var lineFormat = line.split(/\//);
            if (lineFormat.length === 1) {
                //normal mode
                //ext.point('io.ox/contacts/edit/form/' + options.pointName + '/' + line).invoke('draw', self, options);
                var dr = drawField(line);
                dr.apply(self, [options]);
            } else {
                var sectionGroup = options.view.createSectionGroup(),
                    labels = [],
                    fields = [],
                    hide = true;

                self.append(sectionGroup);

                _.each(lineFormat, function (multiline, index) {
                    var myId = _.uniqueId('c');
                    labels.push(options.view.createLabel({id: myId, text: gt(multiline)}));
                    fields.push(options.view.createTextField({id: myId, property: multiline}));
                    hide = (options.view.getModel().get(multiline)) ? false : true;
                });
                var outterLabel = $('<div>').addClass('inlinelabel');
                _.each(labels, function (label) {
                    outterLabel.append(label);
                });
                sectionGroup.append(outterLabel);
                _.each(fields, function (field, index) {
                    sectionGroup.append(field.addClass('inline ' + 'nr' + index));
                });
                if (hide) {
                    sectionGroup.addClass('hidden');
                }

            }
        });
    };

    var createSaveButton = function (options) {
        var saveButton = $('<a>');

        saveButton.addClass('button default-action saveButton').text('Save');
        saveButton.on('click', function () {
            options.view.save();

        });
        return saveButton;
    };

    function handleFileSelect(evt) {
        var file = evt.target.files,
            reader = new FileReader();
        console.log(reader);
        reader.onload = (function (theFile) {
            return function (e) {
                $('.picture').css('background-image', 'url(' + e.target.result + ')');
            };
        }(file[0]));
        reader.readAsDataURL(file[0]);
    }


    var picTrigger = function () {
        $('input[type="file"]').trigger('click');
    };

    var drawFormHead = function (options) {
        var section,
          picture,
          picForm,
          title,
          jobDescription,
          calculatedModel,
          saveButton;

        section = options.view.createSection({}).addClass('formheader');

        picture = (api.getPicture(options.view.getModel().getData())).addClass('picture');
        picture.on('click', picTrigger);
        title = options.view.createText({property: 'display_name', classes: 'name clear-title'});


        calculatedModel = new Model({});
        _.extend(calculatedModel, {
            get: function () {
                return util.getJob(options.view.getModel().getData());
            },
            update: function () {
                $(this).trigger('changeProperty.calculated.jobdescription', util.getJob(options.view.getModel().getData()));
            },
            set: function () {}
        });

        // just bridge the event
        $(options.view.getModel()).on('changeProperty.calculated.jobdescription', function () {
            calculatedModel.update();
        });

        jobDescription = options.view.createText({property: 'jobdescription.calculated', classes: 'job clear-title', model: calculatedModel});


        saveButton = createSaveButton(options);

        picForm = options.view.createPicUpload({
            wrap: false,
            label: false,
            charset: 'UTF-8',
            enctype: 'multipart/form-data',
            id: 'contactUploadImage',
            method: 'POST',
            name: 'contactUploadImage',
            target: 'blank.html'
        });
        picForm.find('input').on('change', handleFileSelect);
        picForm.find('input').on('change', function () {
            calculatedModel.dirty = true;
        });


        section.append(picture);
        section.append(title);
        section.append(jobDescription);
        section.append(saveButton);
        section.append(picForm);
        section.append(options.view.createSectionDelimiter({}));

        this.append(section);
    };

    var handleField = function (pointName) {
        return function (subPointName, index) {
            ext.point('io.ox/contacts/edit/form/' + pointName + '/' + subPointName).extend({
                id: subPointName,
                draw: drawField(subPointName)
            });
            ext.point('io.ox/contacts/edit/form/' + pointName).extend({
                id: subPointName,
                draw: drawFields(pointName, subPointName)
            });
        };
    };
    var handleSection = function (section, pointName) {
        ext.point('io.ox/contacts/edit/form').extend({id: pointName, draw: drawSection(pointName), index: 120});
        _.each(section, handleField(pointName));
    };

    var initExtensionPoints = function (meta) {
        ext.point('io.ox/contacts/edit/form').extend({
            index: 1,  //should be the first one
            id: 'formhead',
            draw: drawFormHead
        });


        _.each(meta, handleSection);
        ext.point('io.ox/contacts/edit/form/address').extend({
            id: 'address',
            draw: drawAddress
        });
    };


    var ContactEditView = View.extend({

        draw: function (app) {
            var self = this,
                meta;
            if (this.getModel()) {
                meta = {
                    'contact-personal': ['title', 'first_name', 'last_name', 'display_name', 'second_name', 'suffix', 'nickname', 'birthday'],
                    'contact-email': ['email1', 'email2', 'email3'],
                    'contact-phone': ['telephone_business1', 'telephone_business2', 'fax_business', 'telephone_car', 'telephone_company', 'telephone_home1', 'telephone_home2', 'fax_home', 'cellular_telephone1', 'cellular_telephone2', 'telephone_other', 'fax_other', 'telephone_isdn', 'telephone_pager', 'telephone_primary', 'telephone_radio', 'telephone_telex', 'telephone_ttytdd', 'instant_messenger1', 'instant_messenger2', 'telephone_ip', 'telephone_assistant'],
                    'contact-home-address': ['street_home', 'postal_code_home', 'city_home', 'state_home', 'country_home'],
                    'contact-work-address': ['street_business', 'postal_code_business', 'city_business', 'state_business', 'country_business'],
                    'contact-other-address': ['street_other', 'postal_code_other', 'city_other', 'state_other', 'country_other'],
                    'contact-job-descriptions': ['room_number', 'profession', 'position', 'company', 'department', 'employee_type', 'number_of_employees', 'sales_value', 'tax_id', 'commercial_register', 'branches', 'business_category', 'info', 'manager_name', 'assistant_name'],
                    'special-information': ['marital_status', 'number_of_children', 'spouse_name', 'note', 'url', 'anniversary'],
                    'userfields': ['userfield01', 'userfield02', 'userfield03', 'userfield04', 'userfield05', 'userfield06', 'userfield07', 'userfield08', 'userfield09', 'userfield10', 'userfield11', 'userfield12', 'userfield13', 'userfield14', 'userfield15', 'userfield16', 'userfield17', 'userfield18', 'userfield19', 'userfield20']
                };

                var updateDisplayName = function () {
                    console.log('update displayname');
                    self.getModel().set('display_name', util.getFullName(self.getModel().getData()));
                };

                var updateJobDescription = function () {
                    $(self.getModel()).trigger('changeProperty.calculated.jobdescription', util.getJob(self.getModel().getData()));
                };

<<<<<<< HEAD
                $(this.getModel()).on('title.changed', updateDisplayName);
                $(this.getModel()).on('first_name.changed', updateDisplayName);
                $(this.getModel()).on('last_name.changed', updateDisplayName);

                $(this.getModel()).on('company.changed', updateJobDescription);
                $(this.getModel()).on('position.changed', updateJobDescription);
                $(this.getModel()).on('profession.changed', updateJobDescription);

                $(this.getModel()).on('validation.error', function (evt, error, fieldDesc) {
                    console.error(error);
                });
=======
                $(this.getModel()).on('changeProperty.title changeProperty.first_name changeProperty.last_name', updateDisplayName);
                $(this.getModel()).on('changeProperty.company changeProperty.position changeProperty.profession', updateJobDescription);
>>>>>>> 64b58613

                initExtensionPoints(meta);
                this.node.addClass('contact-detail edit').attr('data-property', self.getModel().get('folder_id') + '.' + self.getModel().get('id'));
                ext.point('io.ox/contacts/edit/form').invoke('draw', self.node, {view: self});
            }
            return self;
        },
        save: function () {
            $(this).trigger('save');
        }

    });

    // my happy place
    return ContactEditView;
});<|MERGE_RESOLUTION|>--- conflicted
+++ resolved
@@ -356,22 +356,8 @@
                     $(self.getModel()).trigger('changeProperty.calculated.jobdescription', util.getJob(self.getModel().getData()));
                 };
 
-<<<<<<< HEAD
-                $(this.getModel()).on('title.changed', updateDisplayName);
-                $(this.getModel()).on('first_name.changed', updateDisplayName);
-                $(this.getModel()).on('last_name.changed', updateDisplayName);
-
-                $(this.getModel()).on('company.changed', updateJobDescription);
-                $(this.getModel()).on('position.changed', updateJobDescription);
-                $(this.getModel()).on('profession.changed', updateJobDescription);
-
-                $(this.getModel()).on('validation.error', function (evt, error, fieldDesc) {
-                    console.error(error);
-                });
-=======
                 $(this.getModel()).on('changeProperty.title changeProperty.first_name changeProperty.last_name', updateDisplayName);
                 $(this.getModel()).on('changeProperty.company changeProperty.position changeProperty.profession', updateJobDescription);
->>>>>>> 64b58613
 
                 initExtensionPoints(meta);
                 this.node.addClass('contact-detail edit').attr('data-property', self.getModel().get('folder_id') + '.' + self.getModel().get('id'));
