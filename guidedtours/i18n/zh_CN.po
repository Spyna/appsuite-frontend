--- conflicted
+++ resolved
@@ -13,33 +13,6 @@
 "Plural-Forms: nplurals=2; plural=(n != 1);\n"
 "X-Generator: Poedit 1.6.5\n"
 
-<<<<<<< HEAD
-#: apps/io.ox/tours/main.js:451 module:io.ox/tours
-msgid "Adding attachments"
-msgstr "添加附件"
-
-#: apps/io.ox/tours/main.js:623 module:io.ox/tours
-msgid "Adding further details"
-msgstr "添加更多详情"
-
-#: apps/io.ox/tours/main.js:257 module:io.ox/tours
-msgid ""
-"Below the recipient you will find further functions, e.g. for sending copies "
-"to other recipients or for adding attachments."
-msgstr "收件人下面，你将会找到更多功能，比如：发送副本给其他收件人或添加附件。"
-
-#: apps/io.ox/tours/main.js:373 module:io.ox/tours
-msgid ""
-"Click on a letter on the left side of the navigation bar in order to display "
-"the corresponding contacts from the selected address book."
-msgstr "单击导航条左边的一个信件，以从选择的地址簿显示对应的联系人。"
-
-#: apps/io.ox/tours/main.js:199 module:io.ox/tours
-#, fuzzy
-#| msgid "Closing a tile"
-msgid "Closing a square"
-msgstr "关闭一个方块"
-=======
 #: apps/io.ox/tours/main.js:71 module:io.ox/tours
 msgid "Welcome to %s"
 msgstr "欢迎到 %s"
@@ -63,7 +36,6 @@
 #: apps/io.ox/tours/main.js:88 module:io.ox/tours
 msgid "Displaying the help or the settings"
 msgstr "显示帮助或设定"
->>>>>>> dcce7ce1
 
 #: apps/io.ox/tours/main.js:91 module:io.ox/tours
 msgid ""
@@ -71,23 +43,6 @@
 "bar."
 msgstr "要显示帮助或设定，请单击菜单条里的系统菜单图标。"
 
-<<<<<<< HEAD
-#: apps/io.ox/tours/main.js:399 module:io.ox/tours
-msgid "Creating a new appointment"
-msgstr "创建一个新约会"
-
-#: apps/io.ox/tours/main.js:363 module:io.ox/tours
-msgid "Creating a new contact"
-msgstr "创建一个新联系人"
-
-#: apps/io.ox/tours/main.js:598 module:io.ox/tours
-msgid "Creating a new task"
-msgstr "创建一个新任务"
-
-#: apps/io.ox/tours/main.js:570 module:io.ox/tours
-msgid "Creating a note"
-msgstr "创建一个备注"
-=======
 #: apps/io.ox/tours/main.js:97 module:io.ox/tours
 msgid "The New objects icon"
 msgstr "新对象图标"
@@ -107,36 +62,11 @@
 "In case of new notifications, e.g. appointment invitations, the info area is "
 "opened on the right side."
 msgstr "假若有新通知，比如约会邀请，信息区域会在右边打开。"
->>>>>>> dcce7ce1
 
 #: apps/io.ox/tours/main.js:112 module:io.ox/tours
 msgid "Creating new items"
 msgstr "创建新项目"
 
-<<<<<<< HEAD
-#: apps/io.ox/tours/main.js:428 module:io.ox/tours
-msgid "Creating recurring appointments"
-msgstr "创建循环约会"
-
-#: apps/io.ox/tours/main.js:634 module:io.ox/tours
-msgid "Creating recurring tasks"
-msgstr "创建循环任务"
-
-#: apps/io.ox/tours/main.js:462 module:io.ox/tours
-msgid "Creating the appointment"
-msgstr "创建约会"
-
-#: apps/io.ox/tours/main.js:678 module:io.ox/tours
-msgid "Creating the task"
-msgstr "创建任务"
-
-#: apps/io.ox/tours/main.js:207 module:io.ox/tours
-#, fuzzy
-#| msgid "Customizing"
-msgid "Customizing the Portal"
-msgstr "自定义"
-
-=======
 #: apps/io.ox/tours/main.js:115 module:io.ox/tours
 msgid "To create a new E-Mail, click the Compose new E-Mail in the toolbar."
 msgstr "要创建一个新电子邮件，请单击工具条里的创建新电子邮件。"
@@ -163,23 +93,10 @@
 msgid "The toolbar"
 msgstr "工具条"
 
->>>>>>> dcce7ce1
 #: apps/io.ox/tours/main.js:135 module:io.ox/tours
 msgid ""
 "Depending on the app, the toolbar contains various functions for creating, "
 "editing and organizing objects."
-<<<<<<< HEAD
-msgstr ""
-
-#: apps/io.ox/tours/main.js:159 module:io.ox/tours
-msgid ""
-"Detailed instructions for the single apps are located in System menu > Help."
-msgstr ""
-
-#: apps/io.ox/tours/main.js:582 module:io.ox/tours
-msgid "Displaying information"
-msgstr "显示信息"
-=======
 msgstr "视应用程序而定，工具条包含各种用作创建、编辑、组织对象的功能。"
 
 #: apps/io.ox/tours/main.js:138 module:io.ox/tours
@@ -200,7 +117,6 @@
 msgid ""
 "Use the list to select an object, show its contents or activate functions."
 msgstr "使用列表选择一个对象，显示其内容或激活功能。"
->>>>>>> dcce7ce1
 
 #: apps/io.ox/tours/main.js:150 module:io.ox/tours
 msgid "The Detail view"
@@ -245,33 +161,12 @@
 msgid "Drag and drop"
 msgstr "拖放"
 
-<<<<<<< HEAD
-#: apps/io.ox/tours/main.js:739 module:io.ox/tours
-=======
 #: apps/io.ox/tours/main.js:196 module:io.ox/tours
->>>>>>> dcce7ce1
 msgid ""
 "To change the layout, drag a square's title to another position and drop it "
 "there."
 msgstr "要更改布局，请把一个方块标题拖到别的位置后放在那里。"
 
-<<<<<<< HEAD
-#: apps/io.ox/tours/main.js:337 module:io.ox/tours
-msgid "Editing multiple E-Mails"
-msgstr "编辑多个电子邮件"
-
-#: apps/io.ox/tours/main.js:382 module:io.ox/tours
-msgid "Editing multiple contacts"
-msgstr "编辑多个联系人"
-
-#: apps/io.ox/tours/main.js:706 module:io.ox/tours
-msgid "Editing multiple tasks"
-msgstr "编辑多个任务"
-
-#: apps/io.ox/tours/main.js:736 module:io.ox/tours
-msgid "Editing settings"
-msgstr "编辑设定"
-=======
 #: apps/io.ox/tours/main.js:199 module:io.ox/tours
 msgid "Closing a square"
 msgstr "关闭一个方块"
@@ -291,7 +186,6 @@
 "To display a square again or to display further information sources, click "
 "on Customize this page."
 msgstr "要重新显示一个方块或显示更多信息来源，请单击自定义此页。"
->>>>>>> dcce7ce1
 
 #: apps/io.ox/tours/main.js:225 module:io.ox/tours
 msgid "Composing a new E-Mail"
@@ -318,25 +212,12 @@
 msgid "Further functions"
 msgstr "更多功能"
 
-<<<<<<< HEAD
-#: apps/io.ox/tours/main.js:425 module:io.ox/tours
-=======
 #: apps/io.ox/tours/main.js:257 module:io.ox/tours
->>>>>>> dcce7ce1
 msgid ""
 "Below the recipient you will find further functions, e.g. for sending copies "
 "to other recipients or for adding attachments."
 msgstr "收件人下面，你将会找到更多功能，比如：发送副本给其他收件人或添加附件。"
 
-<<<<<<< HEAD
-#: apps/io.ox/tours/main.js:620 module:io.ox/tours
-msgid "Enter the subject, the start date, and a description."
-msgstr "输入主题、开始时间、和一个描述。"
-
-#: apps/io.ox/tours/main.js:671 module:io.ox/tours
-msgid "Entering billing information"
-msgstr "输入账项信息"
-=======
 #: apps/io.ox/tours/main.js:260 module:io.ox/tours
 msgid "Entering the subject"
 msgstr "输入对象"
@@ -344,19 +225,11 @@
 #: apps/io.ox/tours/main.js:263 module:io.ox/tours
 msgid "Enter the subject on the right side of the recipient."
 msgstr "在收件人的右边输入主题。"
->>>>>>> dcce7ce1
 
 #: apps/io.ox/tours/main.js:266 module:io.ox/tours
 msgid "Entering the E-Mail text"
 msgstr "输入电子邮件文本"
 
-<<<<<<< HEAD
-#: apps/io.ox/tours/main.js:422 module:io.ox/tours
-#, fuzzy
-#| msgid "Entering the recipient's name"
-msgid "Entering the appointment's data"
-msgstr "输入收件人名称"
-=======
 #: apps/io.ox/tours/main.js:269 module:io.ox/tours
 msgid ""
 "Enter the E-Mail text below the subject. If the text format was set to HTMl "
@@ -365,7 +238,6 @@
 msgstr ""
 "在主题下面输入电子邮件文本。如果文本格式在选项里设置成 HTML，您可以格式化电子"
 "邮件文本。为此选择一个文本部分后在格式化条里单击一个图标。"
->>>>>>> dcce7ce1
 
 #: apps/io.ox/tours/main.js:270 module:io.ox/tours
 msgid "Enter the E-Mail text below the subject."
@@ -375,23 +247,6 @@
 msgid "Sending the E-Mail"
 msgstr "发送电子邮件中"
 
-<<<<<<< HEAD
-#: apps/io.ox/tours/main.js:617 module:io.ox/tours
-#, fuzzy
-#| msgid "Entering the data"
-msgid "Entering the task's data"
-msgstr "输入数据"
-
-#: apps/io.ox/tours/main.js:523 module:io.ox/tours
-msgid "Folder tree"
-msgstr "文件夹树"
-
-#: apps/io.ox/tours/main.js:459 module:io.ox/tours
-#, fuzzy
-#| msgid "Further down you can add attachments to the appointment."
-msgid "Further down you can add documents as attachments to the appointment."
-msgstr "在更下面您可以添加附件到约会。"
-=======
 #: apps/io.ox/tours/main.js:278 module:io.ox/tours
 msgid "To send the E-Mail, click on Send on the upper right side."
 msgstr "要发送电子邮件，单击在右上方的发送。"
@@ -399,61 +254,11 @@
 #: apps/io.ox/tours/main.js:293 module:io.ox/tours
 msgid "Sorting your E-Mails"
 msgstr "排序您的电子邮件"
->>>>>>> dcce7ce1
 
 #: apps/io.ox/tours/main.js:296 module:io.ox/tours
 msgid "To sort the E-Mails, click on Sort by. Select a sort criteria."
 msgstr "要排序电子邮件，单击以..排序后选择一个排序准则。"
 
-<<<<<<< HEAD
-#: apps/io.ox/tours/main.js:156 module:io.ox/tours
-msgid "Further information"
-msgstr "更多信息"
-
-#. Tour name; general introduction
-#: apps/io.ox/tours/main.js:798 module:io.ox/tours
-msgid "Getting started"
-msgstr "开始使用"
-
-#: apps/io.ox/tours/main.js:824 module:io.ox/tours
-msgid "Guided tour for this app"
-msgstr "此应用程序的导游"
-
-#: apps/io.ox/tours/main.js:329 module:io.ox/tours
-msgid "Halo view"
-msgstr "光环视图"
-
-#: apps/io.ox/tours/main.js:730 module:io.ox/tours
-msgid "How the settings are organized"
-msgstr "设定如何组织的"
-
-#: apps/io.ox/tours/main.js:579 module:io.ox/tours
-#, fuzzy
-#| msgid ""
-#| "If a folder contains images, you can display a slideshow. To do so click "
-#| "on Slideshow on the upper right side."
-msgid ""
-"If a folder contains images, you can display a slideshow. To do so click the "
-"View slideshow icon in the toolbar."
-msgstr ""
-"如果一个文件夹包含图像，您可以显示一个幻灯片。为此请单击右上方的幻灯片。"
-
-#: apps/io.ox/tours/main.js:310 module:io.ox/tours
-msgid ""
-"If double-clicking on an E-Mail in the list, the E-Mail is opened in a "
-"separate window."
-msgstr ""
-
-#: apps/io.ox/tours/main.js:202 module:io.ox/tours
-#, fuzzy
-#| msgid ""
-#| "If you no longer want to display a tile, click the cross on the upper "
-#| "right side."
-msgid ""
-"If you no longer want to display a square, click the cross on the upper "
-"right side."
-msgstr "如果您不在需要显示一个方块，请单击在右上方的交叉。"
-=======
 #: apps/io.ox/tours/main.js:300 module:io.ox/tours
 #: apps/io.ox/tours/main.js:485 apps/io.ox/tours/main.js:529
 msgid "Selecting a view"
@@ -489,7 +294,6 @@
 #: apps/io.ox/tours/main.js:329 module:io.ox/tours
 msgid "Halo view"
 msgstr "光环视图"
->>>>>>> dcce7ce1
 
 #: apps/io.ox/tours/main.js:332 module:io.ox/tours
 msgid ""
@@ -497,20 +301,11 @@
 "view by clicking on a name."
 msgstr "要接收有关发送人或其他收件人的信息，请单击一个名称以打开光环视图。"
 
-<<<<<<< HEAD
-#: apps/io.ox/tours/main.js:341 module:io.ox/tours
-#, fuzzy
-#| msgid ""
-#| "In order to edit multiple E-Mails at once, enable the checkboxes on the "
-#| "left side of the E-Mails. If the checkboxes are not displayed, click the "
-#| "icon on the bottom left side."
-=======
 #: apps/io.ox/tours/main.js:337 module:io.ox/tours
 msgid "Editing multiple E-Mails"
 msgstr "编辑多个电子邮件"
 
 #: apps/io.ox/tours/main.js:341 module:io.ox/tours
->>>>>>> dcce7ce1
 msgid ""
 "In order to edit multiple E-Mails at once, enable the checkboxes on the left "
 "side of the E-Mails. If the checkboxes are not displayed, click on View > "
@@ -519,17 +314,6 @@
 "为了一次编辑多个电子邮件，勾选电子邮件左边的选择框。如果选择框没有显示，请单"
 "击工具条右边的视图  > 选择框。"
 
-<<<<<<< HEAD
-#: apps/io.ox/tours/main.js:440 module:io.ox/tours
-#: apps/io.ox/tours/main.js:657
-msgid "Inviting other participants"
-msgstr "邀请其他参与者"
-
-#: apps/io.ox/tours/main.js:81 module:io.ox/tours
-msgid "Launching an app"
-msgstr "执行一个应用程序"
-
-=======
 #: apps/io.ox/tours/main.js:345 module:io.ox/tours
 msgid "Opening the E-Mail settings"
 msgstr "打开电子邮件设定"
@@ -551,18 +335,10 @@
 msgid "To create a new contact, click on New > Add contact in the toolbar."
 msgstr "要创建一个新联系人，请单击工具条里的新建 > 添加联系人。"
 
->>>>>>> dcce7ce1
 #: apps/io.ox/tours/main.js:370 module:io.ox/tours
 msgid "Navigation bar"
 msgstr "导航条"
 
-<<<<<<< HEAD
-#: apps/io.ox/tours/main.js:307 module:io.ox/tours
-#, fuzzy
-#| msgid "Opening the E-Mail settings"
-msgid "Opening an E-Mail in a separate window"
-msgstr "打开电子邮件设定"
-=======
 #: apps/io.ox/tours/main.js:373 module:io.ox/tours
 msgid ""
 "Click on a letter on the left side of the navigation bar in order to display "
@@ -572,7 +348,6 @@
 #: apps/io.ox/tours/main.js:376 module:io.ox/tours
 msgid "Sending an E-Mail to a contact"
 msgstr "发送一个电子邮件的一个联系人中"
->>>>>>> dcce7ce1
 
 #: apps/io.ox/tours/main.js:379 module:io.ox/tours
 msgid ""
@@ -581,29 +356,6 @@
 msgstr ""
 "要发送一个电子邮件给联系人，请单击一个电子邮件或工具条里的发送电子邮件。"
 
-<<<<<<< HEAD
-#: apps/io.ox/tours/main.js:345 module:io.ox/tours
-msgid "Opening the E-Mail settings"
-msgstr "打开电子邮件设定"
-
-#: apps/io.ox/tours/main.js:742 module:io.ox/tours
-msgid "Opening the help"
-msgstr "打开帮助"
-
-#: apps/io.ox/tours/main.js:724 module:io.ox/tours
-msgid "Opening the settings"
-msgstr "打开设定"
-
-#: apps/io.ox/tours/main.js:314 module:io.ox/tours
-#, fuzzy
-#| msgid "Recent conversations"
-msgid "Reading E-Mail conversations"
-msgstr "最近交谈"
-
-#: apps/io.ox/tours/main.js:181 module:io.ox/tours
-msgid "Reading the details"
-msgstr "阅读详情"
-=======
 #: apps/io.ox/tours/main.js:382 module:io.ox/tours
 msgid "Editing multiple contacts"
 msgstr "编辑多个联系人"
@@ -624,22 +376,11 @@
 #: apps/io.ox/tours/main.js:405 module:io.ox/tours
 msgid "To create a new appointment, click on New in the toolbar."
 msgstr "要创建一个新约会，请单击工具条里的新建。"
->>>>>>> dcce7ce1
 
 #: apps/io.ox/tours/main.js:422 module:io.ox/tours
 msgid "Entering the appointment's data"
 msgstr "输入约会的数据"
 
-<<<<<<< HEAD
-#: apps/io.ox/tours/main.js:300 module:io.ox/tours
-#: apps/io.ox/tours/main.js:485 apps/io.ox/tours/main.js:529
-msgid "Selecting a view"
-msgstr "选择一个视图"
-
-#: apps/io.ox/tours/main.js:376 module:io.ox/tours
-msgid "Sending an E-Mail to a contact"
-msgstr "发送一个电子邮件的一个联系人中"
-=======
 #: apps/io.ox/tours/main.js:425 module:io.ox/tours
 msgid ""
 "Enter the subject, the start and the end date of the appointment. Other "
@@ -649,7 +390,6 @@
 #: apps/io.ox/tours/main.js:428 module:io.ox/tours
 msgid "Creating recurring appointments"
 msgstr "创建循环约会"
->>>>>>> dcce7ce1
 
 #: apps/io.ox/tours/main.js:431 module:io.ox/tours
 msgid ""
@@ -666,47 +406,6 @@
 msgid "To not miss the appointment, use the reminder function."
 msgstr "不要错过约会，请使用提醒功能。"
 
-<<<<<<< HEAD
-#: apps/io.ox/tours/main.js:748 module:io.ox/tours
-msgid "Signing out"
-msgstr "注销"
-
-#: apps/io.ox/tours/main.js:576 module:io.ox/tours
-msgid "Slideshow"
-msgstr "幻灯片"
-
-#: apps/io.ox/tours/main.js:699 module:io.ox/tours
-#, fuzzy
-#| msgid "Sorting your tasks"
-msgid "Sorting tasks"
-msgstr "排序您的任务"
-
-#: apps/io.ox/tours/main.js:293 module:io.ox/tours
-msgid "Sorting your E-Mails"
-msgstr "排序您的电子邮件"
-
-#: apps/io.ox/tours/main.js:150 module:io.ox/tours
-#, fuzzy
-#| msgid "The List view"
-msgid "The Detail view"
-msgstr "列表视图"
-
-#: apps/io.ox/tours/main.js:153 module:io.ox/tours
-msgid ""
-"The Detail view displays an object's content. Depending on the app, further "
-"functions for organizing objects can be found in the Detail view."
-msgstr ""
-
-#: apps/io.ox/tours/main.js:541 module:io.ox/tours
-msgid "The Icons view"
-msgstr "图标视图"
-
-#: apps/io.ox/tours/main.js:544 module:io.ox/tours
-msgid ""
-"The Icons view displays an icon and the file name for each file. Click on an "
-"icon to view further details and functions in the pop-up."
-msgstr ""
-=======
 #: apps/io.ox/tours/main.js:440 module:io.ox/tours
 #: apps/io.ox/tours/main.js:657
 msgid "Inviting other participants"
@@ -744,7 +443,6 @@
 msgstr ""
 "要选择一个像日、月、或列表视图，请单击工具条里的视图。从布局部分选择一个菜单"
 "项目。"
->>>>>>> dcce7ce1
 
 #: apps/io.ox/tours/main.js:496 module:io.ox/tours
 #: apps/io.ox/tours/main.js:535
@@ -757,28 +455,12 @@
 "clicking on an appointment, the appointment's data and some functions are "
 "displayed in the Detail view."
 msgstr ""
-<<<<<<< HEAD
-
-#: apps/io.ox/tours/main.js:538 module:io.ox/tours
-msgid ""
-"The List view shows details like the size and date of change. Use the "
-"checkboxes to select files. Click on a file to view further details and "
-"functions in the pop-up."
-msgstr ""
-
-#: apps/io.ox/tours/main.js:97 module:io.ox/tours
-#, fuzzy
-#| msgid "New objects icon"
-msgid "The New objects icon"
-msgstr "新对象图标"
-=======
 "列表视图显示一个当前文件夹里约会的列表。如果在一个约会上单击，会在详细视图里"
 "显示约会的数据和一些功能。"
 
 #: apps/io.ox/tours/main.js:507 module:io.ox/tours
 msgid "The calendar views"
 msgstr "日历视图"
->>>>>>> dcce7ce1
 
 #: apps/io.ox/tours/main.js:510 module:io.ox/tours
 msgid ""
@@ -786,80 +468,6 @@
 "selected time range."
 msgstr "日历视图显示一个选择时段约会的日历表。"
 
-<<<<<<< HEAD
-#: apps/io.ox/tours/main.js:175 module:io.ox/tours
-msgid "The Portal"
-msgstr "门户"
-
-#: apps/io.ox/tours/main.js:178 module:io.ox/tours
-msgid ""
-"The Portal informs you about current E-Mails, appointments or social network "
-"news."
-msgstr "门户通知您有关电子邮件、约会、或社交网路新闻。"
-
-#: apps/io.ox/tours/main.js:547 module:io.ox/tours
-#, fuzzy
-#| msgid "The List view"
-msgid "The Tiles view"
-msgstr "列表视图"
-
-#: apps/io.ox/tours/main.js:550 module:io.ox/tours
-msgid ""
-"The Tiles view shows a big icon for each file. Click on an icon to view "
-"further details and functions in the pop-up."
-msgstr ""
-
-#: apps/io.ox/tours/main.js:507 module:io.ox/tours
-msgid "The calendar views"
-msgstr "日历视图"
-
-#: apps/io.ox/tours/main.js:510 module:io.ox/tours
-#, fuzzy
-#| msgid "The calendar views display a calendar sheet with the appointments."
-msgid ""
-"The calendar views display a calendar sheet with the appointments for the "
-"selected time range."
-msgstr "日历视图显示一个有约会的日历表。"
-
-#: apps/io.ox/tours/main.js:138 module:io.ox/tours
-#, fuzzy
-#| msgid "The folder path"
-msgid "The folder tree"
-msgstr "文件夹路径"
-
-#: apps/io.ox/tours/main.js:105 module:io.ox/tours
-#, fuzzy
-#| msgid "Info area"
-msgid "The info area"
-msgstr "信息区域"
-
-#: apps/io.ox/tours/main.js:144 module:io.ox/tours
-#, fuzzy
-#| msgid "Phone list"
-msgid "The list"
-msgstr "电话列表"
-
-#: apps/io.ox/tours/main.js:733 module:io.ox/tours
-#, fuzzy
-#| msgid ""
-#| "The settings are organized in topics. Select the topic on the left side, "
-#| "e.g Basic settings, E-Mail or My contact data."
-msgid ""
-"The settings are organized in topics. Select the topic on the left side, e.g "
-"Basic settings or E-Mail. To view all settings, enable Advanced settings at "
-"the bottom."
-msgstr ""
-"设定是按主题组织的。选择左边的主题，比如基本设定、电子邮件、或我的联系人数"
-"据。"
-
-#: apps/io.ox/tours/main.js:132 module:io.ox/tours
-#, fuzzy
-#| msgid "Editor toolbar"
-msgid "The toolbar"
-msgstr "编辑器工具栏"
-
-#: apps/io.ox/tours/main.js:74 module:io.ox/tours
-=======
 #: apps/io.ox/tours/main.js:523 module:io.ox/tours
 msgid "Folder tree"
 msgstr "文件夹树"
@@ -932,7 +540,6 @@
 msgstr "幻灯片"
 
 #: apps/io.ox/tours/main.js:579 module:io.ox/tours
->>>>>>> dcce7ce1
 msgid ""
 "If a folder contains images, you can display a slideshow. To do so click the "
 "View slideshow icon in the toolbar."
@@ -940,72 +547,6 @@
 "如果一个文件夹包含图像，您可以显示一个幻灯片。为此请单击工具条里的检视幻灯片"
 "图标。"
 
-<<<<<<< HEAD
-#: apps/io.ox/tours/main.js:626 module:io.ox/tours
-msgid "To add further details, click on Expand form."
-msgstr "要添加更多详情，请单击展开表格。"
-
-#: apps/io.ox/tours/main.js:196 module:io.ox/tours
-#, fuzzy
-#| msgid ""
-#| "To change the layout, drag a tile's background to another position and "
-#| "drop it there."
-msgid ""
-"To change the layout, drag a square's title to another position and drop it "
-"there."
-msgstr "要更改布局，请把一个方块背景拖到别的位置后放在那里。"
-
-#: apps/io.ox/tours/main.js:303 module:io.ox/tours
-msgid ""
-"To choose between the different views. click on View in the toolbar. Select "
-"a menu entry in the layout."
-msgstr ""
-
-#: apps/io.ox/tours/main.js:228 module:io.ox/tours
-#, fuzzy
-#| msgid ""
-#| "To compose a new E-Mail, click on the Compose new E-Mail icon at the top."
-msgid "To compose a new E-Mail, click on Compose in the toolbar."
-msgstr "要编写一个新电子邮件，请单击顶部的编写新电子邮件图标。"
-
-#: apps/io.ox/tours/main.js:115 module:io.ox/tours
-#, fuzzy
-#| msgid ""
-#| "To create a new E-Mail, click the Compose new E-Mail icon at the top."
-msgid "To create a new E-Mail, click the Compose new E-Mail in the toolbar."
-msgstr "要创建一个新电子邮件，请单击在顶部的创建新电子邮件图标。"
-
-#: apps/io.ox/tours/main.js:405 module:io.ox/tours
-#, fuzzy
-#| msgid ""
-#| "To create a new appointment, click the New appointment icon at the top."
-msgid "To create a new appointment, click on New in the toolbar."
-msgstr "要创建一个新约会，请单击顶部的新约会图标。"
-
-#: apps/io.ox/tours/main.js:366 module:io.ox/tours
-#, fuzzy
-#| msgid "To create a new contact, click the Add contact icon on top."
-msgid "To create a new contact, click on New > Add contact in the toolbar."
-msgstr "要创建一个新联系人，请单击顶部的添加联系人。"
-
-#: apps/io.ox/tours/main.js:601 module:io.ox/tours
-#, fuzzy
-#| msgid "To create a new task, click the Create new task icon at the top."
-msgid "To create a new task, click on New in the toolbar."
-msgstr "要创建一个新任务，请单加顶部的创建新任务图标。"
-
-#: apps/io.ox/tours/main.js:573 module:io.ox/tours
-#, fuzzy
-#| msgid "To create a new contact, click the Add contact icon on top."
-msgid "To create a note, click on New > Add note in the toolbar."
-msgstr "要创建一个新联系人，请单击顶部的添加联系人。"
-
-#: apps/io.ox/tours/main.js:431 module:io.ox/tours
-msgid ""
-"To create recurring appointments, enable Repeat. Functions for setting the "
-"recurrence parameters are shown."
-msgstr "要创建循环约会，请启用重复。会显示设置循环参数的功能。"
-=======
 #: apps/io.ox/tours/main.js:582 module:io.ox/tours
 msgid "Displaying information"
 msgstr "显示信息"
@@ -1043,7 +584,6 @@
 #: apps/io.ox/tours/main.js:634 module:io.ox/tours
 msgid "Creating recurring tasks"
 msgstr "创建循环任务"
->>>>>>> dcce7ce1
 
 #: apps/io.ox/tours/main.js:637 module:io.ox/tours
 msgid ""
@@ -1051,78 +591,6 @@
 "recurrence parameters are shown."
 msgstr "要创建循环任务，请启用重复。会显示设置循环参数的功能。"
 
-<<<<<<< HEAD
-#: apps/io.ox/tours/main.js:470 module:io.ox/tours
-msgid "To create the appointment, click on Create at the upper right side."
-msgstr "要创建约会，请单击右上方的创建。"
-
-#: apps/io.ox/tours/main.js:686 module:io.ox/tours
-msgid "To create the task, click on Create on the upper right side."
-msgstr "要创建任务，请单击右上方的创建。"
-
-#: apps/io.ox/tours/main.js:210 module:io.ox/tours
-#, fuzzy
-#| msgid ""
-#| "To display a tile again or to display further information sources, click "
-#| "on Customize this page."
-msgid ""
-"To display a square again or to display further information sources, click "
-"on Customize this page."
-msgstr "要重新显示一个方块或显示更多信息来源，请单击自定义此页。"
-
-#: apps/io.ox/tours/main.js:91 module:io.ox/tours
-#, fuzzy
-#| msgid ""
-#| "To display the help or the settings, use the icons on the right side of "
-#| "the menu bar."
-msgid ""
-"To display the help or the settings, click the System menu icon in the menu "
-"bar."
-msgstr "要显示帮助或设定，请使用菜单条右方的图标。"
-
-#: apps/io.ox/tours/main.js:385 module:io.ox/tours
-#, fuzzy
-#| msgid ""
-#| "To edit multiple contacts at once, enable the checkboxes on the left side "
-#| "of the contacts. If the checkboxes are not displayed, click the icon on "
-#| "the bottom left side."
-msgid ""
-"To edit multiple contacts at once, enable the checkboxes on the left side of "
-"the contacts. If the checkboxes are not displayed, click on View > "
-"Checkboxes on the right side of the toolbar."
-msgstr ""
-"要一次编辑多个联系人，请启用联系人左边的选择框。如果选择框没有显示，请单击坐"
-"下方的图标。"
-
-#: apps/io.ox/tours/main.js:710 module:io.ox/tours
-#, fuzzy
-#| msgid ""
-#| "To edit multiple tasks at once, enable the checkboxes at the left side of "
-#| "the tasks. If the checkboxes are not displayed, click the icon at the "
-#| "bottom left side."
-msgid ""
-"To edit multiple tasks at once, enable the checkboxes at the left side of "
-"the tasks. If the checkboxes are not displayed, click on View > Checkboxes "
-"on the right side of the toolbar."
-msgstr ""
-"要一次编辑多个任务，请启用任务左边的选择框。如果选择框没有显示，请单击左下方"
-"的图标。"
-
-#: apps/io.ox/tours/main.js:674 module:io.ox/tours
-#, fuzzy
-#| msgid "Entering billing information"
-msgid "To enter billing information, click on Show details."
-msgstr "输入账项信息"
-
-#: apps/io.ox/tours/main.js:448 module:io.ox/tours
-msgid ""
-"To invite other participants, enter their names in the field below "
-"Participants. To avoid appointment conflicts, click on Find a free time at "
-"the upper right side."
-msgstr ""
-"要邀请其他参与者，请在参与者下面的输入字段里输入他们的名字。要避免约会冲突，"
-"请单击右上方的找寻一个空闲时间。"
-=======
 #: apps/io.ox/tours/main.js:643 module:io.ox/tours
 msgid "To not miss the task, use the reminder function."
 msgstr "不要错过任务，请使用提醒功能。"
@@ -1134,7 +602,6 @@
 #: apps/io.ox/tours/main.js:654 module:io.ox/tours
 msgid "To track the editing status, enter the current progress."
 msgstr "要追踪编辑状态，请输入当前进度。"
->>>>>>> dcce7ce1
 
 #: apps/io.ox/tours/main.js:665 module:io.ox/tours
 msgid ""
@@ -1144,49 +611,6 @@
 "要邀请其他参与者，请在参与者下面的输入字段输入他们的名字。您可以添加文档到任"
 "务成附件。"
 
-<<<<<<< HEAD
-#: apps/io.ox/tours/main.js:84 module:io.ox/tours
-#, fuzzy
-#| msgid ""
-#| "To launch an app, click on an entry on the top-left side of the menu bar."
-msgid "To launch an app, click on an entry on the left side of the menu bar."
-msgstr "要执行一个应用程序，请单击一个在菜单条左上方的项目。"
-
-#: apps/io.ox/tours/main.js:437 module:io.ox/tours
-#, fuzzy
-#| msgid "To not miss the appointment, use the reminder functions."
-msgid "To not miss the appointment, use the reminder function."
-msgstr "不要错过约会，请使用提醒功能。"
-
-#: apps/io.ox/tours/main.js:643 module:io.ox/tours
-#, fuzzy
-msgid "To not miss the task, use the reminder function."
-msgstr "不要错过任务，请使用提醒功能。"
-
-#: apps/io.ox/tours/main.js:324 module:io.ox/tours
-msgid ""
-"To open or close an E-Mail in a conversation, click on a free area in the "
-"header."
-msgstr ""
-
-#: apps/io.ox/tours/main.js:123 module:io.ox/tours
-#, fuzzy
-#| msgid "To open or close the folder tree, click the Toggle folder icon."
-msgid ""
-"To open or close the folder tree, click on View >  Folder view on the right "
-"side of the toolbar."
-msgstr "要打开或关闭文件夹树，单击切换文件夹图标。"
-
-#: apps/io.ox/tours/main.js:348 module:io.ox/tours
-#, fuzzy
-#| msgid ""
-#| "To open the E-Mail settings, click the Gearwheel icon on the upper right "
-#| "side of the menu bar. Select Settings. Click on E-Mail on the left side."
-msgid ""
-"To open the E-Mail settings, click the System menu icon on the upper right "
-"side of the menu bar. Select Settings. Click on E-Mail on the left side. To "
-"display all settings, enable Advanced settings in the bottom left side"
-=======
 #: apps/io.ox/tours/main.js:671 module:io.ox/tours
 msgid "Entering billing information"
 msgstr "输入账项信息"
@@ -1220,12 +644,47 @@
 "To edit multiple tasks at once, enable the checkboxes at the left side of "
 "the tasks. If the checkboxes are not displayed, click on View > Checkboxes "
 "on the right side of the toolbar."
->>>>>>> dcce7ce1
 msgstr ""
 "要一次编辑多个任务，请勾选任务左边的选择框。如果选择框没有显示，请单击工具条"
 "右边的视图 > 选择框。"
 
-<<<<<<< HEAD
+#: apps/io.ox/tours/main.js:724 module:io.ox/tours
+msgid "Opening the settings"
+msgstr "打开设定"
+
+#: apps/io.ox/tours/main.js:727 module:io.ox/tours
+msgid ""
+"To open the settings, click the System menu icon on the upper right side of "
+"the menu bar. Select Settings."
+msgstr "要打开设置，请单击菜单条右上方的系统菜单图标。选择设置。"
+
+#: apps/io.ox/tours/main.js:730 module:io.ox/tours
+msgid "How the settings are organized"
+msgstr "设定如何组织的"
+
+#: apps/io.ox/tours/main.js:733 module:io.ox/tours
+msgid ""
+"The settings are organized in topics. Select the topic on the left side, e.g "
+"Basic settings or E-Mail. To view all settings, enable Advanced settings at "
+"the bottom."
+msgstr ""
+"设置是按主题组织的。选择左边的主题，比如基本设定或电子邮件。要检视所有设置，"
+"启用底部的进阶设置。"
+
+#: apps/io.ox/tours/main.js:736 module:io.ox/tours
+msgid "Editing settings"
+msgstr "编辑设定"
+
+#: apps/io.ox/tours/main.js:739 module:io.ox/tours
+msgid ""
+"Edit a setting on the right side. In most of the cases, the changes are "
+"activated immediately."
+msgstr "编辑一个在右边的设定。在大部分情况下，变更会立刻激活。"
+
+#: apps/io.ox/tours/main.js:742 module:io.ox/tours
+msgid "Opening the help"
+msgstr "打开帮助"
+
 #: apps/io.ox/tours/main.js:745 module:io.ox/tours
 msgid ""
 "To open the help, click the System menu icon on the upper right side of the "
@@ -1233,102 +692,6 @@
 "To browse the complete help, click on Start Page or Table Of Contents at the "
 "upper part of the window."
 msgstr ""
-
-#: apps/io.ox/tours/main.js:727 module:io.ox/tours
-#, fuzzy
-=======
-#: apps/io.ox/tours/main.js:724 module:io.ox/tours
-msgid "Opening the settings"
-msgstr "打开设定"
-
-#: apps/io.ox/tours/main.js:727 module:io.ox/tours
->>>>>>> dcce7ce1
-msgid ""
-"To open the settings, click the System menu icon on the upper right side of "
-"the menu bar. Select Settings."
-msgstr "要打开设置，请单击菜单条右上方的系统菜单图标。选择设置。"
-
-<<<<<<< HEAD
-#: apps/io.ox/tours/main.js:184 module:io.ox/tours
-#, fuzzy
-#| msgid "To read the details, click on an entry in a tile."
-msgid "To read the details, click on an entry in a square."
-msgstr "要阅读详情，请单击一个方块里的项目。"
-
-#: apps/io.ox/tours/main.js:332 module:io.ox/tours
-=======
-#: apps/io.ox/tours/main.js:730 module:io.ox/tours
-msgid "How the settings are organized"
-msgstr "设定如何组织的"
-
-#: apps/io.ox/tours/main.js:733 module:io.ox/tours
->>>>>>> dcce7ce1
-msgid ""
-"The settings are organized in topics. Select the topic on the left side, e.g "
-"Basic settings or E-Mail. To view all settings, enable Advanced settings at "
-"the bottom."
-msgstr ""
-"设置是按主题组织的。选择左边的主题，比如基本设定或电子邮件。要检视所有设置，"
-"启用底部的进阶设置。"
-
-<<<<<<< HEAD
-#: apps/io.ox/tours/main.js:129 module:io.ox/tours
-#, fuzzy
-#| msgid "To search for objects, click the Toggle search icon."
-msgid "To search for objects, click the Search icon in the menu bar."
-msgstr "要搜寻对象，请单击切换搜寻图标。"
-
-#: apps/io.ox/tours/main.js:532 module:io.ox/tours
-#, fuzzy
-#| msgid ""
-#| "To select one of the views Icon or List, click the icon at the bottom of "
-#| "the toolbar."
-msgid ""
-"To select one of the views List, Icons or Squares, click on View on the "
-"right side of the toolbar."
-msgstr "要选择视图图标或列表，请单击工具条底部的图标。"
-
-#: apps/io.ox/tours/main.js:488 module:io.ox/tours
-#, fuzzy
-#| msgid ""
-#| "To select one of the views like Day, Month or List, click the Eye icon in "
-#| "the toolbar."
-msgid ""
-"To select one of the views like Day, Month or List, click on View in the "
-"toolbar. Select a menu entry from the Layout section."
-msgstr "要选择一个像日、月、或列表的视图，请单击工具条里的眼睛图标。"
-
-#: apps/io.ox/tours/main.js:379 module:io.ox/tours
-#, fuzzy
-#| msgid ""
-#| "To send an E-Mail to the contact, click on an E-Mail address or on Send E-"
-#| "Mail at the top of the display area."
-msgid ""
-"To send an E-Mail to the contact, click on an E-Mail address or on Send "
-"email in the toolbar."
-=======
-#: apps/io.ox/tours/main.js:736 module:io.ox/tours
-msgid "Editing settings"
-msgstr "编辑设定"
-
-#: apps/io.ox/tours/main.js:739 module:io.ox/tours
-msgid ""
-"Edit a setting on the right side. In most of the cases, the changes are "
-"activated immediately."
-msgstr "编辑一个在右边的设定。在大部分情况下，变更会立刻激活。"
-
-#: apps/io.ox/tours/main.js:742 module:io.ox/tours
-msgid "Opening the help"
-msgstr "打开帮助"
-
-#: apps/io.ox/tours/main.js:745 module:io.ox/tours
-msgid ""
-"To open the help, click the System menu icon on the upper right side of the "
-"menu bar. Select Help. The help for the currently selected app is displayed. "
-"To browse the complete help, click on Start Page or Table Of Contents at the "
-"upper part of the window."
->>>>>>> dcce7ce1
-msgstr ""
 "要打开帮助，单击在菜单条右上方上的系统菜单图标。选择帮助，会显示当前选择应用"
 "程序的帮助。要浏览完整帮助，在窗口上部的开始页或目录。"
 
@@ -1342,81 +705,6 @@
 "bar. Select Sign out."
 msgstr "要注销，请单击菜单条右上方的系统菜单图标。选择注销。"
 
-<<<<<<< HEAD
-#: apps/io.ox/tours/main.js:296 module:io.ox/tours
-#, fuzzy
-#| msgid "To send the E-Mail, click on Send on the upper right side."
-msgid "To sort the E-Mails, click on Sort by. Select a sort criteria."
-msgstr "要发送电子邮件，单击在右上方的发送。"
-
-#: apps/io.ox/tours/main.js:702 module:io.ox/tours
-#, fuzzy
-#| msgid "To create the task, click on Create on the upper right side."
-msgid "To sort the tasks, click on Sort by. Select a sort criteria."
-msgstr "要创建任务，请单击右上方的创建。"
-
-#: apps/io.ox/tours/main.js:654 module:io.ox/tours
-msgid "To track the editing status, enter the current progress."
-msgstr "要追踪编辑状态，请输入当前进度。"
-
-#: apps/io.ox/tours/main.js:562 module:io.ox/tours
-#, fuzzy
-#| msgid "To upload a file, click the icon at the top. Select Upload new file."
-msgid "To upload a file, click on New > Upload new file in the toolbar."
-msgstr "要上载文件，请单击顶部的图标。选择上载新文件。"
-
-#: apps/io.ox/tours/main.js:585 module:io.ox/tours
-#, fuzzy
-#| msgid ""
-#| "To view further information, click on a file. The information are "
-#| "displayed in a pop-up window."
-msgid ""
-"To view further information, click on a file. A pop-up window displays "
-"further details and functions."
-msgstr "要检视更多信息，请单击一个文件。会在一个弹出窗口里显示信息。"
-
-#: apps/io.ox/tours/main.js:646 module:io.ox/tours
-msgid "Tracking the editing status"
-msgstr "追踪编辑状态"
-
-#: apps/io.ox/tours/main.js:558 module:io.ox/tours
-msgid "Uploading a file"
-msgstr "上载一个文件"
-
-#: apps/io.ox/tours/main.js:526 module:io.ox/tours
-msgid ""
-"Use the folder tree to access own, public or shared files. If the folder "
-"tree is hidden, click on View > Folder view on the right side of the toolbar."
-msgstr ""
-
-#: apps/io.ox/tours/main.js:141 module:io.ox/tours
-#, fuzzy
-#| msgid ""
-#| "Use the folder tree to open the folder containing the objects that you "
-#| "want to view in the sidebar."
-msgid ""
-"Use the folder tree to open the folder containing the objects that you want "
-"to view in the list."
-msgstr "使用文件夹树以打开包含您要在边栏显示对象的文件夹。"
-
-#: apps/io.ox/tours/main.js:147 module:io.ox/tours
-#, fuzzy
-#| msgid ""
-#| "Use the sidebar to select an object in order to view its contents or to "
-#| "apply functions."
-msgid ""
-"Use the list to select an object, show its contents or activate functions."
-msgstr "使用边栏以选择一个对象，以检视其内容或套用功能。"
-
-#: apps/io.ox/tours/main.js:434 module:io.ox/tours
-#: apps/io.ox/tours/main.js:640
-msgid "Using the reminder function"
-msgstr "使用提醒功能"
-
-#: apps/io.ox/tours/main.js:71 module:io.ox/tours
-msgid "Welcome to %s"
-msgstr ""
-=======
 #. Tour name; general introduction
 #: apps/io.ox/tours/main.js:798 module:io.ox/tours
 msgid "Getting started"
@@ -1514,7 +802,6 @@
 
 #~ msgid "Using the reminder functions"
 #~ msgstr "使用提醒功能"
->>>>>>> dcce7ce1
 
 #~ msgid " %1$s (%2$s) "
 #~ msgstr " %1$s (%2$s) "
@@ -2502,12 +1789,6 @@
 #~ msgid "Assistant:"
 #~ msgstr "助理："
 
-#~ msgid ""
-#~ "At the top of the display area the path to the selected folder is shown. "
-#~ "Click on the path to switch to another folder."
-#~ msgstr ""
-#~ "在显示区域的顶部，显示了选择文件夹的路径。单击路径以切换的别的文件夹。"
-
 #~ msgid "Attach InfoItem"
 #~ msgstr "附加InfoItem"
 
@@ -3808,11 +3089,6 @@
 #~ msgstr "发布的详细信息"
 
 #~ msgid ""
-#~ "Detailed guides for all modules are located in the help section of the "
-#~ "settings."
-#~ msgstr "所有模组的详细指南在设定的帮助部分里。"
-
-#~ msgid ""
 #~ "Detailed information can be found in the Import section of the online "
 #~ "help or the user manual."
 #~ msgstr "你可以在网上帮助内的导入章第中找到更详细的资料"
@@ -3855,9 +3131,6 @@
 
 #~ msgid "Display Name"
 #~ msgstr "显示名称"
-
-#~ msgid "Display area"
-#~ msgstr "显示区域"
 
 #~ msgid "Display as"
 #~ msgstr "显示为"
@@ -5172,16 +4445,6 @@
 #~ msgid "In progress"
 #~ msgstr "进行中"
 
-#~ msgid ""
-#~ "In the Details section at the bottom right side you can enter billing "
-#~ "information."
-#~ msgstr "在右下部的详情部分，您可以输入账项信息。"
-
-#~ msgid ""
-#~ "In the Icons view you can see the files of the selected folder in the "
-#~ "display area."
-#~ msgstr "在图标视图里您可以在显示区域里看到选择文件夹的文件。"
-
 #~ msgid "Inbox"
 #~ msgstr "收件箱"
 
@@ -6053,9 +5316,6 @@
 #~ msgid "Open/close all messages"
 #~ msgstr "所有信息"
 
-#~ msgid "Opening E-Mail threads"
-#~ msgstr "打开电子邮件帖子"
-
 #~ msgid "Optional 01"
 #~ msgstr "选项 01"
 
@@ -7111,9 +6371,6 @@
 
 #~ msgid "Shown as"
 #~ msgstr "显示为"
-
-#~ msgid "Sidebar"
-#~ msgstr "边栏"
 
 #~ msgid "Sign in"
 #~ msgstr "登入"
@@ -7439,25 +6696,6 @@
 #~ msgctxt "help"
 #~ msgid "The Files Components"
 #~ msgstr "文件元件"
-
-#~ msgid "The Icons view displays an icon for each file."
-#~ msgstr "图标视图显示每一个文件为图标。"
-
-#~ msgid ""
-#~ "The List view shows a sidebar with appointments and a display area with "
-#~ "the data of the selected appointment. This view corresponds to the view "
-#~ "in E-Mail and Contacts."
-#~ msgstr ""
-#~ "列表视图显示一个有约会的边栏，和一个有选择约会数据的显示区域。此视图对应电"
-#~ "子邮件和联系人里的视图。"
-
-#~ msgid ""
-#~ "The List view shows a sidebar with files and a display area with the data "
-#~ "of the selected file. This view corresponds to the views in E-Mail and "
-#~ "Contacts."
-#~ msgstr ""
-#~ "列表视图显示一个有文件的边栏，和有选择文件数据的显示区域。此视图对应电子邮"
-#~ "件和联系人里的视图。"
 
 #~ msgid "The account must be named"
 #~ msgstr "户口必须命名"
@@ -7562,13 +6800,6 @@
 #~ msgid "The character \" \" is not allowed."
 #~ msgstr "不允许 \" \" 字元。"
 
-#~ msgid ""
-#~ "The display area shows an object's content. At the top of the display "
-#~ "area you will find functions for e.g. moving or deleting objects."
-#~ msgstr ""
-#~ "显示区域显示一个对象的内容。在显示区域的顶部您将会找到功能，例如：移动或删"
-#~ "除对象。"
-
 #~ msgid "The document is protected by a password."
 #~ msgstr "此文档是密码保护的。"
 
@@ -7617,26 +6848,8 @@
 #~ msgstr ""
 #~ "此图显示以百分比计的效能频率。灰色线显示理想效能，蓝色线是量度的效能。"
 
-#~ msgid ""
-#~ "The icon at the bottom right side helps you sort your tasks. Click the "
-#~ "icon to get a list of sort criteria."
-#~ msgstr ""
-#~ "在右下方的图标帮助您排序您的任务。请单击图标以获得一个排序准则的列表。"
-
-#~ msgid ""
-#~ "The icon on the bottom right side helps you sort your E-Mails. Click the "
-#~ "icon to get a list of sort criteria."
-#~ msgstr ""
-#~ "在右下方的图标帮助您排序您的电子邮件。单击图标以获得一个排序准则列表。"
-
 #~ msgid "The number of recipients is limited to %1$s recipients per field"
 #~ msgstr "收件人数量限制每输入字段 %1$s 个"
-
-#~ msgid ""
-#~ "The number on the right side of the E-Mail subject corresponds to the "
-#~ "number of E-Mails in a thread. To open the thread, click on the number."
-#~ msgstr ""
-#~ "电子邮件右边的数字对应一个帖子里的电子邮件数量。要打开帖子，请单击该数字。"
 
 #~ msgid "The provided filename exceeds the allowed length."
 #~ msgstr "提供的文件名称超过允许长度。"
@@ -7953,18 +7166,6 @@
 #~ "要手动添加参与者，只要提供一个有效电子邮件地址（例如： john.doe@example."
 #~ "com 或 \"John Doe\" <jd@example.com>）"
 
-#~ msgid "To create a note, click the icon at the top. Select Add note."
-#~ msgstr "要创建一个备注，单击顶部的图标。选择添加备注。"
-
-#~ msgid "To launch an app, click on a tile's headline."
-#~ msgstr "要执行一个应用程序，请单击一个方块的标头。"
-
-#, fuzzy
-#~ msgid ""
-#~ "To open the help, click the System menu icon on the upper right side of "
-#~ "the menu bar. Select Help."
-#~ msgstr "要打开帮助，请单击菜单条右上方的系统菜单图标。选择帮助。"
-
 #~ msgid "Today"
 #~ msgstr "今天"
 
@@ -8181,9 +7382,6 @@
 
 #~ msgid "Username must not be empty."
 #~ msgstr "用户名称不得为空。"
-
-#~ msgid "Using the reminder functions"
-#~ msgstr "使用提醒功能"
 
 #~ msgid "Vacation Notice"
 #~ msgstr "假期通知"
