--- conflicted
+++ resolved
@@ -403,7 +403,6 @@
         },
 
         'swipe-mobile': function () {
-<<<<<<< HEAD
             // helper to remove button from grid
 
             /*var removeButton = function () {
@@ -469,10 +468,6 @@
             };
             */
 
-=======
-            // introduced with cb6b821f33c07a0a47711f639819b9d6c65d960f but does not contain any executable code
-            // TODO: remove property in case it's useless
->>>>>>> e7758a2e
         },
 
         'show-contact': function (app) {
