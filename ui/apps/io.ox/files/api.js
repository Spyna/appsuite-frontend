/**
 * This work is provided under the terms of the CREATIVE COMMONS PUBLIC
 * LICENSE. This work is protected by copyright and/or other applicable
 * law. Any use of the work other than as authorized under this license
 * or copyright law is prohibited.
 *
 * http://creativecommons.org/licenses/by-nc-sa/2.5/
 *
 * © 2011 Open-Xchange Inc., Tarrytown, NY, USA. info@open-xchange.com
 *
 * @author Francisco Laguna <francisco.laguna@open-xchange.com>
 * @author Matthias Biggeleben <matthias.biggeleben@open-xchange.com>
 *
 */

define('io.ox/files/api', [
    'io.ox/core/http',
    'io.ox/core/extensions',
    'io.ox/core/api/factory',
    'io.ox/core/folder/api',
    'settings!io.ox/core',
    'io.ox/core/cache',
    'io.ox/core/date',
    'io.ox/files/mediasupport',
    'gettext!io.ox/files',
    'io.ox/filter/files'
], function (http, ext, apiFactory, folderAPI, coreConfig, cache, date, mediasupport, gt) {

    'use strict';

    var tracker = (function () {

        var fileLocks = {},
        explicitFileLocks = {};

        var getCID = function (param) {
            return _.isString(param) ? param : _.cid(param);
        };

        var self = {

            // check if file is locked
            isLocked: function (obj) {
                var cid = getCID(obj);
                return fileLocks[cid] > _.now();
            },

            // check if file is explicitly locked by other user (modified_by + locked_until)
            isLockedByOthers: function (obj) {
                var cid = getCID(obj);
                return explicitFileLocks[cid] > _.now();
            },

            isLockedByMe: function (obj) {
                var cid = getCID(obj);
                return self.isLocked(cid) && !self.isLockedByOthers(cid);
            },

            /**
             * returns local date time string of lock expiry if expiry is sometime in the next week
             * @param  {object} file
             * @return { string|false }
             */
            getLockTime: function (obj) {
                if (obj.locked_until < _.now() + date.WEEK) {
                    return new date.Local(obj.locked_until).format(date.DATE_TIME);
                } else {
                    return false;
                }
            },

            /**
             * add file to tracker
             * @param {object} obj
             * @return { object} tracker
             */
            addFile: function (obj) {
                if (obj.locked_until === 0) return self;
                var cid = getCID(obj);
                fileLocks[cid] = obj.locked_until;
                if (obj.modified_by !== ox.user_id) {
                    explicitFileLocks[cid] = obj.locked_until;
                }
                return self;
            },

            /**
             * wrapper to add/remove file; resolves inconsistencies
             * @param {object} obj
             * @return { object} tracker
             */
            updateFile: function (obj) {
                obj = _.isObject(obj) ? obj : {};

                var cid = getCID(obj),
                    inconsistent = obj.locked_until !== (fileLocks[cid] ? fileLocks[cid] : 0);
                if (inconsistent) {
                    if (obj.locked_until) {
                        self.addFile(obj);
                    } else {
                        self.removeFile(cid);
                    }
                }
                return self;
            },

            /**
             * remove file from tracker
             * @param {object|string} obj/cid
             * @return { object} tracker
             */
            removeFile: function (obj) {
                var cid = getCID(obj);
                delete fileLocks[cid];
                delete explicitFileLocks[cid];
                return self;
            },

            /**
             * clear tracker and clear timeouts (chainable)
             * @return { object} tracker
             */
            clear: function () {
                fileLocks = {};
                explicitFileLocks = {};
                return self;
            }
        };

        return self;

    }());

    var mime_types = {
        // images
        'jpg':  'image/jpeg',
        'jpeg': 'image/jpeg',
        'png':  'image/png',
        'gif':  'image/gif',
        'tif':  'image/tiff',
        'tiff': 'image/tiff',
        'bmp':  'image/bmp',
        // audio
        'mp3':  'audio/mpeg',
        'ogg':  'audio/ogg',
        'opus': 'audio/ogg',
<<<<<<< HEAD
        'aac':  'audio/aac',
        'm4a':  'audio/mp4',
        'm4b':  'audio/mp4',
        'wav':  'audio/wav',

=======
        'aac' : 'audio/aac',
        'm4a' : 'audio/mp4',
        'm4b' : 'audio/mp4',
        'wav' : 'audio/wav',
>>>>>>> 5eff25d4
        // video
        'mp4':  'video/mp4',
        'm4v':  'video/mp4',
        'ogv':  'video/ogg',
        'ogm':  'video/ogg',
        'webm': 'video/webm',
        // open office
        'odc': 'application/vnd.oasis.opendocument.chart',
        'odb': 'application/vnd.oasis.opendocument.database',
        'odf': 'application/vnd.oasis.opendocument.formula',
        'odg': 'application/vnd.oasis.opendocument.graphics',
        'otg': 'application/vnd.oasis.opendocument.graphics-template',
        'odi': 'application/vnd.oasis.opendocument.image',
        'odp': 'application/vnd.oasis.opendocument.presentation',
        'otp': 'application/vnd.oasis.opendocument.presentation-template',
        'ods': 'application/vnd.oasis.opendocument.spreadsheet',
        'ots': 'application/vnd.oasis.opendocument.spreadsheet-template',
        'odt': 'application/vnd.oasis.opendocument.text',
        'odm': 'application/vnd.oasis.opendocument.text-master',
        'ott': 'application/vnd.oasis.opendocument.text-template',
        'oth': 'application/vnd.oasis.opendocument.text-web',
        // pdf
        'pdf': 'application/pdf',
        // microsoft office
        'xlsx': 'application/vnd.openxmlformats-officedocument.spreadsheetml.sheet',
        'xlsm': 'application/vnd.openxmlformats-officedocument.spreadsheetml.sheet',
        'xltx': 'application/vnd.openxmlformats-officedocument.spreadsheetml.template',
        'xltm': 'application/vnd.openxmlformats-officedocument.spreadsheetml.template',
        'pptx': 'application/vnd.openxmlformats-officedocument.presentationml.presentation',
        'pptm': 'application/vnd.openxmlformats-officedocument.presentationml.presentation',
        'ppsx': 'application/vnd.openxmlformats-officedocument.presentationml.slideshow',
        'potx': 'application/vnd.openxmlformats-officedocument.presentationml.template',
        'potm': 'application/vnd.openxmlformats-officedocument.presentationml.template',
        'docx': 'application/vnd.openxmlformats-officedocument.wordprocessingml.document',
        'docm': 'application/vnd.openxmlformats-officedocument.wordprocessingml.document',
        'dotx': 'application/vnd.openxmlformats-officedocument.wordprocessingml.template',
        'dotm': 'application/vnd.openxmlformats-officedocument.wordprocessingml.template',
        'doc': 'application/msword',
        'dot': 'application/msword',
        'xls': 'application/vnd.ms-excel',
        'xlb': 'application/vnd.ms-excel',
        'xlt': 'application/vnd.ms-excel',
        'ppt': 'application/vnd.ms-powerpoint',
        'pps': 'application/vnd.ms-powerpoint'
    };

    var translate_mime = {
        'application/vnd.ms-word': 'application/vnd.openxmlformats-officedocument.wordprocessingml.document',
        'audio/mp3': 'audio/mpeg'
    };

    var regFixContentType = /^application\/(force-download|binary|x-download|octet-stream|vnd|vnd.ms-word.document.12|odt|x-pdf)$/i;

    var fixContentType = function (data) {
        if (data) {
            if (regFixContentType.test(data.file_mimetype)) {
                var ext = _((data.filename || '').split('.')).last().toLowerCase();
                if (ext in mime_types) {
                    data.file_mimetype = mime_types[ext];
                }
            } else if (translate_mime[data.file_mimetype]) {
                data.file_mimetype = translate_mime[data.file_mimetype];
            }
        }
        return data;
    };

    var allColumns = '20,23,1,5,700,702,703,704,705,707,3';

    var processFiles = function (data) {
        return _(data).filter(function (file) {
            return ext.point('io.ox/files/filter').filter(function (p) {
                return p.invoke('isEnabled', this, file) !== false;
            })
            .map(function (p) {
                return p.invoke('isVisible', this, file);
            })
            .reduce(function (acc, isVisible) {
                return acc && isVisible;
            }, true);
        });
    };

    // generate basic API
    var api = apiFactory({
        module: 'files',
        requests: {
            all: {
                action: 'all',
                folder: coreConfig.get('folder/infostore'),
                columns: allColumns,
                extendColumns: 'io.ox/files/api/all',
                sort: '702',
                order: 'asc'
            },
            list: {
                action: 'list',
                columns: '20,23,1,5,700,702,703,704,707,3',
                extendColumns: 'io.ox/files/api/list'
            },
            get: {
                action: 'get'
            },
            search: {
                action: 'search',
                // should be the same as all-request
                columns: allColumns,
                extendColumns: 'io.ox/files/api/all',
                sort: '702',
                order: 'asc',
                omitFolder: true,
                getData: function (query) {
                    return { pattern: query };
                }
            }
        },
        pipe: {
            all: function (data) {
                data = processFiles(data);
                _(data).each(function (obj) {
                    fixContentType(obj);
                    // remove from cache if get cache is outdated
                    api.caches.get.dedust(obj, 'last_modified');
                    api.caches.versions.remove(String(obj.id));
                    // this can be solved smarter once backend send correct
                    // number_of_version in 'all' requests; always zero now
                    // make sure "meta" is object
                    if (obj.meta === null) obj.meta = {};
                });
                return data;
            },
            allPost: function (data) {
                data = processFiles(data);
                _(data).each(function (obj) {
                    api.tracker.updateFile(obj);
                });
                return data;
            },
            list: function (data) {
                data = processFiles(data);
                _(data).each(function (obj) {
                    fixContentType(obj);
                });
                return data;
            },
            listPost: function (data) {
                data = processFiles(data);
                _(data).each(function (obj) {
                    if (obj) api.tracker.updateFile(obj);
                });
                return data;
            },
            get: function (data) {
                api.tracker.updateFile(data);
                return fixContentType(data);
            },
            search: function (data) {
                data = processFiles(data);
                _(data).each(function (obj) {
                    fixContentType(obj);
                    api.tracker.updateFile(obj);
                });
                return data;
            }
        },
        //special function for list requests that fall back to a get request (only one item in the array)
        simplify: function (options) {
            //add version parameter again so you don't get the current version all the time
            options.simplified.version = options.original.version;
            return options.simplified;
        }
    });

    // publish tracker
    api.tracker = tracker;

    // deprecated/unused? (31f5a4a, b856ca5)
    // api.getUpdates = function (options) {
    //     var params = {
    //         action: 'updates',
    //         columns: '20,23,1,700,702,703,706',
    //         folder: options.folder,
    //         timestamp: options.timestamp,
    //         ignore: 'deleted'
    //         /*sort: '700',
    //         order: 'asc'*/
    //     };
    //     return http.GET({
    //         module: 'files',
    //         params: params
    //     });
    // };

    api.caches.versions = new cache.SimpleCache('files-versions');

    /**
     * map error codes and text phrases for user feedback
     * @param  {event} e
     * @return { event }
     */
    var failedUpload = function (e) {
        e.data = e.data || {};
        //customized error messages
        if (e && e.code && (e.code === 'UPL-0005' || e.code === 'IFO-1700')) {
            e.data.custom = {
                type: 'error',
                text: /*#, dynamic*/gt(e.error, e.error_params[0], e.error_params[1])
            };
        } else if (e && e.code && e.code === 'IFO-0100' && e.problematic && e.problematic[0] && e.problematic[0].id === 700) {
            e.data.custom = {
                type: 'error',
                text: gt('The provided filename exceeds the allowed length.')
            };
        } else if (e && e.code && e.code === 'FLS-0024') {
            e.data.custom = {
                type: 'error',
                text: gt('The allowed quota is reached.')
            };
        } else {
            e.data.custom = {
                type: 'error',
                text: gt('This file could not be uploaded.') +
                    // add native error message unless generic "0 An unknown error occurred"
                    (!/^0 /.test(e.error) ? '\n' + e.error : '')
            };
        }
        return e;
    };

    /**
     * returns an error object in case arguments/properties are missing
     * @param  {object}           obj
     * @param  {string|array}     property keys
     * @param  {object}           options
     * @return { undefined|object }
     */
    var missing = function (obj, keys, options) {
        var opt, empty = [], undef = [], response, missing;
        //preparation
        obj = obj || {};
        keys = [].concat(keys.split(','));
        opt = $.extend({ type: 'undefined' }, options);
        //idenfity undefined/empty
        _.each(keys, function (key) {
            if (!(key in obj)) {
                undef.push(key);
            } else if (_.isEmpty(obj[key])) {
                empty.push(key);
            }
        });
        //consider option
        missing = opt.type === 'undefined' ? undef : undef.concat(empty);
        //set response
        if (missing.length) {
            response = failedUpload({
                categories: 'ERROR',
                error: opt.message || gt('Please specify these missing variables: ') + missing
            });
        }
        return response;
    };

    /**
     * upload a new file and store it
     * @param  {object} options
     *         'folder' - The folder ID to upload the file to. This is optional and defaults to the standard files folder
     *         'json' - The complete file object. This is optional and defaults to an empty object with just the folder_id set.
     *         'file' - the file object to upload
     * @fires  api#create.file
     * @return { deferred }
     */
    api.uploadFile = function (options) {

        // alright, let's simulate a multipart formdata form
        options = $.extend({
            folder: coreConfig.get('folder/infostore')
        }, options || {});

        function fixOptions() {
            if (options.json && !$.isEmptyObject(options.json)) {
                if (!options.json.folder_id) {
                    options.json.folder_id = options.folder;
                }
            } else {
                options.json = { folder_id: options.folder };
            }
        }

        function success(data) {
            // clear folder cache
            var fid = String(options.json.folder_id);
            return api.propagate('new', { folder_id: fid }, true).then(function () {
                api.trigger('create.file');
                return { folder_id: fid, id: parseInt(data.data, 10) };
            });
        }

        if ('FormData' in window) {

            var formData = new FormData(),
                uploadRequest,
                def;

            if ('filename' in options) {
                formData.append('file', options.file, options.filename);
            } else {
                formData.append('file', options.file);
            }

            fixOptions();
            formData.append('json', JSON.stringify(options.json));

            uploadRequest = http.UPLOAD({
                module: 'files',
                params: { action: 'new', filename: options.filename },
                data: formData,
                fixPost: true
            });

            //append abort function to returning object
            def =  uploadRequest.then(success, failedUpload);
            def.abort = uploadRequest.abort;

            return def;
        } else {

            // good old form post
            fixOptions();
            if (options.form) {
                options.form.off('submit');
            }
            return http.FORM({
                form: options.form,
                data: options.json
            }).pipe(success, failedUpload);
        }
    };

    /**
     * upload a new version of a file
     * @param  {object} options
     *         'folder' - The folder ID to upload the file to. This is optional and defaults to the standard files folder
     *         'json' - The complete file object. This is optional and defaults to an empty object with just the folder_id set.
     *         'file' - the file object to upload
     * @fires  api#create.file
     * @return { deferred }
     */
    api.uploadNewVersion = function (options) {
        // Alright, let's simulate a multipart formdata form
        options = $.extend({
            folder: coreConfig.get('folder/infostore')
        }, options || {});

        var formData = new FormData();
        if ('filename' in options) {
            formData.append('file', options.file, options.filename);
        } else {
            formData.append('file', options.file);
        }

        if (options.json && !$.isEmptyObject(options.json)) {
            if (!options.json.folder_id) {
                options.json.folder_id = options.folder;
            }
        } else {
            options.json = { folder_id: options.folder };
        }
        formData.append('json', JSON.stringify(options.json));

        //missing arguments / argument properties
        var error = missing(options, 'file,id,json');
        if (error) return $.Deferred().reject(error).promise();

        return http.UPLOAD({
            module: 'files',
            params: {
                action: 'update',
                extendedResponse: true,
                filename: options.filename,
                id: options.id,
                timestamp: _.now()
            },
            data: formData,
            // TODO: temp. backend fix
            fixPost: true
        })
        .then(
            function success(response) {
                var id = options.json.id || options.id,
                    folder_id = String(options.json.folder_id),
                    file = { folder_id: folder_id, id: id };
                return handleExtendedResponse(file, response, options);
            },
            failedUpload
        );
    };

    /**
     * upload a new version of a file (IE Version)
     * @param  {object} options
     *         'folder' - The folder ID to upload the file to. This is optional and defaults to the standard files folder
     *         'json' - The complete file object. This is optional and defaults to an empty object with just the folder_id set.
     *         'file' - the file object to upload
     * @fires  api#create.version
     * @return { deferred }
     */
    api.uploadNewVersionOldSchool = function (options) {
        // Alright, let's simulate a multipart formdata form
        options = $.extend({
            folder: coreConfig.get('folder/infostore')
        }, options || {});

        //missing arguments / argument properties
        var error = missing(options, 'form,file,json,id');
        if (error) return $.Deferred().reject(error).promise();

        var formData = options.form,
            deferred = $.Deferred();

        if (options.json && !$.isEmptyObject(options.json)) {
            if (!options.json.folder_id) {
                options.json.folder_id = options.folder;
            }
        } else {
            options.json = { folder_id: options.folder };
        }
        formData.append($('<input>',  { 'type': 'hidden', 'name': 'json', 'value': JSON.stringify(options.json) }));

        var tmpName = 'iframe_' + _.now(),
        frame = $('<iframe>',  { 'name': tmpName, 'id': tmpName, 'height': 1, 'width': 1 });
        $('#tmp').append(frame);

        window.callback_update = function (response) {
            var id = options.json.id || options.id,
                folder_id = String(options.json.folder_id),
                file = { folder_id: folder_id, id: id };
            $('#' + tmpName).remove();
            deferred[(response && response.error ? 'reject' : 'resolve')](response);
            window.callback_update = null;
            handleExtendedResponse(file, response);
        };

        formData.attr({
            method: 'post',
            enctype: 'multipart/form-data',
            action: ox.apiRoot + '/files?action=update&extendedResponse=true&id=' + options.id + '&timestamp=' + options.timestamp + '&session=' + ox.session,
            target: tmpName
        });
        formData.submit();
        return deferred.promise();
    };

    function handleExtendedResponse(file, response, options) {
        // extended response?
        if (_.isObject(response) && response.data !== true) {
            var data = response.data || response;
            // id has changed?
            if (data.id !== file.id) {
                data.former_id = file.id;
                api.trigger('change:id', data, data.former_id);
                return api.propagate('rename', data);
            }
        }
        options = options || {};
        return api.propagate('change', file, options.silent);
    }

    /**
     * updates file
     * @param  {object} file
     * @param  {boolean} makeCurrent (special handling for mark as current version) [optional]
     * @fires  api#create.file (object)
     * @return { deferred }
     */
    api.update = function (file, makeCurrent) {

        var updateData = file;

        if (makeCurrent) {
            //if there is only version, the request works.
            //if the other fields are present theres a backend error
            updateData = { version: file.version };
        }

        //missing arguments / argument properties
        var error = missing(file, 'id');
        if (error) return $.Deferred().reject(error).promise();

        return http.PUT({
            module: 'files',
            params: {
                action: 'update',
                extendedResponse: true,
                id: file.id,
                timestamp: _.then()
            },
            data: updateData,
            appendColumns: false
        })
        .then(function (response) {
            return handleExtendedResponse(file, response);
        });
    };

    /**
     * update caches and fire events (if not suppressed)
     * @param  {string} type ('change', 'new', 'delete')
     * @param  {file} obj
     * @param  {boolean} silent (no events will be fired) [optional]
     * @param  {boolean} noRefreshAll (refresh.all will not be triggered) [optional]
     * @fires  api#update
     * @fires  api#update: + cid
     * @fires  api#refresh.all
     * @return { promise }
     *
     * TODO: api.propagate should be changed to be able to process arrays
     */
    api.propagate = function (type, obj, silent, noRefreshAll) {

        var id, former_id, fid, all, list, get, versions, caches = api.caches, ready = $.when();

        if (type && _.isObject(obj)) {

            fid = String(obj.folder_id || obj.folder);
            id = String(obj.id);
            former_id = String(obj.former_id);
            obj = { folder_id: fid, id: id };

            if (/^(new|change|rename|delete)$/.test(type) && fid) {
                // if we have a new file or an existing file was deleted, we have to clear the proper folder cache.
                all = caches.all.grepRemove(fid + api.DELIM);
            } else {
                all = ready;
            }

            if (/^(change|rename|delete)$/.test(type) && fid && id) {
                // just changing a file does not affect the file list.
                // However, in case of a change or delete, we have to remove the file from item caches
                list = caches.list.remove(obj);
                get = caches.get.remove(obj);
                versions = caches.versions.remove(id);
            } else {
                list = get = versions = ready;
            }

            return $.when(all, list, get, versions).pipe(function () {
                if (!silent) {
                    if (type === 'change') {
                        return api.get(obj).done(function (data) {
                            api.trigger('update update:' + _.ecid(data), data);
                            if (!noRefreshAll) api.trigger('refresh.all');
                        });
                    } else if (type === 'rename') {
                        return api.get(obj).done(function (data) {
                            var cid = encodeURIComponent(_.cid({ folder_id: data.folder_id, id: former_id }));
                            data.former_id = former_id;
                            api.trigger('update:' + cid, data);
                            if (!noRefreshAll) api.trigger('refresh.all');
                        });
                    } else {
                        if (!noRefreshAll) api.trigger('refresh.all');
                    }
                }
                folderAPI.reload(fid);
                return ready;
            });
        } else {
            return ready;
        }
    };

    /**
     * returns versions
     * @param  {object} options
     * @param  {string} options.id
     * @return { deferred }
     */
    api.versions = function (options) {
        options = _.extend({ action: 'versions', timezone: 'utc' }, options);

        //missing arguments / argument properties
        var error = missing(options, 'id');
        if (error) return $.Deferred().reject(error).promise();

        var id = String(options.id);
        return api.caches.versions.get(id).pipe(function (data) {
            if (data !== null) {
                return data;
            } else {
                return http.GET({
                    module: 'files',
                    params: options,
                    appendColumns: true
                })
                .then(function (data) {
                    return $.when(api.caches.versions.add(id, data)).then(function () {
                        return data;
                    });
                });
            }
        });
    };

    /**
     * returns url
     * @param  {object} file
     * @param  {string} mode
     * @param  {string} options
     * @return { string} url
     */
    api.getUrl = function (file, mode, options) {
        options = $.extend({ scaletype: 'contain' }, options || {});
        var url = ox.apiRoot + '/files',
            // basic URL
            query = '?action=document&folder=' + file.folder_id + '&id=' + file.id +
                (file.version !== undefined && options.version !== false ? '&version=' + file.version : ''),
            // file name
            name = (file.filename ? '/' + encodeURIComponent(file.filename) : ''),
            // scaling options
            thumbnail = 'thumbnailWidth' in options && 'thumbnailHeight' in options ?
                '&scaleType=' + options.scaletype + '&width=' + options.thumbnailWidth + '&height=' + options.thumbnailHeight : '',
            // avoid having identical URLs across contexts (rather edge case)
            userContext = '&' + $.param({
                context: [String(ox.user_id), '_', String(ox.context_id)].join()
            }),
            // inject cache buster based on last_modified; needed for "revisionless save"
            // the content might change without creating a new version (which would be part of the URL)
            buster = file.last_modified ? '&' + file.last_modified : '';

        query += userContext + buster;

        switch (mode) {
        case 'open':
        case 'view':
            return url + name + query + '&delivery=view';
        case 'play':
            return url + query + '&delivery=view';
        case 'download':
            return (file.meta && file.meta.downloadUrl) || url + name + query + '&delivery=download';
        case 'thumbnail':
            return (file.meta && file.meta.thumbnailUrl) || url + query + '&delivery=view' + thumbnail + (file.file_mimetype ? '&content_type=' + file.file_mimetype : '');
        case 'preview':
            return (file.meta && file.meta.previewUrl) || url + query + '&delivery=view' + thumbnail + '&format=preview_image&content_type=image/jpeg';
        case 'cover':
            return ox.apiRoot + '/image/file/mp3Cover?' + 'folder=' + file.folder_id + '&id=' + file.id + thumbnail + '&content_type=image/jpeg' + userContext;
        case 'zip':
            return url + '?' + $.param({
                action: 'zipdocuments',
                body: JSON.stringify(_.map(file, function (o) { return { id: o.id, folder_id: o.folder_id }; })),
                // required here!
                session: ox.session
            }) + userContext;
        default:
            return url + query;
        }
    };

    /**
     * removes version
     * @param  {object} version (file version object)
     * @fires  api#delete.version (version)
     * @return { deferred }
     */
    api.detach = function (version) {
        //missing arguments / argument properties
        var error = missing(version, 'id,folder_id,version');
        if (error) return $.Deferred().reject(error).promise();

        return http.PUT({
            module: 'files',
            params: {
                action: 'detach',
                id: version.id,
                folder: version.folder_id,
                timestamp: _.now()
            },
            data: [version.version],
            appendColumns: false
        })
        .pipe(function () {
            return api.propagate('change', { folder_id: version.folder_id, id: version.id });
        })
        .done(function () {
            api.trigger('delete.version', version);
        });
    };

    var copymove = function (list, action, targetFolderId) {
        //object to store errors inside the multiple
        var errors = [];
        // allow single object and arrays
        list = _.isArray(list) ? list : [list];
        // pause http layer
        http.pause();
        // process all updates
        _(list).map(function (o) {
            return http.PUT({
                module: 'files',
                params: {
                    action: action || 'update',
                    extendedResponse: true,
                    id: o.id,
                    folder: o.folder_id || o.folder,
                    // mandatory for 'update'
                    timestamp: o.timestamp || _.then()
                },
                data: { folder_id: targetFolderId },
                appendColumns: false
            }).then(function (response) {
                return handleExtendedResponse(o, response, { silent: true });
            }, function (errorObj) {
                errors.push(errorObj);
            });
        });
        // resume & trigger refresh
        return http.resume()
            .pipe(function () {
                return $.when.apply($,
                    _(list).map(function (o) {
                        return $.when(
                            api.caches.all.grepRemove(targetFolderId + api.DELIM),
                            api.caches.all.grepRemove(o.folder_id + api.DELIM),
                            api.caches.list.remove({ id: o.id, folder: o.folder_id })
                        );
                    })
                );
            }).then(function () {
                //return errors inside multiple
                return errors;
            })
            .done(function () {
                api.trigger('refresh.all');
            });
    };

    /**
     * move files to a folder
     * @param  {array} list
     * @param  {string} targetFolderId
     * @return { deferred }
     */
    api.move = function (list, targetFolderId) {
        return copymove(list, 'update', targetFolderId);
    };

    /**
     * copy files to a folder
     * @param  {array} list
     * @param  {string} targetFolderId
     * @return { deferred }
     */
    api.copy = function (list, targetFolderId) {
        return copymove(list, 'copy', targetFolderId);
    };

    /**
     * file playable in current browser
     * @param  {string} type ('audio', 'video')
     * @param  {string} filename
     * @return { boolean }
     */
    api.checkMediaFile = function (type, filename) {
        return mediasupport.checkFile(type, filename);
    };

    var lockToggle = function (list, action) {
        // allow single object and arrays
        list = _.isArray(list) ? list : [list];
        // pause http layer
        http.pause();
        // process all updates
        _(list).map(function (o) {
            return http.PUT({
                module: 'files',
                params: {
                    action: action,
                    id: o.id,
                    folder: o.folder_id || o.folder,
                    timezone: 'UTC'
                    // Use 10s diff for debugging purposes
                    // diff: 10000
                },
                appendColumns: false
            });
        });

        // resume & trigger refresh
        return http.resume().then(function () {
            if (action === 'lock') {
                // lock
                return api.getList(list, false).then(function (list) {
                    return _(list).map(function (obj, index) {
                        // addFile is done by getList
                        var isNotLast = index < list.length - 1;
                        // last one triggers refresh.all
                        return api.propagate('change', obj, false, isNotLast);
                    });
                });
            } else {
                // unlock
                return _(list).map(function (obj, index) {
                    // removeFile is done by propagate's get
                    var isNotLast = index < list.length - 1;
                    // last one triggers refresh.all
                    return api.propagate('change', obj, false, isNotLast);
                });
            }
        });
    };

    /**
     * unlocks files
     * @param  {array} list
     * @return { deferred }
     */
    api.unlock = function (list) {
        return lockToggle(list, 'unlock');
    };

    /**
     * locks files
     * @param  {array} list
     * @return { deferred }
     */
    api.lock = function (list) {
        return lockToggle(list, 'lock');
    };

    /**
     * deletes all files from a specific folder
     * @param  {string} folder_id
     * @fires  api#refresh.all
     * @return { deferred }
     */
    api.clear = function (folder_id) {
        // new clear
        return http.PUT({
            module: 'folders',
            appendColumns: false,
            params: {
                action: 'clear',
                tree: '1'
            },
            data: [folder_id]
        })
        .then(function () {
            return api.caches.all.grepRemove(folder_id + api.DELIM);
        })
        .done(function () {
            folderAPI.reload(folder_id);
            folderAPI.refresh();
            api.trigger('refresh.all');
        });
    };

    //
    // Download zipped content of a folder
    //

    api.zip = function (id) {
        return require(['io.ox/core/download']).then(function (download) {
            download.url(
                ox.apiRoot + '/files?' + $.param({ action: 'zipfolder', folder: id, recursive: true, session: ox.session })
            );
        });
    };

    return api;

});<|MERGE_RESOLUTION|>--- conflicted
+++ resolved
@@ -144,18 +144,10 @@
         'mp3':  'audio/mpeg',
         'ogg':  'audio/ogg',
         'opus': 'audio/ogg',
-<<<<<<< HEAD
         'aac':  'audio/aac',
         'm4a':  'audio/mp4',
         'm4b':  'audio/mp4',
         'wav':  'audio/wav',
-
-=======
-        'aac' : 'audio/aac',
-        'm4a' : 'audio/mp4',
-        'm4b' : 'audio/mp4',
-        'wav' : 'audio/wav',
->>>>>>> 5eff25d4
         // video
         'mp4':  'video/mp4',
         'm4v':  'video/mp4',
