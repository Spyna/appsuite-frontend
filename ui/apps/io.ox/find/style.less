/**
 * This work is provided under the terms of the CREATIVE COMMONS PUBLIC
 * LICENSE. This work is protected by copyright and/or other applicable
 * law. Any use of the work other than as authorized under this license
 * or copyright law is prohibited.
 *
 * http://creativecommons.org/licenses/by-nc-sa/2.5/
 *
 * © 2016 OX Software GmbH, Germany. info@open-xchange.com
 *
 * @author Frank Paczynski <frank.paczynski@open-xchange.com>
 */

.window-container:not(.io-ox-find-active) .io-ox-find {
    .twitter-typeahead {
        // ensure it does not overlapp collapsed search field when collapsed
        width: 100%;

        .token-input.tt-hint, & > .token-input.tt-input {
            // restore min-width overwritten in tokenfield.less for mail
            min-width: 60px !important;
        }
    }
}


.window-container.io-ox-find-active {
    .vgrid-cell.tail {
        display: none;
    }
}

.io-ox-find, .io-ox-search {

    // left
    .search-box {

<<<<<<< HEAD
        .twitter-typeahead  {
            // keep height of search field placeholder
            height: 24px;
        }
=======
        // keep height of search field placeholder
        .twitter-typeahead { height: 24px; }
>>>>>>> 15b67d9d

        // enlarge default height
        .twitter-typeahead .tt-dropdown-menu { max-height: 400px; }

        .search-field {
            &.form-control:focus {
                // reduce size of box-shadow from 8px to 4px
                // fixes display issue in Chrome (hidden top-bar; cause by fixed position)
                @color: @input-border-focus;
                @color-rgba: rgba(red(@color), green(@color), blue(@color), .6);
                .box-shadow(~"inset 0 1px 1px rgba(0,0,0,.075), 0 0 4px @{color-rgba}");
            }

            .token-input.tt-input {
                // keep placeholder at same position when switching to typeahead
                padding-left: 3px;
                &[disabled] { background-color: #eee; }
            }
        }
    }

    .autocomplete-item {
        color: #333;
        padding: 2px 10px;

        // description: added by backend
        i {
            font-style: normal;
            color: rgba(0, 0, 0, 0.5);
        }

        &.indent { padding-left: 24px; }

        &.dropdown-header {
            padding-top: 9px;
            margin-top: 9px;
            border-top: 1px solid rgba(128, 128, 128, 0.25);
            // reset bootstrap
            max-width: inherit;
        }

        &.dropdown-header:first-child {
            margin-top: 0;
            border-top: 0;
        }

        &.unselectable {
            cursor: default;
            color: rgba(128, 128, 128, 0.71);
        }

        &.contacts, &.contact, &.participant, &.task_participants {

            .image {
                margin-right: 14px;
                display: inline-block;
                float: left;
                .picture(42px, 42px);
            }

            .name,
            .detail { .ellipsis(); }

            .detail { color: rgba(0, 0, 0, 0.5); }
        }
    }
}
<|MERGE_RESOLUTION|>--- conflicted
+++ resolved
@@ -35,15 +35,8 @@
     // left
     .search-box {
 
-<<<<<<< HEAD
-        .twitter-typeahead  {
-            // keep height of search field placeholder
-            height: 24px;
-        }
-=======
         // keep height of search field placeholder
         .twitter-typeahead { height: 24px; }
->>>>>>> 15b67d9d
 
         // enlarge default height
         .twitter-typeahead .tt-dropdown-menu { max-height: 400px; }
