--- conflicted
+++ resolved
@@ -44,13 +44,8 @@
             this.nodes = {
                 $img: $('<div>'),
                 $text: $('<div class="participant-name">'),
-<<<<<<< HEAD
-                $mail: this.options.halo ? $('<a class="participant-email">') : $('<span class="participant-email">'),
-                $extra: $('<a class="extra-decorator">'),
-=======
-                $mail: $('<a>'),
+                $mail: this.options.halo ? $('<a>') : $('<span>'),
                 $extra: $('<a>'),
->>>>>>> b25de4b8
                 $removeButton: $('<a href="#" class="remove" role="button" tabindex="1">').append(
                     $('<div class="icon">').append(
                         $('<i class="fa fa-trash-o" aria-hidden="true">'),
@@ -78,13 +73,8 @@
             this.$el.append(
                 this.nodes.$img,
                 this.nodes.$text,
-<<<<<<< HEAD
-                $('<div class="participant-email-wrapper">').append(this.nodes.$mail),
-                $('<divclass="extra-decorator-wrapper">').append(this.nodes.$extra),
-=======
                 $('<div class="participant-email">').append(this.nodes.$mail),
                 $('<div class="extra-decorator">').append(this.nodes.$extra),
->>>>>>> b25de4b8
                 this.nodes.$removeButton
             );
 
