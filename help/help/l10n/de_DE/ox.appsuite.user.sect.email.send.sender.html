<html lang="de">
<head>
<meta http-equiv="Content-Type" content="text/html; charset=utf-8">
<title>5.4.3. Absenderadresse wählen</title>
<link rel="stylesheet" type="text/css" href="../../help.css">
<meta name="generator" content="DocBook XSL Stylesheets V1.78.1">
<link rel="home" href="index.html" title="Benutzeranleitung">
<link rel="up" href="ox.appsuite.user.sect.email.send.html" title="5.4. E-Mails senden">
<link rel="prev" href="ox.appsuite.user.sect.email.send.addressbook.html" title="5.4.2. Kontakte aus einer Liste wählen">
<link rel="next" href="ox.appsuite.user.sect.email.send.copies.html" title="5.4.4. Kopien CC und BCC senden">
<link rel="copyright" href="ox.appsuite.user.legalnotice.html" title="Rechtlicher Hinweis">
<link rel="stylesheet" type="text/css" href="../../bootstrap.min.css"​/> 
<link id="favicon" rel="shortcut icon" href="../../../apps/themes/default/favicon.ico" type="image/x-icon"> 
<meta name="viewport" content="width=device-width, initial-scale=1.0">
   <script src="../../jquery.min.js"></script> 

   <script src="../../bootstrap.min.js"></script> 
</head>
<body bgcolor="white" text="black" link="#0000FF" vlink="#840084" alink="#0000FF">
<div class="oxhelp-navigation-top"><nav class="navbar navbar-inverse" role="navigation"><div class="container-fluid">
<div class="navbar-header">
<button type="button" class="navbar-toggle" data-toggle="collapse" data-target="#ox-main-nav"><span class="sr-only">Navigation umschalten</span><span class="icon-bar"></span><span class="icon-bar"></span><span class="icon-bar"></span></button><a class="navbar-brand"></a>
</div>
<div class="collapse navbar-collapse" id="ox-main-nav"><ul class="nav navbar-nav">
<li><a accesskey="p" class="oxhelp-prev-link" href="ox.appsuite.user.sect.email.send.addressbook.html">Zurück</a></li>
<li><a accesskey="h" href="index.html" class="oxhelp-home-link">Startseite</a></li>
<li><a accesskey="t" href="bk01-toc.html" class="oxhelp-toc-link">Inhaltsverzeichnis</a></li>
<li><a accesskey="n" class="oxhelp-next-link" href="ox.appsuite.user.sect.email.send.copies.html">Weiter</a></li>
</ul></div>
</div></nav></div>
<div class="oxhelp-content">
  <h1 class="sr-only">
    <span class="phrase">E-Mail</span>
    
    
        
  </h1>
<h2 class="sr-only">E-Mails senden</h2>
<div class="sect2" id="ox.appsuite.user.sect.email.send.sender">
<div class="titlepage"><div><div><h3 class="title">5.4.3. Absenderadresse wählen</h3></div></div></div>
<a class="indexterm" name="id-1.6.11.9.2"></a><div class="task" id="ox.appsuite.user.task.email.send.sender">
<<<<<<< HEAD
<p class="title">So wählen Sie auf der Seite <span class="guilabel"><strong>Verfassen</strong></span> Ihre Absenderadresse:</p>
=======
<p class="title">So wählen Sie im E-Mail-Bearbeitungsfenster Ihre Absenderadresse:</p>
>>>>>>> 1c74fb5d
<div class="procedure"><ol class="procedure" type="1">
<li class="step"><p role="presentation">Klicken Sie neben <span class="guilabel"><strong>Von</strong></span> auf die Absenderadresse. Ein Menü öffnet sich.</p></li>
<li class="step">
<<<<<<< HEAD
<p role="presentation">Wenn Sie <a class="link" href="ox.appsuite.user.sect.email.accounts.html">externe E-Mail-Accounts</a>
              eingerichtet haben, können Sie diese Adressen als Absender-Adresse verwenden. Führen Sie dazu die folgenden Aktionen aus:
              <ul class="itemizedlist" style="list-style-type: none; ">
<li class="listitem" style="list-style-type: none"><p role="presentation">Klicken Sie neben <span class="guilabel"><strong>Von</strong></span> auf die Absender-Adresse.</p></li>
<li class="listitem" style="list-style-type: none"><p role="presentation">Wählen Sie in der Liste eine E-Mail-Adresse.</p></li>
</ul>
            </p>
<p role="presentation"><span class="phrase"><strong>Hinweis:</strong></span> Je nachdem, welcher Ordner geöffnet ist, wird eine bestimmte
              Absender-Adresse voreingestellt.
            </p>
</li>
<li class="step"><p role="presentation">
              Sie können bestimmen, welche Namen bei Ihren E-Mail-Adressen angezeigt werden.
              Dazu führen Sie die folgenden Schritte aus: <ul class="itemizedlist" style="list-style-type: none; ">
<li class="listitem" style="list-style-type: none"><p role="presentation">Klicken Sie auf <span class="guibutton"><strong>Namen bearbeiten</strong></span>. Das Fenster <span class="guilabel"><strong>Realnamen bearbeiten</strong></span> öffnet sich.</p></li>
<li class="listitem" style="list-style-type: none"><p role="presentation">Aktivieren Sie das Kontrollfeld des Namens, den Sie bearbeiten möchten. Bearbeiten Sie den Namen.
                    Klicken Sie auf <span class="guibutton"><strong>Speichern</strong></span>.</p></li>
</ul>
              Um die Absender-Adressen ohne Namen anzuzeigen, klicken Sie auf <span class="guibutton"><strong>Namen ausblenden</strong></span>.
=======
<p role="presentation">Wenn Sie externe E-Mail-Accounts eingerichtet haben, können Sie diese Adressen als Absenderadresse verwenden. 
              Dazu wählen Sie in der Liste eine E-Mail-Adresse.</p>
<p role="presentation"><span class="phrase"><strong>Hinweis:</strong></span> Je nachdem, welcher Ordner geöffnet ist, wird eine bestimmte
              Absenderadresse voreingestellt.
            </p>
</li>
<li class="step"><p role="presentation">
              Sie können bestimmen, welcher Name bei einer E-Mail-Adresse angezeigt wird.
              Dazu führen Sie die folgenden Schritte aus: 
              <ul class="itemizedlist" style="list-style-type: none; ">
<li class="listitem" style="list-style-type: none"><p role="presentation">Klicken Sie auf <span class="guibutton"><strong>Namen bearbeiten</strong></span>. Das Fenster <span class="guilabel"><strong>Realnamen bearbeiten</strong></span> öffnet sich.
                    Es zeigt die Namen, die in den Account-Einstellungen voreingestellt sind.</p></li>
<li class="listitem" style="list-style-type: none"><p role="presentation">Aktivieren Sie das Kontrollfeld des Namens, den Sie bearbeiten möchten. Bearbeiten Sie den Namen. 
                    Klicken Sie auf <span class="guibutton"><strong>Speichern</strong></span>.</p></li>
</ul>
              Um die Absenderadressen ohne Namen anzuzeigen, deaktivieren Sie <span class="guibutton"><strong>Namen anzeigen</strong></span>.
>>>>>>> 1c74fb5d
            </p></li>
</ol></div>
</div>
<p class="title">Siehe auch</p>
<ul class="itemizedlist" id="ox.appsuite.user.concept.email.send.sender.related" style="list-style-type: none; ">
<li class="listitem" style="list-style-type: none"><p role="presentation"><a class="xref" href="ox.appsuite.user.sect.email.send.new.html">Neue E-Mail senden</a></p></li>
<li class="listitem" style="list-style-type: none">
<p role="presentation"><a class="xref" href="ox.appsuite.user.sect.email.send.addressbook.html">Kontakte aus einer Liste wählen</a></p>
<p role="presentation"><a class="xref" href="ox.appsuite.user.sect.email.send.copies.html">Kopien CC und BCC senden</a></p>
<p role="presentation"><a class="xref" href="ox.appsuite.user.sect.email.send.attachments.html">Anhänge hinzufügen</a></p>
<p role="presentation"><a class="xref" href="ox.appsuite.user.sect.email.send.attachmentlink.html">Anhänge als Link senden</a></p>
<p role="presentation"><a class="xref" href="ox.appsuite.user.sect.email.send.signatures.html">Signaturen verwenden</a></p>
</li>
<li class="listitem" style="list-style-type: none"><p role="presentation"><a class="xref" href="ox.appsuite.user.sect.email.accounts.html">E-Mail-Accounts hinzufügen</a></p></li>
</ul>
<p id="ox.appsuite.user.concept.email.send.sender.parent">Übergeordnetes Thema:
        <a class="xref" href="ox.appsuite.user.sect.email.send.html">E-Mails senden</a>
      </p>
</div>
          </div>
        </body>
</html><|MERGE_RESOLUTION|>--- conflicted
+++ resolved
@@ -39,35 +39,10 @@
 <div class="sect2" id="ox.appsuite.user.sect.email.send.sender">
 <div class="titlepage"><div><div><h3 class="title">5.4.3. Absenderadresse wählen</h3></div></div></div>
 <a class="indexterm" name="id-1.6.11.9.2"></a><div class="task" id="ox.appsuite.user.task.email.send.sender">
-<<<<<<< HEAD
-<p class="title">So wählen Sie auf der Seite <span class="guilabel"><strong>Verfassen</strong></span> Ihre Absenderadresse:</p>
-=======
 <p class="title">So wählen Sie im E-Mail-Bearbeitungsfenster Ihre Absenderadresse:</p>
->>>>>>> 1c74fb5d
 <div class="procedure"><ol class="procedure" type="1">
 <li class="step"><p role="presentation">Klicken Sie neben <span class="guilabel"><strong>Von</strong></span> auf die Absenderadresse. Ein Menü öffnet sich.</p></li>
 <li class="step">
-<<<<<<< HEAD
-<p role="presentation">Wenn Sie <a class="link" href="ox.appsuite.user.sect.email.accounts.html">externe E-Mail-Accounts</a>
-              eingerichtet haben, können Sie diese Adressen als Absender-Adresse verwenden. Führen Sie dazu die folgenden Aktionen aus:
-              <ul class="itemizedlist" style="list-style-type: none; ">
-<li class="listitem" style="list-style-type: none"><p role="presentation">Klicken Sie neben <span class="guilabel"><strong>Von</strong></span> auf die Absender-Adresse.</p></li>
-<li class="listitem" style="list-style-type: none"><p role="presentation">Wählen Sie in der Liste eine E-Mail-Adresse.</p></li>
-</ul>
-            </p>
-<p role="presentation"><span class="phrase"><strong>Hinweis:</strong></span> Je nachdem, welcher Ordner geöffnet ist, wird eine bestimmte
-              Absender-Adresse voreingestellt.
-            </p>
-</li>
-<li class="step"><p role="presentation">
-              Sie können bestimmen, welche Namen bei Ihren E-Mail-Adressen angezeigt werden.
-              Dazu führen Sie die folgenden Schritte aus: <ul class="itemizedlist" style="list-style-type: none; ">
-<li class="listitem" style="list-style-type: none"><p role="presentation">Klicken Sie auf <span class="guibutton"><strong>Namen bearbeiten</strong></span>. Das Fenster <span class="guilabel"><strong>Realnamen bearbeiten</strong></span> öffnet sich.</p></li>
-<li class="listitem" style="list-style-type: none"><p role="presentation">Aktivieren Sie das Kontrollfeld des Namens, den Sie bearbeiten möchten. Bearbeiten Sie den Namen.
-                    Klicken Sie auf <span class="guibutton"><strong>Speichern</strong></span>.</p></li>
-</ul>
-              Um die Absender-Adressen ohne Namen anzuzeigen, klicken Sie auf <span class="guibutton"><strong>Namen ausblenden</strong></span>.
-=======
 <p role="presentation">Wenn Sie externe E-Mail-Accounts eingerichtet haben, können Sie diese Adressen als Absenderadresse verwenden. 
               Dazu wählen Sie in der Liste eine E-Mail-Adresse.</p>
 <p role="presentation"><span class="phrase"><strong>Hinweis:</strong></span> Je nachdem, welcher Ordner geöffnet ist, wird eine bestimmte
@@ -84,7 +59,6 @@
                     Klicken Sie auf <span class="guibutton"><strong>Speichern</strong></span>.</p></li>
 </ul>
               Um die Absenderadressen ohne Namen anzuzeigen, deaktivieren Sie <span class="guibutton"><strong>Namen anzeigen</strong></span>.
->>>>>>> 1c74fb5d
             </p></li>
 </ol></div>
 </div>
