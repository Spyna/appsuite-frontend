/**
 * This work is provided under the terms of the CREATIVE COMMONS PUBLIC
 * LICENSE. This work is protected by copyright and/or other applicable
 * law. Any use of the work other than as authorized under this license
 * or copyright law is prohibited.
 *
 * http://creativecommons.org/licenses/by-nc-sa/2.5/
 *
 * © 2011 Open-Xchange Inc., Tarrytown, NY, USA. info@open-xchange.com
 *
 * @author Matthias Biggeleben <matthias.biggeleben@open-xchange.com>
 * @author Alexander Quast <alexander.quast@open-xchange.com>
 */

define('io.ox/mail/main', [
    'io.ox/mail/util',
    'io.ox/mail/api',
    'io.ox/core/commons',
    'io.ox/mail/listview',
    'io.ox/core/tk/list-control',
    'io.ox/mail/threadview',
    'io.ox/core/extensions',
    'io.ox/core/extPatterns/actions',
    'io.ox/core/extPatterns/links',
    'io.ox/core/api/account',
    'io.ox/core/notifications',
    'io.ox/core/toolbars-mobile',
    'io.ox/core/page-controller',
    'io.ox/core/capabilities',
    'io.ox/core/folder/tree',
    'io.ox/core/folder/view',
<<<<<<< HEAD
=======
    'io.ox/backbone/mini-views/quota',
>>>>>>> 74174fc6
    'gettext!io.ox/mail',
    'settings!io.ox/mail',
    'io.ox/mail/actions',
    'io.ox/mail/mobile-navbar-extensions',
    'io.ox/mail/mobile-toolbar-actions',
    'io.ox/mail/toolbar',
    'io.ox/mail/import',
    'less!io.ox/mail/style',
    'io.ox/mail/folderview-extensions'
<<<<<<< HEAD
], function (util, api, commons, MailListView, ListViewControl, ThreadView, ext, actions, links, account, notifications, Bars, PageController, capabilities, TreeView, FolderView, gt, settings) {
=======
], function (util, api, commons, MailListView, ListViewControl, ThreadView, ext, actions, links, account, notifications, Bars, PageController, capabilities, TreeView, FolderView, QuotaView, gt, settings) {
>>>>>>> 74174fc6

    'use strict';

    // application object
    var app = ox.ui.createApp({
        name: 'io.ox/mail',
        id: 'io.ox/mail',
        title: 'Mail'
    });

    app.mediator({
        /*
         * Init pages for mobile use
         * Each View will get a single page with own
         * toolbars and navbars. A PageController instance
         * will handle the page changes and also maintain
         * the state of the toolbars and navbars
         */
        'pages-mobile': function (app) {
            if (_.device('!smartphone')) return;
            var win = app.getWindow(),
                navbar = $('<div class="mobile-navbar">'),
                toolbar = $('<div class="mobile-toolbar">')
                    .on('hide', function () { win.nodes.body.removeClass('mobile-toolbar-visible'); })
                    .on('show', function () { win.nodes.body.addClass('mobile-toolbar-visible'); }),
                baton = ext.Baton({ app: app });

            app.navbar = navbar;
            app.toolbar = toolbar;
            app.pages = new PageController({ appname: app.options.name, toolbar: toolbar, navbar: navbar, container: win.nodes.main });

            win.nodes.body.addClass('classic-toolbar-visible').append(navbar, toolbar);

            // create 4 pages with toolbars and navbars
            app.pages.addPage({
                name: 'folderTree',
                navbar: new Bars.NavbarView({
                    baton: baton,
                    extension: 'io.ox/mail/mobile/navbar'
                })
            });

            app.pages.addPage({
                name: 'listView',
                startPage: true,
                navbar: new Bars.NavbarView({
                    baton: baton,
                    extension: 'io.ox/mail/mobile/navbar'
                }),
                toolbar: new Bars.ToolbarView({
                    baton: baton,
                    page: 'listView',
                    extension: 'io.ox/mail/mobile/toolbar'
                }),
                secondaryToolbar: new Bars.ToolbarView({
                    baton: baton,
                    page: 'listView/multiselect',
                    extension: 'io.ox/mail/mobile/toolbar'
                })
            });

            app.pages.addPage({
                name: 'threadView',
                navbar: new Bars.NavbarView({
                    baton: baton,
                    extension: 'io.ox/mail/mobile/navbar'
                }),
                toolbar: new Bars.ToolbarView({
                    baton: baton,
                    page: 'threadView',
                    extension: 'io.ox/mail/mobile/toolbar'
                })
            });

            app.pages.addPage({
                name: 'detailView',
                navbar: new Bars.NavbarView({
                    baton: baton,
                    extension: 'io.ox/mail/mobile/navbar'
                }),
                toolbar: new Bars.ToolbarView({
                    baton: baton,
                    page: 'detailView',
                    extension: 'io.ox/mail/mobile/toolbar'
                })
            });

            // important
            // tell page controller about special navigation rules
            app.pages.setBackbuttonRules({
                'listView': 'folderTree',
                'threadView': 'listView'
            });
        },
        /*
         * Init all nav- and toolbar labels for mobile
         */
        'navbars-mobile': function (app) {

            if (!_.device('smartphone')) return;

            app.pages.getNavbar('listView')
                .setLeft(gt('Folders'))
                .setRight(
                    //#. Used as a button label to enter the "edit mode"
                    gt('Edit')
                );

            app.pages.getNavbar('folderTree')
                .setTitle(gt('Folders'))
                .setLeft(false)
                .setRight(gt('Edit'));

            app.pages.getNavbar('detailView')
                .setTitle('')
                .setLeft(
                    //#. Used as button label for a navigation action, like the browser back button
                    gt('Back')
                );

            app.pages.getNavbar('threadView')
                .setTitle(gt('Thread'))
                .setLeft(gt('Back'));

            // TODO restore last folder as starting point
            app.pages.showPage('listView');
        },

        'toolbars-mobile': function () {
            if (!_.device('smartphone')) return;

            // tell each page's back button what to do
            app.pages.getNavbar('listView').on('leftAction', function () {
                app.pages.goBack();
            });
            app.pages.getNavbar('threadView').on('leftAction', function () {
                app.pages.goBack();
            });
            app.pages.getNavbar('detailView').on('leftAction', function () {
                app.pages.goBack();
            });

            // checkbox toggle
            app.pages.getNavbar('listView').on('rightAction', function () {
                app.props.set('checkboxes', !app.props.get('checkboxes'));
            });

        },

        'pages-desktop': function (app) {
            if (_.device('smartphone')) return;

            // add page controller
            app.pages = new PageController(app);

            // create 2 pages
            // legacy compatibility
            app.getWindow().nodes.main.addClass('vsplit');

            app.pages.addPage({
                name: 'listView',
                container: app.getWindow().nodes.main,
                classes: 'leftside'
            });
            app.pages.addPage({
                name: 'detailView',
                container: app.getWindow().nodes.main,
                classes: 'rightside'
            });

            app.getTour = function () {
                return { id: 'default/io.ox/mail', path: 'io.ox/tours/mail' };
            };
        },

        /*
         * Folder view support
         */
        'folder-view': function (app) {

            if (_.device('smartphone')) return;

            // tree view
            app.treeView = new TreeView({ app: app, module: 'mail', contextmenu: true });

            // initialize folder view
            FolderView.initialize({ app: app, tree: app.treeView });
            app.folderView.resize.enable();
        },

        'mail-quota': function (app) {

            if (_.device('smartphone')) return;

            app.treeView.$el.append(
                new QuotaView({
                    title: gt('Mail quota'),
                    renderUnlimited: false,
                    upsell: {
                        title: gt('Need more space?'),
                        requires: 'active_sync || caldav || carddav',
                        id: 'mail-folderview-quota',
                        icon: ''
                    },
                    upsellLimit: 5 * 1024 * 1024 // default upsell limit of 5 mb
                })
                .render().$el
            );
        },

        /*
         * Convenience functin to toggle folder view
         */
        'folder-view-toggle': function (app) {
            if (_.device('smartphone')) return;
            app.getWindow().nodes.main.on('dblclick', '.list-view-control .toolbar', function () {
                app.folderView.toggle();
            });
        },

        /*
         * Default application properties
         */
        'props': function (app) {
            // introduce shared properties
            app.props = new Backbone.Model({
                'layout': _.device('smartphone') ? 'vertical' : app.settings.get('layout', 'vertical'),
                'checkboxes': _.device('smartphone') ? false : app.settings.get('showCheckboxes', false),
                'contactPictures': _.device('smartphone') ? false : app.settings.get('showContactPictures', false),
                'exactDates': app.settings.get('showExactDates', false),
                'mobileFolderSelectMode': false
            });
        },

        'toggle-folder-editmode': function (app) {

            if (_.device('!smartphone')) return;

            var toggle =  function () {

                var page = app.pages.getPage('folderTree'),
                    state = app.props.get('mobileFolderSelectMode'),
                    right = state ? gt('Edit') : gt('Cancel');

                app.props.set('mobileFolderSelectMode', !state);
                app.pages.getNavbar('folderTree').setRight(right);
                page.toggleClass('mobile-edit-mode', !state);
            };

            app.toggleFolders = toggle;
        },

        /*
         * Folder view support
         */
        'folder-view-mobile': function (app) {

            if (_.device('!smartphone')) return app;

            var nav = app.pages.getNavbar('folderTree'),
                page = app.pages.getPage('folderTree');

            nav.on('rightAction', function () {
                app.toggleFolders();
            });

            var tree = new TreeView({ app: app, module: 'mail', root: '1', contextmenu: true });

            // initialize folder view
            FolderView.initialize({ app: app, tree: tree });
            page.append(tree.render().$el);
        },

        /*
         * Split into left and right pane
         */
        'vsplit': function (app) {
            // replacing vsplit with new pageController
            // TODO: refactor app.left and app.right
            var left = app.pages.getPage('listView'),
                right = app.pages.getPage('detailView');

            app.left = left.addClass('border-right');
            app.right = right.addClass('mail-detail-pane').attr({
                'role': 'complementary',
                'aria-label': gt('Mail Details')
            });
        },

        /*
         * Setup list view
         */
        'list-view': function (app) {
<<<<<<< HEAD
            app.listView = new MailListView({ app: app, draggable: true, ignoreFocus: true, preserve: true, selectionOptions: { mode: 'special' } });
=======
            app.listView = new MailListView({ swipe: true, app: app, draggable: true, ignoreFocus: true, preserve: true, selectionOptions: { mode: 'special' } });
>>>>>>> 74174fc6
            app.listView.model.set({ folder: app.folder.get() });
            app.listView.model.set('thread', true);
            // for debugging
            window.list = app.listView;
        },

        'list-view-checkboxes': function (app) {
            // always hide checkboxes on small devices initially
            if (_.device('smartphone')) return;
            app.listView.toggleCheckboxes(app.props.get('checkboxes'));
        },

        'list-view-checkboxes-mobile': function (app) {
            // always hide checkboxes on small devices initially
            if (!_.device('smartphone')) return;
            app.props.set('checkboxes', false);
            app.listView.toggleCheckboxes(false);
        },

        /*
         * Scroll-o-mat
         * Scroll to top if new unseen messages arrive
         */
        'auto-scroll': function (app) {
            app.listView.on('add', function (model, index) {
                // only for top position
                if (index !== 0) return;
                // only for unseen messages
                if (!util.isUnseen(model.toJSON())) return;
                // only scroll to top if scroll position is below 50% of outer height
                var height = app.listView.$el.height() / 2;
                if (app.listView.$el.scrollTop() > height) return;
                // scroll to top
                app.listView.$el.scrollTop(0);
            });
        },

        /*
         * Get folder-based view options
         */
        'get-view-options': function (app) {
            app.getViewOptions = function (folder) {
                var options = app.settings.get(['viewOptions', folder]);
                return _.extend({ sort: 610, order: 'desc', thread: false }, options);
            };
        },

        /*
         * Set folderview property
         */
        'prop-folderview': function (app) {
            app.props.set('folderview', _.device('smartphone') ? false : app.settings.get('folderview/visible/' + _.display(), true));
        },

        /*
         * Respond to changed sort option
         */
        'change:sort': function (app) {
            app.props.on('change:sort', function (model, value) {
                var model = app.listView.model;
                // resolve from-to
                if (value === 'from-to') value = account.is('sent|drafts', model.get('folder')) ? 604 : 603;
                // do not accidentally overwrite other attributes on folderchange
                if (!app.changingFolders) {
                    // set proper order first
                    model.set('order', (/^(610|608)$/).test(value) ? 'desc' : 'asc', { silent: true });
                    app.props.set('order', model.get('order'));
                    // turn off conversation mode for any sort order but date (610)
                    if (value !== 610) app.props.set('thread', false);
                }
<<<<<<< HEAD
=======
                if (value === 610 && !app.props.get('thread')) {
                    // restore thread when it was disabled by force
                    var options = app.getViewOptions(app.folder.get());
                    app.props.set('thread', options.threadrestore || false);
                }
>>>>>>> 74174fc6
                // now change sort columns
                model.set('sort', value);
            });
        },

        /*
         * Respond to changed order
         */
        'change:order': function (app) {
            app.props.on('change:order', function (model, value) {
                app.listView.model.set('order', value);
            });
        },

        /*
         * Respond to conversation mode changes
         */
        'change:thread': function (app) {
            app.props.on('change:thread', function (model, value, opt) {
                if (app.listView.collection) {
                    app.listView.collection.expired = true;
                }
                if (value === true) {
                    app.props.set('sort', 610);
                    app.listView.model.set('thread', true);
                } else {
                    // remember/remove thread state for restoring
                    opt.viewOptions = app.props.get('sort') === 610 ? { threadrestore: undefined } : { threadrestore: true };
                    app.listView.model.set('thread', false);
                }
            });
        },

        'isThreaded': function (app) {
            app.isThreaded = function () {
                if (app.listView.loader.mode === 'search') return false;
                return app.props.get('thread');
            };
        },

        /*
         * Store view options
         */
        'store-view-options': function (app) {
<<<<<<< HEAD
            app.props.on('change', _.debounce(function () {
=======
            app.props.on('change', _.debounce(function (model, options) {
>>>>>>> 74174fc6
                if (app.props.get('find-result')) return;
                var folder = app.folder.get(), data = app.props.toJSON();
                app.settings
                    .set(['viewOptions', folder], _.extend({ sort: data.sort, order: data.order, thread: data.thread }, options.viewOptions || {} ))
                    .set('layout', data.layout)
                    .set('showContactPictures', data.contactPictures)
                    .set('showExactDates', data.exactDates);
                if (_.device('!smartphone')) {
                    app.settings.set('showCheckboxes', data.checkboxes);
                }
                app.settings.save();
            }, 500));
        },

        /*
         * Restore view opt
         */
        'restore-view-options': function (app) {
            var data = app.getViewOptions(app.folder.get());
            // marker so the change:sort listener does not change other attributes (which would be wrong in that case)
            app.changingFolders = true;
            app.props.set(data);
            app.changingFolders = false;
        },

        /*
         * Setup list view control
         */
        'list-view-control': function (app) {
            app.listControl = new ListViewControl({ id: 'io.ox/mail', listView: app.listView, app: app });
            app.left.append(
                app.listControl.render().$el
                    //#. items list (e.g. mails)
                    .attr('aria-label', gt('Item list'))
                    .find('.toolbar')
                    //#. toolbar with 'select all' and 'sort by'
                    .attr('aria-label', gt('Item list options'))
                    .end()
            );
            // make resizable
            app.listControl.resizable();
        },

        /*
         * Setup thread view
         */
        'thread-view': function (app) {
            if (_.device('smartphone')) return;
            app.threadView = new ThreadView.Desktop();
            app.right.append(app.threadView.render().$el);
        },

        'thread-view-mobile': function (app) {
            if (!_.device('smartphone')) return;

            // showing single mails will be done with the plain desktop threadview
            app.threadView = new ThreadView.Mobile();
            app.threadView.$el.on('showmail', function (e) {
                var cid = $(e.target).data().cid;
                app.showMail(cid);
                app.pages.changePage('detailView');
            });

            app.pages.getPage('threadView').append(app.threadView.render().$el);

        },

        /*
         * Selection message
         */
        'selection-message': function (app) {
            app.right.append(
                $('<div class="io-ox-center multi-selection-message"><div></div></div>')
            );
        },

        /*
         * Connect thread view's top nagivation with list view
         */
        'navigation': function (app) {
            // react on thread view navigation
            app.threadView.on({
                back: function () {
                    app.right.removeClass('preview-visible');
                    app.listView.focus();
                },
                previous: function () {
                    app.listView.previous();
                },
                next: function () {
                    app.listView.next();
                }
            });
        },

        /*
         * Selection changes in list view should be reflected in thread view navigation
         */
        'position': function (app) {

            function update() {
                var list = app.listView;
                app.threadView.updatePosition(list.getPosition() + 1)
                    .togglePrevious(list.hasPrevious())
                    .toggleNext(list.hasNext());
            }

            app.listView.on('selection:action', update);

            update();
        },

        /*
         * Respond to folder change
         */
        'folder:change': function (app) {

            // close mail detail view in list-mode on folder selection
            app.folderView.tree.on('selection:action', function () {
                if (app.props.get('layout') === 'list') {
                    app.threadView.trigger('back');
                }
            });

            app.on('folder:change', function (id) {

                if (app.props.get('mobileFolderSelectMode')) return;

                // marker so the change:sort listener does not change other attributes (which would be wrong in that case)
                app.changingFolders = true;

                var options = app.getViewOptions(id),
                    fromTo = $(app.left[0]).find('.dropdown.grid-options .dropdown-menu [data-value="from-to"] span'),
                    showFrom = account.is('sent|drafts', id);

                app.props.set(_.pick(options, 'sort', 'order', 'thread'));
                app.listView.model.set('folder', id);
                app.folder.getData();

                if (showFrom) {
                    fromTo.text(gt('To'));
                } else {
                    fromTo.text(gt('From'));
                }
                app.changingFolders = false;
            });
        },

        /*
         * Change foldername on mobiles in navbar
         */
        'folder:change-mobile': function (app) {
            if (!_.device('smartphone')) return;
            app.on('folder:change', function () {
                if (app.props.get('mobileFolderSelectMode')) return;
                app.folder.getData().done(function (d) {
                    app.pages.getNavbar('listView').setTitle(d.title);
                });
            });
        },

        /*
         * Define basic function to show an email
         */
        'show-mail': function (app) {

            if (_.device('smartphone')) return;

            // This function just shows an email. Almost.
            // It has a little optimization to add some delay if a message
            // has recently beeen deleted. This addresses the use-case of
            // cleaning up a mailbox, i.e. deleting several messages in a row.
            // wWithout the delay, the UI would try to render messages that are
            // just about to be deleted as well.

            var recentDeleteEvent = false,
                eventTimer,
                messageTimer,
                wait = 500,
                latestMessage;

            function show() {
                // check if message is still within the current collection
                if (!app.listView.collection.get(latestMessage)) return;
                app.threadView.show(latestMessage, app.isThreaded());
            }

            // show instantly
            app.showMail = function (cid) {
                // remember latest message
                latestMessage = cid;
                // delay or instant?
                if (recentDeleteEvent) {
                    // clear view instantly
                    app.threadView.empty();
                    clearTimeout(messageTimer);
                    messageTimer = setTimeout(show, wait);
                } else {
                    show();
                    wait = 500;
                }
            };

            // add delay if a mail just got deleted
            api.on('beforedelete', function () {
                recentDeleteEvent = true;
                // increase delay by 500ms (max is 2 seconds)
                if (wait < 2000) wait += 500;
                clearTimeout(eventTimer);
                eventTimer = setTimeout(function () { recentDeleteEvent = false; }, wait);
            });
        },

        /*
         * Define basic function to show an email
         */
        'show-mail-mobile': function (app) {
            if (!_.device('smartphone')) return;
            app.showMail = function (cid) {
                // render mail view and append it to detailview's page
                app.pages.getPage('detailView').empty().append(app.threadView.renderMail(cid));
            };
        },

        /*
         * Define basic function to show an thread overview on mobile
         */
        'mobile-show-thread-overview': function (app) {
            // clicking on a thread will show a custom overview
            // based on a custom threadview only showing mail headers
            app.showThreadOverview = function (cid) {
                app.threadView.show(cid, app.props.get('thread'));
            };
        },

        /*
         * Define basic function to reflect empty selection
         */
        'show-empty': function (app) {
            app.showEmpty = function () {
                app.threadView.empty();
                app.right.find('.multi-selection-message div').empty().append(
                    gt('No message selected')
                ).attr('id', 'mail-multi-selection-message');
            };
        },

        /*
         * Define function to reflect multiple selection
         */
        'show-multiple': function (app) {
            if (_.device('smartphone')) return;
            app.showMultiple = function (list) {
                app.threadView.empty();
                list = api.resolve(list, app.props.get('thread'));
                app.right.find('.multi-selection-message div').empty().append(
                    gt('%1$d messages selected', $('<span class="number">').text(list.length).prop('outerHTML'))
                ).attr('id', 'mail-multi-selection-message');
            };
        },

        /*
         * Define function to reflect multiple selection
         */
        'show-multiple-mobile': function (app) {
            if (_.device('!smartphone')) return;

            app.showMultiple = function (list) {

                app.threadView.empty();
                if (list) {
                    list = api.resolve(list, app.props.get('thread'));
                    app.pages.getCurrentPage().navbar.setTitle(
                        //#. This is a short version of "x messages selected", will be used in mobile mail list view
                        gt('%1$d selected', list.length));
                    // re-render toolbar
                    app.pages.getCurrentPage().secondaryToolbar.render();
                } else {
                    app.folder.getData().done(function (d) {
                        app.pages.getCurrentPage().navbar.setTitle(d.title);
                    });
                }
            };
        },

        'selection-mobile': function (app) {

            if (!_.device('smartphone')) return;
            app.listView.on({
                'selection:empty': function () {
                    if (app.props.get('checkboxes')) app.showMultiple(false);
                },
                'selection:one': function (list) {
                    if (app.props.get('checkboxes')) app.showMultiple(list);
                },
                'selection:multiple': function (list) {
                    if (app.props.get('checkboxes')) app.showMultiple(list);
                },
                'selection:action': function (list) {
                    var isDraftFolder = _.contains(account.getFoldersByType('drafts'), this.model.get('folder'));

                    if (app.listView.selection.get().length === 1 && !app.props.get('checkboxes')) {
                        // check for thread
                        var cid = list[0],
                            isThread = this.collection.get(cid).get('threadSize') > 1;

                        if (isDraftFolder) {
                            ox.registry.call('mail-compose', 'edit', _.cid(cid));
                        } else if (isThread) {
                            app.showThreadOverview(cid);
                            app.pages.changePage('threadView');
                        } else {
                            app.showMail(cid);
                            app.pages.changePage('detailView');
                        }
                    }
                }
            });
        },

        /*
         * Respond to single and multi selection in list view
         */
        'selection': function (app) {

            if (_.device('smartphone')) return;

            function resetRight(className) {
                return app.right
                    .removeClass('selection-empty selection-one selection-multiple preview-visible'.replace(className, ''))
                    .addClass(className);
            }

            var react = _.debounce(function (type, list) {

                if (app.props.get('layout') === 'list' && type === 'action') {
                    resetRight('selection-one preview-visible');
                    app.showMail(list[0]);
                    return;
                } else if (app.props.get('layout') === 'list' && type === 'one') {
                    //don't call show mail (an invisible detailview would be drawn which marks it as read)
                    resetRight('selection-one');
                    return;
                }

                switch (type) {
                case 'empty':
                    resetRight('selection-empty');
                    app.showEmpty();
                    break;
                case 'one':
                case 'action':
                    resetRight('selection-one');
                    app.showMail(list[0]);
                    break;
                case 'multiple':
                    resetRight('selection-multiple');
                    app.showMultiple(list);
                    break;
                }
            }, 100);

            app.listView.on({
                'selection:empty': function () {
                    app.right.find('.multi-selection-message div').attr('id', null);
                    react('empty');
                },
                'selection:one': function (list) {
                    app.right.find('.multi-selection-message div').attr('id', null);
                    var type = 'one';
                    if ( app.listView.selection.getBehavior() === 'alternative' ) {
                        type = 'multiple';
                    }
                    react(type, list);
                },
                'selection:multiple': function (list) {
                    app.right.find('.multi-selection-message div').attr('id', null);
                    // no debounce for showMultiple or screenreaders read old number of selected messages
                    resetRight('selection-multiple');
                    app.showMultiple(list);
                },
                'selection:action': function (list) {
                    app.right.find('.multi-selection-message div').attr('id', null);
                    // make sure we are not in multi-selection
                    if (app.listView.selection.get().length === 1) react('action', list);
                }
            });
        },

        /*
         * Thread view navigation must respond to changing layout
         */
        'change:layout': function (app) {
            app.props.on('change:layout', function (model, value) {
                app.threadView.toggleNavigation(value === 'list');
            });

            app.threadView.toggleNavigation(app.props.get('layout') === 'list');
        },

        /*
         * Respond to changing layout
         */
        'apply-layout': function (app) {
            if (_.device('smartphone')) return;
            app.applyLayout = function () {

                var layout = app.props.get('layout'), nodes = app.getWindow().nodes, toolbar, className,
                    savedWidth = app.settings.get('listview/width/' + _.display()),
                    savedHeight = app.settings.get('listview/height/' + _.display());

                function applyWidth(x) {
                    var width = x === undefined ? '' :  x + 'px';
                    app.right.css('left', width);
                    app.left.css('width', width);
                }

                function applyHeight(x) {
                    var height = x === undefined ? '' :  x + 'px';
                    app.right.css('top', height);
                    app.left.css('height', height);
                }

                // remove inline styles from using the resize bar
                app.left.css({ width: '', height: '' });
                app.right.css({ left: '', top: '' });

                if (layout === 'vertical' || layout === 'compact') {
                    nodes.main.addClass('preview-right').removeClass('preview-bottom preview-none');
                    if (!_.device('touch')) applyWidth(savedWidth);
                } else if (layout === 'horizontal') {
                    nodes.main.addClass('preview-bottom').removeClass('preview-right preview-none');
                    if (!_.device('touch')) applyHeight(savedHeight);
                } else if (layout === 'list') {
                    nodes.main.addClass('preview-none').removeClass('preview-right preview-bottom');
                }

                // relocate toolbar
                toolbar = nodes.body.find('.classic-toolbar-container');
                className = 'classic-toolbar-visible';
                if (layout === 'compact') {
                    nodes.body.removeClass(className);
                    app.right.addClass(className).prepend(toolbar);
                } else {
                    app.right.removeClass(className);
                    nodes.body.addClass(className).prepend(toolbar);
                }

                if (layout !== 'list' && app.props.previousAttributes().layout === 'list' && !app.right.hasClass('preview-visible')) {
                    //listview did not create a detailview for the last mail, it was only selected, so detailview needs to be triggered manually(see bug 33456)
                    app.listView.selection.selectEvents();
                }
            };

            app.props.on('change:layout', function () {
                app.applyLayout();
                app.listView.redraw();
            });

            app.getWindow().on('show:initial', function () {
                app.applyLayout();
            });
        },

        /*
         * Respond to global refresh
         */
        'refresh': function (app) {
            api.on('refresh.all', function reload() {
                app.listView.reload();
            });
        },

        /*
         * auto select first seen email (only on initial startup)
         */
        'auto-select': function (app) {

            // no auto-selection needed on smartphones
            if (_.device('smartphone')) return;

            app.listView.on('first-reset', function () {
                // defer to have a visible window
                _.defer(function () {
                    app.listView.collection.find(function (model, index) {
                        if (!util.isUnseen(model.get('flags'))) {
                            app.listView.selection.select(index);
                            return true;
                        }
                    });
                });
            });
        },

        'init-navbarlabel-mobile': function (app) {
            if (!_.device('smartphone')) return;

            // prepare first start
            app.listView.on('first-reset', function () {
                app.folder.getData().done(function (d) {
                    app.pages.getNavbar('listView').setTitle(d.title);
                });
            });
        },

        /*
         * Prefetch first 10 relevant (unseen) emails
         */
        'prefetch': function (app) {

            var count = settings.get('prefetch/count', 5);
            if (!_.isNumber(count) || count <= 0) return;

            app.prefetch = function (collection) {
                // get first 10 undeleted emails
                var http = require('io.ox/core/http');
                http.pause();
                collection.chain()
                    .filter(function (obj) {
                        return !util.isDeleted(obj);
                    })
                    .slice(0, count)
                    .each(function (model) {
                        var thread = model.get('thread') || [model.toJSON()], i, obj;
                        for (i = thread.length - 1; obj = thread[i]; i--) {
                            // get data
                            if (_.isString(obj)) obj = _.cid(obj);
                            // most recent or first unseen? (in line with threadview's autoSelectMail)
                            if ((i === 0 || util.isUnseen(obj)) && !util.isDeleted(obj)) {
                                api.get({ unseen: true, id: obj.id, folder: obj.folder_id });
                                break;
                            }
                        }
                    });
                http.resume();
            };

            app.listView.on('first-reset', app.prefetch);
        },

        /*
         * Prefetch mail-compose code
         */
        'prefetch-compose': function () {
            if (_.device('smartphone')) return;
            setTimeout(function () {
<<<<<<< HEAD
                require(['io.ox/mail/compose/bundle']);
=======
                require(['io.ox/mail/compose/main', 'io.ox/mail/compose/bundle'], function () {
                    require(['io.ox/core/api/snippets'], function (snippets) {
                        // prefetch signatures
                        snippets.getAll();
                    });
                });
>>>>>>> 74174fc6
            }, 3000);
        },

        /*
         * Connect collection loader with list view
         */
        'connect-loader': function (app) {
            app.listView.connect(api.collectionLoader);
        },

        /*
         * Select next item in list view if current item gets deleted
         */
        'before-delete': function (app) {

            // fixes scrolling issue on mobiles during delete
            if (_.device('smartphone')) return;

            function isSingleThreadMessage(ids, selection) {
                if (ids.length !== 1) return false;
                if (selection.length !== 1) return false;
                var a = _.cid(ids[0]), b = String(selection[0]).replace(/^thread\./, '');
                return a !== b;
            }

            api.on('beforedelete', function (e, ids) {
                var selection = app.listView.selection.get();
                if (isSingleThreadMessage(ids, selection)) return;
                // looks for intersection
                ids = _(ids).map(_.cid);
                if (_.intersection(ids, selection).length) app.listView.selection.dodge();
            });
        },

        'before-delete-mobile': function (app) {
            if (!_.device('smartphone')) return;
            // if a mail will be deleted in detail view, go back one page
            api.on('beforedelete', function () {
                if (app.pages.getCurrentPage().name === 'detailView') {
                    // check if the threadoverview is empty
                    if (app.props.get('thread') && app.threadView.collection.length === 1) {
                        app.pages.changePage('listView', { animation: 'slideright' });
                    } else {
                        app.pages.goBack();
                    }
                }
                app.listView.selection.selectNone();
            });
        },

        /*
         * Add support for drag & drop
         */
        'drag-drop': function () {
            app.getWindow().nodes.outer.on('selection:drop', function (e, baton) {
                // remember if this list is based on a single thread
                baton.isThread = baton.data.length === 1 && /^thread\./.test(baton.data[0]);
                // resolve thread
                baton.data = api.resolve(baton.data, app.props.get('thread'));
                // call action
                actions.invoke('io.ox/mail/actions/move', null, baton);
            });
        },

        /*
         * Handle archive event based on keyboard shortcut
         */
        'selection-archive': function () {
            app.listView.on('selection:archive', function (list) {
                var baton = ext.Baton({ data: list });
                // remember if this list is based on a single thread
                baton.isThread = baton.data.length === 1 && /^thread\./.test(baton.data[0]);
                // resolve thread
                baton.data = api.resolve(baton.data, app.props.get('thread'));
                // call action
                actions.invoke('io.ox/mail/actions/archive', null, baton);
            });
        },

        /*
         * Handle delete event based on keyboard shortcut or swipe gesture
         */
        'selection-delete': function () {
            app.listView.on('selection:delete', function (list) {
                var baton = ext.Baton({ data: list });
                // remember if this list is based on a single thread
                baton.isThread = baton.data.length === 1 && /^thread\./.test(baton.data[0]);
                // resolve thread
                baton.data = api.resolve(baton.data, app.props.get('thread'));
                // call action
                actions.invoke('io.ox/mail/actions/delete', null, baton);
            });
        },

        /*
         * Add support for selection:
         */
        'selection-doubleclick': function (app) {
            // detail app does not make sense on small devices
            // they already see emails in full screen
            if (_.device('smartphone')) return;
            app.listView.on('selection:doubleclick', function (list) {
                if (app.isThreaded()) list = _(api.threads.get(list[0])).pluck('cid');
                var cid = list[0],
                    obj = _.cid(cid),
                    isDraft = account.is('drafts', obj.folder_id);
                if (isDraft) {
                    ox.registry.call('mail-compose', 'edit', obj);
                } else {
                    ox.launch('io.ox/mail/detail/main', { cid: cid });
                }
            });
        },

        /*
         * Add support for selection:
         */
        'selection-mobile-swipe': function (app) {
            if (_.device('!smartphone')) return;

            ext.point('io.ox/mail/mobile/swipeButtonMore').extend(new links.Dropdown({
                id: 'actions',
                index: 1,
                classes: '',
                label: '',
                ariaLabel: '',
                icon: '',
                noCaret: true,
                ref: 'io.ox/mail/links/inline'
            }));

            app.listView.on('selection:more', function (list, node) {
                var baton = ext.Baton({ data: list });
                // remember if this list is based on a single thread
                baton.isThread = baton.data.length === 1 && /^thread\./.test(baton.data[0]);
                // resolve thread
                baton.data = api.resolve(baton.data, app.props.get('thread'));
                // call action
                // we open a dropdown here with options.
                ext.point('io.ox/mail/mobile/swipeButtonMore').invoke('draw', node, baton);
                node.find('a').click();
            });
        },

        /*
         * Respond to folder view changes
         */
        'change:folderview': function (app) {
            if (_.device('smartphone')) return;
            app.props.on('change:folderview', function (model, value) {
                app.folderView.toggle(value);
            });
            app.on('folderview:close', function () {
                app.props.set('folderview', false);
            });
            app.on('folderview:open', function () {
                app.props.set('folderview', true);
            });

        },

        /*
         * Respond to change:checkboxes
         */
        'change:checkboxes': function (app) {
            if (_.device('smartphone')) return;
            if ( app.listView.selection.getBehavior() === 'alternative' ) {
                app.listView.toggleCheckboxes(true);
            } else {
                app.props.on('change:checkboxes', function (model, value) {
                    app.listView.toggleCheckboxes(value);
                });
            }
        },

        /*
         * Respond to change:checkboxes on mobiles
         * Change "edit" to "cancel" on button
         */
        'change:checkboxes-mobile': function (app) {
            if (_.device('!smartphone')) return;

            // intial hide
            app.listControl.$el.toggleClass('toolbar-top-visible', false);

            app.props.on('change:checkboxes', function (model, value) {
                app.listView.toggleCheckboxes(value);
                app.listControl.$el.toggleClass('toolbar-top-visible', value);
                if (value) {
                    app.pages.getNavbar('listView')
                        .setRight(gt('Cancel'))
                        .hide('.left');
                } else {
                    app.pages.getNavbar('listView')
                        .setRight(gt('Edit'))
                        .show('.left');
                    // reset navbar title on cancel
                    app.folder.getData().done(function (d) {
                        app.pages.getCurrentPage().navbar.setTitle(d.title);
                    });

                    // reset selection
                    app.listView.selection.selectNone();
                }
            });
        },

        /*
         * Respond to change:contactPictures
         */
        'change:contactPictures': function (app) {
            app.props.on('change:contactPictures', function () {
                app.listView.redraw();
            });
        },

        /*
         * Respond to change:exactDates
         */
        'change:exactDates': function (app) {
            app.props.on('change:exactDates', function () {
                app.listView.redraw();
            });
        },

        'fix-mobile-lazyload': function (app) {
            if (_.device('!smartphone')) return;
            // force lazyload to load, otherwise the whole pane will stay empty...
            app.pages.getPage('detailView').on('pageshow', function () {
                $(this).find('li.lazy').trigger('scroll');
            });
        },

        'inplace-find': function (app) {

            if (_.device('smartphone') || !capabilities.has('search')) return;

            app.searchable();

            var find = app.get('find'),
                each = function (obj) {
                    api.pool.add('detail', obj);
                };

            find.on('collectionLoader:created', function (loader) {
                loader.each = each;
            });
        },
        // respond to pull-to-refresh in mail list on mobiles
        'on:pull-to-refresh': function (app) {
            if (_.device('!smartphone')) return;
<<<<<<< HEAD
            ox.on('pull-to-refresh', function () {
=======
            app.on('pull-to-refresh', function () {
>>>>>>> 74174fc6
                api.refresh().always(function () {
                    app.listView.removePullToRefreshIndicator();
                });
            });
        },

        'contextual-help': function (app) {
            app.getContextualHelp = function () {
                return 'ox.appsuite.user.sect.email.gui.html#ox.appsuite.user.sect.email.gui';
            };
        },

        'metrics': function (app) {
            require(['io.ox/metrics/main'], function (metrics) {
                if (!metrics.isEnabled()) return;

                var nodes = app.getWindow().nodes,
                    node = nodes.outer,
                    toolbar = nodes.body.find('.classic-toolbar-container'),
                    sidepanel = nodes.sidepanel;
                // A/B testing which add mail account button is prefered
                metrics.watch({
                    node: node,
                    selector: '[data-action="add-mail-account"]',
                    type: 'click'

                }, {
                    app: 'mail',
                    target: 'folder/account',
                    type: 'click',
                    action: 'add'
                });
                // detail view actions
                app.getWindow().nodes.main.delegate('.detail-view-header .dropdown-menu a', 'mousedown', function (e) {
                    metrics.trackEvent({
                        app: 'mail',
                        target: 'detail/toolbar',
                        type: 'click',
                        action: $(e.currentTarget).attr('data-action')
<<<<<<< HEAD
                    });
                });
                // toolbar actions
                toolbar.delegate('.io-ox-action-link', 'mousedown', function (e) {
                    metrics.trackEvent({
                        app: 'mail',
                        target: 'toolbar',
                        type: 'click',
                        action: $(e.currentTarget).attr('data-action')
                    });
                });
                // toolbar options dropfdown
                toolbar.delegate('.dropdown-menu a', 'mousedown', function (e) {
                    var node =  $(e.target).closest('a');
                    metrics.trackEvent({
                        app: 'mail',
                        target: 'toolbar',
                        type: 'click',
                        action: node.attr('data-name'),
                        detail: node.attr('data-value')
                    });
                });
                // folder tree action
                sidepanel.find('.context-dropdown').delegate('li>a', 'mousedown', function (e) {
                    metrics.trackEvent({
                        app: 'mail',
                        target: 'folder/context-menu',
                        type: 'click',
                        action: $(e.currentTarget).attr('data-action')
                    });
                });
=======
                    });
                });
                // toolbar actions
                toolbar.delegate('.io-ox-action-link', 'mousedown', function (e) {
                    metrics.trackEvent({
                        app: 'mail',
                        target: 'toolbar',
                        type: 'click',
                        action: $(e.currentTarget).attr('data-action')
                    });
                });
                // toolbar options dropfdown
                toolbar.delegate('.dropdown-menu a', 'mousedown', function (e) {
                    var node =  $(e.target).closest('a');
                    metrics.trackEvent({
                        app: 'mail',
                        target: 'toolbar',
                        type: 'click',
                        action: node.attr('data-name'),
                        detail: node.attr('data-value')
                    });
                });
                // folder tree action
                sidepanel.find('.context-dropdown').delegate('li>a', 'mousedown', function (e) {
                    metrics.trackEvent({
                        app: 'mail',
                        target: 'folder/context-menu',
                        type: 'click',
                        action: $(e.currentTarget).attr('data-action')
                    });
                });
>>>>>>> 74174fc6
                // check for clicks in folder trew
                app.on('folder:change', function (folder) {
                    metrics.trackEvent({
                        app: 'mail',
                        target: 'folder',
                        type: 'click',
                        action: 'select',
                        detail: account.isPrimary(folder) ? 'primary' : 'external'
                    });
                });
                // selection in listview
                app.listView.on({
                    'selection:multiple selection:one': function (list) {
                        metrics.trackEvent({
                            app: 'mail',
                            target: 'list/' + app.props.get('layout'),
                            type: 'click',
                            action: 'select',
                            detail: list.length > 1 ? 'multiple' : 'one'
                        });
                    }
                });
            });
        }
    });

    // launcher
    app.setLauncher(function () {

        // get window
        var win = ox.ui.createWindow({
            name: 'io.ox/mail',
            title: 'Inbox',
            chromeless: true,
            find: capabilities.has('search')
        });

        if (_.url.hash().mailto) ox.registry.call('mail-compose', 'compose');

        app.setWindow(win);
        app.settings = settings;
        window.mailapp = app;

        commons.addFolderSupport(app, null, 'mail', app.options.folder)
            .always(function always() {
                app.mediate();
                win.show();
            })
            .fail(function fail(result) {
                var errorMsg = (result && result.error) ? result.error + ' ' : '';
                errorMsg += gt('Application may not work as expected until this problem is solved.');
                notifications.yell('error', errorMsg);
            });
    });

    return {
        getApp: app.getInstance
    };
});<|MERGE_RESOLUTION|>--- conflicted
+++ resolved
@@ -29,10 +29,7 @@
     'io.ox/core/capabilities',
     'io.ox/core/folder/tree',
     'io.ox/core/folder/view',
-<<<<<<< HEAD
-=======
     'io.ox/backbone/mini-views/quota',
->>>>>>> 74174fc6
     'gettext!io.ox/mail',
     'settings!io.ox/mail',
     'io.ox/mail/actions',
@@ -42,11 +39,7 @@
     'io.ox/mail/import',
     'less!io.ox/mail/style',
     'io.ox/mail/folderview-extensions'
-<<<<<<< HEAD
-], function (util, api, commons, MailListView, ListViewControl, ThreadView, ext, actions, links, account, notifications, Bars, PageController, capabilities, TreeView, FolderView, gt, settings) {
-=======
 ], function (util, api, commons, MailListView, ListViewControl, ThreadView, ext, actions, links, account, notifications, Bars, PageController, capabilities, TreeView, FolderView, QuotaView, gt, settings) {
->>>>>>> 74174fc6
 
     'use strict';
 
@@ -340,11 +333,7 @@
          * Setup list view
          */
         'list-view': function (app) {
-<<<<<<< HEAD
-            app.listView = new MailListView({ app: app, draggable: true, ignoreFocus: true, preserve: true, selectionOptions: { mode: 'special' } });
-=======
             app.listView = new MailListView({ swipe: true, app: app, draggable: true, ignoreFocus: true, preserve: true, selectionOptions: { mode: 'special' } });
->>>>>>> 74174fc6
             app.listView.model.set({ folder: app.folder.get() });
             app.listView.model.set('thread', true);
             // for debugging
@@ -415,14 +404,11 @@
                     // turn off conversation mode for any sort order but date (610)
                     if (value !== 610) app.props.set('thread', false);
                 }
-<<<<<<< HEAD
-=======
                 if (value === 610 && !app.props.get('thread')) {
                     // restore thread when it was disabled by force
                     var options = app.getViewOptions(app.folder.get());
                     app.props.set('thread', options.threadrestore || false);
                 }
->>>>>>> 74174fc6
                 // now change sort columns
                 model.set('sort', value);
             });
@@ -467,11 +453,7 @@
          * Store view options
          */
         'store-view-options': function (app) {
-<<<<<<< HEAD
-            app.props.on('change', _.debounce(function () {
-=======
             app.props.on('change', _.debounce(function (model, options) {
->>>>>>> 74174fc6
                 if (app.props.get('find-result')) return;
                 var folder = app.folder.get(), data = app.props.toJSON();
                 app.settings
@@ -1018,16 +1000,12 @@
         'prefetch-compose': function () {
             if (_.device('smartphone')) return;
             setTimeout(function () {
-<<<<<<< HEAD
-                require(['io.ox/mail/compose/bundle']);
-=======
                 require(['io.ox/mail/compose/main', 'io.ox/mail/compose/bundle'], function () {
                     require(['io.ox/core/api/snippets'], function (snippets) {
                         // prefetch signatures
                         snippets.getAll();
                     });
                 });
->>>>>>> 74174fc6
             }, 3000);
         },
 
@@ -1279,11 +1257,7 @@
         // respond to pull-to-refresh in mail list on mobiles
         'on:pull-to-refresh': function (app) {
             if (_.device('!smartphone')) return;
-<<<<<<< HEAD
-            ox.on('pull-to-refresh', function () {
-=======
             app.on('pull-to-refresh', function () {
->>>>>>> 74174fc6
                 api.refresh().always(function () {
                     app.listView.removePullToRefreshIndicator();
                 });
@@ -1323,7 +1297,6 @@
                         target: 'detail/toolbar',
                         type: 'click',
                         action: $(e.currentTarget).attr('data-action')
-<<<<<<< HEAD
                     });
                 });
                 // toolbar actions
@@ -1355,39 +1328,6 @@
                         action: $(e.currentTarget).attr('data-action')
                     });
                 });
-=======
-                    });
-                });
-                // toolbar actions
-                toolbar.delegate('.io-ox-action-link', 'mousedown', function (e) {
-                    metrics.trackEvent({
-                        app: 'mail',
-                        target: 'toolbar',
-                        type: 'click',
-                        action: $(e.currentTarget).attr('data-action')
-                    });
-                });
-                // toolbar options dropfdown
-                toolbar.delegate('.dropdown-menu a', 'mousedown', function (e) {
-                    var node =  $(e.target).closest('a');
-                    metrics.trackEvent({
-                        app: 'mail',
-                        target: 'toolbar',
-                        type: 'click',
-                        action: node.attr('data-name'),
-                        detail: node.attr('data-value')
-                    });
-                });
-                // folder tree action
-                sidepanel.find('.context-dropdown').delegate('li>a', 'mousedown', function (e) {
-                    metrics.trackEvent({
-                        app: 'mail',
-                        target: 'folder/context-menu',
-                        type: 'click',
-                        action: $(e.currentTarget).attr('data-action')
-                    });
-                });
->>>>>>> 74174fc6
                 // check for clicks in folder trew
                 app.on('folder:change', function (folder) {
                     metrics.trackEvent({
