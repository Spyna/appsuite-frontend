--- conflicted
+++ resolved
@@ -112,11 +112,7 @@
             indent: o.indent,
             module: o.module,
             abs: o.abs,
-<<<<<<< HEAD
-            open: open,
-=======
             open: ['1'].concat(open),
->>>>>>> 01afc533
             root: o.root,
             customize: o.customize,
             disable: o.disable,
