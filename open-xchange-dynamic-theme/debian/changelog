--- conflicted
+++ resolved
@@ -1,16 +1,14 @@
-<<<<<<< HEAD
 open-xchange-dynamic-theme (7.6.3-0) unstable; urgency=medium
 
   * prepare for 7.6.3 release
 
  -- Viktor Pracht <viktor.pracht@open-xchange.com>  Wed, 25 Mar 2015 13:08:04 +0100
-=======
+
 open-xchange-dynamic-theme (7.6.2-16) stable; urgency=low
 
   * Build for patch 2015-05-04 (2496)
 
  -- Viktor Pracht <viktor.pracht@open-xchange.com>  Tue, 05 May 2015 15:32:11 +0200
->>>>>>> accebffd
 
 open-xchange-dynamic-theme (7.6.2-15) stable; urgency=low
 
