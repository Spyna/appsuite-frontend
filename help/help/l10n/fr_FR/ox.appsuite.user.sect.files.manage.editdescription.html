--- conflicted
+++ resolved
@@ -38,11 +38,7 @@
 <a name="ox.appsuite.user.concept.files.editdescription"></a><p>Vous pouvez créer ou modifier la description d'un fichier.</p>
 </div>
 <div class="task">
-<<<<<<< HEAD
-<a name="ox.appsuite.user.task.files.editdescription"></a><p class="title"><b>Pour modifier la description d'un fichier :</b></p>
-=======
 <a name="ox.appsuite.user.task.files.editdescription"></a><p class="title">Pour créer ou modifier la description d'un fichier :</p>
->>>>>>> 74174fc6
 <div class="taskprerequisites">
           <p>Pré-requis : vous devez avoir les droits permettant de modifier les objets dans le dossier contenant le fichier.</p>
         </div>
