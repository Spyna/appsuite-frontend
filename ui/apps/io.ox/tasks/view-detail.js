--- conflicted
+++ resolved
@@ -183,11 +183,7 @@
             }
 
             //alarm makes no sense if reminders are disabled
-<<<<<<< HEAD
-            if (task.alarm && !_.device('smartphone')) {
-=======
             if (task.alarm) {
->>>>>>> 74174fc6
                 this.append(
                         $('<div>').addClass('alarm-date').text(
                             //#. %1$s reminder date of a task
