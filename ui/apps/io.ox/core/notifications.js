/**
 * This work is provided under the terms of the CREATIVE COMMONS PUBLIC
 * LICENSE. This work is protected by copyright and/or other applicable
 * law. Any use of the work other than as authorized under this license
 * or copyright law is prohibited.
 *
 * http://creativecommons.org/licenses/by-nc-sa/2.5/
 *
 * © 2011 Open-Xchange Inc., Tarrytown, NY, USA. info@open-xchange.com
 *
 * @author Mario Scheliga <mario.scheliga@open-xchange.com>
 * @author Matthias Biggeleben <matthias.biggeleben@open-xchange.com>
 */

define('io.ox/core/notifications', [
    'io.ox/core/extensions',
    'io.ox/core/yell',
    'settings!io.ox/core',
    'gettext!io.ox/core'
], function (ext, yell, settings, gt) {

    'use strict';

    var BadgeView = Backbone.View.extend({
        tagName: 'a',
        className: 'notifications-icon',
        initialize: function () {
            this.model.set('a11y', '');
            this.model.on('change', _.bind(this.onChange, this));
            this.nodes = {};
        },
        onChange: function () {
            var count = this.model.get('count'),
                //#. %1$d number of notifications
                //#, c-format
                a11y = gt.format(gt.ngettext('You have %1$d notification.', 'You have %1$d notifications.', count), count),
                a11yState = this.$el.attr('aria-pressed') ? gt('The notification area is open') : gt('The notification area is closed');
<<<<<<< HEAD
            this.model.set('a11y', a11y, { silent: true });//don't create a loop here
=======
            //don't create a loop here
            this.model.set('a11y', a11y, {silent: true});
>>>>>>> e7758a2e
            this.nodes.badge.toggleClass('empty', count === 0);
            this.$el.attr('aria-label', a11y + ' ' + a11yState);
            this.nodes.number.text(_.noI18n(count >= 100 ? '99+' : count));
            new NotificationController().yell('screenreader', a11y);
        },
        onToggle: function (open) {
            var a11yState = open ? gt('The notification area is open') : gt('The notification area is closed');
            this.nodes.icon.attr('class', open ? 'fa fa-caret-down' : 'fa fa-caret-right');
            this.$el.attr({
                'aria-pressed': open ? true : false,
                'aria-label': this.model.get('a11y') + ' ' + a11yState
            });
        },
        render: function () {
            this.$el.attr({
                href: '#',
                tabindex: '1',
                role: 'button',
                'aria-pressed': false
            })
            .append(
                this.nodes.badge = $('<span class="badge">').append(
                    this.nodes.number = $('<span class="number">'),
                    $.txt(' '),
                    this.nodes.icon = $('<i class="fa fa-caret-right">')
                )
            );

            this.onChange();
            return this;
        },
        setNotifier: function (b) {
            this.nodes.badge.toggleClass('active', !!b);
        },
        setCount: function (count, newMails) {
            //check if there are new notifications, that are not mail
            var newOther = count - this.model.get('count') - newMails;

            if (newOther > 0) {
                //new notifications not mail
                this.trigger('newNotifications');
            } else if (newMails > 0) {
                //new mail notifications
                this.trigger('newMailNotifications');
<<<<<<< HEAD
            } else if (count === 0 && this.model.get('count') > count) {
                //just trigger if count is set to 0, not if it was 0 already
=======
            } else
                //just trigger if count is set to 0, not if it was 0 already
                if (count === 0 && this.model.get('count') > count) {
>>>>>>> e7758a2e
                this.trigger('lastItemDeleted');
            }
            this.model.set('count', count);
        }
    });

    var NotificationsView = Backbone.View.extend({
        tagName: 'ul',
        id: 'io-ox-notifications-display',
        className: 'list-unstyled',
        initialize: function (options) {
            options = options || {};
            this.subviews = options.subviews || {};
        },
        render: function (notifications) {
            var self = this,
                refocus = false,
                //save focus
                lastFocused = $(document.activeElement, self.$el),
                //focus in case lastFocus got lost (item not there anymore)
                nextFocus,
                //check if notification area is empty
                empty = true;

            //remove old empty message to avoid duplicates
            self.$el.find('.no-news-message').remove();

            // refocusable elements have this marker class
            if (lastFocused.hasClass('refocus')) {
                //find next possible focus
                var items = $('#io-ox-notifications .item'),
                    lastFocusItemId = lastFocused.closest('.item').attr('focus-id');
                if (lastFocusItemId !== undefined) {
                    //refocus only when inside of items (clear buttons or inbox link are outside)
                    for (var i = 0; i < items.length; i++) {
                        if (lastFocusItemId === $(items[i]).attr('focus-id')) {
                            if ((i + 1) < items.length) {
                                //prevent index out of bounds
                                nextFocus = $(items[i + 1]).attr('focus-id');
                            }
                            break;
                        } else {
                            nextFocus = $(items[i]).attr('focus-id');
                        }
                    }
                }
                lastFocused = lastFocused.attr('focus-id');
                refocus = true;
            }

<<<<<<< HEAD
            if (_.size(self.subviews) < _.size(notifications)) { //make sure views are created one time only to avoid zombies
=======

            //make sure views are created one time only to avoid zombies
            if (_.size(self.subviews) < _.size(notifications)) {
>>>>>>> e7758a2e
                _(notifications).each(function (category, type) {
                    if (self.subviews[type] === undefined) {
                        self.subviews[type] = new category.ListView({ collection: category.collection });
                    }
                });
            }

            _(self.subviews).each(function (category) {
                //subviews must be rendered even if they have 0 items.
                //this is because the empty call had to be moved from the general render of the notification area to each subview.
                //if empty is called here the notificationviews loose their events on redraw and if we don't call render views with 0 items they might not clear old items properly
                self.$el.append(category.render().el);
                if (category.collection.length > 0) {
                    empty = false;
                }
            });

            if (empty) {
                self.$el.append($('<legend class="section-title no-news-message">').text(gt('No notifications')));
            }

            //restore focus if possible
            if (refocus) {
                var found = self.$el.find('[focus-id="' + lastFocused + '"]');
                if (found.length > 0) {
                    found.focus();
                } else {
                    //item was deleted. try focusing the next item
                    found = self.$el.find('[focus-id="' + nextFocus + '"]');
                    //focus if its there
                    if (found.length > 0) {
                        found.focus();
                    //just focus first
                    } else {
                        $('#io-ox-notifications .refocus').first().focus();
                    }
                }
            }
            return self;
        }
    });

    var NotificationController = function () {

        this.notifications = {};
        // special variable needed to check for autoopen on new mail
        this.oldMailCount = 0;
        this.badges = [];

        // add event supports
        _.extend(this, Backbone.Events);
    };

    NotificationController.prototype = {

        isOpen: function () {
            return this.nodes.main.hasClass('active');
        },

        toggle: function () {
            if (this.isOpen()) this.hide(); else this.show();
        },

        show: function () {

            // if it's open already we're done
            if (this.isOpen()) return;

            if (_.device('smartphone')) {
                $('[data-app-name="io.ox/portal"]:visible').addClass('notifications-open');
            }

            this.nodes.main.addClass('active');
            this.nodes.overlay.addClass('active');
            this.badgeView.onToggle(true);

            $(document).on('keydown.notification', $.proxy(function (e) {
                if (e.which === 27 && !(this.nodes.overlay.prop('sidepopup'))) {
                    // escapekey and no open sidepopup (escapekey closes the sidepopup then)
                    $(document).off('keydown.notification');
                    this.hideList();
                    //focus badge when closing
                    this.badgeView.$el.focus();
                }
            }, this));

            // try to focus first item; focus badge otherwise
            var firstItem = $('#io-ox-notifications .item').first();
            if (firstItem.length > 0) firstItem.focus(); else this.badgeView.$el.focus();

            this.trigger('show');
        },

        hide: function () {

            // if it's closed already we're done
            if (!this.isOpen()) return;

            _.each(this.badges, function (badgeView) {
                badgeView.setNotifier(false);
            });

            this.nodes.main.removeClass('active');
            this.nodes.overlay.empty().removeClass('active');
            this.badgeView.onToggle(false);

            if (_.device('smartphone')) {
                $('[data-app-name="io.ox/portal"]').removeClass('notifications-open');
                this.nodes.overlay.empty().removeClass('active');
            }

            this.badgeView.$el.focus();

            this.trigger('hide');
        },

        // deprecated
        toggleList: function () { this.toggle(); },
        showList:   function () { this.show(); },
        hideList:   function () { this.hide(); },

        nodes: {
            main: $('<div>').attr({
                tabindex: -1,
                id: 'io-ox-notifications'
            }),
            overlay: $('<div>').attr({
                id: 'io-ox-notifications-overlay'
            }).addClass('abs notifications-overlay')
        },

        //delay only affects requests, not the drawing of the badge
        attach: function (addLauncher, delay) {
            //view
            var self = this;

            this.badgeView = new BadgeView({ model: new Backbone.Model({ count: 0 }) });

            this.notificationsView = new NotificationsView();

            $('#io-ox-core').prepend(
                self.nodes.main.append(this.notificationsView.el),
                self.nodes.overlay.click(function (e) {
                    if (e.target === this) {
                        self.hideList();
                    }
                })
            );

            //auto open on new notification
            this.badges.push(this.badgeView);

            function changeAutoOpen(value) {
                value = value || settings.get('autoOpenNotification', 'noEmail');

                //prevent stacking of eventhandlers
                self.badgeView.off('newNotifications newMailNotifications');

                if (value === 'always') {
                    self.badgeView.on('newNotifications newMailNotifications', function () {
                        self.showList();
                    });
                } else if (value === 'noEmail') {
                    self.badgeView.on('newNotifications', function () {
                        self.showList();
                    });
                }
            }

            if (_.device('!smartphone')) { changeAutoOpen(); }
            settings.on('change:autoOpenNotification', function (e, value) {
                changeAutoOpen(value);
            });

            //close if count set to 0
            self.badgeView.on('lastItemDeleted', function () {
                //if there is an open popup, wait till this is closed
                if (self.nodes.overlay.children().length > 0) {
                    self.nodes.overlay.prop('sidepopup').one('close', _.bind(self.slowClose, self));
                } else {
                    self.hideList();
                }
            });

            // load and invoke plugins with delay
            setTimeout(function () {
                ox.manifests.loadPluginsFor('io.ox/core/notifications').done(function () {
                    ext.point('io.ox/core/notifications/register').invoke('register', self, self);
                });
            }, delay || 2000);

            function focusNotifications(e) {
                //enter
                if (e.which === 13) {
                    if (self.isOpen()) {
                        //focus badge when closing
                        _.defer(function () {
                            self.badgeView.$el.focus();
                        });
                    } else {
                        //focus notifications when opening
                        _.defer(function () {
                            var firstItem = $('#io-ox-notifications .item').first();
                            if (firstItem.length > 0) {
                                firstItem.focus();
                            } else {
                                self.badgeView.$el.focus();
                            }
                        });
                    }
                }
            }

            return addLauncher(
                'right',
                self.badgeView.render().$el.on('keydown', focusNotifications),
                $.proxy(this.toggleList, this)
            ).attr('id', 'io-ox-notifications-icon');
        },

        get: function (key, listview) {
            if (_.isUndefined(this.notifications[key])) {
                var module = {};
                module.ListView = listview;
                module.collection = new Backbone.Collection();
                module.collection
                    .on('add reset', _.bind(this.updateNotification, this))
                    .on('remove', _.bind(this.delayedUpdate, this));
                this.notifications[key] = module;
            }
            return this.notifications[key];
        },
        slowClose: function () {
            this.nodes.overlay.off('mail-detail-closed');
            this.hideList();
        },
        delayedUpdate: function () {
            //delays updating by 100ms (prevents updating the view multiple times in a row)
            var self = this;
            if (!this.updateTimer) {
                this.updateTimer = setTimeout(function () {
                    self.update();
                    self.updateTimer = undefined;
                }, 100);
            }
        },
        updateNotification: function () {
            _.each(this.badges, function (badgeView) {
                badgeView.setNotifier(true);
            });
            this.delayedUpdate();
        },
        update: function () {
            var newMails = 0,
                self = this;

            this.notificationsView.render(this.notifications);

            var count = _.reduce(this.notifications, function (memo, module, key) {
                if (key === 'io.ox/mail') {
                    //mail is special when it comes to autoopen
                    newMails = module.collection.size() - self.oldMailCount;
                    self.oldMailCount = module.collection.size();
                }

                if (module.collection.size() > 0) {
                    return memo + module.collection.size();
                }
                return memo;
            }, 0);

            _.each(this.badges, function (badgeView) {
                badgeView.setCount(count || 0, newMails);
                if (count === 0) {
                    badgeView.setNotifier(false);
                }
            });

            var focusBadge =  function (e) {
                if (e.which === 9) {
                    //tabkey
                    //prevent default to not jump to reload button
                    e.preventDefault();
                    $('#io-ox-notifications .refocus').first().focus();
                }
            };

            //clear last item reference
            if (this.lastItem) {
                this.lastItem.off('keydown', focusBadge);
                this.lastItem = undefined;
            }
            //jump back to first item if tab is pressed on last item
            this.lastItem = this.notificationsView.$el.find('[tabindex="1"]').last();
            this.lastItem.on('keydown', focusBadge);
        },

        yell: yell
    };

    var controller = new NotificationController();

    // auto-close if other apps are started or app is changed see bug #32768
    // users might open mails from notification area, open a contact halo, clicking edit
    ox.on('app:start app:resume', function () {
        if (controller.badgeView) {
            //don't trigger to early
            controller.hideList();
        }
    });

    return controller;
});<|MERGE_RESOLUTION|>--- conflicted
+++ resolved
@@ -35,12 +35,8 @@
                 //#, c-format
                 a11y = gt.format(gt.ngettext('You have %1$d notification.', 'You have %1$d notifications.', count), count),
                 a11yState = this.$el.attr('aria-pressed') ? gt('The notification area is open') : gt('The notification area is closed');
-<<<<<<< HEAD
-            this.model.set('a11y', a11y, { silent: true });//don't create a loop here
-=======
             //don't create a loop here
-            this.model.set('a11y', a11y, {silent: true});
->>>>>>> e7758a2e
+            this.model.set('a11y', a11y, { silent: true });
             this.nodes.badge.toggleClass('empty', count === 0);
             this.$el.attr('aria-label', a11y + ' ' + a11yState);
             this.nodes.number.text(_.noI18n(count >= 100 ? '99+' : count));
@@ -85,14 +81,8 @@
             } else if (newMails > 0) {
                 //new mail notifications
                 this.trigger('newMailNotifications');
-<<<<<<< HEAD
             } else if (count === 0 && this.model.get('count') > count) {
                 //just trigger if count is set to 0, not if it was 0 already
-=======
-            } else
-                //just trigger if count is set to 0, not if it was 0 already
-                if (count === 0 && this.model.get('count') > count) {
->>>>>>> e7758a2e
                 this.trigger('lastItemDeleted');
             }
             this.model.set('count', count);
@@ -143,13 +133,8 @@
                 refocus = true;
             }
 
-<<<<<<< HEAD
-            if (_.size(self.subviews) < _.size(notifications)) { //make sure views are created one time only to avoid zombies
-=======
-
             //make sure views are created one time only to avoid zombies
             if (_.size(self.subviews) < _.size(notifications)) {
->>>>>>> e7758a2e
                 _(notifications).each(function (category, type) {
                     if (self.subviews[type] === undefined) {
                         self.subviews[type] = new category.ListView({ collection: category.collection });
