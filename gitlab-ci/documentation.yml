--- conflicted
+++ resolved
@@ -23,22 +23,12 @@
     paths:
       - doku/
     expire_in: 2 hours
-<<<<<<< HEAD
-  only:
-    changes:
-      - documentation/**/*
-      - ui/package.json
-  except:
-    refs:
-      - /^e2e\//
-=======
   rules:
     - if: '$CI_COMMIT_REF_NAME !~ /^e2e\//'
       changes:
         - documentation/**/*
         - ui/package.json
       when: always
->>>>>>> 938790d3
 
 deploy documentation:
   stage: deploy
