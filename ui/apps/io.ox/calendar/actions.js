--- conflicted
+++ resolved
@@ -319,68 +319,6 @@
         }
     });
 
-<<<<<<< HEAD
-    new Action('io.ox/calendar/detail/actions/move', {
-        requires: function (e) {
-            var isSeries = !!e.baton.data.recurrenceId;
-            // support for multi selection
-            if (_.isArray(e.baton.data)) {
-                isSeries = false;
-                _(e.baton.data).each(function (item) {
-                    if (!isSeries) isSeries = !!item.recurrenceId;
-                });
-            }
-            return e.collection.has('some', 'delete') && !isSeries;
-        },
-        multiple: function (list, baton) {
-            ox.load(['io.ox/core/folder/actions/move', 'settings!io.ox/calendar']).done(function (move, settings) {
-                folderAPI.get(list[0].folder).done(function (folderData) {
-
-                    // maybe we need a whoAmI util function ...
-                    var myId;
-                    // acting myself
-                    if (util.hasFlag(list[0], 'attendee') || util.hasFlag(list[0], 'organizer')) {
-                        myId = ox.user_id;
-                    // action on behalf of attendee
-                    } else if (util.hasFlag(list[0], 'attendee_on_behalf')) {
-                        myId = folderData.created_by;
-                    // action on behalf of organizer
-                    } else if (util.hasFlag(list[0], 'organizer_on_behalf')) {
-                        myId = list[0].organizer.entity;
-                    }
-
-                    move.item({
-                        api: api,
-                        button: gt('Move'),
-                        flat: true,
-                        indent: false,
-                        list: list,
-                        module: 'calendar',
-                        root: '1',
-                        settings: settings,
-                        success: {
-                            single: 'Appointment has been moved',
-                            multiple: 'Appointments have been moved'
-                        },
-                        target: baton.target,
-                        title: gt('Move'),
-                        type: 'move',
-                        all: util.getCurrentRangeOptions(),
-                        disable: function (data, options) {
-                            var sameFolder = data.id === list[0].folder,
-                                sameOwner = data.created_by === myId,
-                                isPublic = folderAPI.is('public', data),
-                                sourceFolderIsPublic = folderAPI.is('public', folderData),
-                                noOtherAttendees = list[0].attendees.length < 2,
-                                create = folderAPI.can('create', data);
-
-                            // totally awesome check
-                            // not same folder, must be folder of same user, public folder or there must only be one attendee(the organizer), if the source folder is not public, must have create permission in that folder, folder must not be virtual
-                            return sameFolder || !((!sourceFolderIsPublic && noOtherAttendees) || sameOwner || isPublic) || !create || (options && /^virtual/.test(options.folder));
-                        }
-                    });
-                });
-=======
     new Action('io.ox/calendar/detail/actions/change-organizer', {
         toggle: settings.get('chronos/allowChangeOfOrganizer', false),
         collection: 'one && modify',
@@ -397,7 +335,6 @@
         action: function (baton) {
             require(['io.ox/calendar/actions/change-organizer'], function (changeOrganizer) {
                 changeOrganizer.openDialog(baton.first());
->>>>>>> 0d229607
             });
         }
     });
