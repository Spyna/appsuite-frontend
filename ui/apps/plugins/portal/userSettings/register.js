--- conflicted
+++ resolved
@@ -67,12 +67,7 @@
             if (isGuest) {
                 buttonText = settings.get('password/emptyCurrent') ? gt('Add login password') : gt('Change login password');
             }
-<<<<<<< HEAD
-            new dialogs.ModalDialog({ async: true, width: 500 })
-            .header($('<h4>').text(isGuest ? buttonText : gt('Change password')))
-=======
             new ModalDialog({ async: true, width: 500, title: isGuest ? buttonText : gt('Change password') })
->>>>>>> 4d2c175d
             .build(function () {
                 //#. %1$s are some example characters
                 //#, c-format
@@ -119,16 +114,9 @@
                 if (showStrength) newPass.on('keyup', updateStrength);
 
             })
-<<<<<<< HEAD
-
-            .addPrimaryButton('change', isGuest ? buttonText : gt('Change password and sign out'))
-            .addButton('cancel', gt('Cancel'))
-            .on('change', function (e, data, dialog) {
-=======
             .addCancelButton()
             .addButton({ label: buttonText, action: 'change' })
             .on('change', function () {
->>>>>>> 4d2c175d
 
                 // we change empty string to null to be consistent
                 var dialog = this,
