--- conflicted
+++ resolved
@@ -3,11 +3,7 @@
 msgid ""
 msgstr "Project-Id-Version: ox.ja_JP\n"
 "POT-Creation-Date: \n"
-<<<<<<< HEAD
-"PO-Revision-Date: 2019-04-18 12:46+0200\n"
-=======
 "PO-Revision-Date: 2019-04-09 09:29+0200\n"
->>>>>>> 0d229607
 "Last-Translator: \n"
 "Language-Team: American English <kde-i18n-de@kde.org>\n"
 "Language: ja_JP\n"
@@ -99,13 +95,7 @@
 msgid ""
 "The calendar views display a calendar sheet with the appointments for the "
 "selected time range."
-<<<<<<< HEAD
-msgstr ""
-"カレンダービューでは、選択された時間軸で、カレンダーシートに予定が表示されま"
-"す。"
-=======
 msgstr "カレンダービューでは、選択された時間軸で、カレンダーシートに予定が表示されます。"
->>>>>>> 0d229607
 
 #: apps/io.ox/tours/calendar.js module:io.ox/tours
 msgid "The List view"
@@ -116,13 +106,7 @@
 "The List view shows a list of the appointments in the current folder. If "
 "clicking on an appointment, the appointment's data and some functions are "
 "displayed in the Detail view."
-<<<<<<< HEAD
-msgstr ""
-"リストビューには、現在のフォルダーにある予定の一覧が表示されます。予定をク"
-"リックすると、その予定のデータと機能が詳細ビューに表示されます。"
-=======
 msgstr "リストビューには、現在のフォルダーにある予定の一覧が表示されます。予定をクリックすると、その予定のデータと機能が詳細ビューに表示されます。"
->>>>>>> 0d229607
 
 #: apps/io.ox/tours/contacts.js module:io.ox/tours
 msgid "Creating a new contact"
@@ -185,15 +169,7 @@
 "and allows you to navigate to specific folders and subfolders. To make your "
 "life easier, we have already included folders for your Documents, Music, "
 "Pictures and Videos."
-<<<<<<< HEAD
-msgstr ""
-"左側にフォルダーツリーが表示されます。フォルダー構造が表示され、特定のフォル"
-"ダーやサブフォルダー間を移動することができます。ドキュメントフォルダー、音楽"
-"フォルダー、画像フォルダーおよびビデオフォルダーを含めれば、より簡単に行えま"
-"す。"
-=======
 msgstr "左側にフォルダーツリーが表示されます。フォルダー構造が表示され、特定のフォルダーやサブフォルダー間を移動することができます。ドキュメントフォルダー、音楽フォルダー、画像フォルダーおよびビデオフォルダーを含めれば、より簡単に行えます。"
->>>>>>> 0d229607
 
 #: apps/io.ox/tours/files.js module:io.ox/tours
 msgid "Folder content"
@@ -203,13 +179,7 @@
 msgid ""
 "Clicking on a folder displays all the subfolders, documents, media and other "
 "files that it contains."
-<<<<<<< HEAD
-msgstr ""
-"フォルダーをクリックすると、サブフォルダー、ドキュメント、メディア、その他の"
-"ファイルのすべてが表示されます。"
-=======
 msgstr "フォルダーをクリックすると、サブフォルダー、ドキュメント、メディア、その他のファイルのすべてが表示されます。"
->>>>>>> 0d229607
 
 #: apps/io.ox/tours/files.js module:io.ox/tours
 msgid "Select a view"
@@ -227,13 +197,7 @@
 msgid ""
 "At the top you can find the toolbar with many functions and additional "
 "options. You can easily create new folders, new files and much more."
-<<<<<<< HEAD
-msgstr ""
-"機能や追加のオプションのツールバーが上側に表示されます。新規フォルダーや新規"
-"ファイルなどが簡単に作成できます。"
-=======
 msgstr "機能や追加のオプションのツールバーが上側に表示されます。新規フォルダーや新規ファイルなどが簡単に作成できます。"
->>>>>>> 0d229607
 
 #: apps/io.ox/tours/files.js module:io.ox/tours
 msgid "Upload a new file"
@@ -285,15 +249,7 @@
 "people if you want to manage access rights and allow recipients to create "
 "and edit files. Or just get a link to let others view and download your "
 "files. You can use an expiration date and password protection if you like."
-<<<<<<< HEAD
-msgstr ""
-"ファイルやフォルダーの共有方法を２つの方法から選びます。アクセス権限を管理"
-"し、宛先がファイルの作成や編集をできるようにしたい場合は、招待を使用します。"
-"または、リンクで他の人にファイルを表示したり、ダウンロードできるようにしま"
-"す。利用期限やパスワード保護を使用することもできます。"
-=======
 msgstr "ファイルやフォルダーの共有方法を２つの方法から選びます。アクセス権限を管理し、宛先がファイルの作成や編集をできるようにしたい場合は、招待を使用します。または、リンクで他の人にファイルを表示したり、ダウンロードできるようにします。利用期限やパスワード保護を使用することもできます。"
->>>>>>> 0d229607
 
 #: apps/io.ox/tours/files.js module:io.ox/tours
 msgid "Collaborating"
@@ -388,13 +344,7 @@
 msgid ""
 "To open or close the folder tree, click on View >  Folder view on the right "
 "side of the toolbar."
-<<<<<<< HEAD
-msgstr ""
-"フォルダーツリーを開いたり閉じるには、ツールバーの右側にある [ビュー] → [フォ"
-"ルダ ビュー] の順にクリックします。"
-=======
 msgstr "フォルダーツリーを開いたり閉じるには、ツールバーの右側にある [ビュー] → [フォルダ ビュー] の順にクリックします。"
->>>>>>> 0d229607
 
 #: apps/io.ox/tours/intro.js module:io.ox/tours
 msgid "Searching for objects"
@@ -422,13 +372,7 @@
 msgid ""
 "Use the folder tree to open the folder containing the objects that you want "
 "to view in the list."
-<<<<<<< HEAD
-msgstr ""
-"目的のオブジェクトを一覧に表示するには、フォルダーツリーでそのオブジェクトが"
-"保存されているフォルダーを開きます。"
-=======
 msgstr "目的のオブジェクトを一覧に表示するには、フォルダーツリーでそのオブジェクトが保存されているフォルダーを開きます。"
->>>>>>> 0d229607
 
 #: apps/io.ox/tours/intro.js module:io.ox/tours
 msgid "The list"
@@ -701,13 +645,7 @@
 msgid ""
 "To open the settings, click the user image on the upper right side of the "
 "menu bar. Select Settings."
-<<<<<<< HEAD
-msgstr ""
-"設定を表示するには、メニューバーの右上のユーザーイメージをクリックします。設"
-"定 を選択します。"
-=======
 msgstr "設定を表示するには、メニューバーの右上のユーザーイメージをクリックします。設定 を選択します。"
->>>>>>> 0d229607
 
 #: apps/io.ox/tours/settings.js module:io.ox/tours
 msgid "How the settings are organized"
@@ -739,15 +677,7 @@
 "bar. Select Help. The help for the currently selected app is displayed. To "
 "browse the complete help, click on Start Page or Table Of Contents at the "
 "upper part of the window."
-<<<<<<< HEAD
-msgstr ""
-"ヘルプを表示するには、メニューバーの右上のユーザーイメージをクリックします。"
-"ヘルプを選択します。現在選択されているアプリケーションのヘルプを表示します。"
-"ヘルプをすべて参照するには、ウィンドウの上にあるスタートページまたは目次をク"
-"リックします。"
-=======
 msgstr "ヘルプを表示するには、メニューバーの右上のユーザーイメージをクリックします。ヘルプを選択します。現在選択されているアプリケーションのヘルプを表示します。ヘルプをすべて参照するには、ウィンドウの上にあるスタートページまたは目次をクリックします。"
->>>>>>> 0d229607
 
 #: apps/io.ox/tours/settings.js module:io.ox/tours
 msgid "Signing out"
@@ -757,24 +687,12 @@
 msgid ""
 "To sign out, click the System menu icon on the upper right side of the menu "
 "bar. Select Sign out."
-<<<<<<< HEAD
-msgstr ""
-"ログアウトするには、メニューバーの右上のシステムメニューアイコンをクリックし"
-"ます。ログアウトを選択します。"
-=======
 msgstr "ログアウトするには、メニューバーの右上のシステムメニューアイコンをクリックします。ログアウトを選択します。"
->>>>>>> 0d229607
 
 #: apps/io.ox/tours/settings.js module:io.ox/tours
 msgid ""
 "To sign out, click the logout icon on the upper right side of the menu bar."
-<<<<<<< HEAD
-msgstr ""
-"ログアウトするには、メニューバーの右上のログアウトアイコンをクリックします。"
-"ログアウトを選択します。"
-=======
 msgstr "ログアウトするには、メニューバーの右上のログアウトアイコンをクリックします。ログアウトを選択します。"
->>>>>>> 0d229607
 
 #: apps/io.ox/tours/tasks.js module:io.ox/tours
 msgid "Creating a new task"
@@ -808,13 +726,7 @@
 msgid ""
 "To create recurring tasks, enable Repeat. Functions for setting the "
 "recurrence parameters are shown."
-<<<<<<< HEAD
-msgstr ""
-"繰り返しのタスクを作成するには、[繰り返しの予定] を有効にします。繰り返しのパ"
-"ラメータを設定するための機能が表示されます。"
-=======
 msgstr "繰り返しのタスクを作成するには、[繰り返しの予定] を有効にします。繰り返しのパラメータを設定するための機能が表示されます。"
->>>>>>> 0d229607
 
 #: apps/io.ox/tours/tasks.js module:io.ox/tours
 msgid "To not miss the task, use the reminder function."
@@ -832,13 +744,7 @@
 msgid ""
 "To invite other participants, enter their names in the field below "
 "Participants. You can add documents as attachment to the task."
-<<<<<<< HEAD
-msgstr ""
-"他の人に予定への招待するには、[参加者] の下にあるフィールドに招待する人の名前"
-"を入力します。タスクにドキュメントを追加すれば、添付ファイルを作成できます。"
-=======
 msgstr "他の人に予定への招待するには、[参加者] の下にあるフィールドに招待する人の名前を入力します。タスクにドキュメントを追加すれば、添付ファイルを作成できます。"
->>>>>>> 0d229607
 
 #: apps/io.ox/tours/tasks.js module:io.ox/tours
 msgid "Entering billing information"
@@ -862,12 +768,7 @@
 
 #: apps/io.ox/tours/tasks.js module:io.ox/tours
 msgid "To sort the tasks, click on Sort by. Select a sort criteria."
-<<<<<<< HEAD
-msgstr ""
-"タスクをソートするには、ソート条件をクリックします。ソート条件を選択します。"
-=======
 msgstr "タスクをソートするには、ソート条件をクリックします。ソート条件を選択します。"
->>>>>>> 0d229607
 
 #: apps/io.ox/tours/tasks.js module:io.ox/tours
 msgid "Editing multiple tasks"
@@ -878,14 +779,7 @@
 "To edit multiple tasks at once, enable the checkboxes at the left side of "
 "the tasks. If the checkboxes are not displayed, click on View > Checkboxes "
 "on the right side of the toolbar."
-<<<<<<< HEAD
-msgstr ""
-"複数のタスクを一度に編集するには、メールの左側にあるチェックボックスを有効に"
-"します。チェックボックスが表示されていない場合は、ツールバーの右側にある "
-"[ビュー] → [チェックボックス] の順にクリックします。"
-=======
 msgstr "複数のタスクを一度に編集するには、メールの左側にあるチェックボックスを有効にします。チェックボックスが表示されていない場合は、ツールバーの右側にある [ビュー] → [チェックボックス] の順にクリックします。"
->>>>>>> 0d229607
 
 #~ msgid " %1$s (%2$s) "
 #~ msgstr " %1$s (%2$s) "
