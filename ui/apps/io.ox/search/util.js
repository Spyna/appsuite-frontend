/**
 * This work is provided under the terms of the CREATIVE COMMONS PUBLIC
 * LICENSE. This work is protected by copyright and/or other applicable
 * law. Any use of the work other than as authorized under this license
 * or copyright law is prohibited.
 *
 * http://creativecommons.org/licenses/by-nc-sa/2.5/
 *
 * © 2014 Open-Xchange Inc., Tarrytown, NY, USA. info@open-xchange.com
 *
 * @author Frank Paczynski <frank.paczynski@open-xchange.com>
 */

define('io.ox/search/util', [
    'io.ox/core/http',
    'io.ox/core/folder/api',
    'io.ox/core/api/account'
], function (http, folderAPI, accountAPI) {

    'use strict';

    // when wrapper
    // rejects only in case all deferreds failed
    // otherwise resolves only with deferreds succeeded
    var whenResolved = function (list, def) {
        // remove failed deferreds until when resolves
        def = def || $.Deferred();
        $.when.apply($, list).then(
            function () {
                def.resolve.apply(this, arguments);
            },
            function () {
                // kick rejected
                var valid = _.filter(list, function (item) {
                    return item.state() !== 'rejected';
                });
                // when again
                whenResolved(valid, def);
            }
        );
        return def;
    };

    return {
        getOptionLabel: function (options, id) {
            var current = _.find(options, function (item) {
                return item.id === id;
            });
            return (current || {}).name;
        },
        getFolders: function (model) {

            var hash = {},
                req = [],
                mapping = {},
                module = model.getModule(),
                app,
                id,
                accounts = {};

            // infostore hack
            module = module === 'files' ? 'infostore' : module;

            http.pause();

            // standard folders for mail
            if (module === 'mail') {
                _.each(folderAPI.getStandardMailFolders(), function (id) {
                    mapping[id] = 'standard';
                });
                req.push(accountAPI.all());
            }

            // default folder
            id = folderAPI.getDefaultFolder(module);
            if (id) mapping[id] = 'default';

            // current folder
            app = model.getApp(true) + '/main';
            if (require.defined(app)) {
                id = require(app).getApp().folder.get() || undefined;
                if (id) mapping[id] = 'current';
            }

            // request
            _(mapping).chain().keys().each(function (id) {
                if (id && !hash[id]) {
                    hash[id] = true;
                    req.push(folderAPI.get(id));
                }
            });

            http.resume();

            return whenResolved(req)
<<<<<<< HEAD
                .then(function () {
                    var args = Array.prototype.slice.apply(arguments);

                    // store account data
                    if (_.isArray(args[0])) {
                        var list = args.shift();
                        _.each(list, function (account) {
                            accounts[account.id] = account;
=======
                    .then(function () {
                        var args = Array.prototype.slice.apply(arguments);

                        // store account data
                        if (_.isArray(args[0])) {
                            var list = args.shift();
                            _.each(list, function (account) {
                                accounts[account.id] = account;
                            });
                        }

                        // simplifiy
                        return _.map(args, function (folder) {
                            return {
                                id: folder.id,
                                title: folder.title || folder.id,
                                type: mapping[folder.id],
                                data: folder
                            };
                        });
                    })
                    .then(function (list) {
                        var qualified = {}, id;
                        _.each(list, function (item) {
                            id = accountAPI.parseAccountId(item.id);
                            qualified[id] = qualified[id] || {list: []};
                            qualified[id].list.push(item);
                            qualified[id].name = (accounts[id] || {}).name;
>>>>>>> e7758a2e
                        });
                    }

                    // simplifiy
                    return _.map(args, function (folder) {
                        return {
                            id: folder.id,
                            title: folder.title || folder.id, // folderAPI.getFolderTitle(folder.title, 15),
                            type: mapping[folder.id],
                            data: folder
                        };
                    });
                })
                .then(function (list) {
                    var qualified = {}, id;
                    _.each(list, function (item) {
                        id = accountAPI.parseAccountId(item.id);
                        qualified[id] = qualified[id] || { list: [] };
                        qualified[id].list.push(item);
                        qualified[id].name = (accounts[id] || {}).name;
                    });
                    return qualified;
                });
        },

        getFirstChoice: function (model) {
            var module = model.getModule(),
                id = model.getFolder(),
                def = $.Deferred(),
                defaultfolder = (folderAPI.getDefaultFolder(module) || '').toString(),
                isMandatory = model.isMandatory('folder');

            // infostore hack
            module = module === 'files' ? 'infostore' : module;

            function cont (type, data) {
                var types = {
                    'all': def.resolve.bind(this, {}),
                    'selected': def.resolve.bind(this, {
                        custom: data.id || id,
                        name: data.title || id
                    }),
                    'invalid': def.reject
                };
                types[type]();
            }

            // be robust (mobile)
            id = id || defaultfolder;

            folderAPI.get(id)
                .then(function (data) {
                    data = data || {};
                    // conditions
                    var isDefault = data.id === defaultfolder,
                        isVirtual = module === 'mail' && !folderAPI.can('read', data);
                    // conditions mapping
                    if (!isMandatory) {
                        if (isDefault || isVirtual) {
                            cont('all', data);
                        } else {
                            cont('selected', data);
                        }
                    } else {
                        if (isVirtual) {
                            cont('invalid', data);
                        } else {
                            cont('selected', data);
                        }
                    }
                });

            return def.promise();
        }

    };
});<|MERGE_RESOLUTION|>--- conflicted
+++ resolved
@@ -93,7 +93,6 @@
             http.resume();
 
             return whenResolved(req)
-<<<<<<< HEAD
                 .then(function () {
                     var args = Array.prototype.slice.apply(arguments);
 
@@ -102,36 +101,6 @@
                         var list = args.shift();
                         _.each(list, function (account) {
                             accounts[account.id] = account;
-=======
-                    .then(function () {
-                        var args = Array.prototype.slice.apply(arguments);
-
-                        // store account data
-                        if (_.isArray(args[0])) {
-                            var list = args.shift();
-                            _.each(list, function (account) {
-                                accounts[account.id] = account;
-                            });
-                        }
-
-                        // simplifiy
-                        return _.map(args, function (folder) {
-                            return {
-                                id: folder.id,
-                                title: folder.title || folder.id,
-                                type: mapping[folder.id],
-                                data: folder
-                            };
-                        });
-                    })
-                    .then(function (list) {
-                        var qualified = {}, id;
-                        _.each(list, function (item) {
-                            id = accountAPI.parseAccountId(item.id);
-                            qualified[id] = qualified[id] || {list: []};
-                            qualified[id].list.push(item);
-                            qualified[id].name = (accounts[id] || {}).name;
->>>>>>> e7758a2e
                         });
                     }
 
@@ -139,7 +108,7 @@
                     return _.map(args, function (folder) {
                         return {
                             id: folder.id,
-                            title: folder.title || folder.id, // folderAPI.getFolderTitle(folder.title, 15),
+                            title: folder.title || folder.id,
                             type: mapping[folder.id],
                             data: folder
                         };
