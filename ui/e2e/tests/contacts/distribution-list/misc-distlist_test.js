/**
 * This work is provided under the terms of the CREATIVE COMMONS PUBLIC
 * LICENSE. This work is protected by copyright and/or other applicable
 * law. Any use of the work other than as authorized under this license
 * or copyright law is prohibited.
 *
 * http://creativecommons.org/licenses/by-nc-sa/2.5/
 * © 2018 OX Software GmbH, Germany. info@open-xchange.com
 *
 * @author Christoph Kopp <christoph.kopp@open-xchange.com>
 */
/// <reference path="../../../steps.d.ts" />

Feature('Contacts > Distribution List > Misc');

Before(async function (users) {
    await users.create();
});

After(async function (users) {
    await users.removeAll();
});

const util = require('./util');

Scenario('Add external participant as contact', async function (I, contacts, dialogs) {
    const haloview = locate({ css: '.io-ox-sidepopup .io-ox-halo' }).as('Halo View');

    I.login('app=io.ox/contacts');
    contacts.waitForApp();
    contacts.newDistributionlist();

    I.say('New distribution list');
    I.fillField('Name', 'Testlist');
    I.fillField('Add contact', 'test@tester.com');
    I.pressKey('Enter');

    I.say('Open halo view');
    I.waitForVisible('a.halo-link');
    I.click('a.halo-link');
    I.waitForVisible(haloview);
    await within(haloview, async () => {
        I.waitForVisible({ css: '[data-action="io.ox/contacts/actions/add-to-contactlist"]' });
        I.see('Add to address book');
        I.click('Add to address book');
    });

    I.say('New contact');
    I.waitForVisible('.io-ox-contacts-edit-window');
    I.waitForVisible({ css: '[name="last_name"]' });

    I.say('Check prefilled mail address');
    I.seeInField('Email 1', 'test@tester.com');

    I.say('Confirm dirtycheck is working properly');
    I.click('Discard', '.io-ox-contacts-edit-window');
    dialogs.waitForVisible();
<<<<<<< HEAD
    I.waitForText('Do you really want to discard your changes?', 5, dialogs.locators.header);
=======
    I.waitForText('Do you really want to discard your changes?', 5, dialogs.locators.body);
>>>>>>> 938790d3
    dialogs.clickButton('Cancel');
    I.waitForDetached('.modal-dialog');

    I.say('Save contact as `Lastname`');
    I.fillField('Last name', 'Lastname');
    I.click('Save', '.io-ox-contacts-edit-window');
    I.waitForDetached('.io-ox-contacts-edit-window');
    I.waitForText('Lastname', 5, haloview);

    I.say('Save to addressbook');
    I.waitForVisible('.io-ox-contacts-distrib-window');
    I.click('Create list', '.io-ox-contacts-distrib-window');

    I.waitForDetached('.io-ox-contacts-distrib-window');
});

Scenario('[C7376] Send a mail to list', async function (I, users, contacts, mail) {
    await users.create();
    await I.haveSetting('io.ox/mail//messageFormat', 'text');
    const testrailID = 'C7376',
        display_name = await util.createDistributionList(I, users, testrailID);

    I.login('app=io.ox/contacts');
    contacts.waitForApp();
    contacts.selectContact(display_name);

    I.waitForText(`Distribution list with ${users.length} entries`, 5, util.SUBTITLE_SELECTOR);
    users.forEach(function name(user) {
        I.see(user.userdata.primaryEmail, '.contact-detail');
    });
    I.clickToolbar('Send email');
    I.waitForFocus('.io-ox-mail-compose [placeholder="To"]');
    I.fillField('.io-ox-mail-compose [name="subject"]', display_name);
    I.fillField({ css: 'textarea.plain-text' }, display_name);
    I.click('Send');
    I.waitForDetached('.io-ox-mail-compose textarea.plain-text,.io-ox-mail-compose .contenteditable-editor');

    users.forEach(function name(user) {
        I.logout();
        I.login('app=io.ox/mail', { user: user });
        I.selectFolder('Inbox');

        mail.selectMail(display_name);
        I.waitForVisible('.io-ox-mail-window .mail-detail-pane .subject');
        I.see(display_name, '.io-ox-mail-window .mail-detail-pane .subject');
    });
});<|MERGE_RESOLUTION|>--- conflicted
+++ resolved
@@ -55,11 +55,7 @@
     I.say('Confirm dirtycheck is working properly');
     I.click('Discard', '.io-ox-contacts-edit-window');
     dialogs.waitForVisible();
-<<<<<<< HEAD
-    I.waitForText('Do you really want to discard your changes?', 5, dialogs.locators.header);
-=======
     I.waitForText('Do you really want to discard your changes?', 5, dialogs.locators.body);
->>>>>>> 938790d3
     dialogs.clickButton('Cancel');
     I.waitForDetached('.modal-dialog');
 
