<<<<<<< HEAD
open-xchange-appsuite-spamexperts (7.6.2-4) stable; urgency=low

  * Fourth candidate for 7.6.2 release

 -- Viktor Pracht <viktor.pracht@open-xchange.com>  Fri, 12 Dec 2014 15:26:45 +0100

open-xchange-appsuite-spamexperts (7.6.2-3) stable; urgency=medium

  * Third candidate for 7.6.2 release

 -- Viktor Pracht <viktor.pracht@open-xchange.com>  Fri, 05 Dec 2014 14:31:20 +0000

open-xchange-appsuite-spamexperts (7.6.2-2) stable; urgency=low

  * Second candidate for 7.6.2 release

 -- Viktor Pracht <viktor.pracht@open-xchange.com>  Fri, 21 Nov 2014 11:51:54 +0100

open-xchange-appsuite-spamexperts (7.6.2-1) stable; urgency=medium

  * First candidate for 7.6.2 release

 -- Viktor Pracht <viktor.pracht@open-xchange.com>  Fri, 31 Oct 2014 13:59:41 +0100

open-xchange-appsuite-spamexperts (7.6.2-0) unstable; urgency=medium

  * prepare for 7.6.2 release

 -- Viktor Pracht <viktor.pracht@open-xchange.com>  Wed, 17 Sep 2014 12:44:56 +0200
=======
open-xchange-appsuite-spamexperts (7.6.1-9) stable; urgency=low

  * Build for patch 2014-12-15

 -- Viktor Pracht <viktor.pracht@open-xchange.com>  Wed, 10 Dec 2014 13:02:06 +0100
>>>>>>> 8e49a0b1

open-xchange-appsuite-spamexperts (7.6.1-8) stable; urgency=low

  * Build for patch 2014-12-01

 -- Viktor Pracht <viktor.pracht@open-xchange.com>  Tue, 25 Nov 2014 13:30:38 +0100

open-xchange-appsuite-spamexperts (7.6.1-7) stable; urgency=medium

  * Build for patch 2014-11-17

 -- Viktor Pracht <viktor.pracht@open-xchange.com>  Thu, 13 Nov 2014 14:50:26 +0000

open-xchange-appsuite-spamexperts (7.6.1-6) stable; urgency=low

  * Build for patch 2014-10-30

 -- Viktor Pracht <viktor.pracht@open-xchange.com>  Mon, 27 Oct 2014 10:06:25 +0100

open-xchange-appsuite-spamexperts (7.6.1-5) stable; urgency=low

  * Fifth candidate for 7.6.1 release

 -- Viktor Pracht <viktor.pracht@open-xchange.com>  Tue, 14 Oct 2014 13:41:07 +0200

open-xchange-appsuite-spamexperts (7.6.1-4) stable; urgency=low

  * Fourth candidate for 7.6.1 release

 -- Viktor Pracht <viktor.pracht@open-xchange.com>  Fri, 10 Oct 2014 15:25:01 +0200

open-xchange-appsuite-spamexperts (7.6.1-3) stable; urgency=low

  * Third candidate for 7.6.1 release

 -- Viktor Pracht <viktor.pracht@open-xchange.com>  Thu, 02 Oct 2014 16:18:01 +0200

open-xchange-appsuite-spamexperts (7.6.1-2) stable; urgency=low

  * Second candidate for 7.6.1 release

 -- Viktor Pracht <viktor.pracht@open-xchange.com>  Tue, 16 Sep 2014 16:35:18 +0200

open-xchange-appsuite-spamexperts (7.6.1-1) stable; urgency=low

  * First release candidate for 7.6.1

 -- Viktor Pracht <viktor.pracht@open-xchange.com>  Fri, 05 Sep 2014 14:59:31 +0200

open-xchange-appsuite-spamexperts (7.6.1-0) unstable; urgency=medium

  * prepare for 7.6.1

 -- Viktor Pracht <viktor.pracht@open-xchange.com>  Fri, 05 Sep 2014 11:50:06 +0200

open-xchange-appsuite-spamexperts (0.0.1-14) stable; urgency=low

  * Build for patch 2014-11-03

 -- Viktor Pracht <viktor.pracht@open-xchange.com>  Tue, 28 Oct 2014 15:12:02 +0100

open-xchange-appsuite-spamexperts (0.0.1-13) stable; urgency=medium

  * Build for patch 2014-10-22

 -- Viktor Pracht <viktor.pracht@open-xchange.com>  Wed, 22 Oct 2014 11:34:11 +0000

open-xchange-appsuite-spamexperts (0.0.1-12) stable; urgency=low

  * Build for patch 2014-10-20

 -- Viktor Pracht <viktor.pracht@open-xchange.com>  Mon, 13 Oct 2014 15:58:52 +0200

open-xchange-appsuite-spamexperts (0.0.1-11) stable; urgency=medium

  * Build for patch 2014-10-06

 -- Viktor Pracht <viktor.pracht@open-xchange.com>  Tue, 30 Sep 2014 11:28:08 +0000

open-xchange-appsuite-spamexperts (0.0.1-10) stable; urgency=medium

  * Build for patch 2014-10-02

 -- Viktor Pracht <viktor.pracht@open-xchange.com>  Tue, 23 Sep 2014 09:02:24 +0000

open-xchange-appsuite-spamexperts (0.0.1-9) stable; urgency=low

  * Build for patch 2014-09-15

 -- Viktor Pracht <viktor.pracht@open-xchange.com>  Thu, 11 Sep 2014 12:22:02 +0200

open-xchange-appsuite-spamexperts (0.0.1-8) stable; urgency=low

  * Build for patch 2014-08-25

 -- Viktor Pracht <viktor.pracht@open-xchange.com>  Wed, 20 Aug 2014 08:59:16 +0200

open-xchange-appsuite-spamexperts (0.0.1-7) stable; urgency=low

  * Build for patch 2014-08-11

 -- Viktor Pracht <viktor.pracht@open-xchange.com>  Mon, 11 Aug 2014 17:59:52 +0200

open-xchange-appsuite-spamexperts (0.0.1-6) stable; urgency=low

  * Build for patch 2014-07-30

 -- Viktor Pracht <viktor.pracht@open-xchange.com>  Wed, 23 Jul 2014 16:21:25 +0200

open-xchange-appsuite-spamexperts (0.0.1-5) stable; urgency=low

  * Build for patch 2014-07-21

 -- Viktor Pracht <viktor.pracht@open-xchange.com>  Mon, 21 Jul 2014 08:35:49 +0200

open-xchange-appsuite-spamexperts (0.0.1-4) stable; urgency=low

  * Seventh candidate for 7.6.0 release

 -- Viktor Pracht <viktor.pracht@open-xchange.com>  Wed, 25 Jun 2014 09:58:56 +0200

open-xchange-appsuite-spamexperts (0.0.1-3) stable; urgency=low

  * Sixth candidate for 7.6.0 release

 -- Viktor Pracht <viktor.pracht@open-xchange.com>  Fri, 20 Jun 2014 12:58:25 +0200

open-xchange-appsuite-spamexperts (0.0.1-2) stable; urgency=low

  * Fifth candidate for 7.6.0 release

 -- Viktor Pracht <viktor.pracht@open-xchange.com>  Fri, 13 Jun 2014 14:07:48 +0200

open-xchange-appsuite-spamexperts (0.0.1-1) unstable; urgency=low

  * Initial Release.

 -- Viktor Pracht <viktor.pracht@open-xchange.com>  Thu, 23 Jan 2014 15:00:47 +0000<|MERGE_RESOLUTION|>--- conflicted
+++ resolved
@@ -1,4 +1,3 @@
-<<<<<<< HEAD
 open-xchange-appsuite-spamexperts (7.6.2-4) stable; urgency=low
 
   * Fourth candidate for 7.6.2 release
@@ -9,7 +8,7 @@
 
   * Third candidate for 7.6.2 release
 
- -- Viktor Pracht <viktor.pracht@open-xchange.com>  Fri, 05 Dec 2014 14:31:20 +0000
+ -- Viktor Pracht <viktor.pracht@open-xchange.com>  Fri, 05 Dec 2014 15:31:20 +0100
 
 open-xchange-appsuite-spamexperts (7.6.2-2) stable; urgency=low
 
@@ -28,13 +27,12 @@
   * prepare for 7.6.2 release
 
  -- Viktor Pracht <viktor.pracht@open-xchange.com>  Wed, 17 Sep 2014 12:44:56 +0200
-=======
+
 open-xchange-appsuite-spamexperts (7.6.1-9) stable; urgency=low
 
   * Build for patch 2014-12-15
 
  -- Viktor Pracht <viktor.pracht@open-xchange.com>  Wed, 10 Dec 2014 13:02:06 +0100
->>>>>>> 8e49a0b1
 
 open-xchange-appsuite-spamexperts (7.6.1-8) stable; urgency=low
 
