/**
 * All content on this website (including text, images, source
 * code and any other original works), unless otherwise noted,
 * is licensed under a Creative Commons License.
 *
 * http://creativecommons.org/licenses/by-nc-sa/2.5/
 *
 * Copyright (C) Open-Xchange Inc., 2006-2011
 * Mail: info@open-xchange.com
 *
 * @author Matthias Biggeleben <matthias.biggeleben@open-xchange.com>
 */

define('io.ox/core/main',
    ['io.ox/core/desktop',
     'io.ox/core/session',
     'io.ox/core/http',
     'io.ox/core/api/apps',
     'io.ox/core/extensions',
     'io.ox/core/extPatterns/stage',
     'io.ox/core/date',
     'io.ox/core/notifications',
     'io.ox/core/commons', // defines jQuery plugin
     'io.ox/core/upsell',
     'io.ox/core/capabilities',
     'io.ox/core/ping',
     'io.ox/tours/main',
     'settings!io.ox/core',
     'gettext!io.ox/core',
     'io.ox/core/relogin',
     'io.ox/core/bootstrap/basics'], function (desktop, session, http, appAPI, ext, Stage, date, notifications, commons, upsell, capabilities, ping, tours, settings, gt) {

    "use strict";

    var PATH = ox.base + '/apps/io.ox/core',
        DURATION = 250;

    // enable special logging to investigate why boot fails
    var debug = _.url.hash('debug') === 'boot' ? function () { console.log.apply(console, arguments); } : $.noop;

    debug('core: Loaded');

    _.stepwiseInvoke = function (list, method, context) {
        if (!_.isArray(list)) return $.when();
        var args = Array.prototype.slice.call(arguments, 3), done = $.Deferred(), tmp = [];
        function store(result) {
            tmp.push(result);
        }
        function tick() {
            // are we done now?
            if (list.length === 0) return done.resolve(tmp);
            // get next item
            var item = list.shift();
            // has method?
            if (item && _.isFunction(item[method])) {
                // call method and expect a deferred object
                var ret = item[method].apply(context, args);
                if (ret && ret.promise) return ret.done(store).then(tick, done.reject);
            }
            tick();
        }
        tick();
        return done.promise();
    };

    var logout = function (opt) {

        opt = _.extend({
            autologout: false
        }, opt || {});

        $("#background_loader").fadeIn(DURATION, function () {

            $('#io-ox-core').hide();
            var extensions = ext.point('io.ox/core/logout').list();
            _.stepwiseInvoke(extensions, 'logout', this, new ext.Baton(opt)).then(
                function logout() {
                    session.logout().always(function () {
                        // get logout locations
                        var location = settings.get('customLocations/logout'),
                            fallback = ox.serverConfig.logoutLocation || ox.logoutLocation;
                        _.url.redirect(location || (fallback + (opt.autologout ? '#autologout=true' : '')));
                    });
                },
                function cancel() {
                    $('#io-ox-core').show();
                    $("#background_loader").fadeOut(DURATION);
                }
            );
        });
    };

    //
    // handle online/offline mode
    //

    function showIndicator(text) {
        $('#io-ox-offline').text(text).stop().show().animate({ bottom: '0px' }, 200);
    }

    function hideIndicator() {
        $('#io-ox-offline').stop().animate({ bottom: '-41px' }, 200, function () { $(this).hide(); });
    }

    ox.on('connection:online connection:offline', function (e) {
        if (e.type === 'connection:offline') {
            showIndicator(gt('Offline'));
            ox.online = false;
        } else {
            hideIndicator();
            ox.online = true;
        }
    });

    ox.on('connection:up connection:down', function (e) {
        if (ox.online) {
            if (e.type === 'connection:down') {
                showIndicator(gt('Server unreachable'));
            } else {
                hideIndicator();
            }
        }
    });

    if (!ox.online) {
        $(window).trigger('offline');
    }

    var topbar = $('#io-ox-topbar'),
        launchers = $('.launchers', topbar),
        launcherDropdown = $('.launcher-dropdown ul', topbar);

    // whatever ...
    gt.pgettext('app', 'Portal');
    gt.pgettext('app', 'Mail');
    gt.pgettext('app', 'Address Book');
    gt.pgettext('app', 'Calendar');
    gt.pgettext('app', 'Scheduling');
    gt.pgettext('app', 'Tasks');
    gt.pgettext('app', 'Files');
    gt.pgettext('app', 'Conversations');

    var tabManager = _.debounce(function () {
        var items = launchers.children('.launcher'),
            launcherDropDownIcon = $('.launcher-dropdown', topbar),
            forceDesktopLaunchers = settings.get('forceDesktopLaunchers', false);

        // we don't show any launcher in top-bar on small devices
        if (_.device('smartphone') && !forceDesktopLaunchers) {
            items.hide();
            launcherDropDownIcon.show();
            return;
        }

        // Reset first
        launchers.children('.launcher:hidden').each(function (i, node) {
            $(node).show();
        });

        var itemsVisible = launchers.children('.launcher:visible'),
            itemsRightWidth = topbar.find('.launchers-secondary').outerWidth(true),
            itemsLeftWidth = 0,
            viewPortWidth = $(document).width(),
            launcherDropDownIconWidth = launcherDropDownIcon.outerWidth(true);

        launcherDropDownIcon.hide();

        itemsVisible.each(function () {
            itemsLeftWidth += $(this).outerWidth(true);
        });

        var visibleTabs,
            i = 0,
            hidden = 0;
        for (i = items.length; i > 1; i--) {
            visibleTabs = itemsVisible.length - hidden;
            if (itemsLeftWidth + itemsRightWidth <= viewPortWidth) {
                break;
            } else {
                var lastVisibleItem = launchers.children('.launcher:visible').last();
                itemsLeftWidth = itemsLeftWidth - lastVisibleItem.outerWidth(true);
                lastVisibleItem.hide();
                hidden++;
                if (hidden === 1) {
                    itemsLeftWidth += launcherDropDownIconWidth;
                }
                if (visibleTabs <= 4) {
                    //$('.launcher.left-corner', topbar).hide();
                }
            }
        }
        $('li', launcherDropdown).hide();

        if (hidden > 0) {
            launcherDropDownIcon.show();
            for (i = hidden; i > 0; i--) {
                $('li', launcherDropdown).eq(-i).show();
            }
        }
    }, 100);

    // add launcher
    var addLauncher = function (side, label, fn) {
        var node = $('<li class="launcher">');

        if (fn) {
            node.on('click', function (e) {
                e.preventDefault();
                var self = $(this), content;
                // set fixed width, hide label, be busy
                content = self.contents();
                self.css('width', self.width() + 'px').text('\u00A0').busy();
                // call launcher
                (fn.call(this) || $.when()).done(function () {
                    // revert visual changes
                    self.idle().empty().append(content).css('width', '');
                });
            });
        }

        //construct
        node.append(function () {
            if (_.isString(label)) {
                return $('<a href="#" tabindex="1">').text(gt.pgettext('app', label));
            } else if (label[0].tagName === 'I') {
                return $('<a href="#" tabindex="1">').append(label);
            } else {
                return label;
            }
        });

        return node.appendTo(side === 'left' ? launchers : topbar);
    };

    function initRefreshAnimation() {

        var count = 0,
            timer = null,
            useSpinner = _.device('webkit || firefox'),
            duration = useSpinner ? 500 : 1500;

        function off() {
            if (count === 0 && timer === null) {
                if (useSpinner) {
                    $('#io-ox-refresh-icon').find('i').addClass('icon-spin-paused').removeClass('icon-spin');
                } else {
                    $('#io-ox-refresh-icon').removeClass('io-ox-progress');
                }
            }
        }

        http.on('start', function () {
            if (count === 0) {
                if (timer === null) {
                    if (useSpinner) {
                        $('#io-ox-refresh-icon').find('i').addClass('icon-spin').removeClass('icon-spin-paused');
                    } else {
                        $('#io-ox-refresh-icon').addClass('io-ox-progress');
                    }
                }
                clearTimeout(timer);
                timer = setTimeout(function () {
                    timer = null;
                    off();
                }, duration);
            }
            count++;
        });

        http.on('stop', function () {
            count = Math.max(0, count - 1);
            off();
        });
    }

    var refresh;

    (function () {

        var interval = parseInt(settings.get('refreshInterval', 300000), 10),
            next = _.now() + interval;

        ext.point('io.ox/core/refresh').extend({
            action: function () {
                if (ox.online && ox.session !== '') {
                    try {
                        // trigger global event
                        ox.trigger('refresh^');
                    } catch (e) {
                        console.error('io.ox/core/refresh:default', e.message, e);
                    }
                }
            }
        });

        refresh = function () {
            next = _.now() + interval;
            ext.point('io.ox/core/refresh').invoke('action');
        };

        function check() {
            if (_.now() > next) { refresh(); }
        }

        setInterval(check, 10000); // check every 10 seconds

    }());


    (function () {

        var CHECKINTERVAL = 10,     // check only in this interval to optimize script performance
            WARNINGSTART = 30,      // threshold for warning dialog in sconds
            interval = 0,           // init logout interval
            timeout = null,         // main timeout reference
            checker = null,         // checker timeout reference
            timeoutStart,           // remember timeout init
            dialog = null,          // init warning dialog
            changed = false;

        var getTimeLeft = function () {
            return Math.ceil((timeoutStart + interval - _.now()) / 1000);
        };

        var getInterval = function () {
            return parseInt(settings.get('autoLogout', 0), 10);
        };

        // clear current timeout and reset activity status
        var resetTimeout = function () {
            clearTimeout(timeout);
            timeout = setTimeout(function () {
                logout({autologout: true});
            }, interval);
            timeoutStart = _.now();
            changed = false;
        };

        // check activity status
        var check = function () {
            if (changed && dialog === null) {
                resetTimeout();
            } else {
                var timeLeft = getTimeLeft();

                if (timeLeft <= WARNINGSTART && dialog === null) {
                    // show warnig dialog
                    require(['io.ox/core/tk/dialogs'], function (dialogs) {

                        var countdown = timeLeft,
                            getString = function (sec) {
                                return gt.format(
                                    gt.ngettext(
                                        'You will be automatically logged out in %1$d Second',
                                        'You will be automatically logged out in %1$d Seconds', sec
                                    ), gt.noI18n(sec)
                                );
                            },
                            node = $('<span>').text(getString(countdown)),
                            countdownTimer = setInterval(function () {
                                countdown--;
                                node.text(getString(countdown));
                            }, 1000);

                        dialog = new dialogs.ModalDialog({ easyOut: false })
                            .header($('<h4>').text(gt('Automatic logout')))
                            .append(node)
                            .topmost()
                            .addPrimaryButton('cancel', gt('Cancel'))
                            .addAlternativeButton('force', gt('Logout now'))
                            .setUnderlayStyle({
                                backgroundColor: 'white',
                                opacity: 0.90
                            })
                            .show()
                            .done(function (action) {
                                resetTimeout();
                                clearInterval(countdownTimer);
                                dialog = null;
                                if (action === 'force') {
                                    logout();
                                }
                            });

                    });
                }
            }
        };

        var change = function () {
            changed = true;
        };

        var start = function () {

            interval = getInterval();

            if (interval > 0 && timeout === null) {

                // bind mouse, keyboard and touch events to monitor user activity
                $(document).on('mousedown mousemove scroll touchstart touchmove keydown', change);
                // start timeout
                resetTimeout();
                // check every x seconds to reduce setTimeout operations
                checker = setInterval(check, 1000 * CHECKINTERVAL);
            }

        };

        var stop = function () {
            if (checker && timeout) {
                clearTimeout(timeout);
                clearInterval(checker);
                timeout = checker = null;
                $(document).off('mousedown mousemove scroll touchstart touchmove keydown', change);
            }
        };

        var restart = function () {
            stop();
            start();
        };

        ox.autoLogoutRestart = restart;

        start();

        ox.autoLogoutRestartDebug = function () {
            CHECKINTERVAL = 1;
            WARNINGSTART = 10;
            getInterval = function () { return 12000; };
            restart();
        };

    }());

    //
    // Connection metrics
    //


    function launch() {

        debug('core: launch()');

        /**
         * Listen to events on apps collection
         */

        function add(node, container, model) {
            var placeholder;
            node.attr({
                'data-app-name': model.get('name') || model.id,
                'data-app-guid': model.guid
            });
            // is launcher?
            if (model instanceof ox.ui.AppPlaceholder) {
                node.addClass('placeholder');
                if (!upsell.has(model.get('requires'))) {
                    node.addClass('upsell').children('a').first().prepend(
                        $('<i class="icon-lock">')
                    );
                }
            } else {
                placeholder = container.children('.placeholder[data-app-name="' + $.escape(model.get('name')) + '"]');
                if (placeholder.length) {
                    node.insertBefore(placeholder);
                }
                placeholder.remove();
            }
        }

        function addUserContent(model, launcher) {
            if (model.get('userContent')) {
                var cls = model.get('userContentClass') || '',
                    icon = model.get('userContentIcon') || 'icon-pencil';
                launcher.addClass('user-content').addClass(cls).children().first().prepend($('<span>').append(
                    $('<i class="' + icon + '">'))
                );
            }
        }

        ox.ui.apps.on('add', function (model, collection, e) {

            if (model.get('title') === undefined) return;

            // create topbar launcher
            var node = addLauncher('left', model.get('title'), function () { model.launch(); }),
                title = model.get('title'),
                name;

            add(node, launchers, model);

            // call extensions to customize
            name = model.get('name') || model.id;
            ext.point('io.ox/core/topbar/launcher').invoke('draw', node, ext.Baton({ model: model, name: name }));

            // is user-content?
            addUserContent(model, node);

            // add list item
            node = $('<li>').append(
                $('<a>', {
                    href: '#',
                    'data-app-name': name,
                    'data-app-guid': model.guid,
                    tabindex: 1
                })
                .text(gt.pgettext('app', title))
            );
            launcherDropdown.append(
                node.on('click', function (e) {
                    e.preventDefault();
                    model.launch();
                })
            );
            add(node, launcherDropdown, model);
            tabManager();
        });

        ox.ui.apps.on('remove', function (model, collection, e) {
            launchers.children('[data-app-guid="' + model.guid + '"]').remove();
            launcherDropdown.children('[data-app-guid="' + model.guid + '"]').remove();
            tabManager();
        });

        ox.ui.apps.on('launch resume', function (model, collection, e) {
            // mark last active app
            if (_.device('smartphone')) {
                if (!settings.get('forceDesktopLaunchers', false)) {
                    launchers.hide();
                }
            }
            launchers.children().removeClass('active-app')
                .filter('[data-app-guid="' + model.guid + '"]').addClass('active-app');
            launcherDropdown.children().removeClass('active-app')
                .filter('[data-app-guid="' + model.guid + '"]').addClass('active-app');
        });

        ox.ui.apps.on('change:title', function (model, value) {
            var node = $('[data-app-guid="' + model.guid + '"]', launchers);
            $('a', node).text(value);
            addUserContent(model, node);
            launcherDropdown.find('a[data-app-guid="' + model.guid + '"]').text(value);
            tabManager();
        });

        ext.point('io.ox/core/topbar/right').extend({
            id: 'notifications',
            index: 100,
            draw: function () {
<<<<<<< HEAD
                var el = $('<span>').hide();
                this.append(el);
=======
                var self = this;
>>>>>>> 78465d32
                // we don't need this right from the start,
                // so let's delay this for responsiveness
                if (ox.online) {
                    //setTimeout(function () {
                    _.defer(function () {
                        self.prepend(notifications.attach(addLauncher));
                        tabManager();
                    });
                    //}, 5000);
                }
            }
        });

        ext.point('io.ox/core/topbar/right').extend({
            id: 'refresh',
            index: 200,
            draw: function () {
                this.append(
                    addLauncher('right', $('<i class="icon-refresh launcher-icon">').attr('aria-label', gt('Refresh')), function () {
                        refresh();
                        return $.when();
                    })
                    .attr('id', 'io-ox-refresh-icon')
                );
            }
        });

        ext.point('io.ox/core/topbar/right/dropdown').extend({
            id: 'app-specific-help',
            index: 200,
            draw: function () { //replaced by module
                var helpDir = 'help/' + ox.language + '/',
                    node = this,
                    startingPoints = {
                    'io.ox/contacts': 'ox.appsuite.user.chap.contacts.html',
                    'io.ox/calendar': 'ox.appsuite.user.chap.calendar.html',
                    'io.ox/tasks': 'ox.appsuite.user.chap.tasks.html',
                    'io.ox/mail': 'ox.appsuite.user.chap.email.html',
                    'io.ox/files': 'ox.appsuite.user.chap.files.html',
                    'io.ox/portal': 'ox.appsuite.user.sect.portal.customize.html'
                };

                node.append(
                    $('<li>', {'class': 'io-ox-specificHelp'}).append(
                        $('<a target="_blank" href="" role="menuitem" tabindex="1">').text(gt('Help'))
                        .on('click', function (e) {
                            var currentApp = ox.ui.App.getCurrentApp(),
                                currentType = currentApp.attributes.name,
                                target = currentType in startingPoints ? startingPoints[currentType] : 'index.html';
                            e.preventDefault();
                            window.open(helpDir + target);
                        })
                    )
                );
            }
        });

        ext.point('io.ox/core/topbar/right/dropdown').extend({
            id: 'intro-tour',
            index: 280,
            draw: function () { //replaced by module
                var node = this;
                if (_.device('mobileOS') || _.device('touch')) {
                    return;
                }
                node.append(
                    $('<li class="divider" aria-hidden="true" role="presentation"></li>'),
                    $('<li>', {'class': 'io-ox-specificHelp'}).append(
                        $('<a target="_blank" href="" role="menuitem" tabindex="1">').text(gt('Tour: Coming from OX6'))
                        .on('click', function (e) {
                            tours.runTour('io.ox/intro');
                            e.preventDefault();
                        })
                    )
                );
            }
        });

        ext.point('io.ox/core/topbar/right/dropdown').extend({
            id: 'app-specific-tour',
            index: 281,
            draw: function () { //replaced by module
                var node = this;
                if (_.device('mobileOS') || _.device('touch')) {
                    return;
                }
                node.append(
                    $('<li>', {'class': 'io-ox-specificHelp'}).append(
                        $('<a target="_blank" href="" role="menuitem" tabindex="1">').text(gt('Guided tour for this module'))
                        .on('click', function (e) {
                            var currentApp = ox.ui.App.getCurrentApp(),
                                currentType = currentApp.attributes.name;
                            tours.runTour(currentType);
                            e.preventDefault();
                        })
                    )
                );
            }
        });

        ext.point('io.ox/core/topbar/right/dropdown').extend({
            id: 'settings',
            index: 300,
            draw: function () {
                this.append(
                    $('<li>').append(
                        $('<a href="#" data-app-name="io.ox/settings" role="menuitem" tabindex="1">').text(gt('Settings'))
                    )
                    .on('click', function (e) {
                        e.preventDefault();
                        ox.launch('io.ox/settings/main');
                    })
                );
            }
        });

        ext.point('io.ox/core/topbar/right/dropdown').extend({
            id: 'fullscreen',
            index: 250,
            draw: function () {
                if (BigScreen.enabled) {
                    var fullscreenButton;
                    BigScreen.onenter = function () {
                        fullscreenButton.text(gt('Exit Fullscreen'));
                    };
                    BigScreen.onexit = function () {
                        fullscreenButton.text(gt('Fullscreen'));
                    };
                    this.append(
                        $('<li class="divider" aria-hidden="true" role="presentation"></li>'),
                        $('<li>').append(
                            fullscreenButton = $('<a href="#" data-action="fullscreen" role="menuitem" tabindex="1">').text(gt('Fullscreen'))
                        )
                        .on('click', function (e) {
                            e.preventDefault();
                            BigScreen.toggle();
                        })
                    );
                }
            }
        });

        ext.point('io.ox/core/topbar/right/dropdown').extend({
            id: 'about',
            index: 300,
            draw: function () {
                this.append(
                    $('<li>').append(
                        $('<a href="#" data-action="about" role="menuitem" tabindex="1">').text(gt('About'))
                    )
                    .on('click', function (e) {
                        e.preventDefault();
                        require(['io.ox/core/about/about'], function (about) {
                            about.show();
                        });
                    })
                );
            }
        });

        ext.point('io.ox/core/topbar/right/dropdown').extend({
            id: 'logout',
            index: 1000,
            draw: function () {
                this.append(
                    $('<li class="divider" aria-hidden="true" role="presentation"></li>'),
                    $('<li>').append(
                        $('<a href="#" data-action="logout" role="menuitem" tabindex="1">').text(gt('Sign out'))
                    )
                    .on('click', function (e) {
                        e.preventDefault();
                        logout();
                    })
                );
            }
        });

        ext.point('io.ox/core/topbar/right').extend({
            id: 'dropdown',
            index: 1000,
            draw: function () {
                var div, a, ul;
                this.append(
<<<<<<< HEAD
                    div = $('<div class="launcher right dropdown" role="presentation">').append(
=======
                    div = $('<div class="launcher" role="presentation">').append(
>>>>>>> 78465d32
                        a = $('<a class="dropdown-toggle" data-toggle="dropdown" href="#" role="menuitem" aria-haspopup="true" tabindex="1">').append(
                            $('<i class="icon-cog icon-white launcher-icon" aria-hidden="true">')
                        ),
                        ul = $('<ul class="dropdown-menu" role="menu">')
                    )
                );
                if (!Modernizr.touch) {
                    div.hover(
                        function () { $(this).addClass('hover'); },
                        function () { $(this).removeClass('hover'); }
                    );
                }
                ext.point('io.ox/core/topbar/right/dropdown').invoke('draw', ul);
                a.attr('aria-label', gt('Settings'));
                a.dropdown();
            }
        });

        ext.point('io.ox/core/topbar/right').extend({
            id: 'logo',
            index: 10000,
            draw: function () {
                // add small logo to top bar
                this.append(
                    $('<div>', { id: 'io-ox-top-logo-small' })
                );
            }
        });

        // launchpad
        ext.point('io.ox/core/topbar/launchpad').extend({
            id: 'default',
            draw: function () {
                if (capabilities.has('launchpad')) {
                    addLauncher("left", $('<i class="icon-th icon-white">').attr('aria-label', gt('Your Applications')), function () {
                        return require(["io.ox/launchpad/main"], function (m) {
                            launchers.children().removeClass('active-app');
                            launcherDropdown.children().removeClass('active-app');
                            launchers.children().first().addClass('active-app');
                            m.show();
                        });
                    })
                    .addClass('left-corner'); // to match dimensions of side navigation
                }
            }
        });

        // favorites
        ext.point('io.ox/core/topbar/favorites').extend({
            id: 'default',
            draw: function () {
                var favorites = appAPI.getAllFavorites();
                favorites.sort(function (a, b) {
                    return ext.indexSorter(a, b);
                });
                _(favorites).each(function (obj) {
                    if (upsell.visible(obj.requires)) {
                        ox.ui.apps.add(new ox.ui.AppPlaceholder({
                            id: obj.id,
                            title: obj.title,
                            requires: obj.requires
                        }));
                    }
                });
            }
        });

        ext.point('io.ox/core/topbar').extend({
            id: 'default',
            draw: function () {

                var rightbar = $('<div class="launchers-secondary">');

                // right side
                ext.point('io.ox/core/topbar/right').invoke('draw', rightbar);

                topbar.append(rightbar);

                // refresh animation
                initRefreshAnimation();

                ext.point('io.ox/core/topbar/launchpad').invoke('draw');
                ext.point('io.ox/core/topbar/favorites').invoke('draw');

                $(window).resize(tabManager);
            }
        });

        ext.point('io.ox/core/relogin').extend({
            draw: function () {
                this.append(
                    gt('Your session is expired'), $.txt(_.noI18n('.')), $('<br>'),
                    $('<small>').text(gt('Please sign in again to continue'))
                );
            }
        });

        // add some senseless characters to avoid unwanted scrolling
        if (location.hash === '') {
            location.hash = '#!';
        }

        var autoLaunchArray = function () {

            var autoStart = [];

            if (settings.get('autoStart') === 'none') {
                autoStart = [];
            } else {
                autoStart = _([].concat(settings.get('autoStart'))).filter(function (o) {
                    return !_.isUndefined(o) && !_.isNull(o);
                });
                if (_.isEmpty(autoStart)) {
                    autoStart.push('io.ox/mail');
                }
            }

            return autoStart;
        };

        var getAutoLaunchDetails = function (str) {
            var pair = (str || '').split(/:/), app = pair[0], method = pair[1] || '';
            return { app: (/\/main$/).test(app) ? app : app + '/main', method: method };
        },
        mobileAutoLaunchArray = function () {
            var autoStart = _([].concat(settings.get('autoStartMobile', 'io.ox/portal'))).filter(function (o) {
                return !_.isUndefined(o) && !_.isNull(o);
            });
            //always add mail as fallback
            autoStart.push('io.ox/mail');
            return autoStart;
        };

        // checks url which app to launch, needed to handle direct links
        function appCheck() {
            if (_.url.hash('m')) {
                //direkt link
                switch (_.url.hash('m')) {
                case 'task':
                    _.url.hash({ app: 'io.ox/tasks' });
                    break;
                case 'calendar':
                    // only list perspective can handle ids
                    _.url.hash({ app: 'io.ox/calendar', perspective: 'week:week' });
                    break;
                case 'infostore':
                    // only list perspective can handle ids
                    _.url.hash({ app: 'io.ox/files', perspective: 'list' });
                    break;
                case 'contact':
                    _.url.hash({ app: 'io.ox/contacts' });
                    break;
                }
                // fill id and folder, then clean up
                _.url.hash({
                    folder: _.url.hash('f'),
                    id: _.url.hash('f') + '.' + _.url.hash('i'),
                    m: null,
                    f: null,
                    i: null
                });
            }

            // always use portal on small devices!
            if (_.device('small')) {
                return mobileAutoLaunchArray();
            }

            var appURL = _.url.hash('app'),
                manifest = appURL && ox.manifests.apps[getAutoLaunchDetails(appURL).app];

            if (manifest && manifest.refreshable) {
                return appURL.split(/,/);
            } else {
                return autoLaunchArray();
            }
        }

        var baton = ext.Baton({
            block: $.Deferred(),
            autoLaunch: appCheck()
        });

        baton.autoLaunchApps = _(baton.autoLaunch)
        .chain()
        .map(function (m) {
            return getAutoLaunchDetails(m).app;
        })
        .filter(function (m) {
            //don’t autoload without manifest
            //don’t autoload disabled apps
            return ox.manifests.apps[m] !== undefined && !ox.manifests.isDisabled(m);
        })
        .compact()
        .value();

        var drawDesktop = function () {
            ext.point("io.ox/core/desktop").invoke("draw", $("#io-ox-desktop"), {});
            drawDesktop = $.noop;
        };

        ox.ui.windowManager.on("empty", function (e, isEmpty, win) {
            if (isEmpty) {
                drawDesktop();
                ox.ui.screens.show('desktop');
                ox.launch(getAutoLaunchDetails(win || settings.get('autoStart', 'io.ox/mail/main')).app);
            } else {
                ox.ui.screens.show('windowmanager');
            }
        });

        function fail(type) {
            return function () {
                console.error('core: Failed to load:', type, baton);
            };
        }

        requirejs.onError = function () {
            console.error('requirejs', arguments);
        };

        // start loading stuff
        baton.loaded = $.when(
            baton.block,
            ext.loadPlugins().fail(fail('loadPlugins')),
            require(baton.autoLaunchApps).fail(fail('autoLaunchApps')),
            require(['io.ox/core/api/account']).then(
                function (api) {
                    var def = $.Deferred();
                    api.all().always(def.resolve);
                    return def;
                },
                fail('account')
            )
        );

        new Stage('io.ox/core/stages', {
            id: 'first',
            index: 100,
            run: function () {
                debug('core: Stage "first"');
            }
        });

        new Stage('io.ox/core/stages', {
            id: 'update-tasks',
            index: 200,
            run: function () {

                debug('core: Stage "update-tasks"');

                require(['io.ox/core/updates/updater']).then(
                    function success(updater) {
                        // this is not mission-critical so continue if anything fails
                        return updater.runUpdates().always(function () {
                            return $.when();
                        });
                    },
                    function fail() {
                        return $.when();
                    }
                );
            }
        });

        new Stage('io.ox/core/stages', {
            id: 'secretCheck',
            index: 250,
            run: function () {
                if (ox.online) {
                    require(["io.ox/keychain/api"], function (keychainAPI) {
                        keychainAPI.checkSecrets().done(function (analysis) {
                            if (!analysis.secretWorks) {
                                // Show dialog
                                require(["io.ox/keychain/secretRecoveryDialog"], function (d) { d.show(); });
                                if (ox.debug) {
                                    console.error("Couldn't decrypt accounts: ", analysis.diagnosis);
                                }
                            }
                        });
                    });
                }
            }
        });

        new Stage('io.ox/core/stages', {
            id: 'restore-check',
            index: 300,
            run: function (baton) {

                debug('core: Stage "restore-check"');

                return ox.ui.App.canRestore().done(function (canRestore) {
                    baton.canRestore = canRestore;
                });
            }
        });

        new Stage('io.ox/core/stages', {
            id: 'restore-confirm',
            index: 400,
            run: function (baton) {

                debug('core: Stage "restore-confirm"');

                if (baton.canRestore) {

                    var dialog,
                        def = $.Deferred().done(function () {
                            $("#background_loader").busy().fadeIn();
                            topbar.show();
                            dialog.remove();
                            dialog = null;
                        });

                    $('#io-ox-core').append(
                        dialog = $('<div class="core-boot-dialog" tabindex="0">').append(
                            $('<div class="header">').append(
                                $('<h3>').text(gt('Restore applications')),
                                $('<div>').text(
                                    gt("The following applications can be restored. Just remove the restore point if you don't want it to be restored.")
                                )
                            ),
                            $('<ul class="content">'),
                            $('<div class="footer">').append(
                                $('<button type="button" class="btn btn-primary">').text(gt('Continue'))
                            )
                        )
                    );

                    // draw savepoints to allow the user removing them
                    ox.ui.App.getSavePoints().done(function (list) {
                        _(list).each(function (item) {
                            this.append(
                                $('<li class="restore-item">').append(
                                    $('<a href="#" role="button" class="remove">').data(item).append(
                                        $('<i class="icon-trash">')
                                    ),
                                    item.icon ? $('<i class="' + item.icon + '">') : $(),
                                    $('<span>').text(gt.noI18n(item.description || item.module))
                                )
                            );
                        }, dialog.find('.content'));
                    });

                    dialog.on('click', '.footer .btn', def.resolve);
                    dialog.on('click', '.content .remove', function (e) {
                        e.preventDefault();
                        var node = $(this),
                            id = node.data('id');
                        // remove visually first
                        node.closest('li').remove();
                        // remove restore point
                        ox.ui.App.removeRestorePoint(id).done(function (list) {
                            // continue if list is empty
                            if (list.length === 0) {
                                _.url.hash({});
                                baton.canRestore = false;
                                def.resolve();
                            }
                        });
                    });

                    topbar.hide();
                    $("#background_loader").idle().fadeOut(function () {
                        dialog.find('.btn-primary').focus();
                    });

                    return def;
                }
            }
        });

        new Stage('io.ox/core/stages', {
            id: 'restore',
            index: 500,
            run: function (baton) {

                debug('core: Stage "restore"');

                if (baton.canRestore) {
                    // clear auto start stuff (just conflicts)
                    baton.autoLaunch = [];
                    baton.autoLaunchApps = [];
                }
                if (baton.autoLaunch.length === 0 && !baton.canRestore) {
                    drawDesktop();
                    return baton.block.resolve(true);
                }
                return baton.block.resolve(baton.autoLaunch.length || baton.canRestore || location.hash === '#!');
            }
        });

        new Stage('io.ox/core/stages', {
            id: 'load',
            index: 600,
            run: function (baton) {

                debug('core: Stage "load"', baton);

                return baton.loaded.done(function (instantFadeOut) {

                    debug('core: Stage "load" > loaded.done');

                    // draw top bar now
                    ext.point('io.ox/core/topbar').invoke('draw');

                    // help here
                    if (!ext.point('io.ox/core/topbar').isEnabled('default')) {
                        $('#io-ox-screens').css('top', '0px');
                        topbar.hide();
                    }

                    debug('core: Stage "load" > autoLaunch ...');

                    // auto launch
                    _(baton.autoLaunch)
                    .chain()
                    .map(function (id) {
                        return getAutoLaunchDetails(id);
                    })
                    .filter(function (details) {
                        //don’t autoload without manifest
                        //don’t autoload disabled apps
                        return ox.manifests.apps[details.app] !== undefined && !ox.manifests.isDisabled(details.app);
                    })
                    .each(function (details, index) {
                        //only load first app on small devices
                        if (_.device('smartphone') && index > 0) return;
                        // split app/call
                        var launch, method;
                        debug('core: autoLaunching', details.app);
                        launch = ox.launch(details.app);
                        method = details.method;
                        // explicit call?
                        if (method) {
                            launch.done(function () {
                                if (_.isFunction(this[method])) {
                                    this[method]();
                                }
                            });
                        }
                    });
                    // restore apps
                    ox.ui.App.restore();

                    baton.instantFadeOut = instantFadeOut;
                })
                .fail(function () {
                    console.warn('core: Stage "load" > loaded.fail!', baton);
                });
            }
        });

        new Stage('io.ox/core/stages', {
            id: 'curtain',
            index: 700,
            run: function (baton) {

                debug('core: Stage "curtain"');

                if (baton.instantFadeOut) {
                    // instant fade out
                    $("#background_loader").idle().hide();
                    return $.when();
                } else {
                    var def = $.Deferred();
                    $("#background_loader").idle().fadeOut(DURATION, def.resolve);
                    return def;
                }
            }
        });

        debug('core: launch > run stages');
        Stage.run('io.ox/core/stages', baton);
    }

    return {
        logout: logout,
        launch: launch,
        addLauncher: addLauncher
    };
});<|MERGE_RESOLUTION|>--- conflicted
+++ resolved
@@ -549,12 +549,7 @@
             id: 'notifications',
             index: 100,
             draw: function () {
-<<<<<<< HEAD
-                var el = $('<span>').hide();
-                this.append(el);
-=======
                 var self = this;
->>>>>>> 78465d32
                 // we don't need this right from the start,
                 // so let's delay this for responsiveness
                 if (ox.online) {
@@ -738,11 +733,7 @@
             draw: function () {
                 var div, a, ul;
                 this.append(
-<<<<<<< HEAD
-                    div = $('<div class="launcher right dropdown" role="presentation">').append(
-=======
                     div = $('<div class="launcher" role="presentation">').append(
->>>>>>> 78465d32
                         a = $('<a class="dropdown-toggle" data-toggle="dropdown" href="#" role="menuitem" aria-haspopup="true" tabindex="1">').append(
                             $('<i class="icon-cog icon-white launcher-icon" aria-hidden="true">')
                         ),
