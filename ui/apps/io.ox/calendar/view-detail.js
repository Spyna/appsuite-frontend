--- conflicted
+++ resolved
@@ -123,34 +123,7 @@
     ext.point('io.ox/calendar/detail/details').extend({
         index: 100,
         id: 'organizer',
-<<<<<<< HEAD
-        draw: function (baton) {
-
-            // internal or external organizer?
-            if (!baton.data.organizerId && !baton.data.organizer) return;
-
-            this.append(
-                $('<dt>').append(
-                    $.txt(gt('Organizer')), $.txt(gt.noI18n(':\u00A0'))
-                ),
-                $('<dd class="detail organizer">').append(
-                    coreUtil.renderPersonalName(
-                        baton.data.organizerId ?
-                        {
-                            html: userAPI.getTextNode(baton.data.organizerId),
-                            user_id: baton.data.organizerId
-                        } : {
-                            name: baton.data.organizer,
-                            email: baton.data.organizer
-                        },
-                        baton.data
-                    )
-                )
-            );
-        }
-=======
         draw: extensions.organizer
->>>>>>> 8efd135e
     });
 
     // show as
