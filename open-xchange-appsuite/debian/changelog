--- conflicted
+++ resolved
@@ -1,4 +1,3 @@
-<<<<<<< HEAD
 open-xchange-appsuite (7.8.0-0) unstable; urgency=medium
 
   * prepare for 7.8.0 release
@@ -34,13 +33,12 @@
   * prepare for 7.6.2 release
 
  -- Markus Wagner <markus.wagner@open-xchange.com>  Wed, 17 Sep 2014 12:42:40 +0200
-=======
+
 open-xchange-appsuite (7.6.1-13) stable; urgency=low
 
   * Build for patch 2014-10-27
 
  -- Markus Wagner <markus.wagner@open-xchange.com>  Wed, 21 Jan 2015 14:38:39 +0100
->>>>>>> 8086be10
 
 open-xchange-appsuite (7.6.1-12) stable; urgency=low
 
