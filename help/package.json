--- conflicted
+++ resolved
@@ -5,11 +5,7 @@
   },
   "optionalDependencies": {
     "jshint": "^2.5.0",
-<<<<<<< HEAD
-    "open-xchange-shared-grunt-config": "^0.7.0"
-=======
     "open-xchange-shared-grunt-config": "^0.8.0"
->>>>>>> 999ec3b5
   },
   "devDependencies": {
     "grunt-contrib-watch": "^0.6.1",
