<<<<<<< HEAD
open-xchange-appsuite (7.6.0-0) unstable; urgency=low

  * prepare for 7.6.0

 -- Markus Wagner <markus.wagner@open-xchange.com>  Wed, 12 Feb 2014 11:46:45 +0100

open-xchange-appsuite (7.4.2-13) stable; urgency=low

  * Build for patch 2014-03-24

 -- Markus Wagner <markus.wagner@open-xchange.com>  Wed, 19 Mar 2014 10:32:23 +0100

open-xchange-appsuite (7.4.2-12) stable; urgency=low

  * Build for patch 2014-03-14

 -- Markus Wagner <markus.wagner@open-xchange.com>  Fri, 14 Mar 2014 14:38:53 +0100

open-xchange-appsuite (7.4.2-11) stable; urgency=low

  * Build for patch 2013-03-04

 -- Markus Wagner <markus.wagner@open-xchange.com>  Tue, 04 Mar 2014 17:09:35 +0100

open-xchange-appsuite (7.4.2-10) stable; urgency=low

  * Build for patch 2013-03-05

 -- Markus Wagner <markus.wagner@open-xchange.com>  Thu, 27 Feb 2014 15:50:06 +0100

open-xchange-appsuite (7.4.2-9) stable; urgency=low

  * Build for patch 2014-02-24

 -- Markus Wagner <markus.wagner@open-xchange.com>  Tue, 25 Feb 2014 16:46:21 +0100

open-xchange-appsuite (7.4.2-8) stable; urgency=low

  * Build for patch 2014-02-26

 -- Markus Wagner <markus.wagner@open-xchange.com>  Tue, 25 Feb 2014 14:44:07 +0100

open-xchange-appsuite (7.4.2-7) stable; urgency=low

  * Build for patch 2014-02-20

 -- Markus Wagner <markus.wagner@open-xchange.com>  Thu, 20 Feb 2014 11:37:14 +0100

open-xchange-appsuite (7.4.2-6) stable; urgency=low

  * Sixth candidate for 7.4.2 release

 -- Markus Wagner <markus.wagner@open-xchange.com>  Tue, 11 Feb 2014 12:58:17 +0100

open-xchange-appsuite (7.4.2-5) stable; urgency=low

  * Fifth candidate for 7.4.2 release

 -- Markus Wagner <markus.wagner@open-xchange.com>  Thu, 06 Feb 2014 14:58:25 +0100

open-xchange-appsuite (7.4.2-4) stable; urgency=low

  * Fourth candidate for 7.4.2 release

 -- Markus Wagner <markus.wagner@open-xchange.com>  Tue, 04 Feb 2014 17:09:46 +0100

open-xchange-appsuite (7.4.2-3) stable; urgency=low

  * Third candidate for 7.4.2 release

 -- Markus Wagner <markus.wagner@open-xchange.com>  Thu, 23 Jan 2014 16:31:28 +0100

open-xchange-appsuite (7.4.2-2) stable; urgency=low

  * Second candidate for 7.4.2 release

 -- Markus Wagner <markus.wagner@open-xchange.com>  Fri, 10 Jan 2014 16:31:43 +0100

open-xchange-appsuite (7.4.2-1) stable; urgency=low

  * First candidate for 7.4.2 release

 -- Markus Wagner <markus.wagner@open-xchange.com>  Mon, 23 Dec 2013 13:15:53 +0100

open-xchange-appsuite (7.4.2-0) unstable; urgency=low

  * prepare for 7.4.2

 -- Markus Wagner <markus.wagner@open-xchange.com>  Thu, 19 Dec 2013 09:08:03 +0100

open-xchange-appsuite (7.4.1-11) stable; urgency=low

  * Build for patch 2014-03-24

 -- Markus Wagner <markus.wagner@open-xchange.com>  Fri, 21 Mar 2014 14:32:42 +0100

open-xchange-appsuite (7.4.1-10) stable; urgency=low

  * Build for patch 2014-02-26

 -- Markus Wagner <markus.wagner@open-xchange.com>  Tue, 25 Feb 2014 12:49:22 +0100

open-xchange-appsuite (7.4.1-9) stable; urgency=low

  * Build for patch 2014-01-30

 -- Markus Wagner <markus.wagner@open-xchange.com>  Tue, 28 Jan 2014 17:37:16 +0100

open-xchange-appsuite (7.4.1-8) stable; urgency=low

  * Build for patch 2013-12-09

 -- Markus Wagner <markus.wagner@open-xchange.com>  Thu, 02 Jan 2014 16:16:10 +0100

open-xchange-appsuite (7.4.1-7) stable; urgency=low

  * Build for patch 2013-12-23

 -- Markus Wagner <markus.wagner@open-xchange.com>  Thu, 19 Dec 2013 10:08:14 +0100

open-xchange-appsuite (7.4.1-6) stable; urgency=low

  * Build for patch 2013-12-09

 -- Markus Wagner <markus.wagner@open-xchange.com>  Thu, 05 Dec 2013 13:44:27 +0100

open-xchange-appsuite (7.4.1-5) stable; urgency=low

  * Fifth candidate for 7.4.1 release

 -- Markus Wagner <markus.wagner@open-xchange.com>  Wed, 20 Nov 2013 12:12:44 +0100

open-xchange-appsuite (7.4.1-4) stable; urgency=low

  * Fourth candidate for 7.4.1 release

 -- Markus Wagner <markus.wagner@open-xchange.com>  Mon, 18 Nov 2013 10:20:29 +0100

open-xchange-appsuite (7.4.1-3) stable; urgency=low

  * Third candidate for 7.4.1 release

 -- Markus Wagner <markus.wagner@open-xchange.com>  Thu, 07 Nov 2013 10:17:58 +0100

open-xchange-appsuite (7.4.1-2) stable; urgency=low

  * Second candidate for 7.4.1 release

 -- Markus Wagner <markus.wagner@open-xchange.com>  Wed, 23 Oct 2013 10:11:10 +0200

open-xchange-appsuite (7.4.1-1) stable; urgency=low

  * First sprint increment for 7.4.1 release

 -- Markus Wagner <markus.wagner@open-xchange.com>  Thu, 10 Oct 2013 17:57:24 +0200

open-xchange-appsuite (7.4.1-0) unstable; urgency=low

  * prepare for 7.4.1 release

 -- Markus Wagner <markus.wagner@open-xchange.com>  Fri, 20 Sep 2013 16:29:32 +0200

open-xchange-appsuite (7.4.0-19) stable; urgency=low

  * Build for patch 2013-03-05

 -- Markus Wagner <markus.wagner@open-xchange.com>  Tue, 04 Mar 2014 14:56:12 +0100

open-xchange-appsuite (7.4.0-18) stable; urgency=low

  * Build for patch 2013-03-05

 -- Markus Wagner <markus.wagner@open-xchange.com>  Thu, 27 Feb 2014 15:50:06 +0100

open-xchange-appsuite (7.4.0-17) stable; urgency=low

  * Build for patch 2014-02-07

 -- Markus Wagner <markus.wagner@open-xchange.com>  Fri, 07 Feb 2014 09:17:10 +0100

open-xchange-appsuite (7.4.0-16) stable; urgency=low

  * Build for patch 2013-11-13

 -- Markus Wagner <markus.wagner@open-xchange.com>  Tue, 12 Nov 2013 13:42:30 +0100

open-xchange-appsuite (7.4.0-15) stable; urgency=low

  * Build for patch 2013-11-08

 -- Markus Wagner <markus.wagner@open-xchange.com>  Mon, 11 Nov 2013 11:56:08 +0100

open-xchange-appsuite (7.4.0-14) stable; urgency=low

  * Build for patch 2013-10-28

 -- Markus Wagner <markus.wagner@open-xchange.com>  Wed, 30 Oct 2013 16:56:18 +0100

open-xchange-appsuite (7.4.0-13) stable; urgency=low

  * Build for patch 2013-10-28

 -- Markus Wagner <markus.wagner@open-xchange.com>  Wed, 23 Oct 2013 15:04:38 +0200

open-xchange-appsuite (7.4.0-12) stable; urgency=low

  * Build for patch 2013-10-09

 -- Markus Wagner <markus.wagner@open-xchange.com>  Wed, 09 Oct 2013 16:39:09 +0200

open-xchange-appsuite (7.4.0-11) stable; urgency=low

  * Eleventh candidate for 7.4.0 release

 -- Markus Wagner <markus.wagner@open-xchange.com>  Wed, 25 Sep 2013 11:14:23 +0200

open-xchange-appsuite (7.4.0-10) stable; urgency=low

  * Tenth candidate for 7.4.0 release

 -- Markus Wagner <markus.wagner@open-xchange.com>  Fri, 20 Sep 2013 10:36:26 +0200

open-xchange-appsuite (7.4.0-9) stable; urgency=low

  * Ninth candidate for 7.4.0 release

 -- Markus Wagner <markus.wagner@open-xchange.com>  Fri, 13 Sep 2013 15:48:07 +0200

open-xchange-appsuite (7.4.0-8) stable; urgency=low

  * Eighth candidate for 7.4.0 release

 -- Markus Wagner <markus.wagner@open-xchange.com>  Mon, 02 Sep 2013 10:44:51 +0200

open-xchange-appsuite (7.4.0-7) stable; urgency=low

  * Seventh candidate for 7.4.0 release

 -- Markus Wagner <markus.wagner@open-xchange.com>  Tue, 27 Aug 2013 14:06:30 +0200

open-xchange-appsuite (7.4.0-6) stable; urgency=low

  * Sixth candidate for 7.4.0 release

 -- Markus Wagner <markus.wagner@open-xchange.com>  Fri, 23 Aug 2013 13:10:30 +0200

open-xchange-appsuite (7.4.0-5) stable; urgency=low

  * Fifth candidate for 7.4.0 release

 -- Markus Wagner <markus.wagner@open-xchange.com>  Mon, 19 Aug 2013 12:38:26 +0200

open-xchange-appsuite (7.4.0-4) stable; urgency=low

  * Fourth candidate for 7.4.0 release

 -- Markus Wagner <markus.wagner@open-xchange.com>  Tue, 13 Aug 2013 10:12:55 +0200

open-xchange-appsuite (7.4.0-3) stable; urgency=low

  * Third release candidate for 7.4.0

 -- Markus Wagner <markus.wagner@open-xchange.com>  Tue, 06 Aug 2013 12:25:50 +0200

open-xchange-appsuite (7.4.0-2) stable; urgency=low

  * Second release candidate for 7.4.0

 -- Markus Wagner <markus.wagner@open-xchange.com>  Fri, 02 Aug 2013 14:17:30 +0200

open-xchange-appsuite (7.4.0-1) stable; urgency=low

  * First release candidate for 7.4.0

 -- Markus Wagner <markus.wagner@open-xchange.com>  Wed, 17 Jul 2013 10:44:17 +0200

open-xchange-appsuite (7.4.0-0) unstable; urgency=low

  * prepare for 7.4.0

 -- Markus Wagner <markus.wagner@open-xchange.com>  Tue, 16 Jul 2013 14:54:25 +0200
=======
open-xchange-appsuite (7.2.2-20) stable; urgency=low

  * Build for patch 2014-03-24

 -- Markus Wagner <markus.wagner@open-xchange.com>  Fri, 21 Mar 2014 14:39:41 +0100
>>>>>>> c6a20126

open-xchange-appsuite (7.2.2-19) stable; urgency=low

  * Build for patch 2014-01-22

 -- Markus Wagner <markus.wagner@open-xchange.com>  Fri, 24 Jan 2014 14:33:16 +0100

open-xchange-appsuite (7.2.2-18) stable; urgency=low

  * Build for patch 2013-11-29

 -- Markus Wagner <markus.wagner@open-xchange.com>  Tue, 10 Dec 2013 08:32:40 +0100

open-xchange-appsuite (7.2.2-17) stable; urgency=low

  * Build for patch 2013-10-03

 -- Markus Wagner <markus.wagner@open-xchange.com>  Wed, 02 Oct 2013 17:06:23 +0200

open-xchange-appsuite (7.2.2-16) stable; urgency=low

  * Build for patch 2013-09-26

 -- Markus Wagner <markus.wagner@open-xchange.com>  Tue, 17 Sep 2013 12:00:15 +0200

open-xchange-appsuite (7.2.2-15) stable; urgency=low

  * Build for patch 2013-09-12

 -- Markus Wagner <markus.wagner@open-xchange.com>  Wed, 11 Sep 2013 15:21:56 +0200

open-xchange-appsuite (7.2.2-14) stable; urgency=low

  * Build for patch 2013-09-26

 -- Markus Wagner <markus.wagner@open-xchange.com>  Mon, 02 Sep 2013 13:51:05 +0200

open-xchange-appsuite (7.2.2-13) stable; urgency=low

  * Build for patch 2013-08-26

 -- Markus Wagner <markus.wagner@open-xchange.com>  Mon, 26 Aug 2013 16:28:15 +0200

open-xchange-appsuite (7.2.2-12) stable; urgency=low

  * Build for patch 2013-08-19

 -- Markus Wagner <markus.wagner@open-xchange.com>  Tue, 20 Aug 2013 11:24:10 +0200

open-xchange-appsuite (7.2.2-11) stable; urgency=low

  * Build for patch 2013-08-09

 -- Markus Wagner <markus.wagner@open-xchange.com>  Mon, 05 Aug 2013 11:02:03 +0200

open-xchange-appsuite (7.2.2-10) stable; urgency=low

  * Build for patch 2013-07-22

 -- Markus Wagner <markus.wagner@open-xchange.com>  Mon, 22 Jul 2013 09:50:53 +0200

open-xchange-appsuite (7.2.2-9) stable; urgency=low

  * Build for patch 2013-07-25

 -- Markus Wagner <markus.wagner@open-xchange.com>  Mon, 15 Jul 2013 15:44:24 +0200

open-xchange-appsuite (7.2.2-8) stable; urgency=low

  * Build for patch 2013-07-09

 -- Markus Wagner <markus.wagner@open-xchange.com>  Thu, 11 Jul 2013 11:26:44 +0200

open-xchange-appsuite (7.2.2-7) stable; urgency=low

  * Third candidate for 7.2.2 release

 -- Markus Wagner <markus.wagner@open-xchange.com>  Tue, 02 Jul 2013 13:51:37 +0200

open-xchange-appsuite (7.2.2-6) stable; urgency=low

  * Second candidate for 7.2.2 release

 -- Markus Wagner <markus.wagner@open-xchange.com>  Fri, 28 Jun 2013 16:17:19 +0200

open-xchange-appsuite (7.2.2-5) stable; urgency=low

  * Release candidate for 7.2.2 release

 -- Markus Wagner <markus.wagner@open-xchange.com>  Wed, 26 Jun 2013 19:18:51 +0200

open-xchange-appsuite (7.2.2-4) stable; urgency=low

  * Second feature freeze for 7.2.2 release

 -- Markus Wagner <markus.wagner@open-xchange.com>  Fri, 21 Jun 2013 16:36:47 +0200

open-xchange-appsuite (7.2.2-3) stable; urgency=low

  * Sprint increment for 7.2.2 release

 -- Markus Wagner <markus.wagner@open-xchange.com>  Mon, 03 Jun 2013 13:30:35 +0200

open-xchange-appsuite (7.2.2-2) unstable; urgency=low

  * First sprint increment for 7.2.2 release

 -- Markus Wagner <markus.wagner@open-xchange.com>  Mon, 03 Jun 2013 13:30:35 +0200

open-xchange-appsuite (7.2.2-1) unstable; urgency=low

  * First candidate for 7.2.2 release

 -- Markus Wagner <markus.wagner@open-xchange.com>  Wed, 29 May 2013 17:38:49 +0200

open-xchange-appsuite (7.2.2-0) unstable; urgency=low

  * prepare for 7.2.0

 -- Markus Wagner <markus.wagner@open-xchange.com>  Fri, 15 Mar 2013 13:52:15 +0100

open-xchange-appsuite (7.2.1-6) stable; urgency=low

  * Build for patch 2013-06-20

 -- Markus Wagner <markus.wagner@open-xchange.com>  Thu, 20 Jun 2013 15:51:09 +0200

open-xchange-appsuite (7.2.1-5) stable; urgency=low

  * Build for patch 2013-06-17

 -- Markus Wagner <markus.wagner@open-xchange.com>  Tue, 18 Jun 2013 09:35:46 +0200

open-xchange-appsuite (7.2.1-4) stable; urgency=low

  * Build for patch 2013-06-14

 -- Markus Wagner <markus.wagner@open-xchange.com>  Wed, 12 Jun 2013 18:15:45 +0200

open-xchange-appsuite (7.2.1-3) unstable; urgency=low

  * Third candidate for 7.2.1 release

 -- Markus Wagner <markus.wagner@open-xchange.com>  Wed, 22 May 2013 16:07:43 +0200

open-xchange-appsuite (7.2.1-2) unstable; urgency=low

  * Second candidate for 7.2.1 release

 -- Markus Wagner <markus.wagner@open-xchange.com>  Wed, 15 May 2013 17:49:12 +0200

open-xchange-appsuite (7.2.1-1) unstable; urgency=low

  * First candidate for 7.2.1 release

 -- Markus Wagner <markus.wagner@open-xchange.com>  Mon, 22 Apr 2013 15:18:20 +0200

open-xchange-appsuite (7.2.1-0) unstable; urgency=low

  * prepare for 7.2.1

 -- Markus Wagner <markus.wagner@open-xchange.com>  Mon, 15 Apr 2013 11:18:33 +0200

open-xchange-appsuite (7.2.0-6) unstable; urgency=low

  * Build for patch 2013-05-10

 -- Markus Wagner <markus.wagner@open-xchange.com>  Wed, 15 May 2013 09:33:11 +0200

open-xchange-appsuite (7.2.0-5) unstable; urgency=low

  * Build for patch 2013-04-23

 -- Markus Wagner <markus.wagner@open-xchange.com>  Thu, 02 May 2013 09:09:28 +0200

open-xchange-appsuite (7.2.0-4) unstable; urgency=low

  * Fourth candidate for 7.2.0 release

 -- Markus Wagner <markus.wagner@open-xchange.com>  Wed, 10 Apr 2013 17:49:28 +0200

open-xchange-appsuite (7.2.0-3) unstable; urgency=low

  * Third candidate for 7.2.0 release

 -- Markus Wagner <markus.wagner@open-xchange.com>  Mon, 08 Apr 2013 17:21:25 +0200

open-xchange-appsuite (7.2.0-2) unstable; urgency=low

  * Second candidate for 7.2.0 release

 -- Markus Wagner <markus.wagner@open-xchange.com>  Tue, 02 Apr 2013 16:21:13 +0200

open-xchange-appsuite (7.2.0-1) unstable; urgency=low

  * First release candidate for 7.2.0

 -- Markus Wagner <markus.wagner@open-xchange.com>  Tue, 26 Mar 2013 13:01:19 +0100

open-xchange-appsuite (7.2.0-0) unstable; urgency=low

  * prepare for 7.2.0

 -- Markus Wagner <markus.wagner@open-xchange.com>  Thu, 15 Mar 2013 13:52:15 +0100

open-xchange-appsuite (7.0.1-6) stable; urgency=low

  * Build for patch 2013-09-12

 -- Viktor Pracht <viktor.pracht@open-xchange.com>  Wed, 11 Sep 2013 15:35:30 +0200

open-xchange-appsuite (7.0.1-5) unstable; urgency=low

  * Build for patch 2013-03-01

 -- Viktor Pracht <viktor.pracht@open-xchange.com>  Thu, 28 Feb 2013 17:42:15 +0100

open-xchange-appsuite (7.0.1-4) unstable; urgency=low

  * Fourth release candidate for 7.0.1

 -- Viktor Pracht <viktor.pracht@open-xchange.com>  Tue, 19 Feb 2013 16:41:58 +0100

open-xchange-appsuite (7.0.1-3) unstable; urgency=low

  * Third release candidate for 7.0.1

 -- Viktor Pracht <viktor.pracht@open-xchange.com>  Tue, 19 Feb 2013 09:22:25 +0100

open-xchange-appsuite (7.0.1-2) unstable; urgency=low

  * Second release candiate for 7.0.1

 -- Viktor Pracht <viktor.pracht@open-xchange.com>  Thu, 14 Feb 2013 14:28:34 +0100

open-xchange-appsuite (7.0.1-1) unstable; urgency=low

  * First release candidate for 7.0.1

 -- Viktor Pracht <viktor.pracht@open-xchange.com>  Fri, 01 Feb 2013 15:28:23 +0100

open-xchange-appsuite (7.0.1-0) unstable; urgency=low

  * prepare for 7.0.1

 -- Viktor Pracht <viktor.pracht@open-xchange.com>  Fri, 01 Feb 2013 15:01:46 +0100

open-xchange-appsuite (7.0.0-12) unstable; urgency=low

  * Third release candidate for 7.0.0

 -- Viktor Pracht <viktor.pracht@open-xchange.com>  Tue, 18 Dec 2012 14:53:51 +0100

open-xchange-appsuite (7.0.0-11) unstable; urgency=low

  * Second release candidate for 7.0.0

 -- Viktor Pracht <viktor.pracht@open-xchange.com>  Mon, 17 Dec 2012 18:55:33 +0100

open-xchange-appsuite (7.0.0-10) unstable; urgency=low

  * Pre release candidate for 7.0.0

 -- Viktor Pracht <viktor.pracht@open-xchange.com>  Thu, 13 Dec 2012 18:47:20 +0100

open-xchange-appsuite (7.0.0-9) unstable; urgency=low

  * First release candidate for 7.0.0

 -- Viktor Pracht <viktor.pracht@open-xchange.com>  Tue, 11 Dec 2012 11:44:25 +0100

open-xchange-appsuite (7.0.0-8) unstable; urgency=low

  * First release candidate for EDP drop #6

 -- Viktor Pracht <viktor.pracht@open-xchange.com>  Tue, 13 Nov 2012 15:02:51 +0100

open-xchange-appsuite (7.0.0-7) unstable; urgency=low

  * Third release candidate for EDP drop #5

 -- Viktor Pracht <viktor.pracht@open-xchange.com>  Mon, 22 Oct 2012 15:48:11 +0200

open-xchange-appsuite (7.0.0-6) unstable; urgency=low

  * Second release candidate for EDP drop #5

 -- Viktor Pracht <viktor.pracht@open-xchange.com>  Mon, 22 Oct 2012 14:23:03 +0200

open-xchange-appsuite (7.0.0-5) unstable; urgency=low

  * First release candidate for EDP drop #5

 -- Viktor Pracht <viktor.pracht@open-xchange.com>  Tue, 12 Oct 2012 13:07:35 +0200

open-xchange-appsuite (7.0.0-4) unstable; urgency=low

  * First release candidate for EDP drop #4

 -- Viktor Pracht <viktor.pracht@open-xchange.com>  Tue, 04 Sep 2012 15:14:35 +0200

open-xchange-appsuite (7.0.0-3) unstable; urgency=low

  * Release build for 7.0.0

 -- Viktor Pracht <viktor.pracht@open-xchange.com>  Tue, 07 Aug 2012 14:58:23 +0200

open-xchange-appsuite (7.0.0-2) unstable; urgency=low

  * Release build for EDP drop #3

 -- Viktor Pracht <viktor.pracht@open-xchange.com>  Tue, 07 Aug 2012 11:48:03 +0200

open-xchange-appsuite (7.0.0-1) unstable; urgency=low

  * Initial Release.

 -- Viktor Pracht <viktor.pracht@open-xchange.com>  Wed, 09 Nov 2011 12:20:23 +0100<|MERGE_RESOLUTION|>--- conflicted
+++ resolved
@@ -1,4 +1,3 @@
-<<<<<<< HEAD
 open-xchange-appsuite (7.6.0-0) unstable; urgency=low
 
   * prepare for 7.6.0
@@ -280,13 +279,12 @@
   * prepare for 7.4.0
 
  -- Markus Wagner <markus.wagner@open-xchange.com>  Tue, 16 Jul 2013 14:54:25 +0200
-=======
+
 open-xchange-appsuite (7.2.2-20) stable; urgency=low
 
   * Build for patch 2014-03-24
 
  -- Markus Wagner <markus.wagner@open-xchange.com>  Fri, 21 Mar 2014 14:39:41 +0100
->>>>>>> c6a20126
 
 open-xchange-appsuite (7.2.2-19) stable; urgency=low
 
