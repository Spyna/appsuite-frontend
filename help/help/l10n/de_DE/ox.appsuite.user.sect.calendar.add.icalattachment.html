<html lang="de">
<head>
<meta http-equiv="Content-Type" content="text/html; charset=utf-8">
<title>7.4.10. Termin aus iCal-Anhang anlegen</title>
<link rel="stylesheet" type="text/css" href="../../help.css">
<meta name="generator" content="DocBook XSL Stylesheets V1.78.1">
<link rel="home" href="index.html" title="Benutzeranleitung">
<link rel="up" href="ox.appsuite.user.sect.calendar.add.html" title="7.4. Termine anlegen">
<link rel="prev" href="ox.appsuite.user.sect.calendar.add.followup.html" title="7.4.9. Folgetermin anlegen">
<link rel="next" href="ox.appsuite.user.sect.calendar.add.conflicthandling.html" title="7.4.11. Terminkonflikte lösen">
<link rel="copyright" href="ox.appsuite.user.legalnotice.html" title="Rechtlicher Hinweis">
<link rel="stylesheet" type="text/css" href="../../bootstrap.min.css"​/> 
<link id="favicon" rel="shortcut icon" href="../../../apps/themes/default/favicon.ico" type="image/x-icon"> 
<meta name="viewport" content="width=device-width, initial-scale=1.0">
   <script src="../../jquery.min.js"></script> 

   <script src="../../bootstrap.min.js"></script> 
</head>
<body bgcolor="white" text="black" link="#0000FF" vlink="#840084" alink="#0000FF">
<div class="oxhelp-navigation-top"><nav class="navbar navbar-inverse" role="navigation"><div class="container-fluid">
<div class="navbar-header">
<button type="button" class="navbar-toggle" data-toggle="collapse" data-target="#ox-main-nav"><span class="sr-only">Navigation umschalten</span><span class="icon-bar"></span><span class="icon-bar"></span><span class="icon-bar"></span></button><a class="navbar-brand"></a>
</div>
<div class="collapse navbar-collapse" id="ox-main-nav"><ul class="nav navbar-nav">
<li><a accesskey="p" class="oxhelp-prev-link" href="ox.appsuite.user.sect.calendar.add.followup.html">Zurück</a></li>
<li><a accesskey="h" href="index.html" class="oxhelp-home-link">Startseite</a></li>
<li><a accesskey="t" href="bk01-toc.html" class="oxhelp-toc-link">Inhaltsverzeichnis</a></li>
<li><a accesskey="n" class="oxhelp-next-link" href="ox.appsuite.user.sect.calendar.add.conflicthandling.html">Weiter</a></li>
</ul></div>
</div></nav></div>
<div class="oxhelp-content">
  <h1 class="sr-only">
    <span class="phrase">Kalender</span>
    
    
    
  </h1>
<h2 class="sr-only">Termine anlegen</h2>
<div class="sect2" id="ox.appsuite.user.sect.calendar.add.icalattachment">
<<<<<<< HEAD
<div class="titlepage"><div><div><h3 class="title">7.4.9. Termin aus iCal-Anhang anlegen</h3></div></div></div>
<a class="indexterm" name="id-1.8.11.13.2"></a><div class="concept">
=======
<div class="titlepage"><div><div><h3 class="title">7.4.10. Termin aus iCal-Anhang anlegen</h3></div></div></div>
<a class="indexterm" name="id-1.8.11.14.2"></a><div class="concept">
>>>>>>> 1c74fb5d
<a name="ox.appsuite.user.concept.calendar.add.icalattachment"></a><p id="ox.appsuite.user.concept.calendar.add.icalattachment">Sie können einen Termin aus einem iCal-Anhang
        einer E-Mail anlegen. Ein iCal-Anhang hat standardmäßig die Namenserweiterung ics.</p>
</div>
<div class="task" id="ox.appsuite.user.task.calendar.add.icalattachment">
<p class="title">So legen Sie einen Termin aus dem iCal-Anhang einer E-Mail an:</p>
<div class="procedure"><ol class="procedure" type="1">
<<<<<<< HEAD
<li class="step"><p role="presentation">In der App
=======
<li class="step"><p role="presentation">In der App 
>>>>>>> 1c74fb5d
              <span class="phrase"><span class="guilabel"><strong>E-Mail</strong></span></span>
              
              
               
              zeigen Sie eine E-Mail an, die einen iCal-Anhang enthält.</p></li>
<<<<<<< HEAD
<li class="step"><p role="presentation">Klicken Sie in der Detailansicht auf den Namen des Anhangs. Klicken Sie im Menü auf
=======
<li class="step"><p role="presentation">Klicken Sie in der Detailansicht auf den Namen des Anhangs. Klicken Sie im Menü auf 
>>>>>>> 1c74fb5d
              <span class="guibutton"><strong>Zum Kalender hinzufügen</strong></span>.</p></li>
</ol></div>
</div>
<p class="title">Siehe auch</p>
<ul class="itemizedlist" id="ox.appsuite.user.concept.calendar.add.icalattachment.related" style="list-style-type: none; "><li class="listitem" style="list-style-type: none">
<p role="presentation"><a class="xref" href="ox.appsuite.user.sect.calendar.add.create.html">Neuen Termin anlegen</a></p>
<p role="presentation"><a class="xref" href="ox.appsuite.user.sect.calendar.add.scheduling.html">Planungsansicht verwenden</a></p>
<p role="presentation"><a class="xref" href="ox.appsuite.user.sect.calendar.add.followup.html">Folgetermin anlegen</a></p>
<p role="presentation"><a class="xref" href="ox.appsuite.user.sect.calendar.add.conflicthandling.html">Terminkonflikte lösen</a></p>
</li></ul>
<p id="ox.appsuite.user.concept.calendar.add.icalattachment.parent">Übergeordnetes Thema:
        <a class="xref" href="ox.appsuite.user.sect.calendar.add.html">Termine anlegen</a>
      </p>
</div>
          </div>
        </body>
</html><|MERGE_RESOLUTION|>--- conflicted
+++ resolved
@@ -37,34 +37,21 @@
   </h1>
 <h2 class="sr-only">Termine anlegen</h2>
 <div class="sect2" id="ox.appsuite.user.sect.calendar.add.icalattachment">
-<<<<<<< HEAD
-<div class="titlepage"><div><div><h3 class="title">7.4.9. Termin aus iCal-Anhang anlegen</h3></div></div></div>
-<a class="indexterm" name="id-1.8.11.13.2"></a><div class="concept">
-=======
 <div class="titlepage"><div><div><h3 class="title">7.4.10. Termin aus iCal-Anhang anlegen</h3></div></div></div>
 <a class="indexterm" name="id-1.8.11.14.2"></a><div class="concept">
->>>>>>> 1c74fb5d
 <a name="ox.appsuite.user.concept.calendar.add.icalattachment"></a><p id="ox.appsuite.user.concept.calendar.add.icalattachment">Sie können einen Termin aus einem iCal-Anhang
         einer E-Mail anlegen. Ein iCal-Anhang hat standardmäßig die Namenserweiterung ics.</p>
 </div>
 <div class="task" id="ox.appsuite.user.task.calendar.add.icalattachment">
 <p class="title">So legen Sie einen Termin aus dem iCal-Anhang einer E-Mail an:</p>
 <div class="procedure"><ol class="procedure" type="1">
-<<<<<<< HEAD
-<li class="step"><p role="presentation">In der App
-=======
 <li class="step"><p role="presentation">In der App 
->>>>>>> 1c74fb5d
               <span class="phrase"><span class="guilabel"><strong>E-Mail</strong></span></span>
               
               
                
               zeigen Sie eine E-Mail an, die einen iCal-Anhang enthält.</p></li>
-<<<<<<< HEAD
-<li class="step"><p role="presentation">Klicken Sie in der Detailansicht auf den Namen des Anhangs. Klicken Sie im Menü auf
-=======
 <li class="step"><p role="presentation">Klicken Sie in der Detailansicht auf den Namen des Anhangs. Klicken Sie im Menü auf 
->>>>>>> 1c74fb5d
               <span class="guibutton"><strong>Zum Kalender hinzufügen</strong></span>.</p></li>
 </ol></div>
 </div>
