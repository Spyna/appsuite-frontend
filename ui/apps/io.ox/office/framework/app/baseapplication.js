--- conflicted
+++ resolved
@@ -1380,17 +1380,6 @@
                 // propagate changed file to the files API
                 FilesAPI.propagate('change', file);
 
-<<<<<<< HEAD
-                // resolve with the download URL of the document
-                return self.getFilterModuleUrl({
-                    action: 'getdocument',
-                    documentformat: format || 'native',
-                    filename: self.getFullFileName(),
-                    mimetype: file.file_mimetype || '',
-                    version: 0, // always use the latest version
-                    nocache: _.uniqueId() // needed to trick the browser cache (is not evaluated by the backend)
-                });
-=======
                 if (file.source === 'mail')
                     // resolve with the download URL of a mail attachment
                     return self.getServerModuleUrl('mail', {
@@ -1427,7 +1416,6 @@
                         version: 0, // always use the latest version
                         nocache: _.uniqueId() // needed to trick the browser cache (is not evaluated by the backend)
                     });
->>>>>>> f834ac5b
             }
 
             // Bug 28251: call downloadFile() with a Promise that will be resolved
