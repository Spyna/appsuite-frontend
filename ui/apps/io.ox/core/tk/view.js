--- conflicted
+++ resolved
@@ -22,15 +22,16 @@
 
     var View = function (options) {
 
-<<<<<<< HEAD
     };
-=======
+
+    View.prototype.init = function (options) {
         options = options || {};
-        options.model = options.model || new SimpleModel({});
+        options.node = options.node || $('<div>');
 
-        this.node = $('<div>');
-        this.model = options.model;
->>>>>>> d3e1f44d
+        if (options.model) {
+            this.model = options.model;
+        }
+        this.node = options.node;
 
         var self = this;
 
@@ -48,17 +49,6 @@
                 $(this).triggerHandler('update.field', value);
             });
         });
-    };
-
-    View.prototype.init = function (options) {
-        options = options || {};
-        options.node = options.node || $('<div>');
-
-        if (options.model) {
-            this.model = options.model;
-        }
-        this.node = options.node;
-        $(this.node).on('update', _.bind(this.onUpdateFormElement, this));
     };
     View.prototype.setModel = function (model) {
         this.model = model;
