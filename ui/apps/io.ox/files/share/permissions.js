/**
 * This work is provided under the terms of the CREATIVE COMMONS PUBLIC
 * LICENSE. This work is protected by copyright and/or other applicable
 * law. Any use of the work other than as authorized under this license
 * or copyright law is prohibited.
 *
 * http://creativecommons.org/licenses/by-nc-sa/2.5/
 *
 * © 2016 OX Software GmbH, Germany. info@open-xchange.com
 *
 * @author David Bauer <david.bauer@open-xchange.com>
 * @author Matthias Biggeleben <matthias.biggeleben@open-xchange.com>
 */

define('io.ox/files/share/permissions', [
    'io.ox/core/extensions',
    'io.ox/backbone/disposable',
    'io.ox/core/yell',
    'io.ox/backbone/mini-views',
    'io.ox/backbone/mini-views/dropdown',
    'io.ox/core/folder/api',
    'io.ox/files/api',
    'io.ox/files/share/api',
    'io.ox/contacts/api',
    'io.ox/backbone/views/modal',
    'io.ox/contacts/util',
    'io.ox/core/tk/typeahead',
    'io.ox/participants/model',
    'io.ox/participants/views',
    'io.ox/core/capabilities',
    'io.ox/core/folder/util',
    'gettext!io.ox/core',
    'settings!io.ox/contacts',
<<<<<<< HEAD
    'less!io.ox/files/share/style'
], function (ext, DisposableView, yell, miniViews, DropdownView, folderAPI, filesAPI, api, contactsAPI, dialogs, contactsUtil, Typeahead, pModel, pViews, capabilities, folderUtil, gt) {
=======
    'io.ox/backbone/mini-views/addresspicker',
    'static/3rd.party/resize-polyfill/lib/polyfill-resize.js',
    'less!io.ox/files/share/style'
], function (ext, DisposableView, yell, miniViews, DropdownView, folderAPI, filesAPI, api, contactsAPI, ModalDialog, contactsUtil, Typeahead, pModel, pViews, capabilities, folderUtil, gt, settingsContacts, AddressPickerView) {
>>>>>>> 8efd135e

    'use strict';

    var POINT = 'io.ox/files/share/permissions',

        roles = {
            //#. Role: view folder + read all
            viewer: { bit: 257, label: gt('Viewer') },
            //#. Role: view folder + read/write all
            reviewer: { bit: 33025, label: gt('Reviewer') },
            //#. Role: create folder + read/write/delete all
            author: { bit: 4227332, label: gt('Author') },
            //#. Role: all permissions
            administrator: { bit: 272662788, label: gt('Administrator') },
            //#. Role: Owner (same as admin)
            owner: { bit: 272662788, label: gt('Owner') }
        },

        fileRoles = {
            // read only
            viewer: 1,
            // read and write
            reviewer: 2,
            // read, write, and delete
            author: 4
        },

        /* Models */

        // Simple Permission
        Permission = Backbone.Model.extend({

            idAttribute: 'entity',

            defaults: {
                group: false,
                bits: 0
            },

            initialize: function () {
                // if extended permissions
                if (this.has('type') && this.get('type') === 'group') {
                    this.set('group', true);
                }
            },

            isMyself: function () {
                return this.get('type') === 'user' && this.get('entity') === ox.user_id;
            },

            isGroup: function () {
                return this.get('type') === 'group';
            },

            isUser: function () {
                return this.get('type') === 'user';
            },

            isPerson: function () {
                return this.isUser() || this.isGuest();
            },

            isInternal: function () {
                var type = this.get('type');
                return type === 'user' || type === 'group';
            },

            isGuest: function () {
                return this.get('type') === 'guest';
            },

            isAnonymous: function () {
                return this.get('type') === 'anonymous';
            },

            getDisplayName: function (htmlOutput) {
                switch (this.get('type')) {
                    case 'user':
                        return contactsUtil.getFullName(this.get('contact'), htmlOutput);
                    case 'group':
                        return this.get('display_name');
                    case 'guest':
                        var data = this.get('contact');
                        return data[data.field] || data.email1;
                    case 'anonymous':
                        return gt('Public link');
                    // no default
                }
            },

            getEmail: function () {
                return contactsUtil.getMail(this.get('contact'));
            },

            getSortName: function () {
                var data = {};
                switch (this.get('type')) {
                    case 'user':
                        data = this.get('contact');
                        return data.last_name || data.first_name || data.display_name;
                    case 'group':
                        return this.get('display_name');
                    case 'guest':
                        data = this.get('contact');
                        return data[data.field] || data.email1;
                    case 'anonymous':
                        return '';
                    // no default
                }
            },

            // bits    Number  A number as described in Permission flags.
            // entity  Number  (ignored for type “anonymous” or “guest”) User ID of the user or group to which this permission applies.
            // group   Boolean (ignored for type “anonymous” or “guest”) true if entity refers to a group, false if it refers to a user.
            // type    String  (required if no internal “entity” defined) The recipient type, i.e. one of “guest”, “anonymous”
            // email_address   String  (for type “guest”) The e-mail address of the recipient
            // display_name    String  (for type “guest”, optional) The display name of the recipient
            // contact_id  String  (for type “guest”, optional) The object identifier of the corresponding contact entry if the recipient was chosen from the address book
            // contact_folder  String  (for type “guest”, required if “contact_id” is set) The folder identifier of the corresponding contact entry if the recipient was chosen from the address book
            toJSON: function () {

                var type = this.get('type'),
                    data = {
                        bits: this.get('bits')
                    };

                if (this.has('entity')) {
                    data.entity = this.get('entity');
                    data.group = type === 'group';
                } else {
                    switch (type) {
                        case 'guest':
                            data.type = type;
                            var contact = this.get('contact');
                            data.email_address = contact[contact.field] || contact.email1;
                            if (this.has('display_name')) {
                                data.display_name = this.get('display_name');
                            }
                            if (contact && contact.id && contact.folder_id) {
                                data.contact_id = contact.id;
                                data.contact_folder = contact.folder_id;
                            }
                            break;
                        case 'anonymous':
                            data.type = type;
                            break;
                        // no default
                    }
                }

                return data;
            }
        }),

        // Permission Collection
        Permissions = Backbone.Collection.extend({

            model: Permission,

            // method to check if a guest is already in the collection (they receive entity ids that differ from the emails, so this check is needed)
            isAlreadyGuest: function (newGuest) {
                var guests = this.where({ type: 'guest' }),
                    isGuest = false;
                // use try catch not to run into a js error if the field attribute isn't there or sth
                try {
                    for (var i = 0; i < guests.length; i++) {
                        if (guests[i].attributes.contact.email1 === newGuest.contact[newGuest.field]) {
                            isGuest = true;
                        }
                    }
                } catch (e) {
                    if (ox.debug) console.error(e);
                }

                return isGuest;
            },

            comparator: function (a, b) {
                if (a.isMyself()) return -1;
                if (b.isMyself()) return +1;
                var snA = a.getSortName(),
                    snB = b.getSortName(), lexic;

                /*eslint-disable no-nested-ternary */
                lexic = snA === snB ? 0 : (snA > snB ? +1 : -1);
                /*eslint-enable no-nested-ternary */

                if (a.isGroup() && b.isGroup()) return lexic;
                if (a.isGroup()) return -1;
                if (b.isGroup()) return +1;
                if (a.isUser() && b.isUser()) return lexic;
                if (a.isUser()) return -1;
                if (b.isUser()) return +1;
                if (a.isGuest() && b.isGuest()) return lexic;
                if (a.isGuest()) return -1;
                if (b.isGuest()) return +1;
                return +1;
            }
        }),

        // Simple permission view
        PermissionEntityView = DisposableView.extend({

            className: 'permission row',

            /* doesn't work on mobile phones
            events: {
                'click a.bit': 'updateDropdown',
                'click a[data-name="edit"]': 'onEdit',
                'click a[data-name="resend"]': 'onResend',
                'click a[data-name="revoke"]': 'onRemove'
            },
            */

            initialize: function (options) {
                if (this.model.get('type') === 'anonymous') {
                    var self = this,
                        key,
                        remove = function () {
                            self.model.collection.remove(self.model);
                            self.remove();
                        };

                    if (options.parentModel.isFile()) {
                        key = 'remove:link:infostore:' + options.parentModel.get('folder_id') + ':' + options.parentModel.get('id');
                    } else {
                        key = 'remove:link:' + options.parentModel.get('module') + ':' + options.parentModel.get('id');
                    }

                    api.on(key, remove);
                    this.on('dispose', function () {
                        api.off(key, remove);
                    });
                }
                this.parentModel = options.parentModel;
                this.user = null;
                this.display_name = '';
                this.description = '';
                this.ariaLabel = '';

                this.parseBitmask();

                this.listenTo(this.model, 'change:bits', this.onChangeBitmask);
                this.listenTo(this.model, 'change:folder change:read change:write change:delete change:admin', this.updateBitmask);
            },

            onChangeBitmask: function () {
                this.parseBitmask();
            },

            parseBitmask: function () {
                var bitmask = folderAPI.Bitmask(this.model.get('bits'));
                this.model.set({
                    'folder': bitmask.get('folder'),
                    'read':   bitmask.get('read'),
                    'write':  bitmask.get('write'),
                    'delete': bitmask.get('delete'),
                    'admin':  bitmask.get('admin')
                });
            },

            updateBitmask: function () {
                var bitmask = folderAPI.Bitmask(this.model.get('bits'));
                bitmask.set('folder', this.model.get('folder'));
                bitmask.set('read', this.model.get('read'));
                bitmask.set('write', this.model.get('write'));
                bitmask.set('delete', this.model.get('delete'));
                bitmask.set('admin', this.model.get('admin'));
                this.model.set('bits', bitmask.get());
            },

            render: function () {
                this.getEntityDetails();
                this.$el.attr({ 'aria-label': this.ariaLabel + '.', 'role': 'group' });
                var baton = ext.Baton({ model: this.model, view: this, parentModel: this.parentModel });
                ext.point(POINT + '/entity').invoke('draw', this.$el.empty(), baton);

                // The menu node is moved outside the PermissionEntityView root node. That's why Backbone event delegate seems to have problems on mobile phones.
                this.$el.find('a[data-name="edit"]').on('click', this.onEdit.bind(this));
                this.$el.find('a[data-name="resend"]').on('click', this.onResend.bind(this));
                this.$el.find('a[data-name="revoke"]').on('click', this.onRemove.bind(this));

                return this;
            },

            onRemove: function (e) {
                e.preventDefault();
                this.model.collection.remove(this.model);
                this.remove();
            },

            onResend: function (e) {

                e.preventDefault();

                var type = this.parentModel.isFile() ? 'file' : 'folder',
                    id = this.parentModel.get('id'),
                    entity = this.model.get('entity');

                api.resend(type, id, entity).then(
                    function success() {
                        yell('success', gt('The notification has been resent'));
                    },
                    function fail(error) {
                        yell(error);
                    }
                );
            },

            onEdit: function (e) {

                e.preventDefault();
                var popup = this.$el.closest('.share-permissions-dialog');

                function cont(data) {
                    // turn parent model into file/folder model
                    var model = new filesAPI.Model(data);
                    ox.load(['io.ox/files/actions/share']).done(function (action) {
                        popup.hide();
                        action.link([model]).one('close', function () {
                            popup.show();
                            popup = model = null;
                        });
                    });
                }

                if (this.parentModel.isFile()) {
                    cont(this.parentModel.attributes);
                } else {
                    folderAPI.get(this.parentModel.get('id')).done(cont);
                }
            },

            getEntityDetails: function () {

                switch (this.model.get('type')) {
                    case 'user':
                        this.user = this.model.get('contact');
                        this.display_name = contactsUtil.getFullName(this.user);
                        this.description = gt('Internal user');
                        break;
                    case 'group':
                        this.display_name = this.model.get('display_name');
                        this.description = gt('Group');
                        break;
                    case 'guest':
                        this.user = this.model.get('contact');
                        this.display_name = this.user[this.user.field] || this.user.email1;
                        this.description = gt('Guest');
                        break;
                    case 'anonymous':
                        // TODO: public vs. password-protected link
                        this.display_name = this.ariaLabel = gt('Public link');
                        this.description = this.model.get('share_url');
                        break;
                    // no default
                }

                // a11y: just say "Public link"; other types use their description
                this.ariaLabel = this.ariaLabel || (this.display_name + ', ' + this.description);
            },

            getRole: function () {
                var bits = this.model.get('bits'), bitmask;
                if (this.parentModel.isFile()) {
                    if (bits === 2 || bits === 4) return 'reviewer';
                } else if (this.model.get('entity') === this.parentModel.get('created_by')) {
                    return 'owner';
                } else {
                    bitmask = folderAPI.Bitmask(this.model.get('bits'));
                    if (bitmask.get('admin')) return 'administrator';
                    if (bitmask.get('read') && bitmask.get('write')) {
                        // Author: read, write, delete
                        // Reviewer: read, write
                        return bitmask.get('delete') ? 'author' : 'reviewer';
                    }
                }
                // assumption is that everyone is at least a "Viewer"
                return 'viewer';
            },

            getRoleDescription: function (role) {
                role = role || this.getRole();
                return roles[role] ? roles[role].label : 'N/A';
            },

            // check if it's possible to assign the admin role at all
            supportsAdminRole: function () {

                if (this.parentModel.isFile()) return false;

                var type = this.parentModel.get('type'),
                    module = this.parentModel.get('module');

                // no admin choice for default folders (see Bug 27704)
                if (String(folderAPI.getDefaultFolder(module)) === this.parentModel.get('id')) return false;
                // not for system folders
                if (type === 5) return false;
                // public folder and permission enity 0, i.e. "All users"
                if (type === 2 && this.model.id === 0) return false;
                // private contacts and calendar folders can't have other users with admin permissions
                if (type === 1 && (module === 'contacts' || module === 'calendar')) return false;
                // otherwise
                return true;
            }
        }),

        // All Permissions view
        PermissionsView = DisposableView.extend({

            tagName: 'div',

            className: 'permissions-view container-fluid',

            initialize: function () {
                this.collection = new Permissions();
                this.listenTo(this.collection, 'reset', this.renderAllEntities);
                this.listenTo(this.collection, 'add', this.renderEntity);
            },

            render: function () {

                // extended permissions are mandatory now
                if (this.model.isExtendedPermission()) {
                    this.collection.reset(this.model.getPermissions());
                } else {
                    console.error('Extended permissions are mandatory', this);
                }

                return this;
            },

            renderAllEntities: function () {
                this.$el.empty().append(
                    this.collection.map(function (model) {
                        return new PermissionEntityView({ model: model, parentModel: this.model }).render().$el;
                    }, this)
                );
                return this;
            },

            renderEntity: function (model) {
                var children = this.$el.children(),
                    index = this.collection.indexOf(model),
                    newEntity = new PermissionEntityView({ model: model, parentModel: this.model }).render().$el;
                if (index === 0) {
                    this.$el.prepend(newEntity);
                } else if (children.length > 1) {
                    this.$el.children().eq(index - 1).after(newEntity);
                } else {
                    this.$el.append(newEntity);
                }
            }
        });

    ext.point(POINT + '/entity').extend(
        //
        // Image
        //
        {
            index: 100,
            id: 'image',
            draw: function (baton) {

                var column = $('<div class="col-sm-1 col-xs-2 image">'),
                    node = $('<span class="contact-picture">');

                if (baton.view.user) {
                    // internal users and guests
                    column.append(
                        contactsAPI.pictureHalo(node, baton.view.user, { width: 40, height: 40 })
                    );
                } else {
                    // groups and links
                    column.append(
                        node.addClass('group').append(
                            $('<i class="fa fa-' + (baton.model.get('type') === 'group' ? 'group' : 'link') + '">')
                        )
                    );
                }

                this.append(column);
            }
        },
        //
        // Display name and type
        //
        {
            index: 200,
            id: 'who',
            draw: function (baton) {

                var url = baton.model.get('share_url');

                this.append(
                    $('<div class="col-sm-5 col-xs-10">').append(
                        $('<div class="display_name">').append(
                            baton.model.isUser() ? baton.model.getDisplayName(true) : $.txt(baton.model.getDisplayName())
                        ),
                        $('<div class="description">').append(
                            url ? $('<a href="" target="_blank">').attr('href', url).text(url) : $.txt(baton.view.description)
                        )
                    )
                );
            }
        },
        //
        // User identifier (not userid)
        //
        {
            index: 210,
            id: 'userid',
            draw: function (baton) {
                if (!baton.model.isUser()) return;
                var node = this.find('.description:first'),
                    mail = baton.model.getEmail(),
                    id = _.first(mail.split('@'));
                if (!id) return;
                node.append(
                    $('<span class="post-description">').text(' (' + id + ')')
                );
            }
        },

        //
        // Role dropdown
        //
        {
            index: 300,
            id: 'role',
            draw: function (baton) {

                var $el, dropdown,
                    role = baton.view.getRole(),
                    description = baton.view.getRoleDescription(role),
                    isFile = baton.parentModel.isFile(),
                    isOwner = baton.model.get('entity') === baton.parentModel.get('created_by'),
                    module = baton.parentModel.get('module'),
                    supportsWritePrivileges = baton.model.isInternal() || !/^(contacts|calendar|tasks)$/.test(module);

                // apply role for the first time
                baton.model.set('role', role, { silent: true });

                $el = $('<div class="col-sm-3 col-sm-offset-0 col-xs-4 col-xs-offset-2 role">');

                if (!baton.parentModel.isAdmin() || isOwner || !supportsWritePrivileges || baton.model.isAnonymous()) {
                    $el.text(description);
                } else {
                    dropdown = new DropdownView({ el: $el.addClass('dropdown')[0], caret: true, label: description, title: gt('Current role'), model: baton.model, smart: true })
                        .option('role', 'viewer', function () {
                            return [$.txt(gt('Viewer')), $.txt(' '), $('<small>').text(gt('(Read only)'))];
                        })
                        .option('role', 'reviewer', function () {
                            return [$.txt(gt('Reviewer')), $.txt(' '), $('<small>').text(gt('(Read and write)'))];
                        });
                    if (!isFile) {
                        // files cannot be deleted in file-based shares
                        dropdown.option('role', 'author', function () {
                            return [$.txt(gt('Author')), $.txt(' '), $('<small>').text(gt('(Read, write, and delete)'))];
                        });
                    }
                    if (baton.view.supportsAdminRole()) {
                        dropdown.divider().option('role', 'administrator', gt('Administrator'));
                    }
                    // respond to changes
                    baton.view.listenTo(baton.model, {
                        'change': _.debounce(function (model) {
                            // just update the role - not the bits
                            role = baton.view.getRole();
                            model.set('role', role, { silent: true });
                            // always update the drop-down label
                            dropdown.$('.dropdown-label').text(baton.view.getRoleDescription(role));
                        }, 10),
                        'change:role': function (model, value) {
                            model.set('bits', isFile ? fileRoles[value] : roles[value].bit);
                        }
                    });
                    dropdown.render();
                }

                this.append($el);
            }
        },
        //
        // Detailed dropdown
        //
        {
            index: 400,
            id: 'detail-dropdown',
            draw: function (baton) {

                var model = baton.model,
                    isAnonymous = model.isAnonymous(),
                    module = baton.parentModel.get('module'),
                    supportsWritePrivileges = model.isInternal() || !/^(contacts|calendar|tasks)$/.test(module);

                // not available for anonymous links (read-only)
                if (isAnonymous) {
                    this.append('<div class="col-sm-2 col-xs-4">');
                    return;
                }

                // simple variant for files
                if (baton.parentModel.isFile()) {
                    // only fix invalid values
                    var bits = model.get('bits');
                    if (bits < 1 || bits > 4) model.set('bits', 1);
                    this.append($('<div class="col-sm-2 col-xs-4 detail-dropdown">'));
                    return;
                }

                // take care of highest bit (64 vs 4 vs 2)
                var maxFolder = model.get('folder') === 64 ? 64 : 4,
                    maxRead = model.get('read') === 64 ? 64 : 2,
                    maxWrite = model.get('write') === 64 ? 64 : 2,
                    maxDelete = model.get('delete') === 64 ? 64 : 2;

                var dropdown = new DropdownView({ caret: true, keep: true, label: gt('Details'), title: gt('Detailed access rights'), model: model, smart: true })
                    //
                    // FOLDER access
                    //
                    .header(gt('Folder'))
                    //#. folder permissions
                    .option('folder', 1, gt('View the folder'))
                    //#. folder permissions
                    .option('folder', 2, gt('Create objects'))
                    //#. folder permissions
                    .option('folder', maxFolder, gt('Create objects and subfolders'))
                    //
                    // READ access
                    //
                    .divider()
                    .header(gt('Read permissions'))
                    //#. object permissions - read
                    .option('read', 0, gt('None'))
                    //#. object permissions - read
                    .option('read', 1, gt('Read own objects'))
                    //#. object permissions - read
                    .option('read', maxRead, gt('Read all objects'))
                    //
                    // WRITE access
                    //
                    .divider()
                    .header(gt('Write permissions'))
                    //#. object permissions - edit/modify
                    .option('write', 0, gt('None'))
                    //#. object permissions - edit/modify
                    .option('write', 1, gt('Edit own objects'))
                    //#. object permissions - edit/modify
                    .option('write', maxWrite, gt('Edit all objects'))
                    //
                    // DELETE access
                    //
                    .divider()
                    .header(gt('Delete permissions'))
                    //#. object permissions - delete
                    .option('delete', 0, gt('None'))
                    //#. object permissions - delete
                    .option('delete', 1, gt('Delete own objects'))
                    //#. object permissions - delete
                    .option('delete', maxDelete, gt('Delete all objects'));

                // add admin role?
                if (baton.view.supportsAdminRole()) {
                    //
                    // ADMIN role
                    //
                    dropdown
                    .divider()
                    .header(gt('Administrative role'))
                    //#. object permissions - user role
                    .option('admin', 0, gt('User'))
                    //#. object permissions - admin role
                    .option('admin', 1, gt('Administrator'));
                }

                dropdown.render();

                // disable all items if not admin or if not any write privileges
                if (!baton.parentModel.isAdmin() || !supportsWritePrivileges) {
                    dropdown.$('li > a').addClass('disabled').prop('disabled', true);
                }

                this.append(
                    $('<div class="col-sm-2 col-xs-4 detail-dropdown">').append(dropdown.$el)
                );
            }
        },
        //
        // Remove button
        //
        {
            index: 500,
            id: 'actions',
            draw: function (baton) {

                var isFolderAdmin = folderAPI.Bitmask(baton.parentModel.get('own_rights')).get('admin') >= 1;
                if (!baton.parentModel.isAdmin()) return;
                if (isFolderAdmin && baton.model.get('entity') === baton.parentModel.get('created_by')) return;

                var dropdown = new DropdownView({ label: $('<i class="fa fa-bars" aria-hidden="true">'), smart: true, title: gt('Actions') }),
                    type = baton.model.get('type'),
                    myself = baton.model.isMyself(),
                    isNew = baton.model.has('new'),
                    isMail = baton.parentModel.get('module') === 'mail';

                switch (type) {
                    case 'group':
                        dropdown.link('revoke', isNew ? gt('Remove') : gt('Revoke access'));
                        break;
                    case 'user':
                    case 'guest':
                        if (!myself && !isNew && !isMail) {
                            dropdown.link('resend', gt('Resend invitation')).divider();
                        }
                        dropdown.link('revoke', isNew ? gt('Remove') : gt('Revoke access'));
                        break;
                    case 'anonymous':
                        if (capabilities.has('share_links')) {
                            dropdown.link('edit', gt('Edit')).divider();
                        }
                        dropdown.link('revoke', isNew ? gt('Remove') : gt('Revoke access'));
                        break;
                    // no default
                }

                this.append(
                    $('<div class="col-sm-1 col-xs-2 entity-actions">').append(
                        dropdown.render().$el
                    )
                );
            }
        }
    );

    // helper
    function getBitsExternal(model) {
        return model.isFolder() ? 257 : 1;
    }

    var that = {

        Permission: Permission,

        Permissions: Permissions,

        // async / id is folder id
        showFolderPermissions: function (id, options) {
            that.showByModel(new Backbone.Model({ id: id }), options);
        },

        // async / obj must provide folder_id and id
        showFilePermissions: function (obj, options) {
            that.showByModel(new Backbone.Model(obj), options);
        },

        showByModel: function (model, options) {
            var isFile = model.isFile ? model.isFile() : model.has('folder_id');
            model = new api.Model(isFile ? model.pick('id', 'folder_id') : model.pick('id'));
            model.loadExtendedPermissions().done(function () {
                that.show(model, options);
            });
        },

        // to be more self explaining
        showShareDialog: function (model) {
            that.show(model, { share: true });
        },

        show: function (objModel, options) {

            // folder tree: nested (whitelist) vs. flat
            var nested = folderAPI.isNested(objModel.get('module')),
                notificationDefault = !folderUtil.is('public', objModel.attributes),
                title,
                guid;

            options = _.extend({ nested: nested, share: false }, options);

            title = options.share ?
                        //#. %1$s determines whether setting permissions for a file or folder
                        //#. %2$s is the file or folder name
                        gt('Share %1$s "%2$s"', (objModel.isFile() ? gt('file') : gt('folder')), objModel.getDisplayName()) :
                        gt('Permissions for %1$s "%2$s"', (objModel.isFile() ? gt('file') : gt('folder')), objModel.getDisplayName());

            var dialog = new ModalDialog({
                async: true,
                focus: '.form-control.tt-input',
                help: 'ox.appsuite.user.sect.dataorganisation.sharing.invitation.html',
                title: title,
                smartphoneInputFocus: true,
                width: 800
            });

            var DialogConfigModel = Backbone.Model.extend({
                defaults: {
                    // default is true for nested and false for flat folder tree, #53439
                    cascadePermissions: nested,
                    message: '',
                    sendNotifications: notificationDefault,
                    disabled: false
                },
                toJSON: function () {
                    var data = {
                        cascadePermissions: this.get('cascadePermissions'),
                        notification: { transport: 'mail' }
                    };

                    if (dialogConfig.get('sendNotifications')) {
                        // add personal message only if not empty
                        // but always send notification!
                        if (this.get('message') && $.trim(this.get('message')) !== '') {
                            data.notification.message = this.get('message');
                        }
                    } else {
                        delete data.notification;
                    }
                    return data;
                }
            });

            var dialogConfig = new DialogConfigModel(),
                permissionsView = new PermissionsView({ model: objModel, share: options.share });

            function hasNewGuests() {
                var knownGuests = [];
                _.each(dialogConfig.get('oldGuests'), function (model) {
                    if (permissionsView.collection.get(model)) {
                        knownGuests.push(model);
                    }
                });
                return permissionsView.collection.where({ type: 'guest' }).length > knownGuests.length;
            }

            permissionsView.collection.on('reset', function () {
                dialogConfig.set('oldGuests', _.copy(permissionsView.collection.where({ type: 'guest' })));
            });

            permissionsView.collection.on('add remove', function () {
                if (permissionsView.collection.where({ type: 'guest' }).length !== 0 && hasNewGuests()) {
                    dialogConfig.set('sendNotifications', true);
                    dialogConfig.set('disabled', true);
                    dialogConfig.unset('byHand');
                } else {
                    dialogConfig.set('sendNotifications', notificationDefault);
                    dialogConfig.set('disabled', false);
                }

                if (dialogConfig.get('byHand') !== undefined) {
                    dialogConfig.set('sendNotifications', dialogConfig.get('byHand'));
                    dialogConfig.set('disabled', false);
                }

            });
            if (objModel.isAdmin()) {

                dialog.$footer.prepend(
                    $('<div class="form-group">').addClass(_.device('smartphone') ? '' : 'cascade').append(
                        $('<label class="checkbox-inline">').attr('for', guid = _.uniqueId('form-control-label-')).text(gt('Send notification by email')).prepend(
                            new miniViews.CheckboxView({ id: guid, name: 'sendNotifications', model: dialogConfig }).render().$el
                            .on('click', function (e) {
                                dialogConfig.set('byHand', e.currentTarget.checked);
                            })
                        )
                    )
                );
            }

            dialogConfig.on('change:disabled', function () {
                dialog.$footer.find('[name="sendNotifications"]').attr('disabled', dialogConfig.get('disabled'));
            });

            dialog.$el.addClass('share-permissions-dialog');

            // add permissions view
            dialog.$body.addClass(_.browser.IE < 12 ? 'IE11' : '').append(
                permissionsView.render().$el
            );

            // to change privileges you have to a folder admin
            var supportsChanges = objModel.isAdmin(),
                folderModel = objModel.getFolderModel();

            // whether you can invite further people is a different question:
            // A. you have to be the admin AND (
            //   B. you can invite guests (external contacts) OR
            //   C. you are in a groupware context (internal users and/or groups)
            // )
            var supportsInvites = supportsChanges && folderModel.supportsInternalSharing(),
                supportsGuests = folderModel.supportsInviteGuests();

            if (supportsInvites) {

                /*
                 * extension point for autocomplete item
                 */
                ext.point(POINT + '/autoCompleteItem').extend({
                    id: 'view',
                    index: 100,
                    draw: function (participant) {
                        this.append(new pViews.ParticipantEntryView({
                            model: participant,
                            closeButton: false,
                            halo: false,
                            field: true
                        }).render().$el);
                    }
                });

                var module = objModel.get('module'),
                    usePicker = !_.device('smartphone') && capabilities.has('contacts') && settingsContacts.get('picker/enabled', true),
                    click = function (e, member) {
                        // build extended permission object
                        var isInternal = member.get('type') === 2 || member.get('type') === 1,
                            isGuest = member.get('type') === 5,
                            obj = {
                                bits: isInternal ? 4227332 : getBitsExternal(objModel), // Author : (Viewer for folders: Viewer for files)
                                group: member.get('type') === 2,
                                type: member.get('type') === 2 ? 'group' : 'user',
                                new: true
                            };
                        if (isInternal) {
                            obj.entity = member.get('id');
                        }
                        obj.contact = member.toJSON();
                        obj.display_name = member.getDisplayName();
                        if (isGuest) {
                            obj.type = 'guest';
                            obj.contact_id = member.get('id');
                            obj.folder_id = member.get('folder_id');
                            obj.field = member.get('field');
                            // guests don't have a proper entity id yet, so we have to check by email
                            if (permissionsView.collection.isAlreadyGuest(obj)) return;
                        }
                        permissionsView.collection.add(new Permission(obj));
                    };

                var typeaheadView = new Typeahead({
                    apiOptions: {
                        // mail does not support sharing folders to guets
                        contacts: supportsGuests,
                        users: true,
                        groups: true
                    },
                    placeholder: gt('Add people'),
                    harmonize: function (data) {
                        data = _(data).map(function (m) {
                            return new pModel.Participant(m);
                        });
                        // remove duplicate entries from typeahead dropdown
                        return _(data).filter(function (model) {
                            // don't offer secondary addresses as guest accounts
                            if (!supportsGuests && model.get('field') !== 'email1') return false;
                            // mail does not support sharing folders to guets
                            if (module === 'mail' && model.get('field') !== 'email1') return false;
                            return !permissionsView.collection.get(model.id);
                        });
                    },
                    click: click,
                    extPoint: POINT
                });

                if (objModel.isFolder() && options.nested) {
                    dialog.$footer.append(
                        $('<div class="form-group">').addClass(_.device('smartphone') ? '' : 'cascade').append(
                            $('<label class="checkbox-inline">').attr('for', guid = _.uniqueId('form-control-label-')).text(gt('Apply to all subfolders')).prepend(
                                new miniViews.CheckboxView({ id: guid, name: 'cascadePermissions', model: dialogConfig }).render().$el
                            )
                        )
                    );
                }

                dialog.$header.append(
                    $('<div class="row">').append(
                        $('<div class="form-group col-sm-6">').append(
                            $('<div class="input-group">').toggleClass('has-picker', usePicker).append(
                                $('<label class="sr-only">', { 'for': guid = _.uniqueId('form-control-label-') }).text(gt('Start typing to search for user names')),
                                typeaheadView.$el.attr({ id: guid }),
                                usePicker ? new AddressPickerView({
                                    isPermission: true,
                                    process: click
                                }).render().$el : []
                            )
                        )
                        // use delegate because typeahead's uses stopPropagation(); apparently not stopImmediatePropagation()
                        .on('keydown blur', 'input', function addManualInput(e) {

                            // mail does not support sharing folders to guests
                            // so we skip any manual edits
                            if (module === 'mail') return;

                            // skip manual edit if invite_guests isn't set
                            if (!supportsGuests) return;

                            // enter or blur?
                            if (e.type === 'keydown' && e.which !== 13) return;

                            // use shown input
                            var value = $.trim($(this).typeahead('val'));
                            if (_.isEmpty(value)) return;

                            // add to collection
                            permissionsView.collection.add(new Permission({
                                bits: getBitsExternal(objModel),
                                contact: { email1: value },
                                type: 'guest',
                                new: true
                            }));

                            // clear input field
                            $(this).typeahead('val', '');
                        })
                    )
                );

                dialog.$footer.prepend(
                    // add message - not available for mail
                    $('<div class="share-options form-group">')
                    .toggle(notificationDefault)
                    .addClass(_.browser.IE ? 'IE' : 'nonIE')
                    .append(
                        $('<label class="control-label sr-only">')
                            .text(gt('Enter a Message to inform users'))
                            .attr({ for: guid = _.uniqueId('form-control-label-') }),
                        // message text
                        new miniViews.TextView({
                            name: 'message',
                            model: dialogConfig
                        })
                        .render().$el.addClass('message-text')
                        .attr({
                            id: guid,
                            rows: 3,
                            //#. placeholder text in share dialog
                            placeholder: gt('Personal message (optional). This message is sent to all newly invited people.')
                        })
                    )
                );

                // apply polyfill for CSS resize which IE doesn't support natively
                if (_.browser.IE) {
                    window.resizeHandlerPolyfill(dialog.$footer.find('.message-text')[0]);
                }

                dialog.listenTo(dialogConfig, 'change:sendNotifications', function (model, value) {
                    this.$('.message-text').parent().toggle(value);
                });

                typeaheadView.render();
            }

            if (supportsChanges) {
                // add action buttons
                dialog
                    .addCancelButton()
                    .addButton({ action: 'save', label: options.share ? gt('Share') : gt('Save') });
            } else {
                dialog
                    .addButton({ action: 'cancel', label: gt('Close') });
            }

            dialog.on('save', function () {

                var changes, options = dialogConfig.toJSON(), def;

                if (objModel.isFolder()) {
                    changes = { permissions: permissionsView.collection.toJSON() };
                    def = folderAPI.update(objModel.get('id'), changes, options);
                } else {
                    changes = { object_permissions: permissionsView.collection.toJSON() };
                    def = filesAPI.update(objModel.pick('folder_id', 'id'), changes, options);
                }

                def.then(
                    function success() {
                        objModel.reload().then(
                            function () {
                                dialog.close();
                                // we might have new addresses
                                contactsAPI.trigger('maybeNewContact');
                            },
                            function (error) {
                                dialog.idle();
                                yell(error);
                            }
                        );
                    },
                    function fail(error) {
                        dialog.idle();
                        yell(error);
                    }
                );
            });

            dialog.open();
        }
    };

    return that;
});<|MERGE_RESOLUTION|>--- conflicted
+++ resolved
@@ -31,15 +31,10 @@
     'io.ox/core/folder/util',
     'gettext!io.ox/core',
     'settings!io.ox/contacts',
-<<<<<<< HEAD
-    'less!io.ox/files/share/style'
-], function (ext, DisposableView, yell, miniViews, DropdownView, folderAPI, filesAPI, api, contactsAPI, dialogs, contactsUtil, Typeahead, pModel, pViews, capabilities, folderUtil, gt) {
-=======
     'io.ox/backbone/mini-views/addresspicker',
     'static/3rd.party/resize-polyfill/lib/polyfill-resize.js',
     'less!io.ox/files/share/style'
 ], function (ext, DisposableView, yell, miniViews, DropdownView, folderAPI, filesAPI, api, contactsAPI, ModalDialog, contactsUtil, Typeahead, pModel, pViews, capabilities, folderUtil, gt, settingsContacts, AddressPickerView) {
->>>>>>> 8efd135e
 
     'use strict';
 
