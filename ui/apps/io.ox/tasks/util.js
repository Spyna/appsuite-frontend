--- conflicted
+++ resolved
@@ -113,11 +113,7 @@
                     }
                     break;
                 }
-<<<<<<< HEAD
-
-=======
-                
->>>>>>> 8f8408d6
+                
                 endDate.setTime(prepareTime(endDate));
                 endDate.setHours(6);
                 if (weekDay < 1 || weekDay > 4) {
@@ -140,21 +136,13 @@
                     };
                 return result;
             },
-<<<<<<< HEAD
-
-=======
     
->>>>>>> 8f8408d6
             //builds dropdownmenu nodes, if bootstrapDropdown is set listnodes are created else option nodes
             buildDropdownMenu: function (time, bootstrapDropdown) {
                 if (!time) {
                     time = new Date();
                 }
-<<<<<<< HEAD
-
-=======
-                
->>>>>>> 8f8408d6
+                
                 //normal times
                 var appendString = "<option finderId='0'>" + gt('in 5 minutes') + "</option>" +
                 "<option finderId='1'>" + gt('in 15 minutes') + "</option>" +
@@ -176,11 +164,7 @@
                 } else if (i < 22) {
                     i = 4;
                 }
-<<<<<<< HEAD
-
-=======
-                
->>>>>>> 8f8408d6
+                
                 while (i < lookupDaytimeStrings.length) {
                     temp = lookupDaytimeStrings[i];
                     appendString = appendString + "<option finderId='d" + i + "'>" + gt(temp) + "</option>";
@@ -209,20 +193,12 @@
                         circleIncomplete = false;
                     }
                 }
-<<<<<<< HEAD
-
-=======
-                
->>>>>>> 8f8408d6
+                
                 if (bootstrapDropdown) {
                     appendString = appendString.replace(/<option/g, "<li><a href='#'");
                     appendString = appendString.replace(/option>/g, "a></li>");
                 }
-<<<<<<< HEAD
-
-=======
-                
->>>>>>> 8f8408d6
+                
                 return appendString;
             },
 
